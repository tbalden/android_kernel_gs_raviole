# Copyright (C) 2021 The Android Open Source Project
#
# Licensed under the Apache License, Version 2.0 (the "License");
# you may not use this file except in compliance with the License.
# You may obtain a copy of the License at
#
#       http://www.apache.org/licenses/LICENSE-2.0
#
# Unless required by applicable law or agreed to in writing, software
# distributed under the License is distributed on an "AS IS" BASIS,
# WITHOUT WARRANTIES OR CONDITIONS OF ANY KIND, either express or implied.
# See the License for the specific language governing permissions and
# limitations under the License.
package(
    default_visibility = [
        "//visibility:public",
    ],
)

package(
    default_visibility = [
        "//private/google-modules:__subpackages__",
    ],
)

load("//build/bazel_common_rules/dist:dist.bzl", "copy_to_dist_dir")
load("//build/kernel/kleaf:common_kernels.bzl", "aarch64_outs", "define_common_kernels")
load("//build/kleaf:kernel.bzl", "kernel_build", "kernel_modules_install")
load("@kernel_toolchain_info//:dict.bzl", "CLANG_VERSION")

define_common_kernels()

kernel_build(
    name = "cloudripper",
    srcs = glob(
        ["**"],
        exclude = [
            ".*",
            ".*/**",
            "BUILD.bazel",
            "**/*.bzl",
        ],
    ),
    outs = aarch64_outs + [
        # Sync with build.config.cloudripper
        "arch/arm64/boot/dts/google/gs201-a0.dtb",
        "arch/arm64/boot/dts/google/dtbo.img",

        # TODO(b/197995714): Add other things built by build.sh
        # "abi_symbollist",
        # "boot.img",
        # "vendor_boot.img",
    ],
    build_config = "build.config.cloudripper",
    module_outs = [
        "acpm_flexpmu_dbg.ko",
        "acpm_mbox_test.ko",
        "at24.ko",
        "bbd.ko",
        "bcm47765.ko",
        "bc_max77759.ko",
        "bcm_dbg.ko",
        "boot_device_spi.ko",
        "bts.ko",
        "clk_exynos.ko",
        "cmupmucal.ko",
        "cpif.ko",
        "cpif_page.ko",
        "cp_thermal_zone.ko",
        "dbgcore-dump.ko",
        "debug-reboot.ko",
        "debug-snapshot-debug-kinfo.ko",
        "dss.ko",
        "dwc3-exynos-usb.ko",
        "ect_parser.ko",
        "eh.ko",
        "ehld.ko",
        "exynos-acme.ko",
        "exynos-adv-tracer.ko",
        "exynos-bcm_dbg-dump.ko",
        "exynos-coresight-etm.ko",
        "exynos-coresight.ko",
        "exynos-cpuhp.ko",
        "exynos-cpupm.ko",
        "exynos-debug-test.ko",
        "exynos_devfreq.ko",
        "exynos_dit.ko",
        "exynos-dm.ko",
        "exynos-ecc-handler.ko",
        "exynos_mct.ko",
        "exynos_mfc.ko",
        "exynos-pcie-iommu.ko",
        "exynos-pd-dbg.ko",
        "exynos-pd_el3.ko",
        "exynos-pd.ko",
        "exynos-pm.ko",
        "exynos_pm_qos.ko",
        "exynos-pmu-if.ko",
        "exynos-seclog.ko",
        "exynos_tty.ko",
        "g2d.ko",
        "google_bcl.ko",
        "gpu_cooling.ko",
        "gs_acpm.ko",
        "gsa_gsc.ko",
        "gsa.ko",
        "gs-chipid.ko",
        "gs_thermal.ko",
        "gvotable.ko",
        "hardlockup-debug.ko",
        "hardlockup-watchdog.ko",
        "i2c-acpm.ko",
        "i2c-dev.ko",
        "i2c-exynos5.ko",
        "itmon.ko",
        "keycombo.ko",
        "keydebug.ko",
        "logbuffer.ko",
        "lzo.ko",
        "lzo-rle.ko",
        "max77759_contaminant.ko",
        "max77759_helper.ko",
        "memlat-devfreq.ko",
        "odpm.ko",
        "pcie-exynos-core.ko",
        "pcie-exynos-gs201-rc-cal.ko",
        "phy-exynos-mipi-dsim.ko",
        "phy-exynos-mipi.ko",
        "phy-exynos-usbdrd-super.ko",
        "pinctrl-samsung-core.ko",
        "pinctrl-slg51000.ko",
        "pinctrl-slg51002.ko",
        "pixel-boot-metrics.ko",
        "pixel-debug-test.ko",
        "pl330.ko",
        "pmic_class.ko",
        "power_stats.ko",
        "rtc-s2mpg12.ko",
        "s2mpg12-key.ko",
        "s2mpg12-mfd.ko",
        "s2mpg12-powermeter.ko",
        "s2mpg12-regulator.ko",
        "s2mpg13-mfd.ko",
        "s2mpg13-powermeter.ko",
        "s2mpg13-regulator.ko",
        "s2mpg1x-gpio.ko",
        "s3c2410_wdt.ko",
        "samsung_dma_heap.ko",
        "samsung-dma.ko",
        "samsung-iommu-group.ko",
        "samsung_iommu.ko",
        "samsung-secure-iova.ko",
        "sbb-mux.ko",
        "sched_tp.ko",
        "sg.ko",
        "shm_ipc.ko",
        "sjtag-driver.ko",
        "slc_acpm.ko",
        "slc_dummy.ko",
        "slc_pmon.ko",
        "slc_pt.ko",
        "slg51000-core.ko",
        "slg51000-regulator.ko",
        "slg51002-core.ko",
        "slg51002-regulator.ko",
        "smfc.ko",
        "spidev.ko",
        "spi-s3c64xx.ko",
        "sscoredump.ko",
        "stmvl53l1.ko",
        "systrace.ko",
        "tcpci_max77759.ko",
        "trusty-core.ko",
        "trusty-ipc.ko",
        "trusty-irq.ko",
        "trusty-log.ko",
        "trusty-test.ko",
        "trusty-virtio.ko",
        "ufs-exynos-core.ko",
        "usb_f_dm1.ko",
        "usb_f_dm.ko",
        "usb_f_etr_miu.ko",
        "usb_psy.ko",
        "vh_cgroup.ko",
        "vh_fs.ko",
        "vh_i2c.ko",
        "vh_preemptirq_long.ko",
        "vh_sched.ko",
        "vh_thermal.ko",
        "videobuf2-dma-sg.ko",
        "xhci-exynos.ko",
        "zcomp_cpu.ko",
        "zcomp_eh.ko",
        "zram.ko",
        "zsmalloc.ko",
    ],
    deps = [
        "//prebuilts/misc/linux-x86/libufdt:mkdtimg",
    ],
)

<<<<<<< HEAD
kernel_modules_install(
    name = "cloudripper_modules_install",
    kernel_build = ":cloudripper",
    kernel_modules = [
        "//private/google-modules/amplifiers/cs35l41:cs35l41.cloudripper",
        "//private/google-modules/amplifiers/cs35l45:cs35l45.cloudripper",
        "//private/google-modules/amplifiers/cs40l26:cs40l26.cloudripper",
        "//private/google-modules/amplifiers/drv2624:drv2624.cloudripper",
        "//private/google-modules/aoc/alsa:alsa.cloudripper",
        "//private/google-modules/aoc/usb:usb.cloudripper",
        "//private/google-modules/aoc:aoc.cloudripper",
        "//private/google-modules/bluetooth/broadcom:broadcom.cloudripper",
        "//private/google-modules/bms:bms.cloudripper",
        "//private/google-modules/display/samsung:samsung.cloudripper",
        "//private/google-modules/edgetpu/drivers/edgetpu:edgetpu.cloudripper",
        "//private/google-modules/gpu/mali_kbase:mali_kbase.cloudripper",
        "//private/google-modules/gpu/mali_pixel:mali_pixel.cloudripper",
        "//private/google-modules/lwis:lwis.cloudripper",
        "//private/google-modules/nfc:nfc.cloudripper",
        "//private/google-modules/power/reset:reset.cloudripper",
        "//private/google-modules/touch/common:common.cloudripper",
        "//private/google-modules/touch/sec:sec.cloudripper",
        "//private/google-modules/uwb/kernel:kernel.cloudripper",
        "//private/google-modules/video/gchips:gchips.cloudripper",
        "//private/google-modules/wlan/bcmdhd4389:bcmdhd4389.cloudripper",
    ],
)

copy_to_dist_dir(
    name = "cloudripper_dist",
    data = [
        ":cloudripper_for_dist",
        ":cloudripper_modules_install",
    ],
)
=======
# This uses android/abi_gki_aarch64* in kmi_configs. If the list of
# glob(["android/abi_gki_aarch64*"]) differs from
# KMI_SYMBOL_LIST + ADDITIONAL_KMI_SYMBOL_LISTS in build.config.gki.aarch64,
# or TRIM_NONLISTED_KMI changes, override kmi_configs here.
define_common_kernels()
>>>>>>> 6d6288c7
<|MERGE_RESOLUTION|>--- conflicted
+++ resolved
@@ -28,6 +28,10 @@
 load("//build/kleaf:kernel.bzl", "kernel_build", "kernel_modules_install")
 load("@kernel_toolchain_info//:dict.bzl", "CLANG_VERSION")
 
+# This uses android/abi_gki_aarch64* in kmi_configs. If the list of
+# glob(["android/abi_gki_aarch64*"]) differs from
+# KMI_SYMBOL_LIST + ADDITIONAL_KMI_SYMBOL_LISTS in build.config.gki.aarch64,
+# or TRIM_NONLISTED_KMI changes, override kmi_configs here.
 define_common_kernels()
 
 kernel_build(
@@ -199,7 +203,6 @@
     ],
 )
 
-<<<<<<< HEAD
 kernel_modules_install(
     name = "cloudripper_modules_install",
     kernel_build = ":cloudripper",
@@ -234,11 +237,4 @@
         ":cloudripper_for_dist",
         ":cloudripper_modules_install",
     ],
-)
-=======
-# This uses android/abi_gki_aarch64* in kmi_configs. If the list of
-# glob(["android/abi_gki_aarch64*"]) differs from
-# KMI_SYMBOL_LIST + ADDITIONAL_KMI_SYMBOL_LISTS in build.config.gki.aarch64,
-# or TRIM_NONLISTED_KMI changes, override kmi_configs here.
-define_common_kernels()
->>>>>>> 6d6288c7
+)