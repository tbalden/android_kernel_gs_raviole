# Copyright (C) 2021 The Android Open Source Project
#
# Licensed under the Apache License, Version 2.0 (the "License");
# you may not use this file except in compliance with the License.
# You may obtain a copy of the License at
#
#       http://www.apache.org/licenses/LICENSE-2.0
#
# Unless required by applicable law or agreed to in writing, software
# distributed under the License is distributed on an "AS IS" BASIS,
# WITHOUT WARRANTIES OR CONDITIONS OF ANY KIND, either express or implied.
# See the License for the specific language governing permissions and
# limitations under the License.
package(
    default_visibility = [
        "//visibility:public",
    ],
)

package(
    default_visibility = [
        "//private/google-modules:__subpackages__",
    ],
)

load("//build/bazel_common_rules/dist:dist.bzl", "copy_to_dist_dir")
load("//build/kernel/kleaf:common_kernels.bzl", "aarch64_outs", "define_common_kernels")
load("//build/kleaf:kernel.bzl", "kernel_build", "kernel_modules_install")
load("@kernel_toolchain_info//:dict.bzl", "CLANG_VERSION")

_aarch64_additional_kmi_symbol_lists = [
    # keep sorted
    "android/abi_gki_aarch64_core",
    "android/abi_gki_aarch64_db845c",
    "android/abi_gki_aarch64_fips140",
    "android/abi_gki_aarch64_generic",
    "android/abi_gki_aarch64_hikey960",
<<<<<<< HEAD
=======
    "android/abi_gki_aarch64_rockchip",
    "android/abi_gki_aarch64_type_visibility",
>>>>>>> 4e97b7ff
    "android/abi_gki_aarch64_virtual_device",
]

define_common_kernels(target_configs = {
    # Sync with build.config.gki.aarch64
    "kernel_aarch64": {
        "kmi_symbol_list": "android/abi_gki_aarch64",
        "additional_kmi_symbol_lists": _aarch64_additional_kmi_symbol_lists,
        "abi_definition": "android/abi_gki_aarch64.xml",
    },
    "kernel_aarch64_debug": {
        "kmi_symbol_list": "android/abi_gki_aarch64",
        "additional_kmi_symbol_lists": _aarch64_additional_kmi_symbol_lists,
        "abi_definition": "android/abi_gki_aarch64.xml",
    },
})

kernel_build(
    name = "cloudripper",
    srcs = glob(
        ["**"],
        exclude = [
            ".*",
            ".*/**",
            "BUILD.bazel",
            "**/*.bzl",
        ],
    ),
    outs = aarch64_outs + [
        # Sync with build.config.cloudripper
        "arch/arm64/boot/dts/google/gs201-a0.dtb",
        "arch/arm64/boot/dts/google/dtbo.img",

        # TODO(b/197995714): Add other things built by build.sh
        # "abi_symbollist",
        # "boot.img",
        # "vendor_boot.img",
    ],
    build_config = "build.config.cloudripper",
    module_outs = [
        "acpm_flexpmu_dbg.ko",
        "acpm_mbox_test.ko",
        "at24.ko",
        "bbd.ko",
        "bcm47765.ko",
        "bc_max77759.ko",
        "bcm_dbg.ko",
        "boot_device_spi.ko",
        "bts.ko",
        "clk_exynos.ko",
        "cmupmucal.ko",
        "cpif.ko",
        "cpif_page.ko",
        "cp_thermal_zone.ko",
        "dbgcore-dump.ko",
        "debug-reboot.ko",
        "debug-snapshot-debug-kinfo.ko",
        "dss.ko",
        "dwc3-exynos-usb.ko",
        "ect_parser.ko",
        "eh.ko",
        "ehld.ko",
        "exynos-acme.ko",
        "exynos-adv-tracer.ko",
        "exynos-bcm_dbg-dump.ko",
        "exynos-coresight-etm.ko",
        "exynos-coresight.ko",
        "exynos-cpuhp.ko",
        "exynos-cpupm.ko",
        "exynos-debug-test.ko",
        "exynos_devfreq.ko",
        "exynos_dit.ko",
        "exynos-dm.ko",
        "exynos-ecc-handler.ko",
        "exynos_mct.ko",
        "exynos_mfc.ko",
        "exynos-pcie-iommu.ko",
        "exynos-pd-dbg.ko",
        "exynos-pd_el3.ko",
        "exynos-pd.ko",
        "exynos-pm.ko",
        "exynos_pm_qos.ko",
        "exynos-pmu-if.ko",
        "exynos-seclog.ko",
        "exynos_tty.ko",
        "g2d.ko",
        "google_bcl.ko",
        "gpu_cooling.ko",
        "gs_acpm.ko",
        "gsa_gsc.ko",
        "gsa.ko",
        "gs-chipid.ko",
        "gs_thermal.ko",
        "gvotable.ko",
        "hardlockup-debug.ko",
        "hardlockup-watchdog.ko",
        "i2c-acpm.ko",
        "i2c-dev.ko",
        "i2c-exynos5.ko",
        "itmon.ko",
        "keycombo.ko",
        "keydebug.ko",
        "logbuffer.ko",
        "lzo.ko",
        "lzo-rle.ko",
        "max77759_contaminant.ko",
        "max77759_helper.ko",
        "memlat-devfreq.ko",
        "odpm.ko",
        "pcie-exynos-core.ko",
        "pcie-exynos-gs201-rc-cal.ko",
        "phy-exynos-mipi-dsim.ko",
        "phy-exynos-mipi.ko",
        "phy-exynos-usbdrd-super.ko",
        "pinctrl-samsung-core.ko",
        "pinctrl-slg51000.ko",
        "pinctrl-slg51002.ko",
        "pixel-boot-metrics.ko",
        "pixel-debug-test.ko",
        "pl330.ko",
        "pmic_class.ko",
        "power_stats.ko",
        "rtc-s2mpg12.ko",
        "s2mpg12-key.ko",
        "s2mpg12-mfd.ko",
        "s2mpg12-powermeter.ko",
        "s2mpg12-regulator.ko",
        "s2mpg13-mfd.ko",
        "s2mpg13-powermeter.ko",
        "s2mpg13-regulator.ko",
        "s2mpg1x-gpio.ko",
        "s3c2410_wdt.ko",
        "samsung_dma_heap.ko",
        "samsung-dma.ko",
        "samsung-iommu-group.ko",
        "samsung_iommu.ko",
        "samsung-secure-iova.ko",
        "sbb-mux.ko",
        "sched_tp.ko",
        "sg.ko",
        "shm_ipc.ko",
        "sjtag-driver.ko",
        "slc_acpm.ko",
        "slc_dummy.ko",
        "slc_pmon.ko",
        "slc_pt.ko",
        "slg51000-core.ko",
        "slg51000-regulator.ko",
        "slg51002-core.ko",
        "slg51002-regulator.ko",
        "smfc.ko",
        "spidev.ko",
        "spi-s3c64xx.ko",
        "sscoredump.ko",
        "stmvl53l1.ko",
        "systrace.ko",
        "tcpci_max77759.ko",
        "trusty-core.ko",
        "trusty-ipc.ko",
        "trusty-irq.ko",
        "trusty-log.ko",
        "trusty-test.ko",
        "trusty-virtio.ko",
        "ufs-exynos-core.ko",
        "usb_f_dm1.ko",
        "usb_f_dm.ko",
        "usb_f_etr_miu.ko",
        "usb_psy.ko",
        "vh_cgroup.ko",
        "vh_fs.ko",
        "vh_i2c.ko",
        "vh_preemptirq_long.ko",
        "vh_sched.ko",
        "vh_thermal.ko",
        "videobuf2-dma-sg.ko",
        "xhci-exynos.ko",
        "zcomp_cpu.ko",
        "zcomp_eh.ko",
        "zram.ko",
        "zsmalloc.ko",
    ],
    deps = [
        "//prebuilts/misc/linux-x86/libufdt:mkdtimg",
    ],
)

kernel_modules_install(
    name = "cloudripper_modules_install",
    kernel_build = ":cloudripper",
    kernel_modules = [
        "//private/google-modules/amplifiers/cs35l41:cs35l41.cloudripper",
        "//private/google-modules/amplifiers/cs35l45:cs35l45.cloudripper",
        "//private/google-modules/amplifiers/cs40l26:cs40l26.cloudripper",
        "//private/google-modules/amplifiers/drv2624:drv2624.cloudripper",
        "//private/google-modules/aoc/alsa:alsa.cloudripper",
        "//private/google-modules/aoc/usb:usb.cloudripper",
        "//private/google-modules/aoc:aoc.cloudripper",
        "//private/google-modules/bluetooth/broadcom:broadcom.cloudripper",
        "//private/google-modules/bms:bms.cloudripper",
        "//private/google-modules/display/samsung:samsung.cloudripper",
        "//private/google-modules/edgetpu/drivers/edgetpu:edgetpu.cloudripper",
        "//private/google-modules/gpu/mali_kbase:mali_kbase.cloudripper",
        "//private/google-modules/gpu/mali_pixel:mali_pixel.cloudripper",
        "//private/google-modules/lwis:lwis.cloudripper",
        "//private/google-modules/nfc:nfc.cloudripper",
        "//private/google-modules/power/reset:reset.cloudripper",
        "//private/google-modules/touch/common:common.cloudripper",
        "//private/google-modules/touch/sec:sec.cloudripper",
        "//private/google-modules/uwb/kernel:kernel.cloudripper",
        "//private/google-modules/video/gchips:gchips.cloudripper",
        "//private/google-modules/wlan/bcmdhd4389:bcmdhd4389.cloudripper",
    ],
)

copy_to_dist_dir(
    name = "cloudripper_dist",
    data = [
        ":cloudripper_for_dist",
        ":cloudripper_modules_install",
    ],
)<|MERGE_RESOLUTION|>--- conflicted
+++ resolved
@@ -35,11 +35,8 @@
     "android/abi_gki_aarch64_fips140",
     "android/abi_gki_aarch64_generic",
     "android/abi_gki_aarch64_hikey960",
-<<<<<<< HEAD
-=======
     "android/abi_gki_aarch64_rockchip",
     "android/abi_gki_aarch64_type_visibility",
->>>>>>> 4e97b7ff
     "android/abi_gki_aarch64_virtual_device",
 ]
 
