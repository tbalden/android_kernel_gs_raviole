--- conflicted
+++ resolved
@@ -1048,16 +1048,6 @@
 
 	spin_lock_init(&p->q_lock);
 
-<<<<<<< HEAD
-	if ((err = snd_ctl_add(card, p->qsound_switch = snd_ctl_new1(&snd_sb_qsound_switch, p))) < 0) {
-		p->qsound_switch = NULL;
-		goto __error;
-	}
-	if ((err = snd_ctl_add(card, p->qsound_space = snd_ctl_new1(&snd_sb_qsound_space, p))) < 0) {
-		p->qsound_space = NULL;
-		goto __error;
-	}
-=======
 	kctl = snd_ctl_new1(&snd_sb_qsound_switch, p);
 	err = snd_ctl_add(card, kctl);
 	if (err < 0)
@@ -1068,7 +1058,6 @@
 	if (err < 0)
 		goto __error;
 	p->qsound_space = kctl;
->>>>>>> 754a0abe
 
 	return 0;
 
