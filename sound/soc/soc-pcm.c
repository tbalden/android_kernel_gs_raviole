--- conflicted
+++ resolved
@@ -26,7 +26,6 @@
 #include <sound/soc-dpcm.h>
 #include <sound/soc-link.h>
 #include <sound/initval.h>
-#include <trace/hooks/sound.h>
 
 #define DPCM_MAX_BE_USERS	8
 
@@ -1276,7 +1275,6 @@
 {
 	struct snd_soc_dai *cpu_dai = asoc_rtd_to_cpu(fe, 0);
 	int paths;
-	bool chaining = false;
 
 	if (fe->num_cpus > 1) {
 		dev_err(fe->dev,
@@ -1284,16 +1282,10 @@
 		return -EINVAL;
 	}
 
-	trace_android_vh_snd_soc_card_get_comp_chain(&chaining);
-
 	/* get number of valid DAI paths and their widgets */
 	paths = snd_soc_dapm_dai_get_connected_widgets(cpu_dai, stream, list,
-<<<<<<< HEAD
-			chaining ? NULL : dpcm_end_walk_at_be);
-=======
 			fe->card->component_chaining ?
 					NULL : dpcm_end_walk_at_be);
->>>>>>> 334f1c6b
 
 	dev_dbg(fe->dev, "ASoC: found %d audio %s paths\n", paths,
 			stream ? "capture" : "playback");
