/* SPDX-License-Identifier: GPL-2.0-or-later */
#ifndef __USBAUDIO_H
#define __USBAUDIO_H
/*
 *   (Tentative) USB Audio Driver for ALSA
 *
 *   Copyright (c) 2002 by Takashi Iwai <tiwai@suse.de>
 */

/* handling of USB vendor/product ID pairs as 32-bit numbers */
#define USB_ID(vendor, product) (((vendor) << 16) | (product))
#define USB_ID_VENDOR(id) ((id) >> 16)
#define USB_ID_PRODUCT(id) ((u16)(id))

#include <linux/android_kabi.h>

/*
 *
 */

struct media_device;
struct media_intf_devnode;

#define MAX_CARD_INTERFACES	16

struct snd_usb_audio {
	int index;
	struct usb_device *dev;
	struct snd_card *card;
	struct usb_interface *intf[MAX_CARD_INTERFACES];
	u32 usb_id;
	uint16_t quirk_type;
	struct mutex mutex;
	unsigned int system_suspend;
	atomic_t active;
	atomic_t shutdown;
	atomic_t usage_count;
	wait_queue_head_t shutdown_wait;
	unsigned int txfr_quirk:1; /* Subframe boundaries on transfers */
	unsigned int tx_length_quirk:1; /* Put length specifier in transfers */
	unsigned int need_delayed_register:1; /* warn for delayed registration */
	unsigned int playback_first:1;	/* for implicit fb: don't wait for the first capture URBs */
	int num_interfaces;
	int num_suspended_intf;
	int sample_rate_read_error;

	int badd_profile;		/* UAC3 BADD profile */

	struct list_head pcm_list;	/* list of pcm streams */
	struct list_head ep_list;	/* list of audio-related endpoints */
	struct list_head iface_ref_list; /* list of interface refcounts */
	int pcm_devs;

	struct list_head midi_list;	/* list of midi interfaces */

	struct list_head mixer_list;	/* list of mixer interfaces */

	int setup;			/* from the 'device_setup' module param */
	bool generic_implicit_fb;	/* from the 'implicit_fb' module param */
	bool autoclock;			/* from the 'autoclock' module param */

	struct usb_host_interface *ctrl_intf;	/* the audio control interface */
	struct media_device *media_dev;
	struct media_intf_devnode *ctl_intf_media_devnode;
<<<<<<< HEAD
	struct mutex dev_lock;  /* to protect any race with disconnect */
	int card_num;	/* cache pcm card number to use upon disconnect */
	void (*disconnect_cb)(struct snd_usb_audio *chip);

	ANDROID_KABI_RESERVE(1);
	ANDROID_KABI_RESERVE(2);
	ANDROID_KABI_RESERVE(3);
	ANDROID_KABI_RESERVE(4);
=======
>>>>>>> 754a0abe
};

#define USB_AUDIO_IFACE_UNUSED	((void *)-1L)

#define usb_audio_err(chip, fmt, args...) \
	dev_err(&(chip)->dev->dev, fmt, ##args)
#define usb_audio_warn(chip, fmt, args...) \
	dev_warn(&(chip)->dev->dev, fmt, ##args)
#define usb_audio_info(chip, fmt, args...) \
	dev_info(&(chip)->dev->dev, fmt, ##args)
#define usb_audio_dbg(chip, fmt, args...) \
	dev_dbg(&(chip)->dev->dev, fmt, ##args)

/*
 * Information about devices with broken descriptors
 */

/* special values for .ifnum */
#define QUIRK_NODEV_INTERFACE		-3	/* return -ENODEV */
#define QUIRK_NO_INTERFACE		-2
#define QUIRK_ANY_INTERFACE		-1

enum quirk_type {
	QUIRK_IGNORE_INTERFACE,
	QUIRK_COMPOSITE,
	QUIRK_AUTODETECT,
	QUIRK_MIDI_STANDARD_INTERFACE,
	QUIRK_MIDI_FIXED_ENDPOINT,
	QUIRK_MIDI_YAMAHA,
	QUIRK_MIDI_ROLAND,
	QUIRK_MIDI_MIDIMAN,
	QUIRK_MIDI_NOVATION,
	QUIRK_MIDI_RAW_BYTES,
	QUIRK_MIDI_EMAGIC,
	QUIRK_MIDI_CME,
	QUIRK_MIDI_AKAI,
	QUIRK_MIDI_US122L,
	QUIRK_MIDI_FTDI,
	QUIRK_MIDI_CH345,
	QUIRK_AUDIO_STANDARD_INTERFACE,
	QUIRK_AUDIO_FIXED_ENDPOINT,
	QUIRK_AUDIO_EDIROL_UAXX,
	QUIRK_AUDIO_ALIGN_TRANSFER,
	QUIRK_AUDIO_STANDARD_MIXER,
	QUIRK_SETUP_FMT_AFTER_RESUME,
	QUIRK_SETUP_DISABLE_AUTOSUSPEND,

	QUIRK_TYPE_COUNT
};

struct snd_usb_audio_quirk {
	const char *vendor_name;
	const char *product_name;
	int16_t ifnum;
	uint16_t type;
	bool shares_media_device;
	const void *data;
};

#define combine_word(s)    ((*(s)) | ((unsigned int)(s)[1] << 8))
#define combine_triple(s)  (combine_word(s) | ((unsigned int)(s)[2] << 16))
#define combine_quad(s)    (combine_triple(s) | ((unsigned int)(s)[3] << 24))

int snd_usb_lock_shutdown(struct snd_usb_audio *chip);
void snd_usb_unlock_shutdown(struct snd_usb_audio *chip);

extern bool snd_usb_use_vmalloc;
extern bool snd_usb_skip_validation;

<<<<<<< HEAD
struct audioformat;

enum snd_vendor_pcm_open_close {
	SOUND_PCM_CLOSE = 0,
	SOUND_PCM_OPEN,
};

/**
 * struct snd_usb_audio_vendor_ops - function callbacks for USB audio accelerators
 * @connect: called when a new interface is found
 * @disconnect: called when an interface is removed
 * @set_interface: called when an interface is initialized
 * @set_rate: called when the rate is set
 * @set_pcm_buf: called when the pcm buffer is set
 * @set_pcm_intf: called when the pcm interface is set
 * @set_pcm_connection: called when pcm is opened/closed
 * @set_pcm_binterval: called when the pcm binterval is set
 * @usb_add_ctls: called when USB controls are added
 *
 * Set of callbacks for some accelerated USB audio streaming hardware.
 *
 * TODO: make this USB host-controller specific, right now this only works for
 * one USB controller in the system at a time, which is only realistic for
 * self-contained systems like phones.
 */
struct snd_usb_audio_vendor_ops {
	int (*connect)(struct usb_interface *intf);
	void (*disconnect)(struct usb_interface *intf);

	int (*set_interface)(struct usb_device *udev,
			     struct usb_host_interface *alts,
			     int iface, int alt);
	int (*set_rate)(struct usb_interface *intf, int iface, int rate,
			int alt);
	int (*set_pcm_buf)(struct usb_device *udev, int iface);
	int (*set_pcm_intf)(struct usb_interface *intf, int iface, int alt,
			    int direction);
	int (*set_pcm_connection)(struct usb_device *udev,
				  enum snd_vendor_pcm_open_close onoff,
				  int direction);
	int (*set_pcm_binterval)(struct audioformat *fp,
				 struct audioformat *found,
				 int *cur_attr, int *attr);
	int (*usb_add_ctls)(struct snd_usb_audio *chip);

	ANDROID_KABI_RESERVE(1);
	ANDROID_KABI_RESERVE(2);
};

=======
>>>>>>> 754a0abe
#endif /* __USBAUDIO_H */<|MERGE_RESOLUTION|>--- conflicted
+++ resolved
@@ -62,7 +62,6 @@
 	struct usb_host_interface *ctrl_intf;	/* the audio control interface */
 	struct media_device *media_dev;
 	struct media_intf_devnode *ctl_intf_media_devnode;
-<<<<<<< HEAD
 	struct mutex dev_lock;  /* to protect any race with disconnect */
 	int card_num;	/* cache pcm card number to use upon disconnect */
 	void (*disconnect_cb)(struct snd_usb_audio *chip);
@@ -71,8 +70,6 @@
 	ANDROID_KABI_RESERVE(2);
 	ANDROID_KABI_RESERVE(3);
 	ANDROID_KABI_RESERVE(4);
-=======
->>>>>>> 754a0abe
 };
 
 #define USB_AUDIO_IFACE_UNUSED	((void *)-1L)
@@ -142,56 +139,4 @@
 extern bool snd_usb_use_vmalloc;
 extern bool snd_usb_skip_validation;
 
-<<<<<<< HEAD
-struct audioformat;
-
-enum snd_vendor_pcm_open_close {
-	SOUND_PCM_CLOSE = 0,
-	SOUND_PCM_OPEN,
-};
-
-/**
- * struct snd_usb_audio_vendor_ops - function callbacks for USB audio accelerators
- * @connect: called when a new interface is found
- * @disconnect: called when an interface is removed
- * @set_interface: called when an interface is initialized
- * @set_rate: called when the rate is set
- * @set_pcm_buf: called when the pcm buffer is set
- * @set_pcm_intf: called when the pcm interface is set
- * @set_pcm_connection: called when pcm is opened/closed
- * @set_pcm_binterval: called when the pcm binterval is set
- * @usb_add_ctls: called when USB controls are added
- *
- * Set of callbacks for some accelerated USB audio streaming hardware.
- *
- * TODO: make this USB host-controller specific, right now this only works for
- * one USB controller in the system at a time, which is only realistic for
- * self-contained systems like phones.
- */
-struct snd_usb_audio_vendor_ops {
-	int (*connect)(struct usb_interface *intf);
-	void (*disconnect)(struct usb_interface *intf);
-
-	int (*set_interface)(struct usb_device *udev,
-			     struct usb_host_interface *alts,
-			     int iface, int alt);
-	int (*set_rate)(struct usb_interface *intf, int iface, int rate,
-			int alt);
-	int (*set_pcm_buf)(struct usb_device *udev, int iface);
-	int (*set_pcm_intf)(struct usb_interface *intf, int iface, int alt,
-			    int direction);
-	int (*set_pcm_connection)(struct usb_device *udev,
-				  enum snd_vendor_pcm_open_close onoff,
-				  int direction);
-	int (*set_pcm_binterval)(struct audioformat *fp,
-				 struct audioformat *found,
-				 int *cur_attr, int *attr);
-	int (*usb_add_ctls)(struct snd_usb_audio *chip);
-
-	ANDROID_KABI_RESERVE(1);
-	ANDROID_KABI_RESERVE(2);
-};
-
-=======
->>>>>>> 754a0abe
 #endif /* __USBAUDIO_H */