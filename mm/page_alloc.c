// SPDX-License-Identifier: GPL-2.0-only
/*
 *  linux/mm/page_alloc.c
 *
 *  Manages the free list, the system allocates free pages here.
 *  Note that kmalloc() lives in slab.c
 *
 *  Copyright (C) 1991, 1992, 1993, 1994  Linus Torvalds
 *  Swap reorganised 29.12.95, Stephen Tweedie
 *  Support of BIGMEM added by Gerhard Wichert, Siemens AG, July 1999
 *  Reshaped it to be a zoned allocator, Ingo Molnar, Red Hat, 1999
 *  Discontiguous memory support, Kanoj Sarcar, SGI, Nov 1999
 *  Zone balancing, Kanoj Sarcar, SGI, Jan 2000
 *  Per cpu hot/cold page lists, bulk allocation, Martin J. Bligh, Sept 2002
 *          (lots of bits borrowed from Ingo Molnar & Andrew Morton)
 */

#include <linux/stddef.h>
#include <linux/mm.h>
#include <linux/highmem.h>
#include <linux/swap.h>
#include <linux/interrupt.h>
#include <linux/pagemap.h>
#include <linux/jiffies.h>
#include <linux/memblock.h>
#include <linux/compiler.h>
#include <linux/kernel.h>
#include <linux/kasan.h>
#include <linux/module.h>
#include <linux/suspend.h>
#include <linux/pagevec.h>
#include <linux/blkdev.h>
#include <linux/slab.h>
#include <linux/ratelimit.h>
#include <linux/oom.h>
#include <linux/topology.h>
#include <linux/sysctl.h>
#include <linux/cpu.h>
#include <linux/cpuset.h>
#include <linux/memory_hotplug.h>
#include <linux/nodemask.h>
#include <linux/vmalloc.h>
#include <linux/vmstat.h>
#include <linux/mempolicy.h>
#include <linux/memremap.h>
#include <linux/stop_machine.h>
#include <linux/random.h>
#include <linux/sort.h>
#include <linux/pfn.h>
#include <linux/backing-dev.h>
#include <linux/fault-inject.h>
#include <linux/page-isolation.h>
#include <linux/debugobjects.h>
#include <linux/kmemleak.h>
#include <linux/compaction.h>
#include <trace/events/kmem.h>
#include <trace/events/oom.h>
#include <linux/prefetch.h>
#include <linux/mm_inline.h>
#include <linux/migrate.h>
#include <linux/hugetlb.h>
#include <linux/sched/rt.h>
#include <linux/sched/mm.h>
#include <linux/page_owner.h>
#include <linux/page_pinner.h>
#include <linux/kthread.h>
#include <linux/memcontrol.h>
#include <linux/ftrace.h>
#include <linux/lockdep.h>
#include <linux/nmi.h>
#include <linux/psi.h>
#include <linux/padata.h>
#include <linux/khugepaged.h>
#include <trace/hooks/mm.h>

#include <asm/sections.h>
#include <asm/tlbflush.h>
#include <asm/div64.h>
#include "internal.h"
#include "shuffle.h"
#include "page_reporting.h"

/* Free Page Internal flags: for internal, non-pcp variants of free_pages(). */
typedef int __bitwise fpi_t;

static inline struct per_cpu_pageset_ext *pcp_to_pageset_ext(struct per_cpu_pages *pcp)
{
	struct per_cpu_pageset *ps = container_of(pcp, struct per_cpu_pageset, pcp);

	return container_of(ps, struct per_cpu_pageset_ext, pageset);
}

static inline struct per_cpu_pageset_ext *pageset_to_pageset_ext(struct per_cpu_pageset *ps)
{
	return container_of(ps, struct per_cpu_pageset_ext, pageset);
}

/* No special request */
#define FPI_NONE		((__force fpi_t)0)

/*
 * Skip free page reporting notification for the (possibly merged) page.
 * This does not hinder free page reporting from grabbing the page,
 * reporting it and marking it "reported" -  it only skips notifying
 * the free page reporting infrastructure about a newly freed page. For
 * example, used when temporarily pulling a page from a freelist and
 * putting it back unmodified.
 */
#define FPI_SKIP_REPORT_NOTIFY	((__force fpi_t)BIT(0))

/*
 * Place the (possibly merged) page to the tail of the freelist. Will ignore
 * page shuffling (relevant code - e.g., memory onlining - is expected to
 * shuffle the whole zone).
 *
 * Note: No code should rely on this flag for correctness - it's purely
 *       to allow for optimizations when handing back either fresh pages
 *       (memory onlining) or untouched pages (page isolation, free page
 *       reporting).
 */
#define FPI_TO_TAIL		((__force fpi_t)BIT(1))

/*
 * Don't poison memory with KASAN (only for the tag-based modes).
 * During boot, all non-reserved memblock memory is exposed to page_alloc.
 * Poisoning all that memory lengthens boot time, especially on systems with
 * large amount of RAM. This flag is used to skip that poisoning.
 * This is only done for the tag-based KASAN modes, as those are able to
 * detect memory corruptions with the memory tags assigned by default.
 * All memory allocated normally after boot gets poisoned as usual.
 */
#define FPI_SKIP_KASAN_POISON	((__force fpi_t)BIT(2))

/* prevent >1 _updater_ of zone percpu pageset ->high and ->batch fields */
static DEFINE_MUTEX(pcp_batch_high_lock);
#define MIN_PERCPU_PAGELIST_FRACTION	(8)

#if defined(CONFIG_SMP) || defined(CONFIG_PREEMPT_RT)
/*
 * On SMP, spin_trylock is sufficient protection.
 * On PREEMPT_RT, spin_trylock is equivalent on both SMP and UP.
 */
#define pcp_trylock_prepare(flags) do { } while (0)
#define pcp_trylock_finish(flag)   do { } while (0)
#else

/* UP spin_trylock always succeeds so disable IRQs to prevent re-entrancy. */
#define pcp_trylock_prepare(flags) local_irq_save(flags)
#define pcp_trylock_finish(flags)  local_irq_restore(flags)
#endif

#ifdef CONFIG_USE_PERCPU_NUMA_NODE_ID
DEFINE_PER_CPU(int, numa_node);
EXPORT_PER_CPU_SYMBOL(numa_node);
#endif

DEFINE_STATIC_KEY_TRUE(vm_numa_stat_key);

#ifdef CONFIG_HAVE_MEMORYLESS_NODES
/*
 * N.B., Do NOT reference the '_numa_mem_' per cpu variable directly.
 * It will not be defined when CONFIG_HAVE_MEMORYLESS_NODES is not defined.
 * Use the accessor functions set_numa_mem(), numa_mem_id() and cpu_to_mem()
 * defined in <linux/topology.h>.
 */
DEFINE_PER_CPU(int, _numa_mem_);		/* Kernel "local memory" node */
EXPORT_PER_CPU_SYMBOL(_numa_mem_);
#endif

static DEFINE_MUTEX(pcpu_drain_mutex);

#ifdef CONFIG_GCC_PLUGIN_LATENT_ENTROPY
volatile unsigned long latent_entropy __latent_entropy;
EXPORT_SYMBOL(latent_entropy);
#endif

/*
 * Array of node states.
 */
nodemask_t node_states[NR_NODE_STATES] __read_mostly = {
	[N_POSSIBLE] = NODE_MASK_ALL,
	[N_ONLINE] = { { [0] = 1UL } },
#ifndef CONFIG_NUMA
	[N_NORMAL_MEMORY] = { { [0] = 1UL } },
#ifdef CONFIG_HIGHMEM
	[N_HIGH_MEMORY] = { { [0] = 1UL } },
#endif
	[N_MEMORY] = { { [0] = 1UL } },
	[N_CPU] = { { [0] = 1UL } },
#endif	/* NUMA */
};
EXPORT_SYMBOL(node_states);

atomic_long_t _totalram_pages __read_mostly;
EXPORT_SYMBOL(_totalram_pages);
unsigned long totalreserve_pages __read_mostly;
unsigned long totalcma_pages __read_mostly;

int percpu_pagelist_fraction;
gfp_t gfp_allowed_mask __read_mostly = GFP_BOOT_MASK;
DEFINE_STATIC_KEY_FALSE(init_on_alloc);
EXPORT_SYMBOL(init_on_alloc);

DEFINE_STATIC_KEY_FALSE(init_on_free);
EXPORT_SYMBOL(init_on_free);

static bool _init_on_alloc_enabled_early __read_mostly
				= IS_ENABLED(CONFIG_INIT_ON_ALLOC_DEFAULT_ON);
static int __init early_init_on_alloc(char *buf)
{

	return kstrtobool(buf, &_init_on_alloc_enabled_early);
}
early_param("init_on_alloc", early_init_on_alloc);

static bool _init_on_free_enabled_early __read_mostly
				= IS_ENABLED(CONFIG_INIT_ON_FREE_DEFAULT_ON);
static int __init early_init_on_free(char *buf)
{
	return kstrtobool(buf, &_init_on_free_enabled_early);
}
early_param("init_on_free", early_init_on_free);

/*
 * A cached value of the page's pageblock's migratetype, used when the page is
 * put on a pcplist. Used to avoid the pageblock migratetype lookup when
 * freeing from pcplists in most cases, at the cost of possibly becoming stale.
 * Also the migratetype set in the page does not necessarily match the pcplist
 * index, e.g. page might have MIGRATE_CMA set but be on a pcplist with any
 * other index - this ensures that it will be put on the correct CMA freelist.
 */
static inline int get_pcppage_migratetype(struct page *page)
{
	return page->index;
}

static inline void set_pcppage_migratetype(struct page *page, int migratetype)
{
	page->index = migratetype;
}

#ifdef CONFIG_PM_SLEEP
/*
 * The following functions are used by the suspend/hibernate code to temporarily
 * change gfp_allowed_mask in order to avoid using I/O during memory allocations
 * while devices are suspended.  To avoid races with the suspend/hibernate code,
 * they should always be called with system_transition_mutex held
 * (gfp_allowed_mask also should only be modified with system_transition_mutex
 * held, unless the suspend/hibernate code is guaranteed not to run in parallel
 * with that modification).
 */

static gfp_t saved_gfp_mask;

void pm_restore_gfp_mask(void)
{
	WARN_ON(!mutex_is_locked(&system_transition_mutex));
	if (saved_gfp_mask) {
		gfp_allowed_mask = saved_gfp_mask;
		saved_gfp_mask = 0;
	}
}

void pm_restrict_gfp_mask(void)
{
	WARN_ON(!mutex_is_locked(&system_transition_mutex));
	WARN_ON(saved_gfp_mask);
	saved_gfp_mask = gfp_allowed_mask;
	gfp_allowed_mask &= ~(__GFP_IO | __GFP_FS);
}

bool pm_suspended_storage(void)
{
	if ((gfp_allowed_mask & (__GFP_IO | __GFP_FS)) == (__GFP_IO | __GFP_FS))
		return false;
	return true;
}
#endif /* CONFIG_PM_SLEEP */

#ifdef CONFIG_HUGETLB_PAGE_SIZE_VARIABLE
unsigned int pageblock_order __read_mostly;
#endif

static void __free_pages_ok(struct page *page, unsigned int order,
			    fpi_t fpi_flags);

/*
 * results with 256, 32 in the lowmem_reserve sysctl:
 *	1G machine -> (16M dma, 800M-16M normal, 1G-800M high)
 *	1G machine -> (16M dma, 784M normal, 224M high)
 *	NORMAL allocation will leave 784M/256 of ram reserved in the ZONE_DMA
 *	HIGHMEM allocation will leave 224M/32 of ram reserved in ZONE_NORMAL
 *	HIGHMEM allocation will leave (224M+784M)/256 of ram reserved in ZONE_DMA
 *
 * TBD: should special case ZONE_DMA32 machines here - in those we normally
 * don't need any ZONE_NORMAL reservation
 */
int sysctl_lowmem_reserve_ratio[MAX_NR_ZONES] = {
#ifdef CONFIG_ZONE_DMA
	[ZONE_DMA] = 256,
#endif
#ifdef CONFIG_ZONE_DMA32
	[ZONE_DMA32] = 256,
#endif
	[ZONE_NORMAL] = 32,
#ifdef CONFIG_HIGHMEM
	[ZONE_HIGHMEM] = 0,
#endif
	[ZONE_MOVABLE] = 0,
};

static char * const zone_names[MAX_NR_ZONES] = {
#ifdef CONFIG_ZONE_DMA
	 "DMA",
#endif
#ifdef CONFIG_ZONE_DMA32
	 "DMA32",
#endif
	 "Normal",
#ifdef CONFIG_HIGHMEM
	 "HighMem",
#endif
	 "Movable",
#ifdef CONFIG_ZONE_DEVICE
	 "Device",
#endif
};

const char * const migratetype_names[MIGRATE_TYPES] = {
	"Unmovable",
	"Movable",
	"Reclaimable",
#ifdef CONFIG_CMA
	"CMA",
#endif
	"HighAtomic",
#ifdef CONFIG_MEMORY_ISOLATION
	"Isolate",
#endif
};

compound_page_dtor * const compound_page_dtors[NR_COMPOUND_DTORS] = {
	[NULL_COMPOUND_DTOR] = NULL,
	[COMPOUND_PAGE_DTOR] = free_compound_page,
#ifdef CONFIG_HUGETLB_PAGE
	[HUGETLB_PAGE_DTOR] = free_huge_page,
#endif
#ifdef CONFIG_TRANSPARENT_HUGEPAGE
	[TRANSHUGE_PAGE_DTOR] = free_transhuge_page,
#endif
};

/*
 * Try to keep at least this much lowmem free.  Do not allow normal
 * allocations below this point, only high priority ones. Automatically
 * tuned according to the amount of memory in the system.
 */
int min_free_kbytes = 1024;
int user_min_free_kbytes = -1;
#ifdef CONFIG_DISCONTIGMEM
/*
 * DiscontigMem defines memory ranges as separate pg_data_t even if the ranges
 * are not on separate NUMA nodes. Functionally this works but with
 * watermark_boost_factor, it can reclaim prematurely as the ranges can be
 * quite small. By default, do not boost watermarks on discontigmem as in
 * many cases very high-order allocations like THP are likely to be
 * unsupported and the premature reclaim offsets the advantage of long-term
 * fragmentation avoidance.
 */
int watermark_boost_factor __read_mostly;
#else
int watermark_boost_factor __read_mostly = 15000;
#endif
int watermark_scale_factor = 10;

/*
 * Extra memory for the system to try freeing. Used to temporarily
 * free memory, to make space for new workloads. Anyone can allocate
 * down to the min watermarks controlled by min_free_kbytes above.
 */
int extra_free_kbytes = 0;

static unsigned long nr_kernel_pages __initdata;
static unsigned long nr_all_pages __initdata;
static unsigned long dma_reserve __initdata;

static unsigned long arch_zone_lowest_possible_pfn[MAX_NR_ZONES] __initdata;
static unsigned long arch_zone_highest_possible_pfn[MAX_NR_ZONES] __initdata;
static unsigned long required_kernelcore __initdata;
static unsigned long required_kernelcore_percent __initdata;
static unsigned long required_movablecore __initdata;
static unsigned long required_movablecore_percent __initdata;
static unsigned long zone_movable_pfn[MAX_NUMNODES] __initdata;
static bool mirrored_kernelcore __meminitdata;

/* movable_zone is the "real" zone pages in ZONE_MOVABLE are taken from */
int movable_zone;
EXPORT_SYMBOL(movable_zone);

#if MAX_NUMNODES > 1
unsigned int nr_node_ids __read_mostly = MAX_NUMNODES;
unsigned int nr_online_nodes __read_mostly = 1;
EXPORT_SYMBOL(nr_node_ids);
EXPORT_SYMBOL(nr_online_nodes);
#endif

int page_group_by_mobility_disabled __read_mostly;

#ifdef CONFIG_DEFERRED_STRUCT_PAGE_INIT
/*
 * During boot we initialize deferred pages on-demand, as needed, but once
 * page_alloc_init_late() has finished, the deferred pages are all initialized,
 * and we can permanently disable that path.
 */
static DEFINE_STATIC_KEY_TRUE(deferred_pages);

<<<<<<< HEAD
/*
 * Calling kasan_poison_pages() only after deferred memory initialization
 * has completed. Poisoning pages during deferred memory init will greatly
 * lengthen the process and cause problem in large memory systems as the
 * deferred pages initialization is done with interrupt disabled.
 *
 * Assuming that there will be no reference to those newly initialized
 * pages before they are ever allocated, this should have no effect on
 * KASAN memory tracking as the poison will be properly inserted at page
 * allocation time. The only corner case is when pages are allocated by
 * on-demand allocation and then freed again before the deferred pages
 * initialization is done, but this is not likely to happen.
 */
static inline bool should_skip_kasan_poison(struct page *page, fpi_t fpi_flags)
{
	return static_branch_unlikely(&deferred_pages) ||
	       (!IS_ENABLED(CONFIG_KASAN_GENERIC) &&
		(fpi_flags & FPI_SKIP_KASAN_POISON)) ||
	       PageSkipKASanPoison(page);
=======
static inline bool deferred_pages_enabled(void)
{
	return static_branch_unlikely(&deferred_pages);
>>>>>>> 334f1c6b
}

/* Returns true if the struct page for the pfn is uninitialised */
static inline bool __meminit early_page_uninitialised(unsigned long pfn)
{
	int nid = early_pfn_to_nid(pfn);

	if (node_online(nid) && pfn >= NODE_DATA(nid)->first_deferred_pfn)
		return true;

	return false;
}

/*
 * Returns true when the remaining initialisation should be deferred until
 * later in the boot cycle when it can be parallelised.
 */
static bool __meminit
defer_init(int nid, unsigned long pfn, unsigned long end_pfn)
{
	static unsigned long prev_end_pfn, nr_initialised;

	/*
	 * prev_end_pfn static that contains the end of previous zone
	 * No need to protect because called very early in boot before smp_init.
	 */
	if (prev_end_pfn != end_pfn) {
		prev_end_pfn = end_pfn;
		nr_initialised = 0;
	}

	/* Always populate low zones for address-constrained allocations */
	if (end_pfn < pgdat_end_pfn(NODE_DATA(nid)))
		return false;

	if (NODE_DATA(nid)->first_deferred_pfn != ULONG_MAX)
		return true;
	/*
	 * We start only with one section of pages, more pages are added as
	 * needed until the rest of deferred pages are initialized.
	 */
	nr_initialised++;
	if ((nr_initialised > PAGES_PER_SECTION) &&
	    (pfn & (PAGES_PER_SECTION - 1)) == 0) {
		NODE_DATA(nid)->first_deferred_pfn = pfn;
		return true;
	}
	return false;
}
#else
<<<<<<< HEAD
static inline bool should_skip_kasan_poison(struct page *page, fpi_t fpi_flags)
{
	return (!IS_ENABLED(CONFIG_KASAN_GENERIC) &&
		(fpi_flags & FPI_SKIP_KASAN_POISON)) ||
	       PageSkipKASanPoison(page);
=======
static inline bool deferred_pages_enabled(void)
{
	return false;
>>>>>>> 334f1c6b
}

static inline bool early_page_uninitialised(unsigned long pfn)
{
	return false;
}

static inline bool defer_init(int nid, unsigned long pfn, unsigned long end_pfn)
{
	return false;
}
#endif

/* Return a pointer to the bitmap storing bits affecting a block of pages */
static inline unsigned long *get_pageblock_bitmap(struct page *page,
							unsigned long pfn)
{
#ifdef CONFIG_SPARSEMEM
	return section_to_usemap(__pfn_to_section(pfn));
#else
	return page_zone(page)->pageblock_flags;
#endif /* CONFIG_SPARSEMEM */
}

static inline int pfn_to_bitidx(struct page *page, unsigned long pfn)
{
#ifdef CONFIG_SPARSEMEM
	pfn &= (PAGES_PER_SECTION-1);
#else
	pfn = pfn - round_down(page_zone(page)->zone_start_pfn, pageblock_nr_pages);
#endif /* CONFIG_SPARSEMEM */
	return (pfn >> pageblock_order) * NR_PAGEBLOCK_BITS;
}

/**
 * get_pfnblock_flags_mask - Return the requested group of flags for the pageblock_nr_pages block of pages
 * @page: The page within the block of interest
 * @pfn: The target page frame number
 * @mask: mask of bits that the caller is interested in
 *
 * Return: pageblock_bits flags
 */
static __always_inline
unsigned long __get_pfnblock_flags_mask(struct page *page,
					unsigned long pfn,
					unsigned long mask)
{
	unsigned long *bitmap;
	unsigned long bitidx, word_bitidx;
	unsigned long word;

	bitmap = get_pageblock_bitmap(page, pfn);
	bitidx = pfn_to_bitidx(page, pfn);
	word_bitidx = bitidx / BITS_PER_LONG;
	bitidx &= (BITS_PER_LONG-1);

	word = bitmap[word_bitidx];
	return (word >> bitidx) & mask;
}

unsigned long get_pfnblock_flags_mask(struct page *page, unsigned long pfn,
					unsigned long mask)
{
	return __get_pfnblock_flags_mask(page, pfn, mask);
}
EXPORT_SYMBOL_GPL(get_pfnblock_flags_mask);

int isolate_anon_lru_page(struct page *page)
{
	int ret;

	if (!PageLRU(page) || !PageAnon(page))
		return -EINVAL;

	if (!get_page_unless_zero(page))
		return -EINVAL;

	ret = isolate_lru_page(page);
	put_page(page);

	return ret;
}
EXPORT_SYMBOL_GPL(isolate_anon_lru_page);

static __always_inline int get_pfnblock_migratetype(struct page *page, unsigned long pfn)
{
	return __get_pfnblock_flags_mask(page, pfn, MIGRATETYPE_MASK);
}

/**
 * set_pfnblock_flags_mask - Set the requested group of flags for a pageblock_nr_pages block of pages
 * @page: The page within the block of interest
 * @flags: The flags to set
 * @pfn: The target page frame number
 * @mask: mask of bits that the caller is interested in
 */
void set_pfnblock_flags_mask(struct page *page, unsigned long flags,
					unsigned long pfn,
					unsigned long mask)
{
	unsigned long *bitmap;
	unsigned long bitidx, word_bitidx;
	unsigned long old_word, word;

	BUILD_BUG_ON(NR_PAGEBLOCK_BITS != 4);
	BUILD_BUG_ON(MIGRATE_TYPES > (1 << PB_migratetype_bits));

	bitmap = get_pageblock_bitmap(page, pfn);
	bitidx = pfn_to_bitidx(page, pfn);
	word_bitidx = bitidx / BITS_PER_LONG;
	bitidx &= (BITS_PER_LONG-1);

	VM_BUG_ON_PAGE(!zone_spans_pfn(page_zone(page), pfn), page);

	mask <<= bitidx;
	flags <<= bitidx;

	word = READ_ONCE(bitmap[word_bitidx]);
	for (;;) {
		old_word = cmpxchg(&bitmap[word_bitidx], word, (word & ~mask) | flags);
		if (word == old_word)
			break;
		word = old_word;
	}
}

void set_pageblock_migratetype(struct page *page, int migratetype)
{
	if (unlikely(page_group_by_mobility_disabled &&
		     migratetype < MIGRATE_PCPTYPES))
		migratetype = MIGRATE_UNMOVABLE;

	set_pfnblock_flags_mask(page, (unsigned long)migratetype,
				page_to_pfn(page), MIGRATETYPE_MASK);
}

#ifdef CONFIG_DEBUG_VM
static int page_outside_zone_boundaries(struct zone *zone, struct page *page)
{
	int ret = 0;
	unsigned seq;
	unsigned long pfn = page_to_pfn(page);
	unsigned long sp, start_pfn;

	do {
		seq = zone_span_seqbegin(zone);
		start_pfn = zone->zone_start_pfn;
		sp = zone->spanned_pages;
		if (!zone_spans_pfn(zone, pfn))
			ret = 1;
	} while (zone_span_seqretry(zone, seq));

	if (ret)
		pr_err("page 0x%lx outside node %d zone %s [ 0x%lx - 0x%lx ]\n",
			pfn, zone_to_nid(zone), zone->name,
			start_pfn, start_pfn + sp);

	return ret;
}

static int page_is_consistent(struct zone *zone, struct page *page)
{
	if (!pfn_valid_within(page_to_pfn(page)))
		return 0;
	if (zone != page_zone(page))
		return 0;

	return 1;
}
/*
 * Temporary debugging check for pages not lying within a given zone.
 */
static int __maybe_unused bad_range(struct zone *zone, struct page *page)
{
	if (page_outside_zone_boundaries(zone, page))
		return 1;
	if (!page_is_consistent(zone, page))
		return 1;

	return 0;
}
#else
static inline int __maybe_unused bad_range(struct zone *zone, struct page *page)
{
	return 0;
}
#endif

static void bad_page(struct page *page, const char *reason)
{
	static unsigned long resume;
	static unsigned long nr_shown;
	static unsigned long nr_unshown;

	/*
	 * Allow a burst of 60 reports, then keep quiet for that minute;
	 * or allow a steady drip of one report per second.
	 */
	if (nr_shown == 60) {
		if (time_before(jiffies, resume)) {
			nr_unshown++;
			goto out;
		}
		if (nr_unshown) {
			pr_alert(
			      "BUG: Bad page state: %lu messages suppressed\n",
				nr_unshown);
			nr_unshown = 0;
		}
		nr_shown = 0;
	}
	if (nr_shown++ == 0)
		resume = jiffies + 60 * HZ;

	pr_alert("BUG: Bad page state in process %s  pfn:%05lx\n",
		current->comm, page_to_pfn(page));
	__dump_page(page, reason);
	dump_page_owner(page);

	print_modules();
	dump_stack();
out:
	/* Leave bad fields for debug, except PageBuddy could make trouble */
	page_mapcount_reset(page); /* remove PageBuddy */
	add_taint(TAINT_BAD_PAGE, LOCKDEP_NOW_UNRELIABLE);
}

/*
 * Higher-order pages are called "compound pages".  They are structured thusly:
 *
 * The first PAGE_SIZE page is called the "head page" and have PG_head set.
 *
 * The remaining PAGE_SIZE pages are called "tail pages". PageTail() is encoded
 * in bit 0 of page->compound_head. The rest of bits is pointer to head page.
 *
 * The first tail page's ->compound_dtor holds the offset in array of compound
 * page destructors. See compound_page_dtors.
 *
 * The first tail page's ->compound_order holds the order of allocation.
 * This usage means that zero-order pages may not be compound.
 */

void free_compound_page(struct page *page)
{
	mem_cgroup_uncharge(page);
	__free_pages_ok(page, compound_order(page), FPI_NONE);
}

void prep_compound_page(struct page *page, unsigned int order)
{
	int i;
	int nr_pages = 1 << order;

	__SetPageHead(page);
	for (i = 1; i < nr_pages; i++) {
		struct page *p = page + i;
		set_page_count(p, 0);
		p->mapping = TAIL_MAPPING;
		set_compound_head(p, page);
	}

	set_compound_page_dtor(page, COMPOUND_PAGE_DTOR);
	set_compound_order(page, order);
	atomic_set(compound_mapcount_ptr(page), -1);
	if (hpage_pincount_available(page))
		atomic_set(compound_pincount_ptr(page), 0);
}

#ifdef CONFIG_DEBUG_PAGEALLOC
unsigned int _debug_guardpage_minorder;

bool _debug_pagealloc_enabled_early __read_mostly
			= IS_ENABLED(CONFIG_DEBUG_PAGEALLOC_ENABLE_DEFAULT);
EXPORT_SYMBOL(_debug_pagealloc_enabled_early);
DEFINE_STATIC_KEY_FALSE(_debug_pagealloc_enabled);
EXPORT_SYMBOL(_debug_pagealloc_enabled);

DEFINE_STATIC_KEY_FALSE(_debug_guardpage_enabled);

static int __init early_debug_pagealloc(char *buf)
{
	return kstrtobool(buf, &_debug_pagealloc_enabled_early);
}
early_param("debug_pagealloc", early_debug_pagealloc);

static int __init debug_guardpage_minorder_setup(char *buf)
{
	unsigned long res;

	if (kstrtoul(buf, 10, &res) < 0 ||  res > MAX_ORDER / 2) {
		pr_err("Bad debug_guardpage_minorder value\n");
		return 0;
	}
	_debug_guardpage_minorder = res;
	pr_info("Setting debug_guardpage_minorder to %lu\n", res);
	return 0;
}
early_param("debug_guardpage_minorder", debug_guardpage_minorder_setup);

static inline bool set_page_guard(struct zone *zone, struct page *page,
				unsigned int order, int migratetype)
{
	if (!debug_guardpage_enabled())
		return false;

	if (order >= debug_guardpage_minorder())
		return false;

	__SetPageGuard(page);
	INIT_LIST_HEAD(&page->lru);
	set_page_private(page, order);
	/* Guard pages are not available for any usage */
	__mod_zone_freepage_state(zone, -(1 << order), migratetype);

	return true;
}

static inline void clear_page_guard(struct zone *zone, struct page *page,
				unsigned int order, int migratetype)
{
	if (!debug_guardpage_enabled())
		return;

	__ClearPageGuard(page);

	set_page_private(page, 0);
	if (!is_migrate_isolate(migratetype))
		__mod_zone_freepage_state(zone, (1 << order), migratetype);
}
#else
static inline bool set_page_guard(struct zone *zone, struct page *page,
			unsigned int order, int migratetype) { return false; }
static inline void clear_page_guard(struct zone *zone, struct page *page,
				unsigned int order, int migratetype) {}
#endif

/*
 * Enable static keys related to various memory debugging and hardening options.
 * Some override others, and depend on early params that are evaluated in the
 * order of appearance. So we need to first gather the full picture of what was
 * enabled, and then make decisions.
 */
void init_mem_debugging_and_hardening(void)
{
	bool page_poisoning_requested = false;

#ifdef CONFIG_PAGE_POISONING
	/*
	 * Page poisoning is debug page alloc for some arches. If
	 * either of those options are enabled, enable poisoning.
	 */
	if (page_poisoning_enabled() ||
	     (!IS_ENABLED(CONFIG_ARCH_SUPPORTS_DEBUG_PAGEALLOC) &&
	      debug_pagealloc_enabled())) {
		static_branch_enable(&_page_poisoning_enabled);
		page_poisoning_requested = true;
	}
#endif

	if (_init_on_alloc_enabled_early) {
		if (page_poisoning_requested)
			pr_info("mem auto-init: CONFIG_PAGE_POISONING is on, "
				"will take precedence over init_on_alloc\n");
		else
			static_branch_enable(&init_on_alloc);
	}
	if (_init_on_free_enabled_early) {
		if (page_poisoning_requested)
			pr_info("mem auto-init: CONFIG_PAGE_POISONING is on, "
				"will take precedence over init_on_free\n");
		else
			static_branch_enable(&init_on_free);
	}

#ifdef CONFIG_DEBUG_PAGEALLOC
	if (!debug_pagealloc_enabled())
		return;

	static_branch_enable(&_debug_pagealloc_enabled);

	if (!debug_guardpage_minorder())
		return;

	static_branch_enable(&_debug_guardpage_enabled);
#endif
}

static inline void set_buddy_order(struct page *page, unsigned int order)
{
	set_page_private(page, order);
	__SetPageBuddy(page);
}

/*
 * This function checks whether a page is free && is the buddy
 * we can coalesce a page and its buddy if
 * (a) the buddy is not in a hole (check before calling!) &&
 * (b) the buddy is in the buddy system &&
 * (c) a page and its buddy have the same order &&
 * (d) a page and its buddy are in the same zone.
 *
 * For recording whether a page is in the buddy system, we set PageBuddy.
 * Setting, clearing, and testing PageBuddy is serialized by zone->lock.
 *
 * For recording page's order, we use page_private(page).
 */
static inline bool page_is_buddy(struct page *page, struct page *buddy,
							unsigned int order)
{
	if (!page_is_guard(buddy) && !PageBuddy(buddy))
		return false;

	if (buddy_order(buddy) != order)
		return false;

	/*
	 * zone check is done late to avoid uselessly calculating
	 * zone/node ids for pages that could never merge.
	 */
	if (page_zone_id(page) != page_zone_id(buddy))
		return false;

	VM_BUG_ON_PAGE(page_count(buddy) != 0, buddy);

	return true;
}

#ifdef CONFIG_COMPACTION
static inline struct capture_control *task_capc(struct zone *zone)
{
	struct capture_control *capc = current->capture_control;

	return unlikely(capc) &&
		!(current->flags & PF_KTHREAD) &&
		!capc->page &&
		capc->cc->zone == zone ? capc : NULL;
}

static inline bool
compaction_capture(struct capture_control *capc, struct page *page,
		   int order, int migratetype)
{
	if (!capc || order != capc->cc->order)
		return false;

	/* Do not accidentally pollute CMA or isolated regions*/
	if (is_migrate_cma(migratetype) ||
	    is_migrate_isolate(migratetype))
		return false;

	/*
	 * Do not let lower order allocations polluate a movable pageblock.
	 * This might let an unmovable request use a reclaimable pageblock
	 * and vice-versa but no more than normal fallback logic which can
	 * have trouble finding a high-order free page.
	 */
	if (order < pageblock_order && migratetype == MIGRATE_MOVABLE)
		return false;

	capc->page = page;
	return true;
}

#else
static inline struct capture_control *task_capc(struct zone *zone)
{
	return NULL;
}

static inline bool
compaction_capture(struct capture_control *capc, struct page *page,
		   int order, int migratetype)
{
	return false;
}
#endif /* CONFIG_COMPACTION */

/* Used for pages not on another list */
static inline void add_to_free_list(struct page *page, struct zone *zone,
				    unsigned int order, int migratetype)
{
	struct free_area *area = &zone->free_area[order];

	list_add(&page->lru, &area->free_list[migratetype]);
	area->nr_free++;
}

/* Used for pages not on another list */
static inline void add_to_free_list_tail(struct page *page, struct zone *zone,
					 unsigned int order, int migratetype)
{
	struct free_area *area = &zone->free_area[order];

	list_add_tail(&page->lru, &area->free_list[migratetype]);
	area->nr_free++;
}

/*
 * Used for pages which are on another list. Move the pages to the tail
 * of the list - so the moved pages won't immediately be considered for
 * allocation again (e.g., optimization for memory onlining).
 */
static inline void move_to_free_list(struct page *page, struct zone *zone,
				     unsigned int order, int migratetype)
{
	struct free_area *area = &zone->free_area[order];

	list_move_tail(&page->lru, &area->free_list[migratetype]);
}

static inline void del_page_from_free_list(struct page *page, struct zone *zone,
					   unsigned int order)
{
	/* clear reported state and update reported page count */
	if (page_reported(page))
		__ClearPageReported(page);

	list_del(&page->lru);
	__ClearPageBuddy(page);
	set_page_private(page, 0);
	zone->free_area[order].nr_free--;
}

/*
 * If this is not the largest possible page, check if the buddy
 * of the next-highest order is free. If it is, it's possible
 * that pages are being freed that will coalesce soon. In case,
 * that is happening, add the free page to the tail of the list
 * so it's less likely to be used soon and more likely to be merged
 * as a higher order page
 */
static inline bool
buddy_merge_likely(unsigned long pfn, unsigned long buddy_pfn,
		   struct page *page, unsigned int order)
{
	struct page *higher_page, *higher_buddy;
	unsigned long combined_pfn;

	if (order >= MAX_ORDER - 2)
		return false;

	if (!pfn_valid_within(buddy_pfn))
		return false;

	combined_pfn = buddy_pfn & pfn;
	higher_page = page + (combined_pfn - pfn);
	buddy_pfn = __find_buddy_pfn(combined_pfn, order + 1);
	higher_buddy = higher_page + (buddy_pfn - combined_pfn);

	return pfn_valid_within(buddy_pfn) &&
	       page_is_buddy(higher_page, higher_buddy, order + 1);
}

/*
 * Freeing function for a buddy system allocator.
 *
 * The concept of a buddy system is to maintain direct-mapped table
 * (containing bit values) for memory blocks of various "orders".
 * The bottom level table contains the map for the smallest allocatable
 * units of memory (here, pages), and each level above it describes
 * pairs of units from the levels below, hence, "buddies".
 * At a high level, all that happens here is marking the table entry
 * at the bottom level available, and propagating the changes upward
 * as necessary, plus some accounting needed to play nicely with other
 * parts of the VM system.
 * At each level, we keep a list of pages, which are heads of continuous
 * free pages of length of (1 << order) and marked with PageBuddy.
 * Page's order is recorded in page_private(page) field.
 * So when we are allocating or freeing one, we can derive the state of the
 * other.  That is, if we allocate a small block, and both were
 * free, the remainder of the region must be split into blocks.
 * If a block is freed, and its buddy is also free, then this
 * triggers coalescing into a block of larger size.
 *
 * -- nyc
 */

static inline void __free_one_page(struct page *page,
		unsigned long pfn,
		struct zone *zone, unsigned int order,
		int migratetype, fpi_t fpi_flags)
{
	struct capture_control *capc = task_capc(zone);
	unsigned long buddy_pfn;
	unsigned long combined_pfn;
	unsigned int max_order;
	struct page *buddy;
	bool to_tail;

	max_order = min_t(unsigned int, MAX_ORDER - 1, pageblock_order);

	VM_BUG_ON(!zone_is_initialized(zone));
	VM_BUG_ON_PAGE(page->flags & PAGE_FLAGS_CHECK_AT_PREP, page);

	VM_BUG_ON(migratetype == -1);
	if (likely(!is_migrate_isolate(migratetype)))
		__mod_zone_freepage_state(zone, 1 << order, migratetype);

	VM_BUG_ON_PAGE(pfn & ((1 << order) - 1), page);
	VM_BUG_ON_PAGE(bad_range(zone, page), page);

continue_merging:
	while (order < max_order) {
		if (compaction_capture(capc, page, order, migratetype)) {
			__mod_zone_freepage_state(zone, -(1 << order),
								migratetype);
			return;
		}
		buddy_pfn = __find_buddy_pfn(pfn, order);
		buddy = page + (buddy_pfn - pfn);

		if (!pfn_valid_within(buddy_pfn))
			goto done_merging;
		if (!page_is_buddy(page, buddy, order))
			goto done_merging;
		/*
		 * Our buddy is free or it is CONFIG_DEBUG_PAGEALLOC guard page,
		 * merge with it and move up one order.
		 */
		if (page_is_guard(buddy))
			clear_page_guard(zone, buddy, order, migratetype);
		else
			del_page_from_free_list(buddy, zone, order);
		combined_pfn = buddy_pfn & pfn;
		page = page + (combined_pfn - pfn);
		pfn = combined_pfn;
		order++;
	}
	if (order < MAX_ORDER - 1) {
		/* If we are here, it means order is >= pageblock_order.
		 * We want to prevent merge between freepages on isolate
		 * pageblock and normal pageblock. Without this, pageblock
		 * isolation could cause incorrect freepage or CMA accounting.
		 *
		 * We don't want to hit this code for the more frequent
		 * low-order merging.
		 */
		if (unlikely(has_isolate_pageblock(zone))) {
			int buddy_mt;

			buddy_pfn = __find_buddy_pfn(pfn, order);
			buddy = page + (buddy_pfn - pfn);
			buddy_mt = get_pageblock_migratetype(buddy);

			if (migratetype != buddy_mt
					&& (is_migrate_isolate(migratetype) ||
						is_migrate_isolate(buddy_mt)))
				goto done_merging;
		}
		max_order = order + 1;
		goto continue_merging;
	}

done_merging:
	set_buddy_order(page, order);

	if (fpi_flags & FPI_TO_TAIL)
		to_tail = true;
	else if (is_shuffle_order(order))
		to_tail = shuffle_pick_tail();
	else
		to_tail = buddy_merge_likely(pfn, buddy_pfn, page, order);

	if (to_tail)
		add_to_free_list_tail(page, zone, order, migratetype);
	else
		add_to_free_list(page, zone, order, migratetype);

	/* Notify page reporting subsystem of freed page */
	if (!(fpi_flags & FPI_SKIP_REPORT_NOTIFY))
		page_reporting_notify_free(order);
}

/*
 * A bad page could be due to a number of fields. Instead of multiple branches,
 * try and check multiple fields with one check. The caller must do a detailed
 * check if necessary.
 */
static inline bool page_expected_state(struct page *page,
					unsigned long check_flags)
{
	if (unlikely(atomic_read(&page->_mapcount) != -1))
		return false;

	if (unlikely((unsigned long)page->mapping |
			page_ref_count(page) |
#ifdef CONFIG_MEMCG
			(unsigned long)page->mem_cgroup |
#endif
			(page->flags & check_flags)))
		return false;

	return true;
}

static const char *page_bad_reason(struct page *page, unsigned long flags)
{
	const char *bad_reason = NULL;

	if (unlikely(atomic_read(&page->_mapcount) != -1))
		bad_reason = "nonzero mapcount";
	if (unlikely(page->mapping != NULL))
		bad_reason = "non-NULL mapping";
	if (unlikely(page_ref_count(page) != 0))
		bad_reason = "nonzero _refcount";
	if (unlikely(page->flags & flags)) {
		if (flags == PAGE_FLAGS_CHECK_AT_PREP)
			bad_reason = "PAGE_FLAGS_CHECK_AT_PREP flag(s) set";
		else
			bad_reason = "PAGE_FLAGS_CHECK_AT_FREE flag(s) set";
	}
#ifdef CONFIG_MEMCG
	if (unlikely(page->mem_cgroup))
		bad_reason = "page still charged to cgroup";
#endif
	return bad_reason;
}

static void check_free_page_bad(struct page *page)
{
	bad_page(page,
		 page_bad_reason(page, PAGE_FLAGS_CHECK_AT_FREE));
}

static inline int check_free_page(struct page *page)
{
	if (likely(page_expected_state(page, PAGE_FLAGS_CHECK_AT_FREE)))
		return 0;

	/* Something has gone sideways, find it */
	check_free_page_bad(page);
	return 1;
}

static int free_tail_pages_check(struct page *head_page, struct page *page)
{
	int ret = 1;

	/*
	 * We rely page->lru.next never has bit 0 set, unless the page
	 * is PageTail(). Let's make sure that's true even for poisoned ->lru.
	 */
	BUILD_BUG_ON((unsigned long)LIST_POISON1 & 1);

	if (!IS_ENABLED(CONFIG_DEBUG_VM)) {
		ret = 0;
		goto out;
	}
	switch (page - head_page) {
	case 1:
		/* the first tail page: ->mapping may be compound_mapcount() */
		if (unlikely(compound_mapcount(page))) {
			bad_page(page, "nonzero compound_mapcount");
			goto out;
		}
		break;
	case 2:
		/*
		 * the second tail page: ->mapping is
		 * deferred_list.next -- ignore value.
		 */
		break;
	default:
		if (page->mapping != TAIL_MAPPING) {
			bad_page(page, "corrupted mapping in tail page");
			goto out;
		}
		break;
	}
	if (unlikely(!PageTail(page))) {
		bad_page(page, "PageTail not set");
		goto out;
	}
	if (unlikely(compound_head(page) != head_page)) {
		bad_page(page, "compound_head not consistent");
		goto out;
	}
	ret = 0;
out:
	page->mapping = NULL;
	clear_compound_head(page);
	return ret;
}

<<<<<<< HEAD
static void kernel_init_free_pages(struct page *page, int numpages, bool zero_tags)
=======
/*
 * Skip KASAN memory poisoning when either:
 *
 * 1. Deferred memory initialization has not yet completed,
 *    see the explanation below.
 * 2. Skipping poisoning is requested via FPI_SKIP_KASAN_POISON,
 *    see the comment next to it.
 * 3. Skipping poisoning is requested via __GFP_SKIP_KASAN_POISON,
 *    see the comment next to it.
 *
 * Poisoning pages during deferred memory init will greatly lengthen the
 * process and cause problem in large memory systems as the deferred pages
 * initialization is done with interrupt disabled.
 *
 * Assuming that there will be no reference to those newly initialized
 * pages before they are ever allocated, this should have no effect on
 * KASAN memory tracking as the poison will be properly inserted at page
 * allocation time. The only corner case is when pages are allocated by
 * on-demand allocation and then freed again before the deferred pages
 * initialization is done, but this is not likely to happen.
 */
static inline bool should_skip_kasan_poison(struct page *page, fpi_t fpi_flags)
{
	return deferred_pages_enabled() ||
	       (!IS_ENABLED(CONFIG_KASAN_GENERIC) &&
		(fpi_flags & FPI_SKIP_KASAN_POISON)) ||
	       PageSkipKASanPoison(page);
}

static void kernel_init_free_pages(struct page *page, int numpages)
>>>>>>> 334f1c6b
{
	int i;

	if (zero_tags) {
		for (i = 0; i < numpages; i++)
			tag_clear_highpage(page + i);
		return;
	}

	/* s390's use of memset() could override KASAN redzones. */
	kasan_disable_current();
	for (i = 0; i < numpages; i++) {
		u8 tag = page_kasan_tag(page + i);
		page_kasan_tag_reset(page + i);
		clear_highpage(page + i);
		page_kasan_tag_set(page + i, tag);
	}
	kasan_enable_current();
}

static __always_inline bool free_pages_prepare(struct page *page,
			unsigned int order, bool check_free, fpi_t fpi_flags)
{
	int bad = 0;
<<<<<<< HEAD
	bool skip_kasan_poison = should_skip_kasan_poison(page, fpi_flags);
=======
	bool init = want_init_on_free();
>>>>>>> 334f1c6b

	VM_BUG_ON_PAGE(PageTail(page), page);

	trace_mm_page_free(page, order);

	if (unlikely(PageHWPoison(page)) && !order) {
		/*
		 * Do not let hwpoison pages hit pcplists/buddy
		 * Untie memcg state and reset page's owner
		 */
		if (memcg_kmem_enabled() && PageKmemcg(page))
			__memcg_kmem_uncharge_page(page, order);
		reset_page_owner(page, order);
		free_page_pinner(page, order);
		return false;
	}

	/*
	 * Check tail pages before head page information is cleared to
	 * avoid checking PageCompound for order-0 pages.
	 */
	if (unlikely(order)) {
		bool compound = PageCompound(page);
		int i;

		VM_BUG_ON_PAGE(compound && compound_order(page) != order, page);

		if (compound)
			ClearPageDoubleMap(page);
		for (i = 1; i < (1 << order); i++) {
			if (compound)
				bad += free_tail_pages_check(page, page + i);
			if (unlikely(check_free_page(page + i))) {
				bad++;
				continue;
			}
			(page + i)->flags &= ~PAGE_FLAGS_CHECK_AT_PREP;
		}
	}
	if (PageMappingFlags(page))
		page->mapping = NULL;
	if (memcg_kmem_enabled() && PageKmemcg(page))
		__memcg_kmem_uncharge_page(page, order);
	if (check_free)
		bad += check_free_page(page);
	if (bad)
		return false;

	page_cpupid_reset_last(page);
	page->flags &= ~PAGE_FLAGS_CHECK_AT_PREP;
	reset_page_owner(page, order);
	free_page_pinner(page, order);

	if (!PageHighMem(page)) {
		debug_check_no_locks_freed(page_address(page),
					   PAGE_SIZE << order);
		debug_check_no_obj_freed(page_address(page),
					   PAGE_SIZE << order);
	}
<<<<<<< HEAD

	kernel_poison_pages(page, 1 << order);

	/*
	 * As memory initialization might be integrated into KASAN,
	 * kasan_free_pages and kernel_init_free_pages must be
	 * kept together to avoid discrepancies in behavior.
	 *
	 * With hardware tag-based KASAN, memory tags must be set before the
	 * page becomes unavailable via debug_pagealloc or arch_free_page.
	 */
	if (kasan_has_integrated_init()) {
		if (!skip_kasan_poison)
			kasan_free_pages(page, order);
	} else {
		bool init = want_init_on_free();

		if (init)
			kernel_init_free_pages(page, 1 << order, false);
		if (!skip_kasan_poison)
			kasan_poison_pages(page, order, init);
	}

=======

	kernel_poison_pages(page, 1 << order);

	/*
	 * As memory initialization might be integrated into KASAN,
	 * KASAN poisoning and memory initialization code must be
	 * kept together to avoid discrepancies in behavior.
	 *
	 * With hardware tag-based KASAN, memory tags must be set before the
	 * page becomes unavailable via debug_pagealloc or arch_free_page.
	 */
	if (!should_skip_kasan_poison(page, fpi_flags)) {
		kasan_poison_pages(page, order, init);

		/* Memory is already initialized if KASAN did it internally. */
		if (kasan_has_integrated_init())
			init = false;
	}
	if (init)
		kernel_init_free_pages(page, 1 << order);

>>>>>>> 334f1c6b
	/*
	 * arch_free_page() can make the page's contents inaccessible.  s390
	 * does this.  So nothing which can access the page's contents should
	 * happen after this.
	 */
	arch_free_page(page, order);

	debug_pagealloc_unmap_pages(page, 1 << order);

	return true;
}

#ifdef CONFIG_DEBUG_VM
/*
 * With DEBUG_VM enabled, order-0 pages are checked immediately when being freed
 * to pcp lists. With debug_pagealloc also enabled, they are also rechecked when
 * moved from pcp lists to free lists.
 */
static bool free_pcp_prepare(struct page *page)
{
	return free_pages_prepare(page, 0, true, FPI_NONE);
}

static bool bulkfree_pcp_prepare(struct page *page)
{
	if (debug_pagealloc_enabled_static())
		return check_free_page(page);
	else
		return false;
}
#else
/*
 * With DEBUG_VM disabled, order-0 pages being freed are checked only when
 * moving from pcp lists to free list in order to reduce overhead. With
 * debug_pagealloc enabled, they are checked also immediately when being freed
 * to the pcp lists.
 */
static bool free_pcp_prepare(struct page *page)
{
	if (debug_pagealloc_enabled_static())
		return free_pages_prepare(page, 0, true, FPI_NONE);
	else
		return free_pages_prepare(page, 0, false, FPI_NONE);
}

static bool bulkfree_pcp_prepare(struct page *page)
{
	return check_free_page(page);
}
#endif /* CONFIG_DEBUG_VM */

static inline void prefetch_buddy(struct page *page)
{
	unsigned long pfn = page_to_pfn(page);
	unsigned long buddy_pfn = __find_buddy_pfn(pfn, 0);
	struct page *buddy = page + (buddy_pfn - pfn);

	prefetch(buddy);
}

/*
 * Frees a number of pages from the PCP lists
 * Assumes all pages on list are in same zone, and of same order.
 * count is the number of pages to free.
 *
 * If the zone was previously in an "all pages pinned" state then look to
 * see if this freeing clears that state.
 *
 * And clear the zone's pages_scanned counter, to hold off the "all pages are
 * pinned" detection logic.
 */
static void free_pcppages_bulk(struct zone *zone, int count,
					struct per_cpu_pages *pcp)
{
	int migratetype = 0;
	int batch_free = 0;
	int prefetch_nr = 0;
	bool isolated_pageblocks;
	struct page *page, *tmp;
	LIST_HEAD(head);

	/*
	 * Ensure proper count is passed which otherwise would stuck in the
	 * below while (list_empty(list)) loop.
	 */
	count = min(pcp->count, count);
	while (count) {
		struct list_head *list;

		/*
		 * Remove pages from lists in a round-robin fashion. A
		 * batch_free count is maintained that is incremented when an
		 * empty list is encountered.  This is so more pages are freed
		 * off fuller lists instead of spinning excessively around empty
		 * lists
		 */
		do {
			batch_free++;
			if (++migratetype == MIGRATE_PCPTYPES)
				migratetype = 0;
			list = &pcp->lists[migratetype];
		} while (list_empty(list));

		/* This is the only non-empty list. Free them all. */
		if (batch_free == MIGRATE_PCPTYPES)
			batch_free = count;

		do {
			page = list_last_entry(list, struct page, lru);
			/* must delete to avoid corrupting pcp list */
			list_del(&page->lru);
			pcp->count--;

			if (bulkfree_pcp_prepare(page))
				continue;

			list_add_tail(&page->lru, &head);

			/*
			 * We are going to put the page back to the global
			 * pool, prefetch its buddy to speed up later access
			 * under zone->lock. It is believed the overhead of
			 * an additional test and calculating buddy_pfn here
			 * can be offset by reduced memory latency later. To
			 * avoid excessive prefetching due to large count, only
			 * prefetch buddy for the first pcp->batch nr of pages.
			 */
			if (prefetch_nr++ < pcp->batch)
				prefetch_buddy(page);
		} while (--count && --batch_free && !list_empty(list));
	}

	spin_lock(&zone->lock);
	isolated_pageblocks = has_isolate_pageblock(zone);

	/*
	 * Use safe version since after __free_one_page(),
	 * page->lru.next will not point to original list.
	 */
	list_for_each_entry_safe(page, tmp, &head, lru) {
		int mt = get_pcppage_migratetype(page);
		/* MIGRATE_ISOLATE page should not go to pcplists */
		VM_BUG_ON_PAGE(is_migrate_isolate(mt), page);
		/* Pageblock could have been isolated meanwhile */
		if (unlikely(isolated_pageblocks))
			mt = get_pageblock_migratetype(page);

		__free_one_page(page, page_to_pfn(page), zone, 0, mt, FPI_NONE);
		trace_mm_page_pcpu_drain(page, 0, mt);
	}
	spin_unlock(&zone->lock);
}

static void free_one_page(struct zone *zone,
				struct page *page, unsigned long pfn,
				unsigned int order,
				int migratetype, fpi_t fpi_flags)
{
	unsigned long flags;

	spin_lock_irqsave(&zone->lock, flags);
	if (unlikely(has_isolate_pageblock(zone) ||
		is_migrate_isolate(migratetype))) {
		migratetype = get_pfnblock_migratetype(page, pfn);
	}
	__free_one_page(page, pfn, zone, order, migratetype, fpi_flags);
	spin_unlock_irqrestore(&zone->lock, flags);
}

static void __meminit __init_single_page(struct page *page, unsigned long pfn,
				unsigned long zone, int nid)
{
	mm_zero_struct_page(page);
	set_page_links(page, zone, nid, pfn);
	init_page_count(page);
	page_mapcount_reset(page);
	page_cpupid_reset_last(page);
	page_kasan_tag_reset(page);

	INIT_LIST_HEAD(&page->lru);
#ifdef WANT_PAGE_VIRTUAL
	/* The shift won't overflow because ZONE_NORMAL is below 4G. */
	if (!is_highmem_idx(zone))
		set_page_address(page, __va(pfn << PAGE_SHIFT));
#endif
}

#ifdef CONFIG_DEFERRED_STRUCT_PAGE_INIT
static void __meminit init_reserved_page(unsigned long pfn)
{
	pg_data_t *pgdat;
	int nid, zid;

	if (!early_page_uninitialised(pfn))
		return;

	nid = early_pfn_to_nid(pfn);
	pgdat = NODE_DATA(nid);

	for (zid = 0; zid < MAX_NR_ZONES; zid++) {
		struct zone *zone = &pgdat->node_zones[zid];

		if (pfn >= zone->zone_start_pfn && pfn < zone_end_pfn(zone))
			break;
	}
	__init_single_page(pfn_to_page(pfn), pfn, zid, nid);
}
#else
static inline void init_reserved_page(unsigned long pfn)
{
}
#endif /* CONFIG_DEFERRED_STRUCT_PAGE_INIT */

/*
 * Initialised pages do not have PageReserved set. This function is
 * called for each range allocated by the bootmem allocator and
 * marks the pages PageReserved. The remaining valid pages are later
 * sent to the buddy page allocator.
 */
void __meminit reserve_bootmem_region(phys_addr_t start, phys_addr_t end)
{
	unsigned long start_pfn = PFN_DOWN(start);
	unsigned long end_pfn = PFN_UP(end);

	for (; start_pfn < end_pfn; start_pfn++) {
		if (pfn_valid(start_pfn)) {
			struct page *page = pfn_to_page(start_pfn);

			init_reserved_page(start_pfn);

			/* Avoid false-positive PageTail() */
			INIT_LIST_HEAD(&page->lru);

			/*
			 * no need for atomic set_bit because the struct
			 * page is not visible yet so nobody should
			 * access it yet.
			 */
			__SetPageReserved(page);
		}
	}
}

static void __free_pages_ok(struct page *page, unsigned int order,
			    fpi_t fpi_flags)
{
	unsigned long flags;
	int migratetype;
	unsigned long pfn = page_to_pfn(page);

	if (!free_pages_prepare(page, order, true, fpi_flags))
		return;

	migratetype = get_pfnblock_migratetype(page, pfn);
	local_irq_save(flags);
	__count_vm_events(PGFREE, 1 << order);
	free_one_page(page_zone(page), page, pfn, order, migratetype,
		      fpi_flags);
	local_irq_restore(flags);
}

void __free_pages_core(struct page *page, unsigned int order)
{
	unsigned int nr_pages = 1 << order;
	struct page *p = page;
	unsigned int loop;

	/*
	 * When initializing the memmap, __init_single_page() sets the refcount
	 * of all pages to 1 ("allocated"/"not free"). We have to set the
	 * refcount of all involved pages to 0.
	 */
	prefetchw(p);
	for (loop = 0; loop < (nr_pages - 1); loop++, p++) {
		prefetchw(p + 1);
		__ClearPageReserved(p);
		set_page_count(p, 0);
	}
	__ClearPageReserved(p);
	set_page_count(p, 0);

	atomic_long_add(nr_pages, &page_zone(page)->managed_pages);

	/*
	 * Bypass PCP and place fresh pages right to the tail, primarily
	 * relevant for memory onlining.
	 */
	__free_pages_ok(page, order, FPI_TO_TAIL | FPI_SKIP_KASAN_POISON);
}

#ifdef CONFIG_NEED_MULTIPLE_NODES

static struct mminit_pfnnid_cache early_pfnnid_cache __meminitdata;

#ifndef CONFIG_HAVE_ARCH_EARLY_PFN_TO_NID

/*
 * Required by SPARSEMEM. Given a PFN, return what node the PFN is on.
 */
int __meminit __early_pfn_to_nid(unsigned long pfn,
					struct mminit_pfnnid_cache *state)
{
	unsigned long start_pfn, end_pfn;
	int nid;

	if (state->last_start <= pfn && pfn < state->last_end)
		return state->last_nid;

	nid = memblock_search_pfn_nid(pfn, &start_pfn, &end_pfn);
	if (nid != NUMA_NO_NODE) {
		state->last_start = start_pfn;
		state->last_end = end_pfn;
		state->last_nid = nid;
	}

	return nid;
}
#endif /* CONFIG_HAVE_ARCH_EARLY_PFN_TO_NID */

int __meminit early_pfn_to_nid(unsigned long pfn)
{
	static DEFINE_SPINLOCK(early_pfn_lock);
	int nid;

	spin_lock(&early_pfn_lock);
	nid = __early_pfn_to_nid(pfn, &early_pfnnid_cache);
	if (nid < 0)
		nid = first_online_node;
	spin_unlock(&early_pfn_lock);

	return nid;
}
#endif /* CONFIG_NEED_MULTIPLE_NODES */

void __init memblock_free_pages(struct page *page, unsigned long pfn,
							unsigned int order)
{
	if (early_page_uninitialised(pfn))
		return;
	__free_pages_core(page, order);
}

/*
 * Check that the whole (or subset of) a pageblock given by the interval of
 * [start_pfn, end_pfn) is valid and within the same zone, before scanning it
 * with the migration of free compaction scanner. The scanners then need to
 * use only pfn_valid_within() check for arches that allow holes within
 * pageblocks.
 *
 * Return struct page pointer of start_pfn, or NULL if checks were not passed.
 *
 * It's possible on some configurations to have a setup like node0 node1 node0
 * i.e. it's possible that all pages within a zones range of pages do not
 * belong to a single zone. We assume that a border between node0 and node1
 * can occur within a single pageblock, but not a node0 node1 node0
 * interleaving within a single pageblock. It is therefore sufficient to check
 * the first and last page of a pageblock and avoid checking each individual
 * page in a pageblock.
 */
struct page *__pageblock_pfn_to_page(unsigned long start_pfn,
				     unsigned long end_pfn, struct zone *zone)
{
	struct page *start_page;
	struct page *end_page;

	/* end_pfn is one past the range we are checking */
	end_pfn--;

	if (!pfn_valid(start_pfn) || !pfn_valid(end_pfn))
		return NULL;

	start_page = pfn_to_online_page(start_pfn);
	if (!start_page)
		return NULL;

	if (page_zone(start_page) != zone)
		return NULL;

	end_page = pfn_to_page(end_pfn);

	/* This gives a shorter code than deriving page_zone(end_page) */
	if (page_zone_id(start_page) != page_zone_id(end_page))
		return NULL;

	return start_page;
}

void set_zone_contiguous(struct zone *zone)
{
	unsigned long block_start_pfn = zone->zone_start_pfn;
	unsigned long block_end_pfn;

	block_end_pfn = ALIGN(block_start_pfn + 1, pageblock_nr_pages);
	for (; block_start_pfn < zone_end_pfn(zone);
			block_start_pfn = block_end_pfn,
			 block_end_pfn += pageblock_nr_pages) {

		block_end_pfn = min(block_end_pfn, zone_end_pfn(zone));

		if (!__pageblock_pfn_to_page(block_start_pfn,
					     block_end_pfn, zone))
			return;
		cond_resched();
	}

	/* We confirm that there is no hole */
	zone->contiguous = true;
}

void clear_zone_contiguous(struct zone *zone)
{
	zone->contiguous = false;
}

#ifdef CONFIG_DEFERRED_STRUCT_PAGE_INIT
static void __init deferred_free_range(unsigned long pfn,
				       unsigned long nr_pages)
{
	struct page *page;
	unsigned long i;

	if (!nr_pages)
		return;

	page = pfn_to_page(pfn);

	/* Free a large naturally-aligned chunk if possible */
	if (nr_pages == pageblock_nr_pages &&
	    (pfn & (pageblock_nr_pages - 1)) == 0) {
		set_pageblock_migratetype(page, MIGRATE_MOVABLE);
		__free_pages_core(page, pageblock_order);
		return;
	}

	for (i = 0; i < nr_pages; i++, page++, pfn++) {
		if ((pfn & (pageblock_nr_pages - 1)) == 0)
			set_pageblock_migratetype(page, MIGRATE_MOVABLE);
		__free_pages_core(page, 0);
	}
}

/* Completion tracking for deferred_init_memmap() threads */
static atomic_t pgdat_init_n_undone __initdata;
static __initdata DECLARE_COMPLETION(pgdat_init_all_done_comp);

static inline void __init pgdat_init_report_one_done(void)
{
	if (atomic_dec_and_test(&pgdat_init_n_undone))
		complete(&pgdat_init_all_done_comp);
}

/*
 * Returns true if page needs to be initialized or freed to buddy allocator.
 *
 * First we check if pfn is valid on architectures where it is possible to have
 * holes within pageblock_nr_pages. On systems where it is not possible, this
 * function is optimized out.
 *
 * Then, we check if a current large page is valid by only checking the validity
 * of the head pfn.
 */
static inline bool __init deferred_pfn_valid(unsigned long pfn)
{
	if (!pfn_valid_within(pfn))
		return false;
	if (!(pfn & (pageblock_nr_pages - 1)) && !pfn_valid(pfn))
		return false;
	return true;
}

/*
 * Free pages to buddy allocator. Try to free aligned pages in
 * pageblock_nr_pages sizes.
 */
static void __init deferred_free_pages(unsigned long pfn,
				       unsigned long end_pfn)
{
	unsigned long nr_pgmask = pageblock_nr_pages - 1;
	unsigned long nr_free = 0;

	for (; pfn < end_pfn; pfn++) {
		if (!deferred_pfn_valid(pfn)) {
			deferred_free_range(pfn - nr_free, nr_free);
			nr_free = 0;
		} else if (!(pfn & nr_pgmask)) {
			deferred_free_range(pfn - nr_free, nr_free);
			nr_free = 1;
		} else {
			nr_free++;
		}
	}
	/* Free the last block of pages to allocator */
	deferred_free_range(pfn - nr_free, nr_free);
}

/*
 * Initialize struct pages.  We minimize pfn page lookups and scheduler checks
 * by performing it only once every pageblock_nr_pages.
 * Return number of pages initialized.
 */
static unsigned long  __init deferred_init_pages(struct zone *zone,
						 unsigned long pfn,
						 unsigned long end_pfn)
{
	unsigned long nr_pgmask = pageblock_nr_pages - 1;
	int nid = zone_to_nid(zone);
	unsigned long nr_pages = 0;
	int zid = zone_idx(zone);
	struct page *page = NULL;

	for (; pfn < end_pfn; pfn++) {
		if (!deferred_pfn_valid(pfn)) {
			page = NULL;
			continue;
		} else if (!page || !(pfn & nr_pgmask)) {
			page = pfn_to_page(pfn);
		} else {
			page++;
		}
		__init_single_page(page, pfn, zid, nid);
		nr_pages++;
	}
	return (nr_pages);
}

/*
 * This function is meant to pre-load the iterator for the zone init.
 * Specifically it walks through the ranges until we are caught up to the
 * first_init_pfn value and exits there. If we never encounter the value we
 * return false indicating there are no valid ranges left.
 */
static bool __init
deferred_init_mem_pfn_range_in_zone(u64 *i, struct zone *zone,
				    unsigned long *spfn, unsigned long *epfn,
				    unsigned long first_init_pfn)
{
	u64 j;

	/*
	 * Start out by walking through the ranges in this zone that have
	 * already been initialized. We don't need to do anything with them
	 * so we just need to flush them out of the system.
	 */
	for_each_free_mem_pfn_range_in_zone(j, zone, spfn, epfn) {
		if (*epfn <= first_init_pfn)
			continue;
		if (*spfn < first_init_pfn)
			*spfn = first_init_pfn;
		*i = j;
		return true;
	}

	return false;
}

/*
 * Initialize and free pages. We do it in two loops: first we initialize
 * struct page, then free to buddy allocator, because while we are
 * freeing pages we can access pages that are ahead (computing buddy
 * page in __free_one_page()).
 *
 * In order to try and keep some memory in the cache we have the loop
 * broken along max page order boundaries. This way we will not cause
 * any issues with the buddy page computation.
 */
static unsigned long __init
deferred_init_maxorder(u64 *i, struct zone *zone, unsigned long *start_pfn,
		       unsigned long *end_pfn)
{
	unsigned long mo_pfn = ALIGN(*start_pfn + 1, MAX_ORDER_NR_PAGES);
	unsigned long spfn = *start_pfn, epfn = *end_pfn;
	unsigned long nr_pages = 0;
	u64 j = *i;

	/* First we loop through and initialize the page values */
	for_each_free_mem_pfn_range_in_zone_from(j, zone, start_pfn, end_pfn) {
		unsigned long t;

		if (mo_pfn <= *start_pfn)
			break;

		t = min(mo_pfn, *end_pfn);
		nr_pages += deferred_init_pages(zone, *start_pfn, t);

		if (mo_pfn < *end_pfn) {
			*start_pfn = mo_pfn;
			break;
		}
	}

	/* Reset values and now loop through freeing pages as needed */
	swap(j, *i);

	for_each_free_mem_pfn_range_in_zone_from(j, zone, &spfn, &epfn) {
		unsigned long t;

		if (mo_pfn <= spfn)
			break;

		t = min(mo_pfn, epfn);
		deferred_free_pages(spfn, t);

		if (mo_pfn <= epfn)
			break;
	}

	return nr_pages;
}

static void __init
deferred_init_memmap_chunk(unsigned long start_pfn, unsigned long end_pfn,
			   void *arg)
{
	unsigned long spfn, epfn;
	struct zone *zone = arg;
	u64 i;

	deferred_init_mem_pfn_range_in_zone(&i, zone, &spfn, &epfn, start_pfn);

	/*
	 * Initialize and free pages in MAX_ORDER sized increments so that we
	 * can avoid introducing any issues with the buddy allocator.
	 */
	while (spfn < end_pfn) {
		deferred_init_maxorder(&i, zone, &spfn, &epfn);
		cond_resched();
	}
}

/* An arch may override for more concurrency. */
__weak int __init
deferred_page_init_max_threads(const struct cpumask *node_cpumask)
{
	return 1;
}

/* Initialise remaining memory on a node */
static int __init deferred_init_memmap(void *data)
{
	pg_data_t *pgdat = data;
	const struct cpumask *cpumask = cpumask_of_node(pgdat->node_id);
	unsigned long spfn = 0, epfn = 0;
	unsigned long first_init_pfn, flags;
	unsigned long start = jiffies;
	struct zone *zone;
	int zid, max_threads;
	u64 i;

	/* Bind memory initialisation thread to a local node if possible */
	if (!cpumask_empty(cpumask))
		set_cpus_allowed_ptr(current, cpumask);

	pgdat_resize_lock(pgdat, &flags);
	first_init_pfn = pgdat->first_deferred_pfn;
	if (first_init_pfn == ULONG_MAX) {
		pgdat_resize_unlock(pgdat, &flags);
		pgdat_init_report_one_done();
		return 0;
	}

	/* Sanity check boundaries */
	BUG_ON(pgdat->first_deferred_pfn < pgdat->node_start_pfn);
	BUG_ON(pgdat->first_deferred_pfn > pgdat_end_pfn(pgdat));
	pgdat->first_deferred_pfn = ULONG_MAX;

	/*
	 * Once we unlock here, the zone cannot be grown anymore, thus if an
	 * interrupt thread must allocate this early in boot, zone must be
	 * pre-grown prior to start of deferred page initialization.
	 */
	pgdat_resize_unlock(pgdat, &flags);

	/* Only the highest zone is deferred so find it */
	for (zid = 0; zid < MAX_NR_ZONES; zid++) {
		zone = pgdat->node_zones + zid;
		if (first_init_pfn < zone_end_pfn(zone))
			break;
	}

	/* If the zone is empty somebody else may have cleared out the zone */
	if (!deferred_init_mem_pfn_range_in_zone(&i, zone, &spfn, &epfn,
						 first_init_pfn))
		goto zone_empty;

	max_threads = deferred_page_init_max_threads(cpumask);

	while (spfn < epfn) {
		unsigned long epfn_align = ALIGN(epfn, PAGES_PER_SECTION);
		struct padata_mt_job job = {
			.thread_fn   = deferred_init_memmap_chunk,
			.fn_arg      = zone,
			.start       = spfn,
			.size        = epfn_align - spfn,
			.align       = PAGES_PER_SECTION,
			.min_chunk   = PAGES_PER_SECTION,
			.max_threads = max_threads,
		};

		padata_do_multithreaded(&job);
		deferred_init_mem_pfn_range_in_zone(&i, zone, &spfn, &epfn,
						    epfn_align);
	}
zone_empty:
	/* Sanity check that the next zone really is unpopulated */
	WARN_ON(++zid < MAX_NR_ZONES && populated_zone(++zone));

	pr_info("node %d deferred pages initialised in %ums\n",
		pgdat->node_id, jiffies_to_msecs(jiffies - start));

	pgdat_init_report_one_done();
	return 0;
}

/*
 * If this zone has deferred pages, try to grow it by initializing enough
 * deferred pages to satisfy the allocation specified by order, rounded up to
 * the nearest PAGES_PER_SECTION boundary.  So we're adding memory in increments
 * of SECTION_SIZE bytes by initializing struct pages in increments of
 * PAGES_PER_SECTION * sizeof(struct page) bytes.
 *
 * Return true when zone was grown, otherwise return false. We return true even
 * when we grow less than requested, to let the caller decide if there are
 * enough pages to satisfy the allocation.
 *
 * Note: We use noinline because this function is needed only during boot, and
 * it is called from a __ref function _deferred_grow_zone. This way we are
 * making sure that it is not inlined into permanent text section.
 */
static noinline bool __init
deferred_grow_zone(struct zone *zone, unsigned int order)
{
	unsigned long nr_pages_needed = ALIGN(1 << order, PAGES_PER_SECTION);
	pg_data_t *pgdat = zone->zone_pgdat;
	unsigned long first_deferred_pfn = pgdat->first_deferred_pfn;
	unsigned long spfn, epfn, flags;
	unsigned long nr_pages = 0;
	u64 i;

	/* Only the last zone may have deferred pages */
	if (zone_end_pfn(zone) != pgdat_end_pfn(pgdat))
		return false;

	pgdat_resize_lock(pgdat, &flags);

	/*
	 * If someone grew this zone while we were waiting for spinlock, return
	 * true, as there might be enough pages already.
	 */
	if (first_deferred_pfn != pgdat->first_deferred_pfn) {
		pgdat_resize_unlock(pgdat, &flags);
		return true;
	}

	/* If the zone is empty somebody else may have cleared out the zone */
	if (!deferred_init_mem_pfn_range_in_zone(&i, zone, &spfn, &epfn,
						 first_deferred_pfn)) {
		pgdat->first_deferred_pfn = ULONG_MAX;
		pgdat_resize_unlock(pgdat, &flags);
		/* Retry only once. */
		return first_deferred_pfn != ULONG_MAX;
	}

	/*
	 * Initialize and free pages in MAX_ORDER sized increments so
	 * that we can avoid introducing any issues with the buddy
	 * allocator.
	 */
	while (spfn < epfn) {
		/* update our first deferred PFN for this section */
		first_deferred_pfn = spfn;

		nr_pages += deferred_init_maxorder(&i, zone, &spfn, &epfn);
		touch_nmi_watchdog();

		/* We should only stop along section boundaries */
		if ((first_deferred_pfn ^ spfn) < PAGES_PER_SECTION)
			continue;

		/* If our quota has been met we can stop here */
		if (nr_pages >= nr_pages_needed)
			break;
	}

	pgdat->first_deferred_pfn = spfn;
	pgdat_resize_unlock(pgdat, &flags);

	return nr_pages > 0;
}

/*
 * deferred_grow_zone() is __init, but it is called from
 * get_page_from_freelist() during early boot until deferred_pages permanently
 * disables this call. This is why we have refdata wrapper to avoid warning,
 * and to ensure that the function body gets unloaded.
 */
static bool __ref
_deferred_grow_zone(struct zone *zone, unsigned int order)
{
	return deferred_grow_zone(zone, order);
}

#endif /* CONFIG_DEFERRED_STRUCT_PAGE_INIT */

void __init page_alloc_init_late(void)
{
	struct zone *zone;
	int nid;

#ifdef CONFIG_DEFERRED_STRUCT_PAGE_INIT

	/* There will be num_node_state(N_MEMORY) threads */
	atomic_set(&pgdat_init_n_undone, num_node_state(N_MEMORY));
	for_each_node_state(nid, N_MEMORY) {
		kthread_run(deferred_init_memmap, NODE_DATA(nid), "pgdatinit%d", nid);
	}

	/* Block until all are initialised */
	wait_for_completion(&pgdat_init_all_done_comp);

	/*
	 * The number of managed pages has changed due to the initialisation
	 * so the pcpu batch and high limits needs to be updated or the limits
	 * will be artificially small.
	 */
	for_each_populated_zone(zone)
		zone_pcp_update(zone);

	/*
	 * We initialized the rest of the deferred pages.  Permanently disable
	 * on-demand struct page initialization.
	 */
	static_branch_disable(&deferred_pages);

	/* Reinit limits that are based on free pages after the kernel is up */
	files_maxfiles_init();
#endif

	/* Discard memblock private memory */
	memblock_discard();

	for_each_node_state(nid, N_MEMORY)
		shuffle_free_memory(NODE_DATA(nid));

	for_each_populated_zone(zone)
		set_zone_contiguous(zone);
}

#ifdef CONFIG_CMA
/* Free whole pageblock and set its migration type to MIGRATE_CMA. */
void __init init_cma_reserved_pageblock(struct page *page)
{
	unsigned i = pageblock_nr_pages;
	struct page *p = page;

	do {
		__ClearPageReserved(p);
		set_page_count(p, 0);
	} while (++p, --i);

	set_pageblock_migratetype(page, MIGRATE_CMA);

	if (pageblock_order >= MAX_ORDER) {
		i = pageblock_nr_pages;
		p = page;
		do {
			set_page_refcounted(p);
			__free_pages(p, MAX_ORDER - 1);
			p += MAX_ORDER_NR_PAGES;
		} while (i -= MAX_ORDER_NR_PAGES);
	} else {
		set_page_refcounted(page);
		__free_pages(page, pageblock_order);
	}

	adjust_managed_page_count(page, pageblock_nr_pages);
	page_zone(page)->cma_pages += pageblock_nr_pages;
}
#endif

/*
 * The order of subdivision here is critical for the IO subsystem.
 * Please do not alter this order without good reasons and regression
 * testing. Specifically, as large blocks of memory are subdivided,
 * the order in which smaller blocks are delivered depends on the order
 * they're subdivided in this function. This is the primary factor
 * influencing the order in which pages are delivered to the IO
 * subsystem according to empirical testing, and this is also justified
 * by considering the behavior of a buddy system containing a single
 * large block of memory acted on by a series of small allocations.
 * This behavior is a critical factor in sglist merging's success.
 *
 * -- nyc
 */
static inline void expand(struct zone *zone, struct page *page,
	int low, int high, int migratetype)
{
	unsigned long size = 1 << high;

	while (high > low) {
		high--;
		size >>= 1;
		VM_BUG_ON_PAGE(bad_range(zone, &page[size]), &page[size]);

		/*
		 * Mark as guard pages (or page), that will allow to
		 * merge back to allocator when buddy will be freed.
		 * Corresponding page table entries will not be touched,
		 * pages will stay not present in virtual address space
		 */
		if (set_page_guard(zone, &page[size], high, migratetype))
			continue;

		add_to_free_list(&page[size], zone, high, migratetype);
		set_buddy_order(&page[size], high);
	}
}

static void check_new_page_bad(struct page *page)
{
	if (unlikely(page->flags & __PG_HWPOISON)) {
		/* Don't complain about hwpoisoned pages */
		page_mapcount_reset(page); /* remove PageBuddy */
		return;
	}

	bad_page(page,
		 page_bad_reason(page, PAGE_FLAGS_CHECK_AT_PREP));
}

/*
 * This page is about to be returned from the page allocator
 */
static inline int check_new_page(struct page *page)
{
	if (likely(page_expected_state(page,
				PAGE_FLAGS_CHECK_AT_PREP|__PG_HWPOISON)))
		return 0;

	check_new_page_bad(page);
	return 1;
}

#ifdef CONFIG_DEBUG_VM
/*
 * With DEBUG_VM enabled, order-0 pages are checked for expected state when
 * being allocated from pcp lists. With debug_pagealloc also enabled, they are
 * also checked when pcp lists are refilled from the free lists.
 */
static inline bool check_pcp_refill(struct page *page)
{
	if (debug_pagealloc_enabled_static())
		return check_new_page(page);
	else
		return false;
}

static inline bool check_new_pcp(struct page *page)
{
	return check_new_page(page);
}
#else
/*
 * With DEBUG_VM disabled, free order-0 pages are checked for expected state
 * when pcp lists are being refilled from the free lists. With debug_pagealloc
 * enabled, they are also checked when being allocated from the pcp lists.
 */
static inline bool check_pcp_refill(struct page *page)
{
	return check_new_page(page);
}
static inline bool check_new_pcp(struct page *page)
{
	if (debug_pagealloc_enabled_static())
		return check_new_page(page);
	else
		return false;
}
#endif /* CONFIG_DEBUG_VM */

static bool check_new_pages(struct page *page, unsigned int order)
{
	int i;
	for (i = 0; i < (1 << order); i++) {
		struct page *p = page + i;

		if (unlikely(check_new_page(p)))
			return true;
	}

	return false;
}

static inline bool should_skip_kasan_unpoison(gfp_t flags, bool init_tags)
{
	/* Don't skip if a software KASAN mode is enabled. */
	if (IS_ENABLED(CONFIG_KASAN_GENERIC) ||
	    IS_ENABLED(CONFIG_KASAN_SW_TAGS))
		return false;

	/* Skip, if hardware tag-based KASAN is not enabled. */
	if (!kasan_hw_tags_enabled())
		return true;

	/*
	 * With hardware tag-based KASAN enabled, skip if either:
	 *
	 * 1. Memory tags have already been cleared via tag_clear_highpage().
	 * 2. Skipping has been requested via __GFP_SKIP_KASAN_UNPOISON.
	 */
	return init_tags || (flags & __GFP_SKIP_KASAN_UNPOISON);
}

static inline bool should_skip_init(gfp_t flags)
{
	/* Don't skip, if hardware tag-based KASAN is not enabled. */
	if (!kasan_hw_tags_enabled())
		return false;

	/* For hardware tag-based KASAN, skip if requested. */
	return (flags & __GFP_SKIP_ZERO);
}

inline void post_alloc_hook(struct page *page, unsigned int order,
				gfp_t gfp_flags)
{
	bool init = !want_init_on_free() && want_init_on_alloc(gfp_flags) &&
			!should_skip_init(gfp_flags);
	bool init_tags = init && (gfp_flags & __GFP_ZEROTAGS);

	set_page_private(page, 0);
	set_page_refcounted(page);

	arch_alloc_page(page, order);
	debug_pagealloc_map_pages(page, 1 << order);

	/*
	 * Page unpoisoning must happen before memory initialization.
	 * Otherwise, the poison pattern will be overwritten for __GFP_ZERO
	 * allocations and the page unpoisoning code will complain.
	 */
	kernel_unpoison_pages(page, 1 << order);

	/*
	 * As memory initialization might be integrated into KASAN,
<<<<<<< HEAD
	 * kasan_alloc_pages and kernel_init_free_pages must be
	 * kept together to avoid discrepancies in behavior.
	 */
	if (kasan_has_integrated_init()) {
		kasan_alloc_pages(page, order, gfp_flags);
	} else {
		bool init = !want_init_on_free() && want_init_on_alloc(gfp_flags);

		kasan_unpoison_pages(page, order, init);
		if (init)
			kernel_init_free_pages(page, 1 << order,
					       gfp_flags & __GFP_ZEROTAGS);
	}
=======
	 * KASAN unpoisoning and memory initializion code must be
	 * kept together to avoid discrepancies in behavior.
	 */

	/*
	 * If memory tags should be zeroed (which happens only when memory
	 * should be initialized as well).
	 */
	if (init_tags) {
		int i;

		/* Initialize both memory and tags. */
		for (i = 0; i != 1 << order; ++i)
			tag_clear_highpage(page + i);

		/* Note that memory is already initialized by the loop above. */
		init = false;
	}
	if (!should_skip_kasan_unpoison(gfp_flags, init_tags)) {
		/* Unpoison shadow memory or set memory tags. */
		kasan_unpoison_pages(page, order, init);

		/* Note that memory is already initialized by KASAN. */
		if (kasan_has_integrated_init())
			init = false;
	}
	/* If memory is still not initialized, do it now. */
	if (init)
		kernel_init_free_pages(page, 1 << order);
	/* Propagate __GFP_SKIP_KASAN_POISON to page flags. */
	if (kasan_hw_tags_enabled() && (gfp_flags & __GFP_SKIP_KASAN_POISON))
		SetPageSkipKASanPoison(page);
>>>>>>> 334f1c6b

	set_page_owner(page, order, gfp_flags);
}

static void prep_new_page(struct page *page, unsigned int order, gfp_t gfp_flags,
							unsigned int alloc_flags)
{
	post_alloc_hook(page, order, gfp_flags);

	if (order && (gfp_flags & __GFP_COMP))
		prep_compound_page(page, order);

	/*
	 * page is set pfmemalloc when ALLOC_NO_WATERMARKS was necessary to
	 * allocate the page. The expectation is that the caller is taking
	 * steps that will free more memory. The caller should avoid the page
	 * being used for !PFMEMALLOC purposes.
	 */
	if (alloc_flags & ALLOC_NO_WATERMARKS)
		set_page_pfmemalloc(page);
	else
		clear_page_pfmemalloc(page);
}

/*
 * Go through the free lists for the given migratetype and remove
 * the smallest available page from the freelists
 */
static __always_inline
struct page *__rmqueue_smallest(struct zone *zone, unsigned int order,
						int migratetype)
{
	unsigned int current_order;
	struct free_area *area;
	struct page *page;

	/* Find a page of the appropriate size in the preferred list */
	for (current_order = order; current_order < MAX_ORDER; ++current_order) {
		area = &(zone->free_area[current_order]);
		page = get_page_from_free_area(area, migratetype);
		if (!page)
			continue;
		del_page_from_free_list(page, zone, current_order);
		expand(zone, page, order, current_order, migratetype);
		set_pcppage_migratetype(page, migratetype);
		return page;
	}

	return NULL;
}


/*
 * This array describes the order lists are fallen back to when
 * the free lists for the desirable migrate type are depleted
 */
static int fallbacks[MIGRATE_TYPES][3] = {
	[MIGRATE_UNMOVABLE]   = { MIGRATE_RECLAIMABLE, MIGRATE_MOVABLE,   MIGRATE_TYPES },
	[MIGRATE_MOVABLE]     = { MIGRATE_RECLAIMABLE, MIGRATE_UNMOVABLE, MIGRATE_TYPES },
	[MIGRATE_RECLAIMABLE] = { MIGRATE_UNMOVABLE,   MIGRATE_MOVABLE,   MIGRATE_TYPES },
#ifdef CONFIG_CMA
	[MIGRATE_CMA]         = { MIGRATE_TYPES }, /* Never used */
#endif
#ifdef CONFIG_MEMORY_ISOLATION
	[MIGRATE_ISOLATE]     = { MIGRATE_TYPES }, /* Never used */
#endif
};

#ifdef CONFIG_CMA
static __always_inline struct page *__rmqueue_cma_fallback(struct zone *zone,
					unsigned int order)
{
	return __rmqueue_smallest(zone, order, MIGRATE_CMA);
}
#else
static inline struct page *__rmqueue_cma_fallback(struct zone *zone,
					unsigned int order) { return NULL; }
#endif

/*
 * Move the free pages in a range to the freelist tail of the requested type.
 * Note that start_page and end_pages are not aligned on a pageblock
 * boundary. If alignment is required, use move_freepages_block()
 */
static int move_freepages(struct zone *zone,
			  struct page *start_page, struct page *end_page,
			  int migratetype, int *num_movable)
{
	struct page *page;
	unsigned int order;
	int pages_moved = 0;

	for (page = start_page; page <= end_page;) {
		if (!pfn_valid_within(page_to_pfn(page))) {
			page++;
			continue;
		}

		if (!PageBuddy(page)) {
			/*
			 * We assume that pages that could be isolated for
			 * migration are movable. But we don't actually try
			 * isolating, as that would be expensive.
			 */
			if (num_movable &&
					(PageLRU(page) || __PageMovable(page)))
				(*num_movable)++;

			page++;
			continue;
		}

		/* Make sure we are not inadvertently changing nodes */
		VM_BUG_ON_PAGE(page_to_nid(page) != zone_to_nid(zone), page);
		VM_BUG_ON_PAGE(page_zone(page) != zone, page);

		order = buddy_order(page);
		move_to_free_list(page, zone, order, migratetype);
		page += 1 << order;
		pages_moved += 1 << order;
	}

	return pages_moved;
}

int move_freepages_block(struct zone *zone, struct page *page,
				int migratetype, int *num_movable)
{
	unsigned long start_pfn, end_pfn;
	struct page *start_page, *end_page;

	if (num_movable)
		*num_movable = 0;

	start_pfn = page_to_pfn(page);
	start_pfn = start_pfn & ~(pageblock_nr_pages-1);
	start_page = pfn_to_page(start_pfn);
	end_page = start_page + pageblock_nr_pages - 1;
	end_pfn = start_pfn + pageblock_nr_pages - 1;

	/* Do not cross zone boundaries */
	if (!zone_spans_pfn(zone, start_pfn))
		start_page = page;
	if (!zone_spans_pfn(zone, end_pfn))
		return 0;

	return move_freepages(zone, start_page, end_page, migratetype,
								num_movable);
}

static void change_pageblock_range(struct page *pageblock_page,
					int start_order, int migratetype)
{
	int nr_pageblocks = 1 << (start_order - pageblock_order);

	while (nr_pageblocks--) {
		set_pageblock_migratetype(pageblock_page, migratetype);
		pageblock_page += pageblock_nr_pages;
	}
}

/*
 * When we are falling back to another migratetype during allocation, try to
 * steal extra free pages from the same pageblocks to satisfy further
 * allocations, instead of polluting multiple pageblocks.
 *
 * If we are stealing a relatively large buddy page, it is likely there will
 * be more free pages in the pageblock, so try to steal them all. For
 * reclaimable and unmovable allocations, we steal regardless of page size,
 * as fragmentation caused by those allocations polluting movable pageblocks
 * is worse than movable allocations stealing from unmovable and reclaimable
 * pageblocks.
 */
static bool can_steal_fallback(unsigned int order, int start_mt)
{
	/*
	 * Leaving this order check is intended, although there is
	 * relaxed order check in next check. The reason is that
	 * we can actually steal whole pageblock if this condition met,
	 * but, below check doesn't guarantee it and that is just heuristic
	 * so could be changed anytime.
	 */
	if (order >= pageblock_order)
		return true;

	if (order >= pageblock_order / 2 ||
		start_mt == MIGRATE_RECLAIMABLE ||
		start_mt == MIGRATE_UNMOVABLE ||
		page_group_by_mobility_disabled)
		return true;

	return false;
}

static inline bool boost_watermark(struct zone *zone)
{
	unsigned long max_boost;

	if (!watermark_boost_factor)
		return false;
	/*
	 * Don't bother in zones that are unlikely to produce results.
	 * On small machines, including kdump capture kernels running
	 * in a small area, boosting the watermark can cause an out of
	 * memory situation immediately.
	 */
	if ((pageblock_nr_pages * 4) > zone_managed_pages(zone))
		return false;

	max_boost = mult_frac(zone->_watermark[WMARK_HIGH],
			watermark_boost_factor, 10000);

	/*
	 * high watermark may be uninitialised if fragmentation occurs
	 * very early in boot so do not boost. We do not fall
	 * through and boost by pageblock_nr_pages as failing
	 * allocations that early means that reclaim is not going
	 * to help and it may even be impossible to reclaim the
	 * boosted watermark resulting in a hang.
	 */
	if (!max_boost)
		return false;

	max_boost = max(pageblock_nr_pages, max_boost);

	zone->watermark_boost = min(zone->watermark_boost + pageblock_nr_pages,
		max_boost);

	return true;
}

/*
 * This function implements actual steal behaviour. If order is large enough,
 * we can steal whole pageblock. If not, we first move freepages in this
 * pageblock to our migratetype and determine how many already-allocated pages
 * are there in the pageblock with a compatible migratetype. If at least half
 * of pages are free or compatible, we can change migratetype of the pageblock
 * itself, so pages freed in the future will be put on the correct free list.
 */
static void steal_suitable_fallback(struct zone *zone, struct page *page,
		unsigned int alloc_flags, int start_type, bool whole_block)
{
	unsigned int current_order = buddy_order(page);
	int free_pages, movable_pages, alike_pages;
	int old_block_type;

	old_block_type = get_pageblock_migratetype(page);

	/*
	 * This can happen due to races and we want to prevent broken
	 * highatomic accounting.
	 */
	if (is_migrate_highatomic(old_block_type))
		goto single_page;

	/* Take ownership for orders >= pageblock_order */
	if (current_order >= pageblock_order) {
		change_pageblock_range(page, current_order, start_type);
		goto single_page;
	}

	/*
	 * Boost watermarks to increase reclaim pressure to reduce the
	 * likelihood of future fallbacks. Wake kswapd now as the node
	 * may be balanced overall and kswapd will not wake naturally.
	 */
	if (boost_watermark(zone) && (alloc_flags & ALLOC_KSWAPD))
		set_bit(ZONE_BOOSTED_WATERMARK, &zone->flags);

	/* We are not allowed to try stealing from the whole block */
	if (!whole_block)
		goto single_page;

	free_pages = move_freepages_block(zone, page, start_type,
						&movable_pages);
	/*
	 * Determine how many pages are compatible with our allocation.
	 * For movable allocation, it's the number of movable pages which
	 * we just obtained. For other types it's a bit more tricky.
	 */
	if (start_type == MIGRATE_MOVABLE) {
		alike_pages = movable_pages;
	} else {
		/*
		 * If we are falling back a RECLAIMABLE or UNMOVABLE allocation
		 * to MOVABLE pageblock, consider all non-movable pages as
		 * compatible. If it's UNMOVABLE falling back to RECLAIMABLE or
		 * vice versa, be conservative since we can't distinguish the
		 * exact migratetype of non-movable pages.
		 */
		if (old_block_type == MIGRATE_MOVABLE)
			alike_pages = pageblock_nr_pages
						- (free_pages + movable_pages);
		else
			alike_pages = 0;
	}

	/* moving whole block can fail due to zone boundary conditions */
	if (!free_pages)
		goto single_page;

	/*
	 * If a sufficient number of pages in the block are either free or of
	 * comparable migratability as our allocation, claim the whole block.
	 */
	if (free_pages + alike_pages >= (1 << (pageblock_order-1)) ||
			page_group_by_mobility_disabled)
		set_pageblock_migratetype(page, start_type);

	return;

single_page:
	move_to_free_list(page, zone, current_order, start_type);
}

/*
 * Check whether there is a suitable fallback freepage with requested order.
 * If only_stealable is true, this function returns fallback_mt only if
 * we can steal other freepages all together. This would help to reduce
 * fragmentation due to mixed migratetype pages in one pageblock.
 */
int find_suitable_fallback(struct free_area *area, unsigned int order,
			int migratetype, bool only_stealable, bool *can_steal)
{
	int i;
	int fallback_mt;

	if (area->nr_free == 0)
		return -1;

	*can_steal = false;
	for (i = 0;; i++) {
		fallback_mt = fallbacks[migratetype][i];
		if (fallback_mt == MIGRATE_TYPES)
			break;

		if (free_area_empty(area, fallback_mt))
			continue;

		if (can_steal_fallback(order, migratetype))
			*can_steal = true;

		if (!only_stealable)
			return fallback_mt;

		if (*can_steal)
			return fallback_mt;
	}

	return -1;
}

/*
 * Reserve a pageblock for exclusive use of high-order atomic allocations if
 * there are no empty page blocks that contain a page with a suitable order
 */
static void reserve_highatomic_pageblock(struct page *page, struct zone *zone,
				unsigned int alloc_order)
{
	int mt;
	unsigned long max_managed, flags;

	/*
	 * Limit the number reserved to 1 pageblock or roughly 1% of a zone.
	 * Check is race-prone but harmless.
	 */
	max_managed = (zone_managed_pages(zone) / 100) + pageblock_nr_pages;
	if (zone->nr_reserved_highatomic >= max_managed)
		return;

	spin_lock_irqsave(&zone->lock, flags);

	/* Recheck the nr_reserved_highatomic limit under the lock */
	if (zone->nr_reserved_highatomic >= max_managed)
		goto out_unlock;

	/* Yoink! */
	mt = get_pageblock_migratetype(page);
	if (!is_migrate_highatomic(mt) && !is_migrate_isolate(mt)
	    && !is_migrate_cma(mt)) {
		zone->nr_reserved_highatomic += pageblock_nr_pages;
		set_pageblock_migratetype(page, MIGRATE_HIGHATOMIC);
		move_freepages_block(zone, page, MIGRATE_HIGHATOMIC, NULL);
	}

out_unlock:
	spin_unlock_irqrestore(&zone->lock, flags);
}

/*
 * Used when an allocation is about to fail under memory pressure. This
 * potentially hurts the reliability of high-order allocations when under
 * intense memory pressure but failed atomic allocations should be easier
 * to recover from than an OOM.
 *
 * If @force is true, try to unreserve a pageblock even though highatomic
 * pageblock is exhausted.
 */
static bool unreserve_highatomic_pageblock(const struct alloc_context *ac,
						bool force)
{
	struct zonelist *zonelist = ac->zonelist;
	unsigned long flags;
	struct zoneref *z;
	struct zone *zone;
	struct page *page;
	int order;
	bool ret;

	for_each_zone_zonelist_nodemask(zone, z, zonelist, ac->highest_zoneidx,
								ac->nodemask) {
		/*
		 * Preserve at least one pageblock unless memory pressure
		 * is really high.
		 */
		if (!force && zone->nr_reserved_highatomic <=
					pageblock_nr_pages)
			continue;

		spin_lock_irqsave(&zone->lock, flags);
		for (order = 0; order < MAX_ORDER; order++) {
			struct free_area *area = &(zone->free_area[order]);

			page = get_page_from_free_area(area, MIGRATE_HIGHATOMIC);
			if (!page)
				continue;

			/*
			 * In page freeing path, migratetype change is racy so
			 * we can counter several free pages in a pageblock
			 * in this loop althoug we changed the pageblock type
			 * from highatomic to ac->migratetype. So we should
			 * adjust the count once.
			 */
			if (is_migrate_highatomic_page(page)) {
				/*
				 * It should never happen but changes to
				 * locking could inadvertently allow a per-cpu
				 * drain to add pages to MIGRATE_HIGHATOMIC
				 * while unreserving so be safe and watch for
				 * underflows.
				 */
				zone->nr_reserved_highatomic -= min(
						pageblock_nr_pages,
						zone->nr_reserved_highatomic);
			}

			/*
			 * Convert to ac->migratetype and avoid the normal
			 * pageblock stealing heuristics. Minimally, the caller
			 * is doing the work and needs the pages. More
			 * importantly, if the block was always converted to
			 * MIGRATE_UNMOVABLE or another type then the number
			 * of pageblocks that cannot be completely freed
			 * may increase.
			 */
			set_pageblock_migratetype(page, ac->migratetype);
			ret = move_freepages_block(zone, page, ac->migratetype,
									NULL);
			if (ret) {
				spin_unlock_irqrestore(&zone->lock, flags);
				return ret;
			}
		}
		spin_unlock_irqrestore(&zone->lock, flags);
	}

	return false;
}

/*
 * Try finding a free buddy page on the fallback list and put it on the free
 * list of requested migratetype, possibly along with other pages from the same
 * block, depending on fragmentation avoidance heuristics. Returns true if
 * fallback was found so that __rmqueue_smallest() can grab it.
 *
 * The use of signed ints for order and current_order is a deliberate
 * deviation from the rest of this file, to make the for loop
 * condition simpler.
 */
static __always_inline bool
__rmqueue_fallback(struct zone *zone, int order, int start_migratetype,
						unsigned int alloc_flags)
{
	struct free_area *area;
	int current_order;
	int min_order = order;
	struct page *page;
	int fallback_mt;
	bool can_steal;

	/*
	 * Do not steal pages from freelists belonging to other pageblocks
	 * i.e. orders < pageblock_order. If there are no local zones free,
	 * the zonelists will be reiterated without ALLOC_NOFRAGMENT.
	 */
	if (alloc_flags & ALLOC_NOFRAGMENT)
		min_order = pageblock_order;

	/*
	 * Find the largest available free page in the other list. This roughly
	 * approximates finding the pageblock with the most free pages, which
	 * would be too costly to do exactly.
	 */
	for (current_order = MAX_ORDER - 1; current_order >= min_order;
				--current_order) {
		area = &(zone->free_area[current_order]);
		fallback_mt = find_suitable_fallback(area, current_order,
				start_migratetype, false, &can_steal);
		if (fallback_mt == -1)
			continue;

		/*
		 * We cannot steal all free pages from the pageblock and the
		 * requested migratetype is movable. In that case it's better to
		 * steal and split the smallest available page instead of the
		 * largest available page, because even if the next movable
		 * allocation falls back into a different pageblock than this
		 * one, it won't cause permanent fragmentation.
		 */
		if (!can_steal && start_migratetype == MIGRATE_MOVABLE
					&& current_order > order)
			goto find_smallest;

		goto do_steal;
	}

	return false;

find_smallest:
	for (current_order = order; current_order < MAX_ORDER;
							current_order++) {
		area = &(zone->free_area[current_order]);
		fallback_mt = find_suitable_fallback(area, current_order,
				start_migratetype, false, &can_steal);
		if (fallback_mt != -1)
			break;
	}

	/*
	 * This should not happen - we already found a suitable fallback
	 * when looking for the largest page.
	 */
	VM_BUG_ON(current_order == MAX_ORDER);

do_steal:
	page = get_page_from_free_area(area, fallback_mt);

	steal_suitable_fallback(zone, page, alloc_flags, start_migratetype,
								can_steal);

	trace_mm_page_alloc_extfrag(page, order, current_order,
		start_migratetype, fallback_mt);

	return true;

}

/*
 * Do the hard work of removing an element from the buddy allocator.
 * Call me with the zone->lock already held.
 */
static __always_inline struct page *
__rmqueue(struct zone *zone, unsigned int order, int migratetype,
						unsigned int alloc_flags)
{
	struct page *page;

retry:
	page = __rmqueue_smallest(zone, order, migratetype);

	if (unlikely(!page) && __rmqueue_fallback(zone, order, migratetype,
						  alloc_flags))
		goto retry;

	trace_mm_page_alloc_zone_locked(page, order, migratetype);
	return page;
}

#ifdef CONFIG_CMA
static struct page *__rmqueue_cma(struct zone *zone, unsigned int order,
				  int migratetype,
				  unsigned int alloc_flags)
{
	struct page *page = __rmqueue_cma_fallback(zone, order);
	trace_mm_page_alloc_zone_locked(page, order, MIGRATE_CMA);
	return page;
}
#else
static inline struct page *__rmqueue_cma(struct zone *zone, unsigned int order,
					 int migratetype,
					 unsigned int alloc_flags)
{
	return NULL;
}
#endif

/*
 * Obtain a specified number of elements from the buddy allocator, all under
 * a single hold of the lock, for efficiency.  Add them to the supplied list.
 * Returns the number of new pages which were placed at *list.
 */
static int rmqueue_bulk(struct zone *zone, unsigned int order,
			unsigned long count, struct list_head *list,
			int migratetype, unsigned int alloc_flags)
{
	int i, alloced = 0;

	spin_lock(&zone->lock);
	for (i = 0; i < count; ++i) {
		struct page *page;

		if (is_migrate_cma(migratetype))
			page = __rmqueue_cma(zone, order, migratetype,
					     alloc_flags);
		else
			page = __rmqueue(zone, order, migratetype, alloc_flags);

		if (unlikely(page == NULL))
			break;

		if (unlikely(check_pcp_refill(page)))
			continue;

		/*
		 * Split buddy pages returned by expand() are received here in
		 * physical page order. The page is added to the tail of
		 * caller's list. From the callers perspective, the linked list
		 * is ordered by page number under some conditions. This is
		 * useful for IO devices that can forward direction from the
		 * head, thus also in the physical page order. This is useful
		 * for IO devices that can merge IO requests if the physical
		 * pages are ordered properly.
		 */
		list_add_tail(&page->lru, list);
		alloced++;
		if (is_migrate_cma(get_pcppage_migratetype(page)))
			__mod_zone_page_state(zone, NR_FREE_CMA_PAGES,
					      -(1 << order));
	}

	/*
	 * i pages were removed from the buddy list even if some leak due
	 * to check_pcp_refill failing so adjust NR_FREE_PAGES based
	 * on i. Do not confuse with 'alloced' which is the number of
	 * pages added to the pcp list.
	 */
	__mod_zone_page_state(zone, NR_FREE_PAGES, -(i << order));
	spin_unlock(&zone->lock);
	return alloced;
}

/*
 * Return the pcp list that corresponds to the migrate type if that list isn't
 * empty.
 * If the list is empty return NULL.
 */
static struct list_head *get_populated_pcp_list(struct zone *zone,
			unsigned int order, struct per_cpu_pages *pcp,
			int migratetype, unsigned int alloc_flags)
{
	struct list_head *list = &pcp->lists[migratetype];

	if (list_empty(list)) {
		pcp->count += rmqueue_bulk(zone, order,
				pcp->batch, list,
				migratetype, alloc_flags);

		if (list_empty(list))
			list = NULL;
	}
	return list;
}

#ifdef CONFIG_NUMA
/*
 * Called from the vmstat counter updater to drain pagesets of this
 * currently executing processor on remote nodes after they have
 * expired.
 */
void drain_zone_pages(struct zone *zone, struct per_cpu_pages *pcp)
{
	int to_drain, batch;

	batch = READ_ONCE(pcp->batch);
	to_drain = min(pcp->count, batch);
	if (to_drain > 0) {
		unsigned long flags;
		struct per_cpu_pageset_ext *ps_ext = pcp_to_pageset_ext(pcp);

		/*
		 * free_pcppages_bulk expects IRQs disabled for zone->lock
		 * so even though pcp->lock is not intended to be IRQ-safe,
		 * it's needed in this context.
		 */
		spin_lock_irqsave(&ps_ext->lock, flags);
		free_pcppages_bulk(zone, to_drain, pcp);
		spin_unlock_irqrestore(&ps_ext->lock, flags);
	}
}
#endif

/*
 * Drain pcplists of the indicated processor and zone.
 */
static void drain_pages_zone(unsigned int cpu, struct zone *zone)
{
	struct per_cpu_pageset *pset;
	struct per_cpu_pageset_ext *ps_ext;
	struct per_cpu_pages *pcp;

	pset = per_cpu_ptr(zone->pageset, cpu);
	ps_ext = pageset_to_pageset_ext(pset);

	pcp = &pset->pcp;
	if (pcp->count) {
		unsigned long flags;

		/* See drain_zone_pages on why this is disabling IRQs */
		spin_lock_irqsave(&ps_ext->lock, flags);
		free_pcppages_bulk(zone, pcp->count, pcp);
		spin_unlock_irqrestore(&ps_ext->lock, flags);
	}
}

/*
 * Drain pcplists of all zones on the indicated processor.
 */
static void drain_pages(unsigned int cpu)
{
	struct zone *zone;

	for_each_populated_zone(zone) {
		drain_pages_zone(cpu, zone);
	}
}

/*
 * Spill all of this CPU's per-cpu pages back into the buddy allocator.
 */
void drain_local_pages(struct zone *zone)
{
	int cpu = smp_processor_id();

	if (zone)
		drain_pages_zone(cpu, zone);
	else
		drain_pages(cpu);
}

/*
 * Spill all the per-cpu pages from all CPUs back into the buddy allocator.
 *
 * When zone parameter is non-NULL, spill just the single zone's pages.
 */
void drain_all_pages(struct zone *zone)
{
	int cpu;

	/*
	 * Allocate in the BSS so we wont require allocation in
	 * direct reclaim path for CONFIG_CPUMASK_OFFSTACK=y
	 */
	static cpumask_t cpus_with_pcps;

	/*
	 * Do not drain if one is already in progress unless it's specific to
	 * a zone. Such callers are primarily CMA and memory hotplug and need
	 * the drain to be complete when the call returns.
	 */
	if (unlikely(!mutex_trylock(&pcpu_drain_mutex))) {
		if (!zone)
			return;
		mutex_lock(&pcpu_drain_mutex);
	}

	/*
	 * We don't care about racing with CPU hotplug event
	 * as offline notification will cause the notified
	 * cpu to drain that CPU pcps and on_each_cpu_mask
	 * disables preemption as part of its processing
	 */
	for_each_online_cpu(cpu) {
		struct per_cpu_pageset *pcp;
		struct zone *z;
		bool has_pcps = false;

		if (zone) {
			pcp = per_cpu_ptr(zone->pageset, cpu);
			if (pcp->pcp.count)
				has_pcps = true;
		} else {
			for_each_populated_zone(z) {
				pcp = per_cpu_ptr(z->pageset, cpu);
				if (pcp->pcp.count) {
					has_pcps = true;
					break;
				}
			}
		}

		if (has_pcps)
			cpumask_set_cpu(cpu, &cpus_with_pcps);
		else
			cpumask_clear_cpu(cpu, &cpus_with_pcps);
	}

	for_each_cpu(cpu, &cpus_with_pcps) {
		if (zone) {
			drain_pages_zone(cpu, zone);
		} else {
			drain_pages(cpu);
		}
	}

	mutex_unlock(&pcpu_drain_mutex);
}

#ifdef CONFIG_HIBERNATION

/*
 * Touch the watchdog for every WD_PAGE_COUNT pages.
 */
#define WD_PAGE_COUNT	(128*1024)

void mark_free_pages(struct zone *zone)
{
	unsigned long pfn, max_zone_pfn, page_count = WD_PAGE_COUNT;
	unsigned long flags;
	unsigned int order, t;
	struct page *page;

	if (zone_is_empty(zone))
		return;

	spin_lock_irqsave(&zone->lock, flags);

	max_zone_pfn = zone_end_pfn(zone);
	for (pfn = zone->zone_start_pfn; pfn < max_zone_pfn; pfn++)
		if (pfn_valid(pfn)) {
			page = pfn_to_page(pfn);

			if (!--page_count) {
				touch_nmi_watchdog();
				page_count = WD_PAGE_COUNT;
			}

			if (page_zone(page) != zone)
				continue;

			if (!swsusp_page_is_forbidden(page))
				swsusp_unset_page_free(page);
		}

	for_each_migratetype_order(order, t) {
		list_for_each_entry(page,
				&zone->free_area[order].free_list[t], lru) {
			unsigned long i;

			pfn = page_to_pfn(page);
			for (i = 0; i < (1UL << order); i++) {
				if (!--page_count) {
					touch_nmi_watchdog();
					page_count = WD_PAGE_COUNT;
				}
				swsusp_set_page_free(pfn_to_page(pfn + i));
			}
		}
	}
	spin_unlock_irqrestore(&zone->lock, flags);
}
#endif /* CONFIG_PM */

static bool free_unref_page_prepare(struct page *page, unsigned long pfn)
{
	int migratetype;

	if (!free_pcp_prepare(page))
		return false;

	migratetype = get_pfnblock_migratetype(page, pfn);
	set_pcppage_migratetype(page, migratetype);
	return true;
}

/* Returns true if the page was committed to the per-cpu list. */
static bool free_unref_page_commit(struct page *page, int migratetype,
				   bool locked)
{
	struct zone *zone = page_zone(page);
	struct per_cpu_pages *pcp;
	struct per_cpu_pageset_ext *ps_ext;
	unsigned long __maybe_unused UP_flags;

	__count_vm_event(PGFREE);
	pcp = &this_cpu_ptr(zone->pageset)->pcp;
	ps_ext = pcp_to_pageset_ext(pcp);

	if (!locked) {
		/* Protect against a parallel drain. */
		pcp_trylock_prepare(UP_flags);
		if (!spin_trylock(&ps_ext->lock)) {
			pcp_trylock_finish(UP_flags);
			return false;
		}
	}

	list_add(&page->lru, &pcp->lists[migratetype]);
	pcp->count++;
	if (pcp->count >= pcp->high) {
		unsigned long batch = READ_ONCE(pcp->batch);
		free_pcppages_bulk(zone, batch, pcp);
	}

	if (!locked) {
		spin_unlock(&ps_ext->lock);
		pcp_trylock_finish(UP_flags);
	}

	return true;
}

/*
 * Free a 0-order page
 */
void free_unref_page(struct page *page)
{
	unsigned long flags;
	unsigned long pfn = page_to_pfn(page);
	int migratetype;
	bool freed_pcp = false;

	if (!free_unref_page_prepare(page, pfn))
		return;

	/*
	 * We only track unmovable, reclaimable, movable and cma on pcp lists.
	 * Place ISOLATE pages on the isolated list because they are being
	 * offlined but treat HIGHATOMIC as movable pages so we can get those
	 * areas back if necessary. Otherwise, we may have to free
	 * excessively into the page allocator
	 */
	migratetype = get_pcppage_migratetype(page);
	if (unlikely(migratetype > MIGRATE_RECLAIMABLE)) {
		if (unlikely(is_migrate_isolate(migratetype))) {
			free_one_page(page_zone(page), page, pfn, 0, migratetype, FPI_NONE);
			return;
		}
		if (migratetype == MIGRATE_HIGHATOMIC)
			migratetype = MIGRATE_MOVABLE;
	}

	local_irq_save(flags);
	freed_pcp = free_unref_page_commit(page, migratetype, false);
	local_irq_restore(flags);

	if (unlikely(!freed_pcp))
		free_one_page(page_zone(page), page, pfn, 0, migratetype,
			      FPI_NONE);
}

/*
 * Free a list of 0-order pages
 */
void free_unref_page_list(struct list_head *list)
{
	struct page *page, *next;
	struct per_cpu_pageset_ext *ps_ext;
	struct per_cpu_pages *pcp;
	struct zone *locked_zone;
	unsigned long flags;
	int batch_count = 0;
	int migratetype;

	/*
	 * An empty list is possible. Check early so that the later
	 * lru_to_page() does not potentially read garbage.
	 */
	if (list_empty(list))
		return;

	/* Prepare pages for freeing */
	list_for_each_entry_safe(page, next, list, lru) {
		unsigned long pfn = page_to_pfn(page);
		if (!free_unref_page_prepare(page, pfn)) {
			list_del(&page->lru);
			continue;
		}

		/*
		 * Free isolated pages directly to the allocator, see
		 * comment in free_unref_page.
		 */
		migratetype = get_pcppage_migratetype(page);
		if (unlikely(migratetype > MIGRATE_RECLAIMABLE)) {
			if (unlikely(is_migrate_isolate(migratetype))) {
				list_del(&page->lru);
				free_one_page(page_zone(page), page, pfn, 0,
							migratetype, FPI_NONE);
				continue;
			}

			/*
			 * Non-isolated types over MIGRATE_RECLAIMABLE get added
			 * to the MIGRATE_MOVABLE pcp list.
			 */
			if (migratetype == MIGRATE_HIGHATOMIC)
				set_pcppage_migratetype(page, MIGRATE_MOVABLE);
		}
	}

	/*
	 * Preparation could have drained the list due to failing to prepare
	 * or all pages are being isolated.
	 */
	if (list_empty(list))
		return;

	VM_BUG_ON(in_irq());

	local_irq_save(flags);

	page = lru_to_page(list);
	locked_zone = page_zone(page);
	pcp = &this_cpu_ptr(locked_zone->pageset)->pcp;
	ps_ext = pcp_to_pageset_ext(pcp);
	spin_lock(&ps_ext->lock);

	list_for_each_entry_safe(page, next, list, lru) {
		struct zone *zone = page_zone(page);

		/* Different zone, different pcp lock. */
		if (zone != locked_zone) {
			spin_unlock(&ps_ext->lock);
			locked_zone = zone;
			pcp = &this_cpu_ptr(zone->pageset)->pcp;
			ps_ext = pcp_to_pageset_ext(pcp);
			spin_lock(&ps_ext->lock);
		}

		migratetype = get_pcppage_migratetype(page);
		trace_mm_page_free_batched(page);

		/*
		 * If there is a parallel drain in progress, free to the buddy
		 * allocator directly. This is expensive as the zone lock will
		 * be acquired multiple times but if a drain is in progress
		 * then an expensive operation is already taking place.
		 */
		if (!free_unref_page_commit(page, migratetype, true))
			free_one_page(page_zone(page), page, page_to_pfn(page),
				      0, migratetype, FPI_NONE);

		/*
		 * Guard against excessive IRQ disabled times when we get
		 * a large list of pages to free.
		 */
		if (++batch_count == SWAP_CLUSTER_MAX) {
			spin_unlock(&ps_ext->lock);
			local_irq_restore(flags);
			batch_count = 0;
			local_irq_save(flags);
			pcp = &this_cpu_ptr(locked_zone->pageset)->pcp;
			ps_ext = pcp_to_pageset_ext(pcp);
			spin_lock(&ps_ext->lock);
		}
	}
	spin_unlock(&ps_ext->lock);
	local_irq_restore(flags);
}

/*
 * split_page takes a non-compound higher-order page, and splits it into
 * n (1<<order) sub-pages: page[0..n]
 * Each sub-page must be freed individually.
 *
 * Note: this is probably too low level an operation for use in drivers.
 * Please consult with lkml before using this in your driver.
 */
void split_page(struct page *page, unsigned int order)
{
	int i;

	VM_BUG_ON_PAGE(PageCompound(page), page);
	VM_BUG_ON_PAGE(!page_count(page), page);

	for (i = 1; i < (1 << order); i++)
		set_page_refcounted(page + i);
	split_page_owner(page, 1 << order);
	split_page_memcg(page, 1 << order);
}
EXPORT_SYMBOL_GPL(split_page);

int __isolate_free_page(struct page *page, unsigned int order)
{
	unsigned long watermark;
	struct zone *zone;
	int mt;

	BUG_ON(!PageBuddy(page));

	zone = page_zone(page);
	mt = get_pageblock_migratetype(page);

	if (!is_migrate_isolate(mt)) {
		/*
		 * Obey watermarks as if the page was being allocated. We can
		 * emulate a high-order watermark check with a raised order-0
		 * watermark, because we already know our high-order page
		 * exists.
		 */
		watermark = zone->_watermark[WMARK_MIN] + (1UL << order);
		if (!zone_watermark_ok(zone, 0, watermark, 0, ALLOC_CMA))
			return 0;

		__mod_zone_freepage_state(zone, -(1UL << order), mt);
	}

	/* Remove page from free list */

	del_page_from_free_list(page, zone, order);

	/*
	 * Set the pageblock if the isolated page is at least half of a
	 * pageblock
	 */
	if (order >= pageblock_order - 1) {
		struct page *endpage = page + (1 << order) - 1;
		for (; page < endpage; page += pageblock_nr_pages) {
			int mt = get_pageblock_migratetype(page);
			if (!is_migrate_isolate(mt) && !is_migrate_cma(mt)
			    && !is_migrate_highatomic(mt))
				set_pageblock_migratetype(page,
							  MIGRATE_MOVABLE);
		}
	}


	return 1UL << order;
}

/**
 * __putback_isolated_page - Return a now-isolated page back where we got it
 * @page: Page that was isolated
 * @order: Order of the isolated page
 * @mt: The page's pageblock's migratetype
 *
 * This function is meant to return a page pulled from the free lists via
 * __isolate_free_page back to the free lists they were pulled from.
 */
void __putback_isolated_page(struct page *page, unsigned int order, int mt)
{
	struct zone *zone = page_zone(page);

	/* zone lock should be held when this function is called */
	lockdep_assert_held(&zone->lock);

	/* Return isolated page to tail of freelist. */
	__free_one_page(page, page_to_pfn(page), zone, order, mt,
			FPI_SKIP_REPORT_NOTIFY | FPI_TO_TAIL);
}

/*
 * Update NUMA hit/miss statistics
 *
 * Must be called with interrupts disabled.
 */
static inline void zone_statistics(struct zone *preferred_zone, struct zone *z)
{
#ifdef CONFIG_NUMA
	enum numa_stat_item local_stat = NUMA_LOCAL;

	/* skip numa counters update if numa stats is disabled */
	if (!static_branch_likely(&vm_numa_stat_key))
		return;

	if (zone_to_nid(z) != numa_node_id())
		local_stat = NUMA_OTHER;

	if (zone_to_nid(z) == zone_to_nid(preferred_zone))
		__inc_numa_state(z, NUMA_HIT);
	else {
		__inc_numa_state(z, NUMA_MISS);
		__inc_numa_state(preferred_zone, NUMA_FOREIGN);
	}
	__inc_numa_state(z, local_stat);
#endif
}

static __always_inline
struct page *rmqueue_buddy(struct zone *preferred_zone, struct zone *zone,
			   unsigned int order, unsigned int alloc_flags,
			   int migratetype)
{
	struct page *page;
	unsigned long flags;

	do {
		page = NULL;
		spin_lock_irqsave(&zone->lock, flags);
		/*
		 * order-0 request can reach here when the pcplist is skipped
		 * due to non-CMA allocation context. HIGHATOMIC area is
		 * reserved for high-order atomic allocation, so order-0
		 * request should skip it.
		 */
		if (order > 0 && alloc_flags & ALLOC_HARDER) {
			page = __rmqueue_smallest(zone, order, MIGRATE_HIGHATOMIC);
			if (page)
				trace_mm_page_alloc_zone_locked(page, order, migratetype);
		}
		if (!page) {
			if (migratetype == MIGRATE_MOVABLE &&
					alloc_flags & ALLOC_CMA)
				page = __rmqueue_cma(zone, order, migratetype,
						     alloc_flags);
			if (!page)
				page = __rmqueue(zone, order, migratetype,
						 alloc_flags);
		}
		if (!page) {
			spin_unlock_irqrestore(&zone->lock, flags);
			return NULL;
		}

		__mod_zone_freepage_state(zone, -(1 << order),
					  get_pcppage_migratetype(page));
		spin_unlock_irqrestore(&zone->lock, flags);
	} while (check_new_pages(page, order));

	__count_zid_vm_events(PGALLOC, page_zonenum(page), 1 << order);
	zone_statistics(preferred_zone, zone);

	return page;
}

/* Remove page from the per-cpu list, caller must protect the list */
static struct page *__rmqueue_pcplist(struct zone *zone, int migratetype,
			unsigned int alloc_flags,
			struct per_cpu_pages *pcp,
<<<<<<< HEAD
			gfp_t gfp_flags)
{
	struct page *page = NULL;
	struct list_head *list = NULL;
=======
			gfp_t gfp_flags, bool locked)
{
	struct page *page = NULL;
	unsigned long __maybe_unused UP_flags;
	struct list_head *list = NULL;
	struct per_cpu_pageset_ext *ps_ext = pcp_to_pageset_ext(pcp);

	/*
	 * spin_trylock is not necessary right now due to due to
	 * local_lock_irqsave and is a preparation step for
	 * a conversion to local_lock using the trylock to prevent
	 * IRQ re-entrancy. If pcp->lock cannot be acquired, the caller
	 * uses rmqueue_buddy.
	 * TODO: Convert local_lock_irqsave to local_lock.
	 */
	if (unlikely(!locked)) {
		pcp_trylock_prepare(UP_flags);
		if (!spin_trylock(&ps_ext->lock)) {
			pcp_trylock_finish(UP_flags);
			return NULL;
		}
	}
>>>>>>> 334f1c6b

	do {
		/* First try to get CMA pages */
		if (migratetype == MIGRATE_MOVABLE &&
				alloc_flags & ALLOC_CMA) {
			list = get_populated_pcp_list(zone, 0, pcp,
					get_cma_migrate_type(), alloc_flags);
		}

		if (list == NULL) {
			/*
			 * Either CMA is not suitable or there are no
			 * free CMA pages.
			 */
			list = get_populated_pcp_list(zone, 0, pcp,
					migratetype, alloc_flags);
			if (unlikely(list == NULL) ||
<<<<<<< HEAD
					unlikely(list_empty(list)))
				return NULL;
=======
					unlikely(list_empty(list))) {
				page = NULL;
				goto out;
			}
>>>>>>> 334f1c6b
		}

		page = list_first_entry(list, struct page, lru);
		list_del(&page->lru);
		pcp->count--;
	} while (check_new_pcp(page));

out:
	if (!locked) {
		spin_unlock(&ps_ext->lock);
		pcp_trylock_finish(UP_flags);
	}

	return page;
}

/* Lock and remove page from the per-cpu list */
static struct page *rmqueue_pcplist(struct zone *preferred_zone,
			struct zone *zone, gfp_t gfp_flags,
			int migratetype, unsigned int alloc_flags)
{
	struct per_cpu_pages *pcp;
	struct page *page;
	unsigned long flags;

	local_irq_save(flags);
	pcp = &this_cpu_ptr(zone->pageset)->pcp;
	page = __rmqueue_pcplist(zone,  migratetype, alloc_flags, pcp,
<<<<<<< HEAD
				 gfp_flags);
=======
				 gfp_flags, false);
>>>>>>> 334f1c6b
	if (page) {
		__count_zid_vm_events(PGALLOC, page_zonenum(page), 1);
		zone_statistics(preferred_zone, zone);
	}
	local_irq_restore(flags);
	return page;
}

/*
 * Allocate a page from the given zone. Use pcplists for order-0 allocations.
 */
static inline
struct page *rmqueue(struct zone *preferred_zone,
			struct zone *zone, unsigned int order,
			gfp_t gfp_flags, unsigned int alloc_flags,
			int migratetype)
{
	struct page *page;

	if (likely(order == 0)) {
		page = rmqueue_pcplist(preferred_zone, zone, gfp_flags,
				       migratetype, alloc_flags);
<<<<<<< HEAD
		goto out;
=======
		if (page)
			goto out;
>>>>>>> 334f1c6b
	}

	/*
	 * We most definitely don't want callers attempting to
	 * allocate greater than order-1 page units with __GFP_NOFAIL.
	 */
	WARN_ON_ONCE((gfp_flags & __GFP_NOFAIL) && (order > 1));

<<<<<<< HEAD
	do {
		page = NULL;
		/*
		 * order-0 request can reach here when the pcplist is skipped
		 * due to non-CMA allocation context. HIGHATOMIC area is
		 * reserved for high-order atomic allocation, so order-0
		 * request should skip it.
		 */
		if (order > 0 && alloc_flags & ALLOC_HARDER) {
			page = __rmqueue_smallest(zone, order, MIGRATE_HIGHATOMIC);
			if (page)
				trace_mm_page_alloc_zone_locked(page, order, migratetype);
		}
		if (!page) {
			if (migratetype == MIGRATE_MOVABLE &&
					alloc_flags & ALLOC_CMA)
				page = __rmqueue_cma(zone, order, migratetype,
						     alloc_flags);
			if (!page)
				page = __rmqueue(zone, order, migratetype,
						 alloc_flags);
		}
	} while (page && check_new_pages(page, order));
	spin_unlock(&zone->lock);
	if (!page)
		goto failed;
	__mod_zone_freepage_state(zone, -(1 << order),
				  get_pcppage_migratetype(page));

	__count_zid_vm_events(PGALLOC, page_zonenum(page), 1 << order);
	zone_statistics(preferred_zone, zone);
	trace_android_vh_rmqueue(preferred_zone, zone, order,
			gfp_flags, alloc_flags, migratetype);
	local_irq_restore(flags);
=======
	page = rmqueue_buddy(preferred_zone, zone, order, alloc_flags,
							  migratetype);
	if (unlikely(!page))
		return NULL;

	trace_android_vh_rmqueue(preferred_zone, zone, order,
			gfp_flags, alloc_flags, migratetype);
>>>>>>> 334f1c6b

out:
	/* Separate test+clear to avoid unnecessary atomics */
	if (test_bit(ZONE_BOOSTED_WATERMARK, &zone->flags)) {
		clear_bit(ZONE_BOOSTED_WATERMARK, &zone->flags);
		wakeup_kswapd(zone, 0, 0, zone_idx(zone));
	}

	VM_BUG_ON_PAGE(page && bad_range(zone, page), page);
	return page;
}

#ifdef CONFIG_FAIL_PAGE_ALLOC

static struct {
	struct fault_attr attr;

	bool ignore_gfp_highmem;
	bool ignore_gfp_reclaim;
	u32 min_order;
} fail_page_alloc = {
	.attr = FAULT_ATTR_INITIALIZER,
	.ignore_gfp_reclaim = true,
	.ignore_gfp_highmem = true,
	.min_order = 1,
};

static int __init setup_fail_page_alloc(char *str)
{
	return setup_fault_attr(&fail_page_alloc.attr, str);
}
__setup("fail_page_alloc=", setup_fail_page_alloc);

static bool __should_fail_alloc_page(gfp_t gfp_mask, unsigned int order)
{
	if (order < fail_page_alloc.min_order)
		return false;
	if (gfp_mask & __GFP_NOFAIL)
		return false;
	if (fail_page_alloc.ignore_gfp_highmem && (gfp_mask & __GFP_HIGHMEM))
		return false;
	if (fail_page_alloc.ignore_gfp_reclaim &&
			(gfp_mask & __GFP_DIRECT_RECLAIM))
		return false;

	return should_fail(&fail_page_alloc.attr, 1 << order);
}

#ifdef CONFIG_FAULT_INJECTION_DEBUG_FS

static int __init fail_page_alloc_debugfs(void)
{
	umode_t mode = S_IFREG | 0600;
	struct dentry *dir;

	dir = fault_create_debugfs_attr("fail_page_alloc", NULL,
					&fail_page_alloc.attr);

	debugfs_create_bool("ignore-gfp-wait", mode, dir,
			    &fail_page_alloc.ignore_gfp_reclaim);
	debugfs_create_bool("ignore-gfp-highmem", mode, dir,
			    &fail_page_alloc.ignore_gfp_highmem);
	debugfs_create_u32("min-order", mode, dir, &fail_page_alloc.min_order);

	return 0;
}

late_initcall(fail_page_alloc_debugfs);

#endif /* CONFIG_FAULT_INJECTION_DEBUG_FS */

#else /* CONFIG_FAIL_PAGE_ALLOC */

static inline bool __should_fail_alloc_page(gfp_t gfp_mask, unsigned int order)
{
	return false;
}

#endif /* CONFIG_FAIL_PAGE_ALLOC */

noinline bool should_fail_alloc_page(gfp_t gfp_mask, unsigned int order)
{
	return __should_fail_alloc_page(gfp_mask, order);
}
ALLOW_ERROR_INJECTION(should_fail_alloc_page, TRUE);

static inline long __zone_watermark_unusable_free(struct zone *z,
				unsigned int order, unsigned int alloc_flags)
{
	const bool alloc_harder = (alloc_flags & (ALLOC_HARDER|ALLOC_OOM));
	long unusable_free = (1 << order) - 1;

	/*
	 * If the caller does not have rights to ALLOC_HARDER then subtract
	 * the high-atomic reserves. This will over-estimate the size of the
	 * atomic reserve but it avoids a search.
	 */
	if (likely(!alloc_harder))
		unusable_free += z->nr_reserved_highatomic;

#ifdef CONFIG_CMA
	/* If allocation can't use CMA areas don't use free CMA pages */
	if (!(alloc_flags & ALLOC_CMA))
		unusable_free += zone_page_state(z, NR_FREE_CMA_PAGES);
#endif

	return unusable_free;
}

/*
 * Return true if free base pages are above 'mark'. For high-order checks it
 * will return true of the order-0 watermark is reached and there is at least
 * one free page of a suitable size. Checking now avoids taking the zone lock
 * to check in the allocation paths if no pages are free.
 */
bool __zone_watermark_ok(struct zone *z, unsigned int order, unsigned long mark,
			 int highest_zoneidx, unsigned int alloc_flags,
			 long free_pages)
{
	long min = mark;
	int o;
	const bool alloc_harder = (alloc_flags & (ALLOC_HARDER|ALLOC_OOM));

	/* free_pages may go negative - that's OK */
	free_pages -= __zone_watermark_unusable_free(z, order, alloc_flags);

	if (alloc_flags & ALLOC_HIGH)
		min -= min / 2;

	if (unlikely(alloc_harder)) {
		/*
		 * OOM victims can try even harder than normal ALLOC_HARDER
		 * users on the grounds that it's definitely going to be in
		 * the exit path shortly and free memory. Any allocation it
		 * makes during the free path will be small and short-lived.
		 */
		if (alloc_flags & ALLOC_OOM)
			min -= min / 2;
		else
			min -= min / 4;
	}

	/*
	 * Check watermarks for an order-0 allocation request. If these
	 * are not met, then a high-order request also cannot go ahead
	 * even if a suitable page happened to be free.
	 */
	if (free_pages <= min + z->lowmem_reserve[highest_zoneidx])
		return false;

	/* If this is an order-0 request then the watermark is fine */
	if (!order)
		return true;

	/* For a high-order request, check at least one suitable page is free */
	for (o = order; o < MAX_ORDER; o++) {
		struct free_area *area = &z->free_area[o];
		int mt;

		if (!area->nr_free)
			continue;

		for (mt = 0; mt < MIGRATE_PCPTYPES; mt++) {
#ifdef CONFIG_CMA
			/*
			 * Note that this check is needed only
			 * when MIGRATE_CMA < MIGRATE_PCPTYPES.
			 */
			if (mt == MIGRATE_CMA)
				continue;
#endif
			if (!free_area_empty(area, mt))
				return true;
		}

#ifdef CONFIG_CMA
		if ((alloc_flags & ALLOC_CMA) &&
		    !free_area_empty(area, MIGRATE_CMA)) {
			return true;
		}
#endif
		if (alloc_harder && !free_area_empty(area, MIGRATE_HIGHATOMIC))
			return true;
	}
	return false;
}

bool zone_watermark_ok(struct zone *z, unsigned int order, unsigned long mark,
		      int highest_zoneidx, unsigned int alloc_flags)
{
	return __zone_watermark_ok(z, order, mark, highest_zoneidx, alloc_flags,
					zone_page_state(z, NR_FREE_PAGES));
}
EXPORT_SYMBOL_GPL(zone_watermark_ok);

static inline bool zone_watermark_fast(struct zone *z, unsigned int order,
				unsigned long mark, int highest_zoneidx,
				unsigned int alloc_flags, gfp_t gfp_mask)
{
	long free_pages;

	free_pages = zone_page_state(z, NR_FREE_PAGES);

	/*
	 * Fast check for order-0 only. If this fails then the reserves
	 * need to be calculated.
	 */
	if (!order) {
		long fast_free;

		fast_free = free_pages;
		fast_free -= __zone_watermark_unusable_free(z, 0, alloc_flags);
		if (fast_free > mark + z->lowmem_reserve[highest_zoneidx])
			return true;
	}

	if (__zone_watermark_ok(z, order, mark, highest_zoneidx, alloc_flags,
					free_pages))
		return true;
	/*
	 * Ignore watermark boosting for GFP_ATOMIC order-0 allocations
	 * when checking the min watermark. The min watermark is the
	 * point where boosting is ignored so that kswapd is woken up
	 * when below the low watermark.
	 */
	if (unlikely(!order && (gfp_mask & __GFP_ATOMIC) && z->watermark_boost
		&& ((alloc_flags & ALLOC_WMARK_MASK) == WMARK_MIN))) {
		mark = z->_watermark[WMARK_MIN];
		return __zone_watermark_ok(z, order, mark, highest_zoneidx,
					alloc_flags, free_pages);
	}

	return false;
}

bool zone_watermark_ok_safe(struct zone *z, unsigned int order,
			unsigned long mark, int highest_zoneidx)
{
	long free_pages = zone_page_state(z, NR_FREE_PAGES);

	if (z->percpu_drift_mark && free_pages < z->percpu_drift_mark)
		free_pages = zone_page_state_snapshot(z, NR_FREE_PAGES);

	return __zone_watermark_ok(z, order, mark, highest_zoneidx, 0,
								free_pages);
}
EXPORT_SYMBOL_GPL(zone_watermark_ok_safe);

#ifdef CONFIG_NUMA
static bool zone_allows_reclaim(struct zone *local_zone, struct zone *zone)
{
	return node_distance(zone_to_nid(local_zone), zone_to_nid(zone)) <=
				node_reclaim_distance;
}
#else	/* CONFIG_NUMA */
static bool zone_allows_reclaim(struct zone *local_zone, struct zone *zone)
{
	return true;
}
#endif	/* CONFIG_NUMA */

/*
 * The restriction on ZONE_DMA32 as being a suitable zone to use to avoid
 * fragmentation is subtle. If the preferred zone was HIGHMEM then
 * premature use of a lower zone may cause lowmem pressure problems that
 * are worse than fragmentation. If the next zone is ZONE_DMA then it is
 * probably too small. It only makes sense to spread allocations to avoid
 * fragmentation between the Normal and DMA32 zones.
 */
static inline unsigned int
alloc_flags_nofragment(struct zone *zone, gfp_t gfp_mask)
{
	unsigned int alloc_flags;

	/*
	 * __GFP_KSWAPD_RECLAIM is assumed to be the same as ALLOC_KSWAPD
	 * to save a branch.
	 */
	alloc_flags = (__force int) (gfp_mask & __GFP_KSWAPD_RECLAIM);

#ifdef CONFIG_ZONE_DMA32
	if (!zone)
		return alloc_flags;

	if (zone_idx(zone) != ZONE_NORMAL)
		return alloc_flags;

	/*
	 * If ZONE_DMA32 exists, assume it is the one after ZONE_NORMAL and
	 * the pointer is within zone->zone_pgdat->node_zones[]. Also assume
	 * on UMA that if Normal is populated then so is DMA32.
	 */
	BUILD_BUG_ON(ZONE_NORMAL - ZONE_DMA32 != 1);
	if (nr_online_nodes > 1 && !populated_zone(--zone))
		return alloc_flags;

	alloc_flags |= ALLOC_NOFRAGMENT;
#endif /* CONFIG_ZONE_DMA32 */
	return alloc_flags;
}

static inline unsigned int current_alloc_flags(gfp_t gfp_mask,
					unsigned int alloc_flags)
{
#ifdef CONFIG_CMA
	unsigned int pflags = current->flags;

	if (!(pflags & PF_MEMALLOC_NOCMA) &&
			gfp_migratetype(gfp_mask) == MIGRATE_MOVABLE &&
			gfp_mask & __GFP_CMA)
		alloc_flags |= ALLOC_CMA;

#endif
	return alloc_flags;
}

/*
 * get_page_from_freelist goes through the zonelist trying to allocate
 * a page.
 */
static struct page *
get_page_from_freelist(gfp_t gfp_mask, unsigned int order, int alloc_flags,
						const struct alloc_context *ac)
{
	struct zoneref *z;
	struct zone *zone;
	struct pglist_data *last_pgdat_dirty_limit = NULL;
	bool no_fallback;

retry:
	/*
	 * Scan zonelist, looking for a zone with enough free.
	 * See also __cpuset_node_allowed() comment in kernel/cpuset.c.
	 */
	no_fallback = alloc_flags & ALLOC_NOFRAGMENT;
	z = ac->preferred_zoneref;
	for_next_zone_zonelist_nodemask(zone, z, ac->highest_zoneidx,
					ac->nodemask) {
		struct page *page;
		unsigned long mark;

		if (cpusets_enabled() &&
			(alloc_flags & ALLOC_CPUSET) &&
			!__cpuset_zone_allowed(zone, gfp_mask))
				continue;
		/*
		 * When allocating a page cache page for writing, we
		 * want to get it from a node that is within its dirty
		 * limit, such that no single node holds more than its
		 * proportional share of globally allowed dirty pages.
		 * The dirty limits take into account the node's
		 * lowmem reserves and high watermark so that kswapd
		 * should be able to balance it without having to
		 * write pages from its LRU list.
		 *
		 * XXX: For now, allow allocations to potentially
		 * exceed the per-node dirty limit in the slowpath
		 * (spread_dirty_pages unset) before going into reclaim,
		 * which is important when on a NUMA setup the allowed
		 * nodes are together not big enough to reach the
		 * global limit.  The proper fix for these situations
		 * will require awareness of nodes in the
		 * dirty-throttling and the flusher threads.
		 */
		if (ac->spread_dirty_pages) {
			if (last_pgdat_dirty_limit == zone->zone_pgdat)
				continue;

			if (!node_dirty_ok(zone->zone_pgdat)) {
				last_pgdat_dirty_limit = zone->zone_pgdat;
				continue;
			}
		}

		if (no_fallback && nr_online_nodes > 1 &&
		    zone != ac->preferred_zoneref->zone) {
			int local_nid;

			/*
			 * If moving to a remote node, retry but allow
			 * fragmenting fallbacks. Locality is more important
			 * than fragmentation avoidance.
			 */
			local_nid = zone_to_nid(ac->preferred_zoneref->zone);
			if (zone_to_nid(zone) != local_nid) {
				alloc_flags &= ~ALLOC_NOFRAGMENT;
				goto retry;
			}
		}

		mark = wmark_pages(zone, alloc_flags & ALLOC_WMARK_MASK);
		if (!zone_watermark_fast(zone, order, mark,
				       ac->highest_zoneidx, alloc_flags,
				       gfp_mask)) {
			int ret;

#ifdef CONFIG_DEFERRED_STRUCT_PAGE_INIT
			/*
			 * Watermark failed for this zone, but see if we can
			 * grow this zone if it contains deferred pages.
			 */
			if (static_branch_unlikely(&deferred_pages)) {
				if (_deferred_grow_zone(zone, order))
					goto try_this_zone;
			}
#endif
			/* Checked here to keep the fast path fast */
			BUILD_BUG_ON(ALLOC_NO_WATERMARKS < NR_WMARK);
			if (alloc_flags & ALLOC_NO_WATERMARKS)
				goto try_this_zone;

			if (node_reclaim_mode == 0 ||
			    !zone_allows_reclaim(ac->preferred_zoneref->zone, zone))
				continue;

			ret = node_reclaim(zone->zone_pgdat, gfp_mask, order);
			switch (ret) {
			case NODE_RECLAIM_NOSCAN:
				/* did not scan */
				continue;
			case NODE_RECLAIM_FULL:
				/* scanned but unreclaimable */
				continue;
			default:
				/* did we reclaim enough */
				if (zone_watermark_ok(zone, order, mark,
					ac->highest_zoneidx, alloc_flags))
					goto try_this_zone;

				continue;
			}
		}

try_this_zone:
		page = rmqueue(ac->preferred_zoneref->zone, zone, order,
				gfp_mask, alloc_flags, ac->migratetype);
		if (page) {
			prep_new_page(page, order, gfp_mask, alloc_flags);

			/*
			 * If this is a high-order atomic allocation then check
			 * if the pageblock should be reserved for the future
			 */
			if (unlikely(order && (alloc_flags & ALLOC_HARDER)))
				reserve_highatomic_pageblock(page, zone, order);

			return page;
		} else {
#ifdef CONFIG_DEFERRED_STRUCT_PAGE_INIT
			/* Try again if zone has deferred pages */
			if (static_branch_unlikely(&deferred_pages)) {
				if (_deferred_grow_zone(zone, order))
					goto try_this_zone;
			}
#endif
		}
	}

	/*
	 * It's possible on a UMA machine to get through all zones that are
	 * fragmented. If avoiding fragmentation, reset and try again.
	 */
	if (no_fallback) {
		alloc_flags &= ~ALLOC_NOFRAGMENT;
		goto retry;
	}

	return NULL;
}

static void warn_alloc_show_mem(gfp_t gfp_mask, nodemask_t *nodemask)
{
	unsigned int filter = SHOW_MEM_FILTER_NODES;

	/*
	 * This documents exceptions given to allocations in certain
	 * contexts that are allowed to allocate outside current's set
	 * of allowed nodes.
	 */
	if (!(gfp_mask & __GFP_NOMEMALLOC))
		if (tsk_is_oom_victim(current) ||
		    (current->flags & (PF_MEMALLOC | PF_EXITING)))
			filter &= ~SHOW_MEM_FILTER_NODES;
	if (in_interrupt() || !(gfp_mask & __GFP_DIRECT_RECLAIM))
		filter &= ~SHOW_MEM_FILTER_NODES;

	show_mem(filter, nodemask);
}

void warn_alloc(gfp_t gfp_mask, nodemask_t *nodemask, const char *fmt, ...)
{
	struct va_format vaf;
	va_list args;
	static DEFINE_RATELIMIT_STATE(nopage_rs, 10*HZ, 1);

	if ((gfp_mask & __GFP_NOWARN) ||
	     !__ratelimit(&nopage_rs) ||
	     ((gfp_mask & __GFP_DMA) && !has_managed_dma()))
		return;

	va_start(args, fmt);
	vaf.fmt = fmt;
	vaf.va = &args;
	pr_warn("%s: %pV, mode:%#x(%pGg), nodemask=%*pbl",
			current->comm, &vaf, gfp_mask, &gfp_mask,
			nodemask_pr_args(nodemask));
	va_end(args);

	cpuset_print_current_mems_allowed();
	pr_cont("\n");
	dump_stack();
	warn_alloc_show_mem(gfp_mask, nodemask);
}

static inline struct page *
__alloc_pages_cpuset_fallback(gfp_t gfp_mask, unsigned int order,
			      unsigned int alloc_flags,
			      const struct alloc_context *ac)
{
	struct page *page;

	page = get_page_from_freelist(gfp_mask, order,
			alloc_flags|ALLOC_CPUSET, ac);
	/*
	 * fallback to ignore cpuset restriction if our nodes
	 * are depleted
	 */
	if (!page)
		page = get_page_from_freelist(gfp_mask, order,
				alloc_flags, ac);

	return page;
}

static inline struct page *
__alloc_pages_may_oom(gfp_t gfp_mask, unsigned int order,
	const struct alloc_context *ac, unsigned long *did_some_progress)
{
	struct oom_control oc = {
		.zonelist = ac->zonelist,
		.nodemask = ac->nodemask,
		.memcg = NULL,
		.gfp_mask = gfp_mask,
		.order = order,
	};
	struct page *page;

	*did_some_progress = 0;

	/*
	 * Acquire the oom lock.  If that fails, somebody else is
	 * making progress for us.
	 */
	if (!mutex_trylock(&oom_lock)) {
		*did_some_progress = 1;
		schedule_timeout_uninterruptible(1);
		return NULL;
	}

	/*
	 * Go through the zonelist yet one more time, keep very high watermark
	 * here, this is only to catch a parallel oom killing, we must fail if
	 * we're still under heavy pressure. But make sure that this reclaim
	 * attempt shall not depend on __GFP_DIRECT_RECLAIM && !__GFP_NORETRY
	 * allocation which will never fail due to oom_lock already held.
	 */
	page = get_page_from_freelist((gfp_mask | __GFP_HARDWALL) &
				      ~__GFP_DIRECT_RECLAIM, order,
				      ALLOC_WMARK_HIGH|ALLOC_CPUSET, ac);
	if (page)
		goto out;

	/* Coredumps can quickly deplete all memory reserves */
	if (current->flags & PF_DUMPCORE)
		goto out;
	/* The OOM killer will not help higher order allocs */
	if (order > PAGE_ALLOC_COSTLY_ORDER)
		goto out;
	/*
	 * We have already exhausted all our reclaim opportunities without any
	 * success so it is time to admit defeat. We will skip the OOM killer
	 * because it is very likely that the caller has a more reasonable
	 * fallback than shooting a random task.
	 *
	 * The OOM killer may not free memory on a specific node.
	 */
	if (gfp_mask & (__GFP_RETRY_MAYFAIL | __GFP_THISNODE))
		goto out;
	/* The OOM killer does not needlessly kill tasks for lowmem */
	if (ac->highest_zoneidx < ZONE_NORMAL)
		goto out;
	if (pm_suspended_storage())
		goto out;
	/*
	 * XXX: GFP_NOFS allocations should rather fail than rely on
	 * other request to make a forward progress.
	 * We are in an unfortunate situation where out_of_memory cannot
	 * do much for this context but let's try it to at least get
	 * access to memory reserved if the current task is killed (see
	 * out_of_memory). Once filesystems are ready to handle allocation
	 * failures more gracefully we should just bail out here.
	 */

	/* Exhausted what can be done so it's blame time */
	if (out_of_memory(&oc) || WARN_ON_ONCE(gfp_mask & __GFP_NOFAIL)) {
		*did_some_progress = 1;

		/*
		 * Help non-failing allocations by giving them access to memory
		 * reserves
		 */
		if (gfp_mask & __GFP_NOFAIL)
			page = __alloc_pages_cpuset_fallback(gfp_mask, order,
					ALLOC_NO_WATERMARKS, ac);
	}
out:
	mutex_unlock(&oom_lock);
	return page;
}

/*
 * Maximum number of compaction retries wit a progress before OOM
 * killer is consider as the only way to move forward.
 */
#define MAX_COMPACT_RETRIES 16

#ifdef CONFIG_COMPACTION
/* Try memory compaction for high-order allocations before reclaim */
static struct page *
__alloc_pages_direct_compact(gfp_t gfp_mask, unsigned int order,
		unsigned int alloc_flags, const struct alloc_context *ac,
		enum compact_priority prio, enum compact_result *compact_result)
{
	struct page *page = NULL;
	unsigned long pflags;
	unsigned int noreclaim_flag;

	if (!order)
		return NULL;

	psi_memstall_enter(&pflags);
	noreclaim_flag = memalloc_noreclaim_save();

	*compact_result = try_to_compact_pages(gfp_mask, order, alloc_flags, ac,
								prio, &page);

	memalloc_noreclaim_restore(noreclaim_flag);
	psi_memstall_leave(&pflags);

	/*
	 * At least in one zone compaction wasn't deferred or skipped, so let's
	 * count a compaction stall
	 */
	count_vm_event(COMPACTSTALL);

	/* Prep a captured page if available */
	if (page)
		prep_new_page(page, order, gfp_mask, alloc_flags);

	/* Try get a page from the freelist if available */
	if (!page)
		page = get_page_from_freelist(gfp_mask, order, alloc_flags, ac);

	if (page) {
		struct zone *zone = page_zone(page);

		zone->compact_blockskip_flush = false;
		compaction_defer_reset(zone, order, true);
		count_vm_event(COMPACTSUCCESS);
		return page;
	}

	/*
	 * It's bad if compaction run occurs and fails. The most likely reason
	 * is that pages exist, but not enough to satisfy watermarks.
	 */
	count_vm_event(COMPACTFAIL);

	cond_resched();

	return NULL;
}

static inline bool
should_compact_retry(struct alloc_context *ac, int order, int alloc_flags,
		     enum compact_result compact_result,
		     enum compact_priority *compact_priority,
		     int *compaction_retries)
{
	int max_retries = MAX_COMPACT_RETRIES;
	int min_priority;
	bool ret = false;
	int retries = *compaction_retries;
	enum compact_priority priority = *compact_priority;

	if (!order)
		return false;

	if (compaction_made_progress(compact_result))
		(*compaction_retries)++;

	/*
	 * compaction considers all the zone as desperately out of memory
	 * so it doesn't really make much sense to retry except when the
	 * failure could be caused by insufficient priority
	 */
	if (compaction_failed(compact_result))
		goto check_priority;

	/*
	 * compaction was skipped because there are not enough order-0 pages
	 * to work with, so we retry only if it looks like reclaim can help.
	 */
	if (compaction_needs_reclaim(compact_result)) {
		ret = compaction_zonelist_suitable(ac, order, alloc_flags);
		goto out;
	}

	/*
	 * make sure the compaction wasn't deferred or didn't bail out early
	 * due to locks contention before we declare that we should give up.
	 * But the next retry should use a higher priority if allowed, so
	 * we don't just keep bailing out endlessly.
	 */
	if (compaction_withdrawn(compact_result)) {
		goto check_priority;
	}

	/*
	 * !costly requests are much more important than __GFP_RETRY_MAYFAIL
	 * costly ones because they are de facto nofail and invoke OOM
	 * killer to move on while costly can fail and users are ready
	 * to cope with that. 1/4 retries is rather arbitrary but we
	 * would need much more detailed feedback from compaction to
	 * make a better decision.
	 */
	if (order > PAGE_ALLOC_COSTLY_ORDER)
		max_retries /= 4;
	if (*compaction_retries <= max_retries) {
		ret = true;
		goto out;
	}

	/*
	 * Make sure there are attempts at the highest priority if we exhausted
	 * all retries or failed at the lower priorities.
	 */
check_priority:
	min_priority = (order > PAGE_ALLOC_COSTLY_ORDER) ?
			MIN_COMPACT_COSTLY_PRIORITY : MIN_COMPACT_PRIORITY;

	if (*compact_priority > min_priority) {
		(*compact_priority)--;
		*compaction_retries = 0;
		ret = true;
	}
out:
	trace_compact_retry(order, priority, compact_result, retries, max_retries, ret);
	return ret;
}
#else
static inline struct page *
__alloc_pages_direct_compact(gfp_t gfp_mask, unsigned int order,
		unsigned int alloc_flags, const struct alloc_context *ac,
		enum compact_priority prio, enum compact_result *compact_result)
{
	*compact_result = COMPACT_SKIPPED;
	return NULL;
}

static inline bool
should_compact_retry(struct alloc_context *ac, unsigned int order, int alloc_flags,
		     enum compact_result compact_result,
		     enum compact_priority *compact_priority,
		     int *compaction_retries)
{
	struct zone *zone;
	struct zoneref *z;

	if (!order || order > PAGE_ALLOC_COSTLY_ORDER)
		return false;

	/*
	 * There are setups with compaction disabled which would prefer to loop
	 * inside the allocator rather than hit the oom killer prematurely.
	 * Let's give them a good hope and keep retrying while the order-0
	 * watermarks are OK.
	 */
	for_each_zone_zonelist_nodemask(zone, z, ac->zonelist,
				ac->highest_zoneidx, ac->nodemask) {
		if (zone_watermark_ok(zone, 0, min_wmark_pages(zone),
					ac->highest_zoneidx, alloc_flags))
			return true;
	}
	return false;
}
#endif /* CONFIG_COMPACTION */

#ifdef CONFIG_LOCKDEP
static struct lockdep_map __fs_reclaim_map =
	STATIC_LOCKDEP_MAP_INIT("fs_reclaim", &__fs_reclaim_map);

static bool __need_fs_reclaim(gfp_t gfp_mask)
{
	gfp_mask = current_gfp_context(gfp_mask);

	/* no reclaim without waiting on it */
	if (!(gfp_mask & __GFP_DIRECT_RECLAIM))
		return false;

	/* this guy won't enter reclaim */
	if (current->flags & PF_MEMALLOC)
		return false;

	/* We're only interested __GFP_FS allocations for now */
	if (!(gfp_mask & __GFP_FS))
		return false;

	if (gfp_mask & __GFP_NOLOCKDEP)
		return false;

	return true;
}

void __fs_reclaim_acquire(void)
{
	lock_map_acquire(&__fs_reclaim_map);
}

void __fs_reclaim_release(void)
{
	lock_map_release(&__fs_reclaim_map);
}

void fs_reclaim_acquire(gfp_t gfp_mask)
{
	if (__need_fs_reclaim(gfp_mask))
		__fs_reclaim_acquire();
}
EXPORT_SYMBOL_GPL(fs_reclaim_acquire);

void fs_reclaim_release(gfp_t gfp_mask)
{
	if (__need_fs_reclaim(gfp_mask))
		__fs_reclaim_release();
}
EXPORT_SYMBOL_GPL(fs_reclaim_release);
#endif

/* Perform direct synchronous page reclaim */
static unsigned long
__perform_reclaim(gfp_t gfp_mask, unsigned int order,
					const struct alloc_context *ac)
{
	unsigned int noreclaim_flag;
	unsigned long progress;

	cond_resched();

	/* We now go into synchronous reclaim */
	cpuset_memory_pressure_bump();
	fs_reclaim_acquire(gfp_mask);
	noreclaim_flag = memalloc_noreclaim_save();

	progress = try_to_free_pages(ac->zonelist, order, gfp_mask,
								ac->nodemask);

	memalloc_noreclaim_restore(noreclaim_flag);
	fs_reclaim_release(gfp_mask);

	cond_resched();

	return progress;
}

/* The really slow allocator path where we enter direct reclaim */
static inline struct page *
__alloc_pages_direct_reclaim(gfp_t gfp_mask, unsigned int order,
		unsigned int alloc_flags, const struct alloc_context *ac,
		unsigned long *did_some_progress)
{
	struct page *page = NULL;
	unsigned long pflags;
	bool drained = false;
	bool skip_pcp_drain = false;

	psi_memstall_enter(&pflags);
	*did_some_progress = __perform_reclaim(gfp_mask, order, ac);
	if (unlikely(!(*did_some_progress)))
		goto out;

retry:
	page = get_page_from_freelist(gfp_mask, order, alloc_flags, ac);

	/*
	 * If an allocation failed after direct reclaim, it could be because
	 * pages are pinned on the per-cpu lists or in high alloc reserves.
	 * Shrink them and try again
	 */
	if (!page && !drained) {
		unreserve_highatomic_pageblock(ac, false);
		trace_android_vh_drain_all_pages_bypass(gfp_mask, order,
			alloc_flags, ac->migratetype, *did_some_progress, &skip_pcp_drain);
		if (!skip_pcp_drain)
			drain_all_pages(NULL);
		drained = true;
		goto retry;
	}
out:
	psi_memstall_leave(&pflags);

	return page;
}

static void wake_all_kswapds(unsigned int order, gfp_t gfp_mask,
			     const struct alloc_context *ac)
{
	struct zoneref *z;
	struct zone *zone;
	pg_data_t *last_pgdat = NULL;
	enum zone_type highest_zoneidx = ac->highest_zoneidx;

	for_each_zone_zonelist_nodemask(zone, z, ac->zonelist, highest_zoneidx,
					ac->nodemask) {
		if (last_pgdat != zone->zone_pgdat)
			wakeup_kswapd(zone, gfp_mask, order, highest_zoneidx);
		last_pgdat = zone->zone_pgdat;
	}
}

static inline unsigned int
gfp_to_alloc_flags(gfp_t gfp_mask)
{
	unsigned int alloc_flags = ALLOC_WMARK_MIN | ALLOC_CPUSET;

	/*
	 * __GFP_HIGH is assumed to be the same as ALLOC_HIGH
	 * and __GFP_KSWAPD_RECLAIM is assumed to be the same as ALLOC_KSWAPD
	 * to save two branches.
	 */
	BUILD_BUG_ON(__GFP_HIGH != (__force gfp_t) ALLOC_HIGH);
	BUILD_BUG_ON(__GFP_KSWAPD_RECLAIM != (__force gfp_t) ALLOC_KSWAPD);

	/*
	 * The caller may dip into page reserves a bit more if the caller
	 * cannot run direct reclaim, or if the caller has realtime scheduling
	 * policy or is asking for __GFP_HIGH memory.  GFP_ATOMIC requests will
	 * set both ALLOC_HARDER (__GFP_ATOMIC) and ALLOC_HIGH (__GFP_HIGH).
	 */
	alloc_flags |= (__force int)
		(gfp_mask & (__GFP_HIGH | __GFP_KSWAPD_RECLAIM));

	if (gfp_mask & __GFP_ATOMIC) {
		/*
		 * Not worth trying to allocate harder for __GFP_NOMEMALLOC even
		 * if it can't schedule.
		 */
		if (!(gfp_mask & __GFP_NOMEMALLOC))
			alloc_flags |= ALLOC_HARDER;
		/*
		 * Ignore cpuset mems for GFP_ATOMIC rather than fail, see the
		 * comment for __cpuset_node_allowed().
		 */
		alloc_flags &= ~ALLOC_CPUSET;
	} else if (unlikely(rt_task(current)) && !in_interrupt())
		alloc_flags |= ALLOC_HARDER;

	alloc_flags = current_alloc_flags(gfp_mask, alloc_flags);

	return alloc_flags;
}

static bool oom_reserves_allowed(struct task_struct *tsk)
{
	if (!tsk_is_oom_victim(tsk))
		return false;

	/*
	 * !MMU doesn't have oom reaper so give access to memory reserves
	 * only to the thread with TIF_MEMDIE set
	 */
	if (!IS_ENABLED(CONFIG_MMU) && !test_thread_flag(TIF_MEMDIE))
		return false;

	return true;
}

/*
 * Distinguish requests which really need access to full memory
 * reserves from oom victims which can live with a portion of it
 */
static inline int __gfp_pfmemalloc_flags(gfp_t gfp_mask)
{
	if (unlikely(gfp_mask & __GFP_NOMEMALLOC))
		return 0;
	if (gfp_mask & __GFP_MEMALLOC)
		return ALLOC_NO_WATERMARKS;
	if (in_serving_softirq() && (current->flags & PF_MEMALLOC))
		return ALLOC_NO_WATERMARKS;
	if (!in_interrupt()) {
		if (current->flags & PF_MEMALLOC)
			return ALLOC_NO_WATERMARKS;
		else if (oom_reserves_allowed(current))
			return ALLOC_OOM;
	}

	return 0;
}

bool gfp_pfmemalloc_allowed(gfp_t gfp_mask)
{
	return !!__gfp_pfmemalloc_flags(gfp_mask);
}

/*
 * Checks whether it makes sense to retry the reclaim to make a forward progress
 * for the given allocation request.
 *
 * We give up when we either have tried MAX_RECLAIM_RETRIES in a row
 * without success, or when we couldn't even meet the watermark if we
 * reclaimed all remaining pages on the LRU lists.
 *
 * Returns true if a retry is viable or false to enter the oom path.
 */
static inline bool
should_reclaim_retry(gfp_t gfp_mask, unsigned order,
		     struct alloc_context *ac, int alloc_flags,
		     bool did_some_progress, int *no_progress_loops)
{
	struct zone *zone;
	struct zoneref *z;
	bool ret = false;

	/*
	 * Costly allocations might have made a progress but this doesn't mean
	 * their order will become available due to high fragmentation so
	 * always increment the no progress counter for them
	 */
	if (did_some_progress && order <= PAGE_ALLOC_COSTLY_ORDER)
		*no_progress_loops = 0;
	else
		(*no_progress_loops)++;

	/*
	 * Make sure we converge to OOM if we cannot make any progress
	 * several times in the row.
	 */
	if (*no_progress_loops > MAX_RECLAIM_RETRIES) {
		/* Before OOM, exhaust highatomic_reserve */
		return unreserve_highatomic_pageblock(ac, true);
	}

	/*
	 * Keep reclaiming pages while there is a chance this will lead
	 * somewhere.  If none of the target zones can satisfy our allocation
	 * request even if all reclaimable pages are considered then we are
	 * screwed and have to go OOM.
	 */
	for_each_zone_zonelist_nodemask(zone, z, ac->zonelist,
				ac->highest_zoneidx, ac->nodemask) {
		unsigned long available;
		unsigned long reclaimable;
		unsigned long min_wmark = min_wmark_pages(zone);
		bool wmark;

		available = reclaimable = zone_reclaimable_pages(zone);
		available += zone_page_state_snapshot(zone, NR_FREE_PAGES);

		/*
		 * Would the allocation succeed if we reclaimed all
		 * reclaimable pages?
		 */
		wmark = __zone_watermark_ok(zone, order, min_wmark,
				ac->highest_zoneidx, alloc_flags, available);
		trace_reclaim_retry_zone(z, order, reclaimable,
				available, min_wmark, *no_progress_loops, wmark);
		if (wmark) {
			/*
			 * If we didn't make any progress and have a lot of
			 * dirty + writeback pages then we should wait for
			 * an IO to complete to slow down the reclaim and
			 * prevent from pre mature OOM
			 */
			if (!did_some_progress) {
				unsigned long write_pending;

				write_pending = zone_page_state_snapshot(zone,
							NR_ZONE_WRITE_PENDING);

				if (2 * write_pending > reclaimable) {
					congestion_wait(BLK_RW_ASYNC, HZ/10);
					return true;
				}
			}

			ret = true;
			goto out;
		}
	}

out:
	/*
	 * Memory allocation/reclaim might be called from a WQ context and the
	 * current implementation of the WQ concurrency control doesn't
	 * recognize that a particular WQ is congested if the worker thread is
	 * looping without ever sleeping. Therefore we have to do a short sleep
	 * here rather than calling cond_resched().
	 */
	if (current->flags & PF_WQ_WORKER)
		schedule_timeout_uninterruptible(1);
	else
		cond_resched();
	return ret;
}

static inline bool
check_retry_cpuset(int cpuset_mems_cookie, struct alloc_context *ac)
{
	/*
	 * It's possible that cpuset's mems_allowed and the nodemask from
	 * mempolicy don't intersect. This should be normally dealt with by
	 * policy_nodemask(), but it's possible to race with cpuset update in
	 * such a way the check therein was true, and then it became false
	 * before we got our cpuset_mems_cookie here.
	 * This assumes that for all allocations, ac->nodemask can come only
	 * from MPOL_BIND mempolicy (whose documented semantics is to be ignored
	 * when it does not intersect with the cpuset restrictions) or the
	 * caller can deal with a violated nodemask.
	 */
	if (cpusets_enabled() && ac->nodemask &&
			!cpuset_nodemask_valid_mems_allowed(ac->nodemask)) {
		ac->nodemask = NULL;
		return true;
	}

	/*
	 * When updating a task's mems_allowed or mempolicy nodemask, it is
	 * possible to race with parallel threads in such a way that our
	 * allocation can fail while the mask is being updated. If we are about
	 * to fail, check if the cpuset changed during allocation and if so,
	 * retry.
	 */
	if (read_mems_allowed_retry(cpuset_mems_cookie))
		return true;

	return false;
}

static inline struct page *
__alloc_pages_slowpath(gfp_t gfp_mask, unsigned int order,
						struct alloc_context *ac)
{
	bool can_direct_reclaim = gfp_mask & __GFP_DIRECT_RECLAIM;
	const bool costly_order = order > PAGE_ALLOC_COSTLY_ORDER;
	struct page *page = NULL;
	unsigned int alloc_flags;
	unsigned long did_some_progress;
	enum compact_priority compact_priority;
	enum compact_result compact_result;
	int compaction_retries;
	int no_progress_loops;
	unsigned int cpuset_mems_cookie;
	int reserve_flags;
	unsigned long alloc_start = jiffies;
	/*
	 * We also sanity check to catch abuse of atomic reserves being used by
	 * callers that are not in atomic context.
	 */
	if (WARN_ON_ONCE((gfp_mask & (__GFP_ATOMIC|__GFP_DIRECT_RECLAIM)) ==
				(__GFP_ATOMIC|__GFP_DIRECT_RECLAIM)))
		gfp_mask &= ~__GFP_ATOMIC;

retry_cpuset:
	compaction_retries = 0;
	no_progress_loops = 0;
	compact_priority = DEF_COMPACT_PRIORITY;
	cpuset_mems_cookie = read_mems_allowed_begin();

	/*
	 * The fast path uses conservative alloc_flags to succeed only until
	 * kswapd needs to be woken up, and to avoid the cost of setting up
	 * alloc_flags precisely. So we do that now.
	 */
	alloc_flags = gfp_to_alloc_flags(gfp_mask);

	/*
	 * We need to recalculate the starting point for the zonelist iterator
	 * because we might have used different nodemask in the fast path, or
	 * there was a cpuset modification and we are retrying - otherwise we
	 * could end up iterating over non-eligible zones endlessly.
	 */
	ac->preferred_zoneref = first_zones_zonelist(ac->zonelist,
					ac->highest_zoneidx, ac->nodemask);
	if (!ac->preferred_zoneref->zone)
		goto nopage;

	if (alloc_flags & ALLOC_KSWAPD)
		wake_all_kswapds(order, gfp_mask, ac);

	/*
	 * The adjusted alloc_flags might result in immediate success, so try
	 * that first
	 */
	page = get_page_from_freelist(gfp_mask, order, alloc_flags, ac);
	if (page)
		goto got_pg;

	/*
	 * For costly allocations, try direct compaction first, as it's likely
	 * that we have enough base pages and don't need to reclaim. For non-
	 * movable high-order allocations, do that as well, as compaction will
	 * try prevent permanent fragmentation by migrating from blocks of the
	 * same migratetype.
	 * Don't try this for allocations that are allowed to ignore
	 * watermarks, as the ALLOC_NO_WATERMARKS attempt didn't yet happen.
	 */
	if (can_direct_reclaim &&
			(costly_order ||
			   (order > 0 && ac->migratetype != MIGRATE_MOVABLE))
			&& !gfp_pfmemalloc_allowed(gfp_mask)) {
		page = __alloc_pages_direct_compact(gfp_mask, order,
						alloc_flags, ac,
						INIT_COMPACT_PRIORITY,
						&compact_result);
		if (page)
			goto got_pg;

		/*
		 * Checks for costly allocations with __GFP_NORETRY, which
		 * includes some THP page fault allocations
		 */
		if (costly_order && (gfp_mask & __GFP_NORETRY)) {
			/*
			 * If allocating entire pageblock(s) and compaction
			 * failed because all zones are below low watermarks
			 * or is prohibited because it recently failed at this
			 * order, fail immediately unless the allocator has
			 * requested compaction and reclaim retry.
			 *
			 * Reclaim is
			 *  - potentially very expensive because zones are far
			 *    below their low watermarks or this is part of very
			 *    bursty high order allocations,
			 *  - not guaranteed to help because isolate_freepages()
			 *    may not iterate over freed pages as part of its
			 *    linear scan, and
			 *  - unlikely to make entire pageblocks free on its
			 *    own.
			 */
			if (compact_result == COMPACT_SKIPPED ||
			    compact_result == COMPACT_DEFERRED)
				goto nopage;

			/*
			 * Looks like reclaim/compaction is worth trying, but
			 * sync compaction could be very expensive, so keep
			 * using async compaction.
			 */
			compact_priority = INIT_COMPACT_PRIORITY;
		}
	}

retry:
	/* Ensure kswapd doesn't accidentally go to sleep as long as we loop */
	if (alloc_flags & ALLOC_KSWAPD)
		wake_all_kswapds(order, gfp_mask, ac);

	reserve_flags = __gfp_pfmemalloc_flags(gfp_mask);
	if (reserve_flags)
		alloc_flags = current_alloc_flags(gfp_mask, reserve_flags);

	/*
	 * Reset the nodemask and zonelist iterators if memory policies can be
	 * ignored. These allocations are high priority and system rather than
	 * user oriented.
	 */
	if (!(alloc_flags & ALLOC_CPUSET) || reserve_flags) {
		ac->nodemask = NULL;
		ac->preferred_zoneref = first_zones_zonelist(ac->zonelist,
					ac->highest_zoneidx, ac->nodemask);
	}

	/* Attempt with potentially adjusted zonelist and alloc_flags */
	page = get_page_from_freelist(gfp_mask, order, alloc_flags, ac);
	if (page)
		goto got_pg;

	/* Caller is not willing to reclaim, we can't balance anything */
	if (!can_direct_reclaim)
		goto nopage;

	/* Avoid recursion of direct reclaim */
	if (current->flags & PF_MEMALLOC)
		goto nopage;

	/* Try direct reclaim and then allocating */
	page = __alloc_pages_direct_reclaim(gfp_mask, order, alloc_flags, ac,
							&did_some_progress);
	if (page)
		goto got_pg;

	/* Try direct compaction and then allocating */
	page = __alloc_pages_direct_compact(gfp_mask, order, alloc_flags, ac,
					compact_priority, &compact_result);
	if (page)
		goto got_pg;

	/* Do not loop if specifically requested */
	if (gfp_mask & __GFP_NORETRY)
		goto nopage;

	/*
	 * Do not retry costly high order allocations unless they are
	 * __GFP_RETRY_MAYFAIL
	 */
	if (costly_order && !(gfp_mask & __GFP_RETRY_MAYFAIL))
		goto nopage;

	if (should_reclaim_retry(gfp_mask, order, ac, alloc_flags,
				 did_some_progress > 0, &no_progress_loops))
		goto retry;

	/*
	 * It doesn't make any sense to retry for the compaction if the order-0
	 * reclaim is not able to make any progress because the current
	 * implementation of the compaction depends on the sufficient amount
	 * of free memory (see __compaction_suitable)
	 */
	if (did_some_progress > 0 &&
			should_compact_retry(ac, order, alloc_flags,
				compact_result, &compact_priority,
				&compaction_retries))
		goto retry;


	/* Deal with possible cpuset update races before we start OOM killing */
	if (check_retry_cpuset(cpuset_mems_cookie, ac))
		goto retry_cpuset;

	/* Reclaim has failed us, start killing things */
	page = __alloc_pages_may_oom(gfp_mask, order, ac, &did_some_progress);
	if (page)
		goto got_pg;

	/* Avoid allocations with no watermarks from looping endlessly */
	if (tsk_is_oom_victim(current) &&
	    (alloc_flags & ALLOC_OOM ||
	     (gfp_mask & __GFP_NOMEMALLOC)))
		goto nopage;

	/* Retry as long as the OOM killer is making progress */
	if (did_some_progress) {
		no_progress_loops = 0;
		goto retry;
	}

nopage:
	/* Deal with possible cpuset update races before we fail */
	if (check_retry_cpuset(cpuset_mems_cookie, ac))
		goto retry_cpuset;

	/*
	 * Make sure that __GFP_NOFAIL request doesn't leak out and make sure
	 * we always retry
	 */
	if (gfp_mask & __GFP_NOFAIL) {
		/*
		 * All existing users of the __GFP_NOFAIL are blockable, so warn
		 * of any new users that actually require GFP_NOWAIT
		 */
		if (WARN_ON_ONCE(!can_direct_reclaim))
			goto fail;

		/*
		 * PF_MEMALLOC request from this context is rather bizarre
		 * because we cannot reclaim anything and only can loop waiting
		 * for somebody to do a work for us
		 */
		WARN_ON_ONCE(current->flags & PF_MEMALLOC);

		/*
		 * non failing costly orders are a hard requirement which we
		 * are not prepared for much so let's warn about these users
		 * so that we can identify them and convert them to something
		 * else.
		 */
		WARN_ON_ONCE(order > PAGE_ALLOC_COSTLY_ORDER);

		/*
		 * Help non-failing allocations by giving them access to memory
		 * reserves but do not use ALLOC_NO_WATERMARKS because this
		 * could deplete whole memory reserves which would just make
		 * the situation worse
		 */
		page = __alloc_pages_cpuset_fallback(gfp_mask, order, ALLOC_HARDER, ac);
		if (page)
			goto got_pg;

		cond_resched();
		goto retry;
	}
fail:
	warn_alloc(gfp_mask, ac->nodemask,
			"page allocation failure: order:%u", order);
got_pg:
	trace_android_vh_alloc_pages_slowpath(gfp_mask, order, alloc_start);
	return page;
}

static inline bool prepare_alloc_pages(gfp_t gfp_mask, unsigned int order,
		int preferred_nid, nodemask_t *nodemask,
		struct alloc_context *ac, gfp_t *alloc_mask,
		unsigned int *alloc_flags)
{
	ac->highest_zoneidx = gfp_zone(gfp_mask);
	ac->zonelist = node_zonelist(preferred_nid, gfp_mask);
	ac->nodemask = nodemask;
	ac->migratetype = gfp_migratetype(gfp_mask);

	if (cpusets_enabled()) {
		*alloc_mask |= __GFP_HARDWALL;
		/*
		 * When we are in the interrupt context, it is irrelevant
		 * to the current task context. It means that any node ok.
		 */
		if (!in_interrupt() && !ac->nodemask)
			ac->nodemask = &cpuset_current_mems_allowed;
		else
			*alloc_flags |= ALLOC_CPUSET;
	}

	fs_reclaim_acquire(gfp_mask);
	fs_reclaim_release(gfp_mask);

	might_sleep_if(gfp_mask & __GFP_DIRECT_RECLAIM);

	if (should_fail_alloc_page(gfp_mask, order))
		return false;

	*alloc_flags = current_alloc_flags(gfp_mask, *alloc_flags);

	/* Dirty zone balancing only done in the fast path */
	ac->spread_dirty_pages = (gfp_mask & __GFP_WRITE);

	/*
	 * The preferred zone is used for statistics but crucially it is
	 * also used as the starting point for the zonelist iterator. It
	 * may get reset for allocations that ignore memory policies.
	 */
	ac->preferred_zoneref = first_zones_zonelist(ac->zonelist,
					ac->highest_zoneidx, ac->nodemask);

	return true;
}

/*
 * This is the 'heart' of the zoned buddy allocator.
 */
struct page *
__alloc_pages_nodemask(gfp_t gfp_mask, unsigned int order, int preferred_nid,
							nodemask_t *nodemask)
{
	struct page *page;
	unsigned int alloc_flags = ALLOC_WMARK_LOW;
	gfp_t alloc_mask; /* The gfp_t that was actually used for allocation */
	struct alloc_context ac = { };

	/*
	 * There are several places where we assume that the order value is sane
	 * so bail out early if the request is out of bound.
	 */
	if (unlikely(order >= MAX_ORDER)) {
		WARN_ON_ONCE(!(gfp_mask & __GFP_NOWARN));
		return NULL;
	}

	gfp_mask &= gfp_allowed_mask;
	alloc_mask = gfp_mask;
	if (!prepare_alloc_pages(gfp_mask, order, preferred_nid, nodemask, &ac, &alloc_mask, &alloc_flags))
		return NULL;

	/*
	 * Forbid the first pass from falling back to types that fragment
	 * memory until all local zones are considered.
	 */
	alloc_flags |= alloc_flags_nofragment(ac.preferred_zoneref->zone, gfp_mask);

	/* First allocation attempt */
	page = get_page_from_freelist(alloc_mask, order, alloc_flags, &ac);
	if (likely(page))
		goto out;

	/*
	 * Apply scoped allocation constraints. This is mainly about GFP_NOFS
	 * resp. GFP_NOIO which has to be inherited for all allocation requests
	 * from a particular context which has been marked by
	 * memalloc_no{fs,io}_{save,restore}.
	 */
	alloc_mask = current_gfp_context(gfp_mask);
	ac.spread_dirty_pages = false;

	/*
	 * Restore the original nodemask if it was potentially replaced with
	 * &cpuset_current_mems_allowed to optimize the fast-path attempt.
	 */
	ac.nodemask = nodemask;

	page = __alloc_pages_slowpath(alloc_mask, order, &ac);

out:
	if (memcg_kmem_enabled() && (gfp_mask & __GFP_ACCOUNT) && page &&
	    unlikely(__memcg_kmem_charge_page(page, gfp_mask, order) != 0)) {
		__free_pages(page, order);
		page = NULL;
	}

	trace_mm_page_alloc(page, order, alloc_mask, ac.migratetype);

	return page;
}
EXPORT_SYMBOL(__alloc_pages_nodemask);

/*
 * Common helper functions. Never use with __GFP_HIGHMEM because the returned
 * address cannot represent highmem pages. Use alloc_pages and then kmap if
 * you need to access high mem.
 */
unsigned long __get_free_pages(gfp_t gfp_mask, unsigned int order)
{
	struct page *page;

	page = alloc_pages(gfp_mask & ~__GFP_HIGHMEM, order);
	if (!page)
		return 0;
	return (unsigned long) page_address(page);
}
EXPORT_SYMBOL(__get_free_pages);

unsigned long get_zeroed_page(gfp_t gfp_mask)
{
	return __get_free_pages(gfp_mask | __GFP_ZERO, 0);
}
EXPORT_SYMBOL(get_zeroed_page);

static inline void free_the_page(struct page *page, unsigned int order)
{
	if (order == 0)		/* Via pcp? */
		free_unref_page(page);
	else
		__free_pages_ok(page, order, FPI_NONE);
}

void __free_pages(struct page *page, unsigned int order)
{
	if (put_page_testzero(page))
		free_the_page(page, order);
	else if (!PageHead(page))
		while (order-- > 0)
			free_the_page(page + (1 << order), order);
}
EXPORT_SYMBOL(__free_pages);

void free_pages(unsigned long addr, unsigned int order)
{
	if (addr != 0) {
		VM_BUG_ON(!virt_addr_valid((void *)addr));
		__free_pages(virt_to_page((void *)addr), order);
	}
}

EXPORT_SYMBOL(free_pages);

/*
 * Page Fragment:
 *  An arbitrary-length arbitrary-offset area of memory which resides
 *  within a 0 or higher order page.  Multiple fragments within that page
 *  are individually refcounted, in the page's reference counter.
 *
 * The page_frag functions below provide a simple allocation framework for
 * page fragments.  This is used by the network stack and network device
 * drivers to provide a backing region of memory for use as either an
 * sk_buff->head, or to be used in the "frags" portion of skb_shared_info.
 */
static struct page *__page_frag_cache_refill(struct page_frag_cache *nc,
					     gfp_t gfp_mask)
{
	struct page *page = NULL;
	gfp_t gfp = gfp_mask;

#if (PAGE_SIZE < PAGE_FRAG_CACHE_MAX_SIZE)
	gfp_mask |= __GFP_COMP | __GFP_NOWARN | __GFP_NORETRY |
		    __GFP_NOMEMALLOC;
	page = alloc_pages_node(NUMA_NO_NODE, gfp_mask,
				PAGE_FRAG_CACHE_MAX_ORDER);
	nc->size = page ? PAGE_FRAG_CACHE_MAX_SIZE : PAGE_SIZE;
#endif
	if (unlikely(!page))
		page = alloc_pages_node(NUMA_NO_NODE, gfp, 0);

	nc->va = page ? page_address(page) : NULL;

	return page;
}

void __page_frag_cache_drain(struct page *page, unsigned int count)
{
	VM_BUG_ON_PAGE(page_ref_count(page) == 0, page);

	if (page_ref_sub_and_test(page, count))
		free_the_page(page, compound_order(page));
}
EXPORT_SYMBOL(__page_frag_cache_drain);

void *page_frag_alloc(struct page_frag_cache *nc,
		      unsigned int fragsz, gfp_t gfp_mask)
{
	unsigned int size = PAGE_SIZE;
	struct page *page;
	int offset;

	if (unlikely(!nc->va)) {
refill:
		page = __page_frag_cache_refill(nc, gfp_mask);
		if (!page)
			return NULL;

#if (PAGE_SIZE < PAGE_FRAG_CACHE_MAX_SIZE)
		/* if size can vary use size else just use PAGE_SIZE */
		size = nc->size;
#endif
		/* Even if we own the page, we do not use atomic_set().
		 * This would break get_page_unless_zero() users.
		 */
		page_ref_add(page, PAGE_FRAG_CACHE_MAX_SIZE);

		/* reset page count bias and offset to start of new frag */
		nc->pfmemalloc = page_is_pfmemalloc(page);
		nc->pagecnt_bias = PAGE_FRAG_CACHE_MAX_SIZE + 1;
		nc->offset = size;
	}

	offset = nc->offset - fragsz;
	if (unlikely(offset < 0)) {
		page = virt_to_page(nc->va);

		if (!page_ref_sub_and_test(page, nc->pagecnt_bias))
			goto refill;

		if (unlikely(nc->pfmemalloc)) {
			free_the_page(page, compound_order(page));
			goto refill;
		}

#if (PAGE_SIZE < PAGE_FRAG_CACHE_MAX_SIZE)
		/* if size can vary use size else just use PAGE_SIZE */
		size = nc->size;
#endif
		/* OK, page count is 0, we can safely set it */
		set_page_count(page, PAGE_FRAG_CACHE_MAX_SIZE + 1);

		/* reset page count bias and offset to start of new frag */
		nc->pagecnt_bias = PAGE_FRAG_CACHE_MAX_SIZE + 1;
		offset = size - fragsz;
	}

	nc->pagecnt_bias--;
	nc->offset = offset;

	return nc->va + offset;
}
EXPORT_SYMBOL(page_frag_alloc);

/*
 * Frees a page fragment allocated out of either a compound or order 0 page.
 */
void page_frag_free(void *addr)
{
	struct page *page = virt_to_head_page(addr);

	if (unlikely(put_page_testzero(page)))
		free_the_page(page, compound_order(page));
}
EXPORT_SYMBOL(page_frag_free);

static void *make_alloc_exact(unsigned long addr, unsigned int order,
		size_t size)
{
	if (addr) {
		unsigned long alloc_end = addr + (PAGE_SIZE << order);
		unsigned long used = addr + PAGE_ALIGN(size);

		split_page(virt_to_page((void *)addr), order);
		while (used < alloc_end) {
			free_page(used);
			used += PAGE_SIZE;
		}
	}
	return (void *)addr;
}

/**
 * alloc_pages_exact - allocate an exact number physically-contiguous pages.
 * @size: the number of bytes to allocate
 * @gfp_mask: GFP flags for the allocation, must not contain __GFP_COMP
 *
 * This function is similar to alloc_pages(), except that it allocates the
 * minimum number of pages to satisfy the request.  alloc_pages() can only
 * allocate memory in power-of-two pages.
 *
 * This function is also limited by MAX_ORDER.
 *
 * Memory allocated by this function must be released by free_pages_exact().
 *
 * Return: pointer to the allocated area or %NULL in case of error.
 */
void *alloc_pages_exact(size_t size, gfp_t gfp_mask)
{
	unsigned int order = get_order(size);
	unsigned long addr;

	if (WARN_ON_ONCE(gfp_mask & __GFP_COMP))
		gfp_mask &= ~__GFP_COMP;

	addr = __get_free_pages(gfp_mask, order);
	return make_alloc_exact(addr, order, size);
}
EXPORT_SYMBOL(alloc_pages_exact);

/**
 * alloc_pages_exact_nid - allocate an exact number of physically-contiguous
 *			   pages on a node.
 * @nid: the preferred node ID where memory should be allocated
 * @size: the number of bytes to allocate
 * @gfp_mask: GFP flags for the allocation, must not contain __GFP_COMP
 *
 * Like alloc_pages_exact(), but try to allocate on node nid first before falling
 * back.
 *
 * Return: pointer to the allocated area or %NULL in case of error.
 */
void * __meminit alloc_pages_exact_nid(int nid, size_t size, gfp_t gfp_mask)
{
	unsigned int order = get_order(size);
	struct page *p;

	if (WARN_ON_ONCE(gfp_mask & __GFP_COMP))
		gfp_mask &= ~__GFP_COMP;

	p = alloc_pages_node(nid, gfp_mask, order);
	if (!p)
		return NULL;
	return make_alloc_exact((unsigned long)page_address(p), order, size);
}

/**
 * free_pages_exact - release memory allocated via alloc_pages_exact()
 * @virt: the value returned by alloc_pages_exact.
 * @size: size of allocation, same value as passed to alloc_pages_exact().
 *
 * Release the memory allocated by a previous call to alloc_pages_exact.
 */
void free_pages_exact(void *virt, size_t size)
{
	unsigned long addr = (unsigned long)virt;
	unsigned long end = addr + PAGE_ALIGN(size);

	while (addr < end) {
		free_page(addr);
		addr += PAGE_SIZE;
	}
}
EXPORT_SYMBOL(free_pages_exact);

/**
 * nr_free_zone_pages - count number of pages beyond high watermark
 * @offset: The zone index of the highest zone
 *
 * nr_free_zone_pages() counts the number of pages which are beyond the
 * high watermark within all zones at or below a given zone index.  For each
 * zone, the number of pages is calculated as:
 *
 *     nr_free_zone_pages = managed_pages - high_pages
 *
 * Return: number of pages beyond high watermark.
 */
static unsigned long nr_free_zone_pages(int offset)
{
	struct zoneref *z;
	struct zone *zone;

	/* Just pick one node, since fallback list is circular */
	unsigned long sum = 0;

	struct zonelist *zonelist = node_zonelist(numa_node_id(), GFP_KERNEL);

	for_each_zone_zonelist(zone, z, zonelist, offset) {
		unsigned long size = zone_managed_pages(zone);
		unsigned long high = high_wmark_pages(zone);
		if (size > high)
			sum += size - high;
	}

	return sum;
}

/**
 * nr_free_buffer_pages - count number of pages beyond high watermark
 *
 * nr_free_buffer_pages() counts the number of pages which are beyond the high
 * watermark within ZONE_DMA and ZONE_NORMAL.
 *
 * Return: number of pages beyond high watermark within ZONE_DMA and
 * ZONE_NORMAL.
 */
unsigned long nr_free_buffer_pages(void)
{
	return nr_free_zone_pages(gfp_zone(GFP_USER));
}
EXPORT_SYMBOL_GPL(nr_free_buffer_pages);

static inline void show_node(struct zone *zone)
{
	if (IS_ENABLED(CONFIG_NUMA))
		printk("Node %d ", zone_to_nid(zone));
}

long si_mem_available(void)
{
	long available;
	unsigned long pagecache;
	unsigned long wmark_low = 0;
	unsigned long pages[NR_LRU_LISTS];
	unsigned long reclaimable;
	struct zone *zone;
	int lru;

	for (lru = LRU_BASE; lru < NR_LRU_LISTS; lru++)
		pages[lru] = global_node_page_state(NR_LRU_BASE + lru);

	for_each_zone(zone)
		wmark_low += low_wmark_pages(zone);

	/*
	 * Estimate the amount of memory available for userspace allocations,
	 * without causing swapping.
	 */
	available = global_zone_page_state(NR_FREE_PAGES) - totalreserve_pages;

	/*
	 * Not all the page cache can be freed, otherwise the system will
	 * start swapping. Assume at least half of the page cache, or the
	 * low watermark worth of cache, needs to stay.
	 */
	pagecache = pages[LRU_ACTIVE_FILE] + pages[LRU_INACTIVE_FILE];
	pagecache -= min(pagecache / 2, wmark_low);
	available += pagecache;

	/*
	 * Part of the reclaimable slab and other kernel memory consists of
	 * items that are in use, and cannot be freed. Cap this estimate at the
	 * low watermark.
	 */
	reclaimable = global_node_page_state_pages(NR_SLAB_RECLAIMABLE_B) +
		global_node_page_state(NR_KERNEL_MISC_RECLAIMABLE);
	available += reclaimable - min(reclaimable / 2, wmark_low);

	if (available < 0)
		available = 0;
	return available;
}
EXPORT_SYMBOL_GPL(si_mem_available);

void si_meminfo(struct sysinfo *val)
{
	val->totalram = totalram_pages();
	val->sharedram = global_node_page_state(NR_SHMEM);
	val->freeram = global_zone_page_state(NR_FREE_PAGES);
	val->bufferram = nr_blockdev_pages();
	val->totalhigh = totalhigh_pages();
	val->freehigh = nr_free_highpages();
	val->mem_unit = PAGE_SIZE;
}

EXPORT_SYMBOL(si_meminfo);

#ifdef CONFIG_NUMA
void si_meminfo_node(struct sysinfo *val, int nid)
{
	int zone_type;		/* needs to be signed */
	unsigned long managed_pages = 0;
	unsigned long managed_highpages = 0;
	unsigned long free_highpages = 0;
	pg_data_t *pgdat = NODE_DATA(nid);

	for (zone_type = 0; zone_type < MAX_NR_ZONES; zone_type++)
		managed_pages += zone_managed_pages(&pgdat->node_zones[zone_type]);
	val->totalram = managed_pages;
	val->sharedram = node_page_state(pgdat, NR_SHMEM);
	val->freeram = sum_zone_node_page_state(nid, NR_FREE_PAGES);
#ifdef CONFIG_HIGHMEM
	for (zone_type = 0; zone_type < MAX_NR_ZONES; zone_type++) {
		struct zone *zone = &pgdat->node_zones[zone_type];

		if (is_highmem(zone)) {
			managed_highpages += zone_managed_pages(zone);
			free_highpages += zone_page_state(zone, NR_FREE_PAGES);
		}
	}
	val->totalhigh = managed_highpages;
	val->freehigh = free_highpages;
#else
	val->totalhigh = managed_highpages;
	val->freehigh = free_highpages;
#endif
	val->mem_unit = PAGE_SIZE;
}
#endif

/*
 * Determine whether the node should be displayed or not, depending on whether
 * SHOW_MEM_FILTER_NODES was passed to show_free_areas().
 */
static bool show_mem_node_skip(unsigned int flags, int nid, nodemask_t *nodemask)
{
	if (!(flags & SHOW_MEM_FILTER_NODES))
		return false;

	/*
	 * no node mask - aka implicit memory numa policy. Do not bother with
	 * the synchronization - read_mems_allowed_begin - because we do not
	 * have to be precise here.
	 */
	if (!nodemask)
		nodemask = &cpuset_current_mems_allowed;

	return !node_isset(nid, *nodemask);
}

#define K(x) ((x) << (PAGE_SHIFT-10))

static void show_migration_types(unsigned char type)
{
	static const char types[MIGRATE_TYPES] = {
		[MIGRATE_UNMOVABLE]	= 'U',
		[MIGRATE_MOVABLE]	= 'M',
		[MIGRATE_RECLAIMABLE]	= 'E',
		[MIGRATE_HIGHATOMIC]	= 'H',
#ifdef CONFIG_CMA
		[MIGRATE_CMA]		= 'C',
#endif
#ifdef CONFIG_MEMORY_ISOLATION
		[MIGRATE_ISOLATE]	= 'I',
#endif
	};
	char tmp[MIGRATE_TYPES + 1];
	char *p = tmp;
	int i;

	for (i = 0; i < MIGRATE_TYPES; i++) {
		if (type & (1 << i))
			*p++ = types[i];
	}

	*p = '\0';
	printk(KERN_CONT "(%s) ", tmp);
}

/*
 * Show free area list (used inside shift_scroll-lock stuff)
 * We also calculate the percentage fragmentation. We do this by counting the
 * memory on each free list with the exception of the first item on the list.
 *
 * Bits in @filter:
 * SHOW_MEM_FILTER_NODES: suppress nodes that are not allowed by current's
 *   cpuset.
 */
void show_free_areas(unsigned int filter, nodemask_t *nodemask)
{
	unsigned long free_pcp = 0;
	int cpu;
	struct zone *zone;
	pg_data_t *pgdat;

	for_each_populated_zone(zone) {
		if (show_mem_node_skip(filter, zone_to_nid(zone), nodemask))
			continue;

		for_each_online_cpu(cpu)
			free_pcp += per_cpu_ptr(zone->pageset, cpu)->pcp.count;
	}

	printk("active_anon:%lu inactive_anon:%lu isolated_anon:%lu\n"
		" active_file:%lu inactive_file:%lu isolated_file:%lu\n"
		" unevictable:%lu dirty:%lu writeback:%lu\n"
		" slab_reclaimable:%lu slab_unreclaimable:%lu\n"
		" mapped:%lu shmem:%lu pagetables:%lu bounce:%lu\n"
		" free:%lu free_pcp:%lu free_cma:%lu\n",
		global_node_page_state(NR_ACTIVE_ANON),
		global_node_page_state(NR_INACTIVE_ANON),
		global_node_page_state(NR_ISOLATED_ANON),
		global_node_page_state(NR_ACTIVE_FILE),
		global_node_page_state(NR_INACTIVE_FILE),
		global_node_page_state(NR_ISOLATED_FILE),
		global_node_page_state(NR_UNEVICTABLE),
		global_node_page_state(NR_FILE_DIRTY),
		global_node_page_state(NR_WRITEBACK),
		global_node_page_state_pages(NR_SLAB_RECLAIMABLE_B),
		global_node_page_state_pages(NR_SLAB_UNRECLAIMABLE_B),
		global_node_page_state(NR_FILE_MAPPED),
		global_node_page_state(NR_SHMEM),
		global_zone_page_state(NR_PAGETABLE),
		global_zone_page_state(NR_BOUNCE),
		global_zone_page_state(NR_FREE_PAGES),
		free_pcp,
		global_zone_page_state(NR_FREE_CMA_PAGES));

	for_each_online_pgdat(pgdat) {
		if (show_mem_node_skip(filter, pgdat->node_id, nodemask))
			continue;

		printk("Node %d"
			" active_anon:%lukB"
			" inactive_anon:%lukB"
			" active_file:%lukB"
			" inactive_file:%lukB"
			" unevictable:%lukB"
			" isolated(anon):%lukB"
			" isolated(file):%lukB"
			" mapped:%lukB"
			" dirty:%lukB"
			" writeback:%lukB"
			" shmem:%lukB"
#ifdef CONFIG_TRANSPARENT_HUGEPAGE
			" shmem_thp: %lukB"
			" shmem_pmdmapped: %lukB"
			" anon_thp: %lukB"
#endif
			" writeback_tmp:%lukB"
			" kernel_stack:%lukB"
#ifdef CONFIG_SHADOW_CALL_STACK
			" shadow_call_stack:%lukB"
#endif
			" all_unreclaimable? %s"
			"\n",
			pgdat->node_id,
			K(node_page_state(pgdat, NR_ACTIVE_ANON)),
			K(node_page_state(pgdat, NR_INACTIVE_ANON)),
			K(node_page_state(pgdat, NR_ACTIVE_FILE)),
			K(node_page_state(pgdat, NR_INACTIVE_FILE)),
			K(node_page_state(pgdat, NR_UNEVICTABLE)),
			K(node_page_state(pgdat, NR_ISOLATED_ANON)),
			K(node_page_state(pgdat, NR_ISOLATED_FILE)),
			K(node_page_state(pgdat, NR_FILE_MAPPED)),
			K(node_page_state(pgdat, NR_FILE_DIRTY)),
			K(node_page_state(pgdat, NR_WRITEBACK)),
			K(node_page_state(pgdat, NR_SHMEM)),
#ifdef CONFIG_TRANSPARENT_HUGEPAGE
			K(node_page_state(pgdat, NR_SHMEM_THPS) * HPAGE_PMD_NR),
			K(node_page_state(pgdat, NR_SHMEM_PMDMAPPED)
					* HPAGE_PMD_NR),
			K(node_page_state(pgdat, NR_ANON_THPS) * HPAGE_PMD_NR),
#endif
			K(node_page_state(pgdat, NR_WRITEBACK_TEMP)),
			node_page_state(pgdat, NR_KERNEL_STACK_KB),
#ifdef CONFIG_SHADOW_CALL_STACK
			node_page_state(pgdat, NR_KERNEL_SCS_KB),
#endif
			pgdat->kswapd_failures >= MAX_RECLAIM_RETRIES ?
				"yes" : "no");
	}

	for_each_populated_zone(zone) {
		int i;

		if (show_mem_node_skip(filter, zone_to_nid(zone), nodemask))
			continue;

		free_pcp = 0;
		for_each_online_cpu(cpu)
			free_pcp += per_cpu_ptr(zone->pageset, cpu)->pcp.count;

		show_node(zone);
		printk(KERN_CONT
			"%s"
			" free:%lukB"
			" min:%lukB"
			" low:%lukB"
			" high:%lukB"
			" reserved_highatomic:%luKB"
			" active_anon:%lukB"
			" inactive_anon:%lukB"
			" active_file:%lukB"
			" inactive_file:%lukB"
			" unevictable:%lukB"
			" writepending:%lukB"
			" present:%lukB"
			" managed:%lukB"
			" mlocked:%lukB"
			" pagetables:%lukB"
			" bounce:%lukB"
			" free_pcp:%lukB"
			" local_pcp:%ukB"
			" free_cma:%lukB"
			"\n",
			zone->name,
			K(zone_page_state(zone, NR_FREE_PAGES)),
			K(min_wmark_pages(zone)),
			K(low_wmark_pages(zone)),
			K(high_wmark_pages(zone)),
			K(zone->nr_reserved_highatomic),
			K(zone_page_state(zone, NR_ZONE_ACTIVE_ANON)),
			K(zone_page_state(zone, NR_ZONE_INACTIVE_ANON)),
			K(zone_page_state(zone, NR_ZONE_ACTIVE_FILE)),
			K(zone_page_state(zone, NR_ZONE_INACTIVE_FILE)),
			K(zone_page_state(zone, NR_ZONE_UNEVICTABLE)),
			K(zone_page_state(zone, NR_ZONE_WRITE_PENDING)),
			K(zone->present_pages),
			K(zone_managed_pages(zone)),
			K(zone_page_state(zone, NR_MLOCK)),
			K(zone_page_state(zone, NR_PAGETABLE)),
			K(zone_page_state(zone, NR_BOUNCE)),
			K(free_pcp),
			K(this_cpu_read(zone->pageset->pcp.count)),
			K(zone_page_state(zone, NR_FREE_CMA_PAGES)));
		printk("lowmem_reserve[]:");
		for (i = 0; i < MAX_NR_ZONES; i++)
			printk(KERN_CONT " %ld", zone->lowmem_reserve[i]);
		printk(KERN_CONT "\n");
	}

	for_each_populated_zone(zone) {
		unsigned int order;
		unsigned long nr[MAX_ORDER], flags, total = 0;
		unsigned char types[MAX_ORDER];

		if (show_mem_node_skip(filter, zone_to_nid(zone), nodemask))
			continue;
		show_node(zone);
		printk(KERN_CONT "%s: ", zone->name);

		spin_lock_irqsave(&zone->lock, flags);
		for (order = 0; order < MAX_ORDER; order++) {
			struct free_area *area = &zone->free_area[order];
			int type;

			nr[order] = area->nr_free;
			total += nr[order] << order;

			types[order] = 0;
			for (type = 0; type < MIGRATE_TYPES; type++) {
				if (!free_area_empty(area, type))
					types[order] |= 1 << type;
			}
		}
		spin_unlock_irqrestore(&zone->lock, flags);
		for (order = 0; order < MAX_ORDER; order++) {
			printk(KERN_CONT "%lu*%lukB ",
			       nr[order], K(1UL) << order);
			if (nr[order])
				show_migration_types(types[order]);
		}
		printk(KERN_CONT "= %lukB\n", K(total));
	}

	hugetlb_show_meminfo();

	printk("%ld total pagecache pages\n", global_node_page_state(NR_FILE_PAGES));

	show_swap_cache_info();
}

static void zoneref_set_zone(struct zone *zone, struct zoneref *zoneref)
{
	zoneref->zone = zone;
	zoneref->zone_idx = zone_idx(zone);
}

/*
 * Builds allocation fallback zone lists.
 *
 * Add all populated zones of a node to the zonelist.
 */
static int build_zonerefs_node(pg_data_t *pgdat, struct zoneref *zonerefs)
{
	struct zone *zone;
	enum zone_type zone_type = MAX_NR_ZONES;
	int nr_zones = 0;

	do {
		zone_type--;
		zone = pgdat->node_zones + zone_type;
		if (managed_zone(zone)) {
			zoneref_set_zone(zone, &zonerefs[nr_zones++]);
			check_highest_zone(zone_type);
		}
	} while (zone_type);

	return nr_zones;
}

#ifdef CONFIG_NUMA

static int __parse_numa_zonelist_order(char *s)
{
	/*
	 * We used to support different zonlists modes but they turned
	 * out to be just not useful. Let's keep the warning in place
	 * if somebody still use the cmd line parameter so that we do
	 * not fail it silently
	 */
	if (!(*s == 'd' || *s == 'D' || *s == 'n' || *s == 'N')) {
		pr_warn("Ignoring unsupported numa_zonelist_order value:  %s\n", s);
		return -EINVAL;
	}
	return 0;
}

char numa_zonelist_order[] = "Node";

/*
 * sysctl handler for numa_zonelist_order
 */
int numa_zonelist_order_handler(struct ctl_table *table, int write,
		void *buffer, size_t *length, loff_t *ppos)
{
	if (write)
		return __parse_numa_zonelist_order(buffer);
	return proc_dostring(table, write, buffer, length, ppos);
}


#define MAX_NODE_LOAD (nr_online_nodes)
static int node_load[MAX_NUMNODES];

/**
 * find_next_best_node - find the next node that should appear in a given node's fallback list
 * @node: node whose fallback list we're appending
 * @used_node_mask: nodemask_t of already used nodes
 *
 * We use a number of factors to determine which is the next node that should
 * appear on a given node's fallback list.  The node should not have appeared
 * already in @node's fallback list, and it should be the next closest node
 * according to the distance array (which contains arbitrary distance values
 * from each node to each node in the system), and should also prefer nodes
 * with no CPUs, since presumably they'll have very little allocation pressure
 * on them otherwise.
 *
 * Return: node id of the found node or %NUMA_NO_NODE if no node is found.
 */
static int find_next_best_node(int node, nodemask_t *used_node_mask)
{
	int n, val;
	int min_val = INT_MAX;
	int best_node = NUMA_NO_NODE;

	/* Use the local node if we haven't already */
	if (!node_isset(node, *used_node_mask)) {
		node_set(node, *used_node_mask);
		return node;
	}

	for_each_node_state(n, N_MEMORY) {

		/* Don't want a node to appear more than once */
		if (node_isset(n, *used_node_mask))
			continue;

		/* Use the distance array to find the distance */
		val = node_distance(node, n);

		/* Penalize nodes under us ("prefer the next node") */
		val += (n < node);

		/* Give preference to headless and unused nodes */
		if (!cpumask_empty(cpumask_of_node(n)))
			val += PENALTY_FOR_NODE_WITH_CPUS;

		/* Slight preference for less loaded node */
		val *= (MAX_NODE_LOAD*MAX_NUMNODES);
		val += node_load[n];

		if (val < min_val) {
			min_val = val;
			best_node = n;
		}
	}

	if (best_node >= 0)
		node_set(best_node, *used_node_mask);

	return best_node;
}


/*
 * Build zonelists ordered by node and zones within node.
 * This results in maximum locality--normal zone overflows into local
 * DMA zone, if any--but risks exhausting DMA zone.
 */
static void build_zonelists_in_node_order(pg_data_t *pgdat, int *node_order,
		unsigned nr_nodes)
{
	struct zoneref *zonerefs;
	int i;

	zonerefs = pgdat->node_zonelists[ZONELIST_FALLBACK]._zonerefs;

	for (i = 0; i < nr_nodes; i++) {
		int nr_zones;

		pg_data_t *node = NODE_DATA(node_order[i]);

		nr_zones = build_zonerefs_node(node, zonerefs);
		zonerefs += nr_zones;
	}
	zonerefs->zone = NULL;
	zonerefs->zone_idx = 0;
}

/*
 * Build gfp_thisnode zonelists
 */
static void build_thisnode_zonelists(pg_data_t *pgdat)
{
	struct zoneref *zonerefs;
	int nr_zones;

	zonerefs = pgdat->node_zonelists[ZONELIST_NOFALLBACK]._zonerefs;
	nr_zones = build_zonerefs_node(pgdat, zonerefs);
	zonerefs += nr_zones;
	zonerefs->zone = NULL;
	zonerefs->zone_idx = 0;
}

/*
 * Build zonelists ordered by zone and nodes within zones.
 * This results in conserving DMA zone[s] until all Normal memory is
 * exhausted, but results in overflowing to remote node while memory
 * may still exist in local DMA zone.
 */

static void build_zonelists(pg_data_t *pgdat)
{
	static int node_order[MAX_NUMNODES];
	int node, load, nr_nodes = 0;
	nodemask_t used_mask = NODE_MASK_NONE;
	int local_node, prev_node;

	/* NUMA-aware ordering of nodes */
	local_node = pgdat->node_id;
	load = nr_online_nodes;
	prev_node = local_node;

	memset(node_order, 0, sizeof(node_order));
	while ((node = find_next_best_node(local_node, &used_mask)) >= 0) {
		/*
		 * We don't want to pressure a particular node.
		 * So adding penalty to the first node in same
		 * distance group to make it round-robin.
		 */
		if (node_distance(local_node, node) !=
		    node_distance(local_node, prev_node))
			node_load[node] = load;

		node_order[nr_nodes++] = node;
		prev_node = node;
		load--;
	}

	build_zonelists_in_node_order(pgdat, node_order, nr_nodes);
	build_thisnode_zonelists(pgdat);
}

#ifdef CONFIG_HAVE_MEMORYLESS_NODES
/*
 * Return node id of node used for "local" allocations.
 * I.e., first node id of first zone in arg node's generic zonelist.
 * Used for initializing percpu 'numa_mem', which is used primarily
 * for kernel allocations, so use GFP_KERNEL flags to locate zonelist.
 */
int local_memory_node(int node)
{
	struct zoneref *z;

	z = first_zones_zonelist(node_zonelist(node, GFP_KERNEL),
				   gfp_zone(GFP_KERNEL),
				   NULL);
	return zone_to_nid(z->zone);
}
#endif

static void setup_min_unmapped_ratio(void);
static void setup_min_slab_ratio(void);
#else	/* CONFIG_NUMA */

static void build_zonelists(pg_data_t *pgdat)
{
	int node, local_node;
	struct zoneref *zonerefs;
	int nr_zones;

	local_node = pgdat->node_id;

	zonerefs = pgdat->node_zonelists[ZONELIST_FALLBACK]._zonerefs;
	nr_zones = build_zonerefs_node(pgdat, zonerefs);
	zonerefs += nr_zones;

	/*
	 * Now we build the zonelist so that it contains the zones
	 * of all the other nodes.
	 * We don't want to pressure a particular node, so when
	 * building the zones for node N, we make sure that the
	 * zones coming right after the local ones are those from
	 * node N+1 (modulo N)
	 */
	for (node = local_node + 1; node < MAX_NUMNODES; node++) {
		if (!node_online(node))
			continue;
		nr_zones = build_zonerefs_node(NODE_DATA(node), zonerefs);
		zonerefs += nr_zones;
	}
	for (node = 0; node < local_node; node++) {
		if (!node_online(node))
			continue;
		nr_zones = build_zonerefs_node(NODE_DATA(node), zonerefs);
		zonerefs += nr_zones;
	}

	zonerefs->zone = NULL;
	zonerefs->zone_idx = 0;
}

#endif	/* CONFIG_NUMA */

/*
 * Boot pageset table. One per cpu which is going to be used for all
 * zones and all nodes. The parameters will be set in such a way
 * that an item put on a list will immediately be handed over to
 * the buddy list. This is safe since pageset manipulation is done
 * with interrupts disabled.
 *
 * The boot_pagesets must be kept even after bootup is complete for
 * unused processors and/or zones. They do play a role for bootstrapping
 * hotplugged processors.
 *
 * zoneinfo_show() and maybe other functions do
 * not check if the processor is online before following the pageset pointer.
 * Other parts of the kernel may not check if the zone is available.
 */
static void setup_pageset(struct per_cpu_pageset *p, unsigned long batch);
static DEFINE_PER_CPU(struct per_cpu_pageset_ext, boot_pageset);
static DEFINE_PER_CPU(struct per_cpu_nodestat, boot_nodestats);

static void __build_all_zonelists(void *data)
{
	int nid;
	int __maybe_unused cpu;
	pg_data_t *self = data;
	static DEFINE_SPINLOCK(lock);

	spin_lock(&lock);

#ifdef CONFIG_NUMA
	memset(node_load, 0, sizeof(node_load));
#endif

	/*
	 * This node is hotadded and no memory is yet present.   So just
	 * building zonelists is fine - no need to touch other nodes.
	 */
	if (self && !node_online(self->node_id)) {
		build_zonelists(self);
	} else {
		for_each_online_node(nid) {
			pg_data_t *pgdat = NODE_DATA(nid);

			build_zonelists(pgdat);
		}

#ifdef CONFIG_HAVE_MEMORYLESS_NODES
		/*
		 * We now know the "local memory node" for each node--
		 * i.e., the node of the first zone in the generic zonelist.
		 * Set up numa_mem percpu variable for on-line cpus.  During
		 * boot, only the boot cpu should be on-line;  we'll init the
		 * secondary cpus' numa_mem as they come on-line.  During
		 * node/memory hotplug, we'll fixup all on-line cpus.
		 */
		for_each_online_cpu(cpu)
			set_cpu_numa_mem(cpu, local_memory_node(cpu_to_node(cpu)));
#endif
	}

	spin_unlock(&lock);
}

static noinline void __init
build_all_zonelists_init(void)
{
	int cpu;

	__build_all_zonelists(NULL);

	/*
	 * Initialize the boot_pagesets that are going to be used
	 * for bootstrapping processors. The real pagesets for
	 * each zone will be allocated later when the per cpu
	 * allocator is available.
	 *
	 * boot_pagesets are used also for bootstrapping offline
	 * cpus if the system is already booted because the pagesets
	 * are needed to initialize allocators on a specific cpu too.
	 * F.e. the percpu allocator needs the page allocator which
	 * needs the percpu allocator in order to allocate its pagesets
	 * (a chicken-egg dilemma).
	 */
	for_each_possible_cpu(cpu)
		setup_pageset(&per_cpu(boot_pageset, cpu).pageset, 0);

	mminit_verify_zonelist();
	cpuset_init_current_mems_allowed();
}

/*
 * unless system_state == SYSTEM_BOOTING.
 *
 * __ref due to call of __init annotated helper build_all_zonelists_init
 * [protected by SYSTEM_BOOTING].
 */
void __ref build_all_zonelists(pg_data_t *pgdat)
{
	unsigned long vm_total_pages;

	if (system_state == SYSTEM_BOOTING) {
		build_all_zonelists_init();
	} else {
		__build_all_zonelists(pgdat);
		/* cpuset refresh routine should be here */
	}
	/* Get the number of free pages beyond high watermark in all zones. */
	vm_total_pages = nr_free_zone_pages(gfp_zone(GFP_HIGHUSER_MOVABLE));
	/*
	 * Disable grouping by mobility if the number of pages in the
	 * system is too low to allow the mechanism to work. It would be
	 * more accurate, but expensive to check per-zone. This check is
	 * made on memory-hotadd so a system can start with mobility
	 * disabled and enable it later
	 */
	if (vm_total_pages < (pageblock_nr_pages * MIGRATE_TYPES))
		page_group_by_mobility_disabled = 1;
	else
		page_group_by_mobility_disabled = 0;

	pr_info("Built %u zonelists, mobility grouping %s.  Total pages: %ld\n",
		nr_online_nodes,
		page_group_by_mobility_disabled ? "off" : "on",
		vm_total_pages);
#ifdef CONFIG_NUMA
	pr_info("Policy zone: %s\n", zone_names[policy_zone]);
#endif
}

/* If zone is ZONE_MOVABLE but memory is mirrored, it is an overlapped init */
static bool __meminit
overlap_memmap_init(unsigned long zone, unsigned long *pfn)
{
	static struct memblock_region *r;

	if (mirrored_kernelcore && zone == ZONE_MOVABLE) {
		if (!r || *pfn >= memblock_region_memory_end_pfn(r)) {
			for_each_mem_region(r) {
				if (*pfn < memblock_region_memory_end_pfn(r))
					break;
			}
		}
		if (*pfn >= memblock_region_memory_base_pfn(r) &&
		    memblock_is_mirror(r)) {
			*pfn = memblock_region_memory_end_pfn(r);
			return true;
		}
	}
	return false;
}

/*
 * Initially all pages are reserved - free ones are freed
 * up by memblock_free_all() once the early boot process is
 * done. Non-atomic initialization, single-pass.
 *
 * All aligned pageblocks are initialized to the specified migratetype
 * (usually MIGRATE_MOVABLE). Besides setting the migratetype, no related
 * zone stats (e.g., nr_isolate_pageblock) are touched.
 */
void __meminit memmap_init_zone(unsigned long size, int nid, unsigned long zone,
		unsigned long start_pfn, unsigned long zone_end_pfn,
		enum meminit_context context,
		struct vmem_altmap *altmap, int migratetype)
{
	unsigned long pfn, end_pfn = start_pfn + size;
	struct page *page;

	if (highest_memmap_pfn < end_pfn - 1)
		highest_memmap_pfn = end_pfn - 1;

#ifdef CONFIG_ZONE_DEVICE
	/*
	 * Honor reservation requested by the driver for this ZONE_DEVICE
	 * memory. We limit the total number of pages to initialize to just
	 * those that might contain the memory mapping. We will defer the
	 * ZONE_DEVICE page initialization until after we have released
	 * the hotplug lock.
	 */
	if (zone == ZONE_DEVICE) {
		if (!altmap)
			return;

		if (start_pfn == altmap->base_pfn)
			start_pfn += altmap->reserve;
		end_pfn = altmap->base_pfn + vmem_altmap_offset(altmap);
	}
#endif

	for (pfn = start_pfn; pfn < end_pfn; ) {
		/*
		 * There can be holes in boot-time mem_map[]s handed to this
		 * function.  They do not exist on hotplugged memory.
		 */
		if (context == MEMINIT_EARLY) {
			if (overlap_memmap_init(zone, &pfn))
				continue;
			if (defer_init(nid, pfn, zone_end_pfn))
				break;
		}

		page = pfn_to_page(pfn);
		__init_single_page(page, pfn, zone, nid);
		if (context == MEMINIT_HOTPLUG)
			__SetPageReserved(page);

		/*
		 * Usually, we want to mark the pageblock MIGRATE_MOVABLE,
		 * such that unmovable allocations won't be scattered all
		 * over the place during system boot.
		 */
		if (IS_ALIGNED(pfn, pageblock_nr_pages)) {
			set_pageblock_migratetype(page, migratetype);
			cond_resched();
		}
		pfn++;
	}
}

#ifdef CONFIG_ZONE_DEVICE
void __ref memmap_init_zone_device(struct zone *zone,
				   unsigned long start_pfn,
				   unsigned long nr_pages,
				   struct dev_pagemap *pgmap)
{
	unsigned long pfn, end_pfn = start_pfn + nr_pages;
	struct pglist_data *pgdat = zone->zone_pgdat;
	struct vmem_altmap *altmap = pgmap_altmap(pgmap);
	unsigned long zone_idx = zone_idx(zone);
	unsigned long start = jiffies;
	int nid = pgdat->node_id;

	if (WARN_ON_ONCE(!pgmap || zone_idx(zone) != ZONE_DEVICE))
		return;

	/*
	 * The call to memmap_init should have already taken care
	 * of the pages reserved for the memmap, so we can just jump to
	 * the end of that region and start processing the device pages.
	 */
	if (altmap) {
		start_pfn = altmap->base_pfn + vmem_altmap_offset(altmap);
		nr_pages = end_pfn - start_pfn;
	}

	for (pfn = start_pfn; pfn < end_pfn; pfn++) {
		struct page *page = pfn_to_page(pfn);

		__init_single_page(page, pfn, zone_idx, nid);

		/*
		 * Mark page reserved as it will need to wait for onlining
		 * phase for it to be fully associated with a zone.
		 *
		 * We can use the non-atomic __set_bit operation for setting
		 * the flag as we are still initializing the pages.
		 */
		__SetPageReserved(page);

		/*
		 * ZONE_DEVICE pages union ->lru with a ->pgmap back pointer
		 * and zone_device_data.  It is a bug if a ZONE_DEVICE page is
		 * ever freed or placed on a driver-private list.
		 */
		page->pgmap = pgmap;
		page->zone_device_data = NULL;

		/*
		 * Mark the block movable so that blocks are reserved for
		 * movable at startup. This will force kernel allocations
		 * to reserve their blocks rather than leaking throughout
		 * the address space during boot when many long-lived
		 * kernel allocations are made.
		 *
		 * Please note that MEMINIT_HOTPLUG path doesn't clear memmap
		 * because this is done early in section_activate()
		 */
		if (IS_ALIGNED(pfn, pageblock_nr_pages)) {
			set_pageblock_migratetype(page, MIGRATE_MOVABLE);
			cond_resched();
		}
	}

	pr_info("%s initialised %lu pages in %ums\n", __func__,
		nr_pages, jiffies_to_msecs(jiffies - start));
}

#endif
static void __meminit zone_init_free_lists(struct zone *zone)
{
	unsigned int order, t;
	for_each_migratetype_order(order, t) {
		INIT_LIST_HEAD(&zone->free_area[order].free_list[t]);
		zone->free_area[order].nr_free = 0;
	}
}

#if !defined(CONFIG_FLAT_NODE_MEM_MAP)
/*
 * Only struct pages that correspond to ranges defined by memblock.memory
 * are zeroed and initialized by going through __init_single_page() during
 * memmap_init_zone_range().
 *
 * But, there could be struct pages that correspond to holes in
 * memblock.memory. This can happen because of the following reasons:
 * - physical memory bank size is not necessarily the exact multiple of the
 *   arbitrary section size
 * - early reserved memory may not be listed in memblock.memory
 * - memory layouts defined with memmap= kernel parameter may not align
 *   nicely with memmap sections
 *
 * Explicitly initialize those struct pages so that:
 * - PG_Reserved is set
 * - zone and node links point to zone and node that span the page if the
 *   hole is in the middle of a zone
 * - zone and node links point to adjacent zone/node if the hole falls on
 *   the zone boundary; the pages in such holes will be prepended to the
 *   zone/node above the hole except for the trailing pages in the last
 *   section that will be appended to the zone/node below.
 */
static void __init init_unavailable_range(unsigned long spfn,
					  unsigned long epfn,
					  int zone, int node)
{
	unsigned long pfn;
	u64 pgcnt = 0;

	for (pfn = spfn; pfn < epfn; pfn++) {
		if (!pfn_valid(ALIGN_DOWN(pfn, pageblock_nr_pages))) {
			pfn = ALIGN_DOWN(pfn, pageblock_nr_pages)
				+ pageblock_nr_pages - 1;
			continue;
		}
		__init_single_page(pfn_to_page(pfn), pfn, zone, node);
		__SetPageReserved(pfn_to_page(pfn));
		pgcnt++;
	}

	if (pgcnt)
		pr_info("On node %d, zone %s: %lld pages in unavailable ranges",
			node, zone_names[zone], pgcnt);
}
#else
static inline void init_unavailable_range(unsigned long spfn,
					  unsigned long epfn,
					  int zone, int node)
{
}
#endif

static void __init memmap_init_zone_range(struct zone *zone,
					  unsigned long start_pfn,
					  unsigned long end_pfn,
					  unsigned long *hole_pfn)
{
	unsigned long zone_start_pfn = zone->zone_start_pfn;
	unsigned long zone_end_pfn = zone_start_pfn + zone->spanned_pages;
	int nid = zone_to_nid(zone), zone_id = zone_idx(zone);

	start_pfn = clamp(start_pfn, zone_start_pfn, zone_end_pfn);
	end_pfn = clamp(end_pfn, zone_start_pfn, zone_end_pfn);

	if (start_pfn >= end_pfn)
		return;

	memmap_init_zone(end_pfn - start_pfn, nid, zone_id, start_pfn,
			  zone_end_pfn, MEMINIT_EARLY, NULL, MIGRATE_MOVABLE);

	if (*hole_pfn < start_pfn)
		init_unavailable_range(*hole_pfn, start_pfn, zone_id, nid);

	*hole_pfn = end_pfn;
}

void __init __weak memmap_init(void)
{
	unsigned long start_pfn, end_pfn;
	unsigned long hole_pfn = 0;
	int i, j, zone_id, nid;

	for_each_mem_pfn_range(i, MAX_NUMNODES, &start_pfn, &end_pfn, &nid) {
		struct pglist_data *node = NODE_DATA(nid);

		for (j = 0; j < MAX_NR_ZONES; j++) {
			struct zone *zone = node->node_zones + j;

			if (!populated_zone(zone))
				continue;

			memmap_init_zone_range(zone, start_pfn, end_pfn,
					       &hole_pfn);
			zone_id = j;
		}
	}

#ifdef CONFIG_SPARSEMEM
	/*
	 * Initialize the memory map for hole in the range [memory_end,
	 * section_end].
	 * Append the pages in this hole to the highest zone in the last
	 * node.
	 * The call to init_unavailable_range() is outside the ifdef to
	 * silence the compiler warining about zone_id set but not used;
	 * for FLATMEM it is a nop anyway
	 */
	end_pfn = round_up(end_pfn, PAGES_PER_SECTION);
	if (hole_pfn < end_pfn)
#endif
		init_unavailable_range(hole_pfn, end_pfn, zone_id, nid);
}

/* A stub for backwards compatibility with custom implementatin on IA-64 */
void __meminit __weak arch_memmap_init(unsigned long size, int nid,
				       unsigned long zone,
				       unsigned long range_start_pfn)
{
}

static int zone_batchsize(struct zone *zone)
{
#ifdef CONFIG_MMU
	int batch;

	/*
	 * The per-cpu-pages pools are set to around 1000th of the
	 * size of the zone.
	 */
	batch = zone_managed_pages(zone) / 1024;
	/* But no more than a meg. */
	if (batch * PAGE_SIZE > 1024 * 1024)
		batch = (1024 * 1024) / PAGE_SIZE;
	batch /= 4;		/* We effectively *= 4 below */
	if (batch < 1)
		batch = 1;

	/*
	 * Clamp the batch to a 2^n - 1 value. Having a power
	 * of 2 value was found to be more likely to have
	 * suboptimal cache aliasing properties in some cases.
	 *
	 * For example if 2 tasks are alternately allocating
	 * batches of pages, one task can end up with a lot
	 * of pages of one half of the possible page colors
	 * and the other with pages of the other colors.
	 */
	batch = rounddown_pow_of_two(batch + batch/2) - 1;

	return batch;

#else
	/* The deferral and batching of frees should be suppressed under NOMMU
	 * conditions.
	 *
	 * The problem is that NOMMU needs to be able to allocate large chunks
	 * of contiguous memory as there's no hardware page translation to
	 * assemble apparent contiguous memory from discontiguous pages.
	 *
	 * Queueing large contiguous runs of pages for batching, however,
	 * causes the pages to actually be freed in smaller chunks.  As there
	 * can be a significant delay between the individual batches being
	 * recycled, this leads to the once large chunks of space being
	 * fragmented and becoming unavailable for high-order allocations.
	 */
	return 0;
#endif
}

/*
 * pcp->high and pcp->batch values are related and dependent on one another:
 * ->batch must never be higher then ->high.
 * The following function updates them in a safe manner without read side
 * locking.
 *
 * Any new users of pcp->batch and pcp->high should ensure they can cope with
 * those fields changing asynchronously (acording to the above rule).
 *
 * mutex_is_locked(&pcp_batch_high_lock) required when calling this function
 * outside of boot time (or some other assurance that no concurrent updaters
 * exist).
 */
static void pageset_update(struct per_cpu_pages *pcp, unsigned long high,
		unsigned long batch)
{
       /* start with a fail safe value for batch */
	pcp->batch = 1;
	smp_wmb();

       /* Update high, then batch, in order */
	pcp->high = high;
	smp_wmb();

	pcp->batch = batch;
}

/* a companion to pageset_set_high() */
static void pageset_set_batch(struct per_cpu_pageset *p, unsigned long batch)
{
	pageset_update(&p->pcp, 6 * batch, max(1UL, 1 * batch));
}

static void pageset_init(struct per_cpu_pageset *p)
{
	struct per_cpu_pages *pcp;
	struct per_cpu_pageset_ext *ps_ext;
	int migratetype;

	memset(p, 0, sizeof(*p));

	ps_ext = pageset_to_pageset_ext(p);
	pcp = &p->pcp;
	spin_lock_init(&ps_ext->lock);
	for (migratetype = 0; migratetype < MIGRATE_PCPTYPES; migratetype++)
		INIT_LIST_HEAD(&pcp->lists[migratetype]);
}

static void setup_pageset(struct per_cpu_pageset *p, unsigned long batch)
{
	pageset_init(p);
	pageset_set_batch(p, batch);
}

/*
 * pageset_set_high() sets the high water mark for hot per_cpu_pagelist
 * to the value high for the pageset p.
 */
static void pageset_set_high(struct per_cpu_pageset *p,
				unsigned long high)
{
	unsigned long batch = max(1UL, high / 4);
	if ((high / 4) > (PAGE_SHIFT * 8))
		batch = PAGE_SHIFT * 8;

	pageset_update(&p->pcp, high, batch);
}

static void pageset_set_high_and_batch(struct zone *zone,
				       struct per_cpu_pageset *pcp)
{
	if (percpu_pagelist_fraction)
		pageset_set_high(pcp,
			(zone_managed_pages(zone) /
				percpu_pagelist_fraction));
	else
		pageset_set_batch(pcp, zone_batchsize(zone));
}

static void __meminit zone_pageset_init(struct zone *zone, int cpu)
{
	struct per_cpu_pageset *pcp = per_cpu_ptr(zone->pageset, cpu);

	pageset_init(pcp);
	pageset_set_high_and_batch(zone, pcp);
}

void __meminit setup_zone_pageset(struct zone *zone)
{
	int cpu;
	struct per_cpu_pageset_ext *ps_ext;

	ps_ext = alloc_percpu(struct per_cpu_pageset_ext);
	zone->pageset = &ps_ext->pageset;
	for_each_possible_cpu(cpu)
		zone_pageset_init(zone, cpu);
}

/*
 * Allocate per cpu pagesets and initialize them.
 * Before this call only boot pagesets were available.
 */
void __init setup_per_cpu_pageset(void)
{
	struct pglist_data *pgdat;
	struct zone *zone;
	int __maybe_unused cpu;

	for_each_populated_zone(zone)
		setup_zone_pageset(zone);

#ifdef CONFIG_NUMA
	/*
	 * Unpopulated zones continue using the boot pagesets.
	 * The numa stats for these pagesets need to be reset.
	 * Otherwise, they will end up skewing the stats of
	 * the nodes these zones are associated with.
	 */
	for_each_possible_cpu(cpu) {
		struct per_cpu_pageset *pcp = &per_cpu(boot_pageset, cpu).pageset;
		memset(pcp->vm_numa_stat_diff, 0,
		       sizeof(pcp->vm_numa_stat_diff));
	}
#endif

	for_each_online_pgdat(pgdat)
		pgdat->per_cpu_nodestats =
			alloc_percpu(struct per_cpu_nodestat);
}

static __meminit void zone_pcp_init(struct zone *zone)
{
	/*
	 * per cpu subsystem is not up at this point. The following code
	 * relies on the ability of the linker to provide the
	 * offset of a (static) per cpu variable into the per cpu area.
	 */
	zone->pageset = &boot_pageset.pageset;

	if (populated_zone(zone))
		printk(KERN_DEBUG "  %s zone: %lu pages, LIFO batch:%u\n",
			zone->name, zone->present_pages,
					 zone_batchsize(zone));
}

void __meminit init_currently_empty_zone(struct zone *zone,
					unsigned long zone_start_pfn,
					unsigned long size)
{
	struct pglist_data *pgdat = zone->zone_pgdat;
	int zone_idx = zone_idx(zone) + 1;

	if (zone_idx > pgdat->nr_zones)
		pgdat->nr_zones = zone_idx;

	zone->zone_start_pfn = zone_start_pfn;

	mminit_dprintk(MMINIT_TRACE, "memmap_init",
			"Initialising map node %d zone %lu pfns %lu -> %lu\n",
			pgdat->node_id,
			(unsigned long)zone_idx(zone),
			zone_start_pfn, (zone_start_pfn + size));

	zone_init_free_lists(zone);
	zone->initialized = 1;
}

/**
 * get_pfn_range_for_nid - Return the start and end page frames for a node
 * @nid: The nid to return the range for. If MAX_NUMNODES, the min and max PFN are returned.
 * @start_pfn: Passed by reference. On return, it will have the node start_pfn.
 * @end_pfn: Passed by reference. On return, it will have the node end_pfn.
 *
 * It returns the start and end page frame of a node based on information
 * provided by memblock_set_node(). If called for a node
 * with no available memory, a warning is printed and the start and end
 * PFNs will be 0.
 */
void __init get_pfn_range_for_nid(unsigned int nid,
			unsigned long *start_pfn, unsigned long *end_pfn)
{
	unsigned long this_start_pfn, this_end_pfn;
	int i;

	*start_pfn = -1UL;
	*end_pfn = 0;

	for_each_mem_pfn_range(i, nid, &this_start_pfn, &this_end_pfn, NULL) {
		*start_pfn = min(*start_pfn, this_start_pfn);
		*end_pfn = max(*end_pfn, this_end_pfn);
	}

	if (*start_pfn == -1UL)
		*start_pfn = 0;
}

/*
 * This finds a zone that can be used for ZONE_MOVABLE pages. The
 * assumption is made that zones within a node are ordered in monotonic
 * increasing memory addresses so that the "highest" populated zone is used
 */
static void __init find_usable_zone_for_movable(void)
{
	int zone_index;
	for (zone_index = MAX_NR_ZONES - 1; zone_index >= 0; zone_index--) {
		if (zone_index == ZONE_MOVABLE)
			continue;

		if (arch_zone_highest_possible_pfn[zone_index] >
				arch_zone_lowest_possible_pfn[zone_index])
			break;
	}

	VM_BUG_ON(zone_index == -1);
	movable_zone = zone_index;
}

/*
 * The zone ranges provided by the architecture do not include ZONE_MOVABLE
 * because it is sized independent of architecture. Unlike the other zones,
 * the starting point for ZONE_MOVABLE is not fixed. It may be different
 * in each node depending on the size of each node and how evenly kernelcore
 * is distributed. This helper function adjusts the zone ranges
 * provided by the architecture for a given node by using the end of the
 * highest usable zone for ZONE_MOVABLE. This preserves the assumption that
 * zones within a node are in order of monotonic increases memory addresses
 */
static void __init adjust_zone_range_for_zone_movable(int nid,
					unsigned long zone_type,
					unsigned long node_start_pfn,
					unsigned long node_end_pfn,
					unsigned long *zone_start_pfn,
					unsigned long *zone_end_pfn)
{
	/* Only adjust if ZONE_MOVABLE is on this node */
	if (zone_movable_pfn[nid]) {
		/* Size ZONE_MOVABLE */
		if (zone_type == ZONE_MOVABLE) {
			*zone_start_pfn = zone_movable_pfn[nid];
			*zone_end_pfn = min(node_end_pfn,
				arch_zone_highest_possible_pfn[movable_zone]);

		/* Adjust for ZONE_MOVABLE starting within this range */
		} else if (!mirrored_kernelcore &&
			*zone_start_pfn < zone_movable_pfn[nid] &&
			*zone_end_pfn > zone_movable_pfn[nid]) {
			*zone_end_pfn = zone_movable_pfn[nid];

		/* Check if this whole range is within ZONE_MOVABLE */
		} else if (*zone_start_pfn >= zone_movable_pfn[nid])
			*zone_start_pfn = *zone_end_pfn;
	}
}

/*
 * Return the number of pages a zone spans in a node, including holes
 * present_pages = zone_spanned_pages_in_node() - zone_absent_pages_in_node()
 */
static unsigned long __init zone_spanned_pages_in_node(int nid,
					unsigned long zone_type,
					unsigned long node_start_pfn,
					unsigned long node_end_pfn,
					unsigned long *zone_start_pfn,
					unsigned long *zone_end_pfn)
{
	unsigned long zone_low = arch_zone_lowest_possible_pfn[zone_type];
	unsigned long zone_high = arch_zone_highest_possible_pfn[zone_type];
	/* When hotadd a new node from cpu_up(), the node should be empty */
	if (!node_start_pfn && !node_end_pfn)
		return 0;

	/* Get the start and end of the zone */
	*zone_start_pfn = clamp(node_start_pfn, zone_low, zone_high);
	*zone_end_pfn = clamp(node_end_pfn, zone_low, zone_high);
	adjust_zone_range_for_zone_movable(nid, zone_type,
				node_start_pfn, node_end_pfn,
				zone_start_pfn, zone_end_pfn);

	/* Check that this node has pages within the zone's required range */
	if (*zone_end_pfn < node_start_pfn || *zone_start_pfn > node_end_pfn)
		return 0;

	/* Move the zone boundaries inside the node if necessary */
	*zone_end_pfn = min(*zone_end_pfn, node_end_pfn);
	*zone_start_pfn = max(*zone_start_pfn, node_start_pfn);

	/* Return the spanned pages */
	return *zone_end_pfn - *zone_start_pfn;
}

/*
 * Return the number of holes in a range on a node. If nid is MAX_NUMNODES,
 * then all holes in the requested range will be accounted for.
 */
unsigned long __init __absent_pages_in_range(int nid,
				unsigned long range_start_pfn,
				unsigned long range_end_pfn)
{
	unsigned long nr_absent = range_end_pfn - range_start_pfn;
	unsigned long start_pfn, end_pfn;
	int i;

	for_each_mem_pfn_range(i, nid, &start_pfn, &end_pfn, NULL) {
		start_pfn = clamp(start_pfn, range_start_pfn, range_end_pfn);
		end_pfn = clamp(end_pfn, range_start_pfn, range_end_pfn);
		nr_absent -= end_pfn - start_pfn;
	}
	return nr_absent;
}

/**
 * absent_pages_in_range - Return number of page frames in holes within a range
 * @start_pfn: The start PFN to start searching for holes
 * @end_pfn: The end PFN to stop searching for holes
 *
 * Return: the number of pages frames in memory holes within a range.
 */
unsigned long __init absent_pages_in_range(unsigned long start_pfn,
							unsigned long end_pfn)
{
	return __absent_pages_in_range(MAX_NUMNODES, start_pfn, end_pfn);
}

/* Return the number of page frames in holes in a zone on a node */
static unsigned long __init zone_absent_pages_in_node(int nid,
					unsigned long zone_type,
					unsigned long node_start_pfn,
					unsigned long node_end_pfn)
{
	unsigned long zone_low = arch_zone_lowest_possible_pfn[zone_type];
	unsigned long zone_high = arch_zone_highest_possible_pfn[zone_type];
	unsigned long zone_start_pfn, zone_end_pfn;
	unsigned long nr_absent;

	/* When hotadd a new node from cpu_up(), the node should be empty */
	if (!node_start_pfn && !node_end_pfn)
		return 0;

	zone_start_pfn = clamp(node_start_pfn, zone_low, zone_high);
	zone_end_pfn = clamp(node_end_pfn, zone_low, zone_high);

	adjust_zone_range_for_zone_movable(nid, zone_type,
			node_start_pfn, node_end_pfn,
			&zone_start_pfn, &zone_end_pfn);
	nr_absent = __absent_pages_in_range(nid, zone_start_pfn, zone_end_pfn);

	/*
	 * ZONE_MOVABLE handling.
	 * Treat pages to be ZONE_MOVABLE in ZONE_NORMAL as absent pages
	 * and vice versa.
	 */
	if (mirrored_kernelcore && zone_movable_pfn[nid]) {
		unsigned long start_pfn, end_pfn;
		struct memblock_region *r;

		for_each_mem_region(r) {
			start_pfn = clamp(memblock_region_memory_base_pfn(r),
					  zone_start_pfn, zone_end_pfn);
			end_pfn = clamp(memblock_region_memory_end_pfn(r),
					zone_start_pfn, zone_end_pfn);

			if (zone_type == ZONE_MOVABLE &&
			    memblock_is_mirror(r))
				nr_absent += end_pfn - start_pfn;

			if (zone_type == ZONE_NORMAL &&
			    !memblock_is_mirror(r))
				nr_absent += end_pfn - start_pfn;
		}
	}

	return nr_absent;
}

static void __init calculate_node_totalpages(struct pglist_data *pgdat,
						unsigned long node_start_pfn,
						unsigned long node_end_pfn)
{
	unsigned long realtotalpages = 0, totalpages = 0;
	enum zone_type i;

	for (i = 0; i < MAX_NR_ZONES; i++) {
		struct zone *zone = pgdat->node_zones + i;
		unsigned long zone_start_pfn, zone_end_pfn;
		unsigned long spanned, absent;
		unsigned long size, real_size;

		spanned = zone_spanned_pages_in_node(pgdat->node_id, i,
						     node_start_pfn,
						     node_end_pfn,
						     &zone_start_pfn,
						     &zone_end_pfn);
		absent = zone_absent_pages_in_node(pgdat->node_id, i,
						   node_start_pfn,
						   node_end_pfn);

		size = spanned;
		real_size = size - absent;

		if (size)
			zone->zone_start_pfn = zone_start_pfn;
		else
			zone->zone_start_pfn = 0;
		zone->spanned_pages = size;
		zone->present_pages = real_size;

		totalpages += size;
		realtotalpages += real_size;
	}

	pgdat->node_spanned_pages = totalpages;
	pgdat->node_present_pages = realtotalpages;
	printk(KERN_DEBUG "On node %d totalpages: %lu\n", pgdat->node_id,
							realtotalpages);
}

#ifndef CONFIG_SPARSEMEM
/*
 * Calculate the size of the zone->blockflags rounded to an unsigned long
 * Start by making sure zonesize is a multiple of pageblock_order by rounding
 * up. Then use 1 NR_PAGEBLOCK_BITS worth of bits per pageblock, finally
 * round what is now in bits to nearest long in bits, then return it in
 * bytes.
 */
static unsigned long __init usemap_size(unsigned long zone_start_pfn, unsigned long zonesize)
{
	unsigned long usemapsize;

	zonesize += zone_start_pfn & (pageblock_nr_pages-1);
	usemapsize = roundup(zonesize, pageblock_nr_pages);
	usemapsize = usemapsize >> pageblock_order;
	usemapsize *= NR_PAGEBLOCK_BITS;
	usemapsize = roundup(usemapsize, 8 * sizeof(unsigned long));

	return usemapsize / 8;
}

static void __ref setup_usemap(struct pglist_data *pgdat,
				struct zone *zone,
				unsigned long zone_start_pfn,
				unsigned long zonesize)
{
	unsigned long usemapsize = usemap_size(zone_start_pfn, zonesize);
	zone->pageblock_flags = NULL;
	if (usemapsize) {
		zone->pageblock_flags =
			memblock_alloc_node(usemapsize, SMP_CACHE_BYTES,
					    pgdat->node_id);
		if (!zone->pageblock_flags)
			panic("Failed to allocate %ld bytes for zone %s pageblock flags on node %d\n",
			      usemapsize, zone->name, pgdat->node_id);
	}
}
#else
static inline void setup_usemap(struct pglist_data *pgdat, struct zone *zone,
				unsigned long zone_start_pfn, unsigned long zonesize) {}
#endif /* CONFIG_SPARSEMEM */

#ifdef CONFIG_HUGETLB_PAGE_SIZE_VARIABLE

/* Initialise the number of pages represented by NR_PAGEBLOCK_BITS */
void __init set_pageblock_order(void)
{
	unsigned int order;

	/* Check that pageblock_nr_pages has not already been setup */
	if (pageblock_order)
		return;

	if (HPAGE_SHIFT > PAGE_SHIFT)
		order = HUGETLB_PAGE_ORDER;
	else
		order = MAX_ORDER - 1;

	/*
	 * Assume the largest contiguous order of interest is a huge page.
	 * This value may be variable depending on boot parameters on IA64 and
	 * powerpc.
	 */
	pageblock_order = order;
}
#else /* CONFIG_HUGETLB_PAGE_SIZE_VARIABLE */

/*
 * When CONFIG_HUGETLB_PAGE_SIZE_VARIABLE is not set, set_pageblock_order()
 * is unused as pageblock_order is set at compile-time. See
 * include/linux/pageblock-flags.h for the values of pageblock_order based on
 * the kernel config
 */
void __init set_pageblock_order(void)
{
}

#endif /* CONFIG_HUGETLB_PAGE_SIZE_VARIABLE */

static unsigned long __init calc_memmap_size(unsigned long spanned_pages,
						unsigned long present_pages)
{
	unsigned long pages = spanned_pages;

	/*
	 * Provide a more accurate estimation if there are holes within
	 * the zone and SPARSEMEM is in use. If there are holes within the
	 * zone, each populated memory region may cost us one or two extra
	 * memmap pages due to alignment because memmap pages for each
	 * populated regions may not be naturally aligned on page boundary.
	 * So the (present_pages >> 4) heuristic is a tradeoff for that.
	 */
	if (spanned_pages > present_pages + (present_pages >> 4) &&
	    IS_ENABLED(CONFIG_SPARSEMEM))
		pages = present_pages;

	return PAGE_ALIGN(pages * sizeof(struct page)) >> PAGE_SHIFT;
}

#ifdef CONFIG_TRANSPARENT_HUGEPAGE
static void pgdat_init_split_queue(struct pglist_data *pgdat)
{
	struct deferred_split *ds_queue = &pgdat->deferred_split_queue;

	spin_lock_init(&ds_queue->split_queue_lock);
	INIT_LIST_HEAD(&ds_queue->split_queue);
	ds_queue->split_queue_len = 0;
}
#else
static void pgdat_init_split_queue(struct pglist_data *pgdat) {}
#endif

#ifdef CONFIG_COMPACTION
static void pgdat_init_kcompactd(struct pglist_data *pgdat)
{
	init_waitqueue_head(&pgdat->kcompactd_wait);
}
#else
static void pgdat_init_kcompactd(struct pglist_data *pgdat) {}
#endif

static void __meminit pgdat_init_internals(struct pglist_data *pgdat)
{
	pgdat_resize_init(pgdat);

	pgdat_init_split_queue(pgdat);
	pgdat_init_kcompactd(pgdat);

	init_waitqueue_head(&pgdat->kswapd_wait);
	init_waitqueue_head(&pgdat->pfmemalloc_wait);

	pgdat_page_ext_init(pgdat);
	spin_lock_init(&pgdat->lru_lock);
	lruvec_init(&pgdat->__lruvec);
}

static void __meminit zone_init_internals(struct zone *zone, enum zone_type idx, int nid,
							unsigned long remaining_pages)
{
	atomic_long_set(&zone->managed_pages, remaining_pages);
	zone_set_nid(zone, nid);
	zone->name = zone_names[idx];
	zone->zone_pgdat = NODE_DATA(nid);
	spin_lock_init(&zone->lock);
	zone_seqlock_init(zone);
	zone_pcp_init(zone);
}

/*
 * Set up the zone data structures
 * - init pgdat internals
 * - init all zones belonging to this node
 *
 * NOTE: this function is only called during memory hotplug
 */
#ifdef CONFIG_MEMORY_HOTPLUG
void __ref free_area_init_core_hotplug(int nid)
{
	enum zone_type z;
	pg_data_t *pgdat = NODE_DATA(nid);

	pgdat_init_internals(pgdat);
	for (z = 0; z < MAX_NR_ZONES; z++)
		zone_init_internals(&pgdat->node_zones[z], z, nid, 0);
}
#endif

/*
 * Set up the zone data structures:
 *   - mark all pages reserved
 *   - mark all memory queues empty
 *   - clear the memory bitmaps
 *
 * NOTE: pgdat should get zeroed by caller.
 * NOTE: this function is only called during early init.
 */
static void __init free_area_init_core(struct pglist_data *pgdat)
{
	enum zone_type j;
	int nid = pgdat->node_id;

	pgdat_init_internals(pgdat);
	pgdat->per_cpu_nodestats = &boot_nodestats;

	for (j = 0; j < MAX_NR_ZONES; j++) {
		struct zone *zone = pgdat->node_zones + j;
		unsigned long size, freesize, memmap_pages;
		unsigned long zone_start_pfn = zone->zone_start_pfn;

		size = zone->spanned_pages;
		freesize = zone->present_pages;

		/*
		 * Adjust freesize so that it accounts for how much memory
		 * is used by this zone for memmap. This affects the watermark
		 * and per-cpu initialisations
		 */
		memmap_pages = calc_memmap_size(size, freesize);
		if (!is_highmem_idx(j)) {
			if (freesize >= memmap_pages) {
				freesize -= memmap_pages;
				if (memmap_pages)
					printk(KERN_DEBUG
					       "  %s zone: %lu pages used for memmap\n",
					       zone_names[j], memmap_pages);
			} else
				pr_warn("  %s zone: %lu pages exceeds freesize %lu\n",
					zone_names[j], memmap_pages, freesize);
		}

		/* Account for reserved pages */
		if (j == 0 && freesize > dma_reserve) {
			freesize -= dma_reserve;
			printk(KERN_DEBUG "  %s zone: %lu pages reserved\n",
					zone_names[0], dma_reserve);
		}

		if (!is_highmem_idx(j))
			nr_kernel_pages += freesize;
		/* Charge for highmem memmap if there are enough kernel pages */
		else if (nr_kernel_pages > memmap_pages * 2)
			nr_kernel_pages -= memmap_pages;
		nr_all_pages += freesize;

		/*
		 * Set an approximate value for lowmem here, it will be adjusted
		 * when the bootmem allocator frees pages into the buddy system.
		 * And all highmem pages will be managed by the buddy system.
		 */
		zone_init_internals(zone, j, nid, freesize);

		if (!size)
			continue;

		set_pageblock_order();
		setup_usemap(pgdat, zone, zone_start_pfn, size);
		init_currently_empty_zone(zone, zone_start_pfn, size);
		arch_memmap_init(size, nid, j, zone_start_pfn);
	}
}

#ifdef CONFIG_FLAT_NODE_MEM_MAP
static void __ref alloc_node_mem_map(struct pglist_data *pgdat)
{
	unsigned long __maybe_unused start = 0;
	unsigned long __maybe_unused offset = 0;

	/* Skip empty nodes */
	if (!pgdat->node_spanned_pages)
		return;

	start = pgdat->node_start_pfn & ~(MAX_ORDER_NR_PAGES - 1);
	offset = pgdat->node_start_pfn - start;
	/* ia64 gets its own node_mem_map, before this, without bootmem */
	if (!pgdat->node_mem_map) {
		unsigned long size, end;
		struct page *map;

		/*
		 * The zone's endpoints aren't required to be MAX_ORDER
		 * aligned but the node_mem_map endpoints must be in order
		 * for the buddy allocator to function correctly.
		 */
		end = pgdat_end_pfn(pgdat);
		end = ALIGN(end, MAX_ORDER_NR_PAGES);
		size =  (end - start) * sizeof(struct page);
		map = memblock_alloc_node(size, SMP_CACHE_BYTES,
					  pgdat->node_id);
		if (!map)
			panic("Failed to allocate %ld bytes for node %d memory map\n",
			      size, pgdat->node_id);
		pgdat->node_mem_map = map + offset;
	}
	pr_debug("%s: node %d, pgdat %08lx, node_mem_map %08lx\n",
				__func__, pgdat->node_id, (unsigned long)pgdat,
				(unsigned long)pgdat->node_mem_map);
#ifndef CONFIG_NEED_MULTIPLE_NODES
	/*
	 * With no DISCONTIG, the global mem_map is just set as node 0's
	 */
	if (pgdat == NODE_DATA(0)) {
		mem_map = NODE_DATA(0)->node_mem_map;
		if (page_to_pfn(mem_map) != pgdat->node_start_pfn)
			mem_map -= offset;
	}
#endif
}
#else
static void __ref alloc_node_mem_map(struct pglist_data *pgdat) { }
#endif /* CONFIG_FLAT_NODE_MEM_MAP */

#ifdef CONFIG_DEFERRED_STRUCT_PAGE_INIT
static inline void pgdat_set_deferred_range(pg_data_t *pgdat)
{
	pgdat->first_deferred_pfn = ULONG_MAX;
}
#else
static inline void pgdat_set_deferred_range(pg_data_t *pgdat) {}
#endif

static void __init free_area_init_node(int nid)
{
	pg_data_t *pgdat = NODE_DATA(nid);
	unsigned long start_pfn = 0;
	unsigned long end_pfn = 0;

	/* pg_data_t should be reset to zero when it's allocated */
	WARN_ON(pgdat->nr_zones || pgdat->kswapd_highest_zoneidx);

	get_pfn_range_for_nid(nid, &start_pfn, &end_pfn);

	pgdat->node_id = nid;
	pgdat->node_start_pfn = start_pfn;
	pgdat->per_cpu_nodestats = NULL;

	pr_info("Initmem setup node %d [mem %#018Lx-%#018Lx]\n", nid,
		(u64)start_pfn << PAGE_SHIFT,
		end_pfn ? ((u64)end_pfn << PAGE_SHIFT) - 1 : 0);
	calculate_node_totalpages(pgdat, start_pfn, end_pfn);

	alloc_node_mem_map(pgdat);
	pgdat_set_deferred_range(pgdat);

	free_area_init_core(pgdat);
}

void __init free_area_init_memoryless_node(int nid)
{
	free_area_init_node(nid);
}

#if MAX_NUMNODES > 1
/*
 * Figure out the number of possible node ids.
 */
void __init setup_nr_node_ids(void)
{
	unsigned int highest;

	highest = find_last_bit(node_possible_map.bits, MAX_NUMNODES);
	nr_node_ids = highest + 1;
}
#endif

/**
 * node_map_pfn_alignment - determine the maximum internode alignment
 *
 * This function should be called after node map is populated and sorted.
 * It calculates the maximum power of two alignment which can distinguish
 * all the nodes.
 *
 * For example, if all nodes are 1GiB and aligned to 1GiB, the return value
 * would indicate 1GiB alignment with (1 << (30 - PAGE_SHIFT)).  If the
 * nodes are shifted by 256MiB, 256MiB.  Note that if only the last node is
 * shifted, 1GiB is enough and this function will indicate so.
 *
 * This is used to test whether pfn -> nid mapping of the chosen memory
 * model has fine enough granularity to avoid incorrect mapping for the
 * populated node map.
 *
 * Return: the determined alignment in pfn's.  0 if there is no alignment
 * requirement (single node).
 */
unsigned long __init node_map_pfn_alignment(void)
{
	unsigned long accl_mask = 0, last_end = 0;
	unsigned long start, end, mask;
	int last_nid = NUMA_NO_NODE;
	int i, nid;

	for_each_mem_pfn_range(i, MAX_NUMNODES, &start, &end, &nid) {
		if (!start || last_nid < 0 || last_nid == nid) {
			last_nid = nid;
			last_end = end;
			continue;
		}

		/*
		 * Start with a mask granular enough to pin-point to the
		 * start pfn and tick off bits one-by-one until it becomes
		 * too coarse to separate the current node from the last.
		 */
		mask = ~((1 << __ffs(start)) - 1);
		while (mask && last_end <= (start & (mask << 1)))
			mask <<= 1;

		/* accumulate all internode masks */
		accl_mask |= mask;
	}

	/* convert mask to number of pages */
	return ~accl_mask + 1;
}

/**
 * find_min_pfn_with_active_regions - Find the minimum PFN registered
 *
 * Return: the minimum PFN based on information provided via
 * memblock_set_node().
 */
unsigned long __init find_min_pfn_with_active_regions(void)
{
	return PHYS_PFN(memblock_start_of_DRAM());
}

/*
 * early_calculate_totalpages()
 * Sum pages in active regions for movable zone.
 * Populate N_MEMORY for calculating usable_nodes.
 */
static unsigned long __init early_calculate_totalpages(void)
{
	unsigned long totalpages = 0;
	unsigned long start_pfn, end_pfn;
	int i, nid;

	for_each_mem_pfn_range(i, MAX_NUMNODES, &start_pfn, &end_pfn, &nid) {
		unsigned long pages = end_pfn - start_pfn;

		totalpages += pages;
		if (pages)
			node_set_state(nid, N_MEMORY);
	}
	return totalpages;
}

/*
 * Find the PFN the Movable zone begins in each node. Kernel memory
 * is spread evenly between nodes as long as the nodes have enough
 * memory. When they don't, some nodes will have more kernelcore than
 * others
 */
static void __init find_zone_movable_pfns_for_nodes(void)
{
	int i, nid;
	unsigned long usable_startpfn;
	unsigned long kernelcore_node, kernelcore_remaining;
	/* save the state before borrow the nodemask */
	nodemask_t saved_node_state = node_states[N_MEMORY];
	unsigned long totalpages = early_calculate_totalpages();
	int usable_nodes = nodes_weight(node_states[N_MEMORY]);
	struct memblock_region *r;

	/* Need to find movable_zone earlier when movable_node is specified. */
	find_usable_zone_for_movable();

	/*
	 * If movable_node is specified, ignore kernelcore and movablecore
	 * options.
	 */
	if (movable_node_is_enabled()) {
		for_each_mem_region(r) {
			if (!memblock_is_hotpluggable(r))
				continue;

			nid = memblock_get_region_node(r);

			usable_startpfn = PFN_DOWN(r->base);
			zone_movable_pfn[nid] = zone_movable_pfn[nid] ?
				min(usable_startpfn, zone_movable_pfn[nid]) :
				usable_startpfn;
		}

		goto out2;
	}

	/*
	 * If kernelcore=mirror is specified, ignore movablecore option
	 */
	if (mirrored_kernelcore) {
		bool mem_below_4gb_not_mirrored = false;

		for_each_mem_region(r) {
			if (memblock_is_mirror(r))
				continue;

			nid = memblock_get_region_node(r);

			usable_startpfn = memblock_region_memory_base_pfn(r);

			if (usable_startpfn < 0x100000) {
				mem_below_4gb_not_mirrored = true;
				continue;
			}

			zone_movable_pfn[nid] = zone_movable_pfn[nid] ?
				min(usable_startpfn, zone_movable_pfn[nid]) :
				usable_startpfn;
		}

		if (mem_below_4gb_not_mirrored)
			pr_warn("This configuration results in unmirrored kernel memory.\n");

		goto out2;
	}

	/*
	 * If kernelcore=nn% or movablecore=nn% was specified, calculate the
	 * amount of necessary memory.
	 */
	if (required_kernelcore_percent)
		required_kernelcore = (totalpages * 100 * required_kernelcore_percent) /
				       10000UL;
	if (required_movablecore_percent)
		required_movablecore = (totalpages * 100 * required_movablecore_percent) /
					10000UL;

	/*
	 * If movablecore= was specified, calculate what size of
	 * kernelcore that corresponds so that memory usable for
	 * any allocation type is evenly spread. If both kernelcore
	 * and movablecore are specified, then the value of kernelcore
	 * will be used for required_kernelcore if it's greater than
	 * what movablecore would have allowed.
	 */
	if (required_movablecore) {
		unsigned long corepages;

		/*
		 * Round-up so that ZONE_MOVABLE is at least as large as what
		 * was requested by the user
		 */
		required_movablecore =
			roundup(required_movablecore, MAX_ORDER_NR_PAGES);
		required_movablecore = min(totalpages, required_movablecore);
		corepages = totalpages - required_movablecore;

		required_kernelcore = max(required_kernelcore, corepages);
	}

	/*
	 * If kernelcore was not specified or kernelcore size is larger
	 * than totalpages, there is no ZONE_MOVABLE.
	 */
	if (!required_kernelcore || required_kernelcore >= totalpages)
		goto out;

	/* usable_startpfn is the lowest possible pfn ZONE_MOVABLE can be at */
	usable_startpfn = arch_zone_lowest_possible_pfn[movable_zone];

restart:
	/* Spread kernelcore memory as evenly as possible throughout nodes */
	kernelcore_node = required_kernelcore / usable_nodes;
	for_each_node_state(nid, N_MEMORY) {
		unsigned long start_pfn, end_pfn;

		/*
		 * Recalculate kernelcore_node if the division per node
		 * now exceeds what is necessary to satisfy the requested
		 * amount of memory for the kernel
		 */
		if (required_kernelcore < kernelcore_node)
			kernelcore_node = required_kernelcore / usable_nodes;

		/*
		 * As the map is walked, we track how much memory is usable
		 * by the kernel using kernelcore_remaining. When it is
		 * 0, the rest of the node is usable by ZONE_MOVABLE
		 */
		kernelcore_remaining = kernelcore_node;

		/* Go through each range of PFNs within this node */
		for_each_mem_pfn_range(i, nid, &start_pfn, &end_pfn, NULL) {
			unsigned long size_pages;

			start_pfn = max(start_pfn, zone_movable_pfn[nid]);
			if (start_pfn >= end_pfn)
				continue;

			/* Account for what is only usable for kernelcore */
			if (start_pfn < usable_startpfn) {
				unsigned long kernel_pages;
				kernel_pages = min(end_pfn, usable_startpfn)
								- start_pfn;

				kernelcore_remaining -= min(kernel_pages,
							kernelcore_remaining);
				required_kernelcore -= min(kernel_pages,
							required_kernelcore);

				/* Continue if range is now fully accounted */
				if (end_pfn <= usable_startpfn) {

					/*
					 * Push zone_movable_pfn to the end so
					 * that if we have to rebalance
					 * kernelcore across nodes, we will
					 * not double account here
					 */
					zone_movable_pfn[nid] = end_pfn;
					continue;
				}
				start_pfn = usable_startpfn;
			}

			/*
			 * The usable PFN range for ZONE_MOVABLE is from
			 * start_pfn->end_pfn. Calculate size_pages as the
			 * number of pages used as kernelcore
			 */
			size_pages = end_pfn - start_pfn;
			if (size_pages > kernelcore_remaining)
				size_pages = kernelcore_remaining;
			zone_movable_pfn[nid] = start_pfn + size_pages;

			/*
			 * Some kernelcore has been met, update counts and
			 * break if the kernelcore for this node has been
			 * satisfied
			 */
			required_kernelcore -= min(required_kernelcore,
								size_pages);
			kernelcore_remaining -= size_pages;
			if (!kernelcore_remaining)
				break;
		}
	}

	/*
	 * If there is still required_kernelcore, we do another pass with one
	 * less node in the count. This will push zone_movable_pfn[nid] further
	 * along on the nodes that still have memory until kernelcore is
	 * satisfied
	 */
	usable_nodes--;
	if (usable_nodes && required_kernelcore > usable_nodes)
		goto restart;

out2:
	/* Align start of ZONE_MOVABLE on all nids to MAX_ORDER_NR_PAGES */
	for (nid = 0; nid < MAX_NUMNODES; nid++)
		zone_movable_pfn[nid] =
			roundup(zone_movable_pfn[nid], MAX_ORDER_NR_PAGES);

out:
	/* restore the node_state */
	node_states[N_MEMORY] = saved_node_state;
}

/* Any regular or high memory on that node ? */
static void check_for_memory(pg_data_t *pgdat, int nid)
{
	enum zone_type zone_type;

	for (zone_type = 0; zone_type <= ZONE_MOVABLE - 1; zone_type++) {
		struct zone *zone = &pgdat->node_zones[zone_type];
		if (populated_zone(zone)) {
			if (IS_ENABLED(CONFIG_HIGHMEM))
				node_set_state(nid, N_HIGH_MEMORY);
			if (zone_type <= ZONE_NORMAL)
				node_set_state(nid, N_NORMAL_MEMORY);
			break;
		}
	}
}

/*
 * Some architecturs, e.g. ARC may have ZONE_HIGHMEM below ZONE_NORMAL. For
 * such cases we allow max_zone_pfn sorted in the descending order
 */
bool __weak arch_has_descending_max_zone_pfns(void)
{
	return false;
}

/**
 * free_area_init - Initialise all pg_data_t and zone data
 * @max_zone_pfn: an array of max PFNs for each zone
 *
 * This will call free_area_init_node() for each active node in the system.
 * Using the page ranges provided by memblock_set_node(), the size of each
 * zone in each node and their holes is calculated. If the maximum PFN
 * between two adjacent zones match, it is assumed that the zone is empty.
 * For example, if arch_max_dma_pfn == arch_max_dma32_pfn, it is assumed
 * that arch_max_dma32_pfn has no pages. It is also assumed that a zone
 * starts where the previous one ended. For example, ZONE_DMA32 starts
 * at arch_max_dma_pfn.
 */
void __init free_area_init(unsigned long *max_zone_pfn)
{
	unsigned long start_pfn, end_pfn;
	int i, nid, zone;
	bool descending;

	/* Record where the zone boundaries are */
	memset(arch_zone_lowest_possible_pfn, 0,
				sizeof(arch_zone_lowest_possible_pfn));
	memset(arch_zone_highest_possible_pfn, 0,
				sizeof(arch_zone_highest_possible_pfn));

	start_pfn = find_min_pfn_with_active_regions();
	descending = arch_has_descending_max_zone_pfns();

	for (i = 0; i < MAX_NR_ZONES; i++) {
		if (descending)
			zone = MAX_NR_ZONES - i - 1;
		else
			zone = i;

		if (zone == ZONE_MOVABLE)
			continue;

		end_pfn = max(max_zone_pfn[zone], start_pfn);
		arch_zone_lowest_possible_pfn[zone] = start_pfn;
		arch_zone_highest_possible_pfn[zone] = end_pfn;

		start_pfn = end_pfn;
	}

	/* Find the PFNs that ZONE_MOVABLE begins at in each node */
	memset(zone_movable_pfn, 0, sizeof(zone_movable_pfn));
	find_zone_movable_pfns_for_nodes();

	/* Print out the zone ranges */
	pr_info("Zone ranges:\n");
	for (i = 0; i < MAX_NR_ZONES; i++) {
		if (i == ZONE_MOVABLE)
			continue;
		pr_info("  %-8s ", zone_names[i]);
		if (arch_zone_lowest_possible_pfn[i] ==
				arch_zone_highest_possible_pfn[i])
			pr_cont("empty\n");
		else
			pr_cont("[mem %#018Lx-%#018Lx]\n",
				(u64)arch_zone_lowest_possible_pfn[i]
					<< PAGE_SHIFT,
				((u64)arch_zone_highest_possible_pfn[i]
					<< PAGE_SHIFT) - 1);
	}

	/* Print out the PFNs ZONE_MOVABLE begins at in each node */
	pr_info("Movable zone start for each node\n");
	for (i = 0; i < MAX_NUMNODES; i++) {
		if (zone_movable_pfn[i])
			pr_info("  Node %d: %#018Lx\n", i,
			       (u64)zone_movable_pfn[i] << PAGE_SHIFT);
	}

	/*
	 * Print out the early node map, and initialize the
	 * subsection-map relative to active online memory ranges to
	 * enable future "sub-section" extensions of the memory map.
	 */
	pr_info("Early memory node ranges\n");
	for_each_mem_pfn_range(i, MAX_NUMNODES, &start_pfn, &end_pfn, &nid) {
		pr_info("  node %3d: [mem %#018Lx-%#018Lx]\n", nid,
			(u64)start_pfn << PAGE_SHIFT,
			((u64)end_pfn << PAGE_SHIFT) - 1);
		subsection_map_init(start_pfn, end_pfn - start_pfn);
	}

	/* Initialise every node */
	mminit_verify_pageflags_layout();
	setup_nr_node_ids();
	for_each_online_node(nid) {
		pg_data_t *pgdat = NODE_DATA(nid);
		free_area_init_node(nid);

		/* Any memory on that node */
		if (pgdat->node_present_pages)
			node_set_state(nid, N_MEMORY);
		check_for_memory(pgdat, nid);
	}

	memmap_init();
}

static int __init cmdline_parse_core(char *p, unsigned long *core,
				     unsigned long *percent)
{
	unsigned long long coremem;
	char *endptr;

	if (!p)
		return -EINVAL;

	/* Value may be a percentage of total memory, otherwise bytes */
	coremem = simple_strtoull(p, &endptr, 0);
	if (*endptr == '%') {
		/* Paranoid check for percent values greater than 100 */
		WARN_ON(coremem > 100);

		*percent = coremem;
	} else {
		coremem = memparse(p, &p);
		/* Paranoid check that UL is enough for the coremem value */
		WARN_ON((coremem >> PAGE_SHIFT) > ULONG_MAX);

		*core = coremem >> PAGE_SHIFT;
		*percent = 0UL;
	}
	return 0;
}

/*
 * kernelcore=size sets the amount of memory for use for allocations that
 * cannot be reclaimed or migrated.
 */
static int __init cmdline_parse_kernelcore(char *p)
{
	/* parse kernelcore=mirror */
	if (parse_option_str(p, "mirror")) {
		mirrored_kernelcore = true;
		return 0;
	}

	return cmdline_parse_core(p, &required_kernelcore,
				  &required_kernelcore_percent);
}

/*
 * movablecore=size sets the amount of memory for use for allocations that
 * can be reclaimed or migrated.
 */
static int __init cmdline_parse_movablecore(char *p)
{
	return cmdline_parse_core(p, &required_movablecore,
				  &required_movablecore_percent);
}

early_param("kernelcore", cmdline_parse_kernelcore);
early_param("movablecore", cmdline_parse_movablecore);

void adjust_managed_page_count(struct page *page, long count)
{
	atomic_long_add(count, &page_zone(page)->managed_pages);
	totalram_pages_add(count);
#ifdef CONFIG_HIGHMEM
	if (PageHighMem(page))
		totalhigh_pages_add(count);
#endif
}
EXPORT_SYMBOL(adjust_managed_page_count);

unsigned long free_reserved_area(void *start, void *end, int poison, const char *s)
{
	void *pos;
	unsigned long pages = 0;

	start = (void *)PAGE_ALIGN((unsigned long)start);
	end = (void *)((unsigned long)end & PAGE_MASK);
	for (pos = start; pos < end; pos += PAGE_SIZE, pages++) {
		struct page *page = virt_to_page(pos);
		void *direct_map_addr;

		/*
		 * 'direct_map_addr' might be different from 'pos'
		 * because some architectures' virt_to_page()
		 * work with aliases.  Getting the direct map
		 * address ensures that we get a _writeable_
		 * alias for the memset().
		 */
		direct_map_addr = page_address(page);
		/*
		 * Perform a kasan-unchecked memset() since this memory
		 * has not been initialized.
		 */
		direct_map_addr = kasan_reset_tag(direct_map_addr);
		if ((unsigned int)poison <= 0xFF)
			memset(direct_map_addr, poison, PAGE_SIZE);

		free_reserved_page(page);
	}

	if (pages && s)
		pr_info("Freeing %s memory: %ldK\n",
			s, pages << (PAGE_SHIFT - 10));

	return pages;
}

#ifdef	CONFIG_HIGHMEM
void free_highmem_page(struct page *page)
{
	__free_reserved_page(page);
	totalram_pages_inc();
	atomic_long_inc(&page_zone(page)->managed_pages);
	totalhigh_pages_inc();
}
#endif


void __init mem_init_print_info(const char *str)
{
	unsigned long physpages, codesize, datasize, rosize, bss_size;
	unsigned long init_code_size, init_data_size;

	physpages = get_num_physpages();
	codesize = _etext - _stext;
	datasize = _edata - _sdata;
	rosize = __end_rodata - __start_rodata;
	bss_size = __bss_stop - __bss_start;
	init_data_size = __init_end - __init_begin;
	init_code_size = _einittext - _sinittext;

	/*
	 * Detect special cases and adjust section sizes accordingly:
	 * 1) .init.* may be embedded into .data sections
	 * 2) .init.text.* may be out of [__init_begin, __init_end],
	 *    please refer to arch/tile/kernel/vmlinux.lds.S.
	 * 3) .rodata.* may be embedded into .text or .data sections.
	 */
#define adj_init_size(start, end, size, pos, adj) \
	do { \
		if (start <= pos && pos < end && size > adj) \
			size -= adj; \
	} while (0)

	adj_init_size(__init_begin, __init_end, init_data_size,
		     _sinittext, init_code_size);
	adj_init_size(_stext, _etext, codesize, _sinittext, init_code_size);
	adj_init_size(_sdata, _edata, datasize, __init_begin, init_data_size);
	adj_init_size(_stext, _etext, codesize, __start_rodata, rosize);
	adj_init_size(_sdata, _edata, datasize, __start_rodata, rosize);

#undef	adj_init_size

	pr_info("Memory: %luK/%luK available (%luK kernel code, %luK rwdata, %luK rodata, %luK init, %luK bss, %luK reserved, %luK cma-reserved"
#ifdef	CONFIG_HIGHMEM
		", %luK highmem"
#endif
		"%s%s)\n",
		nr_free_pages() << (PAGE_SHIFT - 10),
		physpages << (PAGE_SHIFT - 10),
		codesize >> 10, datasize >> 10, rosize >> 10,
		(init_data_size + init_code_size) >> 10, bss_size >> 10,
		(physpages - totalram_pages() - totalcma_pages) << (PAGE_SHIFT - 10),
		totalcma_pages << (PAGE_SHIFT - 10),
#ifdef	CONFIG_HIGHMEM
		totalhigh_pages() << (PAGE_SHIFT - 10),
#endif
		str ? ", " : "", str ? str : "");
}

/**
 * set_dma_reserve - set the specified number of pages reserved in the first zone
 * @new_dma_reserve: The number of pages to mark reserved
 *
 * The per-cpu batchsize and zone watermarks are determined by managed_pages.
 * In the DMA zone, a significant percentage may be consumed by kernel image
 * and other unfreeable allocations which can skew the watermarks badly. This
 * function may optionally be used to account for unfreeable pages in the
 * first zone (e.g., ZONE_DMA). The effect will be lower watermarks and
 * smaller per-cpu batchsize.
 */
void __init set_dma_reserve(unsigned long new_dma_reserve)
{
	dma_reserve = new_dma_reserve;
}

static int page_alloc_cpu_dead(unsigned int cpu)
{

	lru_add_drain_cpu(cpu);
	drain_pages(cpu);

	/*
	 * Spill the event counters of the dead processor
	 * into the current processors event counters.
	 * This artificially elevates the count of the current
	 * processor.
	 */
	vm_events_fold_cpu(cpu);

	/*
	 * Zero the differential counters of the dead processor
	 * so that the vm statistics are consistent.
	 *
	 * This is only okay since the processor is dead and cannot
	 * race with what we are doing.
	 */
	cpu_vm_stats_fold(cpu);
	return 0;
}

#ifdef CONFIG_NUMA
int hashdist = HASHDIST_DEFAULT;

static int __init set_hashdist(char *str)
{
	if (!str)
		return 0;
	hashdist = simple_strtoul(str, &str, 0);
	return 1;
}
__setup("hashdist=", set_hashdist);
#endif

void __init page_alloc_init(void)
{
	int ret;

#ifdef CONFIG_NUMA
	if (num_node_state(N_MEMORY) == 1)
		hashdist = 0;
#endif

	ret = cpuhp_setup_state_nocalls(CPUHP_PAGE_ALLOC_DEAD,
					"mm/page_alloc:dead", NULL,
					page_alloc_cpu_dead);
	WARN_ON(ret < 0);
}

/*
 * calculate_totalreserve_pages - called when sysctl_lowmem_reserve_ratio
 *	or min_free_kbytes changes.
 */
static void calculate_totalreserve_pages(void)
{
	struct pglist_data *pgdat;
	unsigned long reserve_pages = 0;
	enum zone_type i, j;

	for_each_online_pgdat(pgdat) {

		pgdat->totalreserve_pages = 0;

		for (i = 0; i < MAX_NR_ZONES; i++) {
			struct zone *zone = pgdat->node_zones + i;
			long max = 0;
			unsigned long managed_pages = zone_managed_pages(zone);

			/* Find valid and maximum lowmem_reserve in the zone */
			for (j = i; j < MAX_NR_ZONES; j++) {
				if (zone->lowmem_reserve[j] > max)
					max = zone->lowmem_reserve[j];
			}

			/* we treat the high watermark as reserved pages. */
			max += high_wmark_pages(zone);

			if (max > managed_pages)
				max = managed_pages;

			pgdat->totalreserve_pages += max;

			reserve_pages += max;
		}
	}
	totalreserve_pages = reserve_pages;
}

/*
 * setup_per_zone_lowmem_reserve - called whenever
 *	sysctl_lowmem_reserve_ratio changes.  Ensures that each zone
 *	has a correct pages reserved value, so an adequate number of
 *	pages are left in the zone after a successful __alloc_pages().
 */
static void setup_per_zone_lowmem_reserve(void)
{
	struct pglist_data *pgdat;
	enum zone_type i, j;

	for_each_online_pgdat(pgdat) {
		for (i = 0; i < MAX_NR_ZONES - 1; i++) {
			struct zone *zone = &pgdat->node_zones[i];
			int ratio = sysctl_lowmem_reserve_ratio[i];
			bool clear = !ratio || !zone_managed_pages(zone);
			unsigned long managed_pages = 0;

			for (j = i + 1; j < MAX_NR_ZONES; j++) {
				struct zone *upper_zone = &pgdat->node_zones[j];

				managed_pages += zone_managed_pages(upper_zone);

				if (clear)
					zone->lowmem_reserve[j] = 0;
				else
					zone->lowmem_reserve[j] = managed_pages / ratio;
			}
		}
	}

	/* update totalreserve_pages */
	calculate_totalreserve_pages();
}

static void __setup_per_zone_wmarks(void)
{
	unsigned long pages_min = min_free_kbytes >> (PAGE_SHIFT - 10);
	unsigned long pages_low = extra_free_kbytes >> (PAGE_SHIFT - 10);
	unsigned long lowmem_pages = 0;
	struct zone *zone;
	unsigned long flags;

	/* Calculate total number of !ZONE_HIGHMEM pages */
	for_each_zone(zone) {
		if (!is_highmem(zone))
			lowmem_pages += zone_managed_pages(zone);
	}

	for_each_zone(zone) {
		u64 tmp, low;

		spin_lock_irqsave(&zone->lock, flags);
		tmp = (u64)pages_min * zone_managed_pages(zone);
		do_div(tmp, lowmem_pages);
		low = (u64)pages_low * zone_managed_pages(zone);
		do_div(low, nr_free_zone_pages(gfp_zone(GFP_HIGHUSER_MOVABLE)));
		if (is_highmem(zone)) {
			/*
			 * __GFP_HIGH and PF_MEMALLOC allocations usually don't
			 * need highmem pages, so cap pages_min to a small
			 * value here.
			 *
			 * The WMARK_HIGH-WMARK_LOW and (WMARK_LOW-WMARK_MIN)
			 * deltas control async page reclaim, and so should
			 * not be capped for highmem.
			 */
			unsigned long min_pages;

			min_pages = zone_managed_pages(zone) / 1024;
			min_pages = clamp(min_pages, SWAP_CLUSTER_MAX, 128UL);
			zone->_watermark[WMARK_MIN] = min_pages;
		} else {
			/*
			 * If it's a lowmem zone, reserve a number of pages
			 * proportionate to the zone's size.
			 */
			zone->_watermark[WMARK_MIN] = tmp;
		}

		/*
		 * Set the kswapd watermarks distance according to the
		 * scale factor in proportion to available memory, but
		 * ensure a minimum size on small systems.
		 */
		tmp = max_t(u64, tmp >> 2,
			    mult_frac(zone_managed_pages(zone),
				      watermark_scale_factor, 10000));

		zone->watermark_boost = 0;
		zone->_watermark[WMARK_LOW]  = min_wmark_pages(zone) + low + tmp;
		zone->_watermark[WMARK_HIGH] = min_wmark_pages(zone) + low + tmp * 2;

		spin_unlock_irqrestore(&zone->lock, flags);
	}

	/* update totalreserve_pages */
	calculate_totalreserve_pages();
}

/**
 * setup_per_zone_wmarks - called when min_free_kbytes changes
 * or when memory is hot-{added|removed}
 *
 * Ensures that the watermark[min,low,high] values for each zone are set
 * correctly with respect to min_free_kbytes.
 */
void setup_per_zone_wmarks(void)
{
	static DEFINE_SPINLOCK(lock);

	spin_lock(&lock);
	__setup_per_zone_wmarks();
	spin_unlock(&lock);
}

/*
 * Initialise min_free_kbytes.
 *
 * For small machines we want it small (128k min).  For large machines
 * we want it large (256MB max).  But it is not linear, because network
 * bandwidth does not increase linearly with machine size.  We use
 *
 *	min_free_kbytes = 4 * sqrt(lowmem_kbytes), for better accuracy:
 *	min_free_kbytes = sqrt(lowmem_kbytes * 16)
 *
 * which yields
 *
 * 16MB:	512k
 * 32MB:	724k
 * 64MB:	1024k
 * 128MB:	1448k
 * 256MB:	2048k
 * 512MB:	2896k
 * 1024MB:	4096k
 * 2048MB:	5792k
 * 4096MB:	8192k
 * 8192MB:	11584k
 * 16384MB:	16384k
 */
int __meminit init_per_zone_wmark_min(void)
{
	unsigned long lowmem_kbytes;
	int new_min_free_kbytes;

	lowmem_kbytes = nr_free_buffer_pages() * (PAGE_SIZE >> 10);
	new_min_free_kbytes = int_sqrt(lowmem_kbytes * 16);

	if (new_min_free_kbytes > user_min_free_kbytes) {
		min_free_kbytes = new_min_free_kbytes;
		if (min_free_kbytes < 128)
			min_free_kbytes = 128;
		if (min_free_kbytes > 262144)
			min_free_kbytes = 262144;
	} else {
		pr_warn("min_free_kbytes is not updated to %d because user defined value %d is preferred\n",
				new_min_free_kbytes, user_min_free_kbytes);
	}
	setup_per_zone_wmarks();
	refresh_zone_stat_thresholds();
	setup_per_zone_lowmem_reserve();

#ifdef CONFIG_NUMA
	setup_min_unmapped_ratio();
	setup_min_slab_ratio();
#endif

	khugepaged_min_free_kbytes_update();

	return 0;
}
postcore_initcall(init_per_zone_wmark_min)

/*
 * min_free_kbytes_sysctl_handler - just a wrapper around proc_dointvec() so
 *	that we can call two helper functions whenever min_free_kbytes
 *	or extra_free_kbytes changes.
 */
int min_free_kbytes_sysctl_handler(struct ctl_table *table, int write,
		void *buffer, size_t *length, loff_t *ppos)
{
	int rc;

	rc = proc_dointvec_minmax(table, write, buffer, length, ppos);
	if (rc)
		return rc;

	if (write) {
		user_min_free_kbytes = min_free_kbytes;
		setup_per_zone_wmarks();
	}
	return 0;
}

int watermark_scale_factor_sysctl_handler(struct ctl_table *table, int write,
		void *buffer, size_t *length, loff_t *ppos)
{
	int rc;

	rc = proc_dointvec_minmax(table, write, buffer, length, ppos);
	if (rc)
		return rc;

	if (write)
		setup_per_zone_wmarks();

	return 0;
}

#ifdef CONFIG_NUMA
static void setup_min_unmapped_ratio(void)
{
	pg_data_t *pgdat;
	struct zone *zone;

	for_each_online_pgdat(pgdat)
		pgdat->min_unmapped_pages = 0;

	for_each_zone(zone)
		zone->zone_pgdat->min_unmapped_pages += (zone_managed_pages(zone) *
						         sysctl_min_unmapped_ratio) / 100;
}


int sysctl_min_unmapped_ratio_sysctl_handler(struct ctl_table *table, int write,
		void *buffer, size_t *length, loff_t *ppos)
{
	int rc;

	rc = proc_dointvec_minmax(table, write, buffer, length, ppos);
	if (rc)
		return rc;

	setup_min_unmapped_ratio();

	return 0;
}

static void setup_min_slab_ratio(void)
{
	pg_data_t *pgdat;
	struct zone *zone;

	for_each_online_pgdat(pgdat)
		pgdat->min_slab_pages = 0;

	for_each_zone(zone)
		zone->zone_pgdat->min_slab_pages += (zone_managed_pages(zone) *
						     sysctl_min_slab_ratio) / 100;
}

int sysctl_min_slab_ratio_sysctl_handler(struct ctl_table *table, int write,
		void *buffer, size_t *length, loff_t *ppos)
{
	int rc;

	rc = proc_dointvec_minmax(table, write, buffer, length, ppos);
	if (rc)
		return rc;

	setup_min_slab_ratio();

	return 0;
}
#endif

/*
 * lowmem_reserve_ratio_sysctl_handler - just a wrapper around
 *	proc_dointvec() so that we can call setup_per_zone_lowmem_reserve()
 *	whenever sysctl_lowmem_reserve_ratio changes.
 *
 * The reserve ratio obviously has absolutely no relation with the
 * minimum watermarks. The lowmem reserve ratio can only make sense
 * if in function of the boot time zone sizes.
 */
int lowmem_reserve_ratio_sysctl_handler(struct ctl_table *table, int write,
		void *buffer, size_t *length, loff_t *ppos)
{
	int i;

	proc_dointvec_minmax(table, write, buffer, length, ppos);

	for (i = 0; i < MAX_NR_ZONES; i++) {
		if (sysctl_lowmem_reserve_ratio[i] < 1)
			sysctl_lowmem_reserve_ratio[i] = 0;
	}

	setup_per_zone_lowmem_reserve();
	return 0;
}

static void __zone_pcp_update(struct zone *zone)
{
	unsigned int cpu;

	for_each_possible_cpu(cpu)
		pageset_set_high_and_batch(zone,
				per_cpu_ptr(zone->pageset, cpu));
}

/*
 * percpu_pagelist_fraction - changes the pcp->high for each zone on each
 * cpu.  It is the fraction of total pages in each zone that a hot per cpu
 * pagelist can have before it gets flushed back to buddy allocator.
 */
int percpu_pagelist_fraction_sysctl_handler(struct ctl_table *table, int write,
		void *buffer, size_t *length, loff_t *ppos)
{
	struct zone *zone;
	int old_percpu_pagelist_fraction;
	int ret;

	mutex_lock(&pcp_batch_high_lock);
	old_percpu_pagelist_fraction = percpu_pagelist_fraction;

	ret = proc_dointvec_minmax(table, write, buffer, length, ppos);
	if (!write || ret < 0)
		goto out;

	/* Sanity checking to avoid pcp imbalance */
	if (percpu_pagelist_fraction &&
	    percpu_pagelist_fraction < MIN_PERCPU_PAGELIST_FRACTION) {
		percpu_pagelist_fraction = old_percpu_pagelist_fraction;
		ret = -EINVAL;
		goto out;
	}

	/* No change? */
	if (percpu_pagelist_fraction == old_percpu_pagelist_fraction)
		goto out;

	for_each_populated_zone(zone)
		__zone_pcp_update(zone);
out:
	mutex_unlock(&pcp_batch_high_lock);
	return ret;
}

#ifndef __HAVE_ARCH_RESERVED_KERNEL_PAGES
/*
 * Returns the number of pages that arch has reserved but
 * is not known to alloc_large_system_hash().
 */
static unsigned long __init arch_reserved_kernel_pages(void)
{
	return 0;
}
#endif

/*
 * Adaptive scale is meant to reduce sizes of hash tables on large memory
 * machines. As memory size is increased the scale is also increased but at
 * slower pace.  Starting from ADAPT_SCALE_BASE (64G), every time memory
 * quadruples the scale is increased by one, which means the size of hash table
 * only doubles, instead of quadrupling as well.
 * Because 32-bit systems cannot have large physical memory, where this scaling
 * makes sense, it is disabled on such platforms.
 */
#if __BITS_PER_LONG > 32
#define ADAPT_SCALE_BASE	(64ul << 30)
#define ADAPT_SCALE_SHIFT	2
#define ADAPT_SCALE_NPAGES	(ADAPT_SCALE_BASE >> PAGE_SHIFT)
#endif

/*
 * allocate a large system hash table from bootmem
 * - it is assumed that the hash table must contain an exact power-of-2
 *   quantity of entries
 * - limit is the number of hash buckets, not the total allocation size
 */
void *__init alloc_large_system_hash(const char *tablename,
				     unsigned long bucketsize,
				     unsigned long numentries,
				     int scale,
				     int flags,
				     unsigned int *_hash_shift,
				     unsigned int *_hash_mask,
				     unsigned long low_limit,
				     unsigned long high_limit)
{
	unsigned long long max = high_limit;
	unsigned long log2qty, size;
	void *table = NULL;
	gfp_t gfp_flags;
	bool virt;

	/* allow the kernel cmdline to have a say */
	if (!numentries) {
		/* round applicable memory size up to nearest megabyte */
		numentries = nr_kernel_pages;
		numentries -= arch_reserved_kernel_pages();

		/* It isn't necessary when PAGE_SIZE >= 1MB */
		if (PAGE_SHIFT < 20)
			numentries = round_up(numentries, (1<<20)/PAGE_SIZE);

#if __BITS_PER_LONG > 32
		if (!high_limit) {
			unsigned long adapt;

			for (adapt = ADAPT_SCALE_NPAGES; adapt < numentries;
			     adapt <<= ADAPT_SCALE_SHIFT)
				scale++;
		}
#endif

		/* limit to 1 bucket per 2^scale bytes of low memory */
		if (scale > PAGE_SHIFT)
			numentries >>= (scale - PAGE_SHIFT);
		else
			numentries <<= (PAGE_SHIFT - scale);

		/* Make sure we've got at least a 0-order allocation.. */
		if (unlikely(flags & HASH_SMALL)) {
			/* Makes no sense without HASH_EARLY */
			WARN_ON(!(flags & HASH_EARLY));
			if (!(numentries >> *_hash_shift)) {
				numentries = 1UL << *_hash_shift;
				BUG_ON(!numentries);
			}
		} else if (unlikely((numentries * bucketsize) < PAGE_SIZE))
			numentries = PAGE_SIZE / bucketsize;
	}
	numentries = roundup_pow_of_two(numentries);

	/* limit allocation size to 1/16 total memory by default */
	if (max == 0) {
		max = ((unsigned long long)nr_all_pages << PAGE_SHIFT) >> 4;
		do_div(max, bucketsize);
	}
	max = min(max, 0x80000000ULL);

	if (numentries < low_limit)
		numentries = low_limit;
	if (numentries > max)
		numentries = max;

	log2qty = ilog2(numentries);

	gfp_flags = (flags & HASH_ZERO) ? GFP_ATOMIC | __GFP_ZERO : GFP_ATOMIC;
	do {
		virt = false;
		size = bucketsize << log2qty;
		if (flags & HASH_EARLY) {
			if (flags & HASH_ZERO)
				table = memblock_alloc(size, SMP_CACHE_BYTES);
			else
				table = memblock_alloc_raw(size,
							   SMP_CACHE_BYTES);
		} else if (get_order(size) >= MAX_ORDER || hashdist) {
			table = __vmalloc(size, gfp_flags);
			virt = true;
		} else {
			/*
			 * If bucketsize is not a power-of-two, we may free
			 * some pages at the end of hash table which
			 * alloc_pages_exact() automatically does
			 */
			table = alloc_pages_exact(size, gfp_flags);
			kmemleak_alloc(table, size, 1, gfp_flags);
		}
	} while (!table && size > PAGE_SIZE && --log2qty);

	if (!table)
		panic("Failed to allocate %s hash table\n", tablename);

	pr_info("%s hash table entries: %ld (order: %d, %lu bytes, %s)\n",
		tablename, 1UL << log2qty, ilog2(size) - PAGE_SHIFT, size,
		virt ? "vmalloc" : "linear");

	if (_hash_shift)
		*_hash_shift = log2qty;
	if (_hash_mask)
		*_hash_mask = (1 << log2qty) - 1;

	return table;
}

/*
 * This function checks whether pageblock includes unmovable pages or not.
 *
 * PageLRU check without isolation or lru_lock could race so that
 * MIGRATE_MOVABLE block might include unmovable pages. And __PageMovable
 * check without lock_page also may miss some movable non-lru pages at
 * race condition. So you can't expect this function should be exact.
 *
 * Returns a page without holding a reference. If the caller wants to
 * dereference that page (e.g., dumping), it has to make sure that it
 * cannot get removed (e.g., via memory unplug) concurrently.
 *
 */
struct page *has_unmovable_pages(struct zone *zone, struct page *page,
				 int migratetype, int flags)
{
	unsigned long iter = 0;
	unsigned long pfn = page_to_pfn(page);
	unsigned long offset = pfn % pageblock_nr_pages;

	if (is_migrate_cma_page(page)) {
		/*
		 * CMA allocations (alloc_contig_range) really need to mark
		 * isolate CMA pageblocks even when they are not movable in fact
		 * so consider them movable here.
		 */
		if (is_migrate_cma(migratetype))
			return NULL;

		return page;
	}

	for (; iter < pageblock_nr_pages - offset; iter++) {
		if (!pfn_valid_within(pfn + iter))
			continue;

		page = pfn_to_page(pfn + iter);

		/*
		 * Both, bootmem allocations and memory holes are marked
		 * PG_reserved and are unmovable. We can even have unmovable
		 * allocations inside ZONE_MOVABLE, for example when
		 * specifying "movablecore".
		 */
		if (PageReserved(page))
			return page;

		/*
		 * If the zone is movable and we have ruled out all reserved
		 * pages then it should be reasonably safe to assume the rest
		 * is movable.
		 */
		if (zone_idx(zone) == ZONE_MOVABLE)
			continue;

		/*
		 * Hugepages are not in LRU lists, but they're movable.
		 * THPs are on the LRU, but need to be counted as #small pages.
		 * We need not scan over tail pages because we don't
		 * handle each tail page individually in migration.
		 */
		if (PageHuge(page) || PageTransCompound(page)) {
			struct page *head = compound_head(page);
			unsigned int skip_pages;

			if (PageHuge(page)) {
				if (!hugepage_migration_supported(page_hstate(head)))
					return page;
			} else if (!PageLRU(head) && !__PageMovable(head)) {
				return page;
			}

			skip_pages = compound_nr(head) - (page - head);
			iter += skip_pages - 1;
			continue;
		}

		/*
		 * We can't use page_count without pin a page
		 * because another CPU can free compound page.
		 * This check already skips compound tails of THP
		 * because their page->_refcount is zero at all time.
		 */
		if (!page_ref_count(page)) {
			if (PageBuddy(page))
				iter += (1 << buddy_order(page)) - 1;
			continue;
		}

		/*
		 * The HWPoisoned page may be not in buddy system, and
		 * page_count() is not 0.
		 */
		if ((flags & MEMORY_OFFLINE) && PageHWPoison(page))
			continue;

		/*
		 * We treat all PageOffline() pages as movable when offlining
		 * to give drivers a chance to decrement their reference count
		 * in MEM_GOING_OFFLINE in order to indicate that these pages
		 * can be offlined as there are no direct references anymore.
		 * For actually unmovable PageOffline() where the driver does
		 * not support this, we will fail later when trying to actually
		 * move these pages that still have a reference count > 0.
		 * (false negatives in this function only)
		 */
		if ((flags & MEMORY_OFFLINE) && PageOffline(page))
			continue;

		if (__PageMovable(page) || PageLRU(page))
			continue;

		/*
		 * If there are RECLAIMABLE pages, we need to check
		 * it.  But now, memory offline itself doesn't call
		 * shrink_node_slabs() and it still to be fixed.
		 */
		return page;
	}
	return NULL;
}

#ifdef CONFIG_CONTIG_ALLOC
static unsigned long pfn_max_align_down(unsigned long pfn)
{
	return pfn & ~(max_t(unsigned long, MAX_ORDER_NR_PAGES,
			     pageblock_nr_pages) - 1);
}

unsigned long pfn_max_align_up(unsigned long pfn)
{
	return ALIGN(pfn, max_t(unsigned long, MAX_ORDER_NR_PAGES,
				pageblock_nr_pages));
}

#if defined(CONFIG_DYNAMIC_DEBUG) || \
	(defined(CONFIG_DYNAMIC_DEBUG_CORE) && defined(DYNAMIC_DEBUG_MODULE))
/* Usage: See admin-guide/dynamic-debug-howto.rst */
static void alloc_contig_dump_pages(struct list_head *page_list)
{
	DEFINE_DYNAMIC_DEBUG_METADATA(descriptor, "migrate failure");

	if (DYNAMIC_DEBUG_BRANCH(descriptor)) {
		struct page *page;
		unsigned long nr_skip = 0;
		unsigned long nr_pages = 0;

		dump_stack();
		list_for_each_entry(page, page_list, lru) {
			nr_pages++;
			/* The page will be freed by putback_movable_pages soon */
			if (page_count(page) == 1) {
				nr_skip++;
				continue;
			}
			dump_page(page, "migration failure");
		}
		pr_warn("total dump_pages %lu skipping %lu\n", nr_pages, nr_skip);
	}
}
#else
static inline void alloc_contig_dump_pages(struct list_head *page_list)
{
}
#endif

/* [start, end) must belong to a single zone. */
static int __alloc_contig_migrate_range(struct compact_control *cc,
					unsigned long start, unsigned long end,
					struct acr_info *info)
{
	/* This function is based on compact_zone() from compaction.c. */
	unsigned int nr_reclaimed;
	unsigned long pfn = start;
	unsigned int tries = 0;
	unsigned int max_tries = 5;
	int ret = 0;
	struct page *page;
	struct migration_target_control mtc = {
		.nid = zone_to_nid(cc->zone),
		.gfp_mask = GFP_USER | __GFP_MOVABLE | __GFP_RETRY_MAYFAIL,
	};

	if (cc->alloc_contig && cc->mode == MIGRATE_ASYNC)
		max_tries = 1;

	lru_cache_disable();

	while (pfn < end || !list_empty(&cc->migratepages)) {
		if (fatal_signal_pending(current)) {
			ret = -EINTR;
			break;
		}

		if (list_empty(&cc->migratepages)) {
			cc->nr_migratepages = 0;
			pfn = isolate_migratepages_range(cc, pfn, end);
			if (!pfn) {
				ret = -EINTR;
				break;
			}
			tries = 0;
		} else if (++tries == max_tries) {
			ret = ret < 0 ? ret : -EBUSY;
			break;
		}

		nr_reclaimed = reclaim_clean_pages_from_list(cc->zone,
							&cc->migratepages);
		info->nr_reclaimed += nr_reclaimed;
		cc->nr_migratepages -= nr_reclaimed;

		list_for_each_entry(page, &cc->migratepages, lru)
			info->nr_mapped += page_mapcount(page);

		ret = migrate_pages(&cc->migratepages, alloc_migration_target,
				NULL, (unsigned long)&mtc, cc->mode, MR_CONTIG_RANGE);
		if (!ret)
			info->nr_migrated += cc->nr_migratepages;
	}

	lru_cache_enable();
	if (ret < 0) {
		if (ret == -EBUSY) {
			alloc_contig_dump_pages(&cc->migratepages);
<<<<<<< HEAD
			page_pinner_mark_migration_failed_pages(&cc->migratepages);
=======
			list_for_each_entry(page, &cc->migratepages, lru) {
				/* The page will be freed by putback_movable_pages soon */
				if (page_count(page) == 1)
					continue;
				page_pinner_failure_detect(page);
			}
>>>>>>> 334f1c6b
		}

		if (!list_empty(&cc->migratepages)) {
			page = list_first_entry(&cc->migratepages, struct page , lru);
			info->failed_pfn = page_to_pfn(page);
		}

		putback_movable_pages(&cc->migratepages);
		info->err |= ACR_ERR_MIGRATE;
		return ret;
	}
	return 0;
}

/**
 * alloc_contig_range() -- tries to allocate given range of pages
 * @start:	start PFN to allocate
 * @end:	one-past-the-last PFN to allocate
 * @migratetype:	migratetype of the underlaying pageblocks (either
 *			#MIGRATE_MOVABLE or #MIGRATE_CMA).  All pageblocks
 *			in range must have the same migratetype and it must
 *			be either of the two.
 * @gfp_mask:	GFP mask to use during compaction
 *
 * The PFN range does not have to be pageblock or MAX_ORDER_NR_PAGES
 * aligned.  The PFN range must belong to a single zone.
 *
 * The first thing this routine does is attempt to MIGRATE_ISOLATE all
 * pageblocks in the range.  Once isolated, the pageblocks should not
 * be modified by others.
 *
 * Return: zero on success or negative error code.  On success all
 * pages which PFN is in [start, end) are allocated for the caller and
 * need to be freed with free_contig_range().
 */
int alloc_contig_range(unsigned long start, unsigned long end,
		       unsigned migratetype, gfp_t gfp_mask,
		       struct acr_info *info)
{
	unsigned long outer_start, outer_end;
	unsigned int order;
	int ret = 0;

	struct compact_control cc = {
		.nr_migratepages = 0,
		.order = -1,
		.zone = page_zone(pfn_to_page(start)),
		.mode = gfp_mask & __GFP_NORETRY ? MIGRATE_ASYNC : MIGRATE_SYNC,
		.ignore_skip_hint = true,
		.no_set_skip_hint = true,
		.gfp_mask = current_gfp_context(gfp_mask),
		.alloc_contig = true,
	};
	INIT_LIST_HEAD(&cc.migratepages);

	/*
	 * What we do here is we mark all pageblocks in range as
	 * MIGRATE_ISOLATE.  Because pageblock and max order pages may
	 * have different sizes, and due to the way page allocator
	 * work, we align the range to biggest of the two pages so
	 * that page allocator won't try to merge buddies from
	 * different pageblocks and change MIGRATE_ISOLATE to some
	 * other migration type.
	 *
	 * Once the pageblocks are marked as MIGRATE_ISOLATE, we
	 * migrate the pages from an unaligned range (ie. pages that
	 * we are interested in).  This will put all the pages in
	 * range back to page allocator as MIGRATE_ISOLATE.
	 *
	 * When this is done, we take the pages in range from page
	 * allocator removing them from the buddy system.  This way
	 * page allocator will never consider using them.
	 *
	 * This lets us mark the pageblocks back as
	 * MIGRATE_CMA/MIGRATE_MOVABLE so that free pages in the
	 * aligned range but not in the unaligned, original range are
	 * put back to page allocator so that buddy can use them.
	 */

	ret = start_isolate_page_range(pfn_max_align_down(start),
				       pfn_max_align_up(end), migratetype, 0,
				       &info->failed_pfn);
	if (ret) {
		info->err |= ACR_ERR_ISOLATE;
		return ret;
	}

	drain_all_pages(cc.zone);

	/*
	 * In case of -EBUSY, we'd like to know which page causes problem.
	 * So, just fall through. test_pages_isolated() has a tracepoint
	 * which will report the busy page.
	 *
	 * It is possible that busy pages could become available before
	 * the call to test_pages_isolated, and the range will actually be
	 * allocated.  So, if we fall through be sure to clear ret so that
	 * -EBUSY is not accidentally used or returned to caller.
	 */
	ret = __alloc_contig_migrate_range(&cc, start, end, info);
	if (ret && (ret != -EBUSY || (gfp_mask & __GFP_NORETRY)))
		goto done;
	ret =0;

	/*
	 * Pages from [start, end) are within a MAX_ORDER_NR_PAGES
	 * aligned blocks that are marked as MIGRATE_ISOLATE.  What's
	 * more, all pages in [start, end) are free in page allocator.
	 * What we are going to do is to allocate all pages from
	 * [start, end) (that is remove them from page allocator).
	 *
	 * The only problem is that pages at the beginning and at the
	 * end of interesting range may be not aligned with pages that
	 * page allocator holds, ie. they can be part of higher order
	 * pages.  Because of this, we reserve the bigger range and
	 * once this is done free the pages we are not interested in.
	 *
	 * We don't have to hold zone->lock here because the pages are
	 * isolated thus they won't get removed from buddy.
	 */

	order = 0;
	outer_start = start;
	while (!PageBuddy(pfn_to_page(outer_start))) {
		if (++order >= MAX_ORDER) {
			outer_start = start;
			break;
		}
		outer_start &= ~0UL << order;
	}

	if (outer_start != start) {
		order = buddy_order(pfn_to_page(outer_start));

		/*
		 * outer_start page could be small order buddy page and
		 * it doesn't include start page. Adjust outer_start
		 * in this case to report failed page properly
		 * on tracepoint in test_pages_isolated()
		 */
		if (outer_start + (1UL << order) <= start)
			outer_start = start;
	}

	/* Make sure the range is really isolated. */
	if (test_pages_isolated(outer_start, end, 0, &info->failed_pfn)) {
		pr_info_ratelimited("%s: [%lx, %lx) PFNs busy\n",
			__func__, outer_start, end);
		ret = -EBUSY;
		info->err |= ACR_ERR_TEST;
		goto done;
	}

	/* Grab isolated pages from freelists. */
	outer_end = isolate_freepages_range(&cc, outer_start, end);
	if (!outer_end) {
		ret = -EBUSY;
		goto done;
	}

	/* Free head and tail (if any) */
	if (start != outer_start)
		free_contig_range(outer_start, start - outer_start);
	if (end != outer_end)
		free_contig_range(end, outer_end - end);

done:
	undo_isolate_page_range(pfn_max_align_down(start),
				pfn_max_align_up(end), migratetype);
	return ret;
}
EXPORT_SYMBOL(alloc_contig_range);

static int __alloc_contig_pages(unsigned long start_pfn,
				unsigned long nr_pages, gfp_t gfp_mask)
{
	struct acr_info dummy;
	unsigned long end_pfn = start_pfn + nr_pages;

	return alloc_contig_range(start_pfn, end_pfn, MIGRATE_MOVABLE,
				  gfp_mask, &dummy);
}

static bool pfn_range_valid_contig(struct zone *z, unsigned long start_pfn,
				   unsigned long nr_pages)
{
	unsigned long i, end_pfn = start_pfn + nr_pages;
	struct page *page;

	for (i = start_pfn; i < end_pfn; i++) {
		page = pfn_to_online_page(i);
		if (!page)
			return false;

		if (page_zone(page) != z)
			return false;

		if (PageReserved(page))
			return false;

		if (page_count(page) > 0)
			return false;

		if (PageHuge(page))
			return false;
	}
	return true;
}

static bool zone_spans_last_pfn(const struct zone *zone,
				unsigned long start_pfn, unsigned long nr_pages)
{
	unsigned long last_pfn = start_pfn + nr_pages - 1;

	return zone_spans_pfn(zone, last_pfn);
}

/**
 * alloc_contig_pages() -- tries to find and allocate contiguous range of pages
 * @nr_pages:	Number of contiguous pages to allocate
 * @gfp_mask:	GFP mask to limit search and used during compaction
 * @nid:	Target node
 * @nodemask:	Mask for other possible nodes
 *
 * This routine is a wrapper around alloc_contig_range(). It scans over zones
 * on an applicable zonelist to find a contiguous pfn range which can then be
 * tried for allocation with alloc_contig_range(). This routine is intended
 * for allocation requests which can not be fulfilled with the buddy allocator.
 *
 * The allocated memory is always aligned to a page boundary. If nr_pages is a
 * power of two then the alignment is guaranteed to be to the given nr_pages
 * (e.g. 1GB request would be aligned to 1GB).
 *
 * Allocated pages can be freed with free_contig_range() or by manually calling
 * __free_page() on each allocated page.
 *
 * Return: pointer to contiguous pages on success, or NULL if not successful.
 */
struct page *alloc_contig_pages(unsigned long nr_pages, gfp_t gfp_mask,
				int nid, nodemask_t *nodemask)
{
	unsigned long ret, pfn, flags;
	struct zonelist *zonelist;
	struct zone *zone;
	struct zoneref *z;

	zonelist = node_zonelist(nid, gfp_mask);
	for_each_zone_zonelist_nodemask(zone, z, zonelist,
					gfp_zone(gfp_mask), nodemask) {
		spin_lock_irqsave(&zone->lock, flags);

		pfn = ALIGN(zone->zone_start_pfn, nr_pages);
		while (zone_spans_last_pfn(zone, pfn, nr_pages)) {
			if (pfn_range_valid_contig(zone, pfn, nr_pages)) {
				/*
				 * We release the zone lock here because
				 * alloc_contig_range() will also lock the zone
				 * at some point. If there's an allocation
				 * spinning on this lock, it may win the race
				 * and cause alloc_contig_range() to fail...
				 */
				spin_unlock_irqrestore(&zone->lock, flags);
				ret = __alloc_contig_pages(pfn, nr_pages,
							gfp_mask);
				if (!ret)
					return pfn_to_page(pfn);
				spin_lock_irqsave(&zone->lock, flags);
			}
			pfn += nr_pages;
		}
		spin_unlock_irqrestore(&zone->lock, flags);
	}
	return NULL;
}
#endif /* CONFIG_CONTIG_ALLOC */

void free_contig_range(unsigned long pfn, unsigned int nr_pages)
{
	unsigned int count = 0;

	for (; nr_pages--; pfn++) {
		struct page *page = pfn_to_page(pfn);

		count += page_count(page) != 1;
		__free_page(page);
	}
	WARN(count != 0, "%d pages are still in use!\n", count);
}
EXPORT_SYMBOL(free_contig_range);

/*
 * The zone indicated has a new number of managed_pages; batch sizes and percpu
 * page high values need to be recalulated.
 */
void __meminit zone_pcp_update(struct zone *zone)
{
	mutex_lock(&pcp_batch_high_lock);
	__zone_pcp_update(zone);
	mutex_unlock(&pcp_batch_high_lock);
}

void zone_pcp_reset(struct zone *zone)
{
	unsigned long flags;
	int cpu;
	struct per_cpu_pageset *pset;

	/* avoid races with drain_pages()  */
	local_irq_save(flags);
	if (zone->pageset != &boot_pageset.pageset) {
		for_each_online_cpu(cpu) {
			pset = per_cpu_ptr(zone->pageset, cpu);
			drain_zonestat(zone, pset);
		}
		free_percpu(zone->pageset);
		zone->pageset = &boot_pageset.pageset;
	}
	local_irq_restore(flags);
}

#ifdef CONFIG_MEMORY_HOTREMOVE
/*
 * All pages in the range must be in a single zone, must not contain holes,
 * must span full sections, and must be isolated before calling this function.
 */
void __offline_isolated_pages(unsigned long start_pfn, unsigned long end_pfn)
{
	unsigned long pfn = start_pfn;
	struct page *page;
	struct zone *zone;
	unsigned int order;
	unsigned long flags;

	offline_mem_sections(pfn, end_pfn);
	zone = page_zone(pfn_to_page(pfn));
	spin_lock_irqsave(&zone->lock, flags);
	while (pfn < end_pfn) {
		page = pfn_to_page(pfn);
		/*
		 * The HWPoisoned page may be not in buddy system, and
		 * page_count() is not 0.
		 */
		if (unlikely(!PageBuddy(page) && PageHWPoison(page))) {
			pfn++;
			continue;
		}
		/*
		 * At this point all remaining PageOffline() pages have a
		 * reference count of 0 and can simply be skipped.
		 */
		if (PageOffline(page)) {
			BUG_ON(page_count(page));
			BUG_ON(PageBuddy(page));
			pfn++;
			continue;
		}

		BUG_ON(page_count(page));
		BUG_ON(!PageBuddy(page));
		order = buddy_order(page);
		del_page_from_free_list(page, zone, order);
		pfn += (1 << order);
	}
	spin_unlock_irqrestore(&zone->lock, flags);
}
#endif

bool is_free_buddy_page(struct page *page)
{
	struct zone *zone = page_zone(page);
	unsigned long pfn = page_to_pfn(page);
	unsigned long flags;
	unsigned int order;

	spin_lock_irqsave(&zone->lock, flags);
	for (order = 0; order < MAX_ORDER; order++) {
		struct page *page_head = page - (pfn & ((1 << order) - 1));

		if (PageBuddy(page_head) && buddy_order(page_head) >= order)
			break;
	}
	spin_unlock_irqrestore(&zone->lock, flags);

	return order < MAX_ORDER;
}

#ifdef CONFIG_MEMORY_FAILURE
/*
 * Break down a higher-order page in sub-pages, and keep our target out of
 * buddy allocator.
 */
static void break_down_buddy_pages(struct zone *zone, struct page *page,
				   struct page *target, int low, int high,
				   int migratetype)
{
	unsigned long size = 1 << high;
	struct page *current_buddy, *next_page;

	while (high > low) {
		high--;
		size >>= 1;

		if (target >= &page[size]) {
			next_page = page + size;
			current_buddy = page;
		} else {
			next_page = page;
			current_buddy = page + size;
		}

		if (set_page_guard(zone, current_buddy, high, migratetype))
			continue;

		if (current_buddy != target) {
			add_to_free_list(current_buddy, zone, high, migratetype);
			set_buddy_order(current_buddy, high);
			page = next_page;
		}
	}
}

/*
 * Take a page that will be marked as poisoned off the buddy allocator.
 */
bool take_page_off_buddy(struct page *page)
{
	struct zone *zone = page_zone(page);
	unsigned long pfn = page_to_pfn(page);
	unsigned long flags;
	unsigned int order;
	bool ret = false;

	spin_lock_irqsave(&zone->lock, flags);
	for (order = 0; order < MAX_ORDER; order++) {
		struct page *page_head = page - (pfn & ((1 << order) - 1));
		int page_order = buddy_order(page_head);

		if (PageBuddy(page_head) && page_order >= order) {
			unsigned long pfn_head = page_to_pfn(page_head);
			int migratetype = get_pfnblock_migratetype(page_head,
								   pfn_head);

			del_page_from_free_list(page_head, zone, page_order);
			break_down_buddy_pages(zone, page_head, page, 0,
						page_order, migratetype);
			if (!is_migrate_isolate(migratetype))
				__mod_zone_freepage_state(zone, -1, migratetype);
			ret = true;
			break;
		}
		if (page_count(page_head) > 0)
			break;
	}
	spin_unlock_irqrestore(&zone->lock, flags);
	return ret;
}
#endif

#ifdef CONFIG_ZONE_DMA
bool has_managed_dma(void)
{
	struct pglist_data *pgdat;

	for_each_online_pgdat(pgdat) {
		struct zone *zone = &pgdat->node_zones[ZONE_DMA];

		if (managed_zone(zone))
			return true;
	}
	return false;
}
#endif /* CONFIG_ZONE_DMA */<|MERGE_RESOLUTION|>--- conflicted
+++ resolved
@@ -350,11 +350,6 @@
 #endif
 };
 
-/*
- * Try to keep at least this much lowmem free.  Do not allow normal
- * allocations below this point, only high priority ones. Automatically
- * tuned according to the amount of memory in the system.
- */
 int min_free_kbytes = 1024;
 int user_min_free_kbytes = -1;
 #ifdef CONFIG_DISCONTIGMEM
@@ -372,13 +367,6 @@
 int watermark_boost_factor __read_mostly = 15000;
 #endif
 int watermark_scale_factor = 10;
-
-/*
- * Extra memory for the system to try freeing. Used to temporarily
- * free memory, to make space for new workloads. Anyone can allocate
- * down to the min watermarks controlled by min_free_kbytes above.
- */
-int extra_free_kbytes = 0;
 
 static unsigned long nr_kernel_pages __initdata;
 static unsigned long nr_all_pages __initdata;
@@ -414,31 +402,9 @@
  */
 static DEFINE_STATIC_KEY_TRUE(deferred_pages);
 
-<<<<<<< HEAD
-/*
- * Calling kasan_poison_pages() only after deferred memory initialization
- * has completed. Poisoning pages during deferred memory init will greatly
- * lengthen the process and cause problem in large memory systems as the
- * deferred pages initialization is done with interrupt disabled.
- *
- * Assuming that there will be no reference to those newly initialized
- * pages before they are ever allocated, this should have no effect on
- * KASAN memory tracking as the poison will be properly inserted at page
- * allocation time. The only corner case is when pages are allocated by
- * on-demand allocation and then freed again before the deferred pages
- * initialization is done, but this is not likely to happen.
- */
-static inline bool should_skip_kasan_poison(struct page *page, fpi_t fpi_flags)
-{
-	return static_branch_unlikely(&deferred_pages) ||
-	       (!IS_ENABLED(CONFIG_KASAN_GENERIC) &&
-		(fpi_flags & FPI_SKIP_KASAN_POISON)) ||
-	       PageSkipKASanPoison(page);
-=======
 static inline bool deferred_pages_enabled(void)
 {
 	return static_branch_unlikely(&deferred_pages);
->>>>>>> 334f1c6b
 }
 
 /* Returns true if the struct page for the pfn is uninitialised */
@@ -489,17 +455,9 @@
 	return false;
 }
 #else
-<<<<<<< HEAD
-static inline bool should_skip_kasan_poison(struct page *page, fpi_t fpi_flags)
-{
-	return (!IS_ENABLED(CONFIG_KASAN_GENERIC) &&
-		(fpi_flags & FPI_SKIP_KASAN_POISON)) ||
-	       PageSkipKASanPoison(page);
-=======
 static inline bool deferred_pages_enabled(void)
 {
 	return false;
->>>>>>> 334f1c6b
 }
 
 static inline bool early_page_uninitialised(unsigned long pfn)
@@ -1284,9 +1242,6 @@
 	return ret;
 }
 
-<<<<<<< HEAD
-static void kernel_init_free_pages(struct page *page, int numpages, bool zero_tags)
-=======
 /*
  * Skip KASAN memory poisoning when either:
  *
@@ -1317,15 +1272,8 @@
 }
 
 static void kernel_init_free_pages(struct page *page, int numpages)
->>>>>>> 334f1c6b
 {
 	int i;
-
-	if (zero_tags) {
-		for (i = 0; i < numpages; i++)
-			tag_clear_highpage(page + i);
-		return;
-	}
 
 	/* s390's use of memset() could override KASAN redzones. */
 	kasan_disable_current();
@@ -1342,11 +1290,7 @@
 			unsigned int order, bool check_free, fpi_t fpi_flags)
 {
 	int bad = 0;
-<<<<<<< HEAD
-	bool skip_kasan_poison = should_skip_kasan_poison(page, fpi_flags);
-=======
 	bool init = want_init_on_free();
->>>>>>> 334f1c6b
 
 	VM_BUG_ON_PAGE(PageTail(page), page);
 
@@ -1406,31 +1350,6 @@
 		debug_check_no_obj_freed(page_address(page),
 					   PAGE_SIZE << order);
 	}
-<<<<<<< HEAD
-
-	kernel_poison_pages(page, 1 << order);
-
-	/*
-	 * As memory initialization might be integrated into KASAN,
-	 * kasan_free_pages and kernel_init_free_pages must be
-	 * kept together to avoid discrepancies in behavior.
-	 *
-	 * With hardware tag-based KASAN, memory tags must be set before the
-	 * page becomes unavailable via debug_pagealloc or arch_free_page.
-	 */
-	if (kasan_has_integrated_init()) {
-		if (!skip_kasan_poison)
-			kasan_free_pages(page, order);
-	} else {
-		bool init = want_init_on_free();
-
-		if (init)
-			kernel_init_free_pages(page, 1 << order, false);
-		if (!skip_kasan_poison)
-			kasan_poison_pages(page, order, init);
-	}
-
-=======
 
 	kernel_poison_pages(page, 1 << order);
 
@@ -1452,7 +1371,6 @@
 	if (init)
 		kernel_init_free_pages(page, 1 << order);
 
->>>>>>> 334f1c6b
 	/*
 	 * arch_free_page() can make the page's contents inaccessible.  s390
 	 * does this.  So nothing which can access the page's contents should
@@ -2497,21 +2415,6 @@
 
 	/*
 	 * As memory initialization might be integrated into KASAN,
-<<<<<<< HEAD
-	 * kasan_alloc_pages and kernel_init_free_pages must be
-	 * kept together to avoid discrepancies in behavior.
-	 */
-	if (kasan_has_integrated_init()) {
-		kasan_alloc_pages(page, order, gfp_flags);
-	} else {
-		bool init = !want_init_on_free() && want_init_on_alloc(gfp_flags);
-
-		kasan_unpoison_pages(page, order, init);
-		if (init)
-			kernel_init_free_pages(page, 1 << order,
-					       gfp_flags & __GFP_ZEROTAGS);
-	}
-=======
 	 * KASAN unpoisoning and memory initializion code must be
 	 * kept together to avoid discrepancies in behavior.
 	 */
@@ -2544,7 +2447,6 @@
 	/* Propagate __GFP_SKIP_KASAN_POISON to page flags. */
 	if (kasan_hw_tags_enabled() && (gfp_flags & __GFP_SKIP_KASAN_POISON))
 		SetPageSkipKASanPoison(page);
->>>>>>> 334f1c6b
 
 	set_page_owner(page, order, gfp_flags);
 }
@@ -3785,12 +3687,6 @@
 static struct page *__rmqueue_pcplist(struct zone *zone, int migratetype,
 			unsigned int alloc_flags,
 			struct per_cpu_pages *pcp,
-<<<<<<< HEAD
-			gfp_t gfp_flags)
-{
-	struct page *page = NULL;
-	struct list_head *list = NULL;
-=======
 			gfp_t gfp_flags, bool locked)
 {
 	struct page *page = NULL;
@@ -3813,7 +3709,6 @@
 			return NULL;
 		}
 	}
->>>>>>> 334f1c6b
 
 	do {
 		/* First try to get CMA pages */
@@ -3831,15 +3726,10 @@
 			list = get_populated_pcp_list(zone, 0, pcp,
 					migratetype, alloc_flags);
 			if (unlikely(list == NULL) ||
-<<<<<<< HEAD
-					unlikely(list_empty(list)))
-				return NULL;
-=======
 					unlikely(list_empty(list))) {
 				page = NULL;
 				goto out;
 			}
->>>>>>> 334f1c6b
 		}
 
 		page = list_first_entry(list, struct page, lru);
@@ -3868,11 +3758,7 @@
 	local_irq_save(flags);
 	pcp = &this_cpu_ptr(zone->pageset)->pcp;
 	page = __rmqueue_pcplist(zone,  migratetype, alloc_flags, pcp,
-<<<<<<< HEAD
-				 gfp_flags);
-=======
 				 gfp_flags, false);
->>>>>>> 334f1c6b
 	if (page) {
 		__count_zid_vm_events(PGALLOC, page_zonenum(page), 1);
 		zone_statistics(preferred_zone, zone);
@@ -3895,12 +3781,8 @@
 	if (likely(order == 0)) {
 		page = rmqueue_pcplist(preferred_zone, zone, gfp_flags,
 				       migratetype, alloc_flags);
-<<<<<<< HEAD
-		goto out;
-=======
 		if (page)
 			goto out;
->>>>>>> 334f1c6b
 	}
 
 	/*
@@ -3909,42 +3791,6 @@
 	 */
 	WARN_ON_ONCE((gfp_flags & __GFP_NOFAIL) && (order > 1));
 
-<<<<<<< HEAD
-	do {
-		page = NULL;
-		/*
-		 * order-0 request can reach here when the pcplist is skipped
-		 * due to non-CMA allocation context. HIGHATOMIC area is
-		 * reserved for high-order atomic allocation, so order-0
-		 * request should skip it.
-		 */
-		if (order > 0 && alloc_flags & ALLOC_HARDER) {
-			page = __rmqueue_smallest(zone, order, MIGRATE_HIGHATOMIC);
-			if (page)
-				trace_mm_page_alloc_zone_locked(page, order, migratetype);
-		}
-		if (!page) {
-			if (migratetype == MIGRATE_MOVABLE &&
-					alloc_flags & ALLOC_CMA)
-				page = __rmqueue_cma(zone, order, migratetype,
-						     alloc_flags);
-			if (!page)
-				page = __rmqueue(zone, order, migratetype,
-						 alloc_flags);
-		}
-	} while (page && check_new_pages(page, order));
-	spin_unlock(&zone->lock);
-	if (!page)
-		goto failed;
-	__mod_zone_freepage_state(zone, -(1 << order),
-				  get_pcppage_migratetype(page));
-
-	__count_zid_vm_events(PGALLOC, page_zonenum(page), 1 << order);
-	zone_statistics(preferred_zone, zone);
-	trace_android_vh_rmqueue(preferred_zone, zone, order,
-			gfp_flags, alloc_flags, migratetype);
-	local_irq_restore(flags);
-=======
 	page = rmqueue_buddy(preferred_zone, zone, order, alloc_flags,
 							  migratetype);
 	if (unlikely(!page))
@@ -3952,7 +3798,6 @@
 
 	trace_android_vh_rmqueue(preferred_zone, zone, order,
 			gfp_flags, alloc_flags, migratetype);
->>>>>>> 334f1c6b
 
 out:
 	/* Separate test+clear to avoid unnecessary atomics */
@@ -4837,7 +4682,6 @@
 	struct page *page = NULL;
 	unsigned long pflags;
 	bool drained = false;
-	bool skip_pcp_drain = false;
 
 	psi_memstall_enter(&pflags);
 	*did_some_progress = __perform_reclaim(gfp_mask, order, ac);
@@ -4854,10 +4698,7 @@
 	 */
 	if (!page && !drained) {
 		unreserve_highatomic_pageblock(ac, false);
-		trace_android_vh_drain_all_pages_bypass(gfp_mask, order,
-			alloc_flags, ac->migratetype, *did_some_progress, &skip_pcp_drain);
-		if (!skip_pcp_drain)
-			drain_all_pages(NULL);
+		drain_all_pages(NULL);
 		drained = true;
 		goto retry;
 	}
@@ -8349,7 +8190,6 @@
 static void __setup_per_zone_wmarks(void)
 {
 	unsigned long pages_min = min_free_kbytes >> (PAGE_SHIFT - 10);
-	unsigned long pages_low = extra_free_kbytes >> (PAGE_SHIFT - 10);
 	unsigned long lowmem_pages = 0;
 	struct zone *zone;
 	unsigned long flags;
@@ -8361,13 +8201,11 @@
 	}
 
 	for_each_zone(zone) {
-		u64 tmp, low;
+		u64 tmp;
 
 		spin_lock_irqsave(&zone->lock, flags);
 		tmp = (u64)pages_min * zone_managed_pages(zone);
 		do_div(tmp, lowmem_pages);
-		low = (u64)pages_low * zone_managed_pages(zone);
-		do_div(low, nr_free_zone_pages(gfp_zone(GFP_HIGHUSER_MOVABLE)));
 		if (is_highmem(zone)) {
 			/*
 			 * __GFP_HIGH and PF_MEMALLOC allocations usually don't
@@ -8401,8 +8239,8 @@
 				      watermark_scale_factor, 10000));
 
 		zone->watermark_boost = 0;
-		zone->_watermark[WMARK_LOW]  = min_wmark_pages(zone) + low + tmp;
-		zone->_watermark[WMARK_HIGH] = min_wmark_pages(zone) + low + tmp * 2;
+		zone->_watermark[WMARK_LOW]  = min_wmark_pages(zone) + tmp;
+		zone->_watermark[WMARK_HIGH] = min_wmark_pages(zone) + tmp * 2;
 
 		spin_unlock_irqrestore(&zone->lock, flags);
 	}
@@ -8487,7 +8325,7 @@
 /*
  * min_free_kbytes_sysctl_handler - just a wrapper around proc_dointvec() so
  *	that we can call two helper functions whenever min_free_kbytes
- *	or extra_free_kbytes changes.
+ *	changes.
  */
 int min_free_kbytes_sysctl_handler(struct ctl_table *table, int write,
 		void *buffer, size_t *length, loff_t *ppos)
@@ -9014,16 +8852,12 @@
 	if (ret < 0) {
 		if (ret == -EBUSY) {
 			alloc_contig_dump_pages(&cc->migratepages);
-<<<<<<< HEAD
-			page_pinner_mark_migration_failed_pages(&cc->migratepages);
-=======
 			list_for_each_entry(page, &cc->migratepages, lru) {
 				/* The page will be freed by putback_movable_pages soon */
 				if (page_count(page) == 1)
 					continue;
 				page_pinner_failure_detect(page);
 			}
->>>>>>> 334f1c6b
 		}
 
 		if (!list_empty(&cc->migratepages)) {
