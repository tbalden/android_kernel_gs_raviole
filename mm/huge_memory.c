--- conflicted
+++ resolved
@@ -2309,14 +2309,8 @@
 
 static void unmap_page(struct page *page)
 {
-<<<<<<< HEAD
-	enum ttu_flags ttu_flags = TTU_IGNORE_MLOCK |
-		TTU_RMAP_LOCKED | TTU_SPLIT_HUGE_PMD;
-	bool unmap_success;
-=======
 	enum ttu_flags ttu_flags = TTU_RMAP_LOCKED | TTU_SPLIT_HUGE_PMD |
 		TTU_SYNC;
->>>>>>> 754a0abe
 
 	VM_BUG_ON_PAGE(!PageHead(page), page);
 
