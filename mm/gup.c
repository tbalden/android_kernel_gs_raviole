// SPDX-License-Identifier: GPL-2.0-only
#include <linux/kernel.h>
#include <linux/errno.h>
#include <linux/err.h>
#include <linux/spinlock.h>

#include <linux/mm.h>
#include <linux/memremap.h>
#include <linux/pagemap.h>
#include <linux/rmap.h>
#include <linux/swap.h>
#include <linux/swapops.h>
#include <linux/secretmem.h>

#include <linux/sched/signal.h>
#include <linux/rwsem.h>
#include <linux/hugetlb.h>
#include <linux/migrate.h>
#include <linux/mm_inline.h>
#include <linux/sched/mm.h>

#include <linux/page_pinner.h>

#include <asm/mmu_context.h>
#include <asm/tlbflush.h>

#include "internal.h"

struct follow_page_context {
	struct dev_pagemap *pgmap;
	unsigned int page_mask;
};

static void hpage_pincount_add(struct page *page, int refs)
{
	VM_BUG_ON_PAGE(!hpage_pincount_available(page), page);
	VM_BUG_ON_PAGE(page != compound_head(page), page);

	atomic_add(refs, compound_pincount_ptr(page));
}

static void hpage_pincount_sub(struct page *page, int refs)
{
	VM_BUG_ON_PAGE(!hpage_pincount_available(page), page);
	VM_BUG_ON_PAGE(page != compound_head(page), page);

	atomic_sub(refs, compound_pincount_ptr(page));
}

/* Equivalent to calling put_page() @refs times. */
static void put_page_refs(struct page *page, int refs)
{
#ifdef CONFIG_DEBUG_VM
	if (VM_WARN_ON_ONCE_PAGE(page_ref_count(page) < refs, page))
		return;
#endif

	/*
	 * Calling put_page() for each ref is unnecessarily slow. Only the last
	 * ref needs a put_page().
	 */
	if (refs > 1)
		page_ref_sub(page, refs - 1);
	put_page(page);
}

/*
 * Return the compound head page with ref appropriately incremented,
 * or NULL if that failed.
 */
static inline struct page *try_get_compound_head(struct page *page, int refs)
{
	struct page *head = compound_head(page);

	if (WARN_ON_ONCE(page_ref_count(head) < 0))
		return NULL;
	if (unlikely(!page_cache_add_speculative(head, refs)))
		return NULL;

	/*
	 * At this point we have a stable reference to the head page; but it
	 * could be that between the compound_head() lookup and the refcount
	 * increment, the compound page was split, in which case we'd end up
	 * holding a reference on a page that has nothing to do with the page
	 * we were given anymore.
	 * So now that the head page is stable, recheck that the pages still
	 * belong together.
	 */
	if (unlikely(compound_head(page) != head)) {
		put_page_refs(head, refs);
		return NULL;
	}

	return head;
}

/*
 * try_grab_compound_head() - attempt to elevate a page's refcount, by a
 * flags-dependent amount.
 *
 * "grab" names in this file mean, "look at flags to decide whether to use
 * FOLL_PIN or FOLL_GET behavior, when incrementing the page's refcount.
 *
 * Either FOLL_PIN or FOLL_GET (or neither) must be set, but not both at the
 * same time. (That's true throughout the get_user_pages*() and
 * pin_user_pages*() APIs.) Cases:
 *
 *    FOLL_GET: page's refcount will be incremented by 1.
 *    FOLL_PIN: page's refcount will be incremented by GUP_PIN_COUNTING_BIAS.
 *
 * Return: head page (with refcount appropriately incremented) for success, or
 * NULL upon failure. If neither FOLL_GET nor FOLL_PIN was set, that's
 * considered failure, and furthermore, a likely bug in the caller, so a warning
 * is also emitted.
 */
__maybe_unused struct page *try_grab_compound_head(struct page *page,
						   int refs, unsigned int flags)
{
	if (flags & FOLL_GET) {
		struct page *head = try_get_compound_head(page, refs);
		if (head)
			set_page_pinner(head, compound_order(head));
		return head;
	} else if (flags & FOLL_PIN) {
		int orig_refs = refs;

		/*
		 * Can't do FOLL_LONGTERM + FOLL_PIN gup fast path if not in a
		 * right zone, so fail and let the caller fall back to the slow
		 * path.
		 */
		if (unlikely((flags & FOLL_LONGTERM) &&
			     !is_pinnable_page(page)))
			return NULL;

		/*
		 * CAUTION: Don't use compound_head() on the page before this
		 * point, the result won't be stable.
		 */
		page = try_get_compound_head(page, refs);
		if (!page)
			return NULL;

		/*
		 * When pinning a compound page of order > 1 (which is what
		 * hpage_pincount_available() checks for), use an exact count to
		 * track it, via hpage_pincount_add/_sub().
		 *
		 * However, be sure to *also* increment the normal page refcount
		 * field at least once, so that the page really is pinned.
		 */
		if (hpage_pincount_available(page))
			hpage_pincount_add(page, refs);
		else
			page_ref_add(page, refs * (GUP_PIN_COUNTING_BIAS - 1));

		mod_node_page_state(page_pgdat(page), NR_FOLL_PIN_ACQUIRED,
				    orig_refs);

		return page;
	}

	WARN_ON_ONCE(1);
	return NULL;
}

static void put_compound_head(struct page *page, int refs, unsigned int flags)
{
	if (flags & FOLL_PIN) {
		mod_node_page_state(page_pgdat(page), NR_FOLL_PIN_RELEASED,
				    refs);

		if (hpage_pincount_available(page))
			hpage_pincount_sub(page, refs);
		else
			refs *= GUP_PIN_COUNTING_BIAS;
	}

<<<<<<< HEAD
	VM_BUG_ON_PAGE(page_ref_count(page) < refs, page);
	/*
	 * Calling put_page() for each ref is unnecessarily slow. Only the last
	 * ref needs a put_page().
	 */
	if (refs > 1)
		page_ref_sub(page, refs - 1);

	if (flags & FOLL_GET)
		reset_page_pinner(page, compound_order(page));
	put_page(page);
=======
	put_page_refs(page, refs);
>>>>>>> 754a0abe
}

/**
 * try_grab_page() - elevate a page's refcount by a flag-dependent amount
 *
 * This might not do anything at all, depending on the flags argument.
 *
 * "grab" names in this file mean, "look at flags to decide whether to use
 * FOLL_PIN or FOLL_GET behavior, when incrementing the page's refcount.
 *
 * @page:    pointer to page to be grabbed
 * @flags:   gup flags: these are the FOLL_* flag values.
 *
 * Either FOLL_PIN or FOLL_GET (or neither) may be set, but not both at the same
 * time. Cases:
 *
 *    FOLL_GET: page's refcount will be incremented by 1.
 *    FOLL_PIN: page's refcount will be incremented by GUP_PIN_COUNTING_BIAS.
 *
 * Return: true for success, or if no action was required (if neither FOLL_PIN
 * nor FOLL_GET was set, nothing is done). False for failure: FOLL_GET or
 * FOLL_PIN was set, but the page could not be grabbed.
 */
bool __must_check try_grab_page(struct page *page, unsigned int flags)
{
	WARN_ON_ONCE((flags & (FOLL_GET | FOLL_PIN)) == (FOLL_GET | FOLL_PIN));

	if (flags & FOLL_GET) {
		bool ret = try_get_page(page);

		if (ret) {
			page = compound_head(page);
			set_page_pinner(page, compound_order(page));
		}
		return ret;
	} else if (flags & FOLL_PIN) {
		int refs = 1;

		page = compound_head(page);

		if (WARN_ON_ONCE(page_ref_count(page) <= 0))
			return false;

		if (hpage_pincount_available(page))
			hpage_pincount_add(page, 1);
		else
			refs = GUP_PIN_COUNTING_BIAS;

		/*
		 * Similar to try_grab_compound_head(): even if using the
		 * hpage_pincount_add/_sub() routines, be sure to
		 * *also* increment the normal page refcount field at least
		 * once, so that the page really is pinned.
		 */
		page_ref_add(page, refs);

		mod_node_page_state(page_pgdat(page), NR_FOLL_PIN_ACQUIRED, 1);
	}

	return true;
}

/**
 * unpin_user_page() - release a dma-pinned page
 * @page:            pointer to page to be released
 *
 * Pages that were pinned via pin_user_pages*() must be released via either
 * unpin_user_page(), or one of the unpin_user_pages*() routines. This is so
 * that such pages can be separately tracked and uniquely handled. In
 * particular, interactions with RDMA and filesystems need special handling.
 */
void unpin_user_page(struct page *page)
{
	put_compound_head(compound_head(page), 1, FOLL_PIN);
}
EXPORT_SYMBOL(unpin_user_page);
<<<<<<< HEAD

/*
 * put_user_page() - release a page obtained using get_user_pages() or
 *                   follow_page(FOLL_GET)
 * @page:            pointer to page to be released
 *
 * Pages that were obtained via get_user_pages()/follow_page(FOLL_GET) must be
 * released via put_user_page.
 * note: If it's not a page from GUP or follow_page(FOLL_GET), it's harmless.
 */
void put_user_page(struct page *page)
{
	struct page *head = compound_head(page);

	reset_page_pinner(head, compound_order(head));
	put_page(page);
}
EXPORT_SYMBOL(put_user_page);
=======

static inline void compound_range_next(unsigned long i, unsigned long npages,
				       struct page **list, struct page **head,
				       unsigned int *ntails)
{
	struct page *next, *page;
	unsigned int nr = 1;

	if (i >= npages)
		return;

	next = *list + i;
	page = compound_head(next);
	if (PageCompound(page) && compound_order(page) >= 1)
		nr = min_t(unsigned int,
			   page + compound_nr(page) - next, npages - i);

	*head = page;
	*ntails = nr;
}

#define for_each_compound_range(__i, __list, __npages, __head, __ntails) \
	for (__i = 0, \
	     compound_range_next(__i, __npages, __list, &(__head), &(__ntails)); \
	     __i < __npages; __i += __ntails, \
	     compound_range_next(__i, __npages, __list, &(__head), &(__ntails)))

static inline void compound_next(unsigned long i, unsigned long npages,
				 struct page **list, struct page **head,
				 unsigned int *ntails)
{
	struct page *page;
	unsigned int nr;

	if (i >= npages)
		return;

	page = compound_head(list[i]);
	for (nr = i + 1; nr < npages; nr++) {
		if (compound_head(list[nr]) != page)
			break;
	}

	*head = page;
	*ntails = nr - i;
}

#define for_each_compound_head(__i, __list, __npages, __head, __ntails) \
	for (__i = 0, \
	     compound_next(__i, __npages, __list, &(__head), &(__ntails)); \
	     __i < __npages; __i += __ntails, \
	     compound_next(__i, __npages, __list, &(__head), &(__ntails)))
>>>>>>> 754a0abe

/**
 * unpin_user_pages_dirty_lock() - release and optionally dirty gup-pinned pages
 * @pages:  array of pages to be maybe marked dirty, and definitely released.
 * @npages: number of pages in the @pages array.
 * @make_dirty: whether to mark the pages dirty
 *
 * "gup-pinned page" refers to a page that has had one of the get_user_pages()
 * variants called on that page.
 *
 * For each page in the @pages array, make that page (or its head page, if a
 * compound page) dirty, if @make_dirty is true, and if the page was previously
 * listed as clean. In any case, releases all pages using unpin_user_page(),
 * possibly via unpin_user_pages(), for the non-dirty case.
 *
 * Please see the unpin_user_page() documentation for details.
 *
 * set_page_dirty_lock() is used internally. If instead, set_page_dirty() is
 * required, then the caller should a) verify that this is really correct,
 * because _lock() is usually required, and b) hand code it:
 * set_page_dirty_lock(), unpin_user_page().
 *
 */
void unpin_user_pages_dirty_lock(struct page **pages, unsigned long npages,
				 bool make_dirty)
{
	unsigned long index;
	struct page *head;
	unsigned int ntails;

	if (!make_dirty) {
		unpin_user_pages(pages, npages);
		return;
	}

	for_each_compound_head(index, pages, npages, head, ntails) {
		/*
		 * Checking PageDirty at this point may race with
		 * clear_page_dirty_for_io(), but that's OK. Two key
		 * cases:
		 *
		 * 1) This code sees the page as already dirty, so it
		 * skips the call to set_page_dirty(). That could happen
		 * because clear_page_dirty_for_io() called
		 * page_mkclean(), followed by set_page_dirty().
		 * However, now the page is going to get written back,
		 * which meets the original intention of setting it
		 * dirty, so all is well: clear_page_dirty_for_io() goes
		 * on to call TestClearPageDirty(), and write the page
		 * back.
		 *
		 * 2) This code sees the page as clean, so it calls
		 * set_page_dirty(). The page stays dirty, despite being
		 * written back, so it gets written back again in the
		 * next writeback cycle. This is harmless.
		 */
		if (!PageDirty(head))
			set_page_dirty_lock(head);
		put_compound_head(head, ntails, FOLL_PIN);
	}
}
EXPORT_SYMBOL(unpin_user_pages_dirty_lock);

/**
 * unpin_user_page_range_dirty_lock() - release and optionally dirty
 * gup-pinned page range
 *
 * @page:  the starting page of a range maybe marked dirty, and definitely released.
 * @npages: number of consecutive pages to release.
 * @make_dirty: whether to mark the pages dirty
 *
 * "gup-pinned page range" refers to a range of pages that has had one of the
 * pin_user_pages() variants called on that page.
 *
 * For the page ranges defined by [page .. page+npages], make that range (or
 * its head pages, if a compound page) dirty, if @make_dirty is true, and if the
 * page range was previously listed as clean.
 *
 * set_page_dirty_lock() is used internally. If instead, set_page_dirty() is
 * required, then the caller should a) verify that this is really correct,
 * because _lock() is usually required, and b) hand code it:
 * set_page_dirty_lock(), unpin_user_page().
 *
 */
void unpin_user_page_range_dirty_lock(struct page *page, unsigned long npages,
				      bool make_dirty)
{
	unsigned long index;
	struct page *head;
	unsigned int ntails;

	for_each_compound_range(index, &page, npages, head, ntails) {
		if (make_dirty && !PageDirty(head))
			set_page_dirty_lock(head);
		put_compound_head(head, ntails, FOLL_PIN);
	}
}
EXPORT_SYMBOL(unpin_user_page_range_dirty_lock);

/**
 * unpin_user_pages() - release an array of gup-pinned pages.
 * @pages:  array of pages to be marked dirty and released.
 * @npages: number of pages in the @pages array.
 *
 * For each page in the @pages array, release the page using unpin_user_page().
 *
 * Please see the unpin_user_page() documentation for details.
 */
void unpin_user_pages(struct page **pages, unsigned long npages)
{
	unsigned long index;
	struct page *head;
	unsigned int ntails;

	/*
	 * If this WARN_ON() fires, then the system *might* be leaking pages (by
	 * leaving them pinned), but probably not. More likely, gup/pup returned
	 * a hard -ERRNO error to the caller, who erroneously passed it here.
	 */
	if (WARN_ON(IS_ERR_VALUE(npages)))
		return;

	for_each_compound_head(index, pages, npages, head, ntails)
		put_compound_head(head, ntails, FOLL_PIN);
}
EXPORT_SYMBOL(unpin_user_pages);

/*
 * Set the MMF_HAS_PINNED if not set yet; after set it'll be there for the mm's
 * lifecycle.  Avoid setting the bit unless necessary, or it might cause write
 * cache bouncing on large SMP machines for concurrent pinned gups.
 */
static inline void mm_set_has_pinned_flag(unsigned long *mm_flags)
{
	if (!test_bit(MMF_HAS_PINNED, mm_flags))
		set_bit(MMF_HAS_PINNED, mm_flags);
}

#ifdef CONFIG_MMU
static struct page *no_page_table(struct vm_area_struct *vma,
		unsigned int flags)
{
	/*
	 * When core dumping an enormous anonymous area that nobody
	 * has touched so far, we don't want to allocate unnecessary pages or
	 * page tables.  Return error instead of NULL to skip handle_mm_fault,
	 * then get_dump_page() will return NULL to leave a hole in the dump.
	 * But we can only make this optimization where a hole would surely
	 * be zero-filled if handle_mm_fault() actually did handle it.
	 */
	if ((flags & FOLL_DUMP) &&
			(vma_is_anonymous(vma) || !vma->vm_ops->fault))
		return ERR_PTR(-EFAULT);
	return NULL;
}

static int follow_pfn_pte(struct vm_area_struct *vma, unsigned long address,
		pte_t *pte, unsigned int flags)
{
	/* No page to get reference */
	if (flags & FOLL_GET)
		return -EFAULT;

	if (flags & FOLL_TOUCH) {
		pte_t entry = *pte;

		if (flags & FOLL_WRITE)
			entry = pte_mkdirty(entry);
		entry = pte_mkyoung(entry);

		if (!pte_same(*pte, entry)) {
			set_pte_at(vma->vm_mm, address, pte, entry);
			update_mmu_cache(vma, address, pte);
		}
	}

	/* Proper page table entry exists, but no corresponding struct page */
	return -EEXIST;
}

/*
 * FOLL_FORCE can write to even unwritable pte's, but only
 * after we've gone through a COW cycle and they are dirty.
 */
static inline bool can_follow_write_pte(pte_t pte, unsigned int flags)
{
	return pte_write(pte) ||
		((flags & FOLL_FORCE) && (flags & FOLL_COW) && pte_dirty(pte));
}

static struct page *follow_page_pte(struct vm_area_struct *vma,
		unsigned long address, pmd_t *pmd, unsigned int flags,
		struct dev_pagemap **pgmap)
{
	struct mm_struct *mm = vma->vm_mm;
	struct page *page;
	spinlock_t *ptl;
	pte_t *ptep, pte;
	int ret;

	/* FOLL_GET and FOLL_PIN are mutually exclusive. */
	if (WARN_ON_ONCE((flags & (FOLL_PIN | FOLL_GET)) ==
			 (FOLL_PIN | FOLL_GET)))
		return ERR_PTR(-EINVAL);
retry:
	if (unlikely(pmd_bad(*pmd)))
		return no_page_table(vma, flags);

	ptep = pte_offset_map_lock(mm, pmd, address, &ptl);
	pte = *ptep;
	if (!pte_present(pte)) {
		swp_entry_t entry;
		/*
		 * KSM's break_ksm() relies upon recognizing a ksm page
		 * even while it is being migrated, so for that case we
		 * need migration_entry_wait().
		 */
		if (likely(!(flags & FOLL_MIGRATION)))
			goto no_page;
		if (pte_none(pte))
			goto no_page;
		entry = pte_to_swp_entry(pte);
		if (!is_migration_entry(entry))
			goto no_page;
		pte_unmap_unlock(ptep, ptl);
		migration_entry_wait(mm, pmd, address);
		goto retry;
	}
	if ((flags & FOLL_NUMA) && pte_protnone(pte))
		goto no_page;
	if ((flags & FOLL_WRITE) && !can_follow_write_pte(pte, flags)) {
		pte_unmap_unlock(ptep, ptl);
		return NULL;
	}

	page = vm_normal_page(vma, address, pte);
	if (!page && pte_devmap(pte) && (flags & (FOLL_GET | FOLL_PIN))) {
		/*
		 * Only return device mapping pages in the FOLL_GET or FOLL_PIN
		 * case since they are only valid while holding the pgmap
		 * reference.
		 */
		*pgmap = get_dev_pagemap(pte_pfn(pte), *pgmap);
		if (*pgmap)
			page = pte_page(pte);
		else
			goto no_page;
	} else if (unlikely(!page)) {
		if (flags & FOLL_DUMP) {
			/* Avoid special (like zero) pages in core dumps */
			page = ERR_PTR(-EFAULT);
			goto out;
		}

		if (is_zero_pfn(pte_pfn(pte))) {
			page = pte_page(pte);
		} else {
			ret = follow_pfn_pte(vma, address, ptep, flags);
			page = ERR_PTR(ret);
			goto out;
		}
	}

	/* try_grab_page() does nothing unless FOLL_GET or FOLL_PIN is set. */
	if (unlikely(!try_grab_page(page, flags))) {
		page = ERR_PTR(-ENOMEM);
		goto out;
	}
	/*
	 * We need to make the page accessible if and only if we are going
	 * to access its content (the FOLL_PIN case).  Please see
	 * Documentation/core-api/pin_user_pages.rst for details.
	 */
	if (flags & FOLL_PIN) {
		ret = arch_make_page_accessible(page);
		if (ret) {
			unpin_user_page(page);
			page = ERR_PTR(ret);
			goto out;
		}
	}
	if (flags & FOLL_TOUCH) {
		if ((flags & FOLL_WRITE) &&
		    !pte_dirty(pte) && !PageDirty(page))
			set_page_dirty(page);
		/*
		 * pte_mkyoung() would be more correct here, but atomic care
		 * is needed to avoid losing the dirty bit: it is easier to use
		 * mark_page_accessed().
		 */
		mark_page_accessed(page);
	}
	if ((flags & FOLL_MLOCK) && (vma->vm_flags & VM_LOCKED)) {
		/* Do not mlock pte-mapped THP */
		if (PageTransCompound(page))
			goto out;

		/*
		 * The preliminary mapping check is mainly to avoid the
		 * pointless overhead of lock_page on the ZERO_PAGE
		 * which might bounce very badly if there is contention.
		 *
		 * If the page is already locked, we don't need to
		 * handle it now - vmscan will handle it later if and
		 * when it attempts to reclaim the page.
		 */
		if (page->mapping && trylock_page(page)) {
			lru_add_drain();  /* push cached pages to LRU */
			/*
			 * Because we lock page here, and migration is
			 * blocked by the pte's page reference, and we
			 * know the page is still mapped, we don't even
			 * need to check for file-cache page truncation.
			 */
			mlock_vma_page(page);
			unlock_page(page);
		}
	}
out:
	pte_unmap_unlock(ptep, ptl);
	return page;
no_page:
	pte_unmap_unlock(ptep, ptl);
	if (!pte_none(pte))
		return NULL;
	return no_page_table(vma, flags);
}

static struct page *follow_pmd_mask(struct vm_area_struct *vma,
				    unsigned long address, pud_t *pudp,
				    unsigned int flags,
				    struct follow_page_context *ctx)
{
	pmd_t *pmd, pmdval;
	spinlock_t *ptl;
	struct page *page;
	struct mm_struct *mm = vma->vm_mm;

	pmd = pmd_offset(pudp, address);
	/*
	 * The READ_ONCE() will stabilize the pmdval in a register or
	 * on the stack so that it will stop changing under the code.
	 */
	pmdval = READ_ONCE(*pmd);
	if (pmd_none(pmdval))
		return no_page_table(vma, flags);
	if (pmd_huge(pmdval) && is_vm_hugetlb_page(vma)) {
		page = follow_huge_pmd(mm, address, pmd, flags);
		if (page)
			return page;
		return no_page_table(vma, flags);
	}
	if (is_hugepd(__hugepd(pmd_val(pmdval)))) {
		page = follow_huge_pd(vma, address,
				      __hugepd(pmd_val(pmdval)), flags,
				      PMD_SHIFT);
		if (page)
			return page;
		return no_page_table(vma, flags);
	}
retry:
	if (!pmd_present(pmdval)) {
		if (likely(!(flags & FOLL_MIGRATION)))
			return no_page_table(vma, flags);
		VM_BUG_ON(thp_migration_supported() &&
				  !is_pmd_migration_entry(pmdval));
		if (is_pmd_migration_entry(pmdval))
			pmd_migration_entry_wait(mm, pmd);
		pmdval = READ_ONCE(*pmd);
		/*
		 * MADV_DONTNEED may convert the pmd to null because
		 * mmap_lock is held in read mode
		 */
		if (pmd_none(pmdval))
			return no_page_table(vma, flags);
		goto retry;
	}
	if (pmd_devmap(pmdval)) {
		ptl = pmd_lock(mm, pmd);
		page = follow_devmap_pmd(vma, address, pmd, flags, &ctx->pgmap);
		spin_unlock(ptl);
		if (page)
			return page;
	}
	if (likely(!pmd_trans_huge(pmdval)))
		return follow_page_pte(vma, address, pmd, flags, &ctx->pgmap);

	if ((flags & FOLL_NUMA) && pmd_protnone(pmdval))
		return no_page_table(vma, flags);

retry_locked:
	ptl = pmd_lock(mm, pmd);
	if (unlikely(pmd_none(*pmd))) {
		spin_unlock(ptl);
		return no_page_table(vma, flags);
	}
	if (unlikely(!pmd_present(*pmd))) {
		spin_unlock(ptl);
		if (likely(!(flags & FOLL_MIGRATION)))
			return no_page_table(vma, flags);
		pmd_migration_entry_wait(mm, pmd);
		goto retry_locked;
	}
	if (unlikely(!pmd_trans_huge(*pmd))) {
		spin_unlock(ptl);
		return follow_page_pte(vma, address, pmd, flags, &ctx->pgmap);
	}
	if (flags & FOLL_SPLIT_PMD) {
		int ret;
		page = pmd_page(*pmd);
		if (is_huge_zero_page(page)) {
			spin_unlock(ptl);
			ret = 0;
			split_huge_pmd(vma, pmd, address);
			if (pmd_trans_unstable(pmd))
				ret = -EBUSY;
		} else {
			spin_unlock(ptl);
			split_huge_pmd(vma, pmd, address);
			ret = pte_alloc(mm, pmd) ? -ENOMEM : 0;
		}

		return ret ? ERR_PTR(ret) :
			follow_page_pte(vma, address, pmd, flags, &ctx->pgmap);
	}
	page = follow_trans_huge_pmd(vma, address, pmd, flags);
	spin_unlock(ptl);
	ctx->page_mask = HPAGE_PMD_NR - 1;
	return page;
}

static struct page *follow_pud_mask(struct vm_area_struct *vma,
				    unsigned long address, p4d_t *p4dp,
				    unsigned int flags,
				    struct follow_page_context *ctx)
{
	pud_t *pud;
	spinlock_t *ptl;
	struct page *page;
	struct mm_struct *mm = vma->vm_mm;

	pud = pud_offset(p4dp, address);
	if (pud_none(*pud))
		return no_page_table(vma, flags);
	if (pud_huge(*pud) && is_vm_hugetlb_page(vma)) {
		page = follow_huge_pud(mm, address, pud, flags);
		if (page)
			return page;
		return no_page_table(vma, flags);
	}
	if (is_hugepd(__hugepd(pud_val(*pud)))) {
		page = follow_huge_pd(vma, address,
				      __hugepd(pud_val(*pud)), flags,
				      PUD_SHIFT);
		if (page)
			return page;
		return no_page_table(vma, flags);
	}
	if (pud_devmap(*pud)) {
		ptl = pud_lock(mm, pud);
		page = follow_devmap_pud(vma, address, pud, flags, &ctx->pgmap);
		spin_unlock(ptl);
		if (page)
			return page;
	}
	if (unlikely(pud_bad(*pud)))
		return no_page_table(vma, flags);

	return follow_pmd_mask(vma, address, pud, flags, ctx);
}

static struct page *follow_p4d_mask(struct vm_area_struct *vma,
				    unsigned long address, pgd_t *pgdp,
				    unsigned int flags,
				    struct follow_page_context *ctx)
{
	p4d_t *p4d;
	struct page *page;

	p4d = p4d_offset(pgdp, address);
	if (p4d_none(*p4d))
		return no_page_table(vma, flags);
	BUILD_BUG_ON(p4d_huge(*p4d));
	if (unlikely(p4d_bad(*p4d)))
		return no_page_table(vma, flags);

	if (is_hugepd(__hugepd(p4d_val(*p4d)))) {
		page = follow_huge_pd(vma, address,
				      __hugepd(p4d_val(*p4d)), flags,
				      P4D_SHIFT);
		if (page)
			return page;
		return no_page_table(vma, flags);
	}
	return follow_pud_mask(vma, address, p4d, flags, ctx);
}

/**
 * follow_page_mask - look up a page descriptor from a user-virtual address
 * @vma: vm_area_struct mapping @address
 * @address: virtual address to look up
 * @flags: flags modifying lookup behaviour
 * @ctx: contains dev_pagemap for %ZONE_DEVICE memory pinning and a
 *       pointer to output page_mask
 *
 * @flags can have FOLL_ flags set, defined in <linux/mm.h>
 *
 * When getting pages from ZONE_DEVICE memory, the @ctx->pgmap caches
 * the device's dev_pagemap metadata to avoid repeating expensive lookups.
 *
 * On output, the @ctx->page_mask is set according to the size of the page.
 *
 * Return: the mapped (struct page *), %NULL if no mapping exists, or
 * an error pointer if there is a mapping to something not represented
 * by a page descriptor (see also vm_normal_page()).
 */
static struct page *follow_page_mask(struct vm_area_struct *vma,
			      unsigned long address, unsigned int flags,
			      struct follow_page_context *ctx)
{
	pgd_t *pgd;
	struct page *page;
	struct mm_struct *mm = vma->vm_mm;

	ctx->page_mask = 0;

	/* make this handle hugepd */
	page = follow_huge_addr(mm, address, flags & FOLL_WRITE);
	if (!IS_ERR(page)) {
		WARN_ON_ONCE(flags & (FOLL_GET | FOLL_PIN));
		return page;
	}

	pgd = pgd_offset(mm, address);

	if (pgd_none(*pgd) || unlikely(pgd_bad(*pgd)))
		return no_page_table(vma, flags);

	if (pgd_huge(*pgd)) {
		page = follow_huge_pgd(mm, address, pgd, flags);
		if (page)
			return page;
		return no_page_table(vma, flags);
	}
	if (is_hugepd(__hugepd(pgd_val(*pgd)))) {
		page = follow_huge_pd(vma, address,
				      __hugepd(pgd_val(*pgd)), flags,
				      PGDIR_SHIFT);
		if (page)
			return page;
		return no_page_table(vma, flags);
	}

	return follow_p4d_mask(vma, address, pgd, flags, ctx);
}

struct page *follow_page(struct vm_area_struct *vma, unsigned long address,
			 unsigned int foll_flags)
{
	struct follow_page_context ctx = { NULL };
	struct page *page;

	if (vma_is_secretmem(vma))
		return NULL;

	page = follow_page_mask(vma, address, foll_flags, &ctx);
	if (ctx.pgmap)
		put_dev_pagemap(ctx.pgmap);
	return page;
}

static int get_gate_page(struct mm_struct *mm, unsigned long address,
		unsigned int gup_flags, struct vm_area_struct **vma,
		struct page **page)
{
	pgd_t *pgd;
	p4d_t *p4d;
	pud_t *pud;
	pmd_t *pmd;
	pte_t *pte;
	int ret = -EFAULT;

	/* user gate pages are read-only */
	if (gup_flags & FOLL_WRITE)
		return -EFAULT;
	if (address > TASK_SIZE)
		pgd = pgd_offset_k(address);
	else
		pgd = pgd_offset_gate(mm, address);
	if (pgd_none(*pgd))
		return -EFAULT;
	p4d = p4d_offset(pgd, address);
	if (p4d_none(*p4d))
		return -EFAULT;
	pud = pud_offset(p4d, address);
	if (pud_none(*pud))
		return -EFAULT;
	pmd = pmd_offset(pud, address);
	if (!pmd_present(*pmd))
		return -EFAULT;
	VM_BUG_ON(pmd_trans_huge(*pmd));
	pte = pte_offset_map(pmd, address);
	if (pte_none(*pte))
		goto unmap;
	*vma = get_gate_vma(mm);
	if (!page)
		goto out;
	*page = vm_normal_page(*vma, address, *pte);
	if (!*page) {
		if ((gup_flags & FOLL_DUMP) || !is_zero_pfn(pte_pfn(*pte)))
			goto unmap;
		*page = pte_page(*pte);
	}
	if (unlikely(!try_grab_page(*page, gup_flags))) {
		ret = -ENOMEM;
		goto unmap;
	}
out:
	ret = 0;
unmap:
	pte_unmap(pte);
	return ret;
}

/*
 * mmap_lock must be held on entry.  If @locked != NULL and *@flags
 * does not include FOLL_NOWAIT, the mmap_lock may be released.  If it
 * is, *@locked will be set to 0 and -EBUSY returned.
 */
static int faultin_page(struct vm_area_struct *vma,
		unsigned long address, unsigned int *flags, int *locked)
{
	unsigned int fault_flags = 0;
	vm_fault_t ret;

	/* mlock all present pages, but do not fault in new pages */
	if ((*flags & (FOLL_POPULATE | FOLL_MLOCK)) == FOLL_MLOCK)
		return -ENOENT;
	if (*flags & FOLL_WRITE)
		fault_flags |= FAULT_FLAG_WRITE;
	if (*flags & FOLL_REMOTE)
		fault_flags |= FAULT_FLAG_REMOTE;
	if (locked)
		fault_flags |= FAULT_FLAG_ALLOW_RETRY | FAULT_FLAG_KILLABLE;
	if (*flags & FOLL_NOWAIT)
		fault_flags |= FAULT_FLAG_ALLOW_RETRY | FAULT_FLAG_RETRY_NOWAIT;
	if (*flags & FOLL_TRIED) {
		/*
		 * Note: FAULT_FLAG_ALLOW_RETRY and FAULT_FLAG_TRIED
		 * can co-exist
		 */
		fault_flags |= FAULT_FLAG_TRIED;
	}

	ret = handle_mm_fault(vma, address, fault_flags, NULL);
	if (ret & VM_FAULT_ERROR) {
		int err = vm_fault_to_errno(ret, *flags);

		if (err)
			return err;
		BUG();
	}

	if (ret & VM_FAULT_RETRY) {
		if (locked && !(fault_flags & FAULT_FLAG_RETRY_NOWAIT))
			*locked = 0;
		return -EBUSY;
	}

	/*
	 * The VM_FAULT_WRITE bit tells us that do_wp_page has broken COW when
	 * necessary, even if maybe_mkwrite decided not to set pte_write. We
	 * can thus safely do subsequent page lookups as if they were reads.
	 * But only do so when looping for pte_write is futile: in some cases
	 * userspace may also be wanting to write to the gotten user page,
	 * which a read fault here might prevent (a readonly page might get
	 * reCOWed by userspace write).
	 */
	if ((ret & VM_FAULT_WRITE) && !(vma->vm_flags & VM_WRITE))
		*flags |= FOLL_COW;
	return 0;
}

static int check_vma_flags(struct vm_area_struct *vma, unsigned long gup_flags)
{
	vm_flags_t vm_flags = vma->vm_flags;
	int write = (gup_flags & FOLL_WRITE);
	int foreign = (gup_flags & FOLL_REMOTE);

	if (vm_flags & (VM_IO | VM_PFNMAP))
		return -EFAULT;

	if (gup_flags & FOLL_ANON && !vma_is_anonymous(vma))
		return -EFAULT;

	if ((gup_flags & FOLL_LONGTERM) && vma_is_fsdax(vma))
		return -EOPNOTSUPP;

	if (vma_is_secretmem(vma))
		return -EFAULT;

	if (write) {
		if (!(vm_flags & VM_WRITE)) {
			if (!(gup_flags & FOLL_FORCE))
				return -EFAULT;
			/*
			 * We used to let the write,force case do COW in a
			 * VM_MAYWRITE VM_SHARED !VM_WRITE vma, so ptrace could
			 * set a breakpoint in a read-only mapping of an
			 * executable, without corrupting the file (yet only
			 * when that file had been opened for writing!).
			 * Anon pages in shared mappings are surprising: now
			 * just reject it.
			 */
			if (!is_cow_mapping(vm_flags))
				return -EFAULT;
		}
	} else if (!(vm_flags & VM_READ)) {
		if (!(gup_flags & FOLL_FORCE))
			return -EFAULT;
		/*
		 * Is there actually any vma we can reach here which does not
		 * have VM_MAYREAD set?
		 */
		if (!(vm_flags & VM_MAYREAD))
			return -EFAULT;
	}
	/*
	 * gups are always data accesses, not instruction
	 * fetches, so execute=false here
	 */
	if (!arch_vma_access_permitted(vma, write, false, foreign))
		return -EFAULT;
	return 0;
}

/**
 * __get_user_pages() - pin user pages in memory
 * @mm:		mm_struct of target mm
 * @start:	starting user address
 * @nr_pages:	number of pages from start to pin
 * @gup_flags:	flags modifying pin behaviour
 * @pages:	array that receives pointers to the pages pinned.
 *		Should be at least nr_pages long. Or NULL, if caller
 *		only intends to ensure the pages are faulted in.
 * @vmas:	array of pointers to vmas corresponding to each page.
 *		Or NULL if the caller does not require them.
 * @locked:     whether we're still with the mmap_lock held
 *
 * Returns either number of pages pinned (which may be less than the
 * number requested), or an error. Details about the return value:
 *
 * -- If nr_pages is 0, returns 0.
 * -- If nr_pages is >0, but no pages were pinned, returns -errno.
 * -- If nr_pages is >0, and some pages were pinned, returns the number of
 *    pages pinned. Again, this may be less than nr_pages.
 * -- 0 return value is possible when the fault would need to be retried.
 *
 * The caller is responsible for releasing returned @pages, via put_page().
 *
 * @vmas are valid only as long as mmap_lock is held.
 *
 * Must be called with mmap_lock held.  It may be released.  See below.
 *
 * __get_user_pages walks a process's page tables and takes a reference to
 * each struct page that each user address corresponds to at a given
 * instant. That is, it takes the page that would be accessed if a user
 * thread accesses the given user virtual address at that instant.
 *
 * This does not guarantee that the page exists in the user mappings when
 * __get_user_pages returns, and there may even be a completely different
 * page there in some cases (eg. if mmapped pagecache has been invalidated
 * and subsequently re faulted). However it does guarantee that the page
 * won't be freed completely. And mostly callers simply care that the page
 * contains data that was valid *at some point in time*. Typically, an IO
 * or similar operation cannot guarantee anything stronger anyway because
 * locks can't be held over the syscall boundary.
 *
 * If @gup_flags & FOLL_WRITE == 0, the page must not be written to. If
 * the page is written to, set_page_dirty (or set_page_dirty_lock, as
 * appropriate) must be called after the page is finished with, and
 * before put_page is called.
 *
 * If @locked != NULL, *@locked will be set to 0 when mmap_lock is
 * released by an up_read().  That can happen if @gup_flags does not
 * have FOLL_NOWAIT.
 *
 * A caller using such a combination of @locked and @gup_flags
 * must therefore hold the mmap_lock for reading only, and recognize
 * when it's been released.  Otherwise, it must be held for either
 * reading or writing and will not be released.
 *
 * In most cases, get_user_pages or get_user_pages_fast should be used
 * instead of __get_user_pages. __get_user_pages should be used only if
 * you need some special @gup_flags.
 */
static long __get_user_pages(struct mm_struct *mm,
		unsigned long start, unsigned long nr_pages,
		unsigned int gup_flags, struct page **pages,
		struct vm_area_struct **vmas, int *locked)
{
	long ret = 0, i = 0;
	struct vm_area_struct *vma = NULL;
	struct follow_page_context ctx = { NULL };

	if (!nr_pages)
		return 0;

	start = untagged_addr(start);

	VM_BUG_ON(!!pages != !!(gup_flags & (FOLL_GET | FOLL_PIN)));

	/*
	 * If FOLL_FORCE is set then do not force a full fault as the hinting
	 * fault information is unrelated to the reference behaviour of a task
	 * using the address space
	 */
	if (!(gup_flags & FOLL_FORCE))
		gup_flags |= FOLL_NUMA;

	do {
		struct page *page;
		unsigned int foll_flags = gup_flags;
		unsigned int page_increm;

		/* first iteration or cross vma bound */
		if (!vma || start >= vma->vm_end) {
			vma = find_extend_vma(mm, start);
			if (!vma && in_gate_area(mm, start)) {
				ret = get_gate_page(mm, start & PAGE_MASK,
						gup_flags, &vma,
						pages ? &pages[i] : NULL);
				if (ret)
					goto out;
				ctx.page_mask = 0;
				goto next_page;
			}

			if (!vma) {
				ret = -EFAULT;
				goto out;
			}
			ret = check_vma_flags(vma, gup_flags);
			if (ret)
				goto out;

			if (is_vm_hugetlb_page(vma)) {
				i = follow_hugetlb_page(mm, vma, pages, vmas,
						&start, &nr_pages, i,
						gup_flags, locked);
				if (locked && *locked == 0) {
					/*
					 * We've got a VM_FAULT_RETRY
					 * and we've lost mmap_lock.
					 * We must stop here.
					 */
					BUG_ON(gup_flags & FOLL_NOWAIT);
					BUG_ON(ret != 0);
					goto out;
				}
				continue;
			}
		}
retry:
		/*
		 * If we have a pending SIGKILL, don't keep faulting pages and
		 * potentially allocating memory.
		 */
		if (fatal_signal_pending(current)) {
			ret = -EINTR;
			goto out;
		}
		cond_resched();

		page = follow_page_mask(vma, start, foll_flags, &ctx);
		if (!page) {
			ret = faultin_page(vma, start, &foll_flags, locked);
			switch (ret) {
			case 0:
				goto retry;
			case -EBUSY:
				ret = 0;
				fallthrough;
			case -EFAULT:
			case -ENOMEM:
			case -EHWPOISON:
				goto out;
			case -ENOENT:
				goto next_page;
			}
			BUG();
		} else if (PTR_ERR(page) == -EEXIST) {
			/*
			 * Proper page table entry exists, but no corresponding
			 * struct page.
			 */
			goto next_page;
		} else if (IS_ERR(page)) {
			ret = PTR_ERR(page);
			goto out;
		}
		if (pages) {
			pages[i] = page;
			flush_anon_page(vma, page, start);
			flush_dcache_page(page);
			ctx.page_mask = 0;
		}
next_page:
		if (vmas) {
			vmas[i] = vma;
			ctx.page_mask = 0;
		}
		page_increm = 1 + (~(start >> PAGE_SHIFT) & ctx.page_mask);
		if (page_increm > nr_pages)
			page_increm = nr_pages;
		i += page_increm;
		start += page_increm * PAGE_SIZE;
		nr_pages -= page_increm;
	} while (nr_pages);
out:
	if (ctx.pgmap)
		put_dev_pagemap(ctx.pgmap);
	return i ? i : ret;
}

static bool vma_permits_fault(struct vm_area_struct *vma,
			      unsigned int fault_flags)
{
	bool write   = !!(fault_flags & FAULT_FLAG_WRITE);
	bool foreign = !!(fault_flags & FAULT_FLAG_REMOTE);
	vm_flags_t vm_flags = write ? VM_WRITE : VM_READ;

	if (!(vm_flags & vma->vm_flags))
		return false;

	/*
	 * The architecture might have a hardware protection
	 * mechanism other than read/write that can deny access.
	 *
	 * gup always represents data access, not instruction
	 * fetches, so execute=false here:
	 */
	if (!arch_vma_access_permitted(vma, write, false, foreign))
		return false;

	return true;
}

/**
 * fixup_user_fault() - manually resolve a user page fault
 * @mm:		mm_struct of target mm
 * @address:	user address
 * @fault_flags:flags to pass down to handle_mm_fault()
 * @unlocked:	did we unlock the mmap_lock while retrying, maybe NULL if caller
 *		does not allow retry. If NULL, the caller must guarantee
 *		that fault_flags does not contain FAULT_FLAG_ALLOW_RETRY.
 *
 * This is meant to be called in the specific scenario where for locking reasons
 * we try to access user memory in atomic context (within a pagefault_disable()
 * section), this returns -EFAULT, and we want to resolve the user fault before
 * trying again.
 *
 * Typically this is meant to be used by the futex code.
 *
 * The main difference with get_user_pages() is that this function will
 * unconditionally call handle_mm_fault() which will in turn perform all the
 * necessary SW fixup of the dirty and young bits in the PTE, while
 * get_user_pages() only guarantees to update these in the struct page.
 *
 * This is important for some architectures where those bits also gate the
 * access permission to the page because they are maintained in software.  On
 * such architectures, gup() will not be enough to make a subsequent access
 * succeed.
 *
 * This function will not return with an unlocked mmap_lock. So it has not the
 * same semantics wrt the @mm->mmap_lock as does filemap_fault().
 */
int fixup_user_fault(struct mm_struct *mm,
		     unsigned long address, unsigned int fault_flags,
		     bool *unlocked)
{
	struct vm_area_struct *vma;
	vm_fault_t ret, major = 0;

	address = untagged_addr(address);

	if (unlocked)
		fault_flags |= FAULT_FLAG_ALLOW_RETRY | FAULT_FLAG_KILLABLE;

retry:
	vma = find_extend_vma(mm, address);
	if (!vma || address < vma->vm_start)
		return -EFAULT;

	if (!vma_permits_fault(vma, fault_flags))
		return -EFAULT;

	if ((fault_flags & FAULT_FLAG_KILLABLE) &&
	    fatal_signal_pending(current))
		return -EINTR;

	ret = handle_mm_fault(vma, address, fault_flags, NULL);
	major |= ret & VM_FAULT_MAJOR;
	if (ret & VM_FAULT_ERROR) {
		int err = vm_fault_to_errno(ret, 0);

		if (err)
			return err;
		BUG();
	}

	if (ret & VM_FAULT_RETRY) {
		mmap_read_lock(mm);
		*unlocked = true;
		fault_flags |= FAULT_FLAG_TRIED;
		goto retry;
	}

	return 0;
}
EXPORT_SYMBOL_GPL(fixup_user_fault);

/*
 * Please note that this function, unlike __get_user_pages will not
 * return 0 for nr_pages > 0 without FOLL_NOWAIT
 */
static __always_inline long __get_user_pages_locked(struct mm_struct *mm,
						unsigned long start,
						unsigned long nr_pages,
						struct page **pages,
						struct vm_area_struct **vmas,
						int *locked,
						unsigned int flags)
{
	long ret, pages_done;
	bool lock_dropped;

	if (locked) {
		/* if VM_FAULT_RETRY can be returned, vmas become invalid */
		BUG_ON(vmas);
		/* check caller initialized locked */
		BUG_ON(*locked != 1);
	}

	if (flags & FOLL_PIN)
		mm_set_has_pinned_flag(&mm->flags);

	/*
	 * FOLL_PIN and FOLL_GET are mutually exclusive. Traditional behavior
	 * is to set FOLL_GET if the caller wants pages[] filled in (but has
	 * carelessly failed to specify FOLL_GET), so keep doing that, but only
	 * for FOLL_GET, not for the newer FOLL_PIN.
	 *
	 * FOLL_PIN always expects pages to be non-null, but no need to assert
	 * that here, as any failures will be obvious enough.
	 */
	if (pages && !(flags & FOLL_PIN))
		flags |= FOLL_GET;

	pages_done = 0;
	lock_dropped = false;
	for (;;) {
		ret = __get_user_pages(mm, start, nr_pages, flags, pages,
				       vmas, locked);
		if (!locked)
			/* VM_FAULT_RETRY couldn't trigger, bypass */
			return ret;

		/* VM_FAULT_RETRY cannot return errors */
		if (!*locked) {
			BUG_ON(ret < 0);
			BUG_ON(ret >= nr_pages);
		}

		if (ret > 0) {
			nr_pages -= ret;
			pages_done += ret;
			if (!nr_pages)
				break;
		}
		if (*locked) {
			/*
			 * VM_FAULT_RETRY didn't trigger or it was a
			 * FOLL_NOWAIT.
			 */
			if (!pages_done)
				pages_done = ret;
			break;
		}
		/*
		 * VM_FAULT_RETRY triggered, so seek to the faulting offset.
		 * For the prefault case (!pages) we only update counts.
		 */
		if (likely(pages))
			pages += ret;
		start += ret << PAGE_SHIFT;
		lock_dropped = true;

retry:
		/*
		 * Repeat on the address that fired VM_FAULT_RETRY
		 * with both FAULT_FLAG_ALLOW_RETRY and
		 * FAULT_FLAG_TRIED.  Note that GUP can be interrupted
		 * by fatal signals, so we need to check it before we
		 * start trying again otherwise it can loop forever.
		 */

		if (fatal_signal_pending(current)) {
			if (!pages_done)
				pages_done = -EINTR;
			break;
		}

		ret = mmap_read_lock_killable(mm);
		if (ret) {
			BUG_ON(ret > 0);
			if (!pages_done)
				pages_done = ret;
			break;
		}

		*locked = 1;
		ret = __get_user_pages(mm, start, 1, flags | FOLL_TRIED,
				       pages, NULL, locked);
		if (!*locked) {
			/* Continue to retry until we succeeded */
			BUG_ON(ret != 0);
			goto retry;
		}
		if (ret != 1) {
			BUG_ON(ret > 1);
			if (!pages_done)
				pages_done = ret;
			break;
		}
		nr_pages--;
		pages_done++;
		if (!nr_pages)
			break;
		if (likely(pages))
			pages++;
		start += PAGE_SIZE;
	}
	if (lock_dropped && *locked) {
		/*
		 * We must let the caller know we temporarily dropped the lock
		 * and so the critical section protected by it was lost.
		 */
		mmap_read_unlock(mm);
		*locked = 0;
	}
	return pages_done;
}

/**
 * populate_vma_page_range() -  populate a range of pages in the vma.
 * @vma:   target vma
 * @start: start address
 * @end:   end address
 * @locked: whether the mmap_lock is still held
 *
 * This takes care of mlocking the pages too if VM_LOCKED is set.
 *
 * Return either number of pages pinned in the vma, or a negative error
 * code on error.
 *
 * vma->vm_mm->mmap_lock must be held.
 *
 * If @locked is NULL, it may be held for read or write and will
 * be unperturbed.
 *
 * If @locked is non-NULL, it must held for read only and may be
 * released.  If it's released, *@locked will be set to 0.
 */
long populate_vma_page_range(struct vm_area_struct *vma,
		unsigned long start, unsigned long end, int *locked)
{
	struct mm_struct *mm = vma->vm_mm;
	unsigned long nr_pages = (end - start) / PAGE_SIZE;
	int gup_flags;

	VM_BUG_ON(start & ~PAGE_MASK);
	VM_BUG_ON(end   & ~PAGE_MASK);
	VM_BUG_ON_VMA(start < vma->vm_start, vma);
	VM_BUG_ON_VMA(end   > vma->vm_end, vma);
	mmap_assert_locked(mm);

	gup_flags = FOLL_TOUCH | FOLL_POPULATE | FOLL_MLOCK;
	if (vma->vm_flags & VM_LOCKONFAULT)
		gup_flags &= ~FOLL_POPULATE;
	/*
	 * We want to touch writable mappings with a write fault in order
	 * to break COW, except for shared mappings because these don't COW
	 * and we would not want to dirty them for nothing.
	 */
	if ((vma->vm_flags & (VM_WRITE | VM_SHARED)) == VM_WRITE)
		gup_flags |= FOLL_WRITE;

	/*
	 * We want mlock to succeed for regions that have any permissions
	 * other than PROT_NONE.
	 */
	if (vma_is_accessible(vma))
		gup_flags |= FOLL_FORCE;

	/*
	 * We made sure addr is within a VMA, so the following will
	 * not result in a stack expansion that recurses back here.
	 */
	return __get_user_pages(mm, start, nr_pages, gup_flags,
				NULL, NULL, locked);
}

/*
 * faultin_vma_page_range() - populate (prefault) page tables inside the
 *			      given VMA range readable/writable
 *
 * This takes care of mlocking the pages, too, if VM_LOCKED is set.
 *
 * @vma: target vma
 * @start: start address
 * @end: end address
 * @write: whether to prefault readable or writable
 * @locked: whether the mmap_lock is still held
 *
 * Returns either number of processed pages in the vma, or a negative error
 * code on error (see __get_user_pages()).
 *
 * vma->vm_mm->mmap_lock must be held. The range must be page-aligned and
 * covered by the VMA.
 *
 * If @locked is NULL, it may be held for read or write and will be unperturbed.
 *
 * If @locked is non-NULL, it must held for read only and may be released.  If
 * it's released, *@locked will be set to 0.
 */
long faultin_vma_page_range(struct vm_area_struct *vma, unsigned long start,
			    unsigned long end, bool write, int *locked)
{
	struct mm_struct *mm = vma->vm_mm;
	unsigned long nr_pages = (end - start) / PAGE_SIZE;
	int gup_flags;

	VM_BUG_ON(!PAGE_ALIGNED(start));
	VM_BUG_ON(!PAGE_ALIGNED(end));
	VM_BUG_ON_VMA(start < vma->vm_start, vma);
	VM_BUG_ON_VMA(end > vma->vm_end, vma);
	mmap_assert_locked(mm);

	/*
	 * FOLL_TOUCH: Mark page accessed and thereby young; will also mark
	 *	       the page dirty with FOLL_WRITE -- which doesn't make a
	 *	       difference with !FOLL_FORCE, because the page is writable
	 *	       in the page table.
	 * FOLL_HWPOISON: Return -EHWPOISON instead of -EFAULT when we hit
	 *		  a poisoned page.
	 * FOLL_POPULATE: Always populate memory with VM_LOCKONFAULT.
	 * !FOLL_FORCE: Require proper access permissions.
	 */
	gup_flags = FOLL_TOUCH | FOLL_POPULATE | FOLL_MLOCK | FOLL_HWPOISON;
	if (write)
		gup_flags |= FOLL_WRITE;

	/*
	 * See check_vma_flags(): Will return -EFAULT on incompatible mappings
	 * or with insufficient permissions.
	 */
	return __get_user_pages(mm, start, nr_pages, gup_flags,
				NULL, NULL, locked);
}

/*
 * __mm_populate - populate and/or mlock pages within a range of address space.
 *
 * This is used to implement mlock() and the MAP_POPULATE / MAP_LOCKED mmap
 * flags. VMAs must be already marked with the desired vm_flags, and
 * mmap_lock must not be held.
 */
int __mm_populate(unsigned long start, unsigned long len, int ignore_errors)
{
	struct mm_struct *mm = current->mm;
	unsigned long end, nstart, nend;
	struct vm_area_struct *vma = NULL;
	int locked = 0;
	long ret = 0;

	end = start + len;

	for (nstart = start; nstart < end; nstart = nend) {
		/*
		 * We want to fault in pages for [nstart; end) address range.
		 * Find first corresponding VMA.
		 */
		if (!locked) {
			locked = 1;
			mmap_read_lock(mm);
			vma = find_vma(mm, nstart);
		} else if (nstart >= vma->vm_end)
			vma = vma->vm_next;
		if (!vma || vma->vm_start >= end)
			break;
		/*
		 * Set [nstart; nend) to intersection of desired address
		 * range with the first VMA. Also, skip undesirable VMA types.
		 */
		nend = min(end, vma->vm_end);
		if (vma->vm_flags & (VM_IO | VM_PFNMAP))
			continue;
		if (nstart < vma->vm_start)
			nstart = vma->vm_start;
		/*
		 * Now fault in a range of pages. populate_vma_page_range()
		 * double checks the vma flags, so that it won't mlock pages
		 * if the vma was already munlocked.
		 */
		ret = populate_vma_page_range(vma, nstart, nend, &locked);
		if (ret < 0) {
			if (ignore_errors) {
				ret = 0;
				continue;	/* continue at next VMA */
			}
			break;
		}
		nend = nstart + ret * PAGE_SIZE;
		ret = 0;
	}
	if (locked)
		mmap_read_unlock(mm);
	return ret;	/* 0 or negative error code */
}
#else /* CONFIG_MMU */
static long __get_user_pages_locked(struct mm_struct *mm, unsigned long start,
		unsigned long nr_pages, struct page **pages,
		struct vm_area_struct **vmas, int *locked,
		unsigned int foll_flags)
{
	struct vm_area_struct *vma;
	unsigned long vm_flags;
	long i;

	/* calculate required read or write permissions.
	 * If FOLL_FORCE is set, we only require the "MAY" flags.
	 */
	vm_flags  = (foll_flags & FOLL_WRITE) ?
			(VM_WRITE | VM_MAYWRITE) : (VM_READ | VM_MAYREAD);
	vm_flags &= (foll_flags & FOLL_FORCE) ?
			(VM_MAYREAD | VM_MAYWRITE) : (VM_READ | VM_WRITE);

	for (i = 0; i < nr_pages; i++) {
		vma = find_vma(mm, start);
		if (!vma)
			goto finish_or_fault;

		/* protect what we can, including chardevs */
		if ((vma->vm_flags & (VM_IO | VM_PFNMAP)) ||
		    !(vm_flags & vma->vm_flags))
			goto finish_or_fault;

		if (pages) {
			pages[i] = virt_to_page(start);
			if (pages[i])
				get_page(pages[i]);
		}
		if (vmas)
			vmas[i] = vma;
		start = (start + PAGE_SIZE) & PAGE_MASK;
	}

	return i;

finish_or_fault:
	return i ? : -EFAULT;
}
#endif /* !CONFIG_MMU */

/**
 * get_dump_page() - pin user page in memory while writing it to core dump
 * @addr: user address
 *
 * Returns struct page pointer of user page pinned for dump,
 * to be freed afterwards by put_page().
 *
 * Returns NULL on any kind of failure - a hole must then be inserted into
 * the corefile, to preserve alignment with its headers; and also returns
 * NULL wherever the ZERO_PAGE, or an anonymous pte_none, has been found -
 * allowing a hole to be left in the corefile to save disk space.
 *
 * Called without mmap_lock (takes and releases the mmap_lock by itself).
 */
#ifdef CONFIG_ELF_CORE
struct page *get_dump_page(unsigned long addr)
{
	struct mm_struct *mm = current->mm;
	struct page *page;
	int locked = 1;
	int ret;

	if (mmap_read_lock_killable(mm))
		return NULL;
	ret = __get_user_pages_locked(mm, addr, 1, &page, NULL, &locked,
				      FOLL_FORCE | FOLL_DUMP | FOLL_GET);
	if (locked)
		mmap_read_unlock(mm);
	return (ret == 1) ? page : NULL;
}
#endif /* CONFIG_ELF_CORE */

#ifdef CONFIG_MIGRATION
/*
 * Check whether all pages are pinnable, if so return number of pages.  If some
 * pages are not pinnable, migrate them, and unpin all pages. Return zero if
 * pages were migrated, or if some pages were not successfully isolated.
 * Return negative error if migration fails.
 */
static long check_and_migrate_movable_pages(unsigned long nr_pages,
					    struct page **pages,
					    unsigned int gup_flags)
{
<<<<<<< HEAD
	unsigned long i, isolation_error_count;
	bool drain_allow;
	LIST_HEAD(cma_page_list);
	long ret = nr_pages;
	struct page *prev_head, *head;
=======
	unsigned long i;
	unsigned long isolation_error_count = 0;
	bool drain_allow = true;
	LIST_HEAD(movable_page_list);
	long ret = 0;
	struct page *prev_head = NULL;
	struct page *head;
>>>>>>> 754a0abe
	struct migration_target_control mtc = {
		.nid = NUMA_NO_NODE,
		.gfp_mask = GFP_USER | __GFP_NOWARN,
	};

<<<<<<< HEAD
check_again:
	prev_head = NULL;
	isolation_error_count = 0;
	drain_allow = true;
=======
>>>>>>> 754a0abe
	for (i = 0; i < nr_pages; i++) {
		head = compound_head(pages[i]);
		if (head == prev_head)
			continue;
		prev_head = head;
		/*
		 * If we get a movable page, since we are going to be pinning
		 * these entries, try to move them out if possible.
		 */
<<<<<<< HEAD
		if (is_migrate_cma_page(head)) {
			if (PageHuge(head)) {
				if (!isolate_huge_page(head, &cma_page_list))
=======
		if (!is_pinnable_page(head)) {
			if (PageHuge(head)) {
				if (!isolate_huge_page(head, &movable_page_list))
>>>>>>> 754a0abe
					isolation_error_count++;
			} else {
				if (!PageLRU(head) && drain_allow) {
					lru_add_drain_all();
					drain_allow = false;
				}

				if (isolate_lru_page(head)) {
					isolation_error_count++;
					continue;
				}
<<<<<<< HEAD
				list_add_tail(&head->lru, &cma_page_list);
=======
				list_add_tail(&head->lru, &movable_page_list);
>>>>>>> 754a0abe
				mod_node_page_state(page_pgdat(head),
						    NR_ISOLATED_ANON +
						    page_is_file_lru(head),
						    thp_nr_pages(head));
			}
		}
	}

	/*
	 * If list is empty, and no isolation errors, means that all pages are
	 * in the correct zone.
	 */
<<<<<<< HEAD
	if (list_empty(&cma_page_list) && !isolation_error_count)
		return ret;

	if (!list_empty(&cma_page_list)) {
		/*
		 * drop the above get_user_pages reference.
		 */
		if (gup_flags & FOLL_PIN)
			unpin_user_pages(pages, nr_pages);
		else
			for (i = 0; i < nr_pages; i++)
				put_page(pages[i]);

		ret = migrate_pages(&cma_page_list, alloc_migration_target,
				    NULL, (unsigned long)&mtc, MIGRATE_SYNC,
				    MR_CONTIG_RANGE);
		if (ret) {
			if (!list_empty(&cma_page_list))
				putback_movable_pages(&cma_page_list);
			return ret > 0 ? -ENOMEM : ret;
		}

		/* We unpinned pages before migration, pin them again */
		ret = __get_user_pages_locked(mm, start, nr_pages, pages, vmas,
					      NULL, gup_flags);
		if (ret <= 0)
			return ret;
		nr_pages = ret;
	}

	/*
	 * check again because pages were unpinned, and we also might have
	 * had isolation errors and need more pages to migrate.
	 */
	goto check_again;
=======
	if (list_empty(&movable_page_list) && !isolation_error_count)
		return nr_pages;

	if (gup_flags & FOLL_PIN) {
		unpin_user_pages(pages, nr_pages);
	} else {
		for (i = 0; i < nr_pages; i++)
			put_page(pages[i]);
	}
	if (!list_empty(&movable_page_list)) {
		ret = migrate_pages(&movable_page_list, alloc_migration_target,
				    NULL, (unsigned long)&mtc, MIGRATE_SYNC,
				    MR_LONGTERM_PIN);
		if (ret && !list_empty(&movable_page_list))
			putback_movable_pages(&movable_page_list);
	}

	return ret > 0 ? -ENOMEM : ret;
>>>>>>> 754a0abe
}
#else
static long check_and_migrate_movable_pages(unsigned long nr_pages,
					    struct page **pages,
					    unsigned int gup_flags)
{
	return nr_pages;
}
#endif /* CONFIG_MIGRATION */

/*
 * __gup_longterm_locked() is a wrapper for __get_user_pages_locked which
 * allows us to process the FOLL_LONGTERM flag.
 */
static long __gup_longterm_locked(struct mm_struct *mm,
				  unsigned long start,
				  unsigned long nr_pages,
				  struct page **pages,
				  struct vm_area_struct **vmas,
				  unsigned int gup_flags)
{
	unsigned int flags;
	long rc;

	if (!(gup_flags & FOLL_LONGTERM))
		return __get_user_pages_locked(mm, start, nr_pages, pages, vmas,
					       NULL, gup_flags);
	flags = memalloc_pin_save();
	do {
		rc = __get_user_pages_locked(mm, start, nr_pages, pages, vmas,
					     NULL, gup_flags);
		if (rc <= 0)
			break;
		rc = check_and_migrate_movable_pages(rc, pages, gup_flags);
	} while (!rc);
	memalloc_pin_restore(flags);

	return rc;
}

static bool is_valid_gup_flags(unsigned int gup_flags)
{
	/*
	 * FOLL_PIN must only be set internally by the pin_user_pages*() APIs,
	 * never directly by the caller, so enforce that with an assertion:
	 */
	if (WARN_ON_ONCE(gup_flags & FOLL_PIN))
		return false;
	/*
	 * FOLL_PIN is a prerequisite to FOLL_LONGTERM. Another way of saying
	 * that is, FOLL_LONGTERM is a specific case, more restrictive case of
	 * FOLL_PIN.
	 */
	if (WARN_ON_ONCE(gup_flags & FOLL_LONGTERM))
		return false;

	return true;
}

#ifdef CONFIG_MMU
static long __get_user_pages_remote(struct mm_struct *mm,
				    unsigned long start, unsigned long nr_pages,
				    unsigned int gup_flags, struct page **pages,
				    struct vm_area_struct **vmas, int *locked)
{
	/*
	 * Parts of FOLL_LONGTERM behavior are incompatible with
	 * FAULT_FLAG_ALLOW_RETRY because of the FS DAX check requirement on
	 * vmas. However, this only comes up if locked is set, and there are
	 * callers that do request FOLL_LONGTERM, but do not set locked. So,
	 * allow what we can.
	 */
	if (gup_flags & FOLL_LONGTERM) {
		if (WARN_ON_ONCE(locked))
			return -EINVAL;
		/*
		 * This will check the vmas (even if our vmas arg is NULL)
		 * and return -ENOTSUPP if DAX isn't allowed in this case:
		 */
		return __gup_longterm_locked(mm, start, nr_pages, pages,
					     vmas, gup_flags | FOLL_TOUCH |
					     FOLL_REMOTE);
	}

	return __get_user_pages_locked(mm, start, nr_pages, pages, vmas,
				       locked,
				       gup_flags | FOLL_TOUCH | FOLL_REMOTE);
}

/**
 * get_user_pages_remote() - pin user pages in memory
 * @mm:		mm_struct of target mm
 * @start:	starting user address
 * @nr_pages:	number of pages from start to pin
 * @gup_flags:	flags modifying lookup behaviour
 * @pages:	array that receives pointers to the pages pinned.
 *		Should be at least nr_pages long. Or NULL, if caller
 *		only intends to ensure the pages are faulted in.
 * @vmas:	array of pointers to vmas corresponding to each page.
 *		Or NULL if the caller does not require them.
 * @locked:	pointer to lock flag indicating whether lock is held and
 *		subsequently whether VM_FAULT_RETRY functionality can be
 *		utilised. Lock must initially be held.
 *
 * Returns either number of pages pinned (which may be less than the
 * number requested), or an error. Details about the return value:
 *
 * -- If nr_pages is 0, returns 0.
 * -- If nr_pages is >0, but no pages were pinned, returns -errno.
 * -- If nr_pages is >0, and some pages were pinned, returns the number of
 *    pages pinned. Again, this may be less than nr_pages.
 *
 * The caller is responsible for releasing returned @pages, via put_page().
 *
 * @vmas are valid only as long as mmap_lock is held.
 *
 * Must be called with mmap_lock held for read or write.
 *
 * get_user_pages_remote walks a process's page tables and takes a reference
 * to each struct page that each user address corresponds to at a given
 * instant. That is, it takes the page that would be accessed if a user
 * thread accesses the given user virtual address at that instant.
 *
 * This does not guarantee that the page exists in the user mappings when
 * get_user_pages_remote returns, and there may even be a completely different
 * page there in some cases (eg. if mmapped pagecache has been invalidated
 * and subsequently re faulted). However it does guarantee that the page
 * won't be freed completely. And mostly callers simply care that the page
 * contains data that was valid *at some point in time*. Typically, an IO
 * or similar operation cannot guarantee anything stronger anyway because
 * locks can't be held over the syscall boundary.
 *
 * If gup_flags & FOLL_WRITE == 0, the page must not be written to. If the page
 * is written to, set_page_dirty (or set_page_dirty_lock, as appropriate) must
 * be called after the page is finished with, and before put_page is called.
 *
 * get_user_pages_remote is typically used for fewer-copy IO operations,
 * to get a handle on the memory by some means other than accesses
 * via the user virtual addresses. The pages may be submitted for
 * DMA to devices or accessed via their kernel linear mapping (via the
 * kmap APIs). Care should be taken to use the correct cache flushing APIs.
 *
 * See also get_user_pages_fast, for performance critical applications.
 *
 * get_user_pages_remote should be phased out in favor of
 * get_user_pages_locked|unlocked or get_user_pages_fast. Nothing
 * should use get_user_pages_remote because it cannot pass
 * FAULT_FLAG_ALLOW_RETRY to handle_mm_fault.
 */
long get_user_pages_remote(struct mm_struct *mm,
		unsigned long start, unsigned long nr_pages,
		unsigned int gup_flags, struct page **pages,
		struct vm_area_struct **vmas, int *locked)
{
	if (!is_valid_gup_flags(gup_flags))
		return -EINVAL;

	return __get_user_pages_remote(mm, start, nr_pages, gup_flags,
				       pages, vmas, locked);
}
EXPORT_SYMBOL(get_user_pages_remote);

#else /* CONFIG_MMU */
long get_user_pages_remote(struct mm_struct *mm,
			   unsigned long start, unsigned long nr_pages,
			   unsigned int gup_flags, struct page **pages,
			   struct vm_area_struct **vmas, int *locked)
{
	return 0;
}

static long __get_user_pages_remote(struct mm_struct *mm,
				    unsigned long start, unsigned long nr_pages,
				    unsigned int gup_flags, struct page **pages,
				    struct vm_area_struct **vmas, int *locked)
{
	return 0;
}
#endif /* !CONFIG_MMU */

/**
 * get_user_pages() - pin user pages in memory
 * @start:      starting user address
 * @nr_pages:   number of pages from start to pin
 * @gup_flags:  flags modifying lookup behaviour
 * @pages:      array that receives pointers to the pages pinned.
 *              Should be at least nr_pages long. Or NULL, if caller
 *              only intends to ensure the pages are faulted in.
 * @vmas:       array of pointers to vmas corresponding to each page.
 *              Or NULL if the caller does not require them.
 *
 * This is the same as get_user_pages_remote(), just with a less-flexible
 * calling convention where we assume that the mm being operated on belongs to
 * the current task, and doesn't allow passing of a locked parameter.  We also
 * obviously don't pass FOLL_REMOTE in here.
 */
long get_user_pages(unsigned long start, unsigned long nr_pages,
		unsigned int gup_flags, struct page **pages,
		struct vm_area_struct **vmas)
{
	if (!is_valid_gup_flags(gup_flags))
		return -EINVAL;

	return __gup_longterm_locked(current->mm, start, nr_pages,
				     pages, vmas, gup_flags | FOLL_TOUCH);
}
EXPORT_SYMBOL(get_user_pages);

/**
 * get_user_pages_locked() - variant of get_user_pages()
 *
 * @start:      starting user address
 * @nr_pages:   number of pages from start to pin
 * @gup_flags:  flags modifying lookup behaviour
 * @pages:      array that receives pointers to the pages pinned.
 *              Should be at least nr_pages long. Or NULL, if caller
 *              only intends to ensure the pages are faulted in.
 * @locked:     pointer to lock flag indicating whether lock is held and
 *              subsequently whether VM_FAULT_RETRY functionality can be
 *              utilised. Lock must initially be held.
 *
 * It is suitable to replace the form:
 *
 *      mmap_read_lock(mm);
 *      do_something()
 *      get_user_pages(mm, ..., pages, NULL);
 *      mmap_read_unlock(mm);
 *
 *  to:
 *
 *      int locked = 1;
 *      mmap_read_lock(mm);
 *      do_something()
 *      get_user_pages_locked(mm, ..., pages, &locked);
 *      if (locked)
 *          mmap_read_unlock(mm);
 *
 * We can leverage the VM_FAULT_RETRY functionality in the page fault
 * paths better by using either get_user_pages_locked() or
 * get_user_pages_unlocked().
 *
 */
long get_user_pages_locked(unsigned long start, unsigned long nr_pages,
			   unsigned int gup_flags, struct page **pages,
			   int *locked)
{
	/*
	 * FIXME: Current FOLL_LONGTERM behavior is incompatible with
	 * FAULT_FLAG_ALLOW_RETRY because of the FS DAX check requirement on
	 * vmas.  As there are no users of this flag in this call we simply
	 * disallow this option for now.
	 */
	if (WARN_ON_ONCE(gup_flags & FOLL_LONGTERM))
		return -EINVAL;
	/*
	 * FOLL_PIN must only be set internally by the pin_user_pages*() APIs,
	 * never directly by the caller, so enforce that:
	 */
	if (WARN_ON_ONCE(gup_flags & FOLL_PIN))
		return -EINVAL;

	return __get_user_pages_locked(current->mm, start, nr_pages,
				       pages, NULL, locked,
				       gup_flags | FOLL_TOUCH);
}
EXPORT_SYMBOL(get_user_pages_locked);

/*
 * get_user_pages_unlocked() is suitable to replace the form:
 *
 *      mmap_read_lock(mm);
 *      get_user_pages(mm, ..., pages, NULL);
 *      mmap_read_unlock(mm);
 *
 *  with:
 *
 *      get_user_pages_unlocked(mm, ..., pages);
 *
 * It is functionally equivalent to get_user_pages_fast so
 * get_user_pages_fast should be used instead if specific gup_flags
 * (e.g. FOLL_FORCE) are not required.
 */
long get_user_pages_unlocked(unsigned long start, unsigned long nr_pages,
			     struct page **pages, unsigned int gup_flags)
{
	struct mm_struct *mm = current->mm;
	int locked = 1;
	long ret;

	/*
	 * FIXME: Current FOLL_LONGTERM behavior is incompatible with
	 * FAULT_FLAG_ALLOW_RETRY because of the FS DAX check requirement on
	 * vmas.  As there are no users of this flag in this call we simply
	 * disallow this option for now.
	 */
	if (WARN_ON_ONCE(gup_flags & FOLL_LONGTERM))
		return -EINVAL;

	mmap_read_lock(mm);
	ret = __get_user_pages_locked(mm, start, nr_pages, pages, NULL,
				      &locked, gup_flags | FOLL_TOUCH);
	if (locked)
		mmap_read_unlock(mm);
	return ret;
}
EXPORT_SYMBOL(get_user_pages_unlocked);

/*
 * Fast GUP
 *
 * get_user_pages_fast attempts to pin user pages by walking the page
 * tables directly and avoids taking locks. Thus the walker needs to be
 * protected from page table pages being freed from under it, and should
 * block any THP splits.
 *
 * One way to achieve this is to have the walker disable interrupts, and
 * rely on IPIs from the TLB flushing code blocking before the page table
 * pages are freed. This is unsuitable for architectures that do not need
 * to broadcast an IPI when invalidating TLBs.
 *
 * Another way to achieve this is to batch up page table containing pages
 * belonging to more than one mm_user, then rcu_sched a callback to free those
 * pages. Disabling interrupts will allow the fast_gup walker to both block
 * the rcu_sched callback, and an IPI that we broadcast for splitting THPs
 * (which is a relatively rare event). The code below adopts this strategy.
 *
 * Before activating this code, please be aware that the following assumptions
 * are currently made:
 *
 *  *) Either MMU_GATHER_RCU_TABLE_FREE is enabled, and tlb_remove_table() is used to
 *  free pages containing page tables or TLB flushing requires IPI broadcast.
 *
 *  *) ptes can be read atomically by the architecture.
 *
 *  *) access_ok is sufficient to validate userspace address ranges.
 *
 * The last two assumptions can be relaxed by the addition of helper functions.
 *
 * This code is based heavily on the PowerPC implementation by Nick Piggin.
 */
#ifdef CONFIG_HAVE_FAST_GUP
<<<<<<< HEAD
#ifdef CONFIG_GUP_GET_PTE_LOW_HIGH

/*
 * WARNING: only to be used in the get_user_pages_fast() implementation.
 *
 * With get_user_pages_fast(), we walk down the pagetables without taking any
 * locks.  For this we would like to load the pointers atomically, but sometimes
 * that is not possible (e.g. without expensive cmpxchg8b on x86_32 PAE).  What
 * we do have is the guarantee that a PTE will only either go from not present
 * to present, or present to not present or both -- it will not switch to a
 * completely different present page without a TLB flush in between; something
 * that we are blocking by holding interrupts off.
 *
 * Setting ptes from not present to present goes:
 *
 *   ptep->pte_high = h;
 *   smp_wmb();
 *   ptep->pte_low = l;
 *
 * And present to not present goes:
 *
 *   ptep->pte_low = 0;
 *   smp_wmb();
 *   ptep->pte_high = 0;
 *
 * We must ensure here that the load of pte_low sees 'l' IFF pte_high sees 'h'.
 * We load pte_high *after* loading pte_low, which ensures we don't see an older
 * value of pte_high.  *Then* we recheck pte_low, which ensures that we haven't
 * picked up a changed pte high. We might have gotten rubbish values from
 * pte_low and pte_high, but we are guaranteed that pte_low will not have the
 * present bit set *unless* it is 'l'. Because get_user_pages_fast() only
 * operates on present ptes we're safe.
 */
static inline pte_t gup_get_pte(pte_t *ptep)
{
	pte_t pte;

	do {
		pte.pte_low = ptep->pte_low;
		smp_rmb();
		pte.pte_high = ptep->pte_high;
		smp_rmb();
	} while (unlikely(pte.pte_low != ptep->pte_low));

	return pte;
}
#else /* CONFIG_GUP_GET_PTE_LOW_HIGH */
/*
 * We require that the PTE can be read atomically.
 */
static inline pte_t gup_get_pte(pte_t *ptep)
{
	return ptep_get(ptep);
}
#endif /* CONFIG_GUP_GET_PTE_LOW_HIGH */
=======
>>>>>>> 754a0abe

static void __maybe_unused undo_dev_pagemap(int *nr, int nr_start,
					    unsigned int flags,
					    struct page **pages)
{
	while ((*nr) - nr_start) {
		struct page *page = pages[--(*nr)];

		ClearPageReferenced(page);
		if (flags & FOLL_PIN)
			unpin_user_page(page);
		else
			put_page(page);
	}
}

#ifdef CONFIG_ARCH_HAS_PTE_SPECIAL
static int gup_pte_range(pmd_t pmd, unsigned long addr, unsigned long end,
			 unsigned int flags, struct page **pages, int *nr)
{
	struct dev_pagemap *pgmap = NULL;
	int nr_start = *nr, ret = 0;
	pte_t *ptep, *ptem;

	ptem = ptep = pte_offset_map(&pmd, addr);
	do {
		pte_t pte = ptep_get_lockless(ptep);
		struct page *head, *page;

		/*
		 * Similar to the PMD case below, NUMA hinting must take slow
		 * path using the pte_protnone check.
		 */
		if (pte_protnone(pte))
			goto pte_unmap;

		if (!pte_access_permitted(pte, flags & FOLL_WRITE))
			goto pte_unmap;

		if (pte_devmap(pte)) {
			if (unlikely(flags & FOLL_LONGTERM))
				goto pte_unmap;

			pgmap = get_dev_pagemap(pte_pfn(pte), pgmap);
			if (unlikely(!pgmap)) {
				undo_dev_pagemap(nr, nr_start, flags, pages);
				goto pte_unmap;
			}
		} else if (pte_special(pte))
			goto pte_unmap;

		VM_BUG_ON(!pfn_valid(pte_pfn(pte)));
		page = pte_page(pte);

		head = try_grab_compound_head(page, 1, flags);
		if (!head)
			goto pte_unmap;

		if (unlikely(page_is_secretmem(page))) {
			put_compound_head(head, 1, flags);
			goto pte_unmap;
		}

		if (unlikely(pte_val(pte) != pte_val(*ptep))) {
			put_compound_head(head, 1, flags);
			goto pte_unmap;
		}

		VM_BUG_ON_PAGE(compound_head(page) != head, page);

		/*
		 * We need to make the page accessible if and only if we are
		 * going to access its content (the FOLL_PIN case).  Please
		 * see Documentation/core-api/pin_user_pages.rst for
		 * details.
		 */
		if (flags & FOLL_PIN) {
			ret = arch_make_page_accessible(page);
			if (ret) {
				unpin_user_page(page);
				goto pte_unmap;
			}
		}
		SetPageReferenced(page);
		pages[*nr] = page;
		(*nr)++;

	} while (ptep++, addr += PAGE_SIZE, addr != end);

	ret = 1;

pte_unmap:
	if (pgmap)
		put_dev_pagemap(pgmap);
	pte_unmap(ptem);
	return ret;
}
#else

/*
 * If we can't determine whether or not a pte is special, then fail immediately
 * for ptes. Note, we can still pin HugeTLB and THP as these are guaranteed not
 * to be special.
 *
 * For a futex to be placed on a THP tail page, get_futex_key requires a
 * get_user_pages_fast_only implementation that can pin pages. Thus it's still
 * useful to have gup_huge_pmd even if we can't operate on ptes.
 */
static int gup_pte_range(pmd_t pmd, unsigned long addr, unsigned long end,
			 unsigned int flags, struct page **pages, int *nr)
{
	return 0;
}
#endif /* CONFIG_ARCH_HAS_PTE_SPECIAL */

#if defined(CONFIG_ARCH_HAS_PTE_DEVMAP) && defined(CONFIG_TRANSPARENT_HUGEPAGE)
static int __gup_device_huge(unsigned long pfn, unsigned long addr,
			     unsigned long end, unsigned int flags,
			     struct page **pages, int *nr)
{
	int nr_start = *nr;
	struct dev_pagemap *pgmap = NULL;

	do {
		struct page *page = pfn_to_page(pfn);

		pgmap = get_dev_pagemap(pfn, pgmap);
		if (unlikely(!pgmap)) {
			undo_dev_pagemap(nr, nr_start, flags, pages);
			return 0;
		}
		SetPageReferenced(page);
		pages[*nr] = page;
		if (unlikely(!try_grab_page(page, flags))) {
			undo_dev_pagemap(nr, nr_start, flags, pages);
			return 0;
		}
		(*nr)++;
		pfn++;
	} while (addr += PAGE_SIZE, addr != end);

	if (pgmap)
		put_dev_pagemap(pgmap);
	return 1;
}

static int __gup_device_huge_pmd(pmd_t orig, pmd_t *pmdp, unsigned long addr,
				 unsigned long end, unsigned int flags,
				 struct page **pages, int *nr)
{
	unsigned long fault_pfn;
	int nr_start = *nr;

	fault_pfn = pmd_pfn(orig) + ((addr & ~PMD_MASK) >> PAGE_SHIFT);
	if (!__gup_device_huge(fault_pfn, addr, end, flags, pages, nr))
		return 0;

	if (unlikely(pmd_val(orig) != pmd_val(*pmdp))) {
		undo_dev_pagemap(nr, nr_start, flags, pages);
		return 0;
	}
	return 1;
}

static int __gup_device_huge_pud(pud_t orig, pud_t *pudp, unsigned long addr,
				 unsigned long end, unsigned int flags,
				 struct page **pages, int *nr)
{
	unsigned long fault_pfn;
	int nr_start = *nr;

	fault_pfn = pud_pfn(orig) + ((addr & ~PUD_MASK) >> PAGE_SHIFT);
	if (!__gup_device_huge(fault_pfn, addr, end, flags, pages, nr))
		return 0;

	if (unlikely(pud_val(orig) != pud_val(*pudp))) {
		undo_dev_pagemap(nr, nr_start, flags, pages);
		return 0;
	}
	return 1;
}
#else
static int __gup_device_huge_pmd(pmd_t orig, pmd_t *pmdp, unsigned long addr,
				 unsigned long end, unsigned int flags,
				 struct page **pages, int *nr)
{
	BUILD_BUG();
	return 0;
}

static int __gup_device_huge_pud(pud_t pud, pud_t *pudp, unsigned long addr,
				 unsigned long end, unsigned int flags,
				 struct page **pages, int *nr)
{
	BUILD_BUG();
	return 0;
}
#endif

static int record_subpages(struct page *page, unsigned long addr,
			   unsigned long end, struct page **pages)
{
	int nr;

	for (nr = 0; addr != end; addr += PAGE_SIZE)
		pages[nr++] = page++;

	return nr;
}

#ifdef CONFIG_ARCH_HAS_HUGEPD
static unsigned long hugepte_addr_end(unsigned long addr, unsigned long end,
				      unsigned long sz)
{
	unsigned long __boundary = (addr + sz) & ~(sz-1);
	return (__boundary - 1 < end - 1) ? __boundary : end;
}

static int gup_hugepte(pte_t *ptep, unsigned long sz, unsigned long addr,
		       unsigned long end, unsigned int flags,
		       struct page **pages, int *nr)
{
	unsigned long pte_end;
	struct page *head, *page;
	pte_t pte;
	int refs;

	pte_end = (addr + sz) & ~(sz-1);
	if (pte_end < end)
		end = pte_end;

	pte = huge_ptep_get(ptep);

	if (!pte_access_permitted(pte, flags & FOLL_WRITE))
		return 0;

	/* hugepages are never "special" */
	VM_BUG_ON(!pfn_valid(pte_pfn(pte)));

	head = pte_page(pte);
	page = head + ((addr & (sz-1)) >> PAGE_SHIFT);
	refs = record_subpages(page, addr, end, pages + *nr);

	head = try_grab_compound_head(head, refs, flags);
	if (!head)
		return 0;

	if (unlikely(pte_val(pte) != pte_val(*ptep))) {
		put_compound_head(head, refs, flags);
		return 0;
	}

	*nr += refs;
	SetPageReferenced(head);
	return 1;
}

static int gup_huge_pd(hugepd_t hugepd, unsigned long addr,
		unsigned int pdshift, unsigned long end, unsigned int flags,
		struct page **pages, int *nr)
{
	pte_t *ptep;
	unsigned long sz = 1UL << hugepd_shift(hugepd);
	unsigned long next;

	ptep = hugepte_offset(hugepd, addr, pdshift);
	do {
		next = hugepte_addr_end(addr, end, sz);
		if (!gup_hugepte(ptep, sz, addr, end, flags, pages, nr))
			return 0;
	} while (ptep++, addr = next, addr != end);

	return 1;
}
#else
static inline int gup_huge_pd(hugepd_t hugepd, unsigned long addr,
		unsigned int pdshift, unsigned long end, unsigned int flags,
		struct page **pages, int *nr)
{
	return 0;
}
#endif /* CONFIG_ARCH_HAS_HUGEPD */

static int gup_huge_pmd(pmd_t orig, pmd_t *pmdp, unsigned long addr,
			unsigned long end, unsigned int flags,
			struct page **pages, int *nr)
{
	struct page *head, *page;
	int refs;

	if (!pmd_access_permitted(orig, flags & FOLL_WRITE))
		return 0;

	if (pmd_devmap(orig)) {
		if (unlikely(flags & FOLL_LONGTERM))
			return 0;
		return __gup_device_huge_pmd(orig, pmdp, addr, end, flags,
					     pages, nr);
	}

	page = pmd_page(orig) + ((addr & ~PMD_MASK) >> PAGE_SHIFT);
	refs = record_subpages(page, addr, end, pages + *nr);

	head = try_grab_compound_head(pmd_page(orig), refs, flags);
	if (!head)
		return 0;

	if (unlikely(pmd_val(orig) != pmd_val(*pmdp))) {
		put_compound_head(head, refs, flags);
		return 0;
	}

	*nr += refs;
	SetPageReferenced(head);
	return 1;
}

static int gup_huge_pud(pud_t orig, pud_t *pudp, unsigned long addr,
			unsigned long end, unsigned int flags,
			struct page **pages, int *nr)
{
	struct page *head, *page;
	int refs;

	if (!pud_access_permitted(orig, flags & FOLL_WRITE))
		return 0;

	if (pud_devmap(orig)) {
		if (unlikely(flags & FOLL_LONGTERM))
			return 0;
		return __gup_device_huge_pud(orig, pudp, addr, end, flags,
					     pages, nr);
	}

	page = pud_page(orig) + ((addr & ~PUD_MASK) >> PAGE_SHIFT);
	refs = record_subpages(page, addr, end, pages + *nr);

	head = try_grab_compound_head(pud_page(orig), refs, flags);
	if (!head)
		return 0;

	if (unlikely(pud_val(orig) != pud_val(*pudp))) {
		put_compound_head(head, refs, flags);
		return 0;
	}

	*nr += refs;
	SetPageReferenced(head);
	return 1;
}

static int gup_huge_pgd(pgd_t orig, pgd_t *pgdp, unsigned long addr,
			unsigned long end, unsigned int flags,
			struct page **pages, int *nr)
{
	int refs;
	struct page *head, *page;

	if (!pgd_access_permitted(orig, flags & FOLL_WRITE))
		return 0;

	BUILD_BUG_ON(pgd_devmap(orig));

	page = pgd_page(orig) + ((addr & ~PGDIR_MASK) >> PAGE_SHIFT);
	refs = record_subpages(page, addr, end, pages + *nr);

	head = try_grab_compound_head(pgd_page(orig), refs, flags);
	if (!head)
		return 0;

	if (unlikely(pgd_val(orig) != pgd_val(*pgdp))) {
		put_compound_head(head, refs, flags);
		return 0;
	}

	*nr += refs;
	SetPageReferenced(head);
	return 1;
}

static int gup_pmd_range(pud_t *pudp, pud_t pud, unsigned long addr, unsigned long end,
		unsigned int flags, struct page **pages, int *nr)
{
	unsigned long next;
	pmd_t *pmdp;

	pmdp = pmd_offset_lockless(pudp, pud, addr);
	do {
		pmd_t pmd = READ_ONCE(*pmdp);

		next = pmd_addr_end(addr, end);
		if (!pmd_present(pmd))
			return 0;

		if (unlikely(pmd_trans_huge(pmd) || pmd_huge(pmd) ||
			     pmd_devmap(pmd))) {
			/*
			 * NUMA hinting faults need to be handled in the GUP
			 * slowpath for accounting purposes and so that they
			 * can be serialised against THP migration.
			 */
			if (pmd_protnone(pmd))
				return 0;

			if (!gup_huge_pmd(pmd, pmdp, addr, next, flags,
				pages, nr))
				return 0;

		} else if (unlikely(is_hugepd(__hugepd(pmd_val(pmd))))) {
			/*
			 * architecture have different format for hugetlbfs
			 * pmd format and THP pmd format
			 */
			if (!gup_huge_pd(__hugepd(pmd_val(pmd)), addr,
					 PMD_SHIFT, next, flags, pages, nr))
				return 0;
		} else if (!gup_pte_range(pmd, addr, next, flags, pages, nr))
			return 0;
	} while (pmdp++, addr = next, addr != end);

	return 1;
}

static int gup_pud_range(p4d_t *p4dp, p4d_t p4d, unsigned long addr, unsigned long end,
			 unsigned int flags, struct page **pages, int *nr)
{
	unsigned long next;
	pud_t *pudp;

	pudp = pud_offset_lockless(p4dp, p4d, addr);
	do {
		pud_t pud = READ_ONCE(*pudp);

		next = pud_addr_end(addr, end);
		if (unlikely(!pud_present(pud)))
			return 0;
		if (unlikely(pud_huge(pud))) {
			if (!gup_huge_pud(pud, pudp, addr, next, flags,
					  pages, nr))
				return 0;
		} else if (unlikely(is_hugepd(__hugepd(pud_val(pud))))) {
			if (!gup_huge_pd(__hugepd(pud_val(pud)), addr,
					 PUD_SHIFT, next, flags, pages, nr))
				return 0;
		} else if (!gup_pmd_range(pudp, pud, addr, next, flags, pages, nr))
			return 0;
	} while (pudp++, addr = next, addr != end);

	return 1;
}

static int gup_p4d_range(pgd_t *pgdp, pgd_t pgd, unsigned long addr, unsigned long end,
			 unsigned int flags, struct page **pages, int *nr)
{
	unsigned long next;
	p4d_t *p4dp;

	p4dp = p4d_offset_lockless(pgdp, pgd, addr);
	do {
		p4d_t p4d = READ_ONCE(*p4dp);

		next = p4d_addr_end(addr, end);
		if (p4d_none(p4d))
			return 0;
		BUILD_BUG_ON(p4d_huge(p4d));
		if (unlikely(is_hugepd(__hugepd(p4d_val(p4d))))) {
			if (!gup_huge_pd(__hugepd(p4d_val(p4d)), addr,
					 P4D_SHIFT, next, flags, pages, nr))
				return 0;
		} else if (!gup_pud_range(p4dp, p4d, addr, next, flags, pages, nr))
			return 0;
	} while (p4dp++, addr = next, addr != end);

	return 1;
}

static void gup_pgd_range(unsigned long addr, unsigned long end,
		unsigned int flags, struct page **pages, int *nr)
{
	unsigned long next;
	pgd_t *pgdp;

	pgdp = pgd_offset(current->mm, addr);
	do {
		pgd_t pgd = READ_ONCE(*pgdp);

		next = pgd_addr_end(addr, end);
		if (pgd_none(pgd))
			return;
		if (unlikely(pgd_huge(pgd))) {
			if (!gup_huge_pgd(pgd, pgdp, addr, next, flags,
					  pages, nr))
				return;
		} else if (unlikely(is_hugepd(__hugepd(pgd_val(pgd))))) {
			if (!gup_huge_pd(__hugepd(pgd_val(pgd)), addr,
					 PGDIR_SHIFT, next, flags, pages, nr))
				return;
		} else if (!gup_p4d_range(pgdp, pgd, addr, next, flags, pages, nr))
			return;
	} while (pgdp++, addr = next, addr != end);
}
#else
static inline void gup_pgd_range(unsigned long addr, unsigned long end,
		unsigned int flags, struct page **pages, int *nr)
{
}
#endif /* CONFIG_HAVE_FAST_GUP */

#ifndef gup_fast_permitted
/*
 * Check if it's allowed to use get_user_pages_fast_only() for the range, or
 * we need to fall back to the slow version:
 */
static bool gup_fast_permitted(unsigned long start, unsigned long end)
{
	return true;
}
#endif

static int __gup_longterm_unlocked(unsigned long start, int nr_pages,
				   unsigned int gup_flags, struct page **pages)
{
	int ret;

	/*
	 * FIXME: FOLL_LONGTERM does not work with
	 * get_user_pages_unlocked() (see comments in that function)
	 */
	if (gup_flags & FOLL_LONGTERM) {
		mmap_read_lock(current->mm);
		ret = __gup_longterm_locked(current->mm,
					    start, nr_pages,
					    pages, NULL, gup_flags);
		mmap_read_unlock(current->mm);
	} else {
		ret = get_user_pages_unlocked(start, nr_pages,
					      pages, gup_flags);
	}

	return ret;
}

static unsigned long lockless_pages_from_mm(unsigned long start,
					    unsigned long end,
					    unsigned int gup_flags,
					    struct page **pages)
{
	unsigned long flags;
	int nr_pinned = 0;
	unsigned seq;

	if (!IS_ENABLED(CONFIG_HAVE_FAST_GUP) ||
	    !gup_fast_permitted(start, end))
		return 0;

	if (gup_flags & FOLL_PIN) {
		seq = raw_read_seqcount(&current->mm->write_protect_seq);
		if (seq & 1)
			return 0;
	}

	/*
	 * Disable interrupts. The nested form is used, in order to allow full,
	 * general purpose use of this routine.
	 *
	 * With interrupts disabled, we block page table pages from being freed
	 * from under us. See struct mmu_table_batch comments in
	 * include/asm-generic/tlb.h for more details.
	 *
	 * We do not adopt an rcu_read_lock() here as we also want to block IPIs
	 * that come from THPs splitting.
	 */
	local_irq_save(flags);
	gup_pgd_range(start, end, gup_flags, pages, &nr_pinned);
	local_irq_restore(flags);

	/*
	 * When pinning pages for DMA there could be a concurrent write protect
	 * from fork() via copy_page_range(), in this case always fail fast GUP.
	 */
	if (gup_flags & FOLL_PIN) {
		if (read_seqcount_retry(&current->mm->write_protect_seq, seq)) {
			unpin_user_pages(pages, nr_pinned);
			return 0;
		}
	}
	return nr_pinned;
}

static int internal_get_user_pages_fast(unsigned long start,
					unsigned long nr_pages,
					unsigned int gup_flags,
					struct page **pages)
{
	unsigned long len, end;
	unsigned long nr_pinned;
	int ret;

	if (WARN_ON_ONCE(gup_flags & ~(FOLL_WRITE | FOLL_LONGTERM |
				       FOLL_FORCE | FOLL_PIN | FOLL_GET |
				       FOLL_FAST_ONLY)))
		return -EINVAL;

	if (gup_flags & FOLL_PIN)
		mm_set_has_pinned_flag(&current->mm->flags);

	if (!(gup_flags & FOLL_FAST_ONLY))
		might_lock_read(&current->mm->mmap_lock);

	start = untagged_addr(start) & PAGE_MASK;
	len = nr_pages << PAGE_SHIFT;
	if (check_add_overflow(start, len, &end))
		return 0;
	if (unlikely(!access_ok((void __user *)start, len)))
		return -EFAULT;

	nr_pinned = lockless_pages_from_mm(start, end, gup_flags, pages);
	if (nr_pinned == nr_pages || gup_flags & FOLL_FAST_ONLY)
		return nr_pinned;

	/* Slow path: try to get the remaining pages with get_user_pages */
	start += nr_pinned << PAGE_SHIFT;
	pages += nr_pinned;
	ret = __gup_longterm_unlocked(start, nr_pages - nr_pinned, gup_flags,
				      pages);
	if (ret < 0) {
		/*
		 * The caller has to unpin the pages we already pinned so
		 * returning -errno is not an option
		 */
		if (nr_pinned)
			return nr_pinned;
		return ret;
	}
	return ret + nr_pinned;
}

/**
 * get_user_pages_fast_only() - pin user pages in memory
 * @start:      starting user address
 * @nr_pages:   number of pages from start to pin
 * @gup_flags:  flags modifying pin behaviour
 * @pages:      array that receives pointers to the pages pinned.
 *              Should be at least nr_pages long.
 *
 * Like get_user_pages_fast() except it's IRQ-safe in that it won't fall back to
 * the regular GUP.
 * Note a difference with get_user_pages_fast: this always returns the
 * number of pages pinned, 0 if no pages were pinned.
 *
 * If the architecture does not support this function, simply return with no
 * pages pinned.
 *
 * Careful, careful! COW breaking can go either way, so a non-write
 * access can get ambiguous page results. If you call this function without
 * 'write' set, you'd better be sure that you're ok with that ambiguity.
 */
int get_user_pages_fast_only(unsigned long start, int nr_pages,
			     unsigned int gup_flags, struct page **pages)
{
	int nr_pinned;
	/*
	 * Internally (within mm/gup.c), gup fast variants must set FOLL_GET,
	 * because gup fast is always a "pin with a +1 page refcount" request.
	 *
	 * FOLL_FAST_ONLY is required in order to match the API description of
	 * this routine: no fall back to regular ("slow") GUP.
	 */
	gup_flags |= FOLL_GET | FOLL_FAST_ONLY;

	nr_pinned = internal_get_user_pages_fast(start, nr_pages, gup_flags,
						 pages);

	/*
	 * As specified in the API description above, this routine is not
	 * allowed to return negative values. However, the common core
	 * routine internal_get_user_pages_fast() *can* return -errno.
	 * Therefore, correct for that here:
	 */
	if (nr_pinned < 0)
		nr_pinned = 0;

	return nr_pinned;
}
EXPORT_SYMBOL_GPL(get_user_pages_fast_only);

/**
 * get_user_pages_fast() - pin user pages in memory
 * @start:      starting user address
 * @nr_pages:   number of pages from start to pin
 * @gup_flags:  flags modifying pin behaviour
 * @pages:      array that receives pointers to the pages pinned.
 *              Should be at least nr_pages long.
 *
 * Attempt to pin user pages in memory without taking mm->mmap_lock.
 * If not successful, it will fall back to taking the lock and
 * calling get_user_pages().
 *
 * Returns number of pages pinned. This may be fewer than the number requested.
 * If nr_pages is 0 or negative, returns 0. If no pages were pinned, returns
 * -errno.
 */
int get_user_pages_fast(unsigned long start, int nr_pages,
			unsigned int gup_flags, struct page **pages)
{
	if (!is_valid_gup_flags(gup_flags))
		return -EINVAL;

	/*
	 * The caller may or may not have explicitly set FOLL_GET; either way is
	 * OK. However, internally (within mm/gup.c), gup fast variants must set
	 * FOLL_GET, because gup fast is always a "pin with a +1 page refcount"
	 * request.
	 */
	gup_flags |= FOLL_GET;
	return internal_get_user_pages_fast(start, nr_pages, gup_flags, pages);
}
EXPORT_SYMBOL_GPL(get_user_pages_fast);

/**
 * pin_user_pages_fast() - pin user pages in memory without taking locks
 *
 * @start:      starting user address
 * @nr_pages:   number of pages from start to pin
 * @gup_flags:  flags modifying pin behaviour
 * @pages:      array that receives pointers to the pages pinned.
 *              Should be at least nr_pages long.
 *
 * Nearly the same as get_user_pages_fast(), except that FOLL_PIN is set. See
 * get_user_pages_fast() for documentation on the function arguments, because
 * the arguments here are identical.
 *
 * FOLL_PIN means that the pages must be released via unpin_user_page(). Please
 * see Documentation/core-api/pin_user_pages.rst for further details.
 */
int pin_user_pages_fast(unsigned long start, int nr_pages,
			unsigned int gup_flags, struct page **pages)
{
	/* FOLL_GET and FOLL_PIN are mutually exclusive. */
	if (WARN_ON_ONCE(gup_flags & FOLL_GET))
		return -EINVAL;

	gup_flags |= FOLL_PIN;
	return internal_get_user_pages_fast(start, nr_pages, gup_flags, pages);
}
EXPORT_SYMBOL_GPL(pin_user_pages_fast);

/*
 * This is the FOLL_PIN equivalent of get_user_pages_fast_only(). Behavior
 * is the same, except that this one sets FOLL_PIN instead of FOLL_GET.
 *
 * The API rules are the same, too: no negative values may be returned.
 */
int pin_user_pages_fast_only(unsigned long start, int nr_pages,
			     unsigned int gup_flags, struct page **pages)
{
	int nr_pinned;

	/*
	 * FOLL_GET and FOLL_PIN are mutually exclusive. Note that the API
	 * rules require returning 0, rather than -errno:
	 */
	if (WARN_ON_ONCE(gup_flags & FOLL_GET))
		return 0;
	/*
	 * FOLL_FAST_ONLY is required in order to match the API description of
	 * this routine: no fall back to regular ("slow") GUP.
	 */
	gup_flags |= (FOLL_PIN | FOLL_FAST_ONLY);
	nr_pinned = internal_get_user_pages_fast(start, nr_pages, gup_flags,
						 pages);
	/*
	 * This routine is not allowed to return negative values. However,
	 * internal_get_user_pages_fast() *can* return -errno. Therefore,
	 * correct for that here:
	 */
	if (nr_pinned < 0)
		nr_pinned = 0;

	return nr_pinned;
}
EXPORT_SYMBOL_GPL(pin_user_pages_fast_only);

/**
 * pin_user_pages_remote() - pin pages of a remote process
 *
 * @mm:		mm_struct of target mm
 * @start:	starting user address
 * @nr_pages:	number of pages from start to pin
 * @gup_flags:	flags modifying lookup behaviour
 * @pages:	array that receives pointers to the pages pinned.
 *		Should be at least nr_pages long. Or NULL, if caller
 *		only intends to ensure the pages are faulted in.
 * @vmas:	array of pointers to vmas corresponding to each page.
 *		Or NULL if the caller does not require them.
 * @locked:	pointer to lock flag indicating whether lock is held and
 *		subsequently whether VM_FAULT_RETRY functionality can be
 *		utilised. Lock must initially be held.
 *
 * Nearly the same as get_user_pages_remote(), except that FOLL_PIN is set. See
 * get_user_pages_remote() for documentation on the function arguments, because
 * the arguments here are identical.
 *
 * FOLL_PIN means that the pages must be released via unpin_user_page(). Please
 * see Documentation/core-api/pin_user_pages.rst for details.
 */
long pin_user_pages_remote(struct mm_struct *mm,
			   unsigned long start, unsigned long nr_pages,
			   unsigned int gup_flags, struct page **pages,
			   struct vm_area_struct **vmas, int *locked)
{
	/* FOLL_GET and FOLL_PIN are mutually exclusive. */
	if (WARN_ON_ONCE(gup_flags & FOLL_GET))
		return -EINVAL;

	gup_flags |= FOLL_PIN;
	return __get_user_pages_remote(mm, start, nr_pages, gup_flags,
				       pages, vmas, locked);
}
EXPORT_SYMBOL(pin_user_pages_remote);

/**
 * pin_user_pages() - pin user pages in memory for use by other devices
 *
 * @start:	starting user address
 * @nr_pages:	number of pages from start to pin
 * @gup_flags:	flags modifying lookup behaviour
 * @pages:	array that receives pointers to the pages pinned.
 *		Should be at least nr_pages long. Or NULL, if caller
 *		only intends to ensure the pages are faulted in.
 * @vmas:	array of pointers to vmas corresponding to each page.
 *		Or NULL if the caller does not require them.
 *
 * Nearly the same as get_user_pages(), except that FOLL_TOUCH is not set, and
 * FOLL_PIN is set.
 *
 * FOLL_PIN means that the pages must be released via unpin_user_page(). Please
 * see Documentation/core-api/pin_user_pages.rst for details.
 */
long pin_user_pages(unsigned long start, unsigned long nr_pages,
		    unsigned int gup_flags, struct page **pages,
		    struct vm_area_struct **vmas)
{
	/* FOLL_GET and FOLL_PIN are mutually exclusive. */
	if (WARN_ON_ONCE(gup_flags & FOLL_GET))
		return -EINVAL;

	gup_flags |= FOLL_PIN;
	return __gup_longterm_locked(current->mm, start, nr_pages,
				     pages, vmas, gup_flags);
}
EXPORT_SYMBOL(pin_user_pages);

/*
 * pin_user_pages_unlocked() is the FOLL_PIN variant of
 * get_user_pages_unlocked(). Behavior is the same, except that this one sets
 * FOLL_PIN and rejects FOLL_GET.
 */
long pin_user_pages_unlocked(unsigned long start, unsigned long nr_pages,
			     struct page **pages, unsigned int gup_flags)
{
	/* FOLL_GET and FOLL_PIN are mutually exclusive. */
	if (WARN_ON_ONCE(gup_flags & FOLL_GET))
		return -EINVAL;

	gup_flags |= FOLL_PIN;
	return get_user_pages_unlocked(start, nr_pages, pages, gup_flags);
}
EXPORT_SYMBOL(pin_user_pages_unlocked);

/*
 * pin_user_pages_locked() is the FOLL_PIN variant of get_user_pages_locked().
 * Behavior is the same, except that this one sets FOLL_PIN and rejects
 * FOLL_GET.
 */
long pin_user_pages_locked(unsigned long start, unsigned long nr_pages,
			   unsigned int gup_flags, struct page **pages,
			   int *locked)
{
	/*
	 * FIXME: Current FOLL_LONGTERM behavior is incompatible with
	 * FAULT_FLAG_ALLOW_RETRY because of the FS DAX check requirement on
	 * vmas.  As there are no users of this flag in this call we simply
	 * disallow this option for now.
	 */
	if (WARN_ON_ONCE(gup_flags & FOLL_LONGTERM))
		return -EINVAL;

	/* FOLL_GET and FOLL_PIN are mutually exclusive. */
	if (WARN_ON_ONCE(gup_flags & FOLL_GET))
		return -EINVAL;

	gup_flags |= FOLL_PIN;
	return __get_user_pages_locked(current->mm, start, nr_pages,
				       pages, NULL, locked,
				       gup_flags | FOLL_TOUCH);
}
EXPORT_SYMBOL(pin_user_pages_locked);<|MERGE_RESOLUTION|>--- conflicted
+++ resolved
@@ -176,21 +176,7 @@
 			refs *= GUP_PIN_COUNTING_BIAS;
 	}
 
-<<<<<<< HEAD
-	VM_BUG_ON_PAGE(page_ref_count(page) < refs, page);
-	/*
-	 * Calling put_page() for each ref is unnecessarily slow. Only the last
-	 * ref needs a put_page().
-	 */
-	if (refs > 1)
-		page_ref_sub(page, refs - 1);
-
-	if (flags & FOLL_GET)
-		reset_page_pinner(page, compound_order(page));
-	put_page(page);
-=======
 	put_page_refs(page, refs);
->>>>>>> 754a0abe
 }
 
 /**
@@ -253,6 +239,24 @@
 	return true;
 }
 
+/*
+ * put_user_page() - release a page obtained using get_user_pages() or
+ *                   follow_page(FOLL_GET)
+ * @page:            pointer to page to be released
+ *
+ * Pages that were obtained via get_user_pages()/follow_page(FOLL_GET) must be
+ * released via put_user_page.
+ * note: If it's not a page from GUP or follow_page(FOLL_GET), it's harmless.
+ */
+void put_user_page(struct page *page)
+{
+	struct page *head = compound_head(page);
+
+	reset_page_pinner(head, compound_order(head));
+	put_page(page);
+}
+EXPORT_SYMBOL(put_user_page);
+
 /**
  * unpin_user_page() - release a dma-pinned page
  * @page:            pointer to page to be released
@@ -267,26 +271,6 @@
 	put_compound_head(compound_head(page), 1, FOLL_PIN);
 }
 EXPORT_SYMBOL(unpin_user_page);
-<<<<<<< HEAD
-
-/*
- * put_user_page() - release a page obtained using get_user_pages() or
- *                   follow_page(FOLL_GET)
- * @page:            pointer to page to be released
- *
- * Pages that were obtained via get_user_pages()/follow_page(FOLL_GET) must be
- * released via put_user_page.
- * note: If it's not a page from GUP or follow_page(FOLL_GET), it's harmless.
- */
-void put_user_page(struct page *page)
-{
-	struct page *head = compound_head(page);
-
-	reset_page_pinner(head, compound_order(head));
-	put_page(page);
-}
-EXPORT_SYMBOL(put_user_page);
-=======
 
 static inline void compound_range_next(unsigned long i, unsigned long npages,
 				       struct page **list, struct page **head,
@@ -339,7 +323,6 @@
 	     compound_next(__i, __npages, __list, &(__head), &(__ntails)); \
 	     __i < __npages; __i += __ntails, \
 	     compound_next(__i, __npages, __list, &(__head), &(__ntails)))
->>>>>>> 754a0abe
 
 /**
  * unpin_user_pages_dirty_lock() - release and optionally dirty gup-pinned pages
@@ -1758,13 +1741,6 @@
 					    struct page **pages,
 					    unsigned int gup_flags)
 {
-<<<<<<< HEAD
-	unsigned long i, isolation_error_count;
-	bool drain_allow;
-	LIST_HEAD(cma_page_list);
-	long ret = nr_pages;
-	struct page *prev_head, *head;
-=======
 	unsigned long i;
 	unsigned long isolation_error_count = 0;
 	bool drain_allow = true;
@@ -1772,19 +1748,11 @@
 	long ret = 0;
 	struct page *prev_head = NULL;
 	struct page *head;
->>>>>>> 754a0abe
 	struct migration_target_control mtc = {
 		.nid = NUMA_NO_NODE,
 		.gfp_mask = GFP_USER | __GFP_NOWARN,
 	};
 
-<<<<<<< HEAD
-check_again:
-	prev_head = NULL;
-	isolation_error_count = 0;
-	drain_allow = true;
-=======
->>>>>>> 754a0abe
 	for (i = 0; i < nr_pages; i++) {
 		head = compound_head(pages[i]);
 		if (head == prev_head)
@@ -1794,15 +1762,9 @@
 		 * If we get a movable page, since we are going to be pinning
 		 * these entries, try to move them out if possible.
 		 */
-<<<<<<< HEAD
-		if (is_migrate_cma_page(head)) {
-			if (PageHuge(head)) {
-				if (!isolate_huge_page(head, &cma_page_list))
-=======
 		if (!is_pinnable_page(head)) {
 			if (PageHuge(head)) {
 				if (!isolate_huge_page(head, &movable_page_list))
->>>>>>> 754a0abe
 					isolation_error_count++;
 			} else {
 				if (!PageLRU(head) && drain_allow) {
@@ -1814,11 +1776,7 @@
 					isolation_error_count++;
 					continue;
 				}
-<<<<<<< HEAD
-				list_add_tail(&head->lru, &cma_page_list);
-=======
 				list_add_tail(&head->lru, &movable_page_list);
->>>>>>> 754a0abe
 				mod_node_page_state(page_pgdat(head),
 						    NR_ISOLATED_ANON +
 						    page_is_file_lru(head),
@@ -1831,43 +1789,6 @@
 	 * If list is empty, and no isolation errors, means that all pages are
 	 * in the correct zone.
 	 */
-<<<<<<< HEAD
-	if (list_empty(&cma_page_list) && !isolation_error_count)
-		return ret;
-
-	if (!list_empty(&cma_page_list)) {
-		/*
-		 * drop the above get_user_pages reference.
-		 */
-		if (gup_flags & FOLL_PIN)
-			unpin_user_pages(pages, nr_pages);
-		else
-			for (i = 0; i < nr_pages; i++)
-				put_page(pages[i]);
-
-		ret = migrate_pages(&cma_page_list, alloc_migration_target,
-				    NULL, (unsigned long)&mtc, MIGRATE_SYNC,
-				    MR_CONTIG_RANGE);
-		if (ret) {
-			if (!list_empty(&cma_page_list))
-				putback_movable_pages(&cma_page_list);
-			return ret > 0 ? -ENOMEM : ret;
-		}
-
-		/* We unpinned pages before migration, pin them again */
-		ret = __get_user_pages_locked(mm, start, nr_pages, pages, vmas,
-					      NULL, gup_flags);
-		if (ret <= 0)
-			return ret;
-		nr_pages = ret;
-	}
-
-	/*
-	 * check again because pages were unpinned, and we also might have
-	 * had isolation errors and need more pages to migrate.
-	 */
-	goto check_again;
-=======
 	if (list_empty(&movable_page_list) && !isolation_error_count)
 		return nr_pages;
 
@@ -1886,7 +1807,6 @@
 	}
 
 	return ret > 0 ? -ENOMEM : ret;
->>>>>>> 754a0abe
 }
 #else
 static long check_and_migrate_movable_pages(unsigned long nr_pages,
@@ -2228,64 +2148,6 @@
  * This code is based heavily on the PowerPC implementation by Nick Piggin.
  */
 #ifdef CONFIG_HAVE_FAST_GUP
-<<<<<<< HEAD
-#ifdef CONFIG_GUP_GET_PTE_LOW_HIGH
-
-/*
- * WARNING: only to be used in the get_user_pages_fast() implementation.
- *
- * With get_user_pages_fast(), we walk down the pagetables without taking any
- * locks.  For this we would like to load the pointers atomically, but sometimes
- * that is not possible (e.g. without expensive cmpxchg8b on x86_32 PAE).  What
- * we do have is the guarantee that a PTE will only either go from not present
- * to present, or present to not present or both -- it will not switch to a
- * completely different present page without a TLB flush in between; something
- * that we are blocking by holding interrupts off.
- *
- * Setting ptes from not present to present goes:
- *
- *   ptep->pte_high = h;
- *   smp_wmb();
- *   ptep->pte_low = l;
- *
- * And present to not present goes:
- *
- *   ptep->pte_low = 0;
- *   smp_wmb();
- *   ptep->pte_high = 0;
- *
- * We must ensure here that the load of pte_low sees 'l' IFF pte_high sees 'h'.
- * We load pte_high *after* loading pte_low, which ensures we don't see an older
- * value of pte_high.  *Then* we recheck pte_low, which ensures that we haven't
- * picked up a changed pte high. We might have gotten rubbish values from
- * pte_low and pte_high, but we are guaranteed that pte_low will not have the
- * present bit set *unless* it is 'l'. Because get_user_pages_fast() only
- * operates on present ptes we're safe.
- */
-static inline pte_t gup_get_pte(pte_t *ptep)
-{
-	pte_t pte;
-
-	do {
-		pte.pte_low = ptep->pte_low;
-		smp_rmb();
-		pte.pte_high = ptep->pte_high;
-		smp_rmb();
-	} while (unlikely(pte.pte_low != ptep->pte_low));
-
-	return pte;
-}
-#else /* CONFIG_GUP_GET_PTE_LOW_HIGH */
-/*
- * We require that the PTE can be read atomically.
- */
-static inline pte_t gup_get_pte(pte_t *ptep)
-{
-	return ptep_get(ptep);
-}
-#endif /* CONFIG_GUP_GET_PTE_LOW_HIGH */
-=======
->>>>>>> 754a0abe
 
 static void __maybe_unused undo_dev_pagemap(int *nr, int nr_start,
 					    unsigned int flags,
