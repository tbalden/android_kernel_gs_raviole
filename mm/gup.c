--- conflicted
+++ resolved
@@ -175,21 +175,9 @@
 			refs *= GUP_PIN_COUNTING_BIAS;
 	}
 
-<<<<<<< HEAD
-	VM_BUG_ON_PAGE(page_ref_count(page) < refs, page);
-	/*
-	 * Calling put_page() for each ref is unnecessarily slow. Only the last
-	 * ref needs a put_page().
-	 */
-	if (refs > 1)
-		page_ref_sub(page, refs - 1);
-
 	if (flags & FOLL_GET)
 		reset_page_pinner(page, compound_order(page));
-	put_page(page);
-=======
 	put_page_refs(page, refs);
->>>>>>> 43b0742e
 }
 
 /**
