// SPDX-License-Identifier: GPL-2.0
#include <linux/debugfs.h>
#include <linux/mm.h>
#include <linux/slab.h>
#include <linux/uaccess.h>
#include <linux/memblock.h>
#include <linux/stacktrace.h>
#include <linux/page_owner.h>
#include <linux/jump_label.h>
#include <linux/migrate.h>
#include <linux/stackdepot.h>
#include <linux/seq_file.h>
#include <linux/sched/clock.h>

#include "internal.h"

/*
 * TODO: teach PAGE_OWNER_STACK_DEPTH (__dump_page_owner and save_stack)
 * to use off stack temporal storage
 */
#define PAGE_OWNER_STACK_DEPTH (16)

struct page_owner {
	unsigned short order;
	short last_migrate_reason;
	gfp_t gfp_mask;
	depot_stack_handle_t handle;
	depot_stack_handle_t free_handle;
	u64 ts_nsec;
	u64 free_ts_nsec;
	pid_t pid;
};

bool page_owner_enabled;
DEFINE_STATIC_KEY_FALSE(page_owner_inited);

static depot_stack_handle_t dummy_handle;
static depot_stack_handle_t failure_handle;
static depot_stack_handle_t early_handle;

static void init_early_allocated_pages(void);

static int __init early_page_owner_param(char *buf)
{
	return kstrtobool(buf, &page_owner_enabled);
}
early_param("page_owner", early_page_owner_param);

static bool need_page_owner(void)
{
	return page_owner_enabled;
}

static __always_inline depot_stack_handle_t create_dummy_stack(void)
{
	unsigned long entries[4];
	unsigned int nr_entries;

	nr_entries = stack_trace_save(entries, ARRAY_SIZE(entries), 0);
	return stack_depot_save(entries, nr_entries, GFP_KERNEL);
}

static noinline void register_dummy_stack(void)
{
	dummy_handle = create_dummy_stack();
}

static noinline void register_failure_stack(void)
{
	failure_handle = create_dummy_stack();
}

static noinline void register_early_stack(void)
{
	early_handle = create_dummy_stack();
}

static void init_page_owner(void)
{
	if (!page_owner_enabled)
		return;

	register_dummy_stack();
	register_failure_stack();
	register_early_stack();
	static_branch_enable(&page_owner_inited);
	init_early_allocated_pages();
}

struct page_ext_operations page_owner_ops = {
	.size = sizeof(struct page_owner),
	.need = need_page_owner,
	.init = init_page_owner,
};

struct page_owner *get_page_owner(struct page_ext *page_ext)
{
	return (void *)page_ext + page_owner_ops.offset;
}
EXPORT_SYMBOL_GPL(get_page_owner);

depot_stack_handle_t get_page_owner_handle(struct page_ext *page_ext, unsigned long pfn)
{
	struct page_owner *page_owner;
	depot_stack_handle_t handle;

	if (!page_owner_enabled)
		return 0;

	page_owner = get_page_owner(page_ext);

	/* skip handle for tail pages of higher order allocations */
	if (!IS_ALIGNED(pfn, 1 << page_owner->order))
		return 0;

	handle = READ_ONCE(page_owner->handle);
	return handle;
}
EXPORT_SYMBOL_GPL(get_page_owner_handle);

static noinline depot_stack_handle_t save_stack(gfp_t flags)
{
	unsigned long entries[PAGE_OWNER_STACK_DEPTH];
	depot_stack_handle_t handle;
	unsigned int nr_entries;

	/*
	 * Avoid recursion.
	 *
	 * Sometimes page metadata allocation tracking requires more
	 * memory to be allocated:
	 * - when new stack trace is saved to stack depot
	 * - when backtrace itself is calculated (ia64)
	 */
	if (current->in_page_owner)
		return dummy_handle;
	current->in_page_owner = 1;

	nr_entries = stack_trace_save(entries, ARRAY_SIZE(entries), 2);
	handle = stack_depot_save(entries, nr_entries, flags);
	if (!handle)
		handle = failure_handle;

	current->in_page_owner = 0;
	return handle;
}

void __reset_page_owner(struct page *page, unsigned int order)
{
	int i;
	struct page_ext *page_ext;
	depot_stack_handle_t handle;
	struct page_owner *page_owner;
	u64 free_ts_nsec = local_clock();
<<<<<<< HEAD

	handle = save_stack(GFP_NOWAIT | __GFP_NOWARN);
=======
>>>>>>> 754a0abe

	page_ext = lookup_page_ext(page);
	if (unlikely(!page_ext))
		return;

	handle = save_stack(GFP_NOWAIT | __GFP_NOWARN);
	for (i = 0; i < (1 << order); i++) {
		__clear_bit(PAGE_EXT_OWNER_ALLOCATED, &page_ext->flags);
		page_owner = get_page_owner(page_ext);
		page_owner->free_handle = handle;
		page_owner->free_ts_nsec = free_ts_nsec;
		page_ext = page_ext_next(page_ext);
	}
}

static inline void __set_page_owner_handle(struct page_ext *page_ext,
					depot_stack_handle_t handle,
					unsigned int order, gfp_t gfp_mask)
{
	struct page_owner *page_owner;
	int i;

	for (i = 0; i < (1 << order); i++) {
		page_owner = get_page_owner(page_ext);
		page_owner->handle = handle;
		page_owner->order = order;
		page_owner->gfp_mask = gfp_mask;
		page_owner->last_migrate_reason = -1;
		page_owner->pid = current->pid;
		page_owner->ts_nsec = local_clock();
		__set_bit(PAGE_EXT_OWNER, &page_ext->flags);
		__set_bit(PAGE_EXT_OWNER_ALLOCATED, &page_ext->flags);

		page_ext = page_ext_next(page_ext);
	}
}

noinline void __set_page_owner(struct page *page, unsigned int order,
					gfp_t gfp_mask)
{
	struct page_ext *page_ext = lookup_page_ext(page);
	depot_stack_handle_t handle;

	if (unlikely(!page_ext))
		return;

	handle = save_stack(gfp_mask);
	__set_page_owner_handle(page_ext, handle, order, gfp_mask);
}

void __set_page_owner_migrate_reason(struct page *page, int reason)
{
	struct page_ext *page_ext = lookup_page_ext(page);
	struct page_owner *page_owner;

	if (unlikely(!page_ext))
		return;

	page_owner = get_page_owner(page_ext);
	page_owner->last_migrate_reason = reason;
}

void __split_page_owner(struct page *page, unsigned int nr)
{
	int i;
	struct page_ext *page_ext = lookup_page_ext(page);
	struct page_owner *page_owner;

	if (unlikely(!page_ext))
		return;

	for (i = 0; i < nr; i++) {
		page_owner = get_page_owner(page_ext);
		page_owner->order = 0;
		page_ext = page_ext_next(page_ext);
	}
}

void __copy_page_owner(struct page *oldpage, struct page *newpage)
{
	struct page_ext *old_ext = lookup_page_ext(oldpage);
	struct page_ext *new_ext = lookup_page_ext(newpage);
	struct page_owner *old_page_owner, *new_page_owner;

	if (unlikely(!old_ext || !new_ext))
		return;

	old_page_owner = get_page_owner(old_ext);
	new_page_owner = get_page_owner(new_ext);
	new_page_owner->order = old_page_owner->order;
	new_page_owner->gfp_mask = old_page_owner->gfp_mask;
	new_page_owner->last_migrate_reason =
		old_page_owner->last_migrate_reason;
	new_page_owner->handle = old_page_owner->handle;
	new_page_owner->pid = old_page_owner->pid;
	new_page_owner->ts_nsec = old_page_owner->ts_nsec;
	new_page_owner->free_ts_nsec = old_page_owner->ts_nsec;

	/*
	 * We don't clear the bit on the oldpage as it's going to be freed
	 * after migration. Until then, the info can be useful in case of
	 * a bug, and the overall stats will be off a bit only temporarily.
	 * Also, migrate_misplaced_transhuge_page() can still fail the
	 * migration and then we want the oldpage to retain the info. But
	 * in that case we also don't need to explicitly clear the info from
	 * the new page, which will be freed.
	 */
	__set_bit(PAGE_EXT_OWNER, &new_ext->flags);
	__set_bit(PAGE_EXT_OWNER_ALLOCATED, &new_ext->flags);
}

void pagetypeinfo_showmixedcount_print(struct seq_file *m,
				       pg_data_t *pgdat, struct zone *zone)
{
	struct page *page;
	struct page_ext *page_ext;
	struct page_owner *page_owner;
	unsigned long pfn, block_end_pfn;
	unsigned long end_pfn = zone_end_pfn(zone);
	unsigned long count[MIGRATE_TYPES] = { 0, };
	int pageblock_mt, page_mt;
	int i;

	/* Scan block by block. First and last block may be incomplete */
	pfn = zone->zone_start_pfn;

	/*
	 * Walk the zone in pageblock_nr_pages steps. If a page block spans
	 * a zone boundary, it will be double counted between zones. This does
	 * not matter as the mixed block count will still be correct
	 */
	for (; pfn < end_pfn; ) {
		page = pfn_to_online_page(pfn);
		if (!page) {
			pfn = ALIGN(pfn + 1, MAX_ORDER_NR_PAGES);
			continue;
		}

		block_end_pfn = ALIGN(pfn + 1, pageblock_nr_pages);
		block_end_pfn = min(block_end_pfn, end_pfn);

		pageblock_mt = get_pageblock_migratetype(page);

		for (; pfn < block_end_pfn; pfn++) {
			if (!pfn_valid_within(pfn))
				continue;

			/* The pageblock is online, no need to recheck. */
			page = pfn_to_page(pfn);

			if (page_zone(page) != zone)
				continue;

			if (PageBuddy(page)) {
				unsigned long freepage_order;

				freepage_order = buddy_order_unsafe(page);
				if (freepage_order < MAX_ORDER)
					pfn += (1UL << freepage_order) - 1;
				continue;
			}

			if (PageReserved(page))
				continue;

			page_ext = lookup_page_ext(page);
			if (unlikely(!page_ext))
				continue;

			if (!test_bit(PAGE_EXT_OWNER_ALLOCATED, &page_ext->flags))
				continue;

			page_owner = get_page_owner(page_ext);
			page_mt = gfp_migratetype(page_owner->gfp_mask);
			if (pageblock_mt != page_mt) {
				if (is_migrate_cma(pageblock_mt))
					count[MIGRATE_MOVABLE]++;
				else
					count[pageblock_mt]++;

				pfn = block_end_pfn;
				break;
			}
			pfn += (1UL << page_owner->order) - 1;
		}
	}

	/* Print counts */
	seq_printf(m, "Node %d, zone %8s ", pgdat->node_id, zone->name);
	for (i = 0; i < MIGRATE_TYPES; i++)
		seq_printf(m, "%12lu ", count[i]);
	seq_putc(m, '\n');
}

static ssize_t
print_page_owner(char __user *buf, size_t count, unsigned long pfn,
		struct page *page, struct page_owner *page_owner,
		depot_stack_handle_t handle)
{
	int ret, pageblock_mt, page_mt;
	unsigned long *entries;
	unsigned int nr_entries;
	char *kbuf;

	count = min_t(size_t, count, PAGE_SIZE);
	kbuf = kmalloc(count, GFP_KERNEL);
	if (!kbuf)
		return -ENOMEM;

	ret = snprintf(kbuf, count,
			"Page allocated via order %u, mask %#x(%pGg), pid %d, ts %llu ns, free_ts %llu ns\n",
			page_owner->order, page_owner->gfp_mask,
			&page_owner->gfp_mask, page_owner->pid,
			page_owner->ts_nsec, page_owner->free_ts_nsec);

	if (ret >= count)
		goto err;

	/* Print information relevant to grouping pages by mobility */
	pageblock_mt = get_pageblock_migratetype(page);
	page_mt  = gfp_migratetype(page_owner->gfp_mask);
	ret += snprintf(kbuf + ret, count - ret,
			"PFN %lu type %s Block %lu type %s Flags %#lx(%pGp)\n",
			pfn,
			migratetype_names[page_mt],
			pfn >> pageblock_order,
			migratetype_names[pageblock_mt],
			page->flags, &page->flags);

	if (ret >= count)
		goto err;

	nr_entries = stack_depot_fetch(handle, &entries);
	ret += stack_trace_snprint(kbuf + ret, count - ret, entries, nr_entries, 0);
	if (ret >= count)
		goto err;

	if (page_owner->last_migrate_reason != -1) {
		ret += snprintf(kbuf + ret, count - ret,
			"Page has been migrated, last migrate reason: %s\n",
			migrate_reason_names[page_owner->last_migrate_reason]);
		if (ret >= count)
			goto err;
	}

	ret += snprintf(kbuf + ret, count - ret, "\n");
	if (ret >= count)
		goto err;

	if (copy_to_user(buf, kbuf, ret))
		ret = -EFAULT;

	kfree(kbuf);
	return ret;

err:
	kfree(kbuf);
	return -ENOMEM;
}

void __dump_page_owner(const struct page *page)
{
	struct page_ext *page_ext = lookup_page_ext(page);
	struct page_owner *page_owner;
	depot_stack_handle_t handle;
	unsigned long *entries;
	unsigned int nr_entries;
	gfp_t gfp_mask;
	int mt;

	if (unlikely(!page_ext)) {
		pr_alert("There is not page extension available.\n");
		return;
	}

	page_owner = get_page_owner(page_ext);
	gfp_mask = page_owner->gfp_mask;
	mt = gfp_migratetype(gfp_mask);

	if (!test_bit(PAGE_EXT_OWNER, &page_ext->flags)) {
		pr_alert("page_owner info is not present (never set?)\n");
		return;
	}

	if (test_bit(PAGE_EXT_OWNER_ALLOCATED, &page_ext->flags))
		pr_alert("page_owner tracks the page as allocated\n");
	else
		pr_alert("page_owner tracks the page as freed\n");

	pr_alert("page last allocated via order %u, migratetype %s, gfp_mask %#x(%pGg), pid %d, ts %llu, free_ts %llu\n",
		 page_owner->order, migratetype_names[mt], gfp_mask, &gfp_mask,
		 page_owner->pid, page_owner->ts_nsec, page_owner->free_ts_nsec);

	handle = READ_ONCE(page_owner->handle);
	if (!handle) {
		pr_alert("page_owner allocation stack trace missing\n");
	} else {
		nr_entries = stack_depot_fetch(handle, &entries);
		stack_trace_print(entries, nr_entries, 0);
	}

	handle = READ_ONCE(page_owner->free_handle);
	if (!handle) {
		pr_alert("page_owner free stack trace missing\n");
	} else {
		nr_entries = stack_depot_fetch(handle, &entries);
		pr_alert("page last free stack trace:\n");
		stack_trace_print(entries, nr_entries, 0);
	}

	if (page_owner->last_migrate_reason != -1)
		pr_alert("page has been migrated, last migrate reason: %s\n",
			migrate_reason_names[page_owner->last_migrate_reason]);
}

static ssize_t
read_page_owner(struct file *file, char __user *buf, size_t count, loff_t *ppos)
{
	unsigned long pfn;
	struct page *page;
	struct page_ext *page_ext;
	struct page_owner *page_owner;
	depot_stack_handle_t handle;

	if (!static_branch_unlikely(&page_owner_inited))
		return -EINVAL;

	page = NULL;
	pfn = min_low_pfn + *ppos;

	/* Find a valid PFN or the start of a MAX_ORDER_NR_PAGES area */
	while (!pfn_valid(pfn) && (pfn & (MAX_ORDER_NR_PAGES - 1)) != 0)
		pfn++;

	drain_all_pages(NULL);

	/* Find an allocated page */
	for (; pfn < max_pfn; pfn++) {
		/*
		 * If the new page is in a new MAX_ORDER_NR_PAGES area,
		 * validate the area as existing, skip it if not
		 */
		if ((pfn & (MAX_ORDER_NR_PAGES - 1)) == 0 && !pfn_valid(pfn)) {
			pfn += MAX_ORDER_NR_PAGES - 1;
			continue;
		}

		/* Check for holes within a MAX_ORDER area */
		if (!pfn_valid_within(pfn))
			continue;

		page = pfn_to_page(pfn);
		if (PageBuddy(page)) {
			unsigned long freepage_order = buddy_order_unsafe(page);

			if (freepage_order < MAX_ORDER)
				pfn += (1UL << freepage_order) - 1;
			continue;
		}

		page_ext = lookup_page_ext(page);
		if (unlikely(!page_ext))
			continue;

		/*
		 * Some pages could be missed by concurrent allocation or free,
		 * because we don't hold the zone lock.
		 */
		if (!test_bit(PAGE_EXT_OWNER, &page_ext->flags))
			continue;

		/*
		 * Although we do have the info about past allocation of free
		 * pages, it's not relevant for current memory usage.
		 */
		if (!test_bit(PAGE_EXT_OWNER_ALLOCATED, &page_ext->flags))
			continue;

		page_owner = get_page_owner(page_ext);

		/*
		 * Don't print "tail" pages of high-order allocations as that
		 * would inflate the stats.
		 */
		if (!IS_ALIGNED(pfn, 1 << page_owner->order))
			continue;

		/*
		 * Access to page_ext->handle isn't synchronous so we should
		 * be careful to access it.
		 */
		handle = READ_ONCE(page_owner->handle);
		if (!handle)
			continue;

		/* Record the next PFN to read in the file offset */
		*ppos = (pfn - min_low_pfn) + 1;

		return print_page_owner(buf, count, pfn, page,
				page_owner, handle);
	}

	return 0;
}

static void init_pages_in_zone(pg_data_t *pgdat, struct zone *zone)
{
	unsigned long pfn = zone->zone_start_pfn;
	unsigned long end_pfn = zone_end_pfn(zone);
	unsigned long count = 0;

	/*
	 * Walk the zone in pageblock_nr_pages steps. If a page block spans
	 * a zone boundary, it will be double counted between zones. This does
	 * not matter as the mixed block count will still be correct
	 */
	for (; pfn < end_pfn; ) {
		unsigned long block_end_pfn;

		if (!pfn_valid(pfn)) {
			pfn = ALIGN(pfn + 1, MAX_ORDER_NR_PAGES);
			continue;
		}

		block_end_pfn = ALIGN(pfn + 1, pageblock_nr_pages);
		block_end_pfn = min(block_end_pfn, end_pfn);

		for (; pfn < block_end_pfn; pfn++) {
			struct page *page;
			struct page_ext *page_ext;

			if (!pfn_valid_within(pfn))
				continue;

			page = pfn_to_page(pfn);

			if (page_zone(page) != zone)
				continue;

			/*
			 * To avoid having to grab zone->lock, be a little
			 * careful when reading buddy page order. The only
			 * danger is that we skip too much and potentially miss
			 * some early allocated pages, which is better than
			 * heavy lock contention.
			 */
			if (PageBuddy(page)) {
				unsigned long order = buddy_order_unsafe(page);

				if (order > 0 && order < MAX_ORDER)
					pfn += (1UL << order) - 1;
				continue;
			}

			if (PageReserved(page))
				continue;

			page_ext = lookup_page_ext(page);
			if (unlikely(!page_ext))
				continue;

			/* Maybe overlapping zone */
			if (test_bit(PAGE_EXT_OWNER, &page_ext->flags))
				continue;

			/* Found early allocated page */
			__set_page_owner_handle(page_ext, early_handle,
						0, 0);
			count++;
		}
		cond_resched();
	}

	pr_info("Node %d, zone %8s: page owner found early allocated %lu pages\n",
		pgdat->node_id, zone->name, count);
}

static void init_zones_in_node(pg_data_t *pgdat)
{
	struct zone *zone;
	struct zone *node_zones = pgdat->node_zones;

	for (zone = node_zones; zone - node_zones < MAX_NR_ZONES; ++zone) {
		if (!populated_zone(zone))
			continue;

		init_pages_in_zone(pgdat, zone);
	}
}

static void init_early_allocated_pages(void)
{
	pg_data_t *pgdat;

	for_each_online_pgdat(pgdat)
		init_zones_in_node(pgdat);
}

static const struct file_operations proc_page_owner_operations = {
	.read		= read_page_owner,
};

static int __init pageowner_init(void)
{
	if (!static_branch_unlikely(&page_owner_inited)) {
		pr_info("page_owner is disabled\n");
		return 0;
	}

	debugfs_create_file("page_owner", 0400, NULL, NULL,
			    &proc_page_owner_operations);

	return 0;
}
late_initcall(pageowner_init)<|MERGE_RESOLUTION|>--- conflicted
+++ resolved
@@ -152,11 +152,6 @@
 	depot_stack_handle_t handle;
 	struct page_owner *page_owner;
 	u64 free_ts_nsec = local_clock();
-<<<<<<< HEAD
-
-	handle = save_stack(GFP_NOWAIT | __GFP_NOWARN);
-=======
->>>>>>> 754a0abe
 
 	page_ext = lookup_page_ext(page);
 	if (unlikely(!page_ext))
