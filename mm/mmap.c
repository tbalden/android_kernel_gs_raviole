--- conflicted
+++ resolved
@@ -525,11 +525,7 @@
 static __always_inline void vma_rb_erase(struct vm_area_struct *vma,
 					 struct mm_struct *mm)
 {
-<<<<<<< HEAD
-	vma_rb_erase_ignore(vma, root, vma);
-=======
 	vma_rb_erase_ignore(vma, mm, vma);
->>>>>>> c70595ea
 }
 
 /*
@@ -934,15 +930,10 @@
 	}
 	WRITE_ONCE(vma->vm_pgoff, pgoff);
 	if (adjust_next) {
-<<<<<<< HEAD
-		next->vm_start += adjust_next;
-		next->vm_pgoff += adjust_next >> PAGE_SHIFT;
-=======
 		WRITE_ONCE(next->vm_start,
 			   next->vm_start + adjust_next);
 		WRITE_ONCE(next->vm_pgoff,
 			next->vm_pgoff + (adjust_next >> PAGE_SHIFT));
->>>>>>> c70595ea
 	}
 
 	if (file) {
