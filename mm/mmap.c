--- conflicted
+++ resolved
@@ -1084,11 +1084,7 @@
 static inline int is_mergeable_vma(struct vm_area_struct *vma,
 				struct file *file, unsigned long vm_flags,
 				struct vm_userfaultfd_ctx vm_userfaultfd_ctx,
-<<<<<<< HEAD
-				const char __user *anon_name)
-=======
 				struct anon_vma_name *anon_name)
->>>>>>> 334f1c6b
 {
 	/*
 	 * VM_SOFTDIRTY should not prevent from VMA merging, if we
@@ -1106,11 +1102,7 @@
 		return 0;
 	if (!is_mergeable_vm_userfaultfd_ctx(vma, vm_userfaultfd_ctx))
 		return 0;
-<<<<<<< HEAD
-	if (vma_get_anon_name(vma) != anon_name)
-=======
 	if (!anon_vma_name_eq(anon_vma_name(vma), anon_name))
->>>>>>> 334f1c6b
 		return 0;
 	return 1;
 }
@@ -1145,11 +1137,7 @@
 		     struct anon_vma *anon_vma, struct file *file,
 		     pgoff_t vm_pgoff,
 		     struct vm_userfaultfd_ctx vm_userfaultfd_ctx,
-<<<<<<< HEAD
-		     const char __user *anon_name)
-=======
 		     struct anon_vma_name *anon_name)
->>>>>>> 334f1c6b
 {
 	if (is_mergeable_vma(vma, file, vm_flags, vm_userfaultfd_ctx, anon_name) &&
 	    is_mergeable_anon_vma(anon_vma, vma->anon_vma, vma)) {
@@ -1171,11 +1159,7 @@
 		    struct anon_vma *anon_vma, struct file *file,
 		    pgoff_t vm_pgoff,
 		    struct vm_userfaultfd_ctx vm_userfaultfd_ctx,
-<<<<<<< HEAD
-		    const char __user *anon_name)
-=======
 		    struct anon_vma_name *anon_name)
->>>>>>> 334f1c6b
 {
 	if (is_mergeable_vma(vma, file, vm_flags, vm_userfaultfd_ctx, anon_name) &&
 	    is_mergeable_anon_vma(anon_vma, vma->anon_vma, vma)) {
@@ -1236,11 +1220,7 @@
 			struct anon_vma *anon_vma, struct file *file,
 			pgoff_t pgoff, struct mempolicy *policy,
 			struct vm_userfaultfd_ctx vm_userfaultfd_ctx,
-<<<<<<< HEAD
-			const char __user *anon_name, bool keep_locked)
-=======
 			struct anon_vma_name *anon_name, bool keep_locked)
->>>>>>> 334f1c6b
 {
 	pgoff_t pglen = (end - addr) >> PAGE_SHIFT;
 	struct vm_area_struct *area, *next;
@@ -1270,12 +1250,7 @@
 			mpol_equal(vma_policy(prev), policy) &&
 			can_vma_merge_after(prev, vm_flags,
 					    anon_vma, file, pgoff,
-<<<<<<< HEAD
-					    vm_userfaultfd_ctx,
-					    anon_name)) {
-=======
 					    vm_userfaultfd_ctx, anon_name)) {
->>>>>>> 334f1c6b
 		/*
 		 * OK, it can.  Can we now merge in the successor as well?
 		 */
@@ -1284,12 +1259,7 @@
 				can_vma_merge_before(next, vm_flags,
 						     anon_vma, file,
 						     pgoff+pglen,
-<<<<<<< HEAD
-						     vm_userfaultfd_ctx,
-						     anon_name) &&
-=======
 						     vm_userfaultfd_ctx, anon_name) &&
->>>>>>> 334f1c6b
 				is_mergeable_anon_vma(prev->anon_vma,
 						      next->anon_vma, NULL)) {
 							/* cases 1, 6 */
@@ -1313,12 +1283,7 @@
 			mpol_equal(policy, vma_policy(next)) &&
 			can_vma_merge_before(next, vm_flags,
 					     anon_vma, file, pgoff+pglen,
-<<<<<<< HEAD
-					     vm_userfaultfd_ctx,
-					     anon_name)) {
-=======
 					     vm_userfaultfd_ctx, anon_name)) {
->>>>>>> 334f1c6b
 		if (prev && addr < prev->vm_end)	/* case 4 */
 			err = __vma_adjust(prev, prev->vm_start,
 					 addr, prev->vm_pgoff, NULL, next,
@@ -1923,12 +1888,7 @@
 		 */
 		if (unlikely(vm_flags != vma->vm_flags && prev)) {
 			merge = vma_merge(mm, prev, vma->vm_start, vma->vm_end, vma->vm_flags,
-<<<<<<< HEAD
-				NULL, vma->vm_file, vma->vm_pgoff, NULL, NULL_VM_UFFD_CTX,
-				vma_get_anon_name(vma));
-=======
 				NULL, vma->vm_file, vma->vm_pgoff, NULL, NULL_VM_UFFD_CTX, NULL);
->>>>>>> 334f1c6b
 			if (merge) {
 				/* ->mmap() can change vma->vm_file and fput the original file. So
 				 * fput the vma->vm_file here or we would add an extra fput for file
@@ -2000,11 +1960,6 @@
 
 	vma_set_page_prot(vma);
 	vm_write_end(vma);
-<<<<<<< HEAD
-
-	trace_android_vh_mmap_region(vma, addr);
-=======
->>>>>>> 334f1c6b
 
 	return addr;
 
@@ -3455,11 +3410,7 @@
 	new_vma = __vma_merge(mm, prev, addr, addr + len, vma->vm_flags,
 			      vma->anon_vma, vma->vm_file, pgoff,
 			      vma_policy(vma), vma->vm_userfaultfd_ctx,
-<<<<<<< HEAD
-				vma_get_anon_name(vma), true);
-=======
 			      anon_vma_name(vma), true);
->>>>>>> 334f1c6b
 	if (new_vma) {
 		/*
 		 * Source vma may have been merged into new_vma
