// SPDX-License-Identifier: GPL-2.0-only
/*
 * Simple NUMA memory policy for the Linux kernel.
 *
 * Copyright 2003,2004 Andi Kleen, SuSE Labs.
 * (C) Copyright 2005 Christoph Lameter, Silicon Graphics, Inc.
 *
 * NUMA policy allows the user to give hints in which node(s) memory should
 * be allocated.
 *
 * Support four policies per VMA and per process:
 *
 * The VMA policy has priority over the process policy for a page fault.
 *
 * interleave     Allocate memory interleaved over a set of nodes,
 *                with normal fallback if it fails.
 *                For VMA based allocations this interleaves based on the
 *                offset into the backing object or offset into the mapping
 *                for anonymous memory. For process policy an process counter
 *                is used.
 *
 * bind           Only allocate memory on a specific set of nodes,
 *                no fallback.
 *                FIXME: memory is allocated starting with the first node
 *                to the last. It would be better if bind would truly restrict
 *                the allocation to memory nodes instead
 *
 * preferred       Try a specific node first before normal fallback.
 *                As a special case NUMA_NO_NODE here means do the allocation
 *                on the local CPU. This is normally identical to default,
 *                but useful to set in a VMA when you have a non default
 *                process policy.
 *
 * default        Allocate on the local node first, or when on a VMA
 *                use the process policy. This is what Linux always did
 *		  in a NUMA aware kernel and still does by, ahem, default.
 *
 * The process policy is applied for most non interrupt memory allocations
 * in that process' context. Interrupts ignore the policies and always
 * try to allocate on the local CPU. The VMA policy is only applied for memory
 * allocations for a VMA in the VM.
 *
 * Currently there are a few corner cases in swapping where the policy
 * is not applied, but the majority should be handled. When process policy
 * is used it is not remembered over swap outs/swap ins.
 *
 * Only the highest zone in the zone hierarchy gets policied. Allocations
 * requesting a lower zone just use default policy. This implies that
 * on systems with highmem kernel lowmem allocation don't get policied.
 * Same with GFP_DMA allocations.
 *
 * For shmfs/tmpfs/hugetlbfs shared memory the policy is shared between
 * all users and remembered even when nobody has memory mapped.
 */

/* Notebook:
   fix mmap readahead to honour policy and enable policy for any page cache
   object
   statistics for bigpages
   global policy for page cache? currently it uses process policy. Requires
   first item above.
   handle mremap for shared memory (currently ignored for the policy)
   grows down?
   make bind policy root only? It can trigger oom much faster and the
   kernel is not always grateful with that.
*/

#define pr_fmt(fmt) KBUILD_MODNAME ": " fmt

#include <linux/mempolicy.h>
#include <linux/pagewalk.h>
#include <linux/highmem.h>
#include <linux/hugetlb.h>
#include <linux/kernel.h>
#include <linux/sched.h>
#include <linux/sched/mm.h>
#include <linux/sched/numa_balancing.h>
#include <linux/sched/task.h>
#include <linux/nodemask.h>
#include <linux/cpuset.h>
#include <linux/slab.h>
#include <linux/string.h>
#include <linux/export.h>
#include <linux/nsproxy.h>
#include <linux/interrupt.h>
#include <linux/init.h>
#include <linux/compat.h>
#include <linux/ptrace.h>
#include <linux/swap.h>
#include <linux/seq_file.h>
#include <linux/proc_fs.h>
#include <linux/migrate.h>
#include <linux/ksm.h>
#include <linux/rmap.h>
#include <linux/security.h>
#include <linux/syscalls.h>
#include <linux/ctype.h>
#include <linux/mm_inline.h>
#include <linux/mmu_notifier.h>
#include <linux/printk.h>
#include <linux/swapops.h>

#include <asm/tlbflush.h>
#include <linux/uaccess.h>

#include "internal.h"

/* Internal flags */
#define MPOL_MF_DISCONTIG_OK (MPOL_MF_INTERNAL << 0)	/* Skip checks for continuous vmas */
#define MPOL_MF_INVERT (MPOL_MF_INTERNAL << 1)		/* Invert check for nodemask */

static struct kmem_cache *policy_cache;
static struct kmem_cache *sn_cache;

/* Highest zone. An specific allocation for a zone below that is not
   policied. */
enum zone_type policy_zone = 0;

/*
 * run-time system-wide default policy => local allocation
 */
static struct mempolicy default_policy = {
	.refcnt = ATOMIC_INIT(1), /* never free it */
	.mode = MPOL_PREFERRED,
	.flags = MPOL_F_LOCAL,
};

static struct mempolicy preferred_node_policy[MAX_NUMNODES];

/**
 * numa_map_to_online_node - Find closest online node
 * @node: Node id to start the search
 *
 * Lookup the next closest node by distance if @nid is not online.
 */
int numa_map_to_online_node(int node)
{
	int min_dist = INT_MAX, dist, n, min_node;

	if (node == NUMA_NO_NODE || node_online(node))
		return node;

	min_node = node;
	for_each_online_node(n) {
		dist = node_distance(node, n);
		if (dist < min_dist) {
			min_dist = dist;
			min_node = n;
		}
	}

	return min_node;
}
EXPORT_SYMBOL_GPL(numa_map_to_online_node);

struct mempolicy *get_task_policy(struct task_struct *p)
{
	struct mempolicy *pol = p->mempolicy;
	int node;

	if (pol)
		return pol;

	node = numa_node_id();
	if (node != NUMA_NO_NODE) {
		pol = &preferred_node_policy[node];
		/* preferred_node_policy is not initialised early in boot */
		if (pol->mode)
			return pol;
	}

	return &default_policy;
}

static const struct mempolicy_operations {
	int (*create)(struct mempolicy *pol, const nodemask_t *nodes);
	void (*rebind)(struct mempolicy *pol, const nodemask_t *nodes);
} mpol_ops[MPOL_MAX];

static inline int mpol_store_user_nodemask(const struct mempolicy *pol)
{
	return pol->flags & MPOL_MODE_FLAGS;
}

static void mpol_relative_nodemask(nodemask_t *ret, const nodemask_t *orig,
				   const nodemask_t *rel)
{
	nodemask_t tmp;
	nodes_fold(tmp, *orig, nodes_weight(*rel));
	nodes_onto(*ret, tmp, *rel);
}

static int mpol_new_interleave(struct mempolicy *pol, const nodemask_t *nodes)
{
	if (nodes_empty(*nodes))
		return -EINVAL;
	pol->v.nodes = *nodes;
	return 0;
}

static int mpol_new_preferred(struct mempolicy *pol, const nodemask_t *nodes)
{
	if (!nodes)
		pol->flags |= MPOL_F_LOCAL;	/* local allocation */
	else if (nodes_empty(*nodes))
		return -EINVAL;			/*  no allowed nodes */
	else
		pol->v.preferred_node = first_node(*nodes);
	return 0;
}

static int mpol_new_bind(struct mempolicy *pol, const nodemask_t *nodes)
{
	if (nodes_empty(*nodes))
		return -EINVAL;
	pol->v.nodes = *nodes;
	return 0;
}

/*
 * mpol_set_nodemask is called after mpol_new() to set up the nodemask, if
 * any, for the new policy.  mpol_new() has already validated the nodes
 * parameter with respect to the policy mode and flags.  But, we need to
 * handle an empty nodemask with MPOL_PREFERRED here.
 *
 * Must be called holding task's alloc_lock to protect task's mems_allowed
 * and mempolicy.  May also be called holding the mmap_lock for write.
 */
static int mpol_set_nodemask(struct mempolicy *pol,
		     const nodemask_t *nodes, struct nodemask_scratch *nsc)
{
	int ret;

	/* if mode is MPOL_DEFAULT, pol is NULL. This is right. */
	if (pol == NULL)
		return 0;
	/* Check N_MEMORY */
	nodes_and(nsc->mask1,
		  cpuset_current_mems_allowed, node_states[N_MEMORY]);

	VM_BUG_ON(!nodes);
	if (pol->mode == MPOL_PREFERRED && nodes_empty(*nodes))
		nodes = NULL;	/* explicit local allocation */
	else {
		if (pol->flags & MPOL_F_RELATIVE_NODES)
			mpol_relative_nodemask(&nsc->mask2, nodes, &nsc->mask1);
		else
			nodes_and(nsc->mask2, *nodes, nsc->mask1);

		if (mpol_store_user_nodemask(pol))
			pol->w.user_nodemask = *nodes;
		else
			pol->w.cpuset_mems_allowed =
						cpuset_current_mems_allowed;
	}

	if (nodes)
		ret = mpol_ops[pol->mode].create(pol, &nsc->mask2);
	else
		ret = mpol_ops[pol->mode].create(pol, NULL);
	return ret;
}

/*
 * This function just creates a new policy, does some check and simple
 * initialization. You must invoke mpol_set_nodemask() to set nodes.
 */
static struct mempolicy *mpol_new(unsigned short mode, unsigned short flags,
				  nodemask_t *nodes)
{
	struct mempolicy *policy;

	pr_debug("setting mode %d flags %d nodes[0] %lx\n",
		 mode, flags, nodes ? nodes_addr(*nodes)[0] : NUMA_NO_NODE);

	if (mode == MPOL_DEFAULT) {
		if (nodes && !nodes_empty(*nodes))
			return ERR_PTR(-EINVAL);
		return NULL;
	}
	VM_BUG_ON(!nodes);

	/*
	 * MPOL_PREFERRED cannot be used with MPOL_F_STATIC_NODES or
	 * MPOL_F_RELATIVE_NODES if the nodemask is empty (local allocation).
	 * All other modes require a valid pointer to a non-empty nodemask.
	 */
	if (mode == MPOL_PREFERRED) {
		if (nodes_empty(*nodes)) {
			if (((flags & MPOL_F_STATIC_NODES) ||
			     (flags & MPOL_F_RELATIVE_NODES)))
				return ERR_PTR(-EINVAL);
		}
	} else if (mode == MPOL_LOCAL) {
		if (!nodes_empty(*nodes) ||
		    (flags & MPOL_F_STATIC_NODES) ||
		    (flags & MPOL_F_RELATIVE_NODES))
			return ERR_PTR(-EINVAL);
		mode = MPOL_PREFERRED;
	} else if (nodes_empty(*nodes))
		return ERR_PTR(-EINVAL);
	policy = kmem_cache_alloc(policy_cache, GFP_KERNEL);
	if (!policy)
		return ERR_PTR(-ENOMEM);
	atomic_set(&policy->refcnt, 1);
	policy->mode = mode;
	policy->flags = flags;

	return policy;
}

/* Slow path of a mpol destructor. */
void __mpol_put(struct mempolicy *p)
{
	if (!atomic_dec_and_test(&p->refcnt))
		return;
	kmem_cache_free(policy_cache, p);
}

static void mpol_rebind_default(struct mempolicy *pol, const nodemask_t *nodes)
{
}

static void mpol_rebind_nodemask(struct mempolicy *pol, const nodemask_t *nodes)
{
	nodemask_t tmp;

	if (pol->flags & MPOL_F_STATIC_NODES)
		nodes_and(tmp, pol->w.user_nodemask, *nodes);
	else if (pol->flags & MPOL_F_RELATIVE_NODES)
		mpol_relative_nodemask(&tmp, &pol->w.user_nodemask, nodes);
	else {
		nodes_remap(tmp, pol->v.nodes,pol->w.cpuset_mems_allowed,
								*nodes);
		pol->w.cpuset_mems_allowed = *nodes;
	}

	if (nodes_empty(tmp))
		tmp = *nodes;

	pol->v.nodes = tmp;
}

static void mpol_rebind_preferred(struct mempolicy *pol,
						const nodemask_t *nodes)
{
	nodemask_t tmp;

	if (pol->flags & MPOL_F_STATIC_NODES) {
		int node = first_node(pol->w.user_nodemask);

		if (node_isset(node, *nodes)) {
			pol->v.preferred_node = node;
			pol->flags &= ~MPOL_F_LOCAL;
		} else
			pol->flags |= MPOL_F_LOCAL;
	} else if (pol->flags & MPOL_F_RELATIVE_NODES) {
		mpol_relative_nodemask(&tmp, &pol->w.user_nodemask, nodes);
		pol->v.preferred_node = first_node(tmp);
	} else if (!(pol->flags & MPOL_F_LOCAL)) {
		pol->v.preferred_node = node_remap(pol->v.preferred_node,
						   pol->w.cpuset_mems_allowed,
						   *nodes);
		pol->w.cpuset_mems_allowed = *nodes;
	}
}

/*
 * mpol_rebind_policy - Migrate a policy to a different set of nodes
 *
 * Per-vma policies are protected by mmap_lock. Allocations using per-task
 * policies are protected by task->mems_allowed_seq to prevent a premature
 * OOM/allocation failure due to parallel nodemask modification.
 */
static void mpol_rebind_policy(struct mempolicy *pol, const nodemask_t *newmask)
{
	if (!pol)
		return;
	if (!mpol_store_user_nodemask(pol) && !(pol->flags & MPOL_F_LOCAL) &&
	    nodes_equal(pol->w.cpuset_mems_allowed, *newmask))
		return;

	mpol_ops[pol->mode].rebind(pol, newmask);
}

/*
 * Wrapper for mpol_rebind_policy() that just requires task
 * pointer, and updates task mempolicy.
 *
 * Called with task's alloc_lock held.
 */

void mpol_rebind_task(struct task_struct *tsk, const nodemask_t *new)
{
	mpol_rebind_policy(tsk->mempolicy, new);
}

/*
 * Rebind each vma in mm to new nodemask.
 *
 * Call holding a reference to mm.  Takes mm->mmap_lock during call.
 */

void mpol_rebind_mm(struct mm_struct *mm, nodemask_t *new)
{
	struct vm_area_struct *vma;

	mmap_write_lock(mm);
	for (vma = mm->mmap; vma; vma = vma->vm_next) {
		vm_write_begin(vma);
		mpol_rebind_policy(vma->vm_policy, new);
		vm_write_end(vma);
	}
	mmap_write_unlock(mm);
}

static const struct mempolicy_operations mpol_ops[MPOL_MAX] = {
	[MPOL_DEFAULT] = {
		.rebind = mpol_rebind_default,
	},
	[MPOL_INTERLEAVE] = {
		.create = mpol_new_interleave,
		.rebind = mpol_rebind_nodemask,
	},
	[MPOL_PREFERRED] = {
		.create = mpol_new_preferred,
		.rebind = mpol_rebind_preferred,
	},
	[MPOL_BIND] = {
		.create = mpol_new_bind,
		.rebind = mpol_rebind_nodemask,
	},
};

static int migrate_page_add(struct page *page, struct list_head *pagelist,
				unsigned long flags);

struct queue_pages {
	struct list_head *pagelist;
	unsigned long flags;
	nodemask_t *nmask;
	unsigned long start;
	unsigned long end;
	struct vm_area_struct *first;
};

/*
 * Check if the page's nid is in qp->nmask.
 *
 * If MPOL_MF_INVERT is set in qp->flags, check if the nid is
 * in the invert of qp->nmask.
 */
static inline bool queue_pages_required(struct page *page,
					struct queue_pages *qp)
{
	int nid = page_to_nid(page);
	unsigned long flags = qp->flags;

	return node_isset(nid, *qp->nmask) == !(flags & MPOL_MF_INVERT);
}

/*
 * queue_pages_pmd() has four possible return values:
 * 0 - pages are placed on the right node or queued successfully.
 * 1 - there is unmovable page, and MPOL_MF_MOVE* & MPOL_MF_STRICT were
 *     specified.
 * 2 - THP was split.
 * -EIO - is migration entry or only MPOL_MF_STRICT was specified and an
 *        existing page was already on a node that does not follow the
 *        policy.
 */
static int queue_pages_pmd(pmd_t *pmd, spinlock_t *ptl, unsigned long addr,
				unsigned long end, struct mm_walk *walk)
	__releases(ptl)
{
	int ret = 0;
	struct page *page;
	struct queue_pages *qp = walk->private;
	unsigned long flags;

	if (unlikely(is_pmd_migration_entry(*pmd))) {
		ret = -EIO;
		goto unlock;
	}
	page = pmd_page(*pmd);
	if (is_huge_zero_page(page)) {
		spin_unlock(ptl);
		__split_huge_pmd(walk->vma, pmd, addr, false, NULL);
		ret = 2;
		goto out;
	}
	if (!queue_pages_required(page, qp))
		goto unlock;

	flags = qp->flags;
	/* go to thp migration */
	if (flags & (MPOL_MF_MOVE | MPOL_MF_MOVE_ALL)) {
		if (!vma_migratable(walk->vma) ||
		    migrate_page_add(page, qp->pagelist, flags)) {
			ret = 1;
			goto unlock;
		}
	} else
		ret = -EIO;
unlock:
	spin_unlock(ptl);
out:
	return ret;
}

/*
 * Scan through pages checking if pages follow certain conditions,
 * and move them to the pagelist if they do.
 *
 * queue_pages_pte_range() has three possible return values:
 * 0 - pages are placed on the right node or queued successfully.
 * 1 - there is unmovable page, and MPOL_MF_MOVE* & MPOL_MF_STRICT were
 *     specified.
 * -EIO - only MPOL_MF_STRICT was specified and an existing page was already
 *        on a node that does not follow the policy.
 */
static int queue_pages_pte_range(pmd_t *pmd, unsigned long addr,
			unsigned long end, struct mm_walk *walk)
{
	struct vm_area_struct *vma = walk->vma;
	struct page *page;
	struct queue_pages *qp = walk->private;
	unsigned long flags = qp->flags;
	int ret;
	bool has_unmovable = false;
	pte_t *pte, *mapped_pte;
	spinlock_t *ptl;

	ptl = pmd_trans_huge_lock(pmd, vma);
	if (ptl) {
		ret = queue_pages_pmd(pmd, ptl, addr, end, walk);
		if (ret != 2)
			return ret;
	}
	/* THP was split, fall through to pte walk */

	if (pmd_trans_unstable(pmd))
		return 0;

	mapped_pte = pte = pte_offset_map_lock(walk->mm, pmd, addr, &ptl);
	for (; addr != end; pte++, addr += PAGE_SIZE) {
		if (!pte_present(*pte))
			continue;
		page = vm_normal_page(vma, addr, *pte);
		if (!page)
			continue;
		/*
		 * vm_normal_page() filters out zero pages, but there might
		 * still be PageReserved pages to skip, perhaps in a VDSO.
		 */
		if (PageReserved(page))
			continue;
		if (!queue_pages_required(page, qp))
			continue;
		if (flags & (MPOL_MF_MOVE | MPOL_MF_MOVE_ALL)) {
			/* MPOL_MF_STRICT must be specified if we get here */
			if (!vma_migratable(vma)) {
				has_unmovable = true;
				break;
			}

			/*
			 * Do not abort immediately since there may be
			 * temporary off LRU pages in the range.  Still
			 * need migrate other LRU pages.
			 */
			if (migrate_page_add(page, qp->pagelist, flags))
				has_unmovable = true;
		} else
			break;
	}
	pte_unmap_unlock(mapped_pte, ptl);
	cond_resched();

	if (has_unmovable)
		return 1;

	return addr != end ? -EIO : 0;
}

static int queue_pages_hugetlb(pte_t *pte, unsigned long hmask,
			       unsigned long addr, unsigned long end,
			       struct mm_walk *walk)
{
	int ret = 0;
#ifdef CONFIG_HUGETLB_PAGE
	struct queue_pages *qp = walk->private;
	unsigned long flags = (qp->flags & MPOL_MF_VALID);
	struct page *page;
	spinlock_t *ptl;
	pte_t entry;

	ptl = huge_pte_lock(hstate_vma(walk->vma), walk->mm, pte);
	entry = huge_ptep_get(pte);
	if (!pte_present(entry))
		goto unlock;
	page = pte_page(entry);
	if (!queue_pages_required(page, qp))
		goto unlock;

	if (flags == MPOL_MF_STRICT) {
		/*
		 * STRICT alone means only detecting misplaced page and no
		 * need to further check other vma.
		 */
		ret = -EIO;
		goto unlock;
	}

	if (!vma_migratable(walk->vma)) {
		/*
		 * Must be STRICT with MOVE*, otherwise .test_walk() have
		 * stopped walking current vma.
		 * Detecting misplaced page but allow migrating pages which
		 * have been queued.
		 */
		ret = 1;
		goto unlock;
	}

	/* With MPOL_MF_MOVE, we migrate only unshared hugepage. */
	if (flags & (MPOL_MF_MOVE_ALL) ||
	    (flags & MPOL_MF_MOVE && page_mapcount(page) == 1)) {
		if (!isolate_huge_page(page, qp->pagelist) &&
			(flags & MPOL_MF_STRICT))
			/*
			 * Failed to isolate page but allow migrating pages
			 * which have been queued.
			 */
			ret = 1;
	}
unlock:
	spin_unlock(ptl);
#else
	BUG();
#endif
	return ret;
}

#ifdef CONFIG_NUMA_BALANCING
/*
 * This is used to mark a range of virtual addresses to be inaccessible.
 * These are later cleared by a NUMA hinting fault. Depending on these
 * faults, pages may be migrated for better NUMA placement.
 *
 * This is assuming that NUMA faults are handled using PROT_NONE. If
 * an architecture makes a different choice, it will need further
 * changes to the core.
 */
unsigned long change_prot_numa(struct vm_area_struct *vma,
			unsigned long addr, unsigned long end)
{
	int nr_updated;

	vm_write_begin(vma);
	nr_updated = change_protection(vma, addr, end, PAGE_NONE, MM_CP_PROT_NUMA);
	if (nr_updated)
		count_vm_numa_events(NUMA_PTE_UPDATES, nr_updated);
	vm_write_end(vma);

	return nr_updated;
}
#else
static unsigned long change_prot_numa(struct vm_area_struct *vma,
			unsigned long addr, unsigned long end)
{
	return 0;
}
#endif /* CONFIG_NUMA_BALANCING */

static int queue_pages_test_walk(unsigned long start, unsigned long end,
				struct mm_walk *walk)
{
	struct vm_area_struct *vma = walk->vma;
	struct queue_pages *qp = walk->private;
	unsigned long endvma = vma->vm_end;
	unsigned long flags = qp->flags;

	/* range check first */
	VM_BUG_ON_VMA((vma->vm_start > start) || (vma->vm_end < end), vma);

	if (!qp->first) {
		qp->first = vma;
		if (!(flags & MPOL_MF_DISCONTIG_OK) &&
			(qp->start < vma->vm_start))
			/* hole at head side of range */
			return -EFAULT;
	}
	if (!(flags & MPOL_MF_DISCONTIG_OK) &&
		((vma->vm_end < qp->end) &&
		(!vma->vm_next || vma->vm_end < vma->vm_next->vm_start)))
		/* hole at middle or tail of range */
		return -EFAULT;

	/*
	 * Need check MPOL_MF_STRICT to return -EIO if possible
	 * regardless of vma_migratable
	 */
	if (!vma_migratable(vma) &&
	    !(flags & MPOL_MF_STRICT))
		return 1;

	if (endvma > end)
		endvma = end;

	if (flags & MPOL_MF_LAZY) {
		/* Similar to task_numa_work, skip inaccessible VMAs */
		if (!is_vm_hugetlb_page(vma) && vma_is_accessible(vma) &&
			!(vma->vm_flags & VM_MIXEDMAP))
			change_prot_numa(vma, start, endvma);
		return 1;
	}

	/* queue pages from current vma */
	if (flags & MPOL_MF_VALID)
		return 0;
	return 1;
}

static const struct mm_walk_ops queue_pages_walk_ops = {
	.hugetlb_entry		= queue_pages_hugetlb,
	.pmd_entry		= queue_pages_pte_range,
	.test_walk		= queue_pages_test_walk,
};

/*
 * Walk through page tables and collect pages to be migrated.
 *
 * If pages found in a given range are on a set of nodes (determined by
 * @nodes and @flags,) it's isolated and queued to the pagelist which is
 * passed via @private.
 *
 * queue_pages_range() has three possible return values:
 * 1 - there is unmovable page, but MPOL_MF_MOVE* & MPOL_MF_STRICT were
 *     specified.
 * 0 - queue pages successfully or no misplaced page.
 * errno - i.e. misplaced pages with MPOL_MF_STRICT specified (-EIO) or
 *         memory range specified by nodemask and maxnode points outside
 *         your accessible address space (-EFAULT)
 */
static int
queue_pages_range(struct mm_struct *mm, unsigned long start, unsigned long end,
		nodemask_t *nodes, unsigned long flags,
		struct list_head *pagelist)
{
	int err;
	struct queue_pages qp = {
		.pagelist = pagelist,
		.flags = flags,
		.nmask = nodes,
		.start = start,
		.end = end,
		.first = NULL,
	};

	err = walk_page_range(mm, start, end, &queue_pages_walk_ops, &qp);

	if (!qp.first)
		/* whole range in hole */
		err = -EFAULT;

	return err;
}

/*
 * Apply policy to a single VMA
 * This must be called with the mmap_lock held for writing.
 */
static int vma_replace_policy(struct vm_area_struct *vma,
						struct mempolicy *pol)
{
	int err;
	struct mempolicy *old;
	struct mempolicy *new;

	pr_debug("vma %lx-%lx/%lx vm_ops %p vm_file %p set_policy %p\n",
		 vma->vm_start, vma->vm_end, vma->vm_pgoff,
		 vma->vm_ops, vma->vm_file,
		 vma->vm_ops ? vma->vm_ops->set_policy : NULL);

	new = mpol_dup(pol);
	if (IS_ERR(new))
		return PTR_ERR(new);

	vm_write_begin(vma);
	if (vma->vm_ops && vma->vm_ops->set_policy) {
		err = vma->vm_ops->set_policy(vma, new);
		if (err)
			goto err_out;
	}

	old = vma->vm_policy;
	/*
	 * The speculative page fault handler accesses this field without
	 * hodling the mmap_sem.
	 */
	WRITE_ONCE(vma->vm_policy,  new);
	vm_write_end(vma);
	mpol_put(old);

	return 0;
 err_out:
	vm_write_end(vma);
	mpol_put(new);
	return err;
}

/* Step 2: apply policy to a range and do splits. */
static int mbind_range(struct mm_struct *mm, unsigned long start,
		       unsigned long end, struct mempolicy *new_pol)
{
	struct vm_area_struct *next;
	struct vm_area_struct *prev;
	struct vm_area_struct *vma;
	int err = 0;
	pgoff_t pgoff;
	unsigned long vmstart;
	unsigned long vmend;

	vma = find_vma(mm, start);
	VM_BUG_ON(!vma);

	prev = vma->vm_prev;
	if (start > vma->vm_start)
		prev = vma;

	for (; vma && vma->vm_start < end; prev = vma, vma = next) {
		next = vma->vm_next;
		vmstart = max(start, vma->vm_start);
		vmend   = min(end, vma->vm_end);

		if (mpol_equal(vma_policy(vma), new_pol))
			continue;

		pgoff = vma->vm_pgoff +
			((vmstart - vma->vm_start) >> PAGE_SHIFT);
		prev = vma_merge(mm, prev, vmstart, vmend, vma->vm_flags,
				 vma->anon_vma, vma->vm_file, pgoff,
				 new_pol, vma->vm_userfaultfd_ctx,
<<<<<<< HEAD
				 vma_get_anon_name(vma));
=======
				 anon_vma_name(vma));
>>>>>>> 334f1c6b
		if (prev) {
			vma = prev;
			next = vma->vm_next;
			if (mpol_equal(vma_policy(vma), new_pol))
				continue;
			/* vma_merge() joined vma && vma->next, case 8 */
			goto replace;
		}
		if (vma->vm_start != vmstart) {
			err = split_vma(vma->vm_mm, vma, vmstart, 1);
			if (err)
				goto out;
		}
		if (vma->vm_end != vmend) {
			err = split_vma(vma->vm_mm, vma, vmend, 0);
			if (err)
				goto out;
		}
 replace:
		err = vma_replace_policy(vma, new_pol);
		if (err)
			goto out;
	}

 out:
	return err;
}

/* Set the process memory policy */
static long do_set_mempolicy(unsigned short mode, unsigned short flags,
			     nodemask_t *nodes)
{
	struct mempolicy *new, *old;
	NODEMASK_SCRATCH(scratch);
	int ret;

	if (!scratch)
		return -ENOMEM;

	new = mpol_new(mode, flags, nodes);
	if (IS_ERR(new)) {
		ret = PTR_ERR(new);
		goto out;
	}

	ret = mpol_set_nodemask(new, nodes, scratch);
	if (ret) {
		mpol_put(new);
		goto out;
	}
	task_lock(current);
	old = current->mempolicy;
	current->mempolicy = new;
	if (new && new->mode == MPOL_INTERLEAVE)
		current->il_prev = MAX_NUMNODES-1;
	task_unlock(current);
	mpol_put(old);
	ret = 0;
out:
	NODEMASK_SCRATCH_FREE(scratch);
	return ret;
}

/*
 * Return nodemask for policy for get_mempolicy() query
 *
 * Called with task's alloc_lock held
 */
static void get_policy_nodemask(struct mempolicy *p, nodemask_t *nodes)
{
	nodes_clear(*nodes);
	if (p == &default_policy)
		return;

	switch (p->mode) {
	case MPOL_BIND:
	case MPOL_INTERLEAVE:
		*nodes = p->v.nodes;
		break;
	case MPOL_PREFERRED:
		if (!(p->flags & MPOL_F_LOCAL))
			node_set(p->v.preferred_node, *nodes);
		/* else return empty node mask for local allocation */
		break;
	default:
		BUG();
	}
}

static int lookup_node(struct mm_struct *mm, unsigned long addr)
{
	struct page *p = NULL;
	int err;

	int locked = 1;
	err = get_user_pages_locked(addr & PAGE_MASK, 1, 0, &p, &locked);
	if (err > 0) {
		err = page_to_nid(p);
		put_page(p);
	}
	if (locked)
		mmap_read_unlock(mm);
	return err;
}

/* Retrieve NUMA policy */
static long do_get_mempolicy(int *policy, nodemask_t *nmask,
			     unsigned long addr, unsigned long flags)
{
	int err;
	struct mm_struct *mm = current->mm;
	struct vm_area_struct *vma = NULL;
	struct mempolicy *pol = current->mempolicy, *pol_refcount = NULL;

	if (flags &
		~(unsigned long)(MPOL_F_NODE|MPOL_F_ADDR|MPOL_F_MEMS_ALLOWED))
		return -EINVAL;

	if (flags & MPOL_F_MEMS_ALLOWED) {
		if (flags & (MPOL_F_NODE|MPOL_F_ADDR))
			return -EINVAL;
		*policy = 0;	/* just so it's initialized */
		task_lock(current);
		*nmask  = cpuset_current_mems_allowed;
		task_unlock(current);
		return 0;
	}

	if (flags & MPOL_F_ADDR) {
		/*
		 * Do NOT fall back to task policy if the
		 * vma/shared policy at addr is NULL.  We
		 * want to return MPOL_DEFAULT in this case.
		 */
		mmap_read_lock(mm);
		vma = find_vma_intersection(mm, addr, addr+1);
		if (!vma) {
			mmap_read_unlock(mm);
			return -EFAULT;
		}
		if (vma->vm_ops && vma->vm_ops->get_policy)
			pol = vma->vm_ops->get_policy(vma, addr);
		else
			pol = vma->vm_policy;
	} else if (addr)
		return -EINVAL;

	if (!pol)
		pol = &default_policy;	/* indicates default behavior */

	if (flags & MPOL_F_NODE) {
		if (flags & MPOL_F_ADDR) {
			/*
			 * Take a refcount on the mpol, lookup_node()
			 * wil drop the mmap_lock, so after calling
			 * lookup_node() only "pol" remains valid, "vma"
			 * is stale.
			 */
			pol_refcount = pol;
			vma = NULL;
			mpol_get(pol);
			err = lookup_node(mm, addr);
			if (err < 0)
				goto out;
			*policy = err;
		} else if (pol == current->mempolicy &&
				pol->mode == MPOL_INTERLEAVE) {
			*policy = next_node_in(current->il_prev, pol->v.nodes);
		} else {
			err = -EINVAL;
			goto out;
		}
	} else {
		*policy = pol == &default_policy ? MPOL_DEFAULT :
						pol->mode;
		/*
		 * Internal mempolicy flags must be masked off before exposing
		 * the policy to userspace.
		 */
		*policy |= (pol->flags & MPOL_MODE_FLAGS);
	}

	err = 0;
	if (nmask) {
		if (mpol_store_user_nodemask(pol)) {
			*nmask = pol->w.user_nodemask;
		} else {
			task_lock(current);
			get_policy_nodemask(pol, nmask);
			task_unlock(current);
		}
	}

 out:
	mpol_cond_put(pol);
	if (vma)
		mmap_read_unlock(mm);
	if (pol_refcount)
		mpol_put(pol_refcount);
	return err;
}

#ifdef CONFIG_MIGRATION
/*
 * page migration, thp tail pages can be passed.
 */
static int migrate_page_add(struct page *page, struct list_head *pagelist,
				unsigned long flags)
{
	struct page *head = compound_head(page);
	/*
	 * Avoid migrating a page that is shared with others.
	 */
	if ((flags & MPOL_MF_MOVE_ALL) || page_mapcount(head) == 1) {
		if (!isolate_lru_page(head)) {
			list_add_tail(&head->lru, pagelist);
			mod_node_page_state(page_pgdat(head),
				NR_ISOLATED_ANON + page_is_file_lru(head),
				thp_nr_pages(head));
		} else if (flags & MPOL_MF_STRICT) {
			/*
			 * Non-movable page may reach here.  And, there may be
			 * temporary off LRU pages or non-LRU movable pages.
			 * Treat them as unmovable pages since they can't be
			 * isolated, so they can't be moved at the moment.  It
			 * should return -EIO for this case too.
			 */
			return -EIO;
		}
	}

	return 0;
}

/*
 * Migrate pages from one node to a target node.
 * Returns error or the number of pages not migrated.
 */
static int migrate_to_node(struct mm_struct *mm, int source, int dest,
			   int flags)
{
	nodemask_t nmask;
	LIST_HEAD(pagelist);
	int err = 0;
	struct migration_target_control mtc = {
		.nid = dest,
		.gfp_mask = GFP_HIGHUSER_MOVABLE | __GFP_THISNODE,
	};

	nodes_clear(nmask);
	node_set(source, nmask);

	/*
	 * This does not "check" the range but isolates all pages that
	 * need migration.  Between passing in the full user address
	 * space range and MPOL_MF_DISCONTIG_OK, this call can not fail.
	 */
	VM_BUG_ON(!(flags & (MPOL_MF_MOVE | MPOL_MF_MOVE_ALL)));
	queue_pages_range(mm, mm->mmap->vm_start, mm->task_size, &nmask,
			flags | MPOL_MF_DISCONTIG_OK, &pagelist);

	if (!list_empty(&pagelist)) {
		err = migrate_pages(&pagelist, alloc_migration_target, NULL,
				(unsigned long)&mtc, MIGRATE_SYNC, MR_SYSCALL);
		if (err)
			putback_movable_pages(&pagelist);
	}

	return err;
}

/*
 * Move pages between the two nodesets so as to preserve the physical
 * layout as much as possible.
 *
 * Returns the number of page that could not be moved.
 */
int do_migrate_pages(struct mm_struct *mm, const nodemask_t *from,
		     const nodemask_t *to, int flags)
{
	int busy = 0;
	int err = 0;
	nodemask_t tmp;

	lru_cache_disable();

	mmap_read_lock(mm);

	/*
	 * Find a 'source' bit set in 'tmp' whose corresponding 'dest'
	 * bit in 'to' is not also set in 'tmp'.  Clear the found 'source'
	 * bit in 'tmp', and return that <source, dest> pair for migration.
	 * The pair of nodemasks 'to' and 'from' define the map.
	 *
	 * If no pair of bits is found that way, fallback to picking some
	 * pair of 'source' and 'dest' bits that are not the same.  If the
	 * 'source' and 'dest' bits are the same, this represents a node
	 * that will be migrating to itself, so no pages need move.
	 *
	 * If no bits are left in 'tmp', or if all remaining bits left
	 * in 'tmp' correspond to the same bit in 'to', return false
	 * (nothing left to migrate).
	 *
	 * This lets us pick a pair of nodes to migrate between, such that
	 * if possible the dest node is not already occupied by some other
	 * source node, minimizing the risk of overloading the memory on a
	 * node that would happen if we migrated incoming memory to a node
	 * before migrating outgoing memory source that same node.
	 *
	 * A single scan of tmp is sufficient.  As we go, we remember the
	 * most recent <s, d> pair that moved (s != d).  If we find a pair
	 * that not only moved, but what's better, moved to an empty slot
	 * (d is not set in tmp), then we break out then, with that pair.
	 * Otherwise when we finish scanning from_tmp, we at least have the
	 * most recent <s, d> pair that moved.  If we get all the way through
	 * the scan of tmp without finding any node that moved, much less
	 * moved to an empty node, then there is nothing left worth migrating.
	 */

	tmp = *from;
	while (!nodes_empty(tmp)) {
		int s,d;
		int source = NUMA_NO_NODE;
		int dest = 0;

		for_each_node_mask(s, tmp) {

			/*
			 * do_migrate_pages() tries to maintain the relative
			 * node relationship of the pages established between
			 * threads and memory areas.
                         *
			 * However if the number of source nodes is not equal to
			 * the number of destination nodes we can not preserve
			 * this node relative relationship.  In that case, skip
			 * copying memory from a node that is in the destination
			 * mask.
			 *
			 * Example: [2,3,4] -> [3,4,5] moves everything.
			 *          [0-7] - > [3,4,5] moves only 0,1,2,6,7.
			 */

			if ((nodes_weight(*from) != nodes_weight(*to)) &&
						(node_isset(s, *to)))
				continue;

			d = node_remap(s, *from, *to);
			if (s == d)
				continue;

			source = s;	/* Node moved. Memorize */
			dest = d;

			/* dest not in remaining from nodes? */
			if (!node_isset(dest, tmp))
				break;
		}
		if (source == NUMA_NO_NODE)
			break;

		node_clear(source, tmp);
		err = migrate_to_node(mm, source, dest, flags);
		if (err > 0)
			busy += err;
		if (err < 0)
			break;
	}
	mmap_read_unlock(mm);

	lru_cache_enable();
	if (err < 0)
		return err;
	return busy;

}

/*
 * Allocate a new page for page migration based on vma policy.
 * Start by assuming the page is mapped by the same vma as contains @start.
 * Search forward from there, if not.  N.B., this assumes that the
 * list of pages handed to migrate_pages()--which is how we get here--
 * is in virtual address order.
 */
static struct page *new_page(struct page *page, unsigned long start)
{
	struct vm_area_struct *vma;
	unsigned long address;

	vma = find_vma(current->mm, start);
	while (vma) {
		address = page_address_in_vma(page, vma);
		if (address != -EFAULT)
			break;
		vma = vma->vm_next;
	}

	if (PageHuge(page)) {
		return alloc_huge_page_vma(page_hstate(compound_head(page)),
				vma, address);
	} else if (PageTransHuge(page)) {
		struct page *thp;

		thp = alloc_hugepage_vma(GFP_TRANSHUGE, vma, address,
					 HPAGE_PMD_ORDER);
		if (!thp)
			return NULL;
		prep_transhuge_page(thp);
		return thp;
	}
	/*
	 * if !vma, alloc_page_vma() will use task or system default policy
	 */
	return alloc_page_vma(GFP_HIGHUSER_MOVABLE | __GFP_RETRY_MAYFAIL,
			vma, address);
}
#else

static int migrate_page_add(struct page *page, struct list_head *pagelist,
				unsigned long flags)
{
	return -EIO;
}

int do_migrate_pages(struct mm_struct *mm, const nodemask_t *from,
		     const nodemask_t *to, int flags)
{
	return -ENOSYS;
}

static struct page *new_page(struct page *page, unsigned long start)
{
	return NULL;
}
#endif

static long do_mbind(unsigned long start, unsigned long len,
		     unsigned short mode, unsigned short mode_flags,
		     nodemask_t *nmask, unsigned long flags)
{
	struct mm_struct *mm = current->mm;
	struct mempolicy *new;
	unsigned long end;
	int err;
	int ret;
	LIST_HEAD(pagelist);

	if (flags & ~(unsigned long)MPOL_MF_VALID)
		return -EINVAL;
	if ((flags & MPOL_MF_MOVE_ALL) && !capable(CAP_SYS_NICE))
		return -EPERM;

	if (start & ~PAGE_MASK)
		return -EINVAL;

	if (mode == MPOL_DEFAULT)
		flags &= ~MPOL_MF_STRICT;

	len = (len + PAGE_SIZE - 1) & PAGE_MASK;
	end = start + len;

	if (end < start)
		return -EINVAL;
	if (end == start)
		return 0;

	new = mpol_new(mode, mode_flags, nmask);
	if (IS_ERR(new))
		return PTR_ERR(new);

	if (flags & MPOL_MF_LAZY)
		new->flags |= MPOL_F_MOF;

	/*
	 * If we are using the default policy then operation
	 * on discontinuous address spaces is okay after all
	 */
	if (!new)
		flags |= MPOL_MF_DISCONTIG_OK;

	pr_debug("mbind %lx-%lx mode:%d flags:%d nodes:%lx\n",
		 start, start + len, mode, mode_flags,
		 nmask ? nodes_addr(*nmask)[0] : NUMA_NO_NODE);

	if (flags & (MPOL_MF_MOVE | MPOL_MF_MOVE_ALL)) {

		lru_cache_disable();
	}
	{
		NODEMASK_SCRATCH(scratch);
		if (scratch) {
			mmap_write_lock(mm);
			err = mpol_set_nodemask(new, nmask, scratch);
			if (err)
				mmap_write_unlock(mm);
		} else
			err = -ENOMEM;
		NODEMASK_SCRATCH_FREE(scratch);
	}
	if (err)
		goto mpol_out;

	ret = queue_pages_range(mm, start, end, nmask,
			  flags | MPOL_MF_INVERT, &pagelist);

	if (ret < 0) {
		err = ret;
		goto up_out;
	}

	err = mbind_range(mm, start, end, new);

	if (!err) {
		int nr_failed = 0;

		if (!list_empty(&pagelist)) {
			WARN_ON_ONCE(flags & MPOL_MF_LAZY);
			nr_failed = migrate_pages(&pagelist, new_page, NULL,
				start, MIGRATE_SYNC, MR_MEMPOLICY_MBIND);
			if (nr_failed)
				putback_movable_pages(&pagelist);
		}

		if ((ret > 0) || (nr_failed && (flags & MPOL_MF_STRICT)))
			err = -EIO;
	} else {
up_out:
		if (!list_empty(&pagelist))
			putback_movable_pages(&pagelist);
	}

	mmap_write_unlock(mm);
mpol_out:
	mpol_put(new);
	if (flags & (MPOL_MF_MOVE | MPOL_MF_MOVE_ALL))
		lru_cache_enable();
	return err;
}

/*
 * User space interface with variable sized bitmaps for nodelists.
 */

/* Copy a node mask from user space. */
static int get_nodes(nodemask_t *nodes, const unsigned long __user *nmask,
		     unsigned long maxnode)
{
	unsigned long k;
	unsigned long t;
	unsigned long nlongs;
	unsigned long endmask;

	--maxnode;
	nodes_clear(*nodes);
	if (maxnode == 0 || !nmask)
		return 0;
	if (maxnode > PAGE_SIZE*BITS_PER_BYTE)
		return -EINVAL;

	nlongs = BITS_TO_LONGS(maxnode);
	if ((maxnode % BITS_PER_LONG) == 0)
		endmask = ~0UL;
	else
		endmask = (1UL << (maxnode % BITS_PER_LONG)) - 1;

	/*
	 * When the user specified more nodes than supported just check
	 * if the non supported part is all zero.
	 *
	 * If maxnode have more longs than MAX_NUMNODES, check
	 * the bits in that area first. And then go through to
	 * check the rest bits which equal or bigger than MAX_NUMNODES.
	 * Otherwise, just check bits [MAX_NUMNODES, maxnode).
	 */
	if (nlongs > BITS_TO_LONGS(MAX_NUMNODES)) {
		for (k = BITS_TO_LONGS(MAX_NUMNODES); k < nlongs; k++) {
			if (get_user(t, nmask + k))
				return -EFAULT;
			if (k == nlongs - 1) {
				if (t & endmask)
					return -EINVAL;
			} else if (t)
				return -EINVAL;
		}
		nlongs = BITS_TO_LONGS(MAX_NUMNODES);
		endmask = ~0UL;
	}

	if (maxnode > MAX_NUMNODES && MAX_NUMNODES % BITS_PER_LONG != 0) {
		unsigned long valid_mask = endmask;

		valid_mask &= ~((1UL << (MAX_NUMNODES % BITS_PER_LONG)) - 1);
		if (get_user(t, nmask + nlongs - 1))
			return -EFAULT;
		if (t & valid_mask)
			return -EINVAL;
	}

	if (copy_from_user(nodes_addr(*nodes), nmask, nlongs*sizeof(unsigned long)))
		return -EFAULT;
	nodes_addr(*nodes)[nlongs-1] &= endmask;
	return 0;
}

/* Copy a kernel node mask to user space */
static int copy_nodes_to_user(unsigned long __user *mask, unsigned long maxnode,
			      nodemask_t *nodes)
{
	unsigned long copy = ALIGN(maxnode-1, 64) / 8;
	unsigned int nbytes = BITS_TO_LONGS(nr_node_ids) * sizeof(long);

	if (copy > nbytes) {
		if (copy > PAGE_SIZE)
			return -EINVAL;
		if (clear_user((char __user *)mask + nbytes, copy - nbytes))
			return -EFAULT;
		copy = nbytes;
	}
	return copy_to_user(mask, nodes_addr(*nodes), copy) ? -EFAULT : 0;
}

static long kernel_mbind(unsigned long start, unsigned long len,
			 unsigned long mode, const unsigned long __user *nmask,
			 unsigned long maxnode, unsigned int flags)
{
	nodemask_t nodes;
	int err;
	unsigned short mode_flags;

	start = untagged_addr(start);
	mode_flags = mode & MPOL_MODE_FLAGS;
	mode &= ~MPOL_MODE_FLAGS;
	if (mode >= MPOL_MAX)
		return -EINVAL;
	if ((mode_flags & MPOL_F_STATIC_NODES) &&
	    (mode_flags & MPOL_F_RELATIVE_NODES))
		return -EINVAL;
	err = get_nodes(&nodes, nmask, maxnode);
	if (err)
		return err;
	return do_mbind(start, len, mode, mode_flags, &nodes, flags);
}

SYSCALL_DEFINE6(mbind, unsigned long, start, unsigned long, len,
		unsigned long, mode, const unsigned long __user *, nmask,
		unsigned long, maxnode, unsigned int, flags)
{
	return kernel_mbind(start, len, mode, nmask, maxnode, flags);
}

/* Set the process memory policy */
static long kernel_set_mempolicy(int mode, const unsigned long __user *nmask,
				 unsigned long maxnode)
{
	int err;
	nodemask_t nodes;
	unsigned short flags;

	flags = mode & MPOL_MODE_FLAGS;
	mode &= ~MPOL_MODE_FLAGS;
	if ((unsigned int)mode >= MPOL_MAX)
		return -EINVAL;
	if ((flags & MPOL_F_STATIC_NODES) && (flags & MPOL_F_RELATIVE_NODES))
		return -EINVAL;
	err = get_nodes(&nodes, nmask, maxnode);
	if (err)
		return err;
	return do_set_mempolicy(mode, flags, &nodes);
}

SYSCALL_DEFINE3(set_mempolicy, int, mode, const unsigned long __user *, nmask,
		unsigned long, maxnode)
{
	return kernel_set_mempolicy(mode, nmask, maxnode);
}

static int kernel_migrate_pages(pid_t pid, unsigned long maxnode,
				const unsigned long __user *old_nodes,
				const unsigned long __user *new_nodes)
{
	struct mm_struct *mm = NULL;
	struct task_struct *task;
	nodemask_t task_nodes;
	int err;
	nodemask_t *old;
	nodemask_t *new;
	NODEMASK_SCRATCH(scratch);

	if (!scratch)
		return -ENOMEM;

	old = &scratch->mask1;
	new = &scratch->mask2;

	err = get_nodes(old, old_nodes, maxnode);
	if (err)
		goto out;

	err = get_nodes(new, new_nodes, maxnode);
	if (err)
		goto out;

	/* Find the mm_struct */
	rcu_read_lock();
	task = pid ? find_task_by_vpid(pid) : current;
	if (!task) {
		rcu_read_unlock();
		err = -ESRCH;
		goto out;
	}
	get_task_struct(task);

	err = -EINVAL;

	/*
	 * Check if this process has the right to modify the specified process.
	 * Use the regular "ptrace_may_access()" checks.
	 */
	if (!ptrace_may_access(task, PTRACE_MODE_READ_REALCREDS)) {
		rcu_read_unlock();
		err = -EPERM;
		goto out_put;
	}
	rcu_read_unlock();

	task_nodes = cpuset_mems_allowed(task);
	/* Is the user allowed to access the target nodes? */
	if (!nodes_subset(*new, task_nodes) && !capable(CAP_SYS_NICE)) {
		err = -EPERM;
		goto out_put;
	}

	task_nodes = cpuset_mems_allowed(current);
	nodes_and(*new, *new, task_nodes);
	if (nodes_empty(*new))
		goto out_put;

	err = security_task_movememory(task);
	if (err)
		goto out_put;

	mm = get_task_mm(task);
	put_task_struct(task);

	if (!mm) {
		err = -EINVAL;
		goto out;
	}

	err = do_migrate_pages(mm, old, new,
		capable(CAP_SYS_NICE) ? MPOL_MF_MOVE_ALL : MPOL_MF_MOVE);

	mmput(mm);
out:
	NODEMASK_SCRATCH_FREE(scratch);

	return err;

out_put:
	put_task_struct(task);
	goto out;

}

SYSCALL_DEFINE4(migrate_pages, pid_t, pid, unsigned long, maxnode,
		const unsigned long __user *, old_nodes,
		const unsigned long __user *, new_nodes)
{
	return kernel_migrate_pages(pid, maxnode, old_nodes, new_nodes);
}


/* Retrieve NUMA policy */
static int kernel_get_mempolicy(int __user *policy,
				unsigned long __user *nmask,
				unsigned long maxnode,
				unsigned long addr,
				unsigned long flags)
{
	int err;
	int pval;
	nodemask_t nodes;

	if (nmask != NULL && maxnode < nr_node_ids)
		return -EINVAL;

	addr = untagged_addr(addr);

	err = do_get_mempolicy(&pval, &nodes, addr, flags);

	if (err)
		return err;

	if (policy && put_user(pval, policy))
		return -EFAULT;

	if (nmask)
		err = copy_nodes_to_user(nmask, maxnode, &nodes);

	return err;
}

SYSCALL_DEFINE5(get_mempolicy, int __user *, policy,
		unsigned long __user *, nmask, unsigned long, maxnode,
		unsigned long, addr, unsigned long, flags)
{
	return kernel_get_mempolicy(policy, nmask, maxnode, addr, flags);
}

#ifdef CONFIG_COMPAT

COMPAT_SYSCALL_DEFINE5(get_mempolicy, int __user *, policy,
		       compat_ulong_t __user *, nmask,
		       compat_ulong_t, maxnode,
		       compat_ulong_t, addr, compat_ulong_t, flags)
{
	long err;
	unsigned long __user *nm = NULL;
	unsigned long nr_bits, alloc_size;
	DECLARE_BITMAP(bm, MAX_NUMNODES);

	nr_bits = min_t(unsigned long, maxnode-1, nr_node_ids);
	alloc_size = ALIGN(nr_bits, BITS_PER_LONG) / 8;

	if (nmask)
		nm = compat_alloc_user_space(alloc_size);

	err = kernel_get_mempolicy(policy, nm, nr_bits+1, addr, flags);

	if (!err && nmask) {
		unsigned long copy_size;
		copy_size = min_t(unsigned long, sizeof(bm), alloc_size);
		err = copy_from_user(bm, nm, copy_size);
		/* ensure entire bitmap is zeroed */
		err |= clear_user(nmask, ALIGN(maxnode-1, 8) / 8);
		err |= compat_put_bitmap(nmask, bm, nr_bits);
	}

	return err;
}

COMPAT_SYSCALL_DEFINE3(set_mempolicy, int, mode, compat_ulong_t __user *, nmask,
		       compat_ulong_t, maxnode)
{
	unsigned long __user *nm = NULL;
	unsigned long nr_bits, alloc_size;
	DECLARE_BITMAP(bm, MAX_NUMNODES);

	nr_bits = min_t(unsigned long, maxnode-1, MAX_NUMNODES);
	alloc_size = ALIGN(nr_bits, BITS_PER_LONG) / 8;

	if (nmask) {
		if (compat_get_bitmap(bm, nmask, nr_bits))
			return -EFAULT;
		nm = compat_alloc_user_space(alloc_size);
		if (copy_to_user(nm, bm, alloc_size))
			return -EFAULT;
	}

	return kernel_set_mempolicy(mode, nm, nr_bits+1);
}

COMPAT_SYSCALL_DEFINE6(mbind, compat_ulong_t, start, compat_ulong_t, len,
		       compat_ulong_t, mode, compat_ulong_t __user *, nmask,
		       compat_ulong_t, maxnode, compat_ulong_t, flags)
{
	unsigned long __user *nm = NULL;
	unsigned long nr_bits, alloc_size;
	nodemask_t bm;

	nr_bits = min_t(unsigned long, maxnode-1, MAX_NUMNODES);
	alloc_size = ALIGN(nr_bits, BITS_PER_LONG) / 8;

	if (nmask) {
		if (compat_get_bitmap(nodes_addr(bm), nmask, nr_bits))
			return -EFAULT;
		nm = compat_alloc_user_space(alloc_size);
		if (copy_to_user(nm, nodes_addr(bm), alloc_size))
			return -EFAULT;
	}

	return kernel_mbind(start, len, mode, nm, nr_bits+1, flags);
}

COMPAT_SYSCALL_DEFINE4(migrate_pages, compat_pid_t, pid,
		       compat_ulong_t, maxnode,
		       const compat_ulong_t __user *, old_nodes,
		       const compat_ulong_t __user *, new_nodes)
{
	unsigned long __user *old = NULL;
	unsigned long __user *new = NULL;
	nodemask_t tmp_mask;
	unsigned long nr_bits;
	unsigned long size;

	nr_bits = min_t(unsigned long, maxnode - 1, MAX_NUMNODES);
	size = ALIGN(nr_bits, BITS_PER_LONG) / 8;
	if (old_nodes) {
		if (compat_get_bitmap(nodes_addr(tmp_mask), old_nodes, nr_bits))
			return -EFAULT;
		old = compat_alloc_user_space(new_nodes ? size * 2 : size);
		if (new_nodes)
			new = old + size / sizeof(unsigned long);
		if (copy_to_user(old, nodes_addr(tmp_mask), size))
			return -EFAULT;
	}
	if (new_nodes) {
		if (compat_get_bitmap(nodes_addr(tmp_mask), new_nodes, nr_bits))
			return -EFAULT;
		if (new == NULL)
			new = compat_alloc_user_space(size);
		if (copy_to_user(new, nodes_addr(tmp_mask), size))
			return -EFAULT;
	}
	return kernel_migrate_pages(pid, nr_bits + 1, old, new);
}

#endif /* CONFIG_COMPAT */

bool vma_migratable(struct vm_area_struct *vma)
{
	if (vma->vm_flags & (VM_IO | VM_PFNMAP))
		return false;

	/*
	 * DAX device mappings require predictable access latency, so avoid
	 * incurring periodic faults.
	 */
	if (vma_is_dax(vma))
		return false;

	if (is_vm_hugetlb_page(vma) &&
		!hugepage_migration_supported(hstate_vma(vma)))
		return false;

	/*
	 * Migration allocates pages in the highest zone. If we cannot
	 * do so then migration (at least from node to node) is not
	 * possible.
	 */
	if (vma->vm_file &&
		gfp_zone(mapping_gfp_mask(vma->vm_file->f_mapping))
			< policy_zone)
		return false;
	return true;
}

struct mempolicy *__get_vma_policy(struct vm_area_struct *vma,
						unsigned long addr)
{
	struct mempolicy *pol;

	if (!vma)
		return NULL;

	if (vma->vm_ops && vma->vm_ops->get_policy)
		return vma->vm_ops->get_policy(vma, addr);

	/*
	 * This could be called without holding the mmap_sem in the
	 * speculative page fault handler's path.
	 */
	pol = READ_ONCE(vma->vm_policy);
	if (pol) {
		/*
		 * shmem_alloc_page() passes MPOL_F_SHARED policy with
		 * a pseudo vma whose vma->vm_ops=NULL. Take a reference
		 * count on these policies which will be dropped by
		 * mpol_cond_put() later
		 */
		if (mpol_needs_cond_ref(pol))
			mpol_get(pol);
	}

	return pol;
}

/*
 * get_vma_policy(@vma, @addr)
 * @vma: virtual memory area whose policy is sought
 * @addr: address in @vma for shared policy lookup
 *
 * Returns effective policy for a VMA at specified address.
 * Falls back to current->mempolicy or system default policy, as necessary.
 * Shared policies [those marked as MPOL_F_SHARED] require an extra reference
 * count--added by the get_policy() vm_op, as appropriate--to protect against
 * freeing by another task.  It is the caller's responsibility to free the
 * extra reference for shared policies.
 */
static struct mempolicy *get_vma_policy(struct vm_area_struct *vma,
						unsigned long addr)
{
	struct mempolicy *pol = __get_vma_policy(vma, addr);

	if (!pol)
		pol = get_task_policy(current);

	return pol;
}

bool vma_policy_mof(struct vm_area_struct *vma)
{
	struct mempolicy *pol;

	if (vma->vm_ops && vma->vm_ops->get_policy) {
		bool ret = false;

		pol = vma->vm_ops->get_policy(vma, vma->vm_start);
		if (pol && (pol->flags & MPOL_F_MOF))
			ret = true;
		mpol_cond_put(pol);

		return ret;
	}

	pol = vma->vm_policy;
	if (!pol)
		pol = get_task_policy(current);

	return pol->flags & MPOL_F_MOF;
}

static int apply_policy_zone(struct mempolicy *policy, enum zone_type zone)
{
	enum zone_type dynamic_policy_zone = policy_zone;

	BUG_ON(dynamic_policy_zone == ZONE_MOVABLE);

	/*
	 * if policy->v.nodes has movable memory only,
	 * we apply policy when gfp_zone(gfp) = ZONE_MOVABLE only.
	 *
	 * policy->v.nodes is intersect with node_states[N_MEMORY].
	 * so if the following test faile, it implies
	 * policy->v.nodes has movable memory only.
	 */
	if (!nodes_intersects(policy->v.nodes, node_states[N_HIGH_MEMORY]))
		dynamic_policy_zone = ZONE_MOVABLE;

	return zone >= dynamic_policy_zone;
}

/*
 * Return a nodemask representing a mempolicy for filtering nodes for
 * page allocation
 */
nodemask_t *policy_nodemask(gfp_t gfp, struct mempolicy *policy)
{
	/* Lower zones don't get a nodemask applied for MPOL_BIND */
	if (unlikely(policy->mode == MPOL_BIND) &&
			apply_policy_zone(policy, gfp_zone(gfp)) &&
			cpuset_nodemask_valid_mems_allowed(&policy->v.nodes))
		return &policy->v.nodes;

	return NULL;
}

/* Return the node id preferred by the given mempolicy, or the given id */
static int policy_node(gfp_t gfp, struct mempolicy *policy, int nd)
{
	if (policy->mode == MPOL_PREFERRED && !(policy->flags & MPOL_F_LOCAL))
		nd = policy->v.preferred_node;
	else {
		/*
		 * __GFP_THISNODE shouldn't even be used with the bind policy
		 * because we might easily break the expectation to stay on the
		 * requested node and not break the policy.
		 */
		WARN_ON_ONCE(policy->mode == MPOL_BIND && (gfp & __GFP_THISNODE));
	}

	return nd;
}

/* Do dynamic interleaving for a process */
static unsigned interleave_nodes(struct mempolicy *policy)
{
	unsigned next;
	struct task_struct *me = current;

	next = next_node_in(me->il_prev, policy->v.nodes);
	if (next < MAX_NUMNODES)
		me->il_prev = next;
	return next;
}

/*
 * Depending on the memory policy provide a node from which to allocate the
 * next slab entry.
 */
unsigned int mempolicy_slab_node(void)
{
	struct mempolicy *policy;
	int node = numa_mem_id();

	if (in_interrupt())
		return node;

	policy = current->mempolicy;
	if (!policy || policy->flags & MPOL_F_LOCAL)
		return node;

	switch (policy->mode) {
	case MPOL_PREFERRED:
		/*
		 * handled MPOL_F_LOCAL above
		 */
		return policy->v.preferred_node;

	case MPOL_INTERLEAVE:
		return interleave_nodes(policy);

	case MPOL_BIND: {
		struct zoneref *z;

		/*
		 * Follow bind policy behavior and start allocation at the
		 * first node.
		 */
		struct zonelist *zonelist;
		enum zone_type highest_zoneidx = gfp_zone(GFP_KERNEL);
		zonelist = &NODE_DATA(node)->node_zonelists[ZONELIST_FALLBACK];
		z = first_zones_zonelist(zonelist, highest_zoneidx,
							&policy->v.nodes);
		return z->zone ? zone_to_nid(z->zone) : node;
	}

	default:
		BUG();
	}
}

/*
 * Do static interleaving for a VMA with known offset @n.  Returns the n'th
 * node in pol->v.nodes (starting from n=0), wrapping around if n exceeds the
 * number of present nodes.
 */
static unsigned offset_il_node(struct mempolicy *pol, unsigned long n)
{
	unsigned nnodes = nodes_weight(pol->v.nodes);
	unsigned target;
	int i;
	int nid;

	if (!nnodes)
		return numa_node_id();
	target = (unsigned int)n % nnodes;
	nid = first_node(pol->v.nodes);
	for (i = 0; i < target; i++)
		nid = next_node(nid, pol->v.nodes);
	return nid;
}

/* Determine a node number for interleave */
static inline unsigned interleave_nid(struct mempolicy *pol,
		 struct vm_area_struct *vma, unsigned long addr, int shift)
{
	if (vma) {
		unsigned long off;

		/*
		 * for small pages, there is no difference between
		 * shift and PAGE_SHIFT, so the bit-shift is safe.
		 * for huge pages, since vm_pgoff is in units of small
		 * pages, we need to shift off the always 0 bits to get
		 * a useful offset.
		 */
		BUG_ON(shift < PAGE_SHIFT);
		off = vma->vm_pgoff >> (shift - PAGE_SHIFT);
		off += (addr - vma->vm_start) >> shift;
		return offset_il_node(pol, off);
	} else
		return interleave_nodes(pol);
}

#ifdef CONFIG_HUGETLBFS
/*
 * huge_node(@vma, @addr, @gfp_flags, @mpol)
 * @vma: virtual memory area whose policy is sought
 * @addr: address in @vma for shared policy lookup and interleave policy
 * @gfp_flags: for requested zone
 * @mpol: pointer to mempolicy pointer for reference counted mempolicy
 * @nodemask: pointer to nodemask pointer for MPOL_BIND nodemask
 *
 * Returns a nid suitable for a huge page allocation and a pointer
 * to the struct mempolicy for conditional unref after allocation.
 * If the effective policy is 'BIND, returns a pointer to the mempolicy's
 * @nodemask for filtering the zonelist.
 *
 * Must be protected by read_mems_allowed_begin()
 */
int huge_node(struct vm_area_struct *vma, unsigned long addr, gfp_t gfp_flags,
				struct mempolicy **mpol, nodemask_t **nodemask)
{
	int nid;

	*mpol = get_vma_policy(vma, addr);
	*nodemask = NULL;	/* assume !MPOL_BIND */

	if (unlikely((*mpol)->mode == MPOL_INTERLEAVE)) {
		nid = interleave_nid(*mpol, vma, addr,
					huge_page_shift(hstate_vma(vma)));
	} else {
		nid = policy_node(gfp_flags, *mpol, numa_node_id());
		if ((*mpol)->mode == MPOL_BIND)
			*nodemask = &(*mpol)->v.nodes;
	}
	return nid;
}

/*
 * init_nodemask_of_mempolicy
 *
 * If the current task's mempolicy is "default" [NULL], return 'false'
 * to indicate default policy.  Otherwise, extract the policy nodemask
 * for 'bind' or 'interleave' policy into the argument nodemask, or
 * initialize the argument nodemask to contain the single node for
 * 'preferred' or 'local' policy and return 'true' to indicate presence
 * of non-default mempolicy.
 *
 * We don't bother with reference counting the mempolicy [mpol_get/put]
 * because the current task is examining it's own mempolicy and a task's
 * mempolicy is only ever changed by the task itself.
 *
 * N.B., it is the caller's responsibility to free a returned nodemask.
 */
bool init_nodemask_of_mempolicy(nodemask_t *mask)
{
	struct mempolicy *mempolicy;
	int nid;

	if (!(mask && current->mempolicy))
		return false;

	task_lock(current);
	mempolicy = current->mempolicy;
	switch (mempolicy->mode) {
	case MPOL_PREFERRED:
		if (mempolicy->flags & MPOL_F_LOCAL)
			nid = numa_node_id();
		else
			nid = mempolicy->v.preferred_node;
		init_nodemask_of_node(mask, nid);
		break;

	case MPOL_BIND:
	case MPOL_INTERLEAVE:
		*mask =  mempolicy->v.nodes;
		break;

	default:
		BUG();
	}
	task_unlock(current);

	return true;
}
#endif

/*
 * mempolicy_nodemask_intersects
 *
 * If tsk's mempolicy is "default" [NULL], return 'true' to indicate default
 * policy.  Otherwise, check for intersection between mask and the policy
 * nodemask for 'bind' or 'interleave' policy.  For 'perferred' or 'local'
 * policy, always return true since it may allocate elsewhere on fallback.
 *
 * Takes task_lock(tsk) to prevent freeing of its mempolicy.
 */
bool mempolicy_nodemask_intersects(struct task_struct *tsk,
					const nodemask_t *mask)
{
	struct mempolicy *mempolicy;
	bool ret = true;

	if (!mask)
		return ret;
	task_lock(tsk);
	mempolicy = tsk->mempolicy;
	if (!mempolicy)
		goto out;

	switch (mempolicy->mode) {
	case MPOL_PREFERRED:
		/*
		 * MPOL_PREFERRED and MPOL_F_LOCAL are only preferred nodes to
		 * allocate from, they may fallback to other nodes when oom.
		 * Thus, it's possible for tsk to have allocated memory from
		 * nodes in mask.
		 */
		break;
	case MPOL_BIND:
	case MPOL_INTERLEAVE:
		ret = nodes_intersects(mempolicy->v.nodes, *mask);
		break;
	default:
		BUG();
	}
out:
	task_unlock(tsk);
	return ret;
}

/* Allocate a page in interleaved policy.
   Own path because it needs to do special accounting. */
static struct page *alloc_page_interleave(gfp_t gfp, unsigned order,
					unsigned nid)
{
	struct page *page;

	page = __alloc_pages(gfp, order, nid);
	/* skip NUMA_INTERLEAVE_HIT counter update if numa stats is disabled */
	if (!static_branch_likely(&vm_numa_stat_key))
		return page;
	if (page && page_to_nid(page) == nid) {
		preempt_disable();
		__inc_numa_state(page_zone(page), NUMA_INTERLEAVE_HIT);
		preempt_enable();
	}
	return page;
}

/**
 * 	alloc_pages_vma	- Allocate a page for a VMA.
 *
 * 	@gfp:
 *      %GFP_USER    user allocation.
 *      %GFP_KERNEL  kernel allocations,
 *      %GFP_HIGHMEM highmem/user allocations,
 *      %GFP_FS      allocation should not call back into a file system.
 *      %GFP_ATOMIC  don't sleep.
 *
 *	@order:Order of the GFP allocation.
 * 	@vma:  Pointer to VMA or NULL if not available.
 *	@addr: Virtual Address of the allocation. Must be inside the VMA.
 *	@node: Which node to prefer for allocation (modulo policy).
 *	@hugepage: for hugepages try only the preferred node if possible
 *
 * 	This function allocates a page from the kernel page pool and applies
 *	a NUMA policy associated with the VMA or the current process.
 *	When VMA is not NULL caller must read-lock the mmap_lock of the
 *	mm_struct of the VMA to prevent it from going away. Should be used for
 *	all allocations for pages that will be mapped into user space. Returns
 *	NULL when no page can be allocated.
 */
struct page *
alloc_pages_vma(gfp_t gfp, int order, struct vm_area_struct *vma,
		unsigned long addr, int node, bool hugepage)
{
	struct mempolicy *pol;
	struct page *page;
	int preferred_nid;
	nodemask_t *nmask;

	pol = get_vma_policy(vma, addr);

	if (pol->mode == MPOL_INTERLEAVE) {
		unsigned nid;

		nid = interleave_nid(pol, vma, addr, PAGE_SHIFT + order);
		mpol_cond_put(pol);
		page = alloc_page_interleave(gfp, order, nid);
		goto out;
	}

	if (unlikely(IS_ENABLED(CONFIG_TRANSPARENT_HUGEPAGE) && hugepage)) {
		int hpage_node = node;

		/*
		 * For hugepage allocation and non-interleave policy which
		 * allows the current node (or other explicitly preferred
		 * node) we only try to allocate from the current/preferred
		 * node and don't fall back to other nodes, as the cost of
		 * remote accesses would likely offset THP benefits.
		 *
		 * If the policy is interleave, or does not allow the current
		 * node in its nodemask, we allocate the standard way.
		 */
		if (pol->mode == MPOL_PREFERRED && !(pol->flags & MPOL_F_LOCAL))
			hpage_node = pol->v.preferred_node;

		nmask = policy_nodemask(gfp, pol);
		if (!nmask || node_isset(hpage_node, *nmask)) {
			mpol_cond_put(pol);
			/*
			 * First, try to allocate THP only on local node, but
			 * don't reclaim unnecessarily, just compact.
			 */
			page = __alloc_pages_node(hpage_node,
				gfp | __GFP_THISNODE | __GFP_NORETRY, order);

			/*
			 * If hugepage allocations are configured to always
			 * synchronous compact or the vma has been madvised
			 * to prefer hugepage backing, retry allowing remote
			 * memory with both reclaim and compact as well.
			 */
			if (!page && (gfp & __GFP_DIRECT_RECLAIM))
				page = __alloc_pages_nodemask(gfp, order,
							hpage_node, nmask);

			goto out;
		}
	}

	nmask = policy_nodemask(gfp, pol);
	preferred_nid = policy_node(gfp, pol, node);
	page = __alloc_pages_nodemask(gfp, order, preferred_nid, nmask);
	mpol_cond_put(pol);
out:
	return page;
}
EXPORT_SYMBOL(alloc_pages_vma);

/**
 * 	alloc_pages_current - Allocate pages.
 *
 *	@gfp:
 *		%GFP_USER   user allocation,
 *      	%GFP_KERNEL kernel allocation,
 *      	%GFP_HIGHMEM highmem allocation,
 *      	%GFP_FS     don't call back into a file system.
 *      	%GFP_ATOMIC don't sleep.
 *	@order: Power of two of allocation size in pages. 0 is a single page.
 *
 *	Allocate a page from the kernel page pool.  When not in
 *	interrupt context and apply the current process NUMA policy.
 *	Returns NULL when no page can be allocated.
 */
struct page *alloc_pages_current(gfp_t gfp, unsigned order)
{
	struct mempolicy *pol = &default_policy;
	struct page *page;

	if (!in_interrupt() && !(gfp & __GFP_THISNODE))
		pol = get_task_policy(current);

	/*
	 * No reference counting needed for current->mempolicy
	 * nor system default_policy
	 */
	if (pol->mode == MPOL_INTERLEAVE)
		page = alloc_page_interleave(gfp, order, interleave_nodes(pol));
	else
		page = __alloc_pages_nodemask(gfp, order,
				policy_node(gfp, pol, numa_node_id()),
				policy_nodemask(gfp, pol));

	return page;
}
EXPORT_SYMBOL(alloc_pages_current);

int vma_dup_policy(struct vm_area_struct *src, struct vm_area_struct *dst)
{
	struct mempolicy *pol = mpol_dup(vma_policy(src));

	if (IS_ERR(pol))
		return PTR_ERR(pol);
	dst->vm_policy = pol;
	return 0;
}

/*
 * If mpol_dup() sees current->cpuset == cpuset_being_rebound, then it
 * rebinds the mempolicy its copying by calling mpol_rebind_policy()
 * with the mems_allowed returned by cpuset_mems_allowed().  This
 * keeps mempolicies cpuset relative after its cpuset moves.  See
 * further kernel/cpuset.c update_nodemask().
 *
 * current's mempolicy may be rebinded by the other task(the task that changes
 * cpuset's mems), so we needn't do rebind work for current task.
 */

/* Slow path of a mempolicy duplicate */
struct mempolicy *__mpol_dup(struct mempolicy *old)
{
	struct mempolicy *new = kmem_cache_alloc(policy_cache, GFP_KERNEL);

	if (!new)
		return ERR_PTR(-ENOMEM);

	/* task's mempolicy is protected by alloc_lock */
	if (old == current->mempolicy) {
		task_lock(current);
		*new = *old;
		task_unlock(current);
	} else
		*new = *old;

	if (current_cpuset_is_being_rebound()) {
		nodemask_t mems = cpuset_mems_allowed(current);
		mpol_rebind_policy(new, &mems);
	}
	atomic_set(&new->refcnt, 1);
	return new;
}

/* Slow path of a mempolicy comparison */
bool __mpol_equal(struct mempolicy *a, struct mempolicy *b)
{
	if (!a || !b)
		return false;
	if (a->mode != b->mode)
		return false;
	if (a->flags != b->flags)
		return false;
	if (mpol_store_user_nodemask(a))
		if (!nodes_equal(a->w.user_nodemask, b->w.user_nodemask))
			return false;

	switch (a->mode) {
	case MPOL_BIND:
	case MPOL_INTERLEAVE:
		return !!nodes_equal(a->v.nodes, b->v.nodes);
	case MPOL_PREFERRED:
		/* a's ->flags is the same as b's */
		if (a->flags & MPOL_F_LOCAL)
			return true;
		return a->v.preferred_node == b->v.preferred_node;
	default:
		BUG();
		return false;
	}
}

/*
 * Shared memory backing store policy support.
 *
 * Remember policies even when nobody has shared memory mapped.
 * The policies are kept in Red-Black tree linked from the inode.
 * They are protected by the sp->lock rwlock, which should be held
 * for any accesses to the tree.
 */

/*
 * lookup first element intersecting start-end.  Caller holds sp->lock for
 * reading or for writing
 */
static struct sp_node *
sp_lookup(struct shared_policy *sp, unsigned long start, unsigned long end)
{
	struct rb_node *n = sp->root.rb_node;

	while (n) {
		struct sp_node *p = rb_entry(n, struct sp_node, nd);

		if (start >= p->end)
			n = n->rb_right;
		else if (end <= p->start)
			n = n->rb_left;
		else
			break;
	}
	if (!n)
		return NULL;
	for (;;) {
		struct sp_node *w = NULL;
		struct rb_node *prev = rb_prev(n);
		if (!prev)
			break;
		w = rb_entry(prev, struct sp_node, nd);
		if (w->end <= start)
			break;
		n = prev;
	}
	return rb_entry(n, struct sp_node, nd);
}

/*
 * Insert a new shared policy into the list.  Caller holds sp->lock for
 * writing.
 */
static void sp_insert(struct shared_policy *sp, struct sp_node *new)
{
	struct rb_node **p = &sp->root.rb_node;
	struct rb_node *parent = NULL;
	struct sp_node *nd;

	while (*p) {
		parent = *p;
		nd = rb_entry(parent, struct sp_node, nd);
		if (new->start < nd->start)
			p = &(*p)->rb_left;
		else if (new->end > nd->end)
			p = &(*p)->rb_right;
		else
			BUG();
	}
	rb_link_node(&new->nd, parent, p);
	rb_insert_color(&new->nd, &sp->root);
	pr_debug("inserting %lx-%lx: %d\n", new->start, new->end,
		 new->policy ? new->policy->mode : 0);
}

/* Find shared policy intersecting idx */
struct mempolicy *
mpol_shared_policy_lookup(struct shared_policy *sp, unsigned long idx)
{
	struct mempolicy *pol = NULL;
	struct sp_node *sn;

	if (!sp->root.rb_node)
		return NULL;
	read_lock(&sp->lock);
	sn = sp_lookup(sp, idx, idx+1);
	if (sn) {
		mpol_get(sn->policy);
		pol = sn->policy;
	}
	read_unlock(&sp->lock);
	return pol;
}

static void sp_free(struct sp_node *n)
{
	mpol_put(n->policy);
	kmem_cache_free(sn_cache, n);
}

/**
 * mpol_misplaced - check whether current page node is valid in policy
 *
 * @page: page to be checked
 * @vma: vm area where page mapped
 * @addr: virtual address where page mapped
 *
 * Lookup current policy node id for vma,addr and "compare to" page's
 * node id.
 *
 * Returns:
 *	-1	- not misplaced, page is in the right node
 *	node	- node id where the page should be
 *
 * Policy determination "mimics" alloc_page_vma().
 * Called from fault path where we know the vma and faulting address.
 */
int mpol_misplaced(struct page *page, struct vm_area_struct *vma, unsigned long addr)
{
	struct mempolicy *pol;
	struct zoneref *z;
	int curnid = page_to_nid(page);
	unsigned long pgoff;
	int thiscpu = raw_smp_processor_id();
	int thisnid = cpu_to_node(thiscpu);
	int polnid = NUMA_NO_NODE;
	int ret = -1;

	pol = get_vma_policy(vma, addr);
	if (!(pol->flags & MPOL_F_MOF))
		goto out;

	switch (pol->mode) {
	case MPOL_INTERLEAVE:
		pgoff = vma->vm_pgoff;
		pgoff += (addr - vma->vm_start) >> PAGE_SHIFT;
		polnid = offset_il_node(pol, pgoff);
		break;

	case MPOL_PREFERRED:
		if (pol->flags & MPOL_F_LOCAL)
			polnid = numa_node_id();
		else
			polnid = pol->v.preferred_node;
		break;

	case MPOL_BIND:

		/*
		 * allows binding to multiple nodes.
		 * use current page if in policy nodemask,
		 * else select nearest allowed node, if any.
		 * If no allowed nodes, use current [!misplaced].
		 */
		if (node_isset(curnid, pol->v.nodes))
			goto out;
		z = first_zones_zonelist(
				node_zonelist(numa_node_id(), GFP_HIGHUSER),
				gfp_zone(GFP_HIGHUSER),
				&pol->v.nodes);
		polnid = zone_to_nid(z->zone);
		break;

	default:
		BUG();
	}

	/* Migrate the page towards the node whose CPU is referencing it */
	if (pol->flags & MPOL_F_MORON) {
		polnid = thisnid;

		if (!should_numa_migrate_memory(current, page, curnid, thiscpu))
			goto out;
	}

	if (curnid != polnid)
		ret = polnid;
out:
	mpol_cond_put(pol);

	return ret;
}

/*
 * Drop the (possibly final) reference to task->mempolicy.  It needs to be
 * dropped after task->mempolicy is set to NULL so that any allocation done as
 * part of its kmem_cache_free(), such as by KASAN, doesn't reference a freed
 * policy.
 */
void mpol_put_task_policy(struct task_struct *task)
{
	struct mempolicy *pol;

	task_lock(task);
	pol = task->mempolicy;
	task->mempolicy = NULL;
	task_unlock(task);
	mpol_put(pol);
}

static void sp_delete(struct shared_policy *sp, struct sp_node *n)
{
	pr_debug("deleting %lx-l%lx\n", n->start, n->end);
	rb_erase(&n->nd, &sp->root);
	sp_free(n);
}

static void sp_node_init(struct sp_node *node, unsigned long start,
			unsigned long end, struct mempolicy *pol)
{
	node->start = start;
	node->end = end;
	node->policy = pol;
}

static struct sp_node *sp_alloc(unsigned long start, unsigned long end,
				struct mempolicy *pol)
{
	struct sp_node *n;
	struct mempolicy *newpol;

	n = kmem_cache_alloc(sn_cache, GFP_KERNEL);
	if (!n)
		return NULL;

	newpol = mpol_dup(pol);
	if (IS_ERR(newpol)) {
		kmem_cache_free(sn_cache, n);
		return NULL;
	}
	newpol->flags |= MPOL_F_SHARED;
	sp_node_init(n, start, end, newpol);

	return n;
}

/* Replace a policy range. */
static int shared_policy_replace(struct shared_policy *sp, unsigned long start,
				 unsigned long end, struct sp_node *new)
{
	struct sp_node *n;
	struct sp_node *n_new = NULL;
	struct mempolicy *mpol_new = NULL;
	int ret = 0;

restart:
	write_lock(&sp->lock);
	n = sp_lookup(sp, start, end);
	/* Take care of old policies in the same range. */
	while (n && n->start < end) {
		struct rb_node *next = rb_next(&n->nd);
		if (n->start >= start) {
			if (n->end <= end)
				sp_delete(sp, n);
			else
				n->start = end;
		} else {
			/* Old policy spanning whole new range. */
			if (n->end > end) {
				if (!n_new)
					goto alloc_new;

				*mpol_new = *n->policy;
				atomic_set(&mpol_new->refcnt, 1);
				sp_node_init(n_new, end, n->end, mpol_new);
				n->end = start;
				sp_insert(sp, n_new);
				n_new = NULL;
				mpol_new = NULL;
				break;
			} else
				n->end = start;
		}
		if (!next)
			break;
		n = rb_entry(next, struct sp_node, nd);
	}
	if (new)
		sp_insert(sp, new);
	write_unlock(&sp->lock);
	ret = 0;

err_out:
	if (mpol_new)
		mpol_put(mpol_new);
	if (n_new)
		kmem_cache_free(sn_cache, n_new);

	return ret;

alloc_new:
	write_unlock(&sp->lock);
	ret = -ENOMEM;
	n_new = kmem_cache_alloc(sn_cache, GFP_KERNEL);
	if (!n_new)
		goto err_out;
	mpol_new = kmem_cache_alloc(policy_cache, GFP_KERNEL);
	if (!mpol_new)
		goto err_out;
	goto restart;
}

/**
 * mpol_shared_policy_init - initialize shared policy for inode
 * @sp: pointer to inode shared policy
 * @mpol:  struct mempolicy to install
 *
 * Install non-NULL @mpol in inode's shared policy rb-tree.
 * On entry, the current task has a reference on a non-NULL @mpol.
 * This must be released on exit.
 * This is called at get_inode() calls and we can use GFP_KERNEL.
 */
void mpol_shared_policy_init(struct shared_policy *sp, struct mempolicy *mpol)
{
	int ret;

	sp->root = RB_ROOT;		/* empty tree == default mempolicy */
	rwlock_init(&sp->lock);

	if (mpol) {
		struct vm_area_struct pvma;
		struct mempolicy *new;
		NODEMASK_SCRATCH(scratch);

		if (!scratch)
			goto put_mpol;
		/* contextualize the tmpfs mount point mempolicy */
		new = mpol_new(mpol->mode, mpol->flags, &mpol->w.user_nodemask);
		if (IS_ERR(new))
			goto free_scratch; /* no valid nodemask intersection */

		task_lock(current);
		ret = mpol_set_nodemask(new, &mpol->w.user_nodemask, scratch);
		task_unlock(current);
		if (ret)
			goto put_new;

		/* Create pseudo-vma that contains just the policy */
		vma_init(&pvma, NULL);
		pvma.vm_end = TASK_SIZE;	/* policy covers entire file */
		mpol_set_shared_policy(sp, &pvma, new); /* adds ref */

put_new:
		mpol_put(new);			/* drop initial ref */
free_scratch:
		NODEMASK_SCRATCH_FREE(scratch);
put_mpol:
		mpol_put(mpol);	/* drop our incoming ref on sb mpol */
	}
}

int mpol_set_shared_policy(struct shared_policy *info,
			struct vm_area_struct *vma, struct mempolicy *npol)
{
	int err;
	struct sp_node *new = NULL;
	unsigned long sz = vma_pages(vma);

	pr_debug("set_shared_policy %lx sz %lu %d %d %lx\n",
		 vma->vm_pgoff,
		 sz, npol ? npol->mode : -1,
		 npol ? npol->flags : -1,
		 npol ? nodes_addr(npol->v.nodes)[0] : NUMA_NO_NODE);

	if (npol) {
		new = sp_alloc(vma->vm_pgoff, vma->vm_pgoff + sz, npol);
		if (!new)
			return -ENOMEM;
	}
	err = shared_policy_replace(info, vma->vm_pgoff, vma->vm_pgoff+sz, new);
	if (err && new)
		sp_free(new);
	return err;
}

/* Free a backing policy store on inode delete. */
void mpol_free_shared_policy(struct shared_policy *p)
{
	struct sp_node *n;
	struct rb_node *next;

	if (!p->root.rb_node)
		return;
	write_lock(&p->lock);
	next = rb_first(&p->root);
	while (next) {
		n = rb_entry(next, struct sp_node, nd);
		next = rb_next(&n->nd);
		sp_delete(p, n);
	}
	write_unlock(&p->lock);
}

#ifdef CONFIG_NUMA_BALANCING
static int __initdata numabalancing_override;

static void __init check_numabalancing_enable(void)
{
	bool numabalancing_default = false;

	if (IS_ENABLED(CONFIG_NUMA_BALANCING_DEFAULT_ENABLED))
		numabalancing_default = true;

	/* Parsed by setup_numabalancing. override == 1 enables, -1 disables */
	if (numabalancing_override)
		set_numabalancing_state(numabalancing_override == 1);

	if (num_online_nodes() > 1 && !numabalancing_override) {
		pr_info("%s automatic NUMA balancing. Configure with numa_balancing= or the kernel.numa_balancing sysctl\n",
			numabalancing_default ? "Enabling" : "Disabling");
		set_numabalancing_state(numabalancing_default);
	}
}

static int __init setup_numabalancing(char *str)
{
	int ret = 0;
	if (!str)
		goto out;

	if (!strcmp(str, "enable")) {
		numabalancing_override = 1;
		ret = 1;
	} else if (!strcmp(str, "disable")) {
		numabalancing_override = -1;
		ret = 1;
	}
out:
	if (!ret)
		pr_warn("Unable to parse numa_balancing=\n");

	return ret;
}
__setup("numa_balancing=", setup_numabalancing);
#else
static inline void __init check_numabalancing_enable(void)
{
}
#endif /* CONFIG_NUMA_BALANCING */

/* assumes fs == KERNEL_DS */
void __init numa_policy_init(void)
{
	nodemask_t interleave_nodes;
	unsigned long largest = 0;
	int nid, prefer = 0;

	policy_cache = kmem_cache_create("numa_policy",
					 sizeof(struct mempolicy),
					 0, SLAB_PANIC, NULL);

	sn_cache = kmem_cache_create("shared_policy_node",
				     sizeof(struct sp_node),
				     0, SLAB_PANIC, NULL);

	for_each_node(nid) {
		preferred_node_policy[nid] = (struct mempolicy) {
			.refcnt = ATOMIC_INIT(1),
			.mode = MPOL_PREFERRED,
			.flags = MPOL_F_MOF | MPOL_F_MORON,
			.v = { .preferred_node = nid, },
		};
	}

	/*
	 * Set interleaving policy for system init. Interleaving is only
	 * enabled across suitably sized nodes (default is >= 16MB), or
	 * fall back to the largest node if they're all smaller.
	 */
	nodes_clear(interleave_nodes);
	for_each_node_state(nid, N_MEMORY) {
		unsigned long total_pages = node_present_pages(nid);

		/* Preserve the largest node */
		if (largest < total_pages) {
			largest = total_pages;
			prefer = nid;
		}

		/* Interleave this node? */
		if ((total_pages << PAGE_SHIFT) >= (16 << 20))
			node_set(nid, interleave_nodes);
	}

	/* All too small, use the largest */
	if (unlikely(nodes_empty(interleave_nodes)))
		node_set(prefer, interleave_nodes);

	if (do_set_mempolicy(MPOL_INTERLEAVE, 0, &interleave_nodes))
		pr_err("%s: interleaving failed\n", __func__);

	check_numabalancing_enable();
}

/* Reset policy of current process to default */
void numa_default_policy(void)
{
	do_set_mempolicy(MPOL_DEFAULT, 0, NULL);
}

/*
 * Parse and format mempolicy from/to strings
 */

/*
 * "local" is implemented internally by MPOL_PREFERRED with MPOL_F_LOCAL flag.
 */
static const char * const policy_modes[] =
{
	[MPOL_DEFAULT]    = "default",
	[MPOL_PREFERRED]  = "prefer",
	[MPOL_BIND]       = "bind",
	[MPOL_INTERLEAVE] = "interleave",
	[MPOL_LOCAL]      = "local",
};


#ifdef CONFIG_TMPFS
/**
 * mpol_parse_str - parse string to mempolicy, for tmpfs mpol mount option.
 * @str:  string containing mempolicy to parse
 * @mpol:  pointer to struct mempolicy pointer, returned on success.
 *
 * Format of input:
 *	<mode>[=<flags>][:<nodelist>]
 *
 * On success, returns 0, else 1
 */
int mpol_parse_str(char *str, struct mempolicy **mpol)
{
	struct mempolicy *new = NULL;
	unsigned short mode_flags;
	nodemask_t nodes;
	char *nodelist = strchr(str, ':');
	char *flags = strchr(str, '=');
	int err = 1, mode;

	if (flags)
		*flags++ = '\0';	/* terminate mode string */

	if (nodelist) {
		/* NUL-terminate mode or flags string */
		*nodelist++ = '\0';
		if (nodelist_parse(nodelist, nodes))
			goto out;
		if (!nodes_subset(nodes, node_states[N_MEMORY]))
			goto out;
	} else
		nodes_clear(nodes);

	mode = match_string(policy_modes, MPOL_MAX, str);
	if (mode < 0)
		goto out;

	switch (mode) {
	case MPOL_PREFERRED:
		/*
		 * Insist on a nodelist of one node only, although later
		 * we use first_node(nodes) to grab a single node, so here
		 * nodelist (or nodes) cannot be empty.
		 */
		if (nodelist) {
			char *rest = nodelist;
			while (isdigit(*rest))
				rest++;
			if (*rest)
				goto out;
			if (nodes_empty(nodes))
				goto out;
		}
		break;
	case MPOL_INTERLEAVE:
		/*
		 * Default to online nodes with memory if no nodelist
		 */
		if (!nodelist)
			nodes = node_states[N_MEMORY];
		break;
	case MPOL_LOCAL:
		/*
		 * Don't allow a nodelist;  mpol_new() checks flags
		 */
		if (nodelist)
			goto out;
		mode = MPOL_PREFERRED;
		break;
	case MPOL_DEFAULT:
		/*
		 * Insist on a empty nodelist
		 */
		if (!nodelist)
			err = 0;
		goto out;
	case MPOL_BIND:
		/*
		 * Insist on a nodelist
		 */
		if (!nodelist)
			goto out;
	}

	mode_flags = 0;
	if (flags) {
		/*
		 * Currently, we only support two mutually exclusive
		 * mode flags.
		 */
		if (!strcmp(flags, "static"))
			mode_flags |= MPOL_F_STATIC_NODES;
		else if (!strcmp(flags, "relative"))
			mode_flags |= MPOL_F_RELATIVE_NODES;
		else
			goto out;
	}

	new = mpol_new(mode, mode_flags, &nodes);
	if (IS_ERR(new))
		goto out;

	/*
	 * Save nodes for mpol_to_str() to show the tmpfs mount options
	 * for /proc/mounts, /proc/pid/mounts and /proc/pid/mountinfo.
	 */
	if (mode != MPOL_PREFERRED)
		new->v.nodes = nodes;
	else if (nodelist)
		new->v.preferred_node = first_node(nodes);
	else
		new->flags |= MPOL_F_LOCAL;

	/*
	 * Save nodes for contextualization: this will be used to "clone"
	 * the mempolicy in a specific context [cpuset] at a later time.
	 */
	new->w.user_nodemask = nodes;

	err = 0;

out:
	/* Restore string for error message */
	if (nodelist)
		*--nodelist = ':';
	if (flags)
		*--flags = '=';
	if (!err)
		*mpol = new;
	return err;
}
#endif /* CONFIG_TMPFS */

/**
 * mpol_to_str - format a mempolicy structure for printing
 * @buffer:  to contain formatted mempolicy string
 * @maxlen:  length of @buffer
 * @pol:  pointer to mempolicy to be formatted
 *
 * Convert @pol into a string.  If @buffer is too short, truncate the string.
 * Recommend a @maxlen of at least 32 for the longest mode, "interleave", the
 * longest flag, "relative", and to display at least a few node ids.
 */
void mpol_to_str(char *buffer, int maxlen, struct mempolicy *pol)
{
	char *p = buffer;
	nodemask_t nodes = NODE_MASK_NONE;
	unsigned short mode = MPOL_DEFAULT;
	unsigned short flags = 0;

	if (pol && pol != &default_policy && !(pol->flags & MPOL_F_MORON)) {
		mode = pol->mode;
		flags = pol->flags;
	}

	switch (mode) {
	case MPOL_DEFAULT:
		break;
	case MPOL_PREFERRED:
		if (flags & MPOL_F_LOCAL)
			mode = MPOL_LOCAL;
		else
			node_set(pol->v.preferred_node, nodes);
		break;
	case MPOL_BIND:
	case MPOL_INTERLEAVE:
		nodes = pol->v.nodes;
		break;
	default:
		WARN_ON_ONCE(1);
		snprintf(p, maxlen, "unknown");
		return;
	}

	p += snprintf(p, maxlen, "%s", policy_modes[mode]);

	if (flags & MPOL_MODE_FLAGS) {
		p += snprintf(p, buffer + maxlen - p, "=");

		/*
		 * Currently, the only defined flags are mutually exclusive
		 */
		if (flags & MPOL_F_STATIC_NODES)
			p += snprintf(p, buffer + maxlen - p, "static");
		else if (flags & MPOL_F_RELATIVE_NODES)
			p += snprintf(p, buffer + maxlen - p, "relative");
	}

	if (!nodes_empty(nodes))
		p += scnprintf(p, buffer + maxlen - p, ":%*pbl",
			       nodemask_pr_args(&nodes));
}<|MERGE_RESOLUTION|>--- conflicted
+++ resolved
@@ -842,11 +842,7 @@
 		prev = vma_merge(mm, prev, vmstart, vmend, vma->vm_flags,
 				 vma->anon_vma, vma->vm_file, pgoff,
 				 new_pol, vma->vm_userfaultfd_ctx,
-<<<<<<< HEAD
-				 vma_get_anon_name(vma));
-=======
 				 anon_vma_name(vma));
->>>>>>> 334f1c6b
 		if (prev) {
 			vma = prev;
 			next = vma->vm_next;
