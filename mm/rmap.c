--- conflicted
+++ resolved
@@ -1495,49 +1495,6 @@
 			}
 		}
 
-<<<<<<< HEAD
-		if (IS_ENABLED(CONFIG_MIGRATION) &&
-		    (flags & TTU_MIGRATION) &&
-		    is_zone_device_page(page)) {
-			swp_entry_t entry;
-			pte_t swp_pte;
-
-			pteval = ptep_get_and_clear(mm, pvmw.address, pvmw.pte);
-
-			/*
-			 * Store the pfn of the page in a special migration
-			 * pte. do_swap_page() will wait until the migration
-			 * pte is removed and then restart fault handling.
-			 */
-			entry = make_migration_entry(page, 0);
-			swp_pte = swp_entry_to_pte(entry);
-
-			/*
-			 * pteval maps a zone device page and is therefore
-			 * a swap pte.
-			 */
-			if (pte_swp_soft_dirty(pteval))
-				swp_pte = pte_swp_mksoft_dirty(swp_pte);
-			if (pte_swp_uffd_wp(pteval))
-				swp_pte = pte_swp_mkuffd_wp(swp_pte);
-			set_pte_at(mm, pvmw.address, pvmw.pte, swp_pte);
-			/*
-			 * No need to invalidate here it will synchronize on
-			 * against the special swap migration pte.
-			 *
-			 * The assignment to subpage above was computed from a
-			 * swap PTE which results in an invalid pointer.
-			 * Since only PAGE_SIZE pages can currently be
-			 * migrated, just set it to page. This will need to be
-			 * changed when hugepage migrations to device private
-			 * memory are supported.
-			 */
-			subpage = page;
-			goto discard;
-		}
-
-=======
->>>>>>> 754a0abe
 		/* Nuke the page table entry. */
 		flush_cache_page(vma, address, pte_pfn(*pvmw.pte));
 		if (should_defer_flush(mm, flags)) {
