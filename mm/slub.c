--- conflicted
+++ resolved
@@ -594,43 +594,7 @@
 	p = object + get_info_end(s);
 
 	return kasan_reset_tag(p + alloc);
-<<<<<<< HEAD
-=======
-}
-
-/*
- * This function will be used to loop through all the slab objects in
- * a page to give track structure for each object, the function fn will
- * be using this track structure and extract required info into its private
- * data, the return value will be the number of track structures that are
- * processed.
- */
-unsigned long get_each_object_track(struct kmem_cache *s,
-		struct page *page, enum track_item alloc,
-		int (*fn)(const struct kmem_cache *, const void *,
-		const struct track *, void *), void *private)
-{
-	void *p;
-	struct track *t;
-	int ret;
-	unsigned long num_track = 0;
-
-	if (!slub_debug || !(s->flags & SLAB_STORE_USER))
-		return 0;
-
-	slab_lock(page);
-	for_each_object(p, s, page_address(page), page->objects) {
-		t = get_track(s, p, alloc);
-		ret = fn(s, p, t, private);
-		if (ret < 0)
-			break;
-		num_track += 1;
-	}
-	slab_unlock(page);
-	return num_track;
->>>>>>> 754a0abe
-}
-EXPORT_SYMBOL_GPL(get_each_object_track);
+}
 
 /*
  * This function will be used to loop through all the slab objects in
@@ -3423,21 +3387,12 @@
 
 	for (i = 0; i < size; i++) {
 		void *object = kfence_alloc(s, s->object_size, flags);
-<<<<<<< HEAD
 
 		if (unlikely(object)) {
 			p[i] = object;
 			continue;
 		}
 
-=======
-
-		if (unlikely(object)) {
-			p[i] = object;
-			continue;
-		}
-
->>>>>>> 754a0abe
 		object = c->freelist;
 		if (unlikely(!object)) {
 			/*
@@ -4807,10 +4762,7 @@
 
 	return count;
 }
-<<<<<<< HEAD
-=======
 EXPORT_SYMBOL(validate_slab_cache);
->>>>>>> 754a0abe
 
 #ifdef CONFIG_DEBUG_FS
 /*
@@ -4954,11 +4906,7 @@
 			add_location(t, s, get_track(s, p, alloc));
 	put_map(map);
 }
-<<<<<<< HEAD
-#endif	/* CONFIG_DEBUG_FS */
-=======
 #endif  /* CONFIG_DEBUG_FS   */
->>>>>>> 754a0abe
 #endif	/* CONFIG_SLUB_DEBUG */
 
 #ifdef CONFIG_SYSFS
