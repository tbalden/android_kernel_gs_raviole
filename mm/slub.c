// SPDX-License-Identifier: GPL-2.0
/*
 * SLUB: A slab allocator that limits cache line use instead of queuing
 * objects in per cpu and per node lists.
 *
 * The allocator synchronizes using per slab locks or atomic operatios
 * and only uses a centralized lock to manage a pool of partial slabs.
 *
 * (C) 2007 SGI, Christoph Lameter
 * (C) 2011 Linux Foundation, Christoph Lameter
 */

#include <linux/mm.h>
#include <linux/swap.h> /* struct reclaim_state */
#include <linux/module.h>
#include <linux/bit_spinlock.h>
#include <linux/interrupt.h>
#include <linux/swab.h>
#include <linux/bitops.h>
#include <linux/slab.h>
#include "slab.h"
#include <linux/proc_fs.h>
#include <linux/seq_file.h>
#include <linux/kasan.h>
#include <linux/cpu.h>
#include <linux/cpuset.h>
#include <linux/mempolicy.h>
#include <linux/ctype.h>
#include <linux/debugobjects.h>
#include <linux/kallsyms.h>
#include <linux/kfence.h>
#include <linux/memory.h>
#include <linux/math64.h>
#include <linux/fault-inject.h>
#include <linux/stacktrace.h>
#include <linux/prefetch.h>
#include <linux/memcontrol.h>
#include <linux/random.h>

#include <linux/debugfs.h>
#include <trace/events/kmem.h>
#include <trace/hooks/mm.h>

#include "internal.h"

/*
 * Lock order:
 *   1. slab_mutex (Global Mutex)
 *   2. node->list_lock
 *   3. slab_lock(page) (Only on some arches and for debugging)
 *
 *   slab_mutex
 *
 *   The role of the slab_mutex is to protect the list of all the slabs
 *   and to synchronize major metadata changes to slab cache structures.
 *
 *   The slab_lock is only used for debugging and on arches that do not
 *   have the ability to do a cmpxchg_double. It only protects:
 *	A. page->freelist	-> List of object free in a page
 *	B. page->inuse		-> Number of objects in use
 *	C. page->objects	-> Number of objects in page
 *	D. page->frozen		-> frozen state
 *
 *   If a slab is frozen then it is exempt from list management. It is not
 *   on any list except per cpu partial list. The processor that froze the
 *   slab is the one who can perform list operations on the page. Other
 *   processors may put objects onto the freelist but the processor that
 *   froze the slab is the only one that can retrieve the objects from the
 *   page's freelist.
 *
 *   The list_lock protects the partial and full list on each node and
 *   the partial slab counter. If taken then no new slabs may be added or
 *   removed from the lists nor make the number of partial slabs be modified.
 *   (Note that the total number of slabs is an atomic value that may be
 *   modified without taking the list lock).
 *
 *   The list_lock is a centralized lock and thus we avoid taking it as
 *   much as possible. As long as SLUB does not have to handle partial
 *   slabs, operations can continue without any centralized lock. F.e.
 *   allocating a long series of objects that fill up slabs does not require
 *   the list lock.
 *   Interrupts are disabled during allocation and deallocation in order to
 *   make the slab allocator safe to use in the context of an irq. In addition
 *   interrupts are disabled to ensure that the processor does not change
 *   while handling per_cpu slabs, due to kernel preemption.
 *
 * SLUB assigns one slab for allocation to each processor.
 * Allocations only occur from these slabs called cpu slabs.
 *
 * Slabs with free elements are kept on a partial list and during regular
 * operations no list for full slabs is used. If an object in a full slab is
 * freed then the slab will show up again on the partial lists.
 * We track full slabs for debugging purposes though because otherwise we
 * cannot scan all objects.
 *
 * Slabs are freed when they become empty. Teardown and setup is
 * minimal so we rely on the page allocators per cpu caches for
 * fast frees and allocs.
 *
 * page->frozen		The slab is frozen and exempt from list processing.
 * 			This means that the slab is dedicated to a purpose
 * 			such as satisfying allocations for a specific
 * 			processor. Objects may be freed in the slab while
 * 			it is frozen but slab_free will then skip the usual
 * 			list operations. It is up to the processor holding
 * 			the slab to integrate the slab into the slab lists
 * 			when the slab is no longer needed.
 *
 * 			One use of this flag is to mark slabs that are
 * 			used for allocations. Then such a slab becomes a cpu
 * 			slab. The cpu slab may be equipped with an additional
 * 			freelist that allows lockless access to
 * 			free objects in addition to the regular freelist
 * 			that requires the slab lock.
 *
 * SLAB_DEBUG_FLAGS	Slab requires special handling due to debug
 * 			options set. This moves	slab handling out of
 * 			the fast path and disables lockless freelists.
 */

#ifdef CONFIG_SLUB_DEBUG
#ifdef CONFIG_SLUB_DEBUG_ON
DEFINE_STATIC_KEY_TRUE(slub_debug_enabled);
#else
DEFINE_STATIC_KEY_FALSE(slub_debug_enabled);
#endif
#endif

static inline bool kmem_cache_debug(struct kmem_cache *s)
{
	return kmem_cache_debug_flags(s, SLAB_DEBUG_FLAGS);
}

void *fixup_red_left(struct kmem_cache *s, void *p)
{
	if (kmem_cache_debug_flags(s, SLAB_RED_ZONE))
		p += s->red_left_pad;

	return p;
}

static inline bool kmem_cache_has_cpu_partial(struct kmem_cache *s)
{
#ifdef CONFIG_SLUB_CPU_PARTIAL
	return !kmem_cache_debug(s);
#else
	return false;
#endif
}

/*
 * Issues still to be resolved:
 *
 * - Support PAGE_ALLOC_DEBUG. Should be easy to do.
 *
 * - Variable sizing of the per node arrays
 */

/* Enable to test recovery from slab corruption on boot */
#undef SLUB_RESILIENCY_TEST

/* Enable to log cmpxchg failures */
#undef SLUB_DEBUG_CMPXCHG

/*
 * Mininum number of partial slabs. These will be left on the partial
 * lists even if they are empty. kmem_cache_shrink may reclaim them.
 */
#define MIN_PARTIAL 5

/*
 * Maximum number of desirable partial slabs.
 * The existence of more partial slabs makes kmem_cache_shrink
 * sort the partial list by the number of objects in use.
 */
#define MAX_PARTIAL 10

#define DEBUG_DEFAULT_FLAGS (SLAB_CONSISTENCY_CHECKS | SLAB_RED_ZONE | \
				SLAB_POISON | SLAB_STORE_USER)

/*
 * These debug flags cannot use CMPXCHG because there might be consistency
 * issues when checking or reading debug information
 */
#define SLAB_NO_CMPXCHG (SLAB_CONSISTENCY_CHECKS | SLAB_STORE_USER | \
				SLAB_TRACE)


/*
 * Debugging flags that require metadata to be stored in the slab.  These get
 * disabled when slub_debug=O is used and a cache's min order increases with
 * metadata.
 */
#define DEBUG_METADATA_FLAGS (SLAB_RED_ZONE | SLAB_POISON | SLAB_STORE_USER)

#define OO_SHIFT	16
#define OO_MASK		((1 << OO_SHIFT) - 1)
#define MAX_OBJS_PER_PAGE	32767 /* since page.objects is u15 */

/* Internal SLUB flags */
/* Poison object */
#define __OBJECT_POISON		((slab_flags_t __force)0x80000000U)
/* Use cmpxchg_double */
#define __CMPXCHG_DOUBLE	((slab_flags_t __force)0x40000000U)

#ifdef CONFIG_SYSFS
static int sysfs_slab_add(struct kmem_cache *);
static int sysfs_slab_alias(struct kmem_cache *, const char *);
#else
static inline int sysfs_slab_add(struct kmem_cache *s) { return 0; }
static inline int sysfs_slab_alias(struct kmem_cache *s, const char *p)
							{ return 0; }
#endif

#if defined(CONFIG_DEBUG_FS) && defined(CONFIG_SLUB_DEBUG)
static void debugfs_slab_add(struct kmem_cache *);
#else
static inline void debugfs_slab_add(struct kmem_cache *s) { }
#endif

static inline void stat(const struct kmem_cache *s, enum stat_item si)
{
#ifdef CONFIG_SLUB_STATS
	/*
	 * The rmw is racy on a preemptible kernel but this is acceptable, so
	 * avoid this_cpu_add()'s irq-disable overhead.
	 */
	raw_cpu_inc(s->cpu_slab->stat[si]);
#endif
}

/********************************************************************
 * 			Core slab cache functions
 *******************************************************************/

/*
 * Returns freelist pointer (ptr). With hardening, this is obfuscated
 * with an XOR of the address where the pointer is held and a per-cache
 * random number.
 */
static inline void *freelist_ptr(const struct kmem_cache *s, void *ptr,
				 unsigned long ptr_addr)
{
#ifdef CONFIG_SLAB_FREELIST_HARDENED
	/*
	 * When CONFIG_KASAN_SW/HW_TAGS is enabled, ptr_addr might be tagged.
	 * Normally, this doesn't cause any issues, as both set_freepointer()
	 * and get_freepointer() are called with a pointer with the same tag.
	 * However, there are some issues with CONFIG_SLUB_DEBUG code. For
	 * example, when __free_slub() iterates over objects in a cache, it
	 * passes untagged pointers to check_object(). check_object() in turns
	 * calls get_freepointer() with an untagged pointer, which causes the
	 * freepointer to be restored incorrectly.
	 */
	return (void *)((unsigned long)ptr ^ s->random ^
			swab((unsigned long)kasan_reset_tag((void *)ptr_addr)));
#else
	return ptr;
#endif
}

/* Returns the freelist pointer recorded at location ptr_addr. */
static inline void *freelist_dereference(const struct kmem_cache *s,
					 void *ptr_addr)
{
	return freelist_ptr(s, (void *)*(unsigned long *)(ptr_addr),
			    (unsigned long)ptr_addr);
}

static inline void *get_freepointer(struct kmem_cache *s, void *object)
{
	object = kasan_reset_tag(object);
	return freelist_dereference(s, object + s->offset);
}

static void prefetch_freepointer(const struct kmem_cache *s, void *object)
{
	prefetch(object + s->offset);
}

static inline void *get_freepointer_safe(struct kmem_cache *s, void *object)
{
	unsigned long freepointer_addr;
	void *p;

	if (!debug_pagealloc_enabled_static())
		return get_freepointer(s, object);

	object = kasan_reset_tag(object);
	freepointer_addr = (unsigned long)object + s->offset;
	copy_from_kernel_nofault(&p, (void **)freepointer_addr, sizeof(p));
	return freelist_ptr(s, p, freepointer_addr);
}

static inline void set_freepointer(struct kmem_cache *s, void *object, void *fp)
{
	unsigned long freeptr_addr = (unsigned long)object + s->offset;

#ifdef CONFIG_SLAB_FREELIST_HARDENED
	BUG_ON(object == fp); /* naive detection of double free or corruption */
#endif

	freeptr_addr = (unsigned long)kasan_reset_tag((void *)freeptr_addr);
	*(void **)freeptr_addr = freelist_ptr(s, fp, freeptr_addr);
}

/* Loop over all objects in a slab */
#define for_each_object(__p, __s, __addr, __objects) \
	for (__p = fixup_red_left(__s, __addr); \
		__p < (__addr) + (__objects) * (__s)->size; \
		__p += (__s)->size)

static inline unsigned int order_objects(unsigned int order, unsigned int size)
{
	return ((unsigned int)PAGE_SIZE << order) / size;
}

static inline struct kmem_cache_order_objects oo_make(unsigned int order,
		unsigned int size)
{
	struct kmem_cache_order_objects x = {
		(order << OO_SHIFT) + order_objects(order, size)
	};

	return x;
}

static inline unsigned int oo_order(struct kmem_cache_order_objects x)
{
	return x.x >> OO_SHIFT;
}

static inline unsigned int oo_objects(struct kmem_cache_order_objects x)
{
	return x.x & OO_MASK;
}

/*
 * Per slab locking using the pagelock
 */
static __always_inline void slab_lock(struct page *page)
{
	VM_BUG_ON_PAGE(PageTail(page), page);
	bit_spin_lock(PG_locked, &page->flags);
}

static __always_inline void slab_unlock(struct page *page)
{
	VM_BUG_ON_PAGE(PageTail(page), page);
	__bit_spin_unlock(PG_locked, &page->flags);
}

/* Interrupts must be disabled (for the fallback code to work right) */
static inline bool __cmpxchg_double_slab(struct kmem_cache *s, struct page *page,
		void *freelist_old, unsigned long counters_old,
		void *freelist_new, unsigned long counters_new,
		const char *n)
{
	VM_BUG_ON(!irqs_disabled());
#if defined(CONFIG_HAVE_CMPXCHG_DOUBLE) && \
    defined(CONFIG_HAVE_ALIGNED_STRUCT_PAGE)
	if (s->flags & __CMPXCHG_DOUBLE) {
		if (cmpxchg_double(&page->freelist, &page->counters,
				   freelist_old, counters_old,
				   freelist_new, counters_new))
			return true;
	} else
#endif
	{
		slab_lock(page);
		if (page->freelist == freelist_old &&
					page->counters == counters_old) {
			page->freelist = freelist_new;
			page->counters = counters_new;
			slab_unlock(page);
			return true;
		}
		slab_unlock(page);
	}

	cpu_relax();
	stat(s, CMPXCHG_DOUBLE_FAIL);

#ifdef SLUB_DEBUG_CMPXCHG
	pr_info("%s %s: cmpxchg double redo ", n, s->name);
#endif

	return false;
}

static inline bool cmpxchg_double_slab(struct kmem_cache *s, struct page *page,
		void *freelist_old, unsigned long counters_old,
		void *freelist_new, unsigned long counters_new,
		const char *n)
{
#if defined(CONFIG_HAVE_CMPXCHG_DOUBLE) && \
    defined(CONFIG_HAVE_ALIGNED_STRUCT_PAGE)
	if (s->flags & __CMPXCHG_DOUBLE) {
		if (cmpxchg_double(&page->freelist, &page->counters,
				   freelist_old, counters_old,
				   freelist_new, counters_new))
			return true;
	} else
#endif
	{
		unsigned long flags;

		local_irq_save(flags);
		slab_lock(page);
		if (page->freelist == freelist_old &&
					page->counters == counters_old) {
			page->freelist = freelist_new;
			page->counters = counters_new;
			slab_unlock(page);
			local_irq_restore(flags);
			return true;
		}
		slab_unlock(page);
		local_irq_restore(flags);
	}

	cpu_relax();
	stat(s, CMPXCHG_DOUBLE_FAIL);

#ifdef SLUB_DEBUG_CMPXCHG
	pr_info("%s %s: cmpxchg double redo ", n, s->name);
#endif

	return false;
}

#ifdef CONFIG_SLUB_DEBUG
static unsigned long object_map[BITS_TO_LONGS(MAX_OBJS_PER_PAGE)];
static DEFINE_SPINLOCK(object_map_lock);

static void __fill_map(unsigned long *obj_map, struct kmem_cache *s,
		       struct page *page)
{
	void *addr = page_address(page);
	void *p;

	bitmap_zero(obj_map, page->objects);

	for (p = page->freelist; p; p = get_freepointer(s, p))
		set_bit(__obj_to_index(s, addr, p), obj_map);
}

/*
 * Determine a map of object in use on a page.
 *
 * Node listlock must be held to guarantee that the page does
 * not vanish from under us.
 */
static unsigned long *get_map(struct kmem_cache *s, struct page *page)
	__acquires(&object_map_lock)
{
	VM_BUG_ON(!irqs_disabled());

	spin_lock(&object_map_lock);

	__fill_map(object_map, s, page);

	return object_map;
}

static void put_map(unsigned long *map) __releases(&object_map_lock)
{
	VM_BUG_ON(map != object_map);
	spin_unlock(&object_map_lock);
}

static inline unsigned int size_from_object(struct kmem_cache *s)
{
	if (s->flags & SLAB_RED_ZONE)
		return s->size - s->red_left_pad;

	return s->size;
}

static inline void *restore_red_left(struct kmem_cache *s, void *p)
{
	if (s->flags & SLAB_RED_ZONE)
		p -= s->red_left_pad;

	return p;
}

/*
 * Debug settings:
 */
#if defined(CONFIG_SLUB_DEBUG_ON)
slab_flags_t slub_debug = DEBUG_DEFAULT_FLAGS;
#else
slab_flags_t slub_debug;
#endif

static char *slub_debug_string;
static int disable_higher_order_debug;

/*
 * slub is about to manipulate internal object metadata.  This memory lies
 * outside the range of the allocated object, so accessing it would normally
 * be reported by kasan as a bounds error.  metadata_access_enable() is used
 * to tell kasan that these accesses are OK.
 */
static inline void metadata_access_enable(void)
{
	kasan_disable_current();
}

static inline void metadata_access_disable(void)
{
	kasan_enable_current();
}

/*
 * Object debugging
 */

/* Verify that a pointer has an address that is valid within a slab page */
static inline int check_valid_pointer(struct kmem_cache *s,
				struct page *page, void *object)
{
	void *base;

	if (!object)
		return 1;

	base = page_address(page);
	object = kasan_reset_tag(object);
	object = restore_red_left(s, object);
	if (object < base || object >= base + page->objects * s->size ||
		(object - base) % s->size) {
		return 0;
	}

	return 1;
}

static void print_section(char *level, char *text, u8 *addr,
			  unsigned int length)
{
	metadata_access_enable();
	print_hex_dump(level, text, DUMP_PREFIX_ADDRESS,
			16, 1, kasan_reset_tag((void *)addr), length, 1);
	metadata_access_disable();
}

/*
 * See comment in calculate_sizes().
 */
static inline bool freeptr_outside_object(struct kmem_cache *s)
{
	return s->offset >= s->inuse;
}

/*
 * Return offset of the end of info block which is inuse + free pointer if
 * not overlapping with object.
 */
static inline unsigned int get_info_end(struct kmem_cache *s)
{
	if (freeptr_outside_object(s))
		return s->inuse + sizeof(void *);
	else
		return s->inuse;
}

static struct track *get_track(struct kmem_cache *s, void *object,
	enum track_item alloc)
{
	struct track *p;

	p = object + get_info_end(s);

	return kasan_reset_tag(p + alloc);
}

/*
 * This function will be used to loop through all the slab objects in
 * a page to give track structure for each object, the function fn will
 * be using this track structure and extract required info into its private
 * data, the return value will be the number of track structures that are
 * processed.
 */
unsigned long get_each_object_track(struct kmem_cache *s,
		struct page *page, enum track_item alloc,
		int (*fn)(const struct kmem_cache *, const void *,
		const struct track *, void *), void *private)
{
	void *p;
	struct track *t;
	int ret;
	unsigned long num_track = 0;

	if (!slub_debug || !(s->flags & SLAB_STORE_USER))
		return 0;

	slab_lock(page);
	for_each_object(p, s, page_address(page), page->objects) {
		t = get_track(s, p, alloc);
		metadata_access_enable();
		ret = fn(s, p, t, private);
		metadata_access_disable();
		if (ret < 0)
			break;
		num_track += 1;
	}
	slab_unlock(page);
	return num_track;
}
EXPORT_SYMBOL_GPL(get_each_object_track);

static void set_track(struct kmem_cache *s, void *object,
			enum track_item alloc, unsigned long addr)
{
	struct track *p = get_track(s, object, alloc);

	if (addr) {
#ifdef CONFIG_STACKTRACE
		unsigned int nr_entries;

		metadata_access_enable();
		nr_entries = stack_trace_save(kasan_reset_tag(p->addrs),
					      TRACK_ADDRS_COUNT, 3);
		metadata_access_disable();

		if (nr_entries < TRACK_ADDRS_COUNT)
			p->addrs[nr_entries] = 0;
		trace_android_vh_save_track_hash(alloc == TRACK_ALLOC,
						(unsigned long)p);
#endif
		p->addr = addr;
		p->cpu = smp_processor_id();
		p->pid = current->pid;
		p->when = jiffies;
	} else {
		memset(p, 0, sizeof(struct track));
	}
}

static void init_tracking(struct kmem_cache *s, void *object)
{
	if (!(s->flags & SLAB_STORE_USER))
		return;

	set_track(s, object, TRACK_FREE, 0UL);
	set_track(s, object, TRACK_ALLOC, 0UL);
}

static void print_track(const char *s, struct track *t, unsigned long pr_time)
{
	if (!t->addr)
		return;

	pr_err("INFO: %s in %pS age=%lu cpu=%u pid=%d\n",
	       s, (void *)t->addr, pr_time - t->when, t->cpu, t->pid);
#ifdef CONFIG_STACKTRACE
	{
		int i;
		for (i = 0; i < TRACK_ADDRS_COUNT; i++)
			if (t->addrs[i])
				pr_err("\t%pS\n", (void *)t->addrs[i]);
			else
				break;
	}
#endif
}

void print_tracking(struct kmem_cache *s, void *object)
{
	unsigned long pr_time = jiffies;
	if (!(s->flags & SLAB_STORE_USER))
		return;

	print_track("Allocated", get_track(s, object, TRACK_ALLOC), pr_time);
	print_track("Freed", get_track(s, object, TRACK_FREE), pr_time);
}

static void print_page_info(struct page *page)
{
	pr_err("INFO: Slab 0x%p objects=%u used=%u fp=0x%p flags=0x%04lx\n",
	       page, page->objects, page->inuse, page->freelist, page->flags);

}

static void slab_bug(struct kmem_cache *s, char *fmt, ...)
{
	struct va_format vaf;
	va_list args;

	va_start(args, fmt);
	vaf.fmt = fmt;
	vaf.va = &args;
	pr_err("=============================================================================\n");
	pr_err("BUG %s (%s): %pV\n", s->name, print_tainted(), &vaf);
	pr_err("-----------------------------------------------------------------------------\n\n");
	va_end(args);
}

static void slab_fix(struct kmem_cache *s, char *fmt, ...)
{
	struct va_format vaf;
	va_list args;

	va_start(args, fmt);
	vaf.fmt = fmt;
	vaf.va = &args;
	pr_err("FIX %s: %pV\n", s->name, &vaf);
	va_end(args);
}

static bool freelist_corrupted(struct kmem_cache *s, struct page *page,
			       void **freelist, void *nextfree)
{
	if ((s->flags & SLAB_CONSISTENCY_CHECKS) &&
	    !check_valid_pointer(s, page, nextfree) && freelist) {
		object_err(s, page, *freelist, "Freechain corrupt");
		*freelist = NULL;
		slab_fix(s, "Isolate corrupted freechain");
		return true;
	}

	return false;
}

static void print_trailer(struct kmem_cache *s, struct page *page, u8 *p)
{
	unsigned int off;	/* Offset of last byte */
	u8 *addr = page_address(page);

	print_tracking(s, p);

	print_page_info(page);

	pr_err("INFO: Object 0x%p @offset=%tu fp=0x%p\n\n",
	       p, p - addr, get_freepointer(s, p));

	if (s->flags & SLAB_RED_ZONE)
		print_section(KERN_ERR, "Redzone  ", p - s->red_left_pad,
			      s->red_left_pad);
	else if (p > addr + 16)
		print_section(KERN_ERR, "Bytes b4 ", p - 16, 16);

	print_section(KERN_ERR,         "Object   ", p,
		      min_t(unsigned int, s->object_size, PAGE_SIZE));
	if (s->flags & SLAB_RED_ZONE)
		print_section(KERN_ERR, "Redzone  ", p + s->object_size,
			s->inuse - s->object_size);

	off = get_info_end(s);

	if (s->flags & SLAB_STORE_USER)
		off += 2 * sizeof(struct track);

	off += kasan_metadata_size(s);

	if (off != size_from_object(s))
		/* Beginning of the filler is the free pointer */
		print_section(KERN_ERR, "Padding  ", p + off,
			      size_from_object(s) - off);

	dump_stack();
}

void object_err(struct kmem_cache *s, struct page *page,
			u8 *object, char *reason)
{
	slab_bug(s, "%s", reason);
	print_trailer(s, page, object);
	add_taint(TAINT_BAD_PAGE, LOCKDEP_NOW_UNRELIABLE);
}

static __printf(3, 4) void slab_err(struct kmem_cache *s, struct page *page,
			const char *fmt, ...)
{
	va_list args;
	char buf[100];

	va_start(args, fmt);
	vsnprintf(buf, sizeof(buf), fmt, args);
	va_end(args);
	slab_bug(s, "%s", buf);
	print_page_info(page);
	dump_stack();
	add_taint(TAINT_BAD_PAGE, LOCKDEP_NOW_UNRELIABLE);
}

static void init_object(struct kmem_cache *s, void *object, u8 val)
{
	u8 *p = kasan_reset_tag(object);

	if (s->flags & SLAB_RED_ZONE)
		memset(p - s->red_left_pad, val, s->red_left_pad);

	if (s->flags & __OBJECT_POISON) {
		memset(p, POISON_FREE, s->object_size - 1);
		p[s->object_size - 1] = POISON_END;
	}

	if (s->flags & SLAB_RED_ZONE)
		memset(p + s->object_size, val, s->inuse - s->object_size);
}

static void restore_bytes(struct kmem_cache *s, char *message, u8 data,
						void *from, void *to)
{
	slab_fix(s, "Restoring 0x%p-0x%p=0x%x\n", from, to - 1, data);
	memset(from, data, to - from);
}

static int check_bytes_and_report(struct kmem_cache *s, struct page *page,
			u8 *object, char *what,
			u8 *start, unsigned int value, unsigned int bytes)
{
	u8 *fault;
	u8 *end;
	u8 *addr = page_address(page);

	metadata_access_enable();
	fault = memchr_inv(kasan_reset_tag(start), value, bytes);
	metadata_access_disable();
	if (!fault)
		return 1;

	end = start + bytes;
	while (end > fault && end[-1] == value)
		end--;

	slab_bug(s, "%s overwritten", what);
	pr_err("INFO: 0x%p-0x%p @offset=%tu. First byte 0x%x instead of 0x%x\n",
					fault, end - 1, fault - addr,
					fault[0], value);
	print_trailer(s, page, object);
	add_taint(TAINT_BAD_PAGE, LOCKDEP_NOW_UNRELIABLE);

	restore_bytes(s, what, value, fault, end);
	return 0;
}

/*
 * Object layout:
 *
 * object address
 * 	Bytes of the object to be managed.
 * 	If the freepointer may overlay the object then the free
 *	pointer is at the middle of the object.
 *
 * 	Poisoning uses 0x6b (POISON_FREE) and the last byte is
 * 	0xa5 (POISON_END)
 *
 * object + s->object_size
 * 	Padding to reach word boundary. This is also used for Redzoning.
 * 	Padding is extended by another word if Redzoning is enabled and
 * 	object_size == inuse.
 *
 * 	We fill with 0xbb (RED_INACTIVE) for inactive objects and with
 * 	0xcc (RED_ACTIVE) for objects in use.
 *
 * object + s->inuse
 * 	Meta data starts here.
 *
 * 	A. Free pointer (if we cannot overwrite object on free)
 * 	B. Tracking data for SLAB_STORE_USER
 * 	C. Padding to reach required alignment boundary or at mininum
 * 		one word if debugging is on to be able to detect writes
 * 		before the word boundary.
 *
 *	Padding is done using 0x5a (POISON_INUSE)
 *
 * object + s->size
 * 	Nothing is used beyond s->size.
 *
 * If slabcaches are merged then the object_size and inuse boundaries are mostly
 * ignored. And therefore no slab options that rely on these boundaries
 * may be used with merged slabcaches.
 */

static int check_pad_bytes(struct kmem_cache *s, struct page *page, u8 *p)
{
	unsigned long off = get_info_end(s);	/* The end of info */

	if (s->flags & SLAB_STORE_USER)
		/* We also have user information there */
		off += 2 * sizeof(struct track);

	off += kasan_metadata_size(s);

	if (size_from_object(s) == off)
		return 1;

	return check_bytes_and_report(s, page, p, "Object padding",
			p + off, POISON_INUSE, size_from_object(s) - off);
}

/* Check the pad bytes at the end of a slab page */
static int slab_pad_check(struct kmem_cache *s, struct page *page)
{
	u8 *start;
	u8 *fault;
	u8 *end;
	u8 *pad;
	int length;
	int remainder;

	if (!(s->flags & SLAB_POISON))
		return 1;

	start = page_address(page);
	length = page_size(page);
	end = start + length;
	remainder = length % s->size;
	if (!remainder)
		return 1;

	pad = end - remainder;
	metadata_access_enable();
	fault = memchr_inv(kasan_reset_tag(pad), POISON_INUSE, remainder);
	metadata_access_disable();
	if (!fault)
		return 1;
	while (end > fault && end[-1] == POISON_INUSE)
		end--;

	slab_err(s, page, "Padding overwritten. 0x%p-0x%p @offset=%tu",
			fault, end - 1, fault - start);
	print_section(KERN_ERR, "Padding ", pad, remainder);

	restore_bytes(s, "slab padding", POISON_INUSE, fault, end);
	return 0;
}

static int check_object(struct kmem_cache *s, struct page *page,
					void *object, u8 val)
{
	u8 *p = object;
	u8 *endobject = object + s->object_size;

	if (s->flags & SLAB_RED_ZONE) {
		if (!check_bytes_and_report(s, page, object, "Left Redzone",
			object - s->red_left_pad, val, s->red_left_pad))
			return 0;

		if (!check_bytes_and_report(s, page, object, "Right Redzone",
			endobject, val, s->inuse - s->object_size))
			return 0;
	} else {
		if ((s->flags & SLAB_POISON) && s->object_size < s->inuse) {
			check_bytes_and_report(s, page, p, "Alignment padding",
				endobject, POISON_INUSE,
				s->inuse - s->object_size);
		}
	}

	if (s->flags & SLAB_POISON) {
		if (val != SLUB_RED_ACTIVE && (s->flags & __OBJECT_POISON) &&
			(!check_bytes_and_report(s, page, p, "Poison", p,
					POISON_FREE, s->object_size - 1) ||
			 !check_bytes_and_report(s, page, p, "End Poison",
				p + s->object_size - 1, POISON_END, 1)))
			return 0;
		/*
		 * check_pad_bytes cleans up on its own.
		 */
		check_pad_bytes(s, page, p);
	}

	if (!freeptr_outside_object(s) && val == SLUB_RED_ACTIVE)
		/*
		 * Object and freepointer overlap. Cannot check
		 * freepointer while object is allocated.
		 */
		return 1;

	/* Check free pointer validity */
	if (!check_valid_pointer(s, page, get_freepointer(s, p))) {
		object_err(s, page, p, "Freepointer corrupt");
		/*
		 * No choice but to zap it and thus lose the remainder
		 * of the free objects in this slab. May cause
		 * another error because the object count is now wrong.
		 */
		set_freepointer(s, p, NULL);
		return 0;
	}
	return 1;
}

static int check_slab(struct kmem_cache *s, struct page *page)
{
	int maxobj;

	VM_BUG_ON(!irqs_disabled());

	if (!PageSlab(page)) {
		slab_err(s, page, "Not a valid slab page");
		return 0;
	}

	maxobj = order_objects(compound_order(page), s->size);
	if (page->objects > maxobj) {
		slab_err(s, page, "objects %u > max %u",
			page->objects, maxobj);
		return 0;
	}
	if (page->inuse > page->objects) {
		slab_err(s, page, "inuse %u > max %u",
			page->inuse, page->objects);
		return 0;
	}
	/* Slab_pad_check fixes things up after itself */
	slab_pad_check(s, page);
	return 1;
}

/*
 * Determine if a certain object on a page is on the freelist. Must hold the
 * slab lock to guarantee that the chains are in a consistent state.
 */
static int on_freelist(struct kmem_cache *s, struct page *page, void *search)
{
	int nr = 0;
	void *fp;
	void *object = NULL;
	int max_objects;

	fp = page->freelist;
	while (fp && nr <= page->objects) {
		if (fp == search)
			return 1;
		if (!check_valid_pointer(s, page, fp)) {
			if (object) {
				object_err(s, page, object,
					"Freechain corrupt");
				set_freepointer(s, object, NULL);
			} else {
				slab_err(s, page, "Freepointer corrupt");
				page->freelist = NULL;
				page->inuse = page->objects;
				slab_fix(s, "Freelist cleared");
				return 0;
			}
			break;
		}
		object = fp;
		fp = get_freepointer(s, object);
		nr++;
	}

	max_objects = order_objects(compound_order(page), s->size);
	if (max_objects > MAX_OBJS_PER_PAGE)
		max_objects = MAX_OBJS_PER_PAGE;

	if (page->objects != max_objects) {
		slab_err(s, page, "Wrong number of objects. Found %d but should be %d",
			 page->objects, max_objects);
		page->objects = max_objects;
		slab_fix(s, "Number of objects adjusted.");
	}
	if (page->inuse != page->objects - nr) {
		slab_err(s, page, "Wrong object count. Counter is %d but counted were %d",
			 page->inuse, page->objects - nr);
		page->inuse = page->objects - nr;
		slab_fix(s, "Object count adjusted.");
	}
	return search == NULL;
}

static void trace(struct kmem_cache *s, struct page *page, void *object,
								int alloc)
{
	if (s->flags & SLAB_TRACE) {
		pr_info("TRACE %s %s 0x%p inuse=%d fp=0x%p\n",
			s->name,
			alloc ? "alloc" : "free",
			object, page->inuse,
			page->freelist);

		if (!alloc)
			print_section(KERN_INFO, "Object ", (void *)object,
					s->object_size);

		dump_stack();
	}
}

/*
 * Tracking of fully allocated slabs for debugging purposes.
 */
static void add_full(struct kmem_cache *s,
	struct kmem_cache_node *n, struct page *page)
{
	if (!(s->flags & SLAB_STORE_USER))
		return;

	lockdep_assert_held(&n->list_lock);
	list_add(&page->slab_list, &n->full);
}

static void remove_full(struct kmem_cache *s, struct kmem_cache_node *n, struct page *page)
{
	if (!(s->flags & SLAB_STORE_USER))
		return;

	lockdep_assert_held(&n->list_lock);
	list_del(&page->slab_list);
}

/* Tracking of the number of slabs for debugging purposes */
static inline unsigned long slabs_node(struct kmem_cache *s, int node)
{
	struct kmem_cache_node *n = get_node(s, node);

	return atomic_long_read(&n->nr_slabs);
}

static inline unsigned long node_nr_slabs(struct kmem_cache_node *n)
{
	return atomic_long_read(&n->nr_slabs);
}

static inline void inc_slabs_node(struct kmem_cache *s, int node, int objects)
{
	struct kmem_cache_node *n = get_node(s, node);

	/*
	 * May be called early in order to allocate a slab for the
	 * kmem_cache_node structure. Solve the chicken-egg
	 * dilemma by deferring the increment of the count during
	 * bootstrap (see early_kmem_cache_node_alloc).
	 */
	if (likely(n)) {
		atomic_long_inc(&n->nr_slabs);
		atomic_long_add(objects, &n->total_objects);
	}
}
static inline void dec_slabs_node(struct kmem_cache *s, int node, int objects)
{
	struct kmem_cache_node *n = get_node(s, node);

	atomic_long_dec(&n->nr_slabs);
	atomic_long_sub(objects, &n->total_objects);
}

/* Object debug checks for alloc/free paths */
static void setup_object_debug(struct kmem_cache *s, struct page *page,
								void *object)
{
	if (!kmem_cache_debug_flags(s, SLAB_STORE_USER|SLAB_RED_ZONE|__OBJECT_POISON))
		return;

	init_object(s, object, SLUB_RED_INACTIVE);
	init_tracking(s, object);
}

static
void setup_page_debug(struct kmem_cache *s, struct page *page, void *addr)
{
	if (!kmem_cache_debug_flags(s, SLAB_POISON))
		return;

	metadata_access_enable();
	memset(kasan_reset_tag(addr), POISON_INUSE, page_size(page));
	metadata_access_disable();
}

static inline int alloc_consistency_checks(struct kmem_cache *s,
					struct page *page, void *object)
{
	if (!check_slab(s, page))
		return 0;

	if (!check_valid_pointer(s, page, object)) {
		object_err(s, page, object, "Freelist Pointer check fails");
		return 0;
	}

	if (!check_object(s, page, object, SLUB_RED_INACTIVE))
		return 0;

	return 1;
}

static noinline int alloc_debug_processing(struct kmem_cache *s,
					struct page *page,
					void *object, unsigned long addr)
{
	if (s->flags & SLAB_CONSISTENCY_CHECKS) {
		if (!alloc_consistency_checks(s, page, object))
			goto bad;
	}

	/* Success perform special debug activities for allocs */
	if (s->flags & SLAB_STORE_USER)
		set_track(s, object, TRACK_ALLOC, addr);
	trace(s, page, object, 1);
	init_object(s, object, SLUB_RED_ACTIVE);
	return 1;

bad:
	if (PageSlab(page)) {
		/*
		 * If this is a slab page then lets do the best we can
		 * to avoid issues in the future. Marking all objects
		 * as used avoids touching the remaining objects.
		 */
		slab_fix(s, "Marking all objects used");
		page->inuse = page->objects;
		page->freelist = NULL;
	}
	return 0;
}

static inline int free_consistency_checks(struct kmem_cache *s,
		struct page *page, void *object, unsigned long addr)
{
	if (!check_valid_pointer(s, page, object)) {
		slab_err(s, page, "Invalid object pointer 0x%p", object);
		return 0;
	}

	if (on_freelist(s, page, object)) {
		object_err(s, page, object, "Object already free");
		return 0;
	}

	if (!check_object(s, page, object, SLUB_RED_ACTIVE))
		return 0;

	if (unlikely(s != page->slab_cache)) {
		if (!PageSlab(page)) {
			slab_err(s, page, "Attempt to free object(0x%p) outside of slab",
				 object);
		} else if (!page->slab_cache) {
			pr_err("SLUB <none>: no slab for object 0x%p.\n",
			       object);
			dump_stack();
		} else
			object_err(s, page, object,
					"page slab pointer corrupt.");
		return 0;
	}
	return 1;
}

/* Supports checking bulk free of a constructed freelist */
static noinline int free_debug_processing(
	struct kmem_cache *s, struct page *page,
	void *head, void *tail, int bulk_cnt,
	unsigned long addr)
{
	struct kmem_cache_node *n = get_node(s, page_to_nid(page));
	void *object = head;
	int cnt = 0;
	unsigned long flags;
	int ret = 0;

	spin_lock_irqsave(&n->list_lock, flags);
	slab_lock(page);

	if (s->flags & SLAB_CONSISTENCY_CHECKS) {
		if (!check_slab(s, page))
			goto out;
	}

next_object:
	cnt++;

	if (s->flags & SLAB_CONSISTENCY_CHECKS) {
		if (!free_consistency_checks(s, page, object, addr))
			goto out;
	}

	if (s->flags & SLAB_STORE_USER)
		set_track(s, object, TRACK_FREE, addr);
	trace(s, page, object, 0);
	/* Freepointer not overwritten by init_object(), SLAB_POISON moved it */
	init_object(s, object, SLUB_RED_INACTIVE);

	/* Reached end of constructed freelist yet? */
	if (object != tail) {
		object = get_freepointer(s, object);
		goto next_object;
	}
	ret = 1;

out:
	if (cnt != bulk_cnt)
		slab_err(s, page, "Bulk freelist count(%d) invalid(%d)\n",
			 bulk_cnt, cnt);

	slab_unlock(page);
	spin_unlock_irqrestore(&n->list_lock, flags);
	if (!ret)
		slab_fix(s, "Object at 0x%p not freed", object);
	return ret;
}

/*
 * Parse a block of slub_debug options. Blocks are delimited by ';'
 *
 * @str:    start of block
 * @flags:  returns parsed flags, or DEBUG_DEFAULT_FLAGS if none specified
 * @slabs:  return start of list of slabs, or NULL when there's no list
 * @init:   assume this is initial parsing and not per-kmem-create parsing
 *
 * returns the start of next block if there's any, or NULL
 */
static char *
parse_slub_debug_flags(char *str, slab_flags_t *flags, char **slabs, bool init)
{
	bool higher_order_disable = false;

	/* Skip any completely empty blocks */
	while (*str && *str == ';')
		str++;

	if (*str == ',') {
		/*
		 * No options but restriction on slabs. This means full
		 * debugging for slabs matching a pattern.
		 */
		*flags = DEBUG_DEFAULT_FLAGS;
		goto check_slabs;
	}
	*flags = 0;

	/* Determine which debug features should be switched on */
	for (; *str && *str != ',' && *str != ';'; str++) {
		switch (tolower(*str)) {
		case '-':
			*flags = 0;
			break;
		case 'f':
			*flags |= SLAB_CONSISTENCY_CHECKS;
			break;
		case 'z':
			*flags |= SLAB_RED_ZONE;
			break;
		case 'p':
			*flags |= SLAB_POISON;
			break;
		case 'u':
			*flags |= SLAB_STORE_USER;
			break;
		case 't':
			*flags |= SLAB_TRACE;
			break;
		case 'a':
			*flags |= SLAB_FAILSLAB;
			break;
		case 'o':
			/*
			 * Avoid enabling debugging on caches if its minimum
			 * order would increase as a result.
			 */
			higher_order_disable = true;
			break;
		default:
			if (init)
				pr_err("slub_debug option '%c' unknown. skipped\n", *str);
		}
	}
check_slabs:
	if (*str == ',')
		*slabs = ++str;
	else
		*slabs = NULL;

	/* Skip over the slab list */
	while (*str && *str != ';')
		str++;

	/* Skip any completely empty blocks */
	while (*str && *str == ';')
		str++;

	if (init && higher_order_disable)
		disable_higher_order_debug = 1;

	if (*str)
		return str;
	else
		return NULL;
}

static int __init setup_slub_debug(char *str)
{
	slab_flags_t flags;
	slab_flags_t global_flags;
	char *saved_str;
	char *slab_list;
	bool global_slub_debug_changed = false;
	bool slab_list_specified = false;

	global_flags = DEBUG_DEFAULT_FLAGS;
	if (*str++ != '=' || !*str)
		/*
		 * No options specified. Switch on full debugging.
		 */
		goto out;

	saved_str = str;
	while (str) {
		str = parse_slub_debug_flags(str, &flags, &slab_list, true);

		if (!slab_list) {
			global_flags = flags;
			global_slub_debug_changed = true;
		} else {
			slab_list_specified = true;
		}
	}

	/*
	 * For backwards compatibility, a single list of flags with list of
	 * slabs means debugging is only changed for those slabs, so the global
	 * slub_debug should be unchanged (0 or DEBUG_DEFAULT_FLAGS, depending
	 * on CONFIG_SLUB_DEBUG_ON). We can extended that to multiple lists as
	 * long as there is no option specifying flags without a slab list.
	 */
	if (slab_list_specified) {
		if (!global_slub_debug_changed)
			global_flags = slub_debug;
		slub_debug_string = saved_str;
	}
out:
	slub_debug = global_flags;
	if (slub_debug != 0 || slub_debug_string)
		static_branch_enable(&slub_debug_enabled);
	if ((static_branch_unlikely(&init_on_alloc) ||
	     static_branch_unlikely(&init_on_free)) &&
	    (slub_debug & SLAB_POISON))
		pr_info("mem auto-init: SLAB_POISON will take precedence over init_on_alloc/init_on_free\n");
	return 1;
}

__setup("slub_debug", setup_slub_debug);

/*
 * kmem_cache_flags - apply debugging options to the cache
 * @object_size:	the size of an object without meta data
 * @flags:		flags to set
 * @name:		name of the cache
 *
 * Debug option(s) are applied to @flags. In addition to the debug
 * option(s), if a slab name (or multiple) is specified i.e.
 * slub_debug=<Debug-Options>,<slab name1>,<slab name2> ...
 * then only the select slabs will receive the debug option(s).
 */
slab_flags_t kmem_cache_flags(unsigned int object_size,
	slab_flags_t flags, const char *name)
{
	char *iter;
	size_t len;
	char *next_block;
	slab_flags_t block_flags;

	len = strlen(name);
	next_block = slub_debug_string;
	/* Go through all blocks of debug options, see if any matches our slab's name */
	while (next_block) {
		next_block = parse_slub_debug_flags(next_block, &block_flags, &iter, false);
		if (!iter)
			continue;
		/* Found a block that has a slab list, search it */
		while (*iter) {
			char *end, *glob;
			size_t cmplen;

			end = strchrnul(iter, ',');
			if (next_block && next_block < end)
				end = next_block - 1;

			glob = strnchr(iter, end - iter, '*');
			if (glob)
				cmplen = glob - iter;
			else
				cmplen = max_t(size_t, len, (end - iter));

			if (!strncmp(name, iter, cmplen)) {
				flags |= block_flags;
				return flags;
			}

			if (!*end || *end == ';')
				break;
			iter = end + 1;
		}
	}

	return flags | slub_debug;
}
#else /* !CONFIG_SLUB_DEBUG */
static inline void setup_object_debug(struct kmem_cache *s,
			struct page *page, void *object) {}
static inline
void setup_page_debug(struct kmem_cache *s, struct page *page, void *addr) {}

static inline int alloc_debug_processing(struct kmem_cache *s,
	struct page *page, void *object, unsigned long addr) { return 0; }

static inline int free_debug_processing(
	struct kmem_cache *s, struct page *page,
	void *head, void *tail, int bulk_cnt,
	unsigned long addr) { return 0; }

static inline int slab_pad_check(struct kmem_cache *s, struct page *page)
			{ return 1; }
static inline int check_object(struct kmem_cache *s, struct page *page,
			void *object, u8 val) { return 1; }
static inline void add_full(struct kmem_cache *s, struct kmem_cache_node *n,
					struct page *page) {}
static inline void remove_full(struct kmem_cache *s, struct kmem_cache_node *n,
					struct page *page) {}
slab_flags_t kmem_cache_flags(unsigned int object_size,
	slab_flags_t flags, const char *name)
{
	return flags;
}
#define slub_debug 0

#define disable_higher_order_debug 0

static inline unsigned long slabs_node(struct kmem_cache *s, int node)
							{ return 0; }
static inline unsigned long node_nr_slabs(struct kmem_cache_node *n)
							{ return 0; }
static inline void inc_slabs_node(struct kmem_cache *s, int node,
							int objects) {}
static inline void dec_slabs_node(struct kmem_cache *s, int node,
							int objects) {}

static bool freelist_corrupted(struct kmem_cache *s, struct page *page,
			       void **freelist, void *nextfree)
{
	return false;
}
#endif /* CONFIG_SLUB_DEBUG */

/*
 * Hooks for other subsystems that check memory allocations. In a typical
 * production configuration these hooks all should produce no code at all.
 */
static inline void *kmalloc_large_node_hook(void *ptr, size_t size, gfp_t flags)
{
	ptr = kasan_kmalloc_large(ptr, size, flags);
	/* As ptr might get tagged, call kmemleak hook after KASAN. */
	kmemleak_alloc(ptr, size, 1, flags);
	return ptr;
}

static __always_inline void kfree_hook(void *x)
{
	kmemleak_free(x);
	kasan_kfree_large(x);
}

static __always_inline bool slab_free_hook(struct kmem_cache *s,
						void *x, bool init)
{
	kmemleak_free_recursive(x, s->flags);

	/*
	 * Trouble is that we may no longer disable interrupts in the fast path
	 * So in order to make the debug calls that expect irqs to be
	 * disabled we need to disable interrupts temporarily.
	 */
#ifdef CONFIG_LOCKDEP
	{
		unsigned long flags;

		local_irq_save(flags);
		debug_check_no_locks_freed(x, s->object_size);
		local_irq_restore(flags);
	}
#endif
	if (!(s->flags & SLAB_DEBUG_OBJECTS))
		debug_check_no_obj_freed(x, s->object_size);

	/* Use KCSAN to help debug racy use-after-free. */
	if (!(s->flags & SLAB_TYPESAFE_BY_RCU))
		__kcsan_check_access(x, s->object_size,
				     KCSAN_ACCESS_WRITE | KCSAN_ACCESS_ASSERT);

	/*
	 * As memory initialization might be integrated into KASAN,
	 * kasan_slab_free and initialization memset's must be
	 * kept together to avoid discrepancies in behavior.
	 *
	 * The initialization memset's clear the object and the metadata,
	 * but don't touch the SLAB redzone.
	 */
	if (init) {
		int rsize;

		if (!kasan_has_integrated_init())
			memset(kasan_reset_tag(x), 0, s->object_size);
		rsize = (s->flags & SLAB_RED_ZONE) ? s->red_left_pad : 0;
		memset((char *)kasan_reset_tag(x) + s->inuse, 0,
		       s->size - s->inuse - rsize);
	}
	/* KASAN might put x into memory quarantine, delaying its reuse. */
	return kasan_slab_free(s, x, init);
}

static inline bool slab_free_freelist_hook(struct kmem_cache *s,
					   void **head, void **tail,
					   int *cnt)
{

	void *object;
	void *next = *head;
	void *old_tail = *tail ? *tail : *head;

	if (is_kfence_address(next)) {
		slab_free_hook(s, next, false);
		return true;
	}

	/* Head and tail of the reconstructed freelist */
	*head = NULL;
	*tail = NULL;

	do {
		object = next;
		next = get_freepointer(s, object);

		/* If object's reuse doesn't have to be delayed */
		if (!slab_free_hook(s, object, slab_want_init_on_free(s))) {
			/* Move object to the new freelist */
			set_freepointer(s, object, *head);
			*head = object;
			if (!*tail)
				*tail = object;
		} else {
			/*
			 * Adjust the reconstructed freelist depth
			 * accordingly if object's reuse is delayed.
			 */
			--(*cnt);
		}
	} while (object != old_tail);

	if (*head == *tail)
		*tail = NULL;

	return *head != NULL;
}

static void *setup_object(struct kmem_cache *s, struct page *page,
				void *object)
{
	setup_object_debug(s, page, object);
	object = kasan_init_slab_obj(s, object);
	if (unlikely(s->ctor)) {
		kasan_unpoison_object_data(s, object);
		s->ctor(object);
		kasan_poison_object_data(s, object);
	}
	return object;
}

/*
 * Slab allocation and freeing
 */
static inline struct page *alloc_slab_page(struct kmem_cache *s,
		gfp_t flags, int node, struct kmem_cache_order_objects oo)
{
	struct page *page;
	unsigned int order = oo_order(oo);

	if (node == NUMA_NO_NODE)
		page = alloc_pages(flags, order);
	else
		page = __alloc_pages_node(node, flags, order);

	if (page)
		account_slab_page(page, order, s);

	return page;
}

#ifdef CONFIG_SLAB_FREELIST_RANDOM
/* Pre-initialize the random sequence cache */
static int init_cache_random_seq(struct kmem_cache *s)
{
	unsigned int count = oo_objects(s->oo);
	int err;

	/* Bailout if already initialised */
	if (s->random_seq)
		return 0;

	err = cache_random_seq_create(s, count, GFP_KERNEL);
	if (err) {
		pr_err("SLUB: Unable to initialize free list for %s\n",
			s->name);
		return err;
	}

	/* Transform to an offset on the set of pages */
	if (s->random_seq) {
		unsigned int i;

		for (i = 0; i < count; i++)
			s->random_seq[i] *= s->size;
	}
	return 0;
}

/* Initialize each random sequence freelist per cache */
static void __init init_freelist_randomization(void)
{
	struct kmem_cache *s;

	mutex_lock(&slab_mutex);

	list_for_each_entry(s, &slab_caches, list)
		init_cache_random_seq(s);

	mutex_unlock(&slab_mutex);
}

/* Get the next entry on the pre-computed freelist randomized */
static void *next_freelist_entry(struct kmem_cache *s, struct page *page,
				unsigned long *pos, void *start,
				unsigned long page_limit,
				unsigned long freelist_count)
{
	unsigned int idx;

	/*
	 * If the target page allocation failed, the number of objects on the
	 * page might be smaller than the usual size defined by the cache.
	 */
	do {
		idx = s->random_seq[*pos];
		*pos += 1;
		if (*pos >= freelist_count)
			*pos = 0;
	} while (unlikely(idx >= page_limit));

	return (char *)start + idx;
}

/* Shuffle the single linked freelist based on a random pre-computed sequence */
static bool shuffle_freelist(struct kmem_cache *s, struct page *page)
{
	void *start;
	void *cur;
	void *next;
	unsigned long idx, pos, page_limit, freelist_count;

	if (page->objects < 2 || !s->random_seq)
		return false;

	freelist_count = oo_objects(s->oo);
	pos = get_random_int() % freelist_count;

	page_limit = page->objects * s->size;
	start = fixup_red_left(s, page_address(page));

	/* First entry is used as the base of the freelist */
	cur = next_freelist_entry(s, page, &pos, start, page_limit,
				freelist_count);
	cur = setup_object(s, page, cur);
	page->freelist = cur;

	for (idx = 1; idx < page->objects; idx++) {
		next = next_freelist_entry(s, page, &pos, start, page_limit,
			freelist_count);
		next = setup_object(s, page, next);
		set_freepointer(s, cur, next);
		cur = next;
	}
	set_freepointer(s, cur, NULL);

	return true;
}
#else
static inline int init_cache_random_seq(struct kmem_cache *s)
{
	return 0;
}
static inline void init_freelist_randomization(void) { }
static inline bool shuffle_freelist(struct kmem_cache *s, struct page *page)
{
	return false;
}
#endif /* CONFIG_SLAB_FREELIST_RANDOM */

static struct page *allocate_slab(struct kmem_cache *s, gfp_t flags, int node)
{
	struct page *page;
	struct kmem_cache_order_objects oo = s->oo;
	gfp_t alloc_gfp;
	void *start, *p, *next;
	int idx;
	bool shuffle;

	flags &= gfp_allowed_mask;

	if (gfpflags_allow_blocking(flags))
		local_irq_enable();

	flags |= s->allocflags;

	/*
	 * Let the initial higher-order allocation fail under memory pressure
	 * so we fall-back to the minimum order allocation.
	 */
	alloc_gfp = (flags | __GFP_NOWARN | __GFP_NORETRY) & ~__GFP_NOFAIL;
	if ((alloc_gfp & __GFP_DIRECT_RECLAIM) && oo_order(oo) > oo_order(s->min))
		alloc_gfp = (alloc_gfp | __GFP_NOMEMALLOC) & ~(__GFP_RECLAIM|__GFP_NOFAIL);

	page = alloc_slab_page(s, alloc_gfp, node, oo);
	if (unlikely(!page)) {
		oo = s->min;
		alloc_gfp = flags;
		/*
		 * Allocation may have failed due to fragmentation.
		 * Try a lower order alloc if possible
		 */
		page = alloc_slab_page(s, alloc_gfp, node, oo);
		if (unlikely(!page))
			goto out;
		stat(s, ORDER_FALLBACK);
	}

	page->objects = oo_objects(oo);

	page->slab_cache = s;
	__SetPageSlab(page);
	if (page_is_pfmemalloc(page))
		SetPageSlabPfmemalloc(page);

	kasan_poison_slab(page);

	start = page_address(page);

	setup_page_debug(s, page, start);

	shuffle = shuffle_freelist(s, page);

	if (!shuffle) {
		start = fixup_red_left(s, start);
		start = setup_object(s, page, start);
		page->freelist = start;
		for (idx = 0, p = start; idx < page->objects - 1; idx++) {
			next = p + s->size;
			next = setup_object(s, page, next);
			set_freepointer(s, p, next);
			p = next;
		}
		set_freepointer(s, p, NULL);
	}

	page->inuse = page->objects;
	page->frozen = 1;

out:
	if (gfpflags_allow_blocking(flags))
		local_irq_disable();
	if (!page)
		return NULL;

	inc_slabs_node(s, page_to_nid(page), page->objects);

	return page;
}

static struct page *new_slab(struct kmem_cache *s, gfp_t flags, int node)
{
	if (unlikely(flags & GFP_SLAB_BUG_MASK))
		flags = kmalloc_fix_flags(flags);

	return allocate_slab(s,
		flags & (GFP_RECLAIM_MASK | GFP_CONSTRAINT_MASK), node);
}

static void __free_slab(struct kmem_cache *s, struct page *page)
{
	int order = compound_order(page);
	int pages = 1 << order;

	if (kmem_cache_debug_flags(s, SLAB_CONSISTENCY_CHECKS)) {
		void *p;

		slab_pad_check(s, page);
		for_each_object(p, s, page_address(page),
						page->objects)
			check_object(s, page, p, SLUB_RED_INACTIVE);
	}

	__ClearPageSlabPfmemalloc(page);
	__ClearPageSlab(page);

	page->mapping = NULL;
	if (current->reclaim_state)
		current->reclaim_state->reclaimed_slab += pages;
	unaccount_slab_page(page, order, s);
	__free_pages(page, order);
}

static void rcu_free_slab(struct rcu_head *h)
{
	struct page *page = container_of(h, struct page, rcu_head);

	__free_slab(page->slab_cache, page);
}

static void free_slab(struct kmem_cache *s, struct page *page)
{
	if (unlikely(s->flags & SLAB_TYPESAFE_BY_RCU)) {
		call_rcu(&page->rcu_head, rcu_free_slab);
	} else
		__free_slab(s, page);
}

static void discard_slab(struct kmem_cache *s, struct page *page)
{
	dec_slabs_node(s, page_to_nid(page), page->objects);
	free_slab(s, page);
}

/*
 * Management of partially allocated slabs.
 */
static inline void
__add_partial(struct kmem_cache_node *n, struct page *page, int tail)
{
	n->nr_partial++;
	if (tail == DEACTIVATE_TO_TAIL)
		list_add_tail(&page->slab_list, &n->partial);
	else
		list_add(&page->slab_list, &n->partial);
}

static inline void add_partial(struct kmem_cache_node *n,
				struct page *page, int tail)
{
	lockdep_assert_held(&n->list_lock);
	__add_partial(n, page, tail);
}

static inline void remove_partial(struct kmem_cache_node *n,
					struct page *page)
{
	lockdep_assert_held(&n->list_lock);
	list_del(&page->slab_list);
	n->nr_partial--;
}

/*
 * Remove slab from the partial list, freeze it and
 * return the pointer to the freelist.
 *
 * Returns a list of objects or NULL if it fails.
 */
static inline void *acquire_slab(struct kmem_cache *s,
		struct kmem_cache_node *n, struct page *page,
		int mode, int *objects)
{
	void *freelist;
	unsigned long counters;
	struct page new;

	lockdep_assert_held(&n->list_lock);

	/*
	 * Zap the freelist and set the frozen bit.
	 * The old freelist is the list of objects for the
	 * per cpu allocation list.
	 */
	freelist = page->freelist;
	counters = page->counters;
	new.counters = counters;
	*objects = new.objects - new.inuse;
	if (mode) {
		new.inuse = page->objects;
		new.freelist = NULL;
	} else {
		new.freelist = freelist;
	}

	VM_BUG_ON(new.frozen);
	new.frozen = 1;

	if (!__cmpxchg_double_slab(s, page,
			freelist, counters,
			new.freelist, new.counters,
			"acquire_slab"))
		return NULL;

	remove_partial(n, page);
	WARN_ON(!freelist);
	return freelist;
}

static void put_cpu_partial(struct kmem_cache *s, struct page *page, int drain);
static inline bool pfmemalloc_match(struct page *page, gfp_t gfpflags);

/*
 * Try to allocate a partial slab from a specific node.
 */
static void *get_partial_node(struct kmem_cache *s, struct kmem_cache_node *n,
				struct kmem_cache_cpu *c, gfp_t flags)
{
	struct page *page, *page2;
	void *object = NULL;
	unsigned int available = 0;
	int objects;

	/*
	 * Racy check. If we mistakenly see no partial slabs then we
	 * just allocate an empty slab. If we mistakenly try to get a
	 * partial slab and there is none available then get_partial()
	 * will return NULL.
	 */
	if (!n || !n->nr_partial)
		return NULL;

	spin_lock(&n->list_lock);
	list_for_each_entry_safe(page, page2, &n->partial, slab_list) {
		void *t;

		if (!pfmemalloc_match(page, flags))
			continue;

		t = acquire_slab(s, n, page, object == NULL, &objects);
		if (!t)
			break;

		available += objects;
		if (!object) {
			c->page = page;
			stat(s, ALLOC_FROM_PARTIAL);
			object = t;
		} else {
			put_cpu_partial(s, page, 0);
			stat(s, CPU_PARTIAL_NODE);
		}
		if (!kmem_cache_has_cpu_partial(s)
			|| available > slub_cpu_partial(s) / 2)
			break;

	}
	spin_unlock(&n->list_lock);
	return object;
}

/*
 * Get a page from somewhere. Search in increasing NUMA distances.
 */
static void *get_any_partial(struct kmem_cache *s, gfp_t flags,
		struct kmem_cache_cpu *c)
{
#ifdef CONFIG_NUMA
	struct zonelist *zonelist;
	struct zoneref *z;
	struct zone *zone;
	enum zone_type highest_zoneidx = gfp_zone(flags);
	void *object;
	unsigned int cpuset_mems_cookie;

	/*
	 * The defrag ratio allows a configuration of the tradeoffs between
	 * inter node defragmentation and node local allocations. A lower
	 * defrag_ratio increases the tendency to do local allocations
	 * instead of attempting to obtain partial slabs from other nodes.
	 *
	 * If the defrag_ratio is set to 0 then kmalloc() always
	 * returns node local objects. If the ratio is higher then kmalloc()
	 * may return off node objects because partial slabs are obtained
	 * from other nodes and filled up.
	 *
	 * If /sys/kernel/slab/xx/remote_node_defrag_ratio is set to 100
	 * (which makes defrag_ratio = 1000) then every (well almost)
	 * allocation will first attempt to defrag slab caches on other nodes.
	 * This means scanning over all nodes to look for partial slabs which
	 * may be expensive if we do it every time we are trying to find a slab
	 * with available objects.
	 */
	if (!s->remote_node_defrag_ratio ||
			get_cycles() % 1024 > s->remote_node_defrag_ratio)
		return NULL;

	do {
		cpuset_mems_cookie = read_mems_allowed_begin();
		zonelist = node_zonelist(mempolicy_slab_node(), flags);
		for_each_zone_zonelist(zone, z, zonelist, highest_zoneidx) {
			struct kmem_cache_node *n;

			n = get_node(s, zone_to_nid(zone));

			if (n && cpuset_zone_allowed(zone, flags) &&
					n->nr_partial > s->min_partial) {
				object = get_partial_node(s, n, c, flags);
				if (object) {
					/*
					 * Don't check read_mems_allowed_retry()
					 * here - if mems_allowed was updated in
					 * parallel, that was a harmless race
					 * between allocation and the cpuset
					 * update
					 */
					return object;
				}
			}
		}
	} while (read_mems_allowed_retry(cpuset_mems_cookie));
#endif	/* CONFIG_NUMA */
	return NULL;
}

/*
 * Get a partial page, lock it and return it.
 */
static void *get_partial(struct kmem_cache *s, gfp_t flags, int node,
		struct kmem_cache_cpu *c)
{
	void *object;
	int searchnode = node;

	if (node == NUMA_NO_NODE)
		searchnode = numa_mem_id();

	object = get_partial_node(s, get_node(s, searchnode), c, flags);
	if (object || node != NUMA_NO_NODE)
		return object;

	return get_any_partial(s, flags, c);
}

#ifdef CONFIG_PREEMPTION
/*
 * Calculate the next globally unique transaction for disambiguation
 * during cmpxchg. The transactions start with the cpu number and are then
 * incremented by CONFIG_NR_CPUS.
 */
#define TID_STEP  roundup_pow_of_two(CONFIG_NR_CPUS)
#else
/*
 * No preemption supported therefore also no need to check for
 * different cpus.
 */
#define TID_STEP 1
#endif

static inline unsigned long next_tid(unsigned long tid)
{
	return tid + TID_STEP;
}

#ifdef SLUB_DEBUG_CMPXCHG
static inline unsigned int tid_to_cpu(unsigned long tid)
{
	return tid % TID_STEP;
}

static inline unsigned long tid_to_event(unsigned long tid)
{
	return tid / TID_STEP;
}
#endif

static inline unsigned int init_tid(int cpu)
{
	return cpu;
}

static inline void note_cmpxchg_failure(const char *n,
		const struct kmem_cache *s, unsigned long tid)
{
#ifdef SLUB_DEBUG_CMPXCHG
	unsigned long actual_tid = __this_cpu_read(s->cpu_slab->tid);

	pr_info("%s %s: cmpxchg redo ", n, s->name);

#ifdef CONFIG_PREEMPTION
	if (tid_to_cpu(tid) != tid_to_cpu(actual_tid))
		pr_warn("due to cpu change %d -> %d\n",
			tid_to_cpu(tid), tid_to_cpu(actual_tid));
	else
#endif
	if (tid_to_event(tid) != tid_to_event(actual_tid))
		pr_warn("due to cpu running other code. Event %ld->%ld\n",
			tid_to_event(tid), tid_to_event(actual_tid));
	else
		pr_warn("for unknown reason: actual=%lx was=%lx target=%lx\n",
			actual_tid, tid, next_tid(tid));
#endif
	stat(s, CMPXCHG_DOUBLE_CPU_FAIL);
}

static void init_kmem_cache_cpus(struct kmem_cache *s)
{
	int cpu;

	for_each_possible_cpu(cpu)
		per_cpu_ptr(s->cpu_slab, cpu)->tid = init_tid(cpu);
}

/*
 * Remove the cpu slab
 */
static void deactivate_slab(struct kmem_cache *s, struct page *page,
				void *freelist, struct kmem_cache_cpu *c)
{
	enum slab_modes { M_NONE, M_PARTIAL, M_FULL, M_FREE };
	struct kmem_cache_node *n = get_node(s, page_to_nid(page));
	int lock = 0;
	enum slab_modes l = M_NONE, m = M_NONE;
	void *nextfree;
	int tail = DEACTIVATE_TO_HEAD;
	struct page new;
	struct page old;

	if (page->freelist) {
		stat(s, DEACTIVATE_REMOTE_FREES);
		tail = DEACTIVATE_TO_TAIL;
	}

	/*
	 * Stage one: Free all available per cpu objects back
	 * to the page freelist while it is still frozen. Leave the
	 * last one.
	 *
	 * There is no need to take the list->lock because the page
	 * is still frozen.
	 */
	while (freelist && (nextfree = get_freepointer(s, freelist))) {
		void *prior;
		unsigned long counters;

		/*
		 * If 'nextfree' is invalid, it is possible that the object at
		 * 'freelist' is already corrupted.  So isolate all objects
		 * starting at 'freelist'.
		 */
		if (freelist_corrupted(s, page, &freelist, nextfree))
			break;

		do {
			prior = page->freelist;
			counters = page->counters;
			set_freepointer(s, freelist, prior);
			new.counters = counters;
			new.inuse--;
			VM_BUG_ON(!new.frozen);

		} while (!__cmpxchg_double_slab(s, page,
			prior, counters,
			freelist, new.counters,
			"drain percpu freelist"));

		freelist = nextfree;
	}

	/*
	 * Stage two: Ensure that the page is unfrozen while the
	 * list presence reflects the actual number of objects
	 * during unfreeze.
	 *
	 * We setup the list membership and then perform a cmpxchg
	 * with the count. If there is a mismatch then the page
	 * is not unfrozen but the page is on the wrong list.
	 *
	 * Then we restart the process which may have to remove
	 * the page from the list that we just put it on again
	 * because the number of objects in the slab may have
	 * changed.
	 */
redo:

	old.freelist = page->freelist;
	old.counters = page->counters;
	VM_BUG_ON(!old.frozen);

	/* Determine target state of the slab */
	new.counters = old.counters;
	if (freelist) {
		new.inuse--;
		set_freepointer(s, freelist, old.freelist);
		new.freelist = freelist;
	} else
		new.freelist = old.freelist;

	new.frozen = 0;

	if (!new.inuse && n->nr_partial >= s->min_partial)
		m = M_FREE;
	else if (new.freelist) {
		m = M_PARTIAL;
		if (!lock) {
			lock = 1;
			/*
			 * Taking the spinlock removes the possibility
			 * that acquire_slab() will see a slab page that
			 * is frozen
			 */
			spin_lock(&n->list_lock);
		}
	} else {
		m = M_FULL;
#ifdef CONFIG_SLUB_DEBUG
		if ((s->flags & SLAB_STORE_USER) && !lock) {
			lock = 1;
			/*
			 * This also ensures that the scanning of full
			 * slabs from diagnostic functions will not see
			 * any frozen slabs.
			 */
			spin_lock(&n->list_lock);
		}
#endif
	}

	if (l != m) {
		if (l == M_PARTIAL)
			remove_partial(n, page);
		else if (l == M_FULL)
			remove_full(s, n, page);

		if (m == M_PARTIAL)
			add_partial(n, page, tail);
		else if (m == M_FULL)
			add_full(s, n, page);
	}

	l = m;
	if (!__cmpxchg_double_slab(s, page,
				old.freelist, old.counters,
				new.freelist, new.counters,
				"unfreezing slab"))
		goto redo;

	if (lock)
		spin_unlock(&n->list_lock);

	if (m == M_PARTIAL)
		stat(s, tail);
	else if (m == M_FULL)
		stat(s, DEACTIVATE_FULL);
	else if (m == M_FREE) {
		stat(s, DEACTIVATE_EMPTY);
		discard_slab(s, page);
		stat(s, FREE_SLAB);
	}

	c->page = NULL;
	c->freelist = NULL;
}

/*
 * Unfreeze all the cpu partial slabs.
 *
 * This function must be called with interrupts disabled
 * for the cpu using c (or some other guarantee must be there
 * to guarantee no concurrent accesses).
 */
static void unfreeze_partials(struct kmem_cache *s,
		struct kmem_cache_cpu *c)
{
#ifdef CONFIG_SLUB_CPU_PARTIAL
	struct kmem_cache_node *n = NULL, *n2 = NULL;
	struct page *page, *discard_page = NULL;

	while ((page = slub_percpu_partial(c))) {
		struct page new;
		struct page old;

		slub_set_percpu_partial(c, page);

		n2 = get_node(s, page_to_nid(page));
		if (n != n2) {
			if (n)
				spin_unlock(&n->list_lock);

			n = n2;
			spin_lock(&n->list_lock);
		}

		do {

			old.freelist = page->freelist;
			old.counters = page->counters;
			VM_BUG_ON(!old.frozen);

			new.counters = old.counters;
			new.freelist = old.freelist;

			new.frozen = 0;

		} while (!__cmpxchg_double_slab(s, page,
				old.freelist, old.counters,
				new.freelist, new.counters,
				"unfreezing slab"));

		if (unlikely(!new.inuse && n->nr_partial >= s->min_partial)) {
			page->next = discard_page;
			discard_page = page;
		} else {
			add_partial(n, page, DEACTIVATE_TO_TAIL);
			stat(s, FREE_ADD_PARTIAL);
		}
	}

	if (n)
		spin_unlock(&n->list_lock);

	while (discard_page) {
		page = discard_page;
		discard_page = discard_page->next;

		stat(s, DEACTIVATE_EMPTY);
		discard_slab(s, page);
		stat(s, FREE_SLAB);
	}
#endif	/* CONFIG_SLUB_CPU_PARTIAL */
}

/*
 * Put a page that was just frozen (in __slab_free|get_partial_node) into a
 * partial page slot if available.
 *
 * If we did not find a slot then simply move all the partials to the
 * per node partial list.
 */
static void put_cpu_partial(struct kmem_cache *s, struct page *page, int drain)
{
#ifdef CONFIG_SLUB_CPU_PARTIAL
	struct page *oldpage;
	int pages;
	int pobjects;

	preempt_disable();
	do {
		pages = 0;
		pobjects = 0;
		oldpage = this_cpu_read(s->cpu_slab->partial);

		if (oldpage) {
			pobjects = oldpage->pobjects;
			pages = oldpage->pages;
			if (drain && pobjects > slub_cpu_partial(s)) {
				unsigned long flags;
				/*
				 * partial array is full. Move the existing
				 * set to the per node partial list.
				 */
				local_irq_save(flags);
				unfreeze_partials(s, this_cpu_ptr(s->cpu_slab));
				local_irq_restore(flags);
				oldpage = NULL;
				pobjects = 0;
				pages = 0;
				stat(s, CPU_PARTIAL_DRAIN);
			}
		}

		pages++;
		pobjects += page->objects - page->inuse;

		page->pages = pages;
		page->pobjects = pobjects;
		page->next = oldpage;

	} while (this_cpu_cmpxchg(s->cpu_slab->partial, oldpage, page)
								!= oldpage);
	if (unlikely(!slub_cpu_partial(s))) {
		unsigned long flags;

		local_irq_save(flags);
		unfreeze_partials(s, this_cpu_ptr(s->cpu_slab));
		local_irq_restore(flags);
	}
	preempt_enable();
#endif	/* CONFIG_SLUB_CPU_PARTIAL */
}

static inline void flush_slab(struct kmem_cache *s, struct kmem_cache_cpu *c)
{
	stat(s, CPUSLAB_FLUSH);
	deactivate_slab(s, c->page, c->freelist, c);

	c->tid = next_tid(c->tid);
}

/*
 * Flush cpu slab.
 *
 * Called from IPI handler with interrupts disabled.
 */
static inline void __flush_cpu_slab(struct kmem_cache *s, int cpu)
{
	struct kmem_cache_cpu *c = per_cpu_ptr(s->cpu_slab, cpu);

	if (c->page)
		flush_slab(s, c);

	unfreeze_partials(s, c);
}

static void flush_cpu_slab(void *d)
{
	struct kmem_cache *s = d;

	__flush_cpu_slab(s, smp_processor_id());
}

static bool has_cpu_slab(int cpu, void *info)
{
	struct kmem_cache *s = info;
	struct kmem_cache_cpu *c = per_cpu_ptr(s->cpu_slab, cpu);

	return c->page || slub_percpu_partial(c);
}

static void flush_all(struct kmem_cache *s)
{
	on_each_cpu_cond(has_cpu_slab, flush_cpu_slab, s, 1);
}

/*
 * Use the cpu notifier to insure that the cpu slabs are flushed when
 * necessary.
 */
static int slub_cpu_dead(unsigned int cpu)
{
	struct kmem_cache *s;
	unsigned long flags;

	mutex_lock(&slab_mutex);
	list_for_each_entry(s, &slab_caches, list) {
		local_irq_save(flags);
		__flush_cpu_slab(s, cpu);
		local_irq_restore(flags);
	}
	mutex_unlock(&slab_mutex);
	return 0;
}

/*
 * Check if the objects in a per cpu structure fit numa
 * locality expectations.
 */
static inline int node_match(struct page *page, int node)
{
#ifdef CONFIG_NUMA
	if (node != NUMA_NO_NODE && page_to_nid(page) != node)
		return 0;
#endif
	return 1;
}

#ifdef CONFIG_SLUB_DEBUG
static int count_free(struct page *page)
{
	return page->objects - page->inuse;
}

static inline unsigned long node_nr_objs(struct kmem_cache_node *n)
{
	return atomic_long_read(&n->total_objects);
}
#endif /* CONFIG_SLUB_DEBUG */

#if defined(CONFIG_SLUB_DEBUG) || defined(CONFIG_SYSFS)
static unsigned long count_partial(struct kmem_cache_node *n,
					int (*get_count)(struct page *))
{
	unsigned long flags;
	unsigned long x = 0;
	struct page *page;

	spin_lock_irqsave(&n->list_lock, flags);
	list_for_each_entry(page, &n->partial, slab_list)
		x += get_count(page);
	spin_unlock_irqrestore(&n->list_lock, flags);
	return x;
}
#endif /* CONFIG_SLUB_DEBUG || CONFIG_SYSFS */

static noinline void
slab_out_of_memory(struct kmem_cache *s, gfp_t gfpflags, int nid)
{
#ifdef CONFIG_SLUB_DEBUG
	static DEFINE_RATELIMIT_STATE(slub_oom_rs, DEFAULT_RATELIMIT_INTERVAL,
				      DEFAULT_RATELIMIT_BURST);
	int node;
	struct kmem_cache_node *n;

	if ((gfpflags & __GFP_NOWARN) || !__ratelimit(&slub_oom_rs))
		return;

	pr_warn("SLUB: Unable to allocate memory on node %d, gfp=%#x(%pGg)\n",
		nid, gfpflags, &gfpflags);
	pr_warn("  cache: %s, object size: %u, buffer size: %u, default order: %u, min order: %u\n",
		s->name, s->object_size, s->size, oo_order(s->oo),
		oo_order(s->min));

	if (oo_order(s->min) > get_order(s->object_size))
		pr_warn("  %s debugging increased min order, use slub_debug=O to disable.\n",
			s->name);

	for_each_kmem_cache_node(s, node, n) {
		unsigned long nr_slabs;
		unsigned long nr_objs;
		unsigned long nr_free;

		nr_free  = count_partial(n, count_free);
		nr_slabs = node_nr_slabs(n);
		nr_objs  = node_nr_objs(n);

		pr_warn("  node %d: slabs: %ld, objs: %ld, free: %ld\n",
			node, nr_slabs, nr_objs, nr_free);
	}
#endif
}

static inline void *new_slab_objects(struct kmem_cache *s, gfp_t flags,
			int node, struct kmem_cache_cpu **pc)
{
	void *freelist;
	struct kmem_cache_cpu *c = *pc;
	struct page *page;

	WARN_ON_ONCE(s->ctor && (flags & __GFP_ZERO));

	freelist = get_partial(s, flags, node, c);

	if (freelist)
		return freelist;

	page = new_slab(s, flags, node);
	if (page) {
		c = raw_cpu_ptr(s->cpu_slab);
		if (c->page)
			flush_slab(s, c);

		/*
		 * No other reference to the page yet so we can
		 * muck around with it freely without cmpxchg
		 */
		freelist = page->freelist;
		page->freelist = NULL;

		stat(s, ALLOC_SLAB);
		c->page = page;
		*pc = c;
	}

	return freelist;
}

static inline bool pfmemalloc_match(struct page *page, gfp_t gfpflags)
{
	if (unlikely(PageSlabPfmemalloc(page)))
		return gfp_pfmemalloc_allowed(gfpflags);

	return true;
}

/*
 * Check the page->freelist of a page and either transfer the freelist to the
 * per cpu freelist or deactivate the page.
 *
 * The page is still frozen if the return value is not NULL.
 *
 * If this function returns NULL then the page has been unfrozen.
 *
 * This function must be called with interrupt disabled.
 */
static inline void *get_freelist(struct kmem_cache *s, struct page *page)
{
	struct page new;
	unsigned long counters;
	void *freelist;

	do {
		freelist = page->freelist;
		counters = page->counters;

		new.counters = counters;
		VM_BUG_ON(!new.frozen);

		new.inuse = page->objects;
		new.frozen = freelist != NULL;

	} while (!__cmpxchg_double_slab(s, page,
		freelist, counters,
		NULL, new.counters,
		"get_freelist"));

	return freelist;
}

/*
 * Slow path. The lockless freelist is empty or we need to perform
 * debugging duties.
 *
 * Processing is still very fast if new objects have been freed to the
 * regular freelist. In that case we simply take over the regular freelist
 * as the lockless freelist and zap the regular freelist.
 *
 * If that is not working then we fall back to the partial lists. We take the
 * first element of the freelist as the object to allocate now and move the
 * rest of the freelist to the lockless freelist.
 *
 * And if we were unable to get a new slab from the partial slab lists then
 * we need to allocate a new slab. This is the slowest path since it involves
 * a call to the page allocator and the setup of a new slab.
 *
 * Version of __slab_alloc to use when we know that interrupts are
 * already disabled (which is the case for bulk allocation).
 */
static void *___slab_alloc(struct kmem_cache *s, gfp_t gfpflags, int node,
			  unsigned long addr, struct kmem_cache_cpu *c)
{
	void *freelist;
	struct page *page;

	stat(s, ALLOC_SLOWPATH);

	page = c->page;
	if (!page) {
		/*
		 * if the node is not online or has no normal memory, just
		 * ignore the node constraint
		 */
		if (unlikely(node != NUMA_NO_NODE &&
			     !node_state(node, N_NORMAL_MEMORY)))
			node = NUMA_NO_NODE;
		goto new_slab;
	}
redo:

	if (unlikely(!node_match(page, node))) {
		/*
		 * same as above but node_match() being false already
		 * implies node != NUMA_NO_NODE
		 */
		if (!node_state(node, N_NORMAL_MEMORY)) {
			node = NUMA_NO_NODE;
			goto redo;
		} else {
			stat(s, ALLOC_NODE_MISMATCH);
			deactivate_slab(s, page, c->freelist, c);
			goto new_slab;
		}
	}

	/*
	 * By rights, we should be searching for a slab page that was
	 * PFMEMALLOC but right now, we are losing the pfmemalloc
	 * information when the page leaves the per-cpu allocator
	 */
	if (unlikely(!pfmemalloc_match(page, gfpflags))) {
		deactivate_slab(s, page, c->freelist, c);
		goto new_slab;
	}

	/* must check again c->freelist in case of cpu migration or IRQ */
	freelist = c->freelist;
	if (freelist)
		goto load_freelist;

	freelist = get_freelist(s, page);

	if (!freelist) {
		c->page = NULL;
		stat(s, DEACTIVATE_BYPASS);
		goto new_slab;
	}

	stat(s, ALLOC_REFILL);

load_freelist:
	/*
	 * freelist is pointing to the list of objects to be used.
	 * page is pointing to the page from which the objects are obtained.
	 * That page must be frozen for per cpu allocations to work.
	 */
	VM_BUG_ON(!c->page->frozen);
	c->freelist = get_freepointer(s, freelist);
	c->tid = next_tid(c->tid);
	return freelist;

new_slab:

	if (slub_percpu_partial(c)) {
		page = c->page = slub_percpu_partial(c);
		slub_set_percpu_partial(c, page);
		stat(s, CPU_PARTIAL_ALLOC);
		goto redo;
	}

	freelist = new_slab_objects(s, gfpflags, node, &c);

	if (unlikely(!freelist)) {
		slab_out_of_memory(s, gfpflags, node);
		return NULL;
	}

	page = c->page;
	if (likely(!kmem_cache_debug(s) && pfmemalloc_match(page, gfpflags)))
		goto load_freelist;

	/* Only entered in the debug case */
	if (kmem_cache_debug(s) &&
			!alloc_debug_processing(s, page, freelist, addr))
		goto new_slab;	/* Slab failed checks. Next slab needed */

	deactivate_slab(s, page, get_freepointer(s, freelist), c);
	return freelist;
}

/*
 * Another one that disabled interrupt and compensates for possible
 * cpu changes by refetching the per cpu area pointer.
 */
static void *__slab_alloc(struct kmem_cache *s, gfp_t gfpflags, int node,
			  unsigned long addr, struct kmem_cache_cpu *c)
{
	void *p;
	unsigned long flags;

	local_irq_save(flags);
#ifdef CONFIG_PREEMPTION
	/*
	 * We may have been preempted and rescheduled on a different
	 * cpu before disabling interrupts. Need to reload cpu area
	 * pointer.
	 */
	c = this_cpu_ptr(s->cpu_slab);
#endif

	p = ___slab_alloc(s, gfpflags, node, addr, c);
	local_irq_restore(flags);
	return p;
}

/*
 * If the object has been wiped upon free, make sure it's fully initialized by
 * zeroing out freelist pointer.
 */
static __always_inline void maybe_wipe_obj_freeptr(struct kmem_cache *s,
						   void *obj)
{
	if (unlikely(slab_want_init_on_free(s)) && obj)
		memset((void *)((char *)kasan_reset_tag(obj) + s->offset),
			0, sizeof(void *));
}

/*
 * Inlined fastpath so that allocation functions (kmalloc, kmem_cache_alloc)
 * have the fastpath folded into their functions. So no function call
 * overhead for requests that can be satisfied on the fastpath.
 *
 * The fastpath works by first checking if the lockless freelist can be used.
 * If not then __slab_alloc is called for slow processing.
 *
 * Otherwise we can simply pick the next object from the lockless free list.
 */
static __always_inline void *slab_alloc_node(struct kmem_cache *s,
		gfp_t gfpflags, int node, unsigned long addr, size_t orig_size)
{
	void *object;
	struct kmem_cache_cpu *c;
	struct page *page;
	unsigned long tid;
	struct obj_cgroup *objcg = NULL;
	bool init = false;

	s = slab_pre_alloc_hook(s, &objcg, 1, gfpflags);
	if (!s)
		return NULL;

	object = kfence_alloc(s, orig_size, gfpflags);
	if (unlikely(object))
		goto out;

redo:
	/*
	 * Must read kmem_cache cpu data via this cpu ptr. Preemption is
	 * enabled. We may switch back and forth between cpus while
	 * reading from one cpu area. That does not matter as long
	 * as we end up on the original cpu again when doing the cmpxchg.
	 *
	 * We should guarantee that tid and kmem_cache are retrieved on
	 * the same cpu. It could be different if CONFIG_PREEMPTION so we need
	 * to check if it is matched or not.
	 */
	do {
		tid = this_cpu_read(s->cpu_slab->tid);
		c = raw_cpu_ptr(s->cpu_slab);
	} while (IS_ENABLED(CONFIG_PREEMPTION) &&
		 unlikely(tid != READ_ONCE(c->tid)));

	/*
	 * Irqless object alloc/free algorithm used here depends on sequence
	 * of fetching cpu_slab's data. tid should be fetched before anything
	 * on c to guarantee that object and page associated with previous tid
	 * won't be used with current tid. If we fetch tid first, object and
	 * page could be one associated with next tid and our alloc/free
	 * request will be failed. In this case, we will retry. So, no problem.
	 */
	barrier();

	/*
	 * The transaction ids are globally unique per cpu and per operation on
	 * a per cpu queue. Thus they can be guarantee that the cmpxchg_double
	 * occurs on the right processor and that there was no operation on the
	 * linked list in between.
	 */

	object = c->freelist;
	page = c->page;
	if (unlikely(!object || !page || !node_match(page, node))) {
		object = __slab_alloc(s, gfpflags, node, addr, c);
	} else {
		void *next_object = get_freepointer_safe(s, object);

		/*
		 * The cmpxchg will only match if there was no additional
		 * operation and if we are on the right processor.
		 *
		 * The cmpxchg does the following atomically (without lock
		 * semantics!)
		 * 1. Relocate first pointer to the current per cpu area.
		 * 2. Verify that tid and freelist have not been changed
		 * 3. If they were not changed replace tid and freelist
		 *
		 * Since this is without lock semantics the protection is only
		 * against code executing on this cpu *not* from access by
		 * other cpus.
		 */
		if (unlikely(!this_cpu_cmpxchg_double(
				s->cpu_slab->freelist, s->cpu_slab->tid,
				object, tid,
				next_object, next_tid(tid)))) {

			note_cmpxchg_failure("slab_alloc", s, tid);
			goto redo;
		}
		prefetch_freepointer(s, next_object);
		stat(s, ALLOC_FASTPATH);
	}

	maybe_wipe_obj_freeptr(s, object);
	init = slab_want_init_on_alloc(gfpflags, s);

out:
	slab_post_alloc_hook(s, objcg, gfpflags, 1, &object, init);

	return object;
}

static __always_inline void *slab_alloc(struct kmem_cache *s,
		gfp_t gfpflags, unsigned long addr, size_t orig_size)
{
	return slab_alloc_node(s, gfpflags, NUMA_NO_NODE, addr, orig_size);
}

void *kmem_cache_alloc(struct kmem_cache *s, gfp_t gfpflags)
{
	void *ret = slab_alloc(s, gfpflags, _RET_IP_, s->object_size);

	trace_kmem_cache_alloc(_RET_IP_, ret, s->object_size,
				s->size, gfpflags);

	return ret;
}
EXPORT_SYMBOL(kmem_cache_alloc);

#ifdef CONFIG_TRACING
void *kmem_cache_alloc_trace(struct kmem_cache *s, gfp_t gfpflags, size_t size)
{
	void *ret = slab_alloc(s, gfpflags, _RET_IP_, size);
	trace_kmalloc(_RET_IP_, ret, size, s->size, gfpflags);
	ret = kasan_kmalloc(s, ret, size, gfpflags);
	return ret;
}
EXPORT_SYMBOL(kmem_cache_alloc_trace);
#endif

#ifdef CONFIG_NUMA
void *kmem_cache_alloc_node(struct kmem_cache *s, gfp_t gfpflags, int node)
{
	void *ret = slab_alloc_node(s, gfpflags, node, _RET_IP_, s->object_size);

	trace_kmem_cache_alloc_node(_RET_IP_, ret,
				    s->object_size, s->size, gfpflags, node);

	return ret;
}
EXPORT_SYMBOL(kmem_cache_alloc_node);

#ifdef CONFIG_TRACING
void *kmem_cache_alloc_node_trace(struct kmem_cache *s,
				    gfp_t gfpflags,
				    int node, size_t size)
{
	void *ret = slab_alloc_node(s, gfpflags, node, _RET_IP_, size);

	trace_kmalloc_node(_RET_IP_, ret,
			   size, s->size, gfpflags, node);

	ret = kasan_kmalloc(s, ret, size, gfpflags);
	return ret;
}
EXPORT_SYMBOL(kmem_cache_alloc_node_trace);
#endif
#endif	/* CONFIG_NUMA */

/*
 * Slow path handling. This may still be called frequently since objects
 * have a longer lifetime than the cpu slabs in most processing loads.
 *
 * So we still attempt to reduce cache line usage. Just take the slab
 * lock and free the item. If there is no additional partial page
 * handling required then we can return immediately.
 */
static void __slab_free(struct kmem_cache *s, struct page *page,
			void *head, void *tail, int cnt,
			unsigned long addr)

{
	void *prior;
	int was_frozen;
	struct page new;
	unsigned long counters;
	struct kmem_cache_node *n = NULL;
	unsigned long flags;

	stat(s, FREE_SLOWPATH);

	if (kfence_free(head))
		return;

	if (kmem_cache_debug(s) &&
	    !free_debug_processing(s, page, head, tail, cnt, addr))
		return;

	do {
		if (unlikely(n)) {
			spin_unlock_irqrestore(&n->list_lock, flags);
			n = NULL;
		}
		prior = page->freelist;
		counters = page->counters;
		set_freepointer(s, tail, prior);
		new.counters = counters;
		was_frozen = new.frozen;
		new.inuse -= cnt;
		if ((!new.inuse || !prior) && !was_frozen) {

			if (kmem_cache_has_cpu_partial(s) && !prior) {

				/*
				 * Slab was on no list before and will be
				 * partially empty
				 * We can defer the list move and instead
				 * freeze it.
				 */
				new.frozen = 1;

			} else { /* Needs to be taken off a list */

				n = get_node(s, page_to_nid(page));
				/*
				 * Speculatively acquire the list_lock.
				 * If the cmpxchg does not succeed then we may
				 * drop the list_lock without any processing.
				 *
				 * Otherwise the list_lock will synchronize with
				 * other processors updating the list of slabs.
				 */
				spin_lock_irqsave(&n->list_lock, flags);

			}
		}

	} while (!cmpxchg_double_slab(s, page,
		prior, counters,
		head, new.counters,
		"__slab_free"));

	if (likely(!n)) {

		if (likely(was_frozen)) {
			/*
			 * The list lock was not taken therefore no list
			 * activity can be necessary.
			 */
			stat(s, FREE_FROZEN);
		} else if (new.frozen) {
			/*
			 * If we just froze the page then put it onto the
			 * per cpu partial list.
			 */
			put_cpu_partial(s, page, 1);
			stat(s, CPU_PARTIAL_FREE);
		}

		return;
	}

	if (unlikely(!new.inuse && n->nr_partial >= s->min_partial))
		goto slab_empty;

	/*
	 * Objects left in the slab. If it was not on the partial list before
	 * then add it.
	 */
	if (!kmem_cache_has_cpu_partial(s) && unlikely(!prior)) {
		remove_full(s, n, page);
		add_partial(n, page, DEACTIVATE_TO_TAIL);
		stat(s, FREE_ADD_PARTIAL);
	}
	spin_unlock_irqrestore(&n->list_lock, flags);
	return;

slab_empty:
	if (prior) {
		/*
		 * Slab on the partial list.
		 */
		remove_partial(n, page);
		stat(s, FREE_REMOVE_PARTIAL);
	} else {
		/* Slab must be on the full list */
		remove_full(s, n, page);
	}

	spin_unlock_irqrestore(&n->list_lock, flags);
	stat(s, FREE_SLAB);
	discard_slab(s, page);
}

/*
 * Fastpath with forced inlining to produce a kfree and kmem_cache_free that
 * can perform fastpath freeing without additional function calls.
 *
 * The fastpath is only possible if we are freeing to the current cpu slab
 * of this processor. This typically the case if we have just allocated
 * the item before.
 *
 * If fastpath is not possible then fall back to __slab_free where we deal
 * with all sorts of special processing.
 *
 * Bulk free of a freelist with several objects (all pointing to the
 * same page) possible by specifying head and tail ptr, plus objects
 * count (cnt). Bulk free indicated by tail pointer being set.
 */
static __always_inline void do_slab_free(struct kmem_cache *s,
				struct page *page, void *head, void *tail,
				int cnt, unsigned long addr)
{
	void *tail_obj = tail ? : head;
	struct kmem_cache_cpu *c;
	unsigned long tid;

	/* memcg_slab_free_hook() is already called for bulk free. */
	if (!tail)
		memcg_slab_free_hook(s, &head, 1);
redo:
	/*
	 * Determine the currently cpus per cpu slab.
	 * The cpu may change afterward. However that does not matter since
	 * data is retrieved via this pointer. If we are on the same cpu
	 * during the cmpxchg then the free will succeed.
	 */
	do {
		tid = this_cpu_read(s->cpu_slab->tid);
		c = raw_cpu_ptr(s->cpu_slab);
	} while (IS_ENABLED(CONFIG_PREEMPTION) &&
		 unlikely(tid != READ_ONCE(c->tid)));

	/* Same with comment on barrier() in slab_alloc_node() */
	barrier();

	if (likely(page == c->page)) {
		void **freelist = READ_ONCE(c->freelist);

		set_freepointer(s, tail_obj, freelist);

		if (unlikely(!this_cpu_cmpxchg_double(
				s->cpu_slab->freelist, s->cpu_slab->tid,
				freelist, tid,
				head, next_tid(tid)))) {

			note_cmpxchg_failure("slab_free", s, tid);
			goto redo;
		}
		stat(s, FREE_FASTPATH);
	} else
		__slab_free(s, page, head, tail_obj, cnt, addr);

}

static __always_inline void slab_free(struct kmem_cache *s, struct page *page,
				      void *head, void *tail, int cnt,
				      unsigned long addr)
{
	/*
	 * With KASAN enabled slab_free_freelist_hook modifies the freelist
	 * to remove objects, whose reuse must be delayed.
	 */
	if (slab_free_freelist_hook(s, &head, &tail, &cnt))
		do_slab_free(s, page, head, tail, cnt, addr);
}

#ifdef CONFIG_KASAN_GENERIC
void ___cache_free(struct kmem_cache *cache, void *x, unsigned long addr)
{
	do_slab_free(cache, virt_to_head_page(x), x, NULL, 1, addr);
}
#endif

void kmem_cache_free(struct kmem_cache *s, void *x)
{
	s = cache_from_obj(s, x);
	if (!s)
		return;
	slab_free(s, virt_to_head_page(x), x, NULL, 1, _RET_IP_);
	trace_kmem_cache_free(_RET_IP_, x);
}
EXPORT_SYMBOL(kmem_cache_free);

struct detached_freelist {
	struct page *page;
	void *tail;
	void *freelist;
	int cnt;
	struct kmem_cache *s;
};

/*
 * This function progressively scans the array with free objects (with
 * a limited look ahead) and extract objects belonging to the same
 * page.  It builds a detached freelist directly within the given
 * page/objects.  This can happen without any need for
 * synchronization, because the objects are owned by running process.
 * The freelist is build up as a single linked list in the objects.
 * The idea is, that this detached freelist can then be bulk
 * transferred to the real freelist(s), but only requiring a single
 * synchronization primitive.  Look ahead in the array is limited due
 * to performance reasons.
 */
static inline
int build_detached_freelist(struct kmem_cache *s, size_t size,
			    void **p, struct detached_freelist *df)
{
	size_t first_skipped_index = 0;
	int lookahead = 3;
	void *object;
	struct page *page;

	/* Always re-init detached_freelist */
	df->page = NULL;

	do {
		object = p[--size];
		/* Do we need !ZERO_OR_NULL_PTR(object) here? (for kfree) */
	} while (!object && size);

	if (!object)
		return 0;

	page = virt_to_head_page(object);
	if (!s) {
		/* Handle kalloc'ed objects */
		if (unlikely(!PageSlab(page))) {
			BUG_ON(!PageCompound(page));
			kfree_hook(object);
			__free_pages(page, compound_order(page));
			p[size] = NULL; /* mark object processed */
			return size;
		}
		/* Derive kmem_cache from object */
		df->s = page->slab_cache;
	} else {
		df->s = cache_from_obj(s, object); /* Support for memcg */
	}

	if (is_kfence_address(object)) {
		slab_free_hook(df->s, object, false);
		__kfence_free(object);
		p[size] = NULL; /* mark object processed */
		return size;
	}

	/* Start new detached freelist */
	df->page = page;
	set_freepointer(df->s, object, NULL);
	df->tail = object;
	df->freelist = object;
	p[size] = NULL; /* mark object processed */
	df->cnt = 1;

	while (size) {
		object = p[--size];
		if (!object)
			continue; /* Skip processed objects */

		/* df->page is always set at this point */
		if (df->page == virt_to_head_page(object)) {
			/* Opportunity build freelist */
			set_freepointer(df->s, object, df->freelist);
			df->freelist = object;
			df->cnt++;
			p[size] = NULL; /* mark object processed */

			continue;
		}

		/* Limit look ahead search */
		if (!--lookahead)
			break;

		if (!first_skipped_index)
			first_skipped_index = size + 1;
	}

	return first_skipped_index;
}

/* Note that interrupts must be enabled when calling this function. */
void kmem_cache_free_bulk(struct kmem_cache *s, size_t size, void **p)
{
	if (WARN_ON(!size))
		return;

	memcg_slab_free_hook(s, p, size);
	do {
		struct detached_freelist df;

		size = build_detached_freelist(s, size, p, &df);
		if (!df.page)
			continue;

		slab_free(df.s, df.page, df.freelist, df.tail, df.cnt,_RET_IP_);
	} while (likely(size));
}
EXPORT_SYMBOL(kmem_cache_free_bulk);

/* Note that interrupts must be enabled when calling this function. */
int kmem_cache_alloc_bulk(struct kmem_cache *s, gfp_t flags, size_t size,
			  void **p)
{
	struct kmem_cache_cpu *c;
	int i;
	struct obj_cgroup *objcg = NULL;

	/* memcg and kmem_cache debug support */
	s = slab_pre_alloc_hook(s, &objcg, size, flags);
	if (unlikely(!s))
		return false;
	/*
	 * Drain objects in the per cpu slab, while disabling local
	 * IRQs, which protects against PREEMPT and interrupts
	 * handlers invoking normal fastpath.
	 */
	local_irq_disable();
	c = this_cpu_ptr(s->cpu_slab);

	for (i = 0; i < size; i++) {
		void *object = kfence_alloc(s, s->object_size, flags);
<<<<<<< HEAD

		if (unlikely(object)) {
			p[i] = object;
			continue;
		}

=======

		if (unlikely(object)) {
			p[i] = object;
			continue;
		}

>>>>>>> 334f1c6b
		object = c->freelist;
		if (unlikely(!object)) {
			/*
			 * We may have removed an object from c->freelist using
			 * the fastpath in the previous iteration; in that case,
			 * c->tid has not been bumped yet.
			 * Since ___slab_alloc() may reenable interrupts while
			 * allocating memory, we should bump c->tid now.
			 */
			c->tid = next_tid(c->tid);

			/*
			 * Invoking slow path likely have side-effect
			 * of re-populating per CPU c->freelist
			 */
			p[i] = ___slab_alloc(s, flags, NUMA_NO_NODE,
					    _RET_IP_, c);
			if (unlikely(!p[i]))
				goto error;

			c = this_cpu_ptr(s->cpu_slab);
			maybe_wipe_obj_freeptr(s, p[i]);

			continue; /* goto for-loop */
		}
		c->freelist = get_freepointer(s, object);
		p[i] = object;
		maybe_wipe_obj_freeptr(s, p[i]);
	}
	c->tid = next_tid(c->tid);
	local_irq_enable();

	/*
	 * memcg and kmem_cache debug support and memory initialization.
	 * Done outside of the IRQ disabled fastpath loop.
	 */
	slab_post_alloc_hook(s, objcg, flags, size, p,
				slab_want_init_on_alloc(flags, s));
	return i;
error:
	local_irq_enable();
	slab_post_alloc_hook(s, objcg, flags, i, p, false);
	__kmem_cache_free_bulk(s, i, p);
	return 0;
}
EXPORT_SYMBOL(kmem_cache_alloc_bulk);


/*
 * Object placement in a slab is made very easy because we always start at
 * offset 0. If we tune the size of the object to the alignment then we can
 * get the required alignment by putting one properly sized object after
 * another.
 *
 * Notice that the allocation order determines the sizes of the per cpu
 * caches. Each processor has always one slab available for allocations.
 * Increasing the allocation order reduces the number of times that slabs
 * must be moved on and off the partial lists and is therefore a factor in
 * locking overhead.
 */

/*
 * Mininum / Maximum order of slab pages. This influences locking overhead
 * and slab fragmentation. A higher order reduces the number of partial slabs
 * and increases the number of allocations possible without having to
 * take the list_lock.
 */
static unsigned int slub_min_order;
static unsigned int slub_max_order = PAGE_ALLOC_COSTLY_ORDER;
static unsigned int slub_min_objects;

/*
 * Calculate the order of allocation given an slab object size.
 *
 * The order of allocation has significant impact on performance and other
 * system components. Generally order 0 allocations should be preferred since
 * order 0 does not cause fragmentation in the page allocator. Larger objects
 * be problematic to put into order 0 slabs because there may be too much
 * unused space left. We go to a higher order if more than 1/16th of the slab
 * would be wasted.
 *
 * In order to reach satisfactory performance we must ensure that a minimum
 * number of objects is in one slab. Otherwise we may generate too much
 * activity on the partial lists which requires taking the list_lock. This is
 * less a concern for large slabs though which are rarely used.
 *
 * slub_max_order specifies the order where we begin to stop considering the
 * number of objects in a slab as critical. If we reach slub_max_order then
 * we try to keep the page order as low as possible. So we accept more waste
 * of space in favor of a small page order.
 *
 * Higher order allocations also allow the placement of more objects in a
 * slab and thereby reduce object handling overhead. If the user has
 * requested a higher mininum order then we start with that one instead of
 * the smallest order which will fit the object.
 */
static inline unsigned int slab_order(unsigned int size,
		unsigned int min_objects, unsigned int max_order,
		unsigned int fract_leftover)
{
	unsigned int min_order = slub_min_order;
	unsigned int order;

	if (order_objects(min_order, size) > MAX_OBJS_PER_PAGE)
		return get_order(size * MAX_OBJS_PER_PAGE) - 1;

	for (order = max(min_order, (unsigned int)get_order(min_objects * size));
			order <= max_order; order++) {

		unsigned int slab_size = (unsigned int)PAGE_SIZE << order;
		unsigned int rem;

		rem = slab_size % size;

		if (rem <= slab_size / fract_leftover)
			break;
	}

	return order;
}

static inline int calculate_order(unsigned int size)
{
	unsigned int order;
	unsigned int min_objects;
	unsigned int max_objects;

	/*
	 * Attempt to find best configuration for a slab. This
	 * works by first attempting to generate a layout with
	 * the best configuration and backing off gradually.
	 *
	 * First we increase the acceptable waste in a slab. Then
	 * we reduce the minimum objects required in a slab.
	 */
	min_objects = slub_min_objects;
	if (!min_objects)
		min_objects = 4 * (fls(nr_cpu_ids) + 1);
	max_objects = order_objects(slub_max_order, size);
	min_objects = min(min_objects, max_objects);

	while (min_objects > 1) {
		unsigned int fraction;

		fraction = 16;
		while (fraction >= 4) {
			order = slab_order(size, min_objects,
					slub_max_order, fraction);
			if (order <= slub_max_order)
				return order;
			fraction /= 2;
		}
		min_objects--;
	}

	/*
	 * We were unable to place multiple objects in a slab. Now
	 * lets see if we can place a single object there.
	 */
	order = slab_order(size, 1, slub_max_order, 1);
	if (order <= slub_max_order)
		return order;

	/*
	 * Doh this slab cannot be placed using slub_max_order.
	 */
	order = slab_order(size, 1, MAX_ORDER, 1);
	if (order < MAX_ORDER)
		return order;
	return -ENOSYS;
}

static void
init_kmem_cache_node(struct kmem_cache_node *n)
{
	n->nr_partial = 0;
	spin_lock_init(&n->list_lock);
	INIT_LIST_HEAD(&n->partial);
#ifdef CONFIG_SLUB_DEBUG
	atomic_long_set(&n->nr_slabs, 0);
	atomic_long_set(&n->total_objects, 0);
	INIT_LIST_HEAD(&n->full);
#endif
}

static inline int alloc_kmem_cache_cpus(struct kmem_cache *s)
{
	BUILD_BUG_ON(PERCPU_DYNAMIC_EARLY_SIZE <
			KMALLOC_SHIFT_HIGH * sizeof(struct kmem_cache_cpu));

	/*
	 * Must align to double word boundary for the double cmpxchg
	 * instructions to work; see __pcpu_double_call_return_bool().
	 */
	s->cpu_slab = __alloc_percpu(sizeof(struct kmem_cache_cpu),
				     2 * sizeof(void *));

	if (!s->cpu_slab)
		return 0;

	init_kmem_cache_cpus(s);

	return 1;
}

static struct kmem_cache *kmem_cache_node;

/*
 * No kmalloc_node yet so do it by hand. We know that this is the first
 * slab on the node for this slabcache. There are no concurrent accesses
 * possible.
 *
 * Note that this function only works on the kmem_cache_node
 * when allocating for the kmem_cache_node. This is used for bootstrapping
 * memory on a fresh node that has no slab structures yet.
 */
static void early_kmem_cache_node_alloc(int node)
{
	struct page *page;
	struct kmem_cache_node *n;

	BUG_ON(kmem_cache_node->size < sizeof(struct kmem_cache_node));

	page = new_slab(kmem_cache_node, GFP_NOWAIT, node);

	BUG_ON(!page);
	if (page_to_nid(page) != node) {
		pr_err("SLUB: Unable to allocate memory from node %d\n", node);
		pr_err("SLUB: Allocating a useless per node structure in order to be able to continue\n");
	}

	n = page->freelist;
	BUG_ON(!n);
#ifdef CONFIG_SLUB_DEBUG
	init_object(kmem_cache_node, n, SLUB_RED_ACTIVE);
	init_tracking(kmem_cache_node, n);
#endif
	n = kasan_slab_alloc(kmem_cache_node, n, GFP_KERNEL, false);
	page->freelist = get_freepointer(kmem_cache_node, n);
	page->inuse = 1;
	page->frozen = 0;
	kmem_cache_node->node[node] = n;
	init_kmem_cache_node(n);
	inc_slabs_node(kmem_cache_node, node, page->objects);

	/*
	 * No locks need to be taken here as it has just been
	 * initialized and there is no concurrent access.
	 */
	__add_partial(n, page, DEACTIVATE_TO_HEAD);
}

static void free_kmem_cache_nodes(struct kmem_cache *s)
{
	int node;
	struct kmem_cache_node *n;

	for_each_kmem_cache_node(s, node, n) {
		s->node[node] = NULL;
		kmem_cache_free(kmem_cache_node, n);
	}
}

void __kmem_cache_release(struct kmem_cache *s)
{
	cache_random_seq_destroy(s);
	free_percpu(s->cpu_slab);
	free_kmem_cache_nodes(s);
}

static int init_kmem_cache_nodes(struct kmem_cache *s)
{
	int node;

	for_each_node_state(node, N_NORMAL_MEMORY) {
		struct kmem_cache_node *n;

		if (slab_state == DOWN) {
			early_kmem_cache_node_alloc(node);
			continue;
		}
		n = kmem_cache_alloc_node(kmem_cache_node,
						GFP_KERNEL, node);

		if (!n) {
			free_kmem_cache_nodes(s);
			return 0;
		}

		init_kmem_cache_node(n);
		s->node[node] = n;
	}
	return 1;
}

static void set_min_partial(struct kmem_cache *s, unsigned long min)
{
	if (min < MIN_PARTIAL)
		min = MIN_PARTIAL;
	else if (min > MAX_PARTIAL)
		min = MAX_PARTIAL;
	s->min_partial = min;
}

static void set_cpu_partial(struct kmem_cache *s)
{
#ifdef CONFIG_SLUB_CPU_PARTIAL
	/*
	 * cpu_partial determined the maximum number of objects kept in the
	 * per cpu partial lists of a processor.
	 *
	 * Per cpu partial lists mainly contain slabs that just have one
	 * object freed. If they are used for allocation then they can be
	 * filled up again with minimal effort. The slab will never hit the
	 * per node partial lists and therefore no locking will be required.
	 *
	 * This setting also determines
	 *
	 * A) The number of objects from per cpu partial slabs dumped to the
	 *    per node list when we reach the limit.
	 * B) The number of objects in cpu partial slabs to extract from the
	 *    per node list when we run out of per cpu objects. We only fetch
	 *    50% to keep some capacity around for frees.
	 */
	if (!kmem_cache_has_cpu_partial(s))
		slub_set_cpu_partial(s, 0);
	else if (s->size >= PAGE_SIZE)
		slub_set_cpu_partial(s, 2);
	else if (s->size >= 1024)
		slub_set_cpu_partial(s, 6);
	else if (s->size >= 256)
		slub_set_cpu_partial(s, 13);
	else
		slub_set_cpu_partial(s, 30);
#endif
}

/*
 * calculate_sizes() determines the order and the distribution of data within
 * a slab object.
 */
static int calculate_sizes(struct kmem_cache *s, int forced_order)
{
	slab_flags_t flags = s->flags;
	unsigned int size = s->object_size;
	unsigned int order;

	/*
	 * Round up object size to the next word boundary. We can only
	 * place the free pointer at word boundaries and this determines
	 * the possible location of the free pointer.
	 */
	size = ALIGN(size, sizeof(void *));

#ifdef CONFIG_SLUB_DEBUG
	/*
	 * Determine if we can poison the object itself. If the user of
	 * the slab may touch the object after free or before allocation
	 * then we should never poison the object itself.
	 */
	if ((flags & SLAB_POISON) && !(flags & SLAB_TYPESAFE_BY_RCU) &&
			!s->ctor)
		s->flags |= __OBJECT_POISON;
	else
		s->flags &= ~__OBJECT_POISON;


	/*
	 * If we are Redzoning then check if there is some space between the
	 * end of the object and the free pointer. If not then add an
	 * additional word to have some bytes to store Redzone information.
	 */
	if ((flags & SLAB_RED_ZONE) && size == s->object_size)
		size += sizeof(void *);
#endif

	/*
	 * With that we have determined the number of bytes in actual use
	 * by the object and redzoning.
	 */
	s->inuse = size;

	if ((flags & (SLAB_TYPESAFE_BY_RCU | SLAB_POISON)) ||
	    ((flags & SLAB_RED_ZONE) && s->object_size < sizeof(void *)) ||
	    s->ctor) {
		/*
		 * Relocate free pointer after the object if it is not
		 * permitted to overwrite the first word of the object on
		 * kmem_cache_free.
		 *
		 * This is the case if we do RCU, have a constructor or
		 * destructor, are poisoning the objects, or are
		 * redzoning an object smaller than sizeof(void *).
		 *
		 * The assumption that s->offset >= s->inuse means free
		 * pointer is outside of the object is used in the
		 * freeptr_outside_object() function. If that is no
		 * longer true, the function needs to be modified.
		 */
		s->offset = size;
		size += sizeof(void *);
	} else {
		/*
		 * Store freelist pointer near middle of object to keep
		 * it away from the edges of the object to avoid small
		 * sized over/underflows from neighboring allocations.
		 */
		s->offset = ALIGN_DOWN(s->object_size / 2, sizeof(void *));
	}

#ifdef CONFIG_SLUB_DEBUG
	if (flags & SLAB_STORE_USER)
		/*
		 * Need to store information about allocs and frees after
		 * the object.
		 */
		size += 2 * sizeof(struct track);
#endif

	kasan_cache_create(s, &size, &s->flags);
#ifdef CONFIG_SLUB_DEBUG
	if (flags & SLAB_RED_ZONE) {
		/*
		 * Add some empty padding so that we can catch
		 * overwrites from earlier objects rather than let
		 * tracking information or the free pointer be
		 * corrupted if a user writes before the start
		 * of the object.
		 */
		size += sizeof(void *);

		s->red_left_pad = sizeof(void *);
		s->red_left_pad = ALIGN(s->red_left_pad, s->align);
		size += s->red_left_pad;
	}
#endif

	/*
	 * SLUB stores one object immediately after another beginning from
	 * offset 0. In order to align the objects we have to simply size
	 * each object to conform to the alignment.
	 */
	size = ALIGN(size, s->align);
	s->size = size;
	s->reciprocal_size = reciprocal_value(size);
	if (forced_order >= 0)
		order = forced_order;
	else
		order = calculate_order(size);

	if ((int)order < 0)
		return 0;

	s->allocflags = 0;
	if (order)
		s->allocflags |= __GFP_COMP;

	if (s->flags & SLAB_CACHE_DMA)
		s->allocflags |= GFP_DMA;

	if (s->flags & SLAB_CACHE_DMA32)
		s->allocflags |= GFP_DMA32;

	if (s->flags & SLAB_RECLAIM_ACCOUNT)
		s->allocflags |= __GFP_RECLAIMABLE;

	/*
	 * Determine the number of objects per slab
	 */
	s->oo = oo_make(order, size);
	s->min = oo_make(get_order(size), size);
	if (oo_objects(s->oo) > oo_objects(s->max))
		s->max = s->oo;

	return !!oo_objects(s->oo);
}

static int kmem_cache_open(struct kmem_cache *s, slab_flags_t flags)
{
	s->flags = kmem_cache_flags(s->size, flags, s->name);
#ifdef CONFIG_SLAB_FREELIST_HARDENED
	s->random = get_random_long();
#endif

	if (!calculate_sizes(s, -1))
		goto error;
	if (disable_higher_order_debug) {
		/*
		 * Disable debugging flags that store metadata if the min slab
		 * order increased.
		 */
		if (get_order(s->size) > get_order(s->object_size)) {
			s->flags &= ~DEBUG_METADATA_FLAGS;
			s->offset = 0;
			if (!calculate_sizes(s, -1))
				goto error;
		}
	}

#if defined(CONFIG_HAVE_CMPXCHG_DOUBLE) && \
    defined(CONFIG_HAVE_ALIGNED_STRUCT_PAGE)
	if (system_has_cmpxchg_double() && (s->flags & SLAB_NO_CMPXCHG) == 0)
		/* Enable fast mode */
		s->flags |= __CMPXCHG_DOUBLE;
#endif

	/*
	 * The larger the object size is, the more pages we want on the partial
	 * list to avoid pounding the page allocator excessively.
	 */
	set_min_partial(s, ilog2(s->size) / 2);

	set_cpu_partial(s);

#ifdef CONFIG_NUMA
	s->remote_node_defrag_ratio = 1000;
#endif

	/* Initialize the pre-computed randomized freelist if slab is up */
	if (slab_state >= UP) {
		if (init_cache_random_seq(s))
			goto error;
	}

	if (!init_kmem_cache_nodes(s))
		goto error;

	if (alloc_kmem_cache_cpus(s))
		return 0;

error:
	__kmem_cache_release(s);
	return -EINVAL;
}

static void list_slab_objects(struct kmem_cache *s, struct page *page,
			      const char *text)
{
#ifdef CONFIG_SLUB_DEBUG
	void *addr = page_address(page);
	unsigned long *map;
	void *p;

	slab_err(s, page, text, s->name);
	slab_lock(page);

	map = get_map(s, page);
	for_each_object(p, s, addr, page->objects) {

		if (!test_bit(__obj_to_index(s, addr, p), map)) {
			pr_err("INFO: Object 0x%p @offset=%tu\n", p, p - addr);
			print_tracking(s, p);
		}
	}
	put_map(map);
	slab_unlock(page);
#endif
}

/*
 * Attempt to free all partial slabs on a node.
 * This is called from __kmem_cache_shutdown(). We must take list_lock
 * because sysfs file might still access partial list after the shutdowning.
 */
static void free_partial(struct kmem_cache *s, struct kmem_cache_node *n)
{
	LIST_HEAD(discard);
	struct page *page, *h;

	BUG_ON(irqs_disabled());
	spin_lock_irq(&n->list_lock);
	list_for_each_entry_safe(page, h, &n->partial, slab_list) {
		if (!page->inuse) {
			remove_partial(n, page);
			list_add(&page->slab_list, &discard);
		} else {
			list_slab_objects(s, page,
			  "Objects remaining in %s on __kmem_cache_shutdown()");
		}
	}
	spin_unlock_irq(&n->list_lock);

	list_for_each_entry_safe(page, h, &discard, slab_list)
		discard_slab(s, page);
}

bool __kmem_cache_empty(struct kmem_cache *s)
{
	int node;
	struct kmem_cache_node *n;

	for_each_kmem_cache_node(s, node, n)
		if (n->nr_partial || slabs_node(s, node))
			return false;
	return true;
}

/*
 * Release all resources used by a slab cache.
 */
int __kmem_cache_shutdown(struct kmem_cache *s)
{
	int node;
	struct kmem_cache_node *n;

	flush_all(s);
	/* Attempt to free all objects */
	for_each_kmem_cache_node(s, node, n) {
		free_partial(s, n);
		if (n->nr_partial || slabs_node(s, node))
			return 1;
	}
	return 0;
}

/********************************************************************
 *		Kmalloc subsystem
 *******************************************************************/

static int __init setup_slub_min_order(char *str)
{
	get_option(&str, (int *)&slub_min_order);

	return 1;
}

__setup("slub_min_order=", setup_slub_min_order);

static int __init setup_slub_max_order(char *str)
{
	get_option(&str, (int *)&slub_max_order);
	slub_max_order = min(slub_max_order, (unsigned int)MAX_ORDER - 1);

	return 1;
}

__setup("slub_max_order=", setup_slub_max_order);

static int __init setup_slub_min_objects(char *str)
{
	get_option(&str, (int *)&slub_min_objects);

	return 1;
}

__setup("slub_min_objects=", setup_slub_min_objects);

void *__kmalloc(size_t size, gfp_t flags)
{
	struct kmem_cache *s;
	void *ret;

	if (unlikely(size > KMALLOC_MAX_CACHE_SIZE))
		return kmalloc_large(size, flags);

	s = kmalloc_slab(size, flags);

	if (unlikely(ZERO_OR_NULL_PTR(s)))
		return s;

	ret = slab_alloc(s, flags, _RET_IP_, size);

	trace_kmalloc(_RET_IP_, ret, size, s->size, flags);

	ret = kasan_kmalloc(s, ret, size, flags);

	return ret;
}
EXPORT_SYMBOL(__kmalloc);

#ifdef CONFIG_NUMA
static void *kmalloc_large_node(size_t size, gfp_t flags, int node)
{
	struct page *page;
	void *ptr = NULL;
	unsigned int order = get_order(size);

	flags |= __GFP_COMP;
	page = alloc_pages_node(node, flags, order);
	if (page) {
		ptr = page_address(page);
		mod_lruvec_page_state(page, NR_SLAB_UNRECLAIMABLE_B,
				      PAGE_SIZE << order);
	}

	return kmalloc_large_node_hook(ptr, size, flags);
}

void *__kmalloc_node(size_t size, gfp_t flags, int node)
{
	struct kmem_cache *s;
	void *ret;

	if (unlikely(size > KMALLOC_MAX_CACHE_SIZE)) {
		ret = kmalloc_large_node(size, flags, node);

		trace_kmalloc_node(_RET_IP_, ret,
				   size, PAGE_SIZE << get_order(size),
				   flags, node);

		return ret;
	}

	s = kmalloc_slab(size, flags);

	if (unlikely(ZERO_OR_NULL_PTR(s)))
		return s;

	ret = slab_alloc_node(s, flags, node, _RET_IP_, size);

	trace_kmalloc_node(_RET_IP_, ret, size, s->size, flags, node);

	ret = kasan_kmalloc(s, ret, size, flags);

	return ret;
}
EXPORT_SYMBOL(__kmalloc_node);
#endif	/* CONFIG_NUMA */

#ifdef CONFIG_HARDENED_USERCOPY
/*
 * Rejects incorrectly sized objects and objects that are to be copied
 * to/from userspace but do not fall entirely within the containing slab
 * cache's usercopy region.
 *
 * Returns NULL if check passes, otherwise const char * to name of cache
 * to indicate an error.
 */
void __check_heap_object(const void *ptr, unsigned long n, struct page *page,
			 bool to_user)
{
	struct kmem_cache *s;
	unsigned int offset;
	size_t object_size;
	bool is_kfence = is_kfence_address(ptr);

	ptr = kasan_reset_tag(ptr);

	/* Find object and usable object size. */
	s = page->slab_cache;

	/* Reject impossible pointers. */
	if (ptr < page_address(page))
		usercopy_abort("SLUB object not in SLUB page?!", NULL,
			       to_user, 0, n);

	/* Find offset within object. */
	if (is_kfence)
		offset = ptr - kfence_object_start(ptr);
	else
		offset = (ptr - page_address(page)) % s->size;

	/* Adjust for redzone and reject if within the redzone. */
	if (!is_kfence && kmem_cache_debug_flags(s, SLAB_RED_ZONE)) {
		if (offset < s->red_left_pad)
			usercopy_abort("SLUB object in left red zone",
				       s->name, to_user, offset, n);
		offset -= s->red_left_pad;
	}

	/* Allow address range falling entirely within usercopy region. */
	if (offset >= s->useroffset &&
	    offset - s->useroffset <= s->usersize &&
	    n <= s->useroffset - offset + s->usersize)
		return;

	/*
	 * If the copy is still within the allocated object, produce
	 * a warning instead of rejecting the copy. This is intended
	 * to be a temporary method to find any missing usercopy
	 * whitelists.
	 */
	object_size = slab_ksize(s);
	if (usercopy_fallback &&
	    offset <= object_size && n <= object_size - offset) {
		usercopy_warn("SLUB object", s->name, to_user, offset, n);
		return;
	}

	usercopy_abort("SLUB object", s->name, to_user, offset, n);
}
#endif /* CONFIG_HARDENED_USERCOPY */

size_t __ksize(const void *object)
{
	struct page *page;

	if (unlikely(object == ZERO_SIZE_PTR))
		return 0;

	page = virt_to_head_page(object);

	if (unlikely(!PageSlab(page))) {
		WARN_ON(!PageCompound(page));
		return page_size(page);
	}

	return slab_ksize(page->slab_cache);
}
EXPORT_SYMBOL(__ksize);

void kfree(const void *x)
{
	struct page *page;
	void *object = (void *)x;

	trace_kfree(_RET_IP_, x);

	if (unlikely(ZERO_OR_NULL_PTR(x)))
		return;

	page = virt_to_head_page(x);
	if (unlikely(!PageSlab(page))) {
		unsigned int order = compound_order(page);

		BUG_ON(!PageCompound(page));
		kfree_hook(object);
		mod_lruvec_page_state(page, NR_SLAB_UNRECLAIMABLE_B,
				      -(PAGE_SIZE << order));
		__free_pages(page, order);
		return;
	}
	slab_free(page->slab_cache, page, object, NULL, 1, _RET_IP_);
}
EXPORT_SYMBOL(kfree);

#define SHRINK_PROMOTE_MAX 32

/*
 * kmem_cache_shrink discards empty slabs and promotes the slabs filled
 * up most to the head of the partial lists. New allocations will then
 * fill those up and thus they can be removed from the partial lists.
 *
 * The slabs with the least items are placed last. This results in them
 * being allocated from last increasing the chance that the last objects
 * are freed in them.
 */
int __kmem_cache_shrink(struct kmem_cache *s)
{
	int node;
	int i;
	struct kmem_cache_node *n;
	struct page *page;
	struct page *t;
	struct list_head discard;
	struct list_head promote[SHRINK_PROMOTE_MAX];
	unsigned long flags;
	int ret = 0;

	flush_all(s);
	for_each_kmem_cache_node(s, node, n) {
		INIT_LIST_HEAD(&discard);
		for (i = 0; i < SHRINK_PROMOTE_MAX; i++)
			INIT_LIST_HEAD(promote + i);

		spin_lock_irqsave(&n->list_lock, flags);

		/*
		 * Build lists of slabs to discard or promote.
		 *
		 * Note that concurrent frees may occur while we hold the
		 * list_lock. page->inuse here is the upper limit.
		 */
		list_for_each_entry_safe(page, t, &n->partial, slab_list) {
			int free = page->objects - page->inuse;

			/* Do not reread page->inuse */
			barrier();

			/* We do not keep full slabs on the list */
			BUG_ON(free <= 0);

			if (free == page->objects) {
				list_move(&page->slab_list, &discard);
				n->nr_partial--;
			} else if (free <= SHRINK_PROMOTE_MAX)
				list_move(&page->slab_list, promote + free - 1);
		}

		/*
		 * Promote the slabs filled up most to the head of the
		 * partial list.
		 */
		for (i = SHRINK_PROMOTE_MAX - 1; i >= 0; i--)
			list_splice(promote + i, &n->partial);

		spin_unlock_irqrestore(&n->list_lock, flags);

		/* Release empty slabs */
		list_for_each_entry_safe(page, t, &discard, slab_list)
			discard_slab(s, page);

		if (slabs_node(s, node))
			ret = 1;
	}

	return ret;
}

static int slab_mem_going_offline_callback(void *arg)
{
	struct kmem_cache *s;

	mutex_lock(&slab_mutex);
	list_for_each_entry(s, &slab_caches, list)
		__kmem_cache_shrink(s);
	mutex_unlock(&slab_mutex);

	return 0;
}

static void slab_mem_offline_callback(void *arg)
{
	struct kmem_cache_node *n;
	struct kmem_cache *s;
	struct memory_notify *marg = arg;
	int offline_node;

	offline_node = marg->status_change_nid_normal;

	/*
	 * If the node still has available memory. we need kmem_cache_node
	 * for it yet.
	 */
	if (offline_node < 0)
		return;

	mutex_lock(&slab_mutex);
	list_for_each_entry(s, &slab_caches, list) {
		n = get_node(s, offline_node);
		if (n) {
			/*
			 * if n->nr_slabs > 0, slabs still exist on the node
			 * that is going down. We were unable to free them,
			 * and offline_pages() function shouldn't call this
			 * callback. So, we must fail.
			 */
			BUG_ON(slabs_node(s, offline_node));

			s->node[offline_node] = NULL;
			kmem_cache_free(kmem_cache_node, n);
		}
	}
	mutex_unlock(&slab_mutex);
}

static int slab_mem_going_online_callback(void *arg)
{
	struct kmem_cache_node *n;
	struct kmem_cache *s;
	struct memory_notify *marg = arg;
	int nid = marg->status_change_nid_normal;
	int ret = 0;

	/*
	 * If the node's memory is already available, then kmem_cache_node is
	 * already created. Nothing to do.
	 */
	if (nid < 0)
		return 0;

	/*
	 * We are bringing a node online. No memory is available yet. We must
	 * allocate a kmem_cache_node structure in order to bring the node
	 * online.
	 */
	mutex_lock(&slab_mutex);
	list_for_each_entry(s, &slab_caches, list) {
		/*
		 * XXX: kmem_cache_alloc_node will fallback to other nodes
		 *      since memory is not yet available from the node that
		 *      is brought up.
		 */
		n = kmem_cache_alloc(kmem_cache_node, GFP_KERNEL);
		if (!n) {
			ret = -ENOMEM;
			goto out;
		}
		init_kmem_cache_node(n);
		s->node[nid] = n;
	}
out:
	mutex_unlock(&slab_mutex);
	return ret;
}

static int slab_memory_callback(struct notifier_block *self,
				unsigned long action, void *arg)
{
	int ret = 0;

	switch (action) {
	case MEM_GOING_ONLINE:
		ret = slab_mem_going_online_callback(arg);
		break;
	case MEM_GOING_OFFLINE:
		ret = slab_mem_going_offline_callback(arg);
		break;
	case MEM_OFFLINE:
	case MEM_CANCEL_ONLINE:
		slab_mem_offline_callback(arg);
		break;
	case MEM_ONLINE:
	case MEM_CANCEL_OFFLINE:
		break;
	}
	if (ret)
		ret = notifier_from_errno(ret);
	else
		ret = NOTIFY_OK;
	return ret;
}

static struct notifier_block slab_memory_callback_nb = {
	.notifier_call = slab_memory_callback,
	.priority = SLAB_CALLBACK_PRI,
};

/********************************************************************
 *			Basic setup of slabs
 *******************************************************************/

/*
 * Used for early kmem_cache structures that were allocated using
 * the page allocator. Allocate them properly then fix up the pointers
 * that may be pointing to the wrong kmem_cache structure.
 */

static struct kmem_cache * __init bootstrap(struct kmem_cache *static_cache)
{
	int node;
	struct kmem_cache *s = kmem_cache_zalloc(kmem_cache, GFP_NOWAIT);
	struct kmem_cache_node *n;

	memcpy(s, static_cache, kmem_cache->object_size);

	/*
	 * This runs very early, and only the boot processor is supposed to be
	 * up.  Even if it weren't true, IRQs are not up so we couldn't fire
	 * IPIs around.
	 */
	__flush_cpu_slab(s, smp_processor_id());
	for_each_kmem_cache_node(s, node, n) {
		struct page *p;

		list_for_each_entry(p, &n->partial, slab_list)
			p->slab_cache = s;

#ifdef CONFIG_SLUB_DEBUG
		list_for_each_entry(p, &n->full, slab_list)
			p->slab_cache = s;
#endif
	}
	list_add(&s->list, &slab_caches);
	return s;
}

void __init kmem_cache_init(void)
{
	static __initdata struct kmem_cache boot_kmem_cache,
		boot_kmem_cache_node;

	if (debug_guardpage_minorder())
		slub_max_order = 0;

	kmem_cache_node = &boot_kmem_cache_node;
	kmem_cache = &boot_kmem_cache;

	create_boot_cache(kmem_cache_node, "kmem_cache_node",
		sizeof(struct kmem_cache_node), SLAB_HWCACHE_ALIGN, 0, 0);

	register_hotmemory_notifier(&slab_memory_callback_nb);

	/* Able to allocate the per node structures */
	slab_state = PARTIAL;

	create_boot_cache(kmem_cache, "kmem_cache",
			offsetof(struct kmem_cache, node) +
				nr_node_ids * sizeof(struct kmem_cache_node *),
		       SLAB_HWCACHE_ALIGN, 0, 0);

	kmem_cache = bootstrap(&boot_kmem_cache);
	kmem_cache_node = bootstrap(&boot_kmem_cache_node);

	/* Now we can use the kmem_cache to allocate kmalloc slabs */
	setup_kmalloc_cache_index_table();
	create_kmalloc_caches(0);

	/* Setup random freelists for each cache */
	init_freelist_randomization();

	cpuhp_setup_state_nocalls(CPUHP_SLUB_DEAD, "slub:dead", NULL,
				  slub_cpu_dead);

	pr_info("SLUB: HWalign=%d, Order=%u-%u, MinObjects=%u, CPUs=%u, Nodes=%u\n",
		cache_line_size(),
		slub_min_order, slub_max_order, slub_min_objects,
		nr_cpu_ids, nr_node_ids);
}

void __init kmem_cache_init_late(void)
{
}

struct kmem_cache *
__kmem_cache_alias(const char *name, unsigned int size, unsigned int align,
		   slab_flags_t flags, void (*ctor)(void *))
{
	struct kmem_cache *s;

	s = find_mergeable(size, align, flags, name, ctor);
	if (s) {
		s->refcount++;

		/*
		 * Adjust the object sizes so that we clear
		 * the complete object on kzalloc.
		 */
		s->object_size = max(s->object_size, size);
		s->inuse = max(s->inuse, ALIGN(size, sizeof(void *)));

		if (sysfs_slab_alias(s, name)) {
			s->refcount--;
			s = NULL;
		}
	}

	return s;
}

int __kmem_cache_create(struct kmem_cache *s, slab_flags_t flags)
{
	int err;

	err = kmem_cache_open(s, flags);
	if (err)
		return err;

	/* Mutex is not taken during early boot */
	if (slab_state <= UP)
		return 0;

	err = sysfs_slab_add(s);
	if (err) {
		__kmem_cache_release(s);
		return err;
	}

	if (s->flags & SLAB_STORE_USER)
		debugfs_slab_add(s);

	return 0;
}

void *__kmalloc_track_caller(size_t size, gfp_t gfpflags, unsigned long caller)
{
	struct kmem_cache *s;
	void *ret;

	if (unlikely(size > KMALLOC_MAX_CACHE_SIZE))
		return kmalloc_large(size, gfpflags);

	s = kmalloc_slab(size, gfpflags);

	if (unlikely(ZERO_OR_NULL_PTR(s)))
		return s;

	ret = slab_alloc(s, gfpflags, caller, size);

	/* Honor the call site pointer we received. */
	trace_kmalloc(caller, ret, size, s->size, gfpflags);

	return ret;
}
EXPORT_SYMBOL(__kmalloc_track_caller);

#ifdef CONFIG_NUMA
void *__kmalloc_node_track_caller(size_t size, gfp_t gfpflags,
					int node, unsigned long caller)
{
	struct kmem_cache *s;
	void *ret;

	if (unlikely(size > KMALLOC_MAX_CACHE_SIZE)) {
		ret = kmalloc_large_node(size, gfpflags, node);

		trace_kmalloc_node(caller, ret,
				   size, PAGE_SIZE << get_order(size),
				   gfpflags, node);

		return ret;
	}

	s = kmalloc_slab(size, gfpflags);

	if (unlikely(ZERO_OR_NULL_PTR(s)))
		return s;

	ret = slab_alloc_node(s, gfpflags, node, caller, size);

	/* Honor the call site pointer we received. */
	trace_kmalloc_node(caller, ret, size, s->size, gfpflags, node);

	return ret;
}
EXPORT_SYMBOL(__kmalloc_node_track_caller);
#endif

#ifdef CONFIG_SYSFS
static int count_inuse(struct page *page)
{
	return page->inuse;
}

static int count_total(struct page *page)
{
	return page->objects;
}
#endif

#ifdef CONFIG_SLUB_DEBUG
static void validate_slab(struct kmem_cache *s, struct page *page)
{
	void *p;
	void *addr = page_address(page);
	unsigned long *map;

	slab_lock(page);

	if (!check_slab(s, page) || !on_freelist(s, page, NULL))
		goto unlock;

	/* Now we know that a valid freelist exists */
	map = get_map(s, page);
	for_each_object(p, s, addr, page->objects) {
		u8 val = test_bit(__obj_to_index(s, addr, p), map) ?
			 SLUB_RED_INACTIVE : SLUB_RED_ACTIVE;

		if (!check_object(s, page, p, val))
			break;
	}
	put_map(map);
unlock:
	slab_unlock(page);
}

static int validate_slab_node(struct kmem_cache *s,
		struct kmem_cache_node *n)
{
	unsigned long count = 0;
	struct page *page;
	unsigned long flags;

	spin_lock_irqsave(&n->list_lock, flags);

	list_for_each_entry(page, &n->partial, slab_list) {
		validate_slab(s, page);
		count++;
	}
	if (count != n->nr_partial)
		pr_err("SLUB %s: %ld partial slabs counted but counter=%ld\n",
		       s->name, count, n->nr_partial);

	if (!(s->flags & SLAB_STORE_USER))
		goto out;

	list_for_each_entry(page, &n->full, slab_list) {
		validate_slab(s, page);
		count++;
	}
	if (count != atomic_long_read(&n->nr_slabs))
		pr_err("SLUB: %s %ld slabs counted but counter=%ld\n",
		       s->name, count, atomic_long_read(&n->nr_slabs));

out:
	spin_unlock_irqrestore(&n->list_lock, flags);
	return count;
}

static long validate_slab_cache(struct kmem_cache *s)
{
	int node;
	unsigned long count = 0;
	struct kmem_cache_node *n;

	flush_all(s);
	for_each_kmem_cache_node(s, node, n)
		count += validate_slab_node(s, n);

	return count;
}

#ifdef CONFIG_DEBUG_FS
/*
 * Generate lists of code addresses where slabcache objects are allocated
 * and freed.
 */

struct location {
	unsigned long count;
	unsigned long addr;
	long long sum_time;
	long min_time;
	long max_time;
	long min_pid;
	long max_pid;
	DECLARE_BITMAP(cpus, NR_CPUS);
	nodemask_t nodes;
};

struct loc_track {
	unsigned long max;
	unsigned long count;
	struct location *loc;
	loff_t idx;
};

static struct dentry *slab_debugfs_root;

static void free_loc_track(struct loc_track *t)
{
	if (t->max)
		free_pages((unsigned long)t->loc,
			get_order(sizeof(struct location) * t->max));
}

static int alloc_loc_track(struct loc_track *t, unsigned long max, gfp_t flags)
{
	struct location *l;
	int order;

	order = get_order(sizeof(struct location) * max);

	l = (void *)__get_free_pages(flags, order);
	if (!l)
		return 0;

	if (t->count) {
		memcpy(l, t->loc, sizeof(struct location) * t->count);
		free_loc_track(t);
	}
	t->max = max;
	t->loc = l;
	return 1;
}

static int add_location(struct loc_track *t, struct kmem_cache *s,
				const struct track *track)
{
	long start, end, pos;
	struct location *l;
	unsigned long caddr;
	unsigned long age = jiffies - track->when;

	start = -1;
	end = t->count;

	for ( ; ; ) {
		pos = start + (end - start + 1) / 2;

		/*
		 * There is nothing at "end". If we end up there
		 * we need to add something to before end.
		 */
		if (pos == end)
			break;

		caddr = t->loc[pos].addr;
		if (track->addr == caddr) {

			l = &t->loc[pos];
			l->count++;
			if (track->when) {
				l->sum_time += age;
				if (age < l->min_time)
					l->min_time = age;
				if (age > l->max_time)
					l->max_time = age;

				if (track->pid < l->min_pid)
					l->min_pid = track->pid;
				if (track->pid > l->max_pid)
					l->max_pid = track->pid;

				cpumask_set_cpu(track->cpu,
						to_cpumask(l->cpus));
			}
			node_set(page_to_nid(virt_to_page(track)), l->nodes);
			return 1;
		}

		if (track->addr < caddr)
			end = pos;
		else
			start = pos;
	}

	/*
	 * Not found. Insert new tracking element.
	 */
	if (t->count >= t->max && !alloc_loc_track(t, 2 * t->max, GFP_ATOMIC))
		return 0;

	l = t->loc + pos;
	if (pos < t->count)
		memmove(l + 1, l,
			(t->count - pos) * sizeof(struct location));
	t->count++;
	l->count = 1;
	l->addr = track->addr;
	l->sum_time = age;
	l->min_time = age;
	l->max_time = age;
	l->min_pid = track->pid;
	l->max_pid = track->pid;
	cpumask_clear(to_cpumask(l->cpus));
	cpumask_set_cpu(track->cpu, to_cpumask(l->cpus));
	nodes_clear(l->nodes);
	node_set(page_to_nid(virt_to_page(track)), l->nodes);
	return 1;
}

static void process_slab(struct loc_track *t, struct kmem_cache *s,
		struct page *page, enum track_item alloc,
		unsigned long *obj_map)
{
	void *addr = page_address(page);
	void *p;

	__fill_map(obj_map, s, page);

	for_each_object(p, s, addr, page->objects)
		if (!test_bit(__obj_to_index(s, addr, p), obj_map))
			add_location(t, s, get_track(s, p, alloc));
<<<<<<< HEAD
=======
	put_map(map);
>>>>>>> 334f1c6b
}
#endif	/* CONFIG_DEBUG_FS */
#endif	/* CONFIG_SLUB_DEBUG */

#ifdef SLUB_RESILIENCY_TEST
static void __init resiliency_test(void)
{
	u8 *p;
	int type = KMALLOC_NORMAL;

	BUILD_BUG_ON(KMALLOC_MIN_SIZE > 16 || KMALLOC_SHIFT_HIGH < 10);

	pr_err("SLUB resiliency testing\n");
	pr_err("-----------------------\n");
	pr_err("A. Corruption after allocation\n");

	p = kzalloc(16, GFP_KERNEL);
	p[16] = 0x12;
	pr_err("\n1. kmalloc-16: Clobber Redzone/next pointer 0x12->0x%p\n\n",
	       p + 16);

	validate_slab_cache(kmalloc_caches[type][4]);

	/* Hmmm... The next two are dangerous */
	p = kzalloc(32, GFP_KERNEL);
	p[32 + sizeof(void *)] = 0x34;
	pr_err("\n2. kmalloc-32: Clobber next pointer/next slab 0x34 -> -0x%p\n",
	       p);
	pr_err("If allocated object is overwritten then not detectable\n\n");

	validate_slab_cache(kmalloc_caches[type][5]);
	p = kzalloc(64, GFP_KERNEL);
	p += 64 + (get_cycles() & 0xff) * sizeof(void *);
	*p = 0x56;
	pr_err("\n3. kmalloc-64: corrupting random byte 0x56->0x%p\n",
	       p);
	pr_err("If allocated object is overwritten then not detectable\n\n");
	validate_slab_cache(kmalloc_caches[type][6]);

	pr_err("\nB. Corruption after free\n");
	p = kzalloc(128, GFP_KERNEL);
	kfree(p);
	*p = 0x78;
	pr_err("1. kmalloc-128: Clobber first word 0x78->0x%p\n\n", p);
	validate_slab_cache(kmalloc_caches[type][7]);

	p = kzalloc(256, GFP_KERNEL);
	kfree(p);
	p[50] = 0x9a;
	pr_err("\n2. kmalloc-256: Clobber 50th byte 0x9a->0x%p\n\n", p);
	validate_slab_cache(kmalloc_caches[type][8]);

	p = kzalloc(512, GFP_KERNEL);
	kfree(p);
	p[512] = 0xab;
	pr_err("\n3. kmalloc-512: Clobber redzone 0xab->0x%p\n\n", p);
	validate_slab_cache(kmalloc_caches[type][9]);
}
#else
#ifdef CONFIG_SYSFS
static void resiliency_test(void) {};
#endif
#endif	/* SLUB_RESILIENCY_TEST */

#ifdef CONFIG_SYSFS
enum slab_stat_type {
	SL_ALL,			/* All slabs */
	SL_PARTIAL,		/* Only partially allocated slabs */
	SL_CPU,			/* Only slabs used for cpu caches */
	SL_OBJECTS,		/* Determine allocated objects not slabs */
	SL_TOTAL		/* Determine object capacity not slabs */
};

#define SO_ALL		(1 << SL_ALL)
#define SO_PARTIAL	(1 << SL_PARTIAL)
#define SO_CPU		(1 << SL_CPU)
#define SO_OBJECTS	(1 << SL_OBJECTS)
#define SO_TOTAL	(1 << SL_TOTAL)

#ifdef CONFIG_MEMCG
static bool memcg_sysfs_enabled = IS_ENABLED(CONFIG_SLUB_MEMCG_SYSFS_ON);

static int __init setup_slub_memcg_sysfs(char *str)
{
	int v;

	if (get_option(&str, &v) > 0)
		memcg_sysfs_enabled = v;

	return 1;
}

__setup("slub_memcg_sysfs=", setup_slub_memcg_sysfs);
#endif

static ssize_t show_slab_objects(struct kmem_cache *s,
			    char *buf, unsigned long flags)
{
	unsigned long total = 0;
	int node;
	int x;
	unsigned long *nodes;

	nodes = kcalloc(nr_node_ids, sizeof(unsigned long), GFP_KERNEL);
	if (!nodes)
		return -ENOMEM;

	if (flags & SO_CPU) {
		int cpu;

		for_each_possible_cpu(cpu) {
			struct kmem_cache_cpu *c = per_cpu_ptr(s->cpu_slab,
							       cpu);
			int node;
			struct page *page;

			page = READ_ONCE(c->page);
			if (!page)
				continue;

			node = page_to_nid(page);
			if (flags & SO_TOTAL)
				x = page->objects;
			else if (flags & SO_OBJECTS)
				x = page->inuse;
			else
				x = 1;

			total += x;
			nodes[node] += x;

			page = slub_percpu_partial_read_once(c);
			if (page) {
				node = page_to_nid(page);
				if (flags & SO_TOTAL)
					WARN_ON_ONCE(1);
				else if (flags & SO_OBJECTS)
					WARN_ON_ONCE(1);
				else
					x = page->pages;
				total += x;
				nodes[node] += x;
			}
		}
	}

	/*
	 * It is impossible to take "mem_hotplug_lock" here with "kernfs_mutex"
	 * already held which will conflict with an existing lock order:
	 *
	 * mem_hotplug_lock->slab_mutex->kernfs_mutex
	 *
	 * We don't really need mem_hotplug_lock (to hold off
	 * slab_mem_going_offline_callback) here because slab's memory hot
	 * unplug code doesn't destroy the kmem_cache->node[] data.
	 */

#ifdef CONFIG_SLUB_DEBUG
	if (flags & SO_ALL) {
		struct kmem_cache_node *n;

		for_each_kmem_cache_node(s, node, n) {

			if (flags & SO_TOTAL)
				x = atomic_long_read(&n->total_objects);
			else if (flags & SO_OBJECTS)
				x = atomic_long_read(&n->total_objects) -
					count_partial(n, count_free);
			else
				x = atomic_long_read(&n->nr_slabs);
			total += x;
			nodes[node] += x;
		}

	} else
#endif
	if (flags & SO_PARTIAL) {
		struct kmem_cache_node *n;

		for_each_kmem_cache_node(s, node, n) {
			if (flags & SO_TOTAL)
				x = count_partial(n, count_total);
			else if (flags & SO_OBJECTS)
				x = count_partial(n, count_inuse);
			else
				x = n->nr_partial;
			total += x;
			nodes[node] += x;
		}
	}
	x = sprintf(buf, "%lu", total);
#ifdef CONFIG_NUMA
	for (node = 0; node < nr_node_ids; node++)
		if (nodes[node])
			x += sprintf(buf + x, " N%d=%lu",
					node, nodes[node]);
#endif
	kfree(nodes);
	return x + sprintf(buf + x, "\n");
}

#define to_slab_attr(n) container_of(n, struct slab_attribute, attr)
#define to_slab(n) container_of(n, struct kmem_cache, kobj)

struct slab_attribute {
	struct attribute attr;
	ssize_t (*show)(struct kmem_cache *s, char *buf);
	ssize_t (*store)(struct kmem_cache *s, const char *x, size_t count);
};

#define SLAB_ATTR_RO(_name) \
	static struct slab_attribute _name##_attr = \
	__ATTR(_name, 0400, _name##_show, NULL)

#define SLAB_ATTR(_name) \
	static struct slab_attribute _name##_attr =  \
	__ATTR(_name, 0600, _name##_show, _name##_store)

static ssize_t slab_size_show(struct kmem_cache *s, char *buf)
{
	return sprintf(buf, "%u\n", s->size);
}
SLAB_ATTR_RO(slab_size);

static ssize_t align_show(struct kmem_cache *s, char *buf)
{
	return sprintf(buf, "%u\n", s->align);
}
SLAB_ATTR_RO(align);

static ssize_t object_size_show(struct kmem_cache *s, char *buf)
{
	return sprintf(buf, "%u\n", s->object_size);
}
SLAB_ATTR_RO(object_size);

static ssize_t objs_per_slab_show(struct kmem_cache *s, char *buf)
{
	return sprintf(buf, "%u\n", oo_objects(s->oo));
}
SLAB_ATTR_RO(objs_per_slab);

static ssize_t order_show(struct kmem_cache *s, char *buf)
{
	return sprintf(buf, "%u\n", oo_order(s->oo));
}
SLAB_ATTR_RO(order);

static ssize_t min_partial_show(struct kmem_cache *s, char *buf)
{
	return sprintf(buf, "%lu\n", s->min_partial);
}

static ssize_t min_partial_store(struct kmem_cache *s, const char *buf,
				 size_t length)
{
	unsigned long min;
	int err;

	err = kstrtoul(buf, 10, &min);
	if (err)
		return err;

	set_min_partial(s, min);
	return length;
}
SLAB_ATTR(min_partial);

static ssize_t cpu_partial_show(struct kmem_cache *s, char *buf)
{
	return sprintf(buf, "%u\n", slub_cpu_partial(s));
}

static ssize_t cpu_partial_store(struct kmem_cache *s, const char *buf,
				 size_t length)
{
	unsigned int objects;
	int err;

	err = kstrtouint(buf, 10, &objects);
	if (err)
		return err;
	if (objects && !kmem_cache_has_cpu_partial(s))
		return -EINVAL;

	slub_set_cpu_partial(s, objects);
	flush_all(s);
	return length;
}
SLAB_ATTR(cpu_partial);

static ssize_t ctor_show(struct kmem_cache *s, char *buf)
{
	if (!s->ctor)
		return 0;
	return sprintf(buf, "%pS\n", s->ctor);
}
SLAB_ATTR_RO(ctor);

static ssize_t aliases_show(struct kmem_cache *s, char *buf)
{
	return sprintf(buf, "%d\n", s->refcount < 0 ? 0 : s->refcount - 1);
}
SLAB_ATTR_RO(aliases);

static ssize_t partial_show(struct kmem_cache *s, char *buf)
{
	return show_slab_objects(s, buf, SO_PARTIAL);
}
SLAB_ATTR_RO(partial);

static ssize_t cpu_slabs_show(struct kmem_cache *s, char *buf)
{
	return show_slab_objects(s, buf, SO_CPU);
}
SLAB_ATTR_RO(cpu_slabs);

static ssize_t objects_show(struct kmem_cache *s, char *buf)
{
	return show_slab_objects(s, buf, SO_ALL|SO_OBJECTS);
}
SLAB_ATTR_RO(objects);

static ssize_t objects_partial_show(struct kmem_cache *s, char *buf)
{
	return show_slab_objects(s, buf, SO_PARTIAL|SO_OBJECTS);
}
SLAB_ATTR_RO(objects_partial);

static ssize_t slabs_cpu_partial_show(struct kmem_cache *s, char *buf)
{
	int objects = 0;
	int pages = 0;
	int cpu;
	int len;

	for_each_online_cpu(cpu) {
		struct page *page;

		page = slub_percpu_partial(per_cpu_ptr(s->cpu_slab, cpu));

		if (page) {
			pages += page->pages;
			objects += page->pobjects;
		}
	}

	len = sprintf(buf, "%d(%d)", objects, pages);

#ifdef CONFIG_SMP
	for_each_online_cpu(cpu) {
		struct page *page;

		page = slub_percpu_partial(per_cpu_ptr(s->cpu_slab, cpu));

		if (page && len < PAGE_SIZE - 20)
			len += sprintf(buf + len, " C%d=%d(%d)", cpu,
				page->pobjects, page->pages);
	}
#endif
	return len + sprintf(buf + len, "\n");
}
SLAB_ATTR_RO(slabs_cpu_partial);

static ssize_t reclaim_account_show(struct kmem_cache *s, char *buf)
{
	return sprintf(buf, "%d\n", !!(s->flags & SLAB_RECLAIM_ACCOUNT));
}
SLAB_ATTR_RO(reclaim_account);

static ssize_t hwcache_align_show(struct kmem_cache *s, char *buf)
{
	return sprintf(buf, "%d\n", !!(s->flags & SLAB_HWCACHE_ALIGN));
}
SLAB_ATTR_RO(hwcache_align);

#ifdef CONFIG_ZONE_DMA
static ssize_t cache_dma_show(struct kmem_cache *s, char *buf)
{
	return sprintf(buf, "%d\n", !!(s->flags & SLAB_CACHE_DMA));
}
SLAB_ATTR_RO(cache_dma);
#endif

static ssize_t usersize_show(struct kmem_cache *s, char *buf)
{
	return sprintf(buf, "%u\n", s->usersize);
}
SLAB_ATTR_RO(usersize);

static ssize_t destroy_by_rcu_show(struct kmem_cache *s, char *buf)
{
	return sprintf(buf, "%d\n", !!(s->flags & SLAB_TYPESAFE_BY_RCU));
}
SLAB_ATTR_RO(destroy_by_rcu);

#ifdef CONFIG_SLUB_DEBUG
static ssize_t slabs_show(struct kmem_cache *s, char *buf)
{
	return show_slab_objects(s, buf, SO_ALL);
}
SLAB_ATTR_RO(slabs);

static ssize_t total_objects_show(struct kmem_cache *s, char *buf)
{
	return show_slab_objects(s, buf, SO_ALL|SO_TOTAL);
}
SLAB_ATTR_RO(total_objects);

static ssize_t sanity_checks_show(struct kmem_cache *s, char *buf)
{
	return sprintf(buf, "%d\n", !!(s->flags & SLAB_CONSISTENCY_CHECKS));
}
SLAB_ATTR_RO(sanity_checks);

static ssize_t trace_show(struct kmem_cache *s, char *buf)
{
	return sprintf(buf, "%d\n", !!(s->flags & SLAB_TRACE));
}
SLAB_ATTR_RO(trace);

static ssize_t red_zone_show(struct kmem_cache *s, char *buf)
{
	return sprintf(buf, "%d\n", !!(s->flags & SLAB_RED_ZONE));
}

SLAB_ATTR_RO(red_zone);

static ssize_t poison_show(struct kmem_cache *s, char *buf)
{
	return sprintf(buf, "%d\n", !!(s->flags & SLAB_POISON));
}

SLAB_ATTR_RO(poison);

static ssize_t store_user_show(struct kmem_cache *s, char *buf)
{
	return sprintf(buf, "%d\n", !!(s->flags & SLAB_STORE_USER));
}

SLAB_ATTR_RO(store_user);

static ssize_t validate_show(struct kmem_cache *s, char *buf)
{
	return 0;
}

static ssize_t validate_store(struct kmem_cache *s,
			const char *buf, size_t length)
{
	int ret = -EINVAL;

	if (buf[0] == '1') {
		ret = validate_slab_cache(s);
		if (ret >= 0)
			ret = length;
	}
	return ret;
}
SLAB_ATTR(validate);

#endif /* CONFIG_SLUB_DEBUG */

#ifdef CONFIG_FAILSLAB
static ssize_t failslab_show(struct kmem_cache *s, char *buf)
{
	return sprintf(buf, "%d\n", !!(s->flags & SLAB_FAILSLAB));
}
SLAB_ATTR_RO(failslab);
#endif

static ssize_t shrink_show(struct kmem_cache *s, char *buf)
{
	return 0;
}

static ssize_t shrink_store(struct kmem_cache *s,
			const char *buf, size_t length)
{
	if (buf[0] == '1')
		kmem_cache_shrink(s);
	else
		return -EINVAL;
	return length;
}
SLAB_ATTR(shrink);

#ifdef CONFIG_NUMA
static ssize_t remote_node_defrag_ratio_show(struct kmem_cache *s, char *buf)
{
	return sprintf(buf, "%u\n", s->remote_node_defrag_ratio / 10);
}

static ssize_t remote_node_defrag_ratio_store(struct kmem_cache *s,
				const char *buf, size_t length)
{
	unsigned int ratio;
	int err;

	err = kstrtouint(buf, 10, &ratio);
	if (err)
		return err;
	if (ratio > 100)
		return -ERANGE;

	s->remote_node_defrag_ratio = ratio * 10;

	return length;
}
SLAB_ATTR(remote_node_defrag_ratio);
#endif

#ifdef CONFIG_SLUB_STATS
static int show_stat(struct kmem_cache *s, char *buf, enum stat_item si)
{
	unsigned long sum  = 0;
	int cpu;
	int len;
	int *data = kmalloc_array(nr_cpu_ids, sizeof(int), GFP_KERNEL);

	if (!data)
		return -ENOMEM;

	for_each_online_cpu(cpu) {
		unsigned x = per_cpu_ptr(s->cpu_slab, cpu)->stat[si];

		data[cpu] = x;
		sum += x;
	}

	len = sprintf(buf, "%lu", sum);

#ifdef CONFIG_SMP
	for_each_online_cpu(cpu) {
		if (data[cpu] && len < PAGE_SIZE - 20)
			len += sprintf(buf + len, " C%d=%u", cpu, data[cpu]);
	}
#endif
	kfree(data);
	return len + sprintf(buf + len, "\n");
}

static void clear_stat(struct kmem_cache *s, enum stat_item si)
{
	int cpu;

	for_each_online_cpu(cpu)
		per_cpu_ptr(s->cpu_slab, cpu)->stat[si] = 0;
}

#define STAT_ATTR(si, text) 					\
static ssize_t text##_show(struct kmem_cache *s, char *buf)	\
{								\
	return show_stat(s, buf, si);				\
}								\
static ssize_t text##_store(struct kmem_cache *s,		\
				const char *buf, size_t length)	\
{								\
	if (buf[0] != '0')					\
		return -EINVAL;					\
	clear_stat(s, si);					\
	return length;						\
}								\
SLAB_ATTR(text);						\

STAT_ATTR(ALLOC_FASTPATH, alloc_fastpath);
STAT_ATTR(ALLOC_SLOWPATH, alloc_slowpath);
STAT_ATTR(FREE_FASTPATH, free_fastpath);
STAT_ATTR(FREE_SLOWPATH, free_slowpath);
STAT_ATTR(FREE_FROZEN, free_frozen);
STAT_ATTR(FREE_ADD_PARTIAL, free_add_partial);
STAT_ATTR(FREE_REMOVE_PARTIAL, free_remove_partial);
STAT_ATTR(ALLOC_FROM_PARTIAL, alloc_from_partial);
STAT_ATTR(ALLOC_SLAB, alloc_slab);
STAT_ATTR(ALLOC_REFILL, alloc_refill);
STAT_ATTR(ALLOC_NODE_MISMATCH, alloc_node_mismatch);
STAT_ATTR(FREE_SLAB, free_slab);
STAT_ATTR(CPUSLAB_FLUSH, cpuslab_flush);
STAT_ATTR(DEACTIVATE_FULL, deactivate_full);
STAT_ATTR(DEACTIVATE_EMPTY, deactivate_empty);
STAT_ATTR(DEACTIVATE_TO_HEAD, deactivate_to_head);
STAT_ATTR(DEACTIVATE_TO_TAIL, deactivate_to_tail);
STAT_ATTR(DEACTIVATE_REMOTE_FREES, deactivate_remote_frees);
STAT_ATTR(DEACTIVATE_BYPASS, deactivate_bypass);
STAT_ATTR(ORDER_FALLBACK, order_fallback);
STAT_ATTR(CMPXCHG_DOUBLE_CPU_FAIL, cmpxchg_double_cpu_fail);
STAT_ATTR(CMPXCHG_DOUBLE_FAIL, cmpxchg_double_fail);
STAT_ATTR(CPU_PARTIAL_ALLOC, cpu_partial_alloc);
STAT_ATTR(CPU_PARTIAL_FREE, cpu_partial_free);
STAT_ATTR(CPU_PARTIAL_NODE, cpu_partial_node);
STAT_ATTR(CPU_PARTIAL_DRAIN, cpu_partial_drain);
#endif	/* CONFIG_SLUB_STATS */

static struct attribute *slab_attrs[] = {
	&slab_size_attr.attr,
	&object_size_attr.attr,
	&objs_per_slab_attr.attr,
	&order_attr.attr,
	&min_partial_attr.attr,
	&cpu_partial_attr.attr,
	&objects_attr.attr,
	&objects_partial_attr.attr,
	&partial_attr.attr,
	&cpu_slabs_attr.attr,
	&ctor_attr.attr,
	&aliases_attr.attr,
	&align_attr.attr,
	&hwcache_align_attr.attr,
	&reclaim_account_attr.attr,
	&destroy_by_rcu_attr.attr,
	&shrink_attr.attr,
	&slabs_cpu_partial_attr.attr,
#ifdef CONFIG_SLUB_DEBUG
	&total_objects_attr.attr,
	&slabs_attr.attr,
	&sanity_checks_attr.attr,
	&trace_attr.attr,
	&red_zone_attr.attr,
	&poison_attr.attr,
	&store_user_attr.attr,
	&validate_attr.attr,
#endif
#ifdef CONFIG_ZONE_DMA
	&cache_dma_attr.attr,
#endif
#ifdef CONFIG_NUMA
	&remote_node_defrag_ratio_attr.attr,
#endif
#ifdef CONFIG_SLUB_STATS
	&alloc_fastpath_attr.attr,
	&alloc_slowpath_attr.attr,
	&free_fastpath_attr.attr,
	&free_slowpath_attr.attr,
	&free_frozen_attr.attr,
	&free_add_partial_attr.attr,
	&free_remove_partial_attr.attr,
	&alloc_from_partial_attr.attr,
	&alloc_slab_attr.attr,
	&alloc_refill_attr.attr,
	&alloc_node_mismatch_attr.attr,
	&free_slab_attr.attr,
	&cpuslab_flush_attr.attr,
	&deactivate_full_attr.attr,
	&deactivate_empty_attr.attr,
	&deactivate_to_head_attr.attr,
	&deactivate_to_tail_attr.attr,
	&deactivate_remote_frees_attr.attr,
	&deactivate_bypass_attr.attr,
	&order_fallback_attr.attr,
	&cmpxchg_double_fail_attr.attr,
	&cmpxchg_double_cpu_fail_attr.attr,
	&cpu_partial_alloc_attr.attr,
	&cpu_partial_free_attr.attr,
	&cpu_partial_node_attr.attr,
	&cpu_partial_drain_attr.attr,
#endif
#ifdef CONFIG_FAILSLAB
	&failslab_attr.attr,
#endif
	&usersize_attr.attr,

	NULL
};

static const struct attribute_group slab_attr_group = {
	.attrs = slab_attrs,
};

static ssize_t slab_attr_show(struct kobject *kobj,
				struct attribute *attr,
				char *buf)
{
	struct slab_attribute *attribute;
	struct kmem_cache *s;
	int err;

	attribute = to_slab_attr(attr);
	s = to_slab(kobj);

	if (!attribute->show)
		return -EIO;

	err = attribute->show(s, buf);

	return err;
}

static ssize_t slab_attr_store(struct kobject *kobj,
				struct attribute *attr,
				const char *buf, size_t len)
{
	struct slab_attribute *attribute;
	struct kmem_cache *s;
	int err;

	attribute = to_slab_attr(attr);
	s = to_slab(kobj);

	if (!attribute->store)
		return -EIO;

	err = attribute->store(s, buf, len);
	return err;
}

static void kmem_cache_release(struct kobject *k)
{
	slab_kmem_cache_release(to_slab(k));
}

static const struct sysfs_ops slab_sysfs_ops = {
	.show = slab_attr_show,
	.store = slab_attr_store,
};

static struct kobj_type slab_ktype = {
	.sysfs_ops = &slab_sysfs_ops,
	.release = kmem_cache_release,
};

static struct kset *slab_kset;

static inline struct kset *cache_kset(struct kmem_cache *s)
{
	return slab_kset;
}

#define ID_STR_LENGTH 64

/* Create a unique string id for a slab cache:
 *
 * Format	:[flags-]size
 */
static char *create_unique_id(struct kmem_cache *s)
{
	char *name = kmalloc(ID_STR_LENGTH, GFP_KERNEL);
	char *p = name;

	BUG_ON(!name);

	*p++ = ':';
	/*
	 * First flags affecting slabcache operations. We will only
	 * get here for aliasable slabs so we do not need to support
	 * too many flags. The flags here must cover all flags that
	 * are matched during merging to guarantee that the id is
	 * unique.
	 */
	if (s->flags & SLAB_CACHE_DMA)
		*p++ = 'd';
	if (s->flags & SLAB_CACHE_DMA32)
		*p++ = 'D';
	if (s->flags & SLAB_RECLAIM_ACCOUNT)
		*p++ = 'a';
	if (s->flags & SLAB_CONSISTENCY_CHECKS)
		*p++ = 'F';
	if (s->flags & SLAB_ACCOUNT)
		*p++ = 'A';
	if (p != name + 1)
		*p++ = '-';
	p += sprintf(p, "%07u", s->size);

	BUG_ON(p > name + ID_STR_LENGTH - 1);
	return name;
}

static int sysfs_slab_add(struct kmem_cache *s)
{
	int err;
	const char *name;
	struct kset *kset = cache_kset(s);
	int unmergeable = slab_unmergeable(s);

	if (!kset) {
		kobject_init(&s->kobj, &slab_ktype);
		return 0;
	}

	if (!unmergeable && disable_higher_order_debug &&
			(slub_debug & DEBUG_METADATA_FLAGS))
		unmergeable = 1;

	if (unmergeable) {
		/*
		 * Slabcache can never be merged so we can use the name proper.
		 * This is typically the case for debug situations. In that
		 * case we can catch duplicate names easily.
		 */
		sysfs_remove_link(&slab_kset->kobj, s->name);
		name = s->name;
	} else {
		/*
		 * Create a unique name for the slab as a target
		 * for the symlinks.
		 */
		name = create_unique_id(s);
	}

	s->kobj.kset = kset;
	err = kobject_init_and_add(&s->kobj, &slab_ktype, NULL, "%s", name);
	if (err)
		goto out;

	err = sysfs_create_group(&s->kobj, &slab_attr_group);
	if (err)
		goto out_del_kobj;

	if (!unmergeable) {
		/* Setup first alias */
		sysfs_slab_alias(s, s->name);
	}
out:
	if (!unmergeable)
		kfree(name);
	return err;
out_del_kobj:
	kobject_del(&s->kobj);
	goto out;
}

void sysfs_slab_unlink(struct kmem_cache *s)
{
	if (slab_state >= FULL)
		kobject_del(&s->kobj);
}

void sysfs_slab_release(struct kmem_cache *s)
{
	if (slab_state >= FULL)
		kobject_put(&s->kobj);
}

/*
 * Need to buffer aliases during bootup until sysfs becomes
 * available lest we lose that information.
 */
struct saved_alias {
	struct kmem_cache *s;
	const char *name;
	struct saved_alias *next;
};

static struct saved_alias *alias_list;

static int sysfs_slab_alias(struct kmem_cache *s, const char *name)
{
	struct saved_alias *al;

	if (slab_state == FULL) {
		/*
		 * If we have a leftover link then remove it.
		 */
		sysfs_remove_link(&slab_kset->kobj, name);
		return sysfs_create_link(&slab_kset->kobj, &s->kobj, name);
	}

	al = kmalloc(sizeof(struct saved_alias), GFP_KERNEL);
	if (!al)
		return -ENOMEM;

	al->s = s;
	al->name = name;
	al->next = alias_list;
	alias_list = al;
	return 0;
}

static int __init slab_sysfs_init(void)
{
	struct kmem_cache *s;
	int err;

	mutex_lock(&slab_mutex);

	slab_kset = kset_create_and_add("slab", NULL, kernel_kobj);
	if (!slab_kset) {
		mutex_unlock(&slab_mutex);
		pr_err("Cannot register slab subsystem.\n");
		return -ENOSYS;
	}

	slab_state = FULL;

	list_for_each_entry(s, &slab_caches, list) {
		err = sysfs_slab_add(s);
		if (err)
			pr_err("SLUB: Unable to add boot slab %s to sysfs\n",
			       s->name);
	}

	while (alias_list) {
		struct saved_alias *al = alias_list;

		alias_list = alias_list->next;
		err = sysfs_slab_alias(al->s, al->name);
		if (err)
			pr_err("SLUB: Unable to add boot slab alias %s to sysfs\n",
			       al->name);
		kfree(al);
	}

	mutex_unlock(&slab_mutex);
	resiliency_test();
	return 0;
}

__initcall(slab_sysfs_init);
#endif /* CONFIG_SYSFS */

#if defined(CONFIG_SLUB_DEBUG) && defined(CONFIG_DEBUG_FS)
static int slab_debugfs_show(struct seq_file *seq, void *v)
{
	struct loc_track *t = seq->private;
	struct location *l;
	unsigned long idx;

	idx = (unsigned long) t->idx;
	if (idx < t->count) {
		l = &t->loc[idx];

		seq_printf(seq, "%7ld ", l->count);

		if (l->addr)
			seq_printf(seq, "%pS", (void *)l->addr);
		else
			seq_puts(seq, "<not-available>");

		if (l->sum_time != l->min_time) {
			seq_printf(seq, " age=%ld/%llu/%ld",
				l->min_time, div_u64(l->sum_time, l->count),
				l->max_time);
		} else
			seq_printf(seq, " age=%ld", l->min_time);

		if (l->min_pid != l->max_pid)
			seq_printf(seq, " pid=%ld-%ld", l->min_pid, l->max_pid);
		else
			seq_printf(seq, " pid=%ld",
				l->min_pid);

		if (num_online_cpus() > 1 && !cpumask_empty(to_cpumask(l->cpus)))
			seq_printf(seq, " cpus=%*pbl",
				 cpumask_pr_args(to_cpumask(l->cpus)));

		if (nr_online_nodes > 1 && !nodes_empty(l->nodes))
			seq_printf(seq, " nodes=%*pbl",
				 nodemask_pr_args(&l->nodes));

		seq_puts(seq, "\n");
	}

	if (!idx && !t->count)
		seq_puts(seq, "No data\n");

	return 0;
}

static void slab_debugfs_stop(struct seq_file *seq, void *v)
{
}

static void *slab_debugfs_next(struct seq_file *seq, void *v, loff_t *ppos)
{
	struct loc_track *t = seq->private;

	t->idx = ++(*ppos);
	if (*ppos <= t->count)
		return ppos;

	return NULL;
}

static void *slab_debugfs_start(struct seq_file *seq, loff_t *ppos)
{
	struct loc_track *t = seq->private;

	t->idx = *ppos;
	return ppos;
}

static const struct seq_operations slab_debugfs_sops = {
	.start  = slab_debugfs_start,
	.next   = slab_debugfs_next,
	.stop   = slab_debugfs_stop,
	.show   = slab_debugfs_show,
};

static int slab_debug_trace_open(struct inode *inode, struct file *filep)
{

	struct kmem_cache_node *n;
	enum track_item alloc;
	int node;
	struct loc_track *t = __seq_open_private(filep, &slab_debugfs_sops,
						sizeof(struct loc_track));
	struct kmem_cache *s = file_inode(filep)->i_private;
<<<<<<< HEAD
	unsigned long *obj_map;
=======
>>>>>>> 334f1c6b

	if (!t)
		return -ENOMEM;

<<<<<<< HEAD
	obj_map = bitmap_alloc(oo_objects(s->oo), GFP_KERNEL);
	if (!obj_map) {
		seq_release_private(inode, filep);
		return -ENOMEM;
	}

=======
>>>>>>> 334f1c6b
	if (strcmp(filep->f_path.dentry->d_name.name, "alloc_traces") == 0)
		alloc = TRACK_ALLOC;
	else
		alloc = TRACK_FREE;

	if (!alloc_loc_track(t, PAGE_SIZE / sizeof(struct location), GFP_KERNEL)) {
<<<<<<< HEAD
		bitmap_free(obj_map);
=======
>>>>>>> 334f1c6b
		seq_release_private(inode, filep);
		return -ENOMEM;
	}

	/* Push back cpu slabs */
	flush_all(s);

	for_each_kmem_cache_node(s, node, n) {
		unsigned long flags;
		struct page *page;

		if (!atomic_long_read(&n->nr_slabs))
			continue;

		spin_lock_irqsave(&n->list_lock, flags);
		list_for_each_entry(page, &n->partial, slab_list)
<<<<<<< HEAD
			process_slab(t, s, page, alloc, obj_map);
		list_for_each_entry(page, &n->full, slab_list)
			process_slab(t, s, page, alloc, obj_map);
		spin_unlock_irqrestore(&n->list_lock, flags);
	}

	bitmap_free(obj_map);
=======
			process_slab(t, s, page, alloc);
		list_for_each_entry(page, &n->full, slab_list)
			process_slab(t, s, page, alloc);
		spin_unlock_irqrestore(&n->list_lock, flags);
	}

>>>>>>> 334f1c6b
	return 0;
}

static int slab_debug_trace_release(struct inode *inode, struct file *file)
{
	struct seq_file *seq = file->private_data;
	struct loc_track *t = seq->private;

	free_loc_track(t);
	return seq_release_private(inode, file);
}

static const struct file_operations slab_debugfs_fops = {
	.open    = slab_debug_trace_open,
	.read    = seq_read,
	.llseek  = seq_lseek,
	.release = slab_debug_trace_release,
};

static void debugfs_slab_add(struct kmem_cache *s)
{
	struct dentry *slab_cache_dir;

	if (unlikely(!slab_debugfs_root))
		return;

	slab_cache_dir = debugfs_create_dir(s->name, slab_debugfs_root);

	debugfs_create_file("alloc_traces", 0400,
		slab_cache_dir, s, &slab_debugfs_fops);

	debugfs_create_file("free_traces", 0400,
		slab_cache_dir, s, &slab_debugfs_fops);
}

void debugfs_slab_release(struct kmem_cache *s)
{
	debugfs_remove_recursive(debugfs_lookup(s->name, slab_debugfs_root));
}

static int __init slab_debugfs_init(void)
{
	struct kmem_cache *s;

	slab_debugfs_root = debugfs_create_dir("slab", NULL);

	list_for_each_entry(s, &slab_caches, list)
		if (s->flags & SLAB_STORE_USER)
			debugfs_slab_add(s);

	return 0;

}
__initcall(slab_debugfs_init);
#endif
/*
 * The /proc/slabinfo ABI
 */
#ifdef CONFIG_SLUB_DEBUG
void get_slabinfo(struct kmem_cache *s, struct slabinfo *sinfo)
{
	unsigned long nr_slabs = 0;
	unsigned long nr_objs = 0;
	unsigned long nr_free = 0;
	int node;
	struct kmem_cache_node *n;

	for_each_kmem_cache_node(s, node, n) {
		nr_slabs += node_nr_slabs(n);
		nr_objs += node_nr_objs(n);
		nr_free += count_partial(n, count_free);
	}

	sinfo->active_objs = nr_objs - nr_free;
	sinfo->num_objs = nr_objs;
	sinfo->active_slabs = nr_slabs;
	sinfo->num_slabs = nr_slabs;
	sinfo->objects_per_slab = oo_objects(s->oo);
	sinfo->cache_order = oo_order(s->oo);
}
EXPORT_SYMBOL_GPL(get_slabinfo);

void slabinfo_show_stats(struct seq_file *m, struct kmem_cache *s)
{
}

ssize_t slabinfo_write(struct file *file, const char __user *buffer,
		       size_t count, loff_t *ppos)
{
	return -EIO;
}
#endif /* CONFIG_SLUB_DEBUG */<|MERGE_RESOLUTION|>--- conflicted
+++ resolved
@@ -433,18 +433,6 @@
 static unsigned long object_map[BITS_TO_LONGS(MAX_OBJS_PER_PAGE)];
 static DEFINE_SPINLOCK(object_map_lock);
 
-static void __fill_map(unsigned long *obj_map, struct kmem_cache *s,
-		       struct page *page)
-{
-	void *addr = page_address(page);
-	void *p;
-
-	bitmap_zero(obj_map, page->objects);
-
-	for (p = page->freelist; p; p = get_freepointer(s, p))
-		set_bit(__obj_to_index(s, addr, p), obj_map);
-}
-
 /*
  * Determine a map of object in use on a page.
  *
@@ -454,11 +442,17 @@
 static unsigned long *get_map(struct kmem_cache *s, struct page *page)
 	__acquires(&object_map_lock)
 {
+	void *p;
+	void *addr = page_address(page);
+
 	VM_BUG_ON(!irqs_disabled());
 
 	spin_lock(&object_map_lock);
 
-	__fill_map(object_map, s, page);
+	bitmap_zero(object_map, page->objects);
+
+	for (p = page->freelist; p; p = get_freepointer(s, p))
+		set_bit(__obj_to_index(s, addr, p), object_map);
 
 	return object_map;
 }
@@ -1387,13 +1381,12 @@
 static int __init setup_slub_debug(char *str)
 {
 	slab_flags_t flags;
-	slab_flags_t global_flags;
 	char *saved_str;
 	char *slab_list;
 	bool global_slub_debug_changed = false;
 	bool slab_list_specified = false;
 
-	global_flags = DEBUG_DEFAULT_FLAGS;
+	slub_debug = DEBUG_DEFAULT_FLAGS;
 	if (*str++ != '=' || !*str)
 		/*
 		 * No options specified. Switch on full debugging.
@@ -1405,7 +1398,7 @@
 		str = parse_slub_debug_flags(str, &flags, &slab_list, true);
 
 		if (!slab_list) {
-			global_flags = flags;
+			slub_debug = flags;
 			global_slub_debug_changed = true;
 		} else {
 			slab_list_specified = true;
@@ -1414,18 +1407,16 @@
 
 	/*
 	 * For backwards compatibility, a single list of flags with list of
-	 * slabs means debugging is only changed for those slabs, so the global
-	 * slub_debug should be unchanged (0 or DEBUG_DEFAULT_FLAGS, depending
-	 * on CONFIG_SLUB_DEBUG_ON). We can extended that to multiple lists as
+	 * slabs means debugging is only enabled for those slabs, so the global
+	 * slub_debug should be 0. We can extended that to multiple lists as
 	 * long as there is no option specifying flags without a slab list.
 	 */
 	if (slab_list_specified) {
 		if (!global_slub_debug_changed)
-			global_flags = slub_debug;
+			slub_debug = 0;
 		slub_debug_string = saved_str;
 	}
 out:
-	slub_debug = global_flags;
 	if (slub_debug != 0 || slub_debug_string)
 		static_branch_enable(&slub_debug_enabled);
 	if ((static_branch_unlikely(&init_on_alloc) ||
@@ -3369,21 +3360,12 @@
 
 	for (i = 0; i < size; i++) {
 		void *object = kfence_alloc(s, s->object_size, flags);
-<<<<<<< HEAD
 
 		if (unlikely(object)) {
 			p[i] = object;
 			continue;
 		}
 
-=======
-
-		if (unlikely(object)) {
-			p[i] = object;
-			continue;
-		}
-
->>>>>>> 334f1c6b
 		object = c->freelist;
 		if (unlikely(!object)) {
 			/*
@@ -4807,21 +4789,17 @@
 }
 
 static void process_slab(struct loc_track *t, struct kmem_cache *s,
-		struct page *page, enum track_item alloc,
-		unsigned long *obj_map)
+		struct page *page, enum track_item alloc)
 {
 	void *addr = page_address(page);
 	void *p;
-
-	__fill_map(obj_map, s, page);
-
+	unsigned long *map;
+
+	map = get_map(s, page);
 	for_each_object(p, s, addr, page->objects)
-		if (!test_bit(__obj_to_index(s, addr, p), obj_map))
+		if (!test_bit(__obj_to_index(s, addr, p), map))
 			add_location(t, s, get_track(s, p, alloc));
-<<<<<<< HEAD
-=======
 	put_map(map);
->>>>>>> 334f1c6b
 }
 #endif	/* CONFIG_DEBUG_FS */
 #endif	/* CONFIG_SLUB_DEBUG */
@@ -5818,33 +5796,16 @@
 	struct loc_track *t = __seq_open_private(filep, &slab_debugfs_sops,
 						sizeof(struct loc_track));
 	struct kmem_cache *s = file_inode(filep)->i_private;
-<<<<<<< HEAD
-	unsigned long *obj_map;
-=======
->>>>>>> 334f1c6b
 
 	if (!t)
 		return -ENOMEM;
 
-<<<<<<< HEAD
-	obj_map = bitmap_alloc(oo_objects(s->oo), GFP_KERNEL);
-	if (!obj_map) {
-		seq_release_private(inode, filep);
-		return -ENOMEM;
-	}
-
-=======
->>>>>>> 334f1c6b
 	if (strcmp(filep->f_path.dentry->d_name.name, "alloc_traces") == 0)
 		alloc = TRACK_ALLOC;
 	else
 		alloc = TRACK_FREE;
 
 	if (!alloc_loc_track(t, PAGE_SIZE / sizeof(struct location), GFP_KERNEL)) {
-<<<<<<< HEAD
-		bitmap_free(obj_map);
-=======
->>>>>>> 334f1c6b
 		seq_release_private(inode, filep);
 		return -ENOMEM;
 	}
@@ -5861,22 +5822,12 @@
 
 		spin_lock_irqsave(&n->list_lock, flags);
 		list_for_each_entry(page, &n->partial, slab_list)
-<<<<<<< HEAD
-			process_slab(t, s, page, alloc, obj_map);
-		list_for_each_entry(page, &n->full, slab_list)
-			process_slab(t, s, page, alloc, obj_map);
-		spin_unlock_irqrestore(&n->list_lock, flags);
-	}
-
-	bitmap_free(obj_map);
-=======
 			process_slab(t, s, page, alloc);
 		list_for_each_entry(page, &n->full, slab_list)
 			process_slab(t, s, page, alloc);
 		spin_unlock_irqrestore(&n->list_lock, flags);
 	}
 
->>>>>>> 334f1c6b
 	return 0;
 }
 
