// SPDX-License-Identifier: GPL-2.0
/*
 * SLUB: A slab allocator that limits cache line use instead of queuing
 * objects in per cpu and per node lists.
 *
 * The allocator synchronizes using per slab locks or atomic operations
 * and only uses a centralized lock to manage a pool of partial slabs.
 *
 * (C) 2007 SGI, Christoph Lameter
 * (C) 2011 Linux Foundation, Christoph Lameter
 */

#include <linux/mm.h>
#include <linux/swap.h> /* struct reclaim_state */
#include <linux/module.h>
#include <linux/bit_spinlock.h>
#include <linux/interrupt.h>
#include <linux/swab.h>
#include <linux/bitops.h>
#include <linux/slab.h>
#include "slab.h"
#include <linux/proc_fs.h>
#include <linux/seq_file.h>
#include <linux/kasan.h>
#include <linux/cpu.h>
#include <linux/cpuset.h>
#include <linux/mempolicy.h>
#include <linux/ctype.h>
#include <linux/debugobjects.h>
#include <linux/kallsyms.h>
#include <linux/kfence.h>
#include <linux/memory.h>
#include <linux/math64.h>
#include <linux/fault-inject.h>
#include <linux/stacktrace.h>
#include <linux/prefetch.h>
#include <linux/memcontrol.h>
#include <linux/random.h>
#include <kunit/test.h>

#include <linux/debugfs.h>
#include <trace/events/kmem.h>

#include "internal.h"

/*
 * Lock order:
 *   1. slab_mutex (Global Mutex)
 *   2. node->list_lock
 *   3. slab_lock(page) (Only on some arches and for debugging)
 *
 *   slab_mutex
 *
 *   The role of the slab_mutex is to protect the list of all the slabs
 *   and to synchronize major metadata changes to slab cache structures.
 *
 *   The slab_lock is only used for debugging and on arches that do not
 *   have the ability to do a cmpxchg_double. It only protects:
 *	A. page->freelist	-> List of object free in a page
 *	B. page->inuse		-> Number of objects in use
 *	C. page->objects	-> Number of objects in page
 *	D. page->frozen		-> frozen state
 *
 *   If a slab is frozen then it is exempt from list management. It is not
 *   on any list except per cpu partial list. The processor that froze the
 *   slab is the one who can perform list operations on the page. Other
 *   processors may put objects onto the freelist but the processor that
 *   froze the slab is the only one that can retrieve the objects from the
 *   page's freelist.
 *
 *   The list_lock protects the partial and full list on each node and
 *   the partial slab counter. If taken then no new slabs may be added or
 *   removed from the lists nor make the number of partial slabs be modified.
 *   (Note that the total number of slabs is an atomic value that may be
 *   modified without taking the list lock).
 *
 *   The list_lock is a centralized lock and thus we avoid taking it as
 *   much as possible. As long as SLUB does not have to handle partial
 *   slabs, operations can continue without any centralized lock. F.e.
 *   allocating a long series of objects that fill up slabs does not require
 *   the list lock.
 *   Interrupts are disabled during allocation and deallocation in order to
 *   make the slab allocator safe to use in the context of an irq. In addition
 *   interrupts are disabled to ensure that the processor does not change
 *   while handling per_cpu slabs, due to kernel preemption.
 *
 * SLUB assigns one slab for allocation to each processor.
 * Allocations only occur from these slabs called cpu slabs.
 *
 * Slabs with free elements are kept on a partial list and during regular
 * operations no list for full slabs is used. If an object in a full slab is
 * freed then the slab will show up again on the partial lists.
 * We track full slabs for debugging purposes though because otherwise we
 * cannot scan all objects.
 *
 * Slabs are freed when they become empty. Teardown and setup is
 * minimal so we rely on the page allocators per cpu caches for
 * fast frees and allocs.
 *
 * page->frozen		The slab is frozen and exempt from list processing.
 * 			This means that the slab is dedicated to a purpose
 * 			such as satisfying allocations for a specific
 * 			processor. Objects may be freed in the slab while
 * 			it is frozen but slab_free will then skip the usual
 * 			list operations. It is up to the processor holding
 * 			the slab to integrate the slab into the slab lists
 * 			when the slab is no longer needed.
 *
 * 			One use of this flag is to mark slabs that are
 * 			used for allocations. Then such a slab becomes a cpu
 * 			slab. The cpu slab may be equipped with an additional
 * 			freelist that allows lockless access to
 * 			free objects in addition to the regular freelist
 * 			that requires the slab lock.
 *
 * SLAB_DEBUG_FLAGS	Slab requires special handling due to debug
 * 			options set. This moves	slab handling out of
 * 			the fast path and disables lockless freelists.
 */

#ifdef CONFIG_SLUB_DEBUG
#ifdef CONFIG_SLUB_DEBUG_ON
DEFINE_STATIC_KEY_TRUE(slub_debug_enabled);
#else
DEFINE_STATIC_KEY_FALSE(slub_debug_enabled);
#endif
#endif		/* CONFIG_SLUB_DEBUG */

static inline bool kmem_cache_debug(struct kmem_cache *s)
{
	return kmem_cache_debug_flags(s, SLAB_DEBUG_FLAGS);
}

void *fixup_red_left(struct kmem_cache *s, void *p)
{
	if (kmem_cache_debug_flags(s, SLAB_RED_ZONE))
		p += s->red_left_pad;

	return p;
}

static inline bool kmem_cache_has_cpu_partial(struct kmem_cache *s)
{
#ifdef CONFIG_SLUB_CPU_PARTIAL
	return !kmem_cache_debug(s);
#else
	return false;
#endif
}

/*
 * Issues still to be resolved:
 *
 * - Support PAGE_ALLOC_DEBUG. Should be easy to do.
 *
 * - Variable sizing of the per node arrays
 */

/* Enable to log cmpxchg failures */
#undef SLUB_DEBUG_CMPXCHG

/*
 * Minimum number of partial slabs. These will be left on the partial
 * lists even if they are empty. kmem_cache_shrink may reclaim them.
 */
#define MIN_PARTIAL 5

/*
 * Maximum number of desirable partial slabs.
 * The existence of more partial slabs makes kmem_cache_shrink
 * sort the partial list by the number of objects in use.
 */
#define MAX_PARTIAL 10

#define DEBUG_DEFAULT_FLAGS (SLAB_CONSISTENCY_CHECKS | SLAB_RED_ZONE | \
				SLAB_POISON | SLAB_STORE_USER)

/*
 * These debug flags cannot use CMPXCHG because there might be consistency
 * issues when checking or reading debug information
 */
#define SLAB_NO_CMPXCHG (SLAB_CONSISTENCY_CHECKS | SLAB_STORE_USER | \
				SLAB_TRACE)


/*
 * Debugging flags that require metadata to be stored in the slab.  These get
 * disabled when slub_debug=O is used and a cache's min order increases with
 * metadata.
 */
#define DEBUG_METADATA_FLAGS (SLAB_RED_ZONE | SLAB_POISON | SLAB_STORE_USER)

#define OO_SHIFT	16
#define OO_MASK		((1 << OO_SHIFT) - 1)
#define MAX_OBJS_PER_PAGE	32767 /* since page.objects is u15 */

/* Internal SLUB flags */
/* Poison object */
#define __OBJECT_POISON		((slab_flags_t __force)0x80000000U)
/* Use cmpxchg_double */
#define __CMPXCHG_DOUBLE	((slab_flags_t __force)0x40000000U)

<<<<<<< HEAD
=======
/*
 * Tracking user of a slab.
 */
#define TRACK_ADDRS_COUNT 16
struct track {
	unsigned long addr;	/* Called from address */
#ifdef CONFIG_STACKTRACE
	unsigned long addrs[TRACK_ADDRS_COUNT];	/* Called from address */
#endif
	int cpu;		/* Was running on cpu */
	int pid;		/* Pid context */
	unsigned long when;	/* When did the operation occur */
};

enum track_item { TRACK_ALLOC, TRACK_FREE };

>>>>>>> 2734d6c1
#ifdef CONFIG_SYSFS
static int sysfs_slab_add(struct kmem_cache *);
static int sysfs_slab_alias(struct kmem_cache *, const char *);
#else
static inline int sysfs_slab_add(struct kmem_cache *s) { return 0; }
static inline int sysfs_slab_alias(struct kmem_cache *s, const char *p)
							{ return 0; }
#endif

#if defined(CONFIG_DEBUG_FS) && defined(CONFIG_SLUB_DEBUG)
static void debugfs_slab_add(struct kmem_cache *);
#else
static inline void debugfs_slab_add(struct kmem_cache *s) { }
#endif

static inline void stat(const struct kmem_cache *s, enum stat_item si)
{
#ifdef CONFIG_SLUB_STATS
	/*
	 * The rmw is racy on a preemptible kernel but this is acceptable, so
	 * avoid this_cpu_add()'s irq-disable overhead.
	 */
	raw_cpu_inc(s->cpu_slab->stat[si]);
#endif
}

/*
 * Tracks for which NUMA nodes we have kmem_cache_nodes allocated.
 * Corresponds to node_state[N_NORMAL_MEMORY], but can temporarily
 * differ during memory hotplug/hotremove operations.
 * Protected by slab_mutex.
 */
static nodemask_t slab_nodes;

/********************************************************************
 * 			Core slab cache functions
 *******************************************************************/

/*
 * Returns freelist pointer (ptr). With hardening, this is obfuscated
 * with an XOR of the address where the pointer is held and a per-cache
 * random number.
 */
static inline void *freelist_ptr(const struct kmem_cache *s, void *ptr,
				 unsigned long ptr_addr)
{
#ifdef CONFIG_SLAB_FREELIST_HARDENED
	/*
	 * When CONFIG_KASAN_SW/HW_TAGS is enabled, ptr_addr might be tagged.
	 * Normally, this doesn't cause any issues, as both set_freepointer()
	 * and get_freepointer() are called with a pointer with the same tag.
	 * However, there are some issues with CONFIG_SLUB_DEBUG code. For
	 * example, when __free_slub() iterates over objects in a cache, it
	 * passes untagged pointers to check_object(). check_object() in turns
	 * calls get_freepointer() with an untagged pointer, which causes the
	 * freepointer to be restored incorrectly.
	 */
	return (void *)((unsigned long)ptr ^ s->random ^
			swab((unsigned long)kasan_reset_tag((void *)ptr_addr)));
#else
	return ptr;
#endif
}

/* Returns the freelist pointer recorded at location ptr_addr. */
static inline void *freelist_dereference(const struct kmem_cache *s,
					 void *ptr_addr)
{
	return freelist_ptr(s, (void *)*(unsigned long *)(ptr_addr),
			    (unsigned long)ptr_addr);
}

static inline void *get_freepointer(struct kmem_cache *s, void *object)
{
	object = kasan_reset_tag(object);
	return freelist_dereference(s, object + s->offset);
}

static void prefetch_freepointer(const struct kmem_cache *s, void *object)
{
	prefetch(object + s->offset);
}

static inline void *get_freepointer_safe(struct kmem_cache *s, void *object)
{
	unsigned long freepointer_addr;
	void *p;

	if (!debug_pagealloc_enabled_static())
		return get_freepointer(s, object);

	object = kasan_reset_tag(object);
	freepointer_addr = (unsigned long)object + s->offset;
	copy_from_kernel_nofault(&p, (void **)freepointer_addr, sizeof(p));
	return freelist_ptr(s, p, freepointer_addr);
}

static inline void set_freepointer(struct kmem_cache *s, void *object, void *fp)
{
	unsigned long freeptr_addr = (unsigned long)object + s->offset;

#ifdef CONFIG_SLAB_FREELIST_HARDENED
	BUG_ON(object == fp); /* naive detection of double free or corruption */
#endif

	freeptr_addr = (unsigned long)kasan_reset_tag((void *)freeptr_addr);
	*(void **)freeptr_addr = freelist_ptr(s, fp, freeptr_addr);
}

/* Loop over all objects in a slab */
#define for_each_object(__p, __s, __addr, __objects) \
	for (__p = fixup_red_left(__s, __addr); \
		__p < (__addr) + (__objects) * (__s)->size; \
		__p += (__s)->size)

static inline unsigned int order_objects(unsigned int order, unsigned int size)
{
	return ((unsigned int)PAGE_SIZE << order) / size;
}

static inline struct kmem_cache_order_objects oo_make(unsigned int order,
		unsigned int size)
{
	struct kmem_cache_order_objects x = {
		(order << OO_SHIFT) + order_objects(order, size)
	};

	return x;
}

static inline unsigned int oo_order(struct kmem_cache_order_objects x)
{
	return x.x >> OO_SHIFT;
}

static inline unsigned int oo_objects(struct kmem_cache_order_objects x)
{
	return x.x & OO_MASK;
}

/*
 * Per slab locking using the pagelock
 */
static __always_inline void slab_lock(struct page *page)
{
	VM_BUG_ON_PAGE(PageTail(page), page);
	bit_spin_lock(PG_locked, &page->flags);
}

static __always_inline void slab_unlock(struct page *page)
{
	VM_BUG_ON_PAGE(PageTail(page), page);
	__bit_spin_unlock(PG_locked, &page->flags);
}

/* Interrupts must be disabled (for the fallback code to work right) */
static inline bool __cmpxchg_double_slab(struct kmem_cache *s, struct page *page,
		void *freelist_old, unsigned long counters_old,
		void *freelist_new, unsigned long counters_new,
		const char *n)
{
	VM_BUG_ON(!irqs_disabled());
#if defined(CONFIG_HAVE_CMPXCHG_DOUBLE) && \
    defined(CONFIG_HAVE_ALIGNED_STRUCT_PAGE)
	if (s->flags & __CMPXCHG_DOUBLE) {
		if (cmpxchg_double(&page->freelist, &page->counters,
				   freelist_old, counters_old,
				   freelist_new, counters_new))
			return true;
	} else
#endif
	{
		slab_lock(page);
		if (page->freelist == freelist_old &&
					page->counters == counters_old) {
			page->freelist = freelist_new;
			page->counters = counters_new;
			slab_unlock(page);
			return true;
		}
		slab_unlock(page);
	}

	cpu_relax();
	stat(s, CMPXCHG_DOUBLE_FAIL);

#ifdef SLUB_DEBUG_CMPXCHG
	pr_info("%s %s: cmpxchg double redo ", n, s->name);
#endif

	return false;
}

static inline bool cmpxchg_double_slab(struct kmem_cache *s, struct page *page,
		void *freelist_old, unsigned long counters_old,
		void *freelist_new, unsigned long counters_new,
		const char *n)
{
#if defined(CONFIG_HAVE_CMPXCHG_DOUBLE) && \
    defined(CONFIG_HAVE_ALIGNED_STRUCT_PAGE)
	if (s->flags & __CMPXCHG_DOUBLE) {
		if (cmpxchg_double(&page->freelist, &page->counters,
				   freelist_old, counters_old,
				   freelist_new, counters_new))
			return true;
	} else
#endif
	{
		unsigned long flags;

		local_irq_save(flags);
		slab_lock(page);
		if (page->freelist == freelist_old &&
					page->counters == counters_old) {
			page->freelist = freelist_new;
			page->counters = counters_new;
			slab_unlock(page);
			local_irq_restore(flags);
			return true;
		}
		slab_unlock(page);
		local_irq_restore(flags);
	}

	cpu_relax();
	stat(s, CMPXCHG_DOUBLE_FAIL);

#ifdef SLUB_DEBUG_CMPXCHG
	pr_info("%s %s: cmpxchg double redo ", n, s->name);
#endif

	return false;
}

#ifdef CONFIG_SLUB_DEBUG
static unsigned long object_map[BITS_TO_LONGS(MAX_OBJS_PER_PAGE)];
static DEFINE_SPINLOCK(object_map_lock);

#if IS_ENABLED(CONFIG_KUNIT)
static bool slab_add_kunit_errors(void)
{
	struct kunit_resource *resource;

	if (likely(!current->kunit_test))
		return false;

	resource = kunit_find_named_resource(current->kunit_test, "slab_errors");
	if (!resource)
		return false;

	(*(int *)resource->data)++;
	kunit_put_resource(resource);
	return true;
}
#else
static inline bool slab_add_kunit_errors(void) { return false; }
#endif

/*
 * Determine a map of object in use on a page.
 *
 * Node listlock must be held to guarantee that the page does
 * not vanish from under us.
 */
static unsigned long *get_map(struct kmem_cache *s, struct page *page)
	__acquires(&object_map_lock)
{
	void *p;
	void *addr = page_address(page);

	VM_BUG_ON(!irqs_disabled());

	spin_lock(&object_map_lock);

	bitmap_zero(object_map, page->objects);

	for (p = page->freelist; p; p = get_freepointer(s, p))
		set_bit(__obj_to_index(s, addr, p), object_map);

	return object_map;
}

static void put_map(unsigned long *map) __releases(&object_map_lock)
{
	VM_BUG_ON(map != object_map);
	spin_unlock(&object_map_lock);
}

static inline unsigned int size_from_object(struct kmem_cache *s)
{
	if (s->flags & SLAB_RED_ZONE)
		return s->size - s->red_left_pad;

	return s->size;
}

static inline void *restore_red_left(struct kmem_cache *s, void *p)
{
	if (s->flags & SLAB_RED_ZONE)
		p -= s->red_left_pad;

	return p;
}

/*
 * Debug settings:
 */
#if defined(CONFIG_SLUB_DEBUG_ON)
static slab_flags_t slub_debug = DEBUG_DEFAULT_FLAGS;
#else
static slab_flags_t slub_debug;
#endif

static char *slub_debug_string;
static int disable_higher_order_debug;

/*
 * slub is about to manipulate internal object metadata.  This memory lies
 * outside the range of the allocated object, so accessing it would normally
 * be reported by kasan as a bounds error.  metadata_access_enable() is used
 * to tell kasan that these accesses are OK.
 */
static inline void metadata_access_enable(void)
{
	kasan_disable_current();
}

static inline void metadata_access_disable(void)
{
	kasan_enable_current();
}

/*
 * Object debugging
 */

/* Verify that a pointer has an address that is valid within a slab page */
static inline int check_valid_pointer(struct kmem_cache *s,
				struct page *page, void *object)
{
	void *base;

	if (!object)
		return 1;

	base = page_address(page);
	object = kasan_reset_tag(object);
	object = restore_red_left(s, object);
	if (object < base || object >= base + page->objects * s->size ||
		(object - base) % s->size) {
		return 0;
	}

	return 1;
}

static void print_section(char *level, char *text, u8 *addr,
			  unsigned int length)
{
	metadata_access_enable();
	print_hex_dump(level, kasan_reset_tag(text), DUMP_PREFIX_ADDRESS,
			16, 1, addr, length, 1);
	metadata_access_disable();
}

/*
 * See comment in calculate_sizes().
 */
static inline bool freeptr_outside_object(struct kmem_cache *s)
{
	return s->offset >= s->inuse;
}

/*
 * Return offset of the end of info block which is inuse + free pointer if
 * not overlapping with object.
 */
static inline unsigned int get_info_end(struct kmem_cache *s)
{
	if (freeptr_outside_object(s))
		return s->inuse + sizeof(void *);
	else
		return s->inuse;
}

static struct track *get_track(struct kmem_cache *s, void *object,
	enum track_item alloc)
{
	struct track *p;

	p = object + get_info_end(s);

	return kasan_reset_tag(p + alloc);
}

<<<<<<< HEAD
/*
 * This function will be used to loop through all the slab objects in
 * a page to give track structure for each object, the function fn will
 * be using this track structure and extract required info into its private
 * data, the return value will be the number of track structures that are
 * processed.
 */
unsigned long get_each_object_track(struct kmem_cache *s,
		struct page *page, enum track_item alloc,
		int (*fn)(const struct kmem_cache *, const void *,
		const struct track *, void *), void *private)
{
	void *p;
	struct track *t;
	int ret;
	unsigned long num_track = 0;

	if (!slub_debug || !(s->flags & SLAB_STORE_USER))
		return 0;

	slab_lock(page);
	for_each_object(p, s, page_address(page), page->objects) {
		t = get_track(s, p, alloc);
		ret = fn(s, p, t, private);
		if (ret < 0)
			break;
		num_track += 1;
	}
	slab_unlock(page);
	return num_track;
}
EXPORT_SYMBOL_GPL(get_each_object_track);

#ifdef CONFIG_STACKDEPOT
static depot_stack_handle_t save_stack_depot_trace(gfp_t flags)
{
	unsigned long entries[TRACK_ADDRS_COUNT];
	depot_stack_handle_t handle;
	unsigned int nr_entries;

	nr_entries = stack_trace_save(entries, ARRAY_SIZE(entries), 4);
	handle = stack_depot_save(entries, nr_entries, flags);
	return handle;
}
#endif

=======
>>>>>>> 2734d6c1
static void set_track(struct kmem_cache *s, void *object,
			enum track_item alloc, unsigned long addr)
{
	struct track *p = get_track(s, object, alloc);

	if (addr) {
#ifdef CONFIG_STACKTRACE
		unsigned int nr_entries;

		metadata_access_enable();
		nr_entries = stack_trace_save(kasan_reset_tag(p->addrs),
					      TRACK_ADDRS_COUNT, 3);
		metadata_access_disable();

		if (nr_entries < TRACK_ADDRS_COUNT)
			p->addrs[nr_entries] = 0;
#endif
		p->addr = addr;
		p->cpu = smp_processor_id();
		p->pid = current->pid;
		p->when = jiffies;
	} else {
		memset(p, 0, sizeof(struct track));
	}
}

static void init_tracking(struct kmem_cache *s, void *object)
{
	if (!(s->flags & SLAB_STORE_USER))
		return;

	set_track(s, object, TRACK_FREE, 0UL);
	set_track(s, object, TRACK_ALLOC, 0UL);
}

static void print_track(const char *s, struct track *t, unsigned long pr_time)
{
	if (!t->addr)
		return;

	pr_err("%s in %pS age=%lu cpu=%u pid=%d\n",
	       s, (void *)t->addr, pr_time - t->when, t->cpu, t->pid);
#ifdef CONFIG_STACKTRACE
	{
		int i;
		for (i = 0; i < TRACK_ADDRS_COUNT; i++)
			if (t->addrs[i])
				pr_err("\t%pS\n", (void *)t->addrs[i]);
			else
				break;
	}
#endif
}

void print_tracking(struct kmem_cache *s, void *object)
{
	unsigned long pr_time = jiffies;
	if (!(s->flags & SLAB_STORE_USER))
		return;

	print_track("Allocated", get_track(s, object, TRACK_ALLOC), pr_time);
	print_track("Freed", get_track(s, object, TRACK_FREE), pr_time);
}

static void print_page_info(struct page *page)
{
	pr_err("Slab 0x%p objects=%u used=%u fp=0x%p flags=%#lx(%pGp)\n",
	       page, page->objects, page->inuse, page->freelist,
	       page->flags, &page->flags);

}

static void slab_bug(struct kmem_cache *s, char *fmt, ...)
{
	struct va_format vaf;
	va_list args;

	va_start(args, fmt);
	vaf.fmt = fmt;
	vaf.va = &args;
	pr_err("=============================================================================\n");
	pr_err("BUG %s (%s): %pV\n", s->name, print_tainted(), &vaf);
	pr_err("-----------------------------------------------------------------------------\n\n");
	va_end(args);
}

__printf(2, 3)
static void slab_fix(struct kmem_cache *s, char *fmt, ...)
{
	struct va_format vaf;
	va_list args;

	if (slab_add_kunit_errors())
		return;

	va_start(args, fmt);
	vaf.fmt = fmt;
	vaf.va = &args;
	pr_err("FIX %s: %pV\n", s->name, &vaf);
	va_end(args);
}

static bool freelist_corrupted(struct kmem_cache *s, struct page *page,
			       void **freelist, void *nextfree)
{
	if ((s->flags & SLAB_CONSISTENCY_CHECKS) &&
	    !check_valid_pointer(s, page, nextfree) && freelist) {
		object_err(s, page, *freelist, "Freechain corrupt");
		*freelist = NULL;
		slab_fix(s, "Isolate corrupted freechain");
		return true;
	}

	return false;
}

static void print_trailer(struct kmem_cache *s, struct page *page, u8 *p)
{
	unsigned int off;	/* Offset of last byte */
	u8 *addr = page_address(page);

	print_tracking(s, p);

	print_page_info(page);

	pr_err("Object 0x%p @offset=%tu fp=0x%p\n\n",
	       p, p - addr, get_freepointer(s, p));

	if (s->flags & SLAB_RED_ZONE)
		print_section(KERN_ERR, "Redzone  ", p - s->red_left_pad,
			      s->red_left_pad);
	else if (p > addr + 16)
		print_section(KERN_ERR, "Bytes b4 ", p - 16, 16);

	print_section(KERN_ERR,         "Object   ", p,
		      min_t(unsigned int, s->object_size, PAGE_SIZE));
	if (s->flags & SLAB_RED_ZONE)
		print_section(KERN_ERR, "Redzone  ", p + s->object_size,
			s->inuse - s->object_size);

	off = get_info_end(s);

	if (s->flags & SLAB_STORE_USER)
		off += 2 * sizeof(struct track);

	off += kasan_metadata_size(s);

	if (off != size_from_object(s))
		/* Beginning of the filler is the free pointer */
		print_section(KERN_ERR, "Padding  ", p + off,
			      size_from_object(s) - off);

	dump_stack();
}

void object_err(struct kmem_cache *s, struct page *page,
			u8 *object, char *reason)
{
	if (slab_add_kunit_errors())
		return;

	slab_bug(s, "%s", reason);
	print_trailer(s, page, object);
	add_taint(TAINT_BAD_PAGE, LOCKDEP_NOW_UNRELIABLE);
}

static __printf(3, 4) void slab_err(struct kmem_cache *s, struct page *page,
			const char *fmt, ...)
{
	va_list args;
	char buf[100];

	if (slab_add_kunit_errors())
		return;

	va_start(args, fmt);
	vsnprintf(buf, sizeof(buf), fmt, args);
	va_end(args);
	slab_bug(s, "%s", buf);
	print_page_info(page);
	dump_stack();
	add_taint(TAINT_BAD_PAGE, LOCKDEP_NOW_UNRELIABLE);
}

static void init_object(struct kmem_cache *s, void *object, u8 val)
{
	u8 *p = kasan_reset_tag(object);

	if (s->flags & SLAB_RED_ZONE)
		memset(p - s->red_left_pad, val, s->red_left_pad);

	if (s->flags & __OBJECT_POISON) {
		memset(p, POISON_FREE, s->object_size - 1);
		p[s->object_size - 1] = POISON_END;
	}

	if (s->flags & SLAB_RED_ZONE)
		memset(p + s->object_size, val, s->inuse - s->object_size);
}

static void restore_bytes(struct kmem_cache *s, char *message, u8 data,
						void *from, void *to)
{
	slab_fix(s, "Restoring %s 0x%p-0x%p=0x%x", message, from, to - 1, data);
	memset(from, data, to - from);
}

static int check_bytes_and_report(struct kmem_cache *s, struct page *page,
			u8 *object, char *what,
			u8 *start, unsigned int value, unsigned int bytes)
{
	u8 *fault;
	u8 *end;
	u8 *addr = page_address(page);

	metadata_access_enable();
	fault = memchr_inv(kasan_reset_tag(start), value, bytes);
	metadata_access_disable();
	if (!fault)
		return 1;

	end = start + bytes;
	while (end > fault && end[-1] == value)
		end--;

	if (slab_add_kunit_errors())
		goto skip_bug_print;

	slab_bug(s, "%s overwritten", what);
	pr_err("0x%p-0x%p @offset=%tu. First byte 0x%x instead of 0x%x\n",
					fault, end - 1, fault - addr,
					fault[0], value);
	print_trailer(s, page, object);
	add_taint(TAINT_BAD_PAGE, LOCKDEP_NOW_UNRELIABLE);

skip_bug_print:
	restore_bytes(s, what, value, fault, end);
	return 0;
}

/*
 * Object layout:
 *
 * object address
 * 	Bytes of the object to be managed.
 * 	If the freepointer may overlay the object then the free
 *	pointer is at the middle of the object.
 *
 * 	Poisoning uses 0x6b (POISON_FREE) and the last byte is
 * 	0xa5 (POISON_END)
 *
 * object + s->object_size
 * 	Padding to reach word boundary. This is also used for Redzoning.
 * 	Padding is extended by another word if Redzoning is enabled and
 * 	object_size == inuse.
 *
 * 	We fill with 0xbb (RED_INACTIVE) for inactive objects and with
 * 	0xcc (RED_ACTIVE) for objects in use.
 *
 * object + s->inuse
 * 	Meta data starts here.
 *
 * 	A. Free pointer (if we cannot overwrite object on free)
 * 	B. Tracking data for SLAB_STORE_USER
 *	C. Padding to reach required alignment boundary or at minimum
 * 		one word if debugging is on to be able to detect writes
 * 		before the word boundary.
 *
 *	Padding is done using 0x5a (POISON_INUSE)
 *
 * object + s->size
 * 	Nothing is used beyond s->size.
 *
 * If slabcaches are merged then the object_size and inuse boundaries are mostly
 * ignored. And therefore no slab options that rely on these boundaries
 * may be used with merged slabcaches.
 */

static int check_pad_bytes(struct kmem_cache *s, struct page *page, u8 *p)
{
	unsigned long off = get_info_end(s);	/* The end of info */

	if (s->flags & SLAB_STORE_USER)
		/* We also have user information there */
		off += 2 * sizeof(struct track);

	off += kasan_metadata_size(s);

	if (size_from_object(s) == off)
		return 1;

	return check_bytes_and_report(s, page, p, "Object padding",
			p + off, POISON_INUSE, size_from_object(s) - off);
}

/* Check the pad bytes at the end of a slab page */
static int slab_pad_check(struct kmem_cache *s, struct page *page)
{
	u8 *start;
	u8 *fault;
	u8 *end;
	u8 *pad;
	int length;
	int remainder;

	if (!(s->flags & SLAB_POISON))
		return 1;

	start = page_address(page);
	length = page_size(page);
	end = start + length;
	remainder = length % s->size;
	if (!remainder)
		return 1;

	pad = end - remainder;
	metadata_access_enable();
	fault = memchr_inv(kasan_reset_tag(pad), POISON_INUSE, remainder);
	metadata_access_disable();
	if (!fault)
		return 1;
	while (end > fault && end[-1] == POISON_INUSE)
		end--;

	slab_err(s, page, "Padding overwritten. 0x%p-0x%p @offset=%tu",
			fault, end - 1, fault - start);
	print_section(KERN_ERR, "Padding ", pad, remainder);

	restore_bytes(s, "slab padding", POISON_INUSE, fault, end);
	return 0;
}

static int check_object(struct kmem_cache *s, struct page *page,
					void *object, u8 val)
{
	u8 *p = object;
	u8 *endobject = object + s->object_size;

	if (s->flags & SLAB_RED_ZONE) {
		if (!check_bytes_and_report(s, page, object, "Left Redzone",
			object - s->red_left_pad, val, s->red_left_pad))
			return 0;

		if (!check_bytes_and_report(s, page, object, "Right Redzone",
			endobject, val, s->inuse - s->object_size))
			return 0;
	} else {
		if ((s->flags & SLAB_POISON) && s->object_size < s->inuse) {
			check_bytes_and_report(s, page, p, "Alignment padding",
				endobject, POISON_INUSE,
				s->inuse - s->object_size);
		}
	}

	if (s->flags & SLAB_POISON) {
		if (val != SLUB_RED_ACTIVE && (s->flags & __OBJECT_POISON) &&
			(!check_bytes_and_report(s, page, p, "Poison", p,
					POISON_FREE, s->object_size - 1) ||
			 !check_bytes_and_report(s, page, p, "End Poison",
				p + s->object_size - 1, POISON_END, 1)))
			return 0;
		/*
		 * check_pad_bytes cleans up on its own.
		 */
		check_pad_bytes(s, page, p);
	}

	if (!freeptr_outside_object(s) && val == SLUB_RED_ACTIVE)
		/*
		 * Object and freepointer overlap. Cannot check
		 * freepointer while object is allocated.
		 */
		return 1;

	/* Check free pointer validity */
	if (!check_valid_pointer(s, page, get_freepointer(s, p))) {
		object_err(s, page, p, "Freepointer corrupt");
		/*
		 * No choice but to zap it and thus lose the remainder
		 * of the free objects in this slab. May cause
		 * another error because the object count is now wrong.
		 */
		set_freepointer(s, p, NULL);
		return 0;
	}
	return 1;
}

static int check_slab(struct kmem_cache *s, struct page *page)
{
	int maxobj;

	VM_BUG_ON(!irqs_disabled());

	if (!PageSlab(page)) {
		slab_err(s, page, "Not a valid slab page");
		return 0;
	}

	maxobj = order_objects(compound_order(page), s->size);
	if (page->objects > maxobj) {
		slab_err(s, page, "objects %u > max %u",
			page->objects, maxobj);
		return 0;
	}
	if (page->inuse > page->objects) {
		slab_err(s, page, "inuse %u > max %u",
			page->inuse, page->objects);
		return 0;
	}
	/* Slab_pad_check fixes things up after itself */
	slab_pad_check(s, page);
	return 1;
}

/*
 * Determine if a certain object on a page is on the freelist. Must hold the
 * slab lock to guarantee that the chains are in a consistent state.
 */
static int on_freelist(struct kmem_cache *s, struct page *page, void *search)
{
	int nr = 0;
	void *fp;
	void *object = NULL;
	int max_objects;

	fp = page->freelist;
	while (fp && nr <= page->objects) {
		if (fp == search)
			return 1;
		if (!check_valid_pointer(s, page, fp)) {
			if (object) {
				object_err(s, page, object,
					"Freechain corrupt");
				set_freepointer(s, object, NULL);
			} else {
				slab_err(s, page, "Freepointer corrupt");
				page->freelist = NULL;
				page->inuse = page->objects;
				slab_fix(s, "Freelist cleared");
				return 0;
			}
			break;
		}
		object = fp;
		fp = get_freepointer(s, object);
		nr++;
	}

	max_objects = order_objects(compound_order(page), s->size);
	if (max_objects > MAX_OBJS_PER_PAGE)
		max_objects = MAX_OBJS_PER_PAGE;

	if (page->objects != max_objects) {
		slab_err(s, page, "Wrong number of objects. Found %d but should be %d",
			 page->objects, max_objects);
		page->objects = max_objects;
		slab_fix(s, "Number of objects adjusted");
	}
	if (page->inuse != page->objects - nr) {
		slab_err(s, page, "Wrong object count. Counter is %d but counted were %d",
			 page->inuse, page->objects - nr);
		page->inuse = page->objects - nr;
		slab_fix(s, "Object count adjusted");
	}
	return search == NULL;
}

static void trace(struct kmem_cache *s, struct page *page, void *object,
								int alloc)
{
	if (s->flags & SLAB_TRACE) {
		pr_info("TRACE %s %s 0x%p inuse=%d fp=0x%p\n",
			s->name,
			alloc ? "alloc" : "free",
			object, page->inuse,
			page->freelist);

		if (!alloc)
			print_section(KERN_INFO, "Object ", (void *)object,
					s->object_size);

		dump_stack();
	}
}

/*
 * Tracking of fully allocated slabs for debugging purposes.
 */
static void add_full(struct kmem_cache *s,
	struct kmem_cache_node *n, struct page *page)
{
	if (!(s->flags & SLAB_STORE_USER))
		return;

	lockdep_assert_held(&n->list_lock);
	list_add(&page->slab_list, &n->full);
}

static void remove_full(struct kmem_cache *s, struct kmem_cache_node *n, struct page *page)
{
	if (!(s->flags & SLAB_STORE_USER))
		return;

	lockdep_assert_held(&n->list_lock);
	list_del(&page->slab_list);
}

/* Tracking of the number of slabs for debugging purposes */
static inline unsigned long slabs_node(struct kmem_cache *s, int node)
{
	struct kmem_cache_node *n = get_node(s, node);

	return atomic_long_read(&n->nr_slabs);
}

static inline unsigned long node_nr_slabs(struct kmem_cache_node *n)
{
	return atomic_long_read(&n->nr_slabs);
}

static inline void inc_slabs_node(struct kmem_cache *s, int node, int objects)
{
	struct kmem_cache_node *n = get_node(s, node);

	/*
	 * May be called early in order to allocate a slab for the
	 * kmem_cache_node structure. Solve the chicken-egg
	 * dilemma by deferring the increment of the count during
	 * bootstrap (see early_kmem_cache_node_alloc).
	 */
	if (likely(n)) {
		atomic_long_inc(&n->nr_slabs);
		atomic_long_add(objects, &n->total_objects);
	}
}
static inline void dec_slabs_node(struct kmem_cache *s, int node, int objects)
{
	struct kmem_cache_node *n = get_node(s, node);

	atomic_long_dec(&n->nr_slabs);
	atomic_long_sub(objects, &n->total_objects);
}

/* Object debug checks for alloc/free paths */
static void setup_object_debug(struct kmem_cache *s, struct page *page,
								void *object)
{
	if (!kmem_cache_debug_flags(s, SLAB_STORE_USER|SLAB_RED_ZONE|__OBJECT_POISON))
		return;

	init_object(s, object, SLUB_RED_INACTIVE);
	init_tracking(s, object);
}

static
void setup_page_debug(struct kmem_cache *s, struct page *page, void *addr)
{
	if (!kmem_cache_debug_flags(s, SLAB_POISON))
		return;

	metadata_access_enable();
	memset(kasan_reset_tag(addr), POISON_INUSE, page_size(page));
	metadata_access_disable();
}

static inline int alloc_consistency_checks(struct kmem_cache *s,
					struct page *page, void *object)
{
	if (!check_slab(s, page))
		return 0;

	if (!check_valid_pointer(s, page, object)) {
		object_err(s, page, object, "Freelist Pointer check fails");
		return 0;
	}

	if (!check_object(s, page, object, SLUB_RED_INACTIVE))
		return 0;

	return 1;
}

static noinline int alloc_debug_processing(struct kmem_cache *s,
					struct page *page,
					void *object, unsigned long addr)
{
	if (s->flags & SLAB_CONSISTENCY_CHECKS) {
		if (!alloc_consistency_checks(s, page, object))
			goto bad;
	}

	/* Success perform special debug activities for allocs */
	if (s->flags & SLAB_STORE_USER)
		set_track(s, object, TRACK_ALLOC, addr);
	trace(s, page, object, 1);
	init_object(s, object, SLUB_RED_ACTIVE);
	return 1;

bad:
	if (PageSlab(page)) {
		/*
		 * If this is a slab page then lets do the best we can
		 * to avoid issues in the future. Marking all objects
		 * as used avoids touching the remaining objects.
		 */
		slab_fix(s, "Marking all objects used");
		page->inuse = page->objects;
		page->freelist = NULL;
	}
	return 0;
}

static inline int free_consistency_checks(struct kmem_cache *s,
		struct page *page, void *object, unsigned long addr)
{
	if (!check_valid_pointer(s, page, object)) {
		slab_err(s, page, "Invalid object pointer 0x%p", object);
		return 0;
	}

	if (on_freelist(s, page, object)) {
		object_err(s, page, object, "Object already free");
		return 0;
	}

	if (!check_object(s, page, object, SLUB_RED_ACTIVE))
		return 0;

	if (unlikely(s != page->slab_cache)) {
		if (!PageSlab(page)) {
			slab_err(s, page, "Attempt to free object(0x%p) outside of slab",
				 object);
		} else if (!page->slab_cache) {
			pr_err("SLUB <none>: no slab for object 0x%p.\n",
			       object);
			dump_stack();
		} else
			object_err(s, page, object,
					"page slab pointer corrupt.");
		return 0;
	}
	return 1;
}

/* Supports checking bulk free of a constructed freelist */
static noinline int free_debug_processing(
	struct kmem_cache *s, struct page *page,
	void *head, void *tail, int bulk_cnt,
	unsigned long addr)
{
	struct kmem_cache_node *n = get_node(s, page_to_nid(page));
	void *object = head;
	int cnt = 0;
	unsigned long flags;
	int ret = 0;

	spin_lock_irqsave(&n->list_lock, flags);
	slab_lock(page);

	if (s->flags & SLAB_CONSISTENCY_CHECKS) {
		if (!check_slab(s, page))
			goto out;
	}

next_object:
	cnt++;

	if (s->flags & SLAB_CONSISTENCY_CHECKS) {
		if (!free_consistency_checks(s, page, object, addr))
			goto out;
	}

	if (s->flags & SLAB_STORE_USER)
		set_track(s, object, TRACK_FREE, addr);
	trace(s, page, object, 0);
	/* Freepointer not overwritten by init_object(), SLAB_POISON moved it */
	init_object(s, object, SLUB_RED_INACTIVE);

	/* Reached end of constructed freelist yet? */
	if (object != tail) {
		object = get_freepointer(s, object);
		goto next_object;
	}
	ret = 1;

out:
	if (cnt != bulk_cnt)
		slab_err(s, page, "Bulk freelist count(%d) invalid(%d)\n",
			 bulk_cnt, cnt);

	slab_unlock(page);
	spin_unlock_irqrestore(&n->list_lock, flags);
	if (!ret)
		slab_fix(s, "Object at 0x%p not freed", object);
	return ret;
}

/*
 * Parse a block of slub_debug options. Blocks are delimited by ';'
 *
 * @str:    start of block
 * @flags:  returns parsed flags, or DEBUG_DEFAULT_FLAGS if none specified
 * @slabs:  return start of list of slabs, or NULL when there's no list
 * @init:   assume this is initial parsing and not per-kmem-create parsing
 *
 * returns the start of next block if there's any, or NULL
 */
static char *
parse_slub_debug_flags(char *str, slab_flags_t *flags, char **slabs, bool init)
{
	bool higher_order_disable = false;

	/* Skip any completely empty blocks */
	while (*str && *str == ';')
		str++;

	if (*str == ',') {
		/*
		 * No options but restriction on slabs. This means full
		 * debugging for slabs matching a pattern.
		 */
		*flags = DEBUG_DEFAULT_FLAGS;
		goto check_slabs;
	}
	*flags = 0;

	/* Determine which debug features should be switched on */
	for (; *str && *str != ',' && *str != ';'; str++) {
		switch (tolower(*str)) {
		case '-':
			*flags = 0;
			break;
		case 'f':
			*flags |= SLAB_CONSISTENCY_CHECKS;
			break;
		case 'z':
			*flags |= SLAB_RED_ZONE;
			break;
		case 'p':
			*flags |= SLAB_POISON;
			break;
		case 'u':
			*flags |= SLAB_STORE_USER;
			break;
		case 't':
			*flags |= SLAB_TRACE;
			break;
		case 'a':
			*flags |= SLAB_FAILSLAB;
			break;
		case 'o':
			/*
			 * Avoid enabling debugging on caches if its minimum
			 * order would increase as a result.
			 */
			higher_order_disable = true;
			break;
		default:
			if (init)
				pr_err("slub_debug option '%c' unknown. skipped\n", *str);
		}
	}
check_slabs:
	if (*str == ',')
		*slabs = ++str;
	else
		*slabs = NULL;

	/* Skip over the slab list */
	while (*str && *str != ';')
		str++;

	/* Skip any completely empty blocks */
	while (*str && *str == ';')
		str++;

	if (init && higher_order_disable)
		disable_higher_order_debug = 1;

	if (*str)
		return str;
	else
		return NULL;
}

static int __init setup_slub_debug(char *str)
{
	slab_flags_t flags;
	char *saved_str;
	char *slab_list;
	bool global_slub_debug_changed = false;
	bool slab_list_specified = false;

	slub_debug = DEBUG_DEFAULT_FLAGS;
	if (*str++ != '=' || !*str)
		/*
		 * No options specified. Switch on full debugging.
		 */
		goto out;

	saved_str = str;
	while (str) {
		str = parse_slub_debug_flags(str, &flags, &slab_list, true);

		if (!slab_list) {
			slub_debug = flags;
			global_slub_debug_changed = true;
		} else {
			slab_list_specified = true;
		}
	}

	/*
	 * For backwards compatibility, a single list of flags with list of
	 * slabs means debugging is only enabled for those slabs, so the global
	 * slub_debug should be 0. We can extended that to multiple lists as
	 * long as there is no option specifying flags without a slab list.
	 */
	if (slab_list_specified) {
		if (!global_slub_debug_changed)
			slub_debug = 0;
		slub_debug_string = saved_str;
	}
out:
	if (slub_debug != 0 || slub_debug_string)
		static_branch_enable(&slub_debug_enabled);
	else
		static_branch_disable(&slub_debug_enabled);
	if ((static_branch_unlikely(&init_on_alloc) ||
	     static_branch_unlikely(&init_on_free)) &&
	    (slub_debug & SLAB_POISON))
		pr_info("mem auto-init: SLAB_POISON will take precedence over init_on_alloc/init_on_free\n");
	return 1;
}

__setup("slub_debug", setup_slub_debug);

/*
 * kmem_cache_flags - apply debugging options to the cache
 * @object_size:	the size of an object without meta data
 * @flags:		flags to set
 * @name:		name of the cache
 *
 * Debug option(s) are applied to @flags. In addition to the debug
 * option(s), if a slab name (or multiple) is specified i.e.
 * slub_debug=<Debug-Options>,<slab name1>,<slab name2> ...
 * then only the select slabs will receive the debug option(s).
 */
slab_flags_t kmem_cache_flags(unsigned int object_size,
	slab_flags_t flags, const char *name)
{
	char *iter;
	size_t len;
	char *next_block;
	slab_flags_t block_flags;
	slab_flags_t slub_debug_local = slub_debug;

	/*
	 * If the slab cache is for debugging (e.g. kmemleak) then
	 * don't store user (stack trace) information by default,
	 * but let the user enable it via the command line below.
	 */
	if (flags & SLAB_NOLEAKTRACE)
		slub_debug_local &= ~SLAB_STORE_USER;

	len = strlen(name);
	next_block = slub_debug_string;
	/* Go through all blocks of debug options, see if any matches our slab's name */
	while (next_block) {
		next_block = parse_slub_debug_flags(next_block, &block_flags, &iter, false);
		if (!iter)
			continue;
		/* Found a block that has a slab list, search it */
		while (*iter) {
			char *end, *glob;
			size_t cmplen;

			end = strchrnul(iter, ',');
			if (next_block && next_block < end)
				end = next_block - 1;

			glob = strnchr(iter, end - iter, '*');
			if (glob)
				cmplen = glob - iter;
			else
				cmplen = max_t(size_t, len, (end - iter));

			if (!strncmp(name, iter, cmplen)) {
				flags |= block_flags;
				return flags;
			}

			if (!*end || *end == ';')
				break;
			iter = end + 1;
		}
	}

	return flags | slub_debug_local;
}
#else /* !CONFIG_SLUB_DEBUG */
static inline void setup_object_debug(struct kmem_cache *s,
			struct page *page, void *object) {}
static inline
void setup_page_debug(struct kmem_cache *s, struct page *page, void *addr) {}

static inline int alloc_debug_processing(struct kmem_cache *s,
	struct page *page, void *object, unsigned long addr) { return 0; }

static inline int free_debug_processing(
	struct kmem_cache *s, struct page *page,
	void *head, void *tail, int bulk_cnt,
	unsigned long addr) { return 0; }

static inline int slab_pad_check(struct kmem_cache *s, struct page *page)
			{ return 1; }
static inline int check_object(struct kmem_cache *s, struct page *page,
			void *object, u8 val) { return 1; }
static inline void add_full(struct kmem_cache *s, struct kmem_cache_node *n,
					struct page *page) {}
static inline void remove_full(struct kmem_cache *s, struct kmem_cache_node *n,
					struct page *page) {}
slab_flags_t kmem_cache_flags(unsigned int object_size,
	slab_flags_t flags, const char *name)
{
	return flags;
}
#define slub_debug 0

#define disable_higher_order_debug 0

static inline unsigned long slabs_node(struct kmem_cache *s, int node)
							{ return 0; }
static inline unsigned long node_nr_slabs(struct kmem_cache_node *n)
							{ return 0; }
static inline void inc_slabs_node(struct kmem_cache *s, int node,
							int objects) {}
static inline void dec_slabs_node(struct kmem_cache *s, int node,
							int objects) {}

static bool freelist_corrupted(struct kmem_cache *s, struct page *page,
			       void **freelist, void *nextfree)
{
	return false;
}
#endif /* CONFIG_SLUB_DEBUG */

/*
 * Hooks for other subsystems that check memory allocations. In a typical
 * production configuration these hooks all should produce no code at all.
 */
static inline void *kmalloc_large_node_hook(void *ptr, size_t size, gfp_t flags)
{
	ptr = kasan_kmalloc_large(ptr, size, flags);
	/* As ptr might get tagged, call kmemleak hook after KASAN. */
	kmemleak_alloc(ptr, size, 1, flags);
	return ptr;
}

static __always_inline void kfree_hook(void *x)
{
	kmemleak_free(x);
	kasan_kfree_large(x);
}

static __always_inline bool slab_free_hook(struct kmem_cache *s,
						void *x, bool init)
{
	kmemleak_free_recursive(x, s->flags);

	/*
	 * Trouble is that we may no longer disable interrupts in the fast path
	 * So in order to make the debug calls that expect irqs to be
	 * disabled we need to disable interrupts temporarily.
	 */
#ifdef CONFIG_LOCKDEP
	{
		unsigned long flags;

		local_irq_save(flags);
		debug_check_no_locks_freed(x, s->object_size);
		local_irq_restore(flags);
	}
#endif
	if (!(s->flags & SLAB_DEBUG_OBJECTS))
		debug_check_no_obj_freed(x, s->object_size);

	/* Use KCSAN to help debug racy use-after-free. */
	if (!(s->flags & SLAB_TYPESAFE_BY_RCU))
		__kcsan_check_access(x, s->object_size,
				     KCSAN_ACCESS_WRITE | KCSAN_ACCESS_ASSERT);

	/*
	 * As memory initialization might be integrated into KASAN,
	 * kasan_slab_free and initialization memset's must be
	 * kept together to avoid discrepancies in behavior.
	 *
	 * The initialization memset's clear the object and the metadata,
	 * but don't touch the SLAB redzone.
	 */
	if (init) {
		int rsize;

		if (!kasan_has_integrated_init())
			memset(kasan_reset_tag(x), 0, s->object_size);
		rsize = (s->flags & SLAB_RED_ZONE) ? s->red_left_pad : 0;
		memset((char *)kasan_reset_tag(x) + s->inuse, 0,
		       s->size - s->inuse - rsize);
	}
	/* KASAN might put x into memory quarantine, delaying its reuse. */
	return kasan_slab_free(s, x, init);
}

static inline bool slab_free_freelist_hook(struct kmem_cache *s,
					   void **head, void **tail)
{

	void *object;
	void *next = *head;
	void *old_tail = *tail ? *tail : *head;

	if (is_kfence_address(next)) {
		slab_free_hook(s, next, false);
		return true;
	}

	/* Head and tail of the reconstructed freelist */
	*head = NULL;
	*tail = NULL;

	do {
		object = next;
		next = get_freepointer(s, object);

		/* If object's reuse doesn't have to be delayed */
		if (!slab_free_hook(s, object, slab_want_init_on_free(s))) {
			/* Move object to the new freelist */
			set_freepointer(s, object, *head);
			*head = object;
			if (!*tail)
				*tail = object;
		}
	} while (object != old_tail);

	if (*head == *tail)
		*tail = NULL;

	return *head != NULL;
}

static void *setup_object(struct kmem_cache *s, struct page *page,
				void *object)
{
	setup_object_debug(s, page, object);
	object = kasan_init_slab_obj(s, object);
	if (unlikely(s->ctor)) {
		kasan_unpoison_object_data(s, object);
		s->ctor(object);
		kasan_poison_object_data(s, object);
	}
	return object;
}

/*
 * Slab allocation and freeing
 */
static inline struct page *alloc_slab_page(struct kmem_cache *s,
		gfp_t flags, int node, struct kmem_cache_order_objects oo)
{
	struct page *page;
	unsigned int order = oo_order(oo);

	if (node == NUMA_NO_NODE)
		page = alloc_pages(flags, order);
	else
		page = __alloc_pages_node(node, flags, order);

	return page;
}

#ifdef CONFIG_SLAB_FREELIST_RANDOM
/* Pre-initialize the random sequence cache */
static int init_cache_random_seq(struct kmem_cache *s)
{
	unsigned int count = oo_objects(s->oo);
	int err;

	/* Bailout if already initialised */
	if (s->random_seq)
		return 0;

	err = cache_random_seq_create(s, count, GFP_KERNEL);
	if (err) {
		pr_err("SLUB: Unable to initialize free list for %s\n",
			s->name);
		return err;
	}

	/* Transform to an offset on the set of pages */
	if (s->random_seq) {
		unsigned int i;

		for (i = 0; i < count; i++)
			s->random_seq[i] *= s->size;
	}
	return 0;
}

/* Initialize each random sequence freelist per cache */
static void __init init_freelist_randomization(void)
{
	struct kmem_cache *s;

	mutex_lock(&slab_mutex);

	list_for_each_entry(s, &slab_caches, list)
		init_cache_random_seq(s);

	mutex_unlock(&slab_mutex);
}

/* Get the next entry on the pre-computed freelist randomized */
static void *next_freelist_entry(struct kmem_cache *s, struct page *page,
				unsigned long *pos, void *start,
				unsigned long page_limit,
				unsigned long freelist_count)
{
	unsigned int idx;

	/*
	 * If the target page allocation failed, the number of objects on the
	 * page might be smaller than the usual size defined by the cache.
	 */
	do {
		idx = s->random_seq[*pos];
		*pos += 1;
		if (*pos >= freelist_count)
			*pos = 0;
	} while (unlikely(idx >= page_limit));

	return (char *)start + idx;
}

/* Shuffle the single linked freelist based on a random pre-computed sequence */
static bool shuffle_freelist(struct kmem_cache *s, struct page *page)
{
	void *start;
	void *cur;
	void *next;
	unsigned long idx, pos, page_limit, freelist_count;

	if (page->objects < 2 || !s->random_seq)
		return false;

	freelist_count = oo_objects(s->oo);
	pos = get_random_int() % freelist_count;

	page_limit = page->objects * s->size;
	start = fixup_red_left(s, page_address(page));

	/* First entry is used as the base of the freelist */
	cur = next_freelist_entry(s, page, &pos, start, page_limit,
				freelist_count);
	cur = setup_object(s, page, cur);
	page->freelist = cur;

	for (idx = 1; idx < page->objects; idx++) {
		next = next_freelist_entry(s, page, &pos, start, page_limit,
			freelist_count);
		next = setup_object(s, page, next);
		set_freepointer(s, cur, next);
		cur = next;
	}
	set_freepointer(s, cur, NULL);

	return true;
}
#else
static inline int init_cache_random_seq(struct kmem_cache *s)
{
	return 0;
}
static inline void init_freelist_randomization(void) { }
static inline bool shuffle_freelist(struct kmem_cache *s, struct page *page)
{
	return false;
}
#endif /* CONFIG_SLAB_FREELIST_RANDOM */

static struct page *allocate_slab(struct kmem_cache *s, gfp_t flags, int node)
{
	struct page *page;
	struct kmem_cache_order_objects oo = s->oo;
	gfp_t alloc_gfp;
	void *start, *p, *next;
	int idx;
	bool shuffle;

	flags &= gfp_allowed_mask;

	if (gfpflags_allow_blocking(flags))
		local_irq_enable();

	flags |= s->allocflags;

	/*
	 * Let the initial higher-order allocation fail under memory pressure
	 * so we fall-back to the minimum order allocation.
	 */
	alloc_gfp = (flags | __GFP_NOWARN | __GFP_NORETRY) & ~__GFP_NOFAIL;
	if ((alloc_gfp & __GFP_DIRECT_RECLAIM) && oo_order(oo) > oo_order(s->min))
		alloc_gfp = (alloc_gfp | __GFP_NOMEMALLOC) & ~(__GFP_RECLAIM|__GFP_NOFAIL);

	page = alloc_slab_page(s, alloc_gfp, node, oo);
	if (unlikely(!page)) {
		oo = s->min;
		alloc_gfp = flags;
		/*
		 * Allocation may have failed due to fragmentation.
		 * Try a lower order alloc if possible
		 */
		page = alloc_slab_page(s, alloc_gfp, node, oo);
		if (unlikely(!page))
			goto out;
		stat(s, ORDER_FALLBACK);
	}

	page->objects = oo_objects(oo);

	account_slab_page(page, oo_order(oo), s, flags);

	page->slab_cache = s;
	__SetPageSlab(page);
	if (page_is_pfmemalloc(page))
		SetPageSlabPfmemalloc(page);

	kasan_poison_slab(page);

	start = page_address(page);

	setup_page_debug(s, page, start);

	shuffle = shuffle_freelist(s, page);

	if (!shuffle) {
		start = fixup_red_left(s, start);
		start = setup_object(s, page, start);
		page->freelist = start;
		for (idx = 0, p = start; idx < page->objects - 1; idx++) {
			next = p + s->size;
			next = setup_object(s, page, next);
			set_freepointer(s, p, next);
			p = next;
		}
		set_freepointer(s, p, NULL);
	}

	page->inuse = page->objects;
	page->frozen = 1;

out:
	if (gfpflags_allow_blocking(flags))
		local_irq_disable();
	if (!page)
		return NULL;

	inc_slabs_node(s, page_to_nid(page), page->objects);

	return page;
}

static struct page *new_slab(struct kmem_cache *s, gfp_t flags, int node)
{
	if (unlikely(flags & GFP_SLAB_BUG_MASK))
		flags = kmalloc_fix_flags(flags);

	return allocate_slab(s,
		flags & (GFP_RECLAIM_MASK | GFP_CONSTRAINT_MASK), node);
}

static void __free_slab(struct kmem_cache *s, struct page *page)
{
	int order = compound_order(page);
	int pages = 1 << order;

	if (kmem_cache_debug_flags(s, SLAB_CONSISTENCY_CHECKS)) {
		void *p;

		slab_pad_check(s, page);
		for_each_object(p, s, page_address(page),
						page->objects)
			check_object(s, page, p, SLUB_RED_INACTIVE);
	}

	__ClearPageSlabPfmemalloc(page);
	__ClearPageSlab(page);
	/* In union with page->mapping where page allocator expects NULL */
	page->slab_cache = NULL;
	if (current->reclaim_state)
		current->reclaim_state->reclaimed_slab += pages;
	unaccount_slab_page(page, order, s);
	__free_pages(page, order);
}

static void rcu_free_slab(struct rcu_head *h)
{
	struct page *page = container_of(h, struct page, rcu_head);

	__free_slab(page->slab_cache, page);
}

static void free_slab(struct kmem_cache *s, struct page *page)
{
	if (unlikely(s->flags & SLAB_TYPESAFE_BY_RCU)) {
		call_rcu(&page->rcu_head, rcu_free_slab);
	} else
		__free_slab(s, page);
}

static void discard_slab(struct kmem_cache *s, struct page *page)
{
	dec_slabs_node(s, page_to_nid(page), page->objects);
	free_slab(s, page);
}

/*
 * Management of partially allocated slabs.
 */
static inline void
__add_partial(struct kmem_cache_node *n, struct page *page, int tail)
{
	n->nr_partial++;
	if (tail == DEACTIVATE_TO_TAIL)
		list_add_tail(&page->slab_list, &n->partial);
	else
		list_add(&page->slab_list, &n->partial);
}

static inline void add_partial(struct kmem_cache_node *n,
				struct page *page, int tail)
{
	lockdep_assert_held(&n->list_lock);
	__add_partial(n, page, tail);
}

static inline void remove_partial(struct kmem_cache_node *n,
					struct page *page)
{
	lockdep_assert_held(&n->list_lock);
	list_del(&page->slab_list);
	n->nr_partial--;
}

/*
 * Remove slab from the partial list, freeze it and
 * return the pointer to the freelist.
 *
 * Returns a list of objects or NULL if it fails.
 */
static inline void *acquire_slab(struct kmem_cache *s,
		struct kmem_cache_node *n, struct page *page,
		int mode, int *objects)
{
	void *freelist;
	unsigned long counters;
	struct page new;

	lockdep_assert_held(&n->list_lock);

	/*
	 * Zap the freelist and set the frozen bit.
	 * The old freelist is the list of objects for the
	 * per cpu allocation list.
	 */
	freelist = page->freelist;
	counters = page->counters;
	new.counters = counters;
	*objects = new.objects - new.inuse;
	if (mode) {
		new.inuse = page->objects;
		new.freelist = NULL;
	} else {
		new.freelist = freelist;
	}

	VM_BUG_ON(new.frozen);
	new.frozen = 1;

	if (!__cmpxchg_double_slab(s, page,
			freelist, counters,
			new.freelist, new.counters,
			"acquire_slab"))
		return NULL;

	remove_partial(n, page);
	WARN_ON(!freelist);
	return freelist;
}

static void put_cpu_partial(struct kmem_cache *s, struct page *page, int drain);
static inline bool pfmemalloc_match(struct page *page, gfp_t gfpflags);

/*
 * Try to allocate a partial slab from a specific node.
 */
static void *get_partial_node(struct kmem_cache *s, struct kmem_cache_node *n,
				struct kmem_cache_cpu *c, gfp_t flags)
{
	struct page *page, *page2;
	void *object = NULL;
	unsigned int available = 0;
	int objects;

	/*
	 * Racy check. If we mistakenly see no partial slabs then we
	 * just allocate an empty slab. If we mistakenly try to get a
	 * partial slab and there is none available then get_partial()
	 * will return NULL.
	 */
	if (!n || !n->nr_partial)
		return NULL;

	spin_lock(&n->list_lock);
	list_for_each_entry_safe(page, page2, &n->partial, slab_list) {
		void *t;

		if (!pfmemalloc_match(page, flags))
			continue;

		t = acquire_slab(s, n, page, object == NULL, &objects);
		if (!t)
			break;

		available += objects;
		if (!object) {
			c->page = page;
			stat(s, ALLOC_FROM_PARTIAL);
			object = t;
		} else {
			put_cpu_partial(s, page, 0);
			stat(s, CPU_PARTIAL_NODE);
		}
		if (!kmem_cache_has_cpu_partial(s)
			|| available > slub_cpu_partial(s) / 2)
			break;

	}
	spin_unlock(&n->list_lock);
	return object;
}

/*
 * Get a page from somewhere. Search in increasing NUMA distances.
 */
static void *get_any_partial(struct kmem_cache *s, gfp_t flags,
		struct kmem_cache_cpu *c)
{
#ifdef CONFIG_NUMA
	struct zonelist *zonelist;
	struct zoneref *z;
	struct zone *zone;
	enum zone_type highest_zoneidx = gfp_zone(flags);
	void *object;
	unsigned int cpuset_mems_cookie;

	/*
	 * The defrag ratio allows a configuration of the tradeoffs between
	 * inter node defragmentation and node local allocations. A lower
	 * defrag_ratio increases the tendency to do local allocations
	 * instead of attempting to obtain partial slabs from other nodes.
	 *
	 * If the defrag_ratio is set to 0 then kmalloc() always
	 * returns node local objects. If the ratio is higher then kmalloc()
	 * may return off node objects because partial slabs are obtained
	 * from other nodes and filled up.
	 *
	 * If /sys/kernel/slab/xx/remote_node_defrag_ratio is set to 100
	 * (which makes defrag_ratio = 1000) then every (well almost)
	 * allocation will first attempt to defrag slab caches on other nodes.
	 * This means scanning over all nodes to look for partial slabs which
	 * may be expensive if we do it every time we are trying to find a slab
	 * with available objects.
	 */
	if (!s->remote_node_defrag_ratio ||
			get_cycles() % 1024 > s->remote_node_defrag_ratio)
		return NULL;

	do {
		cpuset_mems_cookie = read_mems_allowed_begin();
		zonelist = node_zonelist(mempolicy_slab_node(), flags);
		for_each_zone_zonelist(zone, z, zonelist, highest_zoneidx) {
			struct kmem_cache_node *n;

			n = get_node(s, zone_to_nid(zone));

			if (n && cpuset_zone_allowed(zone, flags) &&
					n->nr_partial > s->min_partial) {
				object = get_partial_node(s, n, c, flags);
				if (object) {
					/*
					 * Don't check read_mems_allowed_retry()
					 * here - if mems_allowed was updated in
					 * parallel, that was a harmless race
					 * between allocation and the cpuset
					 * update
					 */
					return object;
				}
			}
		}
	} while (read_mems_allowed_retry(cpuset_mems_cookie));
#endif	/* CONFIG_NUMA */
	return NULL;
}

/*
 * Get a partial page, lock it and return it.
 */
static void *get_partial(struct kmem_cache *s, gfp_t flags, int node,
		struct kmem_cache_cpu *c)
{
	void *object;
	int searchnode = node;

	if (node == NUMA_NO_NODE)
		searchnode = numa_mem_id();

	object = get_partial_node(s, get_node(s, searchnode), c, flags);
	if (object || node != NUMA_NO_NODE)
		return object;

	return get_any_partial(s, flags, c);
}

#ifdef CONFIG_PREEMPTION
/*
 * Calculate the next globally unique transaction for disambiguation
 * during cmpxchg. The transactions start with the cpu number and are then
 * incremented by CONFIG_NR_CPUS.
 */
#define TID_STEP  roundup_pow_of_two(CONFIG_NR_CPUS)
#else
/*
 * No preemption supported therefore also no need to check for
 * different cpus.
 */
#define TID_STEP 1
#endif

static inline unsigned long next_tid(unsigned long tid)
{
	return tid + TID_STEP;
}

#ifdef SLUB_DEBUG_CMPXCHG
static inline unsigned int tid_to_cpu(unsigned long tid)
{
	return tid % TID_STEP;
}

static inline unsigned long tid_to_event(unsigned long tid)
{
	return tid / TID_STEP;
}
#endif

static inline unsigned int init_tid(int cpu)
{
	return cpu;
}

static inline void note_cmpxchg_failure(const char *n,
		const struct kmem_cache *s, unsigned long tid)
{
#ifdef SLUB_DEBUG_CMPXCHG
	unsigned long actual_tid = __this_cpu_read(s->cpu_slab->tid);

	pr_info("%s %s: cmpxchg redo ", n, s->name);

#ifdef CONFIG_PREEMPTION
	if (tid_to_cpu(tid) != tid_to_cpu(actual_tid))
		pr_warn("due to cpu change %d -> %d\n",
			tid_to_cpu(tid), tid_to_cpu(actual_tid));
	else
#endif
	if (tid_to_event(tid) != tid_to_event(actual_tid))
		pr_warn("due to cpu running other code. Event %ld->%ld\n",
			tid_to_event(tid), tid_to_event(actual_tid));
	else
		pr_warn("for unknown reason: actual=%lx was=%lx target=%lx\n",
			actual_tid, tid, next_tid(tid));
#endif
	stat(s, CMPXCHG_DOUBLE_CPU_FAIL);
}

static void init_kmem_cache_cpus(struct kmem_cache *s)
{
	int cpu;

	for_each_possible_cpu(cpu)
		per_cpu_ptr(s->cpu_slab, cpu)->tid = init_tid(cpu);
}

/*
 * Remove the cpu slab
 */
static void deactivate_slab(struct kmem_cache *s, struct page *page,
				void *freelist, struct kmem_cache_cpu *c)
{
	enum slab_modes { M_NONE, M_PARTIAL, M_FULL, M_FREE };
	struct kmem_cache_node *n = get_node(s, page_to_nid(page));
	int lock = 0, free_delta = 0;
	enum slab_modes l = M_NONE, m = M_NONE;
	void *nextfree, *freelist_iter, *freelist_tail;
	int tail = DEACTIVATE_TO_HEAD;
	struct page new;
	struct page old;

	if (page->freelist) {
		stat(s, DEACTIVATE_REMOTE_FREES);
		tail = DEACTIVATE_TO_TAIL;
	}

	/*
	 * Stage one: Count the objects on cpu's freelist as free_delta and
	 * remember the last object in freelist_tail for later splicing.
	 */
	freelist_tail = NULL;
	freelist_iter = freelist;
	while (freelist_iter) {
		nextfree = get_freepointer(s, freelist_iter);

		/*
		 * If 'nextfree' is invalid, it is possible that the object at
		 * 'freelist_iter' is already corrupted.  So isolate all objects
		 * starting at 'freelist_iter' by skipping them.
		 */
		if (freelist_corrupted(s, page, &freelist_iter, nextfree))
			break;

		freelist_tail = freelist_iter;
		free_delta++;

		freelist_iter = nextfree;
	}

	/*
	 * Stage two: Unfreeze the page while splicing the per-cpu
	 * freelist to the head of page's freelist.
	 *
	 * Ensure that the page is unfrozen while the list presence
	 * reflects the actual number of objects during unfreeze.
	 *
	 * We setup the list membership and then perform a cmpxchg
	 * with the count. If there is a mismatch then the page
	 * is not unfrozen but the page is on the wrong list.
	 *
	 * Then we restart the process which may have to remove
	 * the page from the list that we just put it on again
	 * because the number of objects in the slab may have
	 * changed.
	 */
redo:

	old.freelist = READ_ONCE(page->freelist);
	old.counters = READ_ONCE(page->counters);
	VM_BUG_ON(!old.frozen);

	/* Determine target state of the slab */
	new.counters = old.counters;
	if (freelist_tail) {
		new.inuse -= free_delta;
		set_freepointer(s, freelist_tail, old.freelist);
		new.freelist = freelist;
	} else
		new.freelist = old.freelist;

	new.frozen = 0;

	if (!new.inuse && n->nr_partial >= s->min_partial)
		m = M_FREE;
	else if (new.freelist) {
		m = M_PARTIAL;
		if (!lock) {
			lock = 1;
			/*
			 * Taking the spinlock removes the possibility
			 * that acquire_slab() will see a slab page that
			 * is frozen
			 */
			spin_lock(&n->list_lock);
		}
	} else {
		m = M_FULL;
		if (kmem_cache_debug_flags(s, SLAB_STORE_USER) && !lock) {
			lock = 1;
			/*
			 * This also ensures that the scanning of full
			 * slabs from diagnostic functions will not see
			 * any frozen slabs.
			 */
			spin_lock(&n->list_lock);
		}
	}

	if (l != m) {
		if (l == M_PARTIAL)
			remove_partial(n, page);
		else if (l == M_FULL)
			remove_full(s, n, page);

		if (m == M_PARTIAL)
			add_partial(n, page, tail);
		else if (m == M_FULL)
			add_full(s, n, page);
	}

	l = m;
	if (!__cmpxchg_double_slab(s, page,
				old.freelist, old.counters,
				new.freelist, new.counters,
				"unfreezing slab"))
		goto redo;

	if (lock)
		spin_unlock(&n->list_lock);

	if (m == M_PARTIAL)
		stat(s, tail);
	else if (m == M_FULL)
		stat(s, DEACTIVATE_FULL);
	else if (m == M_FREE) {
		stat(s, DEACTIVATE_EMPTY);
		discard_slab(s, page);
		stat(s, FREE_SLAB);
	}

	c->page = NULL;
	c->freelist = NULL;
}

/*
 * Unfreeze all the cpu partial slabs.
 *
 * This function must be called with interrupts disabled
 * for the cpu using c (or some other guarantee must be there
 * to guarantee no concurrent accesses).
 */
static void unfreeze_partials(struct kmem_cache *s,
		struct kmem_cache_cpu *c)
{
#ifdef CONFIG_SLUB_CPU_PARTIAL
	struct kmem_cache_node *n = NULL, *n2 = NULL;
	struct page *page, *discard_page = NULL;

	while ((page = slub_percpu_partial(c))) {
		struct page new;
		struct page old;

		slub_set_percpu_partial(c, page);

		n2 = get_node(s, page_to_nid(page));
		if (n != n2) {
			if (n)
				spin_unlock(&n->list_lock);

			n = n2;
			spin_lock(&n->list_lock);
		}

		do {

			old.freelist = page->freelist;
			old.counters = page->counters;
			VM_BUG_ON(!old.frozen);

			new.counters = old.counters;
			new.freelist = old.freelist;

			new.frozen = 0;

		} while (!__cmpxchg_double_slab(s, page,
				old.freelist, old.counters,
				new.freelist, new.counters,
				"unfreezing slab"));

		if (unlikely(!new.inuse && n->nr_partial >= s->min_partial)) {
			page->next = discard_page;
			discard_page = page;
		} else {
			add_partial(n, page, DEACTIVATE_TO_TAIL);
			stat(s, FREE_ADD_PARTIAL);
		}
	}

	if (n)
		spin_unlock(&n->list_lock);

	while (discard_page) {
		page = discard_page;
		discard_page = discard_page->next;

		stat(s, DEACTIVATE_EMPTY);
		discard_slab(s, page);
		stat(s, FREE_SLAB);
	}
#endif	/* CONFIG_SLUB_CPU_PARTIAL */
}

/*
 * Put a page that was just frozen (in __slab_free|get_partial_node) into a
 * partial page slot if available.
 *
 * If we did not find a slot then simply move all the partials to the
 * per node partial list.
 */
static void put_cpu_partial(struct kmem_cache *s, struct page *page, int drain)
{
#ifdef CONFIG_SLUB_CPU_PARTIAL
	struct page *oldpage;
	int pages;
	int pobjects;

	preempt_disable();
	do {
		pages = 0;
		pobjects = 0;
		oldpage = this_cpu_read(s->cpu_slab->partial);

		if (oldpage) {
			pobjects = oldpage->pobjects;
			pages = oldpage->pages;
			if (drain && pobjects > slub_cpu_partial(s)) {
				unsigned long flags;
				/*
				 * partial array is full. Move the existing
				 * set to the per node partial list.
				 */
				local_irq_save(flags);
				unfreeze_partials(s, this_cpu_ptr(s->cpu_slab));
				local_irq_restore(flags);
				oldpage = NULL;
				pobjects = 0;
				pages = 0;
				stat(s, CPU_PARTIAL_DRAIN);
			}
		}

		pages++;
		pobjects += page->objects - page->inuse;

		page->pages = pages;
		page->pobjects = pobjects;
		page->next = oldpage;

	} while (this_cpu_cmpxchg(s->cpu_slab->partial, oldpage, page)
								!= oldpage);
	if (unlikely(!slub_cpu_partial(s))) {
		unsigned long flags;

		local_irq_save(flags);
		unfreeze_partials(s, this_cpu_ptr(s->cpu_slab));
		local_irq_restore(flags);
	}
	preempt_enable();
#endif	/* CONFIG_SLUB_CPU_PARTIAL */
}

static inline void flush_slab(struct kmem_cache *s, struct kmem_cache_cpu *c)
{
	stat(s, CPUSLAB_FLUSH);
	deactivate_slab(s, c->page, c->freelist, c);

	c->tid = next_tid(c->tid);
}

/*
 * Flush cpu slab.
 *
 * Called from IPI handler with interrupts disabled.
 */
static inline void __flush_cpu_slab(struct kmem_cache *s, int cpu)
{
	struct kmem_cache_cpu *c = per_cpu_ptr(s->cpu_slab, cpu);

	if (c->page)
		flush_slab(s, c);

	unfreeze_partials(s, c);
}

static void flush_cpu_slab(void *d)
{
	struct kmem_cache *s = d;

	__flush_cpu_slab(s, smp_processor_id());
}

static bool has_cpu_slab(int cpu, void *info)
{
	struct kmem_cache *s = info;
	struct kmem_cache_cpu *c = per_cpu_ptr(s->cpu_slab, cpu);

	return c->page || slub_percpu_partial(c);
}

static void flush_all(struct kmem_cache *s)
{
	on_each_cpu_cond(has_cpu_slab, flush_cpu_slab, s, 1);
}

/*
 * Use the cpu notifier to insure that the cpu slabs are flushed when
 * necessary.
 */
static int slub_cpu_dead(unsigned int cpu)
{
	struct kmem_cache *s;
	unsigned long flags;

	mutex_lock(&slab_mutex);
	list_for_each_entry(s, &slab_caches, list) {
		local_irq_save(flags);
		__flush_cpu_slab(s, cpu);
		local_irq_restore(flags);
	}
	mutex_unlock(&slab_mutex);
	return 0;
}

/*
 * Check if the objects in a per cpu structure fit numa
 * locality expectations.
 */
static inline int node_match(struct page *page, int node)
{
#ifdef CONFIG_NUMA
	if (node != NUMA_NO_NODE && page_to_nid(page) != node)
		return 0;
#endif
	return 1;
}

#ifdef CONFIG_SLUB_DEBUG
static int count_free(struct page *page)
{
	return page->objects - page->inuse;
}

static inline unsigned long node_nr_objs(struct kmem_cache_node *n)
{
	return atomic_long_read(&n->total_objects);
}
#endif /* CONFIG_SLUB_DEBUG */

#if defined(CONFIG_SLUB_DEBUG) || defined(CONFIG_SYSFS)
static unsigned long count_partial(struct kmem_cache_node *n,
					int (*get_count)(struct page *))
{
	unsigned long flags;
	unsigned long x = 0;
	struct page *page;

	spin_lock_irqsave(&n->list_lock, flags);
	list_for_each_entry(page, &n->partial, slab_list)
		x += get_count(page);
	spin_unlock_irqrestore(&n->list_lock, flags);
	return x;
}
#endif /* CONFIG_SLUB_DEBUG || CONFIG_SYSFS */

static noinline void
slab_out_of_memory(struct kmem_cache *s, gfp_t gfpflags, int nid)
{
#ifdef CONFIG_SLUB_DEBUG
	static DEFINE_RATELIMIT_STATE(slub_oom_rs, DEFAULT_RATELIMIT_INTERVAL,
				      DEFAULT_RATELIMIT_BURST);
	int node;
	struct kmem_cache_node *n;

	if ((gfpflags & __GFP_NOWARN) || !__ratelimit(&slub_oom_rs))
		return;

	pr_warn("SLUB: Unable to allocate memory on node %d, gfp=%#x(%pGg)\n",
		nid, gfpflags, &gfpflags);
	pr_warn("  cache: %s, object size: %u, buffer size: %u, default order: %u, min order: %u\n",
		s->name, s->object_size, s->size, oo_order(s->oo),
		oo_order(s->min));

	if (oo_order(s->min) > get_order(s->object_size))
		pr_warn("  %s debugging increased min order, use slub_debug=O to disable.\n",
			s->name);

	for_each_kmem_cache_node(s, node, n) {
		unsigned long nr_slabs;
		unsigned long nr_objs;
		unsigned long nr_free;

		nr_free  = count_partial(n, count_free);
		nr_slabs = node_nr_slabs(n);
		nr_objs  = node_nr_objs(n);

		pr_warn("  node %d: slabs: %ld, objs: %ld, free: %ld\n",
			node, nr_slabs, nr_objs, nr_free);
	}
#endif
}

static inline void *new_slab_objects(struct kmem_cache *s, gfp_t flags,
			int node, struct kmem_cache_cpu **pc)
{
	void *freelist;
	struct kmem_cache_cpu *c = *pc;
	struct page *page;

	WARN_ON_ONCE(s->ctor && (flags & __GFP_ZERO));

	freelist = get_partial(s, flags, node, c);

	if (freelist)
		return freelist;

	page = new_slab(s, flags, node);
	if (page) {
		c = raw_cpu_ptr(s->cpu_slab);
		if (c->page)
			flush_slab(s, c);

		/*
		 * No other reference to the page yet so we can
		 * muck around with it freely without cmpxchg
		 */
		freelist = page->freelist;
		page->freelist = NULL;

		stat(s, ALLOC_SLAB);
		c->page = page;
		*pc = c;
	}

	return freelist;
}

static inline bool pfmemalloc_match(struct page *page, gfp_t gfpflags)
{
	if (unlikely(PageSlabPfmemalloc(page)))
		return gfp_pfmemalloc_allowed(gfpflags);

	return true;
}

/*
 * Check the page->freelist of a page and either transfer the freelist to the
 * per cpu freelist or deactivate the page.
 *
 * The page is still frozen if the return value is not NULL.
 *
 * If this function returns NULL then the page has been unfrozen.
 *
 * This function must be called with interrupt disabled.
 */
static inline void *get_freelist(struct kmem_cache *s, struct page *page)
{
	struct page new;
	unsigned long counters;
	void *freelist;

	do {
		freelist = page->freelist;
		counters = page->counters;

		new.counters = counters;
		VM_BUG_ON(!new.frozen);

		new.inuse = page->objects;
		new.frozen = freelist != NULL;

	} while (!__cmpxchg_double_slab(s, page,
		freelist, counters,
		NULL, new.counters,
		"get_freelist"));

	return freelist;
}

/*
 * Slow path. The lockless freelist is empty or we need to perform
 * debugging duties.
 *
 * Processing is still very fast if new objects have been freed to the
 * regular freelist. In that case we simply take over the regular freelist
 * as the lockless freelist and zap the regular freelist.
 *
 * If that is not working then we fall back to the partial lists. We take the
 * first element of the freelist as the object to allocate now and move the
 * rest of the freelist to the lockless freelist.
 *
 * And if we were unable to get a new slab from the partial slab lists then
 * we need to allocate a new slab. This is the slowest path since it involves
 * a call to the page allocator and the setup of a new slab.
 *
 * Version of __slab_alloc to use when we know that interrupts are
 * already disabled (which is the case for bulk allocation).
 */
static void *___slab_alloc(struct kmem_cache *s, gfp_t gfpflags, int node,
			  unsigned long addr, struct kmem_cache_cpu *c)
{
	void *freelist;
	struct page *page;

	stat(s, ALLOC_SLOWPATH);

	page = c->page;
	if (!page) {
		/*
		 * if the node is not online or has no normal memory, just
		 * ignore the node constraint
		 */
		if (unlikely(node != NUMA_NO_NODE &&
			     !node_isset(node, slab_nodes)))
			node = NUMA_NO_NODE;
		goto new_slab;
	}
redo:

	if (unlikely(!node_match(page, node))) {
		/*
		 * same as above but node_match() being false already
		 * implies node != NUMA_NO_NODE
		 */
		if (!node_isset(node, slab_nodes)) {
			node = NUMA_NO_NODE;
			goto redo;
		} else {
			stat(s, ALLOC_NODE_MISMATCH);
			deactivate_slab(s, page, c->freelist, c);
			goto new_slab;
		}
	}

	/*
	 * By rights, we should be searching for a slab page that was
	 * PFMEMALLOC but right now, we are losing the pfmemalloc
	 * information when the page leaves the per-cpu allocator
	 */
	if (unlikely(!pfmemalloc_match(page, gfpflags))) {
		deactivate_slab(s, page, c->freelist, c);
		goto new_slab;
	}

	/* must check again c->freelist in case of cpu migration or IRQ */
	freelist = c->freelist;
	if (freelist)
		goto load_freelist;

	freelist = get_freelist(s, page);

	if (!freelist) {
		c->page = NULL;
		stat(s, DEACTIVATE_BYPASS);
		goto new_slab;
	}

	stat(s, ALLOC_REFILL);

load_freelist:
	/*
	 * freelist is pointing to the list of objects to be used.
	 * page is pointing to the page from which the objects are obtained.
	 * That page must be frozen for per cpu allocations to work.
	 */
	VM_BUG_ON(!c->page->frozen);
	c->freelist = get_freepointer(s, freelist);
	c->tid = next_tid(c->tid);
	return freelist;

new_slab:

	if (slub_percpu_partial(c)) {
		page = c->page = slub_percpu_partial(c);
		slub_set_percpu_partial(c, page);
		stat(s, CPU_PARTIAL_ALLOC);
		goto redo;
	}

	freelist = new_slab_objects(s, gfpflags, node, &c);

	if (unlikely(!freelist)) {
		slab_out_of_memory(s, gfpflags, node);
		return NULL;
	}

	page = c->page;
	if (likely(!kmem_cache_debug(s) && pfmemalloc_match(page, gfpflags)))
		goto load_freelist;

	/* Only entered in the debug case */
	if (kmem_cache_debug(s) &&
			!alloc_debug_processing(s, page, freelist, addr))
		goto new_slab;	/* Slab failed checks. Next slab needed */

	deactivate_slab(s, page, get_freepointer(s, freelist), c);
	return freelist;
}

/*
 * Another one that disabled interrupt and compensates for possible
 * cpu changes by refetching the per cpu area pointer.
 */
static void *__slab_alloc(struct kmem_cache *s, gfp_t gfpflags, int node,
			  unsigned long addr, struct kmem_cache_cpu *c)
{
	void *p;
	unsigned long flags;

	local_irq_save(flags);
#ifdef CONFIG_PREEMPTION
	/*
	 * We may have been preempted and rescheduled on a different
	 * cpu before disabling interrupts. Need to reload cpu area
	 * pointer.
	 */
	c = this_cpu_ptr(s->cpu_slab);
#endif

	p = ___slab_alloc(s, gfpflags, node, addr, c);
	local_irq_restore(flags);
	return p;
}

/*
 * If the object has been wiped upon free, make sure it's fully initialized by
 * zeroing out freelist pointer.
 */
static __always_inline void maybe_wipe_obj_freeptr(struct kmem_cache *s,
						   void *obj)
{
	if (unlikely(slab_want_init_on_free(s)) && obj)
		memset((void *)((char *)kasan_reset_tag(obj) + s->offset),
			0, sizeof(void *));
}

/*
 * Inlined fastpath so that allocation functions (kmalloc, kmem_cache_alloc)
 * have the fastpath folded into their functions. So no function call
 * overhead for requests that can be satisfied on the fastpath.
 *
 * The fastpath works by first checking if the lockless freelist can be used.
 * If not then __slab_alloc is called for slow processing.
 *
 * Otherwise we can simply pick the next object from the lockless free list.
 */
static __always_inline void *slab_alloc_node(struct kmem_cache *s,
		gfp_t gfpflags, int node, unsigned long addr, size_t orig_size)
{
	void *object;
	struct kmem_cache_cpu *c;
	struct page *page;
	unsigned long tid;
	struct obj_cgroup *objcg = NULL;
	bool init = false;

	s = slab_pre_alloc_hook(s, &objcg, 1, gfpflags);
	if (!s)
		return NULL;

	object = kfence_alloc(s, orig_size, gfpflags);
	if (unlikely(object))
		goto out;

redo:
	/*
	 * Must read kmem_cache cpu data via this cpu ptr. Preemption is
	 * enabled. We may switch back and forth between cpus while
	 * reading from one cpu area. That does not matter as long
	 * as we end up on the original cpu again when doing the cmpxchg.
	 *
	 * We should guarantee that tid and kmem_cache are retrieved on
	 * the same cpu. It could be different if CONFIG_PREEMPTION so we need
	 * to check if it is matched or not.
	 */
	do {
		tid = this_cpu_read(s->cpu_slab->tid);
		c = raw_cpu_ptr(s->cpu_slab);
	} while (IS_ENABLED(CONFIG_PREEMPTION) &&
		 unlikely(tid != READ_ONCE(c->tid)));

	/*
	 * Irqless object alloc/free algorithm used here depends on sequence
	 * of fetching cpu_slab's data. tid should be fetched before anything
	 * on c to guarantee that object and page associated with previous tid
	 * won't be used with current tid. If we fetch tid first, object and
	 * page could be one associated with next tid and our alloc/free
	 * request will be failed. In this case, we will retry. So, no problem.
	 */
	barrier();

	/*
	 * The transaction ids are globally unique per cpu and per operation on
	 * a per cpu queue. Thus they can be guarantee that the cmpxchg_double
	 * occurs on the right processor and that there was no operation on the
	 * linked list in between.
	 */

	object = c->freelist;
	page = c->page;
	if (unlikely(!object || !page || !node_match(page, node))) {
		object = __slab_alloc(s, gfpflags, node, addr, c);
	} else {
		void *next_object = get_freepointer_safe(s, object);

		/*
		 * The cmpxchg will only match if there was no additional
		 * operation and if we are on the right processor.
		 *
		 * The cmpxchg does the following atomically (without lock
		 * semantics!)
		 * 1. Relocate first pointer to the current per cpu area.
		 * 2. Verify that tid and freelist have not been changed
		 * 3. If they were not changed replace tid and freelist
		 *
		 * Since this is without lock semantics the protection is only
		 * against code executing on this cpu *not* from access by
		 * other cpus.
		 */
		if (unlikely(!this_cpu_cmpxchg_double(
				s->cpu_slab->freelist, s->cpu_slab->tid,
				object, tid,
				next_object, next_tid(tid)))) {

			note_cmpxchg_failure("slab_alloc", s, tid);
			goto redo;
		}
		prefetch_freepointer(s, next_object);
		stat(s, ALLOC_FASTPATH);
	}

	maybe_wipe_obj_freeptr(s, object);
	init = slab_want_init_on_alloc(gfpflags, s);

out:
	slab_post_alloc_hook(s, objcg, gfpflags, 1, &object, init);

	return object;
}

static __always_inline void *slab_alloc(struct kmem_cache *s,
		gfp_t gfpflags, unsigned long addr, size_t orig_size)
{
	return slab_alloc_node(s, gfpflags, NUMA_NO_NODE, addr, orig_size);
}

void *kmem_cache_alloc(struct kmem_cache *s, gfp_t gfpflags)
{
	void *ret = slab_alloc(s, gfpflags, _RET_IP_, s->object_size);

	trace_kmem_cache_alloc(_RET_IP_, ret, s->object_size,
				s->size, gfpflags);

	return ret;
}
EXPORT_SYMBOL(kmem_cache_alloc);

#ifdef CONFIG_TRACING
void *kmem_cache_alloc_trace(struct kmem_cache *s, gfp_t gfpflags, size_t size)
{
	void *ret = slab_alloc(s, gfpflags, _RET_IP_, size);
	trace_kmalloc(_RET_IP_, ret, size, s->size, gfpflags);
	ret = kasan_kmalloc(s, ret, size, gfpflags);
	return ret;
}
EXPORT_SYMBOL(kmem_cache_alloc_trace);
#endif

#ifdef CONFIG_NUMA
void *kmem_cache_alloc_node(struct kmem_cache *s, gfp_t gfpflags, int node)
{
	void *ret = slab_alloc_node(s, gfpflags, node, _RET_IP_, s->object_size);

	trace_kmem_cache_alloc_node(_RET_IP_, ret,
				    s->object_size, s->size, gfpflags, node);

	return ret;
}
EXPORT_SYMBOL(kmem_cache_alloc_node);

#ifdef CONFIG_TRACING
void *kmem_cache_alloc_node_trace(struct kmem_cache *s,
				    gfp_t gfpflags,
				    int node, size_t size)
{
	void *ret = slab_alloc_node(s, gfpflags, node, _RET_IP_, size);

	trace_kmalloc_node(_RET_IP_, ret,
			   size, s->size, gfpflags, node);

	ret = kasan_kmalloc(s, ret, size, gfpflags);
	return ret;
}
EXPORT_SYMBOL(kmem_cache_alloc_node_trace);
#endif
#endif	/* CONFIG_NUMA */

/*
 * Slow path handling. This may still be called frequently since objects
 * have a longer lifetime than the cpu slabs in most processing loads.
 *
 * So we still attempt to reduce cache line usage. Just take the slab
 * lock and free the item. If there is no additional partial page
 * handling required then we can return immediately.
 */
static void __slab_free(struct kmem_cache *s, struct page *page,
			void *head, void *tail, int cnt,
			unsigned long addr)

{
	void *prior;
	int was_frozen;
	struct page new;
	unsigned long counters;
	struct kmem_cache_node *n = NULL;
	unsigned long flags;

	stat(s, FREE_SLOWPATH);

	if (kfence_free(head))
		return;

	if (kmem_cache_debug(s) &&
	    !free_debug_processing(s, page, head, tail, cnt, addr))
		return;

	do {
		if (unlikely(n)) {
			spin_unlock_irqrestore(&n->list_lock, flags);
			n = NULL;
		}
		prior = page->freelist;
		counters = page->counters;
		set_freepointer(s, tail, prior);
		new.counters = counters;
		was_frozen = new.frozen;
		new.inuse -= cnt;
		if ((!new.inuse || !prior) && !was_frozen) {

			if (kmem_cache_has_cpu_partial(s) && !prior) {

				/*
				 * Slab was on no list before and will be
				 * partially empty
				 * We can defer the list move and instead
				 * freeze it.
				 */
				new.frozen = 1;

			} else { /* Needs to be taken off a list */

				n = get_node(s, page_to_nid(page));
				/*
				 * Speculatively acquire the list_lock.
				 * If the cmpxchg does not succeed then we may
				 * drop the list_lock without any processing.
				 *
				 * Otherwise the list_lock will synchronize with
				 * other processors updating the list of slabs.
				 */
				spin_lock_irqsave(&n->list_lock, flags);

			}
		}

	} while (!cmpxchg_double_slab(s, page,
		prior, counters,
		head, new.counters,
		"__slab_free"));

	if (likely(!n)) {

		if (likely(was_frozen)) {
			/*
			 * The list lock was not taken therefore no list
			 * activity can be necessary.
			 */
			stat(s, FREE_FROZEN);
		} else if (new.frozen) {
			/*
			 * If we just froze the page then put it onto the
			 * per cpu partial list.
			 */
			put_cpu_partial(s, page, 1);
			stat(s, CPU_PARTIAL_FREE);
		}

		return;
	}

	if (unlikely(!new.inuse && n->nr_partial >= s->min_partial))
		goto slab_empty;

	/*
	 * Objects left in the slab. If it was not on the partial list before
	 * then add it.
	 */
	if (!kmem_cache_has_cpu_partial(s) && unlikely(!prior)) {
		remove_full(s, n, page);
		add_partial(n, page, DEACTIVATE_TO_TAIL);
		stat(s, FREE_ADD_PARTIAL);
	}
	spin_unlock_irqrestore(&n->list_lock, flags);
	return;

slab_empty:
	if (prior) {
		/*
		 * Slab on the partial list.
		 */
		remove_partial(n, page);
		stat(s, FREE_REMOVE_PARTIAL);
	} else {
		/* Slab must be on the full list */
		remove_full(s, n, page);
	}

	spin_unlock_irqrestore(&n->list_lock, flags);
	stat(s, FREE_SLAB);
	discard_slab(s, page);
}

/*
 * Fastpath with forced inlining to produce a kfree and kmem_cache_free that
 * can perform fastpath freeing without additional function calls.
 *
 * The fastpath is only possible if we are freeing to the current cpu slab
 * of this processor. This typically the case if we have just allocated
 * the item before.
 *
 * If fastpath is not possible then fall back to __slab_free where we deal
 * with all sorts of special processing.
 *
 * Bulk free of a freelist with several objects (all pointing to the
 * same page) possible by specifying head and tail ptr, plus objects
 * count (cnt). Bulk free indicated by tail pointer being set.
 */
static __always_inline void do_slab_free(struct kmem_cache *s,
				struct page *page, void *head, void *tail,
				int cnt, unsigned long addr)
{
	void *tail_obj = tail ? : head;
	struct kmem_cache_cpu *c;
	unsigned long tid;

	memcg_slab_free_hook(s, &head, 1);
redo:
	/*
	 * Determine the currently cpus per cpu slab.
	 * The cpu may change afterward. However that does not matter since
	 * data is retrieved via this pointer. If we are on the same cpu
	 * during the cmpxchg then the free will succeed.
	 */
	do {
		tid = this_cpu_read(s->cpu_slab->tid);
		c = raw_cpu_ptr(s->cpu_slab);
	} while (IS_ENABLED(CONFIG_PREEMPTION) &&
		 unlikely(tid != READ_ONCE(c->tid)));

	/* Same with comment on barrier() in slab_alloc_node() */
	barrier();

	if (likely(page == c->page)) {
		void **freelist = READ_ONCE(c->freelist);

		set_freepointer(s, tail_obj, freelist);

		if (unlikely(!this_cpu_cmpxchg_double(
				s->cpu_slab->freelist, s->cpu_slab->tid,
				freelist, tid,
				head, next_tid(tid)))) {

			note_cmpxchg_failure("slab_free", s, tid);
			goto redo;
		}
		stat(s, FREE_FASTPATH);
	} else
		__slab_free(s, page, head, tail_obj, cnt, addr);

}

static __always_inline void slab_free(struct kmem_cache *s, struct page *page,
				      void *head, void *tail, int cnt,
				      unsigned long addr)
{
	/*
	 * With KASAN enabled slab_free_freelist_hook modifies the freelist
	 * to remove objects, whose reuse must be delayed.
	 */
	if (slab_free_freelist_hook(s, &head, &tail))
		do_slab_free(s, page, head, tail, cnt, addr);
}

#ifdef CONFIG_KASAN_GENERIC
void ___cache_free(struct kmem_cache *cache, void *x, unsigned long addr)
{
	do_slab_free(cache, virt_to_head_page(x), x, NULL, 1, addr);
}
#endif

void kmem_cache_free(struct kmem_cache *s, void *x)
{
	s = cache_from_obj(s, x);
	if (!s)
		return;
	slab_free(s, virt_to_head_page(x), x, NULL, 1, _RET_IP_);
	trace_kmem_cache_free(_RET_IP_, x, s->name);
}
EXPORT_SYMBOL(kmem_cache_free);

struct detached_freelist {
	struct page *page;
	void *tail;
	void *freelist;
	int cnt;
	struct kmem_cache *s;
};

/*
 * This function progressively scans the array with free objects (with
 * a limited look ahead) and extract objects belonging to the same
 * page.  It builds a detached freelist directly within the given
 * page/objects.  This can happen without any need for
 * synchronization, because the objects are owned by running process.
 * The freelist is build up as a single linked list in the objects.
 * The idea is, that this detached freelist can then be bulk
 * transferred to the real freelist(s), but only requiring a single
 * synchronization primitive.  Look ahead in the array is limited due
 * to performance reasons.
 */
static inline
int build_detached_freelist(struct kmem_cache *s, size_t size,
			    void **p, struct detached_freelist *df)
{
	size_t first_skipped_index = 0;
	int lookahead = 3;
	void *object;
	struct page *page;

	/* Always re-init detached_freelist */
	df->page = NULL;

	do {
		object = p[--size];
		/* Do we need !ZERO_OR_NULL_PTR(object) here? (for kfree) */
	} while (!object && size);

	if (!object)
		return 0;

	page = virt_to_head_page(object);
	if (!s) {
		/* Handle kalloc'ed objects */
		if (unlikely(!PageSlab(page))) {
			BUG_ON(!PageCompound(page));
			kfree_hook(object);
			__free_pages(page, compound_order(page));
			p[size] = NULL; /* mark object processed */
			return size;
		}
		/* Derive kmem_cache from object */
		df->s = page->slab_cache;
	} else {
		df->s = cache_from_obj(s, object); /* Support for memcg */
	}

	if (is_kfence_address(object)) {
		slab_free_hook(df->s, object, false);
		__kfence_free(object);
		p[size] = NULL; /* mark object processed */
		return size;
	}

	/* Start new detached freelist */
	df->page = page;
	set_freepointer(df->s, object, NULL);
	df->tail = object;
	df->freelist = object;
	p[size] = NULL; /* mark object processed */
	df->cnt = 1;

	while (size) {
		object = p[--size];
		if (!object)
			continue; /* Skip processed objects */

		/* df->page is always set at this point */
		if (df->page == virt_to_head_page(object)) {
			/* Opportunity build freelist */
			set_freepointer(df->s, object, df->freelist);
			df->freelist = object;
			df->cnt++;
			p[size] = NULL; /* mark object processed */

			continue;
		}

		/* Limit look ahead search */
		if (!--lookahead)
			break;

		if (!first_skipped_index)
			first_skipped_index = size + 1;
	}

	return first_skipped_index;
}

/* Note that interrupts must be enabled when calling this function. */
void kmem_cache_free_bulk(struct kmem_cache *s, size_t size, void **p)
{
	if (WARN_ON(!size))
		return;

	memcg_slab_free_hook(s, p, size);
	do {
		struct detached_freelist df;

		size = build_detached_freelist(s, size, p, &df);
		if (!df.page)
			continue;

		slab_free(df.s, df.page, df.freelist, df.tail, df.cnt, _RET_IP_);
	} while (likely(size));
}
EXPORT_SYMBOL(kmem_cache_free_bulk);

/* Note that interrupts must be enabled when calling this function. */
int kmem_cache_alloc_bulk(struct kmem_cache *s, gfp_t flags, size_t size,
			  void **p)
{
	struct kmem_cache_cpu *c;
	int i;
	struct obj_cgroup *objcg = NULL;

	/* memcg and kmem_cache debug support */
	s = slab_pre_alloc_hook(s, &objcg, size, flags);
	if (unlikely(!s))
		return false;
	/*
	 * Drain objects in the per cpu slab, while disabling local
	 * IRQs, which protects against PREEMPT and interrupts
	 * handlers invoking normal fastpath.
	 */
	local_irq_disable();
	c = this_cpu_ptr(s->cpu_slab);

	for (i = 0; i < size; i++) {
		void *object = kfence_alloc(s, s->object_size, flags);

		if (unlikely(object)) {
			p[i] = object;
			continue;
		}

		object = c->freelist;
		if (unlikely(!object)) {
			/*
			 * We may have removed an object from c->freelist using
			 * the fastpath in the previous iteration; in that case,
			 * c->tid has not been bumped yet.
			 * Since ___slab_alloc() may reenable interrupts while
			 * allocating memory, we should bump c->tid now.
			 */
			c->tid = next_tid(c->tid);

			/*
			 * Invoking slow path likely have side-effect
			 * of re-populating per CPU c->freelist
			 */
			p[i] = ___slab_alloc(s, flags, NUMA_NO_NODE,
					    _RET_IP_, c);
			if (unlikely(!p[i]))
				goto error;

			c = this_cpu_ptr(s->cpu_slab);
			maybe_wipe_obj_freeptr(s, p[i]);

			continue; /* goto for-loop */
		}
		c->freelist = get_freepointer(s, object);
		p[i] = object;
		maybe_wipe_obj_freeptr(s, p[i]);
	}
	c->tid = next_tid(c->tid);
	local_irq_enable();

	/*
	 * memcg and kmem_cache debug support and memory initialization.
	 * Done outside of the IRQ disabled fastpath loop.
	 */
	slab_post_alloc_hook(s, objcg, flags, size, p,
				slab_want_init_on_alloc(flags, s));
	return i;
error:
	local_irq_enable();
	slab_post_alloc_hook(s, objcg, flags, i, p, false);
	__kmem_cache_free_bulk(s, i, p);
	return 0;
}
EXPORT_SYMBOL(kmem_cache_alloc_bulk);


/*
 * Object placement in a slab is made very easy because we always start at
 * offset 0. If we tune the size of the object to the alignment then we can
 * get the required alignment by putting one properly sized object after
 * another.
 *
 * Notice that the allocation order determines the sizes of the per cpu
 * caches. Each processor has always one slab available for allocations.
 * Increasing the allocation order reduces the number of times that slabs
 * must be moved on and off the partial lists and is therefore a factor in
 * locking overhead.
 */

/*
 * Minimum / Maximum order of slab pages. This influences locking overhead
 * and slab fragmentation. A higher order reduces the number of partial slabs
 * and increases the number of allocations possible without having to
 * take the list_lock.
 */
static unsigned int slub_min_order;
static unsigned int slub_max_order = PAGE_ALLOC_COSTLY_ORDER;
static unsigned int slub_min_objects;

/*
 * Calculate the order of allocation given an slab object size.
 *
 * The order of allocation has significant impact on performance and other
 * system components. Generally order 0 allocations should be preferred since
 * order 0 does not cause fragmentation in the page allocator. Larger objects
 * be problematic to put into order 0 slabs because there may be too much
 * unused space left. We go to a higher order if more than 1/16th of the slab
 * would be wasted.
 *
 * In order to reach satisfactory performance we must ensure that a minimum
 * number of objects is in one slab. Otherwise we may generate too much
 * activity on the partial lists which requires taking the list_lock. This is
 * less a concern for large slabs though which are rarely used.
 *
 * slub_max_order specifies the order where we begin to stop considering the
 * number of objects in a slab as critical. If we reach slub_max_order then
 * we try to keep the page order as low as possible. So we accept more waste
 * of space in favor of a small page order.
 *
 * Higher order allocations also allow the placement of more objects in a
 * slab and thereby reduce object handling overhead. If the user has
 * requested a higher minimum order then we start with that one instead of
 * the smallest order which will fit the object.
 */
static inline unsigned int slab_order(unsigned int size,
		unsigned int min_objects, unsigned int max_order,
		unsigned int fract_leftover)
{
	unsigned int min_order = slub_min_order;
	unsigned int order;

	if (order_objects(min_order, size) > MAX_OBJS_PER_PAGE)
		return get_order(size * MAX_OBJS_PER_PAGE) - 1;

	for (order = max(min_order, (unsigned int)get_order(min_objects * size));
			order <= max_order; order++) {

		unsigned int slab_size = (unsigned int)PAGE_SIZE << order;
		unsigned int rem;

		rem = slab_size % size;

		if (rem <= slab_size / fract_leftover)
			break;
	}

	return order;
}

static inline int calculate_order(unsigned int size)
{
	unsigned int order;
	unsigned int min_objects;
	unsigned int max_objects;
	unsigned int nr_cpus;

	/*
	 * Attempt to find best configuration for a slab. This
	 * works by first attempting to generate a layout with
	 * the best configuration and backing off gradually.
	 *
	 * First we increase the acceptable waste in a slab. Then
	 * we reduce the minimum objects required in a slab.
	 */
	min_objects = slub_min_objects;
	if (!min_objects) {
		/*
		 * Some architectures will only update present cpus when
		 * onlining them, so don't trust the number if it's just 1. But
		 * we also don't want to use nr_cpu_ids always, as on some other
		 * architectures, there can be many possible cpus, but never
		 * onlined. Here we compromise between trying to avoid too high
		 * order on systems that appear larger than they are, and too
		 * low order on systems that appear smaller than they are.
		 */
		nr_cpus = num_present_cpus();
		if (nr_cpus <= 1)
			nr_cpus = nr_cpu_ids;
		min_objects = 4 * (fls(nr_cpus) + 1);
	}
	max_objects = order_objects(slub_max_order, size);
	min_objects = min(min_objects, max_objects);

	while (min_objects > 1) {
		unsigned int fraction;

		fraction = 16;
		while (fraction >= 4) {
			order = slab_order(size, min_objects,
					slub_max_order, fraction);
			if (order <= slub_max_order)
				return order;
			fraction /= 2;
		}
		min_objects--;
	}

	/*
	 * We were unable to place multiple objects in a slab. Now
	 * lets see if we can place a single object there.
	 */
	order = slab_order(size, 1, slub_max_order, 1);
	if (order <= slub_max_order)
		return order;

	/*
	 * Doh this slab cannot be placed using slub_max_order.
	 */
	order = slab_order(size, 1, MAX_ORDER, 1);
	if (order < MAX_ORDER)
		return order;
	return -ENOSYS;
}

static void
init_kmem_cache_node(struct kmem_cache_node *n)
{
	n->nr_partial = 0;
	spin_lock_init(&n->list_lock);
	INIT_LIST_HEAD(&n->partial);
#ifdef CONFIG_SLUB_DEBUG
	atomic_long_set(&n->nr_slabs, 0);
	atomic_long_set(&n->total_objects, 0);
	INIT_LIST_HEAD(&n->full);
#endif
}

static inline int alloc_kmem_cache_cpus(struct kmem_cache *s)
{
	BUILD_BUG_ON(PERCPU_DYNAMIC_EARLY_SIZE <
			KMALLOC_SHIFT_HIGH * sizeof(struct kmem_cache_cpu));

	/*
	 * Must align to double word boundary for the double cmpxchg
	 * instructions to work; see __pcpu_double_call_return_bool().
	 */
	s->cpu_slab = __alloc_percpu(sizeof(struct kmem_cache_cpu),
				     2 * sizeof(void *));

	if (!s->cpu_slab)
		return 0;

	init_kmem_cache_cpus(s);

	return 1;
}

static struct kmem_cache *kmem_cache_node;

/*
 * No kmalloc_node yet so do it by hand. We know that this is the first
 * slab on the node for this slabcache. There are no concurrent accesses
 * possible.
 *
 * Note that this function only works on the kmem_cache_node
 * when allocating for the kmem_cache_node. This is used for bootstrapping
 * memory on a fresh node that has no slab structures yet.
 */
static void early_kmem_cache_node_alloc(int node)
{
	struct page *page;
	struct kmem_cache_node *n;

	BUG_ON(kmem_cache_node->size < sizeof(struct kmem_cache_node));

	page = new_slab(kmem_cache_node, GFP_NOWAIT, node);

	BUG_ON(!page);
	if (page_to_nid(page) != node) {
		pr_err("SLUB: Unable to allocate memory from node %d\n", node);
		pr_err("SLUB: Allocating a useless per node structure in order to be able to continue\n");
	}

	n = page->freelist;
	BUG_ON(!n);
#ifdef CONFIG_SLUB_DEBUG
	init_object(kmem_cache_node, n, SLUB_RED_ACTIVE);
	init_tracking(kmem_cache_node, n);
#endif
	n = kasan_slab_alloc(kmem_cache_node, n, GFP_KERNEL, false);
	page->freelist = get_freepointer(kmem_cache_node, n);
	page->inuse = 1;
	page->frozen = 0;
	kmem_cache_node->node[node] = n;
	init_kmem_cache_node(n);
	inc_slabs_node(kmem_cache_node, node, page->objects);

	/*
	 * No locks need to be taken here as it has just been
	 * initialized and there is no concurrent access.
	 */
	__add_partial(n, page, DEACTIVATE_TO_HEAD);
}

static void free_kmem_cache_nodes(struct kmem_cache *s)
{
	int node;
	struct kmem_cache_node *n;

	for_each_kmem_cache_node(s, node, n) {
		s->node[node] = NULL;
		kmem_cache_free(kmem_cache_node, n);
	}
}

void __kmem_cache_release(struct kmem_cache *s)
{
	cache_random_seq_destroy(s);
	free_percpu(s->cpu_slab);
	free_kmem_cache_nodes(s);
}

static int init_kmem_cache_nodes(struct kmem_cache *s)
{
	int node;

	for_each_node_mask(node, slab_nodes) {
		struct kmem_cache_node *n;

		if (slab_state == DOWN) {
			early_kmem_cache_node_alloc(node);
			continue;
		}
		n = kmem_cache_alloc_node(kmem_cache_node,
						GFP_KERNEL, node);

		if (!n) {
			free_kmem_cache_nodes(s);
			return 0;
		}

		init_kmem_cache_node(n);
		s->node[node] = n;
	}
	return 1;
}

static void set_min_partial(struct kmem_cache *s, unsigned long min)
{
	if (min < MIN_PARTIAL)
		min = MIN_PARTIAL;
	else if (min > MAX_PARTIAL)
		min = MAX_PARTIAL;
	s->min_partial = min;
}

static void set_cpu_partial(struct kmem_cache *s)
{
#ifdef CONFIG_SLUB_CPU_PARTIAL
	/*
	 * cpu_partial determined the maximum number of objects kept in the
	 * per cpu partial lists of a processor.
	 *
	 * Per cpu partial lists mainly contain slabs that just have one
	 * object freed. If they are used for allocation then they can be
	 * filled up again with minimal effort. The slab will never hit the
	 * per node partial lists and therefore no locking will be required.
	 *
	 * This setting also determines
	 *
	 * A) The number of objects from per cpu partial slabs dumped to the
	 *    per node list when we reach the limit.
	 * B) The number of objects in cpu partial slabs to extract from the
	 *    per node list when we run out of per cpu objects. We only fetch
	 *    50% to keep some capacity around for frees.
	 */
	if (!kmem_cache_has_cpu_partial(s))
		slub_set_cpu_partial(s, 0);
	else if (s->size >= PAGE_SIZE)
		slub_set_cpu_partial(s, 2);
	else if (s->size >= 1024)
		slub_set_cpu_partial(s, 6);
	else if (s->size >= 256)
		slub_set_cpu_partial(s, 13);
	else
		slub_set_cpu_partial(s, 30);
#endif
}

/*
 * calculate_sizes() determines the order and the distribution of data within
 * a slab object.
 */
static int calculate_sizes(struct kmem_cache *s, int forced_order)
{
	slab_flags_t flags = s->flags;
	unsigned int size = s->object_size;
	unsigned int order;

	/*
	 * Round up object size to the next word boundary. We can only
	 * place the free pointer at word boundaries and this determines
	 * the possible location of the free pointer.
	 */
	size = ALIGN(size, sizeof(void *));

#ifdef CONFIG_SLUB_DEBUG
	/*
	 * Determine if we can poison the object itself. If the user of
	 * the slab may touch the object after free or before allocation
	 * then we should never poison the object itself.
	 */
	if ((flags & SLAB_POISON) && !(flags & SLAB_TYPESAFE_BY_RCU) &&
			!s->ctor)
		s->flags |= __OBJECT_POISON;
	else
		s->flags &= ~__OBJECT_POISON;


	/*
	 * If we are Redzoning then check if there is some space between the
	 * end of the object and the free pointer. If not then add an
	 * additional word to have some bytes to store Redzone information.
	 */
	if ((flags & SLAB_RED_ZONE) && size == s->object_size)
		size += sizeof(void *);
#endif

	/*
	 * With that we have determined the number of bytes in actual use
	 * by the object and redzoning.
	 */
	s->inuse = size;

	if ((flags & (SLAB_TYPESAFE_BY_RCU | SLAB_POISON)) ||
	    ((flags & SLAB_RED_ZONE) && s->object_size < sizeof(void *)) ||
	    s->ctor) {
		/*
		 * Relocate free pointer after the object if it is not
		 * permitted to overwrite the first word of the object on
		 * kmem_cache_free.
		 *
		 * This is the case if we do RCU, have a constructor or
		 * destructor, are poisoning the objects, or are
		 * redzoning an object smaller than sizeof(void *).
		 *
		 * The assumption that s->offset >= s->inuse means free
		 * pointer is outside of the object is used in the
		 * freeptr_outside_object() function. If that is no
		 * longer true, the function needs to be modified.
		 */
		s->offset = size;
		size += sizeof(void *);
	} else {
		/*
		 * Store freelist pointer near middle of object to keep
		 * it away from the edges of the object to avoid small
		 * sized over/underflows from neighboring allocations.
		 */
		s->offset = ALIGN_DOWN(s->object_size / 2, sizeof(void *));
	}

#ifdef CONFIG_SLUB_DEBUG
	if (flags & SLAB_STORE_USER)
		/*
		 * Need to store information about allocs and frees after
		 * the object.
		 */
		size += 2 * sizeof(struct track);
#endif

	kasan_cache_create(s, &size, &s->flags);
#ifdef CONFIG_SLUB_DEBUG
	if (flags & SLAB_RED_ZONE) {
		/*
		 * Add some empty padding so that we can catch
		 * overwrites from earlier objects rather than let
		 * tracking information or the free pointer be
		 * corrupted if a user writes before the start
		 * of the object.
		 */
		size += sizeof(void *);

		s->red_left_pad = sizeof(void *);
		s->red_left_pad = ALIGN(s->red_left_pad, s->align);
		size += s->red_left_pad;
	}
#endif

	/*
	 * SLUB stores one object immediately after another beginning from
	 * offset 0. In order to align the objects we have to simply size
	 * each object to conform to the alignment.
	 */
	size = ALIGN(size, s->align);
	s->size = size;
	s->reciprocal_size = reciprocal_value(size);
	if (forced_order >= 0)
		order = forced_order;
	else
		order = calculate_order(size);

	if ((int)order < 0)
		return 0;

	s->allocflags = 0;
	if (order)
		s->allocflags |= __GFP_COMP;

	if (s->flags & SLAB_CACHE_DMA)
		s->allocflags |= GFP_DMA;

	if (s->flags & SLAB_CACHE_DMA32)
		s->allocflags |= GFP_DMA32;

	if (s->flags & SLAB_RECLAIM_ACCOUNT)
		s->allocflags |= __GFP_RECLAIMABLE;

	/*
	 * Determine the number of objects per slab
	 */
	s->oo = oo_make(order, size);
	s->min = oo_make(get_order(size), size);
	if (oo_objects(s->oo) > oo_objects(s->max))
		s->max = s->oo;

	return !!oo_objects(s->oo);
}

static int kmem_cache_open(struct kmem_cache *s, slab_flags_t flags)
{
	s->flags = kmem_cache_flags(s->size, flags, s->name);
#ifdef CONFIG_SLAB_FREELIST_HARDENED
	s->random = get_random_long();
#endif

	if (!calculate_sizes(s, -1))
		goto error;
	if (disable_higher_order_debug) {
		/*
		 * Disable debugging flags that store metadata if the min slab
		 * order increased.
		 */
		if (get_order(s->size) > get_order(s->object_size)) {
			s->flags &= ~DEBUG_METADATA_FLAGS;
			s->offset = 0;
			if (!calculate_sizes(s, -1))
				goto error;
		}
	}

#if defined(CONFIG_HAVE_CMPXCHG_DOUBLE) && \
    defined(CONFIG_HAVE_ALIGNED_STRUCT_PAGE)
	if (system_has_cmpxchg_double() && (s->flags & SLAB_NO_CMPXCHG) == 0)
		/* Enable fast mode */
		s->flags |= __CMPXCHG_DOUBLE;
#endif

	/*
	 * The larger the object size is, the more pages we want on the partial
	 * list to avoid pounding the page allocator excessively.
	 */
	set_min_partial(s, ilog2(s->size) / 2);

	set_cpu_partial(s);

#ifdef CONFIG_NUMA
	s->remote_node_defrag_ratio = 1000;
#endif

	/* Initialize the pre-computed randomized freelist if slab is up */
	if (slab_state >= UP) {
		if (init_cache_random_seq(s))
			goto error;
	}

	if (!init_kmem_cache_nodes(s))
		goto error;

	if (alloc_kmem_cache_cpus(s))
		return 0;

	free_kmem_cache_nodes(s);
error:
	return -EINVAL;
}

static void list_slab_objects(struct kmem_cache *s, struct page *page,
			      const char *text)
{
#ifdef CONFIG_SLUB_DEBUG
	void *addr = page_address(page);
	unsigned long *map;
	void *p;

	slab_err(s, page, text, s->name);
	slab_lock(page);

	map = get_map(s, page);
	for_each_object(p, s, addr, page->objects) {

		if (!test_bit(__obj_to_index(s, addr, p), map)) {
			pr_err("Object 0x%p @offset=%tu\n", p, p - addr);
			print_tracking(s, p);
		}
	}
	put_map(map);
	slab_unlock(page);
#endif
}

/*
 * Attempt to free all partial slabs on a node.
 * This is called from __kmem_cache_shutdown(). We must take list_lock
 * because sysfs file might still access partial list after the shutdowning.
 */
static void free_partial(struct kmem_cache *s, struct kmem_cache_node *n)
{
	LIST_HEAD(discard);
	struct page *page, *h;

	BUG_ON(irqs_disabled());
	spin_lock_irq(&n->list_lock);
	list_for_each_entry_safe(page, h, &n->partial, slab_list) {
		if (!page->inuse) {
			remove_partial(n, page);
			list_add(&page->slab_list, &discard);
		} else {
			list_slab_objects(s, page,
			  "Objects remaining in %s on __kmem_cache_shutdown()");
		}
	}
	spin_unlock_irq(&n->list_lock);

	list_for_each_entry_safe(page, h, &discard, slab_list)
		discard_slab(s, page);
}

bool __kmem_cache_empty(struct kmem_cache *s)
{
	int node;
	struct kmem_cache_node *n;

	for_each_kmem_cache_node(s, node, n)
		if (n->nr_partial || slabs_node(s, node))
			return false;
	return true;
}

/*
 * Release all resources used by a slab cache.
 */
int __kmem_cache_shutdown(struct kmem_cache *s)
{
	int node;
	struct kmem_cache_node *n;

	flush_all(s);
	/* Attempt to free all objects */
	for_each_kmem_cache_node(s, node, n) {
		free_partial(s, n);
		if (n->nr_partial || slabs_node(s, node))
			return 1;
	}
	return 0;
}

#ifdef CONFIG_PRINTK
void kmem_obj_info(struct kmem_obj_info *kpp, void *object, struct page *page)
{
	void *base;
	int __maybe_unused i;
	unsigned int objnr;
	void *objp;
	void *objp0;
	struct kmem_cache *s = page->slab_cache;
	struct track __maybe_unused *trackp;

	kpp->kp_ptr = object;
	kpp->kp_page = page;
	kpp->kp_slab_cache = s;
	base = page_address(page);
	objp0 = kasan_reset_tag(object);
#ifdef CONFIG_SLUB_DEBUG
	objp = restore_red_left(s, objp0);
#else
	objp = objp0;
#endif
	objnr = obj_to_index(s, page, objp);
	kpp->kp_data_offset = (unsigned long)((char *)objp0 - (char *)objp);
	objp = base + s->size * objnr;
	kpp->kp_objp = objp;
	if (WARN_ON_ONCE(objp < base || objp >= base + page->objects * s->size || (objp - base) % s->size) ||
	    !(s->flags & SLAB_STORE_USER))
		return;
#ifdef CONFIG_SLUB_DEBUG
	objp = fixup_red_left(s, objp);
	trackp = get_track(s, objp, TRACK_ALLOC);
	kpp->kp_ret = (void *)trackp->addr;
#ifdef CONFIG_STACKTRACE
	for (i = 0; i < KS_ADDRS_COUNT && i < TRACK_ADDRS_COUNT; i++) {
		kpp->kp_stack[i] = (void *)trackp->addrs[i];
		if (!kpp->kp_stack[i])
			break;
	}

	trackp = get_track(s, objp, TRACK_FREE);
	for (i = 0; i < KS_ADDRS_COUNT && i < TRACK_ADDRS_COUNT; i++) {
		kpp->kp_free_stack[i] = (void *)trackp->addrs[i];
		if (!kpp->kp_free_stack[i])
			break;
	}
#endif
#endif
}
#endif

/********************************************************************
 *		Kmalloc subsystem
 *******************************************************************/

static int __init setup_slub_min_order(char *str)
{
	get_option(&str, (int *)&slub_min_order);

	return 1;
}

__setup("slub_min_order=", setup_slub_min_order);

static int __init setup_slub_max_order(char *str)
{
	get_option(&str, (int *)&slub_max_order);
	slub_max_order = min(slub_max_order, (unsigned int)MAX_ORDER - 1);

	return 1;
}

__setup("slub_max_order=", setup_slub_max_order);

static int __init setup_slub_min_objects(char *str)
{
	get_option(&str, (int *)&slub_min_objects);

	return 1;
}

__setup("slub_min_objects=", setup_slub_min_objects);

void *__kmalloc(size_t size, gfp_t flags)
{
	struct kmem_cache *s;
	void *ret;

	if (unlikely(size > KMALLOC_MAX_CACHE_SIZE))
		return kmalloc_large(size, flags);

	s = kmalloc_slab(size, flags);

	if (unlikely(ZERO_OR_NULL_PTR(s)))
		return s;

	ret = slab_alloc(s, flags, _RET_IP_, size);

	trace_kmalloc(_RET_IP_, ret, size, s->size, flags);

	ret = kasan_kmalloc(s, ret, size, flags);

	return ret;
}
EXPORT_SYMBOL(__kmalloc);

#ifdef CONFIG_NUMA
static void *kmalloc_large_node(size_t size, gfp_t flags, int node)
{
	struct page *page;
	void *ptr = NULL;
	unsigned int order = get_order(size);

	flags |= __GFP_COMP;
	page = alloc_pages_node(node, flags, order);
	if (page) {
		ptr = page_address(page);
		mod_lruvec_page_state(page, NR_SLAB_UNRECLAIMABLE_B,
				      PAGE_SIZE << order);
	}

	return kmalloc_large_node_hook(ptr, size, flags);
}

void *__kmalloc_node(size_t size, gfp_t flags, int node)
{
	struct kmem_cache *s;
	void *ret;

	if (unlikely(size > KMALLOC_MAX_CACHE_SIZE)) {
		ret = kmalloc_large_node(size, flags, node);

		trace_kmalloc_node(_RET_IP_, ret,
				   size, PAGE_SIZE << get_order(size),
				   flags, node);

		return ret;
	}

	s = kmalloc_slab(size, flags);

	if (unlikely(ZERO_OR_NULL_PTR(s)))
		return s;

	ret = slab_alloc_node(s, flags, node, _RET_IP_, size);

	trace_kmalloc_node(_RET_IP_, ret, size, s->size, flags, node);

	ret = kasan_kmalloc(s, ret, size, flags);

	return ret;
}
EXPORT_SYMBOL(__kmalloc_node);
#endif	/* CONFIG_NUMA */

#ifdef CONFIG_HARDENED_USERCOPY
/*
 * Rejects incorrectly sized objects and objects that are to be copied
 * to/from userspace but do not fall entirely within the containing slab
 * cache's usercopy region.
 *
 * Returns NULL if check passes, otherwise const char * to name of cache
 * to indicate an error.
 */
void __check_heap_object(const void *ptr, unsigned long n, struct page *page,
			 bool to_user)
{
	struct kmem_cache *s;
	unsigned int offset;
	size_t object_size;
	bool is_kfence = is_kfence_address(ptr);

	ptr = kasan_reset_tag(ptr);

	/* Find object and usable object size. */
	s = page->slab_cache;

	/* Reject impossible pointers. */
	if (ptr < page_address(page))
		usercopy_abort("SLUB object not in SLUB page?!", NULL,
			       to_user, 0, n);

	/* Find offset within object. */
	if (is_kfence)
		offset = ptr - kfence_object_start(ptr);
	else
		offset = (ptr - page_address(page)) % s->size;

	/* Adjust for redzone and reject if within the redzone. */
	if (!is_kfence && kmem_cache_debug_flags(s, SLAB_RED_ZONE)) {
		if (offset < s->red_left_pad)
			usercopy_abort("SLUB object in left red zone",
				       s->name, to_user, offset, n);
		offset -= s->red_left_pad;
	}

	/* Allow address range falling entirely within usercopy region. */
	if (offset >= s->useroffset &&
	    offset - s->useroffset <= s->usersize &&
	    n <= s->useroffset - offset + s->usersize)
		return;

	/*
	 * If the copy is still within the allocated object, produce
	 * a warning instead of rejecting the copy. This is intended
	 * to be a temporary method to find any missing usercopy
	 * whitelists.
	 */
	object_size = slab_ksize(s);
	if (usercopy_fallback &&
	    offset <= object_size && n <= object_size - offset) {
		usercopy_warn("SLUB object", s->name, to_user, offset, n);
		return;
	}

	usercopy_abort("SLUB object", s->name, to_user, offset, n);
}
#endif /* CONFIG_HARDENED_USERCOPY */

size_t __ksize(const void *object)
{
	struct page *page;

	if (unlikely(object == ZERO_SIZE_PTR))
		return 0;

	page = virt_to_head_page(object);

	if (unlikely(!PageSlab(page))) {
		WARN_ON(!PageCompound(page));
		return page_size(page);
	}

	return slab_ksize(page->slab_cache);
}
EXPORT_SYMBOL(__ksize);

void kfree(const void *x)
{
	struct page *page;
	void *object = (void *)x;

	trace_kfree(_RET_IP_, x);

	if (unlikely(ZERO_OR_NULL_PTR(x)))
		return;

	page = virt_to_head_page(x);
	if (unlikely(!PageSlab(page))) {
		unsigned int order = compound_order(page);

		BUG_ON(!PageCompound(page));
		kfree_hook(object);
		mod_lruvec_page_state(page, NR_SLAB_UNRECLAIMABLE_B,
				      -(PAGE_SIZE << order));
		__free_pages(page, order);
		return;
	}
	slab_free(page->slab_cache, page, object, NULL, 1, _RET_IP_);
}
EXPORT_SYMBOL(kfree);

#define SHRINK_PROMOTE_MAX 32

/*
 * kmem_cache_shrink discards empty slabs and promotes the slabs filled
 * up most to the head of the partial lists. New allocations will then
 * fill those up and thus they can be removed from the partial lists.
 *
 * The slabs with the least items are placed last. This results in them
 * being allocated from last increasing the chance that the last objects
 * are freed in them.
 */
int __kmem_cache_shrink(struct kmem_cache *s)
{
	int node;
	int i;
	struct kmem_cache_node *n;
	struct page *page;
	struct page *t;
	struct list_head discard;
	struct list_head promote[SHRINK_PROMOTE_MAX];
	unsigned long flags;
	int ret = 0;

	flush_all(s);
	for_each_kmem_cache_node(s, node, n) {
		INIT_LIST_HEAD(&discard);
		for (i = 0; i < SHRINK_PROMOTE_MAX; i++)
			INIT_LIST_HEAD(promote + i);

		spin_lock_irqsave(&n->list_lock, flags);

		/*
		 * Build lists of slabs to discard or promote.
		 *
		 * Note that concurrent frees may occur while we hold the
		 * list_lock. page->inuse here is the upper limit.
		 */
		list_for_each_entry_safe(page, t, &n->partial, slab_list) {
			int free = page->objects - page->inuse;

			/* Do not reread page->inuse */
			barrier();

			/* We do not keep full slabs on the list */
			BUG_ON(free <= 0);

			if (free == page->objects) {
				list_move(&page->slab_list, &discard);
				n->nr_partial--;
			} else if (free <= SHRINK_PROMOTE_MAX)
				list_move(&page->slab_list, promote + free - 1);
		}

		/*
		 * Promote the slabs filled up most to the head of the
		 * partial list.
		 */
		for (i = SHRINK_PROMOTE_MAX - 1; i >= 0; i--)
			list_splice(promote + i, &n->partial);

		spin_unlock_irqrestore(&n->list_lock, flags);

		/* Release empty slabs */
		list_for_each_entry_safe(page, t, &discard, slab_list)
			discard_slab(s, page);

		if (slabs_node(s, node))
			ret = 1;
	}

	return ret;
}

static int slab_mem_going_offline_callback(void *arg)
{
	struct kmem_cache *s;

	mutex_lock(&slab_mutex);
	list_for_each_entry(s, &slab_caches, list)
		__kmem_cache_shrink(s);
	mutex_unlock(&slab_mutex);

	return 0;
}

static void slab_mem_offline_callback(void *arg)
{
	struct memory_notify *marg = arg;
	int offline_node;

	offline_node = marg->status_change_nid_normal;

	/*
	 * If the node still has available memory. we need kmem_cache_node
	 * for it yet.
	 */
	if (offline_node < 0)
		return;

	mutex_lock(&slab_mutex);
	node_clear(offline_node, slab_nodes);
	/*
	 * We no longer free kmem_cache_node structures here, as it would be
	 * racy with all get_node() users, and infeasible to protect them with
	 * slab_mutex.
	 */
	mutex_unlock(&slab_mutex);
}

static int slab_mem_going_online_callback(void *arg)
{
	struct kmem_cache_node *n;
	struct kmem_cache *s;
	struct memory_notify *marg = arg;
	int nid = marg->status_change_nid_normal;
	int ret = 0;

	/*
	 * If the node's memory is already available, then kmem_cache_node is
	 * already created. Nothing to do.
	 */
	if (nid < 0)
		return 0;

	/*
	 * We are bringing a node online. No memory is available yet. We must
	 * allocate a kmem_cache_node structure in order to bring the node
	 * online.
	 */
	mutex_lock(&slab_mutex);
	list_for_each_entry(s, &slab_caches, list) {
		/*
		 * The structure may already exist if the node was previously
		 * onlined and offlined.
		 */
		if (get_node(s, nid))
			continue;
		/*
		 * XXX: kmem_cache_alloc_node will fallback to other nodes
		 *      since memory is not yet available from the node that
		 *      is brought up.
		 */
		n = kmem_cache_alloc(kmem_cache_node, GFP_KERNEL);
		if (!n) {
			ret = -ENOMEM;
			goto out;
		}
		init_kmem_cache_node(n);
		s->node[nid] = n;
	}
	/*
	 * Any cache created after this point will also have kmem_cache_node
	 * initialized for the new node.
	 */
	node_set(nid, slab_nodes);
out:
	mutex_unlock(&slab_mutex);
	return ret;
}

static int slab_memory_callback(struct notifier_block *self,
				unsigned long action, void *arg)
{
	int ret = 0;

	switch (action) {
	case MEM_GOING_ONLINE:
		ret = slab_mem_going_online_callback(arg);
		break;
	case MEM_GOING_OFFLINE:
		ret = slab_mem_going_offline_callback(arg);
		break;
	case MEM_OFFLINE:
	case MEM_CANCEL_ONLINE:
		slab_mem_offline_callback(arg);
		break;
	case MEM_ONLINE:
	case MEM_CANCEL_OFFLINE:
		break;
	}
	if (ret)
		ret = notifier_from_errno(ret);
	else
		ret = NOTIFY_OK;
	return ret;
}

static struct notifier_block slab_memory_callback_nb = {
	.notifier_call = slab_memory_callback,
	.priority = SLAB_CALLBACK_PRI,
};

/********************************************************************
 *			Basic setup of slabs
 *******************************************************************/

/*
 * Used for early kmem_cache structures that were allocated using
 * the page allocator. Allocate them properly then fix up the pointers
 * that may be pointing to the wrong kmem_cache structure.
 */

static struct kmem_cache * __init bootstrap(struct kmem_cache *static_cache)
{
	int node;
	struct kmem_cache *s = kmem_cache_zalloc(kmem_cache, GFP_NOWAIT);
	struct kmem_cache_node *n;

	memcpy(s, static_cache, kmem_cache->object_size);

	/*
	 * This runs very early, and only the boot processor is supposed to be
	 * up.  Even if it weren't true, IRQs are not up so we couldn't fire
	 * IPIs around.
	 */
	__flush_cpu_slab(s, smp_processor_id());
	for_each_kmem_cache_node(s, node, n) {
		struct page *p;

		list_for_each_entry(p, &n->partial, slab_list)
			p->slab_cache = s;

#ifdef CONFIG_SLUB_DEBUG
		list_for_each_entry(p, &n->full, slab_list)
			p->slab_cache = s;
#endif
	}
	list_add(&s->list, &slab_caches);
	return s;
}

void __init kmem_cache_init(void)
{
	static __initdata struct kmem_cache boot_kmem_cache,
		boot_kmem_cache_node;
	int node;

	if (debug_guardpage_minorder())
		slub_max_order = 0;

	/* Print slub debugging pointers without hashing */
	if (__slub_debug_enabled())
		no_hash_pointers_enable(NULL);

	kmem_cache_node = &boot_kmem_cache_node;
	kmem_cache = &boot_kmem_cache;

	/*
	 * Initialize the nodemask for which we will allocate per node
	 * structures. Here we don't need taking slab_mutex yet.
	 */
	for_each_node_state(node, N_NORMAL_MEMORY)
		node_set(node, slab_nodes);

	create_boot_cache(kmem_cache_node, "kmem_cache_node",
		sizeof(struct kmem_cache_node), SLAB_HWCACHE_ALIGN, 0, 0);

	register_hotmemory_notifier(&slab_memory_callback_nb);

	/* Able to allocate the per node structures */
	slab_state = PARTIAL;

	create_boot_cache(kmem_cache, "kmem_cache",
			offsetof(struct kmem_cache, node) +
				nr_node_ids * sizeof(struct kmem_cache_node *),
		       SLAB_HWCACHE_ALIGN, 0, 0);

	kmem_cache = bootstrap(&boot_kmem_cache);
	kmem_cache_node = bootstrap(&boot_kmem_cache_node);

	/* Now we can use the kmem_cache to allocate kmalloc slabs */
	setup_kmalloc_cache_index_table();
	create_kmalloc_caches(0);

	/* Setup random freelists for each cache */
	init_freelist_randomization();

	cpuhp_setup_state_nocalls(CPUHP_SLUB_DEAD, "slub:dead", NULL,
				  slub_cpu_dead);

	pr_info("SLUB: HWalign=%d, Order=%u-%u, MinObjects=%u, CPUs=%u, Nodes=%u\n",
		cache_line_size(),
		slub_min_order, slub_max_order, slub_min_objects,
		nr_cpu_ids, nr_node_ids);
}

void __init kmem_cache_init_late(void)
{
}

struct kmem_cache *
__kmem_cache_alias(const char *name, unsigned int size, unsigned int align,
		   slab_flags_t flags, void (*ctor)(void *))
{
	struct kmem_cache *s;

	s = find_mergeable(size, align, flags, name, ctor);
	if (s) {
		s->refcount++;

		/*
		 * Adjust the object sizes so that we clear
		 * the complete object on kzalloc.
		 */
		s->object_size = max(s->object_size, size);
		s->inuse = max(s->inuse, ALIGN(size, sizeof(void *)));

		if (sysfs_slab_alias(s, name)) {
			s->refcount--;
			s = NULL;
		}
	}

	return s;
}

int __kmem_cache_create(struct kmem_cache *s, slab_flags_t flags)
{
	int err;

	err = kmem_cache_open(s, flags);
	if (err)
		return err;

	/* Mutex is not taken during early boot */
	if (slab_state <= UP)
		return 0;

	err = sysfs_slab_add(s);
	if (err)
		__kmem_cache_release(s);

	if (s->flags & SLAB_STORE_USER)
		debugfs_slab_add(s);

	return err;
}

void *__kmalloc_track_caller(size_t size, gfp_t gfpflags, unsigned long caller)
{
	struct kmem_cache *s;
	void *ret;

	if (unlikely(size > KMALLOC_MAX_CACHE_SIZE))
		return kmalloc_large(size, gfpflags);

	s = kmalloc_slab(size, gfpflags);

	if (unlikely(ZERO_OR_NULL_PTR(s)))
		return s;

	ret = slab_alloc(s, gfpflags, caller, size);

	/* Honor the call site pointer we received. */
	trace_kmalloc(caller, ret, size, s->size, gfpflags);

	return ret;
}
EXPORT_SYMBOL(__kmalloc_track_caller);

#ifdef CONFIG_NUMA
void *__kmalloc_node_track_caller(size_t size, gfp_t gfpflags,
					int node, unsigned long caller)
{
	struct kmem_cache *s;
	void *ret;

	if (unlikely(size > KMALLOC_MAX_CACHE_SIZE)) {
		ret = kmalloc_large_node(size, gfpflags, node);

		trace_kmalloc_node(caller, ret,
				   size, PAGE_SIZE << get_order(size),
				   gfpflags, node);

		return ret;
	}

	s = kmalloc_slab(size, gfpflags);

	if (unlikely(ZERO_OR_NULL_PTR(s)))
		return s;

	ret = slab_alloc_node(s, gfpflags, node, caller, size);

	/* Honor the call site pointer we received. */
	trace_kmalloc_node(caller, ret, size, s->size, gfpflags, node);

	return ret;
}
EXPORT_SYMBOL(__kmalloc_node_track_caller);
#endif

#ifdef CONFIG_SYSFS
static int count_inuse(struct page *page)
{
	return page->inuse;
}

static int count_total(struct page *page)
{
	return page->objects;
}
#endif

#ifdef CONFIG_SLUB_DEBUG
static void validate_slab(struct kmem_cache *s, struct page *page)
{
	void *p;
	void *addr = page_address(page);
	unsigned long *map;

	slab_lock(page);

	if (!check_slab(s, page) || !on_freelist(s, page, NULL))
		goto unlock;

	/* Now we know that a valid freelist exists */
	map = get_map(s, page);
	for_each_object(p, s, addr, page->objects) {
		u8 val = test_bit(__obj_to_index(s, addr, p), map) ?
			 SLUB_RED_INACTIVE : SLUB_RED_ACTIVE;

		if (!check_object(s, page, p, val))
			break;
	}
	put_map(map);
unlock:
	slab_unlock(page);
}

static int validate_slab_node(struct kmem_cache *s,
		struct kmem_cache_node *n)
{
	unsigned long count = 0;
	struct page *page;
	unsigned long flags;

	spin_lock_irqsave(&n->list_lock, flags);

	list_for_each_entry(page, &n->partial, slab_list) {
		validate_slab(s, page);
		count++;
	}
	if (count != n->nr_partial) {
		pr_err("SLUB %s: %ld partial slabs counted but counter=%ld\n",
		       s->name, count, n->nr_partial);
		slab_add_kunit_errors();
	}

	if (!(s->flags & SLAB_STORE_USER))
		goto out;

	list_for_each_entry(page, &n->full, slab_list) {
		validate_slab(s, page);
		count++;
	}
	if (count != atomic_long_read(&n->nr_slabs)) {
		pr_err("SLUB: %s %ld slabs counted but counter=%ld\n",
		       s->name, count, atomic_long_read(&n->nr_slabs));
		slab_add_kunit_errors();
	}

out:
	spin_unlock_irqrestore(&n->list_lock, flags);
	return count;
}

long validate_slab_cache(struct kmem_cache *s)
{
	int node;
	unsigned long count = 0;
	struct kmem_cache_node *n;

	flush_all(s);
	for_each_kmem_cache_node(s, node, n)
		count += validate_slab_node(s, n);

	return count;
}
EXPORT_SYMBOL(validate_slab_cache);

#ifdef CONFIG_DEBUG_FS
/*
 * Generate lists of code addresses where slabcache objects are allocated
 * and freed.
 */

struct location {
	unsigned long count;
	unsigned long addr;
	long long sum_time;
	long min_time;
	long max_time;
	long min_pid;
	long max_pid;
	DECLARE_BITMAP(cpus, NR_CPUS);
	nodemask_t nodes;
};

struct loc_track {
	unsigned long max;
	unsigned long count;
	struct location *loc;
};

static struct dentry *slab_debugfs_root;

static void free_loc_track(struct loc_track *t)
{
	if (t->max)
		free_pages((unsigned long)t->loc,
			get_order(sizeof(struct location) * t->max));
}

static int alloc_loc_track(struct loc_track *t, unsigned long max, gfp_t flags)
{
	struct location *l;
	int order;

	order = get_order(sizeof(struct location) * max);

	l = (void *)__get_free_pages(flags, order);
	if (!l)
		return 0;

	if (t->count) {
		memcpy(l, t->loc, sizeof(struct location) * t->count);
		free_loc_track(t);
	}
	t->max = max;
	t->loc = l;
	return 1;
}

static int add_location(struct loc_track *t, struct kmem_cache *s,
				const struct track *track)
{
	long start, end, pos;
	struct location *l;
	unsigned long caddr;
	unsigned long age = jiffies - track->when;

	start = -1;
	end = t->count;

	for ( ; ; ) {
		pos = start + (end - start + 1) / 2;

		/*
		 * There is nothing at "end". If we end up there
		 * we need to add something to before end.
		 */
		if (pos == end)
			break;

		caddr = t->loc[pos].addr;
		if (track->addr == caddr) {

			l = &t->loc[pos];
			l->count++;
			if (track->when) {
				l->sum_time += age;
				if (age < l->min_time)
					l->min_time = age;
				if (age > l->max_time)
					l->max_time = age;

				if (track->pid < l->min_pid)
					l->min_pid = track->pid;
				if (track->pid > l->max_pid)
					l->max_pid = track->pid;

				cpumask_set_cpu(track->cpu,
						to_cpumask(l->cpus));
			}
			node_set(page_to_nid(virt_to_page(track)), l->nodes);
			return 1;
		}

		if (track->addr < caddr)
			end = pos;
		else
			start = pos;
	}

	/*
	 * Not found. Insert new tracking element.
	 */
	if (t->count >= t->max && !alloc_loc_track(t, 2 * t->max, GFP_ATOMIC))
		return 0;

	l = t->loc + pos;
	if (pos < t->count)
		memmove(l + 1, l,
			(t->count - pos) * sizeof(struct location));
	t->count++;
	l->count = 1;
	l->addr = track->addr;
	l->sum_time = age;
	l->min_time = age;
	l->max_time = age;
	l->min_pid = track->pid;
	l->max_pid = track->pid;
	cpumask_clear(to_cpumask(l->cpus));
	cpumask_set_cpu(track->cpu, to_cpumask(l->cpus));
	nodes_clear(l->nodes);
	node_set(page_to_nid(virt_to_page(track)), l->nodes);
	return 1;
}

static void process_slab(struct loc_track *t, struct kmem_cache *s,
		struct page *page, enum track_item alloc)
{
	void *addr = page_address(page);
	void *p;
	unsigned long *map;

	map = get_map(s, page);
	for_each_object(p, s, addr, page->objects)
		if (!test_bit(__obj_to_index(s, addr, p), map))
			add_location(t, s, get_track(s, p, alloc));
	put_map(map);
}
#endif  /* CONFIG_DEBUG_FS   */
#endif	/* CONFIG_SLUB_DEBUG */

#ifdef CONFIG_SYSFS
enum slab_stat_type {
	SL_ALL,			/* All slabs */
	SL_PARTIAL,		/* Only partially allocated slabs */
	SL_CPU,			/* Only slabs used for cpu caches */
	SL_OBJECTS,		/* Determine allocated objects not slabs */
	SL_TOTAL		/* Determine object capacity not slabs */
};

#define SO_ALL		(1 << SL_ALL)
#define SO_PARTIAL	(1 << SL_PARTIAL)
#define SO_CPU		(1 << SL_CPU)
#define SO_OBJECTS	(1 << SL_OBJECTS)
#define SO_TOTAL	(1 << SL_TOTAL)

static ssize_t show_slab_objects(struct kmem_cache *s,
				 char *buf, unsigned long flags)
{
	unsigned long total = 0;
	int node;
	int x;
	unsigned long *nodes;
	int len = 0;

	nodes = kcalloc(nr_node_ids, sizeof(unsigned long), GFP_KERNEL);
	if (!nodes)
		return -ENOMEM;

	if (flags & SO_CPU) {
		int cpu;

		for_each_possible_cpu(cpu) {
			struct kmem_cache_cpu *c = per_cpu_ptr(s->cpu_slab,
							       cpu);
			int node;
			struct page *page;

			page = READ_ONCE(c->page);
			if (!page)
				continue;

			node = page_to_nid(page);
			if (flags & SO_TOTAL)
				x = page->objects;
			else if (flags & SO_OBJECTS)
				x = page->inuse;
			else
				x = 1;

			total += x;
			nodes[node] += x;

			page = slub_percpu_partial_read_once(c);
			if (page) {
				node = page_to_nid(page);
				if (flags & SO_TOTAL)
					WARN_ON_ONCE(1);
				else if (flags & SO_OBJECTS)
					WARN_ON_ONCE(1);
				else
					x = page->pages;
				total += x;
				nodes[node] += x;
			}
		}
	}

	/*
	 * It is impossible to take "mem_hotplug_lock" here with "kernfs_mutex"
	 * already held which will conflict with an existing lock order:
	 *
	 * mem_hotplug_lock->slab_mutex->kernfs_mutex
	 *
	 * We don't really need mem_hotplug_lock (to hold off
	 * slab_mem_going_offline_callback) here because slab's memory hot
	 * unplug code doesn't destroy the kmem_cache->node[] data.
	 */

#ifdef CONFIG_SLUB_DEBUG
	if (flags & SO_ALL) {
		struct kmem_cache_node *n;

		for_each_kmem_cache_node(s, node, n) {

			if (flags & SO_TOTAL)
				x = atomic_long_read(&n->total_objects);
			else if (flags & SO_OBJECTS)
				x = atomic_long_read(&n->total_objects) -
					count_partial(n, count_free);
			else
				x = atomic_long_read(&n->nr_slabs);
			total += x;
			nodes[node] += x;
		}

	} else
#endif
	if (flags & SO_PARTIAL) {
		struct kmem_cache_node *n;

		for_each_kmem_cache_node(s, node, n) {
			if (flags & SO_TOTAL)
				x = count_partial(n, count_total);
			else if (flags & SO_OBJECTS)
				x = count_partial(n, count_inuse);
			else
				x = n->nr_partial;
			total += x;
			nodes[node] += x;
		}
	}

	len += sysfs_emit_at(buf, len, "%lu", total);
#ifdef CONFIG_NUMA
	for (node = 0; node < nr_node_ids; node++) {
		if (nodes[node])
			len += sysfs_emit_at(buf, len, " N%d=%lu",
					     node, nodes[node]);
	}
#endif
	len += sysfs_emit_at(buf, len, "\n");
	kfree(nodes);

	return len;
}

#define to_slab_attr(n) container_of(n, struct slab_attribute, attr)
#define to_slab(n) container_of(n, struct kmem_cache, kobj)

struct slab_attribute {
	struct attribute attr;
	ssize_t (*show)(struct kmem_cache *s, char *buf);
	ssize_t (*store)(struct kmem_cache *s, const char *x, size_t count);
};

#define SLAB_ATTR_RO(_name) \
	static struct slab_attribute _name##_attr = \
	__ATTR(_name, 0400, _name##_show, NULL)

#define SLAB_ATTR(_name) \
	static struct slab_attribute _name##_attr =  \
	__ATTR(_name, 0600, _name##_show, _name##_store)

static ssize_t slab_size_show(struct kmem_cache *s, char *buf)
{
	return sysfs_emit(buf, "%u\n", s->size);
}
SLAB_ATTR_RO(slab_size);

static ssize_t align_show(struct kmem_cache *s, char *buf)
{
	return sysfs_emit(buf, "%u\n", s->align);
}
SLAB_ATTR_RO(align);

static ssize_t object_size_show(struct kmem_cache *s, char *buf)
{
	return sysfs_emit(buf, "%u\n", s->object_size);
}
SLAB_ATTR_RO(object_size);

static ssize_t objs_per_slab_show(struct kmem_cache *s, char *buf)
{
	return sysfs_emit(buf, "%u\n", oo_objects(s->oo));
}
SLAB_ATTR_RO(objs_per_slab);

static ssize_t order_show(struct kmem_cache *s, char *buf)
{
	return sysfs_emit(buf, "%u\n", oo_order(s->oo));
}
SLAB_ATTR_RO(order);

static ssize_t min_partial_show(struct kmem_cache *s, char *buf)
{
	return sysfs_emit(buf, "%lu\n", s->min_partial);
}

static ssize_t min_partial_store(struct kmem_cache *s, const char *buf,
				 size_t length)
{
	unsigned long min;
	int err;

	err = kstrtoul(buf, 10, &min);
	if (err)
		return err;

	set_min_partial(s, min);
	return length;
}
SLAB_ATTR(min_partial);

static ssize_t cpu_partial_show(struct kmem_cache *s, char *buf)
{
	return sysfs_emit(buf, "%u\n", slub_cpu_partial(s));
}

static ssize_t cpu_partial_store(struct kmem_cache *s, const char *buf,
				 size_t length)
{
	unsigned int objects;
	int err;

	err = kstrtouint(buf, 10, &objects);
	if (err)
		return err;
	if (objects && !kmem_cache_has_cpu_partial(s))
		return -EINVAL;

	slub_set_cpu_partial(s, objects);
	flush_all(s);
	return length;
}
SLAB_ATTR(cpu_partial);

static ssize_t ctor_show(struct kmem_cache *s, char *buf)
{
	if (!s->ctor)
		return 0;
	return sysfs_emit(buf, "%pS\n", s->ctor);
}
SLAB_ATTR_RO(ctor);

static ssize_t aliases_show(struct kmem_cache *s, char *buf)
{
	return sysfs_emit(buf, "%d\n", s->refcount < 0 ? 0 : s->refcount - 1);
}
SLAB_ATTR_RO(aliases);

static ssize_t partial_show(struct kmem_cache *s, char *buf)
{
	return show_slab_objects(s, buf, SO_PARTIAL);
}
SLAB_ATTR_RO(partial);

static ssize_t cpu_slabs_show(struct kmem_cache *s, char *buf)
{
	return show_slab_objects(s, buf, SO_CPU);
}
SLAB_ATTR_RO(cpu_slabs);

static ssize_t objects_show(struct kmem_cache *s, char *buf)
{
	return show_slab_objects(s, buf, SO_ALL|SO_OBJECTS);
}
SLAB_ATTR_RO(objects);

static ssize_t objects_partial_show(struct kmem_cache *s, char *buf)
{
	return show_slab_objects(s, buf, SO_PARTIAL|SO_OBJECTS);
}
SLAB_ATTR_RO(objects_partial);

static ssize_t slabs_cpu_partial_show(struct kmem_cache *s, char *buf)
{
	int objects = 0;
	int pages = 0;
	int cpu;
	int len = 0;

	for_each_online_cpu(cpu) {
		struct page *page;

		page = slub_percpu_partial(per_cpu_ptr(s->cpu_slab, cpu));

		if (page) {
			pages += page->pages;
			objects += page->pobjects;
		}
	}

	len += sysfs_emit_at(buf, len, "%d(%d)", objects, pages);

#ifdef CONFIG_SMP
	for_each_online_cpu(cpu) {
		struct page *page;

		page = slub_percpu_partial(per_cpu_ptr(s->cpu_slab, cpu));
		if (page)
			len += sysfs_emit_at(buf, len, " C%d=%d(%d)",
					     cpu, page->pobjects, page->pages);
	}
#endif
	len += sysfs_emit_at(buf, len, "\n");

	return len;
}
SLAB_ATTR_RO(slabs_cpu_partial);

static ssize_t reclaim_account_show(struct kmem_cache *s, char *buf)
{
	return sysfs_emit(buf, "%d\n", !!(s->flags & SLAB_RECLAIM_ACCOUNT));
}
SLAB_ATTR_RO(reclaim_account);

static ssize_t hwcache_align_show(struct kmem_cache *s, char *buf)
{
	return sysfs_emit(buf, "%d\n", !!(s->flags & SLAB_HWCACHE_ALIGN));
}
SLAB_ATTR_RO(hwcache_align);

#ifdef CONFIG_ZONE_DMA
static ssize_t cache_dma_show(struct kmem_cache *s, char *buf)
{
	return sysfs_emit(buf, "%d\n", !!(s->flags & SLAB_CACHE_DMA));
}
SLAB_ATTR_RO(cache_dma);
#endif

static ssize_t usersize_show(struct kmem_cache *s, char *buf)
{
	return sysfs_emit(buf, "%u\n", s->usersize);
}
SLAB_ATTR_RO(usersize);

static ssize_t destroy_by_rcu_show(struct kmem_cache *s, char *buf)
{
	return sysfs_emit(buf, "%d\n", !!(s->flags & SLAB_TYPESAFE_BY_RCU));
}
SLAB_ATTR_RO(destroy_by_rcu);

#ifdef CONFIG_SLUB_DEBUG
static ssize_t slabs_show(struct kmem_cache *s, char *buf)
{
	return show_slab_objects(s, buf, SO_ALL);
}
SLAB_ATTR_RO(slabs);

static ssize_t total_objects_show(struct kmem_cache *s, char *buf)
{
	return show_slab_objects(s, buf, SO_ALL|SO_TOTAL);
}
SLAB_ATTR_RO(total_objects);

static ssize_t sanity_checks_show(struct kmem_cache *s, char *buf)
{
	return sysfs_emit(buf, "%d\n", !!(s->flags & SLAB_CONSISTENCY_CHECKS));
}
SLAB_ATTR_RO(sanity_checks);

static ssize_t trace_show(struct kmem_cache *s, char *buf)
{
	return sysfs_emit(buf, "%d\n", !!(s->flags & SLAB_TRACE));
}
SLAB_ATTR_RO(trace);

static ssize_t red_zone_show(struct kmem_cache *s, char *buf)
{
	return sysfs_emit(buf, "%d\n", !!(s->flags & SLAB_RED_ZONE));
}

SLAB_ATTR_RO(red_zone);

static ssize_t poison_show(struct kmem_cache *s, char *buf)
{
	return sysfs_emit(buf, "%d\n", !!(s->flags & SLAB_POISON));
}

SLAB_ATTR_RO(poison);

static ssize_t store_user_show(struct kmem_cache *s, char *buf)
{
	return sysfs_emit(buf, "%d\n", !!(s->flags & SLAB_STORE_USER));
}

SLAB_ATTR_RO(store_user);

static ssize_t validate_show(struct kmem_cache *s, char *buf)
{
	return 0;
}

static ssize_t validate_store(struct kmem_cache *s,
			const char *buf, size_t length)
{
	int ret = -EINVAL;

	if (buf[0] == '1') {
		ret = validate_slab_cache(s);
		if (ret >= 0)
			ret = length;
	}
	return ret;
}
SLAB_ATTR(validate);

#endif /* CONFIG_SLUB_DEBUG */

#ifdef CONFIG_FAILSLAB
static ssize_t failslab_show(struct kmem_cache *s, char *buf)
{
	return sysfs_emit(buf, "%d\n", !!(s->flags & SLAB_FAILSLAB));
}
SLAB_ATTR_RO(failslab);
#endif

static ssize_t shrink_show(struct kmem_cache *s, char *buf)
{
	return 0;
}

static ssize_t shrink_store(struct kmem_cache *s,
			const char *buf, size_t length)
{
	if (buf[0] == '1')
		kmem_cache_shrink(s);
	else
		return -EINVAL;
	return length;
}
SLAB_ATTR(shrink);

#ifdef CONFIG_NUMA
static ssize_t remote_node_defrag_ratio_show(struct kmem_cache *s, char *buf)
{
	return sysfs_emit(buf, "%u\n", s->remote_node_defrag_ratio / 10);
}

static ssize_t remote_node_defrag_ratio_store(struct kmem_cache *s,
				const char *buf, size_t length)
{
	unsigned int ratio;
	int err;

	err = kstrtouint(buf, 10, &ratio);
	if (err)
		return err;
	if (ratio > 100)
		return -ERANGE;

	s->remote_node_defrag_ratio = ratio * 10;

	return length;
}
SLAB_ATTR(remote_node_defrag_ratio);
#endif

#ifdef CONFIG_SLUB_STATS
static int show_stat(struct kmem_cache *s, char *buf, enum stat_item si)
{
	unsigned long sum  = 0;
	int cpu;
	int len = 0;
	int *data = kmalloc_array(nr_cpu_ids, sizeof(int), GFP_KERNEL);

	if (!data)
		return -ENOMEM;

	for_each_online_cpu(cpu) {
		unsigned x = per_cpu_ptr(s->cpu_slab, cpu)->stat[si];

		data[cpu] = x;
		sum += x;
	}

	len += sysfs_emit_at(buf, len, "%lu", sum);

#ifdef CONFIG_SMP
	for_each_online_cpu(cpu) {
		if (data[cpu])
			len += sysfs_emit_at(buf, len, " C%d=%u",
					     cpu, data[cpu]);
	}
#endif
	kfree(data);
	len += sysfs_emit_at(buf, len, "\n");

	return len;
}

static void clear_stat(struct kmem_cache *s, enum stat_item si)
{
	int cpu;

	for_each_online_cpu(cpu)
		per_cpu_ptr(s->cpu_slab, cpu)->stat[si] = 0;
}

#define STAT_ATTR(si, text) 					\
static ssize_t text##_show(struct kmem_cache *s, char *buf)	\
{								\
	return show_stat(s, buf, si);				\
}								\
static ssize_t text##_store(struct kmem_cache *s,		\
				const char *buf, size_t length)	\
{								\
	if (buf[0] != '0')					\
		return -EINVAL;					\
	clear_stat(s, si);					\
	return length;						\
}								\
SLAB_ATTR(text);						\

STAT_ATTR(ALLOC_FASTPATH, alloc_fastpath);
STAT_ATTR(ALLOC_SLOWPATH, alloc_slowpath);
STAT_ATTR(FREE_FASTPATH, free_fastpath);
STAT_ATTR(FREE_SLOWPATH, free_slowpath);
STAT_ATTR(FREE_FROZEN, free_frozen);
STAT_ATTR(FREE_ADD_PARTIAL, free_add_partial);
STAT_ATTR(FREE_REMOVE_PARTIAL, free_remove_partial);
STAT_ATTR(ALLOC_FROM_PARTIAL, alloc_from_partial);
STAT_ATTR(ALLOC_SLAB, alloc_slab);
STAT_ATTR(ALLOC_REFILL, alloc_refill);
STAT_ATTR(ALLOC_NODE_MISMATCH, alloc_node_mismatch);
STAT_ATTR(FREE_SLAB, free_slab);
STAT_ATTR(CPUSLAB_FLUSH, cpuslab_flush);
STAT_ATTR(DEACTIVATE_FULL, deactivate_full);
STAT_ATTR(DEACTIVATE_EMPTY, deactivate_empty);
STAT_ATTR(DEACTIVATE_TO_HEAD, deactivate_to_head);
STAT_ATTR(DEACTIVATE_TO_TAIL, deactivate_to_tail);
STAT_ATTR(DEACTIVATE_REMOTE_FREES, deactivate_remote_frees);
STAT_ATTR(DEACTIVATE_BYPASS, deactivate_bypass);
STAT_ATTR(ORDER_FALLBACK, order_fallback);
STAT_ATTR(CMPXCHG_DOUBLE_CPU_FAIL, cmpxchg_double_cpu_fail);
STAT_ATTR(CMPXCHG_DOUBLE_FAIL, cmpxchg_double_fail);
STAT_ATTR(CPU_PARTIAL_ALLOC, cpu_partial_alloc);
STAT_ATTR(CPU_PARTIAL_FREE, cpu_partial_free);
STAT_ATTR(CPU_PARTIAL_NODE, cpu_partial_node);
STAT_ATTR(CPU_PARTIAL_DRAIN, cpu_partial_drain);
#endif	/* CONFIG_SLUB_STATS */

static struct attribute *slab_attrs[] = {
	&slab_size_attr.attr,
	&object_size_attr.attr,
	&objs_per_slab_attr.attr,
	&order_attr.attr,
	&min_partial_attr.attr,
	&cpu_partial_attr.attr,
	&objects_attr.attr,
	&objects_partial_attr.attr,
	&partial_attr.attr,
	&cpu_slabs_attr.attr,
	&ctor_attr.attr,
	&aliases_attr.attr,
	&align_attr.attr,
	&hwcache_align_attr.attr,
	&reclaim_account_attr.attr,
	&destroy_by_rcu_attr.attr,
	&shrink_attr.attr,
	&slabs_cpu_partial_attr.attr,
#ifdef CONFIG_SLUB_DEBUG
	&total_objects_attr.attr,
	&slabs_attr.attr,
	&sanity_checks_attr.attr,
	&trace_attr.attr,
	&red_zone_attr.attr,
	&poison_attr.attr,
	&store_user_attr.attr,
	&validate_attr.attr,
#endif
#ifdef CONFIG_ZONE_DMA
	&cache_dma_attr.attr,
#endif
#ifdef CONFIG_NUMA
	&remote_node_defrag_ratio_attr.attr,
#endif
#ifdef CONFIG_SLUB_STATS
	&alloc_fastpath_attr.attr,
	&alloc_slowpath_attr.attr,
	&free_fastpath_attr.attr,
	&free_slowpath_attr.attr,
	&free_frozen_attr.attr,
	&free_add_partial_attr.attr,
	&free_remove_partial_attr.attr,
	&alloc_from_partial_attr.attr,
	&alloc_slab_attr.attr,
	&alloc_refill_attr.attr,
	&alloc_node_mismatch_attr.attr,
	&free_slab_attr.attr,
	&cpuslab_flush_attr.attr,
	&deactivate_full_attr.attr,
	&deactivate_empty_attr.attr,
	&deactivate_to_head_attr.attr,
	&deactivate_to_tail_attr.attr,
	&deactivate_remote_frees_attr.attr,
	&deactivate_bypass_attr.attr,
	&order_fallback_attr.attr,
	&cmpxchg_double_fail_attr.attr,
	&cmpxchg_double_cpu_fail_attr.attr,
	&cpu_partial_alloc_attr.attr,
	&cpu_partial_free_attr.attr,
	&cpu_partial_node_attr.attr,
	&cpu_partial_drain_attr.attr,
#endif
#ifdef CONFIG_FAILSLAB
	&failslab_attr.attr,
#endif
	&usersize_attr.attr,

	NULL
};

static const struct attribute_group slab_attr_group = {
	.attrs = slab_attrs,
};

static ssize_t slab_attr_show(struct kobject *kobj,
				struct attribute *attr,
				char *buf)
{
	struct slab_attribute *attribute;
	struct kmem_cache *s;
	int err;

	attribute = to_slab_attr(attr);
	s = to_slab(kobj);

	if (!attribute->show)
		return -EIO;

	err = attribute->show(s, buf);

	return err;
}

static ssize_t slab_attr_store(struct kobject *kobj,
				struct attribute *attr,
				const char *buf, size_t len)
{
	struct slab_attribute *attribute;
	struct kmem_cache *s;
	int err;

	attribute = to_slab_attr(attr);
	s = to_slab(kobj);

	if (!attribute->store)
		return -EIO;

	err = attribute->store(s, buf, len);
	return err;
}

static void kmem_cache_release(struct kobject *k)
{
	slab_kmem_cache_release(to_slab(k));
}

static const struct sysfs_ops slab_sysfs_ops = {
	.show = slab_attr_show,
	.store = slab_attr_store,
};

static struct kobj_type slab_ktype = {
	.sysfs_ops = &slab_sysfs_ops,
	.release = kmem_cache_release,
};

static struct kset *slab_kset;

static inline struct kset *cache_kset(struct kmem_cache *s)
{
	return slab_kset;
}

#define ID_STR_LENGTH 64

/* Create a unique string id for a slab cache:
 *
 * Format	:[flags-]size
 */
static char *create_unique_id(struct kmem_cache *s)
{
	char *name = kmalloc(ID_STR_LENGTH, GFP_KERNEL);
	char *p = name;

	BUG_ON(!name);

	*p++ = ':';
	/*
	 * First flags affecting slabcache operations. We will only
	 * get here for aliasable slabs so we do not need to support
	 * too many flags. The flags here must cover all flags that
	 * are matched during merging to guarantee that the id is
	 * unique.
	 */
	if (s->flags & SLAB_CACHE_DMA)
		*p++ = 'd';
	if (s->flags & SLAB_CACHE_DMA32)
		*p++ = 'D';
	if (s->flags & SLAB_RECLAIM_ACCOUNT)
		*p++ = 'a';
	if (s->flags & SLAB_CONSISTENCY_CHECKS)
		*p++ = 'F';
	if (s->flags & SLAB_ACCOUNT)
		*p++ = 'A';
	if (p != name + 1)
		*p++ = '-';
	p += sprintf(p, "%07u", s->size);

	BUG_ON(p > name + ID_STR_LENGTH - 1);
	return name;
}

static int sysfs_slab_add(struct kmem_cache *s)
{
	int err;
	const char *name;
	struct kset *kset = cache_kset(s);
	int unmergeable = slab_unmergeable(s);

	if (!kset) {
		kobject_init(&s->kobj, &slab_ktype);
		return 0;
	}

	if (!unmergeable && disable_higher_order_debug &&
			(slub_debug & DEBUG_METADATA_FLAGS))
		unmergeable = 1;

	if (unmergeable) {
		/*
		 * Slabcache can never be merged so we can use the name proper.
		 * This is typically the case for debug situations. In that
		 * case we can catch duplicate names easily.
		 */
		sysfs_remove_link(&slab_kset->kobj, s->name);
		name = s->name;
	} else {
		/*
		 * Create a unique name for the slab as a target
		 * for the symlinks.
		 */
		name = create_unique_id(s);
	}

	s->kobj.kset = kset;
	err = kobject_init_and_add(&s->kobj, &slab_ktype, NULL, "%s", name);
	if (err)
		goto out;

	err = sysfs_create_group(&s->kobj, &slab_attr_group);
	if (err)
		goto out_del_kobj;

	if (!unmergeable) {
		/* Setup first alias */
		sysfs_slab_alias(s, s->name);
	}
out:
	if (!unmergeable)
		kfree(name);
	return err;
out_del_kobj:
	kobject_del(&s->kobj);
	goto out;
}

void sysfs_slab_unlink(struct kmem_cache *s)
{
	if (slab_state >= FULL)
		kobject_del(&s->kobj);
}

void sysfs_slab_release(struct kmem_cache *s)
{
	if (slab_state >= FULL)
		kobject_put(&s->kobj);
}

/*
 * Need to buffer aliases during bootup until sysfs becomes
 * available lest we lose that information.
 */
struct saved_alias {
	struct kmem_cache *s;
	const char *name;
	struct saved_alias *next;
};

static struct saved_alias *alias_list;

static int sysfs_slab_alias(struct kmem_cache *s, const char *name)
{
	struct saved_alias *al;

	if (slab_state == FULL) {
		/*
		 * If we have a leftover link then remove it.
		 */
		sysfs_remove_link(&slab_kset->kobj, name);
		return sysfs_create_link(&slab_kset->kobj, &s->kobj, name);
	}

	al = kmalloc(sizeof(struct saved_alias), GFP_KERNEL);
	if (!al)
		return -ENOMEM;

	al->s = s;
	al->name = name;
	al->next = alias_list;
	alias_list = al;
	return 0;
}

static int __init slab_sysfs_init(void)
{
	struct kmem_cache *s;
	int err;

	mutex_lock(&slab_mutex);

	slab_kset = kset_create_and_add("slab", NULL, kernel_kobj);
	if (!slab_kset) {
		mutex_unlock(&slab_mutex);
		pr_err("Cannot register slab subsystem.\n");
		return -ENOSYS;
	}

	slab_state = FULL;

	list_for_each_entry(s, &slab_caches, list) {
		err = sysfs_slab_add(s);
		if (err)
			pr_err("SLUB: Unable to add boot slab %s to sysfs\n",
			       s->name);
	}

	while (alias_list) {
		struct saved_alias *al = alias_list;

		alias_list = alias_list->next;
		err = sysfs_slab_alias(al->s, al->name);
		if (err)
			pr_err("SLUB: Unable to add boot slab alias %s to sysfs\n",
			       al->name);
		kfree(al);
	}

	mutex_unlock(&slab_mutex);
	return 0;
}

__initcall(slab_sysfs_init);
#endif /* CONFIG_SYSFS */

#if defined(CONFIG_SLUB_DEBUG) && defined(CONFIG_DEBUG_FS)
static int slab_debugfs_show(struct seq_file *seq, void *v)
{

	struct location *l;
	unsigned int idx = *(unsigned int *)v;
	struct loc_track *t = seq->private;

	if (idx < t->count) {
		l = &t->loc[idx];

		seq_printf(seq, "%7ld ", l->count);

		if (l->addr)
			seq_printf(seq, "%pS", (void *)l->addr);
		else
			seq_puts(seq, "<not-available>");

		if (l->sum_time != l->min_time) {
			seq_printf(seq, " age=%ld/%llu/%ld",
				l->min_time, div_u64(l->sum_time, l->count),
				l->max_time);
		} else
			seq_printf(seq, " age=%ld", l->min_time);

		if (l->min_pid != l->max_pid)
			seq_printf(seq, " pid=%ld-%ld", l->min_pid, l->max_pid);
		else
			seq_printf(seq, " pid=%ld",
				l->min_pid);

		if (num_online_cpus() > 1 && !cpumask_empty(to_cpumask(l->cpus)))
			seq_printf(seq, " cpus=%*pbl",
				 cpumask_pr_args(to_cpumask(l->cpus)));

		if (nr_online_nodes > 1 && !nodes_empty(l->nodes))
			seq_printf(seq, " nodes=%*pbl",
				 nodemask_pr_args(&l->nodes));

		seq_puts(seq, "\n");
	}

	if (!idx && !t->count)
		seq_puts(seq, "No data\n");

	return 0;
}

static void slab_debugfs_stop(struct seq_file *seq, void *v)
{
}

static void *slab_debugfs_next(struct seq_file *seq, void *v, loff_t *ppos)
{
	struct loc_track *t = seq->private;

	v = ppos;
	++*ppos;
	if (*ppos <= t->count)
		return v;

	return NULL;
}

static void *slab_debugfs_start(struct seq_file *seq, loff_t *ppos)
{
	return ppos;
}

static const struct seq_operations slab_debugfs_sops = {
	.start  = slab_debugfs_start,
	.next   = slab_debugfs_next,
	.stop   = slab_debugfs_stop,
	.show   = slab_debugfs_show,
};

static int slab_debug_trace_open(struct inode *inode, struct file *filep)
{

	struct kmem_cache_node *n;
	enum track_item alloc;
	int node;
	struct loc_track *t = __seq_open_private(filep, &slab_debugfs_sops,
						sizeof(struct loc_track));
	struct kmem_cache *s = file_inode(filep)->i_private;

	if (strcmp(filep->f_path.dentry->d_name.name, "alloc_traces") == 0)
		alloc = TRACK_ALLOC;
	else
		alloc = TRACK_FREE;

	if (!alloc_loc_track(t, PAGE_SIZE / sizeof(struct location), GFP_KERNEL))
		return -ENOMEM;

	/* Push back cpu slabs */
	flush_all(s);

	for_each_kmem_cache_node(s, node, n) {
		unsigned long flags;
		struct page *page;

		if (!atomic_long_read(&n->nr_slabs))
			continue;

		spin_lock_irqsave(&n->list_lock, flags);
		list_for_each_entry(page, &n->partial, slab_list)
			process_slab(t, s, page, alloc);
		list_for_each_entry(page, &n->full, slab_list)
			process_slab(t, s, page, alloc);
		spin_unlock_irqrestore(&n->list_lock, flags);
	}

	return 0;
}

static int slab_debug_trace_release(struct inode *inode, struct file *file)
{
	struct seq_file *seq = file->private_data;
	struct loc_track *t = seq->private;

	free_loc_track(t);
	return seq_release_private(inode, file);
}

static const struct file_operations slab_debugfs_fops = {
	.open    = slab_debug_trace_open,
	.read    = seq_read,
	.llseek  = seq_lseek,
	.release = slab_debug_trace_release,
};

static void debugfs_slab_add(struct kmem_cache *s)
{
	struct dentry *slab_cache_dir;

	if (unlikely(!slab_debugfs_root))
		return;

	slab_cache_dir = debugfs_create_dir(s->name, slab_debugfs_root);

	debugfs_create_file("alloc_traces", 0400,
		slab_cache_dir, s, &slab_debugfs_fops);

	debugfs_create_file("free_traces", 0400,
		slab_cache_dir, s, &slab_debugfs_fops);
}

void debugfs_slab_release(struct kmem_cache *s)
{
	debugfs_remove_recursive(debugfs_lookup(s->name, slab_debugfs_root));
}

static int __init slab_debugfs_init(void)
{
	struct kmem_cache *s;

	slab_debugfs_root = debugfs_create_dir("slab", NULL);

	list_for_each_entry(s, &slab_caches, list)
		if (s->flags & SLAB_STORE_USER)
			debugfs_slab_add(s);

	return 0;

}
__initcall(slab_debugfs_init);
#endif
/*
 * The /proc/slabinfo ABI
 */
#ifdef CONFIG_SLUB_DEBUG
void get_slabinfo(struct kmem_cache *s, struct slabinfo *sinfo)
{
	unsigned long nr_slabs = 0;
	unsigned long nr_objs = 0;
	unsigned long nr_free = 0;
	int node;
	struct kmem_cache_node *n;

	for_each_kmem_cache_node(s, node, n) {
		nr_slabs += node_nr_slabs(n);
		nr_objs += node_nr_objs(n);
		nr_free += count_partial(n, count_free);
	}

	sinfo->active_objs = nr_objs - nr_free;
	sinfo->num_objs = nr_objs;
	sinfo->active_slabs = nr_slabs;
	sinfo->num_slabs = nr_slabs;
	sinfo->objects_per_slab = oo_objects(s->oo);
	sinfo->cache_order = oo_order(s->oo);
}

void slabinfo_show_stats(struct seq_file *m, struct kmem_cache *s)
{
}

ssize_t slabinfo_write(struct file *file, const char __user *buffer,
		       size_t count, loff_t *ppos)
{
	return -EIO;
}
#endif /* CONFIG_SLUB_DEBUG */<|MERGE_RESOLUTION|>--- conflicted
+++ resolved
@@ -200,25 +200,6 @@
 /* Use cmpxchg_double */
 #define __CMPXCHG_DOUBLE	((slab_flags_t __force)0x40000000U)
 
-<<<<<<< HEAD
-=======
-/*
- * Tracking user of a slab.
- */
-#define TRACK_ADDRS_COUNT 16
-struct track {
-	unsigned long addr;	/* Called from address */
-#ifdef CONFIG_STACKTRACE
-	unsigned long addrs[TRACK_ADDRS_COUNT];	/* Called from address */
-#endif
-	int cpu;		/* Was running on cpu */
-	int pid;		/* Pid context */
-	unsigned long when;	/* When did the operation occur */
-};
-
-enum track_item { TRACK_ALLOC, TRACK_FREE };
-
->>>>>>> 2734d6c1
 #ifdef CONFIG_SYSFS
 static int sysfs_slab_add(struct kmem_cache *);
 static int sysfs_slab_alias(struct kmem_cache *, const char *);
@@ -614,7 +595,6 @@
 	return kasan_reset_tag(p + alloc);
 }
 
-<<<<<<< HEAD
 /*
  * This function will be used to loop through all the slab objects in
  * a page to give track structure for each object, the function fn will
@@ -648,21 +628,6 @@
 }
 EXPORT_SYMBOL_GPL(get_each_object_track);
 
-#ifdef CONFIG_STACKDEPOT
-static depot_stack_handle_t save_stack_depot_trace(gfp_t flags)
-{
-	unsigned long entries[TRACK_ADDRS_COUNT];
-	depot_stack_handle_t handle;
-	unsigned int nr_entries;
-
-	nr_entries = stack_trace_save(entries, ARRAY_SIZE(entries), 4);
-	handle = stack_depot_save(entries, nr_entries, flags);
-	return handle;
-}
-#endif
-
-=======
->>>>>>> 2734d6c1
 static void set_track(struct kmem_cache *s, void *object,
 			enum track_item alloc, unsigned long addr)
 {
