--- conflicted
+++ resolved
@@ -139,8 +139,6 @@
 		local_irq_save(flags);
 
 	/*
-<<<<<<< HEAD
-=======
 	 * If init_on_free is enabled and KASAN's free metadata is stored in
 	 * the object, zero the metadata. Otherwise, the object's memory will
 	 * not be properly zeroed, as KASAN saves the metadata after the slab
@@ -151,7 +149,6 @@
 		memzero_explicit(meta, sizeof(*meta));
 
 	/*
->>>>>>> 334f1c6b
 	 * As the object now gets freed from the quaratine, assume that its
 	 * free track is no longer valid.
 	 */
