// SPDX-License-Identifier: GPL-2.0
/*
 * This file contains common KASAN error reporting code.
 *
 * Copyright (c) 2014 Samsung Electronics Co., Ltd.
 * Author: Andrey Ryabinin <ryabinin.a.a@gmail.com>
 *
 * Some code borrowed from https://github.com/xairy/kasan-prototype by
 *        Andrey Konovalov <andreyknvl@gmail.com>
 */

#include <linux/bitops.h>
#include <linux/ftrace.h>
#include <linux/init.h>
#include <linux/kernel.h>
#include <linux/mm.h>
#include <linux/printk.h>
#include <linux/sched.h>
#include <linux/slab.h>
#include <linux/stackdepot.h>
#include <linux/stacktrace.h>
#include <linux/string.h>
#include <linux/types.h>
#include <linux/kasan.h>
#include <linux/module.h>
#include <linux/sched/task_stack.h>
#include <linux/uaccess.h>
#include <trace/events/error_report.h>

#include <asm/sections.h>

#include <kunit/test.h>

#include "kasan.h"
#include "../slab.h"

static unsigned long kasan_flags;

#define KASAN_BIT_REPORTED	0
#define KASAN_BIT_MULTI_SHOT	1

enum kasan_arg_fault {
	KASAN_ARG_FAULT_DEFAULT,
	KASAN_ARG_FAULT_REPORT,
	KASAN_ARG_FAULT_PANIC,
};

static enum kasan_arg_fault kasan_arg_fault __ro_after_init = KASAN_ARG_FAULT_DEFAULT;

/* kasan.fault=report/panic */
static int __init early_kasan_fault(char *arg)
{
	if (!arg)
		return -EINVAL;

	if (!strcmp(arg, "report"))
		kasan_arg_fault = KASAN_ARG_FAULT_REPORT;
	else if (!strcmp(arg, "panic"))
		kasan_arg_fault = KASAN_ARG_FAULT_PANIC;
	else
		return -EINVAL;

	return 0;
}
early_param("kasan.fault", early_kasan_fault);

bool kasan_save_enable_multi_shot(void)
{
	return test_and_set_bit(KASAN_BIT_MULTI_SHOT, &kasan_flags);
}
EXPORT_SYMBOL_GPL(kasan_save_enable_multi_shot);

void kasan_restore_multi_shot(bool enabled)
{
	if (!enabled)
		clear_bit(KASAN_BIT_MULTI_SHOT, &kasan_flags);
}
EXPORT_SYMBOL_GPL(kasan_restore_multi_shot);

static int __init kasan_set_multi_shot(char *str)
{
	set_bit(KASAN_BIT_MULTI_SHOT, &kasan_flags);
	return 1;
}
__setup("kasan_multi_shot", kasan_set_multi_shot);

static void print_error_description(struct kasan_access_info *info)
{
	pr_err("BUG: KASAN: %s in %pS\n",
		kasan_get_bug_type(info), (void *)info->ip);
	if (info->access_size)
		pr_err("%s of size %zu at addr %px by task %s/%d\n",
			info->is_write ? "Write" : "Read", info->access_size,
			info->access_addr, current->comm, task_pid_nr(current));
	else
		pr_err("%s at addr %px by task %s/%d\n",
			info->is_write ? "Write" : "Read",
			info->access_addr, current->comm, task_pid_nr(current));
}

static DEFINE_SPINLOCK(report_lock);

static void start_report(unsigned long *flags)
{
	/*
	 * Make sure we don't end up in loop.
	 */
	kasan_disable_current();
	spin_lock_irqsave(&report_lock, *flags);
	pr_err("==================================================================\n");
}

static void end_report(unsigned long *flags, unsigned long addr)
{
<<<<<<< HEAD
	if (!kasan_async_mode_enabled())
=======
	if (!kasan_async_fault_possible())
>>>>>>> 334f1c6b
		trace_error_report_end(ERROR_DETECTOR_KASAN, addr);
	pr_err("==================================================================\n");
	add_taint(TAINT_BAD_PAGE, LOCKDEP_NOW_UNRELIABLE);
	spin_unlock_irqrestore(&report_lock, *flags);
	if (panic_on_warn && !test_bit(KASAN_BIT_MULTI_SHOT, &kasan_flags)) {
		/*
		 * This thread may hit another WARN() in the panic path.
		 * Resetting this prevents additional WARN() from panicking the
		 * system on this thread.  Other threads are blocked by the
		 * panic_mutex in panic().
		 */
		panic_on_warn = 0;
		panic("panic_on_warn set ...\n");
	}
<<<<<<< HEAD
#ifdef CONFIG_KASAN_HW_TAGS
	if (kasan_flag_panic)
		panic("kasan.fault=panic set ...\n");
#endif
=======
	if (kasan_arg_fault == KASAN_ARG_FAULT_PANIC)
		panic("kasan.fault=panic set ...\n");
>>>>>>> 334f1c6b
	kasan_enable_current();
}

static void print_stack(depot_stack_handle_t stack)
{
	unsigned long *entries;
	unsigned int nr_entries;

	nr_entries = stack_depot_fetch(stack, &entries);
	stack_trace_print(entries, nr_entries, 0);
}

static void print_track(struct kasan_track *track, const char *prefix)
{
	pr_err("%s by task %u:\n", prefix, track->pid);
	if (track->stack) {
		print_stack(track->stack);
	} else {
		pr_err("(stack is not available)\n");
	}
}

struct page *kasan_addr_to_page(const void *addr)
{
	if ((addr >= (void *)PAGE_OFFSET) &&
			(addr < high_memory))
		return virt_to_head_page(addr);
	return NULL;
}

static void describe_object_addr(struct kmem_cache *cache, void *object,
				const void *addr)
{
	unsigned long access_addr = (unsigned long)addr;
	unsigned long object_addr = (unsigned long)object;
	const char *rel_type;
	int rel_bytes;

	pr_err("The buggy address belongs to the object at %px\n"
	       " which belongs to the cache %s of size %d\n",
		object, cache->name, cache->object_size);

	if (!addr)
		return;

	if (access_addr < object_addr) {
		rel_type = "to the left";
		rel_bytes = object_addr - access_addr;
	} else if (access_addr >= object_addr + cache->object_size) {
		rel_type = "to the right";
		rel_bytes = access_addr - (object_addr + cache->object_size);
	} else {
		rel_type = "inside";
		rel_bytes = access_addr - object_addr;
	}

	pr_err("The buggy address is located %d bytes %s of\n"
	       " %d-byte region [%px, %px)\n",
		rel_bytes, rel_type, cache->object_size, (void *)object_addr,
		(void *)(object_addr + cache->object_size));
}

static void describe_object_stacks(struct kmem_cache *cache, void *object,
					const void *addr, u8 tag)
{
	struct kasan_alloc_meta *alloc_meta;
	struct kasan_track *free_track;

	alloc_meta = kasan_get_alloc_meta(cache, object);
	if (alloc_meta) {
		print_track(&alloc_meta->alloc_track, "Allocated");
		pr_err("\n");
	}

	free_track = kasan_get_free_track(cache, object, tag);
	if (free_track) {
		print_track(free_track, "Freed");
		pr_err("\n");
	}

#ifdef CONFIG_KASAN_GENERIC
	if (!alloc_meta)
		return;
	if (alloc_meta->aux_stack[0]) {
		pr_err("Last potentially related work creation:\n");
		print_stack(alloc_meta->aux_stack[0]);
		pr_err("\n");
	}
	if (alloc_meta->aux_stack[1]) {
		pr_err("Second to last potentially related work creation:\n");
		print_stack(alloc_meta->aux_stack[1]);
		pr_err("\n");
	}
#endif
}

static void describe_object(struct kmem_cache *cache, void *object,
				const void *addr, u8 tag)
{
	if (kasan_stack_collection_enabled())
		describe_object_stacks(cache, object, addr, tag);
	describe_object_addr(cache, object, addr);
}

static inline bool kernel_or_module_addr(const void *addr)
{
	if (is_kernel((unsigned long)addr))
		return true;
	if (is_module_address((unsigned long)addr))
		return true;
	return false;
}

static inline bool init_task_stack_addr(const void *addr)
{
	return addr >= (void *)&init_thread_union.stack &&
		(addr <= (void *)&init_thread_union.stack +
			sizeof(init_thread_union.stack));
}

static void print_address_description(void *addr, u8 tag)
{
	struct page *page = kasan_addr_to_page(addr);

	dump_stack_lvl(KERN_ERR);
	pr_err("\n");

	if (page && PageSlab(page)) {
		struct kmem_cache *cache = page->slab_cache;
		void *object = nearest_obj(cache, page,	addr);

		describe_object(cache, object, addr, tag);
	}

	if (kernel_or_module_addr(addr) && !init_task_stack_addr(addr)) {
		pr_err("The buggy address belongs to the variable:\n");
		pr_err(" %pS\n", addr);
	}

	if (page) {
		pr_err("The buggy address belongs to the page:\n");
		dump_page(page, "kasan: bad access detected");
	}

	kasan_print_address_stack_frame(addr);
}

static bool meta_row_is_guilty(const void *row, const void *addr)
{
	return (row <= addr) && (addr < row + META_MEM_BYTES_PER_ROW);
}

static int meta_pointer_offset(const void *row, const void *addr)
{
	/*
	 * Memory state around the buggy address:
	 *  ff00ff00ff00ff00: 00 00 00 05 fe fe fe fe fe fe fe fe fe fe fe fe
	 *  ...
	 *
	 * The length of ">ff00ff00ff00ff00: " is
	 *    3 + (BITS_PER_LONG / 8) * 2 chars.
	 * The length of each granule metadata is 2 bytes
	 *    plus 1 byte for space.
	 */
	return 3 + (BITS_PER_LONG / 8) * 2 +
		(addr - row) / KASAN_GRANULE_SIZE * 3 + 1;
}

static void print_memory_metadata(const void *addr)
{
	int i;
	void *row;

	row = (void *)round_down((unsigned long)addr, META_MEM_BYTES_PER_ROW)
			- META_ROWS_AROUND_ADDR * META_MEM_BYTES_PER_ROW;

	pr_err("Memory state around the buggy address:\n");

	for (i = -META_ROWS_AROUND_ADDR; i <= META_ROWS_AROUND_ADDR; i++) {
		char buffer[4 + (BITS_PER_LONG / 8) * 2];
		char metadata[META_BYTES_PER_ROW];

		snprintf(buffer, sizeof(buffer),
				(i == 0) ? ">%px: " : " %px: ", row);

		/*
		 * We should not pass a shadow pointer to generic
		 * function, because generic functions may try to
		 * access kasan mapping for the passed address.
		 */
		kasan_metadata_fetch_row(&metadata[0], row);

		print_hex_dump(KERN_ERR, buffer,
			DUMP_PREFIX_NONE, META_BYTES_PER_ROW, 1,
			metadata, META_BYTES_PER_ROW, 0);

		if (meta_row_is_guilty(row, addr))
			pr_err("%*c\n", meta_pointer_offset(row, addr), '^');

		row += META_MEM_BYTES_PER_ROW;
	}
}

static bool report_enabled(void)
{
#if defined(CONFIG_KASAN_GENERIC) || defined(CONFIG_KASAN_SW_TAGS)
	if (current->kasan_depth)
		return false;
#endif
	if (test_bit(KASAN_BIT_MULTI_SHOT, &kasan_flags))
		return true;
	return !test_and_set_bit(KASAN_BIT_REPORTED, &kasan_flags);
}

#if IS_ENABLED(CONFIG_KUNIT)
static void kasan_update_kunit_status(struct kunit *cur_test, bool sync)
{
	struct kunit_resource *resource;
	struct kunit_kasan_status *status;

	resource = kunit_find_named_resource(cur_test, "kasan_status");

	if (!resource) {
		kunit_set_failure(cur_test);
		return;
	}

<<<<<<< HEAD
	kasan_data = (struct kunit_kasan_expectation *)resource->data;
	WRITE_ONCE(kasan_data->report_found, true);
=======
	status = (struct kunit_kasan_status *)resource->data;
	WRITE_ONCE(status->report_found, true);
	WRITE_ONCE(status->sync_fault, sync);
>>>>>>> 334f1c6b
	kunit_put_resource(resource);
}
#endif /* IS_ENABLED(CONFIG_KUNIT) */

void kasan_report_invalid_free(void *object, unsigned long ip)
{
	unsigned long flags;
	u8 tag = get_tag(object);

	object = kasan_reset_tag(object);

#if IS_ENABLED(CONFIG_KUNIT)
	if (current->kunit_test)
		kasan_update_kunit_status(current->kunit_test, true);
#endif /* IS_ENABLED(CONFIG_KUNIT) */

	start_report(&flags);
	pr_err("BUG: KASAN: double-free or invalid-free in %pS\n", (void *)ip);
	kasan_print_tags(tag, object);
	pr_err("\n");
	print_address_description(object, tag);
	pr_err("\n");
	print_memory_metadata(object);
	end_report(&flags, (unsigned long)object);
}

#ifdef CONFIG_KASAN_HW_TAGS
void kasan_report_async(void)
{
	unsigned long flags;

#if IS_ENABLED(CONFIG_KUNIT)
	if (current->kunit_test)
<<<<<<< HEAD
		kasan_update_kunit_status(current->kunit_test);
=======
		kasan_update_kunit_status(current->kunit_test, false);
>>>>>>> 334f1c6b
#endif /* IS_ENABLED(CONFIG_KUNIT) */

	start_report(&flags);
	pr_err("BUG: KASAN: invalid-access\n");
	pr_err("Asynchronous mode enabled: no access details available\n");
	pr_err("\n");
	dump_stack_lvl(KERN_ERR);
	end_report(&flags, 0);
}
#endif /* CONFIG_KASAN_HW_TAGS */

static void __kasan_report(unsigned long addr, size_t size, bool is_write,
				unsigned long ip)
{
	struct kasan_access_info info;
	void *tagged_addr;
	void *untagged_addr;
	unsigned long flags;

#if IS_ENABLED(CONFIG_KUNIT)
	if (current->kunit_test)
		kasan_update_kunit_status(current->kunit_test, true);
#endif /* IS_ENABLED(CONFIG_KUNIT) */

	disable_trace_on_warning();

	tagged_addr = (void *)addr;
	untagged_addr = kasan_reset_tag(tagged_addr);

	info.access_addr = tagged_addr;
	if (addr_has_metadata(untagged_addr))
		info.first_bad_addr =
			kasan_find_first_bad_addr(tagged_addr, size);
	else
		info.first_bad_addr = untagged_addr;
	info.access_size = size;
	info.is_write = is_write;
	info.ip = ip;

	start_report(&flags);

	print_error_description(&info);
	if (addr_has_metadata(untagged_addr))
		kasan_print_tags(get_tag(tagged_addr), info.first_bad_addr);
	pr_err("\n");

	if (addr_has_metadata(untagged_addr)) {
		print_address_description(untagged_addr, get_tag(tagged_addr));
		pr_err("\n");
		print_memory_metadata(info.first_bad_addr);
	} else {
		dump_stack_lvl(KERN_ERR);
	}

	end_report(&flags, addr);
}

bool kasan_report(unsigned long addr, size_t size, bool is_write,
			unsigned long ip)
{
	unsigned long flags = user_access_save();
	bool ret = false;

	if (likely(report_enabled())) {
		__kasan_report(addr, size, is_write, ip);
		ret = true;
	}

	user_access_restore(flags);

	return ret;
}

#ifdef CONFIG_KASAN_INLINE
/*
 * With CONFIG_KASAN_INLINE, accesses to bogus pointers (outside the high
 * canonical half of the address space) cause out-of-bounds shadow memory reads
 * before the actual access. For addresses in the low canonical half of the
 * address space, as well as most non-canonical addresses, that out-of-bounds
 * shadow memory access lands in the non-canonical part of the address space.
 * Help the user figure out what the original bogus pointer was.
 */
void kasan_non_canonical_hook(unsigned long addr)
{
	unsigned long orig_addr;
	const char *bug_type;

	if (addr < KASAN_SHADOW_OFFSET)
		return;

	orig_addr = (addr - KASAN_SHADOW_OFFSET) << KASAN_SHADOW_SCALE_SHIFT;
	/*
	 * For faults near the shadow address for NULL, we can be fairly certain
	 * that this is a KASAN shadow memory access.
	 * For faults that correspond to shadow for low canonical addresses, we
	 * can still be pretty sure - that shadow region is a fairly narrow
	 * chunk of the non-canonical address space.
	 * But faults that look like shadow for non-canonical addresses are a
	 * really large chunk of the address space. In that case, we still
	 * print the decoded address, but make it clear that this is not
	 * necessarily what's actually going on.
	 */
	if (orig_addr < PAGE_SIZE)
		bug_type = "null-ptr-deref";
	else if (orig_addr < TASK_SIZE)
		bug_type = "probably user-memory-access";
	else
		bug_type = "maybe wild-memory-access";
	pr_alert("KASAN: %s in range [0x%016lx-0x%016lx]\n", bug_type,
		 orig_addr, orig_addr + KASAN_GRANULE_SIZE - 1);
}
#endif<|MERGE_RESOLUTION|>--- conflicted
+++ resolved
@@ -112,11 +112,7 @@
 
 static void end_report(unsigned long *flags, unsigned long addr)
 {
-<<<<<<< HEAD
-	if (!kasan_async_mode_enabled())
-=======
 	if (!kasan_async_fault_possible())
->>>>>>> 334f1c6b
 		trace_error_report_end(ERROR_DETECTOR_KASAN, addr);
 	pr_err("==================================================================\n");
 	add_taint(TAINT_BAD_PAGE, LOCKDEP_NOW_UNRELIABLE);
@@ -131,15 +127,8 @@
 		panic_on_warn = 0;
 		panic("panic_on_warn set ...\n");
 	}
-<<<<<<< HEAD
-#ifdef CONFIG_KASAN_HW_TAGS
-	if (kasan_flag_panic)
-		panic("kasan.fault=panic set ...\n");
-#endif
-=======
 	if (kasan_arg_fault == KASAN_ARG_FAULT_PANIC)
 		panic("kasan.fault=panic set ...\n");
->>>>>>> 334f1c6b
 	kasan_enable_current();
 }
 
@@ -367,14 +356,9 @@
 		return;
 	}
 
-<<<<<<< HEAD
-	kasan_data = (struct kunit_kasan_expectation *)resource->data;
-	WRITE_ONCE(kasan_data->report_found, true);
-=======
 	status = (struct kunit_kasan_status *)resource->data;
 	WRITE_ONCE(status->report_found, true);
 	WRITE_ONCE(status->sync_fault, sync);
->>>>>>> 334f1c6b
 	kunit_put_resource(resource);
 }
 #endif /* IS_ENABLED(CONFIG_KUNIT) */
@@ -408,11 +392,7 @@
 
 #if IS_ENABLED(CONFIG_KUNIT)
 	if (current->kunit_test)
-<<<<<<< HEAD
-		kasan_update_kunit_status(current->kunit_test);
-=======
 		kasan_update_kunit_status(current->kunit_test, false);
->>>>>>> 334f1c6b
 #endif /* IS_ENABLED(CONFIG_KUNIT) */
 
 	start_report(&flags);
