// SPDX-License-Identifier: GPL-2.0
/*
 * This file contains common KASAN code.
 *
 * Copyright (c) 2014 Samsung Electronics Co., Ltd.
 * Author: Andrey Ryabinin <ryabinin.a.a@gmail.com>
 *
 * Some code borrowed from https://github.com/xairy/kasan-prototype by
 *        Andrey Konovalov <andreyknvl@gmail.com>
 */

#include <linux/export.h>
#include <linux/init.h>
#include <linux/kasan.h>
#include <linux/kernel.h>
#include <linux/linkage.h>
#include <linux/memblock.h>
#include <linux/memory.h>
#include <linux/mm.h>
#include <linux/module.h>
#include <linux/printk.h>
#include <linux/sched.h>
#include <linux/sched/task_stack.h>
#include <linux/slab.h>
#include <linux/stacktrace.h>
#include <linux/string.h>
#include <linux/types.h>
#include <linux/bug.h>

#include "kasan.h"
#include "../slab.h"

depot_stack_handle_t kasan_save_stack(gfp_t flags)
{
	unsigned long entries[KASAN_STACK_DEPTH];
	unsigned int nr_entries;

	nr_entries = stack_trace_save(entries, ARRAY_SIZE(entries), 0);
	nr_entries = filter_irq_stacks(entries, nr_entries);
	return stack_depot_save(entries, nr_entries, flags);
}

void kasan_set_track(struct kasan_track *track, gfp_t flags)
{
	track->pid = current->pid;
	track->stack = kasan_save_stack(flags);
}

#if defined(CONFIG_KASAN_GENERIC) || defined(CONFIG_KASAN_SW_TAGS)
void kasan_enable_current(void)
{
	current->kasan_depth++;
}
EXPORT_SYMBOL(kasan_enable_current);

void kasan_disable_current(void)
{
	current->kasan_depth--;
}
<<<<<<< HEAD
#endif /* CONFIG_KASAN_GENERIC || CONFIG_KASAN_SW_TAGS */

=======
EXPORT_SYMBOL(kasan_disable_current);

#endif /* CONFIG_KASAN_GENERIC || CONFIG_KASAN_SW_TAGS */

>>>>>>> 754a0abe
void __kasan_unpoison_range(const void *address, size_t size)
{
	kasan_unpoison(address, size, false);
}

#ifdef CONFIG_KASAN_STACK
/* Unpoison the entire stack for a task. */
void kasan_unpoison_task_stack(struct task_struct *task)
{
	void *base = task_stack_page(task);

	kasan_unpoison(base, THREAD_SIZE, false);
}

/* Unpoison the stack for the current task beyond a watermark sp value. */
asmlinkage void kasan_unpoison_task_stack_below(const void *watermark)
{
	/*
	 * Calculate the task stack base address.  Avoid using 'current'
	 * because this function is called by early resume code which hasn't
	 * yet set up the percpu register (%gs).
	 */
	void *base = (void *)((unsigned long)watermark & ~(THREAD_SIZE - 1));

	kasan_unpoison(base, watermark - base, false);
<<<<<<< HEAD
=======
}
#endif /* CONFIG_KASAN_STACK */

/*
 * Only allow cache merging when stack collection is disabled and no metadata
 * is present.
 */
slab_flags_t __kasan_never_merge(void)
{
	if (kasan_stack_collection_enabled())
		return SLAB_KASAN;
	return 0;
>>>>>>> 754a0abe
}
#endif /* CONFIG_KASAN_STACK */

<<<<<<< HEAD
/*
 * Only allow cache merging when stack collection is disabled and no metadata
 * is present.
 */
slab_flags_t __kasan_never_merge(void)
{
	if (kasan_stack_collection_enabled())
		return SLAB_KASAN;
	return 0;
}

=======
>>>>>>> 754a0abe
void __kasan_unpoison_pages(struct page *page, unsigned int order, bool init)
{
	u8 tag;
	unsigned long i;

	if (unlikely(PageHighMem(page)))
		return;

	tag = kasan_random_tag();
	for (i = 0; i < (1 << order); i++)
		page_kasan_tag_set(page + i, tag);
	kasan_unpoison(page_address(page), PAGE_SIZE << order, init);
}

void __kasan_poison_pages(struct page *page, unsigned int order, bool init)
{
	if (likely(!PageHighMem(page)))
		kasan_poison(page_address(page), PAGE_SIZE << order,
			     KASAN_FREE_PAGE, init);
}

/*
 * Adaptive redzone policy taken from the userspace AddressSanitizer runtime.
 * For larger allocations larger redzones are used.
 */
static inline unsigned int optimal_redzone(unsigned int object_size)
{
	return
		object_size <= 64        - 16   ? 16 :
		object_size <= 128       - 32   ? 32 :
		object_size <= 512       - 64   ? 64 :
		object_size <= 4096      - 128  ? 128 :
		object_size <= (1 << 14) - 256  ? 256 :
		object_size <= (1 << 15) - 512  ? 512 :
		object_size <= (1 << 16) - 1024 ? 1024 : 2048;
}

void __kasan_cache_create(struct kmem_cache *cache, unsigned int *size,
			  slab_flags_t *flags)
{
	unsigned int ok_size;
	unsigned int optimal_size;

	/*
	 * SLAB_KASAN is used to mark caches as ones that are sanitized by
	 * KASAN. Currently this flag is used in two places:
	 * 1. In slab_ksize() when calculating the size of the accessible
	 *    memory within the object.
	 * 2. In slab_common.c to prevent merging of sanitized caches.
	 */
	*flags |= SLAB_KASAN;

	if (!kasan_stack_collection_enabled())
		return;

	ok_size = *size;

	/* Add alloc meta into redzone. */
	cache->kasan_info.alloc_meta_offset = *size;
	*size += sizeof(struct kasan_alloc_meta);

	/*
	 * If alloc meta doesn't fit, don't add it.
	 * This can only happen with SLAB, as it has KMALLOC_MAX_SIZE equal
	 * to KMALLOC_MAX_CACHE_SIZE and doesn't fall back to page_alloc for
	 * larger sizes.
	 */
	if (*size > KMALLOC_MAX_SIZE) {
		cache->kasan_info.alloc_meta_offset = 0;
		*size = ok_size;
		/* Continue, since free meta might still fit. */
	}

	/* Only the generic mode uses free meta or flexible redzones. */
	if (!IS_ENABLED(CONFIG_KASAN_GENERIC)) {
		cache->kasan_info.free_meta_offset = KASAN_NO_FREE_META;
		return;
	}

	/*
	 * Add free meta into redzone when it's not possible to store
	 * it in the object. This is the case when:
	 * 1. Object is SLAB_TYPESAFE_BY_RCU, which means that it can
	 *    be touched after it was freed, or
	 * 2. Object has a constructor, which means it's expected to
	 *    retain its content until the next allocation, or
	 * 3. Object is too small.
	 * Otherwise cache->kasan_info.free_meta_offset = 0 is implied.
	 */
	if ((cache->flags & SLAB_TYPESAFE_BY_RCU) || cache->ctor ||
	    cache->object_size < sizeof(struct kasan_free_meta)) {
		ok_size = *size;

		cache->kasan_info.free_meta_offset = *size;
		*size += sizeof(struct kasan_free_meta);

		/* If free meta doesn't fit, don't add it. */
		if (*size > KMALLOC_MAX_SIZE) {
			cache->kasan_info.free_meta_offset = KASAN_NO_FREE_META;
			*size = ok_size;
		}
	}

	/* Calculate size with optimal redzone. */
	optimal_size = cache->object_size + optimal_redzone(cache->object_size);
	/* Limit it with KMALLOC_MAX_SIZE (relevant for SLAB only). */
	if (optimal_size > KMALLOC_MAX_SIZE)
		optimal_size = KMALLOC_MAX_SIZE;
	/* Use optimal size if the size with added metas is not large enough. */
	if (*size < optimal_size)
		*size = optimal_size;
<<<<<<< HEAD
}

void __kasan_cache_create_kmalloc(struct kmem_cache *cache)
{
	cache->kasan_info.is_kmalloc = true;
}

size_t __kasan_metadata_size(struct kmem_cache *cache)
{
=======
}

void __kasan_cache_create_kmalloc(struct kmem_cache *cache)
{
	cache->kasan_info.is_kmalloc = true;
}

size_t __kasan_metadata_size(struct kmem_cache *cache)
{
>>>>>>> 754a0abe
	if (!kasan_stack_collection_enabled())
		return 0;
	return (cache->kasan_info.alloc_meta_offset ?
		sizeof(struct kasan_alloc_meta) : 0) +
		(cache->kasan_info.free_meta_offset ?
		sizeof(struct kasan_free_meta) : 0);
}

struct kasan_alloc_meta *kasan_get_alloc_meta(struct kmem_cache *cache,
					      const void *object)
{
	if (!cache->kasan_info.alloc_meta_offset)
		return NULL;
	return kasan_reset_tag(object) + cache->kasan_info.alloc_meta_offset;
}

#ifdef CONFIG_KASAN_GENERIC
struct kasan_free_meta *kasan_get_free_meta(struct kmem_cache *cache,
					    const void *object)
{
	BUILD_BUG_ON(sizeof(struct kasan_free_meta) > 32);
	if (cache->kasan_info.free_meta_offset == KASAN_NO_FREE_META)
		return NULL;
	return kasan_reset_tag(object) + cache->kasan_info.free_meta_offset;
}
#endif

void __kasan_poison_slab(struct page *page)
{
	unsigned long i;

	for (i = 0; i < compound_nr(page); i++)
		page_kasan_tag_reset(page + i);
	kasan_poison(page_address(page), page_size(page),
		     KASAN_KMALLOC_REDZONE, false);
}

void __kasan_unpoison_object_data(struct kmem_cache *cache, void *object)
{
	kasan_unpoison(object, cache->object_size, false);
}

void __kasan_poison_object_data(struct kmem_cache *cache, void *object)
{
	kasan_poison(object, round_up(cache->object_size, KASAN_GRANULE_SIZE),
			KASAN_KMALLOC_REDZONE, false);
}

/*
 * This function assigns a tag to an object considering the following:
 * 1. A cache might have a constructor, which might save a pointer to a slab
 *    object somewhere (e.g. in the object itself). We preassign a tag for
 *    each object in caches with constructors during slab creation and reuse
 *    the same tag each time a particular object is allocated.
 * 2. A cache might be SLAB_TYPESAFE_BY_RCU, which means objects can be
 *    accessed after being freed. We preassign tags for objects in these
 *    caches as well.
 * 3. For SLAB allocator we can't preassign tags randomly since the freelist
 *    is stored as an array of indexes instead of a linked list. Assign tags
 *    based on objects indexes, so that objects that are next to each other
 *    get different tags.
 */
static inline u8 assign_tag(struct kmem_cache *cache,
					const void *object, bool init)
{
	if (IS_ENABLED(CONFIG_KASAN_GENERIC))
		return 0xff;

	/*
	 * If the cache neither has a constructor nor has SLAB_TYPESAFE_BY_RCU
	 * set, assign a tag when the object is being allocated (init == false).
	 */
	if (!cache->ctor && !(cache->flags & SLAB_TYPESAFE_BY_RCU))
		return init ? KASAN_TAG_KERNEL : kasan_random_tag();

	/* For caches that either have a constructor or SLAB_TYPESAFE_BY_RCU: */
#ifdef CONFIG_SLAB
	/* For SLAB assign tags based on the object index in the freelist. */
	return (u8)obj_to_index(cache, virt_to_page(object), (void *)object);
#else
	/*
	 * For SLUB assign a random tag during slab creation, otherwise reuse
	 * the already assigned tag.
	 */
	return init ? kasan_random_tag() : get_tag(object);
#endif
}

void * __must_check __kasan_init_slab_obj(struct kmem_cache *cache,
						const void *object)
{
	struct kasan_alloc_meta *alloc_meta;

	if (kasan_stack_collection_enabled()) {
		alloc_meta = kasan_get_alloc_meta(cache, object);
		if (alloc_meta)
			__memset(alloc_meta, 0, sizeof(*alloc_meta));
	}

	/* Tag is ignored in set_tag() without CONFIG_KASAN_SW/HW_TAGS */
	object = set_tag(object, assign_tag(cache, object, true));

	return (void *)object;
}

static inline bool ____kasan_slab_free(struct kmem_cache *cache, void *object,
				unsigned long ip, bool quarantine, bool init)
{
	u8 tag;
	void *tagged_object;
<<<<<<< HEAD
=======

	if (!kasan_arch_is_ready())
		return false;
>>>>>>> 754a0abe

	tag = get_tag(object);
	tagged_object = object;
	object = kasan_reset_tag(object);

	if (is_kfence_address(object))
		return false;

	if (unlikely(nearest_obj(cache, virt_to_head_page(object), object) !=
	    object)) {
		kasan_report_invalid_free(tagged_object, ip);
		return true;
	}

	/* RCU slabs could be legally used after free within the RCU period */
	if (unlikely(cache->flags & SLAB_TYPESAFE_BY_RCU))
		return false;

	if (!kasan_byte_accessible(tagged_object)) {
		kasan_report_invalid_free(tagged_object, ip);
		return true;
	}

	kasan_poison(object, round_up(cache->object_size, KASAN_GRANULE_SIZE),
			KASAN_KMALLOC_FREE, init);

	if ((IS_ENABLED(CONFIG_KASAN_GENERIC) && !quarantine))
		return false;

	if (kasan_stack_collection_enabled())
		kasan_set_free_info(cache, object, tag);

	return kasan_quarantine_put(cache, object);
}

bool __kasan_slab_free(struct kmem_cache *cache, void *object,
				unsigned long ip, bool init)
{
	return ____kasan_slab_free(cache, object, ip, true, init);
}

static inline bool ____kasan_kfree_large(void *ptr, unsigned long ip)
{
	if (ptr != page_address(virt_to_head_page(ptr))) {
		kasan_report_invalid_free(ptr, ip);
		return true;
	}

	if (!kasan_byte_accessible(ptr)) {
		kasan_report_invalid_free(ptr, ip);
		return true;
	}

	/*
	 * The object will be poisoned by kasan_free_pages() or
	 * kasan_slab_free_mempool().
	 */

	return false;
}

void __kasan_kfree_large(void *ptr, unsigned long ip)
{
	____kasan_kfree_large(ptr, ip);
}

void __kasan_slab_free_mempool(void *ptr, unsigned long ip)
{
	struct page *page;

	page = virt_to_head_page(ptr);

	/*
	 * Even though this function is only called for kmem_cache_alloc and
	 * kmalloc backed mempool allocations, those allocations can still be
	 * !PageSlab() when the size provided to kmalloc is larger than
	 * KMALLOC_MAX_SIZE, and kmalloc falls back onto page_alloc.
	 */
	if (unlikely(!PageSlab(page))) {
		if (____kasan_kfree_large(ptr, ip))
			return;
		kasan_poison(ptr, page_size(page), KASAN_FREE_PAGE, false);
	} else {
		____kasan_slab_free(page->slab_cache, ptr, ip, false, false);
	}
}

static void set_alloc_info(struct kmem_cache *cache, void *object,
				gfp_t flags, bool is_kmalloc)
{
	struct kasan_alloc_meta *alloc_meta;

	/* Don't save alloc info for kmalloc caches in kasan_slab_alloc(). */
	if (cache->kasan_info.is_kmalloc && !is_kmalloc)
		return;

	alloc_meta = kasan_get_alloc_meta(cache, object);
	if (alloc_meta)
		kasan_set_track(&alloc_meta->alloc_track, flags);
}

void * __must_check __kasan_slab_alloc(struct kmem_cache *cache,
					void *object, gfp_t flags, bool init)
{
	u8 tag;
	void *tagged_object;

	if (gfpflags_allow_blocking(flags))
		kasan_quarantine_reduce();

	if (unlikely(object == NULL))
		return NULL;

	if (is_kfence_address(object))
		return (void *)object;

	/*
	 * Generate and assign random tag for tag-based modes.
	 * Tag is ignored in set_tag() for the generic mode.
	 */
	tag = assign_tag(cache, object, false);
	tagged_object = set_tag(object, tag);

	/*
	 * Unpoison the whole object.
	 * For kmalloc() allocations, kasan_kmalloc() will do precise poisoning.
	 */
	kasan_unpoison(tagged_object, cache->object_size, init);

	/* Save alloc info (if possible) for non-kmalloc() allocations. */
	if (kasan_stack_collection_enabled())
		set_alloc_info(cache, (void *)object, flags, false);

	return tagged_object;
}

static inline void *____kasan_kmalloc(struct kmem_cache *cache,
				const void *object, size_t size, gfp_t flags)
{
	unsigned long redzone_start;
	unsigned long redzone_end;

	if (gfpflags_allow_blocking(flags))
		kasan_quarantine_reduce();

	if (unlikely(object == NULL))
		return NULL;

	if (is_kfence_address(kasan_reset_tag(object)))
		return (void *)object;

	/*
	 * The object has already been unpoisoned by kasan_slab_alloc() for
	 * kmalloc() or by kasan_krealloc() for krealloc().
	 */

	/*
	 * The redzone has byte-level precision for the generic mode.
	 * Partially poison the last object granule to cover the unaligned
	 * part of the redzone.
	 */
	if (IS_ENABLED(CONFIG_KASAN_GENERIC))
		kasan_poison_last_granule((void *)object, size);

	/* Poison the aligned part of the redzone. */
	redzone_start = round_up((unsigned long)(object + size),
				KASAN_GRANULE_SIZE);
	redzone_end = round_up((unsigned long)(object + cache->object_size),
				KASAN_GRANULE_SIZE);
	kasan_poison((void *)redzone_start, redzone_end - redzone_start,
			   KASAN_KMALLOC_REDZONE, false);

	/*
	 * Save alloc info (if possible) for kmalloc() allocations.
	 * This also rewrites the alloc info when called from kasan_krealloc().
	 */
	if (kasan_stack_collection_enabled())
		set_alloc_info(cache, (void *)object, flags, true);

	/* Keep the tag that was set by kasan_slab_alloc(). */
	return (void *)object;
}

void * __must_check __kasan_kmalloc(struct kmem_cache *cache, const void *object,
					size_t size, gfp_t flags)
{
	return ____kasan_kmalloc(cache, object, size, flags);
}
EXPORT_SYMBOL(__kasan_kmalloc);

void * __must_check __kasan_kmalloc_large(const void *ptr, size_t size,
						gfp_t flags)
{
	unsigned long redzone_start;
	unsigned long redzone_end;

	if (gfpflags_allow_blocking(flags))
		kasan_quarantine_reduce();

	if (unlikely(ptr == NULL))
		return NULL;

	/*
	 * The object has already been unpoisoned by kasan_alloc_pages() for
	 * alloc_pages() or by kasan_krealloc() for krealloc().
	 */

	/*
	 * The redzone has byte-level precision for the generic mode.
	 * Partially poison the last object granule to cover the unaligned
	 * part of the redzone.
	 */
	if (IS_ENABLED(CONFIG_KASAN_GENERIC))
		kasan_poison_last_granule(ptr, size);

	/* Poison the aligned part of the redzone. */
	redzone_start = round_up((unsigned long)(ptr + size),
				KASAN_GRANULE_SIZE);
	redzone_end = (unsigned long)ptr + page_size(virt_to_page(ptr));
	kasan_poison((void *)redzone_start, redzone_end - redzone_start,
		     KASAN_PAGE_REDZONE, false);

	return (void *)ptr;
}

void * __must_check __kasan_krealloc(const void *object, size_t size, gfp_t flags)
{
	struct page *page;

	if (unlikely(object == ZERO_SIZE_PTR))
		return (void *)object;

	/*
	 * Unpoison the object's data.
	 * Part of it might already have been unpoisoned, but it's unknown
	 * how big that part is.
	 */
	kasan_unpoison(object, size, false);

	page = virt_to_head_page(object);

	/* Piggy-back on kmalloc() instrumentation to poison the redzone. */
	if (unlikely(!PageSlab(page)))
		return __kasan_kmalloc_large(object, size, flags);
	else
		return ____kasan_kmalloc(page->slab_cache, object, size, flags);
}

bool __kasan_check_byte(const void *address, unsigned long ip)
{
	if (!kasan_byte_accessible(address)) {
		kasan_report((unsigned long)address, 1, false, ip);
		return false;
	}
	return true;
}<|MERGE_RESOLUTION|>--- conflicted
+++ resolved
@@ -57,15 +57,10 @@
 {
 	current->kasan_depth--;
 }
-<<<<<<< HEAD
+EXPORT_SYMBOL(kasan_disable_current);
+
 #endif /* CONFIG_KASAN_GENERIC || CONFIG_KASAN_SW_TAGS */
 
-=======
-EXPORT_SYMBOL(kasan_disable_current);
-
-#endif /* CONFIG_KASAN_GENERIC || CONFIG_KASAN_SW_TAGS */
-
->>>>>>> 754a0abe
 void __kasan_unpoison_range(const void *address, size_t size)
 {
 	kasan_unpoison(address, size, false);
@@ -91,8 +86,6 @@
 	void *base = (void *)((unsigned long)watermark & ~(THREAD_SIZE - 1));
 
 	kasan_unpoison(base, watermark - base, false);
-<<<<<<< HEAD
-=======
 }
 #endif /* CONFIG_KASAN_STACK */
 
@@ -105,24 +98,8 @@
 	if (kasan_stack_collection_enabled())
 		return SLAB_KASAN;
 	return 0;
->>>>>>> 754a0abe
-}
-#endif /* CONFIG_KASAN_STACK */
-
-<<<<<<< HEAD
-/*
- * Only allow cache merging when stack collection is disabled and no metadata
- * is present.
- */
-slab_flags_t __kasan_never_merge(void)
-{
-	if (kasan_stack_collection_enabled())
-		return SLAB_KASAN;
-	return 0;
-}
-
-=======
->>>>>>> 754a0abe
+}
+
 void __kasan_unpoison_pages(struct page *page, unsigned int order, bool init)
 {
 	u8 tag;
@@ -234,7 +211,6 @@
 	/* Use optimal size if the size with added metas is not large enough. */
 	if (*size < optimal_size)
 		*size = optimal_size;
-<<<<<<< HEAD
 }
 
 void __kasan_cache_create_kmalloc(struct kmem_cache *cache)
@@ -244,17 +220,6 @@
 
 size_t __kasan_metadata_size(struct kmem_cache *cache)
 {
-=======
-}
-
-void __kasan_cache_create_kmalloc(struct kmem_cache *cache)
-{
-	cache->kasan_info.is_kmalloc = true;
-}
-
-size_t __kasan_metadata_size(struct kmem_cache *cache)
-{
->>>>>>> 754a0abe
 	if (!kasan_stack_collection_enabled())
 		return 0;
 	return (cache->kasan_info.alloc_meta_offset ?
@@ -365,12 +330,9 @@
 {
 	u8 tag;
 	void *tagged_object;
-<<<<<<< HEAD
-=======
 
 	if (!kasan_arch_is_ready())
 		return false;
->>>>>>> 754a0abe
 
 	tag = get_tag(object);
 	tagged_object = object;
