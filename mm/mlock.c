--- conflicted
+++ resolved
@@ -472,14 +472,6 @@
 		 */
 		page = follow_page(vma, start, FOLL_GET | FOLL_DUMP);
 		if (page && !IS_ERR(page)) {
-			/*
-			 * munlock_vma_pages_range uses follow_page(FOLL_GET)
-			 * so it need to use put_user_page but the munlock
-			 * path is quite complicated to deal with each put
-			 * sites correctly so just unattribute them to avoid
-			 * false positive at this moment.
-			 */
-			reset_page_pinner(page, compound_order(page));
 			if (PageTransTail(page)) {
 				VM_BUG_ON_PAGE(PageMlocked(page), page);
 				put_page(page); /* follow_page_mask() */
@@ -550,11 +542,7 @@
 	pgoff = vma->vm_pgoff + ((start - vma->vm_start) >> PAGE_SHIFT);
 	*prev = vma_merge(mm, *prev, start, end, newflags, vma->anon_vma,
 			  vma->vm_file, pgoff, vma_policy(vma),
-<<<<<<< HEAD
-			  vma->vm_userfaultfd_ctx, vma_get_anon_name(vma));
-=======
 			  vma->vm_userfaultfd_ctx, anon_vma_name(vma));
->>>>>>> 334f1c6b
 	if (*prev) {
 		vma = *prev;
 		goto success;
