# SPDX-License-Identifier: GPL-2.0-only
menu "Kernel hacking"

menu "printk and dmesg options"

config PRINTK_TIME
	bool "Show timing information on printks"
	depends on PRINTK
	help
	  Selecting this option causes time stamps of the printk()
	  messages to be added to the output of the syslog() system
	  call and at the console.

	  The timestamp is always recorded internally, and exported
	  to /dev/kmsg. This flag just specifies if the timestamp should
	  be included, not that the timestamp is recorded.

	  The behavior is also controlled by the kernel command line
	  parameter printk.time=1. See Documentation/admin-guide/kernel-parameters.rst

config PRINTK_CALLER
	bool "Show caller information on printks"
	depends on PRINTK
	help
	  Selecting this option causes printk() to add a caller "thread id" (if
	  in task context) or a caller "processor id" (if not in task context)
	  to every message.

	  This option is intended for environments where multiple threads
	  concurrently call printk() for many times, for it is difficult to
	  interpret without knowing where these lines (or sometimes individual
	  line which was divided into multiple lines due to race) came from.

	  Since toggling after boot makes the code racy, currently there is
	  no option to enable/disable at the kernel command line parameter or
	  sysfs interface.

config STACKTRACE_BUILD_ID
	bool "Show build ID information in stacktraces"
	depends on PRINTK
	help
	  Selecting this option adds build ID information for symbols in
	  stacktraces printed with the printk format '%p[SR]b'.

	  This option is intended for distros where debuginfo is not easily
	  accessible but can be downloaded given the build ID of the vmlinux or
	  kernel module where the function is located.

config CONSOLE_LOGLEVEL_DEFAULT
	int "Default console loglevel (1-15)"
	range 1 15
	default "7"
	help
	  Default loglevel to determine what will be printed on the console.

	  Setting a default here is equivalent to passing in loglevel=<x> in
	  the kernel bootargs. loglevel=<x> continues to override whatever
	  value is specified here as well.

	  Note: This does not affect the log level of un-prefixed printk()
	  usage in the kernel. That is controlled by the MESSAGE_LOGLEVEL_DEFAULT
	  option.

config CONSOLE_LOGLEVEL_QUIET
	int "quiet console loglevel (1-15)"
	range 1 15
	default "4"
	help
	  loglevel to use when "quiet" is passed on the kernel commandline.

	  When "quiet" is passed on the kernel commandline this loglevel
	  will be used as the loglevel. IOW passing "quiet" will be the
	  equivalent of passing "loglevel=<CONSOLE_LOGLEVEL_QUIET>"

config MESSAGE_LOGLEVEL_DEFAULT
	int "Default message log level (1-7)"
	range 1 7
	default "4"
	help
	  Default log level for printk statements with no specified priority.

	  This was hard-coded to KERN_WARNING since at least 2.6.10 but folks
	  that are auditing their logs closely may want to set it to a lower
	  priority.

	  Note: This does not affect what message level gets printed on the console
	  by default. To change that, use loglevel=<x> in the kernel bootargs,
	  or pick a different CONSOLE_LOGLEVEL_DEFAULT configuration value.

config BOOT_PRINTK_DELAY
	bool "Delay each boot printk message by N milliseconds"
	depends on DEBUG_KERNEL && PRINTK && GENERIC_CALIBRATE_DELAY
	help
	  This build option allows you to read kernel boot messages
	  by inserting a short delay after each one.  The delay is
	  specified in milliseconds on the kernel command line,
	  using "boot_delay=N".

	  It is likely that you would also need to use "lpj=M" to preset
	  the "loops per jiffie" value.
	  See a previous boot log for the "lpj" value to use for your
	  system, and then set "lpj=M" before setting "boot_delay=N".
	  NOTE:  Using this option may adversely affect SMP systems.
	  I.e., processors other than the first one may not boot up.
	  BOOT_PRINTK_DELAY also may cause LOCKUP_DETECTOR to detect
	  what it believes to be lockup conditions.

config DYNAMIC_DEBUG
	bool "Enable dynamic printk() support"
	default n
	depends on PRINTK
	depends on (DEBUG_FS || PROC_FS)
	select DYNAMIC_DEBUG_CORE
	help

	  Compiles debug level messages into the kernel, which would not
	  otherwise be available at runtime. These messages can then be
	  enabled/disabled based on various levels of scope - per source file,
	  function, module, format string, and line number. This mechanism
	  implicitly compiles in all pr_debug() and dev_dbg() calls, which
	  enlarges the kernel text size by about 2%.

	  If a source file is compiled with DEBUG flag set, any
	  pr_debug() calls in it are enabled by default, but can be
	  disabled at runtime as below.  Note that DEBUG flag is
	  turned on by many CONFIG_*DEBUG* options.

	  Usage:

	  Dynamic debugging is controlled via the 'dynamic_debug/control' file,
	  which is contained in the 'debugfs' filesystem or procfs.
	  Thus, the debugfs or procfs filesystem must first be mounted before
	  making use of this feature.
	  We refer the control file as: <debugfs>/dynamic_debug/control. This
	  file contains a list of the debug statements that can be enabled. The
	  format for each line of the file is:

		filename:lineno [module]function flags format

	  filename : source file of the debug statement
	  lineno : line number of the debug statement
	  module : module that contains the debug statement
	  function : function that contains the debug statement
	  flags : '=p' means the line is turned 'on' for printing
	  format : the format used for the debug statement

	  From a live system:

		nullarbor:~ # cat <debugfs>/dynamic_debug/control
		# filename:lineno [module]function flags format
		fs/aio.c:222 [aio]__put_ioctx =_ "__put_ioctx:\040freeing\040%p\012"
		fs/aio.c:248 [aio]ioctx_alloc =_ "ENOMEM:\040nr_events\040too\040high\012"
		fs/aio.c:1770 [aio]sys_io_cancel =_ "calling\040cancel\012"

	  Example usage:

		// enable the message at line 1603 of file svcsock.c
		nullarbor:~ # echo -n 'file svcsock.c line 1603 +p' >
						<debugfs>/dynamic_debug/control

		// enable all the messages in file svcsock.c
		nullarbor:~ # echo -n 'file svcsock.c +p' >
						<debugfs>/dynamic_debug/control

		// enable all the messages in the NFS server module
		nullarbor:~ # echo -n 'module nfsd +p' >
						<debugfs>/dynamic_debug/control

		// enable all 12 messages in the function svc_process()
		nullarbor:~ # echo -n 'func svc_process +p' >
						<debugfs>/dynamic_debug/control

		// disable all 12 messages in the function svc_process()
		nullarbor:~ # echo -n 'func svc_process -p' >
						<debugfs>/dynamic_debug/control

	  See Documentation/admin-guide/dynamic-debug-howto.rst for additional
	  information.

config DYNAMIC_DEBUG_CORE
	bool "Enable core function of dynamic debug support"
	depends on PRINTK
	depends on (DEBUG_FS || PROC_FS)
	help
	  Enable core functional support of dynamic debug. It is useful
	  when you want to tie dynamic debug to your kernel modules with
	  DYNAMIC_DEBUG_MODULE defined for each of them, especially for
	  the case of embedded system where the kernel image size is
	  sensitive for people.

config SYMBOLIC_ERRNAME
	bool "Support symbolic error names in printf"
	default y if PRINTK
	help
	  If you say Y here, the kernel's printf implementation will
	  be able to print symbolic error names such as ENOSPC instead
	  of the number 28. It makes the kernel image slightly larger
	  (about 3KB), but can make the kernel logs easier to read.

config DEBUG_BUGVERBOSE
	bool "Verbose BUG() reporting (adds 70K)" if DEBUG_KERNEL && EXPERT
	depends on BUG && (GENERIC_BUG || HAVE_DEBUG_BUGVERBOSE)
	default y
	help
	  Say Y here to make BUG() panics output the file name and line number
	  of the BUG call as well as the EIP and oops trace.  This aids
	  debugging but costs about 70-100K of memory.

endmenu # "printk and dmesg options"

menu "Compile-time checks and compiler options"

config DEBUG_INFO
	bool "Compile the kernel with debug info"
	depends on DEBUG_KERNEL && !COMPILE_TEST
	help
	  If you say Y here the resulting kernel image will include
	  debugging info resulting in a larger kernel image.
	  This adds debug symbols to the kernel and modules (gcc -g), and
	  is needed if you intend to use kernel crashdump or binary object
	  tools like crash, kgdb, LKCD, gdb, etc on the kernel.
	  Say Y here only if you plan to debug the kernel.

	  If unsure, say N.

if DEBUG_INFO

config DEBUG_INFO_REDUCED
	bool "Reduce debugging information"
	help
	  If you say Y here gcc is instructed to generate less debugging
	  information for structure types. This means that tools that
	  need full debugging information (like kgdb or systemtap) won't
	  be happy. But if you merely need debugging information to
	  resolve line numbers there is no loss. Advantage is that
	  build directory object sizes shrink dramatically over a full
	  DEBUG_INFO build and compile times are reduced too.
	  Only works with newer gcc versions.

config DEBUG_INFO_COMPRESSED
	bool "Compressed debugging information"
	depends on $(cc-option,-gz=zlib)
	depends on $(ld-option,--compress-debug-sections=zlib)
	help
	  Compress the debug information using zlib.  Requires GCC 5.0+ or Clang
	  5.0+, binutils 2.26+, and zlib.

	  Users of dpkg-deb via scripts/package/builddeb may find an increase in
	  size of their debug .deb packages with this config set, due to the
	  debug info being compressed with zlib, then the object files being
	  recompressed with a different compression scheme. But this is still
	  preferable to setting $KDEB_COMPRESS to "none" which would be even
	  larger.

config DEBUG_INFO_SPLIT
	bool "Produce split debuginfo in .dwo files"
	depends on $(cc-option,-gsplit-dwarf)
	help
	  Generate debug info into separate .dwo files. This significantly
	  reduces the build directory size for builds with DEBUG_INFO,
	  because it stores the information only once on disk in .dwo
	  files instead of multiple times in object files and executables.
	  In addition the debug information is also compressed.

	  Requires recent gcc (4.7+) and recent gdb/binutils.
	  Any tool that packages or reads debug information would need
	  to know about the .dwo files and include them.
	  Incompatible with older versions of ccache.

choice
	prompt "DWARF version"
	help
	  Which version of DWARF debug info to emit.

config DEBUG_INFO_DWARF_TOOLCHAIN_DEFAULT
	bool "Rely on the toolchain's implicit default DWARF version"
	help
	  The implicit default version of DWARF debug info produced by a
	  toolchain changes over time.

	  This can break consumers of the debug info that haven't upgraded to
	  support newer revisions, and prevent testing newer versions, but
	  those should be less common scenarios.

	  If unsure, say Y.

config DEBUG_INFO_DWARF4
	bool "Generate DWARF Version 4 debuginfo"
	help
	  Generate DWARF v4 debug info. This requires gcc 4.5+ and gdb 7.0+.

	  If you have consumers of DWARF debug info that are not ready for
	  newer revisions of DWARF, you may wish to choose this or have your
	  config select this.

config DEBUG_INFO_DWARF5
	bool "Generate DWARF Version 5 debuginfo"
	depends on GCC_VERSION >= 50000 || (CC_IS_CLANG && (AS_IS_LLVM || (AS_IS_GNU && AS_VERSION >= 23502)))
	depends on !DEBUG_INFO_BTF
	help
	  Generate DWARF v5 debug info. Requires binutils 2.35.2, gcc 5.0+ (gcc
	  5.0+ accepts the -gdwarf-5 flag but only had partial support for some
	  draft features until 7.0), and gdb 8.0+.

	  Changes to the structure of debug info in Version 5 allow for around
	  15-18% savings in resulting image and debug info section sizes as
	  compared to DWARF Version 4. DWARF Version 5 standardizes previous
	  extensions such as accelerators for symbol indexing and the format
	  for fission (.dwo/.dwp) files. Users may not want to select this
	  config if they rely on tooling that has not yet been updated to
	  support DWARF Version 5.

endchoice # "DWARF version"

config DEBUG_INFO_BTF
	bool "Generate BTF typeinfo"
	depends on !DEBUG_INFO_SPLIT && !DEBUG_INFO_REDUCED
	depends on !GCC_PLUGIN_RANDSTRUCT || COMPILE_TEST
	help
	  Generate deduplicated BTF type information from DWARF debug info.
	  Turning this on expects presence of pahole tool, which will convert
	  DWARF type info into equivalent deduplicated BTF type info.

config PAHOLE_HAS_SPLIT_BTF
	def_bool $(success, test `$(PAHOLE) --version | sed -E 's/v([0-9]+)\.([0-9]+)/\1\2/'` -ge "119")

config DEBUG_INFO_BTF_MODULES
	def_bool y
	depends on DEBUG_INFO_BTF && MODULES && PAHOLE_HAS_SPLIT_BTF
	help
	  Generate compact split BTF type information for kernel modules.

config GDB_SCRIPTS
	bool "Provide GDB scripts for kernel debugging"
	help
	  This creates the required links to GDB helper scripts in the
	  build directory. If you load vmlinux into gdb, the helper
	  scripts will be automatically imported by gdb as well, and
	  additional functions are available to analyze a Linux kernel
	  instance. See Documentation/dev-tools/gdb-kernel-debugging.rst
	  for further details.

endif # DEBUG_INFO

config FRAME_WARN
	int "Warn for stack frames larger than"
	range 0 8192
	default 2048 if GCC_PLUGIN_LATENT_ENTROPY
	default 1280 if (!64BIT && PARISC)
	default 1024 if (!64BIT && !PARISC)
	default 2048 if 64BIT
	help
	  Tell gcc to warn at build time for stack frames larger than this.
	  Setting this too low will cause a lot of warnings.
	  Setting it to 0 disables the warning.

config STRIP_ASM_SYMS
	bool "Strip assembler-generated symbols during link"
	default n
	help
	  Strip internal assembler-generated symbols during a link (symbols
	  that look like '.Lxxx') so they don't pollute the output of
	  get_wchan() and suchlike.

config READABLE_ASM
	bool "Generate readable assembler code"
	depends on DEBUG_KERNEL
	help
	  Disable some compiler optimizations that tend to generate human unreadable
	  assembler output. This may make the kernel slightly slower, but it helps
	  to keep kernel developers who have to stare a lot at assembler listings
	  sane.

config HEADERS_INSTALL
	bool "Install uapi headers to usr/include"
	depends on !UML
	help
	  This option will install uapi headers (headers exported to user-space)
	  into the usr/include directory for use during the kernel build.
	  This is unneeded for building the kernel itself, but needed for some
	  user-space program samples. It is also needed by some features such
	  as uapi header sanity checks.

config DEBUG_SECTION_MISMATCH
	bool "Enable full Section mismatch analysis"
	help
	  The section mismatch analysis checks if there are illegal
	  references from one section to another section.
	  During linktime or runtime, some sections are dropped;
	  any use of code/data previously in these sections would
	  most likely result in an oops.
	  In the code, functions and variables are annotated with
	  __init,, etc. (see the full list in include/linux/init.h),
	  which results in the code/data being placed in specific sections.
	  The section mismatch analysis is always performed after a full
	  kernel build, and enabling this option causes the following
	  additional step to occur:
	  - Add the option -fno-inline-functions-called-once to gcc commands.
	    When inlining a function annotated with __init in a non-init
	    function, we would lose the section information and thus
	    the analysis would not catch the illegal reference.
	    This option tells gcc to inline less (but it does result in
	    a larger kernel).

config SECTION_MISMATCH_WARN_ONLY
	bool "Make section mismatch errors non-fatal"
	default y
	help
	  If you say N here, the build process will fail if there are any
	  section mismatch, instead of just throwing warnings.

	  If unsure, say Y.

config DEBUG_FORCE_FUNCTION_ALIGN_64B
	bool "Force all function address 64B aligned" if EXPERT
	help
	  There are cases that a commit from one domain changes the function
	  address alignment of other domains, and cause magic performance
	  bump (regression or improvement). Enable this option will help to
	  verify if the bump is caused by function alignment changes, while
	  it will slightly increase the kernel size and affect icache usage.

	  It is mainly for debug and performance tuning use.

#
# Select this config option from the architecture Kconfig, if it
# is preferred to always offer frame pointers as a config
# option on the architecture (regardless of KERNEL_DEBUG):
#
config ARCH_WANT_FRAME_POINTERS
	bool

config FRAME_POINTER
	bool "Compile the kernel with frame pointers"
	depends on DEBUG_KERNEL && (M68K || UML || SUPERH) || ARCH_WANT_FRAME_POINTERS
	default y if (DEBUG_INFO && UML) || ARCH_WANT_FRAME_POINTERS
	help
	  If you say Y here the resulting kernel image will be slightly
	  larger and slower, but it gives very useful debugging information
	  in case of kernel bugs. (precise oopses/stacktraces/warnings)

config STACK_VALIDATION
	bool "Compile-time stack metadata validation"
	depends on HAVE_STACK_VALIDATION
	default n
	help
	  Add compile-time checks to validate stack metadata, including frame
	  pointers (if CONFIG_FRAME_POINTER is enabled).  This helps ensure
	  that runtime stack traces are more reliable.

	  This is also a prerequisite for generation of ORC unwind data, which
	  is needed for CONFIG_UNWINDER_ORC.

	  For more information, see
	  tools/objtool/Documentation/stack-validation.txt.

config VMLINUX_VALIDATION
	bool
	depends on STACK_VALIDATION && DEBUG_ENTRY && !PARAVIRT
	default y

config VMLINUX_MAP
	bool "Generate vmlinux.map file when linking"
	depends on EXPERT
	help
	  Selecting this option will pass "-Map=vmlinux.map" to ld
	  when linking vmlinux. That file can be useful for verifying
	  and debugging magic section games, and for seeing which
	  pieces of code get eliminated with
	  CONFIG_LD_DEAD_CODE_DATA_ELIMINATION.

config DEBUG_FORCE_WEAK_PER_CPU
	bool "Force weak per-cpu definitions"
	depends on DEBUG_KERNEL
	help
	  s390 and alpha require percpu variables in modules to be
	  defined weak to work around addressing range issue which
	  puts the following two restrictions on percpu variable
	  definitions.

	  1. percpu symbols must be unique whether static or not
	  2. percpu variables can't be defined inside a function

	  To ensure that generic code follows the above rules, this
	  option forces all percpu variables to be defined as weak.

endmenu # "Compiler options"

menu "Generic Kernel Debugging Instruments"

config MAGIC_SYSRQ
	bool "Magic SysRq key"
	depends on !UML
	help
	  If you say Y here, you will have some control over the system even
	  if the system crashes for example during kernel debugging (e.g., you
	  will be able to flush the buffer cache to disk, reboot the system
	  immediately or dump some status information). This is accomplished
	  by pressing various keys while holding SysRq (Alt+PrintScreen). It
	  also works on a serial console (on PC hardware at least), if you
	  send a BREAK and then within 5 seconds a command keypress. The
	  keys are documented in <file:Documentation/admin-guide/sysrq.rst>.
	  Don't say Y unless you really know what this hack does.

config MAGIC_SYSRQ_DEFAULT_ENABLE
	hex "Enable magic SysRq key functions by default"
	depends on MAGIC_SYSRQ
	default 0x1
	help
	  Specifies which SysRq key functions are enabled by default.
	  This may be set to 1 or 0 to enable or disable them all, or
	  to a bitmask as described in Documentation/admin-guide/sysrq.rst.

config MAGIC_SYSRQ_SERIAL
	bool "Enable magic SysRq key over serial"
	depends on MAGIC_SYSRQ
	default y
	help
	  Many embedded boards have a disconnected TTL level serial which can
	  generate some garbage that can lead to spurious false sysrq detects.
	  This option allows you to decide whether you want to enable the
	  magic SysRq key.

config MAGIC_SYSRQ_SERIAL_SEQUENCE
	string "Char sequence that enables magic SysRq over serial"
	depends on MAGIC_SYSRQ_SERIAL
	default ""
	help
	  Specifies a sequence of characters that can follow BREAK to enable
	  SysRq on a serial console.

	  If unsure, leave an empty string and the option will not be enabled.

config DEBUG_FS
	bool "Debug Filesystem"
	help
	  debugfs is a virtual file system that kernel developers use to put
	  debugging files into.  Enable this option to be able to read and
	  write to these files.

	  For detailed documentation on the debugfs API, see
	  Documentation/filesystems/.

	  If unsure, say N.

choice
	prompt "Debugfs default access"
	depends on DEBUG_FS
	default DEBUG_FS_ALLOW_ALL
	help
	  This selects the default access restrictions for debugfs.
	  It can be overridden with kernel command line option
	  debugfs=[on,no-mount,off]. The restrictions apply for API access
	  and filesystem registration.

config DEBUG_FS_ALLOW_ALL
	bool "Access normal"
	help
	  No restrictions apply. Both API and filesystem registration
	  is on. This is the normal default operation.

config DEBUG_FS_DISALLOW_MOUNT
	bool "Do not register debugfs as filesystem"
	help
	  The API is open but filesystem is not loaded. Clients can still do
	  their work and read with debug tools that do not need
	  debugfs filesystem.

config DEBUG_FS_ALLOW_NONE
	bool "No access"
	help
	  Access is off. Clients get -PERM when trying to create nodes in
	  debugfs tree and debugfs is not registered as a filesystem.
	  Client can then back-off or continue without debugfs access.

endchoice

source "lib/Kconfig.kgdb"
source "lib/Kconfig.ubsan"
source "lib/Kconfig.kcsan"

endmenu

config DEBUG_KERNEL
	bool "Kernel debugging"
	help
	  Say Y here if you are developing drivers or trying to debug and
	  identify kernel problems.

config DEBUG_MISC
	bool "Miscellaneous debug code"
	default DEBUG_KERNEL
	depends on DEBUG_KERNEL
	help
	  Say Y here if you need to enable miscellaneous debug code that should
	  be under a more specific debug option but isn't.


menu "Memory Debugging"

source "mm/Kconfig.debug"

config DEBUG_OBJECTS
	bool "Debug object operations"
	depends on DEBUG_KERNEL
	help
	  If you say Y here, additional code will be inserted into the
	  kernel to track the life time of various objects and validate
	  the operations on those objects.

config DEBUG_OBJECTS_SELFTEST
	bool "Debug objects selftest"
	depends on DEBUG_OBJECTS
	help
	  This enables the selftest of the object debug code.

config DEBUG_OBJECTS_FREE
	bool "Debug objects in freed memory"
	depends on DEBUG_OBJECTS
	help
	  This enables checks whether a k/v free operation frees an area
	  which contains an object which has not been deactivated
	  properly. This can make kmalloc/kfree-intensive workloads
	  much slower.

config DEBUG_OBJECTS_TIMERS
	bool "Debug timer objects"
	depends on DEBUG_OBJECTS
	help
	  If you say Y here, additional code will be inserted into the
	  timer routines to track the life time of timer objects and
	  validate the timer operations.

config DEBUG_OBJECTS_WORK
	bool "Debug work objects"
	depends on DEBUG_OBJECTS
	help
	  If you say Y here, additional code will be inserted into the
	  work queue routines to track the life time of work objects and
	  validate the work operations.

config DEBUG_OBJECTS_RCU_HEAD
	bool "Debug RCU callbacks objects"
	depends on DEBUG_OBJECTS
	help
	  Enable this to turn on debugging of RCU list heads (call_rcu() usage).

config DEBUG_OBJECTS_PERCPU_COUNTER
	bool "Debug percpu counter objects"
	depends on DEBUG_OBJECTS
	help
	  If you say Y here, additional code will be inserted into the
	  percpu counter routines to track the life time of percpu counter
	  objects and validate the percpu counter operations.

config DEBUG_OBJECTS_ENABLE_DEFAULT
	int "debug_objects bootup default value (0-1)"
	range 0 1
	default "1"
	depends on DEBUG_OBJECTS
	help
	  Debug objects boot parameter default value

config DEBUG_SLAB
	bool "Debug slab memory allocations"
	depends on DEBUG_KERNEL && SLAB
	help
	  Say Y here to have the kernel do limited verification on memory
	  allocation as well as poisoning memory on free to catch use of freed
	  memory. This can make kmalloc/kfree-intensive workloads much slower.

config SLUB_DEBUG_ON
	bool "SLUB debugging on by default"
	depends on SLUB && SLUB_DEBUG
	default n
	help
	  Boot with debugging on by default. SLUB boots by default with
	  the runtime debug capabilities switched off. Enabling this is
	  equivalent to specifying the "slub_debug" parameter on boot.
	  There is no support for more fine grained debug control like
	  possible with slub_debug=xxx. SLUB debugging may be switched
	  off in a kernel built with CONFIG_SLUB_DEBUG_ON by specifying
	  "slub_debug=-".

config SLUB_STATS
	default n
	bool "Enable SLUB performance statistics"
	depends on SLUB && SYSFS
	help
	  SLUB statistics are useful to debug SLUBs allocation behavior in
	  order find ways to optimize the allocator. This should never be
	  enabled for production use since keeping statistics slows down
	  the allocator by a few percentage points. The slabinfo command
	  supports the determination of the most active slabs to figure
	  out which slabs are relevant to a particular load.
	  Try running: slabinfo -DA

config HAVE_DEBUG_KMEMLEAK
	bool

config DEBUG_KMEMLEAK
	bool "Kernel memory leak detector"
	depends on DEBUG_KERNEL && HAVE_DEBUG_KMEMLEAK
	select DEBUG_FS
	select STACKTRACE if STACKTRACE_SUPPORT
	select KALLSYMS
	select CRC32
	help
	  Say Y here if you want to enable the memory leak
	  detector. The memory allocation/freeing is traced in a way
	  similar to the Boehm's conservative garbage collector, the
	  difference being that the orphan objects are not freed but
	  only shown in /sys/kernel/debug/kmemleak. Enabling this
	  feature will introduce an overhead to memory
	  allocations. See Documentation/dev-tools/kmemleak.rst for more
	  details.

	  Enabling DEBUG_SLAB or SLUB_DEBUG may increase the chances
	  of finding leaks due to the slab objects poisoning.

	  In order to access the kmemleak file, debugfs needs to be
	  mounted (usually at /sys/kernel/debug).

config DEBUG_KMEMLEAK_MEM_POOL_SIZE
	int "Kmemleak memory pool size"
	depends on DEBUG_KMEMLEAK
	range 200 1000000
	default 16000
	help
	  Kmemleak must track all the memory allocations to avoid
	  reporting false positives. Since memory may be allocated or
	  freed before kmemleak is fully initialised, use a static pool
	  of metadata objects to track such callbacks. After kmemleak is
	  fully initialised, this memory pool acts as an emergency one
	  if slab allocations fail.

config DEBUG_KMEMLEAK_TEST
	tristate "Simple test for the kernel memory leak detector"
	depends on DEBUG_KMEMLEAK && m
	help
	  This option enables a module that explicitly leaks memory.

	  If unsure, say N.

config DEBUG_KMEMLEAK_DEFAULT_OFF
	bool "Default kmemleak to off"
	depends on DEBUG_KMEMLEAK
	help
	  Say Y here to disable kmemleak by default. It can then be enabled
	  on the command line via kmemleak=on.

config DEBUG_KMEMLEAK_AUTO_SCAN
	bool "Enable kmemleak auto scan thread on boot up"
	default y
	depends on DEBUG_KMEMLEAK
	help
	  Depending on the cpu, kmemleak scan may be cpu intensive and can
	  stall user tasks at times. This option enables/disables automatic
	  kmemleak scan at boot up.

	  Say N here to disable kmemleak auto scan thread to stop automatic
	  scanning. Disabling this option disables automatic reporting of
	  memory leaks.

	  If unsure, say Y.

config DEBUG_STACK_USAGE
	bool "Stack utilization instrumentation"
	depends on DEBUG_KERNEL && !IA64
	help
	  Enables the display of the minimum amount of free stack which each
	  task has ever had available in the sysrq-T and sysrq-P debug output.

	  This option will slow down process creation somewhat.

config SCHED_STACK_END_CHECK
	bool "Detect stack corruption on calls to schedule()"
	depends on DEBUG_KERNEL
	default n
	help
	  This option checks for a stack overrun on calls to schedule().
	  If the stack end location is found to be over written always panic as
	  the content of the corrupted region can no longer be trusted.
	  This is to ensure no erroneous behaviour occurs which could result in
	  data corruption or a sporadic crash at a later stage once the region
	  is examined. The runtime overhead introduced is minimal.

config ARCH_HAS_DEBUG_VM_PGTABLE
	bool
	help
	  An architecture should select this when it can successfully
	  build and run DEBUG_VM_PGTABLE.

config DEBUG_VM
	bool "Debug VM"
	depends on DEBUG_KERNEL
	help
	  Enable this to turn on extended checks in the virtual-memory system
	  that may impact performance.

	  If unsure, say N.

config DEBUG_VM_VMACACHE
	bool "Debug VMA caching"
	depends on DEBUG_VM
	help
	  Enable this to turn on VMA caching debug information. Doing so
	  can cause significant overhead, so only enable it in non-production
	  environments.

	  If unsure, say N.

config DEBUG_VM_RB
	bool "Debug VM red-black trees"
	depends on DEBUG_VM
	help
	  Enable VM red-black tree debugging information and extra validations.

	  If unsure, say N.

config DEBUG_VM_PGFLAGS
	bool "Debug page-flags operations"
	depends on DEBUG_VM
	help
	  Enables extra validation on page flags operations.

	  If unsure, say N.

config DEBUG_VM_PGTABLE
	bool "Debug arch page table for semantics compliance"
	depends on MMU
	depends on ARCH_HAS_DEBUG_VM_PGTABLE
	default y if DEBUG_VM
	help
	  This option provides a debug method which can be used to test
	  architecture page table helper functions on various platforms in
	  verifying if they comply with expected generic MM semantics. This
	  will help architecture code in making sure that any changes or
	  new additions of these helpers still conform to expected
	  semantics of the generic MM. Platforms will have to opt in for
	  this through ARCH_HAS_DEBUG_VM_PGTABLE.

	  If unsure, say N.

config ARCH_HAS_DEBUG_VIRTUAL
	bool

config DEBUG_VIRTUAL
	bool "Debug VM translations"
	depends on DEBUG_KERNEL && ARCH_HAS_DEBUG_VIRTUAL
	help
	  Enable some costly sanity checks in virtual to page code. This can
	  catch mistakes with virt_to_page() and friends.

	  If unsure, say N.

config DEBUG_NOMMU_REGIONS
	bool "Debug the global anon/private NOMMU mapping region tree"
	depends on DEBUG_KERNEL && !MMU
	help
	  This option causes the global tree of anonymous and private mapping
	  regions to be regularly checked for invalid topology.

config DEBUG_MEMORY_INIT
	bool "Debug memory initialisation" if EXPERT
	default !EXPERT
	help
	  Enable this for additional checks during memory initialisation.
	  The sanity checks verify aspects of the VM such as the memory model
	  and other information provided by the architecture. Verbose
	  information will be printed at KERN_DEBUG loglevel depending
	  on the mminit_loglevel= command-line option.

	  If unsure, say Y

config MEMORY_NOTIFIER_ERROR_INJECT
	tristate "Memory hotplug notifier error injection module"
	depends on MEMORY_HOTPLUG_SPARSE && NOTIFIER_ERROR_INJECTION
	help
	  This option provides the ability to inject artificial errors to
	  memory hotplug notifier chain callbacks.  It is controlled through
	  debugfs interface under /sys/kernel/debug/notifier-error-inject/memory

	  If the notifier call chain should be failed with some events
	  notified, write the error code to "actions/<notifier event>/error".

	  Example: Inject memory hotplug offline error (-12 == -ENOMEM)

	  # cd /sys/kernel/debug/notifier-error-inject/memory
	  # echo -12 > actions/MEM_GOING_OFFLINE/error
	  # echo offline > /sys/devices/system/memory/memoryXXX/state
	  bash: echo: write error: Cannot allocate memory

	  To compile this code as a module, choose M here: the module will
	  be called memory-notifier-error-inject.

	  If unsure, say N.

config DEBUG_PER_CPU_MAPS
	bool "Debug access to per_cpu maps"
	depends on DEBUG_KERNEL
	depends on SMP
	help
	  Say Y to verify that the per_cpu map being accessed has
	  been set up. This adds a fair amount of code to kernel memory
	  and decreases performance.

	  Say N if unsure.

config DEBUG_KMAP_LOCAL
	bool "Debug kmap_local temporary mappings"
	depends on DEBUG_KERNEL && KMAP_LOCAL
	help
	  This option enables additional error checking for the kmap_local
	  infrastructure.  Disable for production use.

config ARCH_SUPPORTS_KMAP_LOCAL_FORCE_MAP
	bool

config DEBUG_KMAP_LOCAL_FORCE_MAP
	bool "Enforce kmap_local temporary mappings"
	depends on DEBUG_KERNEL && ARCH_SUPPORTS_KMAP_LOCAL_FORCE_MAP
	select KMAP_LOCAL
	select DEBUG_KMAP_LOCAL
	help
	  This option enforces temporary mappings through the kmap_local
	  mechanism for non-highmem pages and on non-highmem systems.
	  Disable this for production systems!

config DEBUG_HIGHMEM
	bool "Highmem debugging"
	depends on DEBUG_KERNEL && HIGHMEM
	select DEBUG_KMAP_LOCAL_FORCE_MAP if ARCH_SUPPORTS_KMAP_LOCAL_FORCE_MAP
	select DEBUG_KMAP_LOCAL
	help
	  This option enables additional error checking for high memory
	  systems.  Disable for production systems.

config HAVE_DEBUG_STACKOVERFLOW
	bool

config DEBUG_STACKOVERFLOW
	bool "Check for stack overflows"
	depends on DEBUG_KERNEL && HAVE_DEBUG_STACKOVERFLOW
	help
	  Say Y here if you want to check for overflows of kernel, IRQ
	  and exception stacks (if your architecture uses them). This
	  option will show detailed messages if free stack space drops
	  below a certain limit.

	  These kinds of bugs usually occur when call-chains in the
	  kernel get too deep, especially when interrupts are
	  involved.

	  Use this in cases where you see apparently random memory
	  corruption, especially if it appears in 'struct thread_info'

	  If in doubt, say "N".

source "lib/Kconfig.kasan"
source "lib/Kconfig.kfence"

endmenu # "Memory Debugging"

config DEBUG_SHIRQ
	bool "Debug shared IRQ handlers"
	depends on DEBUG_KERNEL
	help
	  Enable this to generate a spurious interrupt just before a shared
	  interrupt handler is deregistered (generating one when registering
	  is currently disabled). Drivers need to handle this correctly. Some
	  don't and need to be caught.

menu "Debug Oops, Lockups and Hangs"

config PANIC_ON_OOPS
	bool "Panic on Oops"
	help
	  Say Y here to enable the kernel to panic when it oopses. This
	  has the same effect as setting oops=panic on the kernel command
	  line.

	  This feature is useful to ensure that the kernel does not do
	  anything erroneous after an oops which could result in data
	  corruption or other issues.

	  Say N if unsure.

config PANIC_ON_OOPS_VALUE
	int
	range 0 1
	default 0 if !PANIC_ON_OOPS
	default 1 if PANIC_ON_OOPS

config PANIC_TIMEOUT
	int "panic timeout"
	default 0
	help
	  Set the timeout value (in seconds) until a reboot occurs when
	  the kernel panics. If n = 0, then we wait forever. A timeout
	  value n > 0 will wait n seconds before rebooting, while a timeout
	  value n < 0 will reboot immediately.

config LOCKUP_DETECTOR
	bool

config SOFTLOCKUP_DETECTOR
	bool "Detect Soft Lockups"
	depends on DEBUG_KERNEL && !S390
	select LOCKUP_DETECTOR
	help
	  Say Y here to enable the kernel to act as a watchdog to detect
	  soft lockups.

	  Softlockups are bugs that cause the kernel to loop in kernel
	  mode for more than 20 seconds, without giving other tasks a
	  chance to run.  The current stack trace is displayed upon
	  detection and the system will stay locked up.

config BOOTPARAM_SOFTLOCKUP_PANIC
	bool "Panic (Reboot) On Soft Lockups"
	depends on SOFTLOCKUP_DETECTOR
	help
	  Say Y here to enable the kernel to panic on "soft lockups",
	  which are bugs that cause the kernel to loop in kernel
	  mode for more than 20 seconds (configurable using the watchdog_thresh
	  sysctl), without giving other tasks a chance to run.

	  The panic can be used in combination with panic_timeout,
	  to cause the system to reboot automatically after a
	  lockup has been detected. This feature is useful for
	  high-availability systems that have uptime guarantees and
	  where a lockup must be resolved ASAP.

	  Say N if unsure.

config BOOTPARAM_SOFTLOCKUP_PANIC_VALUE
	int
	depends on SOFTLOCKUP_DETECTOR
	range 0 1
	default 0 if !BOOTPARAM_SOFTLOCKUP_PANIC
	default 1 if BOOTPARAM_SOFTLOCKUP_PANIC

config HARDLOCKUP_DETECTOR_PERF
	bool
	select SOFTLOCKUP_DETECTOR

#
# Enables a timestamp based low pass filter to compensate for perf based
# hard lockup detection which runs too fast due to turbo modes.
#
config HARDLOCKUP_CHECK_TIMESTAMP
	bool

#
# arch/ can define HAVE_HARDLOCKUP_DETECTOR_ARCH to provide their own hard
# lockup detector rather than the perf based detector.
#
config HARDLOCKUP_DETECTOR
	bool "Detect Hard Lockups"
	depends on DEBUG_KERNEL && !S390
	depends on HAVE_HARDLOCKUP_DETECTOR_PERF || HAVE_HARDLOCKUP_DETECTOR_ARCH
	select LOCKUP_DETECTOR
	select HARDLOCKUP_DETECTOR_PERF if HAVE_HARDLOCKUP_DETECTOR_PERF
	select HARDLOCKUP_DETECTOR_ARCH if HAVE_HARDLOCKUP_DETECTOR_ARCH
	help
	  Say Y here to enable the kernel to act as a watchdog to detect
	  hard lockups.

	  Hardlockups are bugs that cause the CPU to loop in kernel mode
	  for more than 10 seconds, without letting other interrupts have a
	  chance to run.  The current stack trace is displayed upon detection
	  and the system will stay locked up.

config BOOTPARAM_HARDLOCKUP_PANIC
	bool "Panic (Reboot) On Hard Lockups"
	depends on HARDLOCKUP_DETECTOR
	help
	  Say Y here to enable the kernel to panic on "hard lockups",
	  which are bugs that cause the kernel to loop in kernel
	  mode with interrupts disabled for more than 10 seconds (configurable
	  using the watchdog_thresh sysctl).

	  Say N if unsure.

config BOOTPARAM_HARDLOCKUP_PANIC_VALUE
	int
	depends on HARDLOCKUP_DETECTOR
	range 0 1
	default 0 if !BOOTPARAM_HARDLOCKUP_PANIC
	default 1 if BOOTPARAM_HARDLOCKUP_PANIC

config DETECT_HUNG_TASK
	bool "Detect Hung Tasks"
	depends on DEBUG_KERNEL
	default SOFTLOCKUP_DETECTOR
	help
	  Say Y here to enable the kernel to detect "hung tasks",
	  which are bugs that cause the task to be stuck in
	  uninterruptible "D" state indefinitely.

	  When a hung task is detected, the kernel will print the
	  current stack trace (which you should report), but the
	  task will stay in uninterruptible state. If lockdep is
	  enabled then all held locks will also be reported. This
	  feature has negligible overhead.

config DEFAULT_HUNG_TASK_TIMEOUT
	int "Default timeout for hung task detection (in seconds)"
	depends on DETECT_HUNG_TASK
	default 120
	help
	  This option controls the default timeout (in seconds) used
	  to determine when a task has become non-responsive and should
	  be considered hung.

	  It can be adjusted at runtime via the kernel.hung_task_timeout_secs
	  sysctl or by writing a value to
	  /proc/sys/kernel/hung_task_timeout_secs.

	  A timeout of 0 disables the check.  The default is two minutes.
	  Keeping the default should be fine in most cases.

config BOOTPARAM_HUNG_TASK_PANIC
	bool "Panic (Reboot) On Hung Tasks"
	depends on DETECT_HUNG_TASK
	help
	  Say Y here to enable the kernel to panic on "hung tasks",
	  which are bugs that cause the kernel to leave a task stuck
	  in uninterruptible "D" state.

	  The panic can be used in combination with panic_timeout,
	  to cause the system to reboot automatically after a
	  hung task has been detected. This feature is useful for
	  high-availability systems that have uptime guarantees and
	  where a hung tasks must be resolved ASAP.

	  Say N if unsure.

config BOOTPARAM_HUNG_TASK_PANIC_VALUE
	int
	depends on DETECT_HUNG_TASK
	range 0 1
	default 0 if !BOOTPARAM_HUNG_TASK_PANIC
	default 1 if BOOTPARAM_HUNG_TASK_PANIC

config WQ_WATCHDOG
	bool "Detect Workqueue Stalls"
	depends on DEBUG_KERNEL
	help
	  Say Y here to enable stall detection on workqueues.  If a
	  worker pool doesn't make forward progress on a pending work
	  item for over a given amount of time, 30s by default, a
	  warning message is printed along with dump of workqueue
	  state.  This can be configured through kernel parameter
	  "workqueue.watchdog_thresh" and its sysfs counterpart.

config TEST_LOCKUP
	tristate "Test module to generate lockups"
	depends on m
	help
	  This builds the "test_lockup" module that helps to make sure
	  that watchdogs and lockup detectors are working properly.

	  Depending on module parameters it could emulate soft or hard
	  lockup, "hung task", or locking arbitrary lock for a long time.
	  Also it could generate series of lockups with cooling-down periods.

	  If unsure, say N.

endmenu # "Debug lockups and hangs"

menu "Scheduler Debugging"

config SCHED_DEBUG
	bool "Collect scheduler debugging info"
	depends on DEBUG_KERNEL && PROC_FS
	default y
	help
	  If you say Y here, the /proc/sched_debug file will be provided
	  that can help debug the scheduler. The runtime overhead of this
	  option is minimal.

config SCHED_INFO
	bool
	default n

config SCHEDSTATS
	bool "Collect scheduler statistics"
	depends on DEBUG_KERNEL && PROC_FS
	select SCHED_INFO
	help
	  If you say Y here, additional code will be inserted into the
	  scheduler and related routines to collect statistics about
	  scheduler behavior and provide them in /proc/schedstat.  These
	  stats may be useful for both tuning and debugging the scheduler
	  If you aren't debugging the scheduler or trying to tune a specific
	  application, you can say N to avoid the very slight overhead
	  this adds.

endmenu

config DEBUG_TIMEKEEPING
	bool "Enable extra timekeeping sanity checking"
	help
	  This option will enable additional timekeeping sanity checks
	  which may be helpful when diagnosing issues where timekeeping
	  problems are suspected.

	  This may include checks in the timekeeping hotpaths, so this
	  option may have a (very small) performance impact to some
	  workloads.

	  If unsure, say N.

config DEBUG_PREEMPT
	bool "Debug preemptible kernel"
	depends on DEBUG_KERNEL && PREEMPTION && TRACE_IRQFLAGS_SUPPORT
	default y
	help
	  If you say Y here then the kernel will use a debug variant of the
	  commonly used smp_processor_id() function and will print warnings
	  if kernel code uses it in a preemption-unsafe way. Also, the kernel
	  will detect preemption count underflows.

menu "Lock Debugging (spinlocks, mutexes, etc...)"

config LOCK_DEBUGGING_SUPPORT
	bool
	depends on TRACE_IRQFLAGS_SUPPORT && STACKTRACE_SUPPORT && LOCKDEP_SUPPORT
	default y

config PROVE_LOCKING
	bool "Lock debugging: prove locking correctness"
	depends on DEBUG_KERNEL && LOCK_DEBUGGING_SUPPORT
	select LOCKDEP
	select DEBUG_SPINLOCK
	select DEBUG_MUTEXES
	select DEBUG_RT_MUTEXES if RT_MUTEXES
	select DEBUG_RWSEMS
	select DEBUG_WW_MUTEX_SLOWPATH
	select DEBUG_LOCK_ALLOC
	select PREEMPT_COUNT if !ARCH_NO_PREEMPT
	select TRACE_IRQFLAGS
	default n
	help
	 This feature enables the kernel to prove that all locking
	 that occurs in the kernel runtime is mathematically
	 correct: that under no circumstance could an arbitrary (and
	 not yet triggered) combination of observed locking
	 sequences (on an arbitrary number of CPUs, running an
	 arbitrary number of tasks and interrupt contexts) cause a
	 deadlock.

	 In short, this feature enables the kernel to report locking
	 related deadlocks before they actually occur.

	 The proof does not depend on how hard and complex a
	 deadlock scenario would be to trigger: how many
	 participant CPUs, tasks and irq-contexts would be needed
	 for it to trigger. The proof also does not depend on
	 timing: if a race and a resulting deadlock is possible
	 theoretically (no matter how unlikely the race scenario
	 is), it will be proven so and will immediately be
	 reported by the kernel (once the event is observed that
	 makes the deadlock theoretically possible).

	 If a deadlock is impossible (i.e. the locking rules, as
	 observed by the kernel, are mathematically correct), the
	 kernel reports nothing.

	 NOTE: this feature can also be enabled for rwlocks, mutexes
	 and rwsems - in which case all dependencies between these
	 different locking variants are observed and mapped too, and
	 the proof of observed correctness is also maintained for an
	 arbitrary combination of these separate locking variants.

	 For more details, see Documentation/locking/lockdep-design.rst.

config PROVE_RAW_LOCK_NESTING
	bool "Enable raw_spinlock - spinlock nesting checks"
	depends on PROVE_LOCKING
	default n
	help
	 Enable the raw_spinlock vs. spinlock nesting checks which ensure
	 that the lock nesting rules for PREEMPT_RT enabled kernels are
	 not violated.

	 NOTE: There are known nesting problems. So if you enable this
	 option expect lockdep splats until these problems have been fully
	 addressed which is work in progress. This config switch allows to
	 identify and analyze these problems. It will be removed and the
	 check permanently enabled once the main issues have been fixed.

	 If unsure, select N.

config LOCK_STAT
	bool "Lock usage statistics"
	depends on DEBUG_KERNEL && LOCK_DEBUGGING_SUPPORT
	select LOCKDEP
	select DEBUG_SPINLOCK
	select DEBUG_MUTEXES
	select DEBUG_RT_MUTEXES if RT_MUTEXES
	select DEBUG_LOCK_ALLOC
	default n
	help
	 This feature enables tracking lock contention points

	 For more details, see Documentation/locking/lockstat.rst

	 This also enables lock events required by "perf lock",
	 subcommand of perf.
	 If you want to use "perf lock", you also need to turn on
	 CONFIG_EVENT_TRACING.

	 CONFIG_LOCK_STAT defines "contended" and "acquired" lock events.
	 (CONFIG_LOCKDEP defines "acquire" and "release" events.)

config DEBUG_RT_MUTEXES
	bool "RT Mutex debugging, deadlock detection"
	depends on DEBUG_KERNEL && RT_MUTEXES
	help
	 This allows rt mutex semantics violations and rt mutex related
	 deadlocks (lockups) to be detected and reported automatically.

config DEBUG_SPINLOCK
	bool "Spinlock and rw-lock debugging: basic checks"
	depends on DEBUG_KERNEL
	select UNINLINE_SPIN_UNLOCK
	help
	  Say Y here and build SMP to catch missing spinlock initialization
	  and certain other kinds of spinlock errors commonly made.  This is
	  best used in conjunction with the NMI watchdog so that spinlock
	  deadlocks are also debuggable.

config DEBUG_MUTEXES
	bool "Mutex debugging: basic checks"
	depends on DEBUG_KERNEL
	help
	 This feature allows mutex semantics violations to be detected and
	 reported.

config DEBUG_WW_MUTEX_SLOWPATH
	bool "Wait/wound mutex debugging: Slowpath testing"
	depends on DEBUG_KERNEL && LOCK_DEBUGGING_SUPPORT
	select DEBUG_LOCK_ALLOC
	select DEBUG_SPINLOCK
	select DEBUG_MUTEXES
	help
	 This feature enables slowpath testing for w/w mutex users by
	 injecting additional -EDEADLK wound/backoff cases. Together with
	 the full mutex checks enabled with (CONFIG_PROVE_LOCKING) this
	 will test all possible w/w mutex interface abuse with the
	 exception of simply not acquiring all the required locks.
	 Note that this feature can introduce significant overhead, so
	 it really should not be enabled in a production or distro kernel,
	 even a debug kernel.  If you are a driver writer, enable it.  If
	 you are a distro, do not.

config DEBUG_RWSEMS
	bool "RW Semaphore debugging: basic checks"
	depends on DEBUG_KERNEL
	help
	  This debugging feature allows mismatched rw semaphore locks
	  and unlocks to be detected and reported.

config DEBUG_LOCK_ALLOC
	bool "Lock debugging: detect incorrect freeing of live locks"
	depends on DEBUG_KERNEL && LOCK_DEBUGGING_SUPPORT
	select DEBUG_SPINLOCK
	select DEBUG_MUTEXES
	select DEBUG_RT_MUTEXES if RT_MUTEXES
	select LOCKDEP
	help
	 This feature will check whether any held lock (spinlock, rwlock,
	 mutex or rwsem) is incorrectly freed by the kernel, via any of the
	 memory-freeing routines (kfree(), kmem_cache_free(), free_pages(),
	 vfree(), etc.), whether a live lock is incorrectly reinitialized via
	 spin_lock_init()/mutex_init()/etc., or whether there is any lock
	 held during task exit.

config LOCKDEP
	bool
	depends on DEBUG_KERNEL && LOCK_DEBUGGING_SUPPORT
	select STACKTRACE
<<<<<<< HEAD
	depends on FRAME_POINTER || MIPS || PPC || S390 || MICROBLAZE || ARM || ARC || X86
=======
>>>>>>> 754a0abe
	select KALLSYMS
	select KALLSYMS_ALL

config LOCKDEP_SMALL
	bool

config LOCKDEP_BITS
	int "Bitsize for MAX_LOCKDEP_ENTRIES"
	depends on LOCKDEP && !LOCKDEP_SMALL
	range 10 30
	default 15
	help
	  Try increasing this value if you hit "BUG: MAX_LOCKDEP_ENTRIES too low!" message.

config LOCKDEP_CHAINS_BITS
	int "Bitsize for MAX_LOCKDEP_CHAINS"
	depends on LOCKDEP && !LOCKDEP_SMALL
	range 10 30
	default 16
	help
	  Try increasing this value if you hit "BUG: MAX_LOCKDEP_CHAINS too low!" message.

config LOCKDEP_STACK_TRACE_BITS
	int "Bitsize for MAX_STACK_TRACE_ENTRIES"
	depends on LOCKDEP && !LOCKDEP_SMALL
	range 10 30
	default 19
	help
	  Try increasing this value if you hit "BUG: MAX_STACK_TRACE_ENTRIES too low!" message.

config LOCKDEP_STACK_TRACE_HASH_BITS
	int "Bitsize for STACK_TRACE_HASH_SIZE"
	depends on LOCKDEP && !LOCKDEP_SMALL
	range 10 30
	default 14
	help
	  Try increasing this value if you need large MAX_STACK_TRACE_ENTRIES.

config LOCKDEP_CIRCULAR_QUEUE_BITS
	int "Bitsize for elements in circular_queue struct"
	depends on LOCKDEP
	range 10 30
	default 12
	help
	  Try increasing this value if you hit "lockdep bfs error:-1" warning due to __cq_enqueue() failure.

config DEBUG_LOCKDEP
	bool "Lock dependency engine debugging"
	depends on DEBUG_KERNEL && LOCKDEP
	select DEBUG_IRQFLAGS
	help
	  If you say Y here, the lock dependency engine will do
	  additional runtime checks to debug itself, at the price
	  of more runtime overhead.

config DEBUG_ATOMIC_SLEEP
	bool "Sleep inside atomic section checking"
	select PREEMPT_COUNT
	depends on DEBUG_KERNEL
	depends on !ARCH_NO_PREEMPT
	help
	  If you say Y here, various routines which may sleep will become very
	  noisy if they are called inside atomic sections: when a spinlock is
	  held, inside an rcu read side critical section, inside preempt disabled
	  sections, inside an interrupt, etc...

config DEBUG_LOCKING_API_SELFTESTS
	bool "Locking API boot-time self-tests"
	depends on DEBUG_KERNEL
	help
	  Say Y here if you want the kernel to run a short self-test during
	  bootup. The self-test checks whether common types of locking bugs
	  are detected by debugging mechanisms or not. (if you disable
	  lock debugging then those bugs won't be detected of course.)
	  The following locking APIs are covered: spinlocks, rwlocks,
	  mutexes and rwsems.

config LOCK_TORTURE_TEST
	tristate "torture tests for locking"
	depends on DEBUG_KERNEL
	select TORTURE_TEST
	help
	  This option provides a kernel module that runs torture tests
	  on kernel locking primitives.  The kernel module may be built
	  after the fact on the running kernel to be tested, if desired.

	  Say Y here if you want kernel locking-primitive torture tests
	  to be built into the kernel.
	  Say M if you want these torture tests to build as a module.
	  Say N if you are unsure.

config WW_MUTEX_SELFTEST
	tristate "Wait/wound mutex selftests"
	help
	  This option provides a kernel module that runs tests on the
	  on the struct ww_mutex locking API.

	  It is recommended to enable DEBUG_WW_MUTEX_SLOWPATH in conjunction
	  with this test harness.

	  Say M if you want these self tests to build as a module.
	  Say N if you are unsure.

config SCF_TORTURE_TEST
	tristate "torture tests for smp_call_function*()"
	depends on DEBUG_KERNEL
	select TORTURE_TEST
	help
	  This option provides a kernel module that runs torture tests
	  on the smp_call_function() family of primitives.  The kernel
	  module may be built after the fact on the running kernel to
	  be tested, if desired.

config CSD_LOCK_WAIT_DEBUG
	bool "Debugging for csd_lock_wait(), called from smp_call_function*()"
	depends on DEBUG_KERNEL
	depends on 64BIT
	default n
	help
	  This option enables debug prints when CPUs are slow to respond
	  to the smp_call_function*() IPI wrappers.  These debug prints
	  include the IPI handler function currently executing (if any)
	  and relevant stack traces.

endmenu # lock debugging

config TRACE_IRQFLAGS
	depends on TRACE_IRQFLAGS_SUPPORT
	bool
	help
	  Enables hooks to interrupt enabling and disabling for
	  either tracing or lock debugging.

config TRACE_IRQFLAGS_NMI
	def_bool y
	depends on TRACE_IRQFLAGS
	depends on TRACE_IRQFLAGS_NMI_SUPPORT

config DEBUG_IRQFLAGS
	bool "Debug IRQ flag manipulation"
	help
	  Enables checks for potentially unsafe enabling or disabling of
	  interrupts, such as calling raw_local_irq_restore() when interrupts
	  are enabled.

config STACKTRACE
	bool "Stack backtrace support"
	depends on STACKTRACE_SUPPORT
	help
	  This option causes the kernel to create a /proc/pid/stack for
	  every process, showing its current stack trace.
	  It is also used by various kernel debugging features that require
	  stack trace generation.

config WARN_ALL_UNSEEDED_RANDOM
	bool "Warn for all uses of unseeded randomness"
	default n
	help
	  Some parts of the kernel contain bugs relating to their use of
	  cryptographically secure random numbers before it's actually possible
	  to generate those numbers securely. This setting ensures that these
	  flaws don't go unnoticed, by enabling a message, should this ever
	  occur. This will allow people with obscure setups to know when things
	  are going wrong, so that they might contact developers about fixing
	  it.

	  Unfortunately, on some models of some architectures getting
	  a fully seeded CRNG is extremely difficult, and so this can
	  result in dmesg getting spammed for a surprisingly long
	  time.  This is really bad from a security perspective, and
	  so architecture maintainers really need to do what they can
	  to get the CRNG seeded sooner after the system is booted.
	  However, since users cannot do anything actionable to
	  address this, by default the kernel will issue only a single
	  warning for the first use of unseeded randomness.

	  Say Y here if you want to receive warnings for all uses of
	  unseeded randomness.  This will be of use primarily for
	  those developers interested in improving the security of
	  Linux kernels running on their architecture (or
	  subarchitecture).

config DEBUG_KOBJECT
	bool "kobject debugging"
	depends on DEBUG_KERNEL
	help
	  If you say Y here, some extra kobject debugging messages will be sent
	  to the syslog.

config DEBUG_KOBJECT_RELEASE
	bool "kobject release debugging"
	depends on DEBUG_OBJECTS_TIMERS
	help
	  kobjects are reference counted objects.  This means that their
	  last reference count put is not predictable, and the kobject can
	  live on past the point at which a driver decides to drop it's
	  initial reference to the kobject gained on allocation.  An
	  example of this would be a struct device which has just been
	  unregistered.

	  However, some buggy drivers assume that after such an operation,
	  the memory backing the kobject can be immediately freed.  This
	  goes completely against the principles of a refcounted object.

	  If you say Y here, the kernel will delay the release of kobjects
	  on the last reference count to improve the visibility of this
	  kind of kobject release bug.

config HAVE_DEBUG_BUGVERBOSE
	bool

menu "Debug kernel data structures"

config DEBUG_LIST
	bool "Debug linked list manipulation"
	depends on DEBUG_KERNEL || BUG_ON_DATA_CORRUPTION
	help
	  Enable this to turn on extended checks in the linked-list
	  walking routines.

	  If unsure, say N.

config DEBUG_PLIST
	bool "Debug priority linked list manipulation"
	depends on DEBUG_KERNEL
	help
	  Enable this to turn on extended checks in the priority-ordered
	  linked-list (plist) walking routines.  This checks the entire
	  list multiple times during each manipulation.

	  If unsure, say N.

config DEBUG_SG
	bool "Debug SG table operations"
	depends on DEBUG_KERNEL
	help
	  Enable this to turn on checks on scatter-gather tables. This can
	  help find problems with drivers that do not properly initialize
	  their sg tables.

	  If unsure, say N.

config DEBUG_NOTIFIERS
	bool "Debug notifier call chains"
	depends on DEBUG_KERNEL
	help
	  Enable this to turn on sanity checking for notifier call chains.
	  This is most useful for kernel developers to make sure that
	  modules properly unregister themselves from notifier chains.
	  This is a relatively cheap check but if you care about maximum
	  performance, say N.

config BUG_ON_DATA_CORRUPTION
	bool "Trigger a BUG when data corruption is detected"
	select DEBUG_LIST
	help
	  Select this option if the kernel should BUG when it encounters
	  data corruption in kernel memory structures when they get checked
	  for validity.

	  If unsure, say N.

endmenu

config DEBUG_CREDENTIALS
	bool "Debug credential management"
	depends on DEBUG_KERNEL
	help
	  Enable this to turn on some debug checking for credential
	  management.  The additional code keeps track of the number of
	  pointers from task_structs to any given cred struct, and checks to
	  see that this number never exceeds the usage count of the cred
	  struct.

	  Furthermore, if SELinux is enabled, this also checks that the
	  security pointer in the cred struct is never seen to be invalid.

	  If unsure, say N.

source "kernel/rcu/Kconfig.debug"

config DEBUG_WQ_FORCE_RR_CPU
	bool "Force round-robin CPU selection for unbound work items"
	depends on DEBUG_KERNEL
	default n
	help
	  Workqueue used to implicitly guarantee that work items queued
	  without explicit CPU specified are put on the local CPU.  This
	  guarantee is no longer true and while local CPU is still
	  preferred work items may be put on foreign CPUs.  Kernel
	  parameter "workqueue.debug_force_rr_cpu" is added to force
	  round-robin CPU selection to flush out usages which depend on the
	  now broken guarantee.  This config option enables the debug
	  feature by default.  When enabled, memory and cache locality will
	  be impacted.

config DEBUG_BLOCK_EXT_DEVT
	bool "Force extended block device numbers and spread them"
	depends on DEBUG_KERNEL
	depends on BLOCK
	default n
	help
	  BIG FAT WARNING: ENABLING THIS OPTION MIGHT BREAK BOOTING ON
	  SOME DISTRIBUTIONS.  DO NOT ENABLE THIS UNLESS YOU KNOW WHAT
	  YOU ARE DOING.  Distros, please enable this and fix whatever
	  is broken.

	  Conventionally, block device numbers are allocated from
	  predetermined contiguous area.  However, extended block area
	  may introduce non-contiguous block device numbers.  This
	  option forces most block device numbers to be allocated from
	  the extended space and spreads them to discover kernel or
	  userland code paths which assume predetermined contiguous
	  device number allocation.

	  Note that turning on this debug option shuffles all the
	  device numbers for all IDE and SCSI devices including libata
	  ones, so root partition specified using device number
	  directly (via rdev or root=MAJ:MIN) won't work anymore.
	  Textual device names (root=/dev/sdXn) will continue to work.

	  Say N if you are unsure.

config CPU_HOTPLUG_STATE_CONTROL
	bool "Enable CPU hotplug state control"
	depends on DEBUG_KERNEL
	depends on HOTPLUG_CPU
	default n
	help
	  Allows to write steps between "offline" and "online" to the CPUs
	  sysfs target file so states can be stepped granular. This is a debug
	  option for now as the hotplug machinery cannot be stopped and
	  restarted at arbitrary points yet.

	  Say N if your are unsure.

config LATENCYTOP
	bool "Latency measuring infrastructure"
	depends on DEBUG_KERNEL
	depends on STACKTRACE_SUPPORT
	depends on PROC_FS
	depends on FRAME_POINTER || MIPS || PPC || S390 || MICROBLAZE || ARM || ARC || X86
	select KALLSYMS
	select KALLSYMS_ALL
	select STACKTRACE
	select SCHEDSTATS
	help
	  Enable this option if you want to use the LatencyTOP tool
	  to find out which userspace is blocking on what kernel operations.

source "kernel/trace/Kconfig"

config PROVIDE_OHCI1394_DMA_INIT
	bool "Remote debugging over FireWire early on boot"
	depends on PCI && X86
	help
	  If you want to debug problems which hang or crash the kernel early
	  on boot and the crashing machine has a FireWire port, you can use
	  this feature to remotely access the memory of the crashed machine
	  over FireWire. This employs remote DMA as part of the OHCI1394
	  specification which is now the standard for FireWire controllers.

	  With remote DMA, you can monitor the printk buffer remotely using
	  firescope and access all memory below 4GB using fireproxy from gdb.
	  Even controlling a kernel debugger is possible using remote DMA.

	  Usage:

	  If ohci1394_dma=early is used as boot parameter, it will initialize
	  all OHCI1394 controllers which are found in the PCI config space.

	  As all changes to the FireWire bus such as enabling and disabling
	  devices cause a bus reset and thereby disable remote DMA for all
	  devices, be sure to have the cable plugged and FireWire enabled on
	  the debugging host before booting the debug target for debugging.

	  This code (~1k) is freed after boot. By then, the firewire stack
	  in charge of the OHCI-1394 controllers should be used instead.

	  See Documentation/core-api/debugging-via-ohci1394.rst for more information.

source "samples/Kconfig"

config ARCH_HAS_DEVMEM_IS_ALLOWED
	bool

config STRICT_DEVMEM
	bool "Filter access to /dev/mem"
	depends on MMU && DEVMEM
	depends on ARCH_HAS_DEVMEM_IS_ALLOWED || GENERIC_LIB_DEVMEM_IS_ALLOWED
	default y if PPC || X86 || ARM64
	help
	  If this option is disabled, you allow userspace (root) access to all
	  of memory, including kernel and userspace memory. Accidental
	  access to this is obviously disastrous, but specific access can
	  be used by people debugging the kernel. Note that with PAT support
	  enabled, even in this case there are restrictions on /dev/mem
	  use due to the cache aliasing requirements.

	  If this option is switched on, and IO_STRICT_DEVMEM=n, the /dev/mem
	  file only allows userspace access to PCI space and the BIOS code and
	  data regions.  This is sufficient for dosemu and X and all common
	  users of /dev/mem.

	  If in doubt, say Y.

config IO_STRICT_DEVMEM
	bool "Filter I/O access to /dev/mem"
	depends on STRICT_DEVMEM
	help
	  If this option is disabled, you allow userspace (root) access to all
	  io-memory regardless of whether a driver is actively using that
	  range.  Accidental access to this is obviously disastrous, but
	  specific access can be used by people debugging kernel drivers.

	  If this option is switched on, the /dev/mem file only allows
	  userspace access to *idle* io-memory ranges (see /proc/iomem) This
	  may break traditional users of /dev/mem (dosemu, legacy X, etc...)
	  if the driver using a given range cannot be disabled.

	  If in doubt, say Y.

menu "$(SRCARCH) Debugging"

source "arch/$(SRCARCH)/Kconfig.debug"

endmenu

menu "Kernel Testing and Coverage"

source "lib/kunit/Kconfig"

config NOTIFIER_ERROR_INJECTION
	tristate "Notifier error injection"
	depends on DEBUG_KERNEL
	select DEBUG_FS
	help
	  This option provides the ability to inject artificial errors to
	  specified notifier chain callbacks. It is useful to test the error
	  handling of notifier call chain failures.

	  Say N if unsure.

config PM_NOTIFIER_ERROR_INJECT
	tristate "PM notifier error injection module"
	depends on PM && NOTIFIER_ERROR_INJECTION
	default m if PM_DEBUG
	help
	  This option provides the ability to inject artificial errors to
	  PM notifier chain callbacks.  It is controlled through debugfs
	  interface /sys/kernel/debug/notifier-error-inject/pm

	  If the notifier call chain should be failed with some events
	  notified, write the error code to "actions/<notifier event>/error".

	  Example: Inject PM suspend error (-12 = -ENOMEM)

	  # cd /sys/kernel/debug/notifier-error-inject/pm/
	  # echo -12 > actions/PM_SUSPEND_PREPARE/error
	  # echo mem > /sys/power/state
	  bash: echo: write error: Cannot allocate memory

	  To compile this code as a module, choose M here: the module will
	  be called pm-notifier-error-inject.

	  If unsure, say N.

config OF_RECONFIG_NOTIFIER_ERROR_INJECT
	tristate "OF reconfig notifier error injection module"
	depends on OF_DYNAMIC && NOTIFIER_ERROR_INJECTION
	help
	  This option provides the ability to inject artificial errors to
	  OF reconfig notifier chain callbacks.  It is controlled
	  through debugfs interface under
	  /sys/kernel/debug/notifier-error-inject/OF-reconfig/

	  If the notifier call chain should be failed with some events
	  notified, write the error code to "actions/<notifier event>/error".

	  To compile this code as a module, choose M here: the module will
	  be called of-reconfig-notifier-error-inject.

	  If unsure, say N.

config NETDEV_NOTIFIER_ERROR_INJECT
	tristate "Netdev notifier error injection module"
	depends on NET && NOTIFIER_ERROR_INJECTION
	help
	  This option provides the ability to inject artificial errors to
	  netdevice notifier chain callbacks.  It is controlled through debugfs
	  interface /sys/kernel/debug/notifier-error-inject/netdev

	  If the notifier call chain should be failed with some events
	  notified, write the error code to "actions/<notifier event>/error".

	  Example: Inject netdevice mtu change error (-22 = -EINVAL)

	  # cd /sys/kernel/debug/notifier-error-inject/netdev
	  # echo -22 > actions/NETDEV_CHANGEMTU/error
	  # ip link set eth0 mtu 1024
	  RTNETLINK answers: Invalid argument

	  To compile this code as a module, choose M here: the module will
	  be called netdev-notifier-error-inject.

	  If unsure, say N.

config FUNCTION_ERROR_INJECTION
	def_bool y
	depends on HAVE_FUNCTION_ERROR_INJECTION && KPROBES

config FAULT_INJECTION
	bool "Fault-injection framework"
	depends on DEBUG_KERNEL
	help
	  Provide fault-injection framework.
	  For more details, see Documentation/fault-injection/.

config FAILSLAB
	bool "Fault-injection capability for kmalloc"
	depends on FAULT_INJECTION
	depends on SLAB || SLUB
	help
	  Provide fault-injection capability for kmalloc.

config FAIL_PAGE_ALLOC
	bool "Fault-injection capability for alloc_pages()"
	depends on FAULT_INJECTION
	help
	  Provide fault-injection capability for alloc_pages().

config FAULT_INJECTION_USERCOPY
	bool "Fault injection capability for usercopy functions"
	depends on FAULT_INJECTION
	help
	  Provides fault-injection capability to inject failures
	  in usercopy functions (copy_from_user(), get_user(), ...).

config FAIL_MAKE_REQUEST
	bool "Fault-injection capability for disk IO"
	depends on FAULT_INJECTION && BLOCK
	help
	  Provide fault-injection capability for disk IO.

config FAIL_IO_TIMEOUT
	bool "Fault-injection capability for faking disk interrupts"
	depends on FAULT_INJECTION && BLOCK
	help
	  Provide fault-injection capability on end IO handling. This
	  will make the block layer "forget" an interrupt as configured,
	  thus exercising the error handling.

	  Only works with drivers that use the generic timeout handling,
	  for others it won't do anything.

config FAIL_FUTEX
	bool "Fault-injection capability for futexes"
	select DEBUG_FS
	depends on FAULT_INJECTION && FUTEX
	help
	  Provide fault-injection capability for futexes.

config FAULT_INJECTION_DEBUG_FS
	bool "Debugfs entries for fault-injection capabilities"
	depends on FAULT_INJECTION && SYSFS && DEBUG_FS
	help
	  Enable configuration of fault-injection capabilities via debugfs.

config FAIL_FUNCTION
	bool "Fault-injection capability for functions"
	depends on FAULT_INJECTION_DEBUG_FS && FUNCTION_ERROR_INJECTION
	help
	  Provide function-based fault-injection capability.
	  This will allow you to override a specific function with a return
	  with given return value. As a result, function caller will see
	  an error value and have to handle it. This is useful to test the
	  error handling in various subsystems.

config FAIL_MMC_REQUEST
	bool "Fault-injection capability for MMC IO"
	depends on FAULT_INJECTION_DEBUG_FS && MMC
	help
	  Provide fault-injection capability for MMC IO.
	  This will make the mmc core return data errors. This is
	  useful to test the error handling in the mmc block device
	  and to test how the mmc host driver handles retries from
	  the block device.

config FAULT_INJECTION_STACKTRACE_FILTER
	bool "stacktrace filter for fault-injection capabilities"
	depends on FAULT_INJECTION_DEBUG_FS && STACKTRACE_SUPPORT
	depends on !X86_64
	select STACKTRACE
	depends on FRAME_POINTER || MIPS || PPC || S390 || MICROBLAZE || ARM || ARC || X86
	help
	  Provide stacktrace filter for fault-injection capabilities

config ARCH_HAS_KCOV
	bool
	help
	  An architecture should select this when it can successfully
	  build and run with CONFIG_KCOV. This typically requires
	  disabling instrumentation for some early boot code.

config CC_HAS_SANCOV_TRACE_PC
	def_bool $(cc-option,-fsanitize-coverage=trace-pc)


config KCOV
	bool "Code coverage for fuzzing"
	depends on ARCH_HAS_KCOV
	depends on CC_HAS_SANCOV_TRACE_PC || GCC_PLUGINS
	select DEBUG_FS
	select GCC_PLUGIN_SANCOV if !CC_HAS_SANCOV_TRACE_PC
	help
	  KCOV exposes kernel code coverage information in a form suitable
	  for coverage-guided fuzzing (randomized testing).

	  If RANDOMIZE_BASE is enabled, PC values will not be stable across
	  different machines and across reboots. If you need stable PC values,
	  disable RANDOMIZE_BASE.

	  For more details, see Documentation/dev-tools/kcov.rst.

config KCOV_ENABLE_COMPARISONS
	bool "Enable comparison operands collection by KCOV"
	depends on KCOV
	depends on $(cc-option,-fsanitize-coverage=trace-cmp)
	help
	  KCOV also exposes operands of every comparison in the instrumented
	  code along with operand sizes and PCs of the comparison instructions.
	  These operands can be used by fuzzing engines to improve the quality
	  of fuzzing coverage.

config KCOV_INSTRUMENT_ALL
	bool "Instrument all code by default"
	depends on KCOV
	default y
	help
	  If you are doing generic system call fuzzing (like e.g. syzkaller),
	  then you will want to instrument the whole kernel and you should
	  say y here. If you are doing more targeted fuzzing (like e.g.
	  filesystem fuzzing with AFL) then you will want to enable coverage
	  for more specific subsets of files, and should say n here.

config KCOV_IRQ_AREA_SIZE
	hex "Size of interrupt coverage collection area in words"
	depends on KCOV
	default 0x40000
	help
	  KCOV uses preallocated per-cpu areas to collect coverage from
	  soft interrupts. This specifies the size of those areas in the
	  number of unsigned long words.

menuconfig RUNTIME_TESTING_MENU
	bool "Runtime Testing"
	def_bool y

if RUNTIME_TESTING_MENU

config LKDTM
	tristate "Linux Kernel Dump Test Tool Module"
	depends on DEBUG_FS
	help
	This module enables testing of the different dumping mechanisms by
	inducing system failures at predefined crash points.
	If you don't need it: say N
	Choose M here to compile this code as a module. The module will be
	called lkdtm.

	Documentation on how to use the module can be found in
	Documentation/fault-injection/provoke-crashes.rst

config TEST_LIST_SORT
	tristate "Linked list sorting test" if !KUNIT_ALL_TESTS
	depends on KUNIT
	default KUNIT_ALL_TESTS
	help
	  Enable this to turn on 'list_sort()' function test. This test is
	  executed only once during system boot (so affects only boot time),
	  or at module load time.

	  If unsure, say N.

config TEST_MIN_HEAP
	tristate "Min heap test"
	depends on DEBUG_KERNEL || m
	help
	  Enable this to turn on min heap function tests. This test is
	  executed only once during system boot (so affects only boot time),
	  or at module load time.

	  If unsure, say N.

config TEST_SORT
	tristate "Array-based sort test"
	depends on DEBUG_KERNEL || m
	help
	  This option enables the self-test function of 'sort()' at boot,
	  or at module load time.

	  If unsure, say N.

config TEST_DIV64
	tristate "64bit/32bit division and modulo test"
	depends on DEBUG_KERNEL || m
	help
	  Enable this to turn on 'do_div()' function test. This test is
	  executed only once during system boot (so affects only boot time),
	  or at module load time.

	  If unsure, say N.

config KPROBES_SANITY_TEST
	bool "Kprobes sanity tests"
	depends on DEBUG_KERNEL
	depends on KPROBES
	help
	  This option provides for testing basic kprobes functionality on
	  boot. Samples of kprobe and kretprobe are inserted and
	  verified for functionality.

	  Say N if you are unsure.

config BACKTRACE_SELF_TEST
	tristate "Self test for the backtrace code"
	depends on DEBUG_KERNEL
	help
	  This option provides a kernel module that can be used to test
	  the kernel stack backtrace code. This option is not useful
	  for distributions or general kernels, but only for kernel
	  developers working on architecture code.

	  Note that if you want to also test saved backtraces, you will
	  have to enable STACKTRACE as well.

	  Say N if you are unsure.

config RBTREE_TEST
	tristate "Red-Black tree test"
	depends on DEBUG_KERNEL
	help
	  A benchmark measuring the performance of the rbtree library.
	  Also includes rbtree invariant checks.

config REED_SOLOMON_TEST
	tristate "Reed-Solomon library test"
	depends on DEBUG_KERNEL || m
	select REED_SOLOMON
	select REED_SOLOMON_ENC16
	select REED_SOLOMON_DEC16
	help
	  This option enables the self-test function of rslib at boot,
	  or at module load time.

	  If unsure, say N.

config INTERVAL_TREE_TEST
	tristate "Interval tree test"
	depends on DEBUG_KERNEL
	select INTERVAL_TREE
	help
	  A benchmark measuring the performance of the interval tree library

config PERCPU_TEST
	tristate "Per cpu operations test"
	depends on m && DEBUG_KERNEL
	help
	  Enable this option to build test module which validates per-cpu
	  operations.

	  If unsure, say N.

config ATOMIC64_SELFTEST
	tristate "Perform an atomic64_t self-test"
	help
	  Enable this option to test the atomic64_t functions at boot or
	  at module load time.

	  If unsure, say N.

config ASYNC_RAID6_TEST
	tristate "Self test for hardware accelerated raid6 recovery"
	depends on ASYNC_RAID6_RECOV
	select ASYNC_MEMCPY
	help
	  This is a one-shot self test that permutes through the
	  recovery of all the possible two disk failure scenarios for a
	  N-disk array.  Recovery is performed with the asynchronous
	  raid6 recovery routines, and will optionally use an offload
	  engine if one is available.

	  If unsure, say N.

config TEST_HEXDUMP
	tristate "Test functions located in the hexdump module at runtime"

config TEST_STRING_HELPERS
	tristate "Test functions located in the string_helpers module at runtime"

config TEST_STRSCPY
	tristate "Test strscpy*() family of functions at runtime"

config TEST_KSTRTOX
	tristate "Test kstrto*() family of functions at runtime"

config TEST_PRINTF
	tristate "Test printf() family of functions at runtime"

config TEST_SCANF
	tristate "Test scanf() family of functions at runtime"

config TEST_BITMAP
	tristate "Test bitmap_*() family of functions at runtime"
	help
	  Enable this option to test the bitmap functions at boot.

	  If unsure, say N.

config TEST_UUID
	tristate "Test functions located in the uuid module at runtime"

config TEST_XARRAY
	tristate "Test the XArray code at runtime"

config TEST_OVERFLOW
	tristate "Test check_*_overflow() functions at runtime"

config TEST_RHASHTABLE
	tristate "Perform selftest on resizable hash table"
	help
	  Enable this option to test the rhashtable functions at boot.

	  If unsure, say N.

config TEST_HASH
	tristate "Perform selftest on hash functions"
	help
	  Enable this option to test the kernel's integer (<linux/hash.h>),
	  string (<linux/stringhash.h>), and siphash (<linux/siphash.h>)
	  hash functions on boot (or module load).

	  This is intended to help people writing architecture-specific
	  optimized versions.  If unsure, say N.

config TEST_IDA
	tristate "Perform selftest on IDA functions"

config TEST_PARMAN
	tristate "Perform selftest on priority array manager"
	depends on PARMAN
	help
	  Enable this option to test priority array manager on boot
	  (or module load).

	  If unsure, say N.

config TEST_IRQ_TIMINGS
	bool "IRQ timings selftest"
	depends on IRQ_TIMINGS
	help
	  Enable this option to test the irq timings code on boot.

	  If unsure, say N.

config TEST_LKM
	tristate "Test module loading with 'hello world' module"
	depends on m
	help
	  This builds the "test_module" module that emits "Hello, world"
	  on printk when loaded. It is designed to be used for basic
	  evaluation of the module loading subsystem (for example when
	  validating module verification). It lacks any extra dependencies,
	  and will not normally be loaded by the system unless explicitly
	  requested by name.

	  If unsure, say N.

config TEST_BITOPS
	tristate "Test module for compilation of bitops operations"
	depends on m
	help
	  This builds the "test_bitops" module that is much like the
	  TEST_LKM module except that it does a basic exercise of the
	  set/clear_bit macros and get_count_order/long to make sure there are
	  no compiler warnings from C=1 sparse checker or -Wextra
	  compilations. It has no dependencies and doesn't run or load unless
	  explicitly requested by name.  for example: modprobe test_bitops.

	  If unsure, say N.

config TEST_VMALLOC
	tristate "Test module for stress/performance analysis of vmalloc allocator"
	default n
       depends on MMU
	depends on m
	help
	  This builds the "test_vmalloc" module that should be used for
	  stress and performance analysis. So, any new change for vmalloc
	  subsystem can be evaluated from performance and stability point
	  of view.

	  If unsure, say N.

config TEST_USER_COPY
	tristate "Test user/kernel boundary protections"
	depends on m
	help
	  This builds the "test_user_copy" module that runs sanity checks
	  on the copy_to/from_user infrastructure, making sure basic
	  user/kernel boundary testing is working. If it fails to load,
	  a regression has been detected in the user/kernel memory boundary
	  protections.

	  If unsure, say N.

config TEST_BPF
	tristate "Test BPF filter functionality"
	depends on m && NET
	help
	  This builds the "test_bpf" module that runs various test vectors
	  against the BPF interpreter or BPF JIT compiler depending on the
	  current setting. This is in particular useful for BPF JIT compiler
	  development, but also to run regression tests against changes in
	  the interpreter code. It also enables test stubs for eBPF maps and
	  verifier used by user space verifier testsuite.

	  If unsure, say N.

config TEST_BLACKHOLE_DEV
	tristate "Test blackhole netdev functionality"
	depends on m && NET
	help
	  This builds the "test_blackhole_dev" module that validates the
	  data path through this blackhole netdev.

	  If unsure, say N.

config FIND_BIT_BENCHMARK
	tristate "Test find_bit functions"
	help
	  This builds the "test_find_bit" module that measure find_*_bit()
	  functions performance.

	  If unsure, say N.

config TEST_FIRMWARE
	tristate "Test firmware loading via userspace interface"
	depends on FW_LOADER
	help
	  This builds the "test_firmware" module that creates a userspace
	  interface for testing firmware loading. This can be used to
	  control the triggering of firmware loading without needing an
	  actual firmware-using device. The contents can be rechecked by
	  userspace.

	  If unsure, say N.

config TEST_SYSCTL
	tristate "sysctl test driver"
	depends on PROC_SYSCTL
	help
	  This builds the "test_sysctl" module. This driver enables to test the
	  proc sysctl interfaces available to drivers safely without affecting
	  production knobs which might alter system functionality.

	  If unsure, say N.

config BITFIELD_KUNIT
	tristate "KUnit test bitfield functions at runtime"
	depends on KUNIT
	help
	  Enable this option to test the bitfield functions at boot.

	  KUnit tests run during boot and output the results to the debug log
	  in TAP format (http://testanything.org/). Only useful for kernel devs
	  running the KUnit test harness, and not intended for inclusion into a
	  production build.

	  For more information on KUnit and unit tests in general please refer
	  to the KUnit documentation in Documentation/dev-tools/kunit/.

	  If unsure, say N.

config RESOURCE_KUNIT_TEST
	tristate "KUnit test for resource API"
	depends on KUNIT
	help
	  This builds the resource API unit test.
	  Tests the logic of API provided by resource.c and ioport.h.
	  For more information on KUnit and unit tests in general please refer
	  to the KUnit documentation in Documentation/dev-tools/kunit/.

	  If unsure, say N.

config SYSCTL_KUNIT_TEST
	tristate "KUnit test for sysctl" if !KUNIT_ALL_TESTS
	depends on KUNIT
	default KUNIT_ALL_TESTS
	help
	  This builds the proc sysctl unit test, which runs on boot.
	  Tests the API contract and implementation correctness of sysctl.
	  For more information on KUnit and unit tests in general please refer
	  to the KUnit documentation in Documentation/dev-tools/kunit/.

	  If unsure, say N.

config LIST_KUNIT_TEST
	tristate "KUnit Test for Kernel Linked-list structures" if !KUNIT_ALL_TESTS
	depends on KUNIT
	default KUNIT_ALL_TESTS
	help
	  This builds the linked list KUnit test suite.
	  It tests that the API and basic functionality of the list_head type
	  and associated macros.

	  KUnit tests run during boot and output the results to the debug log
	  in TAP format (https://testanything.org/). Only useful for kernel devs
	  running the KUnit test harness, and not intended for inclusion into a
	  production build.

	  For more information on KUnit and unit tests in general please refer
	  to the KUnit documentation in Documentation/dev-tools/kunit/.

	  If unsure, say N.

config LINEAR_RANGES_TEST
	tristate "KUnit test for linear_ranges"
	depends on KUNIT
	select LINEAR_RANGES
	help
	  This builds the linear_ranges unit test, which runs on boot.
	  Tests the linear_ranges logic correctness.
	  For more information on KUnit and unit tests in general please refer
	  to the KUnit documentation in Documentation/dev-tools/kunit/.

	  If unsure, say N.

config CMDLINE_KUNIT_TEST
	tristate "KUnit test for cmdline API"
	depends on KUNIT
	help
	  This builds the cmdline API unit test.
	  Tests the logic of API provided by cmdline.c.
	  For more information on KUnit and unit tests in general please refer
	  to the KUnit documentation in Documentation/dev-tools/kunit/.

	  If unsure, say N.

config BITS_TEST
	tristate "KUnit test for bits.h"
	depends on KUNIT
	help
	  This builds the bits unit test.
	  Tests the logic of macros defined in bits.h.
	  For more information on KUnit and unit tests in general please refer
	  to the KUnit documentation in Documentation/dev-tools/kunit/.

	  If unsure, say N.

config SLUB_KUNIT_TEST
	tristate "KUnit test for SLUB cache error detection" if !KUNIT_ALL_TESTS
	depends on SLUB_DEBUG && KUNIT
	default KUNIT_ALL_TESTS
	help
	  This builds SLUB allocator unit test.
	  Tests SLUB cache debugging functionality.
	  For more information on KUnit and unit tests in general please refer
	  to the KUnit documentation in Documentation/dev-tools/kunit/.

	  If unsure, say N.

config RATIONAL_KUNIT_TEST
	tristate "KUnit test for rational.c" if !KUNIT_ALL_TESTS
	depends on KUNIT
	select RATIONAL
	default KUNIT_ALL_TESTS
	help
	  This builds the rational math unit test.
	  For more information on KUnit and unit tests in general please refer
	  to the KUnit documentation in Documentation/dev-tools/kunit/.

	  If unsure, say N.

config TEST_UDELAY
	tristate "udelay test driver"
	help
	  This builds the "udelay_test" module that helps to make sure
	  that udelay() is working properly.

	  If unsure, say N.

config TEST_STATIC_KEYS
	tristate "Test static keys"
	depends on m
	help
	  Test the static key interfaces.

	  If unsure, say N.

config TEST_KMOD
	tristate "kmod stress tester"
	depends on m
	depends on NETDEVICES && NET_CORE && INET # for TUN
	depends on BLOCK
	select TEST_LKM
	select XFS_FS
	select TUN
	select BTRFS_FS
	help
	  Test the kernel's module loading mechanism: kmod. kmod implements
	  support to load modules using the Linux kernel's usermode helper.
	  This test provides a series of tests against kmod.

	  Although technically you can either build test_kmod as a module or
	  into the kernel we disallow building it into the kernel since
	  it stress tests request_module() and this will very likely cause
	  some issues by taking over precious threads available from other
	  module load requests, ultimately this could be fatal.

	  To run tests run:

	  tools/testing/selftests/kmod/kmod.sh --help

	  If unsure, say N.

config TEST_DEBUG_VIRTUAL
	tristate "Test CONFIG_DEBUG_VIRTUAL feature"
	depends on DEBUG_VIRTUAL
	help
	  Test the kernel's ability to detect incorrect calls to
	  virt_to_phys() done against the non-linear part of the
	  kernel's virtual address map.

	  If unsure, say N.

config TEST_MEMCAT_P
	tristate "Test memcat_p() helper function"
	help
	  Test the memcat_p() helper for correctly merging two
	  pointer arrays together.

	  If unsure, say N.

config TEST_LIVEPATCH
	tristate "Test livepatching"
	default n
	depends on DYNAMIC_DEBUG
	depends on LIVEPATCH
	depends on m
	help
	  Test kernel livepatching features for correctness.  The tests will
	  load test modules that will be livepatched in various scenarios.

	  To run all the livepatching tests:

	  make -C tools/testing/selftests TARGETS=livepatch run_tests

	  Alternatively, individual tests may be invoked:

	  tools/testing/selftests/livepatch/test-callbacks.sh
	  tools/testing/selftests/livepatch/test-livepatch.sh
	  tools/testing/selftests/livepatch/test-shadow-vars.sh

	  If unsure, say N.

config TEST_OBJAGG
	tristate "Perform selftest on object aggreration manager"
	default n
	depends on OBJAGG
	help
	  Enable this option to test object aggregation manager on boot
	  (or module load).


config TEST_STACKINIT
	tristate "Test level of stack variable initialization"
	help
	  Test if the kernel is zero-initializing stack variables and
	  padding. Coverage is controlled by compiler flags,
	  CONFIG_GCC_PLUGIN_STRUCTLEAK, CONFIG_GCC_PLUGIN_STRUCTLEAK_BYREF,
	  or CONFIG_GCC_PLUGIN_STRUCTLEAK_BYREF_ALL.

	  If unsure, say N.

config TEST_MEMINIT
	tristate "Test heap/page initialization"
	help
	  Test if the kernel is zero-initializing heap and page allocations.
	  This can be useful to test init_on_alloc and init_on_free features.

	  If unsure, say N.

config TEST_HMM
	tristate "Test HMM (Heterogeneous Memory Management)"
	depends on TRANSPARENT_HUGEPAGE
	depends on DEVICE_PRIVATE
	select HMM_MIRROR
	select MMU_NOTIFIER
	help
	  This is a pseudo device driver solely for testing HMM.
	  Say M here if you want to build the HMM test module.
	  Doing so will allow you to run tools/testing/selftest/vm/hmm-tests.

	  If unsure, say N.

config TEST_FREE_PAGES
	tristate "Test freeing pages"
	help
	  Test that a memory leak does not occur due to a race between
	  freeing a block of pages and a speculative page reference.
	  Loading this module is safe if your kernel has the bug fixed.
	  If the bug is not fixed, it will leak gigabytes of memory and
	  probably OOM your system.

config TEST_FPU
	tristate "Test floating point operations in kernel space"
	depends on X86 && !KCOV_INSTRUMENT_ALL
	help
	  Enable this option to add /sys/kernel/debug/selftest_helpers/test_fpu
	  which will trigger a sequence of floating point operations. This is used
	  for self-testing floating point control register setting in
	  kernel_fpu_begin().

	  If unsure, say N.

config TEST_CLOCKSOURCE_WATCHDOG
	tristate "Test clocksource watchdog in kernel space"
	depends on CLOCKSOURCE_WATCHDOG
	help
	  Enable this option to create a kernel module that will trigger
	  a test of the clocksource watchdog.  This module may be loaded
	  via modprobe or insmod in which case it will run upon being
	  loaded, or it may be built in, in which case it will run
	  shortly after boot.

	  If unsure, say N.

endif # RUNTIME_TESTING_MENU

config ARCH_USE_MEMTEST
	bool
	help
	  An architecture should select this when it uses early_memtest()
	  during boot process.

config MEMTEST
	bool "Memtest"
	depends on ARCH_USE_MEMTEST
	help
	  This option adds a kernel parameter 'memtest', which allows memtest
	  to be set and executed.
	        memtest=0, mean disabled; -- default
	        memtest=1, mean do 1 test pattern;
	        ...
	        memtest=17, mean do 17 test patterns.
	  If you are unsure how to answer this question, answer N.



config HYPERV_TESTING
	bool "Microsoft Hyper-V driver testing"
	default n
	depends on HYPERV && DEBUG_FS
	help
	  Select this option to enable Hyper-V vmbus testing.

endmenu # "Kernel Testing and Coverage"

source "Documentation/Kconfig"

endmenu # Kernel hacking<|MERGE_RESOLUTION|>--- conflicted
+++ resolved
@@ -1383,10 +1383,6 @@
 	bool
 	depends on DEBUG_KERNEL && LOCK_DEBUGGING_SUPPORT
 	select STACKTRACE
-<<<<<<< HEAD
-	depends on FRAME_POINTER || MIPS || PPC || S390 || MICROBLAZE || ARM || ARC || X86
-=======
->>>>>>> 754a0abe
 	select KALLSYMS
 	select KALLSYMS_ALL
 
