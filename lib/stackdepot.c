--- conflicted
+++ resolved
@@ -281,8 +281,6 @@
 	unsigned long flags;
 	u32 hash;
 
-<<<<<<< HEAD
-=======
 	/*
 	 * If this stack trace is from an interrupt, including anything before
 	 * interrupt entry usually leads to unbounded stackdepot growth.
@@ -293,7 +291,6 @@
 	 */
 	nr_entries = filter_irq_stacks(entries, nr_entries);
 
->>>>>>> 334f1c6b
 	if (unlikely(nr_entries == 0) || stack_depot_disable)
 		goto fast_exit;
 
