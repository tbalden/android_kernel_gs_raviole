// SPDX-License-Identifier: GPL-2.0
/* Copyright(c) 2019 Intel Corporation. All rights rsvd. */
#include <linux/init.h>
#include <linux/kernel.h>
#include <linux/module.h>
#include <linux/pci.h>
#include <linux/device.h>
#include <linux/io-64-nonatomic-lo-hi.h>
#include <uapi/linux/idxd.h>
#include "registers.h"
#include "idxd.h"

static char *idxd_wq_type_names[] = {
	[IDXD_WQT_NONE]		= "none",
	[IDXD_WQT_KERNEL]	= "kernel",
	[IDXD_WQT_USER]		= "user",
};

static int idxd_config_bus_match(struct device *dev,
				 struct device_driver *drv)
{
	int matched = 0;

	if (is_idxd_dev(dev)) {
		struct idxd_device *idxd = confdev_to_idxd(dev);

		if (idxd->state != IDXD_DEV_CONF_READY)
			return 0;
		matched = 1;
	} else if (is_idxd_wq_dev(dev)) {
		struct idxd_wq *wq = confdev_to_wq(dev);
		struct idxd_device *idxd = wq->idxd;

		if (idxd->state < IDXD_DEV_CONF_READY)
			return 0;

		if (wq->state != IDXD_WQ_DISABLED) {
			dev_dbg(dev, "%s not disabled\n", dev_name(dev));
			return 0;
		}
		matched = 1;
	}

	if (matched)
		dev_dbg(dev, "%s matched\n", dev_name(dev));

	return matched;
}

static int enable_wq(struct idxd_wq *wq)
{
	struct idxd_device *idxd = wq->idxd;
	struct device *dev = &idxd->pdev->dev;
	unsigned long flags;
	int rc;

	mutex_lock(&wq->wq_lock);

	if (idxd->state != IDXD_DEV_ENABLED) {
		mutex_unlock(&wq->wq_lock);
		dev_warn(dev, "Enabling while device not enabled.\n");
		return -EPERM;
	}

	if (wq->state != IDXD_WQ_DISABLED) {
		mutex_unlock(&wq->wq_lock);
		dev_warn(dev, "WQ %d already enabled.\n", wq->id);
		return -EBUSY;
	}

	if (!wq->group) {
		mutex_unlock(&wq->wq_lock);
		dev_warn(dev, "WQ not attached to group.\n");
		return -EINVAL;
	}

	if (strlen(wq->name) == 0) {
		mutex_unlock(&wq->wq_lock);
		dev_warn(dev, "WQ name not set.\n");
		return -EINVAL;
	}

	/* Shared WQ checks */
	if (wq_shared(wq)) {
		if (!device_swq_supported(idxd)) {
			dev_warn(dev, "PASID not enabled and shared WQ.\n");
			mutex_unlock(&wq->wq_lock);
			return -ENXIO;
		}
		/*
		 * Shared wq with the threshold set to 0 means the user
		 * did not set the threshold or transitioned from a
		 * dedicated wq but did not set threshold. A value
		 * of 0 would effectively disable the shared wq. The
		 * driver does not allow a value of 0 to be set for
		 * threshold via sysfs.
		 */
		if (wq->threshold == 0) {
			dev_warn(dev, "Shared WQ and threshold 0.\n");
			mutex_unlock(&wq->wq_lock);
			return -EINVAL;
		}
	}

	rc = idxd_wq_alloc_resources(wq);
	if (rc < 0) {
		mutex_unlock(&wq->wq_lock);
		dev_warn(dev, "WQ resource alloc failed\n");
		return rc;
	}

	spin_lock_irqsave(&idxd->dev_lock, flags);
	if (test_bit(IDXD_FLAG_CONFIGURABLE, &idxd->flags))
		rc = idxd_device_config(idxd);
	spin_unlock_irqrestore(&idxd->dev_lock, flags);
	if (rc < 0) {
		mutex_unlock(&wq->wq_lock);
		dev_warn(dev, "Writing WQ %d config failed: %d\n", wq->id, rc);
		return rc;
	}

	rc = idxd_wq_enable(wq);
	if (rc < 0) {
		mutex_unlock(&wq->wq_lock);
		dev_warn(dev, "WQ %d enabling failed: %d\n", wq->id, rc);
		return rc;
	}

	rc = idxd_wq_map_portal(wq);
	if (rc < 0) {
		dev_warn(dev, "wq portal mapping failed: %d\n", rc);
		rc = idxd_wq_disable(wq);
		if (rc < 0)
			dev_warn(dev, "IDXD wq disable failed\n");
		mutex_unlock(&wq->wq_lock);
		return rc;
	}

	wq->client_count = 0;

	if (wq->type == IDXD_WQT_KERNEL) {
		rc = idxd_wq_init_percpu_ref(wq);
		if (rc < 0) {
			dev_dbg(dev, "percpu_ref setup failed\n");
			mutex_unlock(&wq->wq_lock);
			return rc;
		}
	}

	if (is_idxd_wq_dmaengine(wq)) {
		rc = idxd_register_dma_channel(wq);
		if (rc < 0) {
			dev_dbg(dev, "DMA channel register failed\n");
			mutex_unlock(&wq->wq_lock);
			return rc;
		}
	} else if (is_idxd_wq_cdev(wq)) {
		rc = idxd_wq_add_cdev(wq);
		if (rc < 0) {
			dev_dbg(dev, "Cdev creation failed\n");
			mutex_unlock(&wq->wq_lock);
			return rc;
		}
	}

	mutex_unlock(&wq->wq_lock);
	dev_info(dev, "wq %s enabled\n", dev_name(&wq->conf_dev));

	return 0;
}

static int idxd_config_bus_probe(struct device *dev)
{
	int rc = 0;
	unsigned long flags;

	dev_dbg(dev, "%s called\n", __func__);

	if (is_idxd_dev(dev)) {
		struct idxd_device *idxd = confdev_to_idxd(dev);

		if (idxd->state != IDXD_DEV_CONF_READY) {
			dev_warn(dev, "Device not ready for config\n");
			return -EBUSY;
		}

		if (!try_module_get(THIS_MODULE))
			return -ENXIO;

		/* Perform IDXD configuration and enabling */
		spin_lock_irqsave(&idxd->dev_lock, flags);
		if (test_bit(IDXD_FLAG_CONFIGURABLE, &idxd->flags))
			rc = idxd_device_config(idxd);
		spin_unlock_irqrestore(&idxd->dev_lock, flags);
		if (rc < 0) {
			module_put(THIS_MODULE);
			dev_warn(dev, "Device config failed: %d\n", rc);
			return rc;
		}

		/* start device */
		rc = idxd_device_enable(idxd);
		if (rc < 0) {
			module_put(THIS_MODULE);
			dev_warn(dev, "Device enable failed: %d\n", rc);
			return rc;
		}

		dev_info(dev, "Device %s enabled\n", dev_name(dev));

		rc = idxd_register_dma_device(idxd);
		if (rc < 0) {
			module_put(THIS_MODULE);
			dev_dbg(dev, "Failed to register dmaengine device\n");
			return rc;
		}
		return 0;
	} else if (is_idxd_wq_dev(dev)) {
		struct idxd_wq *wq = confdev_to_wq(dev);

		return enable_wq(wq);
	}

	return -ENODEV;
}

static void disable_wq(struct idxd_wq *wq)
{
	struct idxd_device *idxd = wq->idxd;
	struct device *dev = &idxd->pdev->dev;

	mutex_lock(&wq->wq_lock);
	dev_dbg(dev, "%s removing WQ %s\n", __func__, dev_name(&wq->conf_dev));
	if (wq->state == IDXD_WQ_DISABLED) {
		mutex_unlock(&wq->wq_lock);
		return;
	}

	if (wq->type == IDXD_WQT_KERNEL)
		idxd_wq_quiesce(wq);

	if (is_idxd_wq_dmaengine(wq))
		idxd_unregister_dma_channel(wq);
	else if (is_idxd_wq_cdev(wq))
		idxd_wq_del_cdev(wq);

	if (idxd_wq_refcount(wq))
		dev_warn(dev, "Clients has claim on wq %d: %d\n",
			 wq->id, idxd_wq_refcount(wq));

	idxd_wq_unmap_portal(wq);

	idxd_wq_drain(wq);
	idxd_wq_reset(wq);

	idxd_wq_free_resources(wq);
	wq->client_count = 0;
	mutex_unlock(&wq->wq_lock);

	dev_info(dev, "wq %s disabled\n", dev_name(&wq->conf_dev));
}

static int idxd_config_bus_remove(struct device *dev)
{
	int rc;

	dev_dbg(dev, "%s called for %s\n", __func__, dev_name(dev));

	/* disable workqueue here */
	if (is_idxd_wq_dev(dev)) {
		struct idxd_wq *wq = confdev_to_wq(dev);

		disable_wq(wq);
	} else if (is_idxd_dev(dev)) {
		struct idxd_device *idxd = confdev_to_idxd(dev);
		int i;

		dev_dbg(dev, "%s removing dev %s\n", __func__,
			dev_name(&idxd->conf_dev));
		for (i = 0; i < idxd->max_wqs; i++) {
			struct idxd_wq *wq = idxd->wqs[i];

			if (wq->state == IDXD_WQ_DISABLED)
				continue;
			dev_warn(dev, "Active wq %d on disable %s.\n", i,
				 dev_name(&idxd->conf_dev));
			device_release_driver(&wq->conf_dev);
		}

		idxd_unregister_dma_device(idxd);
		rc = idxd_device_disable(idxd);
		if (test_bit(IDXD_FLAG_CONFIGURABLE, &idxd->flags)) {
			for (i = 0; i < idxd->max_wqs; i++) {
				struct idxd_wq *wq = idxd->wqs[i];

				mutex_lock(&wq->wq_lock);
				idxd_wq_disable_cleanup(wq);
				mutex_unlock(&wq->wq_lock);
			}
		}
		module_put(THIS_MODULE);
		if (rc < 0)
			dev_warn(dev, "Device disable failed\n");
		else
			dev_info(dev, "Device %s disabled\n", dev_name(dev));

	}

	return 0;
}

static void idxd_config_bus_shutdown(struct device *dev)
{
	dev_dbg(dev, "%s called\n", __func__);
}

struct bus_type dsa_bus_type = {
	.name = "dsa",
	.match = idxd_config_bus_match,
	.probe = idxd_config_bus_probe,
	.remove = idxd_config_bus_remove,
	.shutdown = idxd_config_bus_shutdown,
};

static struct idxd_device_driver dsa_drv = {
	.drv = {
		.name = "dsa",
		.bus = &dsa_bus_type,
		.owner = THIS_MODULE,
		.mod_name = KBUILD_MODNAME,
	},
};

/* IDXD generic driver setup */
int idxd_register_driver(void)
{
<<<<<<< HEAD
	int i, rc;

	for (i = 0; i < IDXD_TYPE_MAX; i++) {
		rc = driver_register(&idxd_drvs[i]->drv);
		if (rc < 0)
			goto drv_fail;
	}

	return 0;

drv_fail:
	while (--i >= 0)
		driver_unregister(&idxd_drvs[i]->drv);
	return rc;
=======
	return driver_register(&dsa_drv.drv);
>>>>>>> 754a0abe
}

void idxd_unregister_driver(void)
{
	driver_unregister(&dsa_drv.drv);
}

/* IDXD engine attributes */
static ssize_t engine_group_id_show(struct device *dev,
				    struct device_attribute *attr, char *buf)
{
	struct idxd_engine *engine =
		container_of(dev, struct idxd_engine, conf_dev);

	if (engine->group)
		return sysfs_emit(buf, "%d\n", engine->group->id);
	else
		return sysfs_emit(buf, "%d\n", -1);
}

static ssize_t engine_group_id_store(struct device *dev,
				     struct device_attribute *attr,
				     const char *buf, size_t count)
{
	struct idxd_engine *engine =
		container_of(dev, struct idxd_engine, conf_dev);
	struct idxd_device *idxd = engine->idxd;
	long id;
	int rc;
	struct idxd_group *prevg;

	rc = kstrtol(buf, 10, &id);
	if (rc < 0)
		return -EINVAL;

	if (!test_bit(IDXD_FLAG_CONFIGURABLE, &idxd->flags))
		return -EPERM;

	if (id > idxd->max_groups - 1 || id < -1)
		return -EINVAL;

	if (id == -1) {
		if (engine->group) {
			engine->group->num_engines--;
			engine->group = NULL;
		}
		return count;
	}

	prevg = engine->group;

	if (prevg)
		prevg->num_engines--;
	engine->group = idxd->groups[id];
	engine->group->num_engines++;

	return count;
}

static struct device_attribute dev_attr_engine_group =
		__ATTR(group_id, 0644, engine_group_id_show,
		       engine_group_id_store);

static struct attribute *idxd_engine_attributes[] = {
	&dev_attr_engine_group.attr,
	NULL,
};

static const struct attribute_group idxd_engine_attribute_group = {
	.attrs = idxd_engine_attributes,
};

static const struct attribute_group *idxd_engine_attribute_groups[] = {
	&idxd_engine_attribute_group,
	NULL,
};

static void idxd_conf_engine_release(struct device *dev)
{
	struct idxd_engine *engine = container_of(dev, struct idxd_engine, conf_dev);

	kfree(engine);
}

struct device_type idxd_engine_device_type = {
	.name = "engine",
	.release = idxd_conf_engine_release,
	.groups = idxd_engine_attribute_groups,
};

/* Group attributes */

static void idxd_set_free_tokens(struct idxd_device *idxd)
{
	int i, tokens;

	for (i = 0, tokens = 0; i < idxd->max_groups; i++) {
		struct idxd_group *g = idxd->groups[i];

		tokens += g->tokens_reserved;
	}

	idxd->nr_tokens = idxd->max_tokens - tokens;
}

static ssize_t group_tokens_reserved_show(struct device *dev,
					  struct device_attribute *attr,
					  char *buf)
{
	struct idxd_group *group =
		container_of(dev, struct idxd_group, conf_dev);

	return sysfs_emit(buf, "%u\n", group->tokens_reserved);
}

static ssize_t group_tokens_reserved_store(struct device *dev,
					   struct device_attribute *attr,
					   const char *buf, size_t count)
{
	struct idxd_group *group =
		container_of(dev, struct idxd_group, conf_dev);
	struct idxd_device *idxd = group->idxd;
	unsigned long val;
	int rc;

	rc = kstrtoul(buf, 10, &val);
	if (rc < 0)
		return -EINVAL;

	if (idxd->data->type == IDXD_TYPE_IAX)
		return -EOPNOTSUPP;

	if (!test_bit(IDXD_FLAG_CONFIGURABLE, &idxd->flags))
		return -EPERM;

	if (idxd->state == IDXD_DEV_ENABLED)
		return -EPERM;

	if (val > idxd->max_tokens)
		return -EINVAL;

	if (val > idxd->nr_tokens + group->tokens_reserved)
		return -EINVAL;

	group->tokens_reserved = val;
	idxd_set_free_tokens(idxd);
	return count;
}

static struct device_attribute dev_attr_group_tokens_reserved =
		__ATTR(tokens_reserved, 0644, group_tokens_reserved_show,
		       group_tokens_reserved_store);

static ssize_t group_tokens_allowed_show(struct device *dev,
					 struct device_attribute *attr,
					 char *buf)
{
	struct idxd_group *group =
		container_of(dev, struct idxd_group, conf_dev);

	return sysfs_emit(buf, "%u\n", group->tokens_allowed);
}

static ssize_t group_tokens_allowed_store(struct device *dev,
					  struct device_attribute *attr,
					  const char *buf, size_t count)
{
	struct idxd_group *group =
		container_of(dev, struct idxd_group, conf_dev);
	struct idxd_device *idxd = group->idxd;
	unsigned long val;
	int rc;

	rc = kstrtoul(buf, 10, &val);
	if (rc < 0)
		return -EINVAL;

	if (idxd->data->type == IDXD_TYPE_IAX)
		return -EOPNOTSUPP;

	if (!test_bit(IDXD_FLAG_CONFIGURABLE, &idxd->flags))
		return -EPERM;

	if (idxd->state == IDXD_DEV_ENABLED)
		return -EPERM;

	if (val < 4 * group->num_engines ||
	    val > group->tokens_reserved + idxd->nr_tokens)
		return -EINVAL;

	group->tokens_allowed = val;
	return count;
}

static struct device_attribute dev_attr_group_tokens_allowed =
		__ATTR(tokens_allowed, 0644, group_tokens_allowed_show,
		       group_tokens_allowed_store);

static ssize_t group_use_token_limit_show(struct device *dev,
					  struct device_attribute *attr,
					  char *buf)
{
	struct idxd_group *group =
		container_of(dev, struct idxd_group, conf_dev);

	return sysfs_emit(buf, "%u\n", group->use_token_limit);
}

static ssize_t group_use_token_limit_store(struct device *dev,
					   struct device_attribute *attr,
					   const char *buf, size_t count)
{
	struct idxd_group *group =
		container_of(dev, struct idxd_group, conf_dev);
	struct idxd_device *idxd = group->idxd;
	unsigned long val;
	int rc;

	rc = kstrtoul(buf, 10, &val);
	if (rc < 0)
		return -EINVAL;

	if (idxd->data->type == IDXD_TYPE_IAX)
		return -EOPNOTSUPP;

	if (!test_bit(IDXD_FLAG_CONFIGURABLE, &idxd->flags))
		return -EPERM;

	if (idxd->state == IDXD_DEV_ENABLED)
		return -EPERM;

	if (idxd->token_limit == 0)
		return -EPERM;

	group->use_token_limit = !!val;
	return count;
}

static struct device_attribute dev_attr_group_use_token_limit =
		__ATTR(use_token_limit, 0644, group_use_token_limit_show,
		       group_use_token_limit_store);

static ssize_t group_engines_show(struct device *dev,
				  struct device_attribute *attr, char *buf)
{
	struct idxd_group *group =
		container_of(dev, struct idxd_group, conf_dev);
	int i, rc = 0;
	struct idxd_device *idxd = group->idxd;

	for (i = 0; i < idxd->max_engines; i++) {
		struct idxd_engine *engine = idxd->engines[i];

		if (!engine->group)
			continue;

		if (engine->group->id == group->id)
			rc += sysfs_emit_at(buf, rc, "engine%d.%d ", idxd->id, engine->id);
	}

	if (!rc)
		return 0;
	rc--;
	rc += sysfs_emit_at(buf, rc, "\n");

	return rc;
}

static struct device_attribute dev_attr_group_engines =
		__ATTR(engines, 0444, group_engines_show, NULL);

static ssize_t group_work_queues_show(struct device *dev,
				      struct device_attribute *attr, char *buf)
{
	struct idxd_group *group =
		container_of(dev, struct idxd_group, conf_dev);
	int i, rc = 0;
	struct idxd_device *idxd = group->idxd;

	for (i = 0; i < idxd->max_wqs; i++) {
		struct idxd_wq *wq = idxd->wqs[i];

		if (!wq->group)
			continue;

		if (wq->group->id == group->id)
			rc += sysfs_emit_at(buf, rc, "wq%d.%d ", idxd->id, wq->id);
	}

	if (!rc)
		return 0;
	rc--;
	rc += sysfs_emit_at(buf, rc, "\n");

	return rc;
}

static struct device_attribute dev_attr_group_work_queues =
		__ATTR(work_queues, 0444, group_work_queues_show, NULL);

static ssize_t group_traffic_class_a_show(struct device *dev,
					  struct device_attribute *attr,
					  char *buf)
{
	struct idxd_group *group =
		container_of(dev, struct idxd_group, conf_dev);

	return sysfs_emit(buf, "%d\n", group->tc_a);
}

static ssize_t group_traffic_class_a_store(struct device *dev,
					   struct device_attribute *attr,
					   const char *buf, size_t count)
{
	struct idxd_group *group =
		container_of(dev, struct idxd_group, conf_dev);
	struct idxd_device *idxd = group->idxd;
	long val;
	int rc;

	rc = kstrtol(buf, 10, &val);
	if (rc < 0)
		return -EINVAL;

	if (!test_bit(IDXD_FLAG_CONFIGURABLE, &idxd->flags))
		return -EPERM;

	if (idxd->state == IDXD_DEV_ENABLED)
		return -EPERM;

	if (val < 0 || val > 7)
		return -EINVAL;

	group->tc_a = val;
	return count;
}

static struct device_attribute dev_attr_group_traffic_class_a =
		__ATTR(traffic_class_a, 0644, group_traffic_class_a_show,
		       group_traffic_class_a_store);

static ssize_t group_traffic_class_b_show(struct device *dev,
					  struct device_attribute *attr,
					  char *buf)
{
	struct idxd_group *group =
		container_of(dev, struct idxd_group, conf_dev);

	return sysfs_emit(buf, "%d\n", group->tc_b);
}

static ssize_t group_traffic_class_b_store(struct device *dev,
					   struct device_attribute *attr,
					   const char *buf, size_t count)
{
	struct idxd_group *group =
		container_of(dev, struct idxd_group, conf_dev);
	struct idxd_device *idxd = group->idxd;
	long val;
	int rc;

	rc = kstrtol(buf, 10, &val);
	if (rc < 0)
		return -EINVAL;

	if (!test_bit(IDXD_FLAG_CONFIGURABLE, &idxd->flags))
		return -EPERM;

	if (idxd->state == IDXD_DEV_ENABLED)
		return -EPERM;

	if (val < 0 || val > 7)
		return -EINVAL;

	group->tc_b = val;
	return count;
}

static struct device_attribute dev_attr_group_traffic_class_b =
		__ATTR(traffic_class_b, 0644, group_traffic_class_b_show,
		       group_traffic_class_b_store);

static struct attribute *idxd_group_attributes[] = {
	&dev_attr_group_work_queues.attr,
	&dev_attr_group_engines.attr,
	&dev_attr_group_use_token_limit.attr,
	&dev_attr_group_tokens_allowed.attr,
	&dev_attr_group_tokens_reserved.attr,
	&dev_attr_group_traffic_class_a.attr,
	&dev_attr_group_traffic_class_b.attr,
	NULL,
};

static const struct attribute_group idxd_group_attribute_group = {
	.attrs = idxd_group_attributes,
};

static const struct attribute_group *idxd_group_attribute_groups[] = {
	&idxd_group_attribute_group,
	NULL,
};

static void idxd_conf_group_release(struct device *dev)
{
	struct idxd_group *group = container_of(dev, struct idxd_group, conf_dev);

	kfree(group);
}

struct device_type idxd_group_device_type = {
	.name = "group",
	.release = idxd_conf_group_release,
	.groups = idxd_group_attribute_groups,
};

/* IDXD work queue attribs */
static ssize_t wq_clients_show(struct device *dev,
			       struct device_attribute *attr, char *buf)
{
	struct idxd_wq *wq = container_of(dev, struct idxd_wq, conf_dev);

	return sysfs_emit(buf, "%d\n", wq->client_count);
}

static struct device_attribute dev_attr_wq_clients =
		__ATTR(clients, 0444, wq_clients_show, NULL);

static ssize_t wq_state_show(struct device *dev,
			     struct device_attribute *attr, char *buf)
{
	struct idxd_wq *wq = container_of(dev, struct idxd_wq, conf_dev);

	switch (wq->state) {
	case IDXD_WQ_DISABLED:
		return sysfs_emit(buf, "disabled\n");
	case IDXD_WQ_ENABLED:
		return sysfs_emit(buf, "enabled\n");
	}

	return sysfs_emit(buf, "unknown\n");
}

static struct device_attribute dev_attr_wq_state =
		__ATTR(state, 0444, wq_state_show, NULL);

static ssize_t wq_group_id_show(struct device *dev,
				struct device_attribute *attr, char *buf)
{
	struct idxd_wq *wq = container_of(dev, struct idxd_wq, conf_dev);

	if (wq->group)
		return sysfs_emit(buf, "%u\n", wq->group->id);
	else
		return sysfs_emit(buf, "-1\n");
}

static ssize_t wq_group_id_store(struct device *dev,
				 struct device_attribute *attr,
				 const char *buf, size_t count)
{
	struct idxd_wq *wq = container_of(dev, struct idxd_wq, conf_dev);
	struct idxd_device *idxd = wq->idxd;
	long id;
	int rc;
	struct idxd_group *prevg, *group;

	rc = kstrtol(buf, 10, &id);
	if (rc < 0)
		return -EINVAL;

	if (!test_bit(IDXD_FLAG_CONFIGURABLE, &idxd->flags))
		return -EPERM;

	if (wq->state != IDXD_WQ_DISABLED)
		return -EPERM;

	if (id > idxd->max_groups - 1 || id < -1)
		return -EINVAL;

	if (id == -1) {
		if (wq->group) {
			wq->group->num_wqs--;
			wq->group = NULL;
		}
		return count;
	}

	group = idxd->groups[id];
	prevg = wq->group;

	if (prevg)
		prevg->num_wqs--;
	wq->group = group;
	group->num_wqs++;
	return count;
}

static struct device_attribute dev_attr_wq_group_id =
		__ATTR(group_id, 0644, wq_group_id_show, wq_group_id_store);

static ssize_t wq_mode_show(struct device *dev, struct device_attribute *attr,
			    char *buf)
{
	struct idxd_wq *wq = container_of(dev, struct idxd_wq, conf_dev);

	return sysfs_emit(buf, "%s\n", wq_dedicated(wq) ? "dedicated" : "shared");
}

static ssize_t wq_mode_store(struct device *dev,
			     struct device_attribute *attr, const char *buf,
			     size_t count)
{
	struct idxd_wq *wq = container_of(dev, struct idxd_wq, conf_dev);
	struct idxd_device *idxd = wq->idxd;

	if (!test_bit(IDXD_FLAG_CONFIGURABLE, &idxd->flags))
		return -EPERM;

	if (wq->state != IDXD_WQ_DISABLED)
		return -EPERM;

	if (sysfs_streq(buf, "dedicated")) {
		set_bit(WQ_FLAG_DEDICATED, &wq->flags);
		wq->threshold = 0;
	} else if (sysfs_streq(buf, "shared") && device_swq_supported(idxd)) {
		clear_bit(WQ_FLAG_DEDICATED, &wq->flags);
	} else {
		return -EINVAL;
	}

	return count;
}

static struct device_attribute dev_attr_wq_mode =
		__ATTR(mode, 0644, wq_mode_show, wq_mode_store);

static ssize_t wq_size_show(struct device *dev, struct device_attribute *attr,
			    char *buf)
{
	struct idxd_wq *wq = container_of(dev, struct idxd_wq, conf_dev);

	return sysfs_emit(buf, "%u\n", wq->size);
}

static int total_claimed_wq_size(struct idxd_device *idxd)
{
	int i;
	int wq_size = 0;

	for (i = 0; i < idxd->max_wqs; i++) {
		struct idxd_wq *wq = idxd->wqs[i];

		wq_size += wq->size;
	}

	return wq_size;
}

static ssize_t wq_size_store(struct device *dev,
			     struct device_attribute *attr, const char *buf,
			     size_t count)
{
	struct idxd_wq *wq = container_of(dev, struct idxd_wq, conf_dev);
	unsigned long size;
	struct idxd_device *idxd = wq->idxd;
	int rc;

	rc = kstrtoul(buf, 10, &size);
	if (rc < 0)
		return -EINVAL;

	if (!test_bit(IDXD_FLAG_CONFIGURABLE, &idxd->flags))
		return -EPERM;

	if (idxd->state == IDXD_DEV_ENABLED)
		return -EPERM;

	if (size + total_claimed_wq_size(idxd) - wq->size > idxd->max_wq_size)
		return -EINVAL;

	wq->size = size;
	return count;
}

static struct device_attribute dev_attr_wq_size =
		__ATTR(size, 0644, wq_size_show, wq_size_store);

static ssize_t wq_priority_show(struct device *dev,
				struct device_attribute *attr, char *buf)
{
	struct idxd_wq *wq = container_of(dev, struct idxd_wq, conf_dev);

	return sysfs_emit(buf, "%u\n", wq->priority);
}

static ssize_t wq_priority_store(struct device *dev,
				 struct device_attribute *attr,
				 const char *buf, size_t count)
{
	struct idxd_wq *wq = container_of(dev, struct idxd_wq, conf_dev);
	unsigned long prio;
	struct idxd_device *idxd = wq->idxd;
	int rc;

	rc = kstrtoul(buf, 10, &prio);
	if (rc < 0)
		return -EINVAL;

	if (!test_bit(IDXD_FLAG_CONFIGURABLE, &idxd->flags))
		return -EPERM;

	if (wq->state != IDXD_WQ_DISABLED)
		return -EPERM;

	if (prio > IDXD_MAX_PRIORITY)
		return -EINVAL;

	wq->priority = prio;
	return count;
}

static struct device_attribute dev_attr_wq_priority =
		__ATTR(priority, 0644, wq_priority_show, wq_priority_store);

static ssize_t wq_block_on_fault_show(struct device *dev,
				      struct device_attribute *attr, char *buf)
{
	struct idxd_wq *wq = container_of(dev, struct idxd_wq, conf_dev);

	return sysfs_emit(buf, "%u\n", test_bit(WQ_FLAG_BLOCK_ON_FAULT, &wq->flags));
}

static ssize_t wq_block_on_fault_store(struct device *dev,
				       struct device_attribute *attr,
				       const char *buf, size_t count)
{
	struct idxd_wq *wq = container_of(dev, struct idxd_wq, conf_dev);
	struct idxd_device *idxd = wq->idxd;
	bool bof;
	int rc;

	if (!test_bit(IDXD_FLAG_CONFIGURABLE, &idxd->flags))
		return -EPERM;

	if (wq->state != IDXD_WQ_DISABLED)
		return -ENXIO;

	rc = kstrtobool(buf, &bof);
	if (rc < 0)
		return rc;

	if (bof)
		set_bit(WQ_FLAG_BLOCK_ON_FAULT, &wq->flags);
	else
		clear_bit(WQ_FLAG_BLOCK_ON_FAULT, &wq->flags);

	return count;
}

static struct device_attribute dev_attr_wq_block_on_fault =
		__ATTR(block_on_fault, 0644, wq_block_on_fault_show,
		       wq_block_on_fault_store);

static ssize_t wq_threshold_show(struct device *dev,
				 struct device_attribute *attr, char *buf)
{
	struct idxd_wq *wq = container_of(dev, struct idxd_wq, conf_dev);

	return sysfs_emit(buf, "%u\n", wq->threshold);
}

static ssize_t wq_threshold_store(struct device *dev,
				  struct device_attribute *attr,
				  const char *buf, size_t count)
{
	struct idxd_wq *wq = container_of(dev, struct idxd_wq, conf_dev);
	struct idxd_device *idxd = wq->idxd;
	unsigned int val;
	int rc;

	rc = kstrtouint(buf, 0, &val);
	if (rc < 0)
		return -EINVAL;

	if (val > wq->size || val <= 0)
		return -EINVAL;

	if (!test_bit(IDXD_FLAG_CONFIGURABLE, &idxd->flags))
		return -EPERM;

	if (wq->state != IDXD_WQ_DISABLED)
		return -ENXIO;

	if (test_bit(WQ_FLAG_DEDICATED, &wq->flags))
		return -EINVAL;

	wq->threshold = val;

	return count;
}

static struct device_attribute dev_attr_wq_threshold =
		__ATTR(threshold, 0644, wq_threshold_show, wq_threshold_store);

static ssize_t wq_type_show(struct device *dev,
			    struct device_attribute *attr, char *buf)
{
	struct idxd_wq *wq = container_of(dev, struct idxd_wq, conf_dev);

	switch (wq->type) {
	case IDXD_WQT_KERNEL:
		return sysfs_emit(buf, "%s\n", idxd_wq_type_names[IDXD_WQT_KERNEL]);
	case IDXD_WQT_USER:
		return sysfs_emit(buf, "%s\n", idxd_wq_type_names[IDXD_WQT_USER]);
	case IDXD_WQT_NONE:
	default:
		return sysfs_emit(buf, "%s\n", idxd_wq_type_names[IDXD_WQT_NONE]);
	}

	return -EINVAL;
}

static ssize_t wq_type_store(struct device *dev,
			     struct device_attribute *attr, const char *buf,
			     size_t count)
{
	struct idxd_wq *wq = container_of(dev, struct idxd_wq, conf_dev);
	enum idxd_wq_type old_type;

	if (wq->state != IDXD_WQ_DISABLED)
		return -EPERM;

	old_type = wq->type;
	if (sysfs_streq(buf, idxd_wq_type_names[IDXD_WQT_NONE]))
		wq->type = IDXD_WQT_NONE;
	else if (sysfs_streq(buf, idxd_wq_type_names[IDXD_WQT_KERNEL]))
		wq->type = IDXD_WQT_KERNEL;
	else if (sysfs_streq(buf, idxd_wq_type_names[IDXD_WQT_USER]))
		wq->type = IDXD_WQT_USER;
	else
		return -EINVAL;

	/* If we are changing queue type, clear the name */
	if (wq->type != old_type)
		memset(wq->name, 0, WQ_NAME_SIZE + 1);

	return count;
}

static struct device_attribute dev_attr_wq_type =
		__ATTR(type, 0644, wq_type_show, wq_type_store);

static ssize_t wq_name_show(struct device *dev,
			    struct device_attribute *attr, char *buf)
{
	struct idxd_wq *wq = container_of(dev, struct idxd_wq, conf_dev);

	return sysfs_emit(buf, "%s\n", wq->name);
}

static ssize_t wq_name_store(struct device *dev,
			     struct device_attribute *attr, const char *buf,
			     size_t count)
{
	struct idxd_wq *wq = container_of(dev, struct idxd_wq, conf_dev);

	if (wq->state != IDXD_WQ_DISABLED)
		return -EPERM;

	if (strlen(buf) > WQ_NAME_SIZE || strlen(buf) == 0)
		return -EINVAL;

	/*
	 * This is temporarily placed here until we have SVM support for
	 * dmaengine.
	 */
	if (wq->type == IDXD_WQT_KERNEL && device_pasid_enabled(wq->idxd))
		return -EOPNOTSUPP;

	memset(wq->name, 0, WQ_NAME_SIZE + 1);
	strncpy(wq->name, buf, WQ_NAME_SIZE);
	strreplace(wq->name, '\n', '\0');
	return count;
}

static struct device_attribute dev_attr_wq_name =
		__ATTR(name, 0644, wq_name_show, wq_name_store);

static ssize_t wq_cdev_minor_show(struct device *dev,
				  struct device_attribute *attr, char *buf)
{
	struct idxd_wq *wq = container_of(dev, struct idxd_wq, conf_dev);
	int minor = -1;
<<<<<<< HEAD

	mutex_lock(&wq->wq_lock);
	if (wq->idxd_cdev)
		minor = wq->idxd_cdev->minor;
	mutex_unlock(&wq->wq_lock);

=======

	mutex_lock(&wq->wq_lock);
	if (wq->idxd_cdev)
		minor = wq->idxd_cdev->minor;
	mutex_unlock(&wq->wq_lock);

>>>>>>> 754a0abe
	if (minor == -1)
		return -ENXIO;
	return sysfs_emit(buf, "%d\n", minor);
}

static struct device_attribute dev_attr_wq_cdev_minor =
		__ATTR(cdev_minor, 0444, wq_cdev_minor_show, NULL);

static int __get_sysfs_u64(const char *buf, u64 *val)
{
	int rc;

	rc = kstrtou64(buf, 0, val);
	if (rc < 0)
		return -EINVAL;

	if (*val == 0)
		return -EINVAL;

	*val = roundup_pow_of_two(*val);
	return 0;
}

static ssize_t wq_max_transfer_size_show(struct device *dev, struct device_attribute *attr,
					 char *buf)
{
	struct idxd_wq *wq = container_of(dev, struct idxd_wq, conf_dev);

	return sysfs_emit(buf, "%llu\n", wq->max_xfer_bytes);
}

static ssize_t wq_max_transfer_size_store(struct device *dev, struct device_attribute *attr,
					  const char *buf, size_t count)
{
	struct idxd_wq *wq = container_of(dev, struct idxd_wq, conf_dev);
	struct idxd_device *idxd = wq->idxd;
	u64 xfer_size;
	int rc;

	if (wq->state != IDXD_WQ_DISABLED)
		return -EPERM;

	rc = __get_sysfs_u64(buf, &xfer_size);
	if (rc < 0)
		return rc;

	if (xfer_size > idxd->max_xfer_bytes)
		return -EINVAL;

	wq->max_xfer_bytes = xfer_size;

	return count;
}

static struct device_attribute dev_attr_wq_max_transfer_size =
		__ATTR(max_transfer_size, 0644,
		       wq_max_transfer_size_show, wq_max_transfer_size_store);

static ssize_t wq_max_batch_size_show(struct device *dev, struct device_attribute *attr, char *buf)
{
	struct idxd_wq *wq = container_of(dev, struct idxd_wq, conf_dev);

	return sysfs_emit(buf, "%u\n", wq->max_batch_size);
}

static ssize_t wq_max_batch_size_store(struct device *dev, struct device_attribute *attr,
				       const char *buf, size_t count)
{
	struct idxd_wq *wq = container_of(dev, struct idxd_wq, conf_dev);
	struct idxd_device *idxd = wq->idxd;
	u64 batch_size;
	int rc;

	if (wq->state != IDXD_WQ_DISABLED)
		return -EPERM;

	rc = __get_sysfs_u64(buf, &batch_size);
	if (rc < 0)
		return rc;

	if (batch_size > idxd->max_batch_size)
		return -EINVAL;

	wq->max_batch_size = (u32)batch_size;

	return count;
}

static struct device_attribute dev_attr_wq_max_batch_size =
		__ATTR(max_batch_size, 0644, wq_max_batch_size_show, wq_max_batch_size_store);

static ssize_t wq_ats_disable_show(struct device *dev, struct device_attribute *attr, char *buf)
{
	struct idxd_wq *wq = container_of(dev, struct idxd_wq, conf_dev);

	return sysfs_emit(buf, "%u\n", wq->ats_dis);
}

static ssize_t wq_ats_disable_store(struct device *dev, struct device_attribute *attr,
				    const char *buf, size_t count)
{
	struct idxd_wq *wq = container_of(dev, struct idxd_wq, conf_dev);
	struct idxd_device *idxd = wq->idxd;
	bool ats_dis;
	int rc;

	if (wq->state != IDXD_WQ_DISABLED)
		return -EPERM;

	if (!idxd->hw.wq_cap.wq_ats_support)
		return -EOPNOTSUPP;

	rc = kstrtobool(buf, &ats_dis);
	if (rc < 0)
		return rc;

	wq->ats_dis = ats_dis;

	return count;
}

static struct device_attribute dev_attr_wq_ats_disable =
		__ATTR(ats_disable, 0644, wq_ats_disable_show, wq_ats_disable_store);

static struct attribute *idxd_wq_attributes[] = {
	&dev_attr_wq_clients.attr,
	&dev_attr_wq_state.attr,
	&dev_attr_wq_group_id.attr,
	&dev_attr_wq_mode.attr,
	&dev_attr_wq_size.attr,
	&dev_attr_wq_priority.attr,
	&dev_attr_wq_block_on_fault.attr,
	&dev_attr_wq_threshold.attr,
	&dev_attr_wq_type.attr,
	&dev_attr_wq_name.attr,
	&dev_attr_wq_cdev_minor.attr,
	&dev_attr_wq_max_transfer_size.attr,
	&dev_attr_wq_max_batch_size.attr,
	&dev_attr_wq_ats_disable.attr,
	NULL,
};

static const struct attribute_group idxd_wq_attribute_group = {
	.attrs = idxd_wq_attributes,
};

static const struct attribute_group *idxd_wq_attribute_groups[] = {
	&idxd_wq_attribute_group,
	NULL,
};

static void idxd_conf_wq_release(struct device *dev)
{
	struct idxd_wq *wq = container_of(dev, struct idxd_wq, conf_dev);

	kfree(wq->wqcfg);
	kfree(wq);
}

struct device_type idxd_wq_device_type = {
	.name = "wq",
	.release = idxd_conf_wq_release,
	.groups = idxd_wq_attribute_groups,
};

/* IDXD device attribs */
static ssize_t version_show(struct device *dev, struct device_attribute *attr,
			    char *buf)
{
	struct idxd_device *idxd =
		container_of(dev, struct idxd_device, conf_dev);

	return sysfs_emit(buf, "%#x\n", idxd->hw.version);
}
static DEVICE_ATTR_RO(version);

static ssize_t max_work_queues_size_show(struct device *dev,
					 struct device_attribute *attr,
					 char *buf)
{
	struct idxd_device *idxd =
		container_of(dev, struct idxd_device, conf_dev);

	return sysfs_emit(buf, "%u\n", idxd->max_wq_size);
}
static DEVICE_ATTR_RO(max_work_queues_size);

static ssize_t max_groups_show(struct device *dev,
			       struct device_attribute *attr, char *buf)
{
	struct idxd_device *idxd =
		container_of(dev, struct idxd_device, conf_dev);

	return sysfs_emit(buf, "%u\n", idxd->max_groups);
}
static DEVICE_ATTR_RO(max_groups);

static ssize_t max_work_queues_show(struct device *dev,
				    struct device_attribute *attr, char *buf)
{
	struct idxd_device *idxd =
		container_of(dev, struct idxd_device, conf_dev);

	return sysfs_emit(buf, "%u\n", idxd->max_wqs);
}
static DEVICE_ATTR_RO(max_work_queues);

static ssize_t max_engines_show(struct device *dev,
				struct device_attribute *attr, char *buf)
{
	struct idxd_device *idxd =
		container_of(dev, struct idxd_device, conf_dev);

	return sysfs_emit(buf, "%u\n", idxd->max_engines);
}
static DEVICE_ATTR_RO(max_engines);

static ssize_t numa_node_show(struct device *dev,
			      struct device_attribute *attr, char *buf)
{
	struct idxd_device *idxd =
		container_of(dev, struct idxd_device, conf_dev);

	return sysfs_emit(buf, "%d\n", dev_to_node(&idxd->pdev->dev));
}
static DEVICE_ATTR_RO(numa_node);

static ssize_t max_batch_size_show(struct device *dev,
				   struct device_attribute *attr, char *buf)
{
	struct idxd_device *idxd =
		container_of(dev, struct idxd_device, conf_dev);

	return sysfs_emit(buf, "%u\n", idxd->max_batch_size);
}
static DEVICE_ATTR_RO(max_batch_size);

static ssize_t max_transfer_size_show(struct device *dev,
				      struct device_attribute *attr,
				      char *buf)
{
	struct idxd_device *idxd =
		container_of(dev, struct idxd_device, conf_dev);

	return sysfs_emit(buf, "%llu\n", idxd->max_xfer_bytes);
}
static DEVICE_ATTR_RO(max_transfer_size);

static ssize_t op_cap_show(struct device *dev,
			   struct device_attribute *attr, char *buf)
{
	struct idxd_device *idxd =
		container_of(dev, struct idxd_device, conf_dev);
	int i, rc = 0;

	for (i = 0; i < 4; i++)
		rc += sysfs_emit_at(buf, rc, "%#llx ", idxd->hw.opcap.bits[i]);

	rc--;
	rc += sysfs_emit_at(buf, rc, "\n");
	return rc;
}
static DEVICE_ATTR_RO(op_cap);

static ssize_t gen_cap_show(struct device *dev,
			    struct device_attribute *attr, char *buf)
{
	struct idxd_device *idxd =
		container_of(dev, struct idxd_device, conf_dev);

	return sysfs_emit(buf, "%#llx\n", idxd->hw.gen_cap.bits);
}
static DEVICE_ATTR_RO(gen_cap);

static ssize_t configurable_show(struct device *dev,
				 struct device_attribute *attr, char *buf)
{
	struct idxd_device *idxd =
		container_of(dev, struct idxd_device, conf_dev);

	return sysfs_emit(buf, "%u\n", test_bit(IDXD_FLAG_CONFIGURABLE, &idxd->flags));
}
static DEVICE_ATTR_RO(configurable);

static ssize_t clients_show(struct device *dev,
			    struct device_attribute *attr, char *buf)
{
	struct idxd_device *idxd =
		container_of(dev, struct idxd_device, conf_dev);
	unsigned long flags;
	int count = 0, i;

	spin_lock_irqsave(&idxd->dev_lock, flags);
	for (i = 0; i < idxd->max_wqs; i++) {
		struct idxd_wq *wq = idxd->wqs[i];

		count += wq->client_count;
	}
	spin_unlock_irqrestore(&idxd->dev_lock, flags);

	return sysfs_emit(buf, "%d\n", count);
}
static DEVICE_ATTR_RO(clients);

static ssize_t pasid_enabled_show(struct device *dev,
				  struct device_attribute *attr, char *buf)
{
	struct idxd_device *idxd =
		container_of(dev, struct idxd_device, conf_dev);

	return sysfs_emit(buf, "%u\n", device_pasid_enabled(idxd));
}
static DEVICE_ATTR_RO(pasid_enabled);

static ssize_t state_show(struct device *dev,
			  struct device_attribute *attr, char *buf)
{
	struct idxd_device *idxd =
		container_of(dev, struct idxd_device, conf_dev);

	switch (idxd->state) {
	case IDXD_DEV_DISABLED:
	case IDXD_DEV_CONF_READY:
		return sysfs_emit(buf, "disabled\n");
	case IDXD_DEV_ENABLED:
		return sysfs_emit(buf, "enabled\n");
	case IDXD_DEV_HALTED:
		return sysfs_emit(buf, "halted\n");
	}

	return sysfs_emit(buf, "unknown\n");
}
static DEVICE_ATTR_RO(state);

static ssize_t errors_show(struct device *dev,
			   struct device_attribute *attr, char *buf)
{
	struct idxd_device *idxd =
		container_of(dev, struct idxd_device, conf_dev);
	int i, out = 0;
	unsigned long flags;

	spin_lock_irqsave(&idxd->dev_lock, flags);
	for (i = 0; i < 4; i++)
		out += sysfs_emit_at(buf, out, "%#018llx ", idxd->sw_err.bits[i]);
	spin_unlock_irqrestore(&idxd->dev_lock, flags);
	out--;
	out += sysfs_emit_at(buf, out, "\n");
	return out;
}
static DEVICE_ATTR_RO(errors);

static ssize_t max_tokens_show(struct device *dev,
			       struct device_attribute *attr, char *buf)
{
	struct idxd_device *idxd =
		container_of(dev, struct idxd_device, conf_dev);

	return sysfs_emit(buf, "%u\n", idxd->max_tokens);
}
static DEVICE_ATTR_RO(max_tokens);

static ssize_t token_limit_show(struct device *dev,
				struct device_attribute *attr, char *buf)
{
	struct idxd_device *idxd =
		container_of(dev, struct idxd_device, conf_dev);

	return sysfs_emit(buf, "%u\n", idxd->token_limit);
}

static ssize_t token_limit_store(struct device *dev,
				 struct device_attribute *attr,
				 const char *buf, size_t count)
{
	struct idxd_device *idxd =
		container_of(dev, struct idxd_device, conf_dev);
	unsigned long val;
	int rc;

	rc = kstrtoul(buf, 10, &val);
	if (rc < 0)
		return -EINVAL;

	if (idxd->state == IDXD_DEV_ENABLED)
		return -EPERM;

	if (!test_bit(IDXD_FLAG_CONFIGURABLE, &idxd->flags))
		return -EPERM;

	if (!idxd->hw.group_cap.token_limit)
		return -EPERM;

	if (val > idxd->hw.group_cap.total_tokens)
		return -EINVAL;

	idxd->token_limit = val;
	return count;
}
static DEVICE_ATTR_RW(token_limit);

static ssize_t cdev_major_show(struct device *dev,
			       struct device_attribute *attr, char *buf)
{
	struct idxd_device *idxd =
		container_of(dev, struct idxd_device, conf_dev);

	return sysfs_emit(buf, "%u\n", idxd->major);
}
static DEVICE_ATTR_RO(cdev_major);

static ssize_t cmd_status_show(struct device *dev,
			       struct device_attribute *attr, char *buf)
{
	struct idxd_device *idxd = container_of(dev, struct idxd_device, conf_dev);

	return sysfs_emit(buf, "%#x\n", idxd->cmd_status);
}
static DEVICE_ATTR_RO(cmd_status);

static struct attribute *idxd_device_attributes[] = {
	&dev_attr_version.attr,
	&dev_attr_max_groups.attr,
	&dev_attr_max_work_queues.attr,
	&dev_attr_max_work_queues_size.attr,
	&dev_attr_max_engines.attr,
	&dev_attr_numa_node.attr,
	&dev_attr_max_batch_size.attr,
	&dev_attr_max_transfer_size.attr,
	&dev_attr_op_cap.attr,
	&dev_attr_gen_cap.attr,
	&dev_attr_configurable.attr,
	&dev_attr_clients.attr,
	&dev_attr_pasid_enabled.attr,
	&dev_attr_state.attr,
	&dev_attr_errors.attr,
	&dev_attr_max_tokens.attr,
	&dev_attr_token_limit.attr,
	&dev_attr_cdev_major.attr,
	&dev_attr_cmd_status.attr,
	NULL,
};

static const struct attribute_group idxd_device_attribute_group = {
	.attrs = idxd_device_attributes,
};

static const struct attribute_group *idxd_attribute_groups[] = {
	&idxd_device_attribute_group,
	NULL,
};

static void idxd_conf_device_release(struct device *dev)
{
	struct idxd_device *idxd = container_of(dev, struct idxd_device, conf_dev);

	kfree(idxd->groups);
	kfree(idxd->wqs);
	kfree(idxd->engines);
	kfree(idxd->irq_entries);
	kfree(idxd->int_handles);
	ida_free(&idxd_ida, idxd->id);
	kfree(idxd);
}

struct device_type dsa_device_type = {
	.name = "dsa",
	.release = idxd_conf_device_release,
	.groups = idxd_attribute_groups,
};

struct device_type iax_device_type = {
	.name = "iax",
	.release = idxd_conf_device_release,
	.groups = idxd_attribute_groups,
};

static int idxd_register_engine_devices(struct idxd_device *idxd)
{
	int i, j, rc;

	for (i = 0; i < idxd->max_engines; i++) {
		struct idxd_engine *engine = idxd->engines[i];

		rc = device_add(&engine->conf_dev);
		if (rc < 0)
			goto cleanup;
	}

	return 0;

cleanup:
	j = i - 1;
	for (; i < idxd->max_engines; i++)
		put_device(&idxd->engines[i]->conf_dev);

	while (j--)
		device_unregister(&idxd->engines[j]->conf_dev);
	return rc;
}

static int idxd_register_group_devices(struct idxd_device *idxd)
{
	int i, j, rc;

	for (i = 0; i < idxd->max_groups; i++) {
		struct idxd_group *group = idxd->groups[i];

		rc = device_add(&group->conf_dev);
		if (rc < 0)
			goto cleanup;
	}

	return 0;

cleanup:
	j = i - 1;
	for (; i < idxd->max_groups; i++)
		put_device(&idxd->groups[i]->conf_dev);

	while (j--)
		device_unregister(&idxd->groups[j]->conf_dev);
	return rc;
}

static int idxd_register_wq_devices(struct idxd_device *idxd)
{
	int i, rc, j;

	for (i = 0; i < idxd->max_wqs; i++) {
		struct idxd_wq *wq = idxd->wqs[i];

		rc = device_add(&wq->conf_dev);
		if (rc < 0)
			goto cleanup;
	}

	return 0;

cleanup:
	j = i - 1;
	for (; i < idxd->max_wqs; i++)
		put_device(&idxd->wqs[i]->conf_dev);

	while (j--)
		device_unregister(&idxd->wqs[j]->conf_dev);
	return rc;
}

int idxd_register_devices(struct idxd_device *idxd)
{
	struct device *dev = &idxd->pdev->dev;
	int rc, i;

	rc = device_add(&idxd->conf_dev);
	if (rc < 0)
		return rc;

	rc = idxd_register_wq_devices(idxd);
	if (rc < 0) {
		dev_dbg(dev, "WQ devices registering failed: %d\n", rc);
		goto err_wq;
	}

	rc = idxd_register_engine_devices(idxd);
	if (rc < 0) {
		dev_dbg(dev, "Engine devices registering failed: %d\n", rc);
		goto err_engine;
	}

	rc = idxd_register_group_devices(idxd);
	if (rc < 0) {
		dev_dbg(dev, "Group device registering failed: %d\n", rc);
		goto err_group;
	}

	return 0;

 err_group:
	for (i = 0; i < idxd->max_engines; i++)
		device_unregister(&idxd->engines[i]->conf_dev);
 err_engine:
	for (i = 0; i < idxd->max_wqs; i++)
		device_unregister(&idxd->wqs[i]->conf_dev);
 err_wq:
	device_del(&idxd->conf_dev);
	return rc;
}

void idxd_unregister_devices(struct idxd_device *idxd)
{
	int i;

	for (i = 0; i < idxd->max_wqs; i++) {
		struct idxd_wq *wq = idxd->wqs[i];

		device_unregister(&wq->conf_dev);
	}

	for (i = 0; i < idxd->max_engines; i++) {
		struct idxd_engine *engine = idxd->engines[i];

		device_unregister(&engine->conf_dev);
	}

	for (i = 0; i < idxd->max_groups; i++) {
		struct idxd_group *group = idxd->groups[i];

		device_unregister(&group->conf_dev);
	}

	device_unregister(&idxd->conf_dev);
}

int idxd_register_bus_type(void)
{
<<<<<<< HEAD
	int i, rc;

	for (i = 0; i < IDXD_TYPE_MAX; i++) {
		rc = bus_register(idxd_bus_types[i]);
		if (rc < 0)
			goto bus_err;
	}

	return 0;

bus_err:
	while (--i >= 0)
		bus_unregister(idxd_bus_types[i]);
	return rc;
=======
	return bus_register(&dsa_bus_type);
>>>>>>> 754a0abe
}

void idxd_unregister_bus_type(void)
{
	bus_unregister(&dsa_bus_type);
}<|MERGE_RESOLUTION|>--- conflicted
+++ resolved
@@ -334,24 +334,7 @@
 /* IDXD generic driver setup */
 int idxd_register_driver(void)
 {
-<<<<<<< HEAD
-	int i, rc;
-
-	for (i = 0; i < IDXD_TYPE_MAX; i++) {
-		rc = driver_register(&idxd_drvs[i]->drv);
-		if (rc < 0)
-			goto drv_fail;
-	}
-
-	return 0;
-
-drv_fail:
-	while (--i >= 0)
-		driver_unregister(&idxd_drvs[i]->drv);
-	return rc;
-=======
 	return driver_register(&dsa_drv.drv);
->>>>>>> 754a0abe
 }
 
 void idxd_unregister_driver(void)
@@ -1145,21 +1128,12 @@
 {
 	struct idxd_wq *wq = container_of(dev, struct idxd_wq, conf_dev);
 	int minor = -1;
-<<<<<<< HEAD
 
 	mutex_lock(&wq->wq_lock);
 	if (wq->idxd_cdev)
 		minor = wq->idxd_cdev->minor;
 	mutex_unlock(&wq->wq_lock);
 
-=======
-
-	mutex_lock(&wq->wq_lock);
-	if (wq->idxd_cdev)
-		minor = wq->idxd_cdev->minor;
-	mutex_unlock(&wq->wq_lock);
-
->>>>>>> 754a0abe
 	if (minor == -1)
 		return -ENXIO;
 	return sysfs_emit(buf, "%d\n", minor);
@@ -1776,24 +1750,7 @@
 
 int idxd_register_bus_type(void)
 {
-<<<<<<< HEAD
-	int i, rc;
-
-	for (i = 0; i < IDXD_TYPE_MAX; i++) {
-		rc = bus_register(idxd_bus_types[i]);
-		if (rc < 0)
-			goto bus_err;
-	}
-
-	return 0;
-
-bus_err:
-	while (--i >= 0)
-		bus_unregister(idxd_bus_types[i]);
-	return rc;
-=======
 	return bus_register(&dsa_bus_type);
->>>>>>> 754a0abe
 }
 
 void idxd_unregister_bus_type(void)
