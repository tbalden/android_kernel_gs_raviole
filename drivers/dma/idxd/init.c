--- conflicted
+++ resolved
@@ -226,10 +226,7 @@
 
 		mutex_init(&wq->wq_lock);
 		init_waitqueue_head(&wq->err_queue);
-<<<<<<< HEAD
-=======
 		init_completion(&wq->wq_dead);
->>>>>>> 754a0abe
 		wq->max_xfer_bytes = idxd->max_xfer_bytes;
 		wq->max_batch_size = idxd->max_batch_size;
 		wq->wqcfg = kzalloc_node(idxd->wqcfg_size, GFP_KERNEL, dev_to_node(dev));
