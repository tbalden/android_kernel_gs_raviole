// SPDX-License-Identifier: GPL-2.0-or-later
/*
 *
 *  Bluetooth HCI Three-wire UART driver
 *
 *  Copyright (C) 2012  Intel Corporation
 */

#include <linux/acpi.h>
#include <linux/errno.h>
#include <linux/gpio/consumer.h>
#include <linux/kernel.h>
#include <linux/mod_devicetable.h>
#include <linux/of_device.h>
#include <linux/serdev.h>
#include <linux/skbuff.h>

#include <net/bluetooth/bluetooth.h>
#include <net/bluetooth/hci_core.h>

#include "btrtl.h"
#include "hci_uart.h"

#define HCI_3WIRE_ACK_PKT	0
#define HCI_3WIRE_LINK_PKT	15

/* Sliding window size */
#define H5_TX_WIN_MAX		4

#define H5_ACK_TIMEOUT	msecs_to_jiffies(250)
#define H5_SYNC_TIMEOUT	msecs_to_jiffies(100)

/*
 * Maximum Three-wire packet:
 *     4 byte header + max value for 12-bit length + 2 bytes for CRC
 */
#define H5_MAX_LEN (4 + 0xfff + 2)

/* Convenience macros for reading Three-wire header values */
#define H5_HDR_SEQ(hdr)		((hdr)[0] & 0x07)
#define H5_HDR_ACK(hdr)		(((hdr)[0] >> 3) & 0x07)
#define H5_HDR_CRC(hdr)		(((hdr)[0] >> 6) & 0x01)
#define H5_HDR_RELIABLE(hdr)	(((hdr)[0] >> 7) & 0x01)
#define H5_HDR_PKT_TYPE(hdr)	((hdr)[1] & 0x0f)
#define H5_HDR_LEN(hdr)		((((hdr)[1] >> 4) & 0x0f) + ((hdr)[2] << 4))

#define SLIP_DELIMITER	0xc0
#define SLIP_ESC	0xdb
#define SLIP_ESC_DELIM	0xdc
#define SLIP_ESC_ESC	0xdd

/* H5 state flags */
enum {
	H5_RX_ESC,	/* SLIP escape mode */
	H5_TX_ACK_REQ,	/* Pending ack to send */
};

struct h5 {
	/* Must be the first member, hci_serdev.c expects this. */
	struct hci_uart		serdev_hu;

	struct sk_buff_head	unack;		/* Unack'ed packets queue */
	struct sk_buff_head	rel;		/* Reliable packets queue */
	struct sk_buff_head	unrel;		/* Unreliable packets queue */

	unsigned long		flags;

	struct sk_buff		*rx_skb;	/* Receive buffer */
	size_t			rx_pending;	/* Expecting more bytes */
	u8			rx_ack;		/* Last ack number received */

	int			(*rx_func)(struct hci_uart *hu, u8 c);

	struct timer_list	timer;		/* Retransmission timer */
	struct hci_uart		*hu;		/* Parent HCI UART */

	u8			tx_seq;		/* Next seq number to send */
	u8			tx_ack;		/* Next ack number to send */
	u8			tx_win;		/* Sliding window size */

	enum {
		H5_UNINITIALIZED,
		H5_INITIALIZED,
		H5_ACTIVE,
	} state;

	enum {
		H5_AWAKE,
		H5_SLEEPING,
		H5_WAKING_UP,
	} sleep;

	const struct h5_vnd *vnd;
	const char *id;

	struct gpio_desc *enable_gpio;
	struct gpio_desc *device_wake_gpio;
};

struct h5_vnd {
	int (*setup)(struct h5 *h5);
	void (*open)(struct h5 *h5);
	void (*close)(struct h5 *h5);
	int (*suspend)(struct h5 *h5);
	int (*resume)(struct h5 *h5);
	const struct acpi_gpio_mapping *acpi_gpio_map;
};

static void h5_reset_rx(struct h5 *h5);

static void h5_link_control(struct hci_uart *hu, const void *data, size_t len)
{
	struct h5 *h5 = hu->priv;
	struct sk_buff *nskb;

	nskb = alloc_skb(3, GFP_ATOMIC);
	if (!nskb)
		return;

	hci_skb_pkt_type(nskb) = HCI_3WIRE_LINK_PKT;

	skb_put_data(nskb, data, len);

	skb_queue_tail(&h5->unrel, nskb);
}

static u8 h5_cfg_field(struct h5 *h5)
{
	/* Sliding window size (first 3 bits) */
	return h5->tx_win & 0x07;
}

static void h5_timed_event(struct timer_list *t)
{
	const unsigned char sync_req[] = { 0x01, 0x7e };
	unsigned char conf_req[3] = { 0x03, 0xfc };
	struct h5 *h5 = from_timer(h5, t, timer);
	struct hci_uart *hu = h5->hu;
	struct sk_buff *skb;
	unsigned long flags;

	BT_DBG("%s", hu->hdev->name);

	if (h5->state == H5_UNINITIALIZED)
		h5_link_control(hu, sync_req, sizeof(sync_req));

	if (h5->state == H5_INITIALIZED) {
		conf_req[2] = h5_cfg_field(h5);
		h5_link_control(hu, conf_req, sizeof(conf_req));
	}

	if (h5->state != H5_ACTIVE) {
		mod_timer(&h5->timer, jiffies + H5_SYNC_TIMEOUT);
		goto wakeup;
	}

	if (h5->sleep != H5_AWAKE) {
		h5->sleep = H5_SLEEPING;
		goto wakeup;
	}

	BT_DBG("hu %p retransmitting %u pkts", hu, h5->unack.qlen);

	spin_lock_irqsave_nested(&h5->unack.lock, flags, SINGLE_DEPTH_NESTING);

	while ((skb = __skb_dequeue_tail(&h5->unack)) != NULL) {
		h5->tx_seq = (h5->tx_seq - 1) & 0x07;
		skb_queue_head(&h5->rel, skb);
	}

	spin_unlock_irqrestore(&h5->unack.lock, flags);

wakeup:
	hci_uart_tx_wakeup(hu);
}

static void h5_peer_reset(struct hci_uart *hu)
{
	struct h5 *h5 = hu->priv;

	bt_dev_err(hu->hdev, "Peer device has reset");

	h5->state = H5_UNINITIALIZED;

	del_timer(&h5->timer);

	skb_queue_purge(&h5->rel);
	skb_queue_purge(&h5->unrel);
	skb_queue_purge(&h5->unack);

	h5->tx_seq = 0;
	h5->tx_ack = 0;

	/* Send reset request to upper stack */
	hci_reset_dev(hu->hdev);
}

static int h5_open(struct hci_uart *hu)
{
	struct h5 *h5;
	const unsigned char sync[] = { 0x01, 0x7e };

	BT_DBG("hu %p", hu);

	if (hu->serdev) {
		h5 = serdev_device_get_drvdata(hu->serdev);
	} else {
		h5 = kzalloc(sizeof(*h5), GFP_KERNEL);
		if (!h5)
			return -ENOMEM;
	}

	hu->priv = h5;
	h5->hu = hu;

	skb_queue_head_init(&h5->unack);
	skb_queue_head_init(&h5->rel);
	skb_queue_head_init(&h5->unrel);

	h5_reset_rx(h5);

	timer_setup(&h5->timer, h5_timed_event, 0);

	h5->tx_win = H5_TX_WIN_MAX;

	if (h5->vnd && h5->vnd->open)
		h5->vnd->open(h5);

	set_bit(HCI_UART_INIT_PENDING, &hu->hdev_flags);

	/* Send initial sync request */
	h5_link_control(hu, sync, sizeof(sync));
	mod_timer(&h5->timer, jiffies + H5_SYNC_TIMEOUT);

	return 0;
}

static int h5_close(struct hci_uart *hu)
{
	struct h5 *h5 = hu->priv;

	del_timer_sync(&h5->timer);

	skb_queue_purge(&h5->unack);
	skb_queue_purge(&h5->rel);
	skb_queue_purge(&h5->unrel);

	kfree_skb(h5->rx_skb);
	h5->rx_skb = NULL;

	if (h5->vnd && h5->vnd->close)
		h5->vnd->close(h5);

	if (!hu->serdev)
		kfree(h5);

	return 0;
}

static int h5_setup(struct hci_uart *hu)
{
	struct h5 *h5 = hu->priv;

	if (h5->vnd && h5->vnd->setup)
		return h5->vnd->setup(h5);

	return 0;
}

static void h5_pkt_cull(struct h5 *h5)
{
	struct sk_buff *skb, *tmp;
	unsigned long flags;
	int i, to_remove;
	u8 seq;

	spin_lock_irqsave(&h5->unack.lock, flags);

	to_remove = skb_queue_len(&h5->unack);
	if (to_remove == 0)
		goto unlock;

	seq = h5->tx_seq;

	while (to_remove > 0) {
		if (h5->rx_ack == seq)
			break;

		to_remove--;
		seq = (seq - 1) & 0x07;
	}

	if (seq != h5->rx_ack)
		BT_ERR("Controller acked invalid packet");

	i = 0;
	skb_queue_walk_safe(&h5->unack, skb, tmp) {
		if (i++ >= to_remove)
			break;

		__skb_unlink(skb, &h5->unack);
		kfree_skb(skb);
	}

	if (skb_queue_empty(&h5->unack))
		del_timer(&h5->timer);

unlock:
	spin_unlock_irqrestore(&h5->unack.lock, flags);
}

static void h5_handle_internal_rx(struct hci_uart *hu)
{
	struct h5 *h5 = hu->priv;
	const unsigned char sync_req[] = { 0x01, 0x7e };
	const unsigned char sync_rsp[] = { 0x02, 0x7d };
	unsigned char conf_req[3] = { 0x03, 0xfc };
	const unsigned char conf_rsp[] = { 0x04, 0x7b };
	const unsigned char wakeup_req[] = { 0x05, 0xfa };
	const unsigned char woken_req[] = { 0x06, 0xf9 };
	const unsigned char sleep_req[] = { 0x07, 0x78 };
	const unsigned char *hdr = h5->rx_skb->data;
	const unsigned char *data = &h5->rx_skb->data[4];

	BT_DBG("%s", hu->hdev->name);

	if (H5_HDR_PKT_TYPE(hdr) != HCI_3WIRE_LINK_PKT)
		return;

	if (H5_HDR_LEN(hdr) < 2)
		return;

	conf_req[2] = h5_cfg_field(h5);

	if (memcmp(data, sync_req, 2) == 0) {
		if (h5->state == H5_ACTIVE)
			h5_peer_reset(hu);
		h5_link_control(hu, sync_rsp, 2);
	} else if (memcmp(data, sync_rsp, 2) == 0) {
		if (h5->state == H5_ACTIVE)
			h5_peer_reset(hu);
		h5->state = H5_INITIALIZED;
		h5_link_control(hu, conf_req, 3);
	} else if (memcmp(data, conf_req, 2) == 0) {
		h5_link_control(hu, conf_rsp, 2);
		h5_link_control(hu, conf_req, 3);
	} else if (memcmp(data, conf_rsp, 2) == 0) {
		if (H5_HDR_LEN(hdr) > 2)
			h5->tx_win = (data[2] & 0x07);
		BT_DBG("Three-wire init complete. tx_win %u", h5->tx_win);
		h5->state = H5_ACTIVE;
		hci_uart_init_ready(hu);
		return;
	} else if (memcmp(data, sleep_req, 2) == 0) {
		BT_DBG("Peer went to sleep");
		h5->sleep = H5_SLEEPING;
		return;
	} else if (memcmp(data, woken_req, 2) == 0) {
		BT_DBG("Peer woke up");
		h5->sleep = H5_AWAKE;
	} else if (memcmp(data, wakeup_req, 2) == 0) {
		BT_DBG("Peer requested wakeup");
		h5_link_control(hu, woken_req, 2);
		h5->sleep = H5_AWAKE;
	} else {
		BT_DBG("Link Control: 0x%02hhx 0x%02hhx", data[0], data[1]);
		return;
	}

	hci_uart_tx_wakeup(hu);
}

static void h5_complete_rx_pkt(struct hci_uart *hu)
{
	struct h5 *h5 = hu->priv;
	const unsigned char *hdr = h5->rx_skb->data;

	if (H5_HDR_RELIABLE(hdr)) {
		h5->tx_ack = (h5->tx_ack + 1) % 8;
		set_bit(H5_TX_ACK_REQ, &h5->flags);
		hci_uart_tx_wakeup(hu);
	}

	h5->rx_ack = H5_HDR_ACK(hdr);

	h5_pkt_cull(h5);

	switch (H5_HDR_PKT_TYPE(hdr)) {
	case HCI_EVENT_PKT:
	case HCI_ACLDATA_PKT:
	case HCI_SCODATA_PKT:
	case HCI_ISODATA_PKT:
		hci_skb_pkt_type(h5->rx_skb) = H5_HDR_PKT_TYPE(hdr);

		/* Remove Three-wire header */
		skb_pull(h5->rx_skb, 4);

		hci_recv_frame(hu->hdev, h5->rx_skb);
		h5->rx_skb = NULL;

		break;

	default:
		h5_handle_internal_rx(hu);
		break;
	}

	h5_reset_rx(h5);
}

static int h5_rx_crc(struct hci_uart *hu, unsigned char c)
{
	h5_complete_rx_pkt(hu);

	return 0;
}

static int h5_rx_payload(struct hci_uart *hu, unsigned char c)
{
	struct h5 *h5 = hu->priv;
	const unsigned char *hdr = h5->rx_skb->data;

	if (H5_HDR_CRC(hdr)) {
		h5->rx_func = h5_rx_crc;
		h5->rx_pending = 2;
	} else {
		h5_complete_rx_pkt(hu);
	}

	return 0;
}

static int h5_rx_3wire_hdr(struct hci_uart *hu, unsigned char c)
{
	struct h5 *h5 = hu->priv;
	const unsigned char *hdr = h5->rx_skb->data;

	BT_DBG("%s rx: seq %u ack %u crc %u rel %u type %u len %u",
	       hu->hdev->name, H5_HDR_SEQ(hdr), H5_HDR_ACK(hdr),
	       H5_HDR_CRC(hdr), H5_HDR_RELIABLE(hdr), H5_HDR_PKT_TYPE(hdr),
	       H5_HDR_LEN(hdr));

	if (((hdr[0] + hdr[1] + hdr[2] + hdr[3]) & 0xff) != 0xff) {
		bt_dev_err(hu->hdev, "Invalid header checksum");
		h5_reset_rx(h5);
		return 0;
	}

	if (H5_HDR_RELIABLE(hdr) && H5_HDR_SEQ(hdr) != h5->tx_ack) {
		bt_dev_err(hu->hdev, "Out-of-order packet arrived (%u != %u)",
			   H5_HDR_SEQ(hdr), h5->tx_ack);
		h5_reset_rx(h5);
		return 0;
	}

	if (h5->state != H5_ACTIVE &&
	    H5_HDR_PKT_TYPE(hdr) != HCI_3WIRE_LINK_PKT) {
		bt_dev_err(hu->hdev, "Non-link packet received in non-active state");
		h5_reset_rx(h5);
		return 0;
	}

	h5->rx_func = h5_rx_payload;
	h5->rx_pending = H5_HDR_LEN(hdr);

	return 0;
}

static int h5_rx_pkt_start(struct hci_uart *hu, unsigned char c)
{
	struct h5 *h5 = hu->priv;

	if (c == SLIP_DELIMITER)
		return 1;

	h5->rx_func = h5_rx_3wire_hdr;
	h5->rx_pending = 4;

	h5->rx_skb = bt_skb_alloc(H5_MAX_LEN, GFP_ATOMIC);
	if (!h5->rx_skb) {
		bt_dev_err(hu->hdev, "Can't allocate mem for new packet");
		h5_reset_rx(h5);
		return -ENOMEM;
	}

	h5->rx_skb->dev = (void *)hu->hdev;

	return 0;
}

static int h5_rx_delimiter(struct hci_uart *hu, unsigned char c)
{
	struct h5 *h5 = hu->priv;

	if (c == SLIP_DELIMITER)
		h5->rx_func = h5_rx_pkt_start;

	return 1;
}

static void h5_unslip_one_byte(struct h5 *h5, unsigned char c)
{
	const u8 delim = SLIP_DELIMITER, esc = SLIP_ESC;
	const u8 *byte = &c;

	if (!test_bit(H5_RX_ESC, &h5->flags) && c == SLIP_ESC) {
		set_bit(H5_RX_ESC, &h5->flags);
		return;
	}

	if (test_and_clear_bit(H5_RX_ESC, &h5->flags)) {
		switch (c) {
		case SLIP_ESC_DELIM:
			byte = &delim;
			break;
		case SLIP_ESC_ESC:
			byte = &esc;
			break;
		default:
			BT_ERR("Invalid esc byte 0x%02hhx", c);
			h5_reset_rx(h5);
			return;
		}
	}

	skb_put_data(h5->rx_skb, byte, 1);
	h5->rx_pending--;

	BT_DBG("unslipped 0x%02hhx, rx_pending %zu", *byte, h5->rx_pending);
}

static void h5_reset_rx(struct h5 *h5)
{
	if (h5->rx_skb) {
		kfree_skb(h5->rx_skb);
		h5->rx_skb = NULL;
	}

	h5->rx_func = h5_rx_delimiter;
	h5->rx_pending = 0;
	clear_bit(H5_RX_ESC, &h5->flags);
}

static int h5_recv(struct hci_uart *hu, const void *data, int count)
{
	struct h5 *h5 = hu->priv;
	const unsigned char *ptr = data;

	BT_DBG("%s pending %zu count %d", hu->hdev->name, h5->rx_pending,
	       count);

	while (count > 0) {
		int processed;

		if (h5->rx_pending > 0) {
			if (*ptr == SLIP_DELIMITER) {
				bt_dev_err(hu->hdev, "Too short H5 packet");
				h5_reset_rx(h5);
				continue;
			}

			h5_unslip_one_byte(h5, *ptr);

			ptr++; count--;
			continue;
		}

		processed = h5->rx_func(hu, *ptr);
		if (processed < 0)
			return processed;

		ptr += processed;
		count -= processed;
	}

	return 0;
}

static int h5_enqueue(struct hci_uart *hu, struct sk_buff *skb)
{
	struct h5 *h5 = hu->priv;

	if (skb->len > 0xfff) {
		bt_dev_err(hu->hdev, "Packet too long (%u bytes)", skb->len);
		kfree_skb(skb);
		return 0;
	}

	if (h5->state != H5_ACTIVE) {
		bt_dev_err(hu->hdev, "Ignoring HCI data in non-active state");
		kfree_skb(skb);
		return 0;
	}

	switch (hci_skb_pkt_type(skb)) {
	case HCI_ACLDATA_PKT:
	case HCI_COMMAND_PKT:
		skb_queue_tail(&h5->rel, skb);
		break;

	case HCI_SCODATA_PKT:
	case HCI_ISODATA_PKT:
		skb_queue_tail(&h5->unrel, skb);
		break;

	default:
		bt_dev_err(hu->hdev, "Unknown packet type %u", hci_skb_pkt_type(skb));
		kfree_skb(skb);
		break;
	}

	return 0;
}

static void h5_slip_delim(struct sk_buff *skb)
{
	const char delim = SLIP_DELIMITER;

	skb_put_data(skb, &delim, 1);
}

static void h5_slip_one_byte(struct sk_buff *skb, u8 c)
{
	const char esc_delim[2] = { SLIP_ESC, SLIP_ESC_DELIM };
	const char esc_esc[2] = { SLIP_ESC, SLIP_ESC_ESC };

	switch (c) {
	case SLIP_DELIMITER:
		skb_put_data(skb, &esc_delim, 2);
		break;
	case SLIP_ESC:
		skb_put_data(skb, &esc_esc, 2);
		break;
	default:
		skb_put_data(skb, &c, 1);
	}
}

static bool valid_packet_type(u8 type)
{
	switch (type) {
	case HCI_ACLDATA_PKT:
	case HCI_COMMAND_PKT:
	case HCI_SCODATA_PKT:
	case HCI_ISODATA_PKT:
	case HCI_3WIRE_LINK_PKT:
	case HCI_3WIRE_ACK_PKT:
		return true;
	default:
		return false;
	}
}

static struct sk_buff *h5_prepare_pkt(struct hci_uart *hu, u8 pkt_type,
				      const u8 *data, size_t len)
{
	struct h5 *h5 = hu->priv;
	struct sk_buff *nskb;
	u8 hdr[4];
	int i;

	if (!valid_packet_type(pkt_type)) {
		bt_dev_err(hu->hdev, "Unknown packet type %u", pkt_type);
		return NULL;
	}

	/*
	 * Max len of packet: (original len + 4 (H5 hdr) + 2 (crc)) * 2
	 * (because bytes 0xc0 and 0xdb are escaped, worst case is when
	 * the packet is all made of 0xc0 and 0xdb) + 2 (0xc0
	 * delimiters at start and end).
	 */
	nskb = alloc_skb((len + 6) * 2 + 2, GFP_ATOMIC);
	if (!nskb)
		return NULL;

	hci_skb_pkt_type(nskb) = pkt_type;

	h5_slip_delim(nskb);

	hdr[0] = h5->tx_ack << 3;
	clear_bit(H5_TX_ACK_REQ, &h5->flags);

	/* Reliable packet? */
	if (pkt_type == HCI_ACLDATA_PKT || pkt_type == HCI_COMMAND_PKT) {
		hdr[0] |= 1 << 7;
		hdr[0] |= h5->tx_seq;
		h5->tx_seq = (h5->tx_seq + 1) % 8;
	}

	hdr[1] = pkt_type | ((len & 0x0f) << 4);
	hdr[2] = len >> 4;
	hdr[3] = ~((hdr[0] + hdr[1] + hdr[2]) & 0xff);

	BT_DBG("%s tx: seq %u ack %u crc %u rel %u type %u len %u",
	       hu->hdev->name, H5_HDR_SEQ(hdr), H5_HDR_ACK(hdr),
	       H5_HDR_CRC(hdr), H5_HDR_RELIABLE(hdr), H5_HDR_PKT_TYPE(hdr),
	       H5_HDR_LEN(hdr));

	for (i = 0; i < 4; i++)
		h5_slip_one_byte(nskb, hdr[i]);

	for (i = 0; i < len; i++)
		h5_slip_one_byte(nskb, data[i]);

	h5_slip_delim(nskb);

	return nskb;
}

static struct sk_buff *h5_dequeue(struct hci_uart *hu)
{
	struct h5 *h5 = hu->priv;
	unsigned long flags;
	struct sk_buff *skb, *nskb;

	if (h5->sleep != H5_AWAKE) {
		const unsigned char wakeup_req[] = { 0x05, 0xfa };

		if (h5->sleep == H5_WAKING_UP)
			return NULL;

		h5->sleep = H5_WAKING_UP;
		BT_DBG("Sending wakeup request");

		mod_timer(&h5->timer, jiffies + HZ / 100);
		return h5_prepare_pkt(hu, HCI_3WIRE_LINK_PKT, wakeup_req, 2);
	}

	skb = skb_dequeue(&h5->unrel);
	if (skb) {
		nskb = h5_prepare_pkt(hu, hci_skb_pkt_type(skb),
				      skb->data, skb->len);
		if (nskb) {
			kfree_skb(skb);
			return nskb;
		}

		skb_queue_head(&h5->unrel, skb);
		bt_dev_err(hu->hdev, "Could not dequeue pkt because alloc_skb failed");
	}

	spin_lock_irqsave_nested(&h5->unack.lock, flags, SINGLE_DEPTH_NESTING);

	if (h5->unack.qlen >= h5->tx_win)
		goto unlock;

	skb = skb_dequeue(&h5->rel);
	if (skb) {
		nskb = h5_prepare_pkt(hu, hci_skb_pkt_type(skb),
				      skb->data, skb->len);
		if (nskb) {
			__skb_queue_tail(&h5->unack, skb);
			mod_timer(&h5->timer, jiffies + H5_ACK_TIMEOUT);
			spin_unlock_irqrestore(&h5->unack.lock, flags);
			return nskb;
		}

		skb_queue_head(&h5->rel, skb);
		bt_dev_err(hu->hdev, "Could not dequeue pkt because alloc_skb failed");
	}

unlock:
	spin_unlock_irqrestore(&h5->unack.lock, flags);

	if (test_bit(H5_TX_ACK_REQ, &h5->flags))
		return h5_prepare_pkt(hu, HCI_3WIRE_ACK_PKT, NULL, 0);

	return NULL;
}

static int h5_flush(struct hci_uart *hu)
{
	BT_DBG("hu %p", hu);
	return 0;
}

static const struct hci_uart_proto h5p = {
	.id		= HCI_UART_3WIRE,
	.name		= "Three-wire (H5)",
	.open		= h5_open,
	.close		= h5_close,
	.setup		= h5_setup,
	.recv		= h5_recv,
	.enqueue	= h5_enqueue,
	.dequeue	= h5_dequeue,
	.flush		= h5_flush,
};

static int h5_serdev_probe(struct serdev_device *serdev)
{
	struct device *dev = &serdev->dev;
	struct h5 *h5;

	h5 = devm_kzalloc(dev, sizeof(*h5), GFP_KERNEL);
	if (!h5)
		return -ENOMEM;

	h5->hu = &h5->serdev_hu;
	h5->serdev_hu.serdev = serdev;
	serdev_device_set_drvdata(serdev, h5);

	if (has_acpi_companion(dev)) {
		const struct acpi_device_id *match;

		match = acpi_match_device(dev->driver->acpi_match_table, dev);
		if (!match)
			return -ENODEV;

		h5->vnd = (const struct h5_vnd *)match->driver_data;
		h5->id  = (char *)match->id;

		if (h5->vnd->acpi_gpio_map)
			devm_acpi_dev_add_driver_gpios(dev,
						       h5->vnd->acpi_gpio_map);
	} else {
		const void *data;

		data = of_device_get_match_data(dev);
		if (!data)
			return -ENODEV;

		h5->vnd = (const struct h5_vnd *)data;
	}


	h5->enable_gpio = devm_gpiod_get_optional(dev, "enable", GPIOD_OUT_LOW);
	if (IS_ERR(h5->enable_gpio))
		return PTR_ERR(h5->enable_gpio);

	h5->device_wake_gpio = devm_gpiod_get_optional(dev, "device-wake",
						       GPIOD_OUT_LOW);
	if (IS_ERR(h5->device_wake_gpio))
		return PTR_ERR(h5->device_wake_gpio);

	return hci_uart_register_device(&h5->serdev_hu, &h5p);
}

static void h5_serdev_remove(struct serdev_device *serdev)
{
	struct h5 *h5 = serdev_device_get_drvdata(serdev);

	hci_uart_unregister_device(&h5->serdev_hu);
}

static int __maybe_unused h5_serdev_suspend(struct device *dev)
{
	struct h5 *h5 = dev_get_drvdata(dev);
	int ret = 0;

	if (h5->vnd && h5->vnd->suspend)
		ret = h5->vnd->suspend(h5);

	return ret;
}

static int __maybe_unused h5_serdev_resume(struct device *dev)
{
	struct h5 *h5 = dev_get_drvdata(dev);
	int ret = 0;

	if (h5->vnd && h5->vnd->resume)
		ret = h5->vnd->resume(h5);

	return ret;
}

#ifdef CONFIG_BT_HCIUART_RTL
static int h5_btrtl_setup(struct h5 *h5)
{
	struct btrtl_device_info *btrtl_dev;
	struct sk_buff *skb;
	__le32 baudrate_data;
	u32 device_baudrate;
	unsigned int controller_baudrate;
	bool flow_control;
	int err;

	btrtl_dev = btrtl_initialize(h5->hu->hdev, h5->id);
	if (IS_ERR(btrtl_dev))
		return PTR_ERR(btrtl_dev);

	err = btrtl_get_uart_settings(h5->hu->hdev, btrtl_dev,
				      &controller_baudrate, &device_baudrate,
				      &flow_control);
	if (err)
		goto out_free;

	baudrate_data = cpu_to_le32(device_baudrate);
	skb = __hci_cmd_sync(h5->hu->hdev, 0xfc17, sizeof(baudrate_data),
			     &baudrate_data, HCI_INIT_TIMEOUT);
	if (IS_ERR(skb)) {
		rtl_dev_err(h5->hu->hdev, "set baud rate command failed\n");
		err = PTR_ERR(skb);
		goto out_free;
	} else {
		kfree_skb(skb);
	}
	/* Give the device some time to set up the new baudrate. */
	usleep_range(10000, 20000);

	serdev_device_set_baudrate(h5->hu->serdev, controller_baudrate);
	serdev_device_set_flow_control(h5->hu->serdev, flow_control);

	err = btrtl_download_firmware(h5->hu->hdev, btrtl_dev);
	/* Give the device some time before the hci-core sends it a reset */
	usleep_range(10000, 20000);

<<<<<<< HEAD
	/* Enable controller to do both LE scan and BR/EDR inquiry
	 * simultaneously.
	 */
	set_bit(HCI_QUIRK_SIMULTANEOUS_DISCOVERY, &h5->hu->hdev->quirks);
=======
	btrtl_set_quirks(h5->hu->hdev, btrtl_dev);
>>>>>>> 754a0abe

out_free:
	btrtl_free(btrtl_dev);

	return err;
}

static void h5_btrtl_open(struct h5 *h5)
{
	/* Devices always start with these fixed parameters */
	serdev_device_set_flow_control(h5->hu->serdev, false);
	serdev_device_set_parity(h5->hu->serdev, SERDEV_PARITY_EVEN);
	serdev_device_set_baudrate(h5->hu->serdev, 115200);

	/* The controller needs up to 500ms to wakeup */
	gpiod_set_value_cansleep(h5->enable_gpio, 1);
	gpiod_set_value_cansleep(h5->device_wake_gpio, 1);
	msleep(500);
}

static void h5_btrtl_close(struct h5 *h5)
{
	gpiod_set_value_cansleep(h5->device_wake_gpio, 0);
	gpiod_set_value_cansleep(h5->enable_gpio, 0);
}

/* Suspend/resume support. On many devices the RTL BT device loses power during
 * suspend/resume, causing it to lose its firmware and all state. So we simply
 * turn it off on suspend and reprobe on resume.  This mirrors how RTL devices
 * are handled in the USB driver, where the USB_QUIRK_RESET_RESUME is used which
 * also causes a reprobe on resume.
 */
static int h5_btrtl_suspend(struct h5 *h5)
{
	serdev_device_set_flow_control(h5->hu->serdev, false);
	gpiod_set_value_cansleep(h5->device_wake_gpio, 0);
	gpiod_set_value_cansleep(h5->enable_gpio, 0);
	return 0;
}

struct h5_btrtl_reprobe {
	struct device *dev;
	struct work_struct work;
};

static void h5_btrtl_reprobe_worker(struct work_struct *work)
{
	struct h5_btrtl_reprobe *reprobe =
		container_of(work, struct h5_btrtl_reprobe, work);
	int ret;

	ret = device_reprobe(reprobe->dev);
	if (ret && ret != -EPROBE_DEFER)
		dev_err(reprobe->dev, "Reprobe error %d\n", ret);

	put_device(reprobe->dev);
	kfree(reprobe);
	module_put(THIS_MODULE);
}

static int h5_btrtl_resume(struct h5 *h5)
{
	struct h5_btrtl_reprobe *reprobe;

	reprobe = kzalloc(sizeof(*reprobe), GFP_KERNEL);
	if (!reprobe)
		return -ENOMEM;

	__module_get(THIS_MODULE);

	INIT_WORK(&reprobe->work, h5_btrtl_reprobe_worker);
	reprobe->dev = get_device(&h5->hu->serdev->dev);
	queue_work(system_long_wq, &reprobe->work);
	return 0;
}

static const struct acpi_gpio_params btrtl_device_wake_gpios = { 0, 0, false };
static const struct acpi_gpio_params btrtl_enable_gpios = { 1, 0, false };
static const struct acpi_gpio_params btrtl_host_wake_gpios = { 2, 0, false };
static const struct acpi_gpio_mapping acpi_btrtl_gpios[] = {
	{ "device-wake-gpios", &btrtl_device_wake_gpios, 1 },
	{ "enable-gpios", &btrtl_enable_gpios, 1 },
	{ "host-wake-gpios", &btrtl_host_wake_gpios, 1 },
	{},
};

static struct h5_vnd rtl_vnd = {
	.setup		= h5_btrtl_setup,
	.open		= h5_btrtl_open,
	.close		= h5_btrtl_close,
	.suspend	= h5_btrtl_suspend,
	.resume		= h5_btrtl_resume,
	.acpi_gpio_map	= acpi_btrtl_gpios,
};
#endif

#ifdef CONFIG_ACPI
static const struct acpi_device_id h5_acpi_match[] = {
#ifdef CONFIG_BT_HCIUART_RTL
	{ "OBDA0623", (kernel_ulong_t)&rtl_vnd },
	{ "OBDA8723", (kernel_ulong_t)&rtl_vnd },
#endif
	{ },
};
MODULE_DEVICE_TABLE(acpi, h5_acpi_match);
#endif

static const struct dev_pm_ops h5_serdev_pm_ops = {
	SET_SYSTEM_SLEEP_PM_OPS(h5_serdev_suspend, h5_serdev_resume)
};

static const struct of_device_id rtl_bluetooth_of_match[] = {
#ifdef CONFIG_BT_HCIUART_RTL
	{ .compatible = "realtek,rtl8822cs-bt",
	  .data = (const void *)&rtl_vnd },
	{ .compatible = "realtek,rtl8723bs-bt",
	  .data = (const void *)&rtl_vnd },
	{ .compatible = "realtek,rtl8723ds-bt",
	  .data = (const void *)&rtl_vnd },
#endif
	{ },
};
MODULE_DEVICE_TABLE(of, rtl_bluetooth_of_match);

static struct serdev_device_driver h5_serdev_driver = {
	.probe = h5_serdev_probe,
	.remove = h5_serdev_remove,
	.driver = {
		.name = "hci_uart_h5",
		.acpi_match_table = ACPI_PTR(h5_acpi_match),
		.pm = &h5_serdev_pm_ops,
		.of_match_table = rtl_bluetooth_of_match,
	},
};

int __init h5_init(void)
{
	serdev_device_driver_register(&h5_serdev_driver);
	return hci_uart_register_proto(&h5p);
}

int __exit h5_deinit(void)
{
	serdev_device_driver_unregister(&h5_serdev_driver);
	return hci_uart_unregister_proto(&h5p);
}<|MERGE_RESOLUTION|>--- conflicted
+++ resolved
@@ -906,14 +906,7 @@
 	/* Give the device some time before the hci-core sends it a reset */
 	usleep_range(10000, 20000);
 
-<<<<<<< HEAD
-	/* Enable controller to do both LE scan and BR/EDR inquiry
-	 * simultaneously.
-	 */
-	set_bit(HCI_QUIRK_SIMULTANEOUS_DISCOVERY, &h5->hu->hdev->quirks);
-=======
 	btrtl_set_quirks(h5->hu->hdev, btrtl_dev);
->>>>>>> 754a0abe
 
 out_free:
 	btrtl_free(btrtl_dev);
