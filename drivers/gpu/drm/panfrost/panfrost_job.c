// SPDX-License-Identifier: GPL-2.0
/* Copyright 2019 Linaro, Ltd, Rob Herring <robh@kernel.org> */
/* Copyright 2019 Collabora ltd. */
#include <linux/delay.h>
#include <linux/interrupt.h>
#include <linux/io.h>
#include <linux/platform_device.h>
#include <linux/pm_runtime.h>
#include <linux/dma-resv.h>
#include <drm/gpu_scheduler.h>
#include <drm/panfrost_drm.h>

#include "panfrost_device.h"
#include "panfrost_devfreq.h"
#include "panfrost_job.h"
#include "panfrost_features.h"
#include "panfrost_issues.h"
#include "panfrost_gem.h"
#include "panfrost_regs.h"
#include "panfrost_gpu.h"
#include "panfrost_mmu.h"

#define JOB_TIMEOUT_MS 500

#define job_write(dev, reg, data) writel(data, dev->iomem + (reg))
#define job_read(dev, reg) readl(dev->iomem + (reg))

enum panfrost_queue_status {
	PANFROST_QUEUE_STATUS_ACTIVE,
	PANFROST_QUEUE_STATUS_STOPPED,
	PANFROST_QUEUE_STATUS_STARTING,
	PANFROST_QUEUE_STATUS_FAULT_PENDING,
};

struct panfrost_queue_state {
	struct drm_gpu_scheduler sched;
	atomic_t status;
	struct mutex lock;
	u64 fence_context;
	u64 emit_seqno;
};

struct panfrost_job_slot {
	struct panfrost_queue_state queue[NUM_JOB_SLOTS];
	spinlock_t job_lock;
};

static struct panfrost_job *
to_panfrost_job(struct drm_sched_job *sched_job)
{
	return container_of(sched_job, struct panfrost_job, base);
}

struct panfrost_fence {
	struct dma_fence base;
	struct drm_device *dev;
	/* panfrost seqno for signaled() test */
	u64 seqno;
	int queue;
};

static inline struct panfrost_fence *
to_panfrost_fence(struct dma_fence *fence)
{
	return (struct panfrost_fence *)fence;
}

static const char *panfrost_fence_get_driver_name(struct dma_fence *fence)
{
	return "panfrost";
}

static const char *panfrost_fence_get_timeline_name(struct dma_fence *fence)
{
	struct panfrost_fence *f = to_panfrost_fence(fence);

	switch (f->queue) {
	case 0:
		return "panfrost-js-0";
	case 1:
		return "panfrost-js-1";
	case 2:
		return "panfrost-js-2";
	default:
		return NULL;
	}
}

static const struct dma_fence_ops panfrost_fence_ops = {
	.get_driver_name = panfrost_fence_get_driver_name,
	.get_timeline_name = panfrost_fence_get_timeline_name,
};

static struct dma_fence *panfrost_fence_create(struct panfrost_device *pfdev, int js_num)
{
	struct panfrost_fence *fence;
	struct panfrost_job_slot *js = pfdev->js;

	fence = kzalloc(sizeof(*fence), GFP_KERNEL);
	if (!fence)
		return ERR_PTR(-ENOMEM);

	fence->dev = pfdev->ddev;
	fence->queue = js_num;
	fence->seqno = ++js->queue[js_num].emit_seqno;
	dma_fence_init(&fence->base, &panfrost_fence_ops, &js->job_lock,
		       js->queue[js_num].fence_context, fence->seqno);

	return &fence->base;
}

static int panfrost_job_get_slot(struct panfrost_job *job)
{
	/* JS0: fragment jobs.
	 * JS1: vertex/tiler jobs
	 * JS2: compute jobs
	 */
	if (job->requirements & PANFROST_JD_REQ_FS)
		return 0;

/* Not exposed to userspace yet */
#if 0
	if (job->requirements & PANFROST_JD_REQ_ONLY_COMPUTE) {
		if ((job->requirements & PANFROST_JD_REQ_CORE_GRP_MASK) &&
		    (job->pfdev->features.nr_core_groups == 2))
			return 2;
		if (panfrost_has_hw_issue(job->pfdev, HW_ISSUE_8987))
			return 2;
	}
#endif
	return 1;
}

static void panfrost_job_write_affinity(struct panfrost_device *pfdev,
					u32 requirements,
					int js)
{
	u64 affinity;

	/*
	 * Use all cores for now.
	 * Eventually we may need to support tiler only jobs and h/w with
	 * multiple (2) coherent core groups
	 */
	affinity = pfdev->features.shader_present;

	job_write(pfdev, JS_AFFINITY_NEXT_LO(js), affinity & 0xFFFFFFFF);
	job_write(pfdev, JS_AFFINITY_NEXT_HI(js), affinity >> 32);
}

static void panfrost_job_hw_submit(struct panfrost_job *job, int js)
{
	struct panfrost_device *pfdev = job->pfdev;
	u32 cfg;
	u64 jc_head = job->jc;
	int ret;

	panfrost_devfreq_record_busy(&pfdev->pfdevfreq);

	ret = pm_runtime_get_sync(pfdev->dev);
	if (ret < 0)
		return;

	if (WARN_ON(job_read(pfdev, JS_COMMAND_NEXT(js)))) {
		return;
	}

	cfg = panfrost_mmu_as_get(pfdev, &job->file_priv->mmu);

	job_write(pfdev, JS_HEAD_NEXT_LO(js), jc_head & 0xFFFFFFFF);
	job_write(pfdev, JS_HEAD_NEXT_HI(js), jc_head >> 32);

	panfrost_job_write_affinity(pfdev, job->requirements, js);

	/* start MMU, medium priority, cache clean/flush on end, clean/flush on
	 * start */
	cfg |= JS_CONFIG_THREAD_PRI(8) |
		JS_CONFIG_START_FLUSH_CLEAN_INVALIDATE |
		JS_CONFIG_END_FLUSH_CLEAN_INVALIDATE;

	if (panfrost_has_hw_feature(pfdev, HW_FEATURE_FLUSH_REDUCTION))
		cfg |= JS_CONFIG_ENABLE_FLUSH_REDUCTION;

	if (panfrost_has_hw_issue(pfdev, HW_ISSUE_10649))
		cfg |= JS_CONFIG_START_MMU;

	job_write(pfdev, JS_CONFIG_NEXT(js), cfg);

	if (panfrost_has_hw_feature(pfdev, HW_FEATURE_FLUSH_REDUCTION))
		job_write(pfdev, JS_FLUSH_ID_NEXT(js), job->flush_id);

	/* GO ! */
	dev_dbg(pfdev->dev, "JS: Submitting atom %p to js[%d] with head=0x%llx",
				job, js, jc_head);

	job_write(pfdev, JS_COMMAND_NEXT(js), JS_COMMAND_START);
}

static void panfrost_acquire_object_fences(struct drm_gem_object **bos,
					   int bo_count,
					   struct dma_fence **implicit_fences)
{
	int i;

	for (i = 0; i < bo_count; i++)
		implicit_fences[i] = dma_resv_get_excl_unlocked(bos[i]->resv);
}

static void panfrost_attach_object_fences(struct drm_gem_object **bos,
					  int bo_count,
					  struct dma_fence *fence)
{
	int i;

	for (i = 0; i < bo_count; i++)
		dma_resv_add_excl_fence(bos[i]->resv, fence);
}

int panfrost_job_push(struct panfrost_job *job)
{
	struct panfrost_device *pfdev = job->pfdev;
	int slot = panfrost_job_get_slot(job);
	struct drm_sched_entity *entity = &job->file_priv->sched_entity[slot];
	struct ww_acquire_ctx acquire_ctx;
	int ret = 0;

	mutex_lock(&pfdev->sched_lock);

	ret = drm_gem_lock_reservations(job->bos, job->bo_count,
					    &acquire_ctx);
	if (ret) {
		mutex_unlock(&pfdev->sched_lock);
		return ret;
	}

	ret = drm_sched_job_init(&job->base, entity, NULL);
	if (ret) {
		mutex_unlock(&pfdev->sched_lock);
		goto unlock;
	}

	job->render_done_fence = dma_fence_get(&job->base.s_fence->finished);

	kref_get(&job->refcount); /* put by scheduler job completion */

	panfrost_acquire_object_fences(job->bos, job->bo_count,
				       job->implicit_fences);

	drm_sched_entity_push_job(&job->base, entity);

	mutex_unlock(&pfdev->sched_lock);

	panfrost_attach_object_fences(job->bos, job->bo_count,
				      job->render_done_fence);

unlock:
	drm_gem_unlock_reservations(job->bos, job->bo_count, &acquire_ctx);

	return ret;
}

static void panfrost_job_cleanup(struct kref *ref)
{
	struct panfrost_job *job = container_of(ref, struct panfrost_job,
						refcount);
	unsigned int i;

	if (job->in_fences) {
		for (i = 0; i < job->in_fence_count; i++)
			dma_fence_put(job->in_fences[i]);
		kvfree(job->in_fences);
	}
	if (job->implicit_fences) {
		for (i = 0; i < job->bo_count; i++)
			dma_fence_put(job->implicit_fences[i]);
		kvfree(job->implicit_fences);
	}
	dma_fence_put(job->done_fence);
	dma_fence_put(job->render_done_fence);

	if (job->mappings) {
		for (i = 0; i < job->bo_count; i++) {
			if (!job->mappings[i])
				break;

			atomic_dec(&job->mappings[i]->obj->gpu_usecount);
			panfrost_gem_mapping_put(job->mappings[i]);
		}
		kvfree(job->mappings);
	}

	if (job->bos) {
		for (i = 0; i < job->bo_count; i++)
			drm_gem_object_put(job->bos[i]);

		kvfree(job->bos);
	}

	kfree(job);
}

void panfrost_job_put(struct panfrost_job *job)
{
	kref_put(&job->refcount, panfrost_job_cleanup);
}

static void panfrost_job_free(struct drm_sched_job *sched_job)
{
	struct panfrost_job *job = to_panfrost_job(sched_job);

	drm_sched_job_cleanup(sched_job);

	panfrost_job_put(job);
}

static struct dma_fence *panfrost_job_dependency(struct drm_sched_job *sched_job,
						 struct drm_sched_entity *s_entity)
{
	struct panfrost_job *job = to_panfrost_job(sched_job);
	struct dma_fence *fence;
	unsigned int i;

	/* Explicit fences */
	for (i = 0; i < job->in_fence_count; i++) {
		if (job->in_fences[i]) {
			fence = job->in_fences[i];
			job->in_fences[i] = NULL;
			return fence;
		}
	}

	/* Implicit fences, max. one per BO */
	for (i = 0; i < job->bo_count; i++) {
		if (job->implicit_fences[i]) {
			fence = job->implicit_fences[i];
			job->implicit_fences[i] = NULL;
			return fence;
		}
	}

	return NULL;
}

static struct dma_fence *panfrost_job_run(struct drm_sched_job *sched_job)
{
	struct panfrost_job *job = to_panfrost_job(sched_job);
	struct panfrost_device *pfdev = job->pfdev;
	int slot = panfrost_job_get_slot(job);
	struct dma_fence *fence = NULL;

	if (unlikely(job->base.s_fence->finished.error))
		return NULL;

	pfdev->jobs[slot] = job;

	fence = panfrost_fence_create(pfdev, slot);
	if (IS_ERR(fence))
		return NULL;

	if (job->done_fence)
		dma_fence_put(job->done_fence);
	job->done_fence = dma_fence_get(fence);

	panfrost_job_hw_submit(job, slot);

	return fence;
}

void panfrost_job_enable_interrupts(struct panfrost_device *pfdev)
{
	int j;
	u32 irq_mask = 0;

	for (j = 0; j < NUM_JOB_SLOTS; j++) {
		irq_mask |= MK_JS_MASK(j);
	}

	job_write(pfdev, JOB_INT_CLEAR, irq_mask);
	job_write(pfdev, JOB_INT_MASK, irq_mask);
}

static bool panfrost_scheduler_stop(struct panfrost_queue_state *queue,
				    struct drm_sched_job *bad)
{
	enum panfrost_queue_status old_status;
	bool stopped = false;

	mutex_lock(&queue->lock);
	old_status = atomic_xchg(&queue->status,
				 PANFROST_QUEUE_STATUS_STOPPED);
	if (old_status == PANFROST_QUEUE_STATUS_STOPPED)
		goto out;

	WARN_ON(old_status != PANFROST_QUEUE_STATUS_ACTIVE);
	drm_sched_stop(&queue->sched, bad);
	if (bad)
		drm_sched_increase_karma(bad);

	stopped = true;

	/*
	 * Set the timeout to max so the timer doesn't get started
	 * when we return from the timeout handler (restored in
	 * panfrost_scheduler_start()).
	 */
	queue->sched.timeout = MAX_SCHEDULE_TIMEOUT;

out:
	mutex_unlock(&queue->lock);

	return stopped;
}

static void panfrost_scheduler_start(struct panfrost_queue_state *queue)
{
	enum panfrost_queue_status old_status;

	mutex_lock(&queue->lock);
	old_status = atomic_xchg(&queue->status,
				 PANFROST_QUEUE_STATUS_STARTING);
	WARN_ON(old_status != PANFROST_QUEUE_STATUS_STOPPED);

	/* Restore the original timeout before starting the scheduler. */
	queue->sched.timeout = msecs_to_jiffies(JOB_TIMEOUT_MS);
	drm_sched_resubmit_jobs(&queue->sched);
	drm_sched_start(&queue->sched, true);
	old_status = atomic_xchg(&queue->status,
				 PANFROST_QUEUE_STATUS_ACTIVE);
	if (old_status == PANFROST_QUEUE_STATUS_FAULT_PENDING)
		drm_sched_fault(&queue->sched);

	mutex_unlock(&queue->lock);
}

<<<<<<< HEAD
static void panfrost_job_timedout(struct drm_sched_job *sched_job)
=======
static enum drm_gpu_sched_stat panfrost_job_timedout(struct drm_sched_job
						     *sched_job)
>>>>>>> 754a0abe
{
	struct panfrost_job *job = to_panfrost_job(sched_job);
	struct panfrost_device *pfdev = job->pfdev;
	int js = panfrost_job_get_slot(job);

	/*
	 * If the GPU managed to complete this jobs fence, the timeout is
	 * spurious. Bail out.
	 */
	if (dma_fence_is_signaled(job->done_fence))
		return DRM_GPU_SCHED_STAT_NOMINAL;

	dev_err(pfdev->dev, "gpu sched timeout, js=%d, config=0x%x, status=0x%x, head=0x%x, tail=0x%x, sched_job=%p",
		js,
		job_read(pfdev, JS_CONFIG(js)),
		job_read(pfdev, JS_STATUS(js)),
		job_read(pfdev, JS_HEAD_LO(js)),
		job_read(pfdev, JS_TAIL_LO(js)),
		sched_job);

	/* Scheduler is already stopped, nothing to do. */
	if (!panfrost_scheduler_stop(&pfdev->js->queue[js], sched_job))
<<<<<<< HEAD
		return;
=======
		return DRM_GPU_SCHED_STAT_NOMINAL;
>>>>>>> 754a0abe

	/* Schedule a reset if there's no reset in progress. */
	if (!atomic_xchg(&pfdev->reset.pending, 1))
		schedule_work(&pfdev->reset.work);
<<<<<<< HEAD
=======

	return DRM_GPU_SCHED_STAT_NOMINAL;
>>>>>>> 754a0abe
}

static const struct drm_sched_backend_ops panfrost_sched_ops = {
	.dependency = panfrost_job_dependency,
	.run_job = panfrost_job_run,
	.timedout_job = panfrost_job_timedout,
	.free_job = panfrost_job_free
};

static irqreturn_t panfrost_job_irq_handler(int irq, void *data)
{
	struct panfrost_device *pfdev = data;
	u32 status = job_read(pfdev, JOB_INT_STAT);
	int j;

	dev_dbg(pfdev->dev, "jobslot irq status=%x\n", status);

	if (!status)
		return IRQ_NONE;

	pm_runtime_mark_last_busy(pfdev->dev);

	for (j = 0; status; j++) {
		u32 mask = MK_JS_MASK(j);

		if (!(status & mask))
			continue;

		job_write(pfdev, JOB_INT_CLEAR, mask);

		if (status & JOB_INT_MASK_ERR(j)) {
			enum panfrost_queue_status old_status;

			job_write(pfdev, JS_COMMAND_NEXT(j), JS_COMMAND_NOP);

			dev_err(pfdev->dev, "js fault, js=%d, status=%s, head=0x%x, tail=0x%x",
				j,
				panfrost_exception_name(pfdev, job_read(pfdev, JS_STATUS(j))),
				job_read(pfdev, JS_HEAD_LO(j)),
				job_read(pfdev, JS_TAIL_LO(j)));

			/*
			 * When the queue is being restarted we don't report
			 * faults directly to avoid races between the timeout
			 * and reset handlers. panfrost_scheduler_start() will
			 * call drm_sched_fault() after the queue has been
			 * started if status == FAULT_PENDING.
			 */
			old_status = atomic_cmpxchg(&pfdev->js->queue[j].status,
						    PANFROST_QUEUE_STATUS_STARTING,
						    PANFROST_QUEUE_STATUS_FAULT_PENDING);
			if (old_status == PANFROST_QUEUE_STATUS_ACTIVE)
				drm_sched_fault(&pfdev->js->queue[j].sched);
		}

		if (status & JOB_INT_MASK_DONE(j)) {
			struct panfrost_job *job;

			spin_lock(&pfdev->js->job_lock);
			job = pfdev->jobs[j];
			/* Only NULL if job timeout occurred */
			if (job) {
				pfdev->jobs[j] = NULL;

				panfrost_mmu_as_put(pfdev, &job->file_priv->mmu);
				panfrost_devfreq_record_idle(&pfdev->pfdevfreq);

				dma_fence_signal_locked(job->done_fence);
				pm_runtime_put_autosuspend(pfdev->dev);
			}
			spin_unlock(&pfdev->js->job_lock);
		}

		status &= ~mask;
	}

	return IRQ_HANDLED;
}

static void panfrost_reset(struct work_struct *work)
{
	struct panfrost_device *pfdev = container_of(work,
						     struct panfrost_device,
						     reset.work);
	unsigned long flags;
	unsigned int i;
	bool cookie;

	cookie = dma_fence_begin_signalling();
	for (i = 0; i < NUM_JOB_SLOTS; i++) {
		/*
		 * We want pending timeouts to be handled before we attempt
		 * to stop the scheduler. If we don't do that and the timeout
		 * handler is in flight, it might have removed the bad job
		 * from the list, and we'll lose this job if the reset handler
		 * enters the critical section in panfrost_scheduler_stop()
		 * before the timeout handler.
		 *
		 * Timeout is set to MAX_SCHEDULE_TIMEOUT - 1 because we need
		 * something big enough to make sure the timer will not expire
		 * before we manage to stop the scheduler, but we can't use
		 * MAX_SCHEDULE_TIMEOUT because drm_sched_get_cleanup_job()
		 * considers that as 'timer is not running' and will dequeue
		 * the job without making sure the timeout handler is not
		 * running.
		 */
		pfdev->js->queue[i].sched.timeout = MAX_SCHEDULE_TIMEOUT - 1;
		cancel_delayed_work_sync(&pfdev->js->queue[i].sched.work_tdr);
		panfrost_scheduler_stop(&pfdev->js->queue[i], NULL);
	}

	/* All timers have been stopped, we can safely reset the pending state. */
	atomic_set(&pfdev->reset.pending, 0);

	spin_lock_irqsave(&pfdev->js->job_lock, flags);
	for (i = 0; i < NUM_JOB_SLOTS; i++) {
		if (pfdev->jobs[i]) {
			pm_runtime_put_noidle(pfdev->dev);
			panfrost_devfreq_record_idle(&pfdev->pfdevfreq);
			pfdev->jobs[i] = NULL;
		}
	}
	spin_unlock_irqrestore(&pfdev->js->job_lock, flags);

	panfrost_device_reset(pfdev);

	for (i = 0; i < NUM_JOB_SLOTS; i++)
		panfrost_scheduler_start(&pfdev->js->queue[i]);

	dma_fence_end_signalling(cookie);
}

int panfrost_job_init(struct panfrost_device *pfdev)
{
	struct panfrost_job_slot *js;
	int ret, j, irq;

	INIT_WORK(&pfdev->reset.work, panfrost_reset);

	pfdev->js = js = devm_kzalloc(pfdev->dev, sizeof(*js), GFP_KERNEL);
	if (!js)
		return -ENOMEM;

	spin_lock_init(&js->job_lock);

	irq = platform_get_irq_byname(to_platform_device(pfdev->dev), "job");
	if (irq <= 0)
		return -ENODEV;

	ret = devm_request_irq(pfdev->dev, irq, panfrost_job_irq_handler,
			       IRQF_SHARED, KBUILD_MODNAME "-job", pfdev);
	if (ret) {
		dev_err(pfdev->dev, "failed to request job irq");
		return ret;
	}

	for (j = 0; j < NUM_JOB_SLOTS; j++) {
		mutex_init(&js->queue[j].lock);

		js->queue[j].fence_context = dma_fence_context_alloc(1);

		ret = drm_sched_init(&js->queue[j].sched,
				     &panfrost_sched_ops,
				     1, 0, msecs_to_jiffies(JOB_TIMEOUT_MS),
<<<<<<< HEAD
				     "pan_js");
=======
				     NULL, "pan_js");
>>>>>>> 754a0abe
		if (ret) {
			dev_err(pfdev->dev, "Failed to create scheduler: %d.", ret);
			goto err_sched;
		}
	}

	panfrost_job_enable_interrupts(pfdev);

	return 0;

err_sched:
	for (j--; j >= 0; j--)
		drm_sched_fini(&js->queue[j].sched);

	return ret;
}

void panfrost_job_fini(struct panfrost_device *pfdev)
{
	struct panfrost_job_slot *js = pfdev->js;
	int j;

	job_write(pfdev, JOB_INT_MASK, 0);

	for (j = 0; j < NUM_JOB_SLOTS; j++) {
		drm_sched_fini(&js->queue[j].sched);
		mutex_destroy(&js->queue[j].lock);
	}

}

int panfrost_job_open(struct panfrost_file_priv *panfrost_priv)
{
	struct panfrost_device *pfdev = panfrost_priv->pfdev;
	struct panfrost_job_slot *js = pfdev->js;
	struct drm_gpu_scheduler *sched;
	int ret, i;

	for (i = 0; i < NUM_JOB_SLOTS; i++) {
		sched = &js->queue[i].sched;
		ret = drm_sched_entity_init(&panfrost_priv->sched_entity[i],
					    DRM_SCHED_PRIORITY_NORMAL, &sched,
					    1, NULL);
		if (WARN_ON(ret))
			return ret;
	}
	return 0;
}

void panfrost_job_close(struct panfrost_file_priv *panfrost_priv)
{
	int i;

	for (i = 0; i < NUM_JOB_SLOTS; i++)
		drm_sched_entity_destroy(&panfrost_priv->sched_entity[i]);
}

int panfrost_job_is_idle(struct panfrost_device *pfdev)
{
	struct panfrost_job_slot *js = pfdev->js;
	int i;

	for (i = 0; i < NUM_JOB_SLOTS; i++) {
		/* If there are any jobs in the HW queue, we're not idle */
		if (atomic_read(&js->queue[i].sched.hw_rq_count))
			return false;
	}

	return true;
}<|MERGE_RESOLUTION|>--- conflicted
+++ resolved
@@ -432,12 +432,8 @@
 	mutex_unlock(&queue->lock);
 }
 
-<<<<<<< HEAD
-static void panfrost_job_timedout(struct drm_sched_job *sched_job)
-=======
 static enum drm_gpu_sched_stat panfrost_job_timedout(struct drm_sched_job
 						     *sched_job)
->>>>>>> 754a0abe
 {
 	struct panfrost_job *job = to_panfrost_job(sched_job);
 	struct panfrost_device *pfdev = job->pfdev;
@@ -460,20 +456,13 @@
 
 	/* Scheduler is already stopped, nothing to do. */
 	if (!panfrost_scheduler_stop(&pfdev->js->queue[js], sched_job))
-<<<<<<< HEAD
-		return;
-=======
 		return DRM_GPU_SCHED_STAT_NOMINAL;
->>>>>>> 754a0abe
 
 	/* Schedule a reset if there's no reset in progress. */
 	if (!atomic_xchg(&pfdev->reset.pending, 1))
 		schedule_work(&pfdev->reset.work);
-<<<<<<< HEAD
-=======
 
 	return DRM_GPU_SCHED_STAT_NOMINAL;
->>>>>>> 754a0abe
 }
 
 static const struct drm_sched_backend_ops panfrost_sched_ops = {
@@ -638,11 +627,7 @@
 		ret = drm_sched_init(&js->queue[j].sched,
 				     &panfrost_sched_ops,
 				     1, 0, msecs_to_jiffies(JOB_TIMEOUT_MS),
-<<<<<<< HEAD
-				     "pan_js");
-=======
 				     NULL, "pan_js");
->>>>>>> 754a0abe
 		if (ret) {
 			dev_err(pfdev->dev, "Failed to create scheduler: %d.", ret);
 			goto err_sched;
