--- conflicted
+++ resolved
@@ -1500,11 +1500,7 @@
 	if (ret)
 		return ret;
 
-<<<<<<< HEAD
-	if (adreno_gpu->base.hw_apriv || a6xx_gpu->has_whereami)
-=======
 	if (a6xx_gpu->shadow_bo)
->>>>>>> 754a0abe
 		for (i = 0; i < gpu->nr_rings; i++)
 			a6xx_gpu->shadow[i] = 0;
 
