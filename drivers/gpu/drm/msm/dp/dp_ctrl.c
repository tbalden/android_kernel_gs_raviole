// SPDX-License-Identifier: GPL-2.0-only
/*
 * Copyright (c) 2012-2020, The Linux Foundation. All rights reserved.
 */

#define pr_fmt(fmt)	"[drm-dp] %s: " fmt, __func__

#include <linux/types.h>
#include <linux/completion.h>
#include <linux/delay.h>
#include <linux/phy/phy.h>
#include <linux/phy/phy-dp.h>
#include <linux/pm_opp.h>
#include <drm/drm_fixed.h>
#include <drm/drm_dp_helper.h>
#include <drm/drm_print.h>

#include "dp_reg.h"
#include "dp_ctrl.h"
#include "dp_link.h"

#define DP_KHZ_TO_HZ 1000
#define IDLE_PATTERN_COMPLETION_TIMEOUT_JIFFIES	(30 * HZ / 1000) /* 30 ms */
#define WAIT_FOR_VIDEO_READY_TIMEOUT_JIFFIES (HZ / 2)

#define DP_CTRL_INTR_READY_FOR_VIDEO     BIT(0)
#define DP_CTRL_INTR_IDLE_PATTERN_SENT  BIT(3)

#define MR_LINK_TRAINING1  0x8
#define MR_LINK_SYMBOL_ERM 0x80
#define MR_LINK_PRBS7 0x100
#define MR_LINK_CUSTOM80 0x200
#define MR_LINK_TRAINING4  0x40

enum {
	DP_TRAINING_NONE,
	DP_TRAINING_1,
	DP_TRAINING_2,
};

struct dp_tu_calc_input {
	u64 lclk;        /* 162, 270, 540 and 810 */
	u64 pclk_khz;    /* in KHz */
	u64 hactive;     /* active h-width */
	u64 hporch;      /* bp + fp + pulse */
	int nlanes;      /* no.of.lanes */
	int bpp;         /* bits */
	int pixel_enc;   /* 444, 420, 422 */
	int dsc_en;     /* dsc on/off */
	int async_en;   /* async mode */
	int fec_en;     /* fec */
	int compress_ratio; /* 2:1 = 200, 3:1 = 300, 3.75:1 = 375 */
	int num_of_dsc_slices; /* number of slices per line */
};

struct dp_vc_tu_mapping_table {
	u32 vic;
	u8 lanes;
	u8 lrate; /* DP_LINK_RATE -> 162(6), 270(10), 540(20), 810 (30) */
	u8 bpp;
	u8 valid_boundary_link;
	u16 delay_start_link;
	bool boundary_moderation_en;
	u8 valid_lower_boundary_link;
	u8 upper_boundary_count;
	u8 lower_boundary_count;
	u8 tu_size_minus1;
};

struct dp_ctrl_private {
	struct dp_ctrl dp_ctrl;
	struct device *dev;
	struct drm_dp_aux *aux;
	struct dp_panel *panel;
	struct dp_link *link;
	struct dp_power *power;
	struct dp_parser *parser;
	struct dp_catalog *catalog;

	struct completion idle_comp;
	struct completion video_comp;
};

struct dp_cr_status {
	u8 lane_0_1;
	u8 lane_2_3;
};

#define DP_LANE0_1_CR_DONE	0x11

static int dp_aux_link_configure(struct drm_dp_aux *aux,
					struct dp_link_info *link)
{
	u8 values[2];
	int err;

	values[0] = drm_dp_link_rate_to_bw_code(link->rate);
	values[1] = link->num_lanes;

	if (link->capabilities & DP_LINK_CAP_ENHANCED_FRAMING)
		values[1] |= DP_LANE_COUNT_ENHANCED_FRAME_EN;

	err = drm_dp_dpcd_write(aux, DP_LINK_BW_SET, values, sizeof(values));
	if (err < 0)
		return err;

	return 0;
}

void dp_ctrl_push_idle(struct dp_ctrl *dp_ctrl)
{
	struct dp_ctrl_private *ctrl;

	ctrl = container_of(dp_ctrl, struct dp_ctrl_private, dp_ctrl);

	reinit_completion(&ctrl->idle_comp);
	dp_catalog_ctrl_state_ctrl(ctrl->catalog, DP_STATE_CTRL_PUSH_IDLE);

	if (!wait_for_completion_timeout(&ctrl->idle_comp,
			IDLE_PATTERN_COMPLETION_TIMEOUT_JIFFIES))
		pr_warn("PUSH_IDLE pattern timedout\n");

	pr_debug("mainlink off done\n");
}

static void dp_ctrl_config_ctrl(struct dp_ctrl_private *ctrl)
{
	u32 config = 0, tbd;
	u8 *dpcd = ctrl->panel->dpcd;

	/* Default-> LSCLK DIV: 1/4 LCLK  */
	config |= (2 << DP_CONFIGURATION_CTRL_LSCLK_DIV_SHIFT);

	/* Scrambler reset enable */
	if (dpcd[DP_EDP_CONFIGURATION_CAP] & DP_ALTERNATE_SCRAMBLER_RESET_CAP)
		config |= DP_CONFIGURATION_CTRL_ASSR;

	tbd = dp_link_get_test_bits_depth(ctrl->link,
			ctrl->panel->dp_mode.bpp);

	if (tbd == DP_TEST_BIT_DEPTH_UNKNOWN) {
		pr_debug("BIT_DEPTH not set. Configure default\n");
		tbd = DP_TEST_BIT_DEPTH_8;
	}

	config |= tbd << DP_CONFIGURATION_CTRL_BPC_SHIFT;

	/* Num of Lanes */
	config |= ((ctrl->link->link_params.num_lanes - 1)
			<< DP_CONFIGURATION_CTRL_NUM_OF_LANES_SHIFT);

	if (drm_dp_enhanced_frame_cap(dpcd))
		config |= DP_CONFIGURATION_CTRL_ENHANCED_FRAMING;

	config |= DP_CONFIGURATION_CTRL_P_INTERLACED; /* progressive video */

	/* sync clock & static Mvid */
	config |= DP_CONFIGURATION_CTRL_STATIC_DYNAMIC_CN;
	config |= DP_CONFIGURATION_CTRL_SYNC_ASYNC_CLK;

	dp_catalog_ctrl_config_ctrl(ctrl->catalog, config);
}

static void dp_ctrl_configure_source_params(struct dp_ctrl_private *ctrl)
{
	u32 cc, tb;

	dp_catalog_ctrl_lane_mapping(ctrl->catalog);
	dp_catalog_ctrl_mainlink_ctrl(ctrl->catalog, true);

	dp_ctrl_config_ctrl(ctrl);

	tb = dp_link_get_test_bits_depth(ctrl->link,
		ctrl->panel->dp_mode.bpp);
	cc = dp_link_get_colorimetry_config(ctrl->link);
	dp_catalog_ctrl_config_misc(ctrl->catalog, cc, tb);
	dp_panel_timing_cfg(ctrl->panel);
}

/*
 * The structure and few functions present below are IP/Hardware
 * specific implementation. Most of the implementation will not
 * have coding comments
 */
struct tu_algo_data {
	s64 lclk_fp;
	s64 pclk_fp;
	s64 lwidth;
	s64 lwidth_fp;
	s64 hbp_relative_to_pclk;
	s64 hbp_relative_to_pclk_fp;
	int nlanes;
	int bpp;
	int pixelEnc;
	int dsc_en;
	int async_en;
	int bpc;

	uint delay_start_link_extra_pixclk;
	int extra_buffer_margin;
	s64 ratio_fp;
	s64 original_ratio_fp;

	s64 err_fp;
	s64 n_err_fp;
	s64 n_n_err_fp;
	int tu_size;
	int tu_size_desired;
	int tu_size_minus1;

	int valid_boundary_link;
	s64 resulting_valid_fp;
	s64 total_valid_fp;
	s64 effective_valid_fp;
	s64 effective_valid_recorded_fp;
	int n_tus;
	int n_tus_per_lane;
	int paired_tus;
	int remainder_tus;
	int remainder_tus_upper;
	int remainder_tus_lower;
	int extra_bytes;
	int filler_size;
	int delay_start_link;

	int extra_pclk_cycles;
	int extra_pclk_cycles_in_link_clk;
	s64 ratio_by_tu_fp;
	s64 average_valid2_fp;
	int new_valid_boundary_link;
	int remainder_symbols_exist;
	int n_symbols;
	s64 n_remainder_symbols_per_lane_fp;
	s64 last_partial_tu_fp;
	s64 TU_ratio_err_fp;

	int n_tus_incl_last_incomplete_tu;
	int extra_pclk_cycles_tmp;
	int extra_pclk_cycles_in_link_clk_tmp;
	int extra_required_bytes_new_tmp;
	int filler_size_tmp;
	int lower_filler_size_tmp;
	int delay_start_link_tmp;

	bool boundary_moderation_en;
	int boundary_mod_lower_err;
	int upper_boundary_count;
	int lower_boundary_count;
	int i_upper_boundary_count;
	int i_lower_boundary_count;
	int valid_lower_boundary_link;
	int even_distribution_BF;
	int even_distribution_legacy;
	int even_distribution;
	int min_hblank_violated;
	s64 delay_start_time_fp;
	s64 hbp_time_fp;
	s64 hactive_time_fp;
	s64 diff_abs_fp;

	s64 ratio;
};

static int _tu_param_compare(s64 a, s64 b)
{
	u32 a_sign;
	u32 b_sign;
	s64 a_temp, b_temp, minus_1;

	if (a == b)
		return 0;

	minus_1 = drm_fixp_from_fraction(-1, 1);

	a_sign = (a >> 32) & 0x80000000 ? 1 : 0;

	b_sign = (b >> 32) & 0x80000000 ? 1 : 0;

	if (a_sign > b_sign)
		return 2;
	else if (b_sign > a_sign)
		return 1;

	if (!a_sign && !b_sign) { /* positive */
		if (a > b)
			return 1;
		else
			return 2;
	} else { /* negative */
		a_temp = drm_fixp_mul(a, minus_1);
		b_temp = drm_fixp_mul(b, minus_1);

		if (a_temp > b_temp)
			return 2;
		else
			return 1;
	}
}

static void dp_panel_update_tu_timings(struct dp_tu_calc_input *in,
					struct tu_algo_data *tu)
{
	int nlanes = in->nlanes;
	int dsc_num_slices = in->num_of_dsc_slices;
	int dsc_num_bytes  = 0;
	int numerator;
	s64 pclk_dsc_fp;
	s64 dwidth_dsc_fp;
	s64 hbp_dsc_fp;

	int tot_num_eoc_symbols = 0;
	int tot_num_hor_bytes   = 0;
	int tot_num_dummy_bytes = 0;
	int dwidth_dsc_bytes    = 0;
	int  eoc_bytes           = 0;

	s64 temp1_fp, temp2_fp, temp3_fp;

	tu->lclk_fp              = drm_fixp_from_fraction(in->lclk, 1);
	tu->pclk_fp              = drm_fixp_from_fraction(in->pclk_khz, 1000);
	tu->lwidth               = in->hactive;
	tu->hbp_relative_to_pclk = in->hporch;
	tu->nlanes               = in->nlanes;
	tu->bpp                  = in->bpp;
	tu->pixelEnc             = in->pixel_enc;
	tu->dsc_en               = in->dsc_en;
	tu->async_en             = in->async_en;
	tu->lwidth_fp            = drm_fixp_from_fraction(in->hactive, 1);
	tu->hbp_relative_to_pclk_fp = drm_fixp_from_fraction(in->hporch, 1);

	if (tu->pixelEnc == 420) {
		temp1_fp = drm_fixp_from_fraction(2, 1);
		tu->pclk_fp = drm_fixp_div(tu->pclk_fp, temp1_fp);
		tu->lwidth_fp = drm_fixp_div(tu->lwidth_fp, temp1_fp);
		tu->hbp_relative_to_pclk_fp =
				drm_fixp_div(tu->hbp_relative_to_pclk_fp, 2);
	}

	if (tu->pixelEnc == 422) {
		switch (tu->bpp) {
		case 24:
			tu->bpp = 16;
			tu->bpc = 8;
			break;
		case 30:
			tu->bpp = 20;
			tu->bpc = 10;
			break;
		default:
			tu->bpp = 16;
			tu->bpc = 8;
			break;
		}
	} else {
		tu->bpc = tu->bpp/3;
	}

	if (!in->dsc_en)
		goto fec_check;

	temp1_fp = drm_fixp_from_fraction(in->compress_ratio, 100);
	temp2_fp = drm_fixp_from_fraction(in->bpp, 1);
	temp3_fp = drm_fixp_div(temp2_fp, temp1_fp);
	temp2_fp = drm_fixp_mul(tu->lwidth_fp, temp3_fp);

	temp1_fp = drm_fixp_from_fraction(8, 1);
	temp3_fp = drm_fixp_div(temp2_fp, temp1_fp);

	numerator = drm_fixp2int(temp3_fp);

	dsc_num_bytes  = numerator / dsc_num_slices;
	eoc_bytes           = dsc_num_bytes % nlanes;
	tot_num_eoc_symbols = nlanes * dsc_num_slices;
	tot_num_hor_bytes   = dsc_num_bytes * dsc_num_slices;
	tot_num_dummy_bytes = (nlanes - eoc_bytes) * dsc_num_slices;

	if (dsc_num_bytes == 0)
		pr_info("incorrect no of bytes per slice=%d\n", dsc_num_bytes);

	dwidth_dsc_bytes = (tot_num_hor_bytes +
				tot_num_eoc_symbols +
				(eoc_bytes == 0 ? 0 : tot_num_dummy_bytes));

	dwidth_dsc_fp = drm_fixp_from_fraction(dwidth_dsc_bytes, 3);

	temp2_fp = drm_fixp_mul(tu->pclk_fp, dwidth_dsc_fp);
	temp1_fp = drm_fixp_div(temp2_fp, tu->lwidth_fp);
	pclk_dsc_fp = temp1_fp;

	temp1_fp = drm_fixp_div(pclk_dsc_fp, tu->pclk_fp);
	temp2_fp = drm_fixp_mul(tu->hbp_relative_to_pclk_fp, temp1_fp);
	hbp_dsc_fp = temp2_fp;

	/* output */
	tu->pclk_fp = pclk_dsc_fp;
	tu->lwidth_fp = dwidth_dsc_fp;
	tu->hbp_relative_to_pclk_fp = hbp_dsc_fp;

fec_check:
	if (in->fec_en) {
		temp1_fp = drm_fixp_from_fraction(976, 1000); /* 0.976 */
		tu->lclk_fp = drm_fixp_mul(tu->lclk_fp, temp1_fp);
	}
}

static void _tu_valid_boundary_calc(struct tu_algo_data *tu)
{
	s64 temp1_fp, temp2_fp, temp, temp1, temp2;
	int compare_result_1, compare_result_2, compare_result_3;

	temp1_fp = drm_fixp_from_fraction(tu->tu_size, 1);
	temp2_fp = drm_fixp_mul(tu->ratio_fp, temp1_fp);

	tu->new_valid_boundary_link = drm_fixp2int_ceil(temp2_fp);

	temp = (tu->i_upper_boundary_count *
				tu->new_valid_boundary_link +
				tu->i_lower_boundary_count *
				(tu->new_valid_boundary_link-1));
	tu->average_valid2_fp = drm_fixp_from_fraction(temp,
					(tu->i_upper_boundary_count +
					tu->i_lower_boundary_count));

	temp1_fp = drm_fixp_from_fraction(tu->bpp, 8);
	temp2_fp = tu->lwidth_fp;
	temp1_fp = drm_fixp_mul(temp2_fp, temp1_fp);
	temp2_fp = drm_fixp_div(temp1_fp, tu->average_valid2_fp);
	tu->n_tus = drm_fixp2int(temp2_fp);
	if ((temp2_fp & 0xFFFFFFFF) > 0xFFFFF000)
		tu->n_tus += 1;

	temp1_fp = drm_fixp_from_fraction(tu->n_tus, 1);
	temp2_fp = drm_fixp_mul(temp1_fp, tu->average_valid2_fp);
	temp1_fp = drm_fixp_from_fraction(tu->n_symbols, 1);
	temp2_fp = temp1_fp - temp2_fp;
	temp1_fp = drm_fixp_from_fraction(tu->nlanes, 1);
	temp2_fp = drm_fixp_div(temp2_fp, temp1_fp);
	tu->n_remainder_symbols_per_lane_fp = temp2_fp;

	temp1_fp = drm_fixp_from_fraction(tu->tu_size, 1);
	tu->last_partial_tu_fp =
			drm_fixp_div(tu->n_remainder_symbols_per_lane_fp,
					temp1_fp);

	if (tu->n_remainder_symbols_per_lane_fp != 0)
		tu->remainder_symbols_exist = 1;
	else
		tu->remainder_symbols_exist = 0;

	temp1_fp = drm_fixp_from_fraction(tu->n_tus, tu->nlanes);
	tu->n_tus_per_lane = drm_fixp2int(temp1_fp);

	tu->paired_tus = (int)((tu->n_tus_per_lane) /
					(tu->i_upper_boundary_count +
					 tu->i_lower_boundary_count));

	tu->remainder_tus = tu->n_tus_per_lane - tu->paired_tus *
						(tu->i_upper_boundary_count +
						tu->i_lower_boundary_count);

	if ((tu->remainder_tus - tu->i_upper_boundary_count) > 0) {
		tu->remainder_tus_upper = tu->i_upper_boundary_count;
		tu->remainder_tus_lower = tu->remainder_tus -
						tu->i_upper_boundary_count;
	} else {
		tu->remainder_tus_upper = tu->remainder_tus;
		tu->remainder_tus_lower = 0;
	}

	temp = tu->paired_tus * (tu->i_upper_boundary_count *
				tu->new_valid_boundary_link +
				tu->i_lower_boundary_count *
				(tu->new_valid_boundary_link - 1)) +
				(tu->remainder_tus_upper *
				 tu->new_valid_boundary_link) +
				(tu->remainder_tus_lower *
				(tu->new_valid_boundary_link - 1));
	tu->total_valid_fp = drm_fixp_from_fraction(temp, 1);

	if (tu->remainder_symbols_exist) {
		temp1_fp = tu->total_valid_fp +
				tu->n_remainder_symbols_per_lane_fp;
		temp2_fp = drm_fixp_from_fraction(tu->n_tus_per_lane, 1);
		temp2_fp = temp2_fp + tu->last_partial_tu_fp;
		temp1_fp = drm_fixp_div(temp1_fp, temp2_fp);
	} else {
		temp2_fp = drm_fixp_from_fraction(tu->n_tus_per_lane, 1);
		temp1_fp = drm_fixp_div(tu->total_valid_fp, temp2_fp);
	}
	tu->effective_valid_fp = temp1_fp;

	temp1_fp = drm_fixp_from_fraction(tu->tu_size, 1);
	temp2_fp = drm_fixp_mul(tu->ratio_fp, temp1_fp);
	tu->n_n_err_fp = tu->effective_valid_fp - temp2_fp;

	temp1_fp = drm_fixp_from_fraction(tu->tu_size, 1);
	temp2_fp = drm_fixp_mul(tu->ratio_fp, temp1_fp);
	tu->n_err_fp = tu->average_valid2_fp - temp2_fp;

	tu->even_distribution = tu->n_tus % tu->nlanes == 0 ? 1 : 0;

	temp1_fp = drm_fixp_from_fraction(tu->bpp, 8);
	temp2_fp = tu->lwidth_fp;
	temp1_fp = drm_fixp_mul(temp2_fp, temp1_fp);
	temp2_fp = drm_fixp_div(temp1_fp, tu->average_valid2_fp);

	if (temp2_fp)
		tu->n_tus_incl_last_incomplete_tu = drm_fixp2int_ceil(temp2_fp);
	else
		tu->n_tus_incl_last_incomplete_tu = 0;

	temp1 = 0;
	temp1_fp = drm_fixp_from_fraction(tu->tu_size, 1);
	temp2_fp = drm_fixp_mul(tu->original_ratio_fp, temp1_fp);
	temp1_fp = tu->average_valid2_fp - temp2_fp;
	temp2_fp = drm_fixp_from_fraction(tu->n_tus_incl_last_incomplete_tu, 1);
	temp1_fp = drm_fixp_mul(temp2_fp, temp1_fp);

	if (temp1_fp)
		temp1 = drm_fixp2int_ceil(temp1_fp);

	temp = tu->i_upper_boundary_count * tu->nlanes;
	temp1_fp = drm_fixp_from_fraction(tu->tu_size, 1);
	temp2_fp = drm_fixp_mul(tu->original_ratio_fp, temp1_fp);
	temp1_fp = drm_fixp_from_fraction(tu->new_valid_boundary_link, 1);
	temp2_fp = temp1_fp - temp2_fp;
	temp1_fp = drm_fixp_from_fraction(temp, 1);
	temp2_fp = drm_fixp_mul(temp1_fp, temp2_fp);

	if (temp2_fp)
		temp2 = drm_fixp2int_ceil(temp2_fp);
	else
		temp2 = 0;
	tu->extra_required_bytes_new_tmp = (int)(temp1 + temp2);

	temp1_fp = drm_fixp_from_fraction(8, tu->bpp);
	temp2_fp = drm_fixp_from_fraction(
	tu->extra_required_bytes_new_tmp, 1);
	temp1_fp = drm_fixp_mul(temp2_fp, temp1_fp);

	if (temp1_fp)
		tu->extra_pclk_cycles_tmp = drm_fixp2int_ceil(temp1_fp);
	else
		tu->extra_pclk_cycles_tmp = 0;

	temp1_fp = drm_fixp_from_fraction(tu->extra_pclk_cycles_tmp, 1);
	temp2_fp = drm_fixp_div(tu->lclk_fp, tu->pclk_fp);
	temp1_fp = drm_fixp_mul(temp1_fp, temp2_fp);

	if (temp1_fp)
		tu->extra_pclk_cycles_in_link_clk_tmp =
						drm_fixp2int_ceil(temp1_fp);
	else
		tu->extra_pclk_cycles_in_link_clk_tmp = 0;

	tu->filler_size_tmp = tu->tu_size - tu->new_valid_boundary_link;

	tu->lower_filler_size_tmp = tu->filler_size_tmp + 1;

	tu->delay_start_link_tmp = tu->extra_pclk_cycles_in_link_clk_tmp +
					tu->lower_filler_size_tmp +
					tu->extra_buffer_margin;

	temp1_fp = drm_fixp_from_fraction(tu->delay_start_link_tmp, 1);
	tu->delay_start_time_fp = drm_fixp_div(temp1_fp, tu->lclk_fp);

	compare_result_1 = _tu_param_compare(tu->n_n_err_fp, tu->diff_abs_fp);
	if (compare_result_1 == 2)
		compare_result_1 = 1;
	else
		compare_result_1 = 0;

	compare_result_2 = _tu_param_compare(tu->n_n_err_fp, tu->err_fp);
	if (compare_result_2 == 2)
		compare_result_2 = 1;
	else
		compare_result_2 = 0;

	compare_result_3 = _tu_param_compare(tu->hbp_time_fp,
					tu->delay_start_time_fp);
	if (compare_result_3 == 2)
		compare_result_3 = 0;
	else
		compare_result_3 = 1;

	if (((tu->even_distribution == 1) ||
			((tu->even_distribution_BF == 0) &&
			(tu->even_distribution_legacy == 0))) &&
			tu->n_err_fp >= 0 && tu->n_n_err_fp >= 0 &&
			compare_result_2 &&
			(compare_result_1 || (tu->min_hblank_violated == 1)) &&
			(tu->new_valid_boundary_link - 1) > 0 &&
			compare_result_3 &&
			(tu->delay_start_link_tmp <= 1023)) {
		tu->upper_boundary_count = tu->i_upper_boundary_count;
		tu->lower_boundary_count = tu->i_lower_boundary_count;
		tu->err_fp = tu->n_n_err_fp;
		tu->boundary_moderation_en = true;
		tu->tu_size_desired = tu->tu_size;
		tu->valid_boundary_link = tu->new_valid_boundary_link;
		tu->effective_valid_recorded_fp = tu->effective_valid_fp;
		tu->even_distribution_BF = 1;
		tu->delay_start_link = tu->delay_start_link_tmp;
	} else if (tu->boundary_mod_lower_err == 0) {
		compare_result_1 = _tu_param_compare(tu->n_n_err_fp,
							tu->diff_abs_fp);
		if (compare_result_1 == 2)
			tu->boundary_mod_lower_err = 1;
	}
}

static void _dp_ctrl_calc_tu(struct dp_tu_calc_input *in,
				   struct dp_vc_tu_mapping_table *tu_table)
{
	struct tu_algo_data *tu;
	int compare_result_1, compare_result_2;
	u64 temp = 0;
	s64 temp_fp = 0, temp1_fp = 0, temp2_fp = 0;

	s64 LCLK_FAST_SKEW_fp = drm_fixp_from_fraction(6, 10000); /* 0.0006 */
	s64 const_p49_fp = drm_fixp_from_fraction(49, 100); /* 0.49 */
	s64 const_p56_fp = drm_fixp_from_fraction(56, 100); /* 0.56 */
	s64 RATIO_SCALE_fp = drm_fixp_from_fraction(1001, 1000);

	u8 DP_BRUTE_FORCE = 1;
	s64 BRUTE_FORCE_THRESHOLD_fp = drm_fixp_from_fraction(1, 10); /* 0.1 */
	uint EXTRA_PIXCLK_CYCLE_DELAY = 4;
	uint HBLANK_MARGIN = 4;

	tu = kzalloc(sizeof(*tu), GFP_KERNEL);
	if (!tu)
		return;

	dp_panel_update_tu_timings(in, tu);

	tu->err_fp = drm_fixp_from_fraction(1000, 1); /* 1000 */

	temp1_fp = drm_fixp_from_fraction(4, 1);
	temp2_fp = drm_fixp_mul(temp1_fp, tu->lclk_fp);
	temp_fp = drm_fixp_div(temp2_fp, tu->pclk_fp);
	tu->extra_buffer_margin = drm_fixp2int_ceil(temp_fp);

	temp1_fp = drm_fixp_from_fraction(tu->bpp, 8);
	temp2_fp = drm_fixp_mul(tu->pclk_fp, temp1_fp);
	temp1_fp = drm_fixp_from_fraction(tu->nlanes, 1);
	temp2_fp = drm_fixp_div(temp2_fp, temp1_fp);
	tu->ratio_fp = drm_fixp_div(temp2_fp, tu->lclk_fp);

	tu->original_ratio_fp = tu->ratio_fp;
	tu->boundary_moderation_en = false;
	tu->upper_boundary_count = 0;
	tu->lower_boundary_count = 0;
	tu->i_upper_boundary_count = 0;
	tu->i_lower_boundary_count = 0;
	tu->valid_lower_boundary_link = 0;
	tu->even_distribution_BF = 0;
	tu->even_distribution_legacy = 0;
	tu->even_distribution = 0;
	tu->delay_start_time_fp = 0;

	tu->err_fp = drm_fixp_from_fraction(1000, 1);
	tu->n_err_fp = 0;
	tu->n_n_err_fp = 0;

	tu->ratio = drm_fixp2int(tu->ratio_fp);
	temp1_fp = drm_fixp_from_fraction(tu->nlanes, 1);
	div64_u64_rem(tu->lwidth_fp, temp1_fp, &temp2_fp);
	if (temp2_fp != 0 &&
			!tu->ratio && tu->dsc_en == 0) {
		tu->ratio_fp = drm_fixp_mul(tu->ratio_fp, RATIO_SCALE_fp);
		tu->ratio = drm_fixp2int(tu->ratio_fp);
		if (tu->ratio)
			tu->ratio_fp = drm_fixp_from_fraction(1, 1);
	}

	if (tu->ratio > 1)
		tu->ratio = 1;

	if (tu->ratio == 1)
		goto tu_size_calc;

	compare_result_1 = _tu_param_compare(tu->ratio_fp, const_p49_fp);
	if (!compare_result_1 || compare_result_1 == 1)
		compare_result_1 = 1;
	else
		compare_result_1 = 0;

	compare_result_2 = _tu_param_compare(tu->ratio_fp, const_p56_fp);
	if (!compare_result_2 || compare_result_2 == 2)
		compare_result_2 = 1;
	else
		compare_result_2 = 0;

	if (tu->dsc_en && compare_result_1 && compare_result_2) {
		HBLANK_MARGIN += 4;
		DRM_DEBUG_DP("Info: increase HBLANK_MARGIN to %d\n",
				HBLANK_MARGIN);
	}

tu_size_calc:
	for (tu->tu_size = 32; tu->tu_size <= 64; tu->tu_size++) {
		temp1_fp = drm_fixp_from_fraction(tu->tu_size, 1);
		temp2_fp = drm_fixp_mul(tu->ratio_fp, temp1_fp);
		temp = drm_fixp2int_ceil(temp2_fp);
		temp1_fp = drm_fixp_from_fraction(temp, 1);
		tu->n_err_fp = temp1_fp - temp2_fp;

		if (tu->n_err_fp < tu->err_fp) {
			tu->err_fp = tu->n_err_fp;
			tu->tu_size_desired = tu->tu_size;
		}
	}

	tu->tu_size_minus1 = tu->tu_size_desired - 1;

	temp1_fp = drm_fixp_from_fraction(tu->tu_size_desired, 1);
	temp2_fp = drm_fixp_mul(tu->ratio_fp, temp1_fp);
	tu->valid_boundary_link = drm_fixp2int_ceil(temp2_fp);

	temp1_fp = drm_fixp_from_fraction(tu->bpp, 8);
	temp2_fp = tu->lwidth_fp;
	temp2_fp = drm_fixp_mul(temp2_fp, temp1_fp);

	temp1_fp = drm_fixp_from_fraction(tu->valid_boundary_link, 1);
	temp2_fp = drm_fixp_div(temp2_fp, temp1_fp);
	tu->n_tus = drm_fixp2int(temp2_fp);
	if ((temp2_fp & 0xFFFFFFFF) > 0xFFFFF000)
		tu->n_tus += 1;

	tu->even_distribution_legacy = tu->n_tus % tu->nlanes == 0 ? 1 : 0;
	DRM_DEBUG_DP("Info: n_sym = %d, num_of_tus = %d\n",
		tu->valid_boundary_link, tu->n_tus);

	temp1_fp = drm_fixp_from_fraction(tu->tu_size_desired, 1);
	temp2_fp = drm_fixp_mul(tu->original_ratio_fp, temp1_fp);
	temp1_fp = drm_fixp_from_fraction(tu->valid_boundary_link, 1);
	temp2_fp = temp1_fp - temp2_fp;
	temp1_fp = drm_fixp_from_fraction(tu->n_tus + 1, 1);
	temp2_fp = drm_fixp_mul(temp1_fp, temp2_fp);

	temp = drm_fixp2int(temp2_fp);
	if (temp && temp2_fp)
		tu->extra_bytes = drm_fixp2int_ceil(temp2_fp);
	else
		tu->extra_bytes = 0;

	temp1_fp = drm_fixp_from_fraction(tu->extra_bytes, 1);
	temp2_fp = drm_fixp_from_fraction(8, tu->bpp);
	temp1_fp = drm_fixp_mul(temp1_fp, temp2_fp);

	if (temp && temp1_fp)
		tu->extra_pclk_cycles = drm_fixp2int_ceil(temp1_fp);
	else
		tu->extra_pclk_cycles = drm_fixp2int(temp1_fp);

	temp1_fp = drm_fixp_div(tu->lclk_fp, tu->pclk_fp);
	temp2_fp = drm_fixp_from_fraction(tu->extra_pclk_cycles, 1);
	temp1_fp = drm_fixp_mul(temp2_fp, temp1_fp);

	if (temp1_fp)
		tu->extra_pclk_cycles_in_link_clk = drm_fixp2int_ceil(temp1_fp);
	else
		tu->extra_pclk_cycles_in_link_clk = drm_fixp2int(temp1_fp);

	tu->filler_size = tu->tu_size_desired - tu->valid_boundary_link;

	temp1_fp = drm_fixp_from_fraction(tu->tu_size_desired, 1);
	tu->ratio_by_tu_fp = drm_fixp_mul(tu->ratio_fp, temp1_fp);

	tu->delay_start_link = tu->extra_pclk_cycles_in_link_clk +
				tu->filler_size + tu->extra_buffer_margin;

	tu->resulting_valid_fp =
			drm_fixp_from_fraction(tu->valid_boundary_link, 1);

	temp1_fp = drm_fixp_from_fraction(tu->tu_size_desired, 1);
	temp2_fp = drm_fixp_div(tu->resulting_valid_fp, temp1_fp);
	tu->TU_ratio_err_fp = temp2_fp - tu->original_ratio_fp;

	temp1_fp = drm_fixp_from_fraction(HBLANK_MARGIN, 1);
	temp1_fp = tu->hbp_relative_to_pclk_fp - temp1_fp;
	tu->hbp_time_fp = drm_fixp_div(temp1_fp, tu->pclk_fp);

	temp1_fp = drm_fixp_from_fraction(tu->delay_start_link, 1);
	tu->delay_start_time_fp = drm_fixp_div(temp1_fp, tu->lclk_fp);

	compare_result_1 = _tu_param_compare(tu->hbp_time_fp,
					tu->delay_start_time_fp);
	if (compare_result_1 == 2) /* if (hbp_time_fp < delay_start_time_fp) */
		tu->min_hblank_violated = 1;

	tu->hactive_time_fp = drm_fixp_div(tu->lwidth_fp, tu->pclk_fp);

	compare_result_2 = _tu_param_compare(tu->hactive_time_fp,
						tu->delay_start_time_fp);
	if (compare_result_2 == 2)
		tu->min_hblank_violated = 1;

	tu->delay_start_time_fp = 0;

	/* brute force */

	tu->delay_start_link_extra_pixclk = EXTRA_PIXCLK_CYCLE_DELAY;
	tu->diff_abs_fp = tu->resulting_valid_fp - tu->ratio_by_tu_fp;

	temp = drm_fixp2int(tu->diff_abs_fp);
	if (!temp && tu->diff_abs_fp <= 0xffff)
		tu->diff_abs_fp = 0;

	/* if(diff_abs < 0) diff_abs *= -1 */
	if (tu->diff_abs_fp < 0)
		tu->diff_abs_fp = drm_fixp_mul(tu->diff_abs_fp, -1);

	tu->boundary_mod_lower_err = 0;
	if ((tu->diff_abs_fp != 0 &&
			((tu->diff_abs_fp > BRUTE_FORCE_THRESHOLD_fp) ||
			 (tu->even_distribution_legacy == 0) ||
			 (DP_BRUTE_FORCE == 1))) ||
			(tu->min_hblank_violated == 1)) {
		do {
			tu->err_fp = drm_fixp_from_fraction(1000, 1);

			temp1_fp = drm_fixp_div(tu->lclk_fp, tu->pclk_fp);
			temp2_fp = drm_fixp_from_fraction(
					tu->delay_start_link_extra_pixclk, 1);
			temp1_fp = drm_fixp_mul(temp2_fp, temp1_fp);

			if (temp1_fp)
				tu->extra_buffer_margin =
					drm_fixp2int_ceil(temp1_fp);
			else
				tu->extra_buffer_margin = 0;

			temp1_fp = drm_fixp_from_fraction(tu->bpp, 8);
			temp1_fp = drm_fixp_mul(tu->lwidth_fp, temp1_fp);

			if (temp1_fp)
				tu->n_symbols = drm_fixp2int_ceil(temp1_fp);
			else
				tu->n_symbols = 0;

			for (tu->tu_size = 32; tu->tu_size <= 64; tu->tu_size++) {
				for (tu->i_upper_boundary_count = 1;
					tu->i_upper_boundary_count <= 15;
					tu->i_upper_boundary_count++) {
					for (tu->i_lower_boundary_count = 1;
						tu->i_lower_boundary_count <= 15;
						tu->i_lower_boundary_count++) {
						_tu_valid_boundary_calc(tu);
					}
				}
			}
			tu->delay_start_link_extra_pixclk--;
		} while (tu->boundary_moderation_en != true &&
			tu->boundary_mod_lower_err == 1 &&
			tu->delay_start_link_extra_pixclk != 0);

		if (tu->boundary_moderation_en == true) {
			temp1_fp = drm_fixp_from_fraction(
					(tu->upper_boundary_count *
					tu->valid_boundary_link +
					tu->lower_boundary_count *
					(tu->valid_boundary_link - 1)), 1);
			temp2_fp = drm_fixp_from_fraction(
					(tu->upper_boundary_count +
					tu->lower_boundary_count), 1);
			tu->resulting_valid_fp =
					drm_fixp_div(temp1_fp, temp2_fp);

			temp1_fp = drm_fixp_from_fraction(
					tu->tu_size_desired, 1);
			tu->ratio_by_tu_fp =
				drm_fixp_mul(tu->original_ratio_fp, temp1_fp);

			tu->valid_lower_boundary_link =
				tu->valid_boundary_link - 1;

			temp1_fp = drm_fixp_from_fraction(tu->bpp, 8);
			temp1_fp = drm_fixp_mul(tu->lwidth_fp, temp1_fp);
			temp2_fp = drm_fixp_div(temp1_fp,
						tu->resulting_valid_fp);
			tu->n_tus = drm_fixp2int(temp2_fp);

			tu->tu_size_minus1 = tu->tu_size_desired - 1;
			tu->even_distribution_BF = 1;

			temp1_fp =
				drm_fixp_from_fraction(tu->tu_size_desired, 1);
			temp2_fp =
				drm_fixp_div(tu->resulting_valid_fp, temp1_fp);
			tu->TU_ratio_err_fp = temp2_fp - tu->original_ratio_fp;
		}
	}

	temp2_fp = drm_fixp_mul(LCLK_FAST_SKEW_fp, tu->lwidth_fp);

	if (temp2_fp)
		temp = drm_fixp2int_ceil(temp2_fp);
	else
		temp = 0;

	temp1_fp = drm_fixp_from_fraction(tu->nlanes, 1);
	temp2_fp = drm_fixp_mul(tu->original_ratio_fp, temp1_fp);
	temp1_fp = drm_fixp_from_fraction(tu->bpp, 8);
	temp2_fp = drm_fixp_div(temp1_fp, temp2_fp);
	temp1_fp = drm_fixp_from_fraction(temp, 1);
	temp2_fp = drm_fixp_mul(temp1_fp, temp2_fp);
	temp = drm_fixp2int(temp2_fp);

	if (tu->async_en)
		tu->delay_start_link += (int)temp;

	temp1_fp = drm_fixp_from_fraction(tu->delay_start_link, 1);
	tu->delay_start_time_fp = drm_fixp_div(temp1_fp, tu->lclk_fp);

	/* OUTPUTS */
	tu_table->valid_boundary_link       = tu->valid_boundary_link;
	tu_table->delay_start_link          = tu->delay_start_link;
	tu_table->boundary_moderation_en    = tu->boundary_moderation_en;
	tu_table->valid_lower_boundary_link = tu->valid_lower_boundary_link;
	tu_table->upper_boundary_count      = tu->upper_boundary_count;
	tu_table->lower_boundary_count      = tu->lower_boundary_count;
	tu_table->tu_size_minus1            = tu->tu_size_minus1;

	DRM_DEBUG_DP("TU: valid_boundary_link: %d\n",
				tu_table->valid_boundary_link);
	DRM_DEBUG_DP("TU: delay_start_link: %d\n",
				tu_table->delay_start_link);
	DRM_DEBUG_DP("TU: boundary_moderation_en: %d\n",
			tu_table->boundary_moderation_en);
	DRM_DEBUG_DP("TU: valid_lower_boundary_link: %d\n",
			tu_table->valid_lower_boundary_link);
	DRM_DEBUG_DP("TU: upper_boundary_count: %d\n",
			tu_table->upper_boundary_count);
	DRM_DEBUG_DP("TU: lower_boundary_count: %d\n",
			tu_table->lower_boundary_count);
	DRM_DEBUG_DP("TU: tu_size_minus1: %d\n", tu_table->tu_size_minus1);

	kfree(tu);
}

static void dp_ctrl_calc_tu_parameters(struct dp_ctrl_private *ctrl,
		struct dp_vc_tu_mapping_table *tu_table)
{
	struct dp_tu_calc_input in;
	struct drm_display_mode *drm_mode;

	drm_mode = &ctrl->panel->dp_mode.drm_mode;

	in.lclk = ctrl->link->link_params.rate / 1000;
	in.pclk_khz = drm_mode->clock;
	in.hactive = drm_mode->hdisplay;
	in.hporch = drm_mode->htotal - drm_mode->hdisplay;
	in.nlanes = ctrl->link->link_params.num_lanes;
	in.bpp = ctrl->panel->dp_mode.bpp;
	in.pixel_enc = 444;
	in.dsc_en = 0;
	in.async_en = 0;
	in.fec_en = 0;
	in.num_of_dsc_slices = 0;
	in.compress_ratio = 100;

	_dp_ctrl_calc_tu(&in, tu_table);
}

static void dp_ctrl_setup_tr_unit(struct dp_ctrl_private *ctrl)
{
	u32 dp_tu = 0x0;
	u32 valid_boundary = 0x0;
	u32 valid_boundary2 = 0x0;
	struct dp_vc_tu_mapping_table tu_calc_table;

	dp_ctrl_calc_tu_parameters(ctrl, &tu_calc_table);

	dp_tu |= tu_calc_table.tu_size_minus1;
	valid_boundary |= tu_calc_table.valid_boundary_link;
	valid_boundary |= (tu_calc_table.delay_start_link << 16);

	valid_boundary2 |= (tu_calc_table.valid_lower_boundary_link << 1);
	valid_boundary2 |= (tu_calc_table.upper_boundary_count << 16);
	valid_boundary2 |= (tu_calc_table.lower_boundary_count << 20);

	if (tu_calc_table.boundary_moderation_en)
		valid_boundary2 |= BIT(0);

	pr_debug("dp_tu=0x%x, valid_boundary=0x%x, valid_boundary2=0x%x\n",
			dp_tu, valid_boundary, valid_boundary2);

	dp_catalog_ctrl_update_transfer_unit(ctrl->catalog,
				dp_tu, valid_boundary, valid_boundary2);
}

static int dp_ctrl_wait4video_ready(struct dp_ctrl_private *ctrl)
{
	int ret = 0;

	if (!wait_for_completion_timeout(&ctrl->video_comp,
				WAIT_FOR_VIDEO_READY_TIMEOUT_JIFFIES)) {
		DRM_ERROR("wait4video timedout\n");
		ret = -ETIMEDOUT;
	}
	return ret;
}

static int dp_ctrl_update_vx_px(struct dp_ctrl_private *ctrl)
{
	struct dp_link *link = ctrl->link;
	int ret = 0, lane, lane_cnt;
	u8 buf[4];
	u32 max_level_reached = 0;
	u32 voltage_swing_level = link->phy_params.v_level;
	u32 pre_emphasis_level = link->phy_params.p_level;

	ret = dp_catalog_ctrl_update_vx_px(ctrl->catalog,
		voltage_swing_level, pre_emphasis_level);

	if (ret)
		return ret;

	if (voltage_swing_level >= DP_TRAIN_VOLTAGE_SWING_MAX) {
		DRM_DEBUG_DP("max. voltage swing level reached %d\n",
				voltage_swing_level);
		max_level_reached |= DP_TRAIN_MAX_SWING_REACHED;
	}

	if (pre_emphasis_level >= DP_TRAIN_PRE_EMPHASIS_MAX) {
		DRM_DEBUG_DP("max. pre-emphasis level reached %d\n",
				pre_emphasis_level);
		max_level_reached  |= DP_TRAIN_MAX_PRE_EMPHASIS_REACHED;
	}

	pre_emphasis_level <<= DP_TRAIN_PRE_EMPHASIS_SHIFT;

	lane_cnt = ctrl->link->link_params.num_lanes;
	for (lane = 0; lane < lane_cnt; lane++)
		buf[lane] = voltage_swing_level | pre_emphasis_level
				| max_level_reached;

	DRM_DEBUG_DP("sink: p|v=0x%x\n", voltage_swing_level
					| pre_emphasis_level);
	ret = drm_dp_dpcd_write(ctrl->aux, DP_TRAINING_LANE0_SET,
					buf, lane_cnt);
	if (ret == lane_cnt)
		ret = 0;

	return ret;
}

static bool dp_ctrl_train_pattern_set(struct dp_ctrl_private *ctrl,
		u8 pattern)
{
	u8 buf;
	int ret = 0;

	DRM_DEBUG_DP("sink: pattern=%x\n", pattern);

	buf = pattern;

	if (pattern && pattern != DP_TRAINING_PATTERN_4)
		buf |= DP_LINK_SCRAMBLING_DISABLE;

	ret = drm_dp_dpcd_writeb(ctrl->aux, DP_TRAINING_PATTERN_SET, buf);
	return ret == 1;
}

static int dp_ctrl_read_link_status(struct dp_ctrl_private *ctrl,
				    u8 *link_status)
{
	int ret = 0, len;

	len = drm_dp_dpcd_read_link_status(ctrl->aux, link_status);
	if (len != DP_LINK_STATUS_SIZE) {
		DRM_ERROR("DP link status read failed, err: %d\n", len);
		ret = -EINVAL;
	}

	return ret;
}

static int dp_ctrl_link_train_1(struct dp_ctrl_private *ctrl,
		struct dp_cr_status *cr, int *training_step)
{
	int tries, old_v_level, ret = 0;
	u8 link_status[DP_LINK_STATUS_SIZE];
	int const maximum_retries = 4;

	dp_catalog_ctrl_state_ctrl(ctrl->catalog, 0);

	*training_step = DP_TRAINING_1;

	ret = dp_catalog_ctrl_set_pattern(ctrl->catalog, DP_TRAINING_PATTERN_1);
	if (ret)
		return ret;
	dp_ctrl_train_pattern_set(ctrl, DP_TRAINING_PATTERN_1 |
		DP_LINK_SCRAMBLING_DISABLE);

	ret = dp_ctrl_update_vx_px(ctrl);
	if (ret)
		return ret;

	tries = 0;
	old_v_level = ctrl->link->phy_params.v_level;
	for (tries = 0; tries < maximum_retries; tries++) {
		drm_dp_link_train_clock_recovery_delay(ctrl->aux, ctrl->panel->dpcd);

		ret = dp_ctrl_read_link_status(ctrl, link_status);
		if (ret)
			return ret;

		cr->lane_0_1 = link_status[0];
		cr->lane_2_3 = link_status[1];

		if (drm_dp_clock_recovery_ok(link_status,
			ctrl->link->link_params.num_lanes)) {
			return 0;
		}

		if (ctrl->link->phy_params.v_level >=
			DP_TRAIN_VOLTAGE_SWING_MAX) {
			DRM_ERROR_RATELIMITED("max v_level reached\n");
			return -EAGAIN;
		}

		if (old_v_level != ctrl->link->phy_params.v_level) {
			tries = 0;
			old_v_level = ctrl->link->phy_params.v_level;
		}

		DRM_DEBUG_DP("clock recovery not done, adjusting vx px\n");

		dp_link_adjust_levels(ctrl->link, link_status);
		ret = dp_ctrl_update_vx_px(ctrl);
		if (ret)
			return ret;
	}

	DRM_ERROR("max tries reached\n");
	return -ETIMEDOUT;
}

static int dp_ctrl_link_rate_down_shift(struct dp_ctrl_private *ctrl)
{
	int ret = 0;

	switch (ctrl->link->link_params.rate) {
	case 810000:
		ctrl->link->link_params.rate = 540000;
		break;
	case 540000:
		ctrl->link->link_params.rate = 270000;
		break;
	case 270000:
		ctrl->link->link_params.rate = 162000;
		break;
	case 162000:
	default:
		ret = -EINVAL;
		break;
	}

	if (!ret)
		DRM_DEBUG_DP("new rate=0x%x\n", ctrl->link->link_params.rate);

	return ret;
}

static int dp_ctrl_link_lane_down_shift(struct dp_ctrl_private *ctrl)
{

	if (ctrl->link->link_params.num_lanes == 1)
		return -1;

	ctrl->link->link_params.num_lanes /= 2;
	ctrl->link->link_params.rate = ctrl->panel->link_info.rate;

	ctrl->link->phy_params.p_level = 0;
	ctrl->link->phy_params.v_level = 0;

	return 0;
}

static void dp_ctrl_clear_training_pattern(struct dp_ctrl_private *ctrl)
{
	dp_ctrl_train_pattern_set(ctrl, DP_TRAINING_PATTERN_DISABLE);
	drm_dp_link_train_channel_eq_delay(ctrl->aux, ctrl->panel->dpcd);
}

static int dp_ctrl_link_train_2(struct dp_ctrl_private *ctrl,
		struct dp_cr_status *cr, int *training_step)
{
	int tries = 0, ret = 0;
	char pattern;
	int const maximum_retries = 5;
	u8 link_status[DP_LINK_STATUS_SIZE];

	dp_catalog_ctrl_state_ctrl(ctrl->catalog, 0);

	*training_step = DP_TRAINING_2;

	if (drm_dp_tps3_supported(ctrl->panel->dpcd))
		pattern = DP_TRAINING_PATTERN_3;
	else
		pattern = DP_TRAINING_PATTERN_2;

	ret = dp_ctrl_update_vx_px(ctrl);
	if (ret)
		return ret;

	ret = dp_catalog_ctrl_set_pattern(ctrl->catalog, pattern);
	if (ret)
		return ret;

	dp_ctrl_train_pattern_set(ctrl, pattern | DP_RECOVERED_CLOCK_OUT_EN);

	for (tries = 0; tries <= maximum_retries; tries++) {
		drm_dp_link_train_channel_eq_delay(ctrl->aux, ctrl->panel->dpcd);

		ret = dp_ctrl_read_link_status(ctrl, link_status);
		if (ret)
			return ret;
		cr->lane_0_1 = link_status[0];
		cr->lane_2_3 = link_status[1];

		if (drm_dp_channel_eq_ok(link_status,
			ctrl->link->link_params.num_lanes)) {
			return 0;
		}

		dp_link_adjust_levels(ctrl->link, link_status);
		ret = dp_ctrl_update_vx_px(ctrl);
		if (ret)
			return ret;

	}

	return -ETIMEDOUT;
}

static int dp_ctrl_reinitialize_mainlink(struct dp_ctrl_private *ctrl);

static int dp_ctrl_link_train(struct dp_ctrl_private *ctrl,
		struct dp_cr_status *cr, int *training_step)
{
	int ret = 0;
	u8 encoding = DP_SET_ANSI_8B10B;
	struct dp_link_info link_info = {0};

	dp_ctrl_config_ctrl(ctrl);

	link_info.num_lanes = ctrl->link->link_params.num_lanes;
	link_info.rate = ctrl->link->link_params.rate;
	link_info.capabilities = DP_LINK_CAP_ENHANCED_FRAMING;

	dp_aux_link_configure(ctrl->aux, &link_info);
	drm_dp_dpcd_write(ctrl->aux, DP_MAIN_LINK_CHANNEL_CODING_SET,
				&encoding, 1);

	ret = dp_ctrl_link_train_1(ctrl, cr, training_step);
	if (ret) {
		DRM_ERROR("link training #1 failed. ret=%d\n", ret);
		goto end;
	}

	/* print success info as this is a result of user initiated action */
	DRM_DEBUG_DP("link training #1 successful\n");

	ret = dp_ctrl_link_train_2(ctrl, cr, training_step);
	if (ret) {
		DRM_ERROR("link training #2 failed. ret=%d\n", ret);
		goto end;
	}

	/* print success info as this is a result of user initiated action */
	DRM_DEBUG_DP("link training #2 successful\n");

end:
	dp_catalog_ctrl_state_ctrl(ctrl->catalog, 0);

	return ret;
}

static int dp_ctrl_setup_main_link(struct dp_ctrl_private *ctrl,
		struct dp_cr_status *cr, int *training_step)
{
	int ret = 0;

	dp_catalog_ctrl_mainlink_ctrl(ctrl->catalog, true);

	if (ctrl->link->sink_request & DP_TEST_LINK_PHY_TEST_PATTERN)
		return ret;

	/*
	 * As part of previous calls, DP controller state might have
	 * transitioned to PUSH_IDLE. In order to start transmitting
	 * a link training pattern, we have to first do soft reset.
	 */

	ret = dp_ctrl_link_train(ctrl, cr, training_step);

	return ret;
}

static void dp_ctrl_set_clock_rate(struct dp_ctrl_private *ctrl,
			enum dp_pm_type module, char *name, unsigned long rate)
{
	u32 num = ctrl->parser->mp[module].num_clk;
	struct dss_clk *cfg = ctrl->parser->mp[module].clk_config;

	while (num && strcmp(cfg->clk_name, name)) {
		num--;
		cfg++;
	}

	DRM_DEBUG_DP("setting rate=%lu on clk=%s\n", rate, name);

	if (num)
		cfg->rate = rate;
	else
		DRM_ERROR("%s clock doesn't exit to set rate %lu\n",
				name, rate);
}

static int dp_ctrl_enable_mainlink_clocks(struct dp_ctrl_private *ctrl)
{
	int ret = 0;
	struct dp_io *dp_io = &ctrl->parser->io;
	struct phy *phy = dp_io->phy;
	struct phy_configure_opts_dp *opts_dp = &dp_io->phy_opts.dp;

	opts_dp->lanes = ctrl->link->link_params.num_lanes;
	opts_dp->link_rate = ctrl->link->link_params.rate / 100;
	dp_ctrl_set_clock_rate(ctrl, DP_CTRL_PM, "ctrl_link",
					ctrl->link->link_params.rate * 1000);

	phy_configure(phy, &dp_io->phy_opts);
	phy_power_on(phy);

	ret = dp_power_clk_enable(ctrl->power, DP_CTRL_PM, true);
	if (ret)
		DRM_ERROR("Unable to start link clocks. ret=%d\n", ret);

	DRM_DEBUG_DP("link rate=%d pixel_clk=%d\n",
		ctrl->link->link_params.rate, ctrl->dp_ctrl.pixel_rate);

	return ret;
}

static int dp_ctrl_enable_stream_clocks(struct dp_ctrl_private *ctrl)
{
	int ret = 0;

	dp_ctrl_set_clock_rate(ctrl, DP_STREAM_PM, "stream_pixel",
					ctrl->dp_ctrl.pixel_rate * 1000);

	ret = dp_power_clk_enable(ctrl->power, DP_STREAM_PM, true);
	if (ret)
		DRM_ERROR("Unabled to start pixel clocks. ret=%d\n", ret);

	DRM_DEBUG_DP("link rate=%d pixel_clk=%d\n",
			ctrl->link->link_params.rate, ctrl->dp_ctrl.pixel_rate);

	return ret;
}

int dp_ctrl_host_init(struct dp_ctrl *dp_ctrl, bool flip, bool reset)
{
	struct dp_ctrl_private *ctrl;
	struct dp_io *dp_io;
	struct phy *phy;

	if (!dp_ctrl) {
		DRM_ERROR("Invalid input data\n");
		return -EINVAL;
	}

	ctrl = container_of(dp_ctrl, struct dp_ctrl_private, dp_ctrl);
	dp_io = &ctrl->parser->io;
	phy = dp_io->phy;

	ctrl->dp_ctrl.orientation = flip;

	if (reset)
		dp_catalog_ctrl_reset(ctrl->catalog);

	dp_catalog_ctrl_phy_reset(ctrl->catalog);
	phy_init(phy);
	dp_catalog_ctrl_enable_irq(ctrl->catalog, true);

	return 0;
}

/**
 * dp_ctrl_host_deinit() - Uninitialize DP controller
 * @dp_ctrl: Display Port Driver data
 *
 * Perform required steps to uninitialize DP controller
 * and its resources.
 */
void dp_ctrl_host_deinit(struct dp_ctrl *dp_ctrl)
{
	struct dp_ctrl_private *ctrl;
	struct dp_io *dp_io;
	struct phy *phy;

	if (!dp_ctrl) {
		DRM_ERROR("Invalid input data\n");
		return;
	}

	ctrl = container_of(dp_ctrl, struct dp_ctrl_private, dp_ctrl);
	dp_io = &ctrl->parser->io;
	phy = dp_io->phy;

	dp_catalog_ctrl_enable_irq(ctrl->catalog, false);
	phy_exit(phy);

	DRM_DEBUG_DP("Host deinitialized successfully\n");
}

static bool dp_ctrl_use_fixed_nvid(struct dp_ctrl_private *ctrl)
{
	u8 *dpcd = ctrl->panel->dpcd;

	/*
	 * For better interop experience, used a fixed NVID=0x8000
	 * whenever connected to a VGA dongle downstream.
	 */
	if (drm_dp_is_branch(dpcd))
		return (drm_dp_has_quirk(&ctrl->panel->desc,
					 DP_DPCD_QUIRK_CONSTANT_N));

	return false;
}

static int dp_ctrl_reinitialize_mainlink(struct dp_ctrl_private *ctrl)
{
	int ret = 0;
	struct dp_io *dp_io = &ctrl->parser->io;
	struct phy *phy = dp_io->phy;
	struct phy_configure_opts_dp *opts_dp = &dp_io->phy_opts.dp;

	dp_catalog_ctrl_mainlink_ctrl(ctrl->catalog, false);
	opts_dp->lanes = ctrl->link->link_params.num_lanes;
	phy_configure(phy, &dp_io->phy_opts);
	/*
	 * Disable and re-enable the mainlink clock since the
	 * link clock might have been adjusted as part of the
	 * link maintenance.
	 */
	ret = dp_power_clk_enable(ctrl->power, DP_CTRL_PM, false);
	if (ret) {
		DRM_ERROR("Failed to disable clocks. ret=%d\n", ret);
		return ret;
	}
	phy_power_off(phy);
	/* hw recommended delay before re-enabling clocks */
	msleep(20);

	ret = dp_ctrl_enable_mainlink_clocks(ctrl);
	if (ret) {
		DRM_ERROR("Failed to enable mainlink clks. ret=%d\n", ret);
		return ret;
	}

	return ret;
}

static int dp_ctrl_deinitialize_mainlink(struct dp_ctrl_private *ctrl)
{
	struct dp_io *dp_io;
	struct phy *phy;
	int ret;

	dp_io = &ctrl->parser->io;
	phy = dp_io->phy;

	dp_catalog_ctrl_mainlink_ctrl(ctrl->catalog, false);

	dp_catalog_ctrl_reset(ctrl->catalog);

	ret = dp_power_clk_enable(ctrl->power, DP_CTRL_PM, false);
	if (ret) {
		DRM_ERROR("Failed to disable link clocks. ret=%d\n", ret);
	}

	phy_power_off(phy);
	phy_exit(phy);

	return 0;
}

static int dp_ctrl_link_maintenance(struct dp_ctrl_private *ctrl)
{
	int ret = 0;
	struct dp_cr_status cr;
	int training_step = DP_TRAINING_NONE;

	dp_ctrl_push_idle(&ctrl->dp_ctrl);

	ctrl->dp_ctrl.pixel_rate = ctrl->panel->dp_mode.drm_mode.clock;

	ret = dp_ctrl_setup_main_link(ctrl, &cr, &training_step);
	if (ret)
		goto end;

	dp_ctrl_clear_training_pattern(ctrl);

	dp_catalog_ctrl_state_ctrl(ctrl->catalog, DP_STATE_CTRL_SEND_VIDEO);

	ret = dp_ctrl_wait4video_ready(ctrl);
end:
	return ret;
}

static int dp_ctrl_process_phy_test_request(struct dp_ctrl_private *ctrl)
{
	int ret = 0;

	if (!ctrl->link->phy_params.phy_test_pattern_sel) {
		DRM_DEBUG_DP("no test pattern selected by sink\n");
		return ret;
	}

	/*
	 * The global reset will need DP link related clocks to be
	 * running. Add the global reset just before disabling the
	 * link clocks and core clocks.
	 */
	ret = dp_ctrl_off(&ctrl->dp_ctrl);
	if (ret) {
		DRM_ERROR("failed to disable DP controller\n");
		return ret;
	}

	ret = dp_ctrl_on_link(&ctrl->dp_ctrl);
	if (!ret)
		ret = dp_ctrl_on_stream(&ctrl->dp_ctrl);
	else
		DRM_ERROR("failed to enable DP link controller\n");

	return ret;
}

static bool dp_ctrl_send_phy_test_pattern(struct dp_ctrl_private *ctrl)
{
	bool success = false;
	u32 pattern_sent = 0x0;
	u32 pattern_requested = ctrl->link->phy_params.phy_test_pattern_sel;

	DRM_DEBUG_DP("request: 0x%x\n", pattern_requested);

	if (dp_catalog_ctrl_update_vx_px(ctrl->catalog,
			ctrl->link->phy_params.v_level,
			ctrl->link->phy_params.p_level)) {
		DRM_ERROR("Failed to set v/p levels\n");
		return false;
	}
	dp_catalog_ctrl_send_phy_pattern(ctrl->catalog, pattern_requested);
	dp_ctrl_update_vx_px(ctrl);
	dp_link_send_test_response(ctrl->link);

	pattern_sent = dp_catalog_ctrl_read_phy_pattern(ctrl->catalog);

	switch (pattern_sent) {
	case MR_LINK_TRAINING1:
		success = (pattern_requested ==
				DP_PHY_TEST_PATTERN_D10_2);
		break;
	case MR_LINK_SYMBOL_ERM:
		success = ((pattern_requested ==
			DP_PHY_TEST_PATTERN_ERROR_COUNT) ||
				(pattern_requested ==
				DP_PHY_TEST_PATTERN_CP2520));
		break;
	case MR_LINK_PRBS7:
		success = (pattern_requested ==
				DP_PHY_TEST_PATTERN_PRBS7);
		break;
	case MR_LINK_CUSTOM80:
		success = (pattern_requested ==
				DP_PHY_TEST_PATTERN_80BIT_CUSTOM);
		break;
	case MR_LINK_TRAINING4:
		success = (pattern_requested ==
				DP_PHY_TEST_PATTERN_SEL_MASK);
		break;
	default:
		success = false;
	}

	DRM_DEBUG_DP("%s: test->0x%x\n", success ? "success" : "failed",
						pattern_requested);
	return success;
}

void dp_ctrl_handle_sink_request(struct dp_ctrl *dp_ctrl)
{
	struct dp_ctrl_private *ctrl;
	u32 sink_request = 0x0;

	if (!dp_ctrl) {
		DRM_ERROR("invalid input\n");
		return;
	}

	ctrl = container_of(dp_ctrl, struct dp_ctrl_private, dp_ctrl);
	sink_request = ctrl->link->sink_request;

	if (sink_request & DP_TEST_LINK_PHY_TEST_PATTERN) {
		DRM_DEBUG_DP("PHY_TEST_PATTERN request\n");
		if (dp_ctrl_process_phy_test_request(ctrl)) {
			DRM_ERROR("process phy_test_req failed\n");
			return;
		}
	}

	if (sink_request & DP_LINK_STATUS_UPDATED) {
		if (dp_ctrl_link_maintenance(ctrl)) {
			DRM_ERROR("LM failed: TEST_LINK_TRAINING\n");
			return;
		}
	}

	if (sink_request & DP_TEST_LINK_TRAINING) {
		dp_link_send_test_response(ctrl->link);
		if (dp_ctrl_link_maintenance(ctrl)) {
			DRM_ERROR("LM failed: TEST_LINK_TRAINING\n");
			return;
		}
	}
}

int dp_ctrl_on_link(struct dp_ctrl *dp_ctrl)
{
	int rc = 0;
	struct dp_ctrl_private *ctrl;
	u32 rate = 0;
	int link_train_max_retries = 5;
	u32 const phy_cts_pixel_clk_khz = 148500;
	struct dp_cr_status cr;
	unsigned int training_step;

	if (!dp_ctrl)
		return -EINVAL;

	ctrl = container_of(dp_ctrl, struct dp_ctrl_private, dp_ctrl);

	rate = ctrl->panel->link_info.rate;

	dp_power_clk_enable(ctrl->power, DP_CORE_PM, true);

	if (ctrl->link->sink_request & DP_TEST_LINK_PHY_TEST_PATTERN) {
		DRM_DEBUG_DP("using phy test link parameters\n");
		if (!ctrl->panel->dp_mode.drm_mode.clock)
			ctrl->dp_ctrl.pixel_rate = phy_cts_pixel_clk_khz;
	} else {
		ctrl->link->link_params.rate = rate;
		ctrl->link->link_params.num_lanes =
			ctrl->panel->link_info.num_lanes;
		ctrl->dp_ctrl.pixel_rate = ctrl->panel->dp_mode.drm_mode.clock;
	}

	DRM_DEBUG_DP("rate=%d, num_lanes=%d, pixel_rate=%d\n",
		ctrl->link->link_params.rate,
		ctrl->link->link_params.num_lanes, ctrl->dp_ctrl.pixel_rate);

	rc = dp_ctrl_enable_mainlink_clocks(ctrl);
	if (rc)
		return rc;

<<<<<<< HEAD
	while (--link_train_max_retries &&
		!atomic_read(&ctrl->dp_ctrl.aborted)) {
=======
	while (--link_train_max_retries) {
>>>>>>> 754a0abe
		rc = dp_ctrl_reinitialize_mainlink(ctrl);
		if (rc) {
			DRM_ERROR("Failed to reinitialize mainlink. rc=%d\n",
					rc);
			break;
		}

		training_step = DP_TRAINING_NONE;
		rc = dp_ctrl_setup_main_link(ctrl, &cr, &training_step);
		if (rc == 0) {
			/* training completed successfully */
			break;
		} else if (training_step == DP_TRAINING_1) {
			/* link train_1 failed */
			if (!dp_catalog_link_is_connected(ctrl->catalog)) {
				break;
			}

			rc = dp_ctrl_link_rate_down_shift(ctrl);
			if (rc < 0) { /* already in RBR = 1.6G */
				if (cr.lane_0_1 & DP_LANE0_1_CR_DONE) {
					/*
					 * some lanes are ready,
					 * reduce lane number
					 */
					rc = dp_ctrl_link_lane_down_shift(ctrl);
					if (rc < 0) { /* lane == 1 already */
						/* end with failure */
						break;
					}
				} else {
					/* end with failure */
					break; /* lane == 1 already */
				}
			}
		} else if (training_step == DP_TRAINING_2) {
			/* link train_2 failed, lower lane rate */
			if (!dp_catalog_link_is_connected(ctrl->catalog)) {
				break;
			}

			rc = dp_ctrl_link_lane_down_shift(ctrl);
			if (rc < 0) {
				/* end with failure */
				break; /* lane == 1 already */
			}
		}
	}

	if (ctrl->link->sink_request & DP_TEST_LINK_PHY_TEST_PATTERN)
		return rc;

	/* stop txing train pattern */
	dp_ctrl_clear_training_pattern(ctrl);

	/*
	 * keep transmitting idle pattern until video ready
	 * to avoid main link from loss of sync
	 */
	if (rc == 0)  /* link train successfully */
		dp_ctrl_push_idle(dp_ctrl);
	else  {
		/* link training failed */
		dp_ctrl_deinitialize_mainlink(ctrl);
		rc = -ECONNRESET;
	}

	return rc;
}

int dp_ctrl_on_stream(struct dp_ctrl *dp_ctrl)
{
	u32 rate = 0;
	int ret = 0;
	bool mainlink_ready = false;
	struct dp_ctrl_private *ctrl;

	if (!dp_ctrl)
		return -EINVAL;

	ctrl = container_of(dp_ctrl, struct dp_ctrl_private, dp_ctrl);

	rate = ctrl->panel->link_info.rate;

	ctrl->link->link_params.rate = rate;
	ctrl->link->link_params.num_lanes = ctrl->panel->link_info.num_lanes;
	ctrl->dp_ctrl.pixel_rate = ctrl->panel->dp_mode.drm_mode.clock;

	DRM_DEBUG_DP("rate=%d, num_lanes=%d, pixel_rate=%d\n",
		ctrl->link->link_params.rate,
		ctrl->link->link_params.num_lanes, ctrl->dp_ctrl.pixel_rate);

	if (!dp_power_clk_status(ctrl->power, DP_CTRL_PM)) { /* link clk is off */
		ret = dp_ctrl_enable_mainlink_clocks(ctrl);
		if (ret) {
			DRM_ERROR("Failed to start link clocks. ret=%d\n", ret);
			goto end;
		}
	}

	ret = dp_ctrl_enable_stream_clocks(ctrl);
	if (ret) {
		DRM_ERROR("Failed to start pixel clocks. ret=%d\n", ret);
		goto end;
	}

	if (ctrl->link->sink_request & DP_TEST_LINK_PHY_TEST_PATTERN) {
		dp_ctrl_send_phy_test_pattern(ctrl);
		return 0;
	}

	/*
	 * Set up transfer unit values and set controller state to send
	 * video.
	 */
	reinit_completion(&ctrl->video_comp);

	dp_ctrl_configure_source_params(ctrl);

	dp_catalog_ctrl_config_msa(ctrl->catalog,
		ctrl->link->link_params.rate,
		ctrl->dp_ctrl.pixel_rate, dp_ctrl_use_fixed_nvid(ctrl));

	dp_ctrl_setup_tr_unit(ctrl);

	dp_catalog_ctrl_state_ctrl(ctrl->catalog, DP_STATE_CTRL_SEND_VIDEO);

	ret = dp_ctrl_wait4video_ready(ctrl);
	if (ret)
		return ret;

	mainlink_ready = dp_catalog_ctrl_mainlink_ready(ctrl->catalog);
	DRM_DEBUG_DP("mainlink %s\n", mainlink_ready ? "READY" : "NOT READY");

end:
	return ret;
}

int dp_ctrl_off_link_stream(struct dp_ctrl *dp_ctrl)
{
	struct dp_ctrl_private *ctrl;
	struct dp_io *dp_io;
	struct phy *phy;
	int ret;

	ctrl = container_of(dp_ctrl, struct dp_ctrl_private, dp_ctrl);
	dp_io = &ctrl->parser->io;
	phy = dp_io->phy;

	/* set dongle to D3 (power off) mode */
	dp_link_psm_config(ctrl->link, &ctrl->panel->link_info, true);

	dp_catalog_ctrl_mainlink_ctrl(ctrl->catalog, false);

	if (dp_power_clk_status(ctrl->power, DP_STREAM_PM)) {
		ret = dp_power_clk_enable(ctrl->power, DP_STREAM_PM, false);
		if (ret) {
			DRM_ERROR("Failed to disable pclk. ret=%d\n", ret);
			return ret;
		}
	}

	ret = dp_power_clk_enable(ctrl->power, DP_CTRL_PM, false);
	if (ret) {
		DRM_ERROR("Failed to disable link clocks. ret=%d\n", ret);
		return ret;
	}

	phy_power_off(phy);

	/* aux channel down, reinit phy */
	phy_exit(phy);
	phy_init(phy);

	DRM_DEBUG_DP("DP off link/stream done\n");
	return ret;
}

void dp_ctrl_off_phy(struct dp_ctrl *dp_ctrl)
{
	struct dp_ctrl_private *ctrl;
	struct dp_io *dp_io;
	struct phy *phy;

	ctrl = container_of(dp_ctrl, struct dp_ctrl_private, dp_ctrl);
	dp_io = &ctrl->parser->io;
	phy = dp_io->phy;

	dp_catalog_ctrl_reset(ctrl->catalog);

	phy_exit(phy);

	DRM_DEBUG_DP("DP off phy done\n");
}

int dp_ctrl_off(struct dp_ctrl *dp_ctrl)
{
	struct dp_ctrl_private *ctrl;
	struct dp_io *dp_io;
	struct phy *phy;
	int ret = 0;

	if (!dp_ctrl)
		return -EINVAL;

	ctrl = container_of(dp_ctrl, struct dp_ctrl_private, dp_ctrl);
	dp_io = &ctrl->parser->io;
	phy = dp_io->phy;

	dp_catalog_ctrl_mainlink_ctrl(ctrl->catalog, false);

	dp_catalog_ctrl_reset(ctrl->catalog);

	ret = dp_power_clk_enable(ctrl->power, DP_STREAM_PM, false);
	if (ret)
		DRM_ERROR("Failed to disable pixel clocks. ret=%d\n", ret);

	ret = dp_power_clk_enable(ctrl->power, DP_CTRL_PM, false);
	if (ret) {
		DRM_ERROR("Failed to disable link clocks. ret=%d\n", ret);
	}

	phy_power_off(phy);
	phy_exit(phy);

	DRM_DEBUG_DP("DP off done\n");
	return ret;
}

void dp_ctrl_isr(struct dp_ctrl *dp_ctrl)
{
	struct dp_ctrl_private *ctrl;
	u32 isr;

	if (!dp_ctrl)
		return;

	ctrl = container_of(dp_ctrl, struct dp_ctrl_private, dp_ctrl);

	isr = dp_catalog_ctrl_get_interrupt(ctrl->catalog);

	if (isr & DP_CTRL_INTR_READY_FOR_VIDEO) {
		DRM_DEBUG_DP("dp_video_ready\n");
		complete(&ctrl->video_comp);
	}

	if (isr & DP_CTRL_INTR_IDLE_PATTERN_SENT) {
		DRM_DEBUG_DP("idle_patterns_sent\n");
		complete(&ctrl->idle_comp);
	}
}

struct dp_ctrl *dp_ctrl_get(struct device *dev, struct dp_link *link,
			struct dp_panel *panel,	struct drm_dp_aux *aux,
			struct dp_power *power, struct dp_catalog *catalog,
			struct dp_parser *parser)
{
	struct dp_ctrl_private *ctrl;
	int ret;

	if (!dev || !panel || !aux ||
	    !link || !catalog) {
		DRM_ERROR("invalid input\n");
		return ERR_PTR(-EINVAL);
	}

	ctrl = devm_kzalloc(dev, sizeof(*ctrl), GFP_KERNEL);
	if (!ctrl) {
		DRM_ERROR("Mem allocation failure\n");
		return ERR_PTR(-ENOMEM);
	}

	ret = devm_pm_opp_set_clkname(dev, "ctrl_link");
	if (ret) {
		dev_err(dev, "invalid DP OPP table in device tree\n");
		/* caller do PTR_ERR(opp_table) */
		return (struct dp_ctrl *)ERR_PTR(ret);
	}

	/* OPP table is optional */
	ret = devm_pm_opp_of_add_table(dev);
	if (ret)
		dev_err(dev, "failed to add DP OPP table\n");

	init_completion(&ctrl->idle_comp);
	init_completion(&ctrl->video_comp);

	/* in parameters */
	ctrl->parser   = parser;
	ctrl->panel    = panel;
	ctrl->power    = power;
	ctrl->aux      = aux;
	ctrl->link     = link;
	ctrl->catalog  = catalog;
	ctrl->dev      = dev;

	return &ctrl->dp_ctrl;
}<|MERGE_RESOLUTION|>--- conflicted
+++ resolved
@@ -1668,12 +1668,7 @@
 	if (rc)
 		return rc;
 
-<<<<<<< HEAD
-	while (--link_train_max_retries &&
-		!atomic_read(&ctrl->dp_ctrl.aborted)) {
-=======
 	while (--link_train_max_retries) {
->>>>>>> 754a0abe
 		rc = dp_ctrl_reinitialize_mainlink(ctrl);
 		if (rc) {
 			DRM_ERROR("Failed to reinitialize mainlink. rc=%d\n",
