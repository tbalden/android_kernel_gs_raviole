/*
 * Copyright 2014 Advanced Micro Devices, Inc.
 * Copyright 2008 Red Hat Inc.
 * Copyright 2009 Jerome Glisse.
 *
 * Permission is hereby granted, free of charge, to any person obtaining a
 * copy of this software and associated documentation files (the "Software"),
 * to deal in the Software without restriction, including without limitation
 * the rights to use, copy, modify, merge, publish, distribute, sublicense,
 * and/or sell copies of the Software, and to permit persons to whom the
 * Software is furnished to do so, subject to the following conditions:
 *
 * The above copyright notice and this permission notice shall be included in
 * all copies or substantial portions of the Software.
 *
 * THE SOFTWARE IS PROVIDED "AS IS", WITHOUT WARRANTY OF ANY KIND, EXPRESS OR
 * IMPLIED, INCLUDING BUT NOT LIMITED TO THE WARRANTIES OF MERCHANTABILITY,
 * FITNESS FOR A PARTICULAR PURPOSE AND NONINFRINGEMENT.  IN NO EVENT SHALL
 * THE COPYRIGHT HOLDER(S) OR AUTHOR(S) BE LIABLE FOR ANY CLAIM, DAMAGES OR
 * OTHER LIABILITY, WHETHER IN AN ACTION OF CONTRACT, TORT OR OTHERWISE,
 * ARISING FROM, OUT OF OR IN CONNECTION WITH THE SOFTWARE OR THE USE OR
 * OTHER DEALINGS IN THE SOFTWARE.
 *
 */

#include "amdgpu.h"
#include "amdgpu_gfx.h"
#include "amdgpu_rlc.h"
#include "amdgpu_ras.h"

/* delay 0.1 second to enable gfx off feature */
#define GFX_OFF_DELAY_ENABLE         msecs_to_jiffies(100)

/*
 * GPU GFX IP block helpers function.
 */

int amdgpu_gfx_mec_queue_to_bit(struct amdgpu_device *adev, int mec,
				int pipe, int queue)
{
	int bit = 0;

	bit += mec * adev->gfx.mec.num_pipe_per_mec
		* adev->gfx.mec.num_queue_per_pipe;
	bit += pipe * adev->gfx.mec.num_queue_per_pipe;
	bit += queue;

	return bit;
}

void amdgpu_queue_mask_bit_to_mec_queue(struct amdgpu_device *adev, int bit,
				 int *mec, int *pipe, int *queue)
{
	*queue = bit % adev->gfx.mec.num_queue_per_pipe;
	*pipe = (bit / adev->gfx.mec.num_queue_per_pipe)
		% adev->gfx.mec.num_pipe_per_mec;
	*mec = (bit / adev->gfx.mec.num_queue_per_pipe)
	       / adev->gfx.mec.num_pipe_per_mec;

}

bool amdgpu_gfx_is_mec_queue_enabled(struct amdgpu_device *adev,
				     int mec, int pipe, int queue)
{
	return test_bit(amdgpu_gfx_mec_queue_to_bit(adev, mec, pipe, queue),
			adev->gfx.mec.queue_bitmap);
}

int amdgpu_gfx_me_queue_to_bit(struct amdgpu_device *adev,
			       int me, int pipe, int queue)
{
	int bit = 0;

	bit += me * adev->gfx.me.num_pipe_per_me
		* adev->gfx.me.num_queue_per_pipe;
	bit += pipe * adev->gfx.me.num_queue_per_pipe;
	bit += queue;

	return bit;
}

void amdgpu_gfx_bit_to_me_queue(struct amdgpu_device *adev, int bit,
				int *me, int *pipe, int *queue)
{
	*queue = bit % adev->gfx.me.num_queue_per_pipe;
	*pipe = (bit / adev->gfx.me.num_queue_per_pipe)
		% adev->gfx.me.num_pipe_per_me;
	*me = (bit / adev->gfx.me.num_queue_per_pipe)
		/ adev->gfx.me.num_pipe_per_me;
}

bool amdgpu_gfx_is_me_queue_enabled(struct amdgpu_device *adev,
				    int me, int pipe, int queue)
{
	return test_bit(amdgpu_gfx_me_queue_to_bit(adev, me, pipe, queue),
			adev->gfx.me.queue_bitmap);
}

/**
 * amdgpu_gfx_scratch_get - Allocate a scratch register
 *
 * @adev: amdgpu_device pointer
 * @reg: scratch register mmio offset
 *
 * Allocate a CP scratch register for use by the driver (all asics).
 * Returns 0 on success or -EINVAL on failure.
 */
int amdgpu_gfx_scratch_get(struct amdgpu_device *adev, uint32_t *reg)
{
	int i;

	i = ffs(adev->gfx.scratch.free_mask);
	if (i != 0 && i <= adev->gfx.scratch.num_reg) {
		i--;
		adev->gfx.scratch.free_mask &= ~(1u << i);
		*reg = adev->gfx.scratch.reg_base + i;
		return 0;
	}
	return -EINVAL;
}

/**
 * amdgpu_gfx_scratch_free - Free a scratch register
 *
 * @adev: amdgpu_device pointer
 * @reg: scratch register mmio offset
 *
 * Free a CP scratch register allocated for use by the driver (all asics)
 */
void amdgpu_gfx_scratch_free(struct amdgpu_device *adev, uint32_t reg)
{
	adev->gfx.scratch.free_mask |= 1u << (reg - adev->gfx.scratch.reg_base);
}

/**
 * amdgpu_gfx_parse_disable_cu - Parse the disable_cu module parameter
 *
 * @mask: array in which the per-shader array disable masks will be stored
 * @max_se: number of SEs
 * @max_sh: number of SHs
 *
 * The bitmask of CUs to be disabled in the shader array determined by se and
 * sh is stored in mask[se * max_sh + sh].
 */
void amdgpu_gfx_parse_disable_cu(unsigned *mask, unsigned max_se, unsigned max_sh)
{
	unsigned se, sh, cu;
	const char *p;

	memset(mask, 0, sizeof(*mask) * max_se * max_sh);

	if (!amdgpu_disable_cu || !*amdgpu_disable_cu)
		return;

	p = amdgpu_disable_cu;
	for (;;) {
		char *next;
		int ret = sscanf(p, "%u.%u.%u", &se, &sh, &cu);
		if (ret < 3) {
			DRM_ERROR("amdgpu: could not parse disable_cu\n");
			return;
		}

		if (se < max_se && sh < max_sh && cu < 16) {
			DRM_INFO("amdgpu: disabling CU %u.%u.%u\n", se, sh, cu);
			mask[se * max_sh + sh] |= 1u << cu;
		} else {
			DRM_ERROR("amdgpu: disable_cu %u.%u.%u is out of range\n",
				  se, sh, cu);
		}

		next = strchr(p, ',');
		if (!next)
			break;
		p = next + 1;
	}
}

static bool amdgpu_gfx_is_multipipe_capable(struct amdgpu_device *adev)
{
	if (amdgpu_compute_multipipe != -1) {
		DRM_INFO("amdgpu: forcing compute pipe policy %d\n",
			 amdgpu_compute_multipipe);
		return amdgpu_compute_multipipe == 1;
	}

	/* FIXME: spreading the queues across pipes causes perf regressions
	 * on POLARIS11 compute workloads */
	if (adev->asic_type == CHIP_POLARIS11)
		return false;

	return adev->gfx.mec.num_mec > 1;
}

bool amdgpu_gfx_is_high_priority_compute_queue(struct amdgpu_device *adev,
<<<<<<< HEAD
					       int pipe, int queue)
{
	bool multipipe_policy = amdgpu_gfx_is_multipipe_capable(adev);
	int cond;
	/* Policy: alternate between normal and high priority */
	cond = multipipe_policy ? pipe : queue;

	return ((cond % 2) != 0);
=======
					       struct amdgpu_ring *ring)
{
	/* Policy: use 1st queue as high priority compute queue if we
	 * have more than one compute queue.
	 */
	if (adev->gfx.num_compute_rings > 1 &&
	    ring == &adev->gfx.compute_ring[0])
		return true;
>>>>>>> 754a0abe

	return false;
}

void amdgpu_gfx_compute_queue_acquire(struct amdgpu_device *adev)
{
	int i, queue, pipe;
	bool multipipe_policy = amdgpu_gfx_is_multipipe_capable(adev);
	int max_queues_per_mec = min(adev->gfx.mec.num_pipe_per_mec *
				     adev->gfx.mec.num_queue_per_pipe,
				     adev->gfx.num_compute_rings);

	if (multipipe_policy) {
		/* policy: make queues evenly cross all pipes on MEC1 only */
		for (i = 0; i < max_queues_per_mec; i++) {
			pipe = i % adev->gfx.mec.num_pipe_per_mec;
			queue = (i / adev->gfx.mec.num_pipe_per_mec) %
				adev->gfx.mec.num_queue_per_pipe;

			set_bit(pipe * adev->gfx.mec.num_queue_per_pipe + queue,
					adev->gfx.mec.queue_bitmap);
		}
	} else {
		/* policy: amdgpu owns all queues in the given pipe */
		for (i = 0; i < max_queues_per_mec; ++i)
			set_bit(i, adev->gfx.mec.queue_bitmap);
	}

	dev_dbg(adev->dev, "mec queue bitmap weight=%d\n", bitmap_weight(adev->gfx.mec.queue_bitmap, AMDGPU_MAX_COMPUTE_QUEUES));
}

void amdgpu_gfx_graphics_queue_acquire(struct amdgpu_device *adev)
{
	int i, queue, me;

	for (i = 0; i < AMDGPU_MAX_GFX_QUEUES; ++i) {
		queue = i % adev->gfx.me.num_queue_per_pipe;
		me = (i / adev->gfx.me.num_queue_per_pipe)
		      / adev->gfx.me.num_pipe_per_me;

		if (me >= adev->gfx.me.num_me)
			break;
		/* policy: amdgpu owns the first queue per pipe at this stage
		 * will extend to mulitple queues per pipe later */
		if (me == 0 && queue < 1)
			set_bit(i, adev->gfx.me.queue_bitmap);
	}

	/* update the number of active graphics rings */
	adev->gfx.num_gfx_rings =
		bitmap_weight(adev->gfx.me.queue_bitmap, AMDGPU_MAX_GFX_QUEUES);
}

static int amdgpu_gfx_kiq_acquire(struct amdgpu_device *adev,
				  struct amdgpu_ring *ring)
{
	int queue_bit;
	int mec, pipe, queue;

	queue_bit = adev->gfx.mec.num_mec
		    * adev->gfx.mec.num_pipe_per_mec
		    * adev->gfx.mec.num_queue_per_pipe;

	while (queue_bit-- >= 0) {
		if (test_bit(queue_bit, adev->gfx.mec.queue_bitmap))
			continue;

		amdgpu_queue_mask_bit_to_mec_queue(adev, queue_bit, &mec, &pipe, &queue);

		/*
		 * 1. Using pipes 2/3 from MEC 2 seems cause problems.
		 * 2. It must use queue id 0, because CGPG_IDLE/SAVE/LOAD/RUN
		 * only can be issued on queue 0.
		 */
		if ((mec == 1 && pipe > 1) || queue != 0)
			continue;

		ring->me = mec + 1;
		ring->pipe = pipe;
		ring->queue = queue;

		return 0;
	}

	dev_err(adev->dev, "Failed to find a queue for KIQ\n");
	return -EINVAL;
}

int amdgpu_gfx_kiq_init_ring(struct amdgpu_device *adev,
			     struct amdgpu_ring *ring,
			     struct amdgpu_irq_src *irq)
{
	struct amdgpu_kiq *kiq = &adev->gfx.kiq;
	int r = 0;

	spin_lock_init(&kiq->ring_lock);

	ring->adev = NULL;
	ring->ring_obj = NULL;
	ring->use_doorbell = true;
	ring->doorbell_index = adev->doorbell_index.kiq;

	r = amdgpu_gfx_kiq_acquire(adev, ring);
	if (r)
		return r;

	ring->eop_gpu_addr = kiq->eop_gpu_addr;
	ring->no_scheduler = true;
	sprintf(ring->name, "kiq_%d.%d.%d", ring->me, ring->pipe, ring->queue);
	r = amdgpu_ring_init(adev, ring, 1024, irq, AMDGPU_CP_KIQ_IRQ_DRIVER0,
			     AMDGPU_RING_PRIO_DEFAULT, NULL);
	if (r)
		dev_warn(adev->dev, "(%d) failed to init kiq ring\n", r);

	return r;
}

void amdgpu_gfx_kiq_free_ring(struct amdgpu_ring *ring)
{
	amdgpu_ring_fini(ring);
}

void amdgpu_gfx_kiq_fini(struct amdgpu_device *adev)
{
	struct amdgpu_kiq *kiq = &adev->gfx.kiq;

	amdgpu_bo_free_kernel(&kiq->eop_obj, &kiq->eop_gpu_addr, NULL);
}

int amdgpu_gfx_kiq_init(struct amdgpu_device *adev,
			unsigned hpd_size)
{
	int r;
	u32 *hpd;
	struct amdgpu_kiq *kiq = &adev->gfx.kiq;

	r = amdgpu_bo_create_kernel(adev, hpd_size, PAGE_SIZE,
				    AMDGPU_GEM_DOMAIN_GTT, &kiq->eop_obj,
				    &kiq->eop_gpu_addr, (void **)&hpd);
	if (r) {
		dev_warn(adev->dev, "failed to create KIQ bo (%d).\n", r);
		return r;
	}

	memset(hpd, 0, hpd_size);

	r = amdgpu_bo_reserve(kiq->eop_obj, true);
	if (unlikely(r != 0))
		dev_warn(adev->dev, "(%d) reserve kiq eop bo failed\n", r);
	amdgpu_bo_kunmap(kiq->eop_obj);
	amdgpu_bo_unreserve(kiq->eop_obj);

	return 0;
}

/* create MQD for each compute/gfx queue */
int amdgpu_gfx_mqd_sw_init(struct amdgpu_device *adev,
			   unsigned mqd_size)
{
	struct amdgpu_ring *ring = NULL;
	int r, i;

	/* create MQD for KIQ */
	ring = &adev->gfx.kiq.ring;
	if (!ring->mqd_obj) {
		/* originaly the KIQ MQD is put in GTT domain, but for SRIOV VRAM domain is a must
		 * otherwise hypervisor trigger SAVE_VF fail after driver unloaded which mean MQD
		 * deallocated and gart_unbind, to strict diverage we decide to use VRAM domain for
		 * KIQ MQD no matter SRIOV or Bare-metal
		 */
		r = amdgpu_bo_create_kernel(adev, mqd_size, PAGE_SIZE,
					    AMDGPU_GEM_DOMAIN_VRAM, &ring->mqd_obj,
					    &ring->mqd_gpu_addr, &ring->mqd_ptr);
		if (r) {
			dev_warn(adev->dev, "failed to create ring mqd ob (%d)", r);
			return r;
		}

		/* prepare MQD backup */
		adev->gfx.mec.mqd_backup[AMDGPU_MAX_COMPUTE_RINGS] = kmalloc(mqd_size, GFP_KERNEL);
		if (!adev->gfx.mec.mqd_backup[AMDGPU_MAX_COMPUTE_RINGS])
				dev_warn(adev->dev, "no memory to create MQD backup for ring %s\n", ring->name);
	}

	if (adev->asic_type >= CHIP_NAVI10 && amdgpu_async_gfx_ring) {
		/* create MQD for each KGQ */
		for (i = 0; i < adev->gfx.num_gfx_rings; i++) {
			ring = &adev->gfx.gfx_ring[i];
			if (!ring->mqd_obj) {
				r = amdgpu_bo_create_kernel(adev, mqd_size, PAGE_SIZE,
							    AMDGPU_GEM_DOMAIN_GTT, &ring->mqd_obj,
							    &ring->mqd_gpu_addr, &ring->mqd_ptr);
				if (r) {
					dev_warn(adev->dev, "failed to create ring mqd bo (%d)", r);
					return r;
				}

				/* prepare MQD backup */
				adev->gfx.me.mqd_backup[i] = kmalloc(mqd_size, GFP_KERNEL);
				if (!adev->gfx.me.mqd_backup[i])
					dev_warn(adev->dev, "no memory to create MQD backup for ring %s\n", ring->name);
			}
		}
	}

	/* create MQD for each KCQ */
	for (i = 0; i < adev->gfx.num_compute_rings; i++) {
		ring = &adev->gfx.compute_ring[i];
		if (!ring->mqd_obj) {
			r = amdgpu_bo_create_kernel(adev, mqd_size, PAGE_SIZE,
						    AMDGPU_GEM_DOMAIN_GTT, &ring->mqd_obj,
						    &ring->mqd_gpu_addr, &ring->mqd_ptr);
			if (r) {
				dev_warn(adev->dev, "failed to create ring mqd bo (%d)", r);
				return r;
			}

			/* prepare MQD backup */
			adev->gfx.mec.mqd_backup[i] = kmalloc(mqd_size, GFP_KERNEL);
			if (!adev->gfx.mec.mqd_backup[i])
				dev_warn(adev->dev, "no memory to create MQD backup for ring %s\n", ring->name);
		}
	}

	return 0;
}

void amdgpu_gfx_mqd_sw_fini(struct amdgpu_device *adev)
{
	struct amdgpu_ring *ring = NULL;
	int i;

	if (adev->asic_type >= CHIP_NAVI10 && amdgpu_async_gfx_ring) {
		for (i = 0; i < adev->gfx.num_gfx_rings; i++) {
			ring = &adev->gfx.gfx_ring[i];
			kfree(adev->gfx.me.mqd_backup[i]);
			amdgpu_bo_free_kernel(&ring->mqd_obj,
					      &ring->mqd_gpu_addr,
					      &ring->mqd_ptr);
		}
	}

	for (i = 0; i < adev->gfx.num_compute_rings; i++) {
		ring = &adev->gfx.compute_ring[i];
		kfree(adev->gfx.mec.mqd_backup[i]);
		amdgpu_bo_free_kernel(&ring->mqd_obj,
				      &ring->mqd_gpu_addr,
				      &ring->mqd_ptr);
	}

	ring = &adev->gfx.kiq.ring;
	kfree(adev->gfx.mec.mqd_backup[AMDGPU_MAX_COMPUTE_RINGS]);
	amdgpu_bo_free_kernel(&ring->mqd_obj,
			      &ring->mqd_gpu_addr,
			      &ring->mqd_ptr);
}

int amdgpu_gfx_disable_kcq(struct amdgpu_device *adev)
{
	struct amdgpu_kiq *kiq = &adev->gfx.kiq;
	struct amdgpu_ring *kiq_ring = &kiq->ring;
	int i, r;

	if (!kiq->pmf || !kiq->pmf->kiq_unmap_queues)
		return -EINVAL;

	spin_lock(&adev->gfx.kiq.ring_lock);
	if (amdgpu_ring_alloc(kiq_ring, kiq->pmf->unmap_queues_size *
					adev->gfx.num_compute_rings)) {
		spin_unlock(&adev->gfx.kiq.ring_lock);
		return -ENOMEM;
	}

	for (i = 0; i < adev->gfx.num_compute_rings; i++)
		kiq->pmf->kiq_unmap_queues(kiq_ring, &adev->gfx.compute_ring[i],
					   RESET_QUEUES, 0, 0);
	r = amdgpu_ring_test_helper(kiq_ring);
	spin_unlock(&adev->gfx.kiq.ring_lock);

	return r;
}

int amdgpu_queue_mask_bit_to_set_resource_bit(struct amdgpu_device *adev,
					int queue_bit)
{
	int mec, pipe, queue;
	int set_resource_bit = 0;

	amdgpu_queue_mask_bit_to_mec_queue(adev, queue_bit, &mec, &pipe, &queue);

	set_resource_bit = mec * 4 * 8 + pipe * 8 + queue;

	return set_resource_bit;
}

int amdgpu_gfx_enable_kcq(struct amdgpu_device *adev)
{
	struct amdgpu_kiq *kiq = &adev->gfx.kiq;
	struct amdgpu_ring *kiq_ring = &adev->gfx.kiq.ring;
	uint64_t queue_mask = 0;
	int r, i;

	if (!kiq->pmf || !kiq->pmf->kiq_map_queues || !kiq->pmf->kiq_set_resources)
		return -EINVAL;

	for (i = 0; i < AMDGPU_MAX_COMPUTE_QUEUES; ++i) {
		if (!test_bit(i, adev->gfx.mec.queue_bitmap))
			continue;

		/* This situation may be hit in the future if a new HW
		 * generation exposes more than 64 queues. If so, the
		 * definition of queue_mask needs updating */
		if (WARN_ON(i > (sizeof(queue_mask)*8))) {
			DRM_ERROR("Invalid KCQ enabled: %d\n", i);
			break;
		}

		queue_mask |= (1ull << amdgpu_queue_mask_bit_to_set_resource_bit(adev, i));
	}

	DRM_INFO("kiq ring mec %d pipe %d q %d\n", kiq_ring->me, kiq_ring->pipe,
							kiq_ring->queue);
	spin_lock(&adev->gfx.kiq.ring_lock);
	r = amdgpu_ring_alloc(kiq_ring, kiq->pmf->map_queues_size *
					adev->gfx.num_compute_rings +
					kiq->pmf->set_resources_size);
	if (r) {
		DRM_ERROR("Failed to lock KIQ (%d).\n", r);
		spin_unlock(&adev->gfx.kiq.ring_lock);
		return r;
	}

	kiq->pmf->kiq_set_resources(kiq_ring, queue_mask);
	for (i = 0; i < adev->gfx.num_compute_rings; i++)
		kiq->pmf->kiq_map_queues(kiq_ring, &adev->gfx.compute_ring[i]);

	r = amdgpu_ring_test_helper(kiq_ring);
	spin_unlock(&adev->gfx.kiq.ring_lock);
	if (r)
		DRM_ERROR("KCQ enable failed\n");

	return r;
}

/* amdgpu_gfx_off_ctrl - Handle gfx off feature enable/disable
 *
 * @adev: amdgpu_device pointer
 * @bool enable true: enable gfx off feature, false: disable gfx off feature
 *
 * 1. gfx off feature will be enabled by gfx ip after gfx cg gp enabled.
 * 2. other client can send request to disable gfx off feature, the request should be honored.
 * 3. other client can cancel their request of disable gfx off feature
 * 4. other client should not send request to enable gfx off feature before disable gfx off feature.
 */

void amdgpu_gfx_off_ctrl(struct amdgpu_device *adev, bool enable)
{
	if (!(adev->pm.pp_feature & PP_GFXOFF_MASK))
		return;

	mutex_lock(&adev->gfx.gfx_off_mutex);

	if (!enable)
		adev->gfx.gfx_off_req_count++;
	else if (adev->gfx.gfx_off_req_count > 0)
		adev->gfx.gfx_off_req_count--;

	if (enable && !adev->gfx.gfx_off_state && !adev->gfx.gfx_off_req_count) {
		schedule_delayed_work(&adev->gfx.gfx_off_delay_work, GFX_OFF_DELAY_ENABLE);
	} else if (!enable && adev->gfx.gfx_off_state) {
		if (!amdgpu_dpm_set_powergating_by_smu(adev, AMD_IP_BLOCK_TYPE_GFX, false)) {
			adev->gfx.gfx_off_state = false;

			if (adev->gfx.funcs->init_spm_golden) {
				dev_dbg(adev->dev, "GFXOFF is disabled, re-init SPM golden settings\n");
				amdgpu_gfx_init_spm_golden(adev);
			}
		}
	}

	mutex_unlock(&adev->gfx.gfx_off_mutex);
}

int amdgpu_get_gfx_off_status(struct amdgpu_device *adev, uint32_t *value)
{

	int r = 0;

	mutex_lock(&adev->gfx.gfx_off_mutex);

	r = smu_get_status_gfxoff(adev, value);

	mutex_unlock(&adev->gfx.gfx_off_mutex);

	return r;
}

int amdgpu_gfx_ras_late_init(struct amdgpu_device *adev)
{
	int r;
	struct ras_fs_if fs_info = {
		.sysfs_name = "gfx_err_count",
	};
	struct ras_ih_if ih_info = {
		.cb = amdgpu_gfx_process_ras_data_cb,
	};

	if (!adev->gfx.ras_if) {
		adev->gfx.ras_if = kmalloc(sizeof(struct ras_common_if), GFP_KERNEL);
		if (!adev->gfx.ras_if)
			return -ENOMEM;
		adev->gfx.ras_if->block = AMDGPU_RAS_BLOCK__GFX;
		adev->gfx.ras_if->type = AMDGPU_RAS_ERROR__MULTI_UNCORRECTABLE;
		adev->gfx.ras_if->sub_block_index = 0;
		strcpy(adev->gfx.ras_if->name, "gfx");
	}
	fs_info.head = ih_info.head = *adev->gfx.ras_if;
	r = amdgpu_ras_late_init(adev, adev->gfx.ras_if,
				 &fs_info, &ih_info);
	if (r)
		goto free;

	if (amdgpu_ras_is_supported(adev, adev->gfx.ras_if->block)) {
		if (!amdgpu_persistent_edc_harvesting_supported(adev))
			amdgpu_ras_reset_error_status(adev, AMDGPU_RAS_BLOCK__GFX);

		r = amdgpu_irq_get(adev, &adev->gfx.cp_ecc_error_irq, 0);
		if (r)
			goto late_fini;
	} else {
		/* free gfx ras_if if ras is not supported */
		r = 0;
		goto free;
	}

	return 0;
late_fini:
	amdgpu_ras_late_fini(adev, adev->gfx.ras_if, &ih_info);
free:
	kfree(adev->gfx.ras_if);
	adev->gfx.ras_if = NULL;
	return r;
}

void amdgpu_gfx_ras_fini(struct amdgpu_device *adev)
{
	if (amdgpu_ras_is_supported(adev, AMDGPU_RAS_BLOCK__GFX) &&
			adev->gfx.ras_if) {
		struct ras_common_if *ras_if = adev->gfx.ras_if;
		struct ras_ih_if ih_info = {
			.head = *ras_if,
			.cb = amdgpu_gfx_process_ras_data_cb,
		};

		amdgpu_ras_late_fini(adev, ras_if, &ih_info);
		kfree(ras_if);
	}
}

int amdgpu_gfx_process_ras_data_cb(struct amdgpu_device *adev,
		void *err_data,
		struct amdgpu_iv_entry *entry)
{
	/* TODO ue will trigger an interrupt.
	 *
	 * When “Full RAS” is enabled, the per-IP interrupt sources should
	 * be disabled and the driver should only look for the aggregated
	 * interrupt via sync flood
	 */
	if (!amdgpu_ras_is_supported(adev, AMDGPU_RAS_BLOCK__GFX)) {
		kgd2kfd_set_sram_ecc_flag(adev->kfd.dev);
		if (adev->gfx.ras_funcs &&
		    adev->gfx.ras_funcs->query_ras_error_count)
			adev->gfx.ras_funcs->query_ras_error_count(adev, err_data);
		amdgpu_ras_reset_gpu(adev);
	}
	return AMDGPU_RAS_SUCCESS;
}

int amdgpu_gfx_cp_ecc_error_irq(struct amdgpu_device *adev,
				  struct amdgpu_irq_src *source,
				  struct amdgpu_iv_entry *entry)
{
	struct ras_common_if *ras_if = adev->gfx.ras_if;
	struct ras_dispatch_if ih_data = {
		.entry = entry,
	};

	if (!ras_if)
		return 0;

	ih_data.head = *ras_if;

	DRM_ERROR("CP ECC ERROR IRQ\n");
	amdgpu_ras_interrupt_dispatch(adev, &ih_data);
	return 0;
}

uint32_t amdgpu_kiq_rreg(struct amdgpu_device *adev, uint32_t reg)
{
	signed long r, cnt = 0;
	unsigned long flags;
	uint32_t seq, reg_val_offs = 0, value = 0;
	struct amdgpu_kiq *kiq = &adev->gfx.kiq;
	struct amdgpu_ring *ring = &kiq->ring;

	if (amdgpu_device_skip_hw_access(adev))
		return 0;

	BUG_ON(!ring->funcs->emit_rreg);

	spin_lock_irqsave(&kiq->ring_lock, flags);
	if (amdgpu_device_wb_get(adev, &reg_val_offs)) {
		pr_err("critical bug! too many kiq readers\n");
		goto failed_unlock;
	}
	amdgpu_ring_alloc(ring, 32);
	amdgpu_ring_emit_rreg(ring, reg, reg_val_offs);
	r = amdgpu_fence_emit_polling(ring, &seq, MAX_KIQ_REG_WAIT);
	if (r)
		goto failed_undo;

	amdgpu_ring_commit(ring);
	spin_unlock_irqrestore(&kiq->ring_lock, flags);

	r = amdgpu_fence_wait_polling(ring, seq, MAX_KIQ_REG_WAIT);

	/* don't wait anymore for gpu reset case because this way may
	 * block gpu_recover() routine forever, e.g. this virt_kiq_rreg
	 * is triggered in TTM and ttm_bo_lock_delayed_workqueue() will
	 * never return if we keep waiting in virt_kiq_rreg, which cause
	 * gpu_recover() hang there.
	 *
	 * also don't wait anymore for IRQ context
	 * */
	if (r < 1 && (amdgpu_in_reset(adev) || in_interrupt()))
		goto failed_kiq_read;

	might_sleep();
	while (r < 1 && cnt++ < MAX_KIQ_REG_TRY) {
		msleep(MAX_KIQ_REG_BAILOUT_INTERVAL);
		r = amdgpu_fence_wait_polling(ring, seq, MAX_KIQ_REG_WAIT);
	}

	if (cnt > MAX_KIQ_REG_TRY)
		goto failed_kiq_read;

	mb();
	value = adev->wb.wb[reg_val_offs];
	amdgpu_device_wb_free(adev, reg_val_offs);
	return value;

failed_undo:
	amdgpu_ring_undo(ring);
failed_unlock:
	spin_unlock_irqrestore(&kiq->ring_lock, flags);
failed_kiq_read:
	if (reg_val_offs)
		amdgpu_device_wb_free(adev, reg_val_offs);
	dev_err(adev->dev, "failed to read reg:%x\n", reg);
	return ~0;
}

void amdgpu_kiq_wreg(struct amdgpu_device *adev, uint32_t reg, uint32_t v)
{
	signed long r, cnt = 0;
	unsigned long flags;
	uint32_t seq;
	struct amdgpu_kiq *kiq = &adev->gfx.kiq;
	struct amdgpu_ring *ring = &kiq->ring;

	BUG_ON(!ring->funcs->emit_wreg);

	if (amdgpu_device_skip_hw_access(adev))
		return;

	spin_lock_irqsave(&kiq->ring_lock, flags);
	amdgpu_ring_alloc(ring, 32);
	amdgpu_ring_emit_wreg(ring, reg, v);
	r = amdgpu_fence_emit_polling(ring, &seq, MAX_KIQ_REG_WAIT);
	if (r)
		goto failed_undo;

	amdgpu_ring_commit(ring);
	spin_unlock_irqrestore(&kiq->ring_lock, flags);

	r = amdgpu_fence_wait_polling(ring, seq, MAX_KIQ_REG_WAIT);

	/* don't wait anymore for gpu reset case because this way may
	 * block gpu_recover() routine forever, e.g. this virt_kiq_rreg
	 * is triggered in TTM and ttm_bo_lock_delayed_workqueue() will
	 * never return if we keep waiting in virt_kiq_rreg, which cause
	 * gpu_recover() hang there.
	 *
	 * also don't wait anymore for IRQ context
	 * */
	if (r < 1 && (amdgpu_in_reset(adev) || in_interrupt()))
		goto failed_kiq_write;

	might_sleep();
	while (r < 1 && cnt++ < MAX_KIQ_REG_TRY) {

		msleep(MAX_KIQ_REG_BAILOUT_INTERVAL);
		r = amdgpu_fence_wait_polling(ring, seq, MAX_KIQ_REG_WAIT);
	}

	if (cnt > MAX_KIQ_REG_TRY)
		goto failed_kiq_write;

	return;

failed_undo:
	amdgpu_ring_undo(ring);
	spin_unlock_irqrestore(&kiq->ring_lock, flags);
failed_kiq_write:
	dev_err(adev->dev, "failed to write reg:%x\n", reg);
}

int amdgpu_gfx_get_num_kcq(struct amdgpu_device *adev)
{
	if (amdgpu_num_kcq == -1) {
		return 8;
	} else if (amdgpu_num_kcq > 8 || amdgpu_num_kcq < 0) {
		dev_warn(adev->dev, "set kernel compute queue number to 8 due to invalid parameter provided by user\n");
		return 8;
	}
	return amdgpu_num_kcq;
}

/* amdgpu_gfx_state_change_set - Handle gfx power state change set
 * @adev: amdgpu_device pointer
 * @state: gfx power state(1 -sGpuChangeState_D0Entry and 2 -sGpuChangeState_D3Entry)
 *
 */

void amdgpu_gfx_state_change_set(struct amdgpu_device *adev, enum gfx_change_state state)
{
	mutex_lock(&adev->pm.mutex);
	if (adev->powerplay.pp_funcs &&
	    adev->powerplay.pp_funcs->gfx_state_change_set)
		((adev)->powerplay.pp_funcs->gfx_state_change_set(
			(adev)->powerplay.pp_handle, state));
	mutex_unlock(&adev->pm.mutex);
}<|MERGE_RESOLUTION|>--- conflicted
+++ resolved
@@ -193,16 +193,6 @@
 }
 
 bool amdgpu_gfx_is_high_priority_compute_queue(struct amdgpu_device *adev,
-<<<<<<< HEAD
-					       int pipe, int queue)
-{
-	bool multipipe_policy = amdgpu_gfx_is_multipipe_capable(adev);
-	int cond;
-	/* Policy: alternate between normal and high priority */
-	cond = multipipe_policy ? pipe : queue;
-
-	return ((cond % 2) != 0);
-=======
 					       struct amdgpu_ring *ring)
 {
 	/* Policy: use 1st queue as high priority compute queue if we
@@ -211,7 +201,6 @@
 	if (adev->gfx.num_compute_rings > 1 &&
 	    ring == &adev->gfx.compute_ring[0])
 		return true;
->>>>>>> 754a0abe
 
 	return false;
 }
