/*
 * Copyright 2015 Advanced Micro Devices, Inc.
 *
 * Permission is hereby granted, free of charge, to any person obtaining a
 * copy of this software and associated documentation files (the "Software"),
 * to deal in the Software without restriction, including without limitation
 * the rights to use, copy, modify, merge, publish, distribute, sublicense,
 * and/or sell copies of the Software, and to permit persons to whom the
 * Software is furnished to do so, subject to the following conditions:
 *
 * The above copyright notice and this permission notice shall be included in
 * all copies or substantial portions of the Software.
 *
 * THE SOFTWARE IS PROVIDED "AS IS", WITHOUT WARRANTY OF ANY KIND, EXPRESS OR
 * IMPLIED, INCLUDING BUT NOT LIMITED TO THE WARRANTIES OF MERCHANTABILITY,
 * FITNESS FOR A PARTICULAR PURPOSE AND NONINFRINGEMENT.  IN NO EVENT SHALL
 * THE COPYRIGHT HOLDER(S) OR AUTHOR(S) BE LIABLE FOR ANY CLAIM, DAMAGES OR
 * OTHER LIABILITY, WHETHER IN AN ACTION OF CONTRACT, TORT OR OTHERWISE,
 * ARISING FROM, OUT OF OR IN CONNECTION WITH THE SOFTWARE OR THE USE OR
 * OTHER DEALINGS IN THE SOFTWARE.
 *
 * Authors: AMD
 *
 */

/* The caprices of the preprocessor require that this be declared right here */
#define CREATE_TRACE_POINTS

#include "dm_services_types.h"
#include "dc.h"
#include "dc_link_dp.h"
#include "dc/inc/core_types.h"
#include "dal_asic_id.h"
#include "dmub/dmub_srv.h"
#include "dc/inc/hw/dmcu.h"
#include "dc/inc/hw/abm.h"
#include "dc/dc_dmub_srv.h"
#include "dc/dc_edid_parser.h"
#include "dc/dc_stat.h"
#include "amdgpu_dm_trace.h"

#include "vid.h"
#include "amdgpu.h"
#include "amdgpu_display.h"
#include "amdgpu_ucode.h"
#include "atom.h"
#include "amdgpu_dm.h"
#ifdef CONFIG_DRM_AMD_DC_HDCP
#include "amdgpu_dm_hdcp.h"
#include <drm/drm_hdcp.h>
#endif
#include "amdgpu_pm.h"

#include "amd_shared.h"
#include "amdgpu_dm_irq.h"
#include "dm_helpers.h"
#include "amdgpu_dm_mst_types.h"
#if defined(CONFIG_DEBUG_FS)
#include "amdgpu_dm_debugfs.h"
#endif
#include "amdgpu_dm_psr.h"

#include "ivsrcid/ivsrcid_vislands30.h"

#include "i2caux_interface.h"
#include <linux/module.h>
#include <linux/moduleparam.h>
#include <linux/types.h>
#include <linux/pm_runtime.h>
#include <linux/pci.h>
#include <linux/firmware.h>
#include <linux/component.h>

#include <drm/drm_atomic.h>
#include <drm/drm_atomic_uapi.h>
#include <drm/drm_atomic_helper.h>
#include <drm/drm_dp_mst_helper.h>
#include <drm/drm_fb_helper.h>
#include <drm/drm_fourcc.h>
#include <drm/drm_edid.h>
#include <drm/drm_vblank.h>
#include <drm/drm_audio_component.h>

#if defined(CONFIG_DRM_AMD_DC_DCN)
#include "ivsrcid/dcn/irqsrcs_dcn_1_0.h"

#include "dcn/dcn_1_0_offset.h"
#include "dcn/dcn_1_0_sh_mask.h"
#include "soc15_hw_ip.h"
#include "vega10_ip_offset.h"

#include "soc15_common.h"
#endif

#include "modules/inc/mod_freesync.h"
#include "modules/power/power_helpers.h"
#include "modules/inc/mod_info_packet.h"

#define FIRMWARE_RENOIR_DMUB "amdgpu/renoir_dmcub.bin"
MODULE_FIRMWARE(FIRMWARE_RENOIR_DMUB);
#define FIRMWARE_SIENNA_CICHLID_DMUB "amdgpu/sienna_cichlid_dmcub.bin"
MODULE_FIRMWARE(FIRMWARE_SIENNA_CICHLID_DMUB);
#define FIRMWARE_NAVY_FLOUNDER_DMUB "amdgpu/navy_flounder_dmcub.bin"
MODULE_FIRMWARE(FIRMWARE_NAVY_FLOUNDER_DMUB);
#define FIRMWARE_GREEN_SARDINE_DMUB "amdgpu/green_sardine_dmcub.bin"
MODULE_FIRMWARE(FIRMWARE_GREEN_SARDINE_DMUB);
#define FIRMWARE_VANGOGH_DMUB "amdgpu/vangogh_dmcub.bin"
MODULE_FIRMWARE(FIRMWARE_VANGOGH_DMUB);
#define FIRMWARE_DIMGREY_CAVEFISH_DMUB "amdgpu/dimgrey_cavefish_dmcub.bin"
MODULE_FIRMWARE(FIRMWARE_DIMGREY_CAVEFISH_DMUB);
#define FIRMWARE_BEIGE_GOBY_DMUB "amdgpu/beige_goby_dmcub.bin"
MODULE_FIRMWARE(FIRMWARE_BEIGE_GOBY_DMUB);
#define FIRMWARE_YELLOW_CARP_DMUB "amdgpu/yellow_carp_dmcub.bin"
MODULE_FIRMWARE(FIRMWARE_YELLOW_CARP_DMUB);

#define FIRMWARE_RAVEN_DMCU		"amdgpu/raven_dmcu.bin"
MODULE_FIRMWARE(FIRMWARE_RAVEN_DMCU);

#define FIRMWARE_NAVI12_DMCU            "amdgpu/navi12_dmcu.bin"
MODULE_FIRMWARE(FIRMWARE_NAVI12_DMCU);

/* Number of bytes in PSP header for firmware. */
#define PSP_HEADER_BYTES 0x100

/* Number of bytes in PSP footer for firmware. */
#define PSP_FOOTER_BYTES 0x100

/**
 * DOC: overview
 *
 * The AMDgpu display manager, **amdgpu_dm** (or even simpler,
 * **dm**) sits between DRM and DC. It acts as a liaison, converting DRM
 * requests into DC requests, and DC responses into DRM responses.
 *
 * The root control structure is &struct amdgpu_display_manager.
 */

/* basic init/fini API */
static int amdgpu_dm_init(struct amdgpu_device *adev);
static void amdgpu_dm_fini(struct amdgpu_device *adev);
static bool is_freesync_video_mode(const struct drm_display_mode *mode, struct amdgpu_dm_connector *aconnector);

static enum drm_mode_subconnector get_subconnector_type(struct dc_link *link)
{
	switch (link->dpcd_caps.dongle_type) {
	case DISPLAY_DONGLE_NONE:
		return DRM_MODE_SUBCONNECTOR_Native;
	case DISPLAY_DONGLE_DP_VGA_CONVERTER:
		return DRM_MODE_SUBCONNECTOR_VGA;
	case DISPLAY_DONGLE_DP_DVI_CONVERTER:
	case DISPLAY_DONGLE_DP_DVI_DONGLE:
		return DRM_MODE_SUBCONNECTOR_DVID;
	case DISPLAY_DONGLE_DP_HDMI_CONVERTER:
	case DISPLAY_DONGLE_DP_HDMI_DONGLE:
		return DRM_MODE_SUBCONNECTOR_HDMIA;
	case DISPLAY_DONGLE_DP_HDMI_MISMATCHED_DONGLE:
	default:
		return DRM_MODE_SUBCONNECTOR_Unknown;
	}
}

static void update_subconnector_property(struct amdgpu_dm_connector *aconnector)
{
	struct dc_link *link = aconnector->dc_link;
	struct drm_connector *connector = &aconnector->base;
	enum drm_mode_subconnector subconnector = DRM_MODE_SUBCONNECTOR_Unknown;

	if (connector->connector_type != DRM_MODE_CONNECTOR_DisplayPort)
		return;

	if (aconnector->dc_sink)
		subconnector = get_subconnector_type(link);

	drm_object_property_set_value(&connector->base,
			connector->dev->mode_config.dp_subconnector_property,
			subconnector);
}

/*
 * initializes drm_device display related structures, based on the information
 * provided by DAL. The drm strcutures are: drm_crtc, drm_connector,
 * drm_encoder, drm_mode_config
 *
 * Returns 0 on success
 */
static int amdgpu_dm_initialize_drm_device(struct amdgpu_device *adev);
/* removes and deallocates the drm structures, created by the above function */
static void amdgpu_dm_destroy_drm_device(struct amdgpu_display_manager *dm);

static int amdgpu_dm_plane_init(struct amdgpu_display_manager *dm,
				struct drm_plane *plane,
				unsigned long possible_crtcs,
				const struct dc_plane_cap *plane_cap);
static int amdgpu_dm_crtc_init(struct amdgpu_display_manager *dm,
			       struct drm_plane *plane,
			       uint32_t link_index);
static int amdgpu_dm_connector_init(struct amdgpu_display_manager *dm,
				    struct amdgpu_dm_connector *amdgpu_dm_connector,
				    uint32_t link_index,
				    struct amdgpu_encoder *amdgpu_encoder);
static int amdgpu_dm_encoder_init(struct drm_device *dev,
				  struct amdgpu_encoder *aencoder,
				  uint32_t link_index);

static int amdgpu_dm_connector_get_modes(struct drm_connector *connector);

static void amdgpu_dm_atomic_commit_tail(struct drm_atomic_state *state);

static int amdgpu_dm_atomic_check(struct drm_device *dev,
				  struct drm_atomic_state *state);

static void handle_cursor_update(struct drm_plane *plane,
				 struct drm_plane_state *old_plane_state);

static const struct drm_format_info *
amd_get_format_info(const struct drm_mode_fb_cmd2 *cmd);

static bool
is_timing_unchanged_for_freesync(struct drm_crtc_state *old_crtc_state,
				 struct drm_crtc_state *new_crtc_state);
/*
 * dm_vblank_get_counter
 *
 * @brief
 * Get counter for number of vertical blanks
 *
 * @param
 * struct amdgpu_device *adev - [in] desired amdgpu device
 * int disp_idx - [in] which CRTC to get the counter from
 *
 * @return
 * Counter for vertical blanks
 */
static u32 dm_vblank_get_counter(struct amdgpu_device *adev, int crtc)
{
	if (crtc >= adev->mode_info.num_crtc)
		return 0;
	else {
		struct amdgpu_crtc *acrtc = adev->mode_info.crtcs[crtc];

		if (acrtc->dm_irq_params.stream == NULL) {
			DRM_ERROR("dc_stream_state is NULL for crtc '%d'!\n",
				  crtc);
			return 0;
		}

		return dc_stream_get_vblank_counter(acrtc->dm_irq_params.stream);
	}
}

static int dm_crtc_get_scanoutpos(struct amdgpu_device *adev, int crtc,
				  u32 *vbl, u32 *position)
{
	uint32_t v_blank_start, v_blank_end, h_position, v_position;

	if ((crtc < 0) || (crtc >= adev->mode_info.num_crtc))
		return -EINVAL;
	else {
		struct amdgpu_crtc *acrtc = adev->mode_info.crtcs[crtc];

		if (acrtc->dm_irq_params.stream ==  NULL) {
			DRM_ERROR("dc_stream_state is NULL for crtc '%d'!\n",
				  crtc);
			return 0;
		}

		/*
		 * TODO rework base driver to use values directly.
		 * for now parse it back into reg-format
		 */
		dc_stream_get_scanoutpos(acrtc->dm_irq_params.stream,
					 &v_blank_start,
					 &v_blank_end,
					 &h_position,
					 &v_position);

		*position = v_position | (h_position << 16);
		*vbl = v_blank_start | (v_blank_end << 16);
	}

	return 0;
}

static bool dm_is_idle(void *handle)
{
	/* XXX todo */
	return true;
}

static int dm_wait_for_idle(void *handle)
{
	/* XXX todo */
	return 0;
}

static bool dm_check_soft_reset(void *handle)
{
	return false;
}

static int dm_soft_reset(void *handle)
{
	/* XXX todo */
	return 0;
}

static struct amdgpu_crtc *
get_crtc_by_otg_inst(struct amdgpu_device *adev,
		     int otg_inst)
{
	struct drm_device *dev = adev_to_drm(adev);
	struct drm_crtc *crtc;
	struct amdgpu_crtc *amdgpu_crtc;

	if (WARN_ON(otg_inst == -1))
		return adev->mode_info.crtcs[0];

	list_for_each_entry(crtc, &dev->mode_config.crtc_list, head) {
		amdgpu_crtc = to_amdgpu_crtc(crtc);

		if (amdgpu_crtc->otg_inst == otg_inst)
			return amdgpu_crtc;
	}

	return NULL;
}

static inline bool amdgpu_dm_vrr_active_irq(struct amdgpu_crtc *acrtc)
{
	return acrtc->dm_irq_params.freesync_config.state ==
		       VRR_STATE_ACTIVE_VARIABLE ||
	       acrtc->dm_irq_params.freesync_config.state ==
		       VRR_STATE_ACTIVE_FIXED;
}

static inline bool amdgpu_dm_vrr_active(struct dm_crtc_state *dm_state)
{
	return dm_state->freesync_config.state == VRR_STATE_ACTIVE_VARIABLE ||
	       dm_state->freesync_config.state == VRR_STATE_ACTIVE_FIXED;
}

static inline bool is_dc_timing_adjust_needed(struct dm_crtc_state *old_state,
					      struct dm_crtc_state *new_state)
{
	if (new_state->freesync_config.state ==  VRR_STATE_ACTIVE_FIXED)
		return true;
	else if (amdgpu_dm_vrr_active(old_state) != amdgpu_dm_vrr_active(new_state))
		return true;
	else
		return false;
}

/**
 * dm_pflip_high_irq() - Handle pageflip interrupt
 * @interrupt_params: ignored
 *
 * Handles the pageflip interrupt by notifying all interested parties
 * that the pageflip has been completed.
 */
static void dm_pflip_high_irq(void *interrupt_params)
{
	struct amdgpu_crtc *amdgpu_crtc;
	struct common_irq_params *irq_params = interrupt_params;
	struct amdgpu_device *adev = irq_params->adev;
	unsigned long flags;
	struct drm_pending_vblank_event *e;
	uint32_t vpos, hpos, v_blank_start, v_blank_end;
	bool vrr_active;

	amdgpu_crtc = get_crtc_by_otg_inst(adev, irq_params->irq_src - IRQ_TYPE_PFLIP);

	/* IRQ could occur when in initial stage */
	/* TODO work and BO cleanup */
	if (amdgpu_crtc == NULL) {
		DC_LOG_PFLIP("CRTC is null, returning.\n");
		return;
	}

	spin_lock_irqsave(&adev_to_drm(adev)->event_lock, flags);

	if (amdgpu_crtc->pflip_status != AMDGPU_FLIP_SUBMITTED){
		DC_LOG_PFLIP("amdgpu_crtc->pflip_status = %d !=AMDGPU_FLIP_SUBMITTED(%d) on crtc:%d[%p] \n",
						 amdgpu_crtc->pflip_status,
						 AMDGPU_FLIP_SUBMITTED,
						 amdgpu_crtc->crtc_id,
						 amdgpu_crtc);
		spin_unlock_irqrestore(&adev_to_drm(adev)->event_lock, flags);
		return;
	}

	/* page flip completed. */
	e = amdgpu_crtc->event;
	amdgpu_crtc->event = NULL;

	WARN_ON(!e);

	vrr_active = amdgpu_dm_vrr_active_irq(amdgpu_crtc);

	/* Fixed refresh rate, or VRR scanout position outside front-porch? */
	if (!vrr_active ||
	    !dc_stream_get_scanoutpos(amdgpu_crtc->dm_irq_params.stream, &v_blank_start,
				      &v_blank_end, &hpos, &vpos) ||
	    (vpos < v_blank_start)) {
		/* Update to correct count and vblank timestamp if racing with
		 * vblank irq. This also updates to the correct vblank timestamp
		 * even in VRR mode, as scanout is past the front-porch atm.
		 */
		drm_crtc_accurate_vblank_count(&amdgpu_crtc->base);

		/* Wake up userspace by sending the pageflip event with proper
		 * count and timestamp of vblank of flip completion.
		 */
		if (e) {
			drm_crtc_send_vblank_event(&amdgpu_crtc->base, e);

			/* Event sent, so done with vblank for this flip */
			drm_crtc_vblank_put(&amdgpu_crtc->base);
		}
	} else if (e) {
		/* VRR active and inside front-porch: vblank count and
		 * timestamp for pageflip event will only be up to date after
		 * drm_crtc_handle_vblank() has been executed from late vblank
		 * irq handler after start of back-porch (vline 0). We queue the
		 * pageflip event for send-out by drm_crtc_handle_vblank() with
		 * updated timestamp and count, once it runs after us.
		 *
		 * We need to open-code this instead of using the helper
		 * drm_crtc_arm_vblank_event(), as that helper would
		 * call drm_crtc_accurate_vblank_count(), which we must
		 * not call in VRR mode while we are in front-porch!
		 */

		/* sequence will be replaced by real count during send-out. */
		e->sequence = drm_crtc_vblank_count(&amdgpu_crtc->base);
		e->pipe = amdgpu_crtc->crtc_id;

		list_add_tail(&e->base.link, &adev_to_drm(adev)->vblank_event_list);
		e = NULL;
	}

	/* Keep track of vblank of this flip for flip throttling. We use the
	 * cooked hw counter, as that one incremented at start of this vblank
	 * of pageflip completion, so last_flip_vblank is the forbidden count
	 * for queueing new pageflips if vsync + VRR is enabled.
	 */
	amdgpu_crtc->dm_irq_params.last_flip_vblank =
		amdgpu_get_vblank_counter_kms(&amdgpu_crtc->base);

	amdgpu_crtc->pflip_status = AMDGPU_FLIP_NONE;
	spin_unlock_irqrestore(&adev_to_drm(adev)->event_lock, flags);

	DC_LOG_PFLIP("crtc:%d[%p], pflip_stat:AMDGPU_FLIP_NONE, vrr[%d]-fp %d\n",
		     amdgpu_crtc->crtc_id, amdgpu_crtc,
		     vrr_active, (int) !e);
}

static void dm_vupdate_high_irq(void *interrupt_params)
{
	struct common_irq_params *irq_params = interrupt_params;
	struct amdgpu_device *adev = irq_params->adev;
	struct amdgpu_crtc *acrtc;
	struct drm_device *drm_dev;
	struct drm_vblank_crtc *vblank;
	ktime_t frame_duration_ns, previous_timestamp;
	unsigned long flags;
	int vrr_active;

	acrtc = get_crtc_by_otg_inst(adev, irq_params->irq_src - IRQ_TYPE_VUPDATE);

	if (acrtc) {
		vrr_active = amdgpu_dm_vrr_active_irq(acrtc);
		drm_dev = acrtc->base.dev;
		vblank = &drm_dev->vblank[acrtc->base.index];
		previous_timestamp = atomic64_read(&irq_params->previous_timestamp);
		frame_duration_ns = vblank->time - previous_timestamp;

		if (frame_duration_ns > 0) {
			trace_amdgpu_refresh_rate_track(acrtc->base.index,
						frame_duration_ns,
						ktime_divns(NSEC_PER_SEC, frame_duration_ns));
			atomic64_set(&irq_params->previous_timestamp, vblank->time);
		}

		DC_LOG_VBLANK("crtc:%d, vupdate-vrr:%d\n",
			      acrtc->crtc_id,
			      vrr_active);

		/* Core vblank handling is done here after end of front-porch in
		 * vrr mode, as vblank timestamping will give valid results
		 * while now done after front-porch. This will also deliver
		 * page-flip completion events that have been queued to us
		 * if a pageflip happened inside front-porch.
		 */
		if (vrr_active) {
			drm_crtc_handle_vblank(&acrtc->base);

			/* BTR processing for pre-DCE12 ASICs */
			if (acrtc->dm_irq_params.stream &&
			    adev->family < AMDGPU_FAMILY_AI) {
				spin_lock_irqsave(&adev_to_drm(adev)->event_lock, flags);
				mod_freesync_handle_v_update(
				    adev->dm.freesync_module,
				    acrtc->dm_irq_params.stream,
				    &acrtc->dm_irq_params.vrr_params);

				dc_stream_adjust_vmin_vmax(
				    adev->dm.dc,
				    acrtc->dm_irq_params.stream,
				    &acrtc->dm_irq_params.vrr_params.adjust);
				spin_unlock_irqrestore(&adev_to_drm(adev)->event_lock, flags);
			}
		}
	}
}

/**
 * dm_crtc_high_irq() - Handles CRTC interrupt
 * @interrupt_params: used for determining the CRTC instance
 *
 * Handles the CRTC/VSYNC interrupt by notfying DRM's VBLANK
 * event handler.
 */
static void dm_crtc_high_irq(void *interrupt_params)
{
	struct common_irq_params *irq_params = interrupt_params;
	struct amdgpu_device *adev = irq_params->adev;
	struct amdgpu_crtc *acrtc;
	unsigned long flags;
	int vrr_active;

	acrtc = get_crtc_by_otg_inst(adev, irq_params->irq_src - IRQ_TYPE_VBLANK);
	if (!acrtc)
		return;

	vrr_active = amdgpu_dm_vrr_active_irq(acrtc);

	DC_LOG_VBLANK("crtc:%d, vupdate-vrr:%d, planes:%d\n", acrtc->crtc_id,
		      vrr_active, acrtc->dm_irq_params.active_planes);

	/**
	 * Core vblank handling at start of front-porch is only possible
	 * in non-vrr mode, as only there vblank timestamping will give
	 * valid results while done in front-porch. Otherwise defer it
	 * to dm_vupdate_high_irq after end of front-porch.
	 */
	if (!vrr_active)
		drm_crtc_handle_vblank(&acrtc->base);

	/**
	 * Following stuff must happen at start of vblank, for crc
	 * computation and below-the-range btr support in vrr mode.
	 */
	amdgpu_dm_crtc_handle_crc_irq(&acrtc->base);

	/* BTR updates need to happen before VUPDATE on Vega and above. */
	if (adev->family < AMDGPU_FAMILY_AI)
		return;

	spin_lock_irqsave(&adev_to_drm(adev)->event_lock, flags);

	if (acrtc->dm_irq_params.stream &&
	    acrtc->dm_irq_params.vrr_params.supported &&
	    acrtc->dm_irq_params.freesync_config.state ==
		    VRR_STATE_ACTIVE_VARIABLE) {
		mod_freesync_handle_v_update(adev->dm.freesync_module,
					     acrtc->dm_irq_params.stream,
					     &acrtc->dm_irq_params.vrr_params);

		dc_stream_adjust_vmin_vmax(adev->dm.dc, acrtc->dm_irq_params.stream,
					   &acrtc->dm_irq_params.vrr_params.adjust);
	}

	/*
	 * If there aren't any active_planes then DCH HUBP may be clock-gated.
	 * In that case, pageflip completion interrupts won't fire and pageflip
	 * completion events won't get delivered. Prevent this by sending
	 * pending pageflip events from here if a flip is still pending.
	 *
	 * If any planes are enabled, use dm_pflip_high_irq() instead, to
	 * avoid race conditions between flip programming and completion,
	 * which could cause too early flip completion events.
	 */
	if (adev->family >= AMDGPU_FAMILY_RV &&
	    acrtc->pflip_status == AMDGPU_FLIP_SUBMITTED &&
	    acrtc->dm_irq_params.active_planes == 0) {
		if (acrtc->event) {
			drm_crtc_send_vblank_event(&acrtc->base, acrtc->event);
			acrtc->event = NULL;
			drm_crtc_vblank_put(&acrtc->base);
		}
		acrtc->pflip_status = AMDGPU_FLIP_NONE;
	}

	spin_unlock_irqrestore(&adev_to_drm(adev)->event_lock, flags);
}

#if defined(CONFIG_DRM_AMD_DC_DCN)
#if defined(CONFIG_DRM_AMD_SECURE_DISPLAY)
/**
 * dm_dcn_vertical_interrupt0_high_irq() - Handles OTG Vertical interrupt0 for
 * DCN generation ASICs
 * @interrupt_params: interrupt parameters
 *
 * Used to set crc window/read out crc value at vertical line 0 position
 */
static void dm_dcn_vertical_interrupt0_high_irq(void *interrupt_params)
{
	struct common_irq_params *irq_params = interrupt_params;
	struct amdgpu_device *adev = irq_params->adev;
	struct amdgpu_crtc *acrtc;

	acrtc = get_crtc_by_otg_inst(adev, irq_params->irq_src - IRQ_TYPE_VLINE0);

	if (!acrtc)
		return;

	amdgpu_dm_crtc_handle_crc_window_irq(&acrtc->base);
}
#endif

/**
 * dm_dmub_outbox1_low_irq() - Handles Outbox interrupt
 * @interrupt_params: used for determining the Outbox instance
 *
 * Handles the Outbox Interrupt
 * event handler.
 */
#define DMUB_TRACE_MAX_READ 64
static void dm_dmub_outbox1_low_irq(void *interrupt_params)
{
	struct dmub_notification notify;
	struct common_irq_params *irq_params = interrupt_params;
	struct amdgpu_device *adev = irq_params->adev;
	struct amdgpu_display_manager *dm = &adev->dm;
	struct dmcub_trace_buf_entry entry = { 0 };
	uint32_t count = 0;

	if (dc_enable_dmub_notifications(adev->dm.dc)) {
		if (irq_params->irq_src == DC_IRQ_SOURCE_DMCUB_OUTBOX) {
			do {
				dc_stat_get_dmub_notification(adev->dm.dc, &notify);
			} while (notify.pending_notification);

			if (adev->dm.dmub_notify)
				memcpy(adev->dm.dmub_notify, &notify, sizeof(struct dmub_notification));
			if (notify.type == DMUB_NOTIFICATION_AUX_REPLY)
				complete(&adev->dm.dmub_aux_transfer_done);
			// TODO : HPD Implementation

		} else {
			DRM_ERROR("DM: Failed to receive correct outbox IRQ !");
		}
	}


	do {
		if (dc_dmub_srv_get_dmub_outbox0_msg(dm->dc, &entry)) {
			trace_amdgpu_dmub_trace_high_irq(entry.trace_code, entry.tick_count,
							entry.param0, entry.param1);

			DRM_DEBUG_DRIVER("trace_code:%u, tick_count:%u, param0:%u, param1:%u\n",
				 entry.trace_code, entry.tick_count, entry.param0, entry.param1);
		} else
			break;

		count++;

	} while (count <= DMUB_TRACE_MAX_READ);

	ASSERT(count <= DMUB_TRACE_MAX_READ);
}
#endif

static int dm_set_clockgating_state(void *handle,
		  enum amd_clockgating_state state)
{
	return 0;
}

static int dm_set_powergating_state(void *handle,
		  enum amd_powergating_state state)
{
	return 0;
}

/* Prototypes of private functions */
static int dm_early_init(void* handle);

/* Allocate memory for FBC compressed data  */
static void amdgpu_dm_fbc_init(struct drm_connector *connector)
{
	struct drm_device *dev = connector->dev;
	struct amdgpu_device *adev = drm_to_adev(dev);
	struct dm_compressor_info *compressor = &adev->dm.compressor;
	struct amdgpu_dm_connector *aconn = to_amdgpu_dm_connector(connector);
	struct drm_display_mode *mode;
	unsigned long max_size = 0;

	if (adev->dm.dc->fbc_compressor == NULL)
		return;

	if (aconn->dc_link->connector_signal != SIGNAL_TYPE_EDP)
		return;

	if (compressor->bo_ptr)
		return;


	list_for_each_entry(mode, &connector->modes, head) {
		if (max_size < mode->htotal * mode->vtotal)
			max_size = mode->htotal * mode->vtotal;
	}

	if (max_size) {
		int r = amdgpu_bo_create_kernel(adev, max_size * 4, PAGE_SIZE,
			    AMDGPU_GEM_DOMAIN_GTT, &compressor->bo_ptr,
			    &compressor->gpu_addr, &compressor->cpu_addr);

		if (r)
			DRM_ERROR("DM: Failed to initialize FBC\n");
		else {
			adev->dm.dc->ctx->fbc_gpu_addr = compressor->gpu_addr;
			DRM_INFO("DM: FBC alloc %lu\n", max_size*4);
		}

	}

}

static int amdgpu_dm_audio_component_get_eld(struct device *kdev, int port,
					  int pipe, bool *enabled,
					  unsigned char *buf, int max_bytes)
{
	struct drm_device *dev = dev_get_drvdata(kdev);
	struct amdgpu_device *adev = drm_to_adev(dev);
	struct drm_connector *connector;
	struct drm_connector_list_iter conn_iter;
	struct amdgpu_dm_connector *aconnector;
	int ret = 0;

	*enabled = false;

	mutex_lock(&adev->dm.audio_lock);

	drm_connector_list_iter_begin(dev, &conn_iter);
	drm_for_each_connector_iter(connector, &conn_iter) {
		aconnector = to_amdgpu_dm_connector(connector);
		if (aconnector->audio_inst != port)
			continue;

		*enabled = true;
		ret = drm_eld_size(connector->eld);
		memcpy(buf, connector->eld, min(max_bytes, ret));

		break;
	}
	drm_connector_list_iter_end(&conn_iter);

	mutex_unlock(&adev->dm.audio_lock);

	DRM_DEBUG_KMS("Get ELD : idx=%d ret=%d en=%d\n", port, ret, *enabled);

	return ret;
}

static const struct drm_audio_component_ops amdgpu_dm_audio_component_ops = {
	.get_eld = amdgpu_dm_audio_component_get_eld,
};

static int amdgpu_dm_audio_component_bind(struct device *kdev,
				       struct device *hda_kdev, void *data)
{
	struct drm_device *dev = dev_get_drvdata(kdev);
	struct amdgpu_device *adev = drm_to_adev(dev);
	struct drm_audio_component *acomp = data;

	acomp->ops = &amdgpu_dm_audio_component_ops;
	acomp->dev = kdev;
	adev->dm.audio_component = acomp;

	return 0;
}

static void amdgpu_dm_audio_component_unbind(struct device *kdev,
					  struct device *hda_kdev, void *data)
{
	struct drm_device *dev = dev_get_drvdata(kdev);
	struct amdgpu_device *adev = drm_to_adev(dev);
	struct drm_audio_component *acomp = data;

	acomp->ops = NULL;
	acomp->dev = NULL;
	adev->dm.audio_component = NULL;
}

static const struct component_ops amdgpu_dm_audio_component_bind_ops = {
	.bind	= amdgpu_dm_audio_component_bind,
	.unbind	= amdgpu_dm_audio_component_unbind,
};

static int amdgpu_dm_audio_init(struct amdgpu_device *adev)
{
	int i, ret;

	if (!amdgpu_audio)
		return 0;

	adev->mode_info.audio.enabled = true;

	adev->mode_info.audio.num_pins = adev->dm.dc->res_pool->audio_count;

	for (i = 0; i < adev->mode_info.audio.num_pins; i++) {
		adev->mode_info.audio.pin[i].channels = -1;
		adev->mode_info.audio.pin[i].rate = -1;
		adev->mode_info.audio.pin[i].bits_per_sample = -1;
		adev->mode_info.audio.pin[i].status_bits = 0;
		adev->mode_info.audio.pin[i].category_code = 0;
		adev->mode_info.audio.pin[i].connected = false;
		adev->mode_info.audio.pin[i].id =
			adev->dm.dc->res_pool->audios[i]->inst;
		adev->mode_info.audio.pin[i].offset = 0;
	}

	ret = component_add(adev->dev, &amdgpu_dm_audio_component_bind_ops);
	if (ret < 0)
		return ret;

	adev->dm.audio_registered = true;

	return 0;
}

static void amdgpu_dm_audio_fini(struct amdgpu_device *adev)
{
	if (!amdgpu_audio)
		return;

	if (!adev->mode_info.audio.enabled)
		return;

	if (adev->dm.audio_registered) {
		component_del(adev->dev, &amdgpu_dm_audio_component_bind_ops);
		adev->dm.audio_registered = false;
	}

	/* TODO: Disable audio? */

	adev->mode_info.audio.enabled = false;
}

static  void amdgpu_dm_audio_eld_notify(struct amdgpu_device *adev, int pin)
{
	struct drm_audio_component *acomp = adev->dm.audio_component;

	if (acomp && acomp->audio_ops && acomp->audio_ops->pin_eld_notify) {
		DRM_DEBUG_KMS("Notify ELD: %d\n", pin);

		acomp->audio_ops->pin_eld_notify(acomp->audio_ops->audio_ptr,
						 pin, -1);
	}
}

static int dm_dmub_hw_init(struct amdgpu_device *adev)
{
	const struct dmcub_firmware_header_v1_0 *hdr;
	struct dmub_srv *dmub_srv = adev->dm.dmub_srv;
	struct dmub_srv_fb_info *fb_info = adev->dm.dmub_fb_info;
	const struct firmware *dmub_fw = adev->dm.dmub_fw;
	struct dmcu *dmcu = adev->dm.dc->res_pool->dmcu;
	struct abm *abm = adev->dm.dc->res_pool->abm;
	struct dmub_srv_hw_params hw_params;
	enum dmub_status status;
	const unsigned char *fw_inst_const, *fw_bss_data;
	uint32_t i, fw_inst_const_size, fw_bss_data_size;
	bool has_hw_support;

	if (!dmub_srv)
		/* DMUB isn't supported on the ASIC. */
		return 0;

	if (!fb_info) {
		DRM_ERROR("No framebuffer info for DMUB service.\n");
		return -EINVAL;
	}

	if (!dmub_fw) {
		/* Firmware required for DMUB support. */
		DRM_ERROR("No firmware provided for DMUB.\n");
		return -EINVAL;
	}

	status = dmub_srv_has_hw_support(dmub_srv, &has_hw_support);
	if (status != DMUB_STATUS_OK) {
		DRM_ERROR("Error checking HW support for DMUB: %d\n", status);
		return -EINVAL;
	}

	if (!has_hw_support) {
		DRM_INFO("DMUB unsupported on ASIC\n");
		return 0;
	}

	hdr = (const struct dmcub_firmware_header_v1_0 *)dmub_fw->data;

	fw_inst_const = dmub_fw->data +
			le32_to_cpu(hdr->header.ucode_array_offset_bytes) +
			PSP_HEADER_BYTES;

	fw_bss_data = dmub_fw->data +
		      le32_to_cpu(hdr->header.ucode_array_offset_bytes) +
		      le32_to_cpu(hdr->inst_const_bytes);

	/* Copy firmware and bios info into FB memory. */
	fw_inst_const_size = le32_to_cpu(hdr->inst_const_bytes) -
			     PSP_HEADER_BYTES - PSP_FOOTER_BYTES;

	fw_bss_data_size = le32_to_cpu(hdr->bss_data_bytes);

	/* if adev->firmware.load_type == AMDGPU_FW_LOAD_PSP,
	 * amdgpu_ucode_init_single_fw will load dmub firmware
	 * fw_inst_const part to cw0; otherwise, the firmware back door load
	 * will be done by dm_dmub_hw_init
	 */
	if (adev->firmware.load_type != AMDGPU_FW_LOAD_PSP) {
		memcpy(fb_info->fb[DMUB_WINDOW_0_INST_CONST].cpu_addr, fw_inst_const,
				fw_inst_const_size);
	}

	if (fw_bss_data_size)
		memcpy(fb_info->fb[DMUB_WINDOW_2_BSS_DATA].cpu_addr,
		       fw_bss_data, fw_bss_data_size);

	/* Copy firmware bios info into FB memory. */
	memcpy(fb_info->fb[DMUB_WINDOW_3_VBIOS].cpu_addr, adev->bios,
	       adev->bios_size);

	/* Reset regions that need to be reset. */
	memset(fb_info->fb[DMUB_WINDOW_4_MAILBOX].cpu_addr, 0,
	fb_info->fb[DMUB_WINDOW_4_MAILBOX].size);

	memset(fb_info->fb[DMUB_WINDOW_5_TRACEBUFF].cpu_addr, 0,
	       fb_info->fb[DMUB_WINDOW_5_TRACEBUFF].size);

	memset(fb_info->fb[DMUB_WINDOW_6_FW_STATE].cpu_addr, 0,
	       fb_info->fb[DMUB_WINDOW_6_FW_STATE].size);

	/* Initialize hardware. */
	memset(&hw_params, 0, sizeof(hw_params));
	hw_params.fb_base = adev->gmc.fb_start;
	hw_params.fb_offset = adev->gmc.aper_base;

	/* backdoor load firmware and trigger dmub running */
	if (adev->firmware.load_type != AMDGPU_FW_LOAD_PSP)
		hw_params.load_inst_const = true;

	if (dmcu)
		hw_params.psp_version = dmcu->psp_version;

	for (i = 0; i < fb_info->num_fb; ++i)
		hw_params.fb[i] = &fb_info->fb[i];

	status = dmub_srv_hw_init(dmub_srv, &hw_params);
	if (status != DMUB_STATUS_OK) {
		DRM_ERROR("Error initializing DMUB HW: %d\n", status);
		return -EINVAL;
	}

	/* Wait for firmware load to finish. */
	status = dmub_srv_wait_for_auto_load(dmub_srv, 100000);
	if (status != DMUB_STATUS_OK)
		DRM_WARN("Wait for DMUB auto-load failed: %d\n", status);

	/* Init DMCU and ABM if available. */
	if (dmcu && abm) {
		dmcu->funcs->dmcu_init(dmcu);
		abm->dmcu_is_running = dmcu->funcs->is_dmcu_initialized(dmcu);
	}

	if (!adev->dm.dc->ctx->dmub_srv)
		adev->dm.dc->ctx->dmub_srv = dc_dmub_srv_create(adev->dm.dc, dmub_srv);
	if (!adev->dm.dc->ctx->dmub_srv) {
		DRM_ERROR("Couldn't allocate DC DMUB server!\n");
		return -ENOMEM;
	}

	DRM_INFO("DMUB hardware initialized: version=0x%08X\n",
		 adev->dm.dmcub_fw_version);

	return 0;
}

#if defined(CONFIG_DRM_AMD_DC_DCN)
static void mmhub_read_system_context(struct amdgpu_device *adev, struct dc_phy_addr_space_config *pa_config)
{
	uint64_t pt_base;
	uint32_t logical_addr_low;
	uint32_t logical_addr_high;
	uint32_t agp_base, agp_bot, agp_top;
	PHYSICAL_ADDRESS_LOC page_table_start, page_table_end, page_table_base;

	logical_addr_low  = min(adev->gmc.fb_start, adev->gmc.agp_start) >> 18;
	pt_base = amdgpu_gmc_pd_addr(adev->gart.bo);

	if (adev->apu_flags & AMD_APU_IS_RAVEN2)
		/*
		 * Raven2 has a HW issue that it is unable to use the vram which
		 * is out of MC_VM_SYSTEM_APERTURE_HIGH_ADDR. So here is the
		 * workaround that increase system aperture high address (add 1)
		 * to get rid of the VM fault and hardware hang.
		 */
		logical_addr_high = max((adev->gmc.fb_end >> 18) + 0x1, adev->gmc.agp_end >> 18);
	else
		logical_addr_high = max(adev->gmc.fb_end, adev->gmc.agp_end) >> 18;

	agp_base = 0;
	agp_bot = adev->gmc.agp_start >> 24;
	agp_top = adev->gmc.agp_end >> 24;


	page_table_start.high_part = (u32)(adev->gmc.gart_start >> 44) & 0xF;
	page_table_start.low_part = (u32)(adev->gmc.gart_start >> 12);
	page_table_end.high_part = (u32)(adev->gmc.gart_end >> 44) & 0xF;
	page_table_end.low_part = (u32)(adev->gmc.gart_end >> 12);
	page_table_base.high_part = upper_32_bits(pt_base) & 0xF;
	page_table_base.low_part = lower_32_bits(pt_base);

	pa_config->system_aperture.start_addr = (uint64_t)logical_addr_low << 18;
	pa_config->system_aperture.end_addr = (uint64_t)logical_addr_high << 18;

	pa_config->system_aperture.agp_base = (uint64_t)agp_base << 24 ;
	pa_config->system_aperture.agp_bot = (uint64_t)agp_bot << 24;
	pa_config->system_aperture.agp_top = (uint64_t)agp_top << 24;

	pa_config->system_aperture.fb_base = adev->gmc.fb_start;
	pa_config->system_aperture.fb_offset = adev->gmc.aper_base;
	pa_config->system_aperture.fb_top = adev->gmc.fb_end;

	pa_config->gart_config.page_table_start_addr = page_table_start.quad_part << 12;
	pa_config->gart_config.page_table_end_addr = page_table_end.quad_part << 12;
	pa_config->gart_config.page_table_base_addr = page_table_base.quad_part;

	pa_config->is_hvm_enabled = 0;

}
#endif
#if defined(CONFIG_DRM_AMD_DC_DCN)
static void event_mall_stutter(struct work_struct *work)
{

	struct vblank_workqueue *vblank_work = container_of(work, struct vblank_workqueue, mall_work);
	struct amdgpu_display_manager *dm = vblank_work->dm;

	mutex_lock(&dm->dc_lock);

	if (vblank_work->enable)
		dm->active_vblank_irq_count++;
	else if(dm->active_vblank_irq_count)
		dm->active_vblank_irq_count--;

	dc_allow_idle_optimizations(dm->dc, dm->active_vblank_irq_count == 0);

	DRM_DEBUG_KMS("Allow idle optimizations (MALL): %d\n", dm->active_vblank_irq_count == 0);

	mutex_unlock(&dm->dc_lock);
}

static struct vblank_workqueue *vblank_create_workqueue(struct amdgpu_device *adev, struct dc *dc)
{

	int max_caps = dc->caps.max_links;
	struct vblank_workqueue *vblank_work;
	int i = 0;

	vblank_work = kcalloc(max_caps, sizeof(*vblank_work), GFP_KERNEL);
	if (ZERO_OR_NULL_PTR(vblank_work)) {
		kfree(vblank_work);
		return NULL;
	}

	for (i = 0; i < max_caps; i++)
		INIT_WORK(&vblank_work[i].mall_work, event_mall_stutter);

	return vblank_work;
}
#endif
static int amdgpu_dm_init(struct amdgpu_device *adev)
{
	struct dc_init_data init_data;
#ifdef CONFIG_DRM_AMD_DC_HDCP
	struct dc_callback_init init_params;
#endif
	int r;

	adev->dm.ddev = adev_to_drm(adev);
	adev->dm.adev = adev;

	/* Zero all the fields */
	memset(&init_data, 0, sizeof(init_data));
#ifdef CONFIG_DRM_AMD_DC_HDCP
	memset(&init_params, 0, sizeof(init_params));
#endif

	mutex_init(&adev->dm.dc_lock);
	mutex_init(&adev->dm.audio_lock);
#if defined(CONFIG_DRM_AMD_DC_DCN)
	spin_lock_init(&adev->dm.vblank_lock);
#endif

	if(amdgpu_dm_irq_init(adev)) {
		DRM_ERROR("amdgpu: failed to initialize DM IRQ support.\n");
		goto error;
	}

	init_data.asic_id.chip_family = adev->family;

	init_data.asic_id.pci_revision_id = adev->pdev->revision;
	init_data.asic_id.hw_internal_rev = adev->external_rev_id;

	init_data.asic_id.vram_width = adev->gmc.vram_width;
	/* TODO: initialize init_data.asic_id.vram_type here!!!! */
	init_data.asic_id.atombios_base_address =
		adev->mode_info.atom_context->bios;

	init_data.driver = adev;

	adev->dm.cgs_device = amdgpu_cgs_create_device(adev);

	if (!adev->dm.cgs_device) {
		DRM_ERROR("amdgpu: failed to create cgs device.\n");
		goto error;
	}

	init_data.cgs_device = adev->dm.cgs_device;

	init_data.dce_environment = DCE_ENV_PRODUCTION_DRV;

	switch (adev->asic_type) {
	case CHIP_CARRIZO:
	case CHIP_STONEY:
	case CHIP_RAVEN:
	case CHIP_RENOIR:
		init_data.flags.gpu_vm_support = true;
		if (ASICREV_IS_GREEN_SARDINE(adev->external_rev_id))
			init_data.flags.disable_dmcu = true;
		break;
	case CHIP_VANGOGH:
	case CHIP_YELLOW_CARP:
		init_data.flags.gpu_vm_support = true;
		break;
	default:
		break;
	}

	if (amdgpu_dc_feature_mask & DC_FBC_MASK)
		init_data.flags.fbc_support = true;

	if (amdgpu_dc_feature_mask & DC_MULTI_MON_PP_MCLK_SWITCH_MASK)
		init_data.flags.multi_mon_pp_mclk_switch = true;

	if (amdgpu_dc_feature_mask & DC_DISABLE_FRACTIONAL_PWM_MASK)
		init_data.flags.disable_fractional_pwm = true;

	if (amdgpu_dc_feature_mask & DC_EDP_NO_POWER_SEQUENCING)
		init_data.flags.edp_no_power_sequencing = true;

	init_data.flags.power_down_display_on_boot = true;

	INIT_LIST_HEAD(&adev->dm.da_list);
	/* Display Core create. */
	adev->dm.dc = dc_create(&init_data);

	if (adev->dm.dc) {
		DRM_INFO("Display Core initialized with v%s!\n", DC_VER);
	} else {
		DRM_INFO("Display Core failed to initialize with v%s!\n", DC_VER);
		goto error;
	}

	if (amdgpu_dc_debug_mask & DC_DISABLE_PIPE_SPLIT) {
		adev->dm.dc->debug.force_single_disp_pipe_split = false;
		adev->dm.dc->debug.pipe_split_policy = MPC_SPLIT_AVOID;
	}

	if (adev->asic_type != CHIP_CARRIZO && adev->asic_type != CHIP_STONEY)
		adev->dm.dc->debug.disable_stutter = amdgpu_pp_feature_mask & PP_STUTTER_MODE ? false : true;

	if (amdgpu_dc_debug_mask & DC_DISABLE_STUTTER)
		adev->dm.dc->debug.disable_stutter = true;

	if (amdgpu_dc_debug_mask & DC_DISABLE_DSC)
		adev->dm.dc->debug.disable_dsc = true;

	if (amdgpu_dc_debug_mask & DC_DISABLE_CLOCK_GATING)
		adev->dm.dc->debug.disable_clock_gate = true;

	r = dm_dmub_hw_init(adev);
	if (r) {
		DRM_ERROR("DMUB interface failed to initialize: status=%d\n", r);
		goto error;
	}

	dc_hardware_init(adev->dm.dc);

#if defined(CONFIG_DRM_AMD_DC_DCN)
	if (adev->apu_flags) {
		struct dc_phy_addr_space_config pa_config;

		mmhub_read_system_context(adev, &pa_config);

		// Call the DC init_memory func
		dc_setup_system_context(adev->dm.dc, &pa_config);
	}
#endif

	adev->dm.freesync_module = mod_freesync_create(adev->dm.dc);
	if (!adev->dm.freesync_module) {
		DRM_ERROR(
		"amdgpu: failed to initialize freesync_module.\n");
	} else
		DRM_DEBUG_DRIVER("amdgpu: freesync_module init done %p.\n",
				adev->dm.freesync_module);

	amdgpu_dm_init_color_mod();

#if defined(CONFIG_DRM_AMD_DC_DCN)
	if (adev->dm.dc->caps.max_links > 0) {
		adev->dm.vblank_workqueue = vblank_create_workqueue(adev, adev->dm.dc);

		if (!adev->dm.vblank_workqueue)
			DRM_ERROR("amdgpu: failed to initialize vblank_workqueue.\n");
		else
			DRM_DEBUG_DRIVER("amdgpu: vblank_workqueue init done %p.\n", adev->dm.vblank_workqueue);
	}
#endif

#ifdef CONFIG_DRM_AMD_DC_HDCP
	if (adev->dm.dc->caps.max_links > 0 && adev->asic_type >= CHIP_RAVEN) {
		adev->dm.hdcp_workqueue = hdcp_create_workqueue(adev, &init_params.cp_psp, adev->dm.dc);

		if (!adev->dm.hdcp_workqueue)
			DRM_ERROR("amdgpu: failed to initialize hdcp_workqueue.\n");
		else
			DRM_DEBUG_DRIVER("amdgpu: hdcp_workqueue init done %p.\n", adev->dm.hdcp_workqueue);

		dc_init_callbacks(adev->dm.dc, &init_params);
	}
#endif
#if defined(CONFIG_DRM_AMD_SECURE_DISPLAY)
	adev->dm.crc_rd_wrk = amdgpu_dm_crtc_secure_display_create_work();
#endif
	if (dc_enable_dmub_notifications(adev->dm.dc)) {
		init_completion(&adev->dm.dmub_aux_transfer_done);
		adev->dm.dmub_notify = kzalloc(sizeof(struct dmub_notification), GFP_KERNEL);
		if (!adev->dm.dmub_notify) {
			DRM_INFO("amdgpu: fail to allocate adev->dm.dmub_notify");
			goto error;
		}
		amdgpu_dm_outbox_init(adev);
	}

	if (amdgpu_dm_initialize_drm_device(adev)) {
		DRM_ERROR(
		"amdgpu: failed to initialize sw for display support.\n");
		goto error;
	}

	/* create fake encoders for MST */
	dm_dp_create_fake_mst_encoders(adev);

	/* TODO: Add_display_info? */

	/* TODO use dynamic cursor width */
	adev_to_drm(adev)->mode_config.cursor_width = adev->dm.dc->caps.max_cursor_size;
	adev_to_drm(adev)->mode_config.cursor_height = adev->dm.dc->caps.max_cursor_size;

	if (drm_vblank_init(adev_to_drm(adev), adev->dm.display_indexes_num)) {
		DRM_ERROR(
		"amdgpu: failed to initialize sw for display support.\n");
		goto error;
	}


	DRM_DEBUG_DRIVER("KMS initialized.\n");

	return 0;
error:
	amdgpu_dm_fini(adev);

	return -EINVAL;
}

static int amdgpu_dm_early_fini(void *handle)
{
	struct amdgpu_device *adev = (struct amdgpu_device *)handle;

	amdgpu_dm_audio_fini(adev);

	return 0;
}

static void amdgpu_dm_fini(struct amdgpu_device *adev)
{
	int i;

	for (i = 0; i < adev->dm.display_indexes_num; i++) {
		drm_encoder_cleanup(&adev->dm.mst_encoders[i].base);
	}

	amdgpu_dm_destroy_drm_device(&adev->dm);

#if defined(CONFIG_DRM_AMD_SECURE_DISPLAY)
	if (adev->dm.crc_rd_wrk) {
		flush_work(&adev->dm.crc_rd_wrk->notify_ta_work);
		kfree(adev->dm.crc_rd_wrk);
		adev->dm.crc_rd_wrk = NULL;
	}
#endif
#ifdef CONFIG_DRM_AMD_DC_HDCP
	if (adev->dm.hdcp_workqueue) {
		hdcp_destroy(&adev->dev->kobj, adev->dm.hdcp_workqueue);
		adev->dm.hdcp_workqueue = NULL;
	}

	if (adev->dm.dc)
		dc_deinit_callbacks(adev->dm.dc);
#endif

#if defined(CONFIG_DRM_AMD_DC_DCN)
	if (adev->dm.vblank_workqueue) {
		adev->dm.vblank_workqueue->dm = NULL;
		kfree(adev->dm.vblank_workqueue);
		adev->dm.vblank_workqueue = NULL;
	}
#endif

	dc_dmub_srv_destroy(&adev->dm.dc->ctx->dmub_srv);

	if (dc_enable_dmub_notifications(adev->dm.dc)) {
		kfree(adev->dm.dmub_notify);
		adev->dm.dmub_notify = NULL;
	}

	if (adev->dm.dmub_bo)
		amdgpu_bo_free_kernel(&adev->dm.dmub_bo,
				      &adev->dm.dmub_bo_gpu_addr,
				      &adev->dm.dmub_bo_cpu_addr);

	/* DC Destroy TODO: Replace destroy DAL */
	if (adev->dm.dc)
		dc_destroy(&adev->dm.dc);
	/*
	 * TODO: pageflip, vlank interrupt
	 *
	 * amdgpu_dm_irq_fini(adev);
	 */

	if (adev->dm.cgs_device) {
		amdgpu_cgs_destroy_device(adev->dm.cgs_device);
		adev->dm.cgs_device = NULL;
	}
	if (adev->dm.freesync_module) {
		mod_freesync_destroy(adev->dm.freesync_module);
		adev->dm.freesync_module = NULL;
	}

	mutex_destroy(&adev->dm.audio_lock);
	mutex_destroy(&adev->dm.dc_lock);

	return;
}

static int load_dmcu_fw(struct amdgpu_device *adev)
{
	const char *fw_name_dmcu = NULL;
	int r;
	const struct dmcu_firmware_header_v1_0 *hdr;

	switch(adev->asic_type) {
#if defined(CONFIG_DRM_AMD_DC_SI)
	case CHIP_TAHITI:
	case CHIP_PITCAIRN:
	case CHIP_VERDE:
	case CHIP_OLAND:
#endif
	case CHIP_BONAIRE:
	case CHIP_HAWAII:
	case CHIP_KAVERI:
	case CHIP_KABINI:
	case CHIP_MULLINS:
	case CHIP_TONGA:
	case CHIP_FIJI:
	case CHIP_CARRIZO:
	case CHIP_STONEY:
	case CHIP_POLARIS11:
	case CHIP_POLARIS10:
	case CHIP_POLARIS12:
	case CHIP_VEGAM:
	case CHIP_VEGA10:
	case CHIP_VEGA12:
	case CHIP_VEGA20:
	case CHIP_NAVI10:
	case CHIP_NAVI14:
	case CHIP_RENOIR:
	case CHIP_SIENNA_CICHLID:
	case CHIP_NAVY_FLOUNDER:
	case CHIP_DIMGREY_CAVEFISH:
	case CHIP_BEIGE_GOBY:
	case CHIP_VANGOGH:
	case CHIP_YELLOW_CARP:
		return 0;
	case CHIP_NAVI12:
		fw_name_dmcu = FIRMWARE_NAVI12_DMCU;
		break;
	case CHIP_RAVEN:
		if (ASICREV_IS_PICASSO(adev->external_rev_id))
			fw_name_dmcu = FIRMWARE_RAVEN_DMCU;
		else if (ASICREV_IS_RAVEN2(adev->external_rev_id))
			fw_name_dmcu = FIRMWARE_RAVEN_DMCU;
		else
			return 0;
		break;
	default:
		DRM_ERROR("Unsupported ASIC type: 0x%X\n", adev->asic_type);
		return -EINVAL;
	}

	if (adev->firmware.load_type != AMDGPU_FW_LOAD_PSP) {
		DRM_DEBUG_KMS("dm: DMCU firmware not supported on direct or SMU loading\n");
		return 0;
	}

	r = request_firmware_direct(&adev->dm.fw_dmcu, fw_name_dmcu, adev->dev);
	if (r == -ENOENT) {
		/* DMCU firmware is not necessary, so don't raise a fuss if it's missing */
		DRM_DEBUG_KMS("dm: DMCU firmware not found\n");
		adev->dm.fw_dmcu = NULL;
		return 0;
	}
	if (r) {
		dev_err(adev->dev, "amdgpu_dm: Can't load firmware \"%s\"\n",
			fw_name_dmcu);
		return r;
	}

	r = amdgpu_ucode_validate(adev->dm.fw_dmcu);
	if (r) {
		dev_err(adev->dev, "amdgpu_dm: Can't validate firmware \"%s\"\n",
			fw_name_dmcu);
		release_firmware(adev->dm.fw_dmcu);
		adev->dm.fw_dmcu = NULL;
		return r;
	}

	hdr = (const struct dmcu_firmware_header_v1_0 *)adev->dm.fw_dmcu->data;
	adev->firmware.ucode[AMDGPU_UCODE_ID_DMCU_ERAM].ucode_id = AMDGPU_UCODE_ID_DMCU_ERAM;
	adev->firmware.ucode[AMDGPU_UCODE_ID_DMCU_ERAM].fw = adev->dm.fw_dmcu;
	adev->firmware.fw_size +=
		ALIGN(le32_to_cpu(hdr->header.ucode_size_bytes) - le32_to_cpu(hdr->intv_size_bytes), PAGE_SIZE);

	adev->firmware.ucode[AMDGPU_UCODE_ID_DMCU_INTV].ucode_id = AMDGPU_UCODE_ID_DMCU_INTV;
	adev->firmware.ucode[AMDGPU_UCODE_ID_DMCU_INTV].fw = adev->dm.fw_dmcu;
	adev->firmware.fw_size +=
		ALIGN(le32_to_cpu(hdr->intv_size_bytes), PAGE_SIZE);

	adev->dm.dmcu_fw_version = le32_to_cpu(hdr->header.ucode_version);

	DRM_DEBUG_KMS("PSP loading DMCU firmware\n");

	return 0;
}

static uint32_t amdgpu_dm_dmub_reg_read(void *ctx, uint32_t address)
{
	struct amdgpu_device *adev = ctx;

	return dm_read_reg(adev->dm.dc->ctx, address);
}

static void amdgpu_dm_dmub_reg_write(void *ctx, uint32_t address,
				     uint32_t value)
{
	struct amdgpu_device *adev = ctx;

	return dm_write_reg(adev->dm.dc->ctx, address, value);
}

static int dm_dmub_sw_init(struct amdgpu_device *adev)
{
	struct dmub_srv_create_params create_params;
	struct dmub_srv_region_params region_params;
	struct dmub_srv_region_info region_info;
	struct dmub_srv_fb_params fb_params;
	struct dmub_srv_fb_info *fb_info;
	struct dmub_srv *dmub_srv;
	const struct dmcub_firmware_header_v1_0 *hdr;
	const char *fw_name_dmub;
	enum dmub_asic dmub_asic;
	enum dmub_status status;
	int r;

	switch (adev->asic_type) {
	case CHIP_RENOIR:
		dmub_asic = DMUB_ASIC_DCN21;
		fw_name_dmub = FIRMWARE_RENOIR_DMUB;
		if (ASICREV_IS_GREEN_SARDINE(adev->external_rev_id))
			fw_name_dmub = FIRMWARE_GREEN_SARDINE_DMUB;
		break;
	case CHIP_SIENNA_CICHLID:
		dmub_asic = DMUB_ASIC_DCN30;
		fw_name_dmub = FIRMWARE_SIENNA_CICHLID_DMUB;
		break;
	case CHIP_NAVY_FLOUNDER:
		dmub_asic = DMUB_ASIC_DCN30;
		fw_name_dmub = FIRMWARE_NAVY_FLOUNDER_DMUB;
		break;
	case CHIP_VANGOGH:
		dmub_asic = DMUB_ASIC_DCN301;
		fw_name_dmub = FIRMWARE_VANGOGH_DMUB;
		break;
	case CHIP_DIMGREY_CAVEFISH:
		dmub_asic = DMUB_ASIC_DCN302;
		fw_name_dmub = FIRMWARE_DIMGREY_CAVEFISH_DMUB;
		break;
	case CHIP_BEIGE_GOBY:
		dmub_asic = DMUB_ASIC_DCN303;
		fw_name_dmub = FIRMWARE_BEIGE_GOBY_DMUB;
		break;
	case CHIP_YELLOW_CARP:
		dmub_asic = DMUB_ASIC_DCN31;
		fw_name_dmub = FIRMWARE_YELLOW_CARP_DMUB;
		break;

	default:
		/* ASIC doesn't support DMUB. */
		return 0;
	}

	r = request_firmware_direct(&adev->dm.dmub_fw, fw_name_dmub, adev->dev);
	if (r) {
		DRM_ERROR("DMUB firmware loading failed: %d\n", r);
		return 0;
	}

	r = amdgpu_ucode_validate(adev->dm.dmub_fw);
	if (r) {
		DRM_ERROR("Couldn't validate DMUB firmware: %d\n", r);
		return 0;
	}

	hdr = (const struct dmcub_firmware_header_v1_0 *)adev->dm.dmub_fw->data;

	if (adev->firmware.load_type == AMDGPU_FW_LOAD_PSP) {
		adev->firmware.ucode[AMDGPU_UCODE_ID_DMCUB].ucode_id =
			AMDGPU_UCODE_ID_DMCUB;
		adev->firmware.ucode[AMDGPU_UCODE_ID_DMCUB].fw =
			adev->dm.dmub_fw;
		adev->firmware.fw_size +=
			ALIGN(le32_to_cpu(hdr->inst_const_bytes), PAGE_SIZE);

		DRM_INFO("Loading DMUB firmware via PSP: version=0x%08X\n",
			 adev->dm.dmcub_fw_version);
	}

	adev->dm.dmcub_fw_version = le32_to_cpu(hdr->header.ucode_version);

	adev->dm.dmub_srv = kzalloc(sizeof(*adev->dm.dmub_srv), GFP_KERNEL);
	dmub_srv = adev->dm.dmub_srv;

	if (!dmub_srv) {
		DRM_ERROR("Failed to allocate DMUB service!\n");
		return -ENOMEM;
	}

	memset(&create_params, 0, sizeof(create_params));
	create_params.user_ctx = adev;
	create_params.funcs.reg_read = amdgpu_dm_dmub_reg_read;
	create_params.funcs.reg_write = amdgpu_dm_dmub_reg_write;
	create_params.asic = dmub_asic;

	/* Create the DMUB service. */
	status = dmub_srv_create(dmub_srv, &create_params);
	if (status != DMUB_STATUS_OK) {
		DRM_ERROR("Error creating DMUB service: %d\n", status);
		return -EINVAL;
	}

	/* Calculate the size of all the regions for the DMUB service. */
	memset(&region_params, 0, sizeof(region_params));

	region_params.inst_const_size = le32_to_cpu(hdr->inst_const_bytes) -
					PSP_HEADER_BYTES - PSP_FOOTER_BYTES;
	region_params.bss_data_size = le32_to_cpu(hdr->bss_data_bytes);
	region_params.vbios_size = adev->bios_size;
	region_params.fw_bss_data = region_params.bss_data_size ?
		adev->dm.dmub_fw->data +
		le32_to_cpu(hdr->header.ucode_array_offset_bytes) +
		le32_to_cpu(hdr->inst_const_bytes) : NULL;
	region_params.fw_inst_const =
		adev->dm.dmub_fw->data +
		le32_to_cpu(hdr->header.ucode_array_offset_bytes) +
		PSP_HEADER_BYTES;

	status = dmub_srv_calc_region_info(dmub_srv, &region_params,
					   &region_info);

	if (status != DMUB_STATUS_OK) {
		DRM_ERROR("Error calculating DMUB region info: %d\n", status);
		return -EINVAL;
	}

	/*
	 * Allocate a framebuffer based on the total size of all the regions.
	 * TODO: Move this into GART.
	 */
	r = amdgpu_bo_create_kernel(adev, region_info.fb_size, PAGE_SIZE,
				    AMDGPU_GEM_DOMAIN_VRAM, &adev->dm.dmub_bo,
				    &adev->dm.dmub_bo_gpu_addr,
				    &adev->dm.dmub_bo_cpu_addr);
	if (r)
		return r;

	/* Rebase the regions on the framebuffer address. */
	memset(&fb_params, 0, sizeof(fb_params));
	fb_params.cpu_addr = adev->dm.dmub_bo_cpu_addr;
	fb_params.gpu_addr = adev->dm.dmub_bo_gpu_addr;
	fb_params.region_info = &region_info;

	adev->dm.dmub_fb_info =
		kzalloc(sizeof(*adev->dm.dmub_fb_info), GFP_KERNEL);
	fb_info = adev->dm.dmub_fb_info;

	if (!fb_info) {
		DRM_ERROR(
			"Failed to allocate framebuffer info for DMUB service!\n");
		return -ENOMEM;
	}

	status = dmub_srv_calc_fb_info(dmub_srv, &fb_params, fb_info);
	if (status != DMUB_STATUS_OK) {
		DRM_ERROR("Error calculating DMUB FB info: %d\n", status);
		return -EINVAL;
	}

	return 0;
}

static int dm_sw_init(void *handle)
{
	struct amdgpu_device *adev = (struct amdgpu_device *)handle;
	int r;

	r = dm_dmub_sw_init(adev);
	if (r)
		return r;

	return load_dmcu_fw(adev);
}

static int dm_sw_fini(void *handle)
{
	struct amdgpu_device *adev = (struct amdgpu_device *)handle;

	kfree(adev->dm.dmub_fb_info);
	adev->dm.dmub_fb_info = NULL;

	if (adev->dm.dmub_srv) {
		dmub_srv_destroy(adev->dm.dmub_srv);
		adev->dm.dmub_srv = NULL;
	}

	release_firmware(adev->dm.dmub_fw);
	adev->dm.dmub_fw = NULL;

	release_firmware(adev->dm.fw_dmcu);
	adev->dm.fw_dmcu = NULL;

	return 0;
}

static int detect_mst_link_for_all_connectors(struct drm_device *dev)
{
	struct amdgpu_dm_connector *aconnector;
	struct drm_connector *connector;
	struct drm_connector_list_iter iter;
	int ret = 0;

	drm_connector_list_iter_begin(dev, &iter);
	drm_for_each_connector_iter(connector, &iter) {
		aconnector = to_amdgpu_dm_connector(connector);
		if (aconnector->dc_link->type == dc_connection_mst_branch &&
		    aconnector->mst_mgr.aux) {
			DRM_DEBUG_DRIVER("DM_MST: starting TM on aconnector: %p [id: %d]\n",
					 aconnector,
					 aconnector->base.base.id);

			ret = drm_dp_mst_topology_mgr_set_mst(&aconnector->mst_mgr, true);
			if (ret < 0) {
				DRM_ERROR("DM_MST: Failed to start MST\n");
				aconnector->dc_link->type =
					dc_connection_single;
				break;
			}
		}
	}
	drm_connector_list_iter_end(&iter);

	return ret;
}

static int dm_late_init(void *handle)
{
	struct amdgpu_device *adev = (struct amdgpu_device *)handle;

	struct dmcu_iram_parameters params;
	unsigned int linear_lut[16];
	int i;
	struct dmcu *dmcu = NULL;

	dmcu = adev->dm.dc->res_pool->dmcu;

	for (i = 0; i < 16; i++)
		linear_lut[i] = 0xFFFF * i / 15;

	params.set = 0;
	params.backlight_ramping_start = 0xCCCC;
	params.backlight_ramping_reduction = 0xCCCCCCCC;
	params.backlight_lut_array_size = 16;
	params.backlight_lut_array = linear_lut;

	/* Min backlight level after ABM reduction,  Don't allow below 1%
	 * 0xFFFF x 0.01 = 0x28F
	 */
	params.min_abm_backlight = 0x28F;
	/* In the case where abm is implemented on dmcub,
	* dmcu object will be null.
	* ABM 2.4 and up are implemented on dmcub.
	*/
	if (dmcu) {
		if (!dmcu_load_iram(dmcu, params))
			return -EINVAL;
	} else if (adev->dm.dc->ctx->dmub_srv) {
		struct dc_link *edp_links[MAX_NUM_EDP];
		int edp_num;

		get_edp_links(adev->dm.dc, edp_links, &edp_num);
		for (i = 0; i < edp_num; i++) {
			if (!dmub_init_abm_config(adev->dm.dc->res_pool, params, i))
				return -EINVAL;
		}
	}

	return detect_mst_link_for_all_connectors(adev_to_drm(adev));
}

static void s3_handle_mst(struct drm_device *dev, bool suspend)
{
	struct amdgpu_dm_connector *aconnector;
	struct drm_connector *connector;
	struct drm_connector_list_iter iter;
	struct drm_dp_mst_topology_mgr *mgr;
	int ret;
	bool need_hotplug = false;

	drm_connector_list_iter_begin(dev, &iter);
	drm_for_each_connector_iter(connector, &iter) {
		aconnector = to_amdgpu_dm_connector(connector);
		if (aconnector->dc_link->type != dc_connection_mst_branch ||
		    aconnector->mst_port)
			continue;

		mgr = &aconnector->mst_mgr;

		if (suspend) {
			drm_dp_mst_topology_mgr_suspend(mgr);
		} else {
			ret = drm_dp_mst_topology_mgr_resume(mgr, true);
			if (ret < 0) {
				drm_dp_mst_topology_mgr_set_mst(mgr, false);
				need_hotplug = true;
			}
		}
	}
	drm_connector_list_iter_end(&iter);

	if (need_hotplug)
		drm_kms_helper_hotplug_event(dev);
}

static int amdgpu_dm_smu_write_watermarks_table(struct amdgpu_device *adev)
{
	struct smu_context *smu = &adev->smu;
	int ret = 0;

	if (!is_support_sw_smu(adev))
		return 0;

	/* This interface is for dGPU Navi1x.Linux dc-pplib interface depends
	 * on window driver dc implementation.
	 * For Navi1x, clock settings of dcn watermarks are fixed. the settings
	 * should be passed to smu during boot up and resume from s3.
	 * boot up: dc calculate dcn watermark clock settings within dc_create,
	 * dcn20_resource_construct
	 * then call pplib functions below to pass the settings to smu:
	 * smu_set_watermarks_for_clock_ranges
	 * smu_set_watermarks_table
	 * navi10_set_watermarks_table
	 * smu_write_watermarks_table
	 *
	 * For Renoir, clock settings of dcn watermark are also fixed values.
	 * dc has implemented different flow for window driver:
	 * dc_hardware_init / dc_set_power_state
	 * dcn10_init_hw
	 * notify_wm_ranges
	 * set_wm_ranges
	 * -- Linux
	 * smu_set_watermarks_for_clock_ranges
	 * renoir_set_watermarks_table
	 * smu_write_watermarks_table
	 *
	 * For Linux,
	 * dc_hardware_init -> amdgpu_dm_init
	 * dc_set_power_state --> dm_resume
	 *
	 * therefore, this function apply to navi10/12/14 but not Renoir
	 * *
	 */
	switch(adev->asic_type) {
	case CHIP_NAVI10:
	case CHIP_NAVI14:
	case CHIP_NAVI12:
		break;
	default:
		return 0;
	}

	ret = smu_write_watermarks_table(smu);
	if (ret) {
		DRM_ERROR("Failed to update WMTABLE!\n");
		return ret;
	}

	return 0;
}

/**
 * dm_hw_init() - Initialize DC device
 * @handle: The base driver device containing the amdgpu_dm device.
 *
 * Initialize the &struct amdgpu_display_manager device. This involves calling
 * the initializers of each DM component, then populating the struct with them.
 *
 * Although the function implies hardware initialization, both hardware and
 * software are initialized here. Splitting them out to their relevant init
 * hooks is a future TODO item.
 *
 * Some notable things that are initialized here:
 *
 * - Display Core, both software and hardware
 * - DC modules that we need (freesync and color management)
 * - DRM software states
 * - Interrupt sources and handlers
 * - Vblank support
 * - Debug FS entries, if enabled
 */
static int dm_hw_init(void *handle)
{
	struct amdgpu_device *adev = (struct amdgpu_device *)handle;
	/* Create DAL display manager */
	amdgpu_dm_init(adev);
	amdgpu_dm_hpd_init(adev);

	return 0;
}

/**
 * dm_hw_fini() - Teardown DC device
 * @handle: The base driver device containing the amdgpu_dm device.
 *
 * Teardown components within &struct amdgpu_display_manager that require
 * cleanup. This involves cleaning up the DRM device, DC, and any modules that
 * were loaded. Also flush IRQ workqueues and disable them.
 */
static int dm_hw_fini(void *handle)
{
	struct amdgpu_device *adev = (struct amdgpu_device *)handle;

	amdgpu_dm_hpd_fini(adev);

	amdgpu_dm_irq_fini(adev);
	amdgpu_dm_fini(adev);
	return 0;
}


static int dm_enable_vblank(struct drm_crtc *crtc);
static void dm_disable_vblank(struct drm_crtc *crtc);

static void dm_gpureset_toggle_interrupts(struct amdgpu_device *adev,
				 struct dc_state *state, bool enable)
{
	enum dc_irq_source irq_source;
	struct amdgpu_crtc *acrtc;
	int rc = -EBUSY;
	int i = 0;

	for (i = 0; i < state->stream_count; i++) {
		acrtc = get_crtc_by_otg_inst(
				adev, state->stream_status[i].primary_otg_inst);

		if (acrtc && state->stream_status[i].plane_count != 0) {
			irq_source = IRQ_TYPE_PFLIP + acrtc->otg_inst;
			rc = dc_interrupt_set(adev->dm.dc, irq_source, enable) ? 0 : -EBUSY;
			DRM_DEBUG_VBL("crtc %d - vupdate irq %sabling: r=%d\n",
				      acrtc->crtc_id, enable ? "en" : "dis", rc);
			if (rc)
				DRM_WARN("Failed to %s pflip interrupts\n",
					 enable ? "enable" : "disable");

			if (enable) {
				rc = dm_enable_vblank(&acrtc->base);
				if (rc)
					DRM_WARN("Failed to enable vblank interrupts\n");
			} else {
				dm_disable_vblank(&acrtc->base);
			}

		}
	}

}

static enum dc_status amdgpu_dm_commit_zero_streams(struct dc *dc)
{
	struct dc_state *context = NULL;
	enum dc_status res = DC_ERROR_UNEXPECTED;
	int i;
	struct dc_stream_state *del_streams[MAX_PIPES];
	int del_streams_count = 0;

	memset(del_streams, 0, sizeof(del_streams));

	context = dc_create_state(dc);
	if (context == NULL)
		goto context_alloc_fail;

	dc_resource_state_copy_construct_current(dc, context);

	/* First remove from context all streams */
	for (i = 0; i < context->stream_count; i++) {
		struct dc_stream_state *stream = context->streams[i];

		del_streams[del_streams_count++] = stream;
	}

	/* Remove all planes for removed streams and then remove the streams */
	for (i = 0; i < del_streams_count; i++) {
		if (!dc_rem_all_planes_for_stream(dc, del_streams[i], context)) {
			res = DC_FAIL_DETACH_SURFACES;
			goto fail;
		}

		res = dc_remove_stream_from_ctx(dc, context, del_streams[i]);
		if (res != DC_OK)
			goto fail;
	}


	res = dc_validate_global_state(dc, context, false);

	if (res != DC_OK) {
		DRM_ERROR("%s:resource validation failed, dc_status:%d\n", __func__, res);
		goto fail;
	}

	res = dc_commit_state(dc, context);

fail:
	dc_release_state(context);

context_alloc_fail:
	return res;
}

static int dm_suspend(void *handle)
{
	struct amdgpu_device *adev = handle;
	struct amdgpu_display_manager *dm = &adev->dm;
	int ret = 0;

	if (amdgpu_in_reset(adev)) {
		mutex_lock(&dm->dc_lock);

#if defined(CONFIG_DRM_AMD_DC_DCN)
		dc_allow_idle_optimizations(adev->dm.dc, false);
#endif

		dm->cached_dc_state = dc_copy_state(dm->dc->current_state);

		dm_gpureset_toggle_interrupts(adev, dm->cached_dc_state, false);

		amdgpu_dm_commit_zero_streams(dm->dc);

		amdgpu_dm_irq_suspend(adev);

		return ret;
	}

	WARN_ON(adev->dm.cached_state);
	adev->dm.cached_state = drm_atomic_helper_suspend(adev_to_drm(adev));

	s3_handle_mst(adev_to_drm(adev), true);

	amdgpu_dm_irq_suspend(adev);

	dc_set_power_state(dm->dc, DC_ACPI_CM_POWER_STATE_D3);

	return 0;
}

static struct amdgpu_dm_connector *
amdgpu_dm_find_first_crtc_matching_connector(struct drm_atomic_state *state,
					     struct drm_crtc *crtc)
{
	uint32_t i;
	struct drm_connector_state *new_con_state;
	struct drm_connector *connector;
	struct drm_crtc *crtc_from_state;

	for_each_new_connector_in_state(state, connector, new_con_state, i) {
		crtc_from_state = new_con_state->crtc;

		if (crtc_from_state == crtc)
			return to_amdgpu_dm_connector(connector);
	}

	return NULL;
}

static void emulated_link_detect(struct dc_link *link)
{
	struct dc_sink_init_data sink_init_data = { 0 };
	struct display_sink_capability sink_caps = { 0 };
	enum dc_edid_status edid_status;
	struct dc_context *dc_ctx = link->ctx;
	struct dc_sink *sink = NULL;
	struct dc_sink *prev_sink = NULL;

	link->type = dc_connection_none;
	prev_sink = link->local_sink;

	if (prev_sink)
		dc_sink_release(prev_sink);

	switch (link->connector_signal) {
	case SIGNAL_TYPE_HDMI_TYPE_A: {
		sink_caps.transaction_type = DDC_TRANSACTION_TYPE_I2C;
		sink_caps.signal = SIGNAL_TYPE_HDMI_TYPE_A;
		break;
	}

	case SIGNAL_TYPE_DVI_SINGLE_LINK: {
		sink_caps.transaction_type = DDC_TRANSACTION_TYPE_I2C;
		sink_caps.signal = SIGNAL_TYPE_DVI_SINGLE_LINK;
		break;
	}

	case SIGNAL_TYPE_DVI_DUAL_LINK: {
		sink_caps.transaction_type = DDC_TRANSACTION_TYPE_I2C;
		sink_caps.signal = SIGNAL_TYPE_DVI_DUAL_LINK;
		break;
	}

	case SIGNAL_TYPE_LVDS: {
		sink_caps.transaction_type = DDC_TRANSACTION_TYPE_I2C;
		sink_caps.signal = SIGNAL_TYPE_LVDS;
		break;
	}

	case SIGNAL_TYPE_EDP: {
		sink_caps.transaction_type =
			DDC_TRANSACTION_TYPE_I2C_OVER_AUX;
		sink_caps.signal = SIGNAL_TYPE_EDP;
		break;
	}

	case SIGNAL_TYPE_DISPLAY_PORT: {
		sink_caps.transaction_type =
			DDC_TRANSACTION_TYPE_I2C_OVER_AUX;
		sink_caps.signal = SIGNAL_TYPE_VIRTUAL;
		break;
	}

	default:
		DC_ERROR("Invalid connector type! signal:%d\n",
			link->connector_signal);
		return;
	}

	sink_init_data.link = link;
	sink_init_data.sink_signal = sink_caps.signal;

	sink = dc_sink_create(&sink_init_data);
	if (!sink) {
		DC_ERROR("Failed to create sink!\n");
		return;
	}

	/* dc_sink_create returns a new reference */
	link->local_sink = sink;

	edid_status = dm_helpers_read_local_edid(
			link->ctx,
			link,
			sink);

	if (edid_status != EDID_OK)
		DC_ERROR("Failed to read EDID");

}

static void dm_gpureset_commit_state(struct dc_state *dc_state,
				     struct amdgpu_display_manager *dm)
{
	struct {
		struct dc_surface_update surface_updates[MAX_SURFACES];
		struct dc_plane_info plane_infos[MAX_SURFACES];
		struct dc_scaling_info scaling_infos[MAX_SURFACES];
		struct dc_flip_addrs flip_addrs[MAX_SURFACES];
		struct dc_stream_update stream_update;
	} * bundle;
	int k, m;

	bundle = kzalloc(sizeof(*bundle), GFP_KERNEL);

	if (!bundle) {
		dm_error("Failed to allocate update bundle\n");
		goto cleanup;
	}

	for (k = 0; k < dc_state->stream_count; k++) {
		bundle->stream_update.stream = dc_state->streams[k];

		for (m = 0; m < dc_state->stream_status->plane_count; m++) {
			bundle->surface_updates[m].surface =
				dc_state->stream_status->plane_states[m];
			bundle->surface_updates[m].surface->force_full_update =
				true;
		}
		dc_commit_updates_for_stream(
			dm->dc, bundle->surface_updates,
			dc_state->stream_status->plane_count,
			dc_state->streams[k], &bundle->stream_update, dc_state);
	}

cleanup:
	kfree(bundle);

	return;
}

static void dm_set_dpms_off(struct dc_link *link)
{
	struct dc_stream_state *stream_state;
	struct amdgpu_dm_connector *aconnector = link->priv;
	struct amdgpu_device *adev = drm_to_adev(aconnector->base.dev);
	struct dc_stream_update stream_update;
	bool dpms_off = true;

	memset(&stream_update, 0, sizeof(stream_update));
	stream_update.dpms_off = &dpms_off;

	mutex_lock(&adev->dm.dc_lock);
	stream_state = dc_stream_find_from_link(link);

	if (stream_state == NULL) {
		DRM_DEBUG_DRIVER("Error finding stream state associated with link!\n");
		mutex_unlock(&adev->dm.dc_lock);
		return;
	}

	stream_update.stream = stream_state;
	dc_commit_updates_for_stream(stream_state->ctx->dc, NULL, 0,
				     stream_state, &stream_update,
				     stream_state->ctx->dc->current_state);
	mutex_unlock(&adev->dm.dc_lock);
}

static int dm_resume(void *handle)
{
	struct amdgpu_device *adev = handle;
	struct drm_device *ddev = adev_to_drm(adev);
	struct amdgpu_display_manager *dm = &adev->dm;
	struct amdgpu_dm_connector *aconnector;
	struct drm_connector *connector;
	struct drm_connector_list_iter iter;
	struct drm_crtc *crtc;
	struct drm_crtc_state *new_crtc_state;
	struct dm_crtc_state *dm_new_crtc_state;
	struct drm_plane *plane;
	struct drm_plane_state *new_plane_state;
	struct dm_plane_state *dm_new_plane_state;
	struct dm_atomic_state *dm_state = to_dm_atomic_state(dm->atomic_obj.state);
	enum dc_connection_type new_connection_type = dc_connection_none;
	struct dc_state *dc_state;
	int i, r, j;

	if (amdgpu_in_reset(adev)) {
		dc_state = dm->cached_dc_state;

		r = dm_dmub_hw_init(adev);
		if (r)
			DRM_ERROR("DMUB interface failed to initialize: status=%d\n", r);

		dc_set_power_state(dm->dc, DC_ACPI_CM_POWER_STATE_D0);
		dc_resume(dm->dc);

		amdgpu_dm_irq_resume_early(adev);

		for (i = 0; i < dc_state->stream_count; i++) {
			dc_state->streams[i]->mode_changed = true;
			for (j = 0; j < dc_state->stream_status->plane_count; j++) {
				dc_state->stream_status->plane_states[j]->update_flags.raw
					= 0xffffffff;
			}
		}
#if defined(CONFIG_DRM_AMD_DC_DCN)
		/*
		 * Resource allocation happens for link encoders for newer ASIC in
		 * dc_validate_global_state, so we need to revalidate it.
		 *
		 * This shouldn't fail (it passed once before), so warn if it does.
		 */
		WARN_ON(dc_validate_global_state(dm->dc, dc_state, false) != DC_OK);
#endif

		WARN_ON(!dc_commit_state(dm->dc, dc_state));

		dm_gpureset_commit_state(dm->cached_dc_state, dm);

		dm_gpureset_toggle_interrupts(adev, dm->cached_dc_state, true);

		dc_release_state(dm->cached_dc_state);
		dm->cached_dc_state = NULL;

		amdgpu_dm_irq_resume_late(adev);

		mutex_unlock(&dm->dc_lock);

		return 0;
	}
	/* Recreate dc_state - DC invalidates it when setting power state to S3. */
	dc_release_state(dm_state->context);
	dm_state->context = dc_create_state(dm->dc);
	/* TODO: Remove dc_state->dccg, use dc->dccg directly. */
	dc_resource_state_construct(dm->dc, dm_state->context);

	/* Before powering on DC we need to re-initialize DMUB. */
	r = dm_dmub_hw_init(adev);
	if (r)
		DRM_ERROR("DMUB interface failed to initialize: status=%d\n", r);

	/* power on hardware */
	dc_set_power_state(dm->dc, DC_ACPI_CM_POWER_STATE_D0);

	/* program HPD filter */
	dc_resume(dm->dc);

	/*
	 * early enable HPD Rx IRQ, should be done before set mode as short
	 * pulse interrupts are used for MST
	 */
	amdgpu_dm_irq_resume_early(adev);

	/* On resume we need to rewrite the MSTM control bits to enable MST*/
	s3_handle_mst(ddev, false);

	/* Do detection*/
	drm_connector_list_iter_begin(ddev, &iter);
	drm_for_each_connector_iter(connector, &iter) {
		aconnector = to_amdgpu_dm_connector(connector);

		/*
		 * this is the case when traversing through already created
		 * MST connectors, should be skipped
		 */
		if (aconnector->mst_port)
			continue;

		mutex_lock(&aconnector->hpd_lock);
		if (!dc_link_detect_sink(aconnector->dc_link, &new_connection_type))
			DRM_ERROR("KMS: Failed to detect connector\n");

		if (aconnector->base.force && new_connection_type == dc_connection_none)
			emulated_link_detect(aconnector->dc_link);
		else
			dc_link_detect(aconnector->dc_link, DETECT_REASON_HPD);

		if (aconnector->fake_enable && aconnector->dc_link->local_sink)
			aconnector->fake_enable = false;

		if (aconnector->dc_sink)
			dc_sink_release(aconnector->dc_sink);
		aconnector->dc_sink = NULL;
		amdgpu_dm_update_connector_after_detect(aconnector);
		mutex_unlock(&aconnector->hpd_lock);
	}
	drm_connector_list_iter_end(&iter);

	/* Force mode set in atomic commit */
	for_each_new_crtc_in_state(dm->cached_state, crtc, new_crtc_state, i)
		new_crtc_state->active_changed = true;

	/*
	 * atomic_check is expected to create the dc states. We need to release
	 * them here, since they were duplicated as part of the suspend
	 * procedure.
	 */
	for_each_new_crtc_in_state(dm->cached_state, crtc, new_crtc_state, i) {
		dm_new_crtc_state = to_dm_crtc_state(new_crtc_state);
		if (dm_new_crtc_state->stream) {
			WARN_ON(kref_read(&dm_new_crtc_state->stream->refcount) > 1);
			dc_stream_release(dm_new_crtc_state->stream);
			dm_new_crtc_state->stream = NULL;
		}
	}

	for_each_new_plane_in_state(dm->cached_state, plane, new_plane_state, i) {
		dm_new_plane_state = to_dm_plane_state(new_plane_state);
		if (dm_new_plane_state->dc_state) {
			WARN_ON(kref_read(&dm_new_plane_state->dc_state->refcount) > 1);
			dc_plane_state_release(dm_new_plane_state->dc_state);
			dm_new_plane_state->dc_state = NULL;
		}
	}

	drm_atomic_helper_resume(ddev, dm->cached_state);

	dm->cached_state = NULL;

	amdgpu_dm_irq_resume_late(adev);

	amdgpu_dm_smu_write_watermarks_table(adev);

	return 0;
}

/**
 * DOC: DM Lifecycle
 *
 * DM (and consequently DC) is registered in the amdgpu base driver as a IP
 * block. When CONFIG_DRM_AMD_DC is enabled, the DM device IP block is added to
 * the base driver's device list to be initialized and torn down accordingly.
 *
 * The functions to do so are provided as hooks in &struct amd_ip_funcs.
 */

static const struct amd_ip_funcs amdgpu_dm_funcs = {
	.name = "dm",
	.early_init = dm_early_init,
	.late_init = dm_late_init,
	.sw_init = dm_sw_init,
	.sw_fini = dm_sw_fini,
	.early_fini = amdgpu_dm_early_fini,
	.hw_init = dm_hw_init,
	.hw_fini = dm_hw_fini,
	.suspend = dm_suspend,
	.resume = dm_resume,
	.is_idle = dm_is_idle,
	.wait_for_idle = dm_wait_for_idle,
	.check_soft_reset = dm_check_soft_reset,
	.soft_reset = dm_soft_reset,
	.set_clockgating_state = dm_set_clockgating_state,
	.set_powergating_state = dm_set_powergating_state,
};

const struct amdgpu_ip_block_version dm_ip_block =
{
	.type = AMD_IP_BLOCK_TYPE_DCE,
	.major = 1,
	.minor = 0,
	.rev = 0,
	.funcs = &amdgpu_dm_funcs,
};


/**
 * DOC: atomic
 *
 * *WIP*
 */

static const struct drm_mode_config_funcs amdgpu_dm_mode_funcs = {
	.fb_create = amdgpu_display_user_framebuffer_create,
	.get_format_info = amd_get_format_info,
	.output_poll_changed = drm_fb_helper_output_poll_changed,
	.atomic_check = amdgpu_dm_atomic_check,
	.atomic_commit = drm_atomic_helper_commit,
};

static struct drm_mode_config_helper_funcs amdgpu_dm_mode_config_helperfuncs = {
	.atomic_commit_tail = amdgpu_dm_atomic_commit_tail
};

static void update_connector_ext_caps(struct amdgpu_dm_connector *aconnector)
{
	u32 max_cll, min_cll, max, min, q, r;
	struct amdgpu_dm_backlight_caps *caps;
	struct amdgpu_display_manager *dm;
	struct drm_connector *conn_base;
	struct amdgpu_device *adev;
	struct dc_link *link = NULL;
	static const u8 pre_computed_values[] = {
		50, 51, 52, 53, 55, 56, 57, 58, 59, 61, 62, 63, 65, 66, 68, 69,
		71, 72, 74, 75, 77, 79, 81, 82, 84, 86, 88, 90, 92, 94, 96, 98};

	if (!aconnector || !aconnector->dc_link)
		return;

	link = aconnector->dc_link;
	if (link->connector_signal != SIGNAL_TYPE_EDP)
		return;

	conn_base = &aconnector->base;
	adev = drm_to_adev(conn_base->dev);
	dm = &adev->dm;
	caps = &dm->backlight_caps;
	caps->ext_caps = &aconnector->dc_link->dpcd_sink_ext_caps;
	caps->aux_support = false;
	max_cll = conn_base->hdr_sink_metadata.hdmi_type1.max_cll;
	min_cll = conn_base->hdr_sink_metadata.hdmi_type1.min_cll;

	if (caps->ext_caps->bits.oled == 1 ||
	    caps->ext_caps->bits.sdr_aux_backlight_control == 1 ||
	    caps->ext_caps->bits.hdr_aux_backlight_control == 1)
		caps->aux_support = true;

	if (amdgpu_backlight == 0)
		caps->aux_support = false;
	else if (amdgpu_backlight == 1)
		caps->aux_support = true;

	/* From the specification (CTA-861-G), for calculating the maximum
	 * luminance we need to use:
	 *	Luminance = 50*2**(CV/32)
	 * Where CV is a one-byte value.
	 * For calculating this expression we may need float point precision;
	 * to avoid this complexity level, we take advantage that CV is divided
	 * by a constant. From the Euclids division algorithm, we know that CV
	 * can be written as: CV = 32*q + r. Next, we replace CV in the
	 * Luminance expression and get 50*(2**q)*(2**(r/32)), hence we just
	 * need to pre-compute the value of r/32. For pre-computing the values
	 * We just used the following Ruby line:
	 *	(0...32).each {|cv| puts (50*2**(cv/32.0)).round}
	 * The results of the above expressions can be verified at
	 * pre_computed_values.
	 */
	q = max_cll >> 5;
	r = max_cll % 32;
	max = (1 << q) * pre_computed_values[r];

	// min luminance: maxLum * (CV/255)^2 / 100
	q = DIV_ROUND_CLOSEST(min_cll, 255);
	min = max * DIV_ROUND_CLOSEST((q * q), 100);

	caps->aux_max_input_signal = max;
	caps->aux_min_input_signal = min;
}

void amdgpu_dm_update_connector_after_detect(
		struct amdgpu_dm_connector *aconnector)
{
	struct drm_connector *connector = &aconnector->base;
	struct drm_device *dev = connector->dev;
	struct dc_sink *sink;

	/* MST handled by drm_mst framework */
	if (aconnector->mst_mgr.mst_state == true)
		return;

	sink = aconnector->dc_link->local_sink;
	if (sink)
		dc_sink_retain(sink);

	/*
	 * Edid mgmt connector gets first update only in mode_valid hook and then
	 * the connector sink is set to either fake or physical sink depends on link status.
	 * Skip if already done during boot.
	 */
	if (aconnector->base.force != DRM_FORCE_UNSPECIFIED
			&& aconnector->dc_em_sink) {

		/*
		 * For S3 resume with headless use eml_sink to fake stream
		 * because on resume connector->sink is set to NULL
		 */
		mutex_lock(&dev->mode_config.mutex);

		if (sink) {
			if (aconnector->dc_sink) {
				amdgpu_dm_update_freesync_caps(connector, NULL);
				/*
				 * retain and release below are used to
				 * bump up refcount for sink because the link doesn't point
				 * to it anymore after disconnect, so on next crtc to connector
				 * reshuffle by UMD we will get into unwanted dc_sink release
				 */
				dc_sink_release(aconnector->dc_sink);
			}
			aconnector->dc_sink = sink;
			dc_sink_retain(aconnector->dc_sink);
			amdgpu_dm_update_freesync_caps(connector,
					aconnector->edid);
		} else {
			amdgpu_dm_update_freesync_caps(connector, NULL);
			if (!aconnector->dc_sink) {
				aconnector->dc_sink = aconnector->dc_em_sink;
				dc_sink_retain(aconnector->dc_sink);
			}
		}

		mutex_unlock(&dev->mode_config.mutex);

		if (sink)
			dc_sink_release(sink);
		return;
	}

	/*
	 * TODO: temporary guard to look for proper fix
	 * if this sink is MST sink, we should not do anything
	 */
	if (sink && sink->sink_signal == SIGNAL_TYPE_DISPLAY_PORT_MST) {
		dc_sink_release(sink);
		return;
	}

	if (aconnector->dc_sink == sink) {
		/*
		 * We got a DP short pulse (Link Loss, DP CTS, etc...).
		 * Do nothing!!
		 */
		DRM_DEBUG_DRIVER("DCHPD: connector_id=%d: dc_sink didn't change.\n",
				aconnector->connector_id);
		if (sink)
			dc_sink_release(sink);
		return;
	}

	DRM_DEBUG_DRIVER("DCHPD: connector_id=%d: Old sink=%p New sink=%p\n",
		aconnector->connector_id, aconnector->dc_sink, sink);

	mutex_lock(&dev->mode_config.mutex);

	/*
	 * 1. Update status of the drm connector
	 * 2. Send an event and let userspace tell us what to do
	 */
	if (sink) {
		/*
		 * TODO: check if we still need the S3 mode update workaround.
		 * If yes, put it here.
		 */
		if (aconnector->dc_sink) {
			amdgpu_dm_update_freesync_caps(connector, NULL);
			dc_sink_release(aconnector->dc_sink);
		}

		aconnector->dc_sink = sink;
		dc_sink_retain(aconnector->dc_sink);
		if (sink->dc_edid.length == 0) {
			aconnector->edid = NULL;
			if (aconnector->dc_link->aux_mode) {
				drm_dp_cec_unset_edid(
					&aconnector->dm_dp_aux.aux);
			}
		} else {
			aconnector->edid =
				(struct edid *)sink->dc_edid.raw_edid;

			drm_connector_update_edid_property(connector,
							   aconnector->edid);
			if (aconnector->dc_link->aux_mode)
				drm_dp_cec_set_edid(&aconnector->dm_dp_aux.aux,
						    aconnector->edid);
		}

		amdgpu_dm_update_freesync_caps(connector, aconnector->edid);
		update_connector_ext_caps(aconnector);
	} else {
		drm_dp_cec_unset_edid(&aconnector->dm_dp_aux.aux);
		amdgpu_dm_update_freesync_caps(connector, NULL);
		drm_connector_update_edid_property(connector, NULL);
		aconnector->num_modes = 0;
		dc_sink_release(aconnector->dc_sink);
		aconnector->dc_sink = NULL;
		aconnector->edid = NULL;
#ifdef CONFIG_DRM_AMD_DC_HDCP
		/* Set CP to DESIRED if it was ENABLED, so we can re-enable it again on hotplug */
		if (connector->state->content_protection == DRM_MODE_CONTENT_PROTECTION_ENABLED)
			connector->state->content_protection = DRM_MODE_CONTENT_PROTECTION_DESIRED;
#endif
	}

	mutex_unlock(&dev->mode_config.mutex);

	update_subconnector_property(aconnector);

	if (sink)
		dc_sink_release(sink);
}

static void handle_hpd_irq(void *param)
{
	struct amdgpu_dm_connector *aconnector = (struct amdgpu_dm_connector *)param;
	struct drm_connector *connector = &aconnector->base;
	struct drm_device *dev = connector->dev;
	enum dc_connection_type new_connection_type = dc_connection_none;
	struct amdgpu_device *adev = drm_to_adev(dev);
#ifdef CONFIG_DRM_AMD_DC_HDCP
	struct dm_connector_state *dm_con_state = to_dm_connector_state(connector->state);
#endif

	if (adev->dm.disable_hpd_irq)
		return;

	/*
	 * In case of failure or MST no need to update connector status or notify the OS
	 * since (for MST case) MST does this in its own context.
	 */
	mutex_lock(&aconnector->hpd_lock);

#ifdef CONFIG_DRM_AMD_DC_HDCP
	if (adev->dm.hdcp_workqueue) {
		hdcp_reset_display(adev->dm.hdcp_workqueue, aconnector->dc_link->link_index);
		dm_con_state->update_hdcp = true;
	}
#endif
	if (aconnector->fake_enable)
		aconnector->fake_enable = false;

	if (!dc_link_detect_sink(aconnector->dc_link, &new_connection_type))
		DRM_ERROR("KMS: Failed to detect connector\n");

	if (aconnector->base.force && new_connection_type == dc_connection_none) {
		emulated_link_detect(aconnector->dc_link);


		drm_modeset_lock_all(dev);
		dm_restore_drm_connector_state(dev, connector);
		drm_modeset_unlock_all(dev);

		if (aconnector->base.force == DRM_FORCE_UNSPECIFIED)
			drm_kms_helper_hotplug_event(dev);

	} else if (dc_link_detect(aconnector->dc_link, DETECT_REASON_HPD)) {
		if (new_connection_type == dc_connection_none &&
		    aconnector->dc_link->type == dc_connection_none)
			dm_set_dpms_off(aconnector->dc_link);

		amdgpu_dm_update_connector_after_detect(aconnector);

		drm_modeset_lock_all(dev);
		dm_restore_drm_connector_state(dev, connector);
		drm_modeset_unlock_all(dev);

		if (aconnector->base.force == DRM_FORCE_UNSPECIFIED)
			drm_kms_helper_hotplug_event(dev);
	}
	mutex_unlock(&aconnector->hpd_lock);

}

static void dm_handle_hpd_rx_irq(struct amdgpu_dm_connector *aconnector)
{
	uint8_t esi[DP_PSR_ERROR_STATUS - DP_SINK_COUNT_ESI] = { 0 };
	uint8_t dret;
	bool new_irq_handled = false;
	int dpcd_addr;
	int dpcd_bytes_to_read;

	const int max_process_count = 30;
	int process_count = 0;

	const struct dc_link_status *link_status = dc_link_get_status(aconnector->dc_link);

	if (link_status->dpcd_caps->dpcd_rev.raw < 0x12) {
		dpcd_bytes_to_read = DP_LANE0_1_STATUS - DP_SINK_COUNT;
		/* DPCD 0x200 - 0x201 for downstream IRQ */
		dpcd_addr = DP_SINK_COUNT;
	} else {
		dpcd_bytes_to_read = DP_PSR_ERROR_STATUS - DP_SINK_COUNT_ESI;
		/* DPCD 0x2002 - 0x2005 for downstream IRQ */
		dpcd_addr = DP_SINK_COUNT_ESI;
	}

	dret = drm_dp_dpcd_read(
		&aconnector->dm_dp_aux.aux,
		dpcd_addr,
		esi,
		dpcd_bytes_to_read);

	while (dret == dpcd_bytes_to_read &&
		process_count < max_process_count) {
		uint8_t retry;
		dret = 0;

		process_count++;

		DRM_DEBUG_DRIVER("ESI %02x %02x %02x\n", esi[0], esi[1], esi[2]);
		/* handle HPD short pulse irq */
		if (aconnector->mst_mgr.mst_state)
			drm_dp_mst_hpd_irq(
				&aconnector->mst_mgr,
				esi,
				&new_irq_handled);

		if (new_irq_handled) {
			/* ACK at DPCD to notify down stream */
			const int ack_dpcd_bytes_to_write =
				dpcd_bytes_to_read - 1;

			for (retry = 0; retry < 3; retry++) {
				uint8_t wret;

				wret = drm_dp_dpcd_write(
					&aconnector->dm_dp_aux.aux,
					dpcd_addr + 1,
					&esi[1],
					ack_dpcd_bytes_to_write);
				if (wret == ack_dpcd_bytes_to_write)
					break;
			}

			/* check if there is new irq to be handled */
			dret = drm_dp_dpcd_read(
				&aconnector->dm_dp_aux.aux,
				dpcd_addr,
				esi,
				dpcd_bytes_to_read);

			new_irq_handled = false;
		} else {
			break;
		}
	}

	if (process_count == max_process_count)
		DRM_DEBUG_DRIVER("Loop exceeded max iterations\n");
}

static void handle_hpd_rx_irq(void *param)
{
	struct amdgpu_dm_connector *aconnector = (struct amdgpu_dm_connector *)param;
	struct drm_connector *connector = &aconnector->base;
	struct drm_device *dev = connector->dev;
	struct dc_link *dc_link = aconnector->dc_link;
	bool is_mst_root_connector = aconnector->mst_mgr.mst_state;
	bool result = false;
	enum dc_connection_type new_connection_type = dc_connection_none;
	struct amdgpu_device *adev = drm_to_adev(dev);
	union hpd_irq_data hpd_irq_data;
	bool lock_flag = 0;

	memset(&hpd_irq_data, 0, sizeof(hpd_irq_data));

	if (adev->dm.disable_hpd_irq)
		return;


	/*
	 * TODO:Temporary add mutex to protect hpd interrupt not have a gpio
	 * conflict, after implement i2c helper, this mutex should be
	 * retired.
	 */
	mutex_lock(&aconnector->hpd_lock);

	read_hpd_rx_irq_data(dc_link, &hpd_irq_data);

	if ((dc_link->cur_link_settings.lane_count != LANE_COUNT_UNKNOWN) ||
		(dc_link->type == dc_connection_mst_branch)) {
		if (hpd_irq_data.bytes.device_service_irq.bits.UP_REQ_MSG_RDY) {
			result = true;
			dm_handle_hpd_rx_irq(aconnector);
			goto out;
		} else if (hpd_irq_data.bytes.device_service_irq.bits.DOWN_REP_MSG_RDY) {
			result = false;
			dm_handle_hpd_rx_irq(aconnector);
			goto out;
		}
	}

	/*
	 * TODO: We need the lock to avoid touching DC state while it's being
	 * modified during automated compliance testing, or when link loss
	 * happens. While this should be split into subhandlers and proper
	 * interfaces to avoid having to conditionally lock like this in the
	 * outer layer, we need this workaround temporarily to allow MST
	 * lightup in some scenarios to avoid timeout.
	 */
	if (!amdgpu_in_reset(adev) &&
	    (hpd_rx_irq_check_link_loss_status(dc_link, &hpd_irq_data) ||
	     hpd_irq_data.bytes.device_service_irq.bits.AUTOMATED_TEST)) {
		mutex_lock(&adev->dm.dc_lock);
		lock_flag = 1;
	}

#ifdef CONFIG_DRM_AMD_DC_HDCP
	result = dc_link_handle_hpd_rx_irq(dc_link, &hpd_irq_data, NULL);
#else
	result = dc_link_handle_hpd_rx_irq(dc_link, NULL, NULL);
#endif
	if (!amdgpu_in_reset(adev) && lock_flag)
		mutex_unlock(&adev->dm.dc_lock);

out:
	if (result && !is_mst_root_connector) {
		/* Downstream Port status changed. */
		if (!dc_link_detect_sink(dc_link, &new_connection_type))
			DRM_ERROR("KMS: Failed to detect connector\n");

		if (aconnector->base.force && new_connection_type == dc_connection_none) {
			emulated_link_detect(dc_link);

			if (aconnector->fake_enable)
				aconnector->fake_enable = false;

			amdgpu_dm_update_connector_after_detect(aconnector);


			drm_modeset_lock_all(dev);
			dm_restore_drm_connector_state(dev, connector);
			drm_modeset_unlock_all(dev);

			drm_kms_helper_hotplug_event(dev);
		} else if (dc_link_detect(dc_link, DETECT_REASON_HPDRX)) {

			if (aconnector->fake_enable)
				aconnector->fake_enable = false;

			amdgpu_dm_update_connector_after_detect(aconnector);


			drm_modeset_lock_all(dev);
			dm_restore_drm_connector_state(dev, connector);
			drm_modeset_unlock_all(dev);

			drm_kms_helper_hotplug_event(dev);
		}
	}
#ifdef CONFIG_DRM_AMD_DC_HDCP
	if (hpd_irq_data.bytes.device_service_irq.bits.CP_IRQ) {
		if (adev->dm.hdcp_workqueue)
			hdcp_handle_cpirq(adev->dm.hdcp_workqueue,  aconnector->base.index);
	}
#endif

	if (dc_link->type != dc_connection_mst_branch)
		drm_dp_cec_irq(&aconnector->dm_dp_aux.aux);

	mutex_unlock(&aconnector->hpd_lock);
}

static void register_hpd_handlers(struct amdgpu_device *adev)
{
	struct drm_device *dev = adev_to_drm(adev);
	struct drm_connector *connector;
	struct amdgpu_dm_connector *aconnector;
	const struct dc_link *dc_link;
	struct dc_interrupt_params int_params = {0};

	int_params.requested_polarity = INTERRUPT_POLARITY_DEFAULT;
	int_params.current_polarity = INTERRUPT_POLARITY_DEFAULT;

	list_for_each_entry(connector,
			&dev->mode_config.connector_list, head)	{

		aconnector = to_amdgpu_dm_connector(connector);
		dc_link = aconnector->dc_link;

		if (DC_IRQ_SOURCE_INVALID != dc_link->irq_source_hpd) {
			int_params.int_context = INTERRUPT_LOW_IRQ_CONTEXT;
			int_params.irq_source = dc_link->irq_source_hpd;

			amdgpu_dm_irq_register_interrupt(adev, &int_params,
					handle_hpd_irq,
					(void *) aconnector);
		}

		if (DC_IRQ_SOURCE_INVALID != dc_link->irq_source_hpd_rx) {

			/* Also register for DP short pulse (hpd_rx). */
			int_params.int_context = INTERRUPT_LOW_IRQ_CONTEXT;
			int_params.irq_source =	dc_link->irq_source_hpd_rx;

			amdgpu_dm_irq_register_interrupt(adev, &int_params,
					handle_hpd_rx_irq,
					(void *) aconnector);
		}
	}
}

#if defined(CONFIG_DRM_AMD_DC_SI)
/* Register IRQ sources and initialize IRQ callbacks */
static int dce60_register_irq_handlers(struct amdgpu_device *adev)
{
	struct dc *dc = adev->dm.dc;
	struct common_irq_params *c_irq_params;
	struct dc_interrupt_params int_params = {0};
	int r;
	int i;
	unsigned client_id = AMDGPU_IRQ_CLIENTID_LEGACY;

	int_params.requested_polarity = INTERRUPT_POLARITY_DEFAULT;
	int_params.current_polarity = INTERRUPT_POLARITY_DEFAULT;

	/*
	 * Actions of amdgpu_irq_add_id():
	 * 1. Register a set() function with base driver.
	 *    Base driver will call set() function to enable/disable an
	 *    interrupt in DC hardware.
	 * 2. Register amdgpu_dm_irq_handler().
	 *    Base driver will call amdgpu_dm_irq_handler() for ALL interrupts
	 *    coming from DC hardware.
	 *    amdgpu_dm_irq_handler() will re-direct the interrupt to DC
	 *    for acknowledging and handling. */

	/* Use VBLANK interrupt */
	for (i = 0; i < adev->mode_info.num_crtc; i++) {
		r = amdgpu_irq_add_id(adev, client_id, i+1 , &adev->crtc_irq);
		if (r) {
			DRM_ERROR("Failed to add crtc irq id!\n");
			return r;
		}

		int_params.int_context = INTERRUPT_HIGH_IRQ_CONTEXT;
		int_params.irq_source =
			dc_interrupt_to_irq_source(dc, i+1 , 0);

		c_irq_params = &adev->dm.vblank_params[int_params.irq_source - DC_IRQ_SOURCE_VBLANK1];

		c_irq_params->adev = adev;
		c_irq_params->irq_src = int_params.irq_source;

		amdgpu_dm_irq_register_interrupt(adev, &int_params,
				dm_crtc_high_irq, c_irq_params);
	}

	/* Use GRPH_PFLIP interrupt */
	for (i = VISLANDS30_IV_SRCID_D1_GRPH_PFLIP;
			i <= VISLANDS30_IV_SRCID_D6_GRPH_PFLIP; i += 2) {
		r = amdgpu_irq_add_id(adev, client_id, i, &adev->pageflip_irq);
		if (r) {
			DRM_ERROR("Failed to add page flip irq id!\n");
			return r;
		}

		int_params.int_context = INTERRUPT_HIGH_IRQ_CONTEXT;
		int_params.irq_source =
			dc_interrupt_to_irq_source(dc, i, 0);

		c_irq_params = &adev->dm.pflip_params[int_params.irq_source - DC_IRQ_SOURCE_PFLIP_FIRST];

		c_irq_params->adev = adev;
		c_irq_params->irq_src = int_params.irq_source;

		amdgpu_dm_irq_register_interrupt(adev, &int_params,
				dm_pflip_high_irq, c_irq_params);

	}

	/* HPD */
	r = amdgpu_irq_add_id(adev, client_id,
			VISLANDS30_IV_SRCID_HOTPLUG_DETECT_A, &adev->hpd_irq);
	if (r) {
		DRM_ERROR("Failed to add hpd irq id!\n");
		return r;
	}

	register_hpd_handlers(adev);

	return 0;
}
#endif

/* Register IRQ sources and initialize IRQ callbacks */
static int dce110_register_irq_handlers(struct amdgpu_device *adev)
{
	struct dc *dc = adev->dm.dc;
	struct common_irq_params *c_irq_params;
	struct dc_interrupt_params int_params = {0};
	int r;
	int i;
	unsigned client_id = AMDGPU_IRQ_CLIENTID_LEGACY;

	if (adev->asic_type >= CHIP_VEGA10)
		client_id = SOC15_IH_CLIENTID_DCE;

	int_params.requested_polarity = INTERRUPT_POLARITY_DEFAULT;
	int_params.current_polarity = INTERRUPT_POLARITY_DEFAULT;

	/*
	 * Actions of amdgpu_irq_add_id():
	 * 1. Register a set() function with base driver.
	 *    Base driver will call set() function to enable/disable an
	 *    interrupt in DC hardware.
	 * 2. Register amdgpu_dm_irq_handler().
	 *    Base driver will call amdgpu_dm_irq_handler() for ALL interrupts
	 *    coming from DC hardware.
	 *    amdgpu_dm_irq_handler() will re-direct the interrupt to DC
	 *    for acknowledging and handling. */

	/* Use VBLANK interrupt */
	for (i = VISLANDS30_IV_SRCID_D1_VERTICAL_INTERRUPT0; i <= VISLANDS30_IV_SRCID_D6_VERTICAL_INTERRUPT0; i++) {
		r = amdgpu_irq_add_id(adev, client_id, i, &adev->crtc_irq);
		if (r) {
			DRM_ERROR("Failed to add crtc irq id!\n");
			return r;
		}

		int_params.int_context = INTERRUPT_HIGH_IRQ_CONTEXT;
		int_params.irq_source =
			dc_interrupt_to_irq_source(dc, i, 0);

		c_irq_params = &adev->dm.vblank_params[int_params.irq_source - DC_IRQ_SOURCE_VBLANK1];

		c_irq_params->adev = adev;
		c_irq_params->irq_src = int_params.irq_source;

		amdgpu_dm_irq_register_interrupt(adev, &int_params,
				dm_crtc_high_irq, c_irq_params);
	}

	/* Use VUPDATE interrupt */
	for (i = VISLANDS30_IV_SRCID_D1_V_UPDATE_INT; i <= VISLANDS30_IV_SRCID_D6_V_UPDATE_INT; i += 2) {
		r = amdgpu_irq_add_id(adev, client_id, i, &adev->vupdate_irq);
		if (r) {
			DRM_ERROR("Failed to add vupdate irq id!\n");
			return r;
		}

		int_params.int_context = INTERRUPT_HIGH_IRQ_CONTEXT;
		int_params.irq_source =
			dc_interrupt_to_irq_source(dc, i, 0);

		c_irq_params = &adev->dm.vupdate_params[int_params.irq_source - DC_IRQ_SOURCE_VUPDATE1];

		c_irq_params->adev = adev;
		c_irq_params->irq_src = int_params.irq_source;

		amdgpu_dm_irq_register_interrupt(adev, &int_params,
				dm_vupdate_high_irq, c_irq_params);
	}

	/* Use GRPH_PFLIP interrupt */
	for (i = VISLANDS30_IV_SRCID_D1_GRPH_PFLIP;
			i <= VISLANDS30_IV_SRCID_D6_GRPH_PFLIP; i += 2) {
		r = amdgpu_irq_add_id(adev, client_id, i, &adev->pageflip_irq);
		if (r) {
			DRM_ERROR("Failed to add page flip irq id!\n");
			return r;
		}

		int_params.int_context = INTERRUPT_HIGH_IRQ_CONTEXT;
		int_params.irq_source =
			dc_interrupt_to_irq_source(dc, i, 0);

		c_irq_params = &adev->dm.pflip_params[int_params.irq_source - DC_IRQ_SOURCE_PFLIP_FIRST];

		c_irq_params->adev = adev;
		c_irq_params->irq_src = int_params.irq_source;

		amdgpu_dm_irq_register_interrupt(adev, &int_params,
				dm_pflip_high_irq, c_irq_params);

	}

	/* HPD */
	r = amdgpu_irq_add_id(adev, client_id,
			VISLANDS30_IV_SRCID_HOTPLUG_DETECT_A, &adev->hpd_irq);
	if (r) {
		DRM_ERROR("Failed to add hpd irq id!\n");
		return r;
	}

	register_hpd_handlers(adev);

	return 0;
}

#if defined(CONFIG_DRM_AMD_DC_DCN)
/* Register IRQ sources and initialize IRQ callbacks */
static int dcn10_register_irq_handlers(struct amdgpu_device *adev)
{
	struct dc *dc = adev->dm.dc;
	struct common_irq_params *c_irq_params;
	struct dc_interrupt_params int_params = {0};
	int r;
	int i;
#if defined(CONFIG_DRM_AMD_SECURE_DISPLAY)
	static const unsigned int vrtl_int_srcid[] = {
		DCN_1_0__SRCID__OTG1_VERTICAL_INTERRUPT0_CONTROL,
		DCN_1_0__SRCID__OTG2_VERTICAL_INTERRUPT0_CONTROL,
		DCN_1_0__SRCID__OTG3_VERTICAL_INTERRUPT0_CONTROL,
		DCN_1_0__SRCID__OTG4_VERTICAL_INTERRUPT0_CONTROL,
		DCN_1_0__SRCID__OTG5_VERTICAL_INTERRUPT0_CONTROL,
		DCN_1_0__SRCID__OTG6_VERTICAL_INTERRUPT0_CONTROL
	};
#endif

	int_params.requested_polarity = INTERRUPT_POLARITY_DEFAULT;
	int_params.current_polarity = INTERRUPT_POLARITY_DEFAULT;

	/*
	 * Actions of amdgpu_irq_add_id():
	 * 1. Register a set() function with base driver.
	 *    Base driver will call set() function to enable/disable an
	 *    interrupt in DC hardware.
	 * 2. Register amdgpu_dm_irq_handler().
	 *    Base driver will call amdgpu_dm_irq_handler() for ALL interrupts
	 *    coming from DC hardware.
	 *    amdgpu_dm_irq_handler() will re-direct the interrupt to DC
	 *    for acknowledging and handling.
	 */

	/* Use VSTARTUP interrupt */
	for (i = DCN_1_0__SRCID__DC_D1_OTG_VSTARTUP;
			i <= DCN_1_0__SRCID__DC_D1_OTG_VSTARTUP + adev->mode_info.num_crtc - 1;
			i++) {
		r = amdgpu_irq_add_id(adev, SOC15_IH_CLIENTID_DCE, i, &adev->crtc_irq);

		if (r) {
			DRM_ERROR("Failed to add crtc irq id!\n");
			return r;
		}

		int_params.int_context = INTERRUPT_HIGH_IRQ_CONTEXT;
		int_params.irq_source =
			dc_interrupt_to_irq_source(dc, i, 0);

		c_irq_params = &adev->dm.vblank_params[int_params.irq_source - DC_IRQ_SOURCE_VBLANK1];

		c_irq_params->adev = adev;
		c_irq_params->irq_src = int_params.irq_source;

		amdgpu_dm_irq_register_interrupt(
			adev, &int_params, dm_crtc_high_irq, c_irq_params);
	}

	/* Use otg vertical line interrupt */
#if defined(CONFIG_DRM_AMD_SECURE_DISPLAY)
	for (i = 0; i <= adev->mode_info.num_crtc - 1; i++) {
		r = amdgpu_irq_add_id(adev, SOC15_IH_CLIENTID_DCE,
				vrtl_int_srcid[i], &adev->vline0_irq);

		if (r) {
			DRM_ERROR("Failed to add vline0 irq id!\n");
			return r;
		}

		int_params.int_context = INTERRUPT_HIGH_IRQ_CONTEXT;
		int_params.irq_source =
			dc_interrupt_to_irq_source(dc, vrtl_int_srcid[i], 0);

		if (int_params.irq_source == DC_IRQ_SOURCE_INVALID) {
			DRM_ERROR("Failed to register vline0 irq %d!\n", vrtl_int_srcid[i]);
			break;
		}

		c_irq_params = &adev->dm.vline0_params[int_params.irq_source
					- DC_IRQ_SOURCE_DC1_VLINE0];

		c_irq_params->adev = adev;
		c_irq_params->irq_src = int_params.irq_source;

		amdgpu_dm_irq_register_interrupt(adev, &int_params,
				dm_dcn_vertical_interrupt0_high_irq, c_irq_params);
	}
#endif

	/* Use VUPDATE_NO_LOCK interrupt on DCN, which seems to correspond to
	 * the regular VUPDATE interrupt on DCE. We want DC_IRQ_SOURCE_VUPDATEx
	 * to trigger at end of each vblank, regardless of state of the lock,
	 * matching DCE behaviour.
	 */
	for (i = DCN_1_0__SRCID__OTG0_IHC_V_UPDATE_NO_LOCK_INTERRUPT;
	     i <= DCN_1_0__SRCID__OTG0_IHC_V_UPDATE_NO_LOCK_INTERRUPT + adev->mode_info.num_crtc - 1;
	     i++) {
		r = amdgpu_irq_add_id(adev, SOC15_IH_CLIENTID_DCE, i, &adev->vupdate_irq);

		if (r) {
			DRM_ERROR("Failed to add vupdate irq id!\n");
			return r;
		}

		int_params.int_context = INTERRUPT_HIGH_IRQ_CONTEXT;
		int_params.irq_source =
			dc_interrupt_to_irq_source(dc, i, 0);

		c_irq_params = &adev->dm.vupdate_params[int_params.irq_source - DC_IRQ_SOURCE_VUPDATE1];

		c_irq_params->adev = adev;
		c_irq_params->irq_src = int_params.irq_source;

		amdgpu_dm_irq_register_interrupt(adev, &int_params,
				dm_vupdate_high_irq, c_irq_params);
	}

	/* Use GRPH_PFLIP interrupt */
	for (i = DCN_1_0__SRCID__HUBP0_FLIP_INTERRUPT;
			i <= DCN_1_0__SRCID__HUBP0_FLIP_INTERRUPT + adev->mode_info.num_crtc - 1;
			i++) {
		r = amdgpu_irq_add_id(adev, SOC15_IH_CLIENTID_DCE, i, &adev->pageflip_irq);
		if (r) {
			DRM_ERROR("Failed to add page flip irq id!\n");
			return r;
		}

		int_params.int_context = INTERRUPT_HIGH_IRQ_CONTEXT;
		int_params.irq_source =
			dc_interrupt_to_irq_source(dc, i, 0);

		c_irq_params = &adev->dm.pflip_params[int_params.irq_source - DC_IRQ_SOURCE_PFLIP_FIRST];

		c_irq_params->adev = adev;
		c_irq_params->irq_src = int_params.irq_source;

		amdgpu_dm_irq_register_interrupt(adev, &int_params,
				dm_pflip_high_irq, c_irq_params);

	}

	/* HPD */
	r = amdgpu_irq_add_id(adev, SOC15_IH_CLIENTID_DCE, DCN_1_0__SRCID__DC_HPD1_INT,
			&adev->hpd_irq);
	if (r) {
		DRM_ERROR("Failed to add hpd irq id!\n");
		return r;
	}

	register_hpd_handlers(adev);

	return 0;
}
/* Register Outbox IRQ sources and initialize IRQ callbacks */
static int register_outbox_irq_handlers(struct amdgpu_device *adev)
{
	struct dc *dc = adev->dm.dc;
	struct common_irq_params *c_irq_params;
	struct dc_interrupt_params int_params = {0};
	int r, i;

	int_params.requested_polarity = INTERRUPT_POLARITY_DEFAULT;
	int_params.current_polarity = INTERRUPT_POLARITY_DEFAULT;

	r = amdgpu_irq_add_id(adev, SOC15_IH_CLIENTID_DCE, DCN_1_0__SRCID__DMCUB_OUTBOX_LOW_PRIORITY_READY_INT,
			&adev->dmub_outbox_irq);
	if (r) {
		DRM_ERROR("Failed to add outbox irq id!\n");
		return r;
	}

	if (dc->ctx->dmub_srv) {
		i = DCN_1_0__SRCID__DMCUB_OUTBOX_LOW_PRIORITY_READY_INT;
		int_params.int_context = INTERRUPT_LOW_IRQ_CONTEXT;
		int_params.irq_source =
		dc_interrupt_to_irq_source(dc, i, 0);

		c_irq_params = &adev->dm.dmub_outbox_params[0];

		c_irq_params->adev = adev;
		c_irq_params->irq_src = int_params.irq_source;

		amdgpu_dm_irq_register_interrupt(adev, &int_params,
				dm_dmub_outbox1_low_irq, c_irq_params);
	}

	return 0;
}
#endif

/*
 * Acquires the lock for the atomic state object and returns
 * the new atomic state.
 *
 * This should only be called during atomic check.
 */
static int dm_atomic_get_state(struct drm_atomic_state *state,
			       struct dm_atomic_state **dm_state)
{
	struct drm_device *dev = state->dev;
	struct amdgpu_device *adev = drm_to_adev(dev);
	struct amdgpu_display_manager *dm = &adev->dm;
	struct drm_private_state *priv_state;

	if (*dm_state)
		return 0;

	priv_state = drm_atomic_get_private_obj_state(state, &dm->atomic_obj);
	if (IS_ERR(priv_state))
		return PTR_ERR(priv_state);

	*dm_state = to_dm_atomic_state(priv_state);

	return 0;
}

static struct dm_atomic_state *
dm_atomic_get_new_state(struct drm_atomic_state *state)
{
	struct drm_device *dev = state->dev;
	struct amdgpu_device *adev = drm_to_adev(dev);
	struct amdgpu_display_manager *dm = &adev->dm;
	struct drm_private_obj *obj;
	struct drm_private_state *new_obj_state;
	int i;

	for_each_new_private_obj_in_state(state, obj, new_obj_state, i) {
		if (obj->funcs == dm->atomic_obj.funcs)
			return to_dm_atomic_state(new_obj_state);
	}

	return NULL;
}

static struct drm_private_state *
dm_atomic_duplicate_state(struct drm_private_obj *obj)
{
	struct dm_atomic_state *old_state, *new_state;

	new_state = kzalloc(sizeof(*new_state), GFP_KERNEL);
	if (!new_state)
		return NULL;

	__drm_atomic_helper_private_obj_duplicate_state(obj, &new_state->base);

	old_state = to_dm_atomic_state(obj->state);

	if (old_state && old_state->context)
		new_state->context = dc_copy_state(old_state->context);

	if (!new_state->context) {
		kfree(new_state);
		return NULL;
	}

	return &new_state->base;
}

static void dm_atomic_destroy_state(struct drm_private_obj *obj,
				    struct drm_private_state *state)
{
	struct dm_atomic_state *dm_state = to_dm_atomic_state(state);

	if (dm_state && dm_state->context)
		dc_release_state(dm_state->context);

	kfree(dm_state);
}

static struct drm_private_state_funcs dm_atomic_state_funcs = {
	.atomic_duplicate_state = dm_atomic_duplicate_state,
	.atomic_destroy_state = dm_atomic_destroy_state,
};

static int amdgpu_dm_mode_config_init(struct amdgpu_device *adev)
{
	struct dm_atomic_state *state;
	int r;

	adev->mode_info.mode_config_initialized = true;

	adev_to_drm(adev)->mode_config.funcs = (void *)&amdgpu_dm_mode_funcs;
	adev_to_drm(adev)->mode_config.helper_private = &amdgpu_dm_mode_config_helperfuncs;

	adev_to_drm(adev)->mode_config.max_width = 16384;
	adev_to_drm(adev)->mode_config.max_height = 16384;

	adev_to_drm(adev)->mode_config.preferred_depth = 24;
	adev_to_drm(adev)->mode_config.prefer_shadow = 1;
	/* indicates support for immediate flip */
	adev_to_drm(adev)->mode_config.async_page_flip = true;

	adev_to_drm(adev)->mode_config.fb_base = adev->gmc.aper_base;

	state = kzalloc(sizeof(*state), GFP_KERNEL);
	if (!state)
		return -ENOMEM;

	state->context = dc_create_state(adev->dm.dc);
	if (!state->context) {
		kfree(state);
		return -ENOMEM;
	}

	dc_resource_state_copy_construct_current(adev->dm.dc, state->context);

	drm_atomic_private_obj_init(adev_to_drm(adev),
				    &adev->dm.atomic_obj,
				    &state->base,
				    &dm_atomic_state_funcs);

	r = amdgpu_display_modeset_create_props(adev);
	if (r) {
		dc_release_state(state->context);
		kfree(state);
		return r;
	}

	r = amdgpu_dm_audio_init(adev);
	if (r) {
		dc_release_state(state->context);
		kfree(state);
		return r;
	}

	return 0;
}

#define AMDGPU_DM_DEFAULT_MIN_BACKLIGHT 12
#define AMDGPU_DM_DEFAULT_MAX_BACKLIGHT 255
#define AUX_BL_DEFAULT_TRANSITION_TIME_MS 50

#if defined(CONFIG_BACKLIGHT_CLASS_DEVICE) ||\
	defined(CONFIG_BACKLIGHT_CLASS_DEVICE_MODULE)

static void amdgpu_dm_update_backlight_caps(struct amdgpu_display_manager *dm)
{
#if defined(CONFIG_ACPI)
	struct amdgpu_dm_backlight_caps caps;

	memset(&caps, 0, sizeof(caps));

	if (dm->backlight_caps.caps_valid)
		return;

	amdgpu_acpi_get_backlight_caps(&caps);
	if (caps.caps_valid) {
		dm->backlight_caps.caps_valid = true;
		if (caps.aux_support)
			return;
		dm->backlight_caps.min_input_signal = caps.min_input_signal;
		dm->backlight_caps.max_input_signal = caps.max_input_signal;
	} else {
		dm->backlight_caps.min_input_signal =
				AMDGPU_DM_DEFAULT_MIN_BACKLIGHT;
		dm->backlight_caps.max_input_signal =
				AMDGPU_DM_DEFAULT_MAX_BACKLIGHT;
	}
#else
	if (dm->backlight_caps.aux_support)
		return;

	dm->backlight_caps.min_input_signal = AMDGPU_DM_DEFAULT_MIN_BACKLIGHT;
	dm->backlight_caps.max_input_signal = AMDGPU_DM_DEFAULT_MAX_BACKLIGHT;
#endif
}

static int get_brightness_range(const struct amdgpu_dm_backlight_caps *caps,
				unsigned *min, unsigned *max)
{
	if (!caps)
		return 0;

	if (caps->aux_support) {
		// Firmware limits are in nits, DC API wants millinits.
		*max = 1000 * caps->aux_max_input_signal;
		*min = 1000 * caps->aux_min_input_signal;
	} else {
		// Firmware limits are 8-bit, PWM control is 16-bit.
		*max = 0x101 * caps->max_input_signal;
		*min = 0x101 * caps->min_input_signal;
	}
	return 1;
}

static u32 convert_brightness_from_user(const struct amdgpu_dm_backlight_caps *caps,
					uint32_t brightness)
{
	unsigned min, max;

	if (!get_brightness_range(caps, &min, &max))
		return brightness;

	// Rescale 0..255 to min..max
	return min + DIV_ROUND_CLOSEST((max - min) * brightness,
				       AMDGPU_MAX_BL_LEVEL);
}

static u32 convert_brightness_to_user(const struct amdgpu_dm_backlight_caps *caps,
				      uint32_t brightness)
{
	unsigned min, max;

	if (!get_brightness_range(caps, &min, &max))
		return brightness;

	if (brightness < min)
		return 0;
	// Rescale min..max to 0..255
	return DIV_ROUND_CLOSEST(AMDGPU_MAX_BL_LEVEL * (brightness - min),
				 max - min);
}

static int amdgpu_dm_backlight_set_level(struct amdgpu_display_manager *dm,
					 u32 user_brightness)
{
	struct amdgpu_dm_backlight_caps caps;
	struct dc_link *link[AMDGPU_DM_MAX_NUM_EDP];
	u32 brightness[AMDGPU_DM_MAX_NUM_EDP];
	bool rc;
	int i;

	amdgpu_dm_update_backlight_caps(dm);
	caps = dm->backlight_caps;

<<<<<<< HEAD
	link = (struct dc_link *)dm->backlight_link;

	brightness = convert_brightness_from_user(&caps, bd->props.brightness);
	// Change brightness based on AUX property
	if (caps.aux_support)
		rc = dc_link_set_backlight_level_nits(link, true, brightness,
						      AUX_BL_DEFAULT_TRANSITION_TIME_MS);
	else
		rc = dc_link_set_backlight_level(dm->backlight_link, brightness, 0);
=======
	for (i = 0; i < dm->num_of_edps; i++) {
		dm->brightness[i] = user_brightness;
		brightness[i] = convert_brightness_from_user(&caps, dm->brightness[i]);
		link[i] = (struct dc_link *)dm->backlight_link[i];
	}

	/* Change brightness based on AUX property */
	if (caps.aux_support) {
		for (i = 0; i < dm->num_of_edps; i++) {
			rc = dc_link_set_backlight_level_nits(link[i], true, brightness[i],
				AUX_BL_DEFAULT_TRANSITION_TIME_MS);
			if (!rc) {
				DRM_DEBUG("DM: Failed to update backlight via AUX on eDP[%d]\n", i);
				break;
			}
		}
	} else {
		for (i = 0; i < dm->num_of_edps; i++) {
			rc = dc_link_set_backlight_level(dm->backlight_link[i], brightness[i], 0);
			if (!rc) {
				DRM_DEBUG("DM: Failed to update backlight on eDP[%d]\n", i);
				break;
			}
		}
	}
>>>>>>> 754a0abe

	return rc ? 0 : 1;
}

static int amdgpu_dm_backlight_update_status(struct backlight_device *bd)
{
	struct amdgpu_display_manager *dm = bl_get_data(bd);

	amdgpu_dm_backlight_set_level(dm, bd->props.brightness);

	return 0;
}

static u32 amdgpu_dm_backlight_get_level(struct amdgpu_display_manager *dm)
{
	struct amdgpu_dm_backlight_caps caps;

	amdgpu_dm_update_backlight_caps(dm);
	caps = dm->backlight_caps;

	if (caps.aux_support) {
		struct dc_link *link = (struct dc_link *)dm->backlight_link[0];
		u32 avg, peak;
		bool rc;

		rc = dc_link_get_backlight_level_nits(link, &avg, &peak);
		if (!rc)
			return dm->brightness[0];
		return convert_brightness_to_user(&caps, avg);
	} else {
		int ret = dc_link_get_backlight_level(dm->backlight_link[0]);

		if (ret == DC_ERROR_UNEXPECTED)
			return dm->brightness[0];
		return convert_brightness_to_user(&caps, ret);
	}
}

static int amdgpu_dm_backlight_get_brightness(struct backlight_device *bd)
{
	struct amdgpu_display_manager *dm = bl_get_data(bd);
<<<<<<< HEAD
	struct amdgpu_dm_backlight_caps caps;

	amdgpu_dm_update_backlight_caps(dm);
	caps = dm->backlight_caps;

	if (caps.aux_support) {
		struct dc_link *link = (struct dc_link *)dm->backlight_link;
		u32 avg, peak;
		bool rc;

		rc = dc_link_get_backlight_level_nits(link, &avg, &peak);
		if (!rc)
			return bd->props.brightness;
		return convert_brightness_to_user(&caps, avg);
	} else {
		int ret = dc_link_get_backlight_level(dm->backlight_link);

		if (ret == DC_ERROR_UNEXPECTED)
			return bd->props.brightness;
		return convert_brightness_to_user(&caps, ret);
	}
=======

	return amdgpu_dm_backlight_get_level(dm);
>>>>>>> 754a0abe
}

static const struct backlight_ops amdgpu_dm_backlight_ops = {
	.options = BL_CORE_SUSPENDRESUME,
	.get_brightness = amdgpu_dm_backlight_get_brightness,
	.update_status	= amdgpu_dm_backlight_update_status,
};

static void
amdgpu_dm_register_backlight_device(struct amdgpu_display_manager *dm)
{
	char bl_name[16];
	struct backlight_properties props = { 0 };
	int i;

	amdgpu_dm_update_backlight_caps(dm);
	for (i = 0; i < dm->num_of_edps; i++)
		dm->brightness[i] = AMDGPU_MAX_BL_LEVEL;

	props.max_brightness = AMDGPU_MAX_BL_LEVEL;
	props.brightness = AMDGPU_MAX_BL_LEVEL;
	props.type = BACKLIGHT_RAW;

	snprintf(bl_name, sizeof(bl_name), "amdgpu_bl%d",
		 adev_to_drm(dm->adev)->primary->index);

	dm->backlight_dev = backlight_device_register(bl_name,
						      adev_to_drm(dm->adev)->dev,
						      dm,
						      &amdgpu_dm_backlight_ops,
						      &props);

	if (IS_ERR(dm->backlight_dev))
		DRM_ERROR("DM: Backlight registration failed!\n");
	else
		DRM_DEBUG_DRIVER("DM: Registered Backlight device: %s\n", bl_name);
}

#endif

static int initialize_plane(struct amdgpu_display_manager *dm,
			    struct amdgpu_mode_info *mode_info, int plane_id,
			    enum drm_plane_type plane_type,
			    const struct dc_plane_cap *plane_cap)
{
	struct drm_plane *plane;
	unsigned long possible_crtcs;
	int ret = 0;

	plane = kzalloc(sizeof(struct drm_plane), GFP_KERNEL);
	if (!plane) {
		DRM_ERROR("KMS: Failed to allocate plane\n");
		return -ENOMEM;
	}
	plane->type = plane_type;

	/*
	 * HACK: IGT tests expect that the primary plane for a CRTC
	 * can only have one possible CRTC. Only expose support for
	 * any CRTC if they're not going to be used as a primary plane
	 * for a CRTC - like overlay or underlay planes.
	 */
	possible_crtcs = 1 << plane_id;
	if (plane_id >= dm->dc->caps.max_streams)
		possible_crtcs = 0xff;

	ret = amdgpu_dm_plane_init(dm, plane, possible_crtcs, plane_cap);

	if (ret) {
		DRM_ERROR("KMS: Failed to initialize plane\n");
		kfree(plane);
		return ret;
	}

	if (mode_info)
		mode_info->planes[plane_id] = plane;

	return ret;
}


static void register_backlight_device(struct amdgpu_display_manager *dm,
				      struct dc_link *link)
{
#if defined(CONFIG_BACKLIGHT_CLASS_DEVICE) ||\
	defined(CONFIG_BACKLIGHT_CLASS_DEVICE_MODULE)

	if ((link->connector_signal & (SIGNAL_TYPE_EDP | SIGNAL_TYPE_LVDS)) &&
	    link->type != dc_connection_none) {
		/*
		 * Event if registration failed, we should continue with
		 * DM initialization because not having a backlight control
		 * is better then a black screen.
		 */
		if (!dm->backlight_dev)
			amdgpu_dm_register_backlight_device(dm);

		if (dm->backlight_dev) {
			dm->backlight_link[dm->num_of_edps] = link;
			dm->num_of_edps++;
		}
	}
#endif
}


/*
 * In this architecture, the association
 * connector -> encoder -> crtc
 * id not really requried. The crtc and connector will hold the
 * display_index as an abstraction to use with DAL component
 *
 * Returns 0 on success
 */
static int amdgpu_dm_initialize_drm_device(struct amdgpu_device *adev)
{
	struct amdgpu_display_manager *dm = &adev->dm;
	int32_t i;
	struct amdgpu_dm_connector *aconnector = NULL;
	struct amdgpu_encoder *aencoder = NULL;
	struct amdgpu_mode_info *mode_info = &adev->mode_info;
	uint32_t link_cnt;
	int32_t primary_planes;
	enum dc_connection_type new_connection_type = dc_connection_none;
	const struct dc_plane_cap *plane;

	dm->display_indexes_num = dm->dc->caps.max_streams;
	/* Update the actual used number of crtc */
	adev->mode_info.num_crtc = adev->dm.display_indexes_num;

	link_cnt = dm->dc->caps.max_links;
	if (amdgpu_dm_mode_config_init(dm->adev)) {
		DRM_ERROR("DM: Failed to initialize mode config\n");
		return -EINVAL;
	}

	/* There is one primary plane per CRTC */
	primary_planes = dm->dc->caps.max_streams;
	ASSERT(primary_planes <= AMDGPU_MAX_PLANES);

	/*
	 * Initialize primary planes, implicit planes for legacy IOCTLS.
	 * Order is reversed to match iteration order in atomic check.
	 */
	for (i = (primary_planes - 1); i >= 0; i--) {
		plane = &dm->dc->caps.planes[i];

		if (initialize_plane(dm, mode_info, i,
				     DRM_PLANE_TYPE_PRIMARY, plane)) {
			DRM_ERROR("KMS: Failed to initialize primary plane\n");
			goto fail;
		}
	}

	/*
	 * Initialize overlay planes, index starting after primary planes.
	 * These planes have a higher DRM index than the primary planes since
	 * they should be considered as having a higher z-order.
	 * Order is reversed to match iteration order in atomic check.
	 *
	 * Only support DCN for now, and only expose one so we don't encourage
	 * userspace to use up all the pipes.
	 */
	for (i = 0; i < dm->dc->caps.max_planes; ++i) {
		struct dc_plane_cap *plane = &dm->dc->caps.planes[i];

		if (plane->type != DC_PLANE_TYPE_DCN_UNIVERSAL)
			continue;

		if (!plane->blends_with_above || !plane->blends_with_below)
			continue;

		if (!plane->pixel_format_support.argb8888)
			continue;

		if (initialize_plane(dm, NULL, primary_planes + i,
				     DRM_PLANE_TYPE_OVERLAY, plane)) {
			DRM_ERROR("KMS: Failed to initialize overlay plane\n");
			goto fail;
		}

		/* Only create one overlay plane. */
		break;
	}

	for (i = 0; i < dm->dc->caps.max_streams; i++)
		if (amdgpu_dm_crtc_init(dm, mode_info->planes[i], i)) {
			DRM_ERROR("KMS: Failed to initialize crtc\n");
			goto fail;
		}

#if defined(CONFIG_DRM_AMD_DC_DCN)
	/* Use Outbox interrupt */
	switch (adev->asic_type) {
	case CHIP_SIENNA_CICHLID:
	case CHIP_NAVY_FLOUNDER:
	case CHIP_YELLOW_CARP:
	case CHIP_RENOIR:
		if (register_outbox_irq_handlers(dm->adev)) {
			DRM_ERROR("DM: Failed to initialize IRQ\n");
			goto fail;
		}
		break;
	default:
		DRM_DEBUG_KMS("Unsupported ASIC type for outbox: 0x%X\n", adev->asic_type);
	}
#endif

	/* loops over all connectors on the board */
	for (i = 0; i < link_cnt; i++) {
		struct dc_link *link = NULL;

		if (i > AMDGPU_DM_MAX_DISPLAY_INDEX) {
			DRM_ERROR(
				"KMS: Cannot support more than %d display indexes\n",
					AMDGPU_DM_MAX_DISPLAY_INDEX);
			continue;
		}

		aconnector = kzalloc(sizeof(*aconnector), GFP_KERNEL);
		if (!aconnector)
			goto fail;

		aencoder = kzalloc(sizeof(*aencoder), GFP_KERNEL);
		if (!aencoder)
			goto fail;

		if (amdgpu_dm_encoder_init(dm->ddev, aencoder, i)) {
			DRM_ERROR("KMS: Failed to initialize encoder\n");
			goto fail;
		}

		if (amdgpu_dm_connector_init(dm, aconnector, i, aencoder)) {
			DRM_ERROR("KMS: Failed to initialize connector\n");
			goto fail;
		}

		link = dc_get_link_at_index(dm->dc, i);

		if (!dc_link_detect_sink(link, &new_connection_type))
			DRM_ERROR("KMS: Failed to detect connector\n");

		if (aconnector->base.force && new_connection_type == dc_connection_none) {
			emulated_link_detect(link);
			amdgpu_dm_update_connector_after_detect(aconnector);

		} else if (dc_link_detect(link, DETECT_REASON_BOOT)) {
			amdgpu_dm_update_connector_after_detect(aconnector);
			register_backlight_device(dm, link);
			if (amdgpu_dc_feature_mask & DC_PSR_MASK)
				amdgpu_dm_set_psr_caps(link);
		}


	}

	/* Software is initialized. Now we can register interrupt handlers. */
	switch (adev->asic_type) {
#if defined(CONFIG_DRM_AMD_DC_SI)
	case CHIP_TAHITI:
	case CHIP_PITCAIRN:
	case CHIP_VERDE:
	case CHIP_OLAND:
		if (dce60_register_irq_handlers(dm->adev)) {
			DRM_ERROR("DM: Failed to initialize IRQ\n");
			goto fail;
		}
		break;
#endif
	case CHIP_BONAIRE:
	case CHIP_HAWAII:
	case CHIP_KAVERI:
	case CHIP_KABINI:
	case CHIP_MULLINS:
	case CHIP_TONGA:
	case CHIP_FIJI:
	case CHIP_CARRIZO:
	case CHIP_STONEY:
	case CHIP_POLARIS11:
	case CHIP_POLARIS10:
	case CHIP_POLARIS12:
	case CHIP_VEGAM:
	case CHIP_VEGA10:
	case CHIP_VEGA12:
	case CHIP_VEGA20:
		if (dce110_register_irq_handlers(dm->adev)) {
			DRM_ERROR("DM: Failed to initialize IRQ\n");
			goto fail;
		}
		break;
#if defined(CONFIG_DRM_AMD_DC_DCN)
	case CHIP_RAVEN:
	case CHIP_NAVI12:
	case CHIP_NAVI10:
	case CHIP_NAVI14:
	case CHIP_RENOIR:
	case CHIP_SIENNA_CICHLID:
	case CHIP_NAVY_FLOUNDER:
	case CHIP_DIMGREY_CAVEFISH:
	case CHIP_BEIGE_GOBY:
	case CHIP_VANGOGH:
	case CHIP_YELLOW_CARP:
		if (dcn10_register_irq_handlers(dm->adev)) {
			DRM_ERROR("DM: Failed to initialize IRQ\n");
			goto fail;
		}
		break;
#endif
	default:
		DRM_ERROR("Unsupported ASIC type: 0x%X\n", adev->asic_type);
		goto fail;
	}

	return 0;
fail:
	kfree(aencoder);
	kfree(aconnector);

	return -EINVAL;
}

static void amdgpu_dm_destroy_drm_device(struct amdgpu_display_manager *dm)
{
	drm_atomic_private_obj_fini(&dm->atomic_obj);
	return;
}

/******************************************************************************
 * amdgpu_display_funcs functions
 *****************************************************************************/

/*
 * dm_bandwidth_update - program display watermarks
 *
 * @adev: amdgpu_device pointer
 *
 * Calculate and program the display watermarks and line buffer allocation.
 */
static void dm_bandwidth_update(struct amdgpu_device *adev)
{
	/* TODO: implement later */
}

static const struct amdgpu_display_funcs dm_display_funcs = {
	.bandwidth_update = dm_bandwidth_update, /* called unconditionally */
	.vblank_get_counter = dm_vblank_get_counter,/* called unconditionally */
	.backlight_set_level = NULL, /* never called for DC */
	.backlight_get_level = NULL, /* never called for DC */
	.hpd_sense = NULL,/* called unconditionally */
	.hpd_set_polarity = NULL, /* called unconditionally */
	.hpd_get_gpio_reg = NULL, /* VBIOS parsing. DAL does it. */
	.page_flip_get_scanoutpos =
		dm_crtc_get_scanoutpos,/* called unconditionally */
	.add_encoder = NULL, /* VBIOS parsing. DAL does it. */
	.add_connector = NULL, /* VBIOS parsing. DAL does it. */
};

#if defined(CONFIG_DEBUG_KERNEL_DC)

static ssize_t s3_debug_store(struct device *device,
			      struct device_attribute *attr,
			      const char *buf,
			      size_t count)
{
	int ret;
	int s3_state;
	struct drm_device *drm_dev = dev_get_drvdata(device);
	struct amdgpu_device *adev = drm_to_adev(drm_dev);

	ret = kstrtoint(buf, 0, &s3_state);

	if (ret == 0) {
		if (s3_state) {
			dm_resume(adev);
			drm_kms_helper_hotplug_event(adev_to_drm(adev));
		} else
			dm_suspend(adev);
	}

	return ret == 0 ? count : 0;
}

DEVICE_ATTR_WO(s3_debug);

#endif

static int dm_early_init(void *handle)
{
	struct amdgpu_device *adev = (struct amdgpu_device *)handle;

	switch (adev->asic_type) {
#if defined(CONFIG_DRM_AMD_DC_SI)
	case CHIP_TAHITI:
	case CHIP_PITCAIRN:
	case CHIP_VERDE:
		adev->mode_info.num_crtc = 6;
		adev->mode_info.num_hpd = 6;
		adev->mode_info.num_dig = 6;
		break;
	case CHIP_OLAND:
		adev->mode_info.num_crtc = 2;
		adev->mode_info.num_hpd = 2;
		adev->mode_info.num_dig = 2;
		break;
#endif
	case CHIP_BONAIRE:
	case CHIP_HAWAII:
		adev->mode_info.num_crtc = 6;
		adev->mode_info.num_hpd = 6;
		adev->mode_info.num_dig = 6;
		break;
	case CHIP_KAVERI:
		adev->mode_info.num_crtc = 4;
		adev->mode_info.num_hpd = 6;
		adev->mode_info.num_dig = 7;
		break;
	case CHIP_KABINI:
	case CHIP_MULLINS:
		adev->mode_info.num_crtc = 2;
		adev->mode_info.num_hpd = 6;
		adev->mode_info.num_dig = 6;
		break;
	case CHIP_FIJI:
	case CHIP_TONGA:
		adev->mode_info.num_crtc = 6;
		adev->mode_info.num_hpd = 6;
		adev->mode_info.num_dig = 7;
		break;
	case CHIP_CARRIZO:
		adev->mode_info.num_crtc = 3;
		adev->mode_info.num_hpd = 6;
		adev->mode_info.num_dig = 9;
		break;
	case CHIP_STONEY:
		adev->mode_info.num_crtc = 2;
		adev->mode_info.num_hpd = 6;
		adev->mode_info.num_dig = 9;
		break;
	case CHIP_POLARIS11:
	case CHIP_POLARIS12:
		adev->mode_info.num_crtc = 5;
		adev->mode_info.num_hpd = 5;
		adev->mode_info.num_dig = 5;
		break;
	case CHIP_POLARIS10:
	case CHIP_VEGAM:
		adev->mode_info.num_crtc = 6;
		adev->mode_info.num_hpd = 6;
		adev->mode_info.num_dig = 6;
		break;
	case CHIP_VEGA10:
	case CHIP_VEGA12:
	case CHIP_VEGA20:
		adev->mode_info.num_crtc = 6;
		adev->mode_info.num_hpd = 6;
		adev->mode_info.num_dig = 6;
		break;
#if defined(CONFIG_DRM_AMD_DC_DCN)
	case CHIP_RAVEN:
	case CHIP_RENOIR:
	case CHIP_VANGOGH:
		adev->mode_info.num_crtc = 4;
		adev->mode_info.num_hpd = 4;
		adev->mode_info.num_dig = 4;
		break;
	case CHIP_NAVI10:
	case CHIP_NAVI12:
	case CHIP_SIENNA_CICHLID:
	case CHIP_NAVY_FLOUNDER:
		adev->mode_info.num_crtc = 6;
		adev->mode_info.num_hpd = 6;
		adev->mode_info.num_dig = 6;
		break;
	case CHIP_YELLOW_CARP:
		adev->mode_info.num_crtc = 4;
		adev->mode_info.num_hpd = 4;
		adev->mode_info.num_dig = 4;
		break;
	case CHIP_NAVI14:
	case CHIP_DIMGREY_CAVEFISH:
		adev->mode_info.num_crtc = 5;
		adev->mode_info.num_hpd = 5;
		adev->mode_info.num_dig = 5;
		break;
	case CHIP_BEIGE_GOBY:
		adev->mode_info.num_crtc = 2;
		adev->mode_info.num_hpd = 2;
		adev->mode_info.num_dig = 2;
		break;
#endif
	default:
		DRM_ERROR("Unsupported ASIC type: 0x%X\n", adev->asic_type);
		return -EINVAL;
	}

	amdgpu_dm_set_irq_funcs(adev);

	if (adev->mode_info.funcs == NULL)
		adev->mode_info.funcs = &dm_display_funcs;

	/*
	 * Note: Do NOT change adev->audio_endpt_rreg and
	 * adev->audio_endpt_wreg because they are initialised in
	 * amdgpu_device_init()
	 */
#if defined(CONFIG_DEBUG_KERNEL_DC)
	device_create_file(
		adev_to_drm(adev)->dev,
		&dev_attr_s3_debug);
#endif

	return 0;
}

static bool modeset_required(struct drm_crtc_state *crtc_state,
			     struct dc_stream_state *new_stream,
			     struct dc_stream_state *old_stream)
{
	return crtc_state->active && drm_atomic_crtc_needs_modeset(crtc_state);
}

static bool modereset_required(struct drm_crtc_state *crtc_state)
{
	return !crtc_state->active && drm_atomic_crtc_needs_modeset(crtc_state);
}

static void amdgpu_dm_encoder_destroy(struct drm_encoder *encoder)
{
	drm_encoder_cleanup(encoder);
	kfree(encoder);
}

static const struct drm_encoder_funcs amdgpu_dm_encoder_funcs = {
	.destroy = amdgpu_dm_encoder_destroy,
};


static void get_min_max_dc_plane_scaling(struct drm_device *dev,
					 struct drm_framebuffer *fb,
					 int *min_downscale, int *max_upscale)
{
	struct amdgpu_device *adev = drm_to_adev(dev);
	struct dc *dc = adev->dm.dc;
	/* Caps for all supported planes are the same on DCE and DCN 1 - 3 */
	struct dc_plane_cap *plane_cap = &dc->caps.planes[0];

	switch (fb->format->format) {
	case DRM_FORMAT_P010:
	case DRM_FORMAT_NV12:
	case DRM_FORMAT_NV21:
		*max_upscale = plane_cap->max_upscale_factor.nv12;
		*min_downscale = plane_cap->max_downscale_factor.nv12;
		break;

	case DRM_FORMAT_XRGB16161616F:
	case DRM_FORMAT_ARGB16161616F:
	case DRM_FORMAT_XBGR16161616F:
	case DRM_FORMAT_ABGR16161616F:
		*max_upscale = plane_cap->max_upscale_factor.fp16;
		*min_downscale = plane_cap->max_downscale_factor.fp16;
		break;

	default:
		*max_upscale = plane_cap->max_upscale_factor.argb8888;
		*min_downscale = plane_cap->max_downscale_factor.argb8888;
		break;
	}

	/*
	 * A factor of 1 in the plane_cap means to not allow scaling, ie. use a
	 * scaling factor of 1.0 == 1000 units.
	 */
	if (*max_upscale == 1)
		*max_upscale = 1000;

	if (*min_downscale == 1)
		*min_downscale = 1000;
}


static int fill_dc_scaling_info(const struct drm_plane_state *state,
				struct dc_scaling_info *scaling_info)
{
	int scale_w, scale_h, min_downscale, max_upscale;

	memset(scaling_info, 0, sizeof(*scaling_info));

	/* Source is fixed 16.16 but we ignore mantissa for now... */
	scaling_info->src_rect.x = state->src_x >> 16;
	scaling_info->src_rect.y = state->src_y >> 16;

	/*
	 * For reasons we don't (yet) fully understand a non-zero
	 * src_y coordinate into an NV12 buffer can cause a
	 * system hang. To avoid hangs (and maybe be overly cautious)
	 * let's reject both non-zero src_x and src_y.
	 *
	 * We currently know of only one use-case to reproduce a
	 * scenario with non-zero src_x and src_y for NV12, which
	 * is to gesture the YouTube Android app into full screen
	 * on ChromeOS.
	 */
	if (state->fb &&
	    state->fb->format->format == DRM_FORMAT_NV12 &&
	    (scaling_info->src_rect.x != 0 ||
	     scaling_info->src_rect.y != 0))
		return -EINVAL;

	scaling_info->src_rect.width = state->src_w >> 16;
	if (scaling_info->src_rect.width == 0)
		return -EINVAL;

	scaling_info->src_rect.height = state->src_h >> 16;
	if (scaling_info->src_rect.height == 0)
		return -EINVAL;

	scaling_info->dst_rect.x = state->crtc_x;
	scaling_info->dst_rect.y = state->crtc_y;

	if (state->crtc_w == 0)
		return -EINVAL;

	scaling_info->dst_rect.width = state->crtc_w;

	if (state->crtc_h == 0)
		return -EINVAL;

	scaling_info->dst_rect.height = state->crtc_h;

	/* DRM doesn't specify clipping on destination output. */
	scaling_info->clip_rect = scaling_info->dst_rect;

	/* Validate scaling per-format with DC plane caps */
	if (state->plane && state->plane->dev && state->fb) {
		get_min_max_dc_plane_scaling(state->plane->dev, state->fb,
					     &min_downscale, &max_upscale);
	} else {
		min_downscale = 250;
		max_upscale = 16000;
	}

	scale_w = scaling_info->dst_rect.width * 1000 /
		  scaling_info->src_rect.width;

	if (scale_w < min_downscale || scale_w > max_upscale)
		return -EINVAL;

	scale_h = scaling_info->dst_rect.height * 1000 /
		  scaling_info->src_rect.height;

	if (scale_h < min_downscale || scale_h > max_upscale)
		return -EINVAL;

	/*
	 * The "scaling_quality" can be ignored for now, quality = 0 has DC
	 * assume reasonable defaults based on the format.
	 */

	return 0;
}

static void
fill_gfx8_tiling_info_from_flags(union dc_tiling_info *tiling_info,
				 uint64_t tiling_flags)
{
	/* Fill GFX8 params */
	if (AMDGPU_TILING_GET(tiling_flags, ARRAY_MODE) == DC_ARRAY_2D_TILED_THIN1) {
		unsigned int bankw, bankh, mtaspect, tile_split, num_banks;

		bankw = AMDGPU_TILING_GET(tiling_flags, BANK_WIDTH);
		bankh = AMDGPU_TILING_GET(tiling_flags, BANK_HEIGHT);
		mtaspect = AMDGPU_TILING_GET(tiling_flags, MACRO_TILE_ASPECT);
		tile_split = AMDGPU_TILING_GET(tiling_flags, TILE_SPLIT);
		num_banks = AMDGPU_TILING_GET(tiling_flags, NUM_BANKS);

		/* XXX fix me for VI */
		tiling_info->gfx8.num_banks = num_banks;
		tiling_info->gfx8.array_mode =
				DC_ARRAY_2D_TILED_THIN1;
		tiling_info->gfx8.tile_split = tile_split;
		tiling_info->gfx8.bank_width = bankw;
		tiling_info->gfx8.bank_height = bankh;
		tiling_info->gfx8.tile_aspect = mtaspect;
		tiling_info->gfx8.tile_mode =
				DC_ADDR_SURF_MICRO_TILING_DISPLAY;
	} else if (AMDGPU_TILING_GET(tiling_flags, ARRAY_MODE)
			== DC_ARRAY_1D_TILED_THIN1) {
		tiling_info->gfx8.array_mode = DC_ARRAY_1D_TILED_THIN1;
	}

	tiling_info->gfx8.pipe_config =
			AMDGPU_TILING_GET(tiling_flags, PIPE_CONFIG);
}

static void
fill_gfx9_tiling_info_from_device(const struct amdgpu_device *adev,
				  union dc_tiling_info *tiling_info)
{
	tiling_info->gfx9.num_pipes =
		adev->gfx.config.gb_addr_config_fields.num_pipes;
	tiling_info->gfx9.num_banks =
		adev->gfx.config.gb_addr_config_fields.num_banks;
	tiling_info->gfx9.pipe_interleave =
		adev->gfx.config.gb_addr_config_fields.pipe_interleave_size;
	tiling_info->gfx9.num_shader_engines =
		adev->gfx.config.gb_addr_config_fields.num_se;
	tiling_info->gfx9.max_compressed_frags =
		adev->gfx.config.gb_addr_config_fields.max_compress_frags;
	tiling_info->gfx9.num_rb_per_se =
		adev->gfx.config.gb_addr_config_fields.num_rb_per_se;
	tiling_info->gfx9.shaderEnable = 1;
	if (adev->asic_type == CHIP_SIENNA_CICHLID ||
	    adev->asic_type == CHIP_NAVY_FLOUNDER ||
	    adev->asic_type == CHIP_DIMGREY_CAVEFISH ||
	    adev->asic_type == CHIP_BEIGE_GOBY ||
	    adev->asic_type == CHIP_YELLOW_CARP ||
	    adev->asic_type == CHIP_VANGOGH)
		tiling_info->gfx9.num_pkrs = adev->gfx.config.gb_addr_config_fields.num_pkrs;
}

static int
validate_dcc(struct amdgpu_device *adev,
	     const enum surface_pixel_format format,
	     const enum dc_rotation_angle rotation,
	     const union dc_tiling_info *tiling_info,
	     const struct dc_plane_dcc_param *dcc,
	     const struct dc_plane_address *address,
	     const struct plane_size *plane_size)
{
	struct dc *dc = adev->dm.dc;
	struct dc_dcc_surface_param input;
	struct dc_surface_dcc_cap output;

	memset(&input, 0, sizeof(input));
	memset(&output, 0, sizeof(output));

	if (!dcc->enable)
		return 0;

	if (format >= SURFACE_PIXEL_FORMAT_VIDEO_BEGIN ||
	    !dc->cap_funcs.get_dcc_compression_cap)
		return -EINVAL;

	input.format = format;
	input.surface_size.width = plane_size->surface_size.width;
	input.surface_size.height = plane_size->surface_size.height;
	input.swizzle_mode = tiling_info->gfx9.swizzle;

	if (rotation == ROTATION_ANGLE_0 || rotation == ROTATION_ANGLE_180)
		input.scan = SCAN_DIRECTION_HORIZONTAL;
	else if (rotation == ROTATION_ANGLE_90 || rotation == ROTATION_ANGLE_270)
		input.scan = SCAN_DIRECTION_VERTICAL;

	if (!dc->cap_funcs.get_dcc_compression_cap(dc, &input, &output))
		return -EINVAL;

	if (!output.capable)
		return -EINVAL;

	if (dcc->independent_64b_blks == 0 &&
	    output.grph.rgb.independent_64b_blks != 0)
		return -EINVAL;

	return 0;
}

static bool
modifier_has_dcc(uint64_t modifier)
{
	return IS_AMD_FMT_MOD(modifier) && AMD_FMT_MOD_GET(DCC, modifier);
}

static unsigned
modifier_gfx9_swizzle_mode(uint64_t modifier)
{
	if (modifier == DRM_FORMAT_MOD_LINEAR)
		return 0;

	return AMD_FMT_MOD_GET(TILE, modifier);
}

static const struct drm_format_info *
amd_get_format_info(const struct drm_mode_fb_cmd2 *cmd)
{
	return amdgpu_lookup_format_info(cmd->pixel_format, cmd->modifier[0]);
}

static void
fill_gfx9_tiling_info_from_modifier(const struct amdgpu_device *adev,
				    union dc_tiling_info *tiling_info,
				    uint64_t modifier)
{
	unsigned int mod_bank_xor_bits = AMD_FMT_MOD_GET(BANK_XOR_BITS, modifier);
	unsigned int mod_pipe_xor_bits = AMD_FMT_MOD_GET(PIPE_XOR_BITS, modifier);
	unsigned int pkrs_log2 = AMD_FMT_MOD_GET(PACKERS, modifier);
	unsigned int pipes_log2 = min(4u, mod_pipe_xor_bits);

	fill_gfx9_tiling_info_from_device(adev, tiling_info);

	if (!IS_AMD_FMT_MOD(modifier))
		return;

	tiling_info->gfx9.num_pipes = 1u << pipes_log2;
	tiling_info->gfx9.num_shader_engines = 1u << (mod_pipe_xor_bits - pipes_log2);

	if (adev->family >= AMDGPU_FAMILY_NV) {
		tiling_info->gfx9.num_pkrs = 1u << pkrs_log2;
	} else {
		tiling_info->gfx9.num_banks = 1u << mod_bank_xor_bits;

		/* for DCC we know it isn't rb aligned, so rb_per_se doesn't matter. */
	}
}

enum dm_micro_swizzle {
	MICRO_SWIZZLE_Z = 0,
	MICRO_SWIZZLE_S = 1,
	MICRO_SWIZZLE_D = 2,
	MICRO_SWIZZLE_R = 3
};

static bool dm_plane_format_mod_supported(struct drm_plane *plane,
					  uint32_t format,
					  uint64_t modifier)
{
	struct amdgpu_device *adev = drm_to_adev(plane->dev);
	const struct drm_format_info *info = drm_format_info(format);
	int i;

	enum dm_micro_swizzle microtile = modifier_gfx9_swizzle_mode(modifier) & 3;

	if (!info)
		return false;

	/*
	 * We always have to allow these modifiers:
	 * 1. Core DRM checks for LINEAR support if userspace does not provide modifiers.
	 * 2. Not passing any modifiers is the same as explicitly passing INVALID.
	 */
	if (modifier == DRM_FORMAT_MOD_LINEAR ||
	    modifier == DRM_FORMAT_MOD_INVALID) {
		return true;
	}

	/* Check that the modifier is on the list of the plane's supported modifiers. */
	for (i = 0; i < plane->modifier_count; i++) {
		if (modifier == plane->modifiers[i])
			break;
	}
	if (i == plane->modifier_count)
		return false;

	/*
	 * For D swizzle the canonical modifier depends on the bpp, so check
	 * it here.
	 */
	if (AMD_FMT_MOD_GET(TILE_VERSION, modifier) == AMD_FMT_MOD_TILE_VER_GFX9 &&
	    adev->family >= AMDGPU_FAMILY_NV) {
		if (microtile == MICRO_SWIZZLE_D && info->cpp[0] == 4)
			return false;
	}

	if (adev->family >= AMDGPU_FAMILY_RV && microtile == MICRO_SWIZZLE_D &&
	    info->cpp[0] < 8)
		return false;

	if (modifier_has_dcc(modifier)) {
		/* Per radeonsi comments 16/64 bpp are more complicated. */
		if (info->cpp[0] != 4)
			return false;
		/* We support multi-planar formats, but not when combined with
		 * additional DCC metadata planes. */
		if (info->num_planes > 1)
			return false;
	}

	return true;
}

static void
add_modifier(uint64_t **mods, uint64_t *size, uint64_t *cap, uint64_t mod)
{
	if (!*mods)
		return;

	if (*cap - *size < 1) {
		uint64_t new_cap = *cap * 2;
		uint64_t *new_mods = kmalloc(new_cap * sizeof(uint64_t), GFP_KERNEL);

		if (!new_mods) {
			kfree(*mods);
			*mods = NULL;
			return;
		}

		memcpy(new_mods, *mods, sizeof(uint64_t) * *size);
		kfree(*mods);
		*mods = new_mods;
		*cap = new_cap;
	}

	(*mods)[*size] = mod;
	*size += 1;
}

static void
add_gfx9_modifiers(const struct amdgpu_device *adev,
		   uint64_t **mods, uint64_t *size, uint64_t *capacity)
{
	int pipes = ilog2(adev->gfx.config.gb_addr_config_fields.num_pipes);
	int pipe_xor_bits = min(8, pipes +
				ilog2(adev->gfx.config.gb_addr_config_fields.num_se));
	int bank_xor_bits = min(8 - pipe_xor_bits,
				ilog2(adev->gfx.config.gb_addr_config_fields.num_banks));
	int rb = ilog2(adev->gfx.config.gb_addr_config_fields.num_se) +
		 ilog2(adev->gfx.config.gb_addr_config_fields.num_rb_per_se);


	if (adev->family == AMDGPU_FAMILY_RV) {
		/* Raven2 and later */
		bool has_constant_encode = adev->asic_type > CHIP_RAVEN || adev->external_rev_id >= 0x81;

		/*
		 * No _D DCC swizzles yet because we only allow 32bpp, which
		 * doesn't support _D on DCN
		 */

		if (has_constant_encode) {
			add_modifier(mods, size, capacity, AMD_FMT_MOD |
				    AMD_FMT_MOD_SET(TILE, AMD_FMT_MOD_TILE_GFX9_64K_S_X) |
				    AMD_FMT_MOD_SET(TILE_VERSION, AMD_FMT_MOD_TILE_VER_GFX9) |
				    AMD_FMT_MOD_SET(PIPE_XOR_BITS, pipe_xor_bits) |
				    AMD_FMT_MOD_SET(BANK_XOR_BITS, bank_xor_bits) |
				    AMD_FMT_MOD_SET(DCC, 1) |
				    AMD_FMT_MOD_SET(DCC_INDEPENDENT_64B, 1) |
				    AMD_FMT_MOD_SET(DCC_MAX_COMPRESSED_BLOCK, AMD_FMT_MOD_DCC_BLOCK_64B) |
				    AMD_FMT_MOD_SET(DCC_CONSTANT_ENCODE, 1));
		}

		add_modifier(mods, size, capacity, AMD_FMT_MOD |
			    AMD_FMT_MOD_SET(TILE, AMD_FMT_MOD_TILE_GFX9_64K_S_X) |
			    AMD_FMT_MOD_SET(TILE_VERSION, AMD_FMT_MOD_TILE_VER_GFX9) |
			    AMD_FMT_MOD_SET(PIPE_XOR_BITS, pipe_xor_bits) |
			    AMD_FMT_MOD_SET(BANK_XOR_BITS, bank_xor_bits) |
			    AMD_FMT_MOD_SET(DCC, 1) |
			    AMD_FMT_MOD_SET(DCC_INDEPENDENT_64B, 1) |
			    AMD_FMT_MOD_SET(DCC_MAX_COMPRESSED_BLOCK, AMD_FMT_MOD_DCC_BLOCK_64B) |
			    AMD_FMT_MOD_SET(DCC_CONSTANT_ENCODE, 0));

		if (has_constant_encode) {
			add_modifier(mods, size, capacity, AMD_FMT_MOD |
				    AMD_FMT_MOD_SET(TILE, AMD_FMT_MOD_TILE_GFX9_64K_S_X) |
				    AMD_FMT_MOD_SET(TILE_VERSION, AMD_FMT_MOD_TILE_VER_GFX9) |
				    AMD_FMT_MOD_SET(PIPE_XOR_BITS, pipe_xor_bits) |
				    AMD_FMT_MOD_SET(BANK_XOR_BITS, bank_xor_bits) |
				    AMD_FMT_MOD_SET(DCC, 1) |
				    AMD_FMT_MOD_SET(DCC_RETILE, 1) |
				    AMD_FMT_MOD_SET(DCC_INDEPENDENT_64B, 1) |
				    AMD_FMT_MOD_SET(DCC_MAX_COMPRESSED_BLOCK, AMD_FMT_MOD_DCC_BLOCK_64B) |

				    AMD_FMT_MOD_SET(DCC_CONSTANT_ENCODE, 1) |
				    AMD_FMT_MOD_SET(RB, rb) |
				    AMD_FMT_MOD_SET(PIPE, pipes));
		}

		add_modifier(mods, size, capacity, AMD_FMT_MOD |
			    AMD_FMT_MOD_SET(TILE, AMD_FMT_MOD_TILE_GFX9_64K_S_X) |
			    AMD_FMT_MOD_SET(TILE_VERSION, AMD_FMT_MOD_TILE_VER_GFX9) |
			    AMD_FMT_MOD_SET(PIPE_XOR_BITS, pipe_xor_bits) |
			    AMD_FMT_MOD_SET(BANK_XOR_BITS, bank_xor_bits) |
			    AMD_FMT_MOD_SET(DCC, 1) |
			    AMD_FMT_MOD_SET(DCC_RETILE, 1) |
			    AMD_FMT_MOD_SET(DCC_INDEPENDENT_64B, 1) |
			    AMD_FMT_MOD_SET(DCC_MAX_COMPRESSED_BLOCK, AMD_FMT_MOD_DCC_BLOCK_64B) |
			    AMD_FMT_MOD_SET(DCC_CONSTANT_ENCODE, 0) |
			    AMD_FMT_MOD_SET(RB, rb) |
			    AMD_FMT_MOD_SET(PIPE, pipes));
	}

	/*
	 * Only supported for 64bpp on Raven, will be filtered on format in
	 * dm_plane_format_mod_supported.
	 */
	add_modifier(mods, size, capacity, AMD_FMT_MOD |
		    AMD_FMT_MOD_SET(TILE, AMD_FMT_MOD_TILE_GFX9_64K_D_X) |
		    AMD_FMT_MOD_SET(TILE_VERSION, AMD_FMT_MOD_TILE_VER_GFX9) |
		    AMD_FMT_MOD_SET(PIPE_XOR_BITS, pipe_xor_bits) |
		    AMD_FMT_MOD_SET(BANK_XOR_BITS, bank_xor_bits));

	if (adev->family == AMDGPU_FAMILY_RV) {
		add_modifier(mods, size, capacity, AMD_FMT_MOD |
			    AMD_FMT_MOD_SET(TILE, AMD_FMT_MOD_TILE_GFX9_64K_S_X) |
			    AMD_FMT_MOD_SET(TILE_VERSION, AMD_FMT_MOD_TILE_VER_GFX9) |
			    AMD_FMT_MOD_SET(PIPE_XOR_BITS, pipe_xor_bits) |
			    AMD_FMT_MOD_SET(BANK_XOR_BITS, bank_xor_bits));
	}

	/*
	 * Only supported for 64bpp on Raven, will be filtered on format in
	 * dm_plane_format_mod_supported.
	 */
	add_modifier(mods, size, capacity, AMD_FMT_MOD |
		    AMD_FMT_MOD_SET(TILE, AMD_FMT_MOD_TILE_GFX9_64K_D) |
		    AMD_FMT_MOD_SET(TILE_VERSION, AMD_FMT_MOD_TILE_VER_GFX9));

	if (adev->family == AMDGPU_FAMILY_RV) {
		add_modifier(mods, size, capacity, AMD_FMT_MOD |
			    AMD_FMT_MOD_SET(TILE, AMD_FMT_MOD_TILE_GFX9_64K_S) |
			    AMD_FMT_MOD_SET(TILE_VERSION, AMD_FMT_MOD_TILE_VER_GFX9));
	}
}

static void
add_gfx10_1_modifiers(const struct amdgpu_device *adev,
		      uint64_t **mods, uint64_t *size, uint64_t *capacity)
{
	int pipe_xor_bits = ilog2(adev->gfx.config.gb_addr_config_fields.num_pipes);

	add_modifier(mods, size, capacity, AMD_FMT_MOD |
		    AMD_FMT_MOD_SET(TILE, AMD_FMT_MOD_TILE_GFX9_64K_R_X) |
		    AMD_FMT_MOD_SET(TILE_VERSION, AMD_FMT_MOD_TILE_VER_GFX10) |
		    AMD_FMT_MOD_SET(PIPE_XOR_BITS, pipe_xor_bits) |
		    AMD_FMT_MOD_SET(DCC, 1) |
		    AMD_FMT_MOD_SET(DCC_CONSTANT_ENCODE, 1) |
		    AMD_FMT_MOD_SET(DCC_INDEPENDENT_64B, 1) |
		    AMD_FMT_MOD_SET(DCC_MAX_COMPRESSED_BLOCK, AMD_FMT_MOD_DCC_BLOCK_64B));

	add_modifier(mods, size, capacity, AMD_FMT_MOD |
		    AMD_FMT_MOD_SET(TILE, AMD_FMT_MOD_TILE_GFX9_64K_R_X) |
		    AMD_FMT_MOD_SET(TILE_VERSION, AMD_FMT_MOD_TILE_VER_GFX10) |
		    AMD_FMT_MOD_SET(PIPE_XOR_BITS, pipe_xor_bits) |
		    AMD_FMT_MOD_SET(DCC, 1) |
		    AMD_FMT_MOD_SET(DCC_RETILE, 1) |
		    AMD_FMT_MOD_SET(DCC_CONSTANT_ENCODE, 1) |
		    AMD_FMT_MOD_SET(DCC_INDEPENDENT_64B, 1) |
		    AMD_FMT_MOD_SET(DCC_MAX_COMPRESSED_BLOCK, AMD_FMT_MOD_DCC_BLOCK_64B));

	add_modifier(mods, size, capacity, AMD_FMT_MOD |
		    AMD_FMT_MOD_SET(TILE, AMD_FMT_MOD_TILE_GFX9_64K_R_X) |
		    AMD_FMT_MOD_SET(TILE_VERSION, AMD_FMT_MOD_TILE_VER_GFX10) |
		    AMD_FMT_MOD_SET(PIPE_XOR_BITS, pipe_xor_bits));

	add_modifier(mods, size, capacity, AMD_FMT_MOD |
		    AMD_FMT_MOD_SET(TILE, AMD_FMT_MOD_TILE_GFX9_64K_S_X) |
		    AMD_FMT_MOD_SET(TILE_VERSION, AMD_FMT_MOD_TILE_VER_GFX10) |
		    AMD_FMT_MOD_SET(PIPE_XOR_BITS, pipe_xor_bits));


	/* Only supported for 64bpp, will be filtered in dm_plane_format_mod_supported */
	add_modifier(mods, size, capacity, AMD_FMT_MOD |
		    AMD_FMT_MOD_SET(TILE, AMD_FMT_MOD_TILE_GFX9_64K_D) |
		    AMD_FMT_MOD_SET(TILE_VERSION, AMD_FMT_MOD_TILE_VER_GFX9));

	add_modifier(mods, size, capacity, AMD_FMT_MOD |
		    AMD_FMT_MOD_SET(TILE, AMD_FMT_MOD_TILE_GFX9_64K_S) |
		    AMD_FMT_MOD_SET(TILE_VERSION, AMD_FMT_MOD_TILE_VER_GFX9));
}

static void
add_gfx10_3_modifiers(const struct amdgpu_device *adev,
		      uint64_t **mods, uint64_t *size, uint64_t *capacity)
{
	int pipe_xor_bits = ilog2(adev->gfx.config.gb_addr_config_fields.num_pipes);
	int pkrs = ilog2(adev->gfx.config.gb_addr_config_fields.num_pkrs);

	add_modifier(mods, size, capacity, AMD_FMT_MOD |
		    AMD_FMT_MOD_SET(TILE, AMD_FMT_MOD_TILE_GFX9_64K_R_X) |
		    AMD_FMT_MOD_SET(TILE_VERSION, AMD_FMT_MOD_TILE_VER_GFX10_RBPLUS) |
		    AMD_FMT_MOD_SET(PIPE_XOR_BITS, pipe_xor_bits) |
		    AMD_FMT_MOD_SET(PACKERS, pkrs) |
		    AMD_FMT_MOD_SET(DCC, 1) |
		    AMD_FMT_MOD_SET(DCC_CONSTANT_ENCODE, 1) |
		    AMD_FMT_MOD_SET(DCC_INDEPENDENT_64B, 1) |
		    AMD_FMT_MOD_SET(DCC_INDEPENDENT_128B, 1) |
		    AMD_FMT_MOD_SET(DCC_MAX_COMPRESSED_BLOCK, AMD_FMT_MOD_DCC_BLOCK_64B));

	add_modifier(mods, size, capacity, AMD_FMT_MOD |
		    AMD_FMT_MOD_SET(TILE, AMD_FMT_MOD_TILE_GFX9_64K_R_X) |
		    AMD_FMT_MOD_SET(TILE_VERSION, AMD_FMT_MOD_TILE_VER_GFX10_RBPLUS) |
		    AMD_FMT_MOD_SET(PIPE_XOR_BITS, pipe_xor_bits) |
		    AMD_FMT_MOD_SET(PACKERS, pkrs) |
		    AMD_FMT_MOD_SET(DCC, 1) |
		    AMD_FMT_MOD_SET(DCC_RETILE, 1) |
		    AMD_FMT_MOD_SET(DCC_CONSTANT_ENCODE, 1) |
		    AMD_FMT_MOD_SET(DCC_INDEPENDENT_64B, 1) |
		    AMD_FMT_MOD_SET(DCC_INDEPENDENT_128B, 1) |
		    AMD_FMT_MOD_SET(DCC_MAX_COMPRESSED_BLOCK, AMD_FMT_MOD_DCC_BLOCK_64B));

	add_modifier(mods, size, capacity, AMD_FMT_MOD |
		    AMD_FMT_MOD_SET(TILE, AMD_FMT_MOD_TILE_GFX9_64K_R_X) |
		    AMD_FMT_MOD_SET(TILE_VERSION, AMD_FMT_MOD_TILE_VER_GFX10_RBPLUS) |
		    AMD_FMT_MOD_SET(PIPE_XOR_BITS, pipe_xor_bits) |
		    AMD_FMT_MOD_SET(PACKERS, pkrs));

	add_modifier(mods, size, capacity, AMD_FMT_MOD |
		    AMD_FMT_MOD_SET(TILE, AMD_FMT_MOD_TILE_GFX9_64K_S_X) |
		    AMD_FMT_MOD_SET(TILE_VERSION, AMD_FMT_MOD_TILE_VER_GFX10_RBPLUS) |
		    AMD_FMT_MOD_SET(PIPE_XOR_BITS, pipe_xor_bits) |
		    AMD_FMT_MOD_SET(PACKERS, pkrs));

	/* Only supported for 64bpp, will be filtered in dm_plane_format_mod_supported */
	add_modifier(mods, size, capacity, AMD_FMT_MOD |
		    AMD_FMT_MOD_SET(TILE, AMD_FMT_MOD_TILE_GFX9_64K_D) |
		    AMD_FMT_MOD_SET(TILE_VERSION, AMD_FMT_MOD_TILE_VER_GFX9));

	add_modifier(mods, size, capacity, AMD_FMT_MOD |
		    AMD_FMT_MOD_SET(TILE, AMD_FMT_MOD_TILE_GFX9_64K_S) |
		    AMD_FMT_MOD_SET(TILE_VERSION, AMD_FMT_MOD_TILE_VER_GFX9));
}

static int
get_plane_modifiers(const struct amdgpu_device *adev, unsigned int plane_type, uint64_t **mods)
{
	uint64_t size = 0, capacity = 128;
	*mods = NULL;

	/* We have not hooked up any pre-GFX9 modifiers. */
	if (adev->family < AMDGPU_FAMILY_AI)
		return 0;

	*mods = kmalloc(capacity * sizeof(uint64_t), GFP_KERNEL);

	if (plane_type == DRM_PLANE_TYPE_CURSOR) {
		add_modifier(mods, &size, &capacity, DRM_FORMAT_MOD_LINEAR);
		add_modifier(mods, &size, &capacity, DRM_FORMAT_MOD_INVALID);
		return *mods ? 0 : -ENOMEM;
	}

	switch (adev->family) {
	case AMDGPU_FAMILY_AI:
	case AMDGPU_FAMILY_RV:
		add_gfx9_modifiers(adev, mods, &size, &capacity);
		break;
	case AMDGPU_FAMILY_NV:
	case AMDGPU_FAMILY_VGH:
	case AMDGPU_FAMILY_YC:
		if (adev->asic_type >= CHIP_SIENNA_CICHLID)
			add_gfx10_3_modifiers(adev, mods, &size, &capacity);
		else
			add_gfx10_1_modifiers(adev, mods, &size, &capacity);
		break;
	}

	add_modifier(mods, &size, &capacity, DRM_FORMAT_MOD_LINEAR);

	/* INVALID marks the end of the list. */
	add_modifier(mods, &size, &capacity, DRM_FORMAT_MOD_INVALID);

	if (!*mods)
		return -ENOMEM;

	return 0;
}

static int
fill_gfx9_plane_attributes_from_modifiers(struct amdgpu_device *adev,
					  const struct amdgpu_framebuffer *afb,
					  const enum surface_pixel_format format,
					  const enum dc_rotation_angle rotation,
					  const struct plane_size *plane_size,
					  union dc_tiling_info *tiling_info,
					  struct dc_plane_dcc_param *dcc,
					  struct dc_plane_address *address,
					  const bool force_disable_dcc)
{
	const uint64_t modifier = afb->base.modifier;
	int ret;

	fill_gfx9_tiling_info_from_modifier(adev, tiling_info, modifier);
	tiling_info->gfx9.swizzle = modifier_gfx9_swizzle_mode(modifier);

	if (modifier_has_dcc(modifier) && !force_disable_dcc) {
		uint64_t dcc_address = afb->address + afb->base.offsets[1];

		dcc->enable = 1;
		dcc->meta_pitch = afb->base.pitches[1];
		dcc->independent_64b_blks = AMD_FMT_MOD_GET(DCC_INDEPENDENT_64B, modifier);

		address->grph.meta_addr.low_part = lower_32_bits(dcc_address);
		address->grph.meta_addr.high_part = upper_32_bits(dcc_address);
	}

	ret = validate_dcc(adev, format, rotation, tiling_info, dcc, address, plane_size);
	if (ret)
		return ret;

	return 0;
}

static int
fill_plane_buffer_attributes(struct amdgpu_device *adev,
			     const struct amdgpu_framebuffer *afb,
			     const enum surface_pixel_format format,
			     const enum dc_rotation_angle rotation,
			     const uint64_t tiling_flags,
			     union dc_tiling_info *tiling_info,
			     struct plane_size *plane_size,
			     struct dc_plane_dcc_param *dcc,
			     struct dc_plane_address *address,
			     bool tmz_surface,
			     bool force_disable_dcc)
{
	const struct drm_framebuffer *fb = &afb->base;
	int ret;

	memset(tiling_info, 0, sizeof(*tiling_info));
	memset(plane_size, 0, sizeof(*plane_size));
	memset(dcc, 0, sizeof(*dcc));
	memset(address, 0, sizeof(*address));

	address->tmz_surface = tmz_surface;

	if (format < SURFACE_PIXEL_FORMAT_VIDEO_BEGIN) {
		uint64_t addr = afb->address + fb->offsets[0];

		plane_size->surface_size.x = 0;
		plane_size->surface_size.y = 0;
		plane_size->surface_size.width = fb->width;
		plane_size->surface_size.height = fb->height;
		plane_size->surface_pitch =
			fb->pitches[0] / fb->format->cpp[0];

		address->type = PLN_ADDR_TYPE_GRAPHICS;
		address->grph.addr.low_part = lower_32_bits(addr);
		address->grph.addr.high_part = upper_32_bits(addr);
	} else if (format < SURFACE_PIXEL_FORMAT_INVALID) {
		uint64_t luma_addr = afb->address + fb->offsets[0];
		uint64_t chroma_addr = afb->address + fb->offsets[1];

		plane_size->surface_size.x = 0;
		plane_size->surface_size.y = 0;
		plane_size->surface_size.width = fb->width;
		plane_size->surface_size.height = fb->height;
		plane_size->surface_pitch =
			fb->pitches[0] / fb->format->cpp[0];

		plane_size->chroma_size.x = 0;
		plane_size->chroma_size.y = 0;
		/* TODO: set these based on surface format */
		plane_size->chroma_size.width = fb->width / 2;
		plane_size->chroma_size.height = fb->height / 2;

		plane_size->chroma_pitch =
			fb->pitches[1] / fb->format->cpp[1];

		address->type = PLN_ADDR_TYPE_VIDEO_PROGRESSIVE;
		address->video_progressive.luma_addr.low_part =
			lower_32_bits(luma_addr);
		address->video_progressive.luma_addr.high_part =
			upper_32_bits(luma_addr);
		address->video_progressive.chroma_addr.low_part =
			lower_32_bits(chroma_addr);
		address->video_progressive.chroma_addr.high_part =
			upper_32_bits(chroma_addr);
	}

	if (adev->family >= AMDGPU_FAMILY_AI) {
		ret = fill_gfx9_plane_attributes_from_modifiers(adev, afb, format,
								rotation, plane_size,
								tiling_info, dcc,
								address,
								force_disable_dcc);
		if (ret)
			return ret;
	} else {
		fill_gfx8_tiling_info_from_flags(tiling_info, tiling_flags);
	}

	return 0;
}

static void
fill_blending_from_plane_state(const struct drm_plane_state *plane_state,
			       bool *per_pixel_alpha, bool *global_alpha,
			       int *global_alpha_value)
{
	*per_pixel_alpha = false;
	*global_alpha = false;
	*global_alpha_value = 0xff;

	if (plane_state->plane->type != DRM_PLANE_TYPE_OVERLAY)
		return;

	if (plane_state->pixel_blend_mode == DRM_MODE_BLEND_PREMULTI) {
		static const uint32_t alpha_formats[] = {
			DRM_FORMAT_ARGB8888,
			DRM_FORMAT_RGBA8888,
			DRM_FORMAT_ABGR8888,
		};
		uint32_t format = plane_state->fb->format->format;
		unsigned int i;

		for (i = 0; i < ARRAY_SIZE(alpha_formats); ++i) {
			if (format == alpha_formats[i]) {
				*per_pixel_alpha = true;
				break;
			}
		}
	}

	if (plane_state->alpha < 0xffff) {
		*global_alpha = true;
		*global_alpha_value = plane_state->alpha >> 8;
	}
}

static int
fill_plane_color_attributes(const struct drm_plane_state *plane_state,
			    const enum surface_pixel_format format,
			    enum dc_color_space *color_space)
{
	bool full_range;

	*color_space = COLOR_SPACE_SRGB;

	/* DRM color properties only affect non-RGB formats. */
	if (format < SURFACE_PIXEL_FORMAT_VIDEO_BEGIN)
		return 0;

	full_range = (plane_state->color_range == DRM_COLOR_YCBCR_FULL_RANGE);

	switch (plane_state->color_encoding) {
	case DRM_COLOR_YCBCR_BT601:
		if (full_range)
			*color_space = COLOR_SPACE_YCBCR601;
		else
			*color_space = COLOR_SPACE_YCBCR601_LIMITED;
		break;

	case DRM_COLOR_YCBCR_BT709:
		if (full_range)
			*color_space = COLOR_SPACE_YCBCR709;
		else
			*color_space = COLOR_SPACE_YCBCR709_LIMITED;
		break;

	case DRM_COLOR_YCBCR_BT2020:
		if (full_range)
			*color_space = COLOR_SPACE_2020_YCBCR;
		else
			return -EINVAL;
		break;

	default:
		return -EINVAL;
	}

	return 0;
}

static int
fill_dc_plane_info_and_addr(struct amdgpu_device *adev,
			    const struct drm_plane_state *plane_state,
			    const uint64_t tiling_flags,
			    struct dc_plane_info *plane_info,
			    struct dc_plane_address *address,
			    bool tmz_surface,
			    bool force_disable_dcc)
{
	const struct drm_framebuffer *fb = plane_state->fb;
	const struct amdgpu_framebuffer *afb =
		to_amdgpu_framebuffer(plane_state->fb);
	int ret;

	memset(plane_info, 0, sizeof(*plane_info));

	switch (fb->format->format) {
	case DRM_FORMAT_C8:
		plane_info->format =
			SURFACE_PIXEL_FORMAT_GRPH_PALETA_256_COLORS;
		break;
	case DRM_FORMAT_RGB565:
		plane_info->format = SURFACE_PIXEL_FORMAT_GRPH_RGB565;
		break;
	case DRM_FORMAT_XRGB8888:
	case DRM_FORMAT_ARGB8888:
		plane_info->format = SURFACE_PIXEL_FORMAT_GRPH_ARGB8888;
		break;
	case DRM_FORMAT_XRGB2101010:
	case DRM_FORMAT_ARGB2101010:
		plane_info->format = SURFACE_PIXEL_FORMAT_GRPH_ARGB2101010;
		break;
	case DRM_FORMAT_XBGR2101010:
	case DRM_FORMAT_ABGR2101010:
		plane_info->format = SURFACE_PIXEL_FORMAT_GRPH_ABGR2101010;
		break;
	case DRM_FORMAT_XBGR8888:
	case DRM_FORMAT_ABGR8888:
		plane_info->format = SURFACE_PIXEL_FORMAT_GRPH_ABGR8888;
		break;
	case DRM_FORMAT_NV21:
		plane_info->format = SURFACE_PIXEL_FORMAT_VIDEO_420_YCbCr;
		break;
	case DRM_FORMAT_NV12:
		plane_info->format = SURFACE_PIXEL_FORMAT_VIDEO_420_YCrCb;
		break;
	case DRM_FORMAT_P010:
		plane_info->format = SURFACE_PIXEL_FORMAT_VIDEO_420_10bpc_YCrCb;
		break;
	case DRM_FORMAT_XRGB16161616F:
	case DRM_FORMAT_ARGB16161616F:
		plane_info->format = SURFACE_PIXEL_FORMAT_GRPH_ARGB16161616F;
		break;
	case DRM_FORMAT_XBGR16161616F:
	case DRM_FORMAT_ABGR16161616F:
		plane_info->format = SURFACE_PIXEL_FORMAT_GRPH_ABGR16161616F;
		break;
	case DRM_FORMAT_XRGB16161616:
	case DRM_FORMAT_ARGB16161616:
		plane_info->format = SURFACE_PIXEL_FORMAT_GRPH_ARGB16161616;
		break;
	case DRM_FORMAT_XBGR16161616:
	case DRM_FORMAT_ABGR16161616:
		plane_info->format = SURFACE_PIXEL_FORMAT_GRPH_ABGR16161616;
		break;
	default:
		DRM_ERROR(
			"Unsupported screen format %p4cc\n",
			&fb->format->format);
		return -EINVAL;
	}

	switch (plane_state->rotation & DRM_MODE_ROTATE_MASK) {
	case DRM_MODE_ROTATE_0:
		plane_info->rotation = ROTATION_ANGLE_0;
		break;
	case DRM_MODE_ROTATE_90:
		plane_info->rotation = ROTATION_ANGLE_90;
		break;
	case DRM_MODE_ROTATE_180:
		plane_info->rotation = ROTATION_ANGLE_180;
		break;
	case DRM_MODE_ROTATE_270:
		plane_info->rotation = ROTATION_ANGLE_270;
		break;
	default:
		plane_info->rotation = ROTATION_ANGLE_0;
		break;
	}

	plane_info->visible = true;
	plane_info->stereo_format = PLANE_STEREO_FORMAT_NONE;

	plane_info->layer_index = 0;

	ret = fill_plane_color_attributes(plane_state, plane_info->format,
					  &plane_info->color_space);
	if (ret)
		return ret;

	ret = fill_plane_buffer_attributes(adev, afb, plane_info->format,
					   plane_info->rotation, tiling_flags,
					   &plane_info->tiling_info,
					   &plane_info->plane_size,
					   &plane_info->dcc, address, tmz_surface,
					   force_disable_dcc);
	if (ret)
		return ret;

	fill_blending_from_plane_state(
		plane_state, &plane_info->per_pixel_alpha,
		&plane_info->global_alpha, &plane_info->global_alpha_value);

	return 0;
}

static int fill_dc_plane_attributes(struct amdgpu_device *adev,
				    struct dc_plane_state *dc_plane_state,
				    struct drm_plane_state *plane_state,
				    struct drm_crtc_state *crtc_state)
{
	struct dm_crtc_state *dm_crtc_state = to_dm_crtc_state(crtc_state);
	struct amdgpu_framebuffer *afb = (struct amdgpu_framebuffer *)plane_state->fb;
	struct dc_scaling_info scaling_info;
	struct dc_plane_info plane_info;
	int ret;
	bool force_disable_dcc = false;

	ret = fill_dc_scaling_info(plane_state, &scaling_info);
	if (ret)
		return ret;

	dc_plane_state->src_rect = scaling_info.src_rect;
	dc_plane_state->dst_rect = scaling_info.dst_rect;
	dc_plane_state->clip_rect = scaling_info.clip_rect;
	dc_plane_state->scaling_quality = scaling_info.scaling_quality;

	force_disable_dcc = adev->asic_type == CHIP_RAVEN && adev->in_suspend;
	ret = fill_dc_plane_info_and_addr(adev, plane_state,
					  afb->tiling_flags,
					  &plane_info,
					  &dc_plane_state->address,
					  afb->tmz_surface,
					  force_disable_dcc);
	if (ret)
		return ret;

	dc_plane_state->format = plane_info.format;
	dc_plane_state->color_space = plane_info.color_space;
	dc_plane_state->format = plane_info.format;
	dc_plane_state->plane_size = plane_info.plane_size;
	dc_plane_state->rotation = plane_info.rotation;
	dc_plane_state->horizontal_mirror = plane_info.horizontal_mirror;
	dc_plane_state->stereo_format = plane_info.stereo_format;
	dc_plane_state->tiling_info = plane_info.tiling_info;
	dc_plane_state->visible = plane_info.visible;
	dc_plane_state->per_pixel_alpha = plane_info.per_pixel_alpha;
	dc_plane_state->global_alpha = plane_info.global_alpha;
	dc_plane_state->global_alpha_value = plane_info.global_alpha_value;
	dc_plane_state->dcc = plane_info.dcc;
	dc_plane_state->layer_index = plane_info.layer_index; // Always returns 0
	dc_plane_state->flip_int_enabled = true;

	/*
	 * Always set input transfer function, since plane state is refreshed
	 * every time.
	 */
	ret = amdgpu_dm_update_plane_color_mgmt(dm_crtc_state, dc_plane_state);
	if (ret)
		return ret;

	return 0;
}

static void update_stream_scaling_settings(const struct drm_display_mode *mode,
					   const struct dm_connector_state *dm_state,
					   struct dc_stream_state *stream)
{
	enum amdgpu_rmx_type rmx_type;

	struct rect src = { 0 }; /* viewport in composition space*/
	struct rect dst = { 0 }; /* stream addressable area */

	/* no mode. nothing to be done */
	if (!mode)
		return;

	/* Full screen scaling by default */
	src.width = mode->hdisplay;
	src.height = mode->vdisplay;
	dst.width = stream->timing.h_addressable;
	dst.height = stream->timing.v_addressable;

	if (dm_state) {
		rmx_type = dm_state->scaling;
		if (rmx_type == RMX_ASPECT || rmx_type == RMX_OFF) {
			if (src.width * dst.height <
					src.height * dst.width) {
				/* height needs less upscaling/more downscaling */
				dst.width = src.width *
						dst.height / src.height;
			} else {
				/* width needs less upscaling/more downscaling */
				dst.height = src.height *
						dst.width / src.width;
			}
		} else if (rmx_type == RMX_CENTER) {
			dst = src;
		}

		dst.x = (stream->timing.h_addressable - dst.width) / 2;
		dst.y = (stream->timing.v_addressable - dst.height) / 2;

		if (dm_state->underscan_enable) {
			dst.x += dm_state->underscan_hborder / 2;
			dst.y += dm_state->underscan_vborder / 2;
			dst.width -= dm_state->underscan_hborder;
			dst.height -= dm_state->underscan_vborder;
		}
	}

	stream->src = src;
	stream->dst = dst;

	DRM_DEBUG_KMS("Destination Rectangle x:%d  y:%d  width:%d  height:%d\n",
		      dst.x, dst.y, dst.width, dst.height);

}

static enum dc_color_depth
convert_color_depth_from_display_info(const struct drm_connector *connector,
				      bool is_y420, int requested_bpc)
{
	uint8_t bpc;

	if (is_y420) {
		bpc = 8;

		/* Cap display bpc based on HDMI 2.0 HF-VSDB */
		if (connector->display_info.hdmi.y420_dc_modes & DRM_EDID_YCBCR420_DC_48)
			bpc = 16;
		else if (connector->display_info.hdmi.y420_dc_modes & DRM_EDID_YCBCR420_DC_36)
			bpc = 12;
		else if (connector->display_info.hdmi.y420_dc_modes & DRM_EDID_YCBCR420_DC_30)
			bpc = 10;
	} else {
		bpc = (uint8_t)connector->display_info.bpc;
		/* Assume 8 bpc by default if no bpc is specified. */
		bpc = bpc ? bpc : 8;
	}

	if (requested_bpc > 0) {
		/*
		 * Cap display bpc based on the user requested value.
		 *
		 * The value for state->max_bpc may not correctly updated
		 * depending on when the connector gets added to the state
		 * or if this was called outside of atomic check, so it
		 * can't be used directly.
		 */
		bpc = min_t(u8, bpc, requested_bpc);

		/* Round down to the nearest even number. */
		bpc = bpc - (bpc & 1);
	}

	switch (bpc) {
	case 0:
		/*
		 * Temporary Work around, DRM doesn't parse color depth for
		 * EDID revision before 1.4
		 * TODO: Fix edid parsing
		 */
		return COLOR_DEPTH_888;
	case 6:
		return COLOR_DEPTH_666;
	case 8:
		return COLOR_DEPTH_888;
	case 10:
		return COLOR_DEPTH_101010;
	case 12:
		return COLOR_DEPTH_121212;
	case 14:
		return COLOR_DEPTH_141414;
	case 16:
		return COLOR_DEPTH_161616;
	default:
		return COLOR_DEPTH_UNDEFINED;
	}
}

static enum dc_aspect_ratio
get_aspect_ratio(const struct drm_display_mode *mode_in)
{
	/* 1-1 mapping, since both enums follow the HDMI spec. */
	return (enum dc_aspect_ratio) mode_in->picture_aspect_ratio;
}

static enum dc_color_space
get_output_color_space(const struct dc_crtc_timing *dc_crtc_timing)
{
	enum dc_color_space color_space = COLOR_SPACE_SRGB;

	switch (dc_crtc_timing->pixel_encoding)	{
	case PIXEL_ENCODING_YCBCR422:
	case PIXEL_ENCODING_YCBCR444:
	case PIXEL_ENCODING_YCBCR420:
	{
		/*
		 * 27030khz is the separation point between HDTV and SDTV
		 * according to HDMI spec, we use YCbCr709 and YCbCr601
		 * respectively
		 */
		if (dc_crtc_timing->pix_clk_100hz > 270300) {
			if (dc_crtc_timing->flags.Y_ONLY)
				color_space =
					COLOR_SPACE_YCBCR709_LIMITED;
			else
				color_space = COLOR_SPACE_YCBCR709;
		} else {
			if (dc_crtc_timing->flags.Y_ONLY)
				color_space =
					COLOR_SPACE_YCBCR601_LIMITED;
			else
				color_space = COLOR_SPACE_YCBCR601;
		}

	}
	break;
	case PIXEL_ENCODING_RGB:
		color_space = COLOR_SPACE_SRGB;
		break;

	default:
		WARN_ON(1);
		break;
	}

	return color_space;
}

static bool adjust_colour_depth_from_display_info(
	struct dc_crtc_timing *timing_out,
	const struct drm_display_info *info)
{
	enum dc_color_depth depth = timing_out->display_color_depth;
	int normalized_clk;
	do {
		normalized_clk = timing_out->pix_clk_100hz / 10;
		/* YCbCr 4:2:0 requires additional adjustment of 1/2 */
		if (timing_out->pixel_encoding == PIXEL_ENCODING_YCBCR420)
			normalized_clk /= 2;
		/* Adjusting pix clock following on HDMI spec based on colour depth */
		switch (depth) {
		case COLOR_DEPTH_888:
			break;
		case COLOR_DEPTH_101010:
			normalized_clk = (normalized_clk * 30) / 24;
			break;
		case COLOR_DEPTH_121212:
			normalized_clk = (normalized_clk * 36) / 24;
			break;
		case COLOR_DEPTH_161616:
			normalized_clk = (normalized_clk * 48) / 24;
			break;
		default:
			/* The above depths are the only ones valid for HDMI. */
			return false;
		}
		if (normalized_clk <= info->max_tmds_clock) {
			timing_out->display_color_depth = depth;
			return true;
		}
	} while (--depth > COLOR_DEPTH_666);
	return false;
}

static void fill_stream_properties_from_drm_display_mode(
	struct dc_stream_state *stream,
	const struct drm_display_mode *mode_in,
	const struct drm_connector *connector,
	const struct drm_connector_state *connector_state,
	const struct dc_stream_state *old_stream,
	int requested_bpc)
{
	struct dc_crtc_timing *timing_out = &stream->timing;
	const struct drm_display_info *info = &connector->display_info;
	struct amdgpu_dm_connector *aconnector = to_amdgpu_dm_connector(connector);
	struct hdmi_vendor_infoframe hv_frame;
	struct hdmi_avi_infoframe avi_frame;

	memset(&hv_frame, 0, sizeof(hv_frame));
	memset(&avi_frame, 0, sizeof(avi_frame));

	timing_out->h_border_left = 0;
	timing_out->h_border_right = 0;
	timing_out->v_border_top = 0;
	timing_out->v_border_bottom = 0;
	/* TODO: un-hardcode */
	if (drm_mode_is_420_only(info, mode_in)
			&& stream->signal == SIGNAL_TYPE_HDMI_TYPE_A)
		timing_out->pixel_encoding = PIXEL_ENCODING_YCBCR420;
	else if (drm_mode_is_420_also(info, mode_in)
			&& aconnector->force_yuv420_output)
		timing_out->pixel_encoding = PIXEL_ENCODING_YCBCR420;
	else if ((connector->display_info.color_formats & DRM_COLOR_FORMAT_YCRCB444)
			&& stream->signal == SIGNAL_TYPE_HDMI_TYPE_A)
		timing_out->pixel_encoding = PIXEL_ENCODING_YCBCR444;
	else
		timing_out->pixel_encoding = PIXEL_ENCODING_RGB;

	timing_out->timing_3d_format = TIMING_3D_FORMAT_NONE;
	timing_out->display_color_depth = convert_color_depth_from_display_info(
		connector,
		(timing_out->pixel_encoding == PIXEL_ENCODING_YCBCR420),
		requested_bpc);
	timing_out->scan_type = SCANNING_TYPE_NODATA;
	timing_out->hdmi_vic = 0;

	if(old_stream) {
		timing_out->vic = old_stream->timing.vic;
		timing_out->flags.HSYNC_POSITIVE_POLARITY = old_stream->timing.flags.HSYNC_POSITIVE_POLARITY;
		timing_out->flags.VSYNC_POSITIVE_POLARITY = old_stream->timing.flags.VSYNC_POSITIVE_POLARITY;
	} else {
		timing_out->vic = drm_match_cea_mode(mode_in);
		if (mode_in->flags & DRM_MODE_FLAG_PHSYNC)
			timing_out->flags.HSYNC_POSITIVE_POLARITY = 1;
		if (mode_in->flags & DRM_MODE_FLAG_PVSYNC)
			timing_out->flags.VSYNC_POSITIVE_POLARITY = 1;
	}

	if (stream->signal == SIGNAL_TYPE_HDMI_TYPE_A) {
		drm_hdmi_avi_infoframe_from_display_mode(&avi_frame, (struct drm_connector *)connector, mode_in);
		timing_out->vic = avi_frame.video_code;
		drm_hdmi_vendor_infoframe_from_display_mode(&hv_frame, (struct drm_connector *)connector, mode_in);
		timing_out->hdmi_vic = hv_frame.vic;
	}

	if (is_freesync_video_mode(mode_in, aconnector)) {
		timing_out->h_addressable = mode_in->hdisplay;
		timing_out->h_total = mode_in->htotal;
		timing_out->h_sync_width = mode_in->hsync_end - mode_in->hsync_start;
		timing_out->h_front_porch = mode_in->hsync_start - mode_in->hdisplay;
		timing_out->v_total = mode_in->vtotal;
		timing_out->v_addressable = mode_in->vdisplay;
		timing_out->v_front_porch = mode_in->vsync_start - mode_in->vdisplay;
		timing_out->v_sync_width = mode_in->vsync_end - mode_in->vsync_start;
		timing_out->pix_clk_100hz = mode_in->clock * 10;
	} else {
		timing_out->h_addressable = mode_in->crtc_hdisplay;
		timing_out->h_total = mode_in->crtc_htotal;
		timing_out->h_sync_width = mode_in->crtc_hsync_end - mode_in->crtc_hsync_start;
		timing_out->h_front_porch = mode_in->crtc_hsync_start - mode_in->crtc_hdisplay;
		timing_out->v_total = mode_in->crtc_vtotal;
		timing_out->v_addressable = mode_in->crtc_vdisplay;
		timing_out->v_front_porch = mode_in->crtc_vsync_start - mode_in->crtc_vdisplay;
		timing_out->v_sync_width = mode_in->crtc_vsync_end - mode_in->crtc_vsync_start;
		timing_out->pix_clk_100hz = mode_in->crtc_clock * 10;
	}

	timing_out->aspect_ratio = get_aspect_ratio(mode_in);

	stream->output_color_space = get_output_color_space(timing_out);

	stream->out_transfer_func->type = TF_TYPE_PREDEFINED;
	stream->out_transfer_func->tf = TRANSFER_FUNCTION_SRGB;
	if (stream->signal == SIGNAL_TYPE_HDMI_TYPE_A) {
		if (!adjust_colour_depth_from_display_info(timing_out, info) &&
		    drm_mode_is_420_also(info, mode_in) &&
		    timing_out->pixel_encoding != PIXEL_ENCODING_YCBCR420) {
			timing_out->pixel_encoding = PIXEL_ENCODING_YCBCR420;
			adjust_colour_depth_from_display_info(timing_out, info);
		}
	}
}

static void fill_audio_info(struct audio_info *audio_info,
			    const struct drm_connector *drm_connector,
			    const struct dc_sink *dc_sink)
{
	int i = 0;
	int cea_revision = 0;
	const struct dc_edid_caps *edid_caps = &dc_sink->edid_caps;

	audio_info->manufacture_id = edid_caps->manufacturer_id;
	audio_info->product_id = edid_caps->product_id;

	cea_revision = drm_connector->display_info.cea_rev;

	strscpy(audio_info->display_name,
		edid_caps->display_name,
		AUDIO_INFO_DISPLAY_NAME_SIZE_IN_CHARS);

	if (cea_revision >= 3) {
		audio_info->mode_count = edid_caps->audio_mode_count;

		for (i = 0; i < audio_info->mode_count; ++i) {
			audio_info->modes[i].format_code =
					(enum audio_format_code)
					(edid_caps->audio_modes[i].format_code);
			audio_info->modes[i].channel_count =
					edid_caps->audio_modes[i].channel_count;
			audio_info->modes[i].sample_rates.all =
					edid_caps->audio_modes[i].sample_rate;
			audio_info->modes[i].sample_size =
					edid_caps->audio_modes[i].sample_size;
		}
	}

	audio_info->flags.all = edid_caps->speaker_flags;

	/* TODO: We only check for the progressive mode, check for interlace mode too */
	if (drm_connector->latency_present[0]) {
		audio_info->video_latency = drm_connector->video_latency[0];
		audio_info->audio_latency = drm_connector->audio_latency[0];
	}

	/* TODO: For DP, video and audio latency should be calculated from DPCD caps */

}

static void
copy_crtc_timing_for_drm_display_mode(const struct drm_display_mode *src_mode,
				      struct drm_display_mode *dst_mode)
{
	dst_mode->crtc_hdisplay = src_mode->crtc_hdisplay;
	dst_mode->crtc_vdisplay = src_mode->crtc_vdisplay;
	dst_mode->crtc_clock = src_mode->crtc_clock;
	dst_mode->crtc_hblank_start = src_mode->crtc_hblank_start;
	dst_mode->crtc_hblank_end = src_mode->crtc_hblank_end;
	dst_mode->crtc_hsync_start =  src_mode->crtc_hsync_start;
	dst_mode->crtc_hsync_end = src_mode->crtc_hsync_end;
	dst_mode->crtc_htotal = src_mode->crtc_htotal;
	dst_mode->crtc_hskew = src_mode->crtc_hskew;
	dst_mode->crtc_vblank_start = src_mode->crtc_vblank_start;
	dst_mode->crtc_vblank_end = src_mode->crtc_vblank_end;
	dst_mode->crtc_vsync_start = src_mode->crtc_vsync_start;
	dst_mode->crtc_vsync_end = src_mode->crtc_vsync_end;
	dst_mode->crtc_vtotal = src_mode->crtc_vtotal;
}

static void
decide_crtc_timing_for_drm_display_mode(struct drm_display_mode *drm_mode,
					const struct drm_display_mode *native_mode,
					bool scale_enabled)
{
	if (scale_enabled) {
		copy_crtc_timing_for_drm_display_mode(native_mode, drm_mode);
	} else if (native_mode->clock == drm_mode->clock &&
			native_mode->htotal == drm_mode->htotal &&
			native_mode->vtotal == drm_mode->vtotal) {
		copy_crtc_timing_for_drm_display_mode(native_mode, drm_mode);
	} else {
		/* no scaling nor amdgpu inserted, no need to patch */
	}
}

static struct dc_sink *
create_fake_sink(struct amdgpu_dm_connector *aconnector)
{
	struct dc_sink_init_data sink_init_data = { 0 };
	struct dc_sink *sink = NULL;
	sink_init_data.link = aconnector->dc_link;
	sink_init_data.sink_signal = aconnector->dc_link->connector_signal;

	sink = dc_sink_create(&sink_init_data);
	if (!sink) {
		DRM_ERROR("Failed to create sink!\n");
		return NULL;
	}
	sink->sink_signal = SIGNAL_TYPE_VIRTUAL;

	return sink;
}

static void set_multisync_trigger_params(
		struct dc_stream_state *stream)
{
	struct dc_stream_state *master = NULL;

	if (stream->triggered_crtc_reset.enabled) {
		master = stream->triggered_crtc_reset.event_source;
		stream->triggered_crtc_reset.event =
			master->timing.flags.VSYNC_POSITIVE_POLARITY ?
			CRTC_EVENT_VSYNC_RISING : CRTC_EVENT_VSYNC_FALLING;
		stream->triggered_crtc_reset.delay = TRIGGER_DELAY_NEXT_PIXEL;
	}
}

static void set_master_stream(struct dc_stream_state *stream_set[],
			      int stream_count)
{
	int j, highest_rfr = 0, master_stream = 0;

	for (j = 0;  j < stream_count; j++) {
		if (stream_set[j] && stream_set[j]->triggered_crtc_reset.enabled) {
			int refresh_rate = 0;

			refresh_rate = (stream_set[j]->timing.pix_clk_100hz*100)/
				(stream_set[j]->timing.h_total*stream_set[j]->timing.v_total);
			if (refresh_rate > highest_rfr) {
				highest_rfr = refresh_rate;
				master_stream = j;
			}
		}
	}
	for (j = 0;  j < stream_count; j++) {
		if (stream_set[j])
			stream_set[j]->triggered_crtc_reset.event_source = stream_set[master_stream];
	}
}

static void dm_enable_per_frame_crtc_master_sync(struct dc_state *context)
{
	int i = 0;
	struct dc_stream_state *stream;

	if (context->stream_count < 2)
		return;
	for (i = 0; i < context->stream_count ; i++) {
		if (!context->streams[i])
			continue;
		/*
		 * TODO: add a function to read AMD VSDB bits and set
		 * crtc_sync_master.multi_sync_enabled flag
		 * For now it's set to false
		 */
	}

	set_master_stream(context->streams, context->stream_count);

	for (i = 0; i < context->stream_count ; i++) {
		stream = context->streams[i];

		if (!stream)
			continue;

		set_multisync_trigger_params(stream);
	}
}

#if defined(CONFIG_DRM_AMD_DC_DCN)
static void update_dsc_caps(struct amdgpu_dm_connector *aconnector,
							struct dc_sink *sink, struct dc_stream_state *stream,
							struct dsc_dec_dpcd_caps *dsc_caps)
{
	stream->timing.flags.DSC = 0;

	if (aconnector->dc_link && sink->sink_signal == SIGNAL_TYPE_DISPLAY_PORT) {
		dc_dsc_parse_dsc_dpcd(aconnector->dc_link->ctx->dc,
				      aconnector->dc_link->dpcd_caps.dsc_caps.dsc_basic_caps.raw,
				      aconnector->dc_link->dpcd_caps.dsc_caps.dsc_branch_decoder_caps.raw,
				      dsc_caps);
	}
}

static void apply_dsc_policy_for_stream(struct amdgpu_dm_connector *aconnector,
										struct dc_sink *sink, struct dc_stream_state *stream,
										struct dsc_dec_dpcd_caps *dsc_caps)
{
	struct drm_connector *drm_connector = &aconnector->base;
	uint32_t link_bandwidth_kbps;

	link_bandwidth_kbps = dc_link_bandwidth_kbps(aconnector->dc_link,
							dc_link_get_link_cap(aconnector->dc_link));
	/* Set DSC policy according to dsc_clock_en */
	dc_dsc_policy_set_enable_dsc_when_not_needed(
		aconnector->dsc_settings.dsc_force_enable == DSC_CLK_FORCE_ENABLE);

	if (aconnector->dc_link && sink->sink_signal == SIGNAL_TYPE_DISPLAY_PORT) {

		if (dc_dsc_compute_config(aconnector->dc_link->ctx->dc->res_pool->dscs[0],
						dsc_caps,
						aconnector->dc_link->ctx->dc->debug.dsc_min_slice_height_override,
						0,
						link_bandwidth_kbps,
						&stream->timing,
						&stream->timing.dsc_cfg)) {
			stream->timing.flags.DSC = 1;
			DRM_DEBUG_DRIVER("%s: [%s] DSC is selected from SST RX\n", __func__, drm_connector->name);
		}
	}

	/* Overwrite the stream flag if DSC is enabled through debugfs */
	if (aconnector->dsc_settings.dsc_force_enable == DSC_CLK_FORCE_ENABLE)
		stream->timing.flags.DSC = 1;

	if (stream->timing.flags.DSC && aconnector->dsc_settings.dsc_num_slices_h)
		stream->timing.dsc_cfg.num_slices_h = aconnector->dsc_settings.dsc_num_slices_h;

	if (stream->timing.flags.DSC && aconnector->dsc_settings.dsc_num_slices_v)
		stream->timing.dsc_cfg.num_slices_v = aconnector->dsc_settings.dsc_num_slices_v;

	if (stream->timing.flags.DSC && aconnector->dsc_settings.dsc_bits_per_pixel)
		stream->timing.dsc_cfg.bits_per_pixel = aconnector->dsc_settings.dsc_bits_per_pixel;
}
#endif

/**
 * DOC: FreeSync Video
 *
 * When a userspace application wants to play a video, the content follows a
 * standard format definition that usually specifies the FPS for that format.
 * The below list illustrates some video format and the expected FPS,
 * respectively:
 *
 * - TV/NTSC (23.976 FPS)
 * - Cinema (24 FPS)
 * - TV/PAL (25 FPS)
 * - TV/NTSC (29.97 FPS)
 * - TV/NTSC (30 FPS)
 * - Cinema HFR (48 FPS)
 * - TV/PAL (50 FPS)
 * - Commonly used (60 FPS)
 * - Multiples of 24 (48,72,96 FPS)
 *
 * The list of standards video format is not huge and can be added to the
 * connector modeset list beforehand. With that, userspace can leverage
 * FreeSync to extends the front porch in order to attain the target refresh
 * rate. Such a switch will happen seamlessly, without screen blanking or
 * reprogramming of the output in any other way. If the userspace requests a
 * modesetting change compatible with FreeSync modes that only differ in the
 * refresh rate, DC will skip the full update and avoid blink during the
 * transition. For example, the video player can change the modesetting from
 * 60Hz to 30Hz for playing TV/NTSC content when it goes full screen without
 * causing any display blink. This same concept can be applied to a mode
 * setting change.
 */
static struct drm_display_mode *
get_highest_refresh_rate_mode(struct amdgpu_dm_connector *aconnector,
			  bool use_probed_modes)
{
	struct drm_display_mode *m, *m_pref = NULL;
	u16 current_refresh, highest_refresh;
	struct list_head *list_head = use_probed_modes ?
						    &aconnector->base.probed_modes :
						    &aconnector->base.modes;

	if (aconnector->freesync_vid_base.clock != 0)
		return &aconnector->freesync_vid_base;

	/* Find the preferred mode */
	list_for_each_entry (m, list_head, head) {
		if (m->type & DRM_MODE_TYPE_PREFERRED) {
			m_pref = m;
			break;
		}
	}

	if (!m_pref) {
		/* Probably an EDID with no preferred mode. Fallback to first entry */
		m_pref = list_first_entry_or_null(
			&aconnector->base.modes, struct drm_display_mode, head);
		if (!m_pref) {
			DRM_DEBUG_DRIVER("No preferred mode found in EDID\n");
			return NULL;
		}
	}

	highest_refresh = drm_mode_vrefresh(m_pref);

	/*
	 * Find the mode with highest refresh rate with same resolution.
	 * For some monitors, preferred mode is not the mode with highest
	 * supported refresh rate.
	 */
	list_for_each_entry (m, list_head, head) {
		current_refresh  = drm_mode_vrefresh(m);

		if (m->hdisplay == m_pref->hdisplay &&
		    m->vdisplay == m_pref->vdisplay &&
		    highest_refresh < current_refresh) {
			highest_refresh = current_refresh;
			m_pref = m;
		}
	}

	aconnector->freesync_vid_base = *m_pref;
	return m_pref;
}

static bool is_freesync_video_mode(const struct drm_display_mode *mode,
				   struct amdgpu_dm_connector *aconnector)
{
	struct drm_display_mode *high_mode;
	int timing_diff;

	high_mode = get_highest_refresh_rate_mode(aconnector, false);
	if (!high_mode || !mode)
		return false;

	timing_diff = high_mode->vtotal - mode->vtotal;

	if (high_mode->clock == 0 || high_mode->clock != mode->clock ||
	    high_mode->hdisplay != mode->hdisplay ||
	    high_mode->vdisplay != mode->vdisplay ||
	    high_mode->hsync_start != mode->hsync_start ||
	    high_mode->hsync_end != mode->hsync_end ||
	    high_mode->htotal != mode->htotal ||
	    high_mode->hskew != mode->hskew ||
	    high_mode->vscan != mode->vscan ||
	    high_mode->vsync_start - mode->vsync_start != timing_diff ||
	    high_mode->vsync_end - mode->vsync_end != timing_diff)
		return false;
	else
		return true;
}

static struct dc_stream_state *
create_stream_for_sink(struct amdgpu_dm_connector *aconnector,
		       const struct drm_display_mode *drm_mode,
		       const struct dm_connector_state *dm_state,
		       const struct dc_stream_state *old_stream,
		       int requested_bpc)
{
	struct drm_display_mode *preferred_mode = NULL;
	struct drm_connector *drm_connector;
	const struct drm_connector_state *con_state =
		dm_state ? &dm_state->base : NULL;
	struct dc_stream_state *stream = NULL;
	struct drm_display_mode mode = *drm_mode;
	struct drm_display_mode saved_mode;
	struct drm_display_mode *freesync_mode = NULL;
	bool native_mode_found = false;
	bool recalculate_timing = false;
	bool scale = dm_state ? (dm_state->scaling != RMX_OFF) : false;
	int mode_refresh;
	int preferred_refresh = 0;
#if defined(CONFIG_DRM_AMD_DC_DCN)
	struct dsc_dec_dpcd_caps dsc_caps;
#endif
	struct dc_sink *sink = NULL;

	memset(&saved_mode, 0, sizeof(saved_mode));

	if (aconnector == NULL) {
		DRM_ERROR("aconnector is NULL!\n");
		return stream;
	}

	drm_connector = &aconnector->base;

	if (!aconnector->dc_sink) {
		sink = create_fake_sink(aconnector);
		if (!sink)
			return stream;
	} else {
		sink = aconnector->dc_sink;
		dc_sink_retain(sink);
	}

	stream = dc_create_stream_for_sink(sink);

	if (stream == NULL) {
		DRM_ERROR("Failed to create stream for sink!\n");
		goto finish;
	}

	stream->dm_stream_context = aconnector;

	stream->timing.flags.LTE_340MCSC_SCRAMBLE =
		drm_connector->display_info.hdmi.scdc.scrambling.low_rates;

	list_for_each_entry(preferred_mode, &aconnector->base.modes, head) {
		/* Search for preferred mode */
		if (preferred_mode->type & DRM_MODE_TYPE_PREFERRED) {
			native_mode_found = true;
			break;
		}
	}
	if (!native_mode_found)
		preferred_mode = list_first_entry_or_null(
				&aconnector->base.modes,
				struct drm_display_mode,
				head);

	mode_refresh = drm_mode_vrefresh(&mode);

	if (preferred_mode == NULL) {
		/*
		 * This may not be an error, the use case is when we have no
		 * usermode calls to reset and set mode upon hotplug. In this
		 * case, we call set mode ourselves to restore the previous mode
		 * and the modelist may not be filled in in time.
		 */
		DRM_DEBUG_DRIVER("No preferred mode found\n");
	} else {
		recalculate_timing = amdgpu_freesync_vid_mode &&
				 is_freesync_video_mode(&mode, aconnector);
		if (recalculate_timing) {
			freesync_mode = get_highest_refresh_rate_mode(aconnector, false);
			saved_mode = mode;
			mode = *freesync_mode;
		} else {
			decide_crtc_timing_for_drm_display_mode(
				&mode, preferred_mode, scale);

			preferred_refresh = drm_mode_vrefresh(preferred_mode);
		}
	}

	if (recalculate_timing)
		drm_mode_set_crtcinfo(&saved_mode, 0);
	else if (!dm_state)
		drm_mode_set_crtcinfo(&mode, 0);

       /*
	* If scaling is enabled and refresh rate didn't change
	* we copy the vic and polarities of the old timings
	*/
	if (!scale || mode_refresh != preferred_refresh)
		fill_stream_properties_from_drm_display_mode(
			stream, &mode, &aconnector->base, con_state, NULL,
			requested_bpc);
	else
		fill_stream_properties_from_drm_display_mode(
			stream, &mode, &aconnector->base, con_state, old_stream,
			requested_bpc);

#if defined(CONFIG_DRM_AMD_DC_DCN)
	/* SST DSC determination policy */
	update_dsc_caps(aconnector, sink, stream, &dsc_caps);
	if (aconnector->dsc_settings.dsc_force_enable != DSC_CLK_FORCE_DISABLE && dsc_caps.is_dsc_supported)
		apply_dsc_policy_for_stream(aconnector, sink, stream, &dsc_caps);
#endif

	update_stream_scaling_settings(&mode, dm_state, stream);

	fill_audio_info(
		&stream->audio_info,
		drm_connector,
		sink);

	update_stream_signal(stream, sink);

	if (stream->signal == SIGNAL_TYPE_HDMI_TYPE_A)
		mod_build_hf_vsif_infopacket(stream, &stream->vsp_infopacket);

	if (stream->link->psr_settings.psr_feature_enabled) {
		//
		// should decide stream support vsc sdp colorimetry capability
		// before building vsc info packet
		//
		stream->use_vsc_sdp_for_colorimetry = false;
		if (aconnector->dc_sink->sink_signal == SIGNAL_TYPE_DISPLAY_PORT_MST) {
			stream->use_vsc_sdp_for_colorimetry =
				aconnector->dc_sink->is_vsc_sdp_colorimetry_supported;
		} else {
			if (stream->link->dpcd_caps.dprx_feature.bits.VSC_SDP_COLORIMETRY_SUPPORTED)
				stream->use_vsc_sdp_for_colorimetry = true;
		}
		mod_build_vsc_infopacket(stream, &stream->vsc_infopacket);
		aconnector->psr_skip_count = AMDGPU_DM_PSR_ENTRY_DELAY;

	}
finish:
	dc_sink_release(sink);

	return stream;
}

static void amdgpu_dm_crtc_destroy(struct drm_crtc *crtc)
{
	drm_crtc_cleanup(crtc);
	kfree(crtc);
}

static void dm_crtc_destroy_state(struct drm_crtc *crtc,
				  struct drm_crtc_state *state)
{
	struct dm_crtc_state *cur = to_dm_crtc_state(state);

	/* TODO Destroy dc_stream objects are stream object is flattened */
	if (cur->stream)
		dc_stream_release(cur->stream);


	__drm_atomic_helper_crtc_destroy_state(state);


	kfree(state);
}

static void dm_crtc_reset_state(struct drm_crtc *crtc)
{
	struct dm_crtc_state *state;

	if (crtc->state)
		dm_crtc_destroy_state(crtc, crtc->state);

	state = kzalloc(sizeof(*state), GFP_KERNEL);
	if (WARN_ON(!state))
		return;

	__drm_atomic_helper_crtc_reset(crtc, &state->base);
}

static struct drm_crtc_state *
dm_crtc_duplicate_state(struct drm_crtc *crtc)
{
	struct dm_crtc_state *state, *cur;

	cur = to_dm_crtc_state(crtc->state);

	if (WARN_ON(!crtc->state))
		return NULL;

	state = kzalloc(sizeof(*state), GFP_KERNEL);
	if (!state)
		return NULL;

	__drm_atomic_helper_crtc_duplicate_state(crtc, &state->base);

	if (cur->stream) {
		state->stream = cur->stream;
		dc_stream_retain(state->stream);
	}

	state->active_planes = cur->active_planes;
	state->vrr_infopacket = cur->vrr_infopacket;
	state->abm_level = cur->abm_level;
	state->vrr_supported = cur->vrr_supported;
	state->freesync_config = cur->freesync_config;
	state->cm_has_degamma = cur->cm_has_degamma;
	state->cm_is_degamma_srgb = cur->cm_is_degamma_srgb;
	/* TODO Duplicate dc_stream after objects are stream object is flattened */

	return &state->base;
}

#ifdef CONFIG_DRM_AMD_SECURE_DISPLAY
static int amdgpu_dm_crtc_late_register(struct drm_crtc *crtc)
{
	crtc_debugfs_init(crtc);

	return 0;
}
#endif

static inline int dm_set_vupdate_irq(struct drm_crtc *crtc, bool enable)
{
	enum dc_irq_source irq_source;
	struct amdgpu_crtc *acrtc = to_amdgpu_crtc(crtc);
	struct amdgpu_device *adev = drm_to_adev(crtc->dev);
	int rc;

	irq_source = IRQ_TYPE_VUPDATE + acrtc->otg_inst;

	rc = dc_interrupt_set(adev->dm.dc, irq_source, enable) ? 0 : -EBUSY;

	DRM_DEBUG_VBL("crtc %d - vupdate irq %sabling: r=%d\n",
		      acrtc->crtc_id, enable ? "en" : "dis", rc);
	return rc;
}

static inline int dm_set_vblank(struct drm_crtc *crtc, bool enable)
{
	enum dc_irq_source irq_source;
	struct amdgpu_crtc *acrtc = to_amdgpu_crtc(crtc);
	struct amdgpu_device *adev = drm_to_adev(crtc->dev);
	struct dm_crtc_state *acrtc_state = to_dm_crtc_state(crtc->state);
#if defined(CONFIG_DRM_AMD_DC_DCN)
	struct amdgpu_display_manager *dm = &adev->dm;
	unsigned long flags;
#endif
	int rc = 0;

	if (enable) {
		/* vblank irq on -> Only need vupdate irq in vrr mode */
		if (amdgpu_dm_vrr_active(acrtc_state))
			rc = dm_set_vupdate_irq(crtc, true);
	} else {
		/* vblank irq off -> vupdate irq off */
		rc = dm_set_vupdate_irq(crtc, false);
	}

	if (rc)
		return rc;

	irq_source = IRQ_TYPE_VBLANK + acrtc->otg_inst;

	if (!dc_interrupt_set(adev->dm.dc, irq_source, enable))
		return -EBUSY;

	if (amdgpu_in_reset(adev))
		return 0;

#if defined(CONFIG_DRM_AMD_DC_DCN)
	spin_lock_irqsave(&dm->vblank_lock, flags);
	dm->vblank_workqueue->dm = dm;
	dm->vblank_workqueue->otg_inst = acrtc->otg_inst;
	dm->vblank_workqueue->enable = enable;
	spin_unlock_irqrestore(&dm->vblank_lock, flags);
	schedule_work(&dm->vblank_workqueue->mall_work);
#endif

	return 0;
}

static int dm_enable_vblank(struct drm_crtc *crtc)
{
	return dm_set_vblank(crtc, true);
}

static void dm_disable_vblank(struct drm_crtc *crtc)
{
	dm_set_vblank(crtc, false);
}

/* Implemented only the options currently availible for the driver */
static const struct drm_crtc_funcs amdgpu_dm_crtc_funcs = {
	.reset = dm_crtc_reset_state,
	.destroy = amdgpu_dm_crtc_destroy,
	.set_config = drm_atomic_helper_set_config,
	.page_flip = drm_atomic_helper_page_flip,
	.atomic_duplicate_state = dm_crtc_duplicate_state,
	.atomic_destroy_state = dm_crtc_destroy_state,
	.set_crc_source = amdgpu_dm_crtc_set_crc_source,
	.verify_crc_source = amdgpu_dm_crtc_verify_crc_source,
	.get_crc_sources = amdgpu_dm_crtc_get_crc_sources,
	.get_vblank_counter = amdgpu_get_vblank_counter_kms,
	.enable_vblank = dm_enable_vblank,
	.disable_vblank = dm_disable_vblank,
	.get_vblank_timestamp = drm_crtc_vblank_helper_get_vblank_timestamp,
#if defined(CONFIG_DRM_AMD_SECURE_DISPLAY)
	.late_register = amdgpu_dm_crtc_late_register,
#endif
};

static enum drm_connector_status
amdgpu_dm_connector_detect(struct drm_connector *connector, bool force)
{
	bool connected;
	struct amdgpu_dm_connector *aconnector = to_amdgpu_dm_connector(connector);

	/*
	 * Notes:
	 * 1. This interface is NOT called in context of HPD irq.
	 * 2. This interface *is called* in context of user-mode ioctl. Which
	 * makes it a bad place for *any* MST-related activity.
	 */

	if (aconnector->base.force == DRM_FORCE_UNSPECIFIED &&
	    !aconnector->fake_enable)
		connected = (aconnector->dc_sink != NULL);
	else
		connected = (aconnector->base.force == DRM_FORCE_ON);

	update_subconnector_property(aconnector);

	return (connected ? connector_status_connected :
			connector_status_disconnected);
}

int amdgpu_dm_connector_atomic_set_property(struct drm_connector *connector,
					    struct drm_connector_state *connector_state,
					    struct drm_property *property,
					    uint64_t val)
{
	struct drm_device *dev = connector->dev;
	struct amdgpu_device *adev = drm_to_adev(dev);
	struct dm_connector_state *dm_old_state =
		to_dm_connector_state(connector->state);
	struct dm_connector_state *dm_new_state =
		to_dm_connector_state(connector_state);

	int ret = -EINVAL;

	if (property == dev->mode_config.scaling_mode_property) {
		enum amdgpu_rmx_type rmx_type;

		switch (val) {
		case DRM_MODE_SCALE_CENTER:
			rmx_type = RMX_CENTER;
			break;
		case DRM_MODE_SCALE_ASPECT:
			rmx_type = RMX_ASPECT;
			break;
		case DRM_MODE_SCALE_FULLSCREEN:
			rmx_type = RMX_FULL;
			break;
		case DRM_MODE_SCALE_NONE:
		default:
			rmx_type = RMX_OFF;
			break;
		}

		if (dm_old_state->scaling == rmx_type)
			return 0;

		dm_new_state->scaling = rmx_type;
		ret = 0;
	} else if (property == adev->mode_info.underscan_hborder_property) {
		dm_new_state->underscan_hborder = val;
		ret = 0;
	} else if (property == adev->mode_info.underscan_vborder_property) {
		dm_new_state->underscan_vborder = val;
		ret = 0;
	} else if (property == adev->mode_info.underscan_property) {
		dm_new_state->underscan_enable = val;
		ret = 0;
	} else if (property == adev->mode_info.abm_level_property) {
		dm_new_state->abm_level = val;
		ret = 0;
	}

	return ret;
}

int amdgpu_dm_connector_atomic_get_property(struct drm_connector *connector,
					    const struct drm_connector_state *state,
					    struct drm_property *property,
					    uint64_t *val)
{
	struct drm_device *dev = connector->dev;
	struct amdgpu_device *adev = drm_to_adev(dev);
	struct dm_connector_state *dm_state =
		to_dm_connector_state(state);
	int ret = -EINVAL;

	if (property == dev->mode_config.scaling_mode_property) {
		switch (dm_state->scaling) {
		case RMX_CENTER:
			*val = DRM_MODE_SCALE_CENTER;
			break;
		case RMX_ASPECT:
			*val = DRM_MODE_SCALE_ASPECT;
			break;
		case RMX_FULL:
			*val = DRM_MODE_SCALE_FULLSCREEN;
			break;
		case RMX_OFF:
		default:
			*val = DRM_MODE_SCALE_NONE;
			break;
		}
		ret = 0;
	} else if (property == adev->mode_info.underscan_hborder_property) {
		*val = dm_state->underscan_hborder;
		ret = 0;
	} else if (property == adev->mode_info.underscan_vborder_property) {
		*val = dm_state->underscan_vborder;
		ret = 0;
	} else if (property == adev->mode_info.underscan_property) {
		*val = dm_state->underscan_enable;
		ret = 0;
	} else if (property == adev->mode_info.abm_level_property) {
		*val = dm_state->abm_level;
		ret = 0;
	}

	return ret;
}

static void amdgpu_dm_connector_unregister(struct drm_connector *connector)
{
	struct amdgpu_dm_connector *amdgpu_dm_connector = to_amdgpu_dm_connector(connector);

	drm_dp_aux_unregister(&amdgpu_dm_connector->dm_dp_aux.aux);
}

static void amdgpu_dm_connector_destroy(struct drm_connector *connector)
{
	struct amdgpu_dm_connector *aconnector = to_amdgpu_dm_connector(connector);
	const struct dc_link *link = aconnector->dc_link;
	struct amdgpu_device *adev = drm_to_adev(connector->dev);
	struct amdgpu_display_manager *dm = &adev->dm;

	/*
	 * Call only if mst_mgr was iniitalized before since it's not done
	 * for all connector types.
	 */
	if (aconnector->mst_mgr.dev)
		drm_dp_mst_topology_mgr_destroy(&aconnector->mst_mgr);

#if defined(CONFIG_BACKLIGHT_CLASS_DEVICE) ||\
	defined(CONFIG_BACKLIGHT_CLASS_DEVICE_MODULE)

	if ((link->connector_signal & (SIGNAL_TYPE_EDP | SIGNAL_TYPE_LVDS)) &&
	    link->type != dc_connection_none &&
	    dm->backlight_dev) {
		backlight_device_unregister(dm->backlight_dev);
		dm->backlight_dev = NULL;
	}
#endif

	if (aconnector->dc_em_sink)
		dc_sink_release(aconnector->dc_em_sink);
	aconnector->dc_em_sink = NULL;
	if (aconnector->dc_sink)
		dc_sink_release(aconnector->dc_sink);
	aconnector->dc_sink = NULL;

	drm_dp_cec_unregister_connector(&aconnector->dm_dp_aux.aux);
	drm_connector_unregister(connector);
	drm_connector_cleanup(connector);
	if (aconnector->i2c) {
		i2c_del_adapter(&aconnector->i2c->base);
		kfree(aconnector->i2c);
	}
	kfree(aconnector->dm_dp_aux.aux.name);

	kfree(connector);
}

void amdgpu_dm_connector_funcs_reset(struct drm_connector *connector)
{
	struct dm_connector_state *state =
		to_dm_connector_state(connector->state);

	if (connector->state)
		__drm_atomic_helper_connector_destroy_state(connector->state);

	kfree(state);

	state = kzalloc(sizeof(*state), GFP_KERNEL);

	if (state) {
		state->scaling = RMX_OFF;
		state->underscan_enable = false;
		state->underscan_hborder = 0;
		state->underscan_vborder = 0;
		state->base.max_requested_bpc = 8;
		state->vcpi_slots = 0;
		state->pbn = 0;
		if (connector->connector_type == DRM_MODE_CONNECTOR_eDP)
			state->abm_level = amdgpu_dm_abm_level;

		__drm_atomic_helper_connector_reset(connector, &state->base);
	}
}

struct drm_connector_state *
amdgpu_dm_connector_atomic_duplicate_state(struct drm_connector *connector)
{
	struct dm_connector_state *state =
		to_dm_connector_state(connector->state);

	struct dm_connector_state *new_state =
			kmemdup(state, sizeof(*state), GFP_KERNEL);

	if (!new_state)
		return NULL;

	__drm_atomic_helper_connector_duplicate_state(connector, &new_state->base);

	new_state->freesync_capable = state->freesync_capable;
	new_state->abm_level = state->abm_level;
	new_state->scaling = state->scaling;
	new_state->underscan_enable = state->underscan_enable;
	new_state->underscan_hborder = state->underscan_hborder;
	new_state->underscan_vborder = state->underscan_vborder;
	new_state->vcpi_slots = state->vcpi_slots;
	new_state->pbn = state->pbn;
	return &new_state->base;
}

static int
amdgpu_dm_connector_late_register(struct drm_connector *connector)
{
	struct amdgpu_dm_connector *amdgpu_dm_connector =
		to_amdgpu_dm_connector(connector);
	int r;

	if ((connector->connector_type == DRM_MODE_CONNECTOR_DisplayPort) ||
	    (connector->connector_type == DRM_MODE_CONNECTOR_eDP)) {
		amdgpu_dm_connector->dm_dp_aux.aux.dev = connector->kdev;
		r = drm_dp_aux_register(&amdgpu_dm_connector->dm_dp_aux.aux);
		if (r)
			return r;
	}

#if defined(CONFIG_DEBUG_FS)
	connector_debugfs_init(amdgpu_dm_connector);
#endif

	return 0;
}

static const struct drm_connector_funcs amdgpu_dm_connector_funcs = {
	.reset = amdgpu_dm_connector_funcs_reset,
	.detect = amdgpu_dm_connector_detect,
	.fill_modes = drm_helper_probe_single_connector_modes,
	.destroy = amdgpu_dm_connector_destroy,
	.atomic_duplicate_state = amdgpu_dm_connector_atomic_duplicate_state,
	.atomic_destroy_state = drm_atomic_helper_connector_destroy_state,
	.atomic_set_property = amdgpu_dm_connector_atomic_set_property,
	.atomic_get_property = amdgpu_dm_connector_atomic_get_property,
	.late_register = amdgpu_dm_connector_late_register,
	.early_unregister = amdgpu_dm_connector_unregister
};

static int get_modes(struct drm_connector *connector)
{
	return amdgpu_dm_connector_get_modes(connector);
}

static void create_eml_sink(struct amdgpu_dm_connector *aconnector)
{
	struct dc_sink_init_data init_params = {
			.link = aconnector->dc_link,
			.sink_signal = SIGNAL_TYPE_VIRTUAL
	};
	struct edid *edid;

	if (!aconnector->base.edid_blob_ptr) {
		DRM_ERROR("No EDID firmware found on connector: %s ,forcing to OFF!\n",
				aconnector->base.name);

		aconnector->base.force = DRM_FORCE_OFF;
		aconnector->base.override_edid = false;
		return;
	}

	edid = (struct edid *) aconnector->base.edid_blob_ptr->data;

	aconnector->edid = edid;

	aconnector->dc_em_sink = dc_link_add_remote_sink(
		aconnector->dc_link,
		(uint8_t *)edid,
		(edid->extensions + 1) * EDID_LENGTH,
		&init_params);

	if (aconnector->base.force == DRM_FORCE_ON) {
		aconnector->dc_sink = aconnector->dc_link->local_sink ?
		aconnector->dc_link->local_sink :
		aconnector->dc_em_sink;
		dc_sink_retain(aconnector->dc_sink);
	}
}

static void handle_edid_mgmt(struct amdgpu_dm_connector *aconnector)
{
	struct dc_link *link = (struct dc_link *)aconnector->dc_link;

	/*
	 * In case of headless boot with force on for DP managed connector
	 * Those settings have to be != 0 to get initial modeset
	 */
	if (link->connector_signal == SIGNAL_TYPE_DISPLAY_PORT) {
		link->verified_link_cap.lane_count = LANE_COUNT_FOUR;
		link->verified_link_cap.link_rate = LINK_RATE_HIGH2;
	}


	aconnector->base.override_edid = true;
	create_eml_sink(aconnector);
}

static struct dc_stream_state *
create_validate_stream_for_sink(struct amdgpu_dm_connector *aconnector,
				const struct drm_display_mode *drm_mode,
				const struct dm_connector_state *dm_state,
				const struct dc_stream_state *old_stream)
{
	struct drm_connector *connector = &aconnector->base;
	struct amdgpu_device *adev = drm_to_adev(connector->dev);
	struct dc_stream_state *stream;
	const struct drm_connector_state *drm_state = dm_state ? &dm_state->base : NULL;
	int requested_bpc = drm_state ? drm_state->max_requested_bpc : 8;
	enum dc_status dc_result = DC_OK;

	do {
		stream = create_stream_for_sink(aconnector, drm_mode,
						dm_state, old_stream,
						requested_bpc);
		if (stream == NULL) {
			DRM_ERROR("Failed to create stream for sink!\n");
			break;
		}

		dc_result = dc_validate_stream(adev->dm.dc, stream);

		if (dc_result != DC_OK) {
			DRM_DEBUG_KMS("Mode %dx%d (clk %d) failed DC validation with error %d (%s)\n",
				      drm_mode->hdisplay,
				      drm_mode->vdisplay,
				      drm_mode->clock,
				      dc_result,
				      dc_status_to_str(dc_result));

			dc_stream_release(stream);
			stream = NULL;
			requested_bpc -= 2; /* lower bpc to retry validation */
		}

	} while (stream == NULL && requested_bpc >= 6);

	if (dc_result == DC_FAIL_ENC_VALIDATE && !aconnector->force_yuv420_output) {
		DRM_DEBUG_KMS("Retry forcing YCbCr420 encoding\n");

		aconnector->force_yuv420_output = true;
		stream = create_validate_stream_for_sink(aconnector, drm_mode,
						dm_state, old_stream);
		aconnector->force_yuv420_output = false;
	}

	return stream;
}

enum drm_mode_status amdgpu_dm_connector_mode_valid(struct drm_connector *connector,
				   struct drm_display_mode *mode)
{
	int result = MODE_ERROR;
	struct dc_sink *dc_sink;
	/* TODO: Unhardcode stream count */
	struct dc_stream_state *stream;
	struct amdgpu_dm_connector *aconnector = to_amdgpu_dm_connector(connector);

	if ((mode->flags & DRM_MODE_FLAG_INTERLACE) ||
			(mode->flags & DRM_MODE_FLAG_DBLSCAN))
		return result;

	/*
	 * Only run this the first time mode_valid is called to initilialize
	 * EDID mgmt
	 */
	if (aconnector->base.force != DRM_FORCE_UNSPECIFIED &&
		!aconnector->dc_em_sink)
		handle_edid_mgmt(aconnector);

	dc_sink = to_amdgpu_dm_connector(connector)->dc_sink;

	if (dc_sink == NULL && aconnector->base.force != DRM_FORCE_ON_DIGITAL &&
				aconnector->base.force != DRM_FORCE_ON) {
		DRM_ERROR("dc_sink is NULL!\n");
		goto fail;
	}

	stream = create_validate_stream_for_sink(aconnector, mode, NULL, NULL);
	if (stream) {
		dc_stream_release(stream);
		result = MODE_OK;
	}

fail:
	/* TODO: error handling*/
	return result;
}

static int fill_hdr_info_packet(const struct drm_connector_state *state,
				struct dc_info_packet *out)
{
	struct hdmi_drm_infoframe frame;
	unsigned char buf[30]; /* 26 + 4 */
	ssize_t len;
	int ret, i;

	memset(out, 0, sizeof(*out));

	if (!state->hdr_output_metadata)
		return 0;

	ret = drm_hdmi_infoframe_set_hdr_metadata(&frame, state);
	if (ret)
		return ret;

	len = hdmi_drm_infoframe_pack_only(&frame, buf, sizeof(buf));
	if (len < 0)
		return (int)len;

	/* Static metadata is a fixed 26 bytes + 4 byte header. */
	if (len != 30)
		return -EINVAL;

	/* Prepare the infopacket for DC. */
	switch (state->connector->connector_type) {
	case DRM_MODE_CONNECTOR_HDMIA:
		out->hb0 = 0x87; /* type */
		out->hb1 = 0x01; /* version */
		out->hb2 = 0x1A; /* length */
		out->sb[0] = buf[3]; /* checksum */
		i = 1;
		break;

	case DRM_MODE_CONNECTOR_DisplayPort:
	case DRM_MODE_CONNECTOR_eDP:
		out->hb0 = 0x00; /* sdp id, zero */
		out->hb1 = 0x87; /* type */
		out->hb2 = 0x1D; /* payload len - 1 */
		out->hb3 = (0x13 << 2); /* sdp version */
		out->sb[0] = 0x01; /* version */
		out->sb[1] = 0x1A; /* length */
		i = 2;
		break;

	default:
		return -EINVAL;
	}

	memcpy(&out->sb[i], &buf[4], 26);
	out->valid = true;

	print_hex_dump(KERN_DEBUG, "HDR SB:", DUMP_PREFIX_NONE, 16, 1, out->sb,
		       sizeof(out->sb), false);

	return 0;
}

static int
amdgpu_dm_connector_atomic_check(struct drm_connector *conn,
				 struct drm_atomic_state *state)
{
	struct drm_connector_state *new_con_state =
		drm_atomic_get_new_connector_state(state, conn);
	struct drm_connector_state *old_con_state =
		drm_atomic_get_old_connector_state(state, conn);
	struct drm_crtc *crtc = new_con_state->crtc;
	struct drm_crtc_state *new_crtc_state;
	int ret;

	trace_amdgpu_dm_connector_atomic_check(new_con_state);

	if (!crtc)
		return 0;

	if (!drm_connector_atomic_hdr_metadata_equal(old_con_state, new_con_state)) {
		struct dc_info_packet hdr_infopacket;

		ret = fill_hdr_info_packet(new_con_state, &hdr_infopacket);
		if (ret)
			return ret;

		new_crtc_state = drm_atomic_get_crtc_state(state, crtc);
		if (IS_ERR(new_crtc_state))
			return PTR_ERR(new_crtc_state);

		/*
		 * DC considers the stream backends changed if the
		 * static metadata changes. Forcing the modeset also
		 * gives a simple way for userspace to switch from
		 * 8bpc to 10bpc when setting the metadata to enter
		 * or exit HDR.
		 *
		 * Changing the static metadata after it's been
		 * set is permissible, however. So only force a
		 * modeset if we're entering or exiting HDR.
		 */
		new_crtc_state->mode_changed =
			!old_con_state->hdr_output_metadata ||
			!new_con_state->hdr_output_metadata;
	}

	return 0;
}

static const struct drm_connector_helper_funcs
amdgpu_dm_connector_helper_funcs = {
	/*
	 * If hotplugging a second bigger display in FB Con mode, bigger resolution
	 * modes will be filtered by drm_mode_validate_size(), and those modes
	 * are missing after user start lightdm. So we need to renew modes list.
	 * in get_modes call back, not just return the modes count
	 */
	.get_modes = get_modes,
	.mode_valid = amdgpu_dm_connector_mode_valid,
	.atomic_check = amdgpu_dm_connector_atomic_check,
};

static void dm_crtc_helper_disable(struct drm_crtc *crtc)
{
}

static int count_crtc_active_planes(struct drm_crtc_state *new_crtc_state)
{
	struct drm_atomic_state *state = new_crtc_state->state;
	struct drm_plane *plane;
	int num_active = 0;

	drm_for_each_plane_mask(plane, state->dev, new_crtc_state->plane_mask) {
		struct drm_plane_state *new_plane_state;

		/* Cursor planes are "fake". */
		if (plane->type == DRM_PLANE_TYPE_CURSOR)
			continue;

		new_plane_state = drm_atomic_get_new_plane_state(state, plane);

		if (!new_plane_state) {
			/*
			 * The plane is enable on the CRTC and hasn't changed
			 * state. This means that it previously passed
			 * validation and is therefore enabled.
			 */
			num_active += 1;
			continue;
		}

		/* We need a framebuffer to be considered enabled. */
		num_active += (new_plane_state->fb != NULL);
	}

	return num_active;
}

static void dm_update_crtc_active_planes(struct drm_crtc *crtc,
					 struct drm_crtc_state *new_crtc_state)
{
	struct dm_crtc_state *dm_new_crtc_state =
		to_dm_crtc_state(new_crtc_state);

	dm_new_crtc_state->active_planes = 0;

	if (!dm_new_crtc_state->stream)
		return;

	dm_new_crtc_state->active_planes =
		count_crtc_active_planes(new_crtc_state);
}

static int dm_crtc_helper_atomic_check(struct drm_crtc *crtc,
				       struct drm_atomic_state *state)
{
	struct drm_crtc_state *crtc_state = drm_atomic_get_new_crtc_state(state,
									  crtc);
	struct amdgpu_device *adev = drm_to_adev(crtc->dev);
	struct dc *dc = adev->dm.dc;
	struct dm_crtc_state *dm_crtc_state = to_dm_crtc_state(crtc_state);
	int ret = -EINVAL;

	trace_amdgpu_dm_crtc_atomic_check(crtc_state);

	dm_update_crtc_active_planes(crtc, crtc_state);

	if (WARN_ON(unlikely(!dm_crtc_state->stream &&
		     modeset_required(crtc_state, NULL, dm_crtc_state->stream)))) {
		return ret;
	}

	/*
	 * We require the primary plane to be enabled whenever the CRTC is, otherwise
	 * drm_mode_cursor_universal may end up trying to enable the cursor plane while all other
	 * planes are disabled, which is not supported by the hardware. And there is legacy
	 * userspace which stops using the HW cursor altogether in response to the resulting EINVAL.
	 */
	if (crtc_state->enable &&
	    !(crtc_state->plane_mask & drm_plane_mask(crtc->primary))) {
		DRM_DEBUG_ATOMIC("Can't enable a CRTC without enabling the primary plane\n");
		return -EINVAL;
	}

	/* In some use cases, like reset, no stream is attached */
	if (!dm_crtc_state->stream)
		return 0;

	if (dc_validate_stream(dc, dm_crtc_state->stream) == DC_OK)
		return 0;

	DRM_DEBUG_ATOMIC("Failed DC stream validation\n");
	return ret;
}

static bool dm_crtc_helper_mode_fixup(struct drm_crtc *crtc,
				      const struct drm_display_mode *mode,
				      struct drm_display_mode *adjusted_mode)
{
	return true;
}

static const struct drm_crtc_helper_funcs amdgpu_dm_crtc_helper_funcs = {
	.disable = dm_crtc_helper_disable,
	.atomic_check = dm_crtc_helper_atomic_check,
	.mode_fixup = dm_crtc_helper_mode_fixup,
	.get_scanout_position = amdgpu_crtc_get_scanout_position,
};

static void dm_encoder_helper_disable(struct drm_encoder *encoder)
{

}

static int convert_dc_color_depth_into_bpc (enum dc_color_depth display_color_depth)
{
	switch (display_color_depth) {
		case COLOR_DEPTH_666:
			return 6;
		case COLOR_DEPTH_888:
			return 8;
		case COLOR_DEPTH_101010:
			return 10;
		case COLOR_DEPTH_121212:
			return 12;
		case COLOR_DEPTH_141414:
			return 14;
		case COLOR_DEPTH_161616:
			return 16;
		default:
			break;
		}
	return 0;
}

static int dm_encoder_helper_atomic_check(struct drm_encoder *encoder,
					  struct drm_crtc_state *crtc_state,
					  struct drm_connector_state *conn_state)
{
	struct drm_atomic_state *state = crtc_state->state;
	struct drm_connector *connector = conn_state->connector;
	struct amdgpu_dm_connector *aconnector = to_amdgpu_dm_connector(connector);
	struct dm_connector_state *dm_new_connector_state = to_dm_connector_state(conn_state);
	const struct drm_display_mode *adjusted_mode = &crtc_state->adjusted_mode;
	struct drm_dp_mst_topology_mgr *mst_mgr;
	struct drm_dp_mst_port *mst_port;
	enum dc_color_depth color_depth;
	int clock, bpp = 0;
	bool is_y420 = false;

	if (!aconnector->port || !aconnector->dc_sink)
		return 0;

	mst_port = aconnector->port;
	mst_mgr = &aconnector->mst_port->mst_mgr;

	if (!crtc_state->connectors_changed && !crtc_state->mode_changed)
		return 0;

	if (!state->duplicated) {
		int max_bpc = conn_state->max_requested_bpc;
		is_y420 = drm_mode_is_420_also(&connector->display_info, adjusted_mode) &&
				aconnector->force_yuv420_output;
		color_depth = convert_color_depth_from_display_info(connector,
								    is_y420,
								    max_bpc);
		bpp = convert_dc_color_depth_into_bpc(color_depth) * 3;
		clock = adjusted_mode->clock;
		dm_new_connector_state->pbn = drm_dp_calc_pbn_mode(clock, bpp, false);
	}
	dm_new_connector_state->vcpi_slots = drm_dp_atomic_find_vcpi_slots(state,
									   mst_mgr,
									   mst_port,
									   dm_new_connector_state->pbn,
									   dm_mst_get_pbn_divider(aconnector->dc_link));
	if (dm_new_connector_state->vcpi_slots < 0) {
		DRM_DEBUG_ATOMIC("failed finding vcpi slots: %d\n", (int)dm_new_connector_state->vcpi_slots);
		return dm_new_connector_state->vcpi_slots;
	}
	return 0;
}

const struct drm_encoder_helper_funcs amdgpu_dm_encoder_helper_funcs = {
	.disable = dm_encoder_helper_disable,
	.atomic_check = dm_encoder_helper_atomic_check
};

#if defined(CONFIG_DRM_AMD_DC_DCN)
static int dm_update_mst_vcpi_slots_for_dsc(struct drm_atomic_state *state,
					    struct dc_state *dc_state)
{
	struct dc_stream_state *stream = NULL;
	struct drm_connector *connector;
	struct drm_connector_state *new_con_state;
	struct amdgpu_dm_connector *aconnector;
	struct dm_connector_state *dm_conn_state;
	int i, j, clock, bpp;
	int vcpi, pbn_div, pbn = 0;

	for_each_new_connector_in_state(state, connector, new_con_state, i) {

		aconnector = to_amdgpu_dm_connector(connector);

		if (!aconnector->port)
			continue;

		if (!new_con_state || !new_con_state->crtc)
			continue;

		dm_conn_state = to_dm_connector_state(new_con_state);

		for (j = 0; j < dc_state->stream_count; j++) {
			stream = dc_state->streams[j];
			if (!stream)
				continue;

			if ((struct amdgpu_dm_connector*)stream->dm_stream_context == aconnector)
				break;

			stream = NULL;
		}

		if (!stream)
			continue;

		if (stream->timing.flags.DSC != 1) {
			drm_dp_mst_atomic_enable_dsc(state,
						     aconnector->port,
						     dm_conn_state->pbn,
						     0,
						     false);
			continue;
		}

		pbn_div = dm_mst_get_pbn_divider(stream->link);
		bpp = stream->timing.dsc_cfg.bits_per_pixel;
		clock = stream->timing.pix_clk_100hz / 10;
		pbn = drm_dp_calc_pbn_mode(clock, bpp, true);
		vcpi = drm_dp_mst_atomic_enable_dsc(state,
						    aconnector->port,
						    pbn, pbn_div,
						    true);
		if (vcpi < 0)
			return vcpi;

		dm_conn_state->pbn = pbn;
		dm_conn_state->vcpi_slots = vcpi;
	}
	return 0;
}
#endif

static void dm_drm_plane_reset(struct drm_plane *plane)
{
	struct dm_plane_state *amdgpu_state = NULL;

	if (plane->state)
		plane->funcs->atomic_destroy_state(plane, plane->state);

	amdgpu_state = kzalloc(sizeof(*amdgpu_state), GFP_KERNEL);
	WARN_ON(amdgpu_state == NULL);

	if (amdgpu_state)
		__drm_atomic_helper_plane_reset(plane, &amdgpu_state->base);
}

static struct drm_plane_state *
dm_drm_plane_duplicate_state(struct drm_plane *plane)
{
	struct dm_plane_state *dm_plane_state, *old_dm_plane_state;

	old_dm_plane_state = to_dm_plane_state(plane->state);
	dm_plane_state = kzalloc(sizeof(*dm_plane_state), GFP_KERNEL);
	if (!dm_plane_state)
		return NULL;

	__drm_atomic_helper_plane_duplicate_state(plane, &dm_plane_state->base);

	if (old_dm_plane_state->dc_state) {
		dm_plane_state->dc_state = old_dm_plane_state->dc_state;
		dc_plane_state_retain(dm_plane_state->dc_state);
	}

	return &dm_plane_state->base;
}

static void dm_drm_plane_destroy_state(struct drm_plane *plane,
				struct drm_plane_state *state)
{
	struct dm_plane_state *dm_plane_state = to_dm_plane_state(state);

	if (dm_plane_state->dc_state)
		dc_plane_state_release(dm_plane_state->dc_state);

	drm_atomic_helper_plane_destroy_state(plane, state);
}

static const struct drm_plane_funcs dm_plane_funcs = {
	.update_plane	= drm_atomic_helper_update_plane,
	.disable_plane	= drm_atomic_helper_disable_plane,
	.destroy	= drm_primary_helper_destroy,
	.reset = dm_drm_plane_reset,
	.atomic_duplicate_state = dm_drm_plane_duplicate_state,
	.atomic_destroy_state = dm_drm_plane_destroy_state,
	.format_mod_supported = dm_plane_format_mod_supported,
};

static int dm_plane_helper_prepare_fb(struct drm_plane *plane,
				      struct drm_plane_state *new_state)
{
	struct amdgpu_framebuffer *afb;
	struct drm_gem_object *obj;
	struct amdgpu_device *adev;
	struct amdgpu_bo *rbo;
	struct dm_plane_state *dm_plane_state_new, *dm_plane_state_old;
	struct list_head list;
	struct ttm_validate_buffer tv;
	struct ww_acquire_ctx ticket;
	uint32_t domain;
	int r;

	if (!new_state->fb) {
		DRM_DEBUG_KMS("No FB bound\n");
		return 0;
	}

	afb = to_amdgpu_framebuffer(new_state->fb);
	obj = new_state->fb->obj[0];
	rbo = gem_to_amdgpu_bo(obj);
	adev = amdgpu_ttm_adev(rbo->tbo.bdev);
	INIT_LIST_HEAD(&list);

	tv.bo = &rbo->tbo;
	tv.num_shared = 1;
	list_add(&tv.head, &list);

	r = ttm_eu_reserve_buffers(&ticket, &list, false, NULL);
	if (r) {
		dev_err(adev->dev, "fail to reserve bo (%d)\n", r);
		return r;
	}

	if (plane->type != DRM_PLANE_TYPE_CURSOR)
		domain = amdgpu_display_supported_domains(adev, rbo->flags);
	else
		domain = AMDGPU_GEM_DOMAIN_VRAM;

	r = amdgpu_bo_pin(rbo, domain);
	if (unlikely(r != 0)) {
		if (r != -ERESTARTSYS)
			DRM_ERROR("Failed to pin framebuffer with error %d\n", r);
		ttm_eu_backoff_reservation(&ticket, &list);
		return r;
	}

	r = amdgpu_ttm_alloc_gart(&rbo->tbo);
	if (unlikely(r != 0)) {
		amdgpu_bo_unpin(rbo);
		ttm_eu_backoff_reservation(&ticket, &list);
		DRM_ERROR("%p bind failed\n", rbo);
		return r;
	}

	ttm_eu_backoff_reservation(&ticket, &list);

	afb->address = amdgpu_bo_gpu_offset(rbo);

	amdgpu_bo_ref(rbo);

	/**
	 * We don't do surface updates on planes that have been newly created,
	 * but we also don't have the afb->address during atomic check.
	 *
	 * Fill in buffer attributes depending on the address here, but only on
	 * newly created planes since they're not being used by DC yet and this
	 * won't modify global state.
	 */
	dm_plane_state_old = to_dm_plane_state(plane->state);
	dm_plane_state_new = to_dm_plane_state(new_state);

	if (dm_plane_state_new->dc_state &&
	    dm_plane_state_old->dc_state != dm_plane_state_new->dc_state) {
		struct dc_plane_state *plane_state =
			dm_plane_state_new->dc_state;
		bool force_disable_dcc = !plane_state->dcc.enable;

		fill_plane_buffer_attributes(
			adev, afb, plane_state->format, plane_state->rotation,
			afb->tiling_flags,
			&plane_state->tiling_info, &plane_state->plane_size,
			&plane_state->dcc, &plane_state->address,
			afb->tmz_surface, force_disable_dcc);
	}

	return 0;
}

static void dm_plane_helper_cleanup_fb(struct drm_plane *plane,
				       struct drm_plane_state *old_state)
{
	struct amdgpu_bo *rbo;
	int r;

	if (!old_state->fb)
		return;

	rbo = gem_to_amdgpu_bo(old_state->fb->obj[0]);
	r = amdgpu_bo_reserve(rbo, false);
	if (unlikely(r)) {
		DRM_ERROR("failed to reserve rbo before unpin\n");
		return;
	}

	amdgpu_bo_unpin(rbo);
	amdgpu_bo_unreserve(rbo);
	amdgpu_bo_unref(&rbo);
}

static int dm_plane_helper_check_state(struct drm_plane_state *state,
				       struct drm_crtc_state *new_crtc_state)
{
	struct drm_framebuffer *fb = state->fb;
	int min_downscale, max_upscale;
	int min_scale = 0;
	int max_scale = INT_MAX;

	/* Plane enabled? Validate viewport and get scaling factors from plane caps. */
	if (fb && state->crtc) {
		/* Validate viewport to cover the case when only the position changes */
		if (state->plane->type != DRM_PLANE_TYPE_CURSOR) {
			int viewport_width = state->crtc_w;
			int viewport_height = state->crtc_h;

			if (state->crtc_x < 0)
				viewport_width += state->crtc_x;
			else if (state->crtc_x + state->crtc_w > new_crtc_state->mode.crtc_hdisplay)
				viewport_width = new_crtc_state->mode.crtc_hdisplay - state->crtc_x;

			if (state->crtc_y < 0)
				viewport_height += state->crtc_y;
			else if (state->crtc_y + state->crtc_h > new_crtc_state->mode.crtc_vdisplay)
				viewport_height = new_crtc_state->mode.crtc_vdisplay - state->crtc_y;

			if (viewport_width < 0 || viewport_height < 0) {
				DRM_DEBUG_ATOMIC("Plane completely outside of screen\n");
				return -EINVAL;
			} else if (viewport_width < MIN_VIEWPORT_SIZE*2) { /* x2 for width is because of pipe-split. */
				DRM_DEBUG_ATOMIC("Viewport width %d smaller than %d\n", viewport_width, MIN_VIEWPORT_SIZE*2);
				return -EINVAL;
			} else if (viewport_height < MIN_VIEWPORT_SIZE) {
				DRM_DEBUG_ATOMIC("Viewport height %d smaller than %d\n", viewport_height, MIN_VIEWPORT_SIZE);
				return -EINVAL;
			}

		}

		/* Get min/max allowed scaling factors from plane caps. */
		get_min_max_dc_plane_scaling(state->crtc->dev, fb,
					     &min_downscale, &max_upscale);
		/*
		 * Convert to drm convention: 16.16 fixed point, instead of dc's
		 * 1.0 == 1000. Also drm scaling is src/dst instead of dc's
		 * dst/src, so min_scale = 1.0 / max_upscale, etc.
		 */
		min_scale = (1000 << 16) / max_upscale;
		max_scale = (1000 << 16) / min_downscale;
	}

	return drm_atomic_helper_check_plane_state(
		state, new_crtc_state, min_scale, max_scale, true, true);
}

static int dm_plane_atomic_check(struct drm_plane *plane,
				 struct drm_atomic_state *state)
{
	struct drm_plane_state *new_plane_state = drm_atomic_get_new_plane_state(state,
										 plane);
	struct amdgpu_device *adev = drm_to_adev(plane->dev);
	struct dc *dc = adev->dm.dc;
	struct dm_plane_state *dm_plane_state;
	struct dc_scaling_info scaling_info;
	struct drm_crtc_state *new_crtc_state;
	int ret;

	trace_amdgpu_dm_plane_atomic_check(new_plane_state);

	dm_plane_state = to_dm_plane_state(new_plane_state);

	if (!dm_plane_state->dc_state)
		return 0;

	new_crtc_state =
		drm_atomic_get_new_crtc_state(state,
					      new_plane_state->crtc);
	if (!new_crtc_state)
		return -EINVAL;

	ret = dm_plane_helper_check_state(new_plane_state, new_crtc_state);
	if (ret)
		return ret;

	ret = fill_dc_scaling_info(new_plane_state, &scaling_info);
	if (ret)
		return ret;

	if (dc_validate_plane(dc, dm_plane_state->dc_state) == DC_OK)
		return 0;

	return -EINVAL;
}

static int dm_plane_atomic_async_check(struct drm_plane *plane,
				       struct drm_atomic_state *state)
{
	/* Only support async updates on cursor planes. */
	if (plane->type != DRM_PLANE_TYPE_CURSOR)
		return -EINVAL;

	return 0;
}

static void dm_plane_atomic_async_update(struct drm_plane *plane,
					 struct drm_atomic_state *state)
{
	struct drm_plane_state *new_state = drm_atomic_get_new_plane_state(state,
									   plane);
	struct drm_plane_state *old_state =
		drm_atomic_get_old_plane_state(state, plane);

	trace_amdgpu_dm_atomic_update_cursor(new_state);

	swap(plane->state->fb, new_state->fb);

	plane->state->src_x = new_state->src_x;
	plane->state->src_y = new_state->src_y;
	plane->state->src_w = new_state->src_w;
	plane->state->src_h = new_state->src_h;
	plane->state->crtc_x = new_state->crtc_x;
	plane->state->crtc_y = new_state->crtc_y;
	plane->state->crtc_w = new_state->crtc_w;
	plane->state->crtc_h = new_state->crtc_h;

	handle_cursor_update(plane, old_state);
}

static const struct drm_plane_helper_funcs dm_plane_helper_funcs = {
	.prepare_fb = dm_plane_helper_prepare_fb,
	.cleanup_fb = dm_plane_helper_cleanup_fb,
	.atomic_check = dm_plane_atomic_check,
	.atomic_async_check = dm_plane_atomic_async_check,
	.atomic_async_update = dm_plane_atomic_async_update
};

/*
 * TODO: these are currently initialized to rgb formats only.
 * For future use cases we should either initialize them dynamically based on
 * plane capabilities, or initialize this array to all formats, so internal drm
 * check will succeed, and let DC implement proper check
 */
static const uint32_t rgb_formats[] = {
	DRM_FORMAT_XRGB8888,
	DRM_FORMAT_ARGB8888,
	DRM_FORMAT_RGBA8888,
	DRM_FORMAT_XRGB2101010,
	DRM_FORMAT_XBGR2101010,
	DRM_FORMAT_ARGB2101010,
	DRM_FORMAT_ABGR2101010,
	DRM_FORMAT_XRGB16161616,
	DRM_FORMAT_XBGR16161616,
	DRM_FORMAT_ARGB16161616,
	DRM_FORMAT_ABGR16161616,
	DRM_FORMAT_XBGR8888,
	DRM_FORMAT_ABGR8888,
	DRM_FORMAT_RGB565,
};

static const uint32_t overlay_formats[] = {
	DRM_FORMAT_XRGB8888,
	DRM_FORMAT_ARGB8888,
	DRM_FORMAT_RGBA8888,
	DRM_FORMAT_XBGR8888,
	DRM_FORMAT_ABGR8888,
	DRM_FORMAT_RGB565
};

static const u32 cursor_formats[] = {
	DRM_FORMAT_ARGB8888
};

static int get_plane_formats(const struct drm_plane *plane,
			     const struct dc_plane_cap *plane_cap,
			     uint32_t *formats, int max_formats)
{
	int i, num_formats = 0;

	/*
	 * TODO: Query support for each group of formats directly from
	 * DC plane caps. This will require adding more formats to the
	 * caps list.
	 */

	switch (plane->type) {
	case DRM_PLANE_TYPE_PRIMARY:
		for (i = 0; i < ARRAY_SIZE(rgb_formats); ++i) {
			if (num_formats >= max_formats)
				break;

			formats[num_formats++] = rgb_formats[i];
		}

		if (plane_cap && plane_cap->pixel_format_support.nv12)
			formats[num_formats++] = DRM_FORMAT_NV12;
		if (plane_cap && plane_cap->pixel_format_support.p010)
			formats[num_formats++] = DRM_FORMAT_P010;
		if (plane_cap && plane_cap->pixel_format_support.fp16) {
			formats[num_formats++] = DRM_FORMAT_XRGB16161616F;
			formats[num_formats++] = DRM_FORMAT_ARGB16161616F;
			formats[num_formats++] = DRM_FORMAT_XBGR16161616F;
			formats[num_formats++] = DRM_FORMAT_ABGR16161616F;
		}
		break;

	case DRM_PLANE_TYPE_OVERLAY:
		for (i = 0; i < ARRAY_SIZE(overlay_formats); ++i) {
			if (num_formats >= max_formats)
				break;

			formats[num_formats++] = overlay_formats[i];
		}
		break;

	case DRM_PLANE_TYPE_CURSOR:
		for (i = 0; i < ARRAY_SIZE(cursor_formats); ++i) {
			if (num_formats >= max_formats)
				break;

			formats[num_formats++] = cursor_formats[i];
		}
		break;
	}

	return num_formats;
}

static int amdgpu_dm_plane_init(struct amdgpu_display_manager *dm,
				struct drm_plane *plane,
				unsigned long possible_crtcs,
				const struct dc_plane_cap *plane_cap)
{
	uint32_t formats[32];
	int num_formats;
	int res = -EPERM;
	unsigned int supported_rotations;
	uint64_t *modifiers = NULL;

	num_formats = get_plane_formats(plane, plane_cap, formats,
					ARRAY_SIZE(formats));

	res = get_plane_modifiers(dm->adev, plane->type, &modifiers);
	if (res)
		return res;

	res = drm_universal_plane_init(adev_to_drm(dm->adev), plane, possible_crtcs,
				       &dm_plane_funcs, formats, num_formats,
				       modifiers, plane->type, NULL);
	kfree(modifiers);
	if (res)
		return res;

	if (plane->type == DRM_PLANE_TYPE_OVERLAY &&
	    plane_cap && plane_cap->per_pixel_alpha) {
		unsigned int blend_caps = BIT(DRM_MODE_BLEND_PIXEL_NONE) |
					  BIT(DRM_MODE_BLEND_PREMULTI);

		drm_plane_create_alpha_property(plane);
		drm_plane_create_blend_mode_property(plane, blend_caps);
	}

	if (plane->type == DRM_PLANE_TYPE_PRIMARY &&
	    plane_cap &&
	    (plane_cap->pixel_format_support.nv12 ||
	     plane_cap->pixel_format_support.p010)) {
		/* This only affects YUV formats. */
		drm_plane_create_color_properties(
			plane,
			BIT(DRM_COLOR_YCBCR_BT601) |
			BIT(DRM_COLOR_YCBCR_BT709) |
			BIT(DRM_COLOR_YCBCR_BT2020),
			BIT(DRM_COLOR_YCBCR_LIMITED_RANGE) |
			BIT(DRM_COLOR_YCBCR_FULL_RANGE),
			DRM_COLOR_YCBCR_BT709, DRM_COLOR_YCBCR_LIMITED_RANGE);
	}

	supported_rotations =
		DRM_MODE_ROTATE_0 | DRM_MODE_ROTATE_90 |
		DRM_MODE_ROTATE_180 | DRM_MODE_ROTATE_270;

	if (dm->adev->asic_type >= CHIP_BONAIRE &&
	    plane->type != DRM_PLANE_TYPE_CURSOR)
		drm_plane_create_rotation_property(plane, DRM_MODE_ROTATE_0,
						   supported_rotations);

	drm_plane_helper_add(plane, &dm_plane_helper_funcs);

	/* Create (reset) the plane state */
	if (plane->funcs->reset)
		plane->funcs->reset(plane);

	return 0;
}

static int amdgpu_dm_crtc_init(struct amdgpu_display_manager *dm,
			       struct drm_plane *plane,
			       uint32_t crtc_index)
{
	struct amdgpu_crtc *acrtc = NULL;
	struct drm_plane *cursor_plane;

	int res = -ENOMEM;

	cursor_plane = kzalloc(sizeof(*cursor_plane), GFP_KERNEL);
	if (!cursor_plane)
		goto fail;

	cursor_plane->type = DRM_PLANE_TYPE_CURSOR;
	res = amdgpu_dm_plane_init(dm, cursor_plane, 0, NULL);

	acrtc = kzalloc(sizeof(struct amdgpu_crtc), GFP_KERNEL);
	if (!acrtc)
		goto fail;

	res = drm_crtc_init_with_planes(
			dm->ddev,
			&acrtc->base,
			plane,
			cursor_plane,
			&amdgpu_dm_crtc_funcs, NULL);

	if (res)
		goto fail;

	drm_crtc_helper_add(&acrtc->base, &amdgpu_dm_crtc_helper_funcs);

	/* Create (reset) the plane state */
	if (acrtc->base.funcs->reset)
		acrtc->base.funcs->reset(&acrtc->base);

	acrtc->max_cursor_width = dm->adev->dm.dc->caps.max_cursor_size;
	acrtc->max_cursor_height = dm->adev->dm.dc->caps.max_cursor_size;

	acrtc->crtc_id = crtc_index;
	acrtc->base.enabled = false;
	acrtc->otg_inst = -1;

	dm->adev->mode_info.crtcs[crtc_index] = acrtc;
	drm_crtc_enable_color_mgmt(&acrtc->base, MAX_COLOR_LUT_ENTRIES,
				   true, MAX_COLOR_LUT_ENTRIES);
	drm_mode_crtc_set_gamma_size(&acrtc->base, MAX_COLOR_LEGACY_LUT_ENTRIES);

	return 0;

fail:
	kfree(acrtc);
	kfree(cursor_plane);
	return res;
}


static int to_drm_connector_type(enum signal_type st)
{
	switch (st) {
	case SIGNAL_TYPE_HDMI_TYPE_A:
		return DRM_MODE_CONNECTOR_HDMIA;
	case SIGNAL_TYPE_EDP:
		return DRM_MODE_CONNECTOR_eDP;
	case SIGNAL_TYPE_LVDS:
		return DRM_MODE_CONNECTOR_LVDS;
	case SIGNAL_TYPE_RGB:
		return DRM_MODE_CONNECTOR_VGA;
	case SIGNAL_TYPE_DISPLAY_PORT:
	case SIGNAL_TYPE_DISPLAY_PORT_MST:
		return DRM_MODE_CONNECTOR_DisplayPort;
	case SIGNAL_TYPE_DVI_DUAL_LINK:
	case SIGNAL_TYPE_DVI_SINGLE_LINK:
		return DRM_MODE_CONNECTOR_DVID;
	case SIGNAL_TYPE_VIRTUAL:
		return DRM_MODE_CONNECTOR_VIRTUAL;

	default:
		return DRM_MODE_CONNECTOR_Unknown;
	}
}

static struct drm_encoder *amdgpu_dm_connector_to_encoder(struct drm_connector *connector)
{
	struct drm_encoder *encoder;

	/* There is only one encoder per connector */
	drm_connector_for_each_possible_encoder(connector, encoder)
		return encoder;

	return NULL;
}

static void amdgpu_dm_get_native_mode(struct drm_connector *connector)
{
	struct drm_encoder *encoder;
	struct amdgpu_encoder *amdgpu_encoder;

	encoder = amdgpu_dm_connector_to_encoder(connector);

	if (encoder == NULL)
		return;

	amdgpu_encoder = to_amdgpu_encoder(encoder);

	amdgpu_encoder->native_mode.clock = 0;

	if (!list_empty(&connector->probed_modes)) {
		struct drm_display_mode *preferred_mode = NULL;

		list_for_each_entry(preferred_mode,
				    &connector->probed_modes,
				    head) {
			if (preferred_mode->type & DRM_MODE_TYPE_PREFERRED)
				amdgpu_encoder->native_mode = *preferred_mode;

			break;
		}

	}
}

static struct drm_display_mode *
amdgpu_dm_create_common_mode(struct drm_encoder *encoder,
			     char *name,
			     int hdisplay, int vdisplay)
{
	struct drm_device *dev = encoder->dev;
	struct amdgpu_encoder *amdgpu_encoder = to_amdgpu_encoder(encoder);
	struct drm_display_mode *mode = NULL;
	struct drm_display_mode *native_mode = &amdgpu_encoder->native_mode;

	mode = drm_mode_duplicate(dev, native_mode);

	if (mode == NULL)
		return NULL;

	mode->hdisplay = hdisplay;
	mode->vdisplay = vdisplay;
	mode->type &= ~DRM_MODE_TYPE_PREFERRED;
	strscpy(mode->name, name, DRM_DISPLAY_MODE_LEN);

	return mode;

}

static void amdgpu_dm_connector_add_common_modes(struct drm_encoder *encoder,
						 struct drm_connector *connector)
{
	struct amdgpu_encoder *amdgpu_encoder = to_amdgpu_encoder(encoder);
	struct drm_display_mode *mode = NULL;
	struct drm_display_mode *native_mode = &amdgpu_encoder->native_mode;
	struct amdgpu_dm_connector *amdgpu_dm_connector =
				to_amdgpu_dm_connector(connector);
	int i;
	int n;
	struct mode_size {
		char name[DRM_DISPLAY_MODE_LEN];
		int w;
		int h;
	} common_modes[] = {
		{  "640x480",  640,  480},
		{  "800x600",  800,  600},
		{ "1024x768", 1024,  768},
		{ "1280x720", 1280,  720},
		{ "1280x800", 1280,  800},
		{"1280x1024", 1280, 1024},
		{ "1440x900", 1440,  900},
		{"1680x1050", 1680, 1050},
		{"1600x1200", 1600, 1200},
		{"1920x1080", 1920, 1080},
		{"1920x1200", 1920, 1200}
	};

	n = ARRAY_SIZE(common_modes);

	for (i = 0; i < n; i++) {
		struct drm_display_mode *curmode = NULL;
		bool mode_existed = false;

		if (common_modes[i].w > native_mode->hdisplay ||
		    common_modes[i].h > native_mode->vdisplay ||
		   (common_modes[i].w == native_mode->hdisplay &&
		    common_modes[i].h == native_mode->vdisplay))
			continue;

		list_for_each_entry(curmode, &connector->probed_modes, head) {
			if (common_modes[i].w == curmode->hdisplay &&
			    common_modes[i].h == curmode->vdisplay) {
				mode_existed = true;
				break;
			}
		}

		if (mode_existed)
			continue;

		mode = amdgpu_dm_create_common_mode(encoder,
				common_modes[i].name, common_modes[i].w,
				common_modes[i].h);
		drm_mode_probed_add(connector, mode);
		amdgpu_dm_connector->num_modes++;
	}
}

static void amdgpu_dm_connector_ddc_get_modes(struct drm_connector *connector,
					      struct edid *edid)
{
	struct amdgpu_dm_connector *amdgpu_dm_connector =
			to_amdgpu_dm_connector(connector);

	if (edid) {
		/* empty probed_modes */
		INIT_LIST_HEAD(&connector->probed_modes);
		amdgpu_dm_connector->num_modes =
				drm_add_edid_modes(connector, edid);

		/* sorting the probed modes before calling function
		 * amdgpu_dm_get_native_mode() since EDID can have
		 * more than one preferred mode. The modes that are
		 * later in the probed mode list could be of higher
		 * and preferred resolution. For example, 3840x2160
		 * resolution in base EDID preferred timing and 4096x2160
		 * preferred resolution in DID extension block later.
		 */
		drm_mode_sort(&connector->probed_modes);
		amdgpu_dm_get_native_mode(connector);

		/* Freesync capabilities are reset by calling
		 * drm_add_edid_modes() and need to be
		 * restored here.
		 */
		amdgpu_dm_update_freesync_caps(connector, edid);
	} else {
		amdgpu_dm_connector->num_modes = 0;
	}
}

static bool is_duplicate_mode(struct amdgpu_dm_connector *aconnector,
			      struct drm_display_mode *mode)
{
	struct drm_display_mode *m;

	list_for_each_entry (m, &aconnector->base.probed_modes, head) {
		if (drm_mode_equal(m, mode))
			return true;
	}

	return false;
}

static uint add_fs_modes(struct amdgpu_dm_connector *aconnector)
{
	const struct drm_display_mode *m;
	struct drm_display_mode *new_mode;
	uint i;
	uint32_t new_modes_count = 0;

	/* Standard FPS values
	 *
	 * 23.976   - TV/NTSC
	 * 24 	    - Cinema
	 * 25 	    - TV/PAL
	 * 29.97    - TV/NTSC
	 * 30 	    - TV/NTSC
	 * 48 	    - Cinema HFR
	 * 50 	    - TV/PAL
	 * 60 	    - Commonly used
	 * 48,72,96 - Multiples of 24
	 */
	const uint32_t common_rates[] = { 23976, 24000, 25000, 29970, 30000,
					 48000, 50000, 60000, 72000, 96000 };

	/*
	 * Find mode with highest refresh rate with the same resolution
	 * as the preferred mode. Some monitors report a preferred mode
	 * with lower resolution than the highest refresh rate supported.
	 */

	m = get_highest_refresh_rate_mode(aconnector, true);
	if (!m)
		return 0;

	for (i = 0; i < ARRAY_SIZE(common_rates); i++) {
		uint64_t target_vtotal, target_vtotal_diff;
		uint64_t num, den;

		if (drm_mode_vrefresh(m) * 1000 < common_rates[i])
			continue;

		if (common_rates[i] < aconnector->min_vfreq * 1000 ||
		    common_rates[i] > aconnector->max_vfreq * 1000)
			continue;

		num = (unsigned long long)m->clock * 1000 * 1000;
		den = common_rates[i] * (unsigned long long)m->htotal;
		target_vtotal = div_u64(num, den);
		target_vtotal_diff = target_vtotal - m->vtotal;

		/* Check for illegal modes */
		if (m->vsync_start + target_vtotal_diff < m->vdisplay ||
		    m->vsync_end + target_vtotal_diff < m->vsync_start ||
		    m->vtotal + target_vtotal_diff < m->vsync_end)
			continue;

		new_mode = drm_mode_duplicate(aconnector->base.dev, m);
		if (!new_mode)
			goto out;

		new_mode->vtotal += (u16)target_vtotal_diff;
		new_mode->vsync_start += (u16)target_vtotal_diff;
		new_mode->vsync_end += (u16)target_vtotal_diff;
		new_mode->type &= ~DRM_MODE_TYPE_PREFERRED;
		new_mode->type |= DRM_MODE_TYPE_DRIVER;

		if (!is_duplicate_mode(aconnector, new_mode)) {
			drm_mode_probed_add(&aconnector->base, new_mode);
			new_modes_count += 1;
		} else
			drm_mode_destroy(aconnector->base.dev, new_mode);
	}
 out:
	return new_modes_count;
}

static void amdgpu_dm_connector_add_freesync_modes(struct drm_connector *connector,
						   struct edid *edid)
{
	struct amdgpu_dm_connector *amdgpu_dm_connector =
		to_amdgpu_dm_connector(connector);

	if (!(amdgpu_freesync_vid_mode && edid))
		return;

	if (amdgpu_dm_connector->max_vfreq - amdgpu_dm_connector->min_vfreq > 10)
		amdgpu_dm_connector->num_modes +=
			add_fs_modes(amdgpu_dm_connector);
}

static int amdgpu_dm_connector_get_modes(struct drm_connector *connector)
{
	struct amdgpu_dm_connector *amdgpu_dm_connector =
			to_amdgpu_dm_connector(connector);
	struct drm_encoder *encoder;
	struct edid *edid = amdgpu_dm_connector->edid;

	encoder = amdgpu_dm_connector_to_encoder(connector);

	if (!drm_edid_is_valid(edid)) {
		amdgpu_dm_connector->num_modes =
				drm_add_modes_noedid(connector, 640, 480);
	} else {
		amdgpu_dm_connector_ddc_get_modes(connector, edid);
		amdgpu_dm_connector_add_common_modes(encoder, connector);
		amdgpu_dm_connector_add_freesync_modes(connector, edid);
	}
	amdgpu_dm_fbc_init(connector);

	return amdgpu_dm_connector->num_modes;
}

void amdgpu_dm_connector_init_helper(struct amdgpu_display_manager *dm,
				     struct amdgpu_dm_connector *aconnector,
				     int connector_type,
				     struct dc_link *link,
				     int link_index)
{
	struct amdgpu_device *adev = drm_to_adev(dm->ddev);

	/*
	 * Some of the properties below require access to state, like bpc.
	 * Allocate some default initial connector state with our reset helper.
	 */
	if (aconnector->base.funcs->reset)
		aconnector->base.funcs->reset(&aconnector->base);

	aconnector->connector_id = link_index;
	aconnector->dc_link = link;
	aconnector->base.interlace_allowed = false;
	aconnector->base.doublescan_allowed = false;
	aconnector->base.stereo_allowed = false;
	aconnector->base.dpms = DRM_MODE_DPMS_OFF;
	aconnector->hpd.hpd = AMDGPU_HPD_NONE; /* not used */
	aconnector->audio_inst = -1;
	mutex_init(&aconnector->hpd_lock);

	/*
	 * configure support HPD hot plug connector_>polled default value is 0
	 * which means HPD hot plug not supported
	 */
	switch (connector_type) {
	case DRM_MODE_CONNECTOR_HDMIA:
		aconnector->base.polled = DRM_CONNECTOR_POLL_HPD;
		aconnector->base.ycbcr_420_allowed =
			link->link_enc->features.hdmi_ycbcr420_supported ? true : false;
		break;
	case DRM_MODE_CONNECTOR_DisplayPort:
		aconnector->base.polled = DRM_CONNECTOR_POLL_HPD;
		aconnector->base.ycbcr_420_allowed =
			link->link_enc->features.dp_ycbcr420_supported ? true : false;
		break;
	case DRM_MODE_CONNECTOR_DVID:
		aconnector->base.polled = DRM_CONNECTOR_POLL_HPD;
		break;
	default:
		break;
	}

	drm_object_attach_property(&aconnector->base.base,
				dm->ddev->mode_config.scaling_mode_property,
				DRM_MODE_SCALE_NONE);

	drm_object_attach_property(&aconnector->base.base,
				adev->mode_info.underscan_property,
				UNDERSCAN_OFF);
	drm_object_attach_property(&aconnector->base.base,
				adev->mode_info.underscan_hborder_property,
				0);
	drm_object_attach_property(&aconnector->base.base,
				adev->mode_info.underscan_vborder_property,
				0);

	if (!aconnector->mst_port)
		drm_connector_attach_max_bpc_property(&aconnector->base, 8, 16);

	/* This defaults to the max in the range, but we want 8bpc for non-edp. */
	aconnector->base.state->max_bpc = (connector_type == DRM_MODE_CONNECTOR_eDP) ? 16 : 8;
	aconnector->base.state->max_requested_bpc = aconnector->base.state->max_bpc;

	if (connector_type == DRM_MODE_CONNECTOR_eDP &&
	    (dc_is_dmcu_initialized(adev->dm.dc) || adev->dm.dc->ctx->dmub_srv)) {
		drm_object_attach_property(&aconnector->base.base,
				adev->mode_info.abm_level_property, 0);
	}

	if (connector_type == DRM_MODE_CONNECTOR_HDMIA ||
	    connector_type == DRM_MODE_CONNECTOR_DisplayPort ||
	    connector_type == DRM_MODE_CONNECTOR_eDP) {
		drm_connector_attach_hdr_output_metadata_property(&aconnector->base);

		if (!aconnector->mst_port)
			drm_connector_attach_vrr_capable_property(&aconnector->base);

#ifdef CONFIG_DRM_AMD_DC_HDCP
		if (adev->dm.hdcp_workqueue)
			drm_connector_attach_content_protection_property(&aconnector->base, true);
#endif
	}
}

static int amdgpu_dm_i2c_xfer(struct i2c_adapter *i2c_adap,
			      struct i2c_msg *msgs, int num)
{
	struct amdgpu_i2c_adapter *i2c = i2c_get_adapdata(i2c_adap);
	struct ddc_service *ddc_service = i2c->ddc_service;
	struct i2c_command cmd;
	int i;
	int result = -EIO;

	cmd.payloads = kcalloc(num, sizeof(struct i2c_payload), GFP_KERNEL);

	if (!cmd.payloads)
		return result;

	cmd.number_of_payloads = num;
	cmd.engine = I2C_COMMAND_ENGINE_DEFAULT;
	cmd.speed = 100;

	for (i = 0; i < num; i++) {
		cmd.payloads[i].write = !(msgs[i].flags & I2C_M_RD);
		cmd.payloads[i].address = msgs[i].addr;
		cmd.payloads[i].length = msgs[i].len;
		cmd.payloads[i].data = msgs[i].buf;
	}

	if (dc_submit_i2c(
			ddc_service->ctx->dc,
			ddc_service->ddc_pin->hw_info.ddc_channel,
			&cmd))
		result = num;

	kfree(cmd.payloads);
	return result;
}

static u32 amdgpu_dm_i2c_func(struct i2c_adapter *adap)
{
	return I2C_FUNC_I2C | I2C_FUNC_SMBUS_EMUL;
}

static const struct i2c_algorithm amdgpu_dm_i2c_algo = {
	.master_xfer = amdgpu_dm_i2c_xfer,
	.functionality = amdgpu_dm_i2c_func,
};

static struct amdgpu_i2c_adapter *
create_i2c(struct ddc_service *ddc_service,
	   int link_index,
	   int *res)
{
	struct amdgpu_device *adev = ddc_service->ctx->driver_context;
	struct amdgpu_i2c_adapter *i2c;

	i2c = kzalloc(sizeof(struct amdgpu_i2c_adapter), GFP_KERNEL);
	if (!i2c)
		return NULL;
	i2c->base.owner = THIS_MODULE;
	i2c->base.class = I2C_CLASS_DDC;
	i2c->base.dev.parent = &adev->pdev->dev;
	i2c->base.algo = &amdgpu_dm_i2c_algo;
	snprintf(i2c->base.name, sizeof(i2c->base.name), "AMDGPU DM i2c hw bus %d", link_index);
	i2c_set_adapdata(&i2c->base, i2c);
	i2c->ddc_service = ddc_service;
	i2c->ddc_service->ddc_pin->hw_info.ddc_channel = link_index;

	return i2c;
}


/*
 * Note: this function assumes that dc_link_detect() was called for the
 * dc_link which will be represented by this aconnector.
 */
static int amdgpu_dm_connector_init(struct amdgpu_display_manager *dm,
				    struct amdgpu_dm_connector *aconnector,
				    uint32_t link_index,
				    struct amdgpu_encoder *aencoder)
{
	int res = 0;
	int connector_type;
	struct dc *dc = dm->dc;
	struct dc_link *link = dc_get_link_at_index(dc, link_index);
	struct amdgpu_i2c_adapter *i2c;

	link->priv = aconnector;

	DRM_DEBUG_DRIVER("%s()\n", __func__);

	i2c = create_i2c(link->ddc, link->link_index, &res);
	if (!i2c) {
		DRM_ERROR("Failed to create i2c adapter data\n");
		return -ENOMEM;
	}

	aconnector->i2c = i2c;
	res = i2c_add_adapter(&i2c->base);

	if (res) {
		DRM_ERROR("Failed to register hw i2c %d\n", link->link_index);
		goto out_free;
	}

	connector_type = to_drm_connector_type(link->connector_signal);

	res = drm_connector_init_with_ddc(
			dm->ddev,
			&aconnector->base,
			&amdgpu_dm_connector_funcs,
			connector_type,
			&i2c->base);

	if (res) {
		DRM_ERROR("connector_init failed\n");
		aconnector->connector_id = -1;
		goto out_free;
	}

	drm_connector_helper_add(
			&aconnector->base,
			&amdgpu_dm_connector_helper_funcs);

	amdgpu_dm_connector_init_helper(
		dm,
		aconnector,
		connector_type,
		link,
		link_index);

	drm_connector_attach_encoder(
		&aconnector->base, &aencoder->base);

	if (connector_type == DRM_MODE_CONNECTOR_DisplayPort
		|| connector_type == DRM_MODE_CONNECTOR_eDP)
		amdgpu_dm_initialize_dp_connector(dm, aconnector, link->link_index);

out_free:
	if (res) {
		kfree(i2c);
		aconnector->i2c = NULL;
	}
	return res;
}

int amdgpu_dm_get_encoder_crtc_mask(struct amdgpu_device *adev)
{
	switch (adev->mode_info.num_crtc) {
	case 1:
		return 0x1;
	case 2:
		return 0x3;
	case 3:
		return 0x7;
	case 4:
		return 0xf;
	case 5:
		return 0x1f;
	case 6:
	default:
		return 0x3f;
	}
}

static int amdgpu_dm_encoder_init(struct drm_device *dev,
				  struct amdgpu_encoder *aencoder,
				  uint32_t link_index)
{
	struct amdgpu_device *adev = drm_to_adev(dev);

	int res = drm_encoder_init(dev,
				   &aencoder->base,
				   &amdgpu_dm_encoder_funcs,
				   DRM_MODE_ENCODER_TMDS,
				   NULL);

	aencoder->base.possible_crtcs = amdgpu_dm_get_encoder_crtc_mask(adev);

	if (!res)
		aencoder->encoder_id = link_index;
	else
		aencoder->encoder_id = -1;

	drm_encoder_helper_add(&aencoder->base, &amdgpu_dm_encoder_helper_funcs);

	return res;
}

static void manage_dm_interrupts(struct amdgpu_device *adev,
				 struct amdgpu_crtc *acrtc,
				 bool enable)
{
	/*
	 * We have no guarantee that the frontend index maps to the same
	 * backend index - some even map to more than one.
	 *
	 * TODO: Use a different interrupt or check DC itself for the mapping.
	 */
	int irq_type =
		amdgpu_display_crtc_idx_to_irq_type(
			adev,
			acrtc->crtc_id);

	if (enable) {
		drm_crtc_vblank_on(&acrtc->base);
		amdgpu_irq_get(
			adev,
			&adev->pageflip_irq,
			irq_type);
#if defined(CONFIG_DRM_AMD_SECURE_DISPLAY)
		amdgpu_irq_get(
			adev,
			&adev->vline0_irq,
			irq_type);
#endif
	} else {
#if defined(CONFIG_DRM_AMD_SECURE_DISPLAY)
		amdgpu_irq_put(
			adev,
			&adev->vline0_irq,
			irq_type);
#endif
		amdgpu_irq_put(
			adev,
			&adev->pageflip_irq,
			irq_type);
		drm_crtc_vblank_off(&acrtc->base);
	}
}

static void dm_update_pflip_irq_state(struct amdgpu_device *adev,
				      struct amdgpu_crtc *acrtc)
{
	int irq_type =
		amdgpu_display_crtc_idx_to_irq_type(adev, acrtc->crtc_id);

	/**
	 * This reads the current state for the IRQ and force reapplies
	 * the setting to hardware.
	 */
	amdgpu_irq_update(adev, &adev->pageflip_irq, irq_type);
}

static bool
is_scaling_state_different(const struct dm_connector_state *dm_state,
			   const struct dm_connector_state *old_dm_state)
{
	if (dm_state->scaling != old_dm_state->scaling)
		return true;
	if (!dm_state->underscan_enable && old_dm_state->underscan_enable) {
		if (old_dm_state->underscan_hborder != 0 && old_dm_state->underscan_vborder != 0)
			return true;
	} else  if (dm_state->underscan_enable && !old_dm_state->underscan_enable) {
		if (dm_state->underscan_hborder != 0 && dm_state->underscan_vborder != 0)
			return true;
	} else if (dm_state->underscan_hborder != old_dm_state->underscan_hborder ||
		   dm_state->underscan_vborder != old_dm_state->underscan_vborder)
		return true;
	return false;
}

#ifdef CONFIG_DRM_AMD_DC_HDCP
static bool is_content_protection_different(struct drm_connector_state *state,
					    const struct drm_connector_state *old_state,
					    const struct drm_connector *connector, struct hdcp_workqueue *hdcp_w)
{
	struct amdgpu_dm_connector *aconnector = to_amdgpu_dm_connector(connector);
	struct dm_connector_state *dm_con_state = to_dm_connector_state(connector->state);

	/* Handle: Type0/1 change */
	if (old_state->hdcp_content_type != state->hdcp_content_type &&
	    state->content_protection != DRM_MODE_CONTENT_PROTECTION_UNDESIRED) {
		state->content_protection = DRM_MODE_CONTENT_PROTECTION_DESIRED;
		return true;
	}

	/* CP is being re enabled, ignore this
	 *
	 * Handles:	ENABLED -> DESIRED
	 */
	if (old_state->content_protection == DRM_MODE_CONTENT_PROTECTION_ENABLED &&
	    state->content_protection == DRM_MODE_CONTENT_PROTECTION_DESIRED) {
		state->content_protection = DRM_MODE_CONTENT_PROTECTION_ENABLED;
		return false;
	}

	/* S3 resume case, since old state will always be 0 (UNDESIRED) and the restored state will be ENABLED
	 *
	 * Handles:	UNDESIRED -> ENABLED
	 */
	if (old_state->content_protection == DRM_MODE_CONTENT_PROTECTION_UNDESIRED &&
	    state->content_protection == DRM_MODE_CONTENT_PROTECTION_ENABLED)
		state->content_protection = DRM_MODE_CONTENT_PROTECTION_DESIRED;

	/* Check if something is connected/enabled, otherwise we start hdcp but nothing is connected/enabled
	 * hot-plug, headless s3, dpms
	 *
	 * Handles:	DESIRED -> DESIRED (Special case)
	 */
	if (dm_con_state->update_hdcp && state->content_protection == DRM_MODE_CONTENT_PROTECTION_DESIRED &&
	    connector->dpms == DRM_MODE_DPMS_ON && aconnector->dc_sink != NULL) {
		dm_con_state->update_hdcp = false;
		return true;
	}

	/*
	 * Handles:	UNDESIRED -> UNDESIRED
	 *		DESIRED -> DESIRED
	 *		ENABLED -> ENABLED
	 */
	if (old_state->content_protection == state->content_protection)
		return false;

	/*
	 * Handles:	UNDESIRED -> DESIRED
	 *		DESIRED -> UNDESIRED
	 *		ENABLED -> UNDESIRED
	 */
	if (state->content_protection != DRM_MODE_CONTENT_PROTECTION_ENABLED)
		return true;

	/*
	 * Handles:	DESIRED -> ENABLED
	 */
	return false;
}

#endif
static void remove_stream(struct amdgpu_device *adev,
			  struct amdgpu_crtc *acrtc,
			  struct dc_stream_state *stream)
{
	/* this is the update mode case */

	acrtc->otg_inst = -1;
	acrtc->enabled = false;
}

static int get_cursor_position(struct drm_plane *plane, struct drm_crtc *crtc,
			       struct dc_cursor_position *position)
{
	struct amdgpu_crtc *amdgpu_crtc = to_amdgpu_crtc(crtc);
	int x, y;
	int xorigin = 0, yorigin = 0;

	if (!crtc || !plane->state->fb)
		return 0;

	if ((plane->state->crtc_w > amdgpu_crtc->max_cursor_width) ||
	    (plane->state->crtc_h > amdgpu_crtc->max_cursor_height)) {
		DRM_ERROR("%s: bad cursor width or height %d x %d\n",
			  __func__,
			  plane->state->crtc_w,
			  plane->state->crtc_h);
		return -EINVAL;
	}

	x = plane->state->crtc_x;
	y = plane->state->crtc_y;

	if (x <= -amdgpu_crtc->max_cursor_width ||
	    y <= -amdgpu_crtc->max_cursor_height)
		return 0;

	if (x < 0) {
		xorigin = min(-x, amdgpu_crtc->max_cursor_width - 1);
		x = 0;
	}
	if (y < 0) {
		yorigin = min(-y, amdgpu_crtc->max_cursor_height - 1);
		y = 0;
	}
	position->enable = true;
	position->translate_by_source = true;
	position->x = x;
	position->y = y;
	position->x_hotspot = xorigin;
	position->y_hotspot = yorigin;

	return 0;
}

static void handle_cursor_update(struct drm_plane *plane,
				 struct drm_plane_state *old_plane_state)
{
	struct amdgpu_device *adev = drm_to_adev(plane->dev);
	struct amdgpu_framebuffer *afb = to_amdgpu_framebuffer(plane->state->fb);
	struct drm_crtc *crtc = afb ? plane->state->crtc : old_plane_state->crtc;
	struct dm_crtc_state *crtc_state = crtc ? to_dm_crtc_state(crtc->state) : NULL;
	struct amdgpu_crtc *amdgpu_crtc = to_amdgpu_crtc(crtc);
	uint64_t address = afb ? afb->address : 0;
	struct dc_cursor_position position = {0};
	struct dc_cursor_attributes attributes;
	int ret;

	if (!plane->state->fb && !old_plane_state->fb)
		return;

	DC_LOG_CURSOR("%s: crtc_id=%d with size %d to %d\n",
		      __func__,
		      amdgpu_crtc->crtc_id,
		      plane->state->crtc_w,
		      plane->state->crtc_h);

	ret = get_cursor_position(plane, crtc, &position);
	if (ret)
		return;

	if (!position.enable) {
		/* turn off cursor */
		if (crtc_state && crtc_state->stream) {
			mutex_lock(&adev->dm.dc_lock);
			dc_stream_set_cursor_position(crtc_state->stream,
						      &position);
			mutex_unlock(&adev->dm.dc_lock);
		}
		return;
	}

	amdgpu_crtc->cursor_width = plane->state->crtc_w;
	amdgpu_crtc->cursor_height = plane->state->crtc_h;

	memset(&attributes, 0, sizeof(attributes));
	attributes.address.high_part = upper_32_bits(address);
	attributes.address.low_part  = lower_32_bits(address);
	attributes.width             = plane->state->crtc_w;
	attributes.height            = plane->state->crtc_h;
	attributes.color_format      = CURSOR_MODE_COLOR_PRE_MULTIPLIED_ALPHA;
	attributes.rotation_angle    = 0;
	attributes.attribute_flags.value = 0;

	attributes.pitch = afb->base.pitches[0] / afb->base.format->cpp[0];

	if (crtc_state->stream) {
		mutex_lock(&adev->dm.dc_lock);
		if (!dc_stream_set_cursor_attributes(crtc_state->stream,
							 &attributes))
			DRM_ERROR("DC failed to set cursor attributes\n");

		if (!dc_stream_set_cursor_position(crtc_state->stream,
						   &position))
			DRM_ERROR("DC failed to set cursor position\n");
		mutex_unlock(&adev->dm.dc_lock);
	}
}

static void prepare_flip_isr(struct amdgpu_crtc *acrtc)
{

	assert_spin_locked(&acrtc->base.dev->event_lock);
	WARN_ON(acrtc->event);

	acrtc->event = acrtc->base.state->event;

	/* Set the flip status */
	acrtc->pflip_status = AMDGPU_FLIP_SUBMITTED;

	/* Mark this event as consumed */
	acrtc->base.state->event = NULL;

	DC_LOG_PFLIP("crtc:%d, pflip_stat:AMDGPU_FLIP_SUBMITTED\n",
		     acrtc->crtc_id);
}

static void update_freesync_state_on_stream(
	struct amdgpu_display_manager *dm,
	struct dm_crtc_state *new_crtc_state,
	struct dc_stream_state *new_stream,
	struct dc_plane_state *surface,
	u32 flip_timestamp_in_us)
{
	struct mod_vrr_params vrr_params;
	struct dc_info_packet vrr_infopacket = {0};
	struct amdgpu_device *adev = dm->adev;
	struct amdgpu_crtc *acrtc = to_amdgpu_crtc(new_crtc_state->base.crtc);
	unsigned long flags;
	bool pack_sdp_v1_3 = false;

	if (!new_stream)
		return;

	/*
	 * TODO: Determine why min/max totals and vrefresh can be 0 here.
	 * For now it's sufficient to just guard against these conditions.
	 */

	if (!new_stream->timing.h_total || !new_stream->timing.v_total)
		return;

	spin_lock_irqsave(&adev_to_drm(adev)->event_lock, flags);
        vrr_params = acrtc->dm_irq_params.vrr_params;

	if (surface) {
		mod_freesync_handle_preflip(
			dm->freesync_module,
			surface,
			new_stream,
			flip_timestamp_in_us,
			&vrr_params);

		if (adev->family < AMDGPU_FAMILY_AI &&
		    amdgpu_dm_vrr_active(new_crtc_state)) {
			mod_freesync_handle_v_update(dm->freesync_module,
						     new_stream, &vrr_params);

			/* Need to call this before the frame ends. */
			dc_stream_adjust_vmin_vmax(dm->dc,
						   new_crtc_state->stream,
						   &vrr_params.adjust);
		}
	}

	mod_freesync_build_vrr_infopacket(
		dm->freesync_module,
		new_stream,
		&vrr_params,
		PACKET_TYPE_VRR,
		TRANSFER_FUNC_UNKNOWN,
		&vrr_infopacket,
		pack_sdp_v1_3);

	new_crtc_state->freesync_timing_changed |=
		(memcmp(&acrtc->dm_irq_params.vrr_params.adjust,
			&vrr_params.adjust,
			sizeof(vrr_params.adjust)) != 0);

	new_crtc_state->freesync_vrr_info_changed |=
		(memcmp(&new_crtc_state->vrr_infopacket,
			&vrr_infopacket,
			sizeof(vrr_infopacket)) != 0);

	acrtc->dm_irq_params.vrr_params = vrr_params;
	new_crtc_state->vrr_infopacket = vrr_infopacket;

	new_stream->adjust = acrtc->dm_irq_params.vrr_params.adjust;
	new_stream->vrr_infopacket = vrr_infopacket;

	if (new_crtc_state->freesync_vrr_info_changed)
		DRM_DEBUG_KMS("VRR packet update: crtc=%u enabled=%d state=%d",
			      new_crtc_state->base.crtc->base.id,
			      (int)new_crtc_state->base.vrr_enabled,
			      (int)vrr_params.state);

	spin_unlock_irqrestore(&adev_to_drm(adev)->event_lock, flags);
}

static void update_stream_irq_parameters(
	struct amdgpu_display_manager *dm,
	struct dm_crtc_state *new_crtc_state)
{
	struct dc_stream_state *new_stream = new_crtc_state->stream;
	struct mod_vrr_params vrr_params;
	struct mod_freesync_config config = new_crtc_state->freesync_config;
	struct amdgpu_device *adev = dm->adev;
	struct amdgpu_crtc *acrtc = to_amdgpu_crtc(new_crtc_state->base.crtc);
	unsigned long flags;

	if (!new_stream)
		return;

	/*
	 * TODO: Determine why min/max totals and vrefresh can be 0 here.
	 * For now it's sufficient to just guard against these conditions.
	 */
	if (!new_stream->timing.h_total || !new_stream->timing.v_total)
		return;

	spin_lock_irqsave(&adev_to_drm(adev)->event_lock, flags);
	vrr_params = acrtc->dm_irq_params.vrr_params;

	if (new_crtc_state->vrr_supported &&
	    config.min_refresh_in_uhz &&
	    config.max_refresh_in_uhz) {
		/*
		 * if freesync compatible mode was set, config.state will be set
		 * in atomic check
		 */
		if (config.state == VRR_STATE_ACTIVE_FIXED && config.fixed_refresh_in_uhz &&
		    (!drm_atomic_crtc_needs_modeset(&new_crtc_state->base) ||
		     new_crtc_state->freesync_config.state == VRR_STATE_ACTIVE_FIXED)) {
			vrr_params.max_refresh_in_uhz = config.max_refresh_in_uhz;
			vrr_params.min_refresh_in_uhz = config.min_refresh_in_uhz;
			vrr_params.fixed_refresh_in_uhz = config.fixed_refresh_in_uhz;
			vrr_params.state = VRR_STATE_ACTIVE_FIXED;
		} else {
			config.state = new_crtc_state->base.vrr_enabled ?
						     VRR_STATE_ACTIVE_VARIABLE :
						     VRR_STATE_INACTIVE;
		}
	} else {
		config.state = VRR_STATE_UNSUPPORTED;
	}

	mod_freesync_build_vrr_params(dm->freesync_module,
				      new_stream,
				      &config, &vrr_params);

	new_crtc_state->freesync_timing_changed |=
		(memcmp(&acrtc->dm_irq_params.vrr_params.adjust,
			&vrr_params.adjust, sizeof(vrr_params.adjust)) != 0);

	new_crtc_state->freesync_config = config;
	/* Copy state for access from DM IRQ handler */
	acrtc->dm_irq_params.freesync_config = config;
	acrtc->dm_irq_params.active_planes = new_crtc_state->active_planes;
	acrtc->dm_irq_params.vrr_params = vrr_params;
	spin_unlock_irqrestore(&adev_to_drm(adev)->event_lock, flags);
}

static void amdgpu_dm_handle_vrr_transition(struct dm_crtc_state *old_state,
					    struct dm_crtc_state *new_state)
{
	bool old_vrr_active = amdgpu_dm_vrr_active(old_state);
	bool new_vrr_active = amdgpu_dm_vrr_active(new_state);

	if (!old_vrr_active && new_vrr_active) {
		/* Transition VRR inactive -> active:
		 * While VRR is active, we must not disable vblank irq, as a
		 * reenable after disable would compute bogus vblank/pflip
		 * timestamps if it likely happened inside display front-porch.
		 *
		 * We also need vupdate irq for the actual core vblank handling
		 * at end of vblank.
		 */
		dm_set_vupdate_irq(new_state->base.crtc, true);
		drm_crtc_vblank_get(new_state->base.crtc);
		DRM_DEBUG_DRIVER("%s: crtc=%u VRR off->on: Get vblank ref\n",
				 __func__, new_state->base.crtc->base.id);
	} else if (old_vrr_active && !new_vrr_active) {
		/* Transition VRR active -> inactive:
		 * Allow vblank irq disable again for fixed refresh rate.
		 */
		dm_set_vupdate_irq(new_state->base.crtc, false);
		drm_crtc_vblank_put(new_state->base.crtc);
		DRM_DEBUG_DRIVER("%s: crtc=%u VRR on->off: Drop vblank ref\n",
				 __func__, new_state->base.crtc->base.id);
	}
}

static void amdgpu_dm_commit_cursors(struct drm_atomic_state *state)
{
	struct drm_plane *plane;
	struct drm_plane_state *old_plane_state;
	int i;

	/*
	 * TODO: Make this per-stream so we don't issue redundant updates for
	 * commits with multiple streams.
	 */
	for_each_old_plane_in_state(state, plane, old_plane_state, i)
		if (plane->type == DRM_PLANE_TYPE_CURSOR)
			handle_cursor_update(plane, old_plane_state);
}

static void amdgpu_dm_commit_planes(struct drm_atomic_state *state,
				    struct dc_state *dc_state,
				    struct drm_device *dev,
				    struct amdgpu_display_manager *dm,
				    struct drm_crtc *pcrtc,
				    bool wait_for_vblank)
{
	uint32_t i;
	uint64_t timestamp_ns;
	struct drm_plane *plane;
	struct drm_plane_state *old_plane_state, *new_plane_state;
	struct amdgpu_crtc *acrtc_attach = to_amdgpu_crtc(pcrtc);
	struct drm_crtc_state *new_pcrtc_state =
			drm_atomic_get_new_crtc_state(state, pcrtc);
	struct dm_crtc_state *acrtc_state = to_dm_crtc_state(new_pcrtc_state);
	struct dm_crtc_state *dm_old_crtc_state =
			to_dm_crtc_state(drm_atomic_get_old_crtc_state(state, pcrtc));
	int planes_count = 0, vpos, hpos;
	long r;
	unsigned long flags;
	struct amdgpu_bo *abo;
	uint32_t target_vblank, last_flip_vblank;
	bool vrr_active = amdgpu_dm_vrr_active(acrtc_state);
	bool pflip_present = false;
	struct {
		struct dc_surface_update surface_updates[MAX_SURFACES];
		struct dc_plane_info plane_infos[MAX_SURFACES];
		struct dc_scaling_info scaling_infos[MAX_SURFACES];
		struct dc_flip_addrs flip_addrs[MAX_SURFACES];
		struct dc_stream_update stream_update;
	} *bundle;

	bundle = kzalloc(sizeof(*bundle), GFP_KERNEL);

	if (!bundle) {
		dm_error("Failed to allocate update bundle\n");
		goto cleanup;
	}

	/*
	 * Disable the cursor first if we're disabling all the planes.
	 * It'll remain on the screen after the planes are re-enabled
	 * if we don't.
	 */
	if (acrtc_state->active_planes == 0)
		amdgpu_dm_commit_cursors(state);

	/* update planes when needed */
	for_each_oldnew_plane_in_state(state, plane, old_plane_state, new_plane_state, i) {
		struct drm_crtc *crtc = new_plane_state->crtc;
		struct drm_crtc_state *new_crtc_state;
		struct drm_framebuffer *fb = new_plane_state->fb;
		struct amdgpu_framebuffer *afb = (struct amdgpu_framebuffer *)fb;
		bool plane_needs_flip;
		struct dc_plane_state *dc_plane;
		struct dm_plane_state *dm_new_plane_state = to_dm_plane_state(new_plane_state);

		/* Cursor plane is handled after stream updates */
		if (plane->type == DRM_PLANE_TYPE_CURSOR)
			continue;

		if (!fb || !crtc || pcrtc != crtc)
			continue;

		new_crtc_state = drm_atomic_get_new_crtc_state(state, crtc);
		if (!new_crtc_state->active)
			continue;

		dc_plane = dm_new_plane_state->dc_state;

		bundle->surface_updates[planes_count].surface = dc_plane;
		if (new_pcrtc_state->color_mgmt_changed) {
			bundle->surface_updates[planes_count].gamma = dc_plane->gamma_correction;
			bundle->surface_updates[planes_count].in_transfer_func = dc_plane->in_transfer_func;
			bundle->surface_updates[planes_count].gamut_remap_matrix = &dc_plane->gamut_remap_matrix;
		}

		fill_dc_scaling_info(new_plane_state,
				     &bundle->scaling_infos[planes_count]);

		bundle->surface_updates[planes_count].scaling_info =
			&bundle->scaling_infos[planes_count];

		plane_needs_flip = old_plane_state->fb && new_plane_state->fb;

		pflip_present = pflip_present || plane_needs_flip;

		if (!plane_needs_flip) {
			planes_count += 1;
			continue;
		}

		abo = gem_to_amdgpu_bo(fb->obj[0]);

		/*
		 * Wait for all fences on this FB. Do limited wait to avoid
		 * deadlock during GPU reset when this fence will not signal
		 * but we hold reservation lock for the BO.
		 */
		r = dma_resv_wait_timeout(abo->tbo.base.resv, true, false,
					  msecs_to_jiffies(5000));
		if (unlikely(r <= 0))
			DRM_ERROR("Waiting for fences timed out!");

		fill_dc_plane_info_and_addr(
			dm->adev, new_plane_state,
			afb->tiling_flags,
			&bundle->plane_infos[planes_count],
			&bundle->flip_addrs[planes_count].address,
			afb->tmz_surface, false);

		DRM_DEBUG_ATOMIC("plane: id=%d dcc_en=%d\n",
				 new_plane_state->plane->index,
				 bundle->plane_infos[planes_count].dcc.enable);

		bundle->surface_updates[planes_count].plane_info =
			&bundle->plane_infos[planes_count];

		/*
		 * Only allow immediate flips for fast updates that don't
		 * change FB pitch, DCC state, rotation or mirroing.
		 */
		bundle->flip_addrs[planes_count].flip_immediate =
			crtc->state->async_flip &&
			acrtc_state->update_type == UPDATE_TYPE_FAST;

		timestamp_ns = ktime_get_ns();
		bundle->flip_addrs[planes_count].flip_timestamp_in_us = div_u64(timestamp_ns, 1000);
		bundle->surface_updates[planes_count].flip_addr = &bundle->flip_addrs[planes_count];
		bundle->surface_updates[planes_count].surface = dc_plane;

		if (!bundle->surface_updates[planes_count].surface) {
			DRM_ERROR("No surface for CRTC: id=%d\n",
					acrtc_attach->crtc_id);
			continue;
		}

		if (plane == pcrtc->primary)
			update_freesync_state_on_stream(
				dm,
				acrtc_state,
				acrtc_state->stream,
				dc_plane,
				bundle->flip_addrs[planes_count].flip_timestamp_in_us);

		DRM_DEBUG_ATOMIC("%s Flipping to hi: 0x%x, low: 0x%x\n",
				 __func__,
				 bundle->flip_addrs[planes_count].address.grph.addr.high_part,
				 bundle->flip_addrs[planes_count].address.grph.addr.low_part);

		planes_count += 1;

	}

	if (pflip_present) {
		if (!vrr_active) {
			/* Use old throttling in non-vrr fixed refresh rate mode
			 * to keep flip scheduling based on target vblank counts
			 * working in a backwards compatible way, e.g., for
			 * clients using the GLX_OML_sync_control extension or
			 * DRI3/Present extension with defined target_msc.
			 */
			last_flip_vblank = amdgpu_get_vblank_counter_kms(pcrtc);
		}
		else {
			/* For variable refresh rate mode only:
			 * Get vblank of last completed flip to avoid > 1 vrr
			 * flips per video frame by use of throttling, but allow
			 * flip programming anywhere in the possibly large
			 * variable vrr vblank interval for fine-grained flip
			 * timing control and more opportunity to avoid stutter
			 * on late submission of flips.
			 */
			spin_lock_irqsave(&pcrtc->dev->event_lock, flags);
			last_flip_vblank = acrtc_attach->dm_irq_params.last_flip_vblank;
			spin_unlock_irqrestore(&pcrtc->dev->event_lock, flags);
		}

		target_vblank = last_flip_vblank + wait_for_vblank;

		/*
		 * Wait until we're out of the vertical blank period before the one
		 * targeted by the flip
		 */
		while ((acrtc_attach->enabled &&
			(amdgpu_display_get_crtc_scanoutpos(dm->ddev, acrtc_attach->crtc_id,
							    0, &vpos, &hpos, NULL,
							    NULL, &pcrtc->hwmode)
			 & (DRM_SCANOUTPOS_VALID | DRM_SCANOUTPOS_IN_VBLANK)) ==
			(DRM_SCANOUTPOS_VALID | DRM_SCANOUTPOS_IN_VBLANK) &&
			(int)(target_vblank -
			  amdgpu_get_vblank_counter_kms(pcrtc)) > 0)) {
			usleep_range(1000, 1100);
		}

		/**
		 * Prepare the flip event for the pageflip interrupt to handle.
		 *
		 * This only works in the case where we've already turned on the
		 * appropriate hardware blocks (eg. HUBP) so in the transition case
		 * from 0 -> n planes we have to skip a hardware generated event
		 * and rely on sending it from software.
		 */
		if (acrtc_attach->base.state->event &&
		    acrtc_state->active_planes > 0) {
			drm_crtc_vblank_get(pcrtc);

			spin_lock_irqsave(&pcrtc->dev->event_lock, flags);

			WARN_ON(acrtc_attach->pflip_status != AMDGPU_FLIP_NONE);
			prepare_flip_isr(acrtc_attach);

			spin_unlock_irqrestore(&pcrtc->dev->event_lock, flags);
		}

		if (acrtc_state->stream) {
			if (acrtc_state->freesync_vrr_info_changed)
				bundle->stream_update.vrr_infopacket =
					&acrtc_state->stream->vrr_infopacket;
		}
	}

	/* Update the planes if changed or disable if we don't have any. */
	if ((planes_count || acrtc_state->active_planes == 0) &&
		acrtc_state->stream) {
		bundle->stream_update.stream = acrtc_state->stream;
		if (new_pcrtc_state->mode_changed) {
			bundle->stream_update.src = acrtc_state->stream->src;
			bundle->stream_update.dst = acrtc_state->stream->dst;
		}

		if (new_pcrtc_state->color_mgmt_changed) {
			/*
			 * TODO: This isn't fully correct since we've actually
			 * already modified the stream in place.
			 */
			bundle->stream_update.gamut_remap =
				&acrtc_state->stream->gamut_remap_matrix;
			bundle->stream_update.output_csc_transform =
				&acrtc_state->stream->csc_color_matrix;
			bundle->stream_update.out_transfer_func =
				acrtc_state->stream->out_transfer_func;
		}

		acrtc_state->stream->abm_level = acrtc_state->abm_level;
		if (acrtc_state->abm_level != dm_old_crtc_state->abm_level)
			bundle->stream_update.abm_level = &acrtc_state->abm_level;

		/*
		 * If FreeSync state on the stream has changed then we need to
		 * re-adjust the min/max bounds now that DC doesn't handle this
		 * as part of commit.
		 */
		if (is_dc_timing_adjust_needed(dm_old_crtc_state, acrtc_state)) {
			spin_lock_irqsave(&pcrtc->dev->event_lock, flags);
			dc_stream_adjust_vmin_vmax(
				dm->dc, acrtc_state->stream,
				&acrtc_attach->dm_irq_params.vrr_params.adjust);
			spin_unlock_irqrestore(&pcrtc->dev->event_lock, flags);
		}
		mutex_lock(&dm->dc_lock);
		if ((acrtc_state->update_type > UPDATE_TYPE_FAST) &&
				acrtc_state->stream->link->psr_settings.psr_allow_active)
			amdgpu_dm_psr_disable(acrtc_state->stream);

		dc_commit_updates_for_stream(dm->dc,
						     bundle->surface_updates,
						     planes_count,
						     acrtc_state->stream,
						     &bundle->stream_update,
						     dc_state);

		/**
		 * Enable or disable the interrupts on the backend.
		 *
		 * Most pipes are put into power gating when unused.
		 *
		 * When power gating is enabled on a pipe we lose the
		 * interrupt enablement state when power gating is disabled.
		 *
		 * So we need to update the IRQ control state in hardware
		 * whenever the pipe turns on (since it could be previously
		 * power gated) or off (since some pipes can't be power gated
		 * on some ASICs).
		 */
		if (dm_old_crtc_state->active_planes != acrtc_state->active_planes)
			dm_update_pflip_irq_state(drm_to_adev(dev),
						  acrtc_attach);

		if ((acrtc_state->update_type > UPDATE_TYPE_FAST) &&
				acrtc_state->stream->link->psr_settings.psr_version != DC_PSR_VERSION_UNSUPPORTED &&
				!acrtc_state->stream->link->psr_settings.psr_feature_enabled)
			amdgpu_dm_link_setup_psr(acrtc_state->stream);
		else if ((acrtc_state->update_type == UPDATE_TYPE_FAST) &&
				acrtc_state->stream->link->psr_settings.psr_feature_enabled &&
				!acrtc_state->stream->link->psr_settings.psr_allow_active) {
			struct amdgpu_dm_connector *aconn = (struct amdgpu_dm_connector *)
					acrtc_state->stream->dm_stream_context;

			if (aconn->psr_skip_count > 0)
				aconn->psr_skip_count--;
			else
				amdgpu_dm_psr_enable(acrtc_state->stream);
		}

		mutex_unlock(&dm->dc_lock);
	}

	/*
	 * Update cursor state *after* programming all the planes.
	 * This avoids redundant programming in the case where we're going
	 * to be disabling a single plane - those pipes are being disabled.
	 */
	if (acrtc_state->active_planes)
		amdgpu_dm_commit_cursors(state);

cleanup:
	kfree(bundle);
}

static void amdgpu_dm_commit_audio(struct drm_device *dev,
				   struct drm_atomic_state *state)
{
	struct amdgpu_device *adev = drm_to_adev(dev);
	struct amdgpu_dm_connector *aconnector;
	struct drm_connector *connector;
	struct drm_connector_state *old_con_state, *new_con_state;
	struct drm_crtc_state *new_crtc_state;
	struct dm_crtc_state *new_dm_crtc_state;
	const struct dc_stream_status *status;
	int i, inst;

	/* Notify device removals. */
	for_each_oldnew_connector_in_state(state, connector, old_con_state, new_con_state, i) {
		if (old_con_state->crtc != new_con_state->crtc) {
			/* CRTC changes require notification. */
			goto notify;
		}

		if (!new_con_state->crtc)
			continue;

		new_crtc_state = drm_atomic_get_new_crtc_state(
			state, new_con_state->crtc);

		if (!new_crtc_state)
			continue;

		if (!drm_atomic_crtc_needs_modeset(new_crtc_state))
			continue;

	notify:
		aconnector = to_amdgpu_dm_connector(connector);

		mutex_lock(&adev->dm.audio_lock);
		inst = aconnector->audio_inst;
		aconnector->audio_inst = -1;
		mutex_unlock(&adev->dm.audio_lock);

		amdgpu_dm_audio_eld_notify(adev, inst);
	}

	/* Notify audio device additions. */
	for_each_new_connector_in_state(state, connector, new_con_state, i) {
		if (!new_con_state->crtc)
			continue;

		new_crtc_state = drm_atomic_get_new_crtc_state(
			state, new_con_state->crtc);

		if (!new_crtc_state)
			continue;

		if (!drm_atomic_crtc_needs_modeset(new_crtc_state))
			continue;

		new_dm_crtc_state = to_dm_crtc_state(new_crtc_state);
		if (!new_dm_crtc_state->stream)
			continue;

		status = dc_stream_get_status(new_dm_crtc_state->stream);
		if (!status)
			continue;

		aconnector = to_amdgpu_dm_connector(connector);

		mutex_lock(&adev->dm.audio_lock);
		inst = status->audio_inst;
		aconnector->audio_inst = inst;
		mutex_unlock(&adev->dm.audio_lock);

		amdgpu_dm_audio_eld_notify(adev, inst);
	}
}

/*
 * amdgpu_dm_crtc_copy_transient_flags - copy mirrored flags from DRM to DC
 * @crtc_state: the DRM CRTC state
 * @stream_state: the DC stream state.
 *
 * Copy the mirrored transient state flags from DRM, to DC. It is used to bring
 * a dc_stream_state's flags in sync with a drm_crtc_state's flags.
 */
static void amdgpu_dm_crtc_copy_transient_flags(struct drm_crtc_state *crtc_state,
						struct dc_stream_state *stream_state)
{
	stream_state->mode_changed = drm_atomic_crtc_needs_modeset(crtc_state);
}

/**
 * amdgpu_dm_atomic_commit_tail() - AMDgpu DM's commit tail implementation.
 * @state: The atomic state to commit
 *
 * This will tell DC to commit the constructed DC state from atomic_check,
 * programming the hardware. Any failures here implies a hardware failure, since
 * atomic check should have filtered anything non-kosher.
 */
static void amdgpu_dm_atomic_commit_tail(struct drm_atomic_state *state)
{
	struct drm_device *dev = state->dev;
	struct amdgpu_device *adev = drm_to_adev(dev);
	struct amdgpu_display_manager *dm = &adev->dm;
	struct dm_atomic_state *dm_state;
	struct dc_state *dc_state = NULL, *dc_state_temp = NULL;
	uint32_t i, j;
	struct drm_crtc *crtc;
	struct drm_crtc_state *old_crtc_state, *new_crtc_state;
	unsigned long flags;
	bool wait_for_vblank = true;
	struct drm_connector *connector;
	struct drm_connector_state *old_con_state, *new_con_state;
	struct dm_crtc_state *dm_old_crtc_state, *dm_new_crtc_state;
	int crtc_disable_count = 0;
	bool mode_set_reset_required = false;

	trace_amdgpu_dm_atomic_commit_tail_begin(state);

	drm_atomic_helper_update_legacy_modeset_state(dev, state);

	dm_state = dm_atomic_get_new_state(state);
	if (dm_state && dm_state->context) {
		dc_state = dm_state->context;
	} else {
		/* No state changes, retain current state. */
		dc_state_temp = dc_create_state(dm->dc);
		ASSERT(dc_state_temp);
		dc_state = dc_state_temp;
		dc_resource_state_copy_construct_current(dm->dc, dc_state);
	}

	for_each_oldnew_crtc_in_state (state, crtc, old_crtc_state,
				       new_crtc_state, i) {
		struct amdgpu_crtc *acrtc = to_amdgpu_crtc(crtc);

		dm_old_crtc_state = to_dm_crtc_state(old_crtc_state);

		if (old_crtc_state->active &&
		    (!new_crtc_state->active ||
		     drm_atomic_crtc_needs_modeset(new_crtc_state))) {
			manage_dm_interrupts(adev, acrtc, false);
			dc_stream_release(dm_old_crtc_state->stream);
		}
	}

	drm_atomic_helper_calc_timestamping_constants(state);

	/* update changed items */
	for_each_oldnew_crtc_in_state(state, crtc, old_crtc_state, new_crtc_state, i) {
		struct amdgpu_crtc *acrtc = to_amdgpu_crtc(crtc);

		dm_new_crtc_state = to_dm_crtc_state(new_crtc_state);
		dm_old_crtc_state = to_dm_crtc_state(old_crtc_state);

		DRM_DEBUG_ATOMIC(
			"amdgpu_crtc id:%d crtc_state_flags: enable:%d, active:%d, "
			"planes_changed:%d, mode_changed:%d,active_changed:%d,"
			"connectors_changed:%d\n",
			acrtc->crtc_id,
			new_crtc_state->enable,
			new_crtc_state->active,
			new_crtc_state->planes_changed,
			new_crtc_state->mode_changed,
			new_crtc_state->active_changed,
			new_crtc_state->connectors_changed);

		/* Disable cursor if disabling crtc */
		if (old_crtc_state->active && !new_crtc_state->active) {
			struct dc_cursor_position position;

			memset(&position, 0, sizeof(position));
			mutex_lock(&dm->dc_lock);
			dc_stream_set_cursor_position(dm_old_crtc_state->stream, &position);
			mutex_unlock(&dm->dc_lock);
		}

		/* Copy all transient state flags into dc state */
		if (dm_new_crtc_state->stream) {
			amdgpu_dm_crtc_copy_transient_flags(&dm_new_crtc_state->base,
							    dm_new_crtc_state->stream);
		}

		/* handles headless hotplug case, updating new_state and
		 * aconnector as needed
		 */

		if (modeset_required(new_crtc_state, dm_new_crtc_state->stream, dm_old_crtc_state->stream)) {

			DRM_DEBUG_ATOMIC("Atomic commit: SET crtc id %d: [%p]\n", acrtc->crtc_id, acrtc);

			if (!dm_new_crtc_state->stream) {
				/*
				 * this could happen because of issues with
				 * userspace notifications delivery.
				 * In this case userspace tries to set mode on
				 * display which is disconnected in fact.
				 * dc_sink is NULL in this case on aconnector.
				 * We expect reset mode will come soon.
				 *
				 * This can also happen when unplug is done
				 * during resume sequence ended
				 *
				 * In this case, we want to pretend we still
				 * have a sink to keep the pipe running so that
				 * hw state is consistent with the sw state
				 */
				DRM_DEBUG_DRIVER("%s: Failed to create new stream for crtc %d\n",
						__func__, acrtc->base.base.id);
				continue;
			}

			if (dm_old_crtc_state->stream)
				remove_stream(adev, acrtc, dm_old_crtc_state->stream);

			pm_runtime_get_noresume(dev->dev);

			acrtc->enabled = true;
			acrtc->hw_mode = new_crtc_state->mode;
			crtc->hwmode = new_crtc_state->mode;
			mode_set_reset_required = true;
		} else if (modereset_required(new_crtc_state)) {
			DRM_DEBUG_ATOMIC("Atomic commit: RESET. crtc id %d:[%p]\n", acrtc->crtc_id, acrtc);
			/* i.e. reset mode */
			if (dm_old_crtc_state->stream)
				remove_stream(adev, acrtc, dm_old_crtc_state->stream);

			mode_set_reset_required = true;
		}
	} /* for_each_crtc_in_state() */

	if (dc_state) {
		/* if there mode set or reset, disable eDP PSR */
		if (mode_set_reset_required)
			amdgpu_dm_psr_disable_all(dm);

		dm_enable_per_frame_crtc_master_sync(dc_state);
		mutex_lock(&dm->dc_lock);
		WARN_ON(!dc_commit_state(dm->dc, dc_state));
#if defined(CONFIG_DRM_AMD_DC_DCN)
               /* Allow idle optimization when vblank count is 0 for display off */
               if (dm->active_vblank_irq_count == 0)
                   dc_allow_idle_optimizations(dm->dc,true);
#endif
		mutex_unlock(&dm->dc_lock);
	}

	for_each_new_crtc_in_state(state, crtc, new_crtc_state, i) {
		struct amdgpu_crtc *acrtc = to_amdgpu_crtc(crtc);

		dm_new_crtc_state = to_dm_crtc_state(new_crtc_state);

		if (dm_new_crtc_state->stream != NULL) {
			const struct dc_stream_status *status =
					dc_stream_get_status(dm_new_crtc_state->stream);

			if (!status)
				status = dc_stream_get_status_from_state(dc_state,
									 dm_new_crtc_state->stream);
			if (!status)
				DC_ERR("got no status for stream %p on acrtc%p\n", dm_new_crtc_state->stream, acrtc);
			else
				acrtc->otg_inst = status->primary_otg_inst;
		}
	}
#ifdef CONFIG_DRM_AMD_DC_HDCP
	for_each_oldnew_connector_in_state(state, connector, old_con_state, new_con_state, i) {
		struct dm_connector_state *dm_new_con_state = to_dm_connector_state(new_con_state);
		struct amdgpu_crtc *acrtc = to_amdgpu_crtc(dm_new_con_state->base.crtc);
		struct amdgpu_dm_connector *aconnector = to_amdgpu_dm_connector(connector);

		new_crtc_state = NULL;

		if (acrtc)
			new_crtc_state = drm_atomic_get_new_crtc_state(state, &acrtc->base);

		dm_new_crtc_state = to_dm_crtc_state(new_crtc_state);

		if (dm_new_crtc_state && dm_new_crtc_state->stream == NULL &&
		    connector->state->content_protection == DRM_MODE_CONTENT_PROTECTION_ENABLED) {
			hdcp_reset_display(adev->dm.hdcp_workqueue, aconnector->dc_link->link_index);
			new_con_state->content_protection = DRM_MODE_CONTENT_PROTECTION_DESIRED;
			dm_new_con_state->update_hdcp = true;
			continue;
		}

		if (is_content_protection_different(new_con_state, old_con_state, connector, adev->dm.hdcp_workqueue))
			hdcp_update_display(
				adev->dm.hdcp_workqueue, aconnector->dc_link->link_index, aconnector,
				new_con_state->hdcp_content_type,
				new_con_state->content_protection == DRM_MODE_CONTENT_PROTECTION_DESIRED);
	}
#endif

	/* Handle connector state changes */
	for_each_oldnew_connector_in_state(state, connector, old_con_state, new_con_state, i) {
		struct dm_connector_state *dm_new_con_state = to_dm_connector_state(new_con_state);
		struct dm_connector_state *dm_old_con_state = to_dm_connector_state(old_con_state);
		struct amdgpu_crtc *acrtc = to_amdgpu_crtc(dm_new_con_state->base.crtc);
		struct dc_surface_update dummy_updates[MAX_SURFACES];
		struct dc_stream_update stream_update;
		struct dc_info_packet hdr_packet;
		struct dc_stream_status *status = NULL;
		bool abm_changed, hdr_changed, scaling_changed;

		memset(&dummy_updates, 0, sizeof(dummy_updates));
		memset(&stream_update, 0, sizeof(stream_update));

		if (acrtc) {
			new_crtc_state = drm_atomic_get_new_crtc_state(state, &acrtc->base);
			old_crtc_state = drm_atomic_get_old_crtc_state(state, &acrtc->base);
		}

		/* Skip any modesets/resets */
		if (!acrtc || drm_atomic_crtc_needs_modeset(new_crtc_state))
			continue;

		dm_new_crtc_state = to_dm_crtc_state(new_crtc_state);
		dm_old_crtc_state = to_dm_crtc_state(old_crtc_state);

		scaling_changed = is_scaling_state_different(dm_new_con_state,
							     dm_old_con_state);

		abm_changed = dm_new_crtc_state->abm_level !=
			      dm_old_crtc_state->abm_level;

		hdr_changed =
			!drm_connector_atomic_hdr_metadata_equal(old_con_state, new_con_state);

		if (!scaling_changed && !abm_changed && !hdr_changed)
			continue;

		stream_update.stream = dm_new_crtc_state->stream;
		if (scaling_changed) {
			update_stream_scaling_settings(&dm_new_con_state->base.crtc->mode,
					dm_new_con_state, dm_new_crtc_state->stream);

			stream_update.src = dm_new_crtc_state->stream->src;
			stream_update.dst = dm_new_crtc_state->stream->dst;
		}

		if (abm_changed) {
			dm_new_crtc_state->stream->abm_level = dm_new_crtc_state->abm_level;

			stream_update.abm_level = &dm_new_crtc_state->abm_level;
		}

		if (hdr_changed) {
			fill_hdr_info_packet(new_con_state, &hdr_packet);
			stream_update.hdr_static_metadata = &hdr_packet;
		}

		status = dc_stream_get_status(dm_new_crtc_state->stream);

		if (WARN_ON(!status))
			continue;

		WARN_ON(!status->plane_count);

		/*
		 * TODO: DC refuses to perform stream updates without a dc_surface_update.
		 * Here we create an empty update on each plane.
		 * To fix this, DC should permit updating only stream properties.
		 */
		for (j = 0; j < status->plane_count; j++)
			dummy_updates[j].surface = status->plane_states[0];


		mutex_lock(&dm->dc_lock);
		dc_commit_updates_for_stream(dm->dc,
						     dummy_updates,
						     status->plane_count,
						     dm_new_crtc_state->stream,
						     &stream_update,
						     dc_state);
		mutex_unlock(&dm->dc_lock);
	}

	/* Count number of newly disabled CRTCs for dropping PM refs later. */
	for_each_oldnew_crtc_in_state(state, crtc, old_crtc_state,
				      new_crtc_state, i) {
		if (old_crtc_state->active && !new_crtc_state->active)
			crtc_disable_count++;

		dm_new_crtc_state = to_dm_crtc_state(new_crtc_state);
		dm_old_crtc_state = to_dm_crtc_state(old_crtc_state);

		/* For freesync config update on crtc state and params for irq */
		update_stream_irq_parameters(dm, dm_new_crtc_state);

		/* Handle vrr on->off / off->on transitions */
		amdgpu_dm_handle_vrr_transition(dm_old_crtc_state,
						dm_new_crtc_state);
	}

	/**
	 * Enable interrupts for CRTCs that are newly enabled or went through
	 * a modeset. It was intentionally deferred until after the front end
	 * state was modified to wait until the OTG was on and so the IRQ
	 * handlers didn't access stale or invalid state.
	 */
	for_each_oldnew_crtc_in_state(state, crtc, old_crtc_state, new_crtc_state, i) {
		struct amdgpu_crtc *acrtc = to_amdgpu_crtc(crtc);
#ifdef CONFIG_DEBUG_FS
		bool configure_crc = false;
		enum amdgpu_dm_pipe_crc_source cur_crc_src;
#if defined(CONFIG_DRM_AMD_SECURE_DISPLAY)
		struct crc_rd_work *crc_rd_wrk = dm->crc_rd_wrk;
#endif
		spin_lock_irqsave(&adev_to_drm(adev)->event_lock, flags);
		cur_crc_src = acrtc->dm_irq_params.crc_src;
		spin_unlock_irqrestore(&adev_to_drm(adev)->event_lock, flags);
#endif
		dm_new_crtc_state = to_dm_crtc_state(new_crtc_state);

		if (new_crtc_state->active &&
		    (!old_crtc_state->active ||
		     drm_atomic_crtc_needs_modeset(new_crtc_state))) {
			dc_stream_retain(dm_new_crtc_state->stream);
			acrtc->dm_irq_params.stream = dm_new_crtc_state->stream;
			manage_dm_interrupts(adev, acrtc, true);

#ifdef CONFIG_DEBUG_FS
			/**
			 * Frontend may have changed so reapply the CRC capture
			 * settings for the stream.
			 */
			dm_new_crtc_state = to_dm_crtc_state(new_crtc_state);

			if (amdgpu_dm_is_valid_crc_source(cur_crc_src)) {
				configure_crc = true;
#if defined(CONFIG_DRM_AMD_SECURE_DISPLAY)
				if (amdgpu_dm_crc_window_is_activated(crtc)) {
					spin_lock_irqsave(&adev_to_drm(adev)->event_lock, flags);
					acrtc->dm_irq_params.crc_window.update_win = true;
					acrtc->dm_irq_params.crc_window.skip_frame_cnt = 2;
					spin_lock_irq(&crc_rd_wrk->crc_rd_work_lock);
					crc_rd_wrk->crtc = crtc;
					spin_unlock_irq(&crc_rd_wrk->crc_rd_work_lock);
					spin_unlock_irqrestore(&adev_to_drm(adev)->event_lock, flags);
				}
#endif
			}

			if (configure_crc)
				if (amdgpu_dm_crtc_configure_crc_source(
					crtc, dm_new_crtc_state, cur_crc_src))
					DRM_DEBUG_DRIVER("Failed to configure crc source");
#endif
		}
	}

	for_each_new_crtc_in_state(state, crtc, new_crtc_state, j)
		if (new_crtc_state->async_flip)
			wait_for_vblank = false;

	/* update planes when needed per crtc*/
	for_each_new_crtc_in_state(state, crtc, new_crtc_state, j) {
		dm_new_crtc_state = to_dm_crtc_state(new_crtc_state);

		if (dm_new_crtc_state->stream)
			amdgpu_dm_commit_planes(state, dc_state, dev,
						dm, crtc, wait_for_vblank);
	}

	/* Update audio instances for each connector. */
	amdgpu_dm_commit_audio(dev, state);

#if defined(CONFIG_BACKLIGHT_CLASS_DEVICE) ||		\
	defined(CONFIG_BACKLIGHT_CLASS_DEVICE_MODULE)
	/* restore the backlight level */
	if (dm->backlight_dev && (amdgpu_dm_backlight_get_level(dm) != dm->brightness[0]))
		amdgpu_dm_backlight_set_level(dm, dm->brightness[0]);
#endif
	/*
	 * send vblank event on all events not handled in flip and
	 * mark consumed event for drm_atomic_helper_commit_hw_done
	 */
	spin_lock_irqsave(&adev_to_drm(adev)->event_lock, flags);
	for_each_new_crtc_in_state(state, crtc, new_crtc_state, i) {

		if (new_crtc_state->event)
			drm_send_event_locked(dev, &new_crtc_state->event->base);

		new_crtc_state->event = NULL;
	}
	spin_unlock_irqrestore(&adev_to_drm(adev)->event_lock, flags);

	/* Signal HW programming completion */
	drm_atomic_helper_commit_hw_done(state);

	if (wait_for_vblank)
		drm_atomic_helper_wait_for_flip_done(dev, state);

	drm_atomic_helper_cleanup_planes(dev, state);

	/* return the stolen vga memory back to VRAM */
	if (!adev->mman.keep_stolen_vga_memory)
		amdgpu_bo_free_kernel(&adev->mman.stolen_vga_memory, NULL, NULL);
	amdgpu_bo_free_kernel(&adev->mman.stolen_extended_memory, NULL, NULL);

	/*
	 * Finally, drop a runtime PM reference for each newly disabled CRTC,
	 * so we can put the GPU into runtime suspend if we're not driving any
	 * displays anymore
	 */
	for (i = 0; i < crtc_disable_count; i++)
		pm_runtime_put_autosuspend(dev->dev);
	pm_runtime_mark_last_busy(dev->dev);

	if (dc_state_temp)
		dc_release_state(dc_state_temp);
}


static int dm_force_atomic_commit(struct drm_connector *connector)
{
	int ret = 0;
	struct drm_device *ddev = connector->dev;
	struct drm_atomic_state *state = drm_atomic_state_alloc(ddev);
	struct amdgpu_crtc *disconnected_acrtc = to_amdgpu_crtc(connector->encoder->crtc);
	struct drm_plane *plane = disconnected_acrtc->base.primary;
	struct drm_connector_state *conn_state;
	struct drm_crtc_state *crtc_state;
	struct drm_plane_state *plane_state;

	if (!state)
		return -ENOMEM;

	state->acquire_ctx = ddev->mode_config.acquire_ctx;

	/* Construct an atomic state to restore previous display setting */

	/*
	 * Attach connectors to drm_atomic_state
	 */
	conn_state = drm_atomic_get_connector_state(state, connector);

	ret = PTR_ERR_OR_ZERO(conn_state);
	if (ret)
		goto out;

	/* Attach crtc to drm_atomic_state*/
	crtc_state = drm_atomic_get_crtc_state(state, &disconnected_acrtc->base);

	ret = PTR_ERR_OR_ZERO(crtc_state);
	if (ret)
		goto out;

	/* force a restore */
	crtc_state->mode_changed = true;

	/* Attach plane to drm_atomic_state */
	plane_state = drm_atomic_get_plane_state(state, plane);

	ret = PTR_ERR_OR_ZERO(plane_state);
	if (ret)
		goto out;

	/* Call commit internally with the state we just constructed */
	ret = drm_atomic_commit(state);

out:
	drm_atomic_state_put(state);
	if (ret)
		DRM_ERROR("Restoring old state failed with %i\n", ret);

	return ret;
}

/*
 * This function handles all cases when set mode does not come upon hotplug.
 * This includes when a display is unplugged then plugged back into the
 * same port and when running without usermode desktop manager supprot
 */
void dm_restore_drm_connector_state(struct drm_device *dev,
				    struct drm_connector *connector)
{
	struct amdgpu_dm_connector *aconnector = to_amdgpu_dm_connector(connector);
	struct amdgpu_crtc *disconnected_acrtc;
	struct dm_crtc_state *acrtc_state;

	if (!aconnector->dc_sink || !connector->state || !connector->encoder)
		return;

	disconnected_acrtc = to_amdgpu_crtc(connector->encoder->crtc);
	if (!disconnected_acrtc)
		return;

	acrtc_state = to_dm_crtc_state(disconnected_acrtc->base.state);
	if (!acrtc_state->stream)
		return;

	/*
	 * If the previous sink is not released and different from the current,
	 * we deduce we are in a state where we can not rely on usermode call
	 * to turn on the display, so we do it here
	 */
	if (acrtc_state->stream->sink != aconnector->dc_sink)
		dm_force_atomic_commit(&aconnector->base);
}

/*
 * Grabs all modesetting locks to serialize against any blocking commits,
 * Waits for completion of all non blocking commits.
 */
static int do_aquire_global_lock(struct drm_device *dev,
				 struct drm_atomic_state *state)
{
	struct drm_crtc *crtc;
	struct drm_crtc_commit *commit;
	long ret;

	/*
	 * Adding all modeset locks to aquire_ctx will
	 * ensure that when the framework release it the
	 * extra locks we are locking here will get released to
	 */
	ret = drm_modeset_lock_all_ctx(dev, state->acquire_ctx);
	if (ret)
		return ret;

	list_for_each_entry(crtc, &dev->mode_config.crtc_list, head) {
		spin_lock(&crtc->commit_lock);
		commit = list_first_entry_or_null(&crtc->commit_list,
				struct drm_crtc_commit, commit_entry);
		if (commit)
			drm_crtc_commit_get(commit);
		spin_unlock(&crtc->commit_lock);

		if (!commit)
			continue;

		/*
		 * Make sure all pending HW programming completed and
		 * page flips done
		 */
		ret = wait_for_completion_interruptible_timeout(&commit->hw_done, 10*HZ);

		if (ret > 0)
			ret = wait_for_completion_interruptible_timeout(
					&commit->flip_done, 10*HZ);

		if (ret == 0)
			DRM_ERROR("[CRTC:%d:%s] hw_done or flip_done "
				  "timed out\n", crtc->base.id, crtc->name);

		drm_crtc_commit_put(commit);
	}

	return ret < 0 ? ret : 0;
}

static void get_freesync_config_for_crtc(
	struct dm_crtc_state *new_crtc_state,
	struct dm_connector_state *new_con_state)
{
	struct mod_freesync_config config = {0};
	struct amdgpu_dm_connector *aconnector =
			to_amdgpu_dm_connector(new_con_state->base.connector);
	struct drm_display_mode *mode = &new_crtc_state->base.mode;
	int vrefresh = drm_mode_vrefresh(mode);
	bool fs_vid_mode = false;

	new_crtc_state->vrr_supported = new_con_state->freesync_capable &&
					vrefresh >= aconnector->min_vfreq &&
					vrefresh <= aconnector->max_vfreq;

	if (new_crtc_state->vrr_supported) {
		new_crtc_state->stream->ignore_msa_timing_param = true;
		fs_vid_mode = new_crtc_state->freesync_config.state == VRR_STATE_ACTIVE_FIXED;

		config.min_refresh_in_uhz = aconnector->min_vfreq * 1000000;
		config.max_refresh_in_uhz = aconnector->max_vfreq * 1000000;
		config.vsif_supported = true;
		config.btr = true;

		if (fs_vid_mode) {
			config.state = VRR_STATE_ACTIVE_FIXED;
			config.fixed_refresh_in_uhz = new_crtc_state->freesync_config.fixed_refresh_in_uhz;
			goto out;
		} else if (new_crtc_state->base.vrr_enabled) {
			config.state = VRR_STATE_ACTIVE_VARIABLE;
		} else {
			config.state = VRR_STATE_INACTIVE;
		}
	}
out:
	new_crtc_state->freesync_config = config;
}

static void reset_freesync_config_for_crtc(
	struct dm_crtc_state *new_crtc_state)
{
	new_crtc_state->vrr_supported = false;

	memset(&new_crtc_state->vrr_infopacket, 0,
	       sizeof(new_crtc_state->vrr_infopacket));
}

static bool
is_timing_unchanged_for_freesync(struct drm_crtc_state *old_crtc_state,
				 struct drm_crtc_state *new_crtc_state)
{
	struct drm_display_mode old_mode, new_mode;

	if (!old_crtc_state || !new_crtc_state)
		return false;

	old_mode = old_crtc_state->mode;
	new_mode = new_crtc_state->mode;

	if (old_mode.clock       == new_mode.clock &&
	    old_mode.hdisplay    == new_mode.hdisplay &&
	    old_mode.vdisplay    == new_mode.vdisplay &&
	    old_mode.htotal      == new_mode.htotal &&
	    old_mode.vtotal      != new_mode.vtotal &&
	    old_mode.hsync_start == new_mode.hsync_start &&
	    old_mode.vsync_start != new_mode.vsync_start &&
	    old_mode.hsync_end   == new_mode.hsync_end &&
	    old_mode.vsync_end   != new_mode.vsync_end &&
	    old_mode.hskew       == new_mode.hskew &&
	    old_mode.vscan       == new_mode.vscan &&
	    (old_mode.vsync_end - old_mode.vsync_start) ==
	    (new_mode.vsync_end - new_mode.vsync_start))
		return true;

	return false;
}

static void set_freesync_fixed_config(struct dm_crtc_state *dm_new_crtc_state) {
	uint64_t num, den, res;
	struct drm_crtc_state *new_crtc_state = &dm_new_crtc_state->base;

	dm_new_crtc_state->freesync_config.state = VRR_STATE_ACTIVE_FIXED;

	num = (unsigned long long)new_crtc_state->mode.clock * 1000 * 1000000;
	den = (unsigned long long)new_crtc_state->mode.htotal *
	      (unsigned long long)new_crtc_state->mode.vtotal;

	res = div_u64(num, den);
	dm_new_crtc_state->freesync_config.fixed_refresh_in_uhz = res;
}

static int dm_update_crtc_state(struct amdgpu_display_manager *dm,
				struct drm_atomic_state *state,
				struct drm_crtc *crtc,
				struct drm_crtc_state *old_crtc_state,
				struct drm_crtc_state *new_crtc_state,
				bool enable,
				bool *lock_and_validation_needed)
{
	struct dm_atomic_state *dm_state = NULL;
	struct dm_crtc_state *dm_old_crtc_state, *dm_new_crtc_state;
	struct dc_stream_state *new_stream;
	int ret = 0;

	/*
	 * TODO Move this code into dm_crtc_atomic_check once we get rid of dc_validation_set
	 * update changed items
	 */
	struct amdgpu_crtc *acrtc = NULL;
	struct amdgpu_dm_connector *aconnector = NULL;
	struct drm_connector_state *drm_new_conn_state = NULL, *drm_old_conn_state = NULL;
	struct dm_connector_state *dm_new_conn_state = NULL, *dm_old_conn_state = NULL;

	new_stream = NULL;

	dm_old_crtc_state = to_dm_crtc_state(old_crtc_state);
	dm_new_crtc_state = to_dm_crtc_state(new_crtc_state);
	acrtc = to_amdgpu_crtc(crtc);
	aconnector = amdgpu_dm_find_first_crtc_matching_connector(state, crtc);

	/* TODO This hack should go away */
	if (aconnector && enable) {
		/* Make sure fake sink is created in plug-in scenario */
		drm_new_conn_state = drm_atomic_get_new_connector_state(state,
							    &aconnector->base);
		drm_old_conn_state = drm_atomic_get_old_connector_state(state,
							    &aconnector->base);

		if (IS_ERR(drm_new_conn_state)) {
			ret = PTR_ERR_OR_ZERO(drm_new_conn_state);
			goto fail;
		}

		dm_new_conn_state = to_dm_connector_state(drm_new_conn_state);
		dm_old_conn_state = to_dm_connector_state(drm_old_conn_state);

		if (!drm_atomic_crtc_needs_modeset(new_crtc_state))
			goto skip_modeset;

		new_stream = create_validate_stream_for_sink(aconnector,
							     &new_crtc_state->mode,
							     dm_new_conn_state,
							     dm_old_crtc_state->stream);

		/*
		 * we can have no stream on ACTION_SET if a display
		 * was disconnected during S3, in this case it is not an
		 * error, the OS will be updated after detection, and
		 * will do the right thing on next atomic commit
		 */

		if (!new_stream) {
			DRM_DEBUG_DRIVER("%s: Failed to create new stream for crtc %d\n",
					__func__, acrtc->base.base.id);
			ret = -ENOMEM;
			goto fail;
		}

		/*
		 * TODO: Check VSDB bits to decide whether this should
		 * be enabled or not.
		 */
		new_stream->triggered_crtc_reset.enabled =
			dm->force_timing_sync;

		dm_new_crtc_state->abm_level = dm_new_conn_state->abm_level;

		ret = fill_hdr_info_packet(drm_new_conn_state,
					   &new_stream->hdr_static_metadata);
		if (ret)
			goto fail;

		/*
		 * If we already removed the old stream from the context
		 * (and set the new stream to NULL) then we can't reuse
		 * the old stream even if the stream and scaling are unchanged.
		 * We'll hit the BUG_ON and black screen.
		 *
		 * TODO: Refactor this function to allow this check to work
		 * in all conditions.
		 */
		if (amdgpu_freesync_vid_mode &&
		    dm_new_crtc_state->stream &&
		    is_timing_unchanged_for_freesync(new_crtc_state, old_crtc_state))
			goto skip_modeset;

		if (dm_new_crtc_state->stream &&
		    dc_is_stream_unchanged(new_stream, dm_old_crtc_state->stream) &&
		    dc_is_stream_scaling_unchanged(new_stream, dm_old_crtc_state->stream)) {
			new_crtc_state->mode_changed = false;
			DRM_DEBUG_DRIVER("Mode change not required, setting mode_changed to %d",
					 new_crtc_state->mode_changed);
		}
	}

	/* mode_changed flag may get updated above, need to check again */
	if (!drm_atomic_crtc_needs_modeset(new_crtc_state))
		goto skip_modeset;

	DRM_DEBUG_ATOMIC(
		"amdgpu_crtc id:%d crtc_state_flags: enable:%d, active:%d, "
		"planes_changed:%d, mode_changed:%d,active_changed:%d,"
		"connectors_changed:%d\n",
		acrtc->crtc_id,
		new_crtc_state->enable,
		new_crtc_state->active,
		new_crtc_state->planes_changed,
		new_crtc_state->mode_changed,
		new_crtc_state->active_changed,
		new_crtc_state->connectors_changed);

	/* Remove stream for any changed/disabled CRTC */
	if (!enable) {

		if (!dm_old_crtc_state->stream)
			goto skip_modeset;

		if (amdgpu_freesync_vid_mode && dm_new_crtc_state->stream &&
		    is_timing_unchanged_for_freesync(new_crtc_state,
						     old_crtc_state)) {
			new_crtc_state->mode_changed = false;
			DRM_DEBUG_DRIVER(
				"Mode change not required for front porch change, "
				"setting mode_changed to %d",
				new_crtc_state->mode_changed);

			set_freesync_fixed_config(dm_new_crtc_state);

			goto skip_modeset;
		} else if (amdgpu_freesync_vid_mode && aconnector &&
			   is_freesync_video_mode(&new_crtc_state->mode,
						  aconnector)) {
			set_freesync_fixed_config(dm_new_crtc_state);
		}

		ret = dm_atomic_get_state(state, &dm_state);
		if (ret)
			goto fail;

		DRM_DEBUG_DRIVER("Disabling DRM crtc: %d\n",
				crtc->base.id);

		/* i.e. reset mode */
		if (dc_remove_stream_from_ctx(
				dm->dc,
				dm_state->context,
				dm_old_crtc_state->stream) != DC_OK) {
			ret = -EINVAL;
			goto fail;
		}

		dc_stream_release(dm_old_crtc_state->stream);
		dm_new_crtc_state->stream = NULL;

		reset_freesync_config_for_crtc(dm_new_crtc_state);

		*lock_and_validation_needed = true;

	} else {/* Add stream for any updated/enabled CRTC */
		/*
		 * Quick fix to prevent NULL pointer on new_stream when
		 * added MST connectors not found in existing crtc_state in the chained mode
		 * TODO: need to dig out the root cause of that
		 */
		if (!aconnector || (!aconnector->dc_sink && aconnector->mst_port))
			goto skip_modeset;

		if (modereset_required(new_crtc_state))
			goto skip_modeset;

		if (modeset_required(new_crtc_state, new_stream,
				     dm_old_crtc_state->stream)) {

			WARN_ON(dm_new_crtc_state->stream);

			ret = dm_atomic_get_state(state, &dm_state);
			if (ret)
				goto fail;

			dm_new_crtc_state->stream = new_stream;

			dc_stream_retain(new_stream);

			DRM_DEBUG_ATOMIC("Enabling DRM crtc: %d\n",
					 crtc->base.id);

			if (dc_add_stream_to_ctx(
					dm->dc,
					dm_state->context,
					dm_new_crtc_state->stream) != DC_OK) {
				ret = -EINVAL;
				goto fail;
			}

			*lock_and_validation_needed = true;
		}
	}

skip_modeset:
	/* Release extra reference */
	if (new_stream)
		 dc_stream_release(new_stream);

	/*
	 * We want to do dc stream updates that do not require a
	 * full modeset below.
	 */
	if (!(enable && aconnector && new_crtc_state->active))
		return 0;
	/*
	 * Given above conditions, the dc state cannot be NULL because:
	 * 1. We're in the process of enabling CRTCs (just been added
	 *    to the dc context, or already is on the context)
	 * 2. Has a valid connector attached, and
	 * 3. Is currently active and enabled.
	 * => The dc stream state currently exists.
	 */
	BUG_ON(dm_new_crtc_state->stream == NULL);

	/* Scaling or underscan settings */
	if (is_scaling_state_different(dm_old_conn_state, dm_new_conn_state) ||
				drm_atomic_crtc_needs_modeset(new_crtc_state))
		update_stream_scaling_settings(
			&new_crtc_state->mode, dm_new_conn_state, dm_new_crtc_state->stream);

	/* ABM settings */
	dm_new_crtc_state->abm_level = dm_new_conn_state->abm_level;

	/*
	 * Color management settings. We also update color properties
	 * when a modeset is needed, to ensure it gets reprogrammed.
	 */
	if (dm_new_crtc_state->base.color_mgmt_changed ||
	    drm_atomic_crtc_needs_modeset(new_crtc_state)) {
		ret = amdgpu_dm_update_crtc_color_mgmt(dm_new_crtc_state);
		if (ret)
			goto fail;
	}

	/* Update Freesync settings. */
	get_freesync_config_for_crtc(dm_new_crtc_state,
				     dm_new_conn_state);

	return ret;

fail:
	if (new_stream)
		dc_stream_release(new_stream);
	return ret;
}

static bool should_reset_plane(struct drm_atomic_state *state,
			       struct drm_plane *plane,
			       struct drm_plane_state *old_plane_state,
			       struct drm_plane_state *new_plane_state)
{
	struct drm_plane *other;
	struct drm_plane_state *old_other_state, *new_other_state;
	struct drm_crtc_state *new_crtc_state;
	int i;

	/*
	 * TODO: Remove this hack once the checks below are sufficient
	 * enough to determine when we need to reset all the planes on
	 * the stream.
	 */
	if (state->allow_modeset)
		return true;

	/* Exit early if we know that we're adding or removing the plane. */
	if (old_plane_state->crtc != new_plane_state->crtc)
		return true;

	/* old crtc == new_crtc == NULL, plane not in context. */
	if (!new_plane_state->crtc)
		return false;

	new_crtc_state =
		drm_atomic_get_new_crtc_state(state, new_plane_state->crtc);

	if (!new_crtc_state)
		return true;

	/* CRTC Degamma changes currently require us to recreate planes. */
	if (new_crtc_state->color_mgmt_changed)
		return true;

	if (drm_atomic_crtc_needs_modeset(new_crtc_state))
		return true;

	/*
	 * If there are any new primary or overlay planes being added or
	 * removed then the z-order can potentially change. To ensure
	 * correct z-order and pipe acquisition the current DC architecture
	 * requires us to remove and recreate all existing planes.
	 *
	 * TODO: Come up with a more elegant solution for this.
	 */
	for_each_oldnew_plane_in_state(state, other, old_other_state, new_other_state, i) {
		struct amdgpu_framebuffer *old_afb, *new_afb;
		if (other->type == DRM_PLANE_TYPE_CURSOR)
			continue;

		if (old_other_state->crtc != new_plane_state->crtc &&
		    new_other_state->crtc != new_plane_state->crtc)
			continue;

		if (old_other_state->crtc != new_other_state->crtc)
			return true;

		/* Src/dst size and scaling updates. */
		if (old_other_state->src_w != new_other_state->src_w ||
		    old_other_state->src_h != new_other_state->src_h ||
		    old_other_state->crtc_w != new_other_state->crtc_w ||
		    old_other_state->crtc_h != new_other_state->crtc_h)
			return true;

		/* Rotation / mirroring updates. */
		if (old_other_state->rotation != new_other_state->rotation)
			return true;

		/* Blending updates. */
		if (old_other_state->pixel_blend_mode !=
		    new_other_state->pixel_blend_mode)
			return true;

		/* Alpha updates. */
		if (old_other_state->alpha != new_other_state->alpha)
			return true;

		/* Colorspace changes. */
		if (old_other_state->color_range != new_other_state->color_range ||
		    old_other_state->color_encoding != new_other_state->color_encoding)
			return true;

		/* Framebuffer checks fall at the end. */
		if (!old_other_state->fb || !new_other_state->fb)
			continue;

		/* Pixel format changes can require bandwidth updates. */
		if (old_other_state->fb->format != new_other_state->fb->format)
			return true;

		old_afb = (struct amdgpu_framebuffer *)old_other_state->fb;
		new_afb = (struct amdgpu_framebuffer *)new_other_state->fb;

		/* Tiling and DCC changes also require bandwidth updates. */
		if (old_afb->tiling_flags != new_afb->tiling_flags ||
		    old_afb->base.modifier != new_afb->base.modifier)
			return true;
	}

	return false;
}

static int dm_check_cursor_fb(struct amdgpu_crtc *new_acrtc,
			      struct drm_plane_state *new_plane_state,
			      struct drm_framebuffer *fb)
{
	struct amdgpu_device *adev = drm_to_adev(new_acrtc->base.dev);
	struct amdgpu_framebuffer *afb = to_amdgpu_framebuffer(fb);
	unsigned int pitch;
	bool linear;

	if (fb->width > new_acrtc->max_cursor_width ||
	    fb->height > new_acrtc->max_cursor_height) {
		DRM_DEBUG_ATOMIC("Bad cursor FB size %dx%d\n",
				 new_plane_state->fb->width,
				 new_plane_state->fb->height);
		return -EINVAL;
	}
	if (new_plane_state->src_w != fb->width << 16 ||
	    new_plane_state->src_h != fb->height << 16) {
		DRM_DEBUG_ATOMIC("Cropping not supported for cursor plane\n");
		return -EINVAL;
	}

	/* Pitch in pixels */
	pitch = fb->pitches[0] / fb->format->cpp[0];

	if (fb->width != pitch) {
		DRM_DEBUG_ATOMIC("Cursor FB width %d doesn't match pitch %d",
				 fb->width, pitch);
		return -EINVAL;
	}

	switch (pitch) {
	case 64:
	case 128:
	case 256:
		/* FB pitch is supported by cursor plane */
		break;
	default:
		DRM_DEBUG_ATOMIC("Bad cursor FB pitch %d px\n", pitch);
		return -EINVAL;
	}

	/* Core DRM takes care of checking FB modifiers, so we only need to
	 * check tiling flags when the FB doesn't have a modifier. */
	if (!(fb->flags & DRM_MODE_FB_MODIFIERS)) {
		if (adev->family < AMDGPU_FAMILY_AI) {
			linear = AMDGPU_TILING_GET(afb->tiling_flags, ARRAY_MODE) != DC_ARRAY_2D_TILED_THIN1 &&
			         AMDGPU_TILING_GET(afb->tiling_flags, ARRAY_MODE) != DC_ARRAY_1D_TILED_THIN1 &&
				 AMDGPU_TILING_GET(afb->tiling_flags, MICRO_TILE_MODE) == 0;
		} else {
			linear = AMDGPU_TILING_GET(afb->tiling_flags, SWIZZLE_MODE) == 0;
		}
		if (!linear) {
			DRM_DEBUG_ATOMIC("Cursor FB not linear");
			return -EINVAL;
		}
	}

	return 0;
}

static int dm_update_plane_state(struct dc *dc,
				 struct drm_atomic_state *state,
				 struct drm_plane *plane,
				 struct drm_plane_state *old_plane_state,
				 struct drm_plane_state *new_plane_state,
				 bool enable,
				 bool *lock_and_validation_needed)
{

	struct dm_atomic_state *dm_state = NULL;
	struct drm_crtc *new_plane_crtc, *old_plane_crtc;
	struct drm_crtc_state *old_crtc_state, *new_crtc_state;
	struct dm_crtc_state *dm_new_crtc_state, *dm_old_crtc_state;
	struct dm_plane_state *dm_new_plane_state, *dm_old_plane_state;
	struct amdgpu_crtc *new_acrtc;
	bool needs_reset;
	int ret = 0;


	new_plane_crtc = new_plane_state->crtc;
	old_plane_crtc = old_plane_state->crtc;
	dm_new_plane_state = to_dm_plane_state(new_plane_state);
	dm_old_plane_state = to_dm_plane_state(old_plane_state);

	if (plane->type == DRM_PLANE_TYPE_CURSOR) {
		if (!enable || !new_plane_crtc ||
			drm_atomic_plane_disabling(plane->state, new_plane_state))
			return 0;

		new_acrtc = to_amdgpu_crtc(new_plane_crtc);

		if (new_plane_state->src_x != 0 || new_plane_state->src_y != 0) {
			DRM_DEBUG_ATOMIC("Cropping not supported for cursor plane\n");
			return -EINVAL;
		}

		if (new_plane_state->fb) {
			ret = dm_check_cursor_fb(new_acrtc, new_plane_state,
						 new_plane_state->fb);
			if (ret)
				return ret;
		}

		return 0;
	}

	needs_reset = should_reset_plane(state, plane, old_plane_state,
					 new_plane_state);

	/* Remove any changed/removed planes */
	if (!enable) {
		if (!needs_reset)
			return 0;

		if (!old_plane_crtc)
			return 0;

		old_crtc_state = drm_atomic_get_old_crtc_state(
				state, old_plane_crtc);
		dm_old_crtc_state = to_dm_crtc_state(old_crtc_state);

		if (!dm_old_crtc_state->stream)
			return 0;

		DRM_DEBUG_ATOMIC("Disabling DRM plane: %d on DRM crtc %d\n",
				plane->base.id, old_plane_crtc->base.id);

		ret = dm_atomic_get_state(state, &dm_state);
		if (ret)
			return ret;

		if (!dc_remove_plane_from_context(
				dc,
				dm_old_crtc_state->stream,
				dm_old_plane_state->dc_state,
				dm_state->context)) {

			return -EINVAL;
		}


		dc_plane_state_release(dm_old_plane_state->dc_state);
		dm_new_plane_state->dc_state = NULL;

		*lock_and_validation_needed = true;

	} else { /* Add new planes */
		struct dc_plane_state *dc_new_plane_state;

		if (drm_atomic_plane_disabling(plane->state, new_plane_state))
			return 0;

		if (!new_plane_crtc)
			return 0;

		new_crtc_state = drm_atomic_get_new_crtc_state(state, new_plane_crtc);
		dm_new_crtc_state = to_dm_crtc_state(new_crtc_state);

		if (!dm_new_crtc_state->stream)
			return 0;

		if (!needs_reset)
			return 0;

		ret = dm_plane_helper_check_state(new_plane_state, new_crtc_state);
		if (ret)
			return ret;

		WARN_ON(dm_new_plane_state->dc_state);

		dc_new_plane_state = dc_create_plane_state(dc);
		if (!dc_new_plane_state)
			return -ENOMEM;

		DRM_DEBUG_ATOMIC("Enabling DRM plane: %d on DRM crtc %d\n",
				 plane->base.id, new_plane_crtc->base.id);

		ret = fill_dc_plane_attributes(
			drm_to_adev(new_plane_crtc->dev),
			dc_new_plane_state,
			new_plane_state,
			new_crtc_state);
		if (ret) {
			dc_plane_state_release(dc_new_plane_state);
			return ret;
		}

		ret = dm_atomic_get_state(state, &dm_state);
		if (ret) {
			dc_plane_state_release(dc_new_plane_state);
			return ret;
		}

		/*
		 * Any atomic check errors that occur after this will
		 * not need a release. The plane state will be attached
		 * to the stream, and therefore part of the atomic
		 * state. It'll be released when the atomic state is
		 * cleaned.
		 */
		if (!dc_add_plane_to_context(
				dc,
				dm_new_crtc_state->stream,
				dc_new_plane_state,
				dm_state->context)) {

			dc_plane_state_release(dc_new_plane_state);
			return -EINVAL;
		}

		dm_new_plane_state->dc_state = dc_new_plane_state;

		/* Tell DC to do a full surface update every time there
		 * is a plane change. Inefficient, but works for now.
		 */
		dm_new_plane_state->dc_state->update_flags.bits.full_update = 1;

		*lock_and_validation_needed = true;
	}


	return ret;
}

static int dm_check_crtc_cursor(struct drm_atomic_state *state,
				struct drm_crtc *crtc,
				struct drm_crtc_state *new_crtc_state)
{
	struct drm_plane_state *new_cursor_state, *new_primary_state;
	int cursor_scale_w, cursor_scale_h, primary_scale_w, primary_scale_h;

	/* On DCE and DCN there is no dedicated hardware cursor plane. We get a
	 * cursor per pipe but it's going to inherit the scaling and
	 * positioning from the underlying pipe. Check the cursor plane's
	 * blending properties match the primary plane's. */

	new_cursor_state = drm_atomic_get_new_plane_state(state, crtc->cursor);
	new_primary_state = drm_atomic_get_new_plane_state(state, crtc->primary);
	if (!new_cursor_state || !new_primary_state ||
	    !new_cursor_state->fb || !new_primary_state->fb) {
		return 0;
	}

	cursor_scale_w = new_cursor_state->crtc_w * 1000 /
			 (new_cursor_state->src_w >> 16);
	cursor_scale_h = new_cursor_state->crtc_h * 1000 /
			 (new_cursor_state->src_h >> 16);

	primary_scale_w = new_primary_state->crtc_w * 1000 /
			 (new_primary_state->src_w >> 16);
	primary_scale_h = new_primary_state->crtc_h * 1000 /
			 (new_primary_state->src_h >> 16);

	if (cursor_scale_w != primary_scale_w ||
	    cursor_scale_h != primary_scale_h) {
		drm_dbg_atomic(crtc->dev, "Cursor plane scaling doesn't match primary plane\n");
		return -EINVAL;
	}

	return 0;
}

#if defined(CONFIG_DRM_AMD_DC_DCN)
static int add_affected_mst_dsc_crtcs(struct drm_atomic_state *state, struct drm_crtc *crtc)
{
	struct drm_connector *connector;
	struct drm_connector_state *conn_state;
	struct amdgpu_dm_connector *aconnector = NULL;
	int i;
	for_each_new_connector_in_state(state, connector, conn_state, i) {
		if (conn_state->crtc != crtc)
			continue;

		aconnector = to_amdgpu_dm_connector(connector);
		if (!aconnector->port || !aconnector->mst_port)
			aconnector = NULL;
		else
			break;
	}

	if (!aconnector)
		return 0;

	return drm_dp_mst_add_affected_dsc_crtcs(state, &aconnector->mst_port->mst_mgr);
}
#endif

static int validate_overlay(struct drm_atomic_state *state)
{
	int i;
	struct drm_plane *plane;
<<<<<<< HEAD
	struct drm_plane_state *old_plane_state, *new_plane_state;
	struct drm_plane_state *primary_state, *overlay_state = NULL;

	/* Check if primary plane is contained inside overlay */
	for_each_oldnew_plane_in_state_reverse(state, plane, old_plane_state, new_plane_state, i) {
=======
	struct drm_plane_state *new_plane_state;
	struct drm_plane_state *primary_state, *overlay_state = NULL;

	/* Check if primary plane is contained inside overlay */
	for_each_new_plane_in_state_reverse(state, plane, new_plane_state, i) {
>>>>>>> 754a0abe
		if (plane->type == DRM_PLANE_TYPE_OVERLAY) {
			if (drm_atomic_plane_disabling(plane->state, new_plane_state))
				return 0;

			overlay_state = new_plane_state;
			continue;
		}
	}

	/* check if we're making changes to the overlay plane */
	if (!overlay_state)
		return 0;

	/* check if overlay plane is enabled */
	if (!overlay_state->crtc)
		return 0;

	/* find the primary plane for the CRTC that the overlay is enabled on */
	primary_state = drm_atomic_get_plane_state(state, overlay_state->crtc->primary);
	if (IS_ERR(primary_state))
		return PTR_ERR(primary_state);

	/* check if primary plane is enabled */
	if (!primary_state->crtc)
		return 0;

	/* Perform the bounds check to ensure the overlay plane covers the primary */
	if (primary_state->crtc_x < overlay_state->crtc_x ||
	    primary_state->crtc_y < overlay_state->crtc_y ||
	    primary_state->crtc_x + primary_state->crtc_w > overlay_state->crtc_x + overlay_state->crtc_w ||
	    primary_state->crtc_y + primary_state->crtc_h > overlay_state->crtc_y + overlay_state->crtc_h) {
		DRM_DEBUG_ATOMIC("Overlay plane is enabled with hardware cursor but does not fully cover primary plane\n");
		return -EINVAL;
	}

	return 0;
}

/**
 * amdgpu_dm_atomic_check() - Atomic check implementation for AMDgpu DM.
 * @dev: The DRM device
 * @state: The atomic state to commit
 *
 * Validate that the given atomic state is programmable by DC into hardware.
 * This involves constructing a &struct dc_state reflecting the new hardware
 * state we wish to commit, then querying DC to see if it is programmable. It's
 * important not to modify the existing DC state. Otherwise, atomic_check
 * may unexpectedly commit hardware changes.
 *
 * When validating the DC state, it's important that the right locks are
 * acquired. For full updates case which removes/adds/updates streams on one
 * CRTC while flipping on another CRTC, acquiring global lock will guarantee
 * that any such full update commit will wait for completion of any outstanding
 * flip using DRMs synchronization events.
 *
 * Note that DM adds the affected connectors for all CRTCs in state, when that
 * might not seem necessary. This is because DC stream creation requires the
 * DC sink, which is tied to the DRM connector state. Cleaning this up should
 * be possible but non-trivial - a possible TODO item.
 *
 * Return: -Error code if validation failed.
 */
static int amdgpu_dm_atomic_check(struct drm_device *dev,
				  struct drm_atomic_state *state)
{
	struct amdgpu_device *adev = drm_to_adev(dev);
	struct dm_atomic_state *dm_state = NULL;
	struct dc *dc = adev->dm.dc;
	struct drm_connector *connector;
	struct drm_connector_state *old_con_state, *new_con_state;
	struct drm_crtc *crtc;
	struct drm_crtc_state *old_crtc_state, *new_crtc_state;
	struct drm_plane *plane;
	struct drm_plane_state *old_plane_state, *new_plane_state;
	enum dc_status status;
	int ret, i;
	bool lock_and_validation_needed = false;
	struct dm_crtc_state *dm_old_crtc_state;

	trace_amdgpu_dm_atomic_check_begin(state);

	ret = drm_atomic_helper_check_modeset(dev, state);
	if (ret)
		goto fail;

	/* Check connector changes */
	for_each_oldnew_connector_in_state(state, connector, old_con_state, new_con_state, i) {
		struct dm_connector_state *dm_old_con_state = to_dm_connector_state(old_con_state);
		struct dm_connector_state *dm_new_con_state = to_dm_connector_state(new_con_state);

		/* Skip connectors that are disabled or part of modeset already. */
		if (!old_con_state->crtc && !new_con_state->crtc)
			continue;

		if (!new_con_state->crtc)
			continue;

		new_crtc_state = drm_atomic_get_crtc_state(state, new_con_state->crtc);
		if (IS_ERR(new_crtc_state)) {
			ret = PTR_ERR(new_crtc_state);
			goto fail;
		}

		if (dm_old_con_state->abm_level !=
		    dm_new_con_state->abm_level)
			new_crtc_state->connectors_changed = true;
	}

#if defined(CONFIG_DRM_AMD_DC_DCN)
	if (dc_resource_is_dsc_encoding_supported(dc)) {
		for_each_oldnew_crtc_in_state(state, crtc, old_crtc_state, new_crtc_state, i) {
			if (drm_atomic_crtc_needs_modeset(new_crtc_state)) {
				ret = add_affected_mst_dsc_crtcs(state, crtc);
				if (ret)
					goto fail;
			}
		}
	}
#endif
	for_each_oldnew_crtc_in_state(state, crtc, old_crtc_state, new_crtc_state, i) {
		dm_old_crtc_state = to_dm_crtc_state(old_crtc_state);

		if (!drm_atomic_crtc_needs_modeset(new_crtc_state) &&
		    !new_crtc_state->color_mgmt_changed &&
		    old_crtc_state->vrr_enabled == new_crtc_state->vrr_enabled &&
			dm_old_crtc_state->dsc_force_changed == false)
			continue;

		ret = amdgpu_dm_verify_lut_sizes(new_crtc_state);
		if (ret)
			goto fail;

		if (!new_crtc_state->enable)
			continue;

		ret = drm_atomic_add_affected_connectors(state, crtc);
		if (ret)
			return ret;

		ret = drm_atomic_add_affected_planes(state, crtc);
		if (ret)
			goto fail;

		if (dm_old_crtc_state->dsc_force_changed)
			new_crtc_state->mode_changed = true;
	}

	/*
	 * Add all primary and overlay planes on the CRTC to the state
	 * whenever a plane is enabled to maintain correct z-ordering
	 * and to enable fast surface updates.
	 */
	drm_for_each_crtc(crtc, dev) {
		bool modified = false;

		for_each_oldnew_plane_in_state(state, plane, old_plane_state, new_plane_state, i) {
			if (plane->type == DRM_PLANE_TYPE_CURSOR)
				continue;

			if (new_plane_state->crtc == crtc ||
			    old_plane_state->crtc == crtc) {
				modified = true;
				break;
			}
		}

		if (!modified)
			continue;

		drm_for_each_plane_mask(plane, state->dev, crtc->state->plane_mask) {
			if (plane->type == DRM_PLANE_TYPE_CURSOR)
				continue;

			new_plane_state =
				drm_atomic_get_plane_state(state, plane);

			if (IS_ERR(new_plane_state)) {
				ret = PTR_ERR(new_plane_state);
				goto fail;
			}
		}
	}

	/* Remove exiting planes if they are modified */
	for_each_oldnew_plane_in_state_reverse(state, plane, old_plane_state, new_plane_state, i) {
		ret = dm_update_plane_state(dc, state, plane,
					    old_plane_state,
					    new_plane_state,
					    false,
					    &lock_and_validation_needed);
		if (ret)
			goto fail;
	}

	/* Disable all crtcs which require disable */
	for_each_oldnew_crtc_in_state(state, crtc, old_crtc_state, new_crtc_state, i) {
		ret = dm_update_crtc_state(&adev->dm, state, crtc,
					   old_crtc_state,
					   new_crtc_state,
					   false,
					   &lock_and_validation_needed);
		if (ret)
			goto fail;
	}

	/* Enable all crtcs which require enable */
	for_each_oldnew_crtc_in_state(state, crtc, old_crtc_state, new_crtc_state, i) {
		ret = dm_update_crtc_state(&adev->dm, state, crtc,
					   old_crtc_state,
					   new_crtc_state,
					   true,
					   &lock_and_validation_needed);
		if (ret)
			goto fail;
	}

	ret = validate_overlay(state);
	if (ret)
		goto fail;

	/* Add new/modified planes */
	for_each_oldnew_plane_in_state_reverse(state, plane, old_plane_state, new_plane_state, i) {
		ret = dm_update_plane_state(dc, state, plane,
					    old_plane_state,
					    new_plane_state,
					    true,
					    &lock_and_validation_needed);
		if (ret)
			goto fail;
	}

	/* Run this here since we want to validate the streams we created */
	ret = drm_atomic_helper_check_planes(dev, state);
	if (ret)
		goto fail;

	/* Check cursor planes scaling */
	for_each_new_crtc_in_state(state, crtc, new_crtc_state, i) {
		ret = dm_check_crtc_cursor(state, crtc, new_crtc_state);
		if (ret)
			goto fail;
	}

	if (state->legacy_cursor_update) {
		/*
		 * This is a fast cursor update coming from the plane update
		 * helper, check if it can be done asynchronously for better
		 * performance.
		 */
		state->async_update =
			!drm_atomic_helper_async_check(dev, state);

		/*
		 * Skip the remaining global validation if this is an async
		 * update. Cursor updates can be done without affecting
		 * state or bandwidth calcs and this avoids the performance
		 * penalty of locking the private state object and
		 * allocating a new dc_state.
		 */
		if (state->async_update)
			return 0;
	}

	/* Check scaling and underscan changes*/
	/* TODO Removed scaling changes validation due to inability to commit
	 * new stream into context w\o causing full reset. Need to
	 * decide how to handle.
	 */
	for_each_oldnew_connector_in_state(state, connector, old_con_state, new_con_state, i) {
		struct dm_connector_state *dm_old_con_state = to_dm_connector_state(old_con_state);
		struct dm_connector_state *dm_new_con_state = to_dm_connector_state(new_con_state);
		struct amdgpu_crtc *acrtc = to_amdgpu_crtc(dm_new_con_state->base.crtc);

		/* Skip any modesets/resets */
		if (!acrtc || drm_atomic_crtc_needs_modeset(
				drm_atomic_get_new_crtc_state(state, &acrtc->base)))
			continue;

		/* Skip any thing not scale or underscan changes */
		if (!is_scaling_state_different(dm_new_con_state, dm_old_con_state))
			continue;

		lock_and_validation_needed = true;
	}

	/**
	 * Streams and planes are reset when there are changes that affect
	 * bandwidth. Anything that affects bandwidth needs to go through
	 * DC global validation to ensure that the configuration can be applied
	 * to hardware.
	 *
	 * We have to currently stall out here in atomic_check for outstanding
	 * commits to finish in this case because our IRQ handlers reference
	 * DRM state directly - we can end up disabling interrupts too early
	 * if we don't.
	 *
	 * TODO: Remove this stall and drop DM state private objects.
	 */
	if (lock_and_validation_needed) {
		ret = dm_atomic_get_state(state, &dm_state);
		if (ret)
			goto fail;

		ret = do_aquire_global_lock(dev, state);
		if (ret)
			goto fail;

#if defined(CONFIG_DRM_AMD_DC_DCN)
		if (!compute_mst_dsc_configs_for_state(state, dm_state->context))
			goto fail;

		ret = dm_update_mst_vcpi_slots_for_dsc(state, dm_state->context);
		if (ret)
			goto fail;
#endif

		/*
		 * Perform validation of MST topology in the state:
		 * We need to perform MST atomic check before calling
		 * dc_validate_global_state(), or there is a chance
		 * to get stuck in an infinite loop and hang eventually.
		 */
		ret = drm_dp_mst_atomic_check(state);
		if (ret)
			goto fail;
		status = dc_validate_global_state(dc, dm_state->context, false);
		if (status != DC_OK) {
			DC_LOG_WARNING("DC global validation failure: %s (%d)",
				       dc_status_to_str(status), status);
			ret = -EINVAL;
			goto fail;
		}
	} else {
		/*
		 * The commit is a fast update. Fast updates shouldn't change
		 * the DC context, affect global validation, and can have their
		 * commit work done in parallel with other commits not touching
		 * the same resource. If we have a new DC context as part of
		 * the DM atomic state from validation we need to free it and
		 * retain the existing one instead.
		 *
		 * Furthermore, since the DM atomic state only contains the DC
		 * context and can safely be annulled, we can free the state
		 * and clear the associated private object now to free
		 * some memory and avoid a possible use-after-free later.
		 */

		for (i = 0; i < state->num_private_objs; i++) {
			struct drm_private_obj *obj = state->private_objs[i].ptr;

			if (obj->funcs == adev->dm.atomic_obj.funcs) {
				int j = state->num_private_objs-1;

				dm_atomic_destroy_state(obj,
						state->private_objs[i].state);

				/* If i is not at the end of the array then the
				 * last element needs to be moved to where i was
				 * before the array can safely be truncated.
				 */
				if (i != j)
					state->private_objs[i] =
						state->private_objs[j];

				state->private_objs[j].ptr = NULL;
				state->private_objs[j].state = NULL;
				state->private_objs[j].old_state = NULL;
				state->private_objs[j].new_state = NULL;

				state->num_private_objs = j;
				break;
			}
		}
	}

	/* Store the overall update type for use later in atomic check. */
	for_each_new_crtc_in_state (state, crtc, new_crtc_state, i) {
		struct dm_crtc_state *dm_new_crtc_state =
			to_dm_crtc_state(new_crtc_state);

		dm_new_crtc_state->update_type = lock_and_validation_needed ?
							 UPDATE_TYPE_FULL :
							 UPDATE_TYPE_FAST;
	}

	/* Must be success */
	WARN_ON(ret);

	trace_amdgpu_dm_atomic_check_finish(state, ret);

	return ret;

fail:
	if (ret == -EDEADLK)
		DRM_DEBUG_DRIVER("Atomic check stopped to avoid deadlock.\n");
	else if (ret == -EINTR || ret == -EAGAIN || ret == -ERESTARTSYS)
		DRM_DEBUG_DRIVER("Atomic check stopped due to signal.\n");
	else
		DRM_DEBUG_DRIVER("Atomic check failed with err: %d \n", ret);

	trace_amdgpu_dm_atomic_check_finish(state, ret);

	return ret;
}

static bool is_dp_capable_without_timing_msa(struct dc *dc,
					     struct amdgpu_dm_connector *amdgpu_dm_connector)
{
	uint8_t dpcd_data;
	bool capable = false;

	if (amdgpu_dm_connector->dc_link &&
		dm_helpers_dp_read_dpcd(
				NULL,
				amdgpu_dm_connector->dc_link,
				DP_DOWN_STREAM_PORT_COUNT,
				&dpcd_data,
				sizeof(dpcd_data))) {
		capable = (dpcd_data & DP_MSA_TIMING_PAR_IGNORED) ? true:false;
	}

	return capable;
}

static bool parse_edid_cea(struct amdgpu_dm_connector *aconnector,
		uint8_t *edid_ext, int len,
		struct amdgpu_hdmi_vsdb_info *vsdb_info)
{
	int i;
	struct amdgpu_device *adev = drm_to_adev(aconnector->base.dev);
	struct dc *dc = adev->dm.dc;

	/* send extension block to DMCU for parsing */
	for (i = 0; i < len; i += 8) {
		bool res;
		int offset;

		/* send 8 bytes a time */
		if (!dc_edid_parser_send_cea(dc, i, len, &edid_ext[i], 8))
			return false;

		if (i+8 == len) {
			/* EDID block sent completed, expect result */
			int version, min_rate, max_rate;

			res = dc_edid_parser_recv_amd_vsdb(dc, &version, &min_rate, &max_rate);
			if (res) {
				/* amd vsdb found */
				vsdb_info->freesync_supported = 1;
				vsdb_info->amd_vsdb_version = version;
				vsdb_info->min_refresh_rate_hz = min_rate;
				vsdb_info->max_refresh_rate_hz = max_rate;
				return true;
			}
			/* not amd vsdb */
			return false;
		}

		/* check for ack*/
		res = dc_edid_parser_recv_cea_ack(dc, &offset);
		if (!res)
			return false;
	}

	return false;
}

static int parse_hdmi_amd_vsdb(struct amdgpu_dm_connector *aconnector,
		struct edid *edid, struct amdgpu_hdmi_vsdb_info *vsdb_info)
{
	uint8_t *edid_ext = NULL;
	int i;
	bool valid_vsdb_found = false;

	/*----- drm_find_cea_extension() -----*/
	/* No EDID or EDID extensions */
	if (edid == NULL || edid->extensions == 0)
		return -ENODEV;

	/* Find CEA extension */
	for (i = 0; i < edid->extensions; i++) {
		edid_ext = (uint8_t *)edid + EDID_LENGTH * (i + 1);
		if (edid_ext[0] == CEA_EXT)
			break;
	}

	if (i == edid->extensions)
		return -ENODEV;

	/*----- cea_db_offsets() -----*/
	if (edid_ext[0] != CEA_EXT)
		return -ENODEV;

	valid_vsdb_found = parse_edid_cea(aconnector, edid_ext, EDID_LENGTH, vsdb_info);

	return valid_vsdb_found ? i : -ENODEV;
}

void amdgpu_dm_update_freesync_caps(struct drm_connector *connector,
					struct edid *edid)
{
	int i = 0;
	struct detailed_timing *timing;
	struct detailed_non_pixel *data;
	struct detailed_data_monitor_range *range;
	struct amdgpu_dm_connector *amdgpu_dm_connector =
			to_amdgpu_dm_connector(connector);
	struct dm_connector_state *dm_con_state = NULL;

	struct drm_device *dev = connector->dev;
	struct amdgpu_device *adev = drm_to_adev(dev);
	bool freesync_capable = false;
	struct amdgpu_hdmi_vsdb_info vsdb_info = {0};

	if (!connector->state) {
		DRM_ERROR("%s - Connector has no state", __func__);
		goto update;
	}

	if (!edid) {
		dm_con_state = to_dm_connector_state(connector->state);

		amdgpu_dm_connector->min_vfreq = 0;
		amdgpu_dm_connector->max_vfreq = 0;
		amdgpu_dm_connector->pixel_clock_mhz = 0;

		goto update;
	}

	dm_con_state = to_dm_connector_state(connector->state);

	if (!amdgpu_dm_connector->dc_sink) {
		DRM_ERROR("dc_sink NULL, could not add free_sync module.\n");
		goto update;
	}
	if (!adev->dm.freesync_module)
		goto update;


	if (amdgpu_dm_connector->dc_sink->sink_signal == SIGNAL_TYPE_DISPLAY_PORT
		|| amdgpu_dm_connector->dc_sink->sink_signal == SIGNAL_TYPE_EDP) {
		bool edid_check_required = false;

		if (edid) {
			edid_check_required = is_dp_capable_without_timing_msa(
						adev->dm.dc,
						amdgpu_dm_connector);
		}

		if (edid_check_required == true && (edid->version > 1 ||
		   (edid->version == 1 && edid->revision > 1))) {
			for (i = 0; i < 4; i++) {

				timing	= &edid->detailed_timings[i];
				data	= &timing->data.other_data;
				range	= &data->data.range;
				/*
				 * Check if monitor has continuous frequency mode
				 */
				if (data->type != EDID_DETAIL_MONITOR_RANGE)
					continue;
				/*
				 * Check for flag range limits only. If flag == 1 then
				 * no additional timing information provided.
				 * Default GTF, GTF Secondary curve and CVT are not
				 * supported
				 */
				if (range->flags != 1)
					continue;

				amdgpu_dm_connector->min_vfreq = range->min_vfreq;
				amdgpu_dm_connector->max_vfreq = range->max_vfreq;
				amdgpu_dm_connector->pixel_clock_mhz =
					range->pixel_clock_mhz * 10;

				connector->display_info.monitor_range.min_vfreq = range->min_vfreq;
				connector->display_info.monitor_range.max_vfreq = range->max_vfreq;

				break;
			}

			if (amdgpu_dm_connector->max_vfreq -
			    amdgpu_dm_connector->min_vfreq > 10) {

				freesync_capable = true;
			}
		}
	} else if (edid && amdgpu_dm_connector->dc_sink->sink_signal == SIGNAL_TYPE_HDMI_TYPE_A) {
		i = parse_hdmi_amd_vsdb(amdgpu_dm_connector, edid, &vsdb_info);
		if (i >= 0 && vsdb_info.freesync_supported) {
			timing  = &edid->detailed_timings[i];
			data    = &timing->data.other_data;

			amdgpu_dm_connector->min_vfreq = vsdb_info.min_refresh_rate_hz;
			amdgpu_dm_connector->max_vfreq = vsdb_info.max_refresh_rate_hz;
			if (amdgpu_dm_connector->max_vfreq - amdgpu_dm_connector->min_vfreq > 10)
				freesync_capable = true;

			connector->display_info.monitor_range.min_vfreq = vsdb_info.min_refresh_rate_hz;
			connector->display_info.monitor_range.max_vfreq = vsdb_info.max_refresh_rate_hz;
		}
	}

update:
	if (dm_con_state)
		dm_con_state->freesync_capable = freesync_capable;

	if (connector->vrr_capable_property)
		drm_connector_set_vrr_capable_property(connector,
						       freesync_capable);
}

void amdgpu_dm_trigger_timing_sync(struct drm_device *dev)
{
	struct amdgpu_device *adev = drm_to_adev(dev);
	struct dc *dc = adev->dm.dc;
	int i;

	mutex_lock(&adev->dm.dc_lock);
	if (dc->current_state) {
		for (i = 0; i < dc->current_state->stream_count; ++i)
			dc->current_state->streams[i]
				->triggered_crtc_reset.enabled =
				adev->dm.force_timing_sync;

		dm_enable_per_frame_crtc_master_sync(dc->current_state);
		dc_trigger_sync(dc, dc->current_state);
	}
	mutex_unlock(&adev->dm.dc_lock);
}

void dm_write_reg_func(const struct dc_context *ctx, uint32_t address,
		       uint32_t value, const char *func_name)
{
#ifdef DM_CHECK_ADDR_0
	if (address == 0) {
		DC_ERR("invalid register write. address = 0");
		return;
	}
#endif
	cgs_write_register(ctx->cgs_device, address, value);
	trace_amdgpu_dc_wreg(&ctx->perf_trace->write_count, address, value);
}

uint32_t dm_read_reg_func(const struct dc_context *ctx, uint32_t address,
			  const char *func_name)
{
	uint32_t value;
#ifdef DM_CHECK_ADDR_0
	if (address == 0) {
		DC_ERR("invalid register read; address = 0\n");
		return 0;
	}
#endif

	if (ctx->dmub_srv &&
	    ctx->dmub_srv->reg_helper_offload.gather_in_progress &&
	    !ctx->dmub_srv->reg_helper_offload.should_burst_write) {
		ASSERT(false);
		return 0;
	}

	value = cgs_read_register(ctx->cgs_device, address);

	trace_amdgpu_dc_rreg(&ctx->perf_trace->read_count, address, value);

	return value;
}

int amdgpu_dm_process_dmub_aux_transfer_sync(struct dc_context *ctx, unsigned int linkIndex,
				struct aux_payload *payload, enum aux_return_code_type *operation_result)
{
	struct amdgpu_device *adev = ctx->driver_context;
	int ret = 0;

	dc_process_dmub_aux_transfer_async(ctx->dc, linkIndex, payload);
	ret = wait_for_completion_interruptible_timeout(&adev->dm.dmub_aux_transfer_done, 10*HZ);
	if (ret == 0) {
		*operation_result = AUX_RET_ERROR_TIMEOUT;
		return -1;
	}
	*operation_result = (enum aux_return_code_type)adev->dm.dmub_notify->result;

	if (adev->dm.dmub_notify->result == AUX_RET_SUCCESS) {
		(*payload->reply) = adev->dm.dmub_notify->aux_reply.command;

		// For read case, Copy data to payload
		if (!payload->write && adev->dm.dmub_notify->aux_reply.length &&
		(*payload->reply == AUX_TRANSACTION_REPLY_AUX_ACK))
			memcpy(payload->data, adev->dm.dmub_notify->aux_reply.data,
			adev->dm.dmub_notify->aux_reply.length);
	}

	return adev->dm.dmub_notify->aux_reply.length;
}<|MERGE_RESOLUTION|>--- conflicted
+++ resolved
@@ -3513,17 +3513,6 @@
 	amdgpu_dm_update_backlight_caps(dm);
 	caps = dm->backlight_caps;
 
-<<<<<<< HEAD
-	link = (struct dc_link *)dm->backlight_link;
-
-	brightness = convert_brightness_from_user(&caps, bd->props.brightness);
-	// Change brightness based on AUX property
-	if (caps.aux_support)
-		rc = dc_link_set_backlight_level_nits(link, true, brightness,
-						      AUX_BL_DEFAULT_TRANSITION_TIME_MS);
-	else
-		rc = dc_link_set_backlight_level(dm->backlight_link, brightness, 0);
-=======
 	for (i = 0; i < dm->num_of_edps; i++) {
 		dm->brightness[i] = user_brightness;
 		brightness[i] = convert_brightness_from_user(&caps, dm->brightness[i]);
@@ -3549,7 +3538,6 @@
 			}
 		}
 	}
->>>>>>> 754a0abe
 
 	return rc ? 0 : 1;
 }
@@ -3591,32 +3579,8 @@
 static int amdgpu_dm_backlight_get_brightness(struct backlight_device *bd)
 {
 	struct amdgpu_display_manager *dm = bl_get_data(bd);
-<<<<<<< HEAD
-	struct amdgpu_dm_backlight_caps caps;
-
-	amdgpu_dm_update_backlight_caps(dm);
-	caps = dm->backlight_caps;
-
-	if (caps.aux_support) {
-		struct dc_link *link = (struct dc_link *)dm->backlight_link;
-		u32 avg, peak;
-		bool rc;
-
-		rc = dc_link_get_backlight_level_nits(link, &avg, &peak);
-		if (!rc)
-			return bd->props.brightness;
-		return convert_brightness_to_user(&caps, avg);
-	} else {
-		int ret = dc_link_get_backlight_level(dm->backlight_link);
-
-		if (ret == DC_ERROR_UNEXPECTED)
-			return bd->props.brightness;
-		return convert_brightness_to_user(&caps, ret);
-	}
-=======
 
 	return amdgpu_dm_backlight_get_level(dm);
->>>>>>> 754a0abe
 }
 
 static const struct backlight_ops amdgpu_dm_backlight_ops = {
@@ -10156,19 +10120,11 @@
 {
 	int i;
 	struct drm_plane *plane;
-<<<<<<< HEAD
-	struct drm_plane_state *old_plane_state, *new_plane_state;
-	struct drm_plane_state *primary_state, *overlay_state = NULL;
-
-	/* Check if primary plane is contained inside overlay */
-	for_each_oldnew_plane_in_state_reverse(state, plane, old_plane_state, new_plane_state, i) {
-=======
 	struct drm_plane_state *new_plane_state;
 	struct drm_plane_state *primary_state, *overlay_state = NULL;
 
 	/* Check if primary plane is contained inside overlay */
 	for_each_new_plane_in_state_reverse(state, plane, new_plane_state, i) {
->>>>>>> 754a0abe
 		if (plane->type == DRM_PLANE_TYPE_OVERLAY) {
 			if (drm_atomic_plane_disabling(plane->state, new_plane_state))
 				return 0;
