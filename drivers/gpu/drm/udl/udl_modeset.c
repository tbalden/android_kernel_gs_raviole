--- conflicted
+++ resolved
@@ -302,15 +302,6 @@
 		ret = -ENOMEM;
 		goto out_dma_buf_end_cpu_access;
 	}
-<<<<<<< HEAD
-
-	urb = udl_get_urb(dev);
-	if (!urb) {
-		ret = -ENOMEM;
-		goto out_drm_gem_shmem_vunmap;
-	}
-=======
->>>>>>> 754a0abe
 	cmd = urb->transfer_buffer;
 
 	for (i = clip.y1; i < clip.y2; i++) {
