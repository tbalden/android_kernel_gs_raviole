--- conflicted
+++ resolved
@@ -28,12 +28,6 @@
 CFLAGS_i915_pci.o = $(call cc-disable-warning, override-init)
 CFLAGS_display/intel_fbdev.o = $(call cc-disable-warning, override-init)
 
-<<<<<<< HEAD
-subdir-ccflags-y += \
-	$(call as-instr,movntdqa (%eax)$(comma)%xmm0,-DCONFIG_AS_MOVNTDQA)
-
-=======
->>>>>>> 04d5ce62
 subdir-ccflags-y += -I$(srctree)/$(src)
 
 # Please keep these build lists sorted!
@@ -83,10 +77,7 @@
 	gt/debugfs_gt.o \
 	gt/debugfs_gt_pm.o \
 	gt/gen6_ppgtt.o \
-<<<<<<< HEAD
-=======
 	gt/gen7_renderclear.o \
->>>>>>> 04d5ce62
 	gt/gen8_ppgtt.o \
 	gt/intel_breadcrumbs.o \
 	gt/intel_context.o \
