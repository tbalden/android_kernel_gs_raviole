--- conflicted
+++ resolved
@@ -635,21 +635,12 @@
 		i915_active_release(ref);
 		if (err)
 			return err;
-<<<<<<< HEAD
 
 		if (___wait_var_event(ref, i915_active_is_idle(ref),
 				      state, 0, 0, schedule()))
 			return -EINTR;
 	}
 
-=======
-
-		if (___wait_var_event(ref, i915_active_is_idle(ref),
-				      state, 0, 0, schedule()))
-			return -EINTR;
-	}
-
->>>>>>> 754a0abe
 	/*
 	 * After the wait is complete, the caller may free the active.
 	 * We have to flush any concurrent retirement before returning.
@@ -1162,8 +1153,7 @@
 	return 0;
 }
 
-__i915_active_call static void
-auto_retire(struct i915_active *ref)
+static void auto_retire(struct i915_active *ref)
 {
 	i915_active_put(ref);
 }
