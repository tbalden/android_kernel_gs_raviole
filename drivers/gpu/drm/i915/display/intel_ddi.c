/*
 * Copyright © 2012 Intel Corporation
 *
 * Permission is hereby granted, free of charge, to any person obtaining a
 * copy of this software and associated documentation files (the "Software"),
 * to deal in the Software without restriction, including without limitation
 * the rights to use, copy, modify, merge, publish, distribute, sublicense,
 * and/or sell copies of the Software, and to permit persons to whom the
 * Software is furnished to do so, subject to the following conditions:
 *
 * The above copyright notice and this permission notice (including the next
 * paragraph) shall be included in all copies or substantial portions of the
 * Software.
 *
 * THE SOFTWARE IS PROVIDED "AS IS", WITHOUT WARRANTY OF ANY KIND, EXPRESS OR
 * IMPLIED, INCLUDING BUT NOT LIMITED TO THE WARRANTIES OF MERCHANTABILITY,
 * FITNESS FOR A PARTICULAR PURPOSE AND NONINFRINGEMENT.  IN NO EVENT SHALL
 * THE AUTHORS OR COPYRIGHT HOLDERS BE LIABLE FOR ANY CLAIM, DAMAGES OR OTHER
 * LIABILITY, WHETHER IN AN ACTION OF CONTRACT, TORT OR OTHERWISE, ARISING
 * FROM, OUT OF OR IN CONNECTION WITH THE SOFTWARE OR THE USE OR OTHER DEALINGS
 * IN THE SOFTWARE.
 *
 * Authors:
 *    Eugeni Dodonov <eugeni.dodonov@intel.com>
 *
 */

#include <drm/drm_scdc_helper.h>

#include "i915_drv.h"
#include "intel_audio.h"
#include "intel_combo_phy.h"
#include "intel_connector.h"
#include "intel_crtc.h"
#include "intel_ddi.h"
#include "intel_ddi_buf_trans.h"
#include "intel_de.h"
#include "intel_display_types.h"
#include "intel_dp.h"
#include "intel_dp_link_training.h"
#include "intel_dp_mst.h"
#include "intel_dpio_phy.h"
#include "intel_dsi.h"
#include "intel_fdi.h"
#include "intel_fifo_underrun.h"
#include "intel_gmbus.h"
#include "intel_hdcp.h"
#include "intel_hdmi.h"
#include "intel_hotplug.h"
#include "intel_lspcon.h"
#include "intel_panel.h"
#include "intel_pps.h"
#include "intel_psr.h"
#include "intel_sprite.h"
#include "intel_tc.h"
#include "intel_vdsc.h"
#include "intel_vrr.h"
#include "skl_scaler.h"
#include "skl_universal_plane.h"

static const u8 index_to_dp_signal_levels[] = {
	[0] = DP_TRAIN_VOLTAGE_SWING_LEVEL_0 | DP_TRAIN_PRE_EMPH_LEVEL_0,
	[1] = DP_TRAIN_VOLTAGE_SWING_LEVEL_0 | DP_TRAIN_PRE_EMPH_LEVEL_1,
	[2] = DP_TRAIN_VOLTAGE_SWING_LEVEL_0 | DP_TRAIN_PRE_EMPH_LEVEL_2,
	[3] = DP_TRAIN_VOLTAGE_SWING_LEVEL_0 | DP_TRAIN_PRE_EMPH_LEVEL_3,
	[4] = DP_TRAIN_VOLTAGE_SWING_LEVEL_1 | DP_TRAIN_PRE_EMPH_LEVEL_0,
	[5] = DP_TRAIN_VOLTAGE_SWING_LEVEL_1 | DP_TRAIN_PRE_EMPH_LEVEL_1,
	[6] = DP_TRAIN_VOLTAGE_SWING_LEVEL_1 | DP_TRAIN_PRE_EMPH_LEVEL_2,
	[7] = DP_TRAIN_VOLTAGE_SWING_LEVEL_2 | DP_TRAIN_PRE_EMPH_LEVEL_0,
	[8] = DP_TRAIN_VOLTAGE_SWING_LEVEL_2 | DP_TRAIN_PRE_EMPH_LEVEL_1,
	[9] = DP_TRAIN_VOLTAGE_SWING_LEVEL_3 | DP_TRAIN_PRE_EMPH_LEVEL_0,
};

static int intel_ddi_hdmi_level(struct intel_encoder *encoder,
				const struct intel_crtc_state *crtc_state)
{
	struct drm_i915_private *dev_priv = to_i915(encoder->base.dev);
	int n_entries, level, default_entry;

	n_entries = intel_ddi_hdmi_num_entries(encoder, crtc_state, &default_entry);
	if (n_entries == 0)
		return 0;
	level = intel_bios_hdmi_level_shift(encoder);
	if (level < 0)
		level = default_entry;

	if (drm_WARN_ON_ONCE(&dev_priv->drm, level >= n_entries))
		level = n_entries - 1;

	return level;
}

/*
 * Starting with Haswell, DDI port buffers must be programmed with correct
 * values in advance. This function programs the correct values for
 * DP/eDP/FDI use cases.
 */
void intel_prepare_dp_ddi_buffers(struct intel_encoder *encoder,
				  const struct intel_crtc_state *crtc_state)
{
	struct drm_i915_private *dev_priv = to_i915(encoder->base.dev);
	u32 iboost_bit = 0;
	int i, n_entries;
	enum port port = encoder->port;
	const struct ddi_buf_trans *ddi_translations;

	if (intel_crtc_has_type(crtc_state, INTEL_OUTPUT_ANALOG))
		ddi_translations = intel_ddi_get_buf_trans_fdi(dev_priv,
							       &n_entries);
	else if (intel_crtc_has_type(crtc_state, INTEL_OUTPUT_EDP))
		ddi_translations = intel_ddi_get_buf_trans_edp(encoder,
							       &n_entries);
	else
		ddi_translations = intel_ddi_get_buf_trans_dp(encoder,
							      &n_entries);

	/* If we're boosting the current, set bit 31 of trans1 */
	if (DISPLAY_VER(dev_priv) == 9 && !IS_BROXTON(dev_priv) &&
	    intel_bios_encoder_dp_boost_level(encoder->devdata))
		iboost_bit = DDI_BUF_BALANCE_LEG_ENABLE;

	for (i = 0; i < n_entries; i++) {
		intel_de_write(dev_priv, DDI_BUF_TRANS_LO(port, i),
			       ddi_translations[i].trans1 | iboost_bit);
		intel_de_write(dev_priv, DDI_BUF_TRANS_HI(port, i),
			       ddi_translations[i].trans2);
	}
}

/*
 * Starting with Haswell, DDI port buffers must be programmed with correct
 * values in advance. This function programs the correct values for
 * HDMI/DVI use cases.
 */
static void intel_prepare_hdmi_ddi_buffers(struct intel_encoder *encoder,
					   int level)
{
	struct drm_i915_private *dev_priv = to_i915(encoder->base.dev);
	u32 iboost_bit = 0;
	int n_entries;
	enum port port = encoder->port;
	const struct ddi_buf_trans *ddi_translations;

	ddi_translations = intel_ddi_get_buf_trans_hdmi(encoder, &n_entries);

	if (drm_WARN_ON_ONCE(&dev_priv->drm, !ddi_translations))
		return;
	if (drm_WARN_ON_ONCE(&dev_priv->drm, level >= n_entries))
		level = n_entries - 1;

	/* If we're boosting the current, set bit 31 of trans1 */
	if (DISPLAY_VER(dev_priv) == 9 && !IS_BROXTON(dev_priv) &&
	    intel_bios_encoder_hdmi_boost_level(encoder->devdata))
		iboost_bit = DDI_BUF_BALANCE_LEG_ENABLE;

	/* Entry 9 is for HDMI: */
	intel_de_write(dev_priv, DDI_BUF_TRANS_LO(port, 9),
		       ddi_translations[level].trans1 | iboost_bit);
	intel_de_write(dev_priv, DDI_BUF_TRANS_HI(port, 9),
		       ddi_translations[level].trans2);
}

void intel_wait_ddi_buf_idle(struct drm_i915_private *dev_priv,
			     enum port port)
{
	if (IS_BROXTON(dev_priv)) {
		udelay(16);
		return;
	}

	if (wait_for_us((intel_de_read(dev_priv, DDI_BUF_CTL(port)) &
			 DDI_BUF_IS_IDLE), 8))
		drm_err(&dev_priv->drm, "Timeout waiting for DDI BUF %c to get idle\n",
			port_name(port));
}

static void intel_wait_ddi_buf_active(struct drm_i915_private *dev_priv,
				      enum port port)
{
	/* Wait > 518 usecs for DDI_BUF_CTL to be non idle */
	if (DISPLAY_VER(dev_priv) < 10) {
		usleep_range(518, 1000);
		return;
	}

	if (wait_for_us(!(intel_de_read(dev_priv, DDI_BUF_CTL(port)) &
			  DDI_BUF_IS_IDLE), 500))
		drm_err(&dev_priv->drm, "Timeout waiting for DDI BUF %c to get active\n",
			port_name(port));
}

static u32 hsw_pll_to_ddi_pll_sel(const struct intel_shared_dpll *pll)
{
	switch (pll->info->id) {
	case DPLL_ID_WRPLL1:
		return PORT_CLK_SEL_WRPLL1;
	case DPLL_ID_WRPLL2:
		return PORT_CLK_SEL_WRPLL2;
	case DPLL_ID_SPLL:
		return PORT_CLK_SEL_SPLL;
	case DPLL_ID_LCPLL_810:
		return PORT_CLK_SEL_LCPLL_810;
	case DPLL_ID_LCPLL_1350:
		return PORT_CLK_SEL_LCPLL_1350;
	case DPLL_ID_LCPLL_2700:
		return PORT_CLK_SEL_LCPLL_2700;
	default:
		MISSING_CASE(pll->info->id);
		return PORT_CLK_SEL_NONE;
	}
}

static u32 icl_pll_to_ddi_clk_sel(struct intel_encoder *encoder,
				  const struct intel_crtc_state *crtc_state)
{
	const struct intel_shared_dpll *pll = crtc_state->shared_dpll;
	int clock = crtc_state->port_clock;
	const enum intel_dpll_id id = pll->info->id;

	switch (id) {
	default:
		/*
		 * DPLL_ID_ICL_DPLL0 and DPLL_ID_ICL_DPLL1 should not be used
		 * here, so do warn if this get passed in
		 */
		MISSING_CASE(id);
		return DDI_CLK_SEL_NONE;
	case DPLL_ID_ICL_TBTPLL:
		switch (clock) {
		case 162000:
			return DDI_CLK_SEL_TBT_162;
		case 270000:
			return DDI_CLK_SEL_TBT_270;
		case 540000:
			return DDI_CLK_SEL_TBT_540;
		case 810000:
			return DDI_CLK_SEL_TBT_810;
		default:
			MISSING_CASE(clock);
			return DDI_CLK_SEL_NONE;
		}
	case DPLL_ID_ICL_MGPLL1:
	case DPLL_ID_ICL_MGPLL2:
	case DPLL_ID_ICL_MGPLL3:
	case DPLL_ID_ICL_MGPLL4:
	case DPLL_ID_TGL_MGPLL5:
	case DPLL_ID_TGL_MGPLL6:
		return DDI_CLK_SEL_MG;
	}
}

static u32 ddi_buf_phy_link_rate(int port_clock)
{
	switch (port_clock) {
	case 162000:
		return DDI_BUF_PHY_LINK_RATE(0);
	case 216000:
		return DDI_BUF_PHY_LINK_RATE(4);
	case 243000:
		return DDI_BUF_PHY_LINK_RATE(5);
	case 270000:
		return DDI_BUF_PHY_LINK_RATE(1);
	case 324000:
		return DDI_BUF_PHY_LINK_RATE(6);
	case 432000:
		return DDI_BUF_PHY_LINK_RATE(7);
	case 540000:
		return DDI_BUF_PHY_LINK_RATE(2);
	case 810000:
		return DDI_BUF_PHY_LINK_RATE(3);
	default:
		MISSING_CASE(port_clock);
		return DDI_BUF_PHY_LINK_RATE(0);
	}
}

static void intel_ddi_init_dp_buf_reg(struct intel_encoder *encoder,
				      const struct intel_crtc_state *crtc_state)
{
	struct drm_i915_private *i915 = to_i915(encoder->base.dev);
	struct intel_dp *intel_dp = enc_to_intel_dp(encoder);
	struct intel_digital_port *dig_port = enc_to_dig_port(encoder);
	enum phy phy = intel_port_to_phy(i915, encoder->port);

	intel_dp->DP = dig_port->saved_port_bits |
		DDI_BUF_CTL_ENABLE | DDI_BUF_TRANS_SELECT(0);
	intel_dp->DP |= DDI_PORT_WIDTH(crtc_state->lane_count);

	if (IS_ALDERLAKE_P(i915) && intel_phy_is_tc(i915, phy)) {
		intel_dp->DP |= ddi_buf_phy_link_rate(crtc_state->port_clock);
		if (dig_port->tc_mode != TC_PORT_TBT_ALT)
			intel_dp->DP |= DDI_BUF_CTL_TC_PHY_OWNERSHIP;
	}
}

static int icl_calc_tbt_pll_link(struct drm_i915_private *dev_priv,
				 enum port port)
{
	u32 val = intel_de_read(dev_priv, DDI_CLK_SEL(port)) & DDI_CLK_SEL_MASK;

	switch (val) {
	case DDI_CLK_SEL_NONE:
		return 0;
	case DDI_CLK_SEL_TBT_162:
		return 162000;
	case DDI_CLK_SEL_TBT_270:
		return 270000;
	case DDI_CLK_SEL_TBT_540:
		return 540000;
	case DDI_CLK_SEL_TBT_810:
		return 810000;
	default:
		MISSING_CASE(val);
		return 0;
	}
}

static void ddi_dotclock_get(struct intel_crtc_state *pipe_config)
{
	int dotclock;

	if (pipe_config->has_pch_encoder)
		dotclock = intel_dotclock_calculate(pipe_config->port_clock,
						    &pipe_config->fdi_m_n);
	else if (intel_crtc_has_dp_encoder(pipe_config))
		dotclock = intel_dotclock_calculate(pipe_config->port_clock,
						    &pipe_config->dp_m_n);
	else if (pipe_config->has_hdmi_sink && pipe_config->pipe_bpp > 24)
		dotclock = pipe_config->port_clock * 24 / pipe_config->pipe_bpp;
	else
		dotclock = pipe_config->port_clock;

	if (pipe_config->output_format == INTEL_OUTPUT_FORMAT_YCBCR420 &&
	    !intel_crtc_has_dp_encoder(pipe_config))
		dotclock *= 2;

	if (pipe_config->pixel_multiplier)
		dotclock /= pipe_config->pixel_multiplier;

	pipe_config->hw.adjusted_mode.crtc_clock = dotclock;
}

void intel_ddi_set_dp_msa(const struct intel_crtc_state *crtc_state,
			  const struct drm_connector_state *conn_state)
{
	struct intel_crtc *crtc = to_intel_crtc(crtc_state->uapi.crtc);
	struct drm_i915_private *dev_priv = to_i915(crtc->base.dev);
	enum transcoder cpu_transcoder = crtc_state->cpu_transcoder;
	u32 temp;

	if (!intel_crtc_has_dp_encoder(crtc_state))
		return;

	drm_WARN_ON(&dev_priv->drm, transcoder_is_dsi(cpu_transcoder));

	temp = DP_MSA_MISC_SYNC_CLOCK;

	switch (crtc_state->pipe_bpp) {
	case 18:
		temp |= DP_MSA_MISC_6_BPC;
		break;
	case 24:
		temp |= DP_MSA_MISC_8_BPC;
		break;
	case 30:
		temp |= DP_MSA_MISC_10_BPC;
		break;
	case 36:
		temp |= DP_MSA_MISC_12_BPC;
		break;
	default:
		MISSING_CASE(crtc_state->pipe_bpp);
		break;
	}

	/* nonsense combination */
	drm_WARN_ON(&dev_priv->drm, crtc_state->limited_color_range &&
		    crtc_state->output_format != INTEL_OUTPUT_FORMAT_RGB);

	if (crtc_state->limited_color_range)
		temp |= DP_MSA_MISC_COLOR_CEA_RGB;

	/*
	 * As per DP 1.2 spec section 2.3.4.3 while sending
	 * YCBCR 444 signals we should program MSA MISC1/0 fields with
	 * colorspace information.
	 */
	if (crtc_state->output_format == INTEL_OUTPUT_FORMAT_YCBCR444)
		temp |= DP_MSA_MISC_COLOR_YCBCR_444_BT709;

	/*
	 * As per DP 1.4a spec section 2.2.4.3 [MSA Field for Indication
	 * of Color Encoding Format and Content Color Gamut] while sending
	 * YCBCR 420, HDR BT.2020 signals we should program MSA MISC1 fields
	 * which indicate VSC SDP for the Pixel Encoding/Colorimetry Format.
	 */
	if (intel_dp_needs_vsc_sdp(crtc_state, conn_state))
		temp |= DP_MSA_MISC_COLOR_VSC_SDP;

	intel_de_write(dev_priv, TRANS_MSA_MISC(cpu_transcoder), temp);
}

static u32 bdw_trans_port_sync_master_select(enum transcoder master_transcoder)
{
	if (master_transcoder == TRANSCODER_EDP)
		return 0;
	else
		return master_transcoder + 1;
}

/*
 * Returns the TRANS_DDI_FUNC_CTL value based on CRTC state.
 *
 * Only intended to be used by intel_ddi_enable_transcoder_func() and
 * intel_ddi_config_transcoder_func().
 */
static u32
intel_ddi_transcoder_func_reg_val_get(struct intel_encoder *encoder,
				      const struct intel_crtc_state *crtc_state)
{
	struct intel_crtc *crtc = to_intel_crtc(crtc_state->uapi.crtc);
	struct drm_i915_private *dev_priv = to_i915(crtc->base.dev);
	enum pipe pipe = crtc->pipe;
	enum transcoder cpu_transcoder = crtc_state->cpu_transcoder;
	enum port port = encoder->port;
	u32 temp;

	/* Enable TRANS_DDI_FUNC_CTL for the pipe to work in HDMI mode */
	temp = TRANS_DDI_FUNC_ENABLE;
	if (DISPLAY_VER(dev_priv) >= 12)
		temp |= TGL_TRANS_DDI_SELECT_PORT(port);
	else
		temp |= TRANS_DDI_SELECT_PORT(port);

	switch (crtc_state->pipe_bpp) {
	case 18:
		temp |= TRANS_DDI_BPC_6;
		break;
	case 24:
		temp |= TRANS_DDI_BPC_8;
		break;
	case 30:
		temp |= TRANS_DDI_BPC_10;
		break;
	case 36:
		temp |= TRANS_DDI_BPC_12;
		break;
	default:
		BUG();
	}

	if (crtc_state->hw.adjusted_mode.flags & DRM_MODE_FLAG_PVSYNC)
		temp |= TRANS_DDI_PVSYNC;
	if (crtc_state->hw.adjusted_mode.flags & DRM_MODE_FLAG_PHSYNC)
		temp |= TRANS_DDI_PHSYNC;

	if (cpu_transcoder == TRANSCODER_EDP) {
		switch (pipe) {
		case PIPE_A:
			/* On Haswell, can only use the always-on power well for
			 * eDP when not using the panel fitter, and when not
			 * using motion blur mitigation (which we don't
			 * support). */
			if (crtc_state->pch_pfit.force_thru)
				temp |= TRANS_DDI_EDP_INPUT_A_ONOFF;
			else
				temp |= TRANS_DDI_EDP_INPUT_A_ON;
			break;
		case PIPE_B:
			temp |= TRANS_DDI_EDP_INPUT_B_ONOFF;
			break;
		case PIPE_C:
			temp |= TRANS_DDI_EDP_INPUT_C_ONOFF;
			break;
		default:
			BUG();
			break;
		}
	}

	if (intel_crtc_has_type(crtc_state, INTEL_OUTPUT_HDMI)) {
		if (crtc_state->has_hdmi_sink)
			temp |= TRANS_DDI_MODE_SELECT_HDMI;
		else
			temp |= TRANS_DDI_MODE_SELECT_DVI;

		if (crtc_state->hdmi_scrambling)
			temp |= TRANS_DDI_HDMI_SCRAMBLING;
		if (crtc_state->hdmi_high_tmds_clock_ratio)
			temp |= TRANS_DDI_HIGH_TMDS_CHAR_RATE;
	} else if (intel_crtc_has_type(crtc_state, INTEL_OUTPUT_ANALOG)) {
		temp |= TRANS_DDI_MODE_SELECT_FDI;
		temp |= (crtc_state->fdi_lanes - 1) << 1;
	} else if (intel_crtc_has_type(crtc_state, INTEL_OUTPUT_DP_MST)) {
		temp |= TRANS_DDI_MODE_SELECT_DP_MST;
		temp |= DDI_PORT_WIDTH(crtc_state->lane_count);

		if (DISPLAY_VER(dev_priv) >= 12) {
			enum transcoder master;

			master = crtc_state->mst_master_transcoder;
			drm_WARN_ON(&dev_priv->drm,
				    master == INVALID_TRANSCODER);
			temp |= TRANS_DDI_MST_TRANSPORT_SELECT(master);
		}
	} else {
		temp |= TRANS_DDI_MODE_SELECT_DP_SST;
		temp |= DDI_PORT_WIDTH(crtc_state->lane_count);
	}

	if (IS_DISPLAY_VER(dev_priv, 8, 10) &&
	    crtc_state->master_transcoder != INVALID_TRANSCODER) {
		u8 master_select =
			bdw_trans_port_sync_master_select(crtc_state->master_transcoder);

		temp |= TRANS_DDI_PORT_SYNC_ENABLE |
			TRANS_DDI_PORT_SYNC_MASTER_SELECT(master_select);
	}

	return temp;
}

void intel_ddi_enable_transcoder_func(struct intel_encoder *encoder,
				      const struct intel_crtc_state *crtc_state)
{
	struct intel_crtc *crtc = to_intel_crtc(crtc_state->uapi.crtc);
	struct drm_i915_private *dev_priv = to_i915(crtc->base.dev);
	enum transcoder cpu_transcoder = crtc_state->cpu_transcoder;

	if (DISPLAY_VER(dev_priv) >= 11) {
		enum transcoder master_transcoder = crtc_state->master_transcoder;
		u32 ctl2 = 0;

		if (master_transcoder != INVALID_TRANSCODER) {
			u8 master_select =
				bdw_trans_port_sync_master_select(master_transcoder);

			ctl2 |= PORT_SYNC_MODE_ENABLE |
				PORT_SYNC_MODE_MASTER_SELECT(master_select);
		}

		intel_de_write(dev_priv,
			       TRANS_DDI_FUNC_CTL2(cpu_transcoder), ctl2);
	}

	intel_de_write(dev_priv, TRANS_DDI_FUNC_CTL(cpu_transcoder),
		       intel_ddi_transcoder_func_reg_val_get(encoder,
							     crtc_state));
}

/*
 * Same as intel_ddi_enable_transcoder_func(), but it does not set the enable
 * bit.
 */
static void
intel_ddi_config_transcoder_func(struct intel_encoder *encoder,
				 const struct intel_crtc_state *crtc_state)
{
	struct intel_crtc *crtc = to_intel_crtc(crtc_state->uapi.crtc);
	struct drm_i915_private *dev_priv = to_i915(crtc->base.dev);
	enum transcoder cpu_transcoder = crtc_state->cpu_transcoder;
	u32 ctl;

	ctl = intel_ddi_transcoder_func_reg_val_get(encoder, crtc_state);
	ctl &= ~TRANS_DDI_FUNC_ENABLE;
	intel_de_write(dev_priv, TRANS_DDI_FUNC_CTL(cpu_transcoder), ctl);
}

void intel_ddi_disable_transcoder_func(const struct intel_crtc_state *crtc_state)
{
	struct intel_crtc *crtc = to_intel_crtc(crtc_state->uapi.crtc);
	struct drm_i915_private *dev_priv = to_i915(crtc->base.dev);
	enum transcoder cpu_transcoder = crtc_state->cpu_transcoder;
	u32 ctl;

	if (DISPLAY_VER(dev_priv) >= 11)
		intel_de_write(dev_priv,
			       TRANS_DDI_FUNC_CTL2(cpu_transcoder), 0);

	ctl = intel_de_read(dev_priv, TRANS_DDI_FUNC_CTL(cpu_transcoder));

	drm_WARN_ON(crtc->base.dev, ctl & TRANS_DDI_HDCP_SIGNALLING);

	ctl &= ~TRANS_DDI_FUNC_ENABLE;

	if (IS_DISPLAY_VER(dev_priv, 8, 10))
		ctl &= ~(TRANS_DDI_PORT_SYNC_ENABLE |
			 TRANS_DDI_PORT_SYNC_MASTER_SELECT_MASK);

	if (DISPLAY_VER(dev_priv) >= 12) {
		if (!intel_dp_mst_is_master_trans(crtc_state)) {
			ctl &= ~(TGL_TRANS_DDI_PORT_MASK |
				 TRANS_DDI_MODE_SELECT_MASK);
		}
	} else {
		ctl &= ~(TRANS_DDI_PORT_MASK | TRANS_DDI_MODE_SELECT_MASK);
	}

	intel_de_write(dev_priv, TRANS_DDI_FUNC_CTL(cpu_transcoder), ctl);

	if (dev_priv->quirks & QUIRK_INCREASE_DDI_DISABLED_TIME &&
	    intel_crtc_has_type(crtc_state, INTEL_OUTPUT_HDMI)) {
		drm_dbg_kms(&dev_priv->drm,
			    "Quirk Increase DDI disabled time\n");
		/* Quirk time at 100ms for reliable operation */
		msleep(100);
	}
}

int intel_ddi_toggle_hdcp_bits(struct intel_encoder *intel_encoder,
			       enum transcoder cpu_transcoder,
			       bool enable, u32 hdcp_mask)
{
	struct drm_device *dev = intel_encoder->base.dev;
	struct drm_i915_private *dev_priv = to_i915(dev);
	intel_wakeref_t wakeref;
	int ret = 0;
	u32 tmp;

	wakeref = intel_display_power_get_if_enabled(dev_priv,
						     intel_encoder->power_domain);
	if (drm_WARN_ON(dev, !wakeref))
		return -ENXIO;

	tmp = intel_de_read(dev_priv, TRANS_DDI_FUNC_CTL(cpu_transcoder));
	if (enable)
		tmp |= hdcp_mask;
	else
		tmp &= ~hdcp_mask;
	intel_de_write(dev_priv, TRANS_DDI_FUNC_CTL(cpu_transcoder), tmp);
	intel_display_power_put(dev_priv, intel_encoder->power_domain, wakeref);
	return ret;
}

bool intel_ddi_connector_get_hw_state(struct intel_connector *intel_connector)
{
	struct drm_device *dev = intel_connector->base.dev;
	struct drm_i915_private *dev_priv = to_i915(dev);
	struct intel_encoder *encoder = intel_attached_encoder(intel_connector);
	int type = intel_connector->base.connector_type;
	enum port port = encoder->port;
	enum transcoder cpu_transcoder;
	intel_wakeref_t wakeref;
	enum pipe pipe = 0;
	u32 tmp;
	bool ret;

	wakeref = intel_display_power_get_if_enabled(dev_priv,
						     encoder->power_domain);
	if (!wakeref)
		return false;

	if (!encoder->get_hw_state(encoder, &pipe)) {
		ret = false;
		goto out;
	}

	if (HAS_TRANSCODER(dev_priv, TRANSCODER_EDP) && port == PORT_A)
		cpu_transcoder = TRANSCODER_EDP;
	else
		cpu_transcoder = (enum transcoder) pipe;

	tmp = intel_de_read(dev_priv, TRANS_DDI_FUNC_CTL(cpu_transcoder));

	switch (tmp & TRANS_DDI_MODE_SELECT_MASK) {
	case TRANS_DDI_MODE_SELECT_HDMI:
	case TRANS_DDI_MODE_SELECT_DVI:
		ret = type == DRM_MODE_CONNECTOR_HDMIA;
		break;

	case TRANS_DDI_MODE_SELECT_DP_SST:
		ret = type == DRM_MODE_CONNECTOR_eDP ||
		      type == DRM_MODE_CONNECTOR_DisplayPort;
		break;

	case TRANS_DDI_MODE_SELECT_DP_MST:
		/* if the transcoder is in MST state then
		 * connector isn't connected */
		ret = false;
		break;

	case TRANS_DDI_MODE_SELECT_FDI:
		ret = type == DRM_MODE_CONNECTOR_VGA;
		break;

	default:
		ret = false;
		break;
	}

out:
	intel_display_power_put(dev_priv, encoder->power_domain, wakeref);

	return ret;
}

static void intel_ddi_get_encoder_pipes(struct intel_encoder *encoder,
					u8 *pipe_mask, bool *is_dp_mst)
{
	struct drm_device *dev = encoder->base.dev;
	struct drm_i915_private *dev_priv = to_i915(dev);
	enum port port = encoder->port;
	intel_wakeref_t wakeref;
	enum pipe p;
	u32 tmp;
	u8 mst_pipe_mask;

	*pipe_mask = 0;
	*is_dp_mst = false;

	wakeref = intel_display_power_get_if_enabled(dev_priv,
						     encoder->power_domain);
	if (!wakeref)
		return;

	tmp = intel_de_read(dev_priv, DDI_BUF_CTL(port));
	if (!(tmp & DDI_BUF_CTL_ENABLE))
		goto out;

	if (HAS_TRANSCODER(dev_priv, TRANSCODER_EDP) && port == PORT_A) {
		tmp = intel_de_read(dev_priv,
				    TRANS_DDI_FUNC_CTL(TRANSCODER_EDP));

		switch (tmp & TRANS_DDI_EDP_INPUT_MASK) {
		default:
			MISSING_CASE(tmp & TRANS_DDI_EDP_INPUT_MASK);
			fallthrough;
		case TRANS_DDI_EDP_INPUT_A_ON:
		case TRANS_DDI_EDP_INPUT_A_ONOFF:
			*pipe_mask = BIT(PIPE_A);
			break;
		case TRANS_DDI_EDP_INPUT_B_ONOFF:
			*pipe_mask = BIT(PIPE_B);
			break;
		case TRANS_DDI_EDP_INPUT_C_ONOFF:
			*pipe_mask = BIT(PIPE_C);
			break;
		}

		goto out;
	}

	mst_pipe_mask = 0;
	for_each_pipe(dev_priv, p) {
		enum transcoder cpu_transcoder = (enum transcoder)p;
		unsigned int port_mask, ddi_select;
		intel_wakeref_t trans_wakeref;

		trans_wakeref = intel_display_power_get_if_enabled(dev_priv,
								   POWER_DOMAIN_TRANSCODER(cpu_transcoder));
		if (!trans_wakeref)
			continue;

		if (DISPLAY_VER(dev_priv) >= 12) {
			port_mask = TGL_TRANS_DDI_PORT_MASK;
			ddi_select = TGL_TRANS_DDI_SELECT_PORT(port);
		} else {
			port_mask = TRANS_DDI_PORT_MASK;
			ddi_select = TRANS_DDI_SELECT_PORT(port);
		}

		tmp = intel_de_read(dev_priv,
				    TRANS_DDI_FUNC_CTL(cpu_transcoder));
		intel_display_power_put(dev_priv, POWER_DOMAIN_TRANSCODER(cpu_transcoder),
					trans_wakeref);

		if ((tmp & port_mask) != ddi_select)
			continue;

		if ((tmp & TRANS_DDI_MODE_SELECT_MASK) ==
		    TRANS_DDI_MODE_SELECT_DP_MST)
			mst_pipe_mask |= BIT(p);

		*pipe_mask |= BIT(p);
	}

	if (!*pipe_mask)
		drm_dbg_kms(&dev_priv->drm,
			    "No pipe for [ENCODER:%d:%s] found\n",
			    encoder->base.base.id, encoder->base.name);

	if (!mst_pipe_mask && hweight8(*pipe_mask) > 1) {
		drm_dbg_kms(&dev_priv->drm,
			    "Multiple pipes for [ENCODER:%d:%s] (pipe_mask %02x)\n",
			    encoder->base.base.id, encoder->base.name,
			    *pipe_mask);
		*pipe_mask = BIT(ffs(*pipe_mask) - 1);
	}

	if (mst_pipe_mask && mst_pipe_mask != *pipe_mask)
		drm_dbg_kms(&dev_priv->drm,
			    "Conflicting MST and non-MST state for [ENCODER:%d:%s] (pipe_mask %02x mst_pipe_mask %02x)\n",
			    encoder->base.base.id, encoder->base.name,
			    *pipe_mask, mst_pipe_mask);
	else
		*is_dp_mst = mst_pipe_mask;

out:
	if (*pipe_mask && (IS_GEMINILAKE(dev_priv) || IS_BROXTON(dev_priv))) {
		tmp = intel_de_read(dev_priv, BXT_PHY_CTL(port));
		if ((tmp & (BXT_PHY_CMNLANE_POWERDOWN_ACK |
			    BXT_PHY_LANE_POWERDOWN_ACK |
			    BXT_PHY_LANE_ENABLED)) != BXT_PHY_LANE_ENABLED)
			drm_err(&dev_priv->drm,
				"[ENCODER:%d:%s] enabled but PHY powered down? (PHY_CTL %08x)\n",
				encoder->base.base.id, encoder->base.name, tmp);
	}

	intel_display_power_put(dev_priv, encoder->power_domain, wakeref);
}

bool intel_ddi_get_hw_state(struct intel_encoder *encoder,
			    enum pipe *pipe)
{
	u8 pipe_mask;
	bool is_mst;

	intel_ddi_get_encoder_pipes(encoder, &pipe_mask, &is_mst);

	if (is_mst || !pipe_mask)
		return false;

	*pipe = ffs(pipe_mask) - 1;

	return true;
}

static enum intel_display_power_domain
intel_ddi_main_link_aux_domain(struct intel_digital_port *dig_port)
{
	/* CNL+ HW requires corresponding AUX IOs to be powered up for PSR with
	 * DC states enabled at the same time, while for driver initiated AUX
	 * transfers we need the same AUX IOs to be powered but with DC states
	 * disabled. Accordingly use the AUX power domain here which leaves DC
	 * states enabled.
	 * However, for non-A AUX ports the corresponding non-EDP transcoders
	 * would have already enabled power well 2 and DC_OFF. This means we can
	 * acquire a wider POWER_DOMAIN_AUX_{B,C,D,F} reference instead of a
	 * specific AUX_IO reference without powering up any extra wells.
	 * Note that PSR is enabled only on Port A even though this function
	 * returns the correct domain for other ports too.
	 */
	return dig_port->aux_ch == AUX_CH_A ? POWER_DOMAIN_AUX_IO_A :
					      intel_aux_power_domain(dig_port);
}

static void intel_ddi_get_power_domains(struct intel_encoder *encoder,
					struct intel_crtc_state *crtc_state)
{
	struct drm_i915_private *dev_priv = to_i915(encoder->base.dev);
	struct intel_digital_port *dig_port;
	enum phy phy = intel_port_to_phy(dev_priv, encoder->port);

	/*
	 * TODO: Add support for MST encoders. Atm, the following should never
	 * happen since fake-MST encoders don't set their get_power_domains()
	 * hook.
	 */
	if (drm_WARN_ON(&dev_priv->drm,
			intel_crtc_has_type(crtc_state, INTEL_OUTPUT_DP_MST)))
		return;

	dig_port = enc_to_dig_port(encoder);

	if (!intel_phy_is_tc(dev_priv, phy) ||
	    dig_port->tc_mode != TC_PORT_TBT_ALT) {
		drm_WARN_ON(&dev_priv->drm, dig_port->ddi_io_wakeref);
		dig_port->ddi_io_wakeref = intel_display_power_get(dev_priv,
								   dig_port->ddi_io_power_domain);
	}

	/*
	 * AUX power is only needed for (e)DP mode, and for HDMI mode on TC
	 * ports.
	 */
	if (intel_crtc_has_dp_encoder(crtc_state) ||
	    intel_phy_is_tc(dev_priv, phy)) {
		drm_WARN_ON(&dev_priv->drm, dig_port->aux_wakeref);
		dig_port->aux_wakeref =
			intel_display_power_get(dev_priv,
						intel_ddi_main_link_aux_domain(dig_port));
	}
}

void intel_ddi_enable_pipe_clock(struct intel_encoder *encoder,
				 const struct intel_crtc_state *crtc_state)
{
	struct intel_crtc *crtc = to_intel_crtc(crtc_state->uapi.crtc);
	struct drm_i915_private *dev_priv = to_i915(crtc->base.dev);
	enum transcoder cpu_transcoder = crtc_state->cpu_transcoder;
	enum phy phy = intel_port_to_phy(dev_priv, encoder->port);
	u32 val;

	if (cpu_transcoder != TRANSCODER_EDP) {
		if (DISPLAY_VER(dev_priv) >= 13)
			val = TGL_TRANS_CLK_SEL_PORT(phy);
		else if (DISPLAY_VER(dev_priv) >= 12)
			val = TGL_TRANS_CLK_SEL_PORT(encoder->port);
		else
			val = TRANS_CLK_SEL_PORT(encoder->port);

		intel_de_write(dev_priv, TRANS_CLK_SEL(cpu_transcoder), val);
	}
}

void intel_ddi_disable_pipe_clock(const struct intel_crtc_state *crtc_state)
{
	struct drm_i915_private *dev_priv = to_i915(crtc_state->uapi.crtc->dev);
	enum transcoder cpu_transcoder = crtc_state->cpu_transcoder;

	if (cpu_transcoder != TRANSCODER_EDP) {
		if (DISPLAY_VER(dev_priv) >= 12)
			intel_de_write(dev_priv,
				       TRANS_CLK_SEL(cpu_transcoder),
				       TGL_TRANS_CLK_SEL_DISABLED);
		else
			intel_de_write(dev_priv,
				       TRANS_CLK_SEL(cpu_transcoder),
				       TRANS_CLK_SEL_DISABLED);
	}
}

static void _skl_ddi_set_iboost(struct drm_i915_private *dev_priv,
				enum port port, u8 iboost)
{
	u32 tmp;

	tmp = intel_de_read(dev_priv, DISPIO_CR_TX_BMU_CR0);
	tmp &= ~(BALANCE_LEG_MASK(port) | BALANCE_LEG_DISABLE(port));
	if (iboost)
		tmp |= iboost << BALANCE_LEG_SHIFT(port);
	else
		tmp |= BALANCE_LEG_DISABLE(port);
	intel_de_write(dev_priv, DISPIO_CR_TX_BMU_CR0, tmp);
}

static void skl_ddi_set_iboost(struct intel_encoder *encoder,
			       const struct intel_crtc_state *crtc_state,
			       int level)
{
	struct intel_digital_port *dig_port = enc_to_dig_port(encoder);
	struct drm_i915_private *dev_priv = to_i915(encoder->base.dev);
	u8 iboost;

	if (intel_crtc_has_type(crtc_state, INTEL_OUTPUT_HDMI))
		iboost = intel_bios_encoder_hdmi_boost_level(encoder->devdata);
	else
		iboost = intel_bios_encoder_dp_boost_level(encoder->devdata);

	if (iboost == 0) {
		const struct ddi_buf_trans *ddi_translations;
		int n_entries;

		if (intel_crtc_has_type(crtc_state, INTEL_OUTPUT_HDMI))
			ddi_translations = intel_ddi_get_buf_trans_hdmi(encoder, &n_entries);
		else if (intel_crtc_has_type(crtc_state, INTEL_OUTPUT_EDP))
			ddi_translations = intel_ddi_get_buf_trans_edp(encoder, &n_entries);
		else
			ddi_translations = intel_ddi_get_buf_trans_dp(encoder, &n_entries);

		if (drm_WARN_ON_ONCE(&dev_priv->drm, !ddi_translations))
			return;
		if (drm_WARN_ON_ONCE(&dev_priv->drm, level >= n_entries))
			level = n_entries - 1;

		iboost = ddi_translations[level].i_boost;
	}

	/* Make sure that the requested I_boost is valid */
	if (iboost && iboost != 0x1 && iboost != 0x3 && iboost != 0x7) {
		drm_err(&dev_priv->drm, "Invalid I_boost value %u\n", iboost);
		return;
	}

	_skl_ddi_set_iboost(dev_priv, encoder->port, iboost);

	if (encoder->port == PORT_A && dig_port->max_lanes == 4)
		_skl_ddi_set_iboost(dev_priv, PORT_E, iboost);
}

static void bxt_ddi_vswing_sequence(struct intel_encoder *encoder,
				    const struct intel_crtc_state *crtc_state,
				    int level)
{
	struct drm_i915_private *dev_priv = to_i915(encoder->base.dev);
	const struct bxt_ddi_buf_trans *ddi_translations;
	enum port port = encoder->port;
	int n_entries;

	ddi_translations = bxt_get_buf_trans(encoder, crtc_state, &n_entries);
	if (drm_WARN_ON_ONCE(&dev_priv->drm, !ddi_translations))
		return;
	if (drm_WARN_ON_ONCE(&dev_priv->drm, level >= n_entries))
		level = n_entries - 1;

	bxt_ddi_phy_set_signal_level(dev_priv, port,
				     ddi_translations[level].margin,
				     ddi_translations[level].scale,
				     ddi_translations[level].enable,
				     ddi_translations[level].deemphasis);
}

static u8 intel_ddi_dp_voltage_max(struct intel_dp *intel_dp,
				   const struct intel_crtc_state *crtc_state)
{
	struct intel_encoder *encoder = &dp_to_dig_port(intel_dp)->base;
	struct drm_i915_private *dev_priv = to_i915(encoder->base.dev);
	enum port port = encoder->port;
	enum phy phy = intel_port_to_phy(dev_priv, port);
	int n_entries;

	if (DISPLAY_VER(dev_priv) >= 12) {
		if (intel_phy_is_combo(dev_priv, phy))
			tgl_get_combo_buf_trans(encoder, crtc_state, &n_entries);
		else if (IS_ALDERLAKE_P(dev_priv))
			adlp_get_dkl_buf_trans(encoder, crtc_state, &n_entries);
		else
			tgl_get_dkl_buf_trans(encoder, crtc_state, &n_entries);
	} else if (DISPLAY_VER(dev_priv) == 11) {
		if (IS_PLATFORM(dev_priv, INTEL_JASPERLAKE))
			jsl_get_combo_buf_trans(encoder, crtc_state, &n_entries);
		else if (IS_PLATFORM(dev_priv, INTEL_ELKHARTLAKE))
			ehl_get_combo_buf_trans(encoder, crtc_state, &n_entries);
		else if (intel_phy_is_combo(dev_priv, phy))
			icl_get_combo_buf_trans(encoder, crtc_state, &n_entries);
		else
			icl_get_mg_buf_trans(encoder, crtc_state, &n_entries);
	} else if (IS_CANNONLAKE(dev_priv)) {
		cnl_get_buf_trans(encoder, crtc_state, &n_entries);
	} else if (IS_GEMINILAKE(dev_priv) || IS_BROXTON(dev_priv)) {
		bxt_get_buf_trans(encoder, crtc_state, &n_entries);
	} else {
		if (intel_crtc_has_type(crtc_state, INTEL_OUTPUT_EDP))
			intel_ddi_get_buf_trans_edp(encoder, &n_entries);
		else
			intel_ddi_get_buf_trans_dp(encoder, &n_entries);
	}

	if (drm_WARN_ON(&dev_priv->drm, n_entries < 1))
		n_entries = 1;
	if (drm_WARN_ON(&dev_priv->drm,
			n_entries > ARRAY_SIZE(index_to_dp_signal_levels)))
		n_entries = ARRAY_SIZE(index_to_dp_signal_levels);

	return index_to_dp_signal_levels[n_entries - 1] &
		DP_TRAIN_VOLTAGE_SWING_MASK;
}

/*
 * We assume that the full set of pre-emphasis values can be
 * used on all DDI platforms. Should that change we need to
 * rethink this code.
 */
static u8 intel_ddi_dp_preemph_max(struct intel_dp *intel_dp)
{
	return DP_TRAIN_PRE_EMPH_LEVEL_3;
}

static void cnl_ddi_vswing_program(struct intel_encoder *encoder,
				   const struct intel_crtc_state *crtc_state,
				   int level)
{
	struct drm_i915_private *dev_priv = to_i915(encoder->base.dev);
	const struct cnl_ddi_buf_trans *ddi_translations;
	enum port port = encoder->port;
	int n_entries, ln;
	u32 val;

	ddi_translations = cnl_get_buf_trans(encoder, crtc_state, &n_entries);

	if (drm_WARN_ON_ONCE(&dev_priv->drm, !ddi_translations))
		return;
	if (drm_WARN_ON_ONCE(&dev_priv->drm, level >= n_entries))
		level = n_entries - 1;

	/* Set PORT_TX_DW5 Scaling Mode Sel to 010b. */
	val = intel_de_read(dev_priv, CNL_PORT_TX_DW5_LN0(port));
	val &= ~SCALING_MODE_SEL_MASK;
	val |= SCALING_MODE_SEL(2);
	intel_de_write(dev_priv, CNL_PORT_TX_DW5_GRP(port), val);

	/* Program PORT_TX_DW2 */
	val = intel_de_read(dev_priv, CNL_PORT_TX_DW2_LN0(port));
	val &= ~(SWING_SEL_LOWER_MASK | SWING_SEL_UPPER_MASK |
		 RCOMP_SCALAR_MASK);
	val |= SWING_SEL_UPPER(ddi_translations[level].dw2_swing_sel);
	val |= SWING_SEL_LOWER(ddi_translations[level].dw2_swing_sel);
	/* Rcomp scalar is fixed as 0x98 for every table entry */
	val |= RCOMP_SCALAR(0x98);
	intel_de_write(dev_priv, CNL_PORT_TX_DW2_GRP(port), val);

	/* Program PORT_TX_DW4 */
	/* We cannot write to GRP. It would overrite individual loadgen */
	for (ln = 0; ln < 4; ln++) {
		val = intel_de_read(dev_priv, CNL_PORT_TX_DW4_LN(ln, port));
		val &= ~(POST_CURSOR_1_MASK | POST_CURSOR_2_MASK |
			 CURSOR_COEFF_MASK);
		val |= POST_CURSOR_1(ddi_translations[level].dw4_post_cursor_1);
		val |= POST_CURSOR_2(ddi_translations[level].dw4_post_cursor_2);
		val |= CURSOR_COEFF(ddi_translations[level].dw4_cursor_coeff);
		intel_de_write(dev_priv, CNL_PORT_TX_DW4_LN(ln, port), val);
	}

	/* Program PORT_TX_DW5 */
	/* All DW5 values are fixed for every table entry */
	val = intel_de_read(dev_priv, CNL_PORT_TX_DW5_LN0(port));
	val &= ~RTERM_SELECT_MASK;
	val |= RTERM_SELECT(6);
	val |= TAP3_DISABLE;
	intel_de_write(dev_priv, CNL_PORT_TX_DW5_GRP(port), val);

	/* Program PORT_TX_DW7 */
	val = intel_de_read(dev_priv, CNL_PORT_TX_DW7_LN0(port));
	val &= ~N_SCALAR_MASK;
	val |= N_SCALAR(ddi_translations[level].dw7_n_scalar);
	intel_de_write(dev_priv, CNL_PORT_TX_DW7_GRP(port), val);
}

static void cnl_ddi_vswing_sequence(struct intel_encoder *encoder,
				    const struct intel_crtc_state *crtc_state,
				    int level)
{
	struct drm_i915_private *dev_priv = to_i915(encoder->base.dev);
	enum port port = encoder->port;
	int width, rate, ln;
	u32 val;

	width = crtc_state->lane_count;
	rate = crtc_state->port_clock;

	/*
	 * 1. If port type is eDP or DP,
	 * set PORT_PCS_DW1 cmnkeeper_enable to 1b,
	 * else clear to 0b.
	 */
	val = intel_de_read(dev_priv, CNL_PORT_PCS_DW1_LN0(port));
	if (intel_crtc_has_type(crtc_state, INTEL_OUTPUT_HDMI))
		val &= ~COMMON_KEEPER_EN;
	else
		val |= COMMON_KEEPER_EN;
	intel_de_write(dev_priv, CNL_PORT_PCS_DW1_GRP(port), val);

	/* 2. Program loadgen select */
	/*
	 * Program PORT_TX_DW4_LN depending on Bit rate and used lanes
	 * <= 6 GHz and 4 lanes (LN0=0, LN1=1, LN2=1, LN3=1)
	 * <= 6 GHz and 1,2 lanes (LN0=0, LN1=1, LN2=1, LN3=0)
	 * > 6 GHz (LN0=0, LN1=0, LN2=0, LN3=0)
	 */
	for (ln = 0; ln <= 3; ln++) {
		val = intel_de_read(dev_priv, CNL_PORT_TX_DW4_LN(ln, port));
		val &= ~LOADGEN_SELECT;

		if ((rate <= 600000 && width == 4 && ln >= 1)  ||
		    (rate <= 600000 && width < 4 && (ln == 1 || ln == 2))) {
			val |= LOADGEN_SELECT;
		}
		intel_de_write(dev_priv, CNL_PORT_TX_DW4_LN(ln, port), val);
	}

	/* 3. Set PORT_CL_DW5 SUS Clock Config to 11b */
	val = intel_de_read(dev_priv, CNL_PORT_CL1CM_DW5);
	val |= SUS_CLOCK_CONFIG;
	intel_de_write(dev_priv, CNL_PORT_CL1CM_DW5, val);

	/* 4. Clear training enable to change swing values */
	val = intel_de_read(dev_priv, CNL_PORT_TX_DW5_LN0(port));
	val &= ~TX_TRAINING_EN;
	intel_de_write(dev_priv, CNL_PORT_TX_DW5_GRP(port), val);

	/* 5. Program swing and de-emphasis */
	cnl_ddi_vswing_program(encoder, crtc_state, level);

	/* 6. Set training enable to trigger update */
	val = intel_de_read(dev_priv, CNL_PORT_TX_DW5_LN0(port));
	val |= TX_TRAINING_EN;
	intel_de_write(dev_priv, CNL_PORT_TX_DW5_GRP(port), val);
}

static void icl_ddi_combo_vswing_program(struct intel_encoder *encoder,
					 const struct intel_crtc_state *crtc_state,
					 int level)
{
	struct drm_i915_private *dev_priv = to_i915(encoder->base.dev);
	const struct cnl_ddi_buf_trans *ddi_translations;
	enum phy phy = intel_port_to_phy(dev_priv, encoder->port);
	int n_entries, ln;
	u32 val;

	if (DISPLAY_VER(dev_priv) >= 12)
		ddi_translations = tgl_get_combo_buf_trans(encoder, crtc_state, &n_entries);
	else if (IS_PLATFORM(dev_priv, INTEL_JASPERLAKE))
		ddi_translations = jsl_get_combo_buf_trans(encoder, crtc_state, &n_entries);
	else if (IS_PLATFORM(dev_priv, INTEL_ELKHARTLAKE))
		ddi_translations = ehl_get_combo_buf_trans(encoder, crtc_state, &n_entries);
	else
		ddi_translations = icl_get_combo_buf_trans(encoder, crtc_state, &n_entries);

	if (drm_WARN_ON_ONCE(&dev_priv->drm, !ddi_translations))
		return;
	if (drm_WARN_ON_ONCE(&dev_priv->drm, level >= n_entries))
		level = n_entries - 1;

	if (intel_crtc_has_type(crtc_state, INTEL_OUTPUT_EDP)) {
		struct intel_dp *intel_dp = enc_to_intel_dp(encoder);

		val = EDP4K2K_MODE_OVRD_EN | EDP4K2K_MODE_OVRD_OPTIMIZED;
		intel_dp->hobl_active = is_hobl_buf_trans(ddi_translations);
		intel_de_rmw(dev_priv, ICL_PORT_CL_DW10(phy), val,
			     intel_dp->hobl_active ? val : 0);
	}

	/* Set PORT_TX_DW5 */
	val = intel_de_read(dev_priv, ICL_PORT_TX_DW5_LN0(phy));
	val &= ~(SCALING_MODE_SEL_MASK | RTERM_SELECT_MASK |
		  TAP2_DISABLE | TAP3_DISABLE);
	val |= SCALING_MODE_SEL(0x2);
	val |= RTERM_SELECT(0x6);
	val |= TAP3_DISABLE;
	intel_de_write(dev_priv, ICL_PORT_TX_DW5_GRP(phy), val);

	/* Program PORT_TX_DW2 */
	val = intel_de_read(dev_priv, ICL_PORT_TX_DW2_LN0(phy));
	val &= ~(SWING_SEL_LOWER_MASK | SWING_SEL_UPPER_MASK |
		 RCOMP_SCALAR_MASK);
	val |= SWING_SEL_UPPER(ddi_translations[level].dw2_swing_sel);
	val |= SWING_SEL_LOWER(ddi_translations[level].dw2_swing_sel);
	/* Program Rcomp scalar for every table entry */
	val |= RCOMP_SCALAR(0x98);
	intel_de_write(dev_priv, ICL_PORT_TX_DW2_GRP(phy), val);

	/* Program PORT_TX_DW4 */
	/* We cannot write to GRP. It would overwrite individual loadgen. */
	for (ln = 0; ln <= 3; ln++) {
		val = intel_de_read(dev_priv, ICL_PORT_TX_DW4_LN(ln, phy));
		val &= ~(POST_CURSOR_1_MASK | POST_CURSOR_2_MASK |
			 CURSOR_COEFF_MASK);
		val |= POST_CURSOR_1(ddi_translations[level].dw4_post_cursor_1);
		val |= POST_CURSOR_2(ddi_translations[level].dw4_post_cursor_2);
		val |= CURSOR_COEFF(ddi_translations[level].dw4_cursor_coeff);
		intel_de_write(dev_priv, ICL_PORT_TX_DW4_LN(ln, phy), val);
	}

	/* Program PORT_TX_DW7 */
	val = intel_de_read(dev_priv, ICL_PORT_TX_DW7_LN0(phy));
	val &= ~N_SCALAR_MASK;
	val |= N_SCALAR(ddi_translations[level].dw7_n_scalar);
	intel_de_write(dev_priv, ICL_PORT_TX_DW7_GRP(phy), val);
}

static void icl_combo_phy_ddi_vswing_sequence(struct intel_encoder *encoder,
					      const struct intel_crtc_state *crtc_state,
					      int level)
{
	struct drm_i915_private *dev_priv = to_i915(encoder->base.dev);
	enum phy phy = intel_port_to_phy(dev_priv, encoder->port);
	int width, rate, ln;
	u32 val;

	width = crtc_state->lane_count;
	rate = crtc_state->port_clock;

	/*
	 * 1. If port type is eDP or DP,
	 * set PORT_PCS_DW1 cmnkeeper_enable to 1b,
	 * else clear to 0b.
	 */
	val = intel_de_read(dev_priv, ICL_PORT_PCS_DW1_LN0(phy));
	if (intel_crtc_has_type(crtc_state, INTEL_OUTPUT_HDMI))
		val &= ~COMMON_KEEPER_EN;
	else
		val |= COMMON_KEEPER_EN;
	intel_de_write(dev_priv, ICL_PORT_PCS_DW1_GRP(phy), val);

	/* 2. Program loadgen select */
	/*
	 * Program PORT_TX_DW4_LN depending on Bit rate and used lanes
	 * <= 6 GHz and 4 lanes (LN0=0, LN1=1, LN2=1, LN3=1)
	 * <= 6 GHz and 1,2 lanes (LN0=0, LN1=1, LN2=1, LN3=0)
	 * > 6 GHz (LN0=0, LN1=0, LN2=0, LN3=0)
	 */
	for (ln = 0; ln <= 3; ln++) {
		val = intel_de_read(dev_priv, ICL_PORT_TX_DW4_LN(ln, phy));
		val &= ~LOADGEN_SELECT;

		if ((rate <= 600000 && width == 4 && ln >= 1) ||
		    (rate <= 600000 && width < 4 && (ln == 1 || ln == 2))) {
			val |= LOADGEN_SELECT;
		}
		intel_de_write(dev_priv, ICL_PORT_TX_DW4_LN(ln, phy), val);
	}

	/* 3. Set PORT_CL_DW5 SUS Clock Config to 11b */
	val = intel_de_read(dev_priv, ICL_PORT_CL_DW5(phy));
	val |= SUS_CLOCK_CONFIG;
	intel_de_write(dev_priv, ICL_PORT_CL_DW5(phy), val);

	/* 4. Clear training enable to change swing values */
	val = intel_de_read(dev_priv, ICL_PORT_TX_DW5_LN0(phy));
	val &= ~TX_TRAINING_EN;
	intel_de_write(dev_priv, ICL_PORT_TX_DW5_GRP(phy), val);

	/* 5. Program swing and de-emphasis */
	icl_ddi_combo_vswing_program(encoder, crtc_state, level);

	/* 6. Set training enable to trigger update */
	val = intel_de_read(dev_priv, ICL_PORT_TX_DW5_LN0(phy));
	val |= TX_TRAINING_EN;
	intel_de_write(dev_priv, ICL_PORT_TX_DW5_GRP(phy), val);
}

static void icl_mg_phy_ddi_vswing_sequence(struct intel_encoder *encoder,
					   const struct intel_crtc_state *crtc_state,
					   int level)
{
	struct drm_i915_private *dev_priv = to_i915(encoder->base.dev);
	enum tc_port tc_port = intel_port_to_tc(dev_priv, encoder->port);
	const struct icl_mg_phy_ddi_buf_trans *ddi_translations;
	int n_entries, ln;
	u32 val;

	if (enc_to_dig_port(encoder)->tc_mode == TC_PORT_TBT_ALT)
		return;

	ddi_translations = icl_get_mg_buf_trans(encoder, crtc_state, &n_entries);

	if (drm_WARN_ON_ONCE(&dev_priv->drm, !ddi_translations))
		return;
	if (drm_WARN_ON_ONCE(&dev_priv->drm, level >= n_entries))
		level = n_entries - 1;

	/* Set MG_TX_LINK_PARAMS cri_use_fs32 to 0. */
	for (ln = 0; ln < 2; ln++) {
		val = intel_de_read(dev_priv, MG_TX1_LINK_PARAMS(ln, tc_port));
		val &= ~CRI_USE_FS32;
		intel_de_write(dev_priv, MG_TX1_LINK_PARAMS(ln, tc_port), val);

		val = intel_de_read(dev_priv, MG_TX2_LINK_PARAMS(ln, tc_port));
		val &= ~CRI_USE_FS32;
		intel_de_write(dev_priv, MG_TX2_LINK_PARAMS(ln, tc_port), val);
	}

	/* Program MG_TX_SWINGCTRL with values from vswing table */
	for (ln = 0; ln < 2; ln++) {
		val = intel_de_read(dev_priv, MG_TX1_SWINGCTRL(ln, tc_port));
		val &= ~CRI_TXDEEMPH_OVERRIDE_17_12_MASK;
		val |= CRI_TXDEEMPH_OVERRIDE_17_12(
			ddi_translations[level].cri_txdeemph_override_17_12);
		intel_de_write(dev_priv, MG_TX1_SWINGCTRL(ln, tc_port), val);

		val = intel_de_read(dev_priv, MG_TX2_SWINGCTRL(ln, tc_port));
		val &= ~CRI_TXDEEMPH_OVERRIDE_17_12_MASK;
		val |= CRI_TXDEEMPH_OVERRIDE_17_12(
			ddi_translations[level].cri_txdeemph_override_17_12);
		intel_de_write(dev_priv, MG_TX2_SWINGCTRL(ln, tc_port), val);
	}

	/* Program MG_TX_DRVCTRL with values from vswing table */
	for (ln = 0; ln < 2; ln++) {
		val = intel_de_read(dev_priv, MG_TX1_DRVCTRL(ln, tc_port));
		val &= ~(CRI_TXDEEMPH_OVERRIDE_11_6_MASK |
			 CRI_TXDEEMPH_OVERRIDE_5_0_MASK);
		val |= CRI_TXDEEMPH_OVERRIDE_5_0(
			ddi_translations[level].cri_txdeemph_override_5_0) |
			CRI_TXDEEMPH_OVERRIDE_11_6(
				ddi_translations[level].cri_txdeemph_override_11_6) |
			CRI_TXDEEMPH_OVERRIDE_EN;
		intel_de_write(dev_priv, MG_TX1_DRVCTRL(ln, tc_port), val);

		val = intel_de_read(dev_priv, MG_TX2_DRVCTRL(ln, tc_port));
		val &= ~(CRI_TXDEEMPH_OVERRIDE_11_6_MASK |
			 CRI_TXDEEMPH_OVERRIDE_5_0_MASK);
		val |= CRI_TXDEEMPH_OVERRIDE_5_0(
			ddi_translations[level].cri_txdeemph_override_5_0) |
			CRI_TXDEEMPH_OVERRIDE_11_6(
				ddi_translations[level].cri_txdeemph_override_11_6) |
			CRI_TXDEEMPH_OVERRIDE_EN;
		intel_de_write(dev_priv, MG_TX2_DRVCTRL(ln, tc_port), val);

		/* FIXME: Program CRI_LOADGEN_SEL after the spec is updated */
	}

	/*
	 * Program MG_CLKHUB<LN, port being used> with value from frequency table
	 * In case of Legacy mode on MG PHY, both TX1 and TX2 enabled so use the
	 * values from table for which TX1 and TX2 enabled.
	 */
	for (ln = 0; ln < 2; ln++) {
		val = intel_de_read(dev_priv, MG_CLKHUB(ln, tc_port));
		if (crtc_state->port_clock < 300000)
			val |= CFG_LOW_RATE_LKREN_EN;
		else
			val &= ~CFG_LOW_RATE_LKREN_EN;
		intel_de_write(dev_priv, MG_CLKHUB(ln, tc_port), val);
	}

	/* Program the MG_TX_DCC<LN, port being used> based on the link frequency */
	for (ln = 0; ln < 2; ln++) {
		val = intel_de_read(dev_priv, MG_TX1_DCC(ln, tc_port));
		val &= ~CFG_AMI_CK_DIV_OVERRIDE_VAL_MASK;
		if (crtc_state->port_clock <= 500000) {
			val &= ~CFG_AMI_CK_DIV_OVERRIDE_EN;
		} else {
			val |= CFG_AMI_CK_DIV_OVERRIDE_EN |
				CFG_AMI_CK_DIV_OVERRIDE_VAL(1);
		}
		intel_de_write(dev_priv, MG_TX1_DCC(ln, tc_port), val);

		val = intel_de_read(dev_priv, MG_TX2_DCC(ln, tc_port));
		val &= ~CFG_AMI_CK_DIV_OVERRIDE_VAL_MASK;
		if (crtc_state->port_clock <= 500000) {
			val &= ~CFG_AMI_CK_DIV_OVERRIDE_EN;
		} else {
			val |= CFG_AMI_CK_DIV_OVERRIDE_EN |
				CFG_AMI_CK_DIV_OVERRIDE_VAL(1);
		}
		intel_de_write(dev_priv, MG_TX2_DCC(ln, tc_port), val);
	}

	/* Program MG_TX_PISO_READLOAD with values from vswing table */
	for (ln = 0; ln < 2; ln++) {
		val = intel_de_read(dev_priv,
				    MG_TX1_PISO_READLOAD(ln, tc_port));
		val |= CRI_CALCINIT;
		intel_de_write(dev_priv, MG_TX1_PISO_READLOAD(ln, tc_port),
			       val);

		val = intel_de_read(dev_priv,
				    MG_TX2_PISO_READLOAD(ln, tc_port));
		val |= CRI_CALCINIT;
		intel_de_write(dev_priv, MG_TX2_PISO_READLOAD(ln, tc_port),
			       val);
	}
}

static void icl_ddi_vswing_sequence(struct intel_encoder *encoder,
				    const struct intel_crtc_state *crtc_state,
				    int level)
{
	struct drm_i915_private *dev_priv = to_i915(encoder->base.dev);
	enum phy phy = intel_port_to_phy(dev_priv, encoder->port);

	if (intel_phy_is_combo(dev_priv, phy))
		icl_combo_phy_ddi_vswing_sequence(encoder, crtc_state, level);
	else
		icl_mg_phy_ddi_vswing_sequence(encoder, crtc_state, level);
}

static void
tgl_dkl_phy_ddi_vswing_sequence(struct intel_encoder *encoder,
				const struct intel_crtc_state *crtc_state,
				int level)
{
	struct drm_i915_private *dev_priv = to_i915(encoder->base.dev);
	enum tc_port tc_port = intel_port_to_tc(dev_priv, encoder->port);
	const struct tgl_dkl_phy_ddi_buf_trans *ddi_translations;
	u32 val, dpcnt_mask, dpcnt_val;
	int n_entries, ln;

	if (enc_to_dig_port(encoder)->tc_mode == TC_PORT_TBT_ALT)
		return;

	if (IS_ALDERLAKE_P(dev_priv))
		ddi_translations = adlp_get_dkl_buf_trans(encoder, crtc_state, &n_entries);
	else
		ddi_translations = tgl_get_dkl_buf_trans(encoder, crtc_state, &n_entries);

	if (drm_WARN_ON_ONCE(&dev_priv->drm, !ddi_translations))
		return;
	if (drm_WARN_ON_ONCE(&dev_priv->drm, level >= n_entries))
		level = n_entries - 1;

	dpcnt_mask = (DKL_TX_PRESHOOT_COEFF_MASK |
		      DKL_TX_DE_EMPAHSIS_COEFF_MASK |
		      DKL_TX_VSWING_CONTROL_MASK);
	dpcnt_val = DKL_TX_VSWING_CONTROL(ddi_translations[level].dkl_vswing_control);
	dpcnt_val |= DKL_TX_DE_EMPHASIS_COEFF(ddi_translations[level].dkl_de_emphasis_control);
	dpcnt_val |= DKL_TX_PRESHOOT_COEFF(ddi_translations[level].dkl_preshoot_control);

	for (ln = 0; ln < 2; ln++) {
		intel_de_write(dev_priv, HIP_INDEX_REG(tc_port),
			       HIP_INDEX_VAL(tc_port, ln));

		intel_de_write(dev_priv, DKL_TX_PMD_LANE_SUS(tc_port), 0);

		/* All the registers are RMW */
		val = intel_de_read(dev_priv, DKL_TX_DPCNTL0(tc_port));
		val &= ~dpcnt_mask;
		val |= dpcnt_val;
		intel_de_write(dev_priv, DKL_TX_DPCNTL0(tc_port), val);

		val = intel_de_read(dev_priv, DKL_TX_DPCNTL1(tc_port));
		val &= ~dpcnt_mask;
		val |= dpcnt_val;
		intel_de_write(dev_priv, DKL_TX_DPCNTL1(tc_port), val);

		val = intel_de_read(dev_priv, DKL_TX_DPCNTL2(tc_port));
		val &= ~DKL_TX_DP20BITMODE;
		intel_de_write(dev_priv, DKL_TX_DPCNTL2(tc_port), val);

		if ((intel_crtc_has_dp_encoder(crtc_state) &&
		     crtc_state->port_clock == 162000) ||
		    (intel_crtc_has_type(crtc_state, INTEL_OUTPUT_HDMI) &&
		     crtc_state->port_clock == 594000))
			val |= DKL_TX_LOADGEN_SHARING_PMD_DISABLE;
		else
			val &= ~DKL_TX_LOADGEN_SHARING_PMD_DISABLE;
	}
}

static void tgl_ddi_vswing_sequence(struct intel_encoder *encoder,
				    const struct intel_crtc_state *crtc_state,
				    int level)
{
	struct drm_i915_private *dev_priv = to_i915(encoder->base.dev);
	enum phy phy = intel_port_to_phy(dev_priv, encoder->port);

	if (intel_phy_is_combo(dev_priv, phy))
		icl_combo_phy_ddi_vswing_sequence(encoder, crtc_state, level);
	else
		tgl_dkl_phy_ddi_vswing_sequence(encoder, crtc_state, level);
}

static int translate_signal_level(struct intel_dp *intel_dp,
				  u8 signal_levels)
{
	struct drm_i915_private *i915 = dp_to_i915(intel_dp);
	int i;

	for (i = 0; i < ARRAY_SIZE(index_to_dp_signal_levels); i++) {
		if (index_to_dp_signal_levels[i] == signal_levels)
			return i;
	}

	drm_WARN(&i915->drm, 1,
		 "Unsupported voltage swing/pre-emphasis level: 0x%x\n",
		 signal_levels);

	return 0;
}

static int intel_ddi_dp_level(struct intel_dp *intel_dp)
{
	u8 train_set = intel_dp->train_set[0];
	u8 signal_levels = train_set & (DP_TRAIN_VOLTAGE_SWING_MASK |
					DP_TRAIN_PRE_EMPHASIS_MASK);

	return translate_signal_level(intel_dp, signal_levels);
}

static void
tgl_set_signal_levels(struct intel_dp *intel_dp,
		      const struct intel_crtc_state *crtc_state)
{
	struct intel_encoder *encoder = &dp_to_dig_port(intel_dp)->base;
	int level = intel_ddi_dp_level(intel_dp);

	tgl_ddi_vswing_sequence(encoder, crtc_state, level);
}

static void
icl_set_signal_levels(struct intel_dp *intel_dp,
		      const struct intel_crtc_state *crtc_state)
{
	struct intel_encoder *encoder = &dp_to_dig_port(intel_dp)->base;
	int level = intel_ddi_dp_level(intel_dp);

	icl_ddi_vswing_sequence(encoder, crtc_state, level);
}

static void
cnl_set_signal_levels(struct intel_dp *intel_dp,
		      const struct intel_crtc_state *crtc_state)
{
	struct intel_encoder *encoder = &dp_to_dig_port(intel_dp)->base;
	int level = intel_ddi_dp_level(intel_dp);

	cnl_ddi_vswing_sequence(encoder, crtc_state, level);
}

static void
bxt_set_signal_levels(struct intel_dp *intel_dp,
		      const struct intel_crtc_state *crtc_state)
{
	struct intel_encoder *encoder = &dp_to_dig_port(intel_dp)->base;
	int level = intel_ddi_dp_level(intel_dp);

	bxt_ddi_vswing_sequence(encoder, crtc_state, level);
}

static void
hsw_set_signal_levels(struct intel_dp *intel_dp,
		      const struct intel_crtc_state *crtc_state)
{
	struct intel_encoder *encoder = &dp_to_dig_port(intel_dp)->base;
	struct drm_i915_private *dev_priv = to_i915(encoder->base.dev);
	int level = intel_ddi_dp_level(intel_dp);
	enum port port = encoder->port;
	u32 signal_levels;

	signal_levels = DDI_BUF_TRANS_SELECT(level);

	drm_dbg_kms(&dev_priv->drm, "Using signal levels %08x\n",
		    signal_levels);

	intel_dp->DP &= ~DDI_BUF_EMP_MASK;
	intel_dp->DP |= signal_levels;

	if (DISPLAY_VER(dev_priv) == 9 && !IS_BROXTON(dev_priv))
		skl_ddi_set_iboost(encoder, crtc_state, level);

	intel_de_write(dev_priv, DDI_BUF_CTL(port), intel_dp->DP);
	intel_de_posting_read(dev_priv, DDI_BUF_CTL(port));
}

static void _cnl_ddi_enable_clock(struct drm_i915_private *i915, i915_reg_t reg,
				  u32 clk_sel_mask, u32 clk_sel, u32 clk_off)
{
	mutex_lock(&i915->dpll.lock);

	intel_de_rmw(i915, reg, clk_sel_mask, clk_sel);

	/*
	 * "This step and the step before must be
	 *  done with separate register writes."
	 */
	intel_de_rmw(i915, reg, clk_off, 0);

	mutex_unlock(&i915->dpll.lock);
}

static void _cnl_ddi_disable_clock(struct drm_i915_private *i915, i915_reg_t reg,
				   u32 clk_off)
{
	mutex_lock(&i915->dpll.lock);

	intel_de_rmw(i915, reg, 0, clk_off);

	mutex_unlock(&i915->dpll.lock);
}

static bool _cnl_ddi_is_clock_enabled(struct drm_i915_private *i915, i915_reg_t reg,
				      u32 clk_off)
{
	return !(intel_de_read(i915, reg) & clk_off);
}

static struct intel_shared_dpll *
_cnl_ddi_get_pll(struct drm_i915_private *i915, i915_reg_t reg,
		 u32 clk_sel_mask, u32 clk_sel_shift)
{
	enum intel_dpll_id id;

	id = (intel_de_read(i915, reg) & clk_sel_mask) >> clk_sel_shift;

	return intel_get_shared_dpll_by_id(i915, id);
}

static void adls_ddi_enable_clock(struct intel_encoder *encoder,
				  const struct intel_crtc_state *crtc_state)
{
	struct drm_i915_private *i915 = to_i915(encoder->base.dev);
	const struct intel_shared_dpll *pll = crtc_state->shared_dpll;
	enum phy phy = intel_port_to_phy(i915, encoder->port);

	if (drm_WARN_ON(&i915->drm, !pll))
		return;

	_cnl_ddi_enable_clock(i915, ADLS_DPCLKA_CFGCR(phy),
			      ADLS_DPCLKA_CFGCR_DDI_CLK_SEL_MASK(phy),
			      pll->info->id << ADLS_DPCLKA_CFGCR_DDI_SHIFT(phy),
			      ICL_DPCLKA_CFGCR0_DDI_CLK_OFF(phy));
}

static void adls_ddi_disable_clock(struct intel_encoder *encoder)
{
	struct drm_i915_private *i915 = to_i915(encoder->base.dev);
	enum phy phy = intel_port_to_phy(i915, encoder->port);

	_cnl_ddi_disable_clock(i915, ADLS_DPCLKA_CFGCR(phy),
			       ICL_DPCLKA_CFGCR0_DDI_CLK_OFF(phy));
}

static bool adls_ddi_is_clock_enabled(struct intel_encoder *encoder)
{
	struct drm_i915_private *i915 = to_i915(encoder->base.dev);
	enum phy phy = intel_port_to_phy(i915, encoder->port);

	return _cnl_ddi_is_clock_enabled(i915, ADLS_DPCLKA_CFGCR(phy),
					 ICL_DPCLKA_CFGCR0_DDI_CLK_OFF(phy));
}

static struct intel_shared_dpll *adls_ddi_get_pll(struct intel_encoder *encoder)
{
	struct drm_i915_private *i915 = to_i915(encoder->base.dev);
	enum phy phy = intel_port_to_phy(i915, encoder->port);

	return _cnl_ddi_get_pll(i915, ADLS_DPCLKA_CFGCR(phy),
				ADLS_DPCLKA_CFGCR_DDI_CLK_SEL_MASK(phy),
				ADLS_DPCLKA_CFGCR_DDI_SHIFT(phy));
}

static void rkl_ddi_enable_clock(struct intel_encoder *encoder,
				 const struct intel_crtc_state *crtc_state)
{
	struct drm_i915_private *i915 = to_i915(encoder->base.dev);
	const struct intel_shared_dpll *pll = crtc_state->shared_dpll;
	enum phy phy = intel_port_to_phy(i915, encoder->port);

	if (drm_WARN_ON(&i915->drm, !pll))
		return;

	_cnl_ddi_enable_clock(i915, ICL_DPCLKA_CFGCR0,
			      RKL_DPCLKA_CFGCR0_DDI_CLK_SEL_MASK(phy),
			      RKL_DPCLKA_CFGCR0_DDI_CLK_SEL(pll->info->id, phy),
			      RKL_DPCLKA_CFGCR0_DDI_CLK_OFF(phy));
}

static void rkl_ddi_disable_clock(struct intel_encoder *encoder)
{
	struct drm_i915_private *i915 = to_i915(encoder->base.dev);
	enum phy phy = intel_port_to_phy(i915, encoder->port);

	_cnl_ddi_disable_clock(i915, ICL_DPCLKA_CFGCR0,
			       RKL_DPCLKA_CFGCR0_DDI_CLK_OFF(phy));
}

static bool rkl_ddi_is_clock_enabled(struct intel_encoder *encoder)
{
	struct drm_i915_private *i915 = to_i915(encoder->base.dev);
	enum phy phy = intel_port_to_phy(i915, encoder->port);

	return _cnl_ddi_is_clock_enabled(i915, ICL_DPCLKA_CFGCR0,
					 RKL_DPCLKA_CFGCR0_DDI_CLK_OFF(phy));
}

static struct intel_shared_dpll *rkl_ddi_get_pll(struct intel_encoder *encoder)
{
	struct drm_i915_private *i915 = to_i915(encoder->base.dev);
	enum phy phy = intel_port_to_phy(i915, encoder->port);

	return _cnl_ddi_get_pll(i915, ICL_DPCLKA_CFGCR0,
				RKL_DPCLKA_CFGCR0_DDI_CLK_SEL_MASK(phy),
				RKL_DPCLKA_CFGCR0_DDI_CLK_SEL_SHIFT(phy));
}

static void dg1_ddi_enable_clock(struct intel_encoder *encoder,
				 const struct intel_crtc_state *crtc_state)
{
	struct drm_i915_private *i915 = to_i915(encoder->base.dev);
	const struct intel_shared_dpll *pll = crtc_state->shared_dpll;
	enum phy phy = intel_port_to_phy(i915, encoder->port);

	if (drm_WARN_ON(&i915->drm, !pll))
		return;

	/*
	 * If we fail this, something went very wrong: first 2 PLLs should be
	 * used by first 2 phys and last 2 PLLs by last phys
	 */
	if (drm_WARN_ON(&i915->drm,
			(pll->info->id < DPLL_ID_DG1_DPLL2 && phy >= PHY_C) ||
			(pll->info->id >= DPLL_ID_DG1_DPLL2 && phy < PHY_C)))
		return;

	_cnl_ddi_enable_clock(i915, DG1_DPCLKA_CFGCR0(phy),
			      DG1_DPCLKA_CFGCR0_DDI_CLK_SEL_MASK(phy),
			      DG1_DPCLKA_CFGCR0_DDI_CLK_SEL(pll->info->id, phy),
			      DG1_DPCLKA_CFGCR0_DDI_CLK_OFF(phy));
}

static void dg1_ddi_disable_clock(struct intel_encoder *encoder)
{
	struct drm_i915_private *i915 = to_i915(encoder->base.dev);
	enum phy phy = intel_port_to_phy(i915, encoder->port);

	_cnl_ddi_disable_clock(i915, DG1_DPCLKA_CFGCR0(phy),
			       DG1_DPCLKA_CFGCR0_DDI_CLK_OFF(phy));
}

static bool dg1_ddi_is_clock_enabled(struct intel_encoder *encoder)
{
	struct drm_i915_private *i915 = to_i915(encoder->base.dev);
	enum phy phy = intel_port_to_phy(i915, encoder->port);

	return _cnl_ddi_is_clock_enabled(i915, DG1_DPCLKA_CFGCR0(phy),
					 DG1_DPCLKA_CFGCR0_DDI_CLK_OFF(phy));
}

static struct intel_shared_dpll *dg1_ddi_get_pll(struct intel_encoder *encoder)
{
	struct drm_i915_private *i915 = to_i915(encoder->base.dev);
	enum phy phy = intel_port_to_phy(i915, encoder->port);
	enum intel_dpll_id id;
	u32 val;

	val = intel_de_read(i915, DG1_DPCLKA_CFGCR0(phy));
	val &= DG1_DPCLKA_CFGCR0_DDI_CLK_SEL_MASK(phy);
	val >>= DG1_DPCLKA_CFGCR0_DDI_CLK_SEL_SHIFT(phy);
	id = val;

	/*
	 * _DG1_DPCLKA0_CFGCR0 maps between DPLL 0 and 1 with one bit for phy A
	 * and B while _DG1_DPCLKA1_CFGCR0 maps between DPLL 2 and 3 with one
	 * bit for phy C and D.
	 */
	if (phy >= PHY_C)
		id += DPLL_ID_DG1_DPLL2;

	return intel_get_shared_dpll_by_id(i915, id);
}

static void icl_ddi_combo_enable_clock(struct intel_encoder *encoder,
				       const struct intel_crtc_state *crtc_state)
{
	struct drm_i915_private *i915 = to_i915(encoder->base.dev);
	const struct intel_shared_dpll *pll = crtc_state->shared_dpll;
	enum phy phy = intel_port_to_phy(i915, encoder->port);

<<<<<<< HEAD
	if (enc_to_dig_port(encoder)->tc_mode == TC_PORT_TBT_ALT)
		return;

	if (type != INTEL_OUTPUT_HDMI) {
		struct intel_dp *intel_dp = enc_to_intel_dp(encoder);
=======
	if (drm_WARN_ON(&i915->drm, !pll))
		return;
>>>>>>> 754a0abe

	_cnl_ddi_enable_clock(i915, ICL_DPCLKA_CFGCR0,
			      ICL_DPCLKA_CFGCR0_DDI_CLK_SEL_MASK(phy),
			      ICL_DPCLKA_CFGCR0_DDI_CLK_SEL(pll->info->id, phy),
			      ICL_DPCLKA_CFGCR0_DDI_CLK_OFF(phy));
}

<<<<<<< HEAD
	ddi_translations = icl_get_mg_buf_trans(encoder, type, rate,
						&n_entries);
	if (level >= n_entries) {
		drm_dbg_kms(&dev_priv->drm,
			    "DDI translation not found for level %d. Using %d instead.",
			    level, n_entries - 1);
		level = n_entries - 1;
	}
=======
static void icl_ddi_combo_disable_clock(struct intel_encoder *encoder)
{
	struct drm_i915_private *i915 = to_i915(encoder->base.dev);
	enum phy phy = intel_port_to_phy(i915, encoder->port);
>>>>>>> 754a0abe

	_cnl_ddi_disable_clock(i915, ICL_DPCLKA_CFGCR0,
			       ICL_DPCLKA_CFGCR0_DDI_CLK_OFF(phy));
}

static bool icl_ddi_combo_is_clock_enabled(struct intel_encoder *encoder)
{
	struct drm_i915_private *i915 = to_i915(encoder->base.dev);
	enum phy phy = intel_port_to_phy(i915, encoder->port);

	return _cnl_ddi_is_clock_enabled(i915, ICL_DPCLKA_CFGCR0,
					 ICL_DPCLKA_CFGCR0_DDI_CLK_OFF(phy));
}

struct intel_shared_dpll *icl_ddi_combo_get_pll(struct intel_encoder *encoder)
{
	struct drm_i915_private *i915 = to_i915(encoder->base.dev);
	enum phy phy = intel_port_to_phy(i915, encoder->port);

	return _cnl_ddi_get_pll(i915, ICL_DPCLKA_CFGCR0,
				ICL_DPCLKA_CFGCR0_DDI_CLK_SEL_MASK(phy),
				ICL_DPCLKA_CFGCR0_DDI_CLK_SEL_SHIFT(phy));
}

static void jsl_ddi_tc_enable_clock(struct intel_encoder *encoder,
				    const struct intel_crtc_state *crtc_state)
{
	struct drm_i915_private *i915 = to_i915(encoder->base.dev);
	const struct intel_shared_dpll *pll = crtc_state->shared_dpll;
	enum port port = encoder->port;

	if (drm_WARN_ON(&i915->drm, !pll))
		return;

	/*
	 * "For DDIC and DDID, program DDI_CLK_SEL to map the MG clock to the port.
	 *  MG does not exist, but the programming is required to ungate DDIC and DDID."
	 */
	intel_de_write(i915, DDI_CLK_SEL(port), DDI_CLK_SEL_MG);

	icl_ddi_combo_enable_clock(encoder, crtc_state);
}

static void jsl_ddi_tc_disable_clock(struct intel_encoder *encoder)
{
	struct drm_i915_private *i915 = to_i915(encoder->base.dev);
	enum port port = encoder->port;

	icl_ddi_combo_disable_clock(encoder);

	intel_de_write(i915, DDI_CLK_SEL(port), DDI_CLK_SEL_NONE);
}

static bool jsl_ddi_tc_is_clock_enabled(struct intel_encoder *encoder)
{
	struct drm_i915_private *i915 = to_i915(encoder->base.dev);
	enum port port = encoder->port;
	u32 tmp;

	tmp = intel_de_read(i915, DDI_CLK_SEL(port));

	if ((tmp & DDI_CLK_SEL_MASK) == DDI_CLK_SEL_NONE)
		return false;

	return icl_ddi_combo_is_clock_enabled(encoder);
}

static void icl_ddi_tc_enable_clock(struct intel_encoder *encoder,
				    const struct intel_crtc_state *crtc_state)
{
	struct drm_i915_private *i915 = to_i915(encoder->base.dev);
	const struct intel_shared_dpll *pll = crtc_state->shared_dpll;
	enum tc_port tc_port = intel_port_to_tc(i915, encoder->port);
	enum port port = encoder->port;

<<<<<<< HEAD
	if (enc_to_dig_port(encoder)->tc_mode == TC_PORT_TBT_ALT)
		return;

	if (type != INTEL_OUTPUT_HDMI) {
		struct intel_dp *intel_dp = enc_to_intel_dp(encoder);
=======
	if (drm_WARN_ON(&i915->drm, !pll))
		return;
>>>>>>> 754a0abe

	intel_de_write(i915, DDI_CLK_SEL(port),
		       icl_pll_to_ddi_clk_sel(encoder, crtc_state));

	mutex_lock(&i915->dpll.lock);

	intel_de_rmw(i915, ICL_DPCLKA_CFGCR0,
		     ICL_DPCLKA_CFGCR0_TC_CLK_OFF(tc_port), 0);

	mutex_unlock(&i915->dpll.lock);
}

static void icl_ddi_tc_disable_clock(struct intel_encoder *encoder)
{
	struct drm_i915_private *i915 = to_i915(encoder->base.dev);
	enum tc_port tc_port = intel_port_to_tc(i915, encoder->port);
	enum port port = encoder->port;

	mutex_lock(&i915->dpll.lock);

	intel_de_rmw(i915, ICL_DPCLKA_CFGCR0,
		     0, ICL_DPCLKA_CFGCR0_TC_CLK_OFF(tc_port));

	mutex_unlock(&i915->dpll.lock);

	intel_de_write(i915, DDI_CLK_SEL(port), DDI_CLK_SEL_NONE);
}

static bool icl_ddi_tc_is_clock_enabled(struct intel_encoder *encoder)
{
	struct drm_i915_private *i915 = to_i915(encoder->base.dev);
	enum tc_port tc_port = intel_port_to_tc(i915, encoder->port);
	enum port port = encoder->port;
	u32 tmp;

	tmp = intel_de_read(i915, DDI_CLK_SEL(port));

	if ((tmp & DDI_CLK_SEL_MASK) == DDI_CLK_SEL_NONE)
		return false;

	tmp = intel_de_read(i915, ICL_DPCLKA_CFGCR0);

	return !(tmp & ICL_DPCLKA_CFGCR0_TC_CLK_OFF(tc_port));
}

static struct intel_shared_dpll *icl_ddi_tc_get_pll(struct intel_encoder *encoder)
{
	struct drm_i915_private *i915 = to_i915(encoder->base.dev);
	enum tc_port tc_port = intel_port_to_tc(i915, encoder->port);
	enum port port = encoder->port;
	enum intel_dpll_id id;
	u32 tmp;

	tmp = intel_de_read(i915, DDI_CLK_SEL(port));

	switch (tmp & DDI_CLK_SEL_MASK) {
	case DDI_CLK_SEL_TBT_162:
	case DDI_CLK_SEL_TBT_270:
	case DDI_CLK_SEL_TBT_540:
	case DDI_CLK_SEL_TBT_810:
		id = DPLL_ID_ICL_TBTPLL;
		break;
	case DDI_CLK_SEL_MG:
		id = icl_tc_port_to_pll_id(tc_port);
		break;
	default:
		MISSING_CASE(tmp);
		fallthrough;
	case DDI_CLK_SEL_NONE:
		return NULL;
	}

	return intel_get_shared_dpll_by_id(i915, id);
}

static void cnl_ddi_enable_clock(struct intel_encoder *encoder,
				 const struct intel_crtc_state *crtc_state)
{
	struct drm_i915_private *i915 = to_i915(encoder->base.dev);
	const struct intel_shared_dpll *pll = crtc_state->shared_dpll;
	enum port port = encoder->port;

	if (drm_WARN_ON(&i915->drm, !pll))
		return;

	_cnl_ddi_enable_clock(i915, DPCLKA_CFGCR0,
			      DPCLKA_CFGCR0_DDI_CLK_SEL_MASK(port),
			      DPCLKA_CFGCR0_DDI_CLK_SEL(pll->info->id, port),
			      DPCLKA_CFGCR0_DDI_CLK_OFF(port));
}

static void cnl_ddi_disable_clock(struct intel_encoder *encoder)
{
	struct drm_i915_private *i915 = to_i915(encoder->base.dev);
	enum port port = encoder->port;

	_cnl_ddi_disable_clock(i915, DPCLKA_CFGCR0,
			       DPCLKA_CFGCR0_DDI_CLK_OFF(port));
}

static bool cnl_ddi_is_clock_enabled(struct intel_encoder *encoder)
{
	struct drm_i915_private *i915 = to_i915(encoder->base.dev);
	enum port port = encoder->port;

	return _cnl_ddi_is_clock_enabled(i915, DPCLKA_CFGCR0,
					 DPCLKA_CFGCR0_DDI_CLK_OFF(port));
}

static struct intel_shared_dpll *cnl_ddi_get_pll(struct intel_encoder *encoder)
{
	struct drm_i915_private *i915 = to_i915(encoder->base.dev);
	enum port port = encoder->port;

	return _cnl_ddi_get_pll(i915, DPCLKA_CFGCR0,
				DPCLKA_CFGCR0_DDI_CLK_SEL_MASK(port),
				DPCLKA_CFGCR0_DDI_CLK_SEL_SHIFT(port));
}

static struct intel_shared_dpll *bxt_ddi_get_pll(struct intel_encoder *encoder)
{
	struct drm_i915_private *i915 = to_i915(encoder->base.dev);
	enum intel_dpll_id id;

	switch (encoder->port) {
	case PORT_A:
		id = DPLL_ID_SKL_DPLL0;
		break;
	case PORT_B:
		id = DPLL_ID_SKL_DPLL1;
		break;
	case PORT_C:
		id = DPLL_ID_SKL_DPLL2;
		break;
	default:
		MISSING_CASE(encoder->port);
		return NULL;
	}

	return intel_get_shared_dpll_by_id(i915, id);
}

static void skl_ddi_enable_clock(struct intel_encoder *encoder,
				 const struct intel_crtc_state *crtc_state)
{
	struct drm_i915_private *i915 = to_i915(encoder->base.dev);
	const struct intel_shared_dpll *pll = crtc_state->shared_dpll;
	enum port port = encoder->port;

	if (drm_WARN_ON(&i915->drm, !pll))
		return;

	mutex_lock(&i915->dpll.lock);

	intel_de_rmw(i915, DPLL_CTRL2,
		     DPLL_CTRL2_DDI_CLK_OFF(port) |
		     DPLL_CTRL2_DDI_CLK_SEL_MASK(port),
		     DPLL_CTRL2_DDI_CLK_SEL(pll->info->id, port) |
		     DPLL_CTRL2_DDI_SEL_OVERRIDE(port));

	mutex_unlock(&i915->dpll.lock);
}

static void skl_ddi_disable_clock(struct intel_encoder *encoder)
{
	struct drm_i915_private *i915 = to_i915(encoder->base.dev);
	enum port port = encoder->port;

	mutex_lock(&i915->dpll.lock);

	intel_de_rmw(i915, DPLL_CTRL2,
		     0, DPLL_CTRL2_DDI_CLK_OFF(port));

	mutex_unlock(&i915->dpll.lock);
}

static bool skl_ddi_is_clock_enabled(struct intel_encoder *encoder)
{
	struct drm_i915_private *i915 = to_i915(encoder->base.dev);
	enum port port = encoder->port;

	/*
	 * FIXME Not sure if the override affects both
	 * the PLL selection and the CLK_OFF bit.
	 */
	return !(intel_de_read(i915, DPLL_CTRL2) & DPLL_CTRL2_DDI_CLK_OFF(port));
}

static struct intel_shared_dpll *skl_ddi_get_pll(struct intel_encoder *encoder)
{
	struct drm_i915_private *i915 = to_i915(encoder->base.dev);
	enum port port = encoder->port;
	enum intel_dpll_id id;
	u32 tmp;

	tmp = intel_de_read(i915, DPLL_CTRL2);

	/*
	 * FIXME Not sure if the override affects both
	 * the PLL selection and the CLK_OFF bit.
	 */
	if ((tmp & DPLL_CTRL2_DDI_SEL_OVERRIDE(port)) == 0)
		return NULL;

	id = (tmp & DPLL_CTRL2_DDI_CLK_SEL_MASK(port)) >>
		DPLL_CTRL2_DDI_CLK_SEL_SHIFT(port);

	return intel_get_shared_dpll_by_id(i915, id);
}

void hsw_ddi_enable_clock(struct intel_encoder *encoder,
			  const struct intel_crtc_state *crtc_state)
{
	struct drm_i915_private *i915 = to_i915(encoder->base.dev);
	const struct intel_shared_dpll *pll = crtc_state->shared_dpll;
	enum port port = encoder->port;

	if (drm_WARN_ON(&i915->drm, !pll))
		return;

	intel_de_write(i915, PORT_CLK_SEL(port), hsw_pll_to_ddi_pll_sel(pll));
}

void hsw_ddi_disable_clock(struct intel_encoder *encoder)
{
	struct drm_i915_private *i915 = to_i915(encoder->base.dev);
	enum port port = encoder->port;

	intel_de_write(i915, PORT_CLK_SEL(port), PORT_CLK_SEL_NONE);
}

bool hsw_ddi_is_clock_enabled(struct intel_encoder *encoder)
{
	struct drm_i915_private *i915 = to_i915(encoder->base.dev);
	enum port port = encoder->port;

	return intel_de_read(i915, PORT_CLK_SEL(port)) != PORT_CLK_SEL_NONE;
}

static struct intel_shared_dpll *hsw_ddi_get_pll(struct intel_encoder *encoder)
{
	struct drm_i915_private *i915 = to_i915(encoder->base.dev);
	enum port port = encoder->port;
	enum intel_dpll_id id;
	u32 tmp;

	tmp = intel_de_read(i915, PORT_CLK_SEL(port));

	switch (tmp & PORT_CLK_SEL_MASK) {
	case PORT_CLK_SEL_WRPLL1:
		id = DPLL_ID_WRPLL1;
		break;
	case PORT_CLK_SEL_WRPLL2:
		id = DPLL_ID_WRPLL2;
		break;
	case PORT_CLK_SEL_SPLL:
		id = DPLL_ID_SPLL;
		break;
	case PORT_CLK_SEL_LCPLL_810:
		id = DPLL_ID_LCPLL_810;
		break;
	case PORT_CLK_SEL_LCPLL_1350:
		id = DPLL_ID_LCPLL_1350;
		break;
	case PORT_CLK_SEL_LCPLL_2700:
		id = DPLL_ID_LCPLL_2700;
		break;
	default:
		MISSING_CASE(tmp);
		fallthrough;
	case PORT_CLK_SEL_NONE:
		return NULL;
	}

	return intel_get_shared_dpll_by_id(i915, id);
}

void intel_ddi_enable_clock(struct intel_encoder *encoder,
			    const struct intel_crtc_state *crtc_state)
{
	if (encoder->enable_clock)
		encoder->enable_clock(encoder, crtc_state);
}

static void intel_ddi_disable_clock(struct intel_encoder *encoder)
{
	if (encoder->disable_clock)
		encoder->disable_clock(encoder);
}

void intel_ddi_sanitize_encoder_pll_mapping(struct intel_encoder *encoder)
{
	struct drm_i915_private *i915 = to_i915(encoder->base.dev);
	u32 port_mask;
	bool ddi_clk_needed;

	/*
	 * In case of DP MST, we sanitize the primary encoder only, not the
	 * virtual ones.
	 */
	if (encoder->type == INTEL_OUTPUT_DP_MST)
		return;

	if (!encoder->base.crtc && intel_encoder_is_dp(encoder)) {
		u8 pipe_mask;
		bool is_mst;

		intel_ddi_get_encoder_pipes(encoder, &pipe_mask, &is_mst);
		/*
		 * In the unlikely case that BIOS enables DP in MST mode, just
		 * warn since our MST HW readout is incomplete.
		 */
		if (drm_WARN_ON(&i915->drm, is_mst))
			return;
	}

	port_mask = BIT(encoder->port);
	ddi_clk_needed = encoder->base.crtc;

	if (encoder->type == INTEL_OUTPUT_DSI) {
		struct intel_encoder *other_encoder;

		port_mask = intel_dsi_encoder_ports(encoder);
		/*
		 * Sanity check that we haven't incorrectly registered another
		 * encoder using any of the ports of this DSI encoder.
		 */
		for_each_intel_encoder(&i915->drm, other_encoder) {
			if (other_encoder == encoder)
				continue;

			if (drm_WARN_ON(&i915->drm,
					port_mask & BIT(other_encoder->port)))
				return;
		}
		/*
		 * For DSI we keep the ddi clocks gated
		 * except during enable/disable sequence.
		 */
		ddi_clk_needed = false;
	}

	if (ddi_clk_needed || !encoder->disable_clock ||
	    !encoder->is_clock_enabled(encoder))
		return;

	drm_notice(&i915->drm,
		   "[ENCODER:%d:%s] is disabled/in DSI mode with an ungated DDI clock, gate it\n",
		   encoder->base.base.id, encoder->base.name);

	encoder->disable_clock(encoder);
}

static void
icl_program_mg_dp_mode(struct intel_digital_port *dig_port,
		       const struct intel_crtc_state *crtc_state)
{
	struct drm_i915_private *dev_priv = to_i915(dig_port->base.base.dev);
	enum tc_port tc_port = intel_port_to_tc(dev_priv, dig_port->base.port);
	enum phy phy = intel_port_to_phy(dev_priv, dig_port->base.port);
	u32 ln0, ln1, pin_assignment;
	u8 width;

	if (!intel_phy_is_tc(dev_priv, phy) ||
	    dig_port->tc_mode == TC_PORT_TBT_ALT)
		return;

	if (DISPLAY_VER(dev_priv) >= 12) {
		intel_de_write(dev_priv, HIP_INDEX_REG(tc_port),
			       HIP_INDEX_VAL(tc_port, 0x0));
		ln0 = intel_de_read(dev_priv, DKL_DP_MODE(tc_port));
		intel_de_write(dev_priv, HIP_INDEX_REG(tc_port),
			       HIP_INDEX_VAL(tc_port, 0x1));
		ln1 = intel_de_read(dev_priv, DKL_DP_MODE(tc_port));
	} else {
		ln0 = intel_de_read(dev_priv, MG_DP_MODE(0, tc_port));
		ln1 = intel_de_read(dev_priv, MG_DP_MODE(1, tc_port));
	}

	ln0 &= ~(MG_DP_MODE_CFG_DP_X1_MODE | MG_DP_MODE_CFG_DP_X2_MODE);
	ln1 &= ~(MG_DP_MODE_CFG_DP_X1_MODE | MG_DP_MODE_CFG_DP_X2_MODE);

	/* DPPATC */
	pin_assignment = intel_tc_port_get_pin_assignment_mask(dig_port);
	width = crtc_state->lane_count;

	switch (pin_assignment) {
	case 0x0:
		drm_WARN_ON(&dev_priv->drm,
			    dig_port->tc_mode != TC_PORT_LEGACY);
		if (width == 1) {
			ln1 |= MG_DP_MODE_CFG_DP_X1_MODE;
		} else {
			ln0 |= MG_DP_MODE_CFG_DP_X2_MODE;
			ln1 |= MG_DP_MODE_CFG_DP_X2_MODE;
		}
		break;
	case 0x1:
		if (width == 4) {
			ln0 |= MG_DP_MODE_CFG_DP_X2_MODE;
			ln1 |= MG_DP_MODE_CFG_DP_X2_MODE;
		}
		break;
	case 0x2:
		if (width == 2) {
			ln0 |= MG_DP_MODE_CFG_DP_X2_MODE;
			ln1 |= MG_DP_MODE_CFG_DP_X2_MODE;
		}
		break;
	case 0x3:
	case 0x5:
		if (width == 1) {
			ln0 |= MG_DP_MODE_CFG_DP_X1_MODE;
			ln1 |= MG_DP_MODE_CFG_DP_X1_MODE;
		} else {
			ln0 |= MG_DP_MODE_CFG_DP_X2_MODE;
			ln1 |= MG_DP_MODE_CFG_DP_X2_MODE;
		}
		break;
	case 0x4:
	case 0x6:
		if (width == 1) {
			ln0 |= MG_DP_MODE_CFG_DP_X1_MODE;
			ln1 |= MG_DP_MODE_CFG_DP_X1_MODE;
		} else {
			ln0 |= MG_DP_MODE_CFG_DP_X2_MODE;
			ln1 |= MG_DP_MODE_CFG_DP_X2_MODE;
		}
		break;
	default:
		MISSING_CASE(pin_assignment);
	}

	if (DISPLAY_VER(dev_priv) >= 12) {
		intel_de_write(dev_priv, HIP_INDEX_REG(tc_port),
			       HIP_INDEX_VAL(tc_port, 0x0));
		intel_de_write(dev_priv, DKL_DP_MODE(tc_port), ln0);
		intel_de_write(dev_priv, HIP_INDEX_REG(tc_port),
			       HIP_INDEX_VAL(tc_port, 0x1));
		intel_de_write(dev_priv, DKL_DP_MODE(tc_port), ln1);
	} else {
		intel_de_write(dev_priv, MG_DP_MODE(0, tc_port), ln0);
		intel_de_write(dev_priv, MG_DP_MODE(1, tc_port), ln1);
	}
}

static enum transcoder
tgl_dp_tp_transcoder(const struct intel_crtc_state *crtc_state)
{
	if (intel_crtc_has_type(crtc_state, INTEL_OUTPUT_DP_MST))
		return crtc_state->mst_master_transcoder;
	else
		return crtc_state->cpu_transcoder;
}

i915_reg_t dp_tp_ctl_reg(struct intel_encoder *encoder,
			 const struct intel_crtc_state *crtc_state)
{
	struct drm_i915_private *dev_priv = to_i915(encoder->base.dev);

	if (DISPLAY_VER(dev_priv) >= 12)
		return TGL_DP_TP_CTL(tgl_dp_tp_transcoder(crtc_state));
	else
		return DP_TP_CTL(encoder->port);
}

i915_reg_t dp_tp_status_reg(struct intel_encoder *encoder,
			    const struct intel_crtc_state *crtc_state)
{
	struct drm_i915_private *dev_priv = to_i915(encoder->base.dev);

	if (DISPLAY_VER(dev_priv) >= 12)
		return TGL_DP_TP_STATUS(tgl_dp_tp_transcoder(crtc_state));
	else
		return DP_TP_STATUS(encoder->port);
}

static void intel_dp_sink_set_msa_timing_par_ignore_state(struct intel_dp *intel_dp,
							  const struct intel_crtc_state *crtc_state,
							  bool enable)
{
	struct drm_i915_private *i915 = dp_to_i915(intel_dp);

	if (!crtc_state->vrr.enable)
		return;

	if (drm_dp_dpcd_writeb(&intel_dp->aux, DP_DOWNSPREAD_CTRL,
			       enable ? DP_MSA_TIMING_PAR_IGNORE_EN : 0) <= 0)
		drm_dbg_kms(&i915->drm,
			    "Failed to %s MSA_TIMING_PAR_IGNORE in the sink\n",
			    enabledisable(enable));
}

static void intel_dp_sink_set_fec_ready(struct intel_dp *intel_dp,
					const struct intel_crtc_state *crtc_state)
{
	struct drm_i915_private *i915 = dp_to_i915(intel_dp);

	if (!crtc_state->fec_enable)
		return;

	if (drm_dp_dpcd_writeb(&intel_dp->aux, DP_FEC_CONFIGURATION, DP_FEC_READY) <= 0)
		drm_dbg_kms(&i915->drm,
			    "Failed to set FEC_READY in the sink\n");
}

static void intel_ddi_enable_fec(struct intel_encoder *encoder,
				 const struct intel_crtc_state *crtc_state)
{
	struct drm_i915_private *dev_priv = to_i915(encoder->base.dev);
	struct intel_dp *intel_dp;
	u32 val;

	if (!crtc_state->fec_enable)
		return;

	intel_dp = enc_to_intel_dp(encoder);
	val = intel_de_read(dev_priv, dp_tp_ctl_reg(encoder, crtc_state));
	val |= DP_TP_CTL_FEC_ENABLE;
	intel_de_write(dev_priv, dp_tp_ctl_reg(encoder, crtc_state), val);
}

static void intel_ddi_disable_fec_state(struct intel_encoder *encoder,
					const struct intel_crtc_state *crtc_state)
{
	struct drm_i915_private *dev_priv = to_i915(encoder->base.dev);
	struct intel_dp *intel_dp;
	u32 val;

	if (!crtc_state->fec_enable)
		return;

	intel_dp = enc_to_intel_dp(encoder);
	val = intel_de_read(dev_priv, dp_tp_ctl_reg(encoder, crtc_state));
	val &= ~DP_TP_CTL_FEC_ENABLE;
	intel_de_write(dev_priv, dp_tp_ctl_reg(encoder, crtc_state), val);
	intel_de_posting_read(dev_priv, dp_tp_ctl_reg(encoder, crtc_state));
}

static void intel_ddi_power_up_lanes(struct intel_encoder *encoder,
				     const struct intel_crtc_state *crtc_state)
{
	struct drm_i915_private *i915 = to_i915(encoder->base.dev);
	struct intel_digital_port *dig_port = enc_to_dig_port(encoder);
	enum phy phy = intel_port_to_phy(i915, encoder->port);

	if (intel_phy_is_combo(i915, phy)) {
		bool lane_reversal =
			dig_port->saved_port_bits & DDI_BUF_PORT_REVERSAL;

		intel_combo_phy_power_up_lanes(i915, phy, false,
					       crtc_state->lane_count,
					       lane_reversal);
	}
}

static void intel_ddi_mso_get_config(struct intel_encoder *encoder,
				     struct intel_crtc_state *pipe_config)
{
	struct intel_crtc *crtc = to_intel_crtc(pipe_config->uapi.crtc);
	struct drm_i915_private *i915 = to_i915(crtc->base.dev);
	enum pipe pipe = crtc->pipe;
	u32 dss1;

	if (!HAS_MSO(i915))
		return;

	dss1 = intel_de_read(i915, ICL_PIPE_DSS_CTL1(pipe));

	pipe_config->splitter.enable = dss1 & SPLITTER_ENABLE;
	if (!pipe_config->splitter.enable)
		return;

	/* Splitter enable is supported for pipe A only. */
	if (drm_WARN_ON(&i915->drm, pipe != PIPE_A)) {
		pipe_config->splitter.enable = false;
		return;
	}

	switch (dss1 & SPLITTER_CONFIGURATION_MASK) {
	default:
		drm_WARN(&i915->drm, true,
			 "Invalid splitter configuration, dss1=0x%08x\n", dss1);
		fallthrough;
	case SPLITTER_CONFIGURATION_2_SEGMENT:
		pipe_config->splitter.link_count = 2;
		break;
	case SPLITTER_CONFIGURATION_4_SEGMENT:
		pipe_config->splitter.link_count = 4;
		break;
	}

	pipe_config->splitter.pixel_overlap = REG_FIELD_GET(OVERLAP_PIXELS_MASK, dss1);
}

static void intel_ddi_mso_configure(const struct intel_crtc_state *crtc_state)
{
	struct intel_crtc *crtc = to_intel_crtc(crtc_state->uapi.crtc);
	struct drm_i915_private *i915 = to_i915(crtc->base.dev);
	enum pipe pipe = crtc->pipe;
	u32 dss1 = 0;

	if (!HAS_MSO(i915))
		return;

	if (crtc_state->splitter.enable) {
		/* Splitter enable is supported for pipe A only. */
		if (drm_WARN_ON(&i915->drm, pipe != PIPE_A))
			return;

		dss1 |= SPLITTER_ENABLE;
		dss1 |= OVERLAP_PIXELS(crtc_state->splitter.pixel_overlap);
		if (crtc_state->splitter.link_count == 2)
			dss1 |= SPLITTER_CONFIGURATION_2_SEGMENT;
		else
			dss1 |= SPLITTER_CONFIGURATION_4_SEGMENT;
	}

	intel_de_rmw(i915, ICL_PIPE_DSS_CTL1(pipe),
		     SPLITTER_ENABLE | SPLITTER_CONFIGURATION_MASK |
		     OVERLAP_PIXELS_MASK, dss1);
}

static void intel_ddi_power_up_lanes(struct intel_encoder *encoder,
				     const struct intel_crtc_state *crtc_state)
{
	struct drm_i915_private *i915 = to_i915(encoder->base.dev);
	struct intel_digital_port *dig_port = enc_to_dig_port(encoder);
	enum phy phy = intel_port_to_phy(i915, encoder->port);

	if (intel_phy_is_combo(i915, phy)) {
		bool lane_reversal =
			dig_port->saved_port_bits & DDI_BUF_PORT_REVERSAL;

		intel_combo_phy_power_up_lanes(i915, phy, false,
					       crtc_state->lane_count,
					       lane_reversal);
	}
}

static void tgl_ddi_pre_enable_dp(struct intel_atomic_state *state,
				  struct intel_encoder *encoder,
				  const struct intel_crtc_state *crtc_state,
				  const struct drm_connector_state *conn_state)
{
	struct intel_dp *intel_dp = enc_to_intel_dp(encoder);
	struct drm_i915_private *dev_priv = to_i915(encoder->base.dev);
	enum phy phy = intel_port_to_phy(dev_priv, encoder->port);
	struct intel_digital_port *dig_port = enc_to_dig_port(encoder);
	bool is_mst = intel_crtc_has_type(crtc_state, INTEL_OUTPUT_DP_MST);
	int level = intel_ddi_dp_level(intel_dp);

	intel_dp_set_link_params(intel_dp,
				 crtc_state->port_clock,
				 crtc_state->lane_count);

	/*
	 * 1. Enable Power Wells
	 *
	 * This was handled at the beginning of intel_atomic_commit_tail(),
	 * before we called down into this function.
	 */

	/* 2. Enable Panel Power if PPS is required */
	intel_pps_on(intel_dp);

	/*
	 * 3. For non-TBT Type-C ports, set FIA lane count
	 * (DFLEXDPSP.DPX4TXLATC)
	 *
	 * This was done before tgl_ddi_pre_enable_dp by
	 * hsw_crtc_enable()->intel_encoders_pre_pll_enable().
	 */

	/*
	 * 4. Enable the port PLL.
	 *
	 * The PLL enabling itself was already done before this function by
	 * hsw_crtc_enable()->intel_enable_shared_dpll().  We need only
	 * configure the PLL to port mapping here.
	 */
	intel_ddi_enable_clock(encoder, crtc_state);

	/* 5. If IO power is controlled through PWR_WELL_CTL, Enable IO Power */
	if (!intel_phy_is_tc(dev_priv, phy) ||
	    dig_port->tc_mode != TC_PORT_TBT_ALT) {
		drm_WARN_ON(&dev_priv->drm, dig_port->ddi_io_wakeref);
		dig_port->ddi_io_wakeref = intel_display_power_get(dev_priv,
								   dig_port->ddi_io_power_domain);
	}

	/* 6. Program DP_MODE */
	icl_program_mg_dp_mode(dig_port, crtc_state);

	/*
	 * 7. The rest of the below are substeps under the bspec's "Enable and
	 * Train Display Port" step.  Note that steps that are specific to
	 * MST will be handled by intel_mst_pre_enable_dp() before/after it
	 * calls into this function.  Also intel_mst_pre_enable_dp() only calls
	 * us when active_mst_links==0, so any steps designated for "single
	 * stream or multi-stream master transcoder" can just be performed
	 * unconditionally here.
	 */

	/*
	 * 7.a Configure Transcoder Clock Select to direct the Port clock to the
	 * Transcoder.
	 */
	intel_ddi_enable_pipe_clock(encoder, crtc_state);

	/*
	 * 7.b Configure TRANS_DDI_FUNC_CTL DDI Select, DDI Mode Select & MST
	 * Transport Select
	 */
	intel_ddi_config_transcoder_func(encoder, crtc_state);

	/*
	 * 7.c Configure & enable DP_TP_CTL with link training pattern 1
	 * selected
	 *
	 * This will be handled by the intel_dp_start_link_train() farther
	 * down this function.
	 */

	/* 7.e Configure voltage swing and related IO settings */
	tgl_ddi_vswing_sequence(encoder, crtc_state, level);

	/*
	 * 7.f Combo PHY: Configure PORT_CL_DW10 Static Power Down to power up
	 * the used lanes of the DDI.
	 */
	intel_ddi_power_up_lanes(encoder, crtc_state);
<<<<<<< HEAD
=======

	/*
	 * 7.g Program CoG/MSO configuration bits in DSS_CTL1 if selected.
	 */
	intel_ddi_mso_configure(crtc_state);
>>>>>>> 754a0abe

	/*
	 * 7.g Configure and enable DDI_BUF_CTL
	 * 7.h Wait for DDI_BUF_CTL DDI Idle Status = 0b (Not Idle), timeout
	 *     after 500 us.
	 *
	 * We only configure what the register value will be here.  Actual
	 * enabling happens during link training farther down.
	 */
	intel_ddi_init_dp_buf_reg(encoder, crtc_state);

	if (!is_mst)
		intel_dp_set_power(intel_dp, DP_SET_POWER_D0);

	intel_dp_configure_protocol_converter(intel_dp, crtc_state);
	intel_dp_sink_set_decompression_state(intel_dp, crtc_state, true);
	/*
	 * DDI FEC: "anticipates enabling FEC encoding sets the FEC_READY bit
	 * in the FEC_CONFIGURATION register to 1 before initiating link
	 * training
	 */
	intel_dp_sink_set_fec_ready(intel_dp, crtc_state);

	intel_dp_check_frl_training(intel_dp);
	intel_dp_pcon_dsc_configure(intel_dp, crtc_state);

	/*
	 * 7.i Follow DisplayPort specification training sequence (see notes for
	 *     failure handling)
	 * 7.j If DisplayPort multi-stream - Set DP_TP_CTL link training to Idle
	 *     Pattern, wait for 5 idle patterns (DP_TP_STATUS Min_Idles_Sent)
	 *     (timeout after 800 us)
	 */
	intel_dp_start_link_train(intel_dp, crtc_state);

	/* 7.k Set DP_TP_CTL link training to Normal */
	if (!is_trans_port_sync_mode(crtc_state))
		intel_dp_stop_link_train(intel_dp, crtc_state);

	/* 7.l Configure and enable FEC if needed */
	intel_ddi_enable_fec(encoder, crtc_state);
	if (!crtc_state->bigjoiner)
		intel_dsc_enable(encoder, crtc_state);
}

static void hsw_ddi_pre_enable_dp(struct intel_atomic_state *state,
				  struct intel_encoder *encoder,
				  const struct intel_crtc_state *crtc_state,
				  const struct drm_connector_state *conn_state)
{
	struct intel_dp *intel_dp = enc_to_intel_dp(encoder);
	struct drm_i915_private *dev_priv = to_i915(encoder->base.dev);
	enum port port = encoder->port;
	enum phy phy = intel_port_to_phy(dev_priv, port);
	struct intel_digital_port *dig_port = enc_to_dig_port(encoder);
	bool is_mst = intel_crtc_has_type(crtc_state, INTEL_OUTPUT_DP_MST);
	int level = intel_ddi_dp_level(intel_dp);

	if (DISPLAY_VER(dev_priv) < 11)
		drm_WARN_ON(&dev_priv->drm,
			    is_mst && (port == PORT_A || port == PORT_E));
	else
		drm_WARN_ON(&dev_priv->drm, is_mst && port == PORT_A);

	intel_dp_set_link_params(intel_dp,
				 crtc_state->port_clock,
				 crtc_state->lane_count);

	intel_pps_on(intel_dp);

	intel_ddi_enable_clock(encoder, crtc_state);

	if (!intel_phy_is_tc(dev_priv, phy) ||
	    dig_port->tc_mode != TC_PORT_TBT_ALT) {
		drm_WARN_ON(&dev_priv->drm, dig_port->ddi_io_wakeref);
		dig_port->ddi_io_wakeref = intel_display_power_get(dev_priv,
								   dig_port->ddi_io_power_domain);
	}

	icl_program_mg_dp_mode(dig_port, crtc_state);

	if (DISPLAY_VER(dev_priv) >= 11)
		icl_ddi_vswing_sequence(encoder, crtc_state, level);
	else if (IS_CANNONLAKE(dev_priv))
		cnl_ddi_vswing_sequence(encoder, crtc_state, level);
	else if (IS_GEMINILAKE(dev_priv) || IS_BROXTON(dev_priv))
		bxt_ddi_vswing_sequence(encoder, crtc_state, level);
	else
		intel_prepare_dp_ddi_buffers(encoder, crtc_state);

	intel_ddi_power_up_lanes(encoder, crtc_state);

	intel_ddi_init_dp_buf_reg(encoder, crtc_state);
	if (!is_mst)
		intel_dp_set_power(intel_dp, DP_SET_POWER_D0);
	intel_dp_configure_protocol_converter(intel_dp, crtc_state);
	intel_dp_sink_set_decompression_state(intel_dp, crtc_state,
					      true);
	intel_dp_sink_set_fec_ready(intel_dp, crtc_state);
	intel_dp_start_link_train(intel_dp, crtc_state);
	if ((port != PORT_A || DISPLAY_VER(dev_priv) >= 9) &&
	    !is_trans_port_sync_mode(crtc_state))
		intel_dp_stop_link_train(intel_dp, crtc_state);

	intel_ddi_enable_fec(encoder, crtc_state);

	if (!is_mst)
		intel_ddi_enable_pipe_clock(encoder, crtc_state);

	if (!crtc_state->bigjoiner)
		intel_dsc_enable(encoder, crtc_state);
}

static void intel_ddi_pre_enable_dp(struct intel_atomic_state *state,
				    struct intel_encoder *encoder,
				    const struct intel_crtc_state *crtc_state,
				    const struct drm_connector_state *conn_state)
{
	struct drm_i915_private *dev_priv = to_i915(encoder->base.dev);

	if (DISPLAY_VER(dev_priv) >= 12)
		tgl_ddi_pre_enable_dp(state, encoder, crtc_state, conn_state);
	else
		hsw_ddi_pre_enable_dp(state, encoder, crtc_state, conn_state);

	/* MST will call a setting of MSA after an allocating of Virtual Channel
	 * from MST encoder pre_enable callback.
	 */
	if (!intel_crtc_has_type(crtc_state, INTEL_OUTPUT_DP_MST)) {
		intel_ddi_set_dp_msa(crtc_state, conn_state);

		intel_dp_set_m_n(crtc_state, M1_N1);
	}
}

static void intel_ddi_pre_enable_hdmi(struct intel_atomic_state *state,
				      struct intel_encoder *encoder,
				      const struct intel_crtc_state *crtc_state,
				      const struct drm_connector_state *conn_state)
{
	struct intel_digital_port *dig_port = enc_to_dig_port(encoder);
	struct intel_hdmi *intel_hdmi = &dig_port->hdmi;
	struct drm_i915_private *dev_priv = to_i915(encoder->base.dev);

	intel_dp_dual_mode_set_tmds_output(intel_hdmi, true);
	intel_ddi_enable_clock(encoder, crtc_state);

	drm_WARN_ON(&dev_priv->drm, dig_port->ddi_io_wakeref);
	dig_port->ddi_io_wakeref = intel_display_power_get(dev_priv,
							   dig_port->ddi_io_power_domain);

	icl_program_mg_dp_mode(dig_port, crtc_state);

	intel_ddi_enable_pipe_clock(encoder, crtc_state);

	dig_port->set_infoframes(encoder,
				 crtc_state->has_infoframe,
				 crtc_state, conn_state);
}

static void intel_ddi_pre_enable(struct intel_atomic_state *state,
				 struct intel_encoder *encoder,
				 const struct intel_crtc_state *crtc_state,
				 const struct drm_connector_state *conn_state)
{
	struct intel_crtc *crtc = to_intel_crtc(crtc_state->uapi.crtc);
	struct drm_i915_private *dev_priv = to_i915(crtc->base.dev);
	enum pipe pipe = crtc->pipe;

	/*
	 * When called from DP MST code:
	 * - conn_state will be NULL
	 * - encoder will be the main encoder (ie. mst->primary)
	 * - the main connector associated with this port
	 *   won't be active or linked to a crtc
	 * - crtc_state will be the state of the first stream to
	 *   be activated on this port, and it may not be the same
	 *   stream that will be deactivated last, but each stream
	 *   should have a state that is identical when it comes to
	 *   the DP link parameteres
	 */

	drm_WARN_ON(&dev_priv->drm, crtc_state->has_pch_encoder);

	intel_set_cpu_fifo_underrun_reporting(dev_priv, pipe, true);

	if (intel_crtc_has_type(crtc_state, INTEL_OUTPUT_HDMI)) {
		intel_ddi_pre_enable_hdmi(state, encoder, crtc_state,
					  conn_state);
	} else {
		struct intel_digital_port *dig_port = enc_to_dig_port(encoder);

		intel_ddi_pre_enable_dp(state, encoder, crtc_state,
					conn_state);

		/* FIXME precompute everything properly */
		if (dig_port->lspcon.active && dig_port->dp.has_hdmi_sink)
			dig_port->set_infoframes(encoder,
						 crtc_state->has_infoframe,
						 crtc_state, conn_state);
	}
}

static void intel_disable_ddi_buf(struct intel_encoder *encoder,
				  const struct intel_crtc_state *crtc_state)
{
	struct drm_i915_private *dev_priv = to_i915(encoder->base.dev);
	enum port port = encoder->port;
	bool wait = false;
	u32 val;

	val = intel_de_read(dev_priv, DDI_BUF_CTL(port));
	if (val & DDI_BUF_CTL_ENABLE) {
		val &= ~DDI_BUF_CTL_ENABLE;
		intel_de_write(dev_priv, DDI_BUF_CTL(port), val);
		wait = true;
	}

	if (intel_crtc_has_dp_encoder(crtc_state)) {
		val = intel_de_read(dev_priv, dp_tp_ctl_reg(encoder, crtc_state));
		val &= ~(DP_TP_CTL_ENABLE | DP_TP_CTL_LINK_TRAIN_MASK);
		val |= DP_TP_CTL_LINK_TRAIN_PAT1;
		intel_de_write(dev_priv, dp_tp_ctl_reg(encoder, crtc_state), val);
	}

	/* Disable FEC in DP Sink */
	intel_ddi_disable_fec_state(encoder, crtc_state);

	if (wait)
		intel_wait_ddi_buf_idle(dev_priv, port);
}

static void intel_ddi_post_disable_dp(struct intel_atomic_state *state,
				      struct intel_encoder *encoder,
				      const struct intel_crtc_state *old_crtc_state,
				      const struct drm_connector_state *old_conn_state)
{
	struct drm_i915_private *dev_priv = to_i915(encoder->base.dev);
	struct intel_digital_port *dig_port = enc_to_dig_port(encoder);
	struct intel_dp *intel_dp = &dig_port->dp;
	bool is_mst = intel_crtc_has_type(old_crtc_state,
					  INTEL_OUTPUT_DP_MST);
	enum phy phy = intel_port_to_phy(dev_priv, encoder->port);

	if (!is_mst)
		intel_dp_set_infoframes(encoder, false,
					old_crtc_state, old_conn_state);

	/*
	 * Power down sink before disabling the port, otherwise we end
	 * up getting interrupts from the sink on detecting link loss.
	 */
	intel_dp_set_power(intel_dp, DP_SET_POWER_D3);

	if (DISPLAY_VER(dev_priv) >= 12) {
		if (is_mst) {
			enum transcoder cpu_transcoder = old_crtc_state->cpu_transcoder;
			u32 val;

			val = intel_de_read(dev_priv,
					    TRANS_DDI_FUNC_CTL(cpu_transcoder));
			val &= ~(TGL_TRANS_DDI_PORT_MASK |
				 TRANS_DDI_MODE_SELECT_MASK);
			intel_de_write(dev_priv,
				       TRANS_DDI_FUNC_CTL(cpu_transcoder),
				       val);
		}
	} else {
		if (!is_mst)
			intel_ddi_disable_pipe_clock(old_crtc_state);
	}

	intel_disable_ddi_buf(encoder, old_crtc_state);

	/*
	 * From TGL spec: "If single stream or multi-stream master transcoder:
	 * Configure Transcoder Clock select to direct no clock to the
	 * transcoder"
	 */
	if (DISPLAY_VER(dev_priv) >= 12)
		intel_ddi_disable_pipe_clock(old_crtc_state);

	intel_pps_vdd_on(intel_dp);
	intel_pps_off(intel_dp);

	if (!intel_phy_is_tc(dev_priv, phy) ||
	    dig_port->tc_mode != TC_PORT_TBT_ALT)
		intel_display_power_put(dev_priv,
					dig_port->ddi_io_power_domain,
					fetch_and_zero(&dig_port->ddi_io_wakeref));

	intel_ddi_disable_clock(encoder);
}

static void intel_ddi_post_disable_hdmi(struct intel_atomic_state *state,
					struct intel_encoder *encoder,
					const struct intel_crtc_state *old_crtc_state,
					const struct drm_connector_state *old_conn_state)
{
	struct drm_i915_private *dev_priv = to_i915(encoder->base.dev);
	struct intel_digital_port *dig_port = enc_to_dig_port(encoder);
	struct intel_hdmi *intel_hdmi = &dig_port->hdmi;

	dig_port->set_infoframes(encoder, false,
				 old_crtc_state, old_conn_state);

	intel_ddi_disable_pipe_clock(old_crtc_state);

	intel_disable_ddi_buf(encoder, old_crtc_state);

	intel_display_power_put(dev_priv,
				dig_port->ddi_io_power_domain,
				fetch_and_zero(&dig_port->ddi_io_wakeref));

	intel_ddi_disable_clock(encoder);

	intel_dp_dual_mode_set_tmds_output(intel_hdmi, false);
}

static void intel_ddi_post_disable(struct intel_atomic_state *state,
				   struct intel_encoder *encoder,
				   const struct intel_crtc_state *old_crtc_state,
				   const struct drm_connector_state *old_conn_state)
{
	struct drm_i915_private *dev_priv = to_i915(encoder->base.dev);
	struct intel_digital_port *dig_port = enc_to_dig_port(encoder);
	enum phy phy = intel_port_to_phy(dev_priv, encoder->port);
	bool is_tc_port = intel_phy_is_tc(dev_priv, phy);

	if (!intel_crtc_has_type(old_crtc_state, INTEL_OUTPUT_DP_MST)) {
		intel_crtc_vblank_off(old_crtc_state);

		intel_disable_pipe(old_crtc_state);

		intel_vrr_disable(old_crtc_state);

		intel_ddi_disable_transcoder_func(old_crtc_state);

		intel_dsc_disable(old_crtc_state);

		if (DISPLAY_VER(dev_priv) >= 9)
			skl_scaler_disable(old_crtc_state);
		else
			ilk_pfit_disable(old_crtc_state);
	}

	if (old_crtc_state->bigjoiner_linked_crtc) {
		struct intel_atomic_state *state =
			to_intel_atomic_state(old_crtc_state->uapi.state);
		struct intel_crtc *slave =
			old_crtc_state->bigjoiner_linked_crtc;
		const struct intel_crtc_state *old_slave_crtc_state =
			intel_atomic_get_old_crtc_state(state, slave);

		intel_crtc_vblank_off(old_slave_crtc_state);

		intel_dsc_disable(old_slave_crtc_state);
		skl_scaler_disable(old_slave_crtc_state);
	}

	/*
	 * When called from DP MST code:
	 * - old_conn_state will be NULL
	 * - encoder will be the main encoder (ie. mst->primary)
	 * - the main connector associated with this port
	 *   won't be active or linked to a crtc
	 * - old_crtc_state will be the state of the last stream to
	 *   be deactivated on this port, and it may not be the same
	 *   stream that was activated last, but each stream
	 *   should have a state that is identical when it comes to
	 *   the DP link parameteres
	 */

	if (intel_crtc_has_type(old_crtc_state, INTEL_OUTPUT_HDMI))
		intel_ddi_post_disable_hdmi(state, encoder, old_crtc_state,
					    old_conn_state);
	else
		intel_ddi_post_disable_dp(state, encoder, old_crtc_state,
					  old_conn_state);

	if (intel_crtc_has_dp_encoder(old_crtc_state) || is_tc_port)
		intel_display_power_put(dev_priv,
					intel_ddi_main_link_aux_domain(dig_port),
					fetch_and_zero(&dig_port->aux_wakeref));

	if (is_tc_port)
		intel_tc_port_put_link(dig_port);
}

void intel_ddi_fdi_post_disable(struct intel_atomic_state *state,
				struct intel_encoder *encoder,
				const struct intel_crtc_state *old_crtc_state,
				const struct drm_connector_state *old_conn_state)
{
	struct drm_i915_private *dev_priv = to_i915(encoder->base.dev);
	u32 val;

	/*
	 * Bspec lists this as both step 13 (before DDI_BUF_CTL disable)
	 * and step 18 (after clearing PORT_CLK_SEL). Based on a BUN,
	 * step 13 is the correct place for it. Step 18 is where it was
	 * originally before the BUN.
	 */
	val = intel_de_read(dev_priv, FDI_RX_CTL(PIPE_A));
	val &= ~FDI_RX_ENABLE;
	intel_de_write(dev_priv, FDI_RX_CTL(PIPE_A), val);

	intel_disable_ddi_buf(encoder, old_crtc_state);
	intel_ddi_disable_clock(encoder);

	val = intel_de_read(dev_priv, FDI_RX_MISC(PIPE_A));
	val &= ~(FDI_RX_PWRDN_LANE1_MASK | FDI_RX_PWRDN_LANE0_MASK);
	val |= FDI_RX_PWRDN_LANE1_VAL(2) | FDI_RX_PWRDN_LANE0_VAL(2);
	intel_de_write(dev_priv, FDI_RX_MISC(PIPE_A), val);

	val = intel_de_read(dev_priv, FDI_RX_CTL(PIPE_A));
	val &= ~FDI_PCDCLK;
	intel_de_write(dev_priv, FDI_RX_CTL(PIPE_A), val);

	val = intel_de_read(dev_priv, FDI_RX_CTL(PIPE_A));
	val &= ~FDI_RX_PLL_ENABLE;
	intel_de_write(dev_priv, FDI_RX_CTL(PIPE_A), val);
}

static void trans_port_sync_stop_link_train(struct intel_atomic_state *state,
					    struct intel_encoder *encoder,
					    const struct intel_crtc_state *crtc_state)
{
	const struct drm_connector_state *conn_state;
	struct drm_connector *conn;
	int i;

	if (!crtc_state->sync_mode_slaves_mask)
		return;

	for_each_new_connector_in_state(&state->base, conn, conn_state, i) {
		struct intel_encoder *slave_encoder =
			to_intel_encoder(conn_state->best_encoder);
		struct intel_crtc *slave_crtc = to_intel_crtc(conn_state->crtc);
		const struct intel_crtc_state *slave_crtc_state;

		if (!slave_crtc)
			continue;

		slave_crtc_state =
			intel_atomic_get_new_crtc_state(state, slave_crtc);

		if (slave_crtc_state->master_transcoder !=
		    crtc_state->cpu_transcoder)
			continue;

		intel_dp_stop_link_train(enc_to_intel_dp(slave_encoder),
					 slave_crtc_state);
	}

	usleep_range(200, 400);

	intel_dp_stop_link_train(enc_to_intel_dp(encoder),
				 crtc_state);
}

static void intel_enable_ddi_dp(struct intel_atomic_state *state,
				struct intel_encoder *encoder,
				const struct intel_crtc_state *crtc_state,
				const struct drm_connector_state *conn_state)
{
	struct drm_i915_private *dev_priv = to_i915(encoder->base.dev);
	struct intel_dp *intel_dp = enc_to_intel_dp(encoder);
	struct intel_digital_port *dig_port = enc_to_dig_port(encoder);
	enum port port = encoder->port;

	if (port == PORT_A && DISPLAY_VER(dev_priv) < 9)
		intel_dp_stop_link_train(intel_dp, crtc_state);

	intel_edp_backlight_on(crtc_state, conn_state);
	intel_psr_enable(intel_dp, crtc_state, conn_state);

	if (!dig_port->lspcon.active || dig_port->dp.has_hdmi_sink)
		intel_dp_set_infoframes(encoder, true, crtc_state, conn_state);

	intel_edp_drrs_enable(intel_dp, crtc_state);

	if (crtc_state->has_audio)
		intel_audio_codec_enable(encoder, crtc_state, conn_state);

	trans_port_sync_stop_link_train(state, encoder, crtc_state);
}

static i915_reg_t
gen9_chicken_trans_reg_by_port(struct drm_i915_private *dev_priv,
			       enum port port)
{
	static const enum transcoder trans[] = {
		[PORT_A] = TRANSCODER_EDP,
		[PORT_B] = TRANSCODER_A,
		[PORT_C] = TRANSCODER_B,
		[PORT_D] = TRANSCODER_C,
		[PORT_E] = TRANSCODER_A,
	};

	drm_WARN_ON(&dev_priv->drm, DISPLAY_VER(dev_priv) < 9);

	if (drm_WARN_ON(&dev_priv->drm, port < PORT_A || port > PORT_E))
		port = PORT_A;

	return CHICKEN_TRANS(trans[port]);
}

static void intel_enable_ddi_hdmi(struct intel_atomic_state *state,
				  struct intel_encoder *encoder,
				  const struct intel_crtc_state *crtc_state,
				  const struct drm_connector_state *conn_state)
{
	struct drm_i915_private *dev_priv = to_i915(encoder->base.dev);
	struct intel_digital_port *dig_port = enc_to_dig_port(encoder);
	struct drm_connector *connector = conn_state->connector;
	int level = intel_ddi_hdmi_level(encoder, crtc_state);
	enum port port = encoder->port;

	if (!intel_hdmi_handle_sink_scrambling(encoder, connector,
					       crtc_state->hdmi_high_tmds_clock_ratio,
					       crtc_state->hdmi_scrambling))
		drm_dbg_kms(&dev_priv->drm,
			    "[CONNECTOR:%d:%s] Failed to configure sink scrambling/TMDS bit clock ratio\n",
			    connector->base.id, connector->name);

	if (DISPLAY_VER(dev_priv) >= 12)
		tgl_ddi_vswing_sequence(encoder, crtc_state, level);
	else if (DISPLAY_VER(dev_priv) == 11)
		icl_ddi_vswing_sequence(encoder, crtc_state, level);
	else if (IS_CANNONLAKE(dev_priv))
		cnl_ddi_vswing_sequence(encoder, crtc_state, level);
	else if (IS_GEMINILAKE(dev_priv) || IS_BROXTON(dev_priv))
		bxt_ddi_vswing_sequence(encoder, crtc_state, level);
	else
		intel_prepare_hdmi_ddi_buffers(encoder, level);

	if (DISPLAY_VER(dev_priv) == 9 && !IS_BROXTON(dev_priv))
		skl_ddi_set_iboost(encoder, crtc_state, level);

	/* Display WA #1143: skl,kbl,cfl */
	if (DISPLAY_VER(dev_priv) == 9 && !IS_BROXTON(dev_priv)) {
		/*
		 * For some reason these chicken bits have been
		 * stuffed into a transcoder register, event though
		 * the bits affect a specific DDI port rather than
		 * a specific transcoder.
		 */
		i915_reg_t reg = gen9_chicken_trans_reg_by_port(dev_priv, port);
		u32 val;

		val = intel_de_read(dev_priv, reg);

		if (port == PORT_E)
			val |= DDIE_TRAINING_OVERRIDE_ENABLE |
				DDIE_TRAINING_OVERRIDE_VALUE;
		else
			val |= DDI_TRAINING_OVERRIDE_ENABLE |
				DDI_TRAINING_OVERRIDE_VALUE;

		intel_de_write(dev_priv, reg, val);
		intel_de_posting_read(dev_priv, reg);

		udelay(1);

		if (port == PORT_E)
			val &= ~(DDIE_TRAINING_OVERRIDE_ENABLE |
				 DDIE_TRAINING_OVERRIDE_VALUE);
		else
			val &= ~(DDI_TRAINING_OVERRIDE_ENABLE |
				 DDI_TRAINING_OVERRIDE_VALUE);

		intel_de_write(dev_priv, reg, val);
	}

	intel_ddi_power_up_lanes(encoder, crtc_state);

	/* In HDMI/DVI mode, the port width, and swing/emphasis values
	 * are ignored so nothing special needs to be done besides
	 * enabling the port.
	 *
	 * On ADL_P the PHY link rate and lane count must be programmed but
	 * these are both 0 for HDMI.
	 */
	intel_de_write(dev_priv, DDI_BUF_CTL(port),
		       dig_port->saved_port_bits | DDI_BUF_CTL_ENABLE);

	if (crtc_state->has_audio)
		intel_audio_codec_enable(encoder, crtc_state, conn_state);
}

static void intel_enable_ddi(struct intel_atomic_state *state,
			     struct intel_encoder *encoder,
			     const struct intel_crtc_state *crtc_state,
			     const struct drm_connector_state *conn_state)
{
	drm_WARN_ON(state->base.dev, crtc_state->has_pch_encoder);

	if (!crtc_state->bigjoiner_slave)
		intel_ddi_enable_transcoder_func(encoder, crtc_state);

	intel_vrr_enable(encoder, crtc_state);

	intel_enable_pipe(crtc_state);

	intel_crtc_vblank_on(crtc_state);

	if (intel_crtc_has_type(crtc_state, INTEL_OUTPUT_HDMI))
		intel_enable_ddi_hdmi(state, encoder, crtc_state, conn_state);
	else
		intel_enable_ddi_dp(state, encoder, crtc_state, conn_state);

	/* Enable hdcp if it's desired */
	if (conn_state->content_protection ==
	    DRM_MODE_CONTENT_PROTECTION_DESIRED)
		intel_hdcp_enable(to_intel_connector(conn_state->connector),
				  crtc_state,
				  (u8)conn_state->hdcp_content_type);
}

static void intel_disable_ddi_dp(struct intel_atomic_state *state,
				 struct intel_encoder *encoder,
				 const struct intel_crtc_state *old_crtc_state,
				 const struct drm_connector_state *old_conn_state)
{
	struct intel_dp *intel_dp = enc_to_intel_dp(encoder);

	intel_dp->link_trained = false;

	if (old_crtc_state->has_audio)
		intel_audio_codec_disable(encoder,
					  old_crtc_state, old_conn_state);

	intel_edp_drrs_disable(intel_dp, old_crtc_state);
	intel_psr_disable(intel_dp, old_crtc_state);
	intel_edp_backlight_off(old_conn_state);
	/* Disable the decompression in DP Sink */
	intel_dp_sink_set_decompression_state(intel_dp, old_crtc_state,
					      false);
	/* Disable Ignore_MSA bit in DP Sink */
	intel_dp_sink_set_msa_timing_par_ignore_state(intel_dp, old_crtc_state,
						      false);
}

static void intel_disable_ddi_hdmi(struct intel_atomic_state *state,
				   struct intel_encoder *encoder,
				   const struct intel_crtc_state *old_crtc_state,
				   const struct drm_connector_state *old_conn_state)
{
	struct drm_i915_private *i915 = to_i915(encoder->base.dev);
	struct drm_connector *connector = old_conn_state->connector;

	if (old_crtc_state->has_audio)
		intel_audio_codec_disable(encoder,
					  old_crtc_state, old_conn_state);

	if (!intel_hdmi_handle_sink_scrambling(encoder, connector,
					       false, false))
		drm_dbg_kms(&i915->drm,
			    "[CONNECTOR:%d:%s] Failed to reset sink scrambling/TMDS bit clock ratio\n",
			    connector->base.id, connector->name);
}

static void intel_disable_ddi(struct intel_atomic_state *state,
			      struct intel_encoder *encoder,
			      const struct intel_crtc_state *old_crtc_state,
			      const struct drm_connector_state *old_conn_state)
{
	intel_hdcp_disable(to_intel_connector(old_conn_state->connector));

	if (intel_crtc_has_type(old_crtc_state, INTEL_OUTPUT_HDMI))
		intel_disable_ddi_hdmi(state, encoder, old_crtc_state,
				       old_conn_state);
	else
		intel_disable_ddi_dp(state, encoder, old_crtc_state,
				     old_conn_state);
}

static void intel_ddi_update_pipe_dp(struct intel_atomic_state *state,
				     struct intel_encoder *encoder,
				     const struct intel_crtc_state *crtc_state,
				     const struct drm_connector_state *conn_state)
{
	struct intel_dp *intel_dp = enc_to_intel_dp(encoder);

	intel_ddi_set_dp_msa(crtc_state, conn_state);

	intel_psr_update(intel_dp, crtc_state, conn_state);
	intel_dp_set_infoframes(encoder, true, crtc_state, conn_state);
	intel_edp_drrs_update(intel_dp, crtc_state);

	intel_panel_update_backlight(state, encoder, crtc_state, conn_state);
}

void intel_ddi_update_pipe(struct intel_atomic_state *state,
			   struct intel_encoder *encoder,
			   const struct intel_crtc_state *crtc_state,
			   const struct drm_connector_state *conn_state)
{

	if (!intel_crtc_has_type(crtc_state, INTEL_OUTPUT_HDMI) &&
	    !intel_encoder_is_mst(encoder))
		intel_ddi_update_pipe_dp(state, encoder, crtc_state,
					 conn_state);

	intel_hdcp_update_pipe(state, encoder, crtc_state, conn_state);
}

static void
intel_ddi_update_prepare(struct intel_atomic_state *state,
			 struct intel_encoder *encoder,
			 struct intel_crtc *crtc)
{
	struct intel_crtc_state *crtc_state =
		crtc ? intel_atomic_get_new_crtc_state(state, crtc) : NULL;
	int required_lanes = crtc_state ? crtc_state->lane_count : 1;

	drm_WARN_ON(state->base.dev, crtc && crtc->active);

	intel_tc_port_get_link(enc_to_dig_port(encoder),
		               required_lanes);
	if (crtc_state && crtc_state->hw.active)
		intel_update_active_dpll(state, crtc, encoder);
}

static void
intel_ddi_update_complete(struct intel_atomic_state *state,
			  struct intel_encoder *encoder,
			  struct intel_crtc *crtc)
{
	intel_tc_port_put_link(enc_to_dig_port(encoder));
}

static void
intel_ddi_pre_pll_enable(struct intel_atomic_state *state,
			 struct intel_encoder *encoder,
			 const struct intel_crtc_state *crtc_state,
			 const struct drm_connector_state *conn_state)
{
	struct drm_i915_private *dev_priv = to_i915(encoder->base.dev);
	struct intel_digital_port *dig_port = enc_to_dig_port(encoder);
	enum phy phy = intel_port_to_phy(dev_priv, encoder->port);
	bool is_tc_port = intel_phy_is_tc(dev_priv, phy);

	if (is_tc_port)
		intel_tc_port_get_link(dig_port, crtc_state->lane_count);

	if (intel_crtc_has_dp_encoder(crtc_state) || is_tc_port) {
		drm_WARN_ON(&dev_priv->drm, dig_port->aux_wakeref);
		dig_port->aux_wakeref =
			intel_display_power_get(dev_priv,
						intel_ddi_main_link_aux_domain(dig_port));
	}

	if (is_tc_port && dig_port->tc_mode != TC_PORT_TBT_ALT)
		/*
		 * Program the lane count for static/dynamic connections on
		 * Type-C ports.  Skip this step for TBT.
		 */
		intel_tc_port_set_fia_lane_count(dig_port, crtc_state->lane_count);
	else if (IS_GEMINILAKE(dev_priv) || IS_BROXTON(dev_priv))
		bxt_ddi_phy_set_lane_optim_mask(encoder,
						crtc_state->lane_lat_optim_mask);
}

static void intel_ddi_prepare_link_retrain(struct intel_dp *intel_dp,
					   const struct intel_crtc_state *crtc_state)
{
	struct intel_encoder *encoder = &dp_to_dig_port(intel_dp)->base;
	struct drm_i915_private *dev_priv = to_i915(encoder->base.dev);
	enum port port = encoder->port;
	u32 dp_tp_ctl, ddi_buf_ctl;
	bool wait = false;

	dp_tp_ctl = intel_de_read(dev_priv, dp_tp_ctl_reg(encoder, crtc_state));

	if (dp_tp_ctl & DP_TP_CTL_ENABLE) {
		ddi_buf_ctl = intel_de_read(dev_priv, DDI_BUF_CTL(port));
		if (ddi_buf_ctl & DDI_BUF_CTL_ENABLE) {
			intel_de_write(dev_priv, DDI_BUF_CTL(port),
				       ddi_buf_ctl & ~DDI_BUF_CTL_ENABLE);
			wait = true;
		}

		dp_tp_ctl &= ~(DP_TP_CTL_ENABLE | DP_TP_CTL_LINK_TRAIN_MASK);
		dp_tp_ctl |= DP_TP_CTL_LINK_TRAIN_PAT1;
		intel_de_write(dev_priv, dp_tp_ctl_reg(encoder, crtc_state), dp_tp_ctl);
		intel_de_posting_read(dev_priv, dp_tp_ctl_reg(encoder, crtc_state));

		if (wait)
			intel_wait_ddi_buf_idle(dev_priv, port);
	}

	dp_tp_ctl = DP_TP_CTL_ENABLE | DP_TP_CTL_LINK_TRAIN_PAT1;
	if (intel_crtc_has_type(crtc_state, INTEL_OUTPUT_DP_MST)) {
		dp_tp_ctl |= DP_TP_CTL_MODE_MST;
	} else {
		dp_tp_ctl |= DP_TP_CTL_MODE_SST;
		if (drm_dp_enhanced_frame_cap(intel_dp->dpcd))
			dp_tp_ctl |= DP_TP_CTL_ENHANCED_FRAME_ENABLE;
	}
	intel_de_write(dev_priv, dp_tp_ctl_reg(encoder, crtc_state), dp_tp_ctl);
	intel_de_posting_read(dev_priv, dp_tp_ctl_reg(encoder, crtc_state));

	intel_dp->DP |= DDI_BUF_CTL_ENABLE;
	intel_de_write(dev_priv, DDI_BUF_CTL(port), intel_dp->DP);
	intel_de_posting_read(dev_priv, DDI_BUF_CTL(port));

	intel_wait_ddi_buf_active(dev_priv, port);
}

static void intel_ddi_set_link_train(struct intel_dp *intel_dp,
				     const struct intel_crtc_state *crtc_state,
				     u8 dp_train_pat)
{
	struct intel_encoder *encoder = &dp_to_dig_port(intel_dp)->base;
	struct drm_i915_private *dev_priv = to_i915(encoder->base.dev);
	u32 temp;

	temp = intel_de_read(dev_priv, dp_tp_ctl_reg(encoder, crtc_state));

	temp &= ~DP_TP_CTL_LINK_TRAIN_MASK;
	switch (intel_dp_training_pattern_symbol(dp_train_pat)) {
	case DP_TRAINING_PATTERN_DISABLE:
		temp |= DP_TP_CTL_LINK_TRAIN_NORMAL;
		break;
	case DP_TRAINING_PATTERN_1:
		temp |= DP_TP_CTL_LINK_TRAIN_PAT1;
		break;
	case DP_TRAINING_PATTERN_2:
		temp |= DP_TP_CTL_LINK_TRAIN_PAT2;
		break;
	case DP_TRAINING_PATTERN_3:
		temp |= DP_TP_CTL_LINK_TRAIN_PAT3;
		break;
	case DP_TRAINING_PATTERN_4:
		temp |= DP_TP_CTL_LINK_TRAIN_PAT4;
		break;
	}

	intel_de_write(dev_priv, dp_tp_ctl_reg(encoder, crtc_state), temp);
}

static void intel_ddi_set_idle_link_train(struct intel_dp *intel_dp,
					  const struct intel_crtc_state *crtc_state)
{
	struct intel_encoder *encoder = &dp_to_dig_port(intel_dp)->base;
	struct drm_i915_private *dev_priv = to_i915(encoder->base.dev);
	enum port port = encoder->port;
	u32 val;

	val = intel_de_read(dev_priv, dp_tp_ctl_reg(encoder, crtc_state));
	val &= ~DP_TP_CTL_LINK_TRAIN_MASK;
	val |= DP_TP_CTL_LINK_TRAIN_IDLE;
	intel_de_write(dev_priv, dp_tp_ctl_reg(encoder, crtc_state), val);

	/*
	 * Until TGL on PORT_A we can have only eDP in SST mode. There the only
	 * reason we need to set idle transmission mode is to work around a HW
	 * issue where we enable the pipe while not in idle link-training mode.
	 * In this case there is requirement to wait for a minimum number of
	 * idle patterns to be sent.
	 */
	if (port == PORT_A && DISPLAY_VER(dev_priv) < 12)
		return;

	if (intel_de_wait_for_set(dev_priv,
				  dp_tp_status_reg(encoder, crtc_state),
				  DP_TP_STATUS_IDLE_DONE, 1))
		drm_err(&dev_priv->drm,
			"Timed out waiting for DP idle patterns\n");
}

static bool intel_ddi_is_audio_enabled(struct drm_i915_private *dev_priv,
				       enum transcoder cpu_transcoder)
{
	if (cpu_transcoder == TRANSCODER_EDP)
		return false;

	if (!intel_display_power_is_enabled(dev_priv, POWER_DOMAIN_AUDIO))
		return false;

	return intel_de_read(dev_priv, HSW_AUD_PIN_ELD_CP_VLD) &
		AUDIO_OUTPUT_ENABLE(cpu_transcoder);
}

void intel_ddi_compute_min_voltage_level(struct drm_i915_private *dev_priv,
					 struct intel_crtc_state *crtc_state)
{
	if (DISPLAY_VER(dev_priv) >= 12 && crtc_state->port_clock > 594000)
		crtc_state->min_voltage_level = 2;
	else if (IS_JSL_EHL(dev_priv) && crtc_state->port_clock > 594000)
		crtc_state->min_voltage_level = 3;
	else if (DISPLAY_VER(dev_priv) >= 11 && crtc_state->port_clock > 594000)
		crtc_state->min_voltage_level = 1;
	else if (IS_CANNONLAKE(dev_priv) && crtc_state->port_clock > 594000)
		crtc_state->min_voltage_level = 2;
}

static enum transcoder bdw_transcoder_master_readout(struct drm_i915_private *dev_priv,
						     enum transcoder cpu_transcoder)
{
	u32 master_select;

	if (DISPLAY_VER(dev_priv) >= 11) {
		u32 ctl2 = intel_de_read(dev_priv, TRANS_DDI_FUNC_CTL2(cpu_transcoder));

		if ((ctl2 & PORT_SYNC_MODE_ENABLE) == 0)
			return INVALID_TRANSCODER;

		master_select = REG_FIELD_GET(PORT_SYNC_MODE_MASTER_SELECT_MASK, ctl2);
	} else {
		u32 ctl = intel_de_read(dev_priv, TRANS_DDI_FUNC_CTL(cpu_transcoder));

		if ((ctl & TRANS_DDI_PORT_SYNC_ENABLE) == 0)
			return INVALID_TRANSCODER;

		master_select = REG_FIELD_GET(TRANS_DDI_PORT_SYNC_MASTER_SELECT_MASK, ctl);
	}

	if (master_select == 0)
		return TRANSCODER_EDP;
	else
		return master_select - 1;
}

static void bdw_get_trans_port_sync_config(struct intel_crtc_state *crtc_state)
{
	struct drm_i915_private *dev_priv = to_i915(crtc_state->uapi.crtc->dev);
	u32 transcoders = BIT(TRANSCODER_A) | BIT(TRANSCODER_B) |
		BIT(TRANSCODER_C) | BIT(TRANSCODER_D);
	enum transcoder cpu_transcoder;

	crtc_state->master_transcoder =
		bdw_transcoder_master_readout(dev_priv, crtc_state->cpu_transcoder);

	for_each_cpu_transcoder_masked(dev_priv, cpu_transcoder, transcoders) {
		enum intel_display_power_domain power_domain;
		intel_wakeref_t trans_wakeref;

		power_domain = POWER_DOMAIN_TRANSCODER(cpu_transcoder);
		trans_wakeref = intel_display_power_get_if_enabled(dev_priv,
								   power_domain);

		if (!trans_wakeref)
			continue;

		if (bdw_transcoder_master_readout(dev_priv, cpu_transcoder) ==
		    crtc_state->cpu_transcoder)
			crtc_state->sync_mode_slaves_mask |= BIT(cpu_transcoder);

		intel_display_power_put(dev_priv, power_domain, trans_wakeref);
	}

	drm_WARN_ON(&dev_priv->drm,
		    crtc_state->master_transcoder != INVALID_TRANSCODER &&
		    crtc_state->sync_mode_slaves_mask);
}

static void intel_ddi_read_func_ctl(struct intel_encoder *encoder,
				    struct intel_crtc_state *pipe_config)
{
	struct drm_i915_private *dev_priv = to_i915(encoder->base.dev);
	struct intel_crtc *intel_crtc = to_intel_crtc(pipe_config->uapi.crtc);
	enum transcoder cpu_transcoder = pipe_config->cpu_transcoder;
	struct intel_digital_port *dig_port = enc_to_dig_port(encoder);
	u32 temp, flags = 0;

	temp = intel_de_read(dev_priv, TRANS_DDI_FUNC_CTL(cpu_transcoder));
	if (temp & TRANS_DDI_PHSYNC)
		flags |= DRM_MODE_FLAG_PHSYNC;
	else
		flags |= DRM_MODE_FLAG_NHSYNC;
	if (temp & TRANS_DDI_PVSYNC)
		flags |= DRM_MODE_FLAG_PVSYNC;
	else
		flags |= DRM_MODE_FLAG_NVSYNC;

	pipe_config->hw.adjusted_mode.flags |= flags;

	switch (temp & TRANS_DDI_BPC_MASK) {
	case TRANS_DDI_BPC_6:
		pipe_config->pipe_bpp = 18;
		break;
	case TRANS_DDI_BPC_8:
		pipe_config->pipe_bpp = 24;
		break;
	case TRANS_DDI_BPC_10:
		pipe_config->pipe_bpp = 30;
		break;
	case TRANS_DDI_BPC_12:
		pipe_config->pipe_bpp = 36;
		break;
	default:
		break;
	}

	switch (temp & TRANS_DDI_MODE_SELECT_MASK) {
	case TRANS_DDI_MODE_SELECT_HDMI:
		pipe_config->has_hdmi_sink = true;

		pipe_config->infoframes.enable |=
			intel_hdmi_infoframes_enabled(encoder, pipe_config);

		if (pipe_config->infoframes.enable)
			pipe_config->has_infoframe = true;

		if (temp & TRANS_DDI_HDMI_SCRAMBLING)
			pipe_config->hdmi_scrambling = true;
		if (temp & TRANS_DDI_HIGH_TMDS_CHAR_RATE)
			pipe_config->hdmi_high_tmds_clock_ratio = true;
		fallthrough;
	case TRANS_DDI_MODE_SELECT_DVI:
		pipe_config->output_types |= BIT(INTEL_OUTPUT_HDMI);
		pipe_config->lane_count = 4;
		break;
	case TRANS_DDI_MODE_SELECT_FDI:
		pipe_config->output_types |= BIT(INTEL_OUTPUT_ANALOG);
		break;
	case TRANS_DDI_MODE_SELECT_DP_SST:
		if (encoder->type == INTEL_OUTPUT_EDP)
			pipe_config->output_types |= BIT(INTEL_OUTPUT_EDP);
		else
			pipe_config->output_types |= BIT(INTEL_OUTPUT_DP);
		pipe_config->lane_count =
			((temp & DDI_PORT_WIDTH_MASK) >> DDI_PORT_WIDTH_SHIFT) + 1;
		intel_dp_get_m_n(intel_crtc, pipe_config);

		if (DISPLAY_VER(dev_priv) >= 11) {
			i915_reg_t dp_tp_ctl = dp_tp_ctl_reg(encoder, pipe_config);

			pipe_config->fec_enable =
				intel_de_read(dev_priv, dp_tp_ctl) & DP_TP_CTL_FEC_ENABLE;

			drm_dbg_kms(&dev_priv->drm,
				    "[ENCODER:%d:%s] Fec status: %u\n",
				    encoder->base.base.id, encoder->base.name,
				    pipe_config->fec_enable);
		}

		if (dig_port->lspcon.active && dig_port->dp.has_hdmi_sink)
			pipe_config->infoframes.enable |=
				intel_lspcon_infoframes_enabled(encoder, pipe_config);
		else
			pipe_config->infoframes.enable |=
				intel_hdmi_infoframes_enabled(encoder, pipe_config);
		break;
	case TRANS_DDI_MODE_SELECT_DP_MST:
		pipe_config->output_types |= BIT(INTEL_OUTPUT_DP_MST);
		pipe_config->lane_count =
			((temp & DDI_PORT_WIDTH_MASK) >> DDI_PORT_WIDTH_SHIFT) + 1;

		if (DISPLAY_VER(dev_priv) >= 12)
			pipe_config->mst_master_transcoder =
					REG_FIELD_GET(TRANS_DDI_MST_TRANSPORT_SELECT_MASK, temp);

		intel_dp_get_m_n(intel_crtc, pipe_config);

		pipe_config->infoframes.enable |=
			intel_hdmi_infoframes_enabled(encoder, pipe_config);
		break;
	default:
		break;
	}
}

static void intel_ddi_get_config(struct intel_encoder *encoder,
				 struct intel_crtc_state *pipe_config)
{
	struct drm_i915_private *dev_priv = to_i915(encoder->base.dev);
	enum transcoder cpu_transcoder = pipe_config->cpu_transcoder;

	/* XXX: DSI transcoder paranoia */
	if (drm_WARN_ON(&dev_priv->drm, transcoder_is_dsi(cpu_transcoder)))
		return;

	if (pipe_config->bigjoiner_slave) {
		/* read out pipe settings from master */
		enum transcoder save = pipe_config->cpu_transcoder;

		/* Our own transcoder needs to be disabled when reading it in intel_ddi_read_func_ctl() */
		WARN_ON(pipe_config->output_types);
		pipe_config->cpu_transcoder = (enum transcoder)pipe_config->bigjoiner_linked_crtc->pipe;
		intel_ddi_read_func_ctl(encoder, pipe_config);
		pipe_config->cpu_transcoder = save;
	} else {
		intel_ddi_read_func_ctl(encoder, pipe_config);
	}

	intel_ddi_mso_get_config(encoder, pipe_config);

	pipe_config->has_audio =
		intel_ddi_is_audio_enabled(dev_priv, cpu_transcoder);

	if (encoder->type == INTEL_OUTPUT_EDP && dev_priv->vbt.edp.bpp &&
	    pipe_config->pipe_bpp > dev_priv->vbt.edp.bpp) {
		/*
		 * This is a big fat ugly hack.
		 *
		 * Some machines in UEFI boot mode provide us a VBT that has 18
		 * bpp and 1.62 GHz link bandwidth for eDP, which for reasons
		 * unknown we fail to light up. Yet the same BIOS boots up with
		 * 24 bpp and 2.7 GHz link. Use the same bpp as the BIOS uses as
		 * max, not what it tells us to use.
		 *
		 * Note: This will still be broken if the eDP panel is not lit
		 * up by the BIOS, and thus we can't get the mode at module
		 * load.
		 */
		drm_dbg_kms(&dev_priv->drm,
			    "pipe has %d bpp for eDP panel, overriding BIOS-provided max %d bpp\n",
			    pipe_config->pipe_bpp, dev_priv->vbt.edp.bpp);
		dev_priv->vbt.edp.bpp = pipe_config->pipe_bpp;
	}

	if (!pipe_config->bigjoiner_slave)
		ddi_dotclock_get(pipe_config);

	if (IS_GEMINILAKE(dev_priv) || IS_BROXTON(dev_priv))
		pipe_config->lane_lat_optim_mask =
			bxt_ddi_phy_get_lane_lat_optim_mask(encoder);

	intel_ddi_compute_min_voltage_level(dev_priv, pipe_config);

	intel_hdmi_read_gcp_infoframe(encoder, pipe_config);

	intel_read_infoframe(encoder, pipe_config,
			     HDMI_INFOFRAME_TYPE_AVI,
			     &pipe_config->infoframes.avi);
	intel_read_infoframe(encoder, pipe_config,
			     HDMI_INFOFRAME_TYPE_SPD,
			     &pipe_config->infoframes.spd);
	intel_read_infoframe(encoder, pipe_config,
			     HDMI_INFOFRAME_TYPE_VENDOR,
			     &pipe_config->infoframes.hdmi);
	intel_read_infoframe(encoder, pipe_config,
			     HDMI_INFOFRAME_TYPE_DRM,
			     &pipe_config->infoframes.drm);

	if (DISPLAY_VER(dev_priv) >= 8)
		bdw_get_trans_port_sync_config(pipe_config);

	intel_read_dp_sdp(encoder, pipe_config, HDMI_PACKET_TYPE_GAMUT_METADATA);
	intel_read_dp_sdp(encoder, pipe_config, DP_SDP_VSC);

	intel_psr_get_config(encoder, pipe_config);
}

void intel_ddi_get_clock(struct intel_encoder *encoder,
			 struct intel_crtc_state *crtc_state,
			 struct intel_shared_dpll *pll)
{
	struct drm_i915_private *i915 = to_i915(encoder->base.dev);
	enum icl_port_dpll_id port_dpll_id = ICL_PORT_DPLL_DEFAULT;
	struct icl_port_dpll *port_dpll = &crtc_state->icl_port_dplls[port_dpll_id];
	bool pll_active;

	if (drm_WARN_ON(&i915->drm, !pll))
		return;

	port_dpll->pll = pll;
	pll_active = intel_dpll_get_hw_state(i915, pll, &port_dpll->hw_state);
	drm_WARN_ON(&i915->drm, !pll_active);

	icl_set_active_port_dpll(crtc_state, port_dpll_id);

	crtc_state->port_clock = intel_dpll_get_freq(i915, crtc_state->shared_dpll,
						     &crtc_state->dpll_hw_state);
}

static void adls_ddi_get_config(struct intel_encoder *encoder,
				struct intel_crtc_state *crtc_state)
{
	intel_ddi_get_clock(encoder, crtc_state, adls_ddi_get_pll(encoder));
	intel_ddi_get_config(encoder, crtc_state);
}

static void rkl_ddi_get_config(struct intel_encoder *encoder,
			       struct intel_crtc_state *crtc_state)
{
	intel_ddi_get_clock(encoder, crtc_state, rkl_ddi_get_pll(encoder));
	intel_ddi_get_config(encoder, crtc_state);
}

static void dg1_ddi_get_config(struct intel_encoder *encoder,
			       struct intel_crtc_state *crtc_state)
{
	intel_ddi_get_clock(encoder, crtc_state, dg1_ddi_get_pll(encoder));
	intel_ddi_get_config(encoder, crtc_state);
}

static void icl_ddi_combo_get_config(struct intel_encoder *encoder,
				     struct intel_crtc_state *crtc_state)
{
	intel_ddi_get_clock(encoder, crtc_state, icl_ddi_combo_get_pll(encoder));
	intel_ddi_get_config(encoder, crtc_state);
}

static void icl_ddi_tc_get_clock(struct intel_encoder *encoder,
				 struct intel_crtc_state *crtc_state,
				 struct intel_shared_dpll *pll)
{
	struct drm_i915_private *i915 = to_i915(encoder->base.dev);
	enum icl_port_dpll_id port_dpll_id;
	struct icl_port_dpll *port_dpll;
	bool pll_active;

	if (drm_WARN_ON(&i915->drm, !pll))
		return;

	if (intel_get_shared_dpll_id(i915, pll) == DPLL_ID_ICL_TBTPLL)
		port_dpll_id = ICL_PORT_DPLL_DEFAULT;
	else
		port_dpll_id = ICL_PORT_DPLL_MG_PHY;

	port_dpll = &crtc_state->icl_port_dplls[port_dpll_id];

	port_dpll->pll = pll;
	pll_active = intel_dpll_get_hw_state(i915, pll, &port_dpll->hw_state);
	drm_WARN_ON(&i915->drm, !pll_active);

	icl_set_active_port_dpll(crtc_state, port_dpll_id);

	if (intel_get_shared_dpll_id(i915, crtc_state->shared_dpll) == DPLL_ID_ICL_TBTPLL)
		crtc_state->port_clock = icl_calc_tbt_pll_link(i915, encoder->port);
	else
		crtc_state->port_clock = intel_dpll_get_freq(i915, crtc_state->shared_dpll,
							     &crtc_state->dpll_hw_state);
}

static void icl_ddi_tc_get_config(struct intel_encoder *encoder,
				  struct intel_crtc_state *crtc_state)
{
	icl_ddi_tc_get_clock(encoder, crtc_state, icl_ddi_tc_get_pll(encoder));
	intel_ddi_get_config(encoder, crtc_state);
}

static void cnl_ddi_get_config(struct intel_encoder *encoder,
			       struct intel_crtc_state *crtc_state)
{
	intel_ddi_get_clock(encoder, crtc_state, cnl_ddi_get_pll(encoder));
	intel_ddi_get_config(encoder, crtc_state);
}

static void bxt_ddi_get_config(struct intel_encoder *encoder,
			       struct intel_crtc_state *crtc_state)
{
	intel_ddi_get_clock(encoder, crtc_state, bxt_ddi_get_pll(encoder));
	intel_ddi_get_config(encoder, crtc_state);
}

static void skl_ddi_get_config(struct intel_encoder *encoder,
			       struct intel_crtc_state *crtc_state)
{
	intel_ddi_get_clock(encoder, crtc_state, skl_ddi_get_pll(encoder));
	intel_ddi_get_config(encoder, crtc_state);
}

void hsw_ddi_get_config(struct intel_encoder *encoder,
			struct intel_crtc_state *crtc_state)
{
	intel_ddi_get_clock(encoder, crtc_state, hsw_ddi_get_pll(encoder));
	intel_ddi_get_config(encoder, crtc_state);
}

static void intel_ddi_sync_state(struct intel_encoder *encoder,
				 const struct intel_crtc_state *crtc_state)
{
	if (intel_crtc_has_dp_encoder(crtc_state))
		intel_dp_sync_state(encoder, crtc_state);
}

static bool intel_ddi_initial_fastset_check(struct intel_encoder *encoder,
					    struct intel_crtc_state *crtc_state)
{
	if (intel_crtc_has_dp_encoder(crtc_state))
		return intel_dp_initial_fastset_check(encoder, crtc_state);

	return true;
}

static enum intel_output_type
intel_ddi_compute_output_type(struct intel_encoder *encoder,
			      struct intel_crtc_state *crtc_state,
			      struct drm_connector_state *conn_state)
{
	switch (conn_state->connector->connector_type) {
	case DRM_MODE_CONNECTOR_HDMIA:
		return INTEL_OUTPUT_HDMI;
	case DRM_MODE_CONNECTOR_eDP:
		return INTEL_OUTPUT_EDP;
	case DRM_MODE_CONNECTOR_DisplayPort:
		return INTEL_OUTPUT_DP;
	default:
		MISSING_CASE(conn_state->connector->connector_type);
		return INTEL_OUTPUT_UNUSED;
	}
}

static int intel_ddi_compute_config(struct intel_encoder *encoder,
				    struct intel_crtc_state *pipe_config,
				    struct drm_connector_state *conn_state)
{
	struct intel_crtc *crtc = to_intel_crtc(pipe_config->uapi.crtc);
	struct drm_i915_private *dev_priv = to_i915(encoder->base.dev);
	enum port port = encoder->port;
	int ret;

	if (HAS_TRANSCODER(dev_priv, TRANSCODER_EDP) && port == PORT_A)
		pipe_config->cpu_transcoder = TRANSCODER_EDP;

	if (intel_crtc_has_type(pipe_config, INTEL_OUTPUT_HDMI)) {
		ret = intel_hdmi_compute_config(encoder, pipe_config, conn_state);
	} else {
		ret = intel_dp_compute_config(encoder, pipe_config, conn_state);
	}

	if (ret)
		return ret;

	if (IS_HASWELL(dev_priv) && crtc->pipe == PIPE_A &&
	    pipe_config->cpu_transcoder == TRANSCODER_EDP)
		pipe_config->pch_pfit.force_thru =
			pipe_config->pch_pfit.enabled ||
			pipe_config->crc_enabled;

	if (IS_GEMINILAKE(dev_priv) || IS_BROXTON(dev_priv))
		pipe_config->lane_lat_optim_mask =
			bxt_ddi_phy_calc_lane_lat_optim_mask(pipe_config->lane_count);

	intel_ddi_compute_min_voltage_level(dev_priv, pipe_config);

	return 0;
}

static bool mode_equal(const struct drm_display_mode *mode1,
		       const struct drm_display_mode *mode2)
{
	return drm_mode_match(mode1, mode2,
			      DRM_MODE_MATCH_TIMINGS |
			      DRM_MODE_MATCH_FLAGS |
			      DRM_MODE_MATCH_3D_FLAGS) &&
		mode1->clock == mode2->clock; /* we want an exact match */
}

static bool m_n_equal(const struct intel_link_m_n *m_n_1,
		      const struct intel_link_m_n *m_n_2)
{
	return m_n_1->tu == m_n_2->tu &&
		m_n_1->gmch_m == m_n_2->gmch_m &&
		m_n_1->gmch_n == m_n_2->gmch_n &&
		m_n_1->link_m == m_n_2->link_m &&
		m_n_1->link_n == m_n_2->link_n;
}

static bool crtcs_port_sync_compatible(const struct intel_crtc_state *crtc_state1,
				       const struct intel_crtc_state *crtc_state2)
{
	return crtc_state1->hw.active && crtc_state2->hw.active &&
		crtc_state1->output_types == crtc_state2->output_types &&
		crtc_state1->output_format == crtc_state2->output_format &&
		crtc_state1->lane_count == crtc_state2->lane_count &&
		crtc_state1->port_clock == crtc_state2->port_clock &&
		mode_equal(&crtc_state1->hw.adjusted_mode,
			   &crtc_state2->hw.adjusted_mode) &&
		m_n_equal(&crtc_state1->dp_m_n, &crtc_state2->dp_m_n);
}

static u8
intel_ddi_port_sync_transcoders(const struct intel_crtc_state *ref_crtc_state,
				int tile_group_id)
{
	struct drm_connector *connector;
	const struct drm_connector_state *conn_state;
	struct drm_i915_private *dev_priv = to_i915(ref_crtc_state->uapi.crtc->dev);
	struct intel_atomic_state *state =
		to_intel_atomic_state(ref_crtc_state->uapi.state);
	u8 transcoders = 0;
	int i;

	/*
	 * We don't enable port sync on BDW due to missing w/as and
	 * due to not having adjusted the modeset sequence appropriately.
	 */
	if (DISPLAY_VER(dev_priv) < 9)
		return 0;

	if (!intel_crtc_has_type(ref_crtc_state, INTEL_OUTPUT_DP))
		return 0;

	for_each_new_connector_in_state(&state->base, connector, conn_state, i) {
		struct intel_crtc *crtc = to_intel_crtc(conn_state->crtc);
		const struct intel_crtc_state *crtc_state;

		if (!crtc)
			continue;

		if (!connector->has_tile ||
		    connector->tile_group->id !=
		    tile_group_id)
			continue;
		crtc_state = intel_atomic_get_new_crtc_state(state,
							     crtc);
		if (!crtcs_port_sync_compatible(ref_crtc_state,
						crtc_state))
			continue;
		transcoders |= BIT(crtc_state->cpu_transcoder);
	}

	return transcoders;
}

static int intel_ddi_compute_config_late(struct intel_encoder *encoder,
					 struct intel_crtc_state *crtc_state,
					 struct drm_connector_state *conn_state)
{
	struct drm_i915_private *i915 = to_i915(encoder->base.dev);
	struct drm_connector *connector = conn_state->connector;
	u8 port_sync_transcoders = 0;

	drm_dbg_kms(&i915->drm, "[ENCODER:%d:%s] [CRTC:%d:%s]",
		    encoder->base.base.id, encoder->base.name,
		    crtc_state->uapi.crtc->base.id, crtc_state->uapi.crtc->name);

	if (connector->has_tile)
		port_sync_transcoders = intel_ddi_port_sync_transcoders(crtc_state,
									connector->tile_group->id);

	/*
	 * EDP Transcoders cannot be ensalved
	 * make them a master always when present
	 */
	if (port_sync_transcoders & BIT(TRANSCODER_EDP))
		crtc_state->master_transcoder = TRANSCODER_EDP;
	else
		crtc_state->master_transcoder = ffs(port_sync_transcoders) - 1;

	if (crtc_state->master_transcoder == crtc_state->cpu_transcoder) {
		crtc_state->master_transcoder = INVALID_TRANSCODER;
		crtc_state->sync_mode_slaves_mask =
			port_sync_transcoders & ~BIT(crtc_state->cpu_transcoder);
	}

	return 0;
}

static void intel_ddi_encoder_destroy(struct drm_encoder *encoder)
{
	struct drm_i915_private *i915 = to_i915(encoder->dev);
	struct intel_digital_port *dig_port = enc_to_dig_port(to_intel_encoder(encoder));

	intel_dp_encoder_flush_work(encoder);
	intel_display_power_flush_work(i915);

	drm_encoder_cleanup(encoder);
	if (dig_port)
		kfree(dig_port->hdcp_port_data.streams);
	kfree(dig_port);
}

static void intel_ddi_encoder_reset(struct drm_encoder *encoder)
{
	struct intel_dp *intel_dp = enc_to_intel_dp(to_intel_encoder(encoder));

	intel_dp->reset_link_params = true;

	intel_pps_encoder_reset(intel_dp);
}

static const struct drm_encoder_funcs intel_ddi_funcs = {
	.reset = intel_ddi_encoder_reset,
	.destroy = intel_ddi_encoder_destroy,
};

static struct intel_connector *
intel_ddi_init_dp_connector(struct intel_digital_port *dig_port)
{
	struct drm_i915_private *dev_priv = to_i915(dig_port->base.base.dev);
	struct intel_connector *connector;
	enum port port = dig_port->base.port;

	connector = intel_connector_alloc();
	if (!connector)
		return NULL;

	dig_port->dp.output_reg = DDI_BUF_CTL(port);
	dig_port->dp.prepare_link_retrain = intel_ddi_prepare_link_retrain;
	dig_port->dp.set_link_train = intel_ddi_set_link_train;
	dig_port->dp.set_idle_link_train = intel_ddi_set_idle_link_train;

	if (DISPLAY_VER(dev_priv) >= 12)
		dig_port->dp.set_signal_levels = tgl_set_signal_levels;
	else if (DISPLAY_VER(dev_priv) >= 11)
		dig_port->dp.set_signal_levels = icl_set_signal_levels;
	else if (IS_CANNONLAKE(dev_priv))
		dig_port->dp.set_signal_levels = cnl_set_signal_levels;
	else if (IS_GEMINILAKE(dev_priv) || IS_BROXTON(dev_priv))
		dig_port->dp.set_signal_levels = bxt_set_signal_levels;
	else
		dig_port->dp.set_signal_levels = hsw_set_signal_levels;

	dig_port->dp.voltage_max = intel_ddi_dp_voltage_max;
	dig_port->dp.preemph_max = intel_ddi_dp_preemph_max;

	if (!intel_dp_init_connector(dig_port, connector)) {
		kfree(connector);
		return NULL;
	}

	return connector;
}

static int modeset_pipe(struct drm_crtc *crtc,
			struct drm_modeset_acquire_ctx *ctx)
{
	struct drm_atomic_state *state;
	struct drm_crtc_state *crtc_state;
	int ret;

	state = drm_atomic_state_alloc(crtc->dev);
	if (!state)
		return -ENOMEM;

	state->acquire_ctx = ctx;

	crtc_state = drm_atomic_get_crtc_state(state, crtc);
	if (IS_ERR(crtc_state)) {
		ret = PTR_ERR(crtc_state);
		goto out;
	}

	crtc_state->connectors_changed = true;

	ret = drm_atomic_commit(state);
out:
	drm_atomic_state_put(state);

	return ret;
}

static int intel_hdmi_reset_link(struct intel_encoder *encoder,
				 struct drm_modeset_acquire_ctx *ctx)
{
	struct drm_i915_private *dev_priv = to_i915(encoder->base.dev);
	struct intel_hdmi *hdmi = enc_to_intel_hdmi(encoder);
	struct intel_connector *connector = hdmi->attached_connector;
	struct i2c_adapter *adapter =
		intel_gmbus_get_adapter(dev_priv, hdmi->ddc_bus);
	struct drm_connector_state *conn_state;
	struct intel_crtc_state *crtc_state;
	struct intel_crtc *crtc;
	u8 config;
	int ret;

	if (!connector || connector->base.status != connector_status_connected)
		return 0;

	ret = drm_modeset_lock(&dev_priv->drm.mode_config.connection_mutex,
			       ctx);
	if (ret)
		return ret;

	conn_state = connector->base.state;

	crtc = to_intel_crtc(conn_state->crtc);
	if (!crtc)
		return 0;

	ret = drm_modeset_lock(&crtc->base.mutex, ctx);
	if (ret)
		return ret;

	crtc_state = to_intel_crtc_state(crtc->base.state);

	drm_WARN_ON(&dev_priv->drm,
		    !intel_crtc_has_type(crtc_state, INTEL_OUTPUT_HDMI));

	if (!crtc_state->hw.active)
		return 0;

	if (!crtc_state->hdmi_high_tmds_clock_ratio &&
	    !crtc_state->hdmi_scrambling)
		return 0;

	if (conn_state->commit &&
	    !try_wait_for_completion(&conn_state->commit->hw_done))
		return 0;

	ret = drm_scdc_readb(adapter, SCDC_TMDS_CONFIG, &config);
	if (ret < 0) {
		drm_err(&dev_priv->drm, "Failed to read TMDS config: %d\n",
			ret);
		return 0;
	}

	if (!!(config & SCDC_TMDS_BIT_CLOCK_RATIO_BY_40) ==
	    crtc_state->hdmi_high_tmds_clock_ratio &&
	    !!(config & SCDC_SCRAMBLING_ENABLE) ==
	    crtc_state->hdmi_scrambling)
		return 0;

	/*
	 * HDMI 2.0 says that one should not send scrambled data
	 * prior to configuring the sink scrambling, and that
	 * TMDS clock/data transmission should be suspended when
	 * changing the TMDS clock rate in the sink. So let's
	 * just do a full modeset here, even though some sinks
	 * would be perfectly happy if were to just reconfigure
	 * the SCDC settings on the fly.
	 */
	return modeset_pipe(&crtc->base, ctx);
}

static enum intel_hotplug_state
intel_ddi_hotplug(struct intel_encoder *encoder,
		  struct intel_connector *connector)
{
	struct drm_i915_private *i915 = to_i915(encoder->base.dev);
	struct intel_digital_port *dig_port = enc_to_dig_port(encoder);
	struct intel_dp *intel_dp = &dig_port->dp;
	enum phy phy = intel_port_to_phy(i915, encoder->port);
	bool is_tc = intel_phy_is_tc(i915, phy);
	struct drm_modeset_acquire_ctx ctx;
	enum intel_hotplug_state state;
	int ret;

	if (intel_dp->compliance.test_active &&
	    intel_dp->compliance.test_type == DP_TEST_LINK_PHY_TEST_PATTERN) {
		intel_dp_phy_test(encoder);
		/* just do the PHY test and nothing else */
		return INTEL_HOTPLUG_UNCHANGED;
	}

	state = intel_encoder_hotplug(encoder, connector);

	drm_modeset_acquire_init(&ctx, 0);

	for (;;) {
		if (connector->base.connector_type == DRM_MODE_CONNECTOR_HDMIA)
			ret = intel_hdmi_reset_link(encoder, &ctx);
		else
			ret = intel_dp_retrain_link(encoder, &ctx);

		if (ret == -EDEADLK) {
			drm_modeset_backoff(&ctx);
			continue;
		}

		break;
	}

	drm_modeset_drop_locks(&ctx);
	drm_modeset_acquire_fini(&ctx);
	drm_WARN(encoder->base.dev, ret,
		 "Acquiring modeset locks failed with %i\n", ret);

	/*
	 * Unpowered type-c dongles can take some time to boot and be
	 * responsible, so here giving some time to those dongles to power up
	 * and then retrying the probe.
	 *
	 * On many platforms the HDMI live state signal is known to be
	 * unreliable, so we can't use it to detect if a sink is connected or
	 * not. Instead we detect if it's connected based on whether we can
	 * read the EDID or not. That in turn has a problem during disconnect,
	 * since the HPD interrupt may be raised before the DDC lines get
	 * disconnected (due to how the required length of DDC vs. HPD
	 * connector pins are specified) and so we'll still be able to get a
	 * valid EDID. To solve this schedule another detection cycle if this
	 * time around we didn't detect any change in the sink's connection
	 * status.
	 *
	 * Type-c connectors which get their HPD signal deasserted then
	 * reasserted, without unplugging/replugging the sink from the
	 * connector, introduce a delay until the AUX channel communication
	 * becomes functional. Retry the detection for 5 seconds on type-c
	 * connectors to account for this delay.
	 */
	if (state == INTEL_HOTPLUG_UNCHANGED &&
	    connector->hotplug_retries < (is_tc ? 5 : 1) &&
	    !dig_port->dp.is_mst)
		state = INTEL_HOTPLUG_RETRY;

	return state;
}

static bool lpt_digital_port_connected(struct intel_encoder *encoder)
{
	struct drm_i915_private *dev_priv = to_i915(encoder->base.dev);
	u32 bit = dev_priv->hotplug.pch_hpd[encoder->hpd_pin];

	return intel_de_read(dev_priv, SDEISR) & bit;
}

static bool hsw_digital_port_connected(struct intel_encoder *encoder)
{
	struct drm_i915_private *dev_priv = to_i915(encoder->base.dev);
	u32 bit = dev_priv->hotplug.hpd[encoder->hpd_pin];

	return intel_de_read(dev_priv, DEISR) & bit;
}

static bool bdw_digital_port_connected(struct intel_encoder *encoder)
{
	struct drm_i915_private *dev_priv = to_i915(encoder->base.dev);
	u32 bit = dev_priv->hotplug.hpd[encoder->hpd_pin];

	return intel_de_read(dev_priv, GEN8_DE_PORT_ISR) & bit;
}

static struct intel_connector *
intel_ddi_init_hdmi_connector(struct intel_digital_port *dig_port)
{
	struct intel_connector *connector;
	enum port port = dig_port->base.port;

	connector = intel_connector_alloc();
	if (!connector)
		return NULL;

	dig_port->hdmi.hdmi_reg = DDI_BUF_CTL(port);
	intel_hdmi_init_connector(dig_port, connector);

	return connector;
}

static bool intel_ddi_a_force_4_lanes(struct intel_digital_port *dig_port)
{
	struct drm_i915_private *dev_priv = to_i915(dig_port->base.base.dev);

	if (dig_port->base.port != PORT_A)
		return false;

	if (dig_port->saved_port_bits & DDI_A_4_LANES)
		return false;

	/* Broxton/Geminilake: Bspec says that DDI_A_4_LANES is the only
	 *                     supported configuration
	 */
	if (IS_GEMINILAKE(dev_priv) || IS_BROXTON(dev_priv))
		return true;

	/* Cannonlake: Most of SKUs don't support DDI_E, and the only
	 *             one who does also have a full A/E split called
	 *             DDI_F what makes DDI_E useless. However for this
	 *             case let's trust VBT info.
	 */
	if (IS_CANNONLAKE(dev_priv) &&
	    !intel_bios_is_port_present(dev_priv, PORT_E))
		return true;

	return false;
}

static int
intel_ddi_max_lanes(struct intel_digital_port *dig_port)
{
	struct drm_i915_private *dev_priv = to_i915(dig_port->base.base.dev);
	enum port port = dig_port->base.port;
	int max_lanes = 4;

	if (DISPLAY_VER(dev_priv) >= 11)
		return max_lanes;

	if (port == PORT_A || port == PORT_E) {
		if (intel_de_read(dev_priv, DDI_BUF_CTL(PORT_A)) & DDI_A_4_LANES)
			max_lanes = port == PORT_A ? 4 : 0;
		else
			/* Both A and E share 2 lanes */
			max_lanes = 2;
	}

	/*
	 * Some BIOS might fail to set this bit on port A if eDP
	 * wasn't lit up at boot.  Force this bit set when needed
	 * so we use the proper lane count for our calculations.
	 */
	if (intel_ddi_a_force_4_lanes(dig_port)) {
		drm_dbg_kms(&dev_priv->drm,
			    "Forcing DDI_A_4_LANES for port A\n");
		dig_port->saved_port_bits |= DDI_A_4_LANES;
		max_lanes = 4;
	}

	return max_lanes;
}

static bool hti_uses_phy(struct drm_i915_private *i915, enum phy phy)
{
	return i915->hti_state & HDPORT_ENABLED &&
	       i915->hti_state & HDPORT_DDI_USED(phy);
}

static enum hpd_pin xelpd_hpd_pin(struct drm_i915_private *dev_priv,
				  enum port port)
{
	if (port >= PORT_D_XELPD)
		return HPD_PORT_D + port - PORT_D_XELPD;
	else if (port >= PORT_TC1)
		return HPD_PORT_TC1 + port - PORT_TC1;
	else
		return HPD_PORT_A + port - PORT_A;
}

static enum hpd_pin dg1_hpd_pin(struct drm_i915_private *dev_priv,
				enum port port)
{
	if (port >= PORT_TC1)
		return HPD_PORT_C + port - PORT_TC1;
	else
		return HPD_PORT_A + port - PORT_A;
}

static enum hpd_pin tgl_hpd_pin(struct drm_i915_private *dev_priv,
				enum port port)
{
	if (port >= PORT_TC1)
		return HPD_PORT_TC1 + port - PORT_TC1;
	else
		return HPD_PORT_A + port - PORT_A;
}

static enum hpd_pin rkl_hpd_pin(struct drm_i915_private *dev_priv,
				enum port port)
{
	if (HAS_PCH_TGP(dev_priv))
		return tgl_hpd_pin(dev_priv, port);

	if (port >= PORT_TC1)
		return HPD_PORT_C + port - PORT_TC1;
	else
		return HPD_PORT_A + port - PORT_A;
}

static enum hpd_pin icl_hpd_pin(struct drm_i915_private *dev_priv,
				enum port port)
{
	if (port >= PORT_C)
		return HPD_PORT_TC1 + port - PORT_C;
	else
		return HPD_PORT_A + port - PORT_A;
}

static enum hpd_pin ehl_hpd_pin(struct drm_i915_private *dev_priv,
				enum port port)
{
	if (port == PORT_D)
		return HPD_PORT_A;

	if (HAS_PCH_MCC(dev_priv))
		return icl_hpd_pin(dev_priv, port);

	return HPD_PORT_A + port - PORT_A;
}

static enum hpd_pin cnl_hpd_pin(struct drm_i915_private *dev_priv,
				enum port port)
{
	if (port == PORT_F)
		return HPD_PORT_E;

	return HPD_PORT_A + port - PORT_A;
}

static enum hpd_pin skl_hpd_pin(struct drm_i915_private *dev_priv, enum port port)
{
	if (HAS_PCH_TGP(dev_priv))
		return icl_hpd_pin(dev_priv, port);

	return HPD_PORT_A + port - PORT_A;
}

static bool intel_ddi_is_tc(struct drm_i915_private *i915, enum port port)
{
	if (DISPLAY_VER(i915) >= 12)
		return port >= PORT_TC1;
	else if (DISPLAY_VER(i915) >= 11)
		return port >= PORT_C;
	else
		return false;
}

#define port_tc_name(port) ((port) - PORT_TC1 + '1')
#define tc_port_name(tc_port) ((tc_port) - TC_PORT_1 + '1')

void intel_ddi_init(struct drm_i915_private *dev_priv, enum port port)
{
	struct intel_digital_port *dig_port;
	struct intel_encoder *encoder;
	const struct intel_bios_encoder_data *devdata;
	bool init_hdmi, init_dp;
	enum phy phy = intel_port_to_phy(dev_priv, port);

	/*
	 * On platforms with HTI (aka HDPORT), if it's enabled at boot it may
	 * have taken over some of the PHYs and made them unavailable to the
	 * driver.  In that case we should skip initializing the corresponding
	 * outputs.
	 */
	if (hti_uses_phy(dev_priv, phy)) {
		drm_dbg_kms(&dev_priv->drm, "PORT %c / PHY %c reserved by HTI\n",
			    port_name(port), phy_name(phy));
		return;
	}

	devdata = intel_bios_encoder_data_lookup(dev_priv, port);
	if (!devdata) {
		drm_dbg_kms(&dev_priv->drm,
			    "VBT says port %c is not present\n",
			    port_name(port));
		return;
	}

	init_hdmi = intel_bios_encoder_supports_dvi(devdata) ||
		intel_bios_encoder_supports_hdmi(devdata);
	init_dp = intel_bios_encoder_supports_dp(devdata);

	if (intel_bios_is_lspcon_present(dev_priv, port)) {
		/*
		 * Lspcon device needs to be driven with DP connector
		 * with special detection sequence. So make sure DP
		 * is initialized before lspcon.
		 */
		init_dp = true;
		init_hdmi = false;
		drm_dbg_kms(&dev_priv->drm, "VBT says port %c has lspcon\n",
			    port_name(port));
	}

	if (!init_dp && !init_hdmi) {
		drm_dbg_kms(&dev_priv->drm,
			    "VBT says port %c is not DVI/HDMI/DP compatible, respect it\n",
			    port_name(port));
		return;
	}

	dig_port = kzalloc(sizeof(*dig_port), GFP_KERNEL);
	if (!dig_port)
		return;

	encoder = &dig_port->base;
	encoder->devdata = devdata;

	if (DISPLAY_VER(dev_priv) >= 13 && port >= PORT_D_XELPD) {
		drm_encoder_init(&dev_priv->drm, &encoder->base, &intel_ddi_funcs,
				 DRM_MODE_ENCODER_TMDS,
				 "DDI %c/PHY %c",
				 port_name(port - PORT_D_XELPD + PORT_D),
				 phy_name(phy));
	} else if (DISPLAY_VER(dev_priv) >= 12) {
		enum tc_port tc_port = intel_port_to_tc(dev_priv, port);

		drm_encoder_init(&dev_priv->drm, &encoder->base, &intel_ddi_funcs,
				 DRM_MODE_ENCODER_TMDS,
				 "DDI %s%c/PHY %s%c",
				 port >= PORT_TC1 ? "TC" : "",
				 port >= PORT_TC1 ? port_tc_name(port) : port_name(port),
				 tc_port != TC_PORT_NONE ? "TC" : "",
				 tc_port != TC_PORT_NONE ? tc_port_name(tc_port) : phy_name(phy));
	} else if (DISPLAY_VER(dev_priv) >= 11) {
		enum tc_port tc_port = intel_port_to_tc(dev_priv, port);

		drm_encoder_init(&dev_priv->drm, &encoder->base, &intel_ddi_funcs,
				 DRM_MODE_ENCODER_TMDS,
				 "DDI %c%s/PHY %s%c",
				 port_name(port),
				 port >= PORT_C ? " (TC)" : "",
				 tc_port != TC_PORT_NONE ? "TC" : "",
				 tc_port != TC_PORT_NONE ? tc_port_name(tc_port) : phy_name(phy));
	} else {
		drm_encoder_init(&dev_priv->drm, &encoder->base, &intel_ddi_funcs,
				 DRM_MODE_ENCODER_TMDS,
				 "DDI %c/PHY %c", port_name(port),  phy_name(phy));
	}

	mutex_init(&dig_port->hdcp_mutex);
	dig_port->num_hdcp_streams = 0;

	encoder->hotplug = intel_ddi_hotplug;
	encoder->compute_output_type = intel_ddi_compute_output_type;
	encoder->compute_config = intel_ddi_compute_config;
	encoder->compute_config_late = intel_ddi_compute_config_late;
	encoder->enable = intel_enable_ddi;
	encoder->pre_pll_enable = intel_ddi_pre_pll_enable;
	encoder->pre_enable = intel_ddi_pre_enable;
	encoder->disable = intel_disable_ddi;
	encoder->post_disable = intel_ddi_post_disable;
	encoder->update_pipe = intel_ddi_update_pipe;
	encoder->get_hw_state = intel_ddi_get_hw_state;
	encoder->sync_state = intel_ddi_sync_state;
	encoder->initial_fastset_check = intel_ddi_initial_fastset_check;
	encoder->suspend = intel_dp_encoder_suspend;
	encoder->shutdown = intel_dp_encoder_shutdown;
	encoder->get_power_domains = intel_ddi_get_power_domains;

	encoder->type = INTEL_OUTPUT_DDI;
	encoder->power_domain = intel_port_to_power_domain(port);
	encoder->port = port;
	encoder->cloneable = 0;
	encoder->pipe_mask = ~0;

	if (IS_ALDERLAKE_S(dev_priv)) {
		encoder->enable_clock = adls_ddi_enable_clock;
		encoder->disable_clock = adls_ddi_disable_clock;
		encoder->is_clock_enabled = adls_ddi_is_clock_enabled;
		encoder->get_config = adls_ddi_get_config;
	} else if (IS_ROCKETLAKE(dev_priv)) {
		encoder->enable_clock = rkl_ddi_enable_clock;
		encoder->disable_clock = rkl_ddi_disable_clock;
		encoder->is_clock_enabled = rkl_ddi_is_clock_enabled;
		encoder->get_config = rkl_ddi_get_config;
	} else if (IS_DG1(dev_priv)) {
		encoder->enable_clock = dg1_ddi_enable_clock;
		encoder->disable_clock = dg1_ddi_disable_clock;
		encoder->is_clock_enabled = dg1_ddi_is_clock_enabled;
		encoder->get_config = dg1_ddi_get_config;
	} else if (IS_JSL_EHL(dev_priv)) {
		if (intel_ddi_is_tc(dev_priv, port)) {
			encoder->enable_clock = jsl_ddi_tc_enable_clock;
			encoder->disable_clock = jsl_ddi_tc_disable_clock;
			encoder->is_clock_enabled = jsl_ddi_tc_is_clock_enabled;
			encoder->get_config = icl_ddi_combo_get_config;
		} else {
			encoder->enable_clock = icl_ddi_combo_enable_clock;
			encoder->disable_clock = icl_ddi_combo_disable_clock;
			encoder->is_clock_enabled = icl_ddi_combo_is_clock_enabled;
			encoder->get_config = icl_ddi_combo_get_config;
		}
	} else if (DISPLAY_VER(dev_priv) >= 11) {
		if (intel_ddi_is_tc(dev_priv, port)) {
			encoder->enable_clock = icl_ddi_tc_enable_clock;
			encoder->disable_clock = icl_ddi_tc_disable_clock;
			encoder->is_clock_enabled = icl_ddi_tc_is_clock_enabled;
			encoder->get_config = icl_ddi_tc_get_config;
		} else {
			encoder->enable_clock = icl_ddi_combo_enable_clock;
			encoder->disable_clock = icl_ddi_combo_disable_clock;
			encoder->is_clock_enabled = icl_ddi_combo_is_clock_enabled;
			encoder->get_config = icl_ddi_combo_get_config;
		}
	} else if (IS_CANNONLAKE(dev_priv)) {
		encoder->enable_clock = cnl_ddi_enable_clock;
		encoder->disable_clock = cnl_ddi_disable_clock;
		encoder->is_clock_enabled = cnl_ddi_is_clock_enabled;
		encoder->get_config = cnl_ddi_get_config;
	} else if (IS_GEMINILAKE(dev_priv) || IS_BROXTON(dev_priv)) {
		/* BXT/GLK have fixed PLL->port mapping */
		encoder->get_config = bxt_ddi_get_config;
	} else if (DISPLAY_VER(dev_priv) == 9) {
		encoder->enable_clock = skl_ddi_enable_clock;
		encoder->disable_clock = skl_ddi_disable_clock;
		encoder->is_clock_enabled = skl_ddi_is_clock_enabled;
		encoder->get_config = skl_ddi_get_config;
	} else if (IS_BROADWELL(dev_priv) || IS_HASWELL(dev_priv)) {
		encoder->enable_clock = hsw_ddi_enable_clock;
		encoder->disable_clock = hsw_ddi_disable_clock;
		encoder->is_clock_enabled = hsw_ddi_is_clock_enabled;
		encoder->get_config = hsw_ddi_get_config;
	}

	if (DISPLAY_VER(dev_priv) >= 13)
		encoder->hpd_pin = xelpd_hpd_pin(dev_priv, port);
	else if (IS_DG1(dev_priv))
		encoder->hpd_pin = dg1_hpd_pin(dev_priv, port);
	else if (IS_ROCKETLAKE(dev_priv))
		encoder->hpd_pin = rkl_hpd_pin(dev_priv, port);
	else if (DISPLAY_VER(dev_priv) >= 12)
		encoder->hpd_pin = tgl_hpd_pin(dev_priv, port);
	else if (IS_JSL_EHL(dev_priv))
		encoder->hpd_pin = ehl_hpd_pin(dev_priv, port);
	else if (DISPLAY_VER(dev_priv) == 11)
		encoder->hpd_pin = icl_hpd_pin(dev_priv, port);
	else if (IS_CANNONLAKE(dev_priv))
		encoder->hpd_pin = cnl_hpd_pin(dev_priv, port);
	else if (DISPLAY_VER(dev_priv) == 9 && !IS_BROXTON(dev_priv))
		encoder->hpd_pin = skl_hpd_pin(dev_priv, port);
	else
		encoder->hpd_pin = intel_hpd_pin_default(dev_priv, port);

	if (DISPLAY_VER(dev_priv) >= 11)
		dig_port->saved_port_bits =
			intel_de_read(dev_priv, DDI_BUF_CTL(port))
			& DDI_BUF_PORT_REVERSAL;
	else
		dig_port->saved_port_bits =
			intel_de_read(dev_priv, DDI_BUF_CTL(port))
			& (DDI_BUF_PORT_REVERSAL | DDI_A_4_LANES);

	if (intel_bios_is_lane_reversal_needed(dev_priv, port))
		dig_port->saved_port_bits |= DDI_BUF_PORT_REVERSAL;

	dig_port->dp.output_reg = INVALID_MMIO_REG;
	dig_port->max_lanes = intel_ddi_max_lanes(dig_port);
	dig_port->aux_ch = intel_bios_port_aux_ch(dev_priv, port);

	if (intel_phy_is_tc(dev_priv, phy)) {
		bool is_legacy =
			!intel_bios_encoder_supports_typec_usb(devdata) &&
			!intel_bios_encoder_supports_tbt(devdata);

		intel_tc_port_init(dig_port, is_legacy);

		encoder->update_prepare = intel_ddi_update_prepare;
		encoder->update_complete = intel_ddi_update_complete;
	}

	drm_WARN_ON(&dev_priv->drm, port > PORT_I);
	dig_port->ddi_io_power_domain = POWER_DOMAIN_PORT_DDI_A_IO +
					      port - PORT_A;

	if (init_dp) {
		if (!intel_ddi_init_dp_connector(dig_port))
			goto err;

		dig_port->hpd_pulse = intel_dp_hpd_pulse;

		/* Splitter enable for eDP MSO is limited to certain pipes. */
		if (dig_port->dp.mso_link_count) {
			encoder->pipe_mask = BIT(PIPE_A);
			if (IS_ALDERLAKE_P(dev_priv))
				encoder->pipe_mask |= BIT(PIPE_B);
		}
	}

	/* In theory we don't need the encoder->type check, but leave it just in
	 * case we have some really bad VBTs... */
	if (encoder->type != INTEL_OUTPUT_EDP && init_hdmi) {
		if (!intel_ddi_init_hdmi_connector(dig_port))
			goto err;
	}

	if (DISPLAY_VER(dev_priv) >= 11) {
		if (intel_phy_is_tc(dev_priv, phy))
			dig_port->connected = intel_tc_port_connected;
		else
			dig_port->connected = lpt_digital_port_connected;
	} else if (DISPLAY_VER(dev_priv) >= 8) {
		if (port == PORT_A || IS_GEMINILAKE(dev_priv) ||
		    IS_BROXTON(dev_priv))
			dig_port->connected = bdw_digital_port_connected;
		else
			dig_port->connected = lpt_digital_port_connected;
	} else {
		if (port == PORT_A)
			dig_port->connected = hsw_digital_port_connected;
		else
			dig_port->connected = lpt_digital_port_connected;
	}

	intel_infoframe_init(dig_port);

	return;

err:
	drm_encoder_cleanup(&encoder->base);
	kfree(dig_port);
}<|MERGE_RESOLUTION|>--- conflicted
+++ resolved
@@ -1817,16 +1817,8 @@
 	const struct intel_shared_dpll *pll = crtc_state->shared_dpll;
 	enum phy phy = intel_port_to_phy(i915, encoder->port);
 
-<<<<<<< HEAD
-	if (enc_to_dig_port(encoder)->tc_mode == TC_PORT_TBT_ALT)
-		return;
-
-	if (type != INTEL_OUTPUT_HDMI) {
-		struct intel_dp *intel_dp = enc_to_intel_dp(encoder);
-=======
 	if (drm_WARN_ON(&i915->drm, !pll))
 		return;
->>>>>>> 754a0abe
 
 	_cnl_ddi_enable_clock(i915, ICL_DPCLKA_CFGCR0,
 			      ICL_DPCLKA_CFGCR0_DDI_CLK_SEL_MASK(phy),
@@ -1834,21 +1826,10 @@
 			      ICL_DPCLKA_CFGCR0_DDI_CLK_OFF(phy));
 }
 
-<<<<<<< HEAD
-	ddi_translations = icl_get_mg_buf_trans(encoder, type, rate,
-						&n_entries);
-	if (level >= n_entries) {
-		drm_dbg_kms(&dev_priv->drm,
-			    "DDI translation not found for level %d. Using %d instead.",
-			    level, n_entries - 1);
-		level = n_entries - 1;
-	}
-=======
 static void icl_ddi_combo_disable_clock(struct intel_encoder *encoder)
 {
 	struct drm_i915_private *i915 = to_i915(encoder->base.dev);
 	enum phy phy = intel_port_to_phy(i915, encoder->port);
->>>>>>> 754a0abe
 
 	_cnl_ddi_disable_clock(i915, ICL_DPCLKA_CFGCR0,
 			       ICL_DPCLKA_CFGCR0_DDI_CLK_OFF(phy));
@@ -1924,16 +1905,8 @@
 	enum tc_port tc_port = intel_port_to_tc(i915, encoder->port);
 	enum port port = encoder->port;
 
-<<<<<<< HEAD
-	if (enc_to_dig_port(encoder)->tc_mode == TC_PORT_TBT_ALT)
-		return;
-
-	if (type != INTEL_OUTPUT_HDMI) {
-		struct intel_dp *intel_dp = enc_to_intel_dp(encoder);
-=======
 	if (drm_WARN_ON(&i915->drm, !pll))
 		return;
->>>>>>> 754a0abe
 
 	intel_de_write(i915, DDI_CLK_SEL(port),
 		       icl_pll_to_ddi_clk_sel(encoder, crtc_state));
@@ -2557,23 +2530,6 @@
 		     OVERLAP_PIXELS_MASK, dss1);
 }
 
-static void intel_ddi_power_up_lanes(struct intel_encoder *encoder,
-				     const struct intel_crtc_state *crtc_state)
-{
-	struct drm_i915_private *i915 = to_i915(encoder->base.dev);
-	struct intel_digital_port *dig_port = enc_to_dig_port(encoder);
-	enum phy phy = intel_port_to_phy(i915, encoder->port);
-
-	if (intel_phy_is_combo(i915, phy)) {
-		bool lane_reversal =
-			dig_port->saved_port_bits & DDI_BUF_PORT_REVERSAL;
-
-		intel_combo_phy_power_up_lanes(i915, phy, false,
-					       crtc_state->lane_count,
-					       lane_reversal);
-	}
-}
-
 static void tgl_ddi_pre_enable_dp(struct intel_atomic_state *state,
 				  struct intel_encoder *encoder,
 				  const struct intel_crtc_state *crtc_state,
@@ -2666,14 +2622,11 @@
 	 * the used lanes of the DDI.
 	 */
 	intel_ddi_power_up_lanes(encoder, crtc_state);
-<<<<<<< HEAD
-=======
 
 	/*
 	 * 7.g Program CoG/MSO configuration bits in DSS_CTL1 if selected.
 	 */
 	intel_ddi_mso_configure(crtc_state);
->>>>>>> 754a0abe
 
 	/*
 	 * 7.g Configure and enable DDI_BUF_CTL
