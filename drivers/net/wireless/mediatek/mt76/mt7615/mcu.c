// SPDX-License-Identifier: ISC
/* Copyright (C) 2019 MediaTek Inc.
 *
 * Author: Roy Luo <royluo@google.com>
 *         Ryder Lee <ryder.lee@mediatek.com>
 */

#include <linux/firmware.h>
#include "mt7615.h"
#include "mcu.h"
#include "mac.h"
#include "eeprom.h"

static bool prefer_offload_fw = true;
module_param(prefer_offload_fw, bool, 0644);
MODULE_PARM_DESC(prefer_offload_fw,
		 "Prefer client mode offload firmware (MT7663)");

struct mt7615_patch_hdr {
	char build_date[16];
	char platform[4];
	__be32 hw_sw_ver;
	__be32 patch_ver;
	__be16 checksum;
} __packed;

struct mt7615_fw_trailer {
	__le32 addr;
	u8 chip_id;
	u8 feature_set;
	u8 eco_code;
	char fw_ver[10];
	char build_date[15];
	__le32 len;
} __packed;

#define FW_V3_COMMON_TAILER_SIZE	36
#define FW_V3_REGION_TAILER_SIZE	40
#define FW_START_OVERRIDE		BIT(0)
#define FW_START_DLYCAL                 BIT(1)
#define FW_START_WORKING_PDA_CR4	BIT(2)

struct mt7663_fw_trailer {
	u8 chip_id;
	u8 eco_code;
	u8 n_region;
	u8 format_ver;
	u8 format_flag;
	u8 reserv[2];
	char fw_ver[10];
	char build_date[15];
	__le32 crc;
} __packed;

struct mt7663_fw_buf {
	__le32 crc;
	__le32 d_img_size;
	__le32 block_size;
	u8 rsv[4];
	__le32 img_dest_addr;
	__le32 img_size;
	u8 feature_set;
};

#define MT7615_PATCH_ADDRESS		0x80000
#define MT7622_PATCH_ADDRESS		0x9c000
#define MT7663_PATCH_ADDRESS		0xdc000

#define N9_REGION_NUM			2
#define CR4_REGION_NUM			1

#define IMG_CRC_LEN			4

#define FW_FEATURE_SET_ENCRYPT		BIT(0)
#define FW_FEATURE_SET_KEY_IDX		GENMASK(2, 1)

#define DL_MODE_ENCRYPT			BIT(0)
#define DL_MODE_KEY_IDX			GENMASK(2, 1)
#define DL_MODE_RESET_SEC_IV		BIT(3)
#define DL_MODE_WORKING_PDA_CR4		BIT(4)
#define DL_MODE_VALID_RAM_ENTRY         BIT(5)
#define DL_MODE_NEED_RSP		BIT(31)

#define FW_START_OVERRIDE		BIT(0)
#define FW_START_WORKING_PDA_CR4	BIT(2)

void mt7615_mcu_fill_msg(struct mt7615_dev *dev, struct sk_buff *skb,
			 int cmd, int *wait_seq)
{
	int txd_len, mcu_cmd = cmd & MCU_CMD_MASK;
	struct mt7615_uni_txd *uni_txd;
	struct mt7615_mcu_txd *mcu_txd;
	u8 seq, q_idx, pkt_fmt;
	__le32 *txd;
	u32 val;

	/* TODO: make dynamic based on msg type */
	dev->mt76.mcu.timeout = 20 * HZ;

	seq = ++dev->mt76.mcu.msg_seq & 0xf;
	if (!seq)
		seq = ++dev->mt76.mcu.msg_seq & 0xf;
	if (wait_seq)
		*wait_seq = seq;

	txd_len = cmd & MCU_UNI_PREFIX ? sizeof(*uni_txd) : sizeof(*mcu_txd);
	txd = (__le32 *)skb_push(skb, txd_len);

	if (cmd != MCU_CMD_FW_SCATTER) {
		q_idx = MT_TX_MCU_PORT_RX_Q0;
		pkt_fmt = MT_TX_TYPE_CMD;
	} else {
		q_idx = MT_TX_MCU_PORT_RX_FWDL;
		pkt_fmt = MT_TX_TYPE_FW;
	}

	val = FIELD_PREP(MT_TXD0_TX_BYTES, skb->len) |
	      FIELD_PREP(MT_TXD0_P_IDX, MT_TX_PORT_IDX_MCU) |
	      FIELD_PREP(MT_TXD0_Q_IDX, q_idx);
	txd[0] = cpu_to_le32(val);

	val = MT_TXD1_LONG_FORMAT |
	      FIELD_PREP(MT_TXD1_HDR_FORMAT, MT_HDR_FORMAT_CMD) |
	      FIELD_PREP(MT_TXD1_PKT_FMT, pkt_fmt);
	txd[1] = cpu_to_le32(val);

	if (cmd & MCU_UNI_PREFIX) {
		uni_txd = (struct mt7615_uni_txd *)txd;
		uni_txd->len = cpu_to_le16(skb->len - sizeof(uni_txd->txd));
		uni_txd->option = MCU_CMD_UNI_EXT_ACK;
		uni_txd->cid = cpu_to_le16(mcu_cmd);
		uni_txd->s2d_index = MCU_S2D_H2N;
		uni_txd->pkt_type = MCU_PKT_ID;
		uni_txd->seq = seq;

		return;
	}

	mcu_txd = (struct mt7615_mcu_txd *)txd;
	mcu_txd->len = cpu_to_le16(skb->len - sizeof(mcu_txd->txd));
	mcu_txd->pq_id = cpu_to_le16(MCU_PQ_ID(MT_TX_PORT_IDX_MCU, q_idx));
	mcu_txd->s2d_index = MCU_S2D_H2N;
	mcu_txd->pkt_type = MCU_PKT_ID;
	mcu_txd->seq = seq;

	switch (cmd & ~MCU_CMD_MASK) {
	case MCU_FW_PREFIX:
		mcu_txd->set_query = MCU_Q_NA;
		mcu_txd->cid = mcu_cmd;
		break;
	case MCU_CE_PREFIX:
		if (cmd & MCU_QUERY_MASK)
			mcu_txd->set_query = MCU_Q_QUERY;
		else
			mcu_txd->set_query = MCU_Q_SET;
		mcu_txd->cid = mcu_cmd;
		break;
	default:
		mcu_txd->cid = MCU_CMD_EXT_CID;
		if (cmd & MCU_QUERY_PREFIX)
			mcu_txd->set_query = MCU_Q_QUERY;
		else
			mcu_txd->set_query = MCU_Q_SET;
		mcu_txd->ext_cid = mcu_cmd;
		mcu_txd->ext_cid_ack = 1;
		break;
	}
}
EXPORT_SYMBOL_GPL(mt7615_mcu_fill_msg);

int mt7615_mcu_parse_response(struct mt76_dev *mdev, int cmd,
			      struct sk_buff *skb, int seq)
{
	struct mt7615_mcu_rxd *rxd;
	int ret = 0;

	if (!skb) {
		dev_err(mdev->dev, "Message %08x (seq %d) timeout\n",
			cmd, seq);
		return -ETIMEDOUT;
	}

	rxd = (struct mt7615_mcu_rxd *)skb->data;
	if (seq != rxd->seq)
		return -EAGAIN;

	switch (cmd) {
	case MCU_CMD_PATCH_SEM_CONTROL:
		skb_pull(skb, sizeof(*rxd) - 4);
		ret = *skb->data;
		break;
	case MCU_EXT_CMD_GET_TEMP:
		skb_pull(skb, sizeof(*rxd));
		ret = le32_to_cpu(*(__le32 *)skb->data);
		break;
	case MCU_EXT_CMD_RF_REG_ACCESS | MCU_QUERY_PREFIX:
		skb_pull(skb, sizeof(*rxd));
		ret = le32_to_cpu(*(__le32 *)&skb->data[8]);
		break;
	case MCU_UNI_CMD_DEV_INFO_UPDATE:
	case MCU_UNI_CMD_BSS_INFO_UPDATE:
	case MCU_UNI_CMD_STA_REC_UPDATE:
	case MCU_UNI_CMD_HIF_CTRL:
	case MCU_UNI_CMD_OFFLOAD:
	case MCU_UNI_CMD_SUSPEND: {
		struct mt7615_mcu_uni_event *event;

		skb_pull(skb, sizeof(*rxd));
		event = (struct mt7615_mcu_uni_event *)skb->data;
		ret = le32_to_cpu(event->status);
		break;
	}
	case MCU_CMD_REG_READ: {
		struct mt7615_mcu_reg_event *event;

		skb_pull(skb, sizeof(*rxd));
		event = (struct mt7615_mcu_reg_event *)skb->data;
		ret = (int)le32_to_cpu(event->val);
		break;
	}
	default:
		break;
	}

	return ret;
}
EXPORT_SYMBOL_GPL(mt7615_mcu_parse_response);

static int
mt7615_mcu_send_message(struct mt76_dev *mdev, struct sk_buff *skb,
			int cmd, int *seq)
{
	struct mt7615_dev *dev = container_of(mdev, struct mt7615_dev, mt76);
	enum mt76_mcuq_id qid;

	mt7615_mcu_fill_msg(dev, skb, cmd, seq);
	if (test_bit(MT76_STATE_MCU_RUNNING, &dev->mphy.state))
		qid = MT_MCUQ_WM;
	else
		qid = MT_MCUQ_FWDL;

	return mt76_tx_queue_skb_raw(dev, dev->mt76.q_mcu[qid], skb, 0);
}

u32 mt7615_rf_rr(struct mt7615_dev *dev, u32 wf, u32 reg)
{
	struct {
		__le32 wifi_stream;
		__le32 address;
		__le32 data;
	} req = {
		.wifi_stream = cpu_to_le32(wf),
		.address = cpu_to_le32(reg),
	};

	return mt76_mcu_send_msg(&dev->mt76,
				 MCU_EXT_CMD_RF_REG_ACCESS | MCU_QUERY_PREFIX,
				 &req, sizeof(req), true);
}

int mt7615_rf_wr(struct mt7615_dev *dev, u32 wf, u32 reg, u32 val)
{
	struct {
		__le32 wifi_stream;
		__le32 address;
		__le32 data;
	} req = {
		.wifi_stream = cpu_to_le32(wf),
		.address = cpu_to_le32(reg),
		.data = cpu_to_le32(val),
	};

	return mt76_mcu_send_msg(&dev->mt76, MCU_EXT_CMD_RF_REG_ACCESS, &req,
				 sizeof(req), false);
}

void mt7622_trigger_hif_int(struct mt7615_dev *dev, bool en)
{
	if (!is_mt7622(&dev->mt76))
		return;

	regmap_update_bits(dev->infracfg, MT_INFRACFG_MISC,
			   MT_INFRACFG_MISC_AP2CONN_WAKE,
			   !en * MT_INFRACFG_MISC_AP2CONN_WAKE);
}
EXPORT_SYMBOL_GPL(mt7622_trigger_hif_int);

static int mt7615_mcu_drv_pmctrl(struct mt7615_dev *dev)
{
	struct mt76_phy *mphy = &dev->mt76.phy;
	struct mt76_connac_pm *pm = &dev->pm;
	struct mt76_dev *mdev = &dev->mt76;
	u32 addr;
	int err;

	if (is_mt7663(mdev)) {
		/* Clear firmware own via N9 eint */
		mt76_wr(dev, MT_PCIE_DOORBELL_PUSH, MT_CFG_LPCR_HOST_DRV_OWN);
		mt76_poll(dev, MT_CONN_ON_MISC, MT_CFG_LPCR_HOST_FW_OWN, 0, 3000);

		addr = MT_CONN_HIF_ON_LPCTL;
	} else {
		addr = MT_CFG_LPCR_HOST;
	}

	mt76_wr(dev, addr, MT_CFG_LPCR_HOST_DRV_OWN);

	mt7622_trigger_hif_int(dev, true);

	err = !mt76_poll_msec(dev, addr, MT_CFG_LPCR_HOST_FW_OWN, 0, 3000);

	mt7622_trigger_hif_int(dev, false);

	if (err) {
		dev_err(mdev->dev, "driver own failed\n");
		return -ETIMEDOUT;
	}

	clear_bit(MT76_STATE_PM, &mphy->state);

	pm->stats.last_wake_event = jiffies;
	pm->stats.doze_time += pm->stats.last_wake_event -
			       pm->stats.last_doze_event;

	return 0;
}

static int mt7615_mcu_lp_drv_pmctrl(struct mt7615_dev *dev)
{
	struct mt76_phy *mphy = &dev->mt76.phy;
	struct mt76_connac_pm *pm = &dev->pm;
	int i, err = 0;

	mutex_lock(&pm->mutex);

	if (!test_bit(MT76_STATE_PM, &mphy->state))
		goto out;

	for (i = 0; i < MT7615_DRV_OWN_RETRY_COUNT; i++) {
		mt76_wr(dev, MT_PCIE_DOORBELL_PUSH, MT_CFG_LPCR_HOST_DRV_OWN);
		if (mt76_poll_msec(dev, MT_CONN_HIF_ON_LPCTL,
				   MT_CFG_LPCR_HOST_FW_OWN, 0, 50))
			break;
	}

	if (i == MT7615_DRV_OWN_RETRY_COUNT) {
		dev_err(dev->mt76.dev, "driver own failed\n");
		err = -EIO;
		goto out;
	}
	clear_bit(MT76_STATE_PM, &mphy->state);

	pm->stats.last_wake_event = jiffies;
	pm->stats.doze_time += pm->stats.last_wake_event -
			       pm->stats.last_doze_event;
out:
	mutex_unlock(&pm->mutex);

	return err;
}

static int mt7615_mcu_fw_pmctrl(struct mt7615_dev *dev)
{
	struct mt76_phy *mphy = &dev->mt76.phy;
	struct mt76_connac_pm *pm = &dev->pm;
	int err = 0;
	u32 addr;

	mutex_lock(&pm->mutex);

	if (mt76_connac_skip_fw_pmctrl(mphy, pm))
		goto out;

	mt7622_trigger_hif_int(dev, true);

	addr = is_mt7663(&dev->mt76) ? MT_CONN_HIF_ON_LPCTL : MT_CFG_LPCR_HOST;
	mt76_wr(dev, addr, MT_CFG_LPCR_HOST_FW_OWN);

	if (is_mt7622(&dev->mt76) &&
	    !mt76_poll_msec(dev, addr, MT_CFG_LPCR_HOST_FW_OWN,
			    MT_CFG_LPCR_HOST_FW_OWN, 3000)) {
		dev_err(dev->mt76.dev, "Timeout for firmware own\n");
		clear_bit(MT76_STATE_PM, &mphy->state);
		err = -EIO;
	}

	mt7622_trigger_hif_int(dev, false);

	pm->stats.last_doze_event = jiffies;
	pm->stats.awake_time += pm->stats.last_doze_event -
				pm->stats.last_wake_event;
out:
	mutex_unlock(&pm->mutex);

	return err;
}

static void
mt7615_mcu_csa_finish(void *priv, u8 *mac, struct ieee80211_vif *vif)
{
	if (vif->csa_active)
		ieee80211_csa_finish(vif);
}

static void
mt7615_mcu_rx_csa_notify(struct mt7615_dev *dev, struct sk_buff *skb)
{
	struct mt7615_phy *ext_phy = mt7615_ext_phy(dev);
	struct mt76_phy *mphy = &dev->mt76.phy;
	struct mt7615_mcu_csa_notify *c;

	c = (struct mt7615_mcu_csa_notify *)skb->data;

	if (c->omac_idx > EXT_BSSID_MAX)
		return;

	if (ext_phy && ext_phy->omac_mask & BIT_ULL(c->omac_idx))
		mphy = dev->mt76.phy2;

	ieee80211_iterate_active_interfaces_atomic(mphy->hw,
			IEEE80211_IFACE_ITER_RESUME_ALL,
			mt7615_mcu_csa_finish, mphy->hw);
}

static void
mt7615_mcu_rx_radar_detected(struct mt7615_dev *dev, struct sk_buff *skb)
{
	struct mt76_phy *mphy = &dev->mt76.phy;
	struct mt7615_mcu_rdd_report *r;

	r = (struct mt7615_mcu_rdd_report *)skb->data;

	if (!dev->radar_pattern.n_pulses && !r->long_detected &&
	    !r->constant_prf_detected && !r->staggered_prf_detected)
		return;

	if (r->band_idx && dev->mt76.phy2)
		mphy = dev->mt76.phy2;

	ieee80211_radar_detected(mphy->hw);
	dev->hw_pattern++;
}

static void
mt7615_mcu_rx_log_message(struct mt7615_dev *dev, struct sk_buff *skb)
{
	struct mt7615_mcu_rxd *rxd = (struct mt7615_mcu_rxd *)skb->data;
	const char *data = (char *)&rxd[1];
	const char *type;

	switch (rxd->s2d_index) {
	case 0:
		type = "N9";
		break;
	case 2:
		type = "CR4";
		break;
	default:
		type = "unknown";
		break;
	}

	wiphy_info(mt76_hw(dev)->wiphy, "%s: %.*s", type,
		   (int)(skb->len - sizeof(*rxd)), data);
}

static void
mt7615_mcu_rx_ext_event(struct mt7615_dev *dev, struct sk_buff *skb)
{
	struct mt7615_mcu_rxd *rxd = (struct mt7615_mcu_rxd *)skb->data;

	switch (rxd->ext_eid) {
	case MCU_EXT_EVENT_RDD_REPORT:
		mt7615_mcu_rx_radar_detected(dev, skb);
		break;
	case MCU_EXT_EVENT_CSA_NOTIFY:
		mt7615_mcu_rx_csa_notify(dev, skb);
		break;
	case MCU_EXT_EVENT_FW_LOG_2_HOST:
		mt7615_mcu_rx_log_message(dev, skb);
		break;
	default:
		break;
	}
}

static void
mt7615_mcu_scan_event(struct mt7615_dev *dev, struct sk_buff *skb)
{
	u8 *seq_num = skb->data + sizeof(struct mt7615_mcu_rxd);
	struct mt7615_phy *phy;
	struct mt76_phy *mphy;

	if (*seq_num & BIT(7) && dev->mt76.phy2)
		mphy = dev->mt76.phy2;
	else
		mphy = &dev->mt76.phy;

	phy = (struct mt7615_phy *)mphy->priv;

	spin_lock_bh(&dev->mt76.lock);
	__skb_queue_tail(&phy->scan_event_list, skb);
	spin_unlock_bh(&dev->mt76.lock);

	ieee80211_queue_delayed_work(mphy->hw, &phy->scan_work,
				     MT7615_HW_SCAN_TIMEOUT);
}

static void
mt7615_mcu_roc_event(struct mt7615_dev *dev, struct sk_buff *skb)
{
	struct mt7615_roc_tlv *event;
	struct mt7615_phy *phy;
	struct mt76_phy *mphy;
	int duration;

	skb_pull(skb, sizeof(struct mt7615_mcu_rxd));
	event = (struct mt7615_roc_tlv *)skb->data;

	if (event->dbdc_band && dev->mt76.phy2)
		mphy = dev->mt76.phy2;
	else
		mphy = &dev->mt76.phy;

	ieee80211_ready_on_channel(mphy->hw);

	phy = (struct mt7615_phy *)mphy->priv;
	phy->roc_grant = true;
	wake_up(&phy->roc_wait);

	duration = le32_to_cpu(event->max_interval);
	mod_timer(&phy->roc_timer,
		  round_jiffies_up(jiffies + msecs_to_jiffies(duration)));
}

static void
mt7615_mcu_beacon_loss_event(struct mt7615_dev *dev, struct sk_buff *skb)
{
	struct mt76_connac_beacon_loss_event *event;
	struct mt76_phy *mphy;
	u8 band_idx = 0; /* DBDC support */

	skb_pull(skb, sizeof(struct mt7615_mcu_rxd));
	event = (struct mt76_connac_beacon_loss_event *)skb->data;
	if (band_idx && dev->mt76.phy2)
		mphy = dev->mt76.phy2;
	else
		mphy = &dev->mt76.phy;

	ieee80211_iterate_active_interfaces_atomic(mphy->hw,
					IEEE80211_IFACE_ITER_RESUME_ALL,
					mt76_connac_mcu_beacon_loss_iter,
					event);
}

static void
mt7615_mcu_bss_event(struct mt7615_dev *dev, struct sk_buff *skb)
{
	struct mt76_connac_mcu_bss_event *event;
	struct mt76_phy *mphy;
	u8 band_idx = 0; /* DBDC support */

	skb_pull(skb, sizeof(struct mt7615_mcu_rxd));
	event = (struct mt76_connac_mcu_bss_event *)skb->data;

	if (band_idx && dev->mt76.phy2)
		mphy = dev->mt76.phy2;
	else
		mphy = &dev->mt76.phy;

	if (event->is_absent)
		ieee80211_stop_queues(mphy->hw);
	else
		ieee80211_wake_queues(mphy->hw);
}

static void
mt7615_mcu_rx_unsolicited_event(struct mt7615_dev *dev, struct sk_buff *skb)
{
	struct mt7615_mcu_rxd *rxd = (struct mt7615_mcu_rxd *)skb->data;

	switch (rxd->eid) {
	case MCU_EVENT_EXT:
		mt7615_mcu_rx_ext_event(dev, skb);
		break;
	case MCU_EVENT_BSS_BEACON_LOSS:
		mt7615_mcu_beacon_loss_event(dev, skb);
		break;
	case MCU_EVENT_ROC:
		mt7615_mcu_roc_event(dev, skb);
		break;
	case MCU_EVENT_SCHED_SCAN_DONE:
	case MCU_EVENT_SCAN_DONE:
		mt7615_mcu_scan_event(dev, skb);
		return;
	case MCU_EVENT_BSS_ABSENCE:
		mt7615_mcu_bss_event(dev, skb);
		break;
	case MCU_EVENT_COREDUMP:
		mt76_connac_mcu_coredump_event(&dev->mt76, skb,
					       &dev->coredump);
		return;
	default:
		break;
	}
	dev_kfree_skb(skb);
}

void mt7615_mcu_rx_event(struct mt7615_dev *dev, struct sk_buff *skb)
{
	struct mt7615_mcu_rxd *rxd = (struct mt7615_mcu_rxd *)skb->data;

	if (rxd->ext_eid == MCU_EXT_EVENT_THERMAL_PROTECT ||
	    rxd->ext_eid == MCU_EXT_EVENT_FW_LOG_2_HOST ||
	    rxd->ext_eid == MCU_EXT_EVENT_ASSERT_DUMP ||
	    rxd->ext_eid == MCU_EXT_EVENT_PS_SYNC ||
	    rxd->eid == MCU_EVENT_BSS_BEACON_LOSS ||
	    rxd->eid == MCU_EVENT_SCHED_SCAN_DONE ||
	    rxd->eid == MCU_EVENT_BSS_ABSENCE ||
	    rxd->eid == MCU_EVENT_SCAN_DONE ||
	    rxd->eid == MCU_EVENT_COREDUMP ||
	    rxd->eid == MCU_EVENT_ROC ||
	    !rxd->seq)
		mt7615_mcu_rx_unsolicited_event(dev, skb);
	else
		mt76_mcu_rx_event(&dev->mt76, skb);
}

static int
mt7615_mcu_muar_config(struct mt7615_dev *dev, struct ieee80211_vif *vif,
		       bool bssid, bool enable)
{
	struct mt7615_vif *mvif = (struct mt7615_vif *)vif->drv_priv;
	u32 idx = mvif->mt76.omac_idx - REPEATER_BSSID_START;
	u32 mask = dev->omac_mask >> 32 & ~BIT(idx);
	const u8 *addr = vif->addr;
	struct {
		u8 mode;
		u8 force_clear;
		u8 clear_bitmap[8];
		u8 entry_count;
		u8 write;

		u8 index;
		u8 bssid;
		u8 addr[ETH_ALEN];
	} __packed req = {
		.mode = !!mask || enable,
		.entry_count = 1,
		.write = 1,

		.index = idx * 2 + bssid,
	};

	if (bssid)
		addr = vif->bss_conf.bssid;

	if (enable)
		ether_addr_copy(req.addr, addr);

	return mt76_mcu_send_msg(&dev->mt76, MCU_EXT_CMD_MUAR_UPDATE, &req,
				 sizeof(req), true);
}

static int
mt7615_mcu_add_dev(struct mt7615_phy *phy, struct ieee80211_vif *vif,
		   bool enable)
{
	struct mt7615_vif *mvif = (struct mt7615_vif *)vif->drv_priv;
	struct mt7615_dev *dev = phy->dev;
	struct {
		struct req_hdr {
			u8 omac_idx;
			u8 band_idx;
			__le16 tlv_num;
			u8 is_tlv_append;
			u8 rsv[3];
		} __packed hdr;
		struct req_tlv {
			__le16 tag;
			__le16 len;
			u8 active;
			u8 band_idx;
			u8 omac_addr[ETH_ALEN];
		} __packed tlv;
	} data = {
		.hdr = {
			.omac_idx = mvif->mt76.omac_idx,
			.band_idx = mvif->mt76.band_idx,
			.tlv_num = cpu_to_le16(1),
			.is_tlv_append = 1,
		},
		.tlv = {
			.tag = cpu_to_le16(DEV_INFO_ACTIVE),
			.len = cpu_to_le16(sizeof(struct req_tlv)),
			.active = enable,
			.band_idx = mvif->mt76.band_idx,
		},
	};

	if (mvif->mt76.omac_idx >= REPEATER_BSSID_START)
		return mt7615_mcu_muar_config(dev, vif, false, enable);

	memcpy(data.tlv.omac_addr, vif->addr, ETH_ALEN);
	return mt76_mcu_send_msg(&dev->mt76, MCU_EXT_CMD_DEV_INFO_UPDATE,
				 &data, sizeof(data), true);
}

static int
mt7615_mcu_add_beacon_offload(struct mt7615_dev *dev,
			      struct ieee80211_hw *hw,
			      struct ieee80211_vif *vif, bool enable)
{
	struct mt7615_vif *mvif = (struct mt7615_vif *)vif->drv_priv;
	struct mt76_wcid *wcid = &dev->mt76.global_wcid;
	struct ieee80211_mutable_offsets offs;
	struct ieee80211_tx_info *info;
	struct req {
		u8 omac_idx;
		u8 enable;
		u8 wlan_idx;
		u8 band_idx;
		u8 pkt_type;
		u8 need_pre_tbtt_int;
		__le16 csa_ie_pos;
		__le16 pkt_len;
		__le16 tim_ie_pos;
		u8 pkt[512];
		u8 csa_cnt;
		/* bss color change */
		u8 bcc_cnt;
		__le16 bcc_ie_pos;
	} __packed req = {
		.omac_idx = mvif->mt76.omac_idx,
		.enable = enable,
		.wlan_idx = wcid->idx,
		.band_idx = mvif->mt76.band_idx,
	};
	struct sk_buff *skb;

	if (!enable)
		goto out;

	skb = ieee80211_beacon_get_template(hw, vif, &offs);
	if (!skb)
		return -EINVAL;

	if (skb->len > 512 - MT_TXD_SIZE) {
		dev_err(dev->mt76.dev, "Bcn size limit exceed\n");
		dev_kfree_skb(skb);
		return -EINVAL;
	}

	if (mvif->mt76.band_idx) {
		info = IEEE80211_SKB_CB(skb);
		info->hw_queue |= MT_TX_HW_QUEUE_EXT_PHY;
	}

	mt7615_mac_write_txwi(dev, (__le32 *)(req.pkt), skb, wcid, NULL,
			      0, NULL, true);
	memcpy(req.pkt + MT_TXD_SIZE, skb->data, skb->len);
	req.pkt_len = cpu_to_le16(MT_TXD_SIZE + skb->len);
	req.tim_ie_pos = cpu_to_le16(MT_TXD_SIZE + offs.tim_offset);
	if (offs.cntdwn_counter_offs[0]) {
		u16 csa_offs;

		csa_offs = MT_TXD_SIZE + offs.cntdwn_counter_offs[0] - 4;
		req.csa_ie_pos = cpu_to_le16(csa_offs);
		req.csa_cnt = skb->data[offs.cntdwn_counter_offs[0]];
	}
	dev_kfree_skb(skb);

out:
	return mt76_mcu_send_msg(&dev->mt76, MCU_EXT_CMD_BCN_OFFLOAD, &req,
				 sizeof(req), true);
}

static int
mt7615_mcu_ctrl_pm_state(struct mt7615_dev *dev, int band, int state)
{
#define ENTER_PM_STATE	1
#define EXIT_PM_STATE	2
	struct {
		u8 pm_number;
		u8 pm_state;
		u8 bssid[ETH_ALEN];
		u8 dtim_period;
		u8 wlan_idx;
		__le16 bcn_interval;
		__le32 aid;
		__le32 rx_filter;
		u8 band_idx;
		u8 rsv[3];
		__le32 feature;
		u8 omac_idx;
		u8 wmm_idx;
		u8 bcn_loss_cnt;
		u8 bcn_sp_duration;
	} __packed req = {
		.pm_number = 5,
		.pm_state = state ? ENTER_PM_STATE : EXIT_PM_STATE,
		.band_idx = band,
	};

	return mt76_mcu_send_msg(&dev->mt76, MCU_EXT_CMD_PM_STATE_CTRL, &req,
				 sizeof(req), true);
}

static int
mt7615_mcu_bss_basic_tlv(struct sk_buff *skb, struct ieee80211_vif *vif,
			 struct ieee80211_sta *sta, bool enable)
{
	struct mt7615_vif *mvif = (struct mt7615_vif *)vif->drv_priv;
	u32 type = vif->p2p ? NETWORK_P2P : NETWORK_INFRA;
	struct bss_info_basic *bss;
	u8 wlan_idx = mvif->sta.wcid.idx;
	struct tlv *tlv;

	tlv = mt76_connac_mcu_add_tlv(skb, BSS_INFO_BASIC, sizeof(*bss));

	switch (vif->type) {
	case NL80211_IFTYPE_MESH_POINT:
	case NL80211_IFTYPE_AP:
		break;
	case NL80211_IFTYPE_STATION:
		/* TODO: enable BSS_INFO_UAPSD & BSS_INFO_PM */
		if (enable && sta) {
			struct mt7615_sta *msta;

			msta = (struct mt7615_sta *)sta->drv_priv;
			wlan_idx = msta->wcid.idx;
		}
		break;
	case NL80211_IFTYPE_ADHOC:
		type = NETWORK_IBSS;
		break;
	default:
		WARN_ON(1);
		break;
	}

	bss = (struct bss_info_basic *)tlv;
	memcpy(bss->bssid, vif->bss_conf.bssid, ETH_ALEN);
	bss->bcn_interval = cpu_to_le16(vif->bss_conf.beacon_int);
	bss->network_type = cpu_to_le32(type);
	bss->dtim_period = vif->bss_conf.dtim_period;
	bss->bmc_tx_wlan_idx = wlan_idx;
	bss->wmm_idx = mvif->mt76.wmm_idx;
	bss->active = enable;

	return 0;
}

static void
mt7615_mcu_bss_omac_tlv(struct sk_buff *skb, struct ieee80211_vif *vif)
{
	struct mt7615_vif *mvif = (struct mt7615_vif *)vif->drv_priv;
	u8 omac_idx = mvif->mt76.omac_idx;
	struct bss_info_omac *omac;
	struct tlv *tlv;
	u32 type = 0;

	tlv = mt76_connac_mcu_add_tlv(skb, BSS_INFO_OMAC, sizeof(*omac));

	switch (vif->type) {
	case NL80211_IFTYPE_MESH_POINT:
	case NL80211_IFTYPE_AP:
		if (vif->p2p)
			type = CONNECTION_P2P_GO;
		else
			type = CONNECTION_INFRA_AP;
		break;
	case NL80211_IFTYPE_STATION:
		if (vif->p2p)
			type = CONNECTION_P2P_GC;
		else
			type = CONNECTION_INFRA_STA;
		break;
	case NL80211_IFTYPE_ADHOC:
		type = CONNECTION_IBSS_ADHOC;
		break;
	default:
		WARN_ON(1);
		break;
	}

	omac = (struct bss_info_omac *)tlv;
	omac->conn_type = cpu_to_le32(type);
	omac->omac_idx = mvif->mt76.omac_idx;
	omac->band_idx = mvif->mt76.band_idx;
	omac->hw_bss_idx = omac_idx > EXT_BSSID_START ? HW_BSSID_0 : omac_idx;
}

/* SIFS 20us + 512 byte beacon tranmitted by 1Mbps (3906us) */
#define BCN_TX_ESTIMATE_TIME (4096 + 20)
static void
mt7615_mcu_bss_ext_tlv(struct sk_buff *skb, struct mt7615_vif *mvif)
{
	struct bss_info_ext_bss *ext;
	int ext_bss_idx, tsf_offset;
	struct tlv *tlv;

	ext_bss_idx = mvif->mt76.omac_idx - EXT_BSSID_START;
	if (ext_bss_idx < 0)
		return;

	tlv = mt76_connac_mcu_add_tlv(skb, BSS_INFO_EXT_BSS, sizeof(*ext));

	ext = (struct bss_info_ext_bss *)tlv;
	tsf_offset = ext_bss_idx * BCN_TX_ESTIMATE_TIME;
	ext->mbss_tsf_offset = cpu_to_le32(tsf_offset);
}

static int
mt7615_mcu_add_bss(struct mt7615_phy *phy, struct ieee80211_vif *vif,
		   struct ieee80211_sta *sta, bool enable)
{
	struct mt7615_vif *mvif = (struct mt7615_vif *)vif->drv_priv;
	struct mt7615_dev *dev = phy->dev;
	struct sk_buff *skb;

	if (mvif->mt76.omac_idx >= REPEATER_BSSID_START)
		mt7615_mcu_muar_config(dev, vif, true, enable);

	skb = mt76_connac_mcu_alloc_sta_req(&dev->mt76, &mvif->mt76, NULL);
	if (IS_ERR(skb))
		return PTR_ERR(skb);

	if (enable)
		mt7615_mcu_bss_omac_tlv(skb, vif);

	mt7615_mcu_bss_basic_tlv(skb, vif, sta, enable);

	if (enable && mvif->mt76.omac_idx >= EXT_BSSID_START &&
	    mvif->mt76.omac_idx < REPEATER_BSSID_START)
		mt7615_mcu_bss_ext_tlv(skb, mvif);

	return mt76_mcu_skb_send_msg(&dev->mt76, skb,
				     MCU_EXT_CMD_BSS_INFO_UPDATE, true);
}

static int
mt7615_mcu_wtbl_tx_ba(struct mt7615_dev *dev,
		      struct ieee80211_ampdu_params *params,
		      bool enable)
{
	struct mt7615_sta *msta = (struct mt7615_sta *)params->sta->drv_priv;
	struct mt7615_vif *mvif = msta->vif;
	struct wtbl_req_hdr *wtbl_hdr;
	struct sk_buff *skb = NULL;
	int err;

	wtbl_hdr = mt76_connac_mcu_alloc_wtbl_req(&dev->mt76, &msta->wcid,
						  WTBL_SET, NULL, &skb);
	if (IS_ERR(wtbl_hdr))
		return PTR_ERR(wtbl_hdr);

	mt76_connac_mcu_wtbl_ba_tlv(&dev->mt76, skb, params, enable, true,
				    NULL, wtbl_hdr);

	err = mt76_mcu_skb_send_msg(&dev->mt76, skb, MCU_EXT_CMD_WTBL_UPDATE,
				    true);
	if (err < 0)
		return err;

	skb = mt76_connac_mcu_alloc_sta_req(&dev->mt76, &mvif->mt76,
					    &msta->wcid);
	if (IS_ERR(skb))
		return PTR_ERR(skb);

	mt76_connac_mcu_sta_ba_tlv(skb, params, enable, true);

	return mt76_mcu_skb_send_msg(&dev->mt76, skb,
				     MCU_EXT_CMD_STA_REC_UPDATE, true);
}

static int
mt7615_mcu_wtbl_rx_ba(struct mt7615_dev *dev,
		      struct ieee80211_ampdu_params *params,
		      bool enable)
{
	struct mt7615_sta *msta = (struct mt7615_sta *)params->sta->drv_priv;
	struct mt7615_vif *mvif = msta->vif;
	struct wtbl_req_hdr *wtbl_hdr;
	struct sk_buff *skb;
	int err;

	skb = mt76_connac_mcu_alloc_sta_req(&dev->mt76, &mvif->mt76,
					    &msta->wcid);
	if (IS_ERR(skb))
		return PTR_ERR(skb);

	mt76_connac_mcu_sta_ba_tlv(skb, params, enable, false);

	err = mt76_mcu_skb_send_msg(&dev->mt76, skb,
				    MCU_EXT_CMD_STA_REC_UPDATE, true);
	if (err < 0 || !enable)
		return err;

	skb = NULL;
	wtbl_hdr = mt76_connac_mcu_alloc_wtbl_req(&dev->mt76, &msta->wcid,
						  WTBL_SET, NULL, &skb);
	if (IS_ERR(wtbl_hdr))
		return PTR_ERR(wtbl_hdr);

	mt76_connac_mcu_wtbl_ba_tlv(&dev->mt76, skb, params, enable, false,
				    NULL, wtbl_hdr);

	return mt76_mcu_skb_send_msg(&dev->mt76, skb, MCU_EXT_CMD_WTBL_UPDATE,
				     true);
}

static int
mt7615_mcu_wtbl_sta_add(struct mt7615_phy *phy, struct ieee80211_vif *vif,
			struct ieee80211_sta *sta, bool enable)
{
	struct mt7615_vif *mvif = (struct mt7615_vif *)vif->drv_priv;
	struct sk_buff *skb, *sskb, *wskb = NULL;
	struct mt7615_dev *dev = phy->dev;
	struct wtbl_req_hdr *wtbl_hdr;
	struct mt7615_sta *msta;
	int cmd, err;

	msta = sta ? (struct mt7615_sta *)sta->drv_priv : &mvif->sta;

	sskb = mt76_connac_mcu_alloc_sta_req(&dev->mt76, &mvif->mt76,
					     &msta->wcid);
	if (IS_ERR(sskb))
		return PTR_ERR(sskb);

	mt76_connac_mcu_sta_basic_tlv(sskb, vif, sta, enable, true);
	if (enable && sta)
		mt76_connac_mcu_sta_tlv(phy->mt76, sskb, sta, vif, 0,
					MT76_STA_INFO_STATE_ASSOC);

	wtbl_hdr = mt76_connac_mcu_alloc_wtbl_req(&dev->mt76, &msta->wcid,
						  WTBL_RESET_AND_SET, NULL,
						  &wskb);
	if (IS_ERR(wtbl_hdr))
		return PTR_ERR(wtbl_hdr);

	if (enable) {
		mt76_connac_mcu_wtbl_generic_tlv(&dev->mt76, wskb, vif, sta,
						 NULL, wtbl_hdr);
		if (sta)
			mt76_connac_mcu_wtbl_ht_tlv(&dev->mt76, wskb, sta,
						    NULL, wtbl_hdr);
		mt76_connac_mcu_wtbl_hdr_trans_tlv(wskb, vif, &msta->wcid,
						   NULL, wtbl_hdr);
	}

	cmd = enable ? MCU_EXT_CMD_WTBL_UPDATE : MCU_EXT_CMD_STA_REC_UPDATE;
	skb = enable ? wskb : sskb;

	err = mt76_mcu_skb_send_msg(&dev->mt76, skb, cmd, true);
	if (err < 0) {
		skb = enable ? sskb : wskb;
		dev_kfree_skb(skb);

		return err;
	}

	cmd = enable ? MCU_EXT_CMD_STA_REC_UPDATE : MCU_EXT_CMD_WTBL_UPDATE;
	skb = enable ? sskb : wskb;

	return mt76_mcu_skb_send_msg(&dev->mt76, skb, cmd, true);
}

static int
mt7615_mcu_wtbl_update_hdr_trans(struct mt7615_dev *dev,
				 struct ieee80211_vif *vif,
				 struct ieee80211_sta *sta)
{
	struct mt7615_sta *msta = (struct mt7615_sta *)sta->drv_priv;
	struct wtbl_req_hdr *wtbl_hdr;
	struct sk_buff *skb = NULL;

	wtbl_hdr = mt76_connac_mcu_alloc_wtbl_req(&dev->mt76, &msta->wcid,
						  WTBL_SET, NULL, &skb);
	if (IS_ERR(wtbl_hdr))
		return PTR_ERR(wtbl_hdr);

	mt76_connac_mcu_wtbl_hdr_trans_tlv(skb, vif, &msta->wcid, NULL,
					   wtbl_hdr);
	return mt76_mcu_skb_send_msg(&dev->mt76, skb, MCU_EXT_CMD_WTBL_UPDATE,
				     true);
}

static const struct mt7615_mcu_ops wtbl_update_ops = {
	.add_beacon_offload = mt7615_mcu_add_beacon_offload,
	.set_pm_state = mt7615_mcu_ctrl_pm_state,
	.add_dev_info = mt7615_mcu_add_dev,
	.add_bss_info = mt7615_mcu_add_bss,
	.add_tx_ba = mt7615_mcu_wtbl_tx_ba,
	.add_rx_ba = mt7615_mcu_wtbl_rx_ba,
	.sta_add = mt7615_mcu_wtbl_sta_add,
	.set_drv_ctrl = mt7615_mcu_drv_pmctrl,
	.set_fw_ctrl = mt7615_mcu_fw_pmctrl,
	.set_sta_decap_offload = mt7615_mcu_wtbl_update_hdr_trans,
};

static int
mt7615_mcu_sta_ba(struct mt7615_dev *dev,
		  struct ieee80211_ampdu_params *params,
		  bool enable, bool tx)
{
	struct mt7615_sta *msta = (struct mt7615_sta *)params->sta->drv_priv;
	struct mt7615_vif *mvif = msta->vif;
	struct wtbl_req_hdr *wtbl_hdr;
	struct tlv *sta_wtbl;
	struct sk_buff *skb;

	skb = mt76_connac_mcu_alloc_sta_req(&dev->mt76, &mvif->mt76,
					    &msta->wcid);
	if (IS_ERR(skb))
		return PTR_ERR(skb);

	mt76_connac_mcu_sta_ba_tlv(skb, params, enable, tx);

	sta_wtbl = mt76_connac_mcu_add_tlv(skb, STA_REC_WTBL, sizeof(struct tlv));

	wtbl_hdr = mt76_connac_mcu_alloc_wtbl_req(&dev->mt76, &msta->wcid,
						  WTBL_SET, sta_wtbl, &skb);
	if (IS_ERR(wtbl_hdr))
		return PTR_ERR(wtbl_hdr);

	mt76_connac_mcu_wtbl_ba_tlv(&dev->mt76, skb, params, enable, tx,
				    sta_wtbl, wtbl_hdr);

	return mt76_mcu_skb_send_msg(&dev->mt76, skb,
				     MCU_EXT_CMD_STA_REC_UPDATE, true);
}

static int
mt7615_mcu_sta_tx_ba(struct mt7615_dev *dev,
		     struct ieee80211_ampdu_params *params,
		     bool enable)
{
	return mt7615_mcu_sta_ba(dev, params, enable, true);
}

static int
mt7615_mcu_sta_rx_ba(struct mt7615_dev *dev,
		     struct ieee80211_ampdu_params *params,
		     bool enable)
{
	return mt7615_mcu_sta_ba(dev, params, enable, false);
}

static int
__mt7615_mcu_add_sta(struct mt76_phy *phy, struct ieee80211_vif *vif,
		     struct ieee80211_sta *sta, bool enable, int cmd,
		     bool offload_fw)
{
	struct mt7615_vif *mvif = (struct mt7615_vif *)vif->drv_priv;
	struct mt76_sta_cmd_info info = {
		.sta = sta,
		.vif = vif,
		.offload_fw = offload_fw,
		.enable = enable,
		.newly = true,
		.cmd = cmd,
	};

	info.wcid = sta ? (struct mt76_wcid *)sta->drv_priv : &mvif->sta.wcid;
	return mt76_connac_mcu_sta_cmd(phy, &info);
}

static int
mt7615_mcu_add_sta(struct mt7615_phy *phy, struct ieee80211_vif *vif,
		   struct ieee80211_sta *sta, bool enable)
{
	return __mt7615_mcu_add_sta(phy->mt76, vif, sta, enable,
				    MCU_EXT_CMD_STA_REC_UPDATE, false);
}

static int
mt7615_mcu_sta_update_hdr_trans(struct mt7615_dev *dev,
				struct ieee80211_vif *vif,
				struct ieee80211_sta *sta)
{
	struct mt7615_sta *msta = (struct mt7615_sta *)sta->drv_priv;

	return mt76_connac_mcu_sta_update_hdr_trans(&dev->mt76,
						    vif, &msta->wcid,
						    MCU_EXT_CMD_STA_REC_UPDATE);
}

static const struct mt7615_mcu_ops sta_update_ops = {
	.add_beacon_offload = mt7615_mcu_add_beacon_offload,
	.set_pm_state = mt7615_mcu_ctrl_pm_state,
	.add_dev_info = mt7615_mcu_add_dev,
	.add_bss_info = mt7615_mcu_add_bss,
	.add_tx_ba = mt7615_mcu_sta_tx_ba,
	.add_rx_ba = mt7615_mcu_sta_rx_ba,
	.sta_add = mt7615_mcu_add_sta,
	.set_drv_ctrl = mt7615_mcu_drv_pmctrl,
	.set_fw_ctrl = mt7615_mcu_fw_pmctrl,
	.set_sta_decap_offload = mt7615_mcu_sta_update_hdr_trans,
};

static int
mt7615_mcu_uni_ctrl_pm_state(struct mt7615_dev *dev, int band, int state)
{
	return 0;
}

static int
mt7615_mcu_uni_add_beacon_offload(struct mt7615_dev *dev,
				  struct ieee80211_hw *hw,
				  struct ieee80211_vif *vif,
				  bool enable)
{
	struct mt7615_vif *mvif = (struct mt7615_vif *)vif->drv_priv;
	struct mt76_wcid *wcid = &dev->mt76.global_wcid;
	struct ieee80211_mutable_offsets offs;
	struct {
		struct req_hdr {
			u8 bss_idx;
			u8 pad[3];
		} __packed hdr;
		struct bcn_content_tlv {
			__le16 tag;
			__le16 len;
			__le16 tim_ie_pos;
			__le16 csa_ie_pos;
			__le16 bcc_ie_pos;
			/* 0: disable beacon offload
			 * 1: enable beacon offload
			 * 2: update probe respond offload
			 */
			u8 enable;
			/* 0: legacy format (TXD + payload)
			 * 1: only cap field IE
			 */
			u8 type;
			__le16 pkt_len;
			u8 pkt[512];
		} __packed beacon_tlv;
	} req = {
		.hdr = {
			.bss_idx = mvif->mt76.idx,
		},
		.beacon_tlv = {
			.tag = cpu_to_le16(UNI_BSS_INFO_BCN_CONTENT),
			.len = cpu_to_le16(sizeof(struct bcn_content_tlv)),
			.enable = enable,
		},
	};
	struct sk_buff *skb;

	if (!enable)
		goto out;

	skb = ieee80211_beacon_get_template(mt76_hw(dev), vif, &offs);
	if (!skb)
		return -EINVAL;

	if (skb->len > 512 - MT_TXD_SIZE) {
		dev_err(dev->mt76.dev, "beacon size limit exceed\n");
		dev_kfree_skb(skb);
		return -EINVAL;
	}

	mt7615_mac_write_txwi(dev, (__le32 *)(req.beacon_tlv.pkt), skb,
			      wcid, NULL, 0, NULL, true);
	memcpy(req.beacon_tlv.pkt + MT_TXD_SIZE, skb->data, skb->len);
	req.beacon_tlv.pkt_len = cpu_to_le16(MT_TXD_SIZE + skb->len);
	req.beacon_tlv.tim_ie_pos = cpu_to_le16(MT_TXD_SIZE + offs.tim_offset);

	if (offs.cntdwn_counter_offs[0]) {
		u16 csa_offs;

		csa_offs = MT_TXD_SIZE + offs.cntdwn_counter_offs[0] - 4;
		req.beacon_tlv.csa_ie_pos = cpu_to_le16(csa_offs);
	}
	dev_kfree_skb(skb);

out:
	return mt76_mcu_send_msg(&dev->mt76, MCU_UNI_CMD_BSS_INFO_UPDATE,
				 &req, sizeof(req), true);
}

static int
mt7615_mcu_uni_add_dev(struct mt7615_phy *phy, struct ieee80211_vif *vif,
		       bool enable)
{
	struct mt7615_vif *mvif = (struct mt7615_vif *)vif->drv_priv;

	return mt76_connac_mcu_uni_add_dev(phy->mt76, vif, &mvif->sta.wcid,
					   enable);
}

static int
mt7615_mcu_uni_add_bss(struct mt7615_phy *phy, struct ieee80211_vif *vif,
		       struct ieee80211_sta *sta, bool enable)
{
	struct mt7615_vif *mvif = (struct mt7615_vif *)vif->drv_priv;

	return mt76_connac_mcu_uni_add_bss(phy->mt76, vif, &mvif->sta.wcid,
					   enable);
}

static inline int
mt7615_mcu_uni_add_sta(struct mt7615_phy *phy, struct ieee80211_vif *vif,
		       struct ieee80211_sta *sta, bool enable)
{
	return __mt7615_mcu_add_sta(phy->mt76, vif, sta, enable,
				    MCU_UNI_CMD_STA_REC_UPDATE, true);
}

static int
mt7615_mcu_uni_tx_ba(struct mt7615_dev *dev,
		     struct ieee80211_ampdu_params *params,
		     bool enable)
{
	struct mt7615_sta *sta = (struct mt7615_sta *)params->sta->drv_priv;

	return mt76_connac_mcu_sta_ba(&dev->mt76, &sta->vif->mt76, params,
				      enable, true);
}

static int
mt7615_mcu_uni_rx_ba(struct mt7615_dev *dev,
		     struct ieee80211_ampdu_params *params,
		     bool enable)
{
	struct mt7615_sta *msta = (struct mt7615_sta *)params->sta->drv_priv;
	struct mt7615_vif *mvif = msta->vif;
	struct wtbl_req_hdr *wtbl_hdr;
	struct tlv *sta_wtbl;
	struct sk_buff *skb;
	int err;

	skb = mt76_connac_mcu_alloc_sta_req(&dev->mt76, &mvif->mt76,
					    &msta->wcid);
	if (IS_ERR(skb))
		return PTR_ERR(skb);

	mt76_connac_mcu_sta_ba_tlv(skb, params, enable, false);

	err = mt76_mcu_skb_send_msg(&dev->mt76, skb,
				    MCU_UNI_CMD_STA_REC_UPDATE, true);
	if (err < 0 || !enable)
		return err;

	skb = mt76_connac_mcu_alloc_sta_req(&dev->mt76, &mvif->mt76,
					    &msta->wcid);
	if (IS_ERR(skb))
		return PTR_ERR(skb);

	sta_wtbl = mt76_connac_mcu_add_tlv(skb, STA_REC_WTBL,
					   sizeof(struct tlv));

	wtbl_hdr = mt76_connac_mcu_alloc_wtbl_req(&dev->mt76, &msta->wcid,
						  WTBL_SET, sta_wtbl, &skb);
	if (IS_ERR(wtbl_hdr))
		return PTR_ERR(wtbl_hdr);

	mt76_connac_mcu_wtbl_ba_tlv(&dev->mt76, skb, params, enable, false,
				    sta_wtbl, wtbl_hdr);

	return mt76_mcu_skb_send_msg(&dev->mt76, skb,
				     MCU_UNI_CMD_STA_REC_UPDATE, true);
}

static int
mt7615_mcu_sta_uni_update_hdr_trans(struct mt7615_dev *dev,
				    struct ieee80211_vif *vif,
				    struct ieee80211_sta *sta)
{
	struct mt7615_sta *msta = (struct mt7615_sta *)sta->drv_priv;

	return mt76_connac_mcu_sta_update_hdr_trans(&dev->mt76,
						    vif, &msta->wcid,
						    MCU_UNI_CMD_STA_REC_UPDATE);
}

static const struct mt7615_mcu_ops uni_update_ops = {
	.add_beacon_offload = mt7615_mcu_uni_add_beacon_offload,
	.set_pm_state = mt7615_mcu_uni_ctrl_pm_state,
	.add_dev_info = mt7615_mcu_uni_add_dev,
	.add_bss_info = mt7615_mcu_uni_add_bss,
	.add_tx_ba = mt7615_mcu_uni_tx_ba,
	.add_rx_ba = mt7615_mcu_uni_rx_ba,
	.sta_add = mt7615_mcu_uni_add_sta,
	.set_drv_ctrl = mt7615_mcu_lp_drv_pmctrl,
	.set_fw_ctrl = mt7615_mcu_fw_pmctrl,
	.set_sta_decap_offload = mt7615_mcu_sta_uni_update_hdr_trans,
};

int mt7615_mcu_restart(struct mt76_dev *dev)
{
	return mt76_mcu_send_msg(dev, MCU_CMD_RESTART_DL_REQ, NULL, 0, true);
}
EXPORT_SYMBOL_GPL(mt7615_mcu_restart);

static int mt7615_load_patch(struct mt7615_dev *dev, u32 addr, const char *name)
{
	const struct mt7615_patch_hdr *hdr;
	const struct firmware *fw = NULL;
	int len, ret, sem;

	ret = firmware_request_nowarn(&fw, name, dev->mt76.dev);
	if (ret)
		return ret;

	if (!fw || !fw->data || fw->size < sizeof(*hdr)) {
		dev_err(dev->mt76.dev, "Invalid firmware\n");
		ret = -EINVAL;
		goto release_fw;
	}

	sem = mt76_connac_mcu_patch_sem_ctrl(&dev->mt76, true);
	switch (sem) {
	case PATCH_IS_DL:
		goto release_fw;
	case PATCH_NOT_DL_SEM_SUCCESS:
		break;
	default:
		dev_err(dev->mt76.dev, "Failed to get patch semaphore\n");
		ret = -EAGAIN;
		goto release_fw;
	}

	hdr = (const struct mt7615_patch_hdr *)(fw->data);

	dev_info(dev->mt76.dev, "HW/SW Version: 0x%x, Build Time: %.16s\n",
		 be32_to_cpu(hdr->hw_sw_ver), hdr->build_date);

	len = fw->size - sizeof(*hdr);

	ret = mt76_connac_mcu_init_download(&dev->mt76, addr, len,
					    DL_MODE_NEED_RSP);
	if (ret) {
		dev_err(dev->mt76.dev, "Download request failed\n");
		goto out;
	}

	ret = mt76_mcu_send_firmware(&dev->mt76, MCU_CMD_FW_SCATTER,
				     fw->data + sizeof(*hdr), len);
	if (ret) {
		dev_err(dev->mt76.dev, "Failed to send firmware to device\n");
		goto out;
	}

	ret = mt76_connac_mcu_start_patch(&dev->mt76);
	if (ret)
		dev_err(dev->mt76.dev, "Failed to start patch\n");

out:
	sem = mt76_connac_mcu_patch_sem_ctrl(&dev->mt76, false);
	switch (sem) {
	case PATCH_REL_SEM_SUCCESS:
		break;
	default:
		ret = -EAGAIN;
		dev_err(dev->mt76.dev, "Failed to release patch semaphore\n");
		break;
	}

release_fw:
	release_firmware(fw);

	return ret;
}

static u32 mt7615_mcu_gen_dl_mode(u8 feature_set, bool is_cr4)
{
	u32 ret = 0;

	ret |= (feature_set & FW_FEATURE_SET_ENCRYPT) ?
	       (DL_MODE_ENCRYPT | DL_MODE_RESET_SEC_IV) : 0;
	ret |= FIELD_PREP(DL_MODE_KEY_IDX,
			  FIELD_GET(FW_FEATURE_SET_KEY_IDX, feature_set));
	ret |= DL_MODE_NEED_RSP;
	ret |= is_cr4 ? DL_MODE_WORKING_PDA_CR4 : 0;

	return ret;
}

static int
mt7615_mcu_send_ram_firmware(struct mt7615_dev *dev,
			     const struct mt7615_fw_trailer *hdr,
			     const u8 *data, bool is_cr4)
{
	int n_region = is_cr4 ? CR4_REGION_NUM : N9_REGION_NUM;
	int err, i, offset = 0;
	u32 len, addr, mode;

	for (i = 0; i < n_region; i++) {
		mode = mt7615_mcu_gen_dl_mode(hdr[i].feature_set, is_cr4);
		len = le32_to_cpu(hdr[i].len) + IMG_CRC_LEN;
		addr = le32_to_cpu(hdr[i].addr);

		err = mt76_connac_mcu_init_download(&dev->mt76, addr, len,
						    mode);
		if (err) {
			dev_err(dev->mt76.dev, "Download request failed\n");
			return err;
		}

		err = mt76_mcu_send_firmware(&dev->mt76, MCU_CMD_FW_SCATTER,
					     data + offset, len);
		if (err) {
			dev_err(dev->mt76.dev, "Failed to send firmware to device\n");
			return err;
		}

		offset += len;
	}

	return 0;
}

static int mt7615_load_n9(struct mt7615_dev *dev, const char *name)
{
	const struct mt7615_fw_trailer *hdr;
	const struct firmware *fw;
	int ret;

	ret = request_firmware(&fw, name, dev->mt76.dev);
	if (ret)
		return ret;

	if (!fw || !fw->data || fw->size < N9_REGION_NUM * sizeof(*hdr)) {
		dev_err(dev->mt76.dev, "Invalid firmware\n");
		ret = -EINVAL;
		goto out;
	}

	hdr = (const struct mt7615_fw_trailer *)(fw->data + fw->size -
					N9_REGION_NUM * sizeof(*hdr));

	dev_info(dev->mt76.dev, "N9 Firmware Version: %.10s, Build Time: %.15s\n",
		 hdr->fw_ver, hdr->build_date);

	ret = mt7615_mcu_send_ram_firmware(dev, hdr, fw->data, false);
	if (ret)
		goto out;

	ret = mt76_connac_mcu_start_firmware(&dev->mt76,
					     le32_to_cpu(hdr->addr),
					     FW_START_OVERRIDE);
	if (ret) {
		dev_err(dev->mt76.dev, "Failed to start N9 firmware\n");
		goto out;
	}

	snprintf(dev->mt76.hw->wiphy->fw_version,
		 sizeof(dev->mt76.hw->wiphy->fw_version),
		 "%.10s-%.15s", hdr->fw_ver, hdr->build_date);

	if (!is_mt7615(&dev->mt76)) {
		dev->fw_ver = MT7615_FIRMWARE_V2;
		dev->mcu_ops = &sta_update_ops;
	} else {
		dev->fw_ver = MT7615_FIRMWARE_V1;
		dev->mcu_ops = &wtbl_update_ops;
	}

out:
	release_firmware(fw);
	return ret;
}

static int mt7615_load_cr4(struct mt7615_dev *dev, const char *name)
{
	const struct mt7615_fw_trailer *hdr;
	const struct firmware *fw;
	int ret;

	ret = request_firmware(&fw, name, dev->mt76.dev);
	if (ret)
		return ret;

	if (!fw || !fw->data || fw->size < CR4_REGION_NUM * sizeof(*hdr)) {
		dev_err(dev->mt76.dev, "Invalid firmware\n");
		ret = -EINVAL;
		goto out;
	}

	hdr = (const struct mt7615_fw_trailer *)(fw->data + fw->size -
					CR4_REGION_NUM * sizeof(*hdr));

	dev_info(dev->mt76.dev, "CR4 Firmware Version: %.10s, Build Time: %.15s\n",
		 hdr->fw_ver, hdr->build_date);

	ret = mt7615_mcu_send_ram_firmware(dev, hdr, fw->data, true);
	if (ret)
		goto out;

	ret = mt76_connac_mcu_start_firmware(&dev->mt76, 0,
					     FW_START_WORKING_PDA_CR4);
	if (ret) {
		dev_err(dev->mt76.dev, "Failed to start CR4 firmware\n");
		goto out;
	}

out:
	release_firmware(fw);

	return ret;
}

static int mt7615_load_ram(struct mt7615_dev *dev)
{
	int ret;

	ret = mt7615_load_n9(dev, MT7615_FIRMWARE_N9);
	if (ret)
		return ret;

	return mt7615_load_cr4(dev, MT7615_FIRMWARE_CR4);
}

static int mt7615_load_firmware(struct mt7615_dev *dev)
{
	int ret;
	u32 val;

	val = mt76_get_field(dev, MT_TOP_MISC2, MT_TOP_MISC2_FW_STATE);

	if (val != FW_STATE_FW_DOWNLOAD) {
		dev_err(dev->mt76.dev, "Firmware is not ready for download\n");
		return -EIO;
	}

	ret = mt7615_load_patch(dev, MT7615_PATCH_ADDRESS, MT7615_ROM_PATCH);
	if (ret)
		return ret;

	ret = mt7615_load_ram(dev);
	if (ret)
		return ret;

	if (!mt76_poll_msec(dev, MT_TOP_MISC2, MT_TOP_MISC2_FW_STATE,
			    FIELD_PREP(MT_TOP_MISC2_FW_STATE,
				       FW_STATE_CR4_RDY), 500)) {
		dev_err(dev->mt76.dev, "Timeout for initializing firmware\n");
		return -EIO;
	}

	return 0;
}

static int mt7622_load_firmware(struct mt7615_dev *dev)
{
	int ret;
	u32 val;

	mt76_set(dev, MT_WPDMA_GLO_CFG, MT_WPDMA_GLO_CFG_BYPASS_TX_SCH);

	val = mt76_get_field(dev, MT_TOP_OFF_RSV, MT_TOP_OFF_RSV_FW_STATE);
	if (val != FW_STATE_FW_DOWNLOAD) {
		dev_err(dev->mt76.dev, "Firmware is not ready for download\n");
		return -EIO;
	}

	ret = mt7615_load_patch(dev, MT7622_PATCH_ADDRESS, MT7622_ROM_PATCH);
	if (ret)
		return ret;

	ret = mt7615_load_n9(dev, MT7622_FIRMWARE_N9);
	if (ret)
		return ret;

	if (!mt76_poll_msec(dev, MT_TOP_OFF_RSV, MT_TOP_OFF_RSV_FW_STATE,
			    FIELD_PREP(MT_TOP_OFF_RSV_FW_STATE,
				       FW_STATE_NORMAL_TRX), 1500)) {
		dev_err(dev->mt76.dev, "Timeout for initializing firmware\n");
		return -EIO;
	}

	mt76_clear(dev, MT_WPDMA_GLO_CFG, MT_WPDMA_GLO_CFG_BYPASS_TX_SCH);

	return 0;
}

int mt7615_mcu_fw_log_2_host(struct mt7615_dev *dev, u8 ctrl)
{
	struct {
		u8 ctrl_val;
		u8 pad[3];
	} data = {
		.ctrl_val = ctrl
	};

	return mt76_mcu_send_msg(&dev->mt76, MCU_EXT_CMD_FW_LOG_2_HOST, &data,
				 sizeof(data), true);
}

static int mt7663_load_n9(struct mt7615_dev *dev, const char *name)
{
	u32 offset = 0, override_addr = 0, flag = FW_START_DLYCAL;
	const struct mt7663_fw_trailer *hdr;
	const struct mt7663_fw_buf *buf;
	const struct firmware *fw;
	const u8 *base_addr;
	int i, ret;

	ret = request_firmware(&fw, name, dev->mt76.dev);
	if (ret)
		return ret;

	if (!fw || !fw->data || fw->size < FW_V3_COMMON_TAILER_SIZE) {
		dev_err(dev->mt76.dev, "Invalid firmware\n");
		ret = -EINVAL;
		goto out;
	}

	hdr = (const struct mt7663_fw_trailer *)(fw->data + fw->size -
						 FW_V3_COMMON_TAILER_SIZE);

	dev_info(dev->mt76.dev, "N9 Firmware Version: %.10s, Build Time: %.15s\n",
		 hdr->fw_ver, hdr->build_date);
	dev_info(dev->mt76.dev, "Region number: 0x%x\n", hdr->n_region);

	base_addr = fw->data + fw->size - FW_V3_COMMON_TAILER_SIZE;
	for (i = 0; i < hdr->n_region; i++) {
		u32 shift = (hdr->n_region - i) * FW_V3_REGION_TAILER_SIZE;
		u32 len, addr, mode;

		dev_info(dev->mt76.dev, "Parsing tailer Region: %d\n", i);

		buf = (const struct mt7663_fw_buf *)(base_addr - shift);
		mode = mt7615_mcu_gen_dl_mode(buf->feature_set, false);
		addr = le32_to_cpu(buf->img_dest_addr);
		len = le32_to_cpu(buf->img_size);

		ret = mt76_connac_mcu_init_download(&dev->mt76, addr, len,
						    mode);
		if (ret) {
			dev_err(dev->mt76.dev, "Download request failed\n");
			goto out;
		}

		ret = mt76_mcu_send_firmware(&dev->mt76, MCU_CMD_FW_SCATTER,
					     fw->data + offset, len);
		if (ret) {
			dev_err(dev->mt76.dev, "Failed to send firmware\n");
			goto out;
		}

		offset += le32_to_cpu(buf->img_size);
		if (buf->feature_set & DL_MODE_VALID_RAM_ENTRY) {
			override_addr = le32_to_cpu(buf->img_dest_addr);
			dev_info(dev->mt76.dev, "Region %d, override_addr = 0x%08x\n",
				 i, override_addr);
		}
	}

	if (override_addr)
		flag |= FW_START_OVERRIDE;

	dev_info(dev->mt76.dev, "override_addr = 0x%08x, option = %d\n",
		 override_addr, flag);

	ret = mt76_connac_mcu_start_firmware(&dev->mt76, override_addr, flag);
	if (ret) {
		dev_err(dev->mt76.dev, "Failed to start N9 firmware\n");
		goto out;
	}

	snprintf(dev->mt76.hw->wiphy->fw_version,
		 sizeof(dev->mt76.hw->wiphy->fw_version),
		 "%.10s-%.15s", hdr->fw_ver, hdr->build_date);

out:
	release_firmware(fw);

	return ret;
}

static int
mt7663_load_rom_patch(struct mt7615_dev *dev, const char **n9_firmware)
{
	const char *selected_rom, *secondary_rom = MT7663_ROM_PATCH;
	const char *primary_rom = MT7663_OFFLOAD_ROM_PATCH;
	int ret;

	if (!prefer_offload_fw) {
		secondary_rom = MT7663_OFFLOAD_ROM_PATCH;
		primary_rom = MT7663_ROM_PATCH;
	}
	selected_rom = primary_rom;

	ret = mt7615_load_patch(dev, MT7663_PATCH_ADDRESS, primary_rom);
	if (ret) {
		dev_info(dev->mt76.dev, "%s not found, switching to %s",
			 primary_rom, secondary_rom);
		ret = mt7615_load_patch(dev, MT7663_PATCH_ADDRESS,
					secondary_rom);
		if (ret) {
			dev_err(dev->mt76.dev, "failed to load %s",
				secondary_rom);
			return ret;
		}
		selected_rom = secondary_rom;
	}

	if (!strcmp(selected_rom, MT7663_OFFLOAD_ROM_PATCH)) {
		*n9_firmware = MT7663_OFFLOAD_FIRMWARE_N9;
		dev->fw_ver = MT7615_FIRMWARE_V3;
		dev->mcu_ops = &uni_update_ops;
	} else {
		*n9_firmware = MT7663_FIRMWARE_N9;
		dev->fw_ver = MT7615_FIRMWARE_V2;
		dev->mcu_ops = &sta_update_ops;
	}

	return 0;
}

int __mt7663_load_firmware(struct mt7615_dev *dev)
{
	const char *n9_firmware;
	int ret;

	ret = mt76_get_field(dev, MT_CONN_ON_MISC, MT_TOP_MISC2_FW_N9_RDY);
	if (ret) {
		dev_dbg(dev->mt76.dev, "Firmware is already download\n");
		return -EIO;
	}

	ret = mt7663_load_rom_patch(dev, &n9_firmware);
	if (ret)
		return ret;

	ret = mt7663_load_n9(dev, n9_firmware);
	if (ret)
		return ret;

	if (!mt76_poll_msec(dev, MT_CONN_ON_MISC, MT_TOP_MISC2_FW_N9_RDY,
			    MT_TOP_MISC2_FW_N9_RDY, 1500)) {
		ret = mt76_get_field(dev, MT_CONN_ON_MISC,
				     MT7663_TOP_MISC2_FW_STATE);
		dev_err(dev->mt76.dev, "Timeout for initializing firmware\n");
		return -EIO;
	}

#ifdef CONFIG_PM
	if (mt7615_firmware_offload(dev))
		dev->mt76.hw->wiphy->wowlan = &mt76_connac_wowlan_support;
#endif /* CONFIG_PM */

	dev_dbg(dev->mt76.dev, "Firmware init done\n");

	return 0;
}
EXPORT_SYMBOL_GPL(__mt7663_load_firmware);

static int mt7663_load_firmware(struct mt7615_dev *dev)
{
	int ret;

	mt76_set(dev, MT_WPDMA_GLO_CFG, MT_WPDMA_GLO_CFG_BYPASS_TX_SCH);

	ret = __mt7663_load_firmware(dev);
	if (ret)
		return ret;

	mt76_clear(dev, MT_WPDMA_GLO_CFG, MT_WPDMA_GLO_CFG_BYPASS_TX_SCH);

	return 0;
}

int mt7615_mcu_init(struct mt7615_dev *dev)
{
	static const struct mt76_mcu_ops mt7615_mcu_ops = {
		.headroom = sizeof(struct mt7615_mcu_txd),
		.mcu_skb_send_msg = mt7615_mcu_send_message,
		.mcu_parse_response = mt7615_mcu_parse_response,
		.mcu_restart = mt7615_mcu_restart,
	};
	int ret;

	dev->mt76.mcu_ops = &mt7615_mcu_ops,

	ret = mt7615_mcu_drv_pmctrl(dev);
	if (ret)
		return ret;

	switch (mt76_chip(&dev->mt76)) {
	case 0x7622:
		ret = mt7622_load_firmware(dev);
		break;
	case 0x7663:
		ret = mt7663_load_firmware(dev);
		break;
	default:
		ret = mt7615_load_firmware(dev);
		break;
	}
	if (ret)
		return ret;

	mt76_queue_tx_cleanup(dev, dev->mt76.q_mcu[MT_MCUQ_FWDL], false);
	dev_dbg(dev->mt76.dev, "Firmware init done\n");
	set_bit(MT76_STATE_MCU_RUNNING, &dev->mphy.state);
	mt7615_mcu_fw_log_2_host(dev, 0);

	return 0;
}
EXPORT_SYMBOL_GPL(mt7615_mcu_init);

void mt7615_mcu_exit(struct mt7615_dev *dev)
{
	__mt76_mcu_restart(&dev->mt76);
	mt7615_mcu_set_fw_ctrl(dev);
	skb_queue_purge(&dev->mt76.mcu.res_q);
}
EXPORT_SYMBOL_GPL(mt7615_mcu_exit);

int mt7615_mcu_set_eeprom(struct mt7615_dev *dev)
{
	struct {
		u8 buffer_mode;
		u8 content_format;
		__le16 len;
	} __packed req_hdr = {
		.buffer_mode = 1,
	};
	u8 *eep = (u8 *)dev->mt76.eeprom.data;
	struct sk_buff *skb;
	int eep_len, offset;

	switch (mt76_chip(&dev->mt76)) {
	case 0x7622:
		eep_len = MT7622_EE_MAX - MT_EE_NIC_CONF_0;
		offset = MT_EE_NIC_CONF_0;
		break;
	case 0x7663:
		eep_len = MT7663_EE_MAX - MT_EE_CHIP_ID;
		req_hdr.content_format = 1;
		offset = MT_EE_CHIP_ID;
		break;
	default:
		eep_len = MT7615_EE_MAX - MT_EE_NIC_CONF_0;
		offset = MT_EE_NIC_CONF_0;
		break;
	}

	req_hdr.len = cpu_to_le16(eep_len);

	skb = mt76_mcu_msg_alloc(&dev->mt76, NULL, sizeof(req_hdr) + eep_len);
	if (!skb)
		return -ENOMEM;

	skb_put_data(skb, &req_hdr, sizeof(req_hdr));
	skb_put_data(skb, eep + offset, eep_len);

	return mt76_mcu_skb_send_msg(&dev->mt76, skb,
				     MCU_EXT_CMD_EFUSE_BUFFER_MODE, true);
}

int mt7615_mcu_set_wmm(struct mt7615_dev *dev, u8 queue,
		       const struct ieee80211_tx_queue_params *params)
{
#define WMM_AIFS_SET	BIT(0)
#define WMM_CW_MIN_SET	BIT(1)
#define WMM_CW_MAX_SET	BIT(2)
#define WMM_TXOP_SET	BIT(3)
#define WMM_PARAM_SET	(WMM_AIFS_SET | WMM_CW_MIN_SET | \
			 WMM_CW_MAX_SET | WMM_TXOP_SET)
	struct req_data {
		u8 number;
		u8 rsv[3];
		u8 queue;
		u8 valid;
		u8 aifs;
		u8 cw_min;
		__le16 cw_max;
		__le16 txop;
	} __packed req = {
		.number = 1,
		.queue = queue,
		.valid = WMM_PARAM_SET,
		.aifs = params->aifs,
		.cw_min = 5,
		.cw_max = cpu_to_le16(10),
		.txop = cpu_to_le16(params->txop),
	};

	if (params->cw_min)
		req.cw_min = fls(params->cw_min);
	if (params->cw_max)
		req.cw_max = cpu_to_le16(fls(params->cw_max));

	return mt76_mcu_send_msg(&dev->mt76, MCU_EXT_CMD_EDCA_UPDATE, &req,
				 sizeof(req), true);
}

int mt7615_mcu_set_dbdc(struct mt7615_dev *dev)
{
	struct mt7615_phy *ext_phy = mt7615_ext_phy(dev);
	struct dbdc_entry {
		u8 type;
		u8 index;
		u8 band;
		u8 _rsv;
	};
	struct {
		u8 enable;
		u8 num;
		u8 _rsv[2];
		struct dbdc_entry entry[64];
	} req = {
		.enable = !!ext_phy,
	};
	int i;

	if (!ext_phy)
		goto out;

#define ADD_DBDC_ENTRY(_type, _idx, _band)		\
	do { \
		req.entry[req.num].type = _type;		\
		req.entry[req.num].index = _idx;		\
		req.entry[req.num++].band = _band;		\
	} while (0)

	for (i = 0; i < 4; i++) {
		bool band = !!(ext_phy->omac_mask & BIT_ULL(i));

		ADD_DBDC_ENTRY(DBDC_TYPE_BSS, i, band);
	}

	for (i = 0; i < 14; i++) {
		bool band = !!(ext_phy->omac_mask & BIT_ULL(0x11 + i));

		ADD_DBDC_ENTRY(DBDC_TYPE_MBSS, i, band);
	}

	ADD_DBDC_ENTRY(DBDC_TYPE_MU, 0, 1);

	for (i = 0; i < 3; i++)
		ADD_DBDC_ENTRY(DBDC_TYPE_BF, i, 1);

	ADD_DBDC_ENTRY(DBDC_TYPE_WMM, 0, 0);
	ADD_DBDC_ENTRY(DBDC_TYPE_WMM, 1, 0);
	ADD_DBDC_ENTRY(DBDC_TYPE_WMM, 2, 1);
	ADD_DBDC_ENTRY(DBDC_TYPE_WMM, 3, 1);

	ADD_DBDC_ENTRY(DBDC_TYPE_MGMT, 0, 0);
	ADD_DBDC_ENTRY(DBDC_TYPE_MGMT, 1, 1);

out:
	return mt76_mcu_send_msg(&dev->mt76, MCU_EXT_CMD_DBDC_CTRL, &req,
				 sizeof(req), true);
}

int mt7615_mcu_del_wtbl_all(struct mt7615_dev *dev)
{
	struct wtbl_req_hdr req = {
		.operation = WTBL_RESET_ALL,
	};

	return mt76_mcu_send_msg(&dev->mt76, MCU_EXT_CMD_WTBL_UPDATE, &req,
				 sizeof(req), true);
}

int mt7615_mcu_rdd_cmd(struct mt7615_dev *dev,
		       enum mt7615_rdd_cmd cmd, u8 index,
		       u8 rx_sel, u8 val)
{
	struct {
		u8 ctrl;
		u8 rdd_idx;
		u8 rdd_rx_sel;
		u8 val;
		u8 rsv[4];
	} req = {
		.ctrl = cmd,
		.rdd_idx = index,
		.rdd_rx_sel = rx_sel,
		.val = val,
	};

	return mt76_mcu_send_msg(&dev->mt76, MCU_EXT_CMD_SET_RDD_CTRL, &req,
				 sizeof(req), true);
}

int mt7615_mcu_set_fcc5_lpn(struct mt7615_dev *dev, int val)
{
	struct {
		__le16 tag;
		__le16 min_lpn;
	} req = {
		.tag = cpu_to_le16(0x1),
		.min_lpn = cpu_to_le16(val),
	};

	return mt76_mcu_send_msg(&dev->mt76, MCU_EXT_CMD_SET_RDD_TH, &req,
				 sizeof(req), true);
}

int mt7615_mcu_set_pulse_th(struct mt7615_dev *dev,
			    const struct mt7615_dfs_pulse *pulse)
{
	struct {
		__le16 tag;
		__le32 max_width;	/* us */
		__le32 max_pwr;		/* dbm */
		__le32 min_pwr;		/* dbm */
		__le32 min_stgr_pri;	/* us */
		__le32 max_stgr_pri;	/* us */
		__le32 min_cr_pri;	/* us */
		__le32 max_cr_pri;	/* us */
	} req = {
		.tag = cpu_to_le16(0x3),
#define __req_field(field) .field = cpu_to_le32(pulse->field)
		__req_field(max_width),
		__req_field(max_pwr),
		__req_field(min_pwr),
		__req_field(min_stgr_pri),
		__req_field(max_stgr_pri),
		__req_field(min_cr_pri),
		__req_field(max_cr_pri),
#undef  __req_field
	};

<<<<<<< HEAD
	return __mt76_mcu_send_msg(&dev->mt76, MCU_EXT_CMD_SET_RDD_TH,
				   &req, sizeof(req), true);
=======
	return mt76_mcu_send_msg(&dev->mt76, MCU_EXT_CMD_SET_RDD_TH, &req,
				 sizeof(req), true);
>>>>>>> 754a0abe
}

int mt7615_mcu_set_radar_th(struct mt7615_dev *dev, int index,
			    const struct mt7615_dfs_pattern *pattern)
{
	struct {
		__le16 tag;
		__le16 radar_type;
		u8 enb;
		u8 stgr;
		u8 min_crpn;
		u8 max_crpn;
		u8 min_crpr;
		u8 min_pw;
		u8 max_pw;
		__le32 min_pri;
		__le32 max_pri;
		u8 min_crbn;
		u8 max_crbn;
		u8 min_stgpn;
		u8 max_stgpn;
		u8 min_stgpr;
	} req = {
		.tag = cpu_to_le16(0x2),
		.radar_type = cpu_to_le16(index),
#define __req_field_u8(field) .field = pattern->field
#define __req_field_u32(field) .field = cpu_to_le32(pattern->field)
		__req_field_u8(enb),
		__req_field_u8(stgr),
		__req_field_u8(min_crpn),
		__req_field_u8(max_crpn),
		__req_field_u8(min_crpr),
		__req_field_u8(min_pw),
		__req_field_u8(max_pw),
		__req_field_u32(min_pri),
		__req_field_u32(max_pri),
		__req_field_u8(min_crbn),
		__req_field_u8(max_crbn),
		__req_field_u8(min_stgpn),
		__req_field_u8(max_stgpn),
		__req_field_u8(min_stgpr),
#undef __req_field_u8
#undef __req_field_u32
	};

<<<<<<< HEAD
	return __mt76_mcu_send_msg(&dev->mt76, MCU_EXT_CMD_SET_RDD_TH,
				   &req, sizeof(req), true);
=======
	return mt76_mcu_send_msg(&dev->mt76, MCU_EXT_CMD_SET_RDD_TH, &req,
				 sizeof(req), true);
>>>>>>> 754a0abe
}

int mt7615_mcu_rdd_send_pattern(struct mt7615_dev *dev)
{
	struct {
		u8 pulse_num;
		u8 rsv[3];
		struct {
			__le32 start_time;
			__le16 width;
			__le16 power;
		} pattern[32];
	} req = {
		.pulse_num = dev->radar_pattern.n_pulses,
	};
	u32 start_time = ktime_to_ms(ktime_get_boottime());
	int i;

	if (dev->radar_pattern.n_pulses > ARRAY_SIZE(req.pattern))
		return -EINVAL;

	/* TODO: add some noise here */
	for (i = 0; i < dev->radar_pattern.n_pulses; i++) {
		u32 ts = start_time + i * dev->radar_pattern.period;

		req.pattern[i].width = cpu_to_le16(dev->radar_pattern.width);
		req.pattern[i].power = cpu_to_le16(dev->radar_pattern.power);
		req.pattern[i].start_time = cpu_to_le32(ts);
	}

	return mt76_mcu_send_msg(&dev->mt76, MCU_EXT_CMD_SET_RDD_PATTERN,
				 &req, sizeof(req), false);
}

static void mt7615_mcu_set_txpower_sku(struct mt7615_phy *phy, u8 *sku)
{
	struct mt76_phy *mphy = phy->mt76;
	struct ieee80211_hw *hw = mphy->hw;
	struct mt76_power_limits limits;
	s8 *limits_array = (s8 *)&limits;
	int n_chains = hweight8(mphy->antenna_mask);
	int tx_power;
	int i;
	static const u8 sku_mapping[] = {
#define SKU_FIELD(_type, _field) \
		[MT_SKU_##_type] = offsetof(struct mt76_power_limits, _field)
		SKU_FIELD(CCK_1_2, cck[0]),
		SKU_FIELD(CCK_55_11, cck[2]),
		SKU_FIELD(OFDM_6_9, ofdm[0]),
		SKU_FIELD(OFDM_12_18, ofdm[2]),
		SKU_FIELD(OFDM_24_36, ofdm[4]),
		SKU_FIELD(OFDM_48, ofdm[6]),
		SKU_FIELD(OFDM_54, ofdm[7]),
		SKU_FIELD(HT20_0_8, mcs[0][0]),
		SKU_FIELD(HT20_32, ofdm[0]),
		SKU_FIELD(HT20_1_2_9_10, mcs[0][1]),
		SKU_FIELD(HT20_3_4_11_12, mcs[0][3]),
		SKU_FIELD(HT20_5_13, mcs[0][5]),
		SKU_FIELD(HT20_6_14, mcs[0][6]),
		SKU_FIELD(HT20_7_15, mcs[0][7]),
		SKU_FIELD(HT40_0_8, mcs[1][0]),
		SKU_FIELD(HT40_32, ofdm[0]),
		SKU_FIELD(HT40_1_2_9_10, mcs[1][1]),
		SKU_FIELD(HT40_3_4_11_12, mcs[1][3]),
		SKU_FIELD(HT40_5_13, mcs[1][5]),
		SKU_FIELD(HT40_6_14, mcs[1][6]),
		SKU_FIELD(HT40_7_15, mcs[1][7]),
		SKU_FIELD(VHT20_0, mcs[0][0]),
		SKU_FIELD(VHT20_1_2, mcs[0][1]),
		SKU_FIELD(VHT20_3_4, mcs[0][3]),
		SKU_FIELD(VHT20_5_6, mcs[0][5]),
		SKU_FIELD(VHT20_7, mcs[0][7]),
		SKU_FIELD(VHT20_8, mcs[0][8]),
		SKU_FIELD(VHT20_9, mcs[0][9]),
		SKU_FIELD(VHT40_0, mcs[1][0]),
		SKU_FIELD(VHT40_1_2, mcs[1][1]),
		SKU_FIELD(VHT40_3_4, mcs[1][3]),
		SKU_FIELD(VHT40_5_6, mcs[1][5]),
		SKU_FIELD(VHT40_7, mcs[1][7]),
		SKU_FIELD(VHT40_8, mcs[1][8]),
		SKU_FIELD(VHT40_9, mcs[1][9]),
		SKU_FIELD(VHT80_0, mcs[2][0]),
		SKU_FIELD(VHT80_1_2, mcs[2][1]),
		SKU_FIELD(VHT80_3_4, mcs[2][3]),
		SKU_FIELD(VHT80_5_6, mcs[2][5]),
		SKU_FIELD(VHT80_7, mcs[2][7]),
		SKU_FIELD(VHT80_8, mcs[2][8]),
		SKU_FIELD(VHT80_9, mcs[2][9]),
		SKU_FIELD(VHT160_0, mcs[3][0]),
		SKU_FIELD(VHT160_1_2, mcs[3][1]),
		SKU_FIELD(VHT160_3_4, mcs[3][3]),
		SKU_FIELD(VHT160_5_6, mcs[3][5]),
		SKU_FIELD(VHT160_7, mcs[3][7]),
		SKU_FIELD(VHT160_8, mcs[3][8]),
		SKU_FIELD(VHT160_9, mcs[3][9]),
#undef SKU_FIELD
	};

	tx_power = hw->conf.power_level * 2 -
		   mt76_tx_power_nss_delta(n_chains);

	tx_power = mt76_get_rate_power_limits(mphy, mphy->chandef.chan,
					      &limits, tx_power);
	mphy->txpower_cur = tx_power;

	if (is_mt7663(mphy->dev)) {
		memset(sku, tx_power, MT_SKU_4SS_DELTA + 1);
		return;
	}

	for (i = 0; i < MT_SKU_1SS_DELTA; i++)
		sku[i] = limits_array[sku_mapping[i]];

	for (i = 0; i < 4; i++) {
		int delta = 0;

		if (i < n_chains - 1)
			delta = mt76_tx_power_nss_delta(n_chains) -
				mt76_tx_power_nss_delta(i + 1);
		sku[MT_SKU_1SS_DELTA + i] = delta;
	}
}

static u8 mt7615_mcu_chan_bw(struct cfg80211_chan_def *chandef)
{
	static const u8 width_to_bw[] = {
		[NL80211_CHAN_WIDTH_40] = CMD_CBW_40MHZ,
		[NL80211_CHAN_WIDTH_80] = CMD_CBW_80MHZ,
		[NL80211_CHAN_WIDTH_80P80] = CMD_CBW_8080MHZ,
		[NL80211_CHAN_WIDTH_160] = CMD_CBW_160MHZ,
		[NL80211_CHAN_WIDTH_5] = CMD_CBW_5MHZ,
		[NL80211_CHAN_WIDTH_10] = CMD_CBW_10MHZ,
		[NL80211_CHAN_WIDTH_20] = CMD_CBW_20MHZ,
		[NL80211_CHAN_WIDTH_20_NOHT] = CMD_CBW_20MHZ,
	};

	if (chandef->width >= ARRAY_SIZE(width_to_bw))
		return 0;

	return width_to_bw[chandef->width];
}

int mt7615_mcu_set_chan_info(struct mt7615_phy *phy, int cmd)
{
	struct mt7615_dev *dev = phy->dev;
	struct cfg80211_chan_def *chandef = &phy->mt76->chandef;
	int freq1 = chandef->center_freq1, freq2 = chandef->center_freq2;
	struct {
		u8 control_chan;
		u8 center_chan;
		u8 bw;
		u8 tx_streams;
		u8 rx_streams_mask;
		u8 switch_reason;
		u8 band_idx;
		/* for 80+80 only */
		u8 center_chan2;
		__le16 cac_case;
		u8 channel_band;
		u8 rsv0;
		__le32 outband_freq;
		u8 txpower_drop;
		u8 rsv1[3];
		u8 txpower_sku[53];
		u8 rsv2[3];
	} req = {
		.control_chan = chandef->chan->hw_value,
		.center_chan = ieee80211_frequency_to_channel(freq1),
		.tx_streams = hweight8(phy->mt76->antenna_mask),
		.rx_streams_mask = phy->mt76->chainmask,
		.center_chan2 = ieee80211_frequency_to_channel(freq2),
	};

	if (phy->mt76->hw->conf.flags & IEEE80211_CONF_OFFCHANNEL)
		req.switch_reason = CH_SWITCH_SCAN_BYPASS_DPD;
	else if ((chandef->chan->flags & IEEE80211_CHAN_RADAR) &&
		 chandef->chan->dfs_state != NL80211_DFS_AVAILABLE)
		req.switch_reason = CH_SWITCH_DFS;
	else
		req.switch_reason = CH_SWITCH_NORMAL;

	req.band_idx = phy != &dev->phy;
	req.bw = mt7615_mcu_chan_bw(chandef);

	if (mt76_testmode_enabled(phy->mt76))
		memset(req.txpower_sku, 0x3f, 49);
	else
		mt7615_mcu_set_txpower_sku(phy, req.txpower_sku);

	return mt76_mcu_send_msg(&dev->mt76, cmd, &req, sizeof(req), true);
}

int mt7615_mcu_get_temperature(struct mt7615_dev *dev)
{
	struct {
		u8 action;
		u8 rsv[3];
	} req = {};

	return mt76_mcu_send_msg(&dev->mt76, MCU_EXT_CMD_GET_TEMP, &req,
				 sizeof(req), true);
}

int mt7615_mcu_set_test_param(struct mt7615_dev *dev, u8 param, bool test_mode,
			      u32 val)
{
	struct {
		u8 test_mode_en;
		u8 param_idx;
		u8 _rsv[2];

		__le32 value;

		u8 pad[8];
	} req = {
		.test_mode_en = test_mode,
		.param_idx = param,
		.value = cpu_to_le32(val),
	};

	return mt76_mcu_send_msg(&dev->mt76, MCU_EXT_CMD_ATE_CTRL, &req,
				 sizeof(req), false);
}

int mt7615_mcu_set_sku_en(struct mt7615_phy *phy, bool enable)
{
	struct mt7615_dev *dev = phy->dev;
	struct {
		u8 format_id;
		u8 sku_enable;
		u8 band_idx;
		u8 rsv;
	} req = {
		.format_id = 0,
		.band_idx = phy != &dev->phy,
		.sku_enable = enable,
	};

	return mt76_mcu_send_msg(&dev->mt76,
				 MCU_EXT_CMD_TX_POWER_FEATURE_CTRL, &req,
				 sizeof(req), true);
}

static int mt7615_find_freq_idx(const u16 *freqs, int n_freqs, u16 cur)
{
	int i;

	for (i = 0; i < n_freqs; i++)
		if (cur == freqs[i])
			return i;

	return -1;
}

static int mt7615_dcoc_freq_idx(u16 freq, u8 bw)
{
	static const u16 freq_list[] = {
		4980, 5805, 5905, 5190,
		5230, 5270, 5310, 5350,
		5390, 5430, 5470, 5510,
		5550, 5590, 5630, 5670,
		5710, 5755, 5795, 5835,
		5875, 5210, 5290, 5370,
		5450, 5530, 5610, 5690,
		5775, 5855
	};
	static const u16 freq_bw40[] = {
		5190, 5230, 5270, 5310,
		5350, 5390, 5430, 5470,
		5510, 5550, 5590, 5630,
		5670, 5710, 5755, 5795,
		5835, 5875
	};
	int offset_2g = ARRAY_SIZE(freq_list);
	int idx;

	if (freq < 4000) {
		if (freq < 2427)
			return offset_2g;
		if (freq < 2442)
			return offset_2g + 1;
		if (freq < 2457)
			return offset_2g + 2;

		return offset_2g + 3;
	}

	switch (bw) {
	case NL80211_CHAN_WIDTH_80:
	case NL80211_CHAN_WIDTH_80P80:
	case NL80211_CHAN_WIDTH_160:
		break;
	default:
		idx = mt7615_find_freq_idx(freq_bw40, ARRAY_SIZE(freq_bw40),
					   freq + 10);
		if (idx >= 0) {
			freq = freq_bw40[idx];
			break;
		}

		idx = mt7615_find_freq_idx(freq_bw40, ARRAY_SIZE(freq_bw40),
					   freq - 10);
		if (idx >= 0) {
			freq = freq_bw40[idx];
			break;
		}
		fallthrough;
	case NL80211_CHAN_WIDTH_40:
		idx = mt7615_find_freq_idx(freq_bw40, ARRAY_SIZE(freq_bw40),
					   freq);
		if (idx >= 0)
			break;

		return -1;

	}

	return mt7615_find_freq_idx(freq_list, ARRAY_SIZE(freq_list), freq);
}

int mt7615_mcu_apply_rx_dcoc(struct mt7615_phy *phy)
{
	struct mt7615_dev *dev = phy->dev;
	struct cfg80211_chan_def *chandef = &phy->mt76->chandef;
	int freq2 = chandef->center_freq2;
	int ret;
	struct {
		u8 direction;
		u8 runtime_calibration;
		u8 _rsv[2];

		__le16 center_freq;
		u8 bw;
		u8 band;
		u8 is_freq2;
		u8 success;
		u8 dbdc_en;

		u8 _rsv2;

		struct {
			__le32 sx0_i_lna[4];
			__le32 sx0_q_lna[4];

			__le32 sx2_i_lna[4];
			__le32 sx2_q_lna[4];
		} dcoc_data[4];
	} req = {
		.direction = 1,

		.bw = mt7615_mcu_chan_bw(chandef),
		.band = chandef->center_freq1 > 4000,
		.dbdc_en = !!dev->mt76.phy2,
	};
	u16 center_freq = chandef->center_freq1;
	int freq_idx;
	u8 *eep = dev->mt76.eeprom.data;

	if (!(eep[MT_EE_CALDATA_FLASH] & MT_EE_CALDATA_FLASH_RX_CAL))
		return 0;

	if (chandef->width == NL80211_CHAN_WIDTH_160) {
		freq2 = center_freq + 40;
		center_freq -= 40;
	}

again:
	req.runtime_calibration = 1;
	freq_idx = mt7615_dcoc_freq_idx(center_freq, chandef->width);
	if (freq_idx < 0)
		goto out;

	memcpy(req.dcoc_data, eep + MT7615_EEPROM_DCOC_OFFSET +
			      freq_idx * MT7615_EEPROM_DCOC_SIZE,
	       sizeof(req.dcoc_data));
	req.runtime_calibration = 0;

out:
	req.center_freq = cpu_to_le16(center_freq);
	ret = mt76_mcu_send_msg(&dev->mt76, MCU_EXT_CMD_RXDCOC_CAL, &req,
				sizeof(req), true);

	if ((chandef->width == NL80211_CHAN_WIDTH_80P80 ||
	     chandef->width == NL80211_CHAN_WIDTH_160) && !req.is_freq2) {
		req.is_freq2 = true;
		center_freq = freq2;
		goto again;
	}

	return ret;
}

static int mt7615_dpd_freq_idx(u16 freq, u8 bw)
{
	static const u16 freq_list[] = {
		4920, 4940, 4960, 4980,
		5040, 5060, 5080, 5180,
		5200, 5220, 5240, 5260,
		5280, 5300, 5320, 5340,
		5360, 5380, 5400, 5420,
		5440, 5460, 5480, 5500,
		5520, 5540, 5560, 5580,
		5600, 5620, 5640, 5660,
		5680, 5700, 5720, 5745,
		5765, 5785, 5805, 5825,
		5845, 5865, 5885, 5905
	};
	int offset_2g = ARRAY_SIZE(freq_list);
	int idx;

	if (freq < 4000) {
		if (freq < 2432)
			return offset_2g;
		if (freq < 2457)
			return offset_2g + 1;

		return offset_2g + 2;
	}

	if (bw != NL80211_CHAN_WIDTH_20) {
		idx = mt7615_find_freq_idx(freq_list, ARRAY_SIZE(freq_list),
					   freq + 10);
		if (idx >= 0)
			return idx;

		idx = mt7615_find_freq_idx(freq_list, ARRAY_SIZE(freq_list),
					   freq - 10);
		if (idx >= 0)
			return idx;
	}

	return mt7615_find_freq_idx(freq_list, ARRAY_SIZE(freq_list), freq);
}


int mt7615_mcu_apply_tx_dpd(struct mt7615_phy *phy)
{
	struct mt7615_dev *dev = phy->dev;
	struct cfg80211_chan_def *chandef = &phy->mt76->chandef;
	int freq2 = chandef->center_freq2;
	int ret;
	struct {
		u8 direction;
		u8 runtime_calibration;
		u8 _rsv[2];

		__le16 center_freq;
		u8 bw;
		u8 band;
		u8 is_freq2;
		u8 success;
		u8 dbdc_en;

		u8 _rsv2;

		struct {
			struct {
				u32 dpd_g0;
				u8 data[32];
			} wf0, wf1;

			struct {
				u32 dpd_g0_prim;
				u32 dpd_g0_sec;
				u8 data_prim[32];
				u8 data_sec[32];
			} wf2, wf3;
		} dpd_data;
	} req = {
		.direction = 1,

		.bw = mt7615_mcu_chan_bw(chandef),
		.band = chandef->center_freq1 > 4000,
		.dbdc_en = !!dev->mt76.phy2,
	};
	u16 center_freq = chandef->center_freq1;
	int freq_idx;
	u8 *eep = dev->mt76.eeprom.data;

	if (!(eep[MT_EE_CALDATA_FLASH] & MT_EE_CALDATA_FLASH_TX_DPD))
		return 0;

	if (chandef->width == NL80211_CHAN_WIDTH_160) {
		freq2 = center_freq + 40;
		center_freq -= 40;
	}

again:
	req.runtime_calibration = 1;
	freq_idx = mt7615_dpd_freq_idx(center_freq, chandef->width);
	if (freq_idx < 0)
		goto out;

	memcpy(&req.dpd_data, eep + MT7615_EEPROM_TXDPD_OFFSET +
			      freq_idx * MT7615_EEPROM_TXDPD_SIZE,
	       sizeof(req.dpd_data));
	req.runtime_calibration = 0;

out:
	req.center_freq = cpu_to_le16(center_freq);
	ret = mt76_mcu_send_msg(&dev->mt76, MCU_EXT_CMD_TXDPD_CAL, &req,
				sizeof(req), true);

	if ((chandef->width == NL80211_CHAN_WIDTH_80P80 ||
	     chandef->width == NL80211_CHAN_WIDTH_160) && !req.is_freq2) {
		req.is_freq2 = true;
		center_freq = freq2;
		goto again;
	}

	return ret;
}

int mt7615_mcu_set_rx_hdr_trans_blacklist(struct mt7615_dev *dev)
{
	struct {
		u8 operation;
		u8 count;
		u8 _rsv[2];
		u8 index;
		u8 enable;
		__le16 etype;
	} req = {
		.operation = 1,
		.count = 1,
		.enable = 1,
		.etype = cpu_to_le16(ETH_P_PAE),
	};

	return mt76_mcu_send_msg(&dev->mt76, MCU_EXT_CMD_RX_HDR_TRANS,
				 &req, sizeof(req), false);
}

int mt7615_mcu_set_bss_pm(struct mt7615_dev *dev, struct ieee80211_vif *vif,
			  bool enable)
{
	struct mt7615_vif *mvif = (struct mt7615_vif *)vif->drv_priv;
	struct {
		u8 bss_idx;
		u8 dtim_period;
		__le16 aid;
		__le16 bcn_interval;
		__le16 atim_window;
		u8 uapsd;
		u8 bmc_delivered_ac;
		u8 bmc_triggered_ac;
		u8 pad;
	} req = {
		.bss_idx = mvif->mt76.idx,
		.aid = cpu_to_le16(vif->bss_conf.aid),
		.dtim_period = vif->bss_conf.dtim_period,
		.bcn_interval = cpu_to_le16(vif->bss_conf.beacon_int),
	};
	struct {
		u8 bss_idx;
		u8 pad[3];
	} req_hdr = {
		.bss_idx = mvif->mt76.idx,
	};
	int err;

	if (vif->type != NL80211_IFTYPE_STATION)
		return 0;

	err = mt76_mcu_send_msg(&dev->mt76, MCU_CMD_SET_BSS_ABORT, &req_hdr,
				sizeof(req_hdr), false);
	if (err < 0 || !enable)
		return err;

	return mt76_mcu_send_msg(&dev->mt76, MCU_CMD_SET_BSS_CONNECTED, &req,
				 sizeof(req), false);
}

int mt7615_mcu_set_roc(struct mt7615_phy *phy, struct ieee80211_vif *vif,
		       struct ieee80211_channel *chan, int duration)
{
	struct mt7615_vif *mvif = (struct mt7615_vif *)vif->drv_priv;
	struct mt7615_dev *dev = phy->dev;
	struct mt7615_roc_tlv req = {
		.bss_idx = mvif->mt76.idx,
		.active = !chan,
		.max_interval = cpu_to_le32(duration),
		.primary_chan = chan ? chan->hw_value : 0,
		.band = chan ? chan->band : 0,
		.req_type = 2,
	};

	phy->roc_grant = false;

	return mt76_mcu_send_msg(&dev->mt76, MCU_CMD_SET_ROC, &req,
				 sizeof(req), false);
}

int mt7615_mcu_set_p2p_oppps(struct ieee80211_hw *hw,
			     struct ieee80211_vif *vif)
{
	struct mt7615_vif *mvif = (struct mt7615_vif *)vif->drv_priv;
	int ct_window = vif->bss_conf.p2p_noa_attr.oppps_ctwindow;
	struct mt7615_dev *dev = mt7615_hw_dev(hw);
	struct {
		__le32 ct_win;
		u8 bss_idx;
		u8 rsv[3];
	} __packed req = {
		.ct_win = cpu_to_le32(ct_window),
		.bss_idx = mvif->mt76.idx,
	};

	if (!mt7615_firmware_offload(dev))
		return -ENOTSUPP;

	return mt76_mcu_send_msg(&dev->mt76, MCU_CMD_SET_P2P_OPPPS, &req,
				 sizeof(req), false);
}

u32 mt7615_mcu_reg_rr(struct mt76_dev *dev, u32 offset)
{
	struct {
		__le32 addr;
		__le32 val;
	} __packed req = {
		.addr = cpu_to_le32(offset),
	};

	return mt76_mcu_send_msg(dev, MCU_CMD_REG_READ, &req, sizeof(req),
				 true);
}
EXPORT_SYMBOL_GPL(mt7615_mcu_reg_rr);

void mt7615_mcu_reg_wr(struct mt76_dev *dev, u32 offset, u32 val)
{
	struct {
		__le32 addr;
		__le32 val;
	} __packed req = {
		.addr = cpu_to_le32(offset),
		.val = cpu_to_le32(val),
	};

	mt76_mcu_send_msg(dev, MCU_CMD_REG_WRITE, &req, sizeof(req), false);
}
EXPORT_SYMBOL_GPL(mt7615_mcu_reg_wr);<|MERGE_RESOLUTION|>--- conflicted
+++ resolved
@@ -2120,13 +2120,8 @@
 #undef  __req_field
 	};
 
-<<<<<<< HEAD
-	return __mt76_mcu_send_msg(&dev->mt76, MCU_EXT_CMD_SET_RDD_TH,
-				   &req, sizeof(req), true);
-=======
 	return mt76_mcu_send_msg(&dev->mt76, MCU_EXT_CMD_SET_RDD_TH, &req,
 				 sizeof(req), true);
->>>>>>> 754a0abe
 }
 
 int mt7615_mcu_set_radar_th(struct mt7615_dev *dev, int index,
@@ -2172,13 +2167,8 @@
 #undef __req_field_u32
 	};
 
-<<<<<<< HEAD
-	return __mt76_mcu_send_msg(&dev->mt76, MCU_EXT_CMD_SET_RDD_TH,
-				   &req, sizeof(req), true);
-=======
 	return mt76_mcu_send_msg(&dev->mt76, MCU_EXT_CMD_SET_RDD_TH, &req,
 				 sizeof(req), true);
->>>>>>> 754a0abe
 }
 
 int mt7615_mcu_rdd_send_pattern(struct mt7615_dev *dev)
