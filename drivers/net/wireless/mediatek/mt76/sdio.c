// SPDX-License-Identifier: ISC
/* Copyright (C) 2020 MediaTek Inc.
 *
 * This file is written based on mt76/usb.c.
 *
 * Author: Felix Fietkau <nbd@nbd.name>
 *	   Lorenzo Bianconi <lorenzo@kernel.org>
 *	   Sean Wang <sean.wang@mediatek.com>
 */

#include <linux/iopoll.h>
#include <linux/kernel.h>
#include <linux/module.h>
#include <linux/mmc/sdio_func.h>
#include <linux/sched.h>
#include <linux/kthread.h>

#include "mt76.h"

static int
mt76s_alloc_rx_queue(struct mt76_dev *dev, enum mt76_rxq_id qid)
{
	struct mt76_queue *q = &dev->q_rx[qid];

	spin_lock_init(&q->lock);
	q->entry = devm_kcalloc(dev->dev,
				MT_NUM_RX_ENTRIES, sizeof(*q->entry),
				GFP_KERNEL);
	if (!q->entry)
		return -ENOMEM;

	q->ndesc = MT_NUM_RX_ENTRIES;
	q->head = q->tail = 0;
	q->queued = 0;

	return 0;
}

static struct mt76_queue *mt76s_alloc_tx_queue(struct mt76_dev *dev)
{
	struct mt76_queue *q;

	q = devm_kzalloc(dev->dev, sizeof(*q), GFP_KERNEL);
	if (!q)
		return ERR_PTR(-ENOMEM);

	spin_lock_init(&q->lock);
	q->entry = devm_kcalloc(dev->dev,
				MT_NUM_TX_ENTRIES, sizeof(*q->entry),
				GFP_KERNEL);
	if (!q->entry)
		return ERR_PTR(-ENOMEM);

	q->ndesc = MT_NUM_TX_ENTRIES;

	return q;
}

static int mt76s_alloc_tx(struct mt76_dev *dev)
{
	struct mt76_queue *q;
	int i;

	for (i = 0; i <= MT_TXQ_PSD; i++) {
		q = mt76s_alloc_tx_queue(dev);
		if (IS_ERR(q))
			return PTR_ERR(q);

		q->qid = i;
		dev->phy.q_tx[i] = q;
	}

	q = mt76s_alloc_tx_queue(dev);
	if (IS_ERR(q))
		return PTR_ERR(q);

	q->qid = MT_MCUQ_WM;
	dev->q_mcu[MT_MCUQ_WM] = q;

	return 0;
}

int mt76s_alloc_queues(struct mt76_dev *dev)
{
	int err;

	err = mt76s_alloc_rx_queue(dev, MT_RXQ_MAIN);
	if (err < 0)
		return err;

	return mt76s_alloc_tx(dev);
}
EXPORT_SYMBOL_GPL(mt76s_alloc_queues);

static struct mt76_queue_entry *
mt76s_get_next_rx_entry(struct mt76_queue *q)
{
	struct mt76_queue_entry *e = NULL;

	spin_lock_bh(&q->lock);
	if (q->queued > 0) {
		e = &q->entry[q->tail];
		q->tail = (q->tail + 1) % q->ndesc;
		q->queued--;
	}
	spin_unlock_bh(&q->lock);

	return e;
}

static int
mt76s_process_rx_queue(struct mt76_dev *dev, struct mt76_queue *q)
{
	int qid = q - &dev->q_rx[MT_RXQ_MAIN];
	int nframes = 0;

	while (true) {
		struct mt76_queue_entry *e;

		if (!test_bit(MT76_STATE_INITIALIZED, &dev->phy.state))
			break;

		e = mt76s_get_next_rx_entry(q);
		if (!e || !e->skb)
			break;

		dev->drv->rx_skb(dev, MT_RXQ_MAIN, e->skb);
		e->skb = NULL;
		nframes++;
	}
	if (qid == MT_RXQ_MAIN)
		mt76_rx_poll_complete(dev, MT_RXQ_MAIN, NULL);

	return nframes;
}

static void mt76s_net_worker(struct mt76_worker *w)
{
	struct mt76_sdio *sdio = container_of(w, struct mt76_sdio,
					      net_worker);
	struct mt76_dev *dev = container_of(sdio, struct mt76_dev, sdio);
	int i, nframes;

	do {
		nframes = 0;

		local_bh_disable();
		rcu_read_lock();

		mt76_for_each_q_rx(dev, i)
			nframes += mt76s_process_rx_queue(dev, &dev->q_rx[i]);

		rcu_read_unlock();
		local_bh_enable();
	} while (nframes > 0);
}

static int mt76s_process_tx_queue(struct mt76_dev *dev, struct mt76_queue *q)
{
	struct mt76_queue_entry entry;
	int nframes = 0;
	bool mcu;

	if (!q)
		return 0;

	mcu = q == dev->q_mcu[MT_MCUQ_WM];
	while (q->queued > 0) {
		if (!q->entry[q->tail].done)
			break;

		entry = q->entry[q->tail];
		q->entry[q->tail].done = false;

		if (mcu) {
			dev_kfree_skb(entry.skb);
			entry.skb = NULL;
		}

		mt76_queue_tx_complete(dev, q, &entry);
		nframes++;
	}

	if (!q->queued)
		wake_up(&dev->tx_wait);

	return nframes;
}

static void mt76s_status_worker(struct mt76_worker *w)
{
	struct mt76_sdio *sdio = container_of(w, struct mt76_sdio,
					      status_worker);
	struct mt76_dev *dev = container_of(sdio, struct mt76_dev, sdio);
	bool resched = false;
	int i, nframes;

	do {
		int ndata_frames = 0;

		nframes = mt76s_process_tx_queue(dev, dev->q_mcu[MT_MCUQ_WM]);

		for (i = 0; i <= MT_TXQ_PSD; i++)
			ndata_frames += mt76s_process_tx_queue(dev,
							       dev->phy.q_tx[i]);
		nframes += ndata_frames;
		if (ndata_frames > 0)
			resched = true;

		if (dev->drv->tx_status_data &&
		    !test_and_set_bit(MT76_READING_STATS, &dev->phy.state))
			queue_work(dev->wq, &dev->sdio.stat_work);
	} while (nframes > 0);

	if (resched)
		mt76_worker_schedule(&dev->sdio.txrx_worker);
}

static void mt76s_tx_status_data(struct work_struct *work)
{
	struct mt76_sdio *sdio;
	struct mt76_dev *dev;
	u8 update = 1;
	u16 count = 0;

	sdio = container_of(work, struct mt76_sdio, stat_work);
	dev = container_of(sdio, struct mt76_dev, sdio);

	while (true) {
		if (test_bit(MT76_REMOVED, &dev->phy.state))
			break;

		if (!dev->drv->tx_status_data(dev, &update))
			break;
		count++;
	}

	if (count && test_bit(MT76_STATE_RUNNING, &dev->phy.state))
		queue_work(dev->wq, &sdio->stat_work);
	else
		clear_bit(MT76_READING_STATS, &dev->phy.state);
}

static int
mt76s_tx_queue_skb(struct mt76_dev *dev, struct mt76_queue *q,
		   struct sk_buff *skb, struct mt76_wcid *wcid,
		   struct ieee80211_sta *sta)
{
	struct mt76_tx_info tx_info = {
		.skb = skb,
	};
	int err, len = skb->len;
	u16 idx = q->head;

	if (q->queued == q->ndesc)
		return -ENOSPC;

	skb->prev = skb->next = NULL;
	err = dev->drv->tx_prepare_skb(dev, NULL, q->qid, wcid, sta, &tx_info);
	if (err < 0)
		return err;

	q->entry[q->head].skb = tx_info.skb;
	q->entry[q->head].buf_sz = len;
<<<<<<< HEAD
=======
	q->entry[q->head].wcid = 0xffff;
>>>>>>> 754a0abe

	smp_wmb();

	q->head = (q->head + 1) % q->ndesc;
	q->queued++;

	return idx;
}

static int
mt76s_tx_queue_skb_raw(struct mt76_dev *dev, struct mt76_queue *q,
		       struct sk_buff *skb, u32 tx_info)
{
	int ret = -ENOSPC, len = skb->len, pad;

	if (q->queued == q->ndesc)
		goto error;

	pad = round_up(skb->len, 4) - skb->len;
	ret = mt76_skb_adjust_pad(skb, pad);
	if (ret)
		goto error;

	spin_lock_bh(&q->lock);

	q->entry[q->head].buf_sz = len;
	q->entry[q->head].skb = skb;
	q->head = (q->head + 1) % q->ndesc;
	q->queued++;

	spin_unlock_bh(&q->lock);

	return 0;

error:
	dev_kfree_skb(skb);

	return ret;
}

static void mt76s_tx_kick(struct mt76_dev *dev, struct mt76_queue *q)
{
	struct mt76_sdio *sdio = &dev->sdio;

	mt76_worker_schedule(&sdio->txrx_worker);
}

static const struct mt76_queue_ops sdio_queue_ops = {
	.tx_queue_skb = mt76s_tx_queue_skb,
	.kick = mt76s_tx_kick,
	.tx_queue_skb_raw = mt76s_tx_queue_skb_raw,
};

void mt76s_deinit(struct mt76_dev *dev)
{
	struct mt76_sdio *sdio = &dev->sdio;
	int i;

	mt76_worker_teardown(&sdio->txrx_worker);
	mt76_worker_teardown(&sdio->status_worker);
	mt76_worker_teardown(&sdio->net_worker);

	cancel_work_sync(&sdio->stat_work);
	clear_bit(MT76_READING_STATS, &dev->phy.state);

	mt76_tx_status_check(dev, NULL, true);

	sdio_claim_host(sdio->func);
	sdio_release_irq(sdio->func);
	sdio_release_host(sdio->func);

	mt76_for_each_q_rx(dev, i) {
		struct mt76_queue *q = &dev->q_rx[i];
		int j;

		for (j = 0; j < q->ndesc; j++) {
			struct mt76_queue_entry *e = &q->entry[j];

			if (!e->skb)
				continue;

			dev_kfree_skb(e->skb);
			e->skb = NULL;
		}
	}
}
EXPORT_SYMBOL_GPL(mt76s_deinit);

int mt76s_init(struct mt76_dev *dev, struct sdio_func *func,
	       const struct mt76_bus_ops *bus_ops)
{
	struct mt76_sdio *sdio = &dev->sdio;
	int err;

	err = mt76_worker_setup(dev->hw, &sdio->status_worker,
				mt76s_status_worker, "sdio-status");
	if (err)
		return err;

	err = mt76_worker_setup(dev->hw, &sdio->net_worker, mt76s_net_worker,
				"sdio-net");
	if (err)
		return err;

	sched_set_fifo_low(sdio->status_worker.task);
	sched_set_fifo_low(sdio->net_worker.task);

	INIT_WORK(&sdio->stat_work, mt76s_tx_status_data);

	dev->queue_ops = &sdio_queue_ops;
	dev->bus = bus_ops;
	dev->sdio.func = func;

	return 0;
}
EXPORT_SYMBOL_GPL(mt76s_init);

MODULE_AUTHOR("Sean Wang <sean.wang@mediatek.com>");
MODULE_AUTHOR("Lorenzo Bianconi <lorenzo@kernel.org>");
MODULE_LICENSE("Dual BSD/GPL");<|MERGE_RESOLUTION|>--- conflicted
+++ resolved
@@ -262,10 +262,7 @@
 
 	q->entry[q->head].skb = tx_info.skb;
 	q->entry[q->head].buf_sz = len;
-<<<<<<< HEAD
-=======
 	q->entry[q->head].wcid = 0xffff;
->>>>>>> 754a0abe
 
 	smp_wmb();
 
