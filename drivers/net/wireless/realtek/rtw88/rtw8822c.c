--- conflicted
+++ resolved
@@ -4464,19 +4464,12 @@
 
 	rtw_phy_config_swing_table(rtwdev, &swing_table);
 
-	if (rtw_phy_pwrtrack_need_lck(rtwdev))
-		rtw8822c_do_lck(rtwdev);
-
 	for (i = 0; i < rtwdev->hal.rf_path_num; i++)
 		rtw8822c_pwr_track_stats(rtwdev, i);
 	if (rtw_phy_pwrtrack_need_lck(rtwdev))
 		rtw8822c_do_lck(rtwdev);
 	for (i = 0; i < rtwdev->hal.rf_path_num; i++)
 		rtw8822c_pwr_track_path(rtwdev, &swing_table, i);
-<<<<<<< HEAD
-
-=======
->>>>>>> 754a0abe
 }
 
 static void rtw8822c_pwr_track(struct rtw_dev *rtwdev)
