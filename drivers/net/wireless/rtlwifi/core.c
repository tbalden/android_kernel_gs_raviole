/******************************************************************************
 *
 * Copyright(c) 2009-2010  Realtek Corporation.
 *
 * This program is free software; you can redistribute it and/or modify it
 * under the terms of version 2 of the GNU General Public License as
 * published by the Free Software Foundation.
 *
 * This program is distributed in the hope that it will be useful, but WITHOUT
 * ANY WARRANTY; without even the implied warranty of MERCHANTABILITY or
 * FITNESS FOR A PARTICULAR PURPOSE.  See the GNU General Public License for
 * more details.
 *
 * You should have received a copy of the GNU General Public License along with
 * this program; if not, write to the Free Software Foundation, Inc.,
 * 51 Franklin Street, Fifth Floor, Boston, MA 02110, USA
 *
 * The full GNU General Public License is included in this distribution in the
 * file called LICENSE.
 *
 * Contact Information:
 * wlanfae <wlanfae@realtek.com>
 * Realtek Corporation, No. 2, Innovation Road II, Hsinchu Science Park,
 * Hsinchu 300, Taiwan.
 *
 * Larry Finger <Larry.Finger@lwfinger.net>
 *
 *****************************************************************************/

#include "wifi.h"
#include "core.h"
#include "cam.h"
#include "base.h"
#include "ps.h"

/*mutex for start & stop is must here. */
static int rtl_op_start(struct ieee80211_hw *hw)
{
	int err;
	struct rtl_priv *rtlpriv = rtl_priv(hw);
	struct rtl_hal *rtlhal = rtl_hal(rtl_priv(hw));

	if (!is_hal_stop(rtlhal))
		return 0;
	if (!test_bit(RTL_STATUS_INTERFACE_START, &rtlpriv->status))
		return 0;
	mutex_lock(&rtlpriv->locks.conf_mutex);
	err = rtlpriv->intf_ops->adapter_start(hw);
	if (!err)
		rtl_watch_dog_timer_callback((unsigned long)hw);
	mutex_unlock(&rtlpriv->locks.conf_mutex);
	return err;
}

static void rtl_op_stop(struct ieee80211_hw *hw)
{
	struct rtl_priv *rtlpriv = rtl_priv(hw);
	struct rtl_mac *mac = rtl_mac(rtl_priv(hw));
	struct rtl_hal *rtlhal = rtl_hal(rtl_priv(hw));
	struct rtl_ps_ctl *ppsc = rtl_psc(rtl_priv(hw));

	if (is_hal_stop(rtlhal))
		return;

	if (unlikely(ppsc->rfpwr_state == ERFOFF)) {
		rtl_ips_nic_on(hw);
		mdelay(1);
	}

	mutex_lock(&rtlpriv->locks.conf_mutex);

	mac->link_state = MAC80211_NOLINK;
	memset(mac->bssid, 0, 6);
	mac->vendor = PEER_UNKNOWN;

	/*reset sec info */
	rtl_cam_reset_sec_info(hw);

	rtl_deinit_deferred_work(hw);
	rtlpriv->intf_ops->adapter_stop(hw);

	mutex_unlock(&rtlpriv->locks.conf_mutex);
}

static void rtl_op_tx(struct ieee80211_hw *hw, struct sk_buff *skb)
{
	struct rtl_priv *rtlpriv = rtl_priv(hw);
	struct rtl_hal *rtlhal = rtl_hal(rtl_priv(hw));
	struct rtl_ps_ctl *ppsc = rtl_psc(rtl_priv(hw));
	struct rtl_tcb_desc tcb_desc;
	memset(&tcb_desc, 0, sizeof(struct rtl_tcb_desc));

	if (unlikely(is_hal_stop(rtlhal) || ppsc->rfpwr_state != ERFON))
		goto err_free;

	if (!test_bit(RTL_STATUS_INTERFACE_START, &rtlpriv->status))
		goto err_free;

	if (!rtlpriv->intf_ops->waitq_insert(hw, skb))
		rtlpriv->intf_ops->adapter_tx(hw, skb, &tcb_desc);

<<<<<<< HEAD
	rtlpriv->intf_ops->adapter_tx(hw, skb);

=======
>>>>>>> d762f438
	return;

err_free:
	dev_kfree_skb_any(skb);
}

static int rtl_op_add_interface(struct ieee80211_hw *hw,
		struct ieee80211_vif *vif)
{
	struct rtl_priv *rtlpriv = rtl_priv(hw);
	struct rtl_mac *mac = rtl_mac(rtl_priv(hw));
	int err = 0;

	if (mac->vif) {
		RT_TRACE(rtlpriv, COMP_ERR, DBG_WARNING,
			 ("vif has been set!! mac->vif = 0x%p\n", mac->vif));
		return -EOPNOTSUPP;
	}

	rtl_ips_nic_on(hw);

	mutex_lock(&rtlpriv->locks.conf_mutex);
	switch (vif->type) {
	case NL80211_IFTYPE_STATION:
		if (mac->beacon_enabled == 1) {
			RT_TRACE(rtlpriv, COMP_MAC80211, DBG_LOUD,
				 ("NL80211_IFTYPE_STATION\n"));
			mac->beacon_enabled = 0;
			rtlpriv->cfg->ops->update_interrupt_mask(hw, 0,
					rtlpriv->cfg->maps
					[RTL_IBSS_INT_MASKS]);
		}
		break;
	case NL80211_IFTYPE_ADHOC:
		RT_TRACE(rtlpriv, COMP_MAC80211, DBG_LOUD,
			 ("NL80211_IFTYPE_ADHOC\n"));

		mac->link_state = MAC80211_LINKED;
		rtlpriv->cfg->ops->set_bcn_reg(hw);
		if (rtlpriv->rtlhal.current_bandtype == BAND_ON_2_4G)
			mac->basic_rates = 0xfff;
		else
			mac->basic_rates = 0xff0;
		rtlpriv->cfg->ops->set_hw_reg(hw, HW_VAR_BASIC_RATE,
				(u8 *) (&mac->basic_rates));

		break;
	case NL80211_IFTYPE_AP:
		RT_TRACE(rtlpriv, COMP_MAC80211, DBG_LOUD,
			 ("NL80211_IFTYPE_AP\n"));

		mac->link_state = MAC80211_LINKED;
		rtlpriv->cfg->ops->set_bcn_reg(hw);
		if (rtlpriv->rtlhal.current_bandtype == BAND_ON_2_4G)
			mac->basic_rates = 0xfff;
		else
			mac->basic_rates = 0xff0;
		rtlpriv->cfg->ops->set_hw_reg(hw, HW_VAR_BASIC_RATE,
				(u8 *) (&mac->basic_rates));
		break;
	default:
		RT_TRACE(rtlpriv, COMP_ERR, DBG_EMERG,
			 ("operation mode %d is not support!\n", vif->type));
		err = -EOPNOTSUPP;
		goto out;
	}

	mac->vif = vif;
	mac->opmode = vif->type;
	rtlpriv->cfg->ops->set_network_type(hw, vif->type);
	memcpy(mac->mac_addr, vif->addr, ETH_ALEN);
	rtlpriv->cfg->ops->set_hw_reg(hw, HW_VAR_ETHER_ADDR, mac->mac_addr);

out:
	mutex_unlock(&rtlpriv->locks.conf_mutex);
	return err;
}

static void rtl_op_remove_interface(struct ieee80211_hw *hw,
		struct ieee80211_vif *vif)
{
	struct rtl_priv *rtlpriv = rtl_priv(hw);
	struct rtl_mac *mac = rtl_mac(rtl_priv(hw));

	mutex_lock(&rtlpriv->locks.conf_mutex);

	/* Free beacon resources */
	if ((mac->opmode == NL80211_IFTYPE_AP) ||
	    (mac->opmode == NL80211_IFTYPE_ADHOC) ||
	    (mac->opmode == NL80211_IFTYPE_MESH_POINT)) {
		if (mac->beacon_enabled == 1) {
			mac->beacon_enabled = 0;
			rtlpriv->cfg->ops->update_interrupt_mask(hw, 0,
					rtlpriv->cfg->maps
					[RTL_IBSS_INT_MASKS]);
		}
	}

	/*
	 *Note: We assume NL80211_IFTYPE_UNSPECIFIED as
	 *NO LINK for our hardware.
	 */
	mac->vif = NULL;
	mac->link_state = MAC80211_NOLINK;
	memset(mac->bssid, 0, 6);
	mac->vendor = PEER_UNKNOWN;
	mac->opmode = NL80211_IFTYPE_UNSPECIFIED;
	rtlpriv->cfg->ops->set_network_type(hw, mac->opmode);
	mutex_unlock(&rtlpriv->locks.conf_mutex);
}

static int rtl_op_config(struct ieee80211_hw *hw, u32 changed)
{
	struct rtl_priv *rtlpriv = rtl_priv(hw);
	struct rtl_phy *rtlphy = &(rtlpriv->phy);
	struct rtl_mac *mac = rtl_mac(rtl_priv(hw));
	struct rtl_ps_ctl *ppsc = rtl_psc(rtl_priv(hw));
	struct ieee80211_conf *conf = &hw->conf;

	mutex_lock(&rtlpriv->locks.conf_mutex);
	if (changed & IEEE80211_CONF_CHANGE_LISTEN_INTERVAL) {	/*BIT(2)*/
		RT_TRACE(rtlpriv, COMP_MAC80211, DBG_LOUD,
			 ("IEEE80211_CONF_CHANGE_LISTEN_INTERVAL\n"));
	}

	/*For IPS */
	if (changed & IEEE80211_CONF_CHANGE_IDLE) {
		if (hw->conf.flags & IEEE80211_CONF_IDLE)
			rtl_ips_nic_off(hw);
		else
			rtl_ips_nic_on(hw);
	} else {
		/*
		 *although rfoff may not cause by ips, but we will
		 *check the reason in set_rf_power_state function
		 */
		if (unlikely(ppsc->rfpwr_state == ERFOFF))
			rtl_ips_nic_on(hw);
	}

	/*For LPS */
	if (changed & IEEE80211_CONF_CHANGE_PS) {
		cancel_delayed_work(&rtlpriv->works.ps_work);
		cancel_delayed_work(&rtlpriv->works.ps_rfon_wq);
		if (conf->flags & IEEE80211_CONF_PS) {
			rtlpriv->psc.sw_ps_enabled = true;
			/* sleep here is must, or we may recv the beacon and
			 * cause mac80211 into wrong ps state, this will cause
			 * power save nullfunc send fail, and further cause
			 * pkt loss, So sleep must quickly but not immediatly
			 * because that will cause nullfunc send by mac80211
			 * fail, and cause pkt loss, we have tested that 5mA
			 * is worked very well */
			if (!rtlpriv->psc.multi_buffered)
				queue_delayed_work(rtlpriv->works.rtl_wq,
						&rtlpriv->works.ps_work,
						MSECS(5));
		} else {
			rtl_swlps_rf_awake(hw);
			rtlpriv->psc.sw_ps_enabled = false;
		}
	}

	if (changed & IEEE80211_CONF_CHANGE_RETRY_LIMITS) {
		RT_TRACE(rtlpriv, COMP_MAC80211, DBG_LOUD,
			 ("IEEE80211_CONF_CHANGE_RETRY_LIMITS %x\n",
			  hw->conf.long_frame_max_tx_count));
		mac->retry_long = hw->conf.long_frame_max_tx_count;
		mac->retry_short = hw->conf.long_frame_max_tx_count;
		rtlpriv->cfg->ops->set_hw_reg(hw, HW_VAR_RETRY_LIMIT,
					      (u8 *) (&hw->conf.
						      long_frame_max_tx_count));
	}

	if (changed & IEEE80211_CONF_CHANGE_CHANNEL) {
		struct ieee80211_channel *channel = hw->conf.channel;
		u8 wide_chan = (u8) channel->hw_value;

		/*
		 *because we should back channel to
		 *current_network.chan in in scanning,
		 *So if set_chan == current_network.chan
		 *we should set it.
		 *because mac80211 tell us wrong bw40
		 *info for cisco1253 bw20, so we modify
		 *it here based on UPPER & LOWER
		 */
		switch (hw->conf.channel_type) {
		case NL80211_CHAN_HT20:
		case NL80211_CHAN_NO_HT:
			/* SC */
			mac->cur_40_prime_sc =
				PRIME_CHNL_OFFSET_DONT_CARE;
			rtlphy->current_chan_bw = HT_CHANNEL_WIDTH_20;
			mac->bw_40 = false;
			break;
		case NL80211_CHAN_HT40MINUS:
			/* SC */
			mac->cur_40_prime_sc = PRIME_CHNL_OFFSET_UPPER;
			rtlphy->current_chan_bw =
				HT_CHANNEL_WIDTH_20_40;
			mac->bw_40 = true;

			/*wide channel */
			wide_chan -= 2;

			break;
		case NL80211_CHAN_HT40PLUS:
			/* SC */
			mac->cur_40_prime_sc = PRIME_CHNL_OFFSET_LOWER;
			rtlphy->current_chan_bw =
				HT_CHANNEL_WIDTH_20_40;
			mac->bw_40 = true;

			/*wide channel */
			wide_chan += 2;

			break;
		default:
			mac->bw_40 = false;
			RT_TRACE(rtlpriv, COMP_ERR, DBG_EMERG,
					("switch case not processed\n"));
			break;
		}

		if (wide_chan <= 0)
			wide_chan = 1;

		/* In scanning, before we go offchannel we may send a ps=1 null
		 * to AP, and then we may send a ps = 0 null to AP quickly, but
		 * first null may have caused AP to put lots of packet to hw tx
		 * buffer. These packets must be tx'd before we go off channel
		 * so we must delay more time to let AP flush these packets
		 * before going offchannel, or dis-association or delete BA will
		 * happen by AP
		 */
		if (rtlpriv->mac80211.offchan_deley) {
			rtlpriv->mac80211.offchan_deley = false;
			mdelay(50);
		}
		rtlphy->current_channel = wide_chan;

		rtlpriv->cfg->ops->switch_channel(hw);
		rtlpriv->cfg->ops->set_channel_access(hw);
		rtlpriv->cfg->ops->set_bw_mode(hw,
					       hw->conf.channel_type);
	}

	mutex_unlock(&rtlpriv->locks.conf_mutex);

	return 0;
}

static void rtl_op_configure_filter(struct ieee80211_hw *hw,
			     unsigned int changed_flags,
			     unsigned int *new_flags, u64 multicast)
{
	struct rtl_priv *rtlpriv = rtl_priv(hw);
	struct rtl_mac *mac = rtl_mac(rtl_priv(hw));

	*new_flags &= RTL_SUPPORTED_FILTERS;
	if (!changed_flags)
		return;

	/*TODO: we disable broadcase now, so enable here */
	if (changed_flags & FIF_ALLMULTI) {
		if (*new_flags & FIF_ALLMULTI) {
			mac->rx_conf |= rtlpriv->cfg->maps[MAC_RCR_AM] |
			    rtlpriv->cfg->maps[MAC_RCR_AB];
			RT_TRACE(rtlpriv, COMP_MAC80211, DBG_LOUD,
				 ("Enable receive multicast frame.\n"));
		} else {
			mac->rx_conf &= ~(rtlpriv->cfg->maps[MAC_RCR_AM] |
					  rtlpriv->cfg->maps[MAC_RCR_AB]);
			RT_TRACE(rtlpriv, COMP_MAC80211, DBG_LOUD,
				 ("Disable receive multicast frame.\n"));
		}
	}

	if (changed_flags & FIF_FCSFAIL) {
		if (*new_flags & FIF_FCSFAIL) {
			mac->rx_conf |= rtlpriv->cfg->maps[MAC_RCR_ACRC32];
			RT_TRACE(rtlpriv, COMP_MAC80211, DBG_LOUD,
				 ("Enable receive FCS error frame.\n"));
		} else {
			mac->rx_conf &= ~rtlpriv->cfg->maps[MAC_RCR_ACRC32];
			RT_TRACE(rtlpriv, COMP_MAC80211, DBG_LOUD,
				 ("Disable receive FCS error frame.\n"));
		}
	}

	/* if ssid not set to hw don't check bssid
	 * here just used for linked scanning, & linked
	 * and nolink check bssid is set in set network_type */
	if ((changed_flags & FIF_BCN_PRBRESP_PROMISC) &&
		(mac->link_state >= MAC80211_LINKED)) {
		if (mac->opmode != NL80211_IFTYPE_AP) {
			if (*new_flags & FIF_BCN_PRBRESP_PROMISC) {
				rtlpriv->cfg->ops->set_chk_bssid(hw, false);
			} else {
				rtlpriv->cfg->ops->set_chk_bssid(hw, true);
			}
		}
	}

	if (changed_flags & FIF_CONTROL) {
		if (*new_flags & FIF_CONTROL) {
			mac->rx_conf |= rtlpriv->cfg->maps[MAC_RCR_ACF];

			RT_TRACE(rtlpriv, COMP_MAC80211, DBG_LOUD,
				 ("Enable receive control frame.\n"));
		} else {
			mac->rx_conf &= ~rtlpriv->cfg->maps[MAC_RCR_ACF];
			RT_TRACE(rtlpriv, COMP_MAC80211, DBG_LOUD,
				 ("Disable receive control frame.\n"));
		}
	}

	if (changed_flags & FIF_OTHER_BSS) {
		if (*new_flags & FIF_OTHER_BSS) {
			mac->rx_conf |= rtlpriv->cfg->maps[MAC_RCR_AAP];
			RT_TRACE(rtlpriv, COMP_MAC80211, DBG_LOUD,
				 ("Enable receive other BSS's frame.\n"));
		} else {
			mac->rx_conf &= ~rtlpriv->cfg->maps[MAC_RCR_AAP];
			RT_TRACE(rtlpriv, COMP_MAC80211, DBG_LOUD,
				 ("Disable receive other BSS's frame.\n"));
		}
	}
}
static int rtl_op_sta_add(struct ieee80211_hw *hw,
			 struct ieee80211_vif *vif,
			 struct ieee80211_sta *sta)
{
	struct rtl_priv *rtlpriv = rtl_priv(hw);
	struct rtl_hal *rtlhal = rtl_hal(rtl_priv(hw));
	struct rtl_sta_info *sta_entry;

	if (sta) {
		sta_entry = (struct rtl_sta_info *) sta->drv_priv;
		if (rtlhal->current_bandtype == BAND_ON_2_4G) {
			sta_entry->wireless_mode = WIRELESS_MODE_G;
			if (sta->supp_rates[0] <= 0xf)
				sta_entry->wireless_mode = WIRELESS_MODE_B;
			if (sta->ht_cap.ht_supported == true)
				sta_entry->wireless_mode = WIRELESS_MODE_N_24G;
		} else if (rtlhal->current_bandtype == BAND_ON_5G) {
			sta_entry->wireless_mode = WIRELESS_MODE_A;
			if (sta->ht_cap.ht_supported == true)
				sta_entry->wireless_mode = WIRELESS_MODE_N_24G;
		}

		/* I found some times mac80211 give wrong supp_rates for adhoc*/
		if (rtlpriv->mac80211.opmode == NL80211_IFTYPE_ADHOC)
			sta_entry->wireless_mode = WIRELESS_MODE_G;

		RT_TRACE(rtlpriv, COMP_MAC80211, DBG_DMESG,
			("Add sta addr is "MAC_FMT"\n", MAC_ARG(sta->addr)));
		rtlpriv->cfg->ops->update_rate_tbl(hw, sta, 0);
	}
	return 0;
}
static int rtl_op_sta_remove(struct ieee80211_hw *hw,
				struct ieee80211_vif *vif,
				struct ieee80211_sta *sta)
{
	struct rtl_priv *rtlpriv = rtl_priv(hw);
	struct rtl_sta_info *sta_entry;
	if (sta) {
		RT_TRACE(rtlpriv, COMP_MAC80211, DBG_DMESG,
			("Remove sta addr is "MAC_FMT"\n", MAC_ARG(sta->addr)));
		sta_entry = (struct rtl_sta_info *) sta->drv_priv;
		sta_entry->wireless_mode = 0;
		sta_entry->ratr_index = 0;
	}
	return 0;
}
static int _rtl_get_hal_qnum(u16 queue)
{
	int qnum;

	switch (queue) {
	case 0:
		qnum = AC3_VO;
		break;
	case 1:
		qnum = AC2_VI;
		break;
	case 2:
		qnum = AC0_BE;
		break;
	case 3:
		qnum = AC1_BK;
		break;
	default:
		qnum = AC0_BE;
		break;
	}
	return qnum;
}

/*
 *for mac80211 VO=0, VI=1, BE=2, BK=3
 *for rtl819x  BE=0, BK=1, VI=2, VO=3
 */
static int rtl_op_conf_tx(struct ieee80211_hw *hw, u16 queue,
		   const struct ieee80211_tx_queue_params *param)
{
	struct rtl_priv *rtlpriv = rtl_priv(hw);
	struct rtl_mac *mac = rtl_mac(rtl_priv(hw));
	int aci;

	if (queue >= AC_MAX) {
		RT_TRACE(rtlpriv, COMP_ERR, DBG_WARNING,
			 ("queue number %d is incorrect!\n", queue));
		return -EINVAL;
	}

	aci = _rtl_get_hal_qnum(queue);
	mac->ac[aci].aifs = param->aifs;
	mac->ac[aci].cw_min = cpu_to_le16(param->cw_min);
	mac->ac[aci].cw_max = cpu_to_le16(param->cw_max);
	mac->ac[aci].tx_op = cpu_to_le16(param->txop);
	memcpy(&mac->edca_param[aci], param, sizeof(*param));
	rtlpriv->cfg->ops->set_qos(hw, aci);
	return 0;
}

static void rtl_op_bss_info_changed(struct ieee80211_hw *hw,
			     struct ieee80211_vif *vif,
			     struct ieee80211_bss_conf *bss_conf, u32 changed)
{
	struct rtl_priv *rtlpriv = rtl_priv(hw);
	struct rtl_hal *rtlhal = rtl_hal(rtlpriv);
	struct rtl_mac *mac = rtl_mac(rtl_priv(hw));
	struct rtl_ps_ctl *ppsc = rtl_psc(rtl_priv(hw));
	struct ieee80211_sta *sta = NULL;

	mutex_lock(&rtlpriv->locks.conf_mutex);
	if ((vif->type == NL80211_IFTYPE_ADHOC) ||
	    (vif->type == NL80211_IFTYPE_AP) ||
	    (vif->type == NL80211_IFTYPE_MESH_POINT)) {
		if ((changed & BSS_CHANGED_BEACON) ||
		    (changed & BSS_CHANGED_BEACON_ENABLED &&
		     bss_conf->enable_beacon)) {
			if (mac->beacon_enabled == 0) {
				RT_TRACE(rtlpriv, COMP_MAC80211, DBG_DMESG,
					 ("BSS_CHANGED_BEACON_ENABLED\n"));

				/*start hw beacon interrupt. */
				/*rtlpriv->cfg->ops->set_bcn_reg(hw); */
				mac->beacon_enabled = 1;
				rtlpriv->cfg->ops->update_interrupt_mask(hw,
						rtlpriv->cfg->maps
						[RTL_IBSS_INT_MASKS],
						0);

				if (rtlpriv->cfg->ops->linked_set_reg)
					rtlpriv->cfg->ops->linked_set_reg(hw);
			}
		}
		if ((changed & BSS_CHANGED_BEACON_ENABLED &&
			!bss_conf->enable_beacon)) {
			if (mac->beacon_enabled == 1) {
				RT_TRACE(rtlpriv, COMP_MAC80211, DBG_DMESG,
					 ("ADHOC DISABLE BEACON\n"));

				mac->beacon_enabled = 0;
				rtlpriv->cfg->ops->update_interrupt_mask(hw, 0,
						rtlpriv->cfg->maps
						[RTL_IBSS_INT_MASKS]);
			}
		}
		if (changed & BSS_CHANGED_BEACON_INT) {
			RT_TRACE(rtlpriv, COMP_BEACON, DBG_TRACE,
				 ("BSS_CHANGED_BEACON_INT\n"));
			mac->beacon_interval = bss_conf->beacon_int;
			rtlpriv->cfg->ops->set_bcn_intv(hw);
		}
	}

	/*TODO: reference to enum ieee80211_bss_change */
	if (changed & BSS_CHANGED_ASSOC) {
		if (bss_conf->assoc) {
			/* we should reset all sec info & cam
			 * before set cam after linked, we should not
			 * reset in disassoc, that will cause tkip->wep
			 * fail because some flag will be wrong */
			/* reset sec info */
			rtl_cam_reset_sec_info(hw);
			/* reset cam to fix wep fail issue
			 * when change from wpa to wep */
			rtl_cam_reset_all_entry(hw);

			mac->link_state = MAC80211_LINKED;
			mac->cnt_after_linked = 0;
			mac->assoc_id = bss_conf->aid;
			memcpy(mac->bssid, bss_conf->bssid, 6);

			if (rtlpriv->cfg->ops->linked_set_reg)
				rtlpriv->cfg->ops->linked_set_reg(hw);
			if (mac->opmode == NL80211_IFTYPE_STATION && sta)
				rtlpriv->cfg->ops->update_rate_tbl(hw, sta, 0);
			RT_TRACE(rtlpriv, COMP_MAC80211, DBG_DMESG,
				 ("BSS_CHANGED_ASSOC\n"));
		} else {
			if (mac->link_state == MAC80211_LINKED)
				rtl_lps_leave(hw);

			mac->link_state = MAC80211_NOLINK;
			memset(mac->bssid, 0, 6);
			mac->vendor = PEER_UNKNOWN;

			RT_TRACE(rtlpriv, COMP_MAC80211, DBG_DMESG,
				 ("BSS_CHANGED_UN_ASSOC\n"));
		}
	}

	if (changed & BSS_CHANGED_ERP_CTS_PROT) {
		RT_TRACE(rtlpriv, COMP_MAC80211, DBG_TRACE,
			 ("BSS_CHANGED_ERP_CTS_PROT\n"));
		mac->use_cts_protect = bss_conf->use_cts_prot;
	}

	if (changed & BSS_CHANGED_ERP_PREAMBLE) {
		RT_TRACE(rtlpriv, COMP_MAC80211, DBG_LOUD,
			 ("BSS_CHANGED_ERP_PREAMBLE use short preamble:%x\n",
			  bss_conf->use_short_preamble));

		mac->short_preamble = bss_conf->use_short_preamble;
		rtlpriv->cfg->ops->set_hw_reg(hw, HW_VAR_ACK_PREAMBLE,
					      (u8 *) (&mac->short_preamble));
	}

	if (changed & BSS_CHANGED_ERP_SLOT) {
		RT_TRACE(rtlpriv, COMP_MAC80211, DBG_TRACE,
			 ("BSS_CHANGED_ERP_SLOT\n"));

		if (bss_conf->use_short_slot)
			mac->slot_time = RTL_SLOT_TIME_9;
		else
			mac->slot_time = RTL_SLOT_TIME_20;

		rtlpriv->cfg->ops->set_hw_reg(hw, HW_VAR_SLOT_TIME,
					      (u8 *) (&mac->slot_time));
	}

	if (changed & BSS_CHANGED_HT) {
		RT_TRACE(rtlpriv, COMP_MAC80211, DBG_TRACE,
			 ("BSS_CHANGED_HT\n"));
<<<<<<< HEAD

		rcu_read_lock();
		sta = ieee80211_find_sta(mac->vif, mac->bssid);

=======
		rcu_read_lock();
		sta = get_sta(hw, vif, (u8 *)bss_conf->bssid);
>>>>>>> d762f438
		if (sta) {
			if (sta->ht_cap.ampdu_density >
			    mac->current_ampdu_density)
				mac->current_ampdu_density =
				    sta->ht_cap.ampdu_density;
			if (sta->ht_cap.ampdu_factor <
			    mac->current_ampdu_factor)
				mac->current_ampdu_factor =
				    sta->ht_cap.ampdu_factor;
		}
		rcu_read_unlock();

		rtlpriv->cfg->ops->set_hw_reg(hw, HW_VAR_SHORTGI_DENSITY,
					      (u8 *) (&mac->max_mss_density));
		rtlpriv->cfg->ops->set_hw_reg(hw, HW_VAR_AMPDU_FACTOR,
					      &mac->current_ampdu_factor);
		rtlpriv->cfg->ops->set_hw_reg(hw, HW_VAR_AMPDU_MIN_SPACE,
					      &mac->current_ampdu_density);
	}

	if (changed & BSS_CHANGED_BSSID) {
		u32 basic_rates;

		rtlpriv->cfg->ops->set_hw_reg(hw, HW_VAR_BSSID,
					      (u8 *) bss_conf->bssid);

		RT_TRACE(rtlpriv, COMP_MAC80211, DBG_DMESG,
			 (MAC_FMT "\n", MAC_ARG(bss_conf->bssid)));

		mac->vendor = PEER_UNKNOWN;
		memcpy(mac->bssid, bss_conf->bssid, 6);
		rtlpriv->cfg->ops->set_network_type(hw, vif->type);

		rcu_read_lock();
		sta = get_sta(hw, vif, (u8 *)bss_conf->bssid);
		if (!sta) {
			rcu_read_unlock();
			goto out;
		}

<<<<<<< HEAD
		rcu_read_lock();
		sta = ieee80211_find_sta(mac->vif, mac->bssid);
=======
		if (rtlhal->current_bandtype == BAND_ON_5G) {
			mac->mode = WIRELESS_MODE_A;
		} else {
			if (sta->supp_rates[0] <= 0xf)
				mac->mode = WIRELESS_MODE_B;
			else
				mac->mode = WIRELESS_MODE_G;
		}
>>>>>>> d762f438

		if (sta->ht_cap.ht_supported) {
			if (rtlhal->current_bandtype == BAND_ON_2_4G)
				mac->mode = WIRELESS_MODE_N_24G;
			else
				mac->mode = WIRELESS_MODE_N_5G;
		}

		/* just station need it, because ibss & ap mode will
		 * set in sta_add, and will be NULL here */
		if (mac->opmode == NL80211_IFTYPE_STATION) {
			struct rtl_sta_info *sta_entry;
			sta_entry = (struct rtl_sta_info *) sta->drv_priv;
			sta_entry->wireless_mode = mac->mode;
		}

		if (sta->ht_cap.ht_supported) {
			mac->ht_enable = true;

			/*
			 * for cisco 1252 bw20 it's wrong
			 * if (ht_cap & IEEE80211_HT_CAP_SUP_WIDTH_20_40) {
			 *	mac->bw_40 = true;
			 * }
			 * */
		}
		rcu_read_unlock();

		if (changed & BSS_CHANGED_BASIC_RATES) {
			/* for 5G must << RATE_6M_INDEX=4,
			 * because 5G have no cck rate*/
			if (rtlhal->current_bandtype == BAND_ON_5G)
				basic_rates = sta->supp_rates[1] << 4;
			else
				basic_rates = sta->supp_rates[0];

			mac->basic_rates = basic_rates;
			rtlpriv->cfg->ops->set_hw_reg(hw, HW_VAR_BASIC_RATE,
					(u8 *) (&basic_rates));
<<<<<<< HEAD

			if (rtlpriv->dm.useramask)
				rtlpriv->cfg->ops->update_rate_mask(hw, 0);
			else
				rtlpriv->cfg->ops->update_rate_table(hw);

=======
>>>>>>> d762f438
		}
		rcu_read_unlock();
	}

	/*
	 * For FW LPS:
	 * To tell firmware we have connected
	 * to an AP. For 92SE/CE power save v2.
	 */
	if (changed & BSS_CHANGED_ASSOC) {
		if (bss_conf->assoc) {
			if (ppsc->fwctrl_lps) {
				u8 mstatus = RT_MEDIA_CONNECT;
				rtlpriv->cfg->ops->set_hw_reg(hw,
						      HW_VAR_H2C_FW_JOINBSSRPT,
						      (u8 *) (&mstatus));
				ppsc->report_linked = true;
			}
		} else {
			if (ppsc->fwctrl_lps) {
				u8 mstatus = RT_MEDIA_DISCONNECT;
				rtlpriv->cfg->ops->set_hw_reg(hw,
						      HW_VAR_H2C_FW_JOINBSSRPT,
						      (u8 *)(&mstatus));
				ppsc->report_linked = false;
			}
		}
	}

out:
	mutex_unlock(&rtlpriv->locks.conf_mutex);
}

static u64 rtl_op_get_tsf(struct ieee80211_hw *hw)
{
	struct rtl_priv *rtlpriv = rtl_priv(hw);
	u64 tsf;

	rtlpriv->cfg->ops->get_hw_reg(hw, HW_VAR_CORRECT_TSF, (u8 *) (&tsf));
	return tsf;
}

static void rtl_op_set_tsf(struct ieee80211_hw *hw, u64 tsf)
{
	struct rtl_priv *rtlpriv = rtl_priv(hw);
	struct rtl_mac *mac = rtl_mac(rtl_priv(hw));
	u8 bibss = (mac->opmode == NL80211_IFTYPE_ADHOC) ? 1 : 0;

	mac->tsf = tsf;
	rtlpriv->cfg->ops->set_hw_reg(hw, HW_VAR_CORRECT_TSF, (u8 *) (&bibss));
}

static void rtl_op_reset_tsf(struct ieee80211_hw *hw)
{
	struct rtl_priv *rtlpriv = rtl_priv(hw);
	u8 tmp = 0;

	rtlpriv->cfg->ops->set_hw_reg(hw, HW_VAR_DUAL_TSF_RST, (u8 *) (&tmp));
}

static void rtl_op_sta_notify(struct ieee80211_hw *hw,
			      struct ieee80211_vif *vif,
			      enum sta_notify_cmd cmd,
			      struct ieee80211_sta *sta)
{
	switch (cmd) {
	case STA_NOTIFY_SLEEP:
		break;
	case STA_NOTIFY_AWAKE:
		break;
	default:
		break;
	}
}

static int rtl_op_ampdu_action(struct ieee80211_hw *hw,
			       struct ieee80211_vif *vif,
			       enum ieee80211_ampdu_mlme_action action,
			       struct ieee80211_sta *sta, u16 tid, u16 *ssn,
			       u8 buf_size)
{
	struct rtl_priv *rtlpriv = rtl_priv(hw);

	switch (action) {
	case IEEE80211_AMPDU_TX_START:
		RT_TRACE(rtlpriv, COMP_MAC80211, DBG_TRACE,
			 ("IEEE80211_AMPDU_TX_START: TID:%d\n", tid));
		return rtl_tx_agg_start(hw, sta, tid, ssn);
		break;
	case IEEE80211_AMPDU_TX_STOP:
		RT_TRACE(rtlpriv, COMP_MAC80211, DBG_TRACE,
			 ("IEEE80211_AMPDU_TX_STOP: TID:%d\n", tid));
		return rtl_tx_agg_stop(hw, sta, tid);
		break;
	case IEEE80211_AMPDU_TX_OPERATIONAL:
		RT_TRACE(rtlpriv, COMP_MAC80211, DBG_TRACE,
			 ("IEEE80211_AMPDU_TX_OPERATIONAL:TID:%d\n", tid));
		rtl_tx_agg_oper(hw, sta, tid);
		break;
	case IEEE80211_AMPDU_RX_START:
		RT_TRACE(rtlpriv, COMP_MAC80211, DBG_TRACE,
			 ("IEEE80211_AMPDU_RX_START:TID:%d\n", tid));
		break;
	case IEEE80211_AMPDU_RX_STOP:
		RT_TRACE(rtlpriv, COMP_MAC80211, DBG_TRACE,
			 ("IEEE80211_AMPDU_RX_STOP:TID:%d\n", tid));
		break;
	default:
		RT_TRACE(rtlpriv, COMP_ERR, DBG_EMERG,
			 ("IEEE80211_AMPDU_ERR!!!!:\n"));
		return -EOPNOTSUPP;
	}
	return 0;
}

static void rtl_op_sw_scan_start(struct ieee80211_hw *hw)
{
	struct rtl_priv *rtlpriv = rtl_priv(hw);
	struct rtl_mac *mac = rtl_mac(rtl_priv(hw));

	mac->act_scanning = true;

	RT_TRACE(rtlpriv, COMP_MAC80211, DBG_LOUD, ("\n"));

	if (mac->link_state == MAC80211_LINKED) {
		rtl_lps_leave(hw);
		mac->link_state = MAC80211_LINKED_SCANNING;
	} else {
		rtl_ips_nic_on(hw);
	}

	/* Dual mac */
	rtlpriv->rtlhal.load_imrandiqk_setting_for2g = false;

	rtlpriv->cfg->ops->led_control(hw, LED_CTL_SITE_SURVEY);
	rtlpriv->cfg->ops->scan_operation_backup(hw, SCAN_OPT_BACKUP);
}

static void rtl_op_sw_scan_complete(struct ieee80211_hw *hw)
{
	struct rtl_priv *rtlpriv = rtl_priv(hw);
	struct rtl_mac *mac = rtl_mac(rtl_priv(hw));

	RT_TRACE(rtlpriv, COMP_MAC80211, DBG_LOUD, ("\n"));
	mac->act_scanning = false;
	/* Dual mac */
	rtlpriv->rtlhal.load_imrandiqk_setting_for2g = false;

	if (mac->link_state == MAC80211_LINKED_SCANNING) {
		mac->link_state = MAC80211_LINKED;
<<<<<<< HEAD

		/* fix fwlps issue */
		rtlpriv->cfg->ops->set_network_type(hw, mac->opmode);

		if (rtlpriv->dm.useramask)
			rtlpriv->cfg->ops->update_rate_mask(hw, 0);
		else
			rtlpriv->cfg->ops->update_rate_table(hw);

=======
		if (mac->opmode == NL80211_IFTYPE_STATION) {
			/* fix fwlps issue */
			rtlpriv->cfg->ops->set_network_type(hw, mac->opmode);
		}
>>>>>>> d762f438
	}

	rtlpriv->cfg->ops->scan_operation_backup(hw, SCAN_OPT_RESTORE);
}

static int rtl_op_set_key(struct ieee80211_hw *hw, enum set_key_cmd cmd,
			  struct ieee80211_vif *vif, struct ieee80211_sta *sta,
			  struct ieee80211_key_conf *key)
{
	struct rtl_priv *rtlpriv = rtl_priv(hw);
	struct rtl_mac *mac = rtl_mac(rtl_priv(hw));
	u8 key_type = NO_ENCRYPTION;
	u8 key_idx;
	bool group_key = false;
	bool wep_only = false;
	int err = 0;
	u8 mac_addr[ETH_ALEN];
	u8 bcast_addr[ETH_ALEN] = { 0xff, 0xff, 0xff, 0xff, 0xff, 0xff };
	u8 zero_addr[ETH_ALEN] = { 0 };

	if (rtlpriv->cfg->mod_params->sw_crypto || rtlpriv->sec.use_sw_sec) {
		RT_TRACE(rtlpriv, COMP_ERR, DBG_WARNING,
			 ("not open hw encryption\n"));
		return -ENOSPC;	/*User disabled HW-crypto */
	}
	RT_TRACE(rtlpriv, COMP_SEC, DBG_DMESG,
		 ("%s hardware based encryption for keyidx: %d, mac: %pM\n",
		  cmd == SET_KEY ? "Using" : "Disabling", key->keyidx,
		  sta ? sta->addr : bcast_addr));
	rtlpriv->sec.being_setkey = true;
	rtl_ips_nic_on(hw);
	mutex_lock(&rtlpriv->locks.conf_mutex);
	/* <1> get encryption alg */

	switch (key->cipher) {
	case WLAN_CIPHER_SUITE_WEP40:
		key_type = WEP40_ENCRYPTION;
		RT_TRACE(rtlpriv, COMP_SEC, DBG_DMESG, ("alg:WEP40\n"));
		break;
	case WLAN_CIPHER_SUITE_WEP104:
		RT_TRACE(rtlpriv, COMP_SEC, DBG_DMESG,
			 ("alg:WEP104\n"));
		key_type = WEP104_ENCRYPTION;
		break;
	case WLAN_CIPHER_SUITE_TKIP:
		key_type = TKIP_ENCRYPTION;
		RT_TRACE(rtlpriv, COMP_SEC, DBG_DMESG, ("alg:TKIP\n"));
		break;
	case WLAN_CIPHER_SUITE_CCMP:
		key_type = AESCCMP_ENCRYPTION;
		RT_TRACE(rtlpriv, COMP_SEC, DBG_DMESG, ("alg:CCMP\n"));
		break;
	default:
		RT_TRACE(rtlpriv, COMP_ERR, DBG_EMERG,
			 ("alg_err:%x!!!!:\n", key->cipher));
		goto out_unlock;
	}
	if (key_type == WEP40_ENCRYPTION ||
			key_type == WEP104_ENCRYPTION ||
			mac->opmode == NL80211_IFTYPE_ADHOC)
		rtlpriv->sec.use_defaultkey = true;

	/* <2> get key_idx */
	key_idx = (u8) (key->keyidx);
	if (key_idx > 3)
		goto out_unlock;
	/* <3> if pairwise key enable_hw_sec */
	group_key = !(key->flags & IEEE80211_KEY_FLAG_PAIRWISE);

	/* wep always be group key, but there are two conditions:
	 * 1) wep only: is just for wep enc, in this condition
	 * rtlpriv->sec.pairwise_enc_algorithm == NO_ENCRYPTION
	 * will be true & enable_hw_sec will be set when wep
	 * ke setting.
	 * 2) wep(group) + AES(pairwise): some AP like cisco
	 * may use it, in this condition enable_hw_sec will not
	 * be set when wep key setting */
	/* we must reset sec_info after lingked before set key,
	 * or some flag will be wrong*/
	if (mac->opmode == NL80211_IFTYPE_AP) {
		if (!group_key || key_type == WEP40_ENCRYPTION ||
			key_type == WEP104_ENCRYPTION) {
			if (group_key)
				wep_only = true;
			rtlpriv->cfg->ops->enable_hw_sec(hw);
		}
	} else {
		if ((!group_key) || (mac->opmode == NL80211_IFTYPE_ADHOC) ||
		     rtlpriv->sec.pairwise_enc_algorithm == NO_ENCRYPTION) {
			if (rtlpriv->sec.pairwise_enc_algorithm ==
			    NO_ENCRYPTION &&
			    (key_type == WEP40_ENCRYPTION ||
			    key_type == WEP104_ENCRYPTION))
				wep_only = true;
			rtlpriv->sec.pairwise_enc_algorithm = key_type;
			RT_TRACE(rtlpriv, COMP_SEC, DBG_DMESG,
				("set enable_hw_sec, key_type:%x(OPEN:0 WEP40:1"
				" TKIP:2 AES:4 WEP104:5)\n", key_type));
			rtlpriv->cfg->ops->enable_hw_sec(hw);
		}
	}
	/* <4> set key based on cmd */
	switch (cmd) {
	case SET_KEY:
		if (wep_only) {
			RT_TRACE(rtlpriv, COMP_SEC, DBG_DMESG,
				 ("set WEP(group/pairwise) key\n"));
			/* Pairwise key with an assigned MAC address. */
			rtlpriv->sec.pairwise_enc_algorithm = key_type;
			rtlpriv->sec.group_enc_algorithm = key_type;
			/*set local buf about wep key. */
			memcpy(rtlpriv->sec.key_buf[key_idx],
			       key->key, key->keylen);
			rtlpriv->sec.key_len[key_idx] = key->keylen;
			memcpy(mac_addr, zero_addr, ETH_ALEN);
		} else if (group_key) {	/* group key */
			RT_TRACE(rtlpriv, COMP_SEC, DBG_DMESG,
				 ("set group key\n"));
			/* group key */
			rtlpriv->sec.group_enc_algorithm = key_type;
			/*set local buf about group key. */
			memcpy(rtlpriv->sec.key_buf[key_idx],
			       key->key, key->keylen);
			rtlpriv->sec.key_len[key_idx] = key->keylen;
			memcpy(mac_addr, bcast_addr, ETH_ALEN);
		} else {	/* pairwise key */
			RT_TRACE(rtlpriv, COMP_SEC, DBG_DMESG,
				 ("set pairwise key\n"));
			if (!sta) {
				RT_ASSERT(false, ("pairwise key withnot"
						  "mac_addr\n"));

				err = -EOPNOTSUPP;
				goto out_unlock;
			}
			/* Pairwise key with an assigned MAC address. */
			rtlpriv->sec.pairwise_enc_algorithm = key_type;
			/*set local buf about pairwise key. */
			memcpy(rtlpriv->sec.key_buf[PAIRWISE_KEYIDX],
			       key->key, key->keylen);
			rtlpriv->sec.key_len[PAIRWISE_KEYIDX] = key->keylen;
			rtlpriv->sec.pairwise_key =
			    rtlpriv->sec.key_buf[PAIRWISE_KEYIDX];
			memcpy(mac_addr, sta->addr, ETH_ALEN);
		}
		rtlpriv->cfg->ops->set_key(hw, key_idx, mac_addr,
					   group_key, key_type, wep_only,
					   false);
		/* <5> tell mac80211 do something: */
		/*must use sw generate IV, or can not work !!!!. */
		key->flags |= IEEE80211_KEY_FLAG_GENERATE_IV;
		key->hw_key_idx = key_idx;
		if (key_type == TKIP_ENCRYPTION)
			key->flags |= IEEE80211_KEY_FLAG_GENERATE_MMIC;
		break;
	case DISABLE_KEY:
		RT_TRACE(rtlpriv, COMP_SEC, DBG_DMESG,
			 ("disable key delete one entry\n"));
		/*set local buf about wep key. */
		if (mac->opmode == NL80211_IFTYPE_AP) {
			if (sta)
				rtl_cam_del_entry(hw, sta->addr);
		}
		memset(rtlpriv->sec.key_buf[key_idx], 0, key->keylen);
		rtlpriv->sec.key_len[key_idx] = 0;
		memcpy(mac_addr, zero_addr, ETH_ALEN);
		/*
		 *mac80211 will delete entrys one by one,
		 *so don't use rtl_cam_reset_all_entry
		 *or clear all entry here.
		 */
		rtl_cam_delete_one_entry(hw, mac_addr, key_idx);
		break;
	default:
		RT_TRACE(rtlpriv, COMP_ERR, DBG_EMERG,
			 ("cmd_err:%x!!!!:\n", cmd));
	}
out_unlock:
	mutex_unlock(&rtlpriv->locks.conf_mutex);
	rtlpriv->sec.being_setkey = false;
	return err;
}

static void rtl_op_rfkill_poll(struct ieee80211_hw *hw)
{
	struct rtl_priv *rtlpriv = rtl_priv(hw);

	bool radio_state;
	bool blocked;
	u8 valid = 0;

	if (!test_bit(RTL_STATUS_INTERFACE_START, &rtlpriv->status))
		return;

	mutex_lock(&rtlpriv->locks.conf_mutex);

	/*if Radio On return true here */
	radio_state = rtlpriv->cfg->ops->radio_onoff_checking(hw, &valid);

	if (valid) {
		if (unlikely(radio_state != rtlpriv->rfkill.rfkill_state)) {
			rtlpriv->rfkill.rfkill_state = radio_state;

			RT_TRACE(rtlpriv, COMP_RF, DBG_DMESG,
				 (KERN_INFO "wireless radio switch turned %s\n",
				  radio_state ? "on" : "off"));

			blocked = (rtlpriv->rfkill.rfkill_state == 1) ? 0 : 1;
			wiphy_rfkill_set_hw_state(hw->wiphy, blocked);
		}
	}

	mutex_unlock(&rtlpriv->locks.conf_mutex);
}

/* this function is called by mac80211 to flush tx buffer
 * before switch channle or power save, or tx buffer packet
 * maybe send after offchannel or rf sleep, this may cause
 * dis-association by AP */
static void rtl_op_flush(struct ieee80211_hw *hw, bool drop)
{
	struct rtl_priv *rtlpriv = rtl_priv(hw);

	if (rtlpriv->intf_ops->flush)
		rtlpriv->intf_ops->flush(hw, drop);
}

const struct ieee80211_ops rtl_ops = {
	.start = rtl_op_start,
	.stop = rtl_op_stop,
	.tx = rtl_op_tx,
	.add_interface = rtl_op_add_interface,
	.remove_interface = rtl_op_remove_interface,
	.config = rtl_op_config,
	.configure_filter = rtl_op_configure_filter,
	.sta_add = rtl_op_sta_add,
	.sta_remove = rtl_op_sta_remove,
	.set_key = rtl_op_set_key,
	.conf_tx = rtl_op_conf_tx,
	.bss_info_changed = rtl_op_bss_info_changed,
	.get_tsf = rtl_op_get_tsf,
	.set_tsf = rtl_op_set_tsf,
	.reset_tsf = rtl_op_reset_tsf,
	.sta_notify = rtl_op_sta_notify,
	.ampdu_action = rtl_op_ampdu_action,
	.sw_scan_start = rtl_op_sw_scan_start,
	.sw_scan_complete = rtl_op_sw_scan_complete,
	.rfkill_poll = rtl_op_rfkill_poll,
	.flush = rtl_op_flush,
};<|MERGE_RESOLUTION|>--- conflicted
+++ resolved
@@ -99,11 +99,6 @@
 	if (!rtlpriv->intf_ops->waitq_insert(hw, skb))
 		rtlpriv->intf_ops->adapter_tx(hw, skb, &tcb_desc);
 
-<<<<<<< HEAD
-	rtlpriv->intf_ops->adapter_tx(hw, skb);
-
-=======
->>>>>>> d762f438
 	return;
 
 err_free:
@@ -654,15 +649,8 @@
 	if (changed & BSS_CHANGED_HT) {
 		RT_TRACE(rtlpriv, COMP_MAC80211, DBG_TRACE,
 			 ("BSS_CHANGED_HT\n"));
-<<<<<<< HEAD
-
-		rcu_read_lock();
-		sta = ieee80211_find_sta(mac->vif, mac->bssid);
-
-=======
 		rcu_read_lock();
 		sta = get_sta(hw, vif, (u8 *)bss_conf->bssid);
->>>>>>> d762f438
 		if (sta) {
 			if (sta->ht_cap.ampdu_density >
 			    mac->current_ampdu_density)
@@ -703,10 +691,6 @@
 			goto out;
 		}
 
-<<<<<<< HEAD
-		rcu_read_lock();
-		sta = ieee80211_find_sta(mac->vif, mac->bssid);
-=======
 		if (rtlhal->current_bandtype == BAND_ON_5G) {
 			mac->mode = WIRELESS_MODE_A;
 		} else {
@@ -715,7 +699,6 @@
 			else
 				mac->mode = WIRELESS_MODE_G;
 		}
->>>>>>> d762f438
 
 		if (sta->ht_cap.ht_supported) {
 			if (rtlhal->current_bandtype == BAND_ON_2_4G)
@@ -742,7 +725,6 @@
 			 * }
 			 * */
 		}
-		rcu_read_unlock();
 
 		if (changed & BSS_CHANGED_BASIC_RATES) {
 			/* for 5G must << RATE_6M_INDEX=4,
@@ -755,15 +737,6 @@
 			mac->basic_rates = basic_rates;
 			rtlpriv->cfg->ops->set_hw_reg(hw, HW_VAR_BASIC_RATE,
 					(u8 *) (&basic_rates));
-<<<<<<< HEAD
-
-			if (rtlpriv->dm.useramask)
-				rtlpriv->cfg->ops->update_rate_mask(hw, 0);
-			else
-				rtlpriv->cfg->ops->update_rate_table(hw);
-
-=======
->>>>>>> d762f438
 		}
 		rcu_read_unlock();
 	}
@@ -914,22 +887,10 @@
 
 	if (mac->link_state == MAC80211_LINKED_SCANNING) {
 		mac->link_state = MAC80211_LINKED;
-<<<<<<< HEAD
-
-		/* fix fwlps issue */
-		rtlpriv->cfg->ops->set_network_type(hw, mac->opmode);
-
-		if (rtlpriv->dm.useramask)
-			rtlpriv->cfg->ops->update_rate_mask(hw, 0);
-		else
-			rtlpriv->cfg->ops->update_rate_table(hw);
-
-=======
 		if (mac->opmode == NL80211_IFTYPE_STATION) {
 			/* fix fwlps issue */
 			rtlpriv->cfg->ops->set_network_type(hw, mac->opmode);
 		}
->>>>>>> d762f438
 	}
 
 	rtlpriv->cfg->ops->scan_operation_backup(hw, SCAN_OPT_RESTORE);
