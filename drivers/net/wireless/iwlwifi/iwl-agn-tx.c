--- conflicted
+++ resolved
@@ -617,19 +617,11 @@
 	priv->agg_tids_count++;
 	IWL_DEBUG_HT(priv, "priv->agg_tids_count = %u\n",
 		     priv->agg_tids_count);
-<<<<<<< HEAD
 
 	sta_priv->lq_sta.lq.agg_params.agg_frame_cnt_limit =
 		sta_priv->max_agg_bufsize;
 
-	IWL_INFO(priv, "Tx aggregation enabled on ra = %pM tid = %d\n",
-=======
-
-	sta_priv->lq_sta.lq.agg_params.agg_frame_cnt_limit =
-		sta_priv->max_agg_bufsize;
-
 	IWL_DEBUG_HT(priv, "Tx aggregation enabled on ra = %pM tid = %d\n",
->>>>>>> c16fa4f2
 		 sta->addr, tid);
 
 	return iwl_send_lq_cmd(priv, ctx,
@@ -1046,12 +1038,6 @@
 		}
 
 		__skb_queue_head_init(&skbs);
-<<<<<<< HEAD
-		priv->tid_data[sta_id][tid].next_reclaimed = next_reclaimed;
-
-		IWL_DEBUG_TX_REPLY(priv, "Next reclaimed packet:%d",
-					  next_reclaimed);
-=======
 
 		if (tid != IWL_TID_NON_QOS) {
 			priv->tid_data[sta_id][tid].next_reclaimed =
@@ -1059,7 +1045,6 @@
 			IWL_DEBUG_TX_REPLY(priv, "Next reclaimed packet:%d",
 						  next_reclaimed);
 		}
->>>>>>> c16fa4f2
 
 		/*we can free until ssn % q.n_bd not inclusive */
 		WARN_ON(iwl_trans_reclaim(trans(priv), sta_id, tid, txq_id,
