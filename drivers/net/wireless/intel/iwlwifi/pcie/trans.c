// SPDX-License-Identifier: GPL-2.0 OR BSD-3-Clause
/*
 * Copyright (C) 2007-2015, 2018-2020 Intel Corporation
 * Copyright (C) 2013-2015 Intel Mobile Communications GmbH
 * Copyright (C) 2016-2017 Intel Deutschland GmbH
 */
#include <linux/pci.h>
#include <linux/interrupt.h>
#include <linux/debugfs.h>
#include <linux/sched.h>
#include <linux/bitops.h>
#include <linux/gfp.h>
#include <linux/vmalloc.h>
#include <linux/module.h>
#include <linux/wait.h>
#include <linux/seq_file.h>

#include "iwl-drv.h"
#include "iwl-trans.h"
#include "iwl-csr.h"
#include "iwl-prph.h"
#include "iwl-scd.h"
#include "iwl-agn-hw.h"
#include "fw/error-dump.h"
#include "fw/dbg.h"
#include "fw/api/tx.h"
#include "internal.h"
#include "iwl-fh.h"
#include "iwl-context-info-gen3.h"

/* extended range in FW SRAM */
#define IWL_FW_MEM_EXTENDED_START	0x40000
#define IWL_FW_MEM_EXTENDED_END		0x57FFF

void iwl_trans_pcie_dump_regs(struct iwl_trans *trans)
{
#define PCI_DUMP_SIZE		352
#define PCI_MEM_DUMP_SIZE	64
#define PCI_PARENT_DUMP_SIZE	524
#define PREFIX_LEN		32
	struct iwl_trans_pcie *trans_pcie = IWL_TRANS_GET_PCIE_TRANS(trans);
	struct pci_dev *pdev = trans_pcie->pci_dev;
	u32 i, pos, alloc_size, *ptr, *buf;
	char *prefix;

	if (trans_pcie->pcie_dbg_dumped_once)
		return;

	/* Should be a multiple of 4 */
	BUILD_BUG_ON(PCI_DUMP_SIZE > 4096 || PCI_DUMP_SIZE & 0x3);
	BUILD_BUG_ON(PCI_MEM_DUMP_SIZE > 4096 || PCI_MEM_DUMP_SIZE & 0x3);
	BUILD_BUG_ON(PCI_PARENT_DUMP_SIZE > 4096 || PCI_PARENT_DUMP_SIZE & 0x3);

	/* Alloc a max size buffer */
	alloc_size = PCI_ERR_ROOT_ERR_SRC +  4 + PREFIX_LEN;
	alloc_size = max_t(u32, alloc_size, PCI_DUMP_SIZE + PREFIX_LEN);
	alloc_size = max_t(u32, alloc_size, PCI_MEM_DUMP_SIZE + PREFIX_LEN);
	alloc_size = max_t(u32, alloc_size, PCI_PARENT_DUMP_SIZE + PREFIX_LEN);

	buf = kmalloc(alloc_size, GFP_ATOMIC);
	if (!buf)
		return;
	prefix = (char *)buf + alloc_size - PREFIX_LEN;

	IWL_ERR(trans, "iwlwifi transaction failed, dumping registers\n");

	/* Print wifi device registers */
	sprintf(prefix, "iwlwifi %s: ", pci_name(pdev));
	IWL_ERR(trans, "iwlwifi device config registers:\n");
	for (i = 0, ptr = buf; i < PCI_DUMP_SIZE; i += 4, ptr++)
		if (pci_read_config_dword(pdev, i, ptr))
			goto err_read;
	print_hex_dump(KERN_ERR, prefix, DUMP_PREFIX_OFFSET, 32, 4, buf, i, 0);

	IWL_ERR(trans, "iwlwifi device memory mapped registers:\n");
	for (i = 0, ptr = buf; i < PCI_MEM_DUMP_SIZE; i += 4, ptr++)
		*ptr = iwl_read32(trans, i);
	print_hex_dump(KERN_ERR, prefix, DUMP_PREFIX_OFFSET, 32, 4, buf, i, 0);

	pos = pci_find_ext_capability(pdev, PCI_EXT_CAP_ID_ERR);
	if (pos) {
		IWL_ERR(trans, "iwlwifi device AER capability structure:\n");
		for (i = 0, ptr = buf; i < PCI_ERR_ROOT_COMMAND; i += 4, ptr++)
			if (pci_read_config_dword(pdev, pos + i, ptr))
				goto err_read;
		print_hex_dump(KERN_ERR, prefix, DUMP_PREFIX_OFFSET,
			       32, 4, buf, i, 0);
	}

	/* Print parent device registers next */
	if (!pdev->bus->self)
		goto out;

	pdev = pdev->bus->self;
	sprintf(prefix, "iwlwifi %s: ", pci_name(pdev));

	IWL_ERR(trans, "iwlwifi parent port (%s) config registers:\n",
		pci_name(pdev));
	for (i = 0, ptr = buf; i < PCI_PARENT_DUMP_SIZE; i += 4, ptr++)
		if (pci_read_config_dword(pdev, i, ptr))
			goto err_read;
	print_hex_dump(KERN_ERR, prefix, DUMP_PREFIX_OFFSET, 32, 4, buf, i, 0);

	/* Print root port AER registers */
	pos = 0;
	pdev = pcie_find_root_port(pdev);
	if (pdev)
		pos = pci_find_ext_capability(pdev, PCI_EXT_CAP_ID_ERR);
	if (pos) {
		IWL_ERR(trans, "iwlwifi root port (%s) AER cap structure:\n",
			pci_name(pdev));
		sprintf(prefix, "iwlwifi %s: ", pci_name(pdev));
		for (i = 0, ptr = buf; i <= PCI_ERR_ROOT_ERR_SRC; i += 4, ptr++)
			if (pci_read_config_dword(pdev, pos + i, ptr))
				goto err_read;
		print_hex_dump(KERN_ERR, prefix, DUMP_PREFIX_OFFSET, 32,
			       4, buf, i, 0);
	}
	goto out;

err_read:
	print_hex_dump(KERN_ERR, prefix, DUMP_PREFIX_OFFSET, 32, 4, buf, i, 0);
	IWL_ERR(trans, "Read failed at 0x%X\n", i);
out:
	trans_pcie->pcie_dbg_dumped_once = 1;
	kfree(buf);
}

static void iwl_trans_pcie_sw_reset(struct iwl_trans *trans)
{
	/* Reset entire device - do controller reset (results in SHRD_HW_RST) */
	iwl_set_bit(trans, CSR_RESET, CSR_RESET_REG_FLAG_SW_RESET);
	usleep_range(5000, 6000);
}

static void iwl_pcie_free_fw_monitor(struct iwl_trans *trans)
{
	struct iwl_dram_data *fw_mon = &trans->dbg.fw_mon;

	if (!fw_mon->size)
		return;

	dma_free_coherent(trans->dev, fw_mon->size, fw_mon->block,
			  fw_mon->physical);

	fw_mon->block = NULL;
	fw_mon->physical = 0;
	fw_mon->size = 0;
}

static void iwl_pcie_alloc_fw_monitor_block(struct iwl_trans *trans,
					    u8 max_power, u8 min_power)
{
	struct iwl_dram_data *fw_mon = &trans->dbg.fw_mon;
	void *block = NULL;
	dma_addr_t physical = 0;
	u32 size = 0;
	u8 power;

	if (fw_mon->size)
		return;

	for (power = max_power; power >= min_power; power--) {
		size = BIT(power);
		block = dma_alloc_coherent(trans->dev, size, &physical,
					   GFP_KERNEL | __GFP_NOWARN);
		if (!block)
			continue;

		IWL_INFO(trans,
			 "Allocated 0x%08x bytes for firmware monitor.\n",
			 size);
		break;
	}

	if (WARN_ON_ONCE(!block))
		return;

	if (power != max_power)
		IWL_ERR(trans,
			"Sorry - debug buffer is only %luK while you requested %luK\n",
			(unsigned long)BIT(power - 10),
			(unsigned long)BIT(max_power - 10));

	fw_mon->block = block;
	fw_mon->physical = physical;
	fw_mon->size = size;
}

void iwl_pcie_alloc_fw_monitor(struct iwl_trans *trans, u8 max_power)
{
	if (!max_power) {
		/* default max_power is maximum */
		max_power = 26;
	} else {
		max_power += 11;
	}

	if (WARN(max_power > 26,
		 "External buffer size for monitor is too big %d, check the FW TLV\n",
		 max_power))
		return;

	if (trans->dbg.fw_mon.size)
		return;

	iwl_pcie_alloc_fw_monitor_block(trans, max_power, 11);
}

static u32 iwl_trans_pcie_read_shr(struct iwl_trans *trans, u32 reg)
{
	iwl_write32(trans, HEEP_CTRL_WRD_PCIEX_CTRL_REG,
		    ((reg & 0x0000ffff) | (2 << 28)));
	return iwl_read32(trans, HEEP_CTRL_WRD_PCIEX_DATA_REG);
}

static void iwl_trans_pcie_write_shr(struct iwl_trans *trans, u32 reg, u32 val)
{
	iwl_write32(trans, HEEP_CTRL_WRD_PCIEX_DATA_REG, val);
	iwl_write32(trans, HEEP_CTRL_WRD_PCIEX_CTRL_REG,
		    ((reg & 0x0000ffff) | (3 << 28)));
}

static void iwl_pcie_set_pwr(struct iwl_trans *trans, bool vaux)
{
	if (trans->cfg->apmg_not_supported)
		return;

	if (vaux && pci_pme_capable(to_pci_dev(trans->dev), PCI_D3cold))
		iwl_set_bits_mask_prph(trans, APMG_PS_CTRL_REG,
				       APMG_PS_CTRL_VAL_PWR_SRC_VAUX,
				       ~APMG_PS_CTRL_MSK_PWR_SRC);
	else
		iwl_set_bits_mask_prph(trans, APMG_PS_CTRL_REG,
				       APMG_PS_CTRL_VAL_PWR_SRC_VMAIN,
				       ~APMG_PS_CTRL_MSK_PWR_SRC);
}

/* PCI registers */
#define PCI_CFG_RETRY_TIMEOUT	0x041

void iwl_pcie_apm_config(struct iwl_trans *trans)
{
	struct iwl_trans_pcie *trans_pcie = IWL_TRANS_GET_PCIE_TRANS(trans);
	u16 lctl;
	u16 cap;

	/*
	 * L0S states have been found to be unstable with our devices
	 * and in newer hardware they are not officially supported at
	 * all, so we must always set the L0S_DISABLED bit.
	 */
	iwl_set_bit(trans, CSR_GIO_REG, CSR_GIO_REG_VAL_L0S_DISABLED);

	pcie_capability_read_word(trans_pcie->pci_dev, PCI_EXP_LNKCTL, &lctl);
	trans->pm_support = !(lctl & PCI_EXP_LNKCTL_ASPM_L0S);

	pcie_capability_read_word(trans_pcie->pci_dev, PCI_EXP_DEVCTL2, &cap);
	trans->ltr_enabled = cap & PCI_EXP_DEVCTL2_LTR_EN;
	IWL_DEBUG_POWER(trans, "L1 %sabled - LTR %sabled\n",
			(lctl & PCI_EXP_LNKCTL_ASPM_L1) ? "En" : "Dis",
			trans->ltr_enabled ? "En" : "Dis");
}

/*
 * Start up NIC's basic functionality after it has been reset
 * (e.g. after platform boot, or shutdown via iwl_pcie_apm_stop())
 * NOTE:  This does not load uCode nor start the embedded processor
 */
static int iwl_pcie_apm_init(struct iwl_trans *trans)
{
	int ret;

	IWL_DEBUG_INFO(trans, "Init card's basic functions\n");

	/*
	 * Use "set_bit" below rather than "write", to preserve any hardware
	 * bits already set by default after reset.
	 */

	/* Disable L0S exit timer (platform NMI Work/Around) */
	if (trans->trans_cfg->device_family < IWL_DEVICE_FAMILY_8000)
		iwl_set_bit(trans, CSR_GIO_CHICKEN_BITS,
			    CSR_GIO_CHICKEN_BITS_REG_BIT_DIS_L0S_EXIT_TIMER);

	/*
	 * Disable L0s without affecting L1;
	 *  don't wait for ICH L0s (ICH bug W/A)
	 */
	iwl_set_bit(trans, CSR_GIO_CHICKEN_BITS,
		    CSR_GIO_CHICKEN_BITS_REG_BIT_L1A_NO_L0S_RX);

	/* Set FH wait threshold to maximum (HW error during stress W/A) */
	iwl_set_bit(trans, CSR_DBG_HPET_MEM_REG, CSR_DBG_HPET_MEM_REG_VAL);

	/*
	 * Enable HAP INTA (interrupt from management bus) to
	 * wake device's PCI Express link L1a -> L0s
	 */
	iwl_set_bit(trans, CSR_HW_IF_CONFIG_REG,
		    CSR_HW_IF_CONFIG_REG_BIT_HAP_WAKE_L1A);

	iwl_pcie_apm_config(trans);

	/* Configure analog phase-lock-loop before activating to D0A */
	if (trans->trans_cfg->base_params->pll_cfg)
		iwl_set_bit(trans, CSR_ANA_PLL_CFG, CSR50_ANA_PLL_CFG_VAL);

	ret = iwl_finish_nic_init(trans, trans->trans_cfg);
	if (ret)
		return ret;

	if (trans->cfg->host_interrupt_operation_mode) {
		/*
		 * This is a bit of an abuse - This is needed for 7260 / 3160
		 * only check host_interrupt_operation_mode even if this is
		 * not related to host_interrupt_operation_mode.
		 *
		 * Enable the oscillator to count wake up time for L1 exit. This
		 * consumes slightly more power (100uA) - but allows to be sure
		 * that we wake up from L1 on time.
		 *
		 * This looks weird: read twice the same register, discard the
		 * value, set a bit, and yet again, read that same register
		 * just to discard the value. But that's the way the hardware
		 * seems to like it.
		 */
		iwl_read_prph(trans, OSC_CLK);
		iwl_read_prph(trans, OSC_CLK);
		iwl_set_bits_prph(trans, OSC_CLK, OSC_CLK_FORCE_CONTROL);
		iwl_read_prph(trans, OSC_CLK);
		iwl_read_prph(trans, OSC_CLK);
	}

	/*
	 * Enable DMA clock and wait for it to stabilize.
	 *
	 * Write to "CLK_EN_REG"; "1" bits enable clocks, while "0"
	 * bits do not disable clocks.  This preserves any hardware
	 * bits already set by default in "CLK_CTRL_REG" after reset.
	 */
	if (!trans->cfg->apmg_not_supported) {
		iwl_write_prph(trans, APMG_CLK_EN_REG,
			       APMG_CLK_VAL_DMA_CLK_RQT);
		udelay(20);

		/* Disable L1-Active */
		iwl_set_bits_prph(trans, APMG_PCIDEV_STT_REG,
				  APMG_PCIDEV_STT_VAL_L1_ACT_DIS);

		/* Clear the interrupt in APMG if the NIC is in RFKILL */
		iwl_write_prph(trans, APMG_RTC_INT_STT_REG,
			       APMG_RTC_INT_STT_RFKILL);
	}

	set_bit(STATUS_DEVICE_ENABLED, &trans->status);

	return 0;
}

/*
 * Enable LP XTAL to avoid HW bug where device may consume much power if
 * FW is not loaded after device reset. LP XTAL is disabled by default
 * after device HW reset. Do it only if XTAL is fed by internal source.
 * Configure device's "persistence" mode to avoid resetting XTAL again when
 * SHRD_HW_RST occurs in S3.
 */
static void iwl_pcie_apm_lp_xtal_enable(struct iwl_trans *trans)
{
	int ret;
	u32 apmg_gp1_reg;
	u32 apmg_xtal_cfg_reg;
	u32 dl_cfg_reg;

	/* Force XTAL ON */
	__iwl_trans_pcie_set_bit(trans, CSR_GP_CNTRL,
				 CSR_GP_CNTRL_REG_FLAG_XTAL_ON);

	iwl_trans_pcie_sw_reset(trans);

	ret = iwl_finish_nic_init(trans, trans->trans_cfg);
	if (WARN_ON(ret)) {
		/* Release XTAL ON request */
		__iwl_trans_pcie_clear_bit(trans, CSR_GP_CNTRL,
					   CSR_GP_CNTRL_REG_FLAG_XTAL_ON);
		return;
	}

	/*
	 * Clear "disable persistence" to avoid LP XTAL resetting when
	 * SHRD_HW_RST is applied in S3.
	 */
	iwl_clear_bits_prph(trans, APMG_PCIDEV_STT_REG,
				    APMG_PCIDEV_STT_VAL_PERSIST_DIS);

	/*
	 * Force APMG XTAL to be active to prevent its disabling by HW
	 * caused by APMG idle state.
	 */
	apmg_xtal_cfg_reg = iwl_trans_pcie_read_shr(trans,
						    SHR_APMG_XTAL_CFG_REG);
	iwl_trans_pcie_write_shr(trans, SHR_APMG_XTAL_CFG_REG,
				 apmg_xtal_cfg_reg |
				 SHR_APMG_XTAL_CFG_XTAL_ON_REQ);

	iwl_trans_pcie_sw_reset(trans);

	/* Enable LP XTAL by indirect access through CSR */
	apmg_gp1_reg = iwl_trans_pcie_read_shr(trans, SHR_APMG_GP1_REG);
	iwl_trans_pcie_write_shr(trans, SHR_APMG_GP1_REG, apmg_gp1_reg |
				 SHR_APMG_GP1_WF_XTAL_LP_EN |
				 SHR_APMG_GP1_CHICKEN_BIT_SELECT);

	/* Clear delay line clock power up */
	dl_cfg_reg = iwl_trans_pcie_read_shr(trans, SHR_APMG_DL_CFG_REG);
	iwl_trans_pcie_write_shr(trans, SHR_APMG_DL_CFG_REG, dl_cfg_reg &
				 ~SHR_APMG_DL_CFG_DL_CLOCK_POWER_UP);

	/*
	 * Enable persistence mode to avoid LP XTAL resetting when
	 * SHRD_HW_RST is applied in S3.
	 */
	iwl_set_bit(trans, CSR_HW_IF_CONFIG_REG,
		    CSR_HW_IF_CONFIG_REG_PERSIST_MODE);

	/*
	 * Clear "initialization complete" bit to move adapter from
	 * D0A* (powered-up Active) --> D0U* (Uninitialized) state.
	 */
	iwl_clear_bit(trans, CSR_GP_CNTRL, CSR_GP_CNTRL_REG_FLAG_INIT_DONE);

	/* Activates XTAL resources monitor */
	__iwl_trans_pcie_set_bit(trans, CSR_MONITOR_CFG_REG,
				 CSR_MONITOR_XTAL_RESOURCES);

	/* Release XTAL ON request */
	__iwl_trans_pcie_clear_bit(trans, CSR_GP_CNTRL,
				   CSR_GP_CNTRL_REG_FLAG_XTAL_ON);
	udelay(10);

	/* Release APMG XTAL */
	iwl_trans_pcie_write_shr(trans, SHR_APMG_XTAL_CFG_REG,
				 apmg_xtal_cfg_reg &
				 ~SHR_APMG_XTAL_CFG_XTAL_ON_REQ);
}

void iwl_pcie_apm_stop_master(struct iwl_trans *trans)
{
	int ret;

	/* stop device's busmaster DMA activity */
	iwl_set_bit(trans, CSR_RESET, CSR_RESET_REG_FLAG_STOP_MASTER);

	ret = iwl_poll_bit(trans, CSR_RESET,
			   CSR_RESET_REG_FLAG_MASTER_DISABLED,
			   CSR_RESET_REG_FLAG_MASTER_DISABLED, 100);
	if (ret < 0)
		IWL_WARN(trans, "Master Disable Timed Out, 100 usec\n");

	IWL_DEBUG_INFO(trans, "stop master\n");
}

static void iwl_pcie_apm_stop(struct iwl_trans *trans, bool op_mode_leave)
{
	IWL_DEBUG_INFO(trans, "Stop card, put in low power state\n");

	if (op_mode_leave) {
		if (!test_bit(STATUS_DEVICE_ENABLED, &trans->status))
			iwl_pcie_apm_init(trans);

		/* inform ME that we are leaving */
		if (trans->trans_cfg->device_family == IWL_DEVICE_FAMILY_7000)
			iwl_set_bits_prph(trans, APMG_PCIDEV_STT_REG,
					  APMG_PCIDEV_STT_VAL_WAKE_ME);
		else if (trans->trans_cfg->device_family >=
			 IWL_DEVICE_FAMILY_8000) {
			iwl_set_bit(trans, CSR_DBG_LINK_PWR_MGMT_REG,
				    CSR_RESET_LINK_PWR_MGMT_DISABLED);
			iwl_set_bit(trans, CSR_HW_IF_CONFIG_REG,
				    CSR_HW_IF_CONFIG_REG_PREPARE |
				    CSR_HW_IF_CONFIG_REG_ENABLE_PME);
			mdelay(1);
			iwl_clear_bit(trans, CSR_DBG_LINK_PWR_MGMT_REG,
				      CSR_RESET_LINK_PWR_MGMT_DISABLED);
		}
		mdelay(5);
	}

	clear_bit(STATUS_DEVICE_ENABLED, &trans->status);

	/* Stop device's DMA activity */
	iwl_pcie_apm_stop_master(trans);

	if (trans->cfg->lp_xtal_workaround) {
		iwl_pcie_apm_lp_xtal_enable(trans);
		return;
	}

	iwl_trans_pcie_sw_reset(trans);

	/*
	 * Clear "initialization complete" bit to move adapter from
	 * D0A* (powered-up Active) --> D0U* (Uninitialized) state.
	 */
	iwl_clear_bit(trans, CSR_GP_CNTRL, CSR_GP_CNTRL_REG_FLAG_INIT_DONE);
}

static int iwl_pcie_nic_init(struct iwl_trans *trans)
{
	struct iwl_trans_pcie *trans_pcie = IWL_TRANS_GET_PCIE_TRANS(trans);
	int ret;

	/* nic_init */
	spin_lock_bh(&trans_pcie->irq_lock);
	ret = iwl_pcie_apm_init(trans);
	spin_unlock_bh(&trans_pcie->irq_lock);

	if (ret)
		return ret;

	iwl_pcie_set_pwr(trans, false);

	iwl_op_mode_nic_config(trans->op_mode);

	/* Allocate the RX queue, or reset if it is already allocated */
	ret = iwl_pcie_rx_init(trans);
	if (ret)
		return ret;

	/* Allocate or reset and init all Tx and Command queues */
	if (iwl_pcie_tx_init(trans)) {
		iwl_pcie_rx_free(trans);
		return -ENOMEM;
	}

	if (trans->trans_cfg->base_params->shadow_reg_enable) {
		/* enable shadow regs in HW */
		iwl_set_bit(trans, CSR_MAC_SHADOW_REG_CTRL, 0x800FFFFF);
		IWL_DEBUG_INFO(trans, "Enabling shadow registers in device\n");
	}

	return 0;
}

#define HW_READY_TIMEOUT (50)

/* Note: returns poll_bit return value, which is >= 0 if success */
static int iwl_pcie_set_hw_ready(struct iwl_trans *trans)
{
	int ret;

	iwl_set_bit(trans, CSR_HW_IF_CONFIG_REG,
		    CSR_HW_IF_CONFIG_REG_BIT_NIC_READY);

	/* See if we got it */
	ret = iwl_poll_bit(trans, CSR_HW_IF_CONFIG_REG,
			   CSR_HW_IF_CONFIG_REG_BIT_NIC_READY,
			   CSR_HW_IF_CONFIG_REG_BIT_NIC_READY,
			   HW_READY_TIMEOUT);

	if (ret >= 0)
		iwl_set_bit(trans, CSR_MBOX_SET_REG, CSR_MBOX_SET_REG_OS_ALIVE);

	IWL_DEBUG_INFO(trans, "hardware%s ready\n", ret < 0 ? " not" : "");
	return ret;
}

/* Note: returns standard 0/-ERROR code */
int iwl_pcie_prepare_card_hw(struct iwl_trans *trans)
{
	int ret;
	int t = 0;
	int iter;

	IWL_DEBUG_INFO(trans, "iwl_trans_prepare_card_hw enter\n");

	ret = iwl_pcie_set_hw_ready(trans);
	/* If the card is ready, exit 0 */
	if (ret >= 0)
		return 0;

	iwl_set_bit(trans, CSR_DBG_LINK_PWR_MGMT_REG,
		    CSR_RESET_LINK_PWR_MGMT_DISABLED);
	usleep_range(1000, 2000);

	for (iter = 0; iter < 10; iter++) {
		/* If HW is not ready, prepare the conditions to check again */
		iwl_set_bit(trans, CSR_HW_IF_CONFIG_REG,
			    CSR_HW_IF_CONFIG_REG_PREPARE);

		do {
			ret = iwl_pcie_set_hw_ready(trans);
			if (ret >= 0)
				return 0;

			usleep_range(200, 1000);
			t += 200;
		} while (t < 150000);
		msleep(25);
	}

	IWL_ERR(trans, "Couldn't prepare the card\n");

	return ret;
}

/*
 * ucode
 */
static void iwl_pcie_load_firmware_chunk_fh(struct iwl_trans *trans,
					    u32 dst_addr, dma_addr_t phy_addr,
					    u32 byte_cnt)
{
	iwl_write32(trans, FH_TCSR_CHNL_TX_CONFIG_REG(FH_SRVC_CHNL),
		    FH_TCSR_TX_CONFIG_REG_VAL_DMA_CHNL_PAUSE);

	iwl_write32(trans, FH_SRVC_CHNL_SRAM_ADDR_REG(FH_SRVC_CHNL),
		    dst_addr);

	iwl_write32(trans, FH_TFDIB_CTRL0_REG(FH_SRVC_CHNL),
		    phy_addr & FH_MEM_TFDIB_DRAM_ADDR_LSB_MSK);

	iwl_write32(trans, FH_TFDIB_CTRL1_REG(FH_SRVC_CHNL),
		    (iwl_get_dma_hi_addr(phy_addr)
			<< FH_MEM_TFDIB_REG1_ADDR_BITSHIFT) | byte_cnt);

	iwl_write32(trans, FH_TCSR_CHNL_TX_BUF_STS_REG(FH_SRVC_CHNL),
		    BIT(FH_TCSR_CHNL_TX_BUF_STS_REG_POS_TB_NUM) |
		    BIT(FH_TCSR_CHNL_TX_BUF_STS_REG_POS_TB_IDX) |
		    FH_TCSR_CHNL_TX_BUF_STS_REG_VAL_TFDB_VALID);

	iwl_write32(trans, FH_TCSR_CHNL_TX_CONFIG_REG(FH_SRVC_CHNL),
		    FH_TCSR_TX_CONFIG_REG_VAL_DMA_CHNL_ENABLE |
		    FH_TCSR_TX_CONFIG_REG_VAL_DMA_CREDIT_DISABLE |
		    FH_TCSR_TX_CONFIG_REG_VAL_CIRQ_HOST_ENDTFD);
}

static int iwl_pcie_load_firmware_chunk(struct iwl_trans *trans,
					u32 dst_addr, dma_addr_t phy_addr,
					u32 byte_cnt)
{
	struct iwl_trans_pcie *trans_pcie = IWL_TRANS_GET_PCIE_TRANS(trans);
	int ret;

	trans_pcie->ucode_write_complete = false;

	if (!iwl_trans_grab_nic_access(trans))
		return -EIO;

	iwl_pcie_load_firmware_chunk_fh(trans, dst_addr, phy_addr,
					byte_cnt);
	iwl_trans_release_nic_access(trans);

	ret = wait_event_timeout(trans_pcie->ucode_write_waitq,
				 trans_pcie->ucode_write_complete, 5 * HZ);
	if (!ret) {
		IWL_ERR(trans, "Failed to load firmware chunk!\n");
		iwl_trans_pcie_dump_regs(trans);
		return -ETIMEDOUT;
	}

	return 0;
}

static int iwl_pcie_load_section(struct iwl_trans *trans, u8 section_num,
			    const struct fw_desc *section)
{
	u8 *v_addr;
	dma_addr_t p_addr;
	u32 offset, chunk_sz = min_t(u32, FH_MEM_TB_MAX_LENGTH, section->len);
	int ret = 0;

	IWL_DEBUG_FW(trans, "[%d] uCode section being loaded...\n",
		     section_num);

	v_addr = dma_alloc_coherent(trans->dev, chunk_sz, &p_addr,
				    GFP_KERNEL | __GFP_NOWARN);
	if (!v_addr) {
		IWL_DEBUG_INFO(trans, "Falling back to small chunks of DMA\n");
		chunk_sz = PAGE_SIZE;
		v_addr = dma_alloc_coherent(trans->dev, chunk_sz,
					    &p_addr, GFP_KERNEL);
		if (!v_addr)
			return -ENOMEM;
	}

	for (offset = 0; offset < section->len; offset += chunk_sz) {
		u32 copy_size, dst_addr;
		bool extended_addr = false;

		copy_size = min_t(u32, chunk_sz, section->len - offset);
		dst_addr = section->offset + offset;

		if (dst_addr >= IWL_FW_MEM_EXTENDED_START &&
		    dst_addr <= IWL_FW_MEM_EXTENDED_END)
			extended_addr = true;

		if (extended_addr)
			iwl_set_bits_prph(trans, LMPM_CHICK,
					  LMPM_CHICK_EXTENDED_ADDR_SPACE);

		memcpy(v_addr, (u8 *)section->data + offset, copy_size);
		ret = iwl_pcie_load_firmware_chunk(trans, dst_addr, p_addr,
						   copy_size);

		if (extended_addr)
			iwl_clear_bits_prph(trans, LMPM_CHICK,
					    LMPM_CHICK_EXTENDED_ADDR_SPACE);

		if (ret) {
			IWL_ERR(trans,
				"Could not load the [%d] uCode section\n",
				section_num);
			break;
		}
	}

	dma_free_coherent(trans->dev, chunk_sz, v_addr, p_addr);
	return ret;
}

static int iwl_pcie_load_cpu_sections_8000(struct iwl_trans *trans,
					   const struct fw_img *image,
					   int cpu,
					   int *first_ucode_section)
{
	int shift_param;
	int i, ret = 0, sec_num = 0x1;
	u32 val, last_read_idx = 0;

	if (cpu == 1) {
		shift_param = 0;
		*first_ucode_section = 0;
	} else {
		shift_param = 16;
		(*first_ucode_section)++;
	}

	for (i = *first_ucode_section; i < image->num_sec; i++) {
		last_read_idx = i;

		/*
		 * CPU1_CPU2_SEPARATOR_SECTION delimiter - separate between
		 * CPU1 to CPU2.
		 * PAGING_SEPARATOR_SECTION delimiter - separate between
		 * CPU2 non paged to CPU2 paging sec.
		 */
		if (!image->sec[i].data ||
		    image->sec[i].offset == CPU1_CPU2_SEPARATOR_SECTION ||
		    image->sec[i].offset == PAGING_SEPARATOR_SECTION) {
			IWL_DEBUG_FW(trans,
				     "Break since Data not valid or Empty section, sec = %d\n",
				     i);
			break;
		}

		ret = iwl_pcie_load_section(trans, i, &image->sec[i]);
		if (ret)
			return ret;

		/* Notify ucode of loaded section number and status */
		val = iwl_read_direct32(trans, FH_UCODE_LOAD_STATUS);
		val = val | (sec_num << shift_param);
		iwl_write_direct32(trans, FH_UCODE_LOAD_STATUS, val);

		sec_num = (sec_num << 1) | 0x1;
	}

	*first_ucode_section = last_read_idx;

	iwl_enable_interrupts(trans);

	if (trans->trans_cfg->use_tfh) {
		if (cpu == 1)
			iwl_write_prph(trans, UREG_UCODE_LOAD_STATUS,
				       0xFFFF);
		else
			iwl_write_prph(trans, UREG_UCODE_LOAD_STATUS,
				       0xFFFFFFFF);
	} else {
		if (cpu == 1)
			iwl_write_direct32(trans, FH_UCODE_LOAD_STATUS,
					   0xFFFF);
		else
			iwl_write_direct32(trans, FH_UCODE_LOAD_STATUS,
					   0xFFFFFFFF);
	}

	return 0;
}

static int iwl_pcie_load_cpu_sections(struct iwl_trans *trans,
				      const struct fw_img *image,
				      int cpu,
				      int *first_ucode_section)
{
	int i, ret = 0;
	u32 last_read_idx = 0;

	if (cpu == 1)
		*first_ucode_section = 0;
	else
		(*first_ucode_section)++;

	for (i = *first_ucode_section; i < image->num_sec; i++) {
		last_read_idx = i;

		/*
		 * CPU1_CPU2_SEPARATOR_SECTION delimiter - separate between
		 * CPU1 to CPU2.
		 * PAGING_SEPARATOR_SECTION delimiter - separate between
		 * CPU2 non paged to CPU2 paging sec.
		 */
		if (!image->sec[i].data ||
		    image->sec[i].offset == CPU1_CPU2_SEPARATOR_SECTION ||
		    image->sec[i].offset == PAGING_SEPARATOR_SECTION) {
			IWL_DEBUG_FW(trans,
				     "Break since Data not valid or Empty section, sec = %d\n",
				     i);
			break;
		}

		ret = iwl_pcie_load_section(trans, i, &image->sec[i]);
		if (ret)
			return ret;
	}

	*first_ucode_section = last_read_idx;

	return 0;
}

static void iwl_pcie_apply_destination_ini(struct iwl_trans *trans)
{
	enum iwl_fw_ini_allocation_id alloc_id = IWL_FW_INI_ALLOCATION_ID_DBGC1;
	struct iwl_fw_ini_allocation_tlv *fw_mon_cfg =
		&trans->dbg.fw_mon_cfg[alloc_id];
	struct iwl_dram_data *frag;

	if (!iwl_trans_dbg_ini_valid(trans))
		return;

	if (le32_to_cpu(fw_mon_cfg->buf_location) ==
	    IWL_FW_INI_LOCATION_SRAM_PATH) {
		IWL_DEBUG_FW(trans, "WRT: Applying SMEM buffer destination\n");
		/* set sram monitor by enabling bit 7 */
		iwl_set_bit(trans, CSR_HW_IF_CONFIG_REG,
			    CSR_HW_IF_CONFIG_REG_BIT_MONITOR_SRAM);

		return;
	}

	if (le32_to_cpu(fw_mon_cfg->buf_location) !=
	    IWL_FW_INI_LOCATION_DRAM_PATH ||
	    !trans->dbg.fw_mon_ini[alloc_id].num_frags)
		return;

	frag = &trans->dbg.fw_mon_ini[alloc_id].frags[0];

	IWL_DEBUG_FW(trans, "WRT: Applying DRAM destination (alloc_id=%u)\n",
		     alloc_id);

	iwl_write_umac_prph(trans, MON_BUFF_BASE_ADDR_VER2,
			    frag->physical >> MON_BUFF_SHIFT_VER2);
	iwl_write_umac_prph(trans, MON_BUFF_END_ADDR_VER2,
			    (frag->physical + frag->size - 256) >>
			    MON_BUFF_SHIFT_VER2);
}

void iwl_pcie_apply_destination(struct iwl_trans *trans)
{
	const struct iwl_fw_dbg_dest_tlv_v1 *dest = trans->dbg.dest_tlv;
	const struct iwl_dram_data *fw_mon = &trans->dbg.fw_mon;
	int i;

	if (iwl_trans_dbg_ini_valid(trans)) {
		iwl_pcie_apply_destination_ini(trans);
		return;
	}

	IWL_INFO(trans, "Applying debug destination %s\n",
		 get_fw_dbg_mode_string(dest->monitor_mode));

	if (dest->monitor_mode == EXTERNAL_MODE)
		iwl_pcie_alloc_fw_monitor(trans, dest->size_power);
	else
		IWL_WARN(trans, "PCI should have external buffer debug\n");

	for (i = 0; i < trans->dbg.n_dest_reg; i++) {
		u32 addr = le32_to_cpu(dest->reg_ops[i].addr);
		u32 val = le32_to_cpu(dest->reg_ops[i].val);

		switch (dest->reg_ops[i].op) {
		case CSR_ASSIGN:
			iwl_write32(trans, addr, val);
			break;
		case CSR_SETBIT:
			iwl_set_bit(trans, addr, BIT(val));
			break;
		case CSR_CLEARBIT:
			iwl_clear_bit(trans, addr, BIT(val));
			break;
		case PRPH_ASSIGN:
			iwl_write_prph(trans, addr, val);
			break;
		case PRPH_SETBIT:
			iwl_set_bits_prph(trans, addr, BIT(val));
			break;
		case PRPH_CLEARBIT:
			iwl_clear_bits_prph(trans, addr, BIT(val));
			break;
		case PRPH_BLOCKBIT:
			if (iwl_read_prph(trans, addr) & BIT(val)) {
				IWL_ERR(trans,
					"BIT(%u) in address 0x%x is 1, stopping FW configuration\n",
					val, addr);
				goto monitor;
			}
			break;
		default:
			IWL_ERR(trans, "FW debug - unknown OP %d\n",
				dest->reg_ops[i].op);
			break;
		}
	}

monitor:
	if (dest->monitor_mode == EXTERNAL_MODE && fw_mon->size) {
		iwl_write_prph(trans, le32_to_cpu(dest->base_reg),
			       fw_mon->physical >> dest->base_shift);
		if (trans->trans_cfg->device_family >= IWL_DEVICE_FAMILY_8000)
			iwl_write_prph(trans, le32_to_cpu(dest->end_reg),
				       (fw_mon->physical + fw_mon->size -
					256) >> dest->end_shift);
		else
			iwl_write_prph(trans, le32_to_cpu(dest->end_reg),
				       (fw_mon->physical + fw_mon->size) >>
				       dest->end_shift);
	}
}

static int iwl_pcie_load_given_ucode(struct iwl_trans *trans,
				const struct fw_img *image)
{
	int ret = 0;
	int first_ucode_section;

	IWL_DEBUG_FW(trans, "working with %s CPU\n",
		     image->is_dual_cpus ? "Dual" : "Single");

	/* load to FW the binary non secured sections of CPU1 */
	ret = iwl_pcie_load_cpu_sections(trans, image, 1, &first_ucode_section);
	if (ret)
		return ret;

	if (image->is_dual_cpus) {
		/* set CPU2 header address */
		iwl_write_prph(trans,
			       LMPM_SECURE_UCODE_LOAD_CPU2_HDR_ADDR,
			       LMPM_SECURE_CPU2_HDR_MEM_SPACE);

		/* load to FW the binary sections of CPU2 */
		ret = iwl_pcie_load_cpu_sections(trans, image, 2,
						 &first_ucode_section);
		if (ret)
			return ret;
	}

	if (iwl_pcie_dbg_on(trans))
		iwl_pcie_apply_destination(trans);

	iwl_enable_interrupts(trans);

	/* release CPU reset */
	iwl_write32(trans, CSR_RESET, 0);

	return 0;
}

static int iwl_pcie_load_given_ucode_8000(struct iwl_trans *trans,
					  const struct fw_img *image)
{
	int ret = 0;
	int first_ucode_section;

	IWL_DEBUG_FW(trans, "working with %s CPU\n",
		     image->is_dual_cpus ? "Dual" : "Single");

	if (iwl_pcie_dbg_on(trans))
		iwl_pcie_apply_destination(trans);

	IWL_DEBUG_POWER(trans, "Original WFPM value = 0x%08X\n",
			iwl_read_prph(trans, WFPM_GP2));

	/*
	 * Set default value. On resume reading the values that were
	 * zeored can provide debug data on the resume flow.
	 * This is for debugging only and has no functional impact.
	 */
	iwl_write_prph(trans, WFPM_GP2, 0x01010101);

	/* configure the ucode to be ready to get the secured image */
	/* release CPU reset */
	iwl_write_prph(trans, RELEASE_CPU_RESET, RELEASE_CPU_RESET_BIT);

	/* load to FW the binary Secured sections of CPU1 */
	ret = iwl_pcie_load_cpu_sections_8000(trans, image, 1,
					      &first_ucode_section);
	if (ret)
		return ret;

	/* load to FW the binary sections of CPU2 */
	return iwl_pcie_load_cpu_sections_8000(trans, image, 2,
					       &first_ucode_section);
}

bool iwl_pcie_check_hw_rf_kill(struct iwl_trans *trans)
{
	struct iwl_trans_pcie *trans_pcie =  IWL_TRANS_GET_PCIE_TRANS(trans);
	bool hw_rfkill = iwl_is_rfkill_set(trans);
	bool prev = test_bit(STATUS_RFKILL_OPMODE, &trans->status);
	bool report;

	if (hw_rfkill) {
		set_bit(STATUS_RFKILL_HW, &trans->status);
		set_bit(STATUS_RFKILL_OPMODE, &trans->status);
	} else {
		clear_bit(STATUS_RFKILL_HW, &trans->status);
		if (trans_pcie->opmode_down)
			clear_bit(STATUS_RFKILL_OPMODE, &trans->status);
	}

	report = test_bit(STATUS_RFKILL_OPMODE, &trans->status);

	if (prev != report)
		iwl_trans_pcie_rf_kill(trans, report);

	return hw_rfkill;
}

struct iwl_causes_list {
	u32 cause_num;
	u32 mask_reg;
	u8 addr;
};

static struct iwl_causes_list causes_list[] = {
	{MSIX_FH_INT_CAUSES_D2S_CH0_NUM,	CSR_MSIX_FH_INT_MASK_AD, 0},
	{MSIX_FH_INT_CAUSES_D2S_CH1_NUM,	CSR_MSIX_FH_INT_MASK_AD, 0x1},
	{MSIX_FH_INT_CAUSES_S2D,		CSR_MSIX_FH_INT_MASK_AD, 0x3},
	{MSIX_FH_INT_CAUSES_FH_ERR,		CSR_MSIX_FH_INT_MASK_AD, 0x5},
	{MSIX_HW_INT_CAUSES_REG_ALIVE,		CSR_MSIX_HW_INT_MASK_AD, 0x10},
	{MSIX_HW_INT_CAUSES_REG_WAKEUP,		CSR_MSIX_HW_INT_MASK_AD, 0x11},
	{MSIX_HW_INT_CAUSES_REG_RESET_DONE,	CSR_MSIX_HW_INT_MASK_AD, 0x12},
	{MSIX_HW_INT_CAUSES_REG_CT_KILL,	CSR_MSIX_HW_INT_MASK_AD, 0x16},
	{MSIX_HW_INT_CAUSES_REG_RF_KILL,	CSR_MSIX_HW_INT_MASK_AD, 0x17},
	{MSIX_HW_INT_CAUSES_REG_PERIODIC,	CSR_MSIX_HW_INT_MASK_AD, 0x18},
	{MSIX_HW_INT_CAUSES_REG_SW_ERR,		CSR_MSIX_HW_INT_MASK_AD, 0x29},
	{MSIX_HW_INT_CAUSES_REG_SCD,		CSR_MSIX_HW_INT_MASK_AD, 0x2A},
	{MSIX_HW_INT_CAUSES_REG_FH_TX,		CSR_MSIX_HW_INT_MASK_AD, 0x2B},
	{MSIX_HW_INT_CAUSES_REG_HW_ERR,		CSR_MSIX_HW_INT_MASK_AD, 0x2D},
	{MSIX_HW_INT_CAUSES_REG_HAP,		CSR_MSIX_HW_INT_MASK_AD, 0x2E},
};

static void iwl_pcie_map_non_rx_causes(struct iwl_trans *trans)
{
	struct iwl_trans_pcie *trans_pcie =  IWL_TRANS_GET_PCIE_TRANS(trans);
	int val = trans_pcie->def_irq | MSIX_NON_AUTO_CLEAR_CAUSE;
	int i, arr_size = ARRAY_SIZE(causes_list);
	struct iwl_causes_list *causes = causes_list;

	/*
	 * Access all non RX causes and map them to the default irq.
	 * In case we are missing at least one interrupt vector,
	 * the first interrupt vector will serve non-RX and FBQ causes.
	 */
	for (i = 0; i < arr_size; i++) {
		iwl_write8(trans, CSR_MSIX_IVAR(causes[i].addr), val);
		iwl_clear_bit(trans, causes[i].mask_reg,
			      causes[i].cause_num);
	}
}

static void iwl_pcie_map_rx_causes(struct iwl_trans *trans)
{
	struct iwl_trans_pcie *trans_pcie = IWL_TRANS_GET_PCIE_TRANS(trans);
	u32 offset =
		trans_pcie->shared_vec_mask & IWL_SHARED_IRQ_FIRST_RSS ? 1 : 0;
	u32 val, idx;

	/*
	 * The first RX queue - fallback queue, which is designated for
	 * management frame, command responses etc, is always mapped to the
	 * first interrupt vector. The other RX queues are mapped to
	 * the other (N - 2) interrupt vectors.
	 */
	val = BIT(MSIX_FH_INT_CAUSES_Q(0));
	for (idx = 1; idx < trans->num_rx_queues; idx++) {
		iwl_write8(trans, CSR_MSIX_RX_IVAR(idx),
			   MSIX_FH_INT_CAUSES_Q(idx - offset));
		val |= BIT(MSIX_FH_INT_CAUSES_Q(idx));
	}
	iwl_write32(trans, CSR_MSIX_FH_INT_MASK_AD, ~val);

	val = MSIX_FH_INT_CAUSES_Q(0);
	if (trans_pcie->shared_vec_mask & IWL_SHARED_IRQ_NON_RX)
		val |= MSIX_NON_AUTO_CLEAR_CAUSE;
	iwl_write8(trans, CSR_MSIX_RX_IVAR(0), val);

	if (trans_pcie->shared_vec_mask & IWL_SHARED_IRQ_FIRST_RSS)
		iwl_write8(trans, CSR_MSIX_RX_IVAR(1), val);
}

void iwl_pcie_conf_msix_hw(struct iwl_trans_pcie *trans_pcie)
{
	struct iwl_trans *trans = trans_pcie->trans;

	if (!trans_pcie->msix_enabled) {
		if (trans->trans_cfg->mq_rx_supported &&
		    test_bit(STATUS_DEVICE_ENABLED, &trans->status))
			iwl_write_umac_prph(trans, UREG_CHICK,
					    UREG_CHICK_MSI_ENABLE);
		return;
	}
	/*
	 * The IVAR table needs to be configured again after reset,
	 * but if the device is disabled, we can't write to
	 * prph.
	 */
	if (test_bit(STATUS_DEVICE_ENABLED, &trans->status))
		iwl_write_umac_prph(trans, UREG_CHICK, UREG_CHICK_MSIX_ENABLE);

	/*
	 * Each cause from the causes list above and the RX causes is
	 * represented as a byte in the IVAR table. The first nibble
	 * represents the bound interrupt vector of the cause, the second
	 * represents no auto clear for this cause. This will be set if its
	 * interrupt vector is bound to serve other causes.
	 */
	iwl_pcie_map_rx_causes(trans);

	iwl_pcie_map_non_rx_causes(trans);
}

static void iwl_pcie_init_msix(struct iwl_trans_pcie *trans_pcie)
{
	struct iwl_trans *trans = trans_pcie->trans;

	iwl_pcie_conf_msix_hw(trans_pcie);

	if (!trans_pcie->msix_enabled)
		return;

	trans_pcie->fh_init_mask = ~iwl_read32(trans, CSR_MSIX_FH_INT_MASK_AD);
	trans_pcie->fh_mask = trans_pcie->fh_init_mask;
	trans_pcie->hw_init_mask = ~iwl_read32(trans, CSR_MSIX_HW_INT_MASK_AD);
	trans_pcie->hw_mask = trans_pcie->hw_init_mask;
}

static void _iwl_trans_pcie_stop_device(struct iwl_trans *trans)
{
	struct iwl_trans_pcie *trans_pcie = IWL_TRANS_GET_PCIE_TRANS(trans);

	lockdep_assert_held(&trans_pcie->mutex);

	if (trans_pcie->is_down)
		return;

	trans_pcie->is_down = true;

	/* tell the device to stop sending interrupts */
	iwl_disable_interrupts(trans);

	/* device going down, Stop using ICT table */
	iwl_pcie_disable_ict(trans);

	/*
	 * If a HW restart happens during firmware loading,
	 * then the firmware loading might call this function
	 * and later it might be called again due to the
	 * restart. So don't process again if the device is
	 * already dead.
	 */
	if (test_and_clear_bit(STATUS_DEVICE_ENABLED, &trans->status)) {
		IWL_DEBUG_INFO(trans,
			       "DEVICE_ENABLED bit was set and is now cleared\n");
		iwl_pcie_tx_stop(trans);
		iwl_pcie_rx_stop(trans);

		/* Power-down device's busmaster DMA clocks */
		if (!trans->cfg->apmg_not_supported) {
			iwl_write_prph(trans, APMG_CLK_DIS_REG,
				       APMG_CLK_VAL_DMA_CLK_RQT);
			udelay(5);
		}
	}

	/* Make sure (redundant) we've released our request to stay awake */
	iwl_clear_bit(trans, CSR_GP_CNTRL,
		      CSR_GP_CNTRL_REG_FLAG_MAC_ACCESS_REQ);

	/* Stop the device, and put it in low power state */
	iwl_pcie_apm_stop(trans, false);

	iwl_trans_pcie_sw_reset(trans);

	/*
	 * Upon stop, the IVAR table gets erased, so msi-x won't
	 * work. This causes a bug in RF-KILL flows, since the interrupt
	 * that enables radio won't fire on the correct irq, and the
	 * driver won't be able to handle the interrupt.
	 * Configure the IVAR table again after reset.
	 */
	iwl_pcie_conf_msix_hw(trans_pcie);

	/*
	 * Upon stop, the APM issues an interrupt if HW RF kill is set.
	 * This is a bug in certain verions of the hardware.
	 * Certain devices also keep sending HW RF kill interrupt all
	 * the time, unless the interrupt is ACKed even if the interrupt
	 * should be masked. Re-ACK all the interrupts here.
	 */
	iwl_disable_interrupts(trans);

	/* clear all status bits */
	clear_bit(STATUS_SYNC_HCMD_ACTIVE, &trans->status);
	clear_bit(STATUS_INT_ENABLED, &trans->status);
	clear_bit(STATUS_TPOWER_PMI, &trans->status);

	/*
	 * Even if we stop the HW, we still want the RF kill
	 * interrupt
	 */
	iwl_enable_rfkill_int(trans);

	/* re-take ownership to prevent other users from stealing the device */
	iwl_pcie_prepare_card_hw(trans);
}

void iwl_pcie_synchronize_irqs(struct iwl_trans *trans)
{
	struct iwl_trans_pcie *trans_pcie = IWL_TRANS_GET_PCIE_TRANS(trans);

	if (trans_pcie->msix_enabled) {
		int i;

		for (i = 0; i < trans_pcie->alloc_vecs; i++)
			synchronize_irq(trans_pcie->msix_entries[i].vector);
	} else {
		synchronize_irq(trans_pcie->pci_dev->irq);
	}
}

static int iwl_trans_pcie_start_fw(struct iwl_trans *trans,
				   const struct fw_img *fw, bool run_in_rfkill)
{
	struct iwl_trans_pcie *trans_pcie = IWL_TRANS_GET_PCIE_TRANS(trans);
	bool hw_rfkill;
	int ret;

	/* This may fail if AMT took ownership of the device */
	if (iwl_pcie_prepare_card_hw(trans)) {
		IWL_WARN(trans, "Exit HW not ready\n");
		ret = -EIO;
		goto out;
	}

	iwl_enable_rfkill_int(trans);

	iwl_write32(trans, CSR_INT, 0xFFFFFFFF);

	/*
	 * We enabled the RF-Kill interrupt and the handler may very
	 * well be running. Disable the interrupts to make sure no other
	 * interrupt can be fired.
	 */
	iwl_disable_interrupts(trans);

	/* Make sure it finished running */
	iwl_pcie_synchronize_irqs(trans);

	mutex_lock(&trans_pcie->mutex);

	/* If platform's RF_KILL switch is NOT set to KILL */
	hw_rfkill = iwl_pcie_check_hw_rf_kill(trans);
	if (hw_rfkill && !run_in_rfkill) {
		ret = -ERFKILL;
		goto out;
	}

	/* Someone called stop_device, don't try to start_fw */
	if (trans_pcie->is_down) {
		IWL_WARN(trans,
			 "Can't start_fw since the HW hasn't been started\n");
		ret = -EIO;
		goto out;
	}

	/* make sure rfkill handshake bits are cleared */
	iwl_write32(trans, CSR_UCODE_DRV_GP1_CLR, CSR_UCODE_SW_BIT_RFKILL);
	iwl_write32(trans, CSR_UCODE_DRV_GP1_CLR,
		    CSR_UCODE_DRV_GP1_BIT_CMD_BLOCKED);

	/* clear (again), then enable host interrupts */
	iwl_write32(trans, CSR_INT, 0xFFFFFFFF);

	ret = iwl_pcie_nic_init(trans);
	if (ret) {
		IWL_ERR(trans, "Unable to init nic\n");
		goto out;
	}

	/*
	 * Now, we load the firmware and don't want to be interrupted, even
	 * by the RF-Kill interrupt (hence mask all the interrupt besides the
	 * FH_TX interrupt which is needed to load the firmware). If the
	 * RF-Kill switch is toggled, we will find out after having loaded
	 * the firmware and return the proper value to the caller.
	 */
	iwl_enable_fw_load_int(trans);

	/* really make sure rfkill handshake bits are cleared */
	iwl_write32(trans, CSR_UCODE_DRV_GP1_CLR, CSR_UCODE_SW_BIT_RFKILL);
	iwl_write32(trans, CSR_UCODE_DRV_GP1_CLR, CSR_UCODE_SW_BIT_RFKILL);

	/* Load the given image to the HW */
	if (trans->trans_cfg->device_family >= IWL_DEVICE_FAMILY_8000)
		ret = iwl_pcie_load_given_ucode_8000(trans, fw);
	else
		ret = iwl_pcie_load_given_ucode(trans, fw);

	/* re-check RF-Kill state since we may have missed the interrupt */
	hw_rfkill = iwl_pcie_check_hw_rf_kill(trans);
	if (hw_rfkill && !run_in_rfkill)
		ret = -ERFKILL;

out:
	mutex_unlock(&trans_pcie->mutex);
	return ret;
}

static void iwl_trans_pcie_fw_alive(struct iwl_trans *trans, u32 scd_addr)
{
	iwl_pcie_reset_ict(trans);
	iwl_pcie_tx_start(trans, scd_addr);
}

void iwl_trans_pcie_handle_stop_rfkill(struct iwl_trans *trans,
				       bool was_in_rfkill)
{
	bool hw_rfkill;

	/*
	 * Check again since the RF kill state may have changed while
	 * all the interrupts were disabled, in this case we couldn't
	 * receive the RF kill interrupt and update the state in the
	 * op_mode.
	 * Don't call the op_mode if the rkfill state hasn't changed.
	 * This allows the op_mode to call stop_device from the rfkill
	 * notification without endless recursion. Under very rare
	 * circumstances, we might have a small recursion if the rfkill
	 * state changed exactly now while we were called from stop_device.
	 * This is very unlikely but can happen and is supported.
	 */
	hw_rfkill = iwl_is_rfkill_set(trans);
	if (hw_rfkill) {
		set_bit(STATUS_RFKILL_HW, &trans->status);
		set_bit(STATUS_RFKILL_OPMODE, &trans->status);
	} else {
		clear_bit(STATUS_RFKILL_HW, &trans->status);
		clear_bit(STATUS_RFKILL_OPMODE, &trans->status);
	}
	if (hw_rfkill != was_in_rfkill)
		iwl_trans_pcie_rf_kill(trans, hw_rfkill);
}

static void iwl_trans_pcie_stop_device(struct iwl_trans *trans)
{
	struct iwl_trans_pcie *trans_pcie = IWL_TRANS_GET_PCIE_TRANS(trans);
	bool was_in_rfkill;

	iwl_op_mode_time_point(trans->op_mode,
			       IWL_FW_INI_TIME_POINT_HOST_DEVICE_DISABLE,
			       NULL);

	mutex_lock(&trans_pcie->mutex);
	trans_pcie->opmode_down = true;
	was_in_rfkill = test_bit(STATUS_RFKILL_OPMODE, &trans->status);
	_iwl_trans_pcie_stop_device(trans);
	iwl_trans_pcie_handle_stop_rfkill(trans, was_in_rfkill);
	mutex_unlock(&trans_pcie->mutex);
}

void iwl_trans_pcie_rf_kill(struct iwl_trans *trans, bool state)
{
	struct iwl_trans_pcie __maybe_unused *trans_pcie =
		IWL_TRANS_GET_PCIE_TRANS(trans);

	lockdep_assert_held(&trans_pcie->mutex);

	IWL_WARN(trans, "reporting RF_KILL (radio %s)\n",
		 state ? "disabled" : "enabled");
	if (iwl_op_mode_hw_rf_kill(trans->op_mode, state)) {
		if (trans->trans_cfg->gen2)
			_iwl_trans_pcie_gen2_stop_device(trans);
		else
			_iwl_trans_pcie_stop_device(trans);
	}
}

void iwl_pcie_d3_complete_suspend(struct iwl_trans *trans,
				  bool test, bool reset)
{
	iwl_disable_interrupts(trans);

	/*
	 * in testing mode, the host stays awake and the
	 * hardware won't be reset (not even partially)
	 */
	if (test)
		return;

	iwl_pcie_disable_ict(trans);

	iwl_pcie_synchronize_irqs(trans);

	iwl_clear_bit(trans, CSR_GP_CNTRL,
		      CSR_GP_CNTRL_REG_FLAG_MAC_ACCESS_REQ);
	iwl_clear_bit(trans, CSR_GP_CNTRL, CSR_GP_CNTRL_REG_FLAG_INIT_DONE);

	if (reset) {
		/*
		 * reset TX queues -- some of their registers reset during S3
		 * so if we don't reset everything here the D3 image would try
		 * to execute some invalid memory upon resume
		 */
		iwl_trans_pcie_tx_reset(trans);
	}

	iwl_pcie_set_pwr(trans, true);
}

static int iwl_trans_pcie_d3_suspend(struct iwl_trans *trans, bool test,
				     bool reset)
{
	int ret;
	struct iwl_trans_pcie *trans_pcie =  IWL_TRANS_GET_PCIE_TRANS(trans);

	if (!reset)
		/* Enable persistence mode to avoid reset */
		iwl_set_bit(trans, CSR_HW_IF_CONFIG_REG,
			    CSR_HW_IF_CONFIG_REG_PERSIST_MODE);

	if (trans->trans_cfg->device_family >= IWL_DEVICE_FAMILY_AX210) {
		iwl_write_umac_prph(trans, UREG_DOORBELL_TO_ISR6,
				    UREG_DOORBELL_TO_ISR6_SUSPEND);

		ret = wait_event_timeout(trans_pcie->sx_waitq,
					 trans_pcie->sx_complete, 2 * HZ);
		/*
		 * Invalidate it toward resume.
		 */
		trans_pcie->sx_complete = false;

		if (!ret) {
			IWL_ERR(trans, "Timeout entering D3\n");
			return -ETIMEDOUT;
		}
	}
	iwl_pcie_d3_complete_suspend(trans, test, reset);

	return 0;
}

static int iwl_trans_pcie_d3_resume(struct iwl_trans *trans,
				    enum iwl_d3_status *status,
				    bool test,  bool reset)
{
	struct iwl_trans_pcie *trans_pcie =  IWL_TRANS_GET_PCIE_TRANS(trans);
	u32 val;
	int ret;

	if (test) {
		iwl_enable_interrupts(trans);
		*status = IWL_D3_STATUS_ALIVE;
		goto out;
	}

	iwl_set_bit(trans, CSR_GP_CNTRL,
		    CSR_GP_CNTRL_REG_FLAG_MAC_ACCESS_REQ);

	ret = iwl_finish_nic_init(trans, trans->trans_cfg);
	if (ret)
		return ret;

	/*
	 * Reconfigure IVAR table in case of MSIX or reset ict table in
	 * MSI mode since HW reset erased it.
	 * Also enables interrupts - none will happen as
	 * the device doesn't know we're waking it up, only when
	 * the opmode actually tells it after this call.
	 */
	iwl_pcie_conf_msix_hw(trans_pcie);
	if (!trans_pcie->msix_enabled)
		iwl_pcie_reset_ict(trans);
	iwl_enable_interrupts(trans);

	iwl_pcie_set_pwr(trans, false);

	if (!reset) {
		iwl_clear_bit(trans, CSR_GP_CNTRL,
			      CSR_GP_CNTRL_REG_FLAG_MAC_ACCESS_REQ);
	} else {
		iwl_trans_pcie_tx_reset(trans);

		ret = iwl_pcie_rx_init(trans);
		if (ret) {
			IWL_ERR(trans,
				"Failed to resume the device (RX reset)\n");
			return ret;
		}
	}

	IWL_DEBUG_POWER(trans, "WFPM value upon resume = 0x%08X\n",
			iwl_read_umac_prph(trans, WFPM_GP2));

	val = iwl_read32(trans, CSR_RESET);
	if (val & CSR_RESET_REG_FLAG_NEVO_RESET)
		*status = IWL_D3_STATUS_RESET;
	else
		*status = IWL_D3_STATUS_ALIVE;

out:
	if (*status == IWL_D3_STATUS_ALIVE &&
	    trans->trans_cfg->device_family >= IWL_DEVICE_FAMILY_AX210) {
		trans_pcie->sx_complete = false;
		iwl_write_umac_prph(trans, UREG_DOORBELL_TO_ISR6,
				    UREG_DOORBELL_TO_ISR6_RESUME);

		ret = wait_event_timeout(trans_pcie->sx_waitq,
					 trans_pcie->sx_complete, 2 * HZ);
		/*
		 * Invalidate it toward next suspend.
		 */
		trans_pcie->sx_complete = false;

		if (!ret) {
			IWL_ERR(trans, "Timeout exiting D3\n");
			return -ETIMEDOUT;
		}
	}
	return 0;
}

static void
iwl_pcie_set_interrupt_capa(struct pci_dev *pdev,
			    struct iwl_trans *trans,
			    const struct iwl_cfg_trans_params *cfg_trans)
{
	struct iwl_trans_pcie *trans_pcie = IWL_TRANS_GET_PCIE_TRANS(trans);
	int max_irqs, num_irqs, i, ret;
	u16 pci_cmd;
	u32 max_rx_queues = IWL_MAX_RX_HW_QUEUES;

	if (!cfg_trans->mq_rx_supported)
		goto enable_msi;

	if (cfg_trans->device_family <= IWL_DEVICE_FAMILY_9000)
		max_rx_queues = IWL_9000_MAX_RX_HW_QUEUES;

	max_irqs = min_t(u32, num_online_cpus() + 2, max_rx_queues);
	for (i = 0; i < max_irqs; i++)
		trans_pcie->msix_entries[i].entry = i;

	num_irqs = pci_enable_msix_range(pdev, trans_pcie->msix_entries,
					 MSIX_MIN_INTERRUPT_VECTORS,
					 max_irqs);
	if (num_irqs < 0) {
		IWL_DEBUG_INFO(trans,
			       "Failed to enable msi-x mode (ret %d). Moving to msi mode.\n",
			       num_irqs);
		goto enable_msi;
	}
	trans_pcie->def_irq = (num_irqs == max_irqs) ? num_irqs - 1 : 0;

	IWL_DEBUG_INFO(trans,
		       "MSI-X enabled. %d interrupt vectors were allocated\n",
		       num_irqs);

	/*
	 * In case the OS provides fewer interrupts than requested, different
	 * causes will share the same interrupt vector as follows:
	 * One interrupt less: non rx causes shared with FBQ.
	 * Two interrupts less: non rx causes shared with FBQ and RSS.
	 * More than two interrupts: we will use fewer RSS queues.
	 */
	if (num_irqs <= max_irqs - 2) {
		trans_pcie->trans->num_rx_queues = num_irqs + 1;
		trans_pcie->shared_vec_mask = IWL_SHARED_IRQ_NON_RX |
			IWL_SHARED_IRQ_FIRST_RSS;
	} else if (num_irqs == max_irqs - 1) {
		trans_pcie->trans->num_rx_queues = num_irqs;
		trans_pcie->shared_vec_mask = IWL_SHARED_IRQ_NON_RX;
	} else {
		trans_pcie->trans->num_rx_queues = num_irqs - 1;
	}

	IWL_DEBUG_INFO(trans,
		       "MSI-X enabled with rx queues %d, vec mask 0x%x\n",
		       trans_pcie->trans->num_rx_queues, trans_pcie->shared_vec_mask);

	WARN_ON(trans_pcie->trans->num_rx_queues > IWL_MAX_RX_HW_QUEUES);

	trans_pcie->alloc_vecs = num_irqs;
	trans_pcie->msix_enabled = true;
	return;

enable_msi:
	ret = pci_enable_msi(pdev);
	if (ret) {
		dev_err(&pdev->dev, "pci_enable_msi failed - %d\n", ret);
		/* enable rfkill interrupt: hw bug w/a */
		pci_read_config_word(pdev, PCI_COMMAND, &pci_cmd);
		if (pci_cmd & PCI_COMMAND_INTX_DISABLE) {
			pci_cmd &= ~PCI_COMMAND_INTX_DISABLE;
			pci_write_config_word(pdev, PCI_COMMAND, pci_cmd);
		}
	}
}

static void iwl_pcie_irq_set_affinity(struct iwl_trans *trans)
{
	int iter_rx_q, i, ret, cpu, offset;
	struct iwl_trans_pcie *trans_pcie = IWL_TRANS_GET_PCIE_TRANS(trans);

	i = trans_pcie->shared_vec_mask & IWL_SHARED_IRQ_FIRST_RSS ? 0 : 1;
	iter_rx_q = trans_pcie->trans->num_rx_queues - 1 + i;
	offset = 1 + i;
	for (; i < iter_rx_q ; i++) {
		/*
		 * Get the cpu prior to the place to search
		 * (i.e. return will be > i - 1).
		 */
		cpu = cpumask_next(i - offset, cpu_online_mask);
		cpumask_set_cpu(cpu, &trans_pcie->affinity_mask[i]);
		ret = irq_set_affinity_hint(trans_pcie->msix_entries[i].vector,
					    &trans_pcie->affinity_mask[i]);
		if (ret)
			IWL_ERR(trans_pcie->trans,
				"Failed to set affinity mask for IRQ %d\n",
				trans_pcie->msix_entries[i].vector);
	}
}

static int iwl_pcie_init_msix_handler(struct pci_dev *pdev,
				      struct iwl_trans_pcie *trans_pcie)
{
	int i;

	for (i = 0; i < trans_pcie->alloc_vecs; i++) {
		int ret;
		struct msix_entry *msix_entry;
		const char *qname = queue_name(&pdev->dev, trans_pcie, i);

		if (!qname)
			return -ENOMEM;

		msix_entry = &trans_pcie->msix_entries[i];
		ret = devm_request_threaded_irq(&pdev->dev,
						msix_entry->vector,
						iwl_pcie_msix_isr,
						(i == trans_pcie->def_irq) ?
						iwl_pcie_irq_msix_handler :
						iwl_pcie_irq_rx_msix_handler,
						IRQF_SHARED,
						qname,
						msix_entry);
		if (ret) {
			IWL_ERR(trans_pcie->trans,
				"Error allocating IRQ %d\n", i);

			return ret;
		}
	}
	iwl_pcie_irq_set_affinity(trans_pcie->trans);

	return 0;
}

static int iwl_trans_pcie_clear_persistence_bit(struct iwl_trans *trans)
{
	u32 hpm, wprot;

	switch (trans->trans_cfg->device_family) {
	case IWL_DEVICE_FAMILY_9000:
		wprot = PREG_PRPH_WPROT_9000;
		break;
	case IWL_DEVICE_FAMILY_22000:
		wprot = PREG_PRPH_WPROT_22000;
		break;
	default:
		return 0;
	}

	hpm = iwl_read_umac_prph_no_grab(trans, HPM_DEBUG);
	if (hpm != 0xa5a5a5a0 && (hpm & PERSISTENCE_BIT)) {
		u32 wprot_val = iwl_read_umac_prph_no_grab(trans, wprot);

		if (wprot_val & PREG_WFPM_ACCESS) {
			IWL_ERR(trans,
				"Error, can not clear persistence bit\n");
			return -EPERM;
		}
		iwl_write_umac_prph_no_grab(trans, HPM_DEBUG,
					    hpm & ~PERSISTENCE_BIT);
	}

	return 0;
}

static int iwl_pcie_gen2_force_power_gating(struct iwl_trans *trans)
{
	int ret;

	ret = iwl_finish_nic_init(trans, trans->trans_cfg);
	if (ret < 0)
		return ret;

	iwl_set_bits_prph(trans, HPM_HIPM_GEN_CFG,
			  HPM_HIPM_GEN_CFG_CR_FORCE_ACTIVE);
	udelay(20);
	iwl_set_bits_prph(trans, HPM_HIPM_GEN_CFG,
			  HPM_HIPM_GEN_CFG_CR_PG_EN |
			  HPM_HIPM_GEN_CFG_CR_SLP_EN);
	udelay(20);
	iwl_clear_bits_prph(trans, HPM_HIPM_GEN_CFG,
			    HPM_HIPM_GEN_CFG_CR_FORCE_ACTIVE);

	iwl_trans_pcie_sw_reset(trans);

	return 0;
}

static int _iwl_trans_pcie_start_hw(struct iwl_trans *trans)
{
	struct iwl_trans_pcie *trans_pcie = IWL_TRANS_GET_PCIE_TRANS(trans);
	int err;

	lockdep_assert_held(&trans_pcie->mutex);

	err = iwl_pcie_prepare_card_hw(trans);
	if (err) {
		IWL_ERR(trans, "Error while preparing HW: %d\n", err);
		return err;
	}

	err = iwl_trans_pcie_clear_persistence_bit(trans);
	if (err)
		return err;

	iwl_trans_pcie_sw_reset(trans);

	if (trans->trans_cfg->device_family == IWL_DEVICE_FAMILY_22000 &&
	    trans->trans_cfg->integrated) {
		err = iwl_pcie_gen2_force_power_gating(trans);
		if (err)
			return err;
	}

	err = iwl_pcie_apm_init(trans);
	if (err)
		return err;

	iwl_pcie_init_msix(trans_pcie);

	/* From now on, the op_mode will be kept updated about RF kill state */
	iwl_enable_rfkill_int(trans);

	trans_pcie->opmode_down = false;

	/* Set is_down to false here so that...*/
	trans_pcie->is_down = false;

	/* ...rfkill can call stop_device and set it false if needed */
	iwl_pcie_check_hw_rf_kill(trans);

	return 0;
}

static int iwl_trans_pcie_start_hw(struct iwl_trans *trans)
{
	struct iwl_trans_pcie *trans_pcie = IWL_TRANS_GET_PCIE_TRANS(trans);
	int ret;

	mutex_lock(&trans_pcie->mutex);
	ret = _iwl_trans_pcie_start_hw(trans);
	mutex_unlock(&trans_pcie->mutex);

	return ret;
}

static void iwl_trans_pcie_op_mode_leave(struct iwl_trans *trans)
{
	struct iwl_trans_pcie *trans_pcie = IWL_TRANS_GET_PCIE_TRANS(trans);

	mutex_lock(&trans_pcie->mutex);

	/* disable interrupts - don't enable HW RF kill interrupt */
	iwl_disable_interrupts(trans);

	iwl_pcie_apm_stop(trans, true);

	iwl_disable_interrupts(trans);

	iwl_pcie_disable_ict(trans);

	mutex_unlock(&trans_pcie->mutex);

	iwl_pcie_synchronize_irqs(trans);
}

static void iwl_trans_pcie_write8(struct iwl_trans *trans, u32 ofs, u8 val)
{
	writeb(val, IWL_TRANS_GET_PCIE_TRANS(trans)->hw_base + ofs);
}

static void iwl_trans_pcie_write32(struct iwl_trans *trans, u32 ofs, u32 val)
{
	writel(val, IWL_TRANS_GET_PCIE_TRANS(trans)->hw_base + ofs);
}

static u32 iwl_trans_pcie_read32(struct iwl_trans *trans, u32 ofs)
{
	return readl(IWL_TRANS_GET_PCIE_TRANS(trans)->hw_base + ofs);
}

static u32 iwl_trans_pcie_prph_msk(struct iwl_trans *trans)
{
	if (trans->trans_cfg->device_family >= IWL_DEVICE_FAMILY_AX210)
		return 0x00FFFFFF;
	else
		return 0x000FFFFF;
}

static u32 iwl_trans_pcie_read_prph(struct iwl_trans *trans, u32 reg)
{
	u32 mask = iwl_trans_pcie_prph_msk(trans);

	iwl_trans_pcie_write32(trans, HBUS_TARG_PRPH_RADDR,
			       ((reg & mask) | (3 << 24)));
	return iwl_trans_pcie_read32(trans, HBUS_TARG_PRPH_RDAT);
}

static void iwl_trans_pcie_write_prph(struct iwl_trans *trans, u32 addr,
				      u32 val)
{
	u32 mask = iwl_trans_pcie_prph_msk(trans);

	iwl_trans_pcie_write32(trans, HBUS_TARG_PRPH_WADDR,
			       ((addr & mask) | (3 << 24)));
	iwl_trans_pcie_write32(trans, HBUS_TARG_PRPH_WDAT, val);
}

static void iwl_trans_pcie_configure(struct iwl_trans *trans,
				     const struct iwl_trans_config *trans_cfg)
{
	struct iwl_trans_pcie *trans_pcie = IWL_TRANS_GET_PCIE_TRANS(trans);

	trans->txqs.cmd.q_id = trans_cfg->cmd_queue;
	trans->txqs.cmd.fifo = trans_cfg->cmd_fifo;
	trans->txqs.cmd.wdg_timeout = trans_cfg->cmd_q_wdg_timeout;
	trans->txqs.page_offs = trans_cfg->cb_data_offs;
	trans->txqs.dev_cmd_offs = trans_cfg->cb_data_offs + sizeof(void *);

	if (WARN_ON(trans_cfg->n_no_reclaim_cmds > MAX_NO_RECLAIM_CMDS))
		trans_pcie->n_no_reclaim_cmds = 0;
	else
		trans_pcie->n_no_reclaim_cmds = trans_cfg->n_no_reclaim_cmds;
	if (trans_pcie->n_no_reclaim_cmds)
		memcpy(trans_pcie->no_reclaim_cmds, trans_cfg->no_reclaim_cmds,
		       trans_pcie->n_no_reclaim_cmds * sizeof(u8));

	trans_pcie->rx_buf_size = trans_cfg->rx_buf_size;
	trans_pcie->rx_page_order =
		iwl_trans_get_rb_size_order(trans_pcie->rx_buf_size);
	trans_pcie->rx_buf_bytes =
		iwl_trans_get_rb_size(trans_pcie->rx_buf_size);
	trans_pcie->supported_dma_mask = DMA_BIT_MASK(12);
	if (trans->trans_cfg->device_family >= IWL_DEVICE_FAMILY_AX210)
		trans_pcie->supported_dma_mask = DMA_BIT_MASK(11);

	trans->txqs.bc_table_dword = trans_cfg->bc_table_dword;
	trans_pcie->scd_set_active = trans_cfg->scd_set_active;

	trans->command_groups = trans_cfg->command_groups;
	trans->command_groups_size = trans_cfg->command_groups_size;

	/* Initialize NAPI here - it should be before registering to mac80211
	 * in the opmode but after the HW struct is allocated.
	 * As this function may be called again in some corner cases don't
	 * do anything if NAPI was already initialized.
	 */
	if (trans_pcie->napi_dev.reg_state != NETREG_DUMMY)
		init_dummy_netdev(&trans_pcie->napi_dev);

	trans_pcie->fw_reset_handshake = trans_cfg->fw_reset_handshake;
}

void iwl_trans_pcie_free(struct iwl_trans *trans)
{
	struct iwl_trans_pcie *trans_pcie = IWL_TRANS_GET_PCIE_TRANS(trans);
	int i;

	iwl_pcie_synchronize_irqs(trans);

	if (trans->trans_cfg->gen2)
		iwl_txq_gen2_tx_free(trans);
	else
		iwl_pcie_tx_free(trans);
	iwl_pcie_rx_free(trans);

	if (trans_pcie->rba.alloc_wq) {
		destroy_workqueue(trans_pcie->rba.alloc_wq);
		trans_pcie->rba.alloc_wq = NULL;
	}

	if (trans_pcie->msix_enabled) {
		for (i = 0; i < trans_pcie->alloc_vecs; i++) {
			irq_set_affinity_hint(
				trans_pcie->msix_entries[i].vector,
				NULL);
		}

		trans_pcie->msix_enabled = false;
	} else {
		iwl_pcie_free_ict(trans);
	}

	iwl_pcie_free_fw_monitor(trans);

	if (trans_pcie->pnvm_dram.size)
		dma_free_coherent(trans->dev, trans_pcie->pnvm_dram.size,
				  trans_pcie->pnvm_dram.block,
				  trans_pcie->pnvm_dram.physical);

	if (trans_pcie->reduce_power_dram.size)
		dma_free_coherent(trans->dev,
				  trans_pcie->reduce_power_dram.size,
				  trans_pcie->reduce_power_dram.block,
				  trans_pcie->reduce_power_dram.physical);

	mutex_destroy(&trans_pcie->mutex);
	iwl_trans_free(trans);
}

static void iwl_trans_pcie_set_pmi(struct iwl_trans *trans, bool state)
{
	if (state)
		set_bit(STATUS_TPOWER_PMI, &trans->status);
	else
		clear_bit(STATUS_TPOWER_PMI, &trans->status);
}

struct iwl_trans_pcie_removal {
	struct pci_dev *pdev;
	struct work_struct work;
};

static void iwl_trans_pcie_removal_wk(struct work_struct *wk)
{
	struct iwl_trans_pcie_removal *removal =
		container_of(wk, struct iwl_trans_pcie_removal, work);
	struct pci_dev *pdev = removal->pdev;
	static char *prop[] = {"EVENT=INACCESSIBLE", NULL};

	dev_err(&pdev->dev, "Device gone - attempting removal\n");
	kobject_uevent_env(&pdev->dev.kobj, KOBJ_CHANGE, prop);
	pci_lock_rescan_remove();
	pci_dev_put(pdev);
	pci_stop_and_remove_bus_device(pdev);
	pci_unlock_rescan_remove();

	kfree(removal);
	module_put(THIS_MODULE);
}

/*
 * This version doesn't disable BHs but rather assumes they're
 * already disabled.
 */
bool __iwl_trans_pcie_grab_nic_access(struct iwl_trans *trans)
{
	int ret;
	struct iwl_trans_pcie *trans_pcie = IWL_TRANS_GET_PCIE_TRANS(trans);

<<<<<<< HEAD
	spin_lock_bh(&trans_pcie->reg_lock);
=======
	spin_lock(&trans_pcie->reg_lock);
>>>>>>> 754a0abe

	if (trans_pcie->cmd_hold_nic_awake)
		goto out;

	/* this bit wakes up the NIC */
	__iwl_trans_pcie_set_bit(trans, CSR_GP_CNTRL,
				 CSR_GP_CNTRL_REG_FLAG_MAC_ACCESS_REQ);
	if (trans->trans_cfg->device_family >= IWL_DEVICE_FAMILY_8000)
		udelay(2);

	/*
	 * These bits say the device is running, and should keep running for
	 * at least a short while (at least as long as MAC_ACCESS_REQ stays 1),
	 * but they do not indicate that embedded SRAM is restored yet;
	 * HW with volatile SRAM must save/restore contents to/from
	 * host DRAM when sleeping/waking for power-saving.
	 * Each direction takes approximately 1/4 millisecond; with this
	 * overhead, it's a good idea to grab and hold MAC_ACCESS_REQUEST if a
	 * series of register accesses are expected (e.g. reading Event Log),
	 * to keep device from sleeping.
	 *
	 * CSR_UCODE_DRV_GP1 register bit MAC_SLEEP == 0 indicates that
	 * SRAM is okay/restored.  We don't check that here because this call
	 * is just for hardware register access; but GP1 MAC_SLEEP
	 * check is a good idea before accessing the SRAM of HW with
	 * volatile SRAM (e.g. reading Event Log).
	 *
	 * 5000 series and later (including 1000 series) have non-volatile SRAM,
	 * and do not save/restore SRAM when power cycling.
	 */
	ret = iwl_poll_bit(trans, CSR_GP_CNTRL,
			   CSR_GP_CNTRL_REG_VAL_MAC_ACCESS_EN,
			   (CSR_GP_CNTRL_REG_FLAG_MAC_CLOCK_READY |
			    CSR_GP_CNTRL_REG_FLAG_GOING_TO_SLEEP), 15000);
	if (unlikely(ret < 0)) {
		u32 cntrl = iwl_read32(trans, CSR_GP_CNTRL);

		WARN_ONCE(1,
			  "Timeout waiting for hardware access (CSR_GP_CNTRL 0x%08x)\n",
			  cntrl);

		iwl_trans_pcie_dump_regs(trans);

		if (iwlwifi_mod_params.remove_when_gone && cntrl == ~0U) {
			struct iwl_trans_pcie_removal *removal;

			if (test_bit(STATUS_TRANS_DEAD, &trans->status))
				goto err;

			IWL_ERR(trans, "Device gone - scheduling removal!\n");

			/*
			 * get a module reference to avoid doing this
			 * while unloading anyway and to avoid
			 * scheduling a work with code that's being
			 * removed.
			 */
			if (!try_module_get(THIS_MODULE)) {
				IWL_ERR(trans,
					"Module is being unloaded - abort\n");
				goto err;
			}

			removal = kzalloc(sizeof(*removal), GFP_ATOMIC);
			if (!removal) {
				module_put(THIS_MODULE);
				goto err;
			}
			/*
			 * we don't need to clear this flag, because
			 * the trans will be freed and reallocated.
			*/
			set_bit(STATUS_TRANS_DEAD, &trans->status);

			removal->pdev = to_pci_dev(trans->dev);
			INIT_WORK(&removal->work, iwl_trans_pcie_removal_wk);
			pci_dev_get(removal->pdev);
			schedule_work(&removal->work);
		} else {
			iwl_write32(trans, CSR_RESET,
				    CSR_RESET_REG_FLAG_FORCE_NMI);
		}

err:
<<<<<<< HEAD
		spin_unlock_bh(&trans_pcie->reg_lock);
=======
		spin_unlock(&trans_pcie->reg_lock);
>>>>>>> 754a0abe
		return false;
	}

out:
	/*
	 * Fool sparse by faking we release the lock - sparse will
	 * track nic_access anyway.
	 */
	__release(&trans_pcie->reg_lock);
	return true;
}

static bool iwl_trans_pcie_grab_nic_access(struct iwl_trans *trans)
{
	bool ret;

	local_bh_disable();
	ret = __iwl_trans_pcie_grab_nic_access(trans);
	if (ret) {
		/* keep BHs disabled until iwl_trans_pcie_release_nic_access */
		return ret;
	}
	local_bh_enable();
	return false;
}

static void iwl_trans_pcie_release_nic_access(struct iwl_trans *trans)
{
	struct iwl_trans_pcie *trans_pcie = IWL_TRANS_GET_PCIE_TRANS(trans);

	lockdep_assert_held(&trans_pcie->reg_lock);

	/*
	 * Fool sparse by faking we acquiring the lock - sparse will
	 * track nic_access anyway.
	 */
	__acquire(&trans_pcie->reg_lock);

	if (trans_pcie->cmd_hold_nic_awake)
		goto out;

	__iwl_trans_pcie_clear_bit(trans, CSR_GP_CNTRL,
				   CSR_GP_CNTRL_REG_FLAG_MAC_ACCESS_REQ);
	/*
	 * Above we read the CSR_GP_CNTRL register, which will flush
	 * any previous writes, but we need the write that clears the
	 * MAC_ACCESS_REQ bit to be performed before any other writes
	 * scheduled on different CPUs (after we drop reg_lock).
	 */
out:
	spin_unlock_bh(&trans_pcie->reg_lock);
}

static int iwl_trans_pcie_read_mem(struct iwl_trans *trans, u32 addr,
				   void *buf, int dwords)
{
	int offs = 0;
	u32 *vals = buf;

	while (offs < dwords) {
		/* limit the time we spin here under lock to 1/2s */
		unsigned long end = jiffies + HZ / 2;
		bool resched = false;

		if (iwl_trans_grab_nic_access(trans)) {
			iwl_write32(trans, HBUS_TARG_MEM_RADDR,
				    addr + 4 * offs);

			while (offs < dwords) {
				vals[offs] = iwl_read32(trans,
							HBUS_TARG_MEM_RDAT);
				offs++;

				if (time_after(jiffies, end)) {
					resched = true;
					break;
				}
			}
<<<<<<< HEAD
			iwl_trans_release_nic_access(trans, &flags);
=======
			iwl_trans_release_nic_access(trans);
>>>>>>> 754a0abe

			if (resched)
				cond_resched();
		} else {
			return -EBUSY;
		}
	}

	return 0;
}

static int iwl_trans_pcie_write_mem(struct iwl_trans *trans, u32 addr,
				    const void *buf, int dwords)
{
	int offs, ret = 0;
	const u32 *vals = buf;

	if (iwl_trans_grab_nic_access(trans)) {
		iwl_write32(trans, HBUS_TARG_MEM_WADDR, addr);
		for (offs = 0; offs < dwords; offs++)
			iwl_write32(trans, HBUS_TARG_MEM_WDAT,
				    vals ? vals[offs] : 0);
		iwl_trans_release_nic_access(trans);
	} else {
		ret = -EBUSY;
	}
	return ret;
}

static int iwl_trans_pcie_read_config32(struct iwl_trans *trans, u32 ofs,
					u32 *val)
{
	return pci_read_config_dword(IWL_TRANS_GET_PCIE_TRANS(trans)->pci_dev,
				     ofs, val);
}

static void iwl_trans_pcie_block_txq_ptrs(struct iwl_trans *trans, bool block)
{
	int i;

	for (i = 0; i < trans->trans_cfg->base_params->num_of_queues; i++) {
		struct iwl_txq *txq = trans->txqs.txq[i];

		if (i == trans->txqs.cmd.q_id)
			continue;

		spin_lock_bh(&txq->lock);

		if (!block && !(WARN_ON_ONCE(!txq->block))) {
			txq->block--;
			if (!txq->block) {
				iwl_write32(trans, HBUS_TARG_WRPTR,
					    txq->write_ptr | (i << 8));
			}
		} else if (block) {
			txq->block++;
		}

		spin_unlock_bh(&txq->lock);
	}
}

#define IWL_FLUSH_WAIT_MS	2000

static int iwl_trans_pcie_rxq_dma_data(struct iwl_trans *trans, int queue,
				       struct iwl_trans_rxq_dma_data *data)
{
	struct iwl_trans_pcie *trans_pcie = IWL_TRANS_GET_PCIE_TRANS(trans);

	if (queue >= trans->num_rx_queues || !trans_pcie->rxq)
		return -EINVAL;

	data->fr_bd_cb = trans_pcie->rxq[queue].bd_dma;
	data->urbd_stts_wrptr = trans_pcie->rxq[queue].rb_stts_dma;
	data->ur_bd_cb = trans_pcie->rxq[queue].used_bd_dma;
	data->fr_bd_wid = 0;

	return 0;
}

static int iwl_trans_pcie_wait_txq_empty(struct iwl_trans *trans, int txq_idx)
{
	struct iwl_txq *txq;
	unsigned long now = jiffies;
	bool overflow_tx;
	u8 wr_ptr;

	/* Make sure the NIC is still alive in the bus */
	if (test_bit(STATUS_TRANS_DEAD, &trans->status))
		return -ENODEV;

	if (!test_bit(txq_idx, trans->txqs.queue_used))
		return -EINVAL;

	IWL_DEBUG_TX_QUEUES(trans, "Emptying queue %d...\n", txq_idx);
	txq = trans->txqs.txq[txq_idx];

	spin_lock_bh(&txq->lock);
	overflow_tx = txq->overflow_tx ||
		      !skb_queue_empty(&txq->overflow_q);
	spin_unlock_bh(&txq->lock);

	wr_ptr = READ_ONCE(txq->write_ptr);

	while ((txq->read_ptr != READ_ONCE(txq->write_ptr) ||
		overflow_tx) &&
	       !time_after(jiffies,
			   now + msecs_to_jiffies(IWL_FLUSH_WAIT_MS))) {
		u8 write_ptr = READ_ONCE(txq->write_ptr);

		/*
		 * If write pointer moved during the wait, warn only
		 * if the TX came from op mode. In case TX came from
		 * trans layer (overflow TX) don't warn.
		 */
		if (WARN_ONCE(wr_ptr != write_ptr && !overflow_tx,
			      "WR pointer moved while flushing %d -> %d\n",
			      wr_ptr, write_ptr))
			return -ETIMEDOUT;
		wr_ptr = write_ptr;

		usleep_range(1000, 2000);

		spin_lock_bh(&txq->lock);
		overflow_tx = txq->overflow_tx ||
			      !skb_queue_empty(&txq->overflow_q);
		spin_unlock_bh(&txq->lock);
	}

	if (txq->read_ptr != txq->write_ptr) {
		IWL_ERR(trans,
			"fail to flush all tx fifo queues Q %d\n", txq_idx);
		iwl_txq_log_scd_error(trans, txq);
		return -ETIMEDOUT;
	}

	IWL_DEBUG_TX_QUEUES(trans, "Queue %d is now empty.\n", txq_idx);

	return 0;
}

static int iwl_trans_pcie_wait_txqs_empty(struct iwl_trans *trans, u32 txq_bm)
{
	int cnt;
	int ret = 0;

	/* waiting for all the tx frames complete might take a while */
	for (cnt = 0;
	     cnt < trans->trans_cfg->base_params->num_of_queues;
	     cnt++) {

		if (cnt == trans->txqs.cmd.q_id)
			continue;
		if (!test_bit(cnt, trans->txqs.queue_used))
			continue;
		if (!(BIT(cnt) & txq_bm))
			continue;

		ret = iwl_trans_pcie_wait_txq_empty(trans, cnt);
		if (ret)
			break;
	}

	return ret;
}

static void iwl_trans_pcie_set_bits_mask(struct iwl_trans *trans, u32 reg,
					 u32 mask, u32 value)
{
	struct iwl_trans_pcie *trans_pcie = IWL_TRANS_GET_PCIE_TRANS(trans);

	spin_lock_bh(&trans_pcie->reg_lock);
	__iwl_trans_pcie_set_bits_mask(trans, reg, mask, value);
	spin_unlock_bh(&trans_pcie->reg_lock);
}

static const char *get_csr_string(int cmd)
{
#define IWL_CMD(x) case x: return #x
	switch (cmd) {
	IWL_CMD(CSR_HW_IF_CONFIG_REG);
	IWL_CMD(CSR_INT_COALESCING);
	IWL_CMD(CSR_INT);
	IWL_CMD(CSR_INT_MASK);
	IWL_CMD(CSR_FH_INT_STATUS);
	IWL_CMD(CSR_GPIO_IN);
	IWL_CMD(CSR_RESET);
	IWL_CMD(CSR_GP_CNTRL);
	IWL_CMD(CSR_HW_REV);
	IWL_CMD(CSR_EEPROM_REG);
	IWL_CMD(CSR_EEPROM_GP);
	IWL_CMD(CSR_OTP_GP_REG);
	IWL_CMD(CSR_GIO_REG);
	IWL_CMD(CSR_GP_UCODE_REG);
	IWL_CMD(CSR_GP_DRIVER_REG);
	IWL_CMD(CSR_UCODE_DRV_GP1);
	IWL_CMD(CSR_UCODE_DRV_GP2);
	IWL_CMD(CSR_LED_REG);
	IWL_CMD(CSR_DRAM_INT_TBL_REG);
	IWL_CMD(CSR_GIO_CHICKEN_BITS);
	IWL_CMD(CSR_ANA_PLL_CFG);
	IWL_CMD(CSR_HW_REV_WA_REG);
	IWL_CMD(CSR_MONITOR_STATUS_REG);
	IWL_CMD(CSR_DBG_HPET_MEM_REG);
	default:
		return "UNKNOWN";
	}
#undef IWL_CMD
}

void iwl_pcie_dump_csr(struct iwl_trans *trans)
{
	int i;
	static const u32 csr_tbl[] = {
		CSR_HW_IF_CONFIG_REG,
		CSR_INT_COALESCING,
		CSR_INT,
		CSR_INT_MASK,
		CSR_FH_INT_STATUS,
		CSR_GPIO_IN,
		CSR_RESET,
		CSR_GP_CNTRL,
		CSR_HW_REV,
		CSR_EEPROM_REG,
		CSR_EEPROM_GP,
		CSR_OTP_GP_REG,
		CSR_GIO_REG,
		CSR_GP_UCODE_REG,
		CSR_GP_DRIVER_REG,
		CSR_UCODE_DRV_GP1,
		CSR_UCODE_DRV_GP2,
		CSR_LED_REG,
		CSR_DRAM_INT_TBL_REG,
		CSR_GIO_CHICKEN_BITS,
		CSR_ANA_PLL_CFG,
		CSR_MONITOR_STATUS_REG,
		CSR_HW_REV_WA_REG,
		CSR_DBG_HPET_MEM_REG
	};
	IWL_ERR(trans, "CSR values:\n");
	IWL_ERR(trans, "(2nd byte of CSR_INT_COALESCING is "
		"CSR_INT_PERIODIC_REG)\n");
	for (i = 0; i <  ARRAY_SIZE(csr_tbl); i++) {
		IWL_ERR(trans, "  %25s: 0X%08x\n",
			get_csr_string(csr_tbl[i]),
			iwl_read32(trans, csr_tbl[i]));
	}
}

#ifdef CONFIG_IWLWIFI_DEBUGFS
/* create and remove of files */
#define DEBUGFS_ADD_FILE(name, parent, mode) do {			\
	debugfs_create_file(#name, mode, parent, trans,			\
			    &iwl_dbgfs_##name##_ops);			\
} while (0)

/* file operation */
#define DEBUGFS_READ_FILE_OPS(name)					\
static const struct file_operations iwl_dbgfs_##name##_ops = {		\
	.read = iwl_dbgfs_##name##_read,				\
	.open = simple_open,						\
	.llseek = generic_file_llseek,					\
};

#define DEBUGFS_WRITE_FILE_OPS(name)                                    \
static const struct file_operations iwl_dbgfs_##name##_ops = {          \
	.write = iwl_dbgfs_##name##_write,                              \
	.open = simple_open,						\
	.llseek = generic_file_llseek,					\
};

#define DEBUGFS_READ_WRITE_FILE_OPS(name)				\
static const struct file_operations iwl_dbgfs_##name##_ops = {		\
	.write = iwl_dbgfs_##name##_write,				\
	.read = iwl_dbgfs_##name##_read,				\
	.open = simple_open,						\
	.llseek = generic_file_llseek,					\
};

struct iwl_dbgfs_tx_queue_priv {
	struct iwl_trans *trans;
};

struct iwl_dbgfs_tx_queue_state {
	loff_t pos;
};

static void *iwl_dbgfs_tx_queue_seq_start(struct seq_file *seq, loff_t *pos)
{
	struct iwl_dbgfs_tx_queue_priv *priv = seq->private;
	struct iwl_dbgfs_tx_queue_state *state;

	if (*pos >= priv->trans->trans_cfg->base_params->num_of_queues)
		return NULL;

	state = kmalloc(sizeof(*state), GFP_KERNEL);
	if (!state)
		return NULL;
	state->pos = *pos;
	return state;
}

static void *iwl_dbgfs_tx_queue_seq_next(struct seq_file *seq,
					 void *v, loff_t *pos)
{
	struct iwl_dbgfs_tx_queue_priv *priv = seq->private;
	struct iwl_dbgfs_tx_queue_state *state = v;

	*pos = ++state->pos;

	if (*pos >= priv->trans->trans_cfg->base_params->num_of_queues)
		return NULL;

	return state;
}

static void iwl_dbgfs_tx_queue_seq_stop(struct seq_file *seq, void *v)
{
	kfree(v);
}

static int iwl_dbgfs_tx_queue_seq_show(struct seq_file *seq, void *v)
{
	struct iwl_dbgfs_tx_queue_priv *priv = seq->private;
	struct iwl_dbgfs_tx_queue_state *state = v;
	struct iwl_trans *trans = priv->trans;
	struct iwl_txq *txq = trans->txqs.txq[state->pos];

	seq_printf(seq, "hwq %.3u: used=%d stopped=%d ",
		   (unsigned int)state->pos,
		   !!test_bit(state->pos, trans->txqs.queue_used),
		   !!test_bit(state->pos, trans->txqs.queue_stopped));
	if (txq)
		seq_printf(seq,
			   "read=%u write=%u need_update=%d frozen=%d n_window=%d ampdu=%d",
			   txq->read_ptr, txq->write_ptr,
			   txq->need_update, txq->frozen,
			   txq->n_window, txq->ampdu);
	else
		seq_puts(seq, "(unallocated)");

	if (state->pos == trans->txqs.cmd.q_id)
		seq_puts(seq, " (HCMD)");
	seq_puts(seq, "\n");

	return 0;
}

static const struct seq_operations iwl_dbgfs_tx_queue_seq_ops = {
	.start = iwl_dbgfs_tx_queue_seq_start,
	.next = iwl_dbgfs_tx_queue_seq_next,
	.stop = iwl_dbgfs_tx_queue_seq_stop,
	.show = iwl_dbgfs_tx_queue_seq_show,
};

static int iwl_dbgfs_tx_queue_open(struct inode *inode, struct file *filp)
{
	struct iwl_dbgfs_tx_queue_priv *priv;

	priv = __seq_open_private(filp, &iwl_dbgfs_tx_queue_seq_ops,
				  sizeof(*priv));

	if (!priv)
		return -ENOMEM;

	priv->trans = inode->i_private;
	return 0;
}

static ssize_t iwl_dbgfs_rx_queue_read(struct file *file,
				       char __user *user_buf,
				       size_t count, loff_t *ppos)
{
	struct iwl_trans *trans = file->private_data;
	struct iwl_trans_pcie *trans_pcie = IWL_TRANS_GET_PCIE_TRANS(trans);
	char *buf;
	int pos = 0, i, ret;
	size_t bufsz;

	bufsz = sizeof(char) * 121 * trans->num_rx_queues;

	if (!trans_pcie->rxq)
		return -EAGAIN;

	buf = kzalloc(bufsz, GFP_KERNEL);
	if (!buf)
		return -ENOMEM;

	for (i = 0; i < trans->num_rx_queues && pos < bufsz; i++) {
		struct iwl_rxq *rxq = &trans_pcie->rxq[i];

		pos += scnprintf(buf + pos, bufsz - pos, "queue#: %2d\n",
				 i);
		pos += scnprintf(buf + pos, bufsz - pos, "\tread: %u\n",
				 rxq->read);
		pos += scnprintf(buf + pos, bufsz - pos, "\twrite: %u\n",
				 rxq->write);
		pos += scnprintf(buf + pos, bufsz - pos, "\twrite_actual: %u\n",
				 rxq->write_actual);
		pos += scnprintf(buf + pos, bufsz - pos, "\tneed_update: %2d\n",
				 rxq->need_update);
		pos += scnprintf(buf + pos, bufsz - pos, "\tfree_count: %u\n",
				 rxq->free_count);
		if (rxq->rb_stts) {
			u32 r =	__le16_to_cpu(iwl_get_closed_rb_stts(trans,
								     rxq));
			pos += scnprintf(buf + pos, bufsz - pos,
					 "\tclosed_rb_num: %u\n",
					 r & 0x0FFF);
		} else {
			pos += scnprintf(buf + pos, bufsz - pos,
					 "\tclosed_rb_num: Not Allocated\n");
		}
	}
	ret = simple_read_from_buffer(user_buf, count, ppos, buf, pos);
	kfree(buf);

	return ret;
}

static ssize_t iwl_dbgfs_interrupt_read(struct file *file,
					char __user *user_buf,
					size_t count, loff_t *ppos)
{
	struct iwl_trans *trans = file->private_data;
	struct iwl_trans_pcie *trans_pcie = IWL_TRANS_GET_PCIE_TRANS(trans);
	struct isr_statistics *isr_stats = &trans_pcie->isr_stats;

	int pos = 0;
	char *buf;
	int bufsz = 24 * 64; /* 24 items * 64 char per item */
	ssize_t ret;

	buf = kzalloc(bufsz, GFP_KERNEL);
	if (!buf)
		return -ENOMEM;

	pos += scnprintf(buf + pos, bufsz - pos,
			"Interrupt Statistics Report:\n");

	pos += scnprintf(buf + pos, bufsz - pos, "HW Error:\t\t\t %u\n",
		isr_stats->hw);
	pos += scnprintf(buf + pos, bufsz - pos, "SW Error:\t\t\t %u\n",
		isr_stats->sw);
	if (isr_stats->sw || isr_stats->hw) {
		pos += scnprintf(buf + pos, bufsz - pos,
			"\tLast Restarting Code:  0x%X\n",
			isr_stats->err_code);
	}
#ifdef CONFIG_IWLWIFI_DEBUG
	pos += scnprintf(buf + pos, bufsz - pos, "Frame transmitted:\t\t %u\n",
		isr_stats->sch);
	pos += scnprintf(buf + pos, bufsz - pos, "Alive interrupt:\t\t %u\n",
		isr_stats->alive);
#endif
	pos += scnprintf(buf + pos, bufsz - pos,
		"HW RF KILL switch toggled:\t %u\n", isr_stats->rfkill);

	pos += scnprintf(buf + pos, bufsz - pos, "CT KILL:\t\t\t %u\n",
		isr_stats->ctkill);

	pos += scnprintf(buf + pos, bufsz - pos, "Wakeup Interrupt:\t\t %u\n",
		isr_stats->wakeup);

	pos += scnprintf(buf + pos, bufsz - pos,
		"Rx command responses:\t\t %u\n", isr_stats->rx);

	pos += scnprintf(buf + pos, bufsz - pos, "Tx/FH interrupt:\t\t %u\n",
		isr_stats->tx);

	pos += scnprintf(buf + pos, bufsz - pos, "Unexpected INTA:\t\t %u\n",
		isr_stats->unhandled);

	ret = simple_read_from_buffer(user_buf, count, ppos, buf, pos);
	kfree(buf);
	return ret;
}

static ssize_t iwl_dbgfs_interrupt_write(struct file *file,
					 const char __user *user_buf,
					 size_t count, loff_t *ppos)
{
	struct iwl_trans *trans = file->private_data;
	struct iwl_trans_pcie *trans_pcie = IWL_TRANS_GET_PCIE_TRANS(trans);
	struct isr_statistics *isr_stats = &trans_pcie->isr_stats;
	u32 reset_flag;
	int ret;

	ret = kstrtou32_from_user(user_buf, count, 16, &reset_flag);
	if (ret)
		return ret;
	if (reset_flag == 0)
		memset(isr_stats, 0, sizeof(*isr_stats));

	return count;
}

static ssize_t iwl_dbgfs_csr_write(struct file *file,
				   const char __user *user_buf,
				   size_t count, loff_t *ppos)
{
	struct iwl_trans *trans = file->private_data;

	iwl_pcie_dump_csr(trans);

	return count;
}

static ssize_t iwl_dbgfs_fh_reg_read(struct file *file,
				     char __user *user_buf,
				     size_t count, loff_t *ppos)
{
	struct iwl_trans *trans = file->private_data;
	char *buf = NULL;
	ssize_t ret;

	ret = iwl_dump_fh(trans, &buf);
	if (ret < 0)
		return ret;
	if (!buf)
		return -EINVAL;
	ret = simple_read_from_buffer(user_buf, count, ppos, buf, ret);
	kfree(buf);
	return ret;
}

static ssize_t iwl_dbgfs_rfkill_read(struct file *file,
				     char __user *user_buf,
				     size_t count, loff_t *ppos)
{
	struct iwl_trans *trans = file->private_data;
	struct iwl_trans_pcie *trans_pcie = IWL_TRANS_GET_PCIE_TRANS(trans);
	char buf[100];
	int pos;

	pos = scnprintf(buf, sizeof(buf), "debug: %d\nhw: %d\n",
			trans_pcie->debug_rfkill,
			!(iwl_read32(trans, CSR_GP_CNTRL) &
				CSR_GP_CNTRL_REG_FLAG_HW_RF_KILL_SW));

	return simple_read_from_buffer(user_buf, count, ppos, buf, pos);
}

static ssize_t iwl_dbgfs_rfkill_write(struct file *file,
				      const char __user *user_buf,
				      size_t count, loff_t *ppos)
{
	struct iwl_trans *trans = file->private_data;
	struct iwl_trans_pcie *trans_pcie = IWL_TRANS_GET_PCIE_TRANS(trans);
	bool new_value;
	int ret;

	ret = kstrtobool_from_user(user_buf, count, &new_value);
	if (ret)
		return ret;
	if (new_value == trans_pcie->debug_rfkill)
		return count;
	IWL_WARN(trans, "changing debug rfkill %d->%d\n",
		 trans_pcie->debug_rfkill, new_value);
	trans_pcie->debug_rfkill = new_value;
	iwl_pcie_handle_rfkill_irq(trans);

	return count;
}

static int iwl_dbgfs_monitor_data_open(struct inode *inode,
				       struct file *file)
{
	struct iwl_trans *trans = inode->i_private;
	struct iwl_trans_pcie *trans_pcie = IWL_TRANS_GET_PCIE_TRANS(trans);

	if (!trans->dbg.dest_tlv ||
	    trans->dbg.dest_tlv->monitor_mode != EXTERNAL_MODE) {
		IWL_ERR(trans, "Debug destination is not set to DRAM\n");
		return -ENOENT;
	}

	if (trans_pcie->fw_mon_data.state != IWL_FW_MON_DBGFS_STATE_CLOSED)
		return -EBUSY;

	trans_pcie->fw_mon_data.state = IWL_FW_MON_DBGFS_STATE_OPEN;
	return simple_open(inode, file);
}

static int iwl_dbgfs_monitor_data_release(struct inode *inode,
					  struct file *file)
{
	struct iwl_trans_pcie *trans_pcie =
		IWL_TRANS_GET_PCIE_TRANS(inode->i_private);

	if (trans_pcie->fw_mon_data.state == IWL_FW_MON_DBGFS_STATE_OPEN)
		trans_pcie->fw_mon_data.state = IWL_FW_MON_DBGFS_STATE_CLOSED;
	return 0;
}

static bool iwl_write_to_user_buf(char __user *user_buf, ssize_t count,
				  void *buf, ssize_t *size,
				  ssize_t *bytes_copied)
{
	int buf_size_left = count - *bytes_copied;

	buf_size_left = buf_size_left - (buf_size_left % sizeof(u32));
	if (*size > buf_size_left)
		*size = buf_size_left;

	*size -= copy_to_user(user_buf, buf, *size);
	*bytes_copied += *size;

	if (buf_size_left == *size)
		return true;
	return false;
}

static ssize_t iwl_dbgfs_monitor_data_read(struct file *file,
					   char __user *user_buf,
					   size_t count, loff_t *ppos)
{
	struct iwl_trans *trans = file->private_data;
	struct iwl_trans_pcie *trans_pcie = IWL_TRANS_GET_PCIE_TRANS(trans);
	void *cpu_addr = (void *)trans->dbg.fw_mon.block, *curr_buf;
	struct cont_rec *data = &trans_pcie->fw_mon_data;
	u32 write_ptr_addr, wrap_cnt_addr, write_ptr, wrap_cnt;
	ssize_t size, bytes_copied = 0;
	bool b_full;

	if (trans->dbg.dest_tlv) {
		write_ptr_addr =
			le32_to_cpu(trans->dbg.dest_tlv->write_ptr_reg);
		wrap_cnt_addr = le32_to_cpu(trans->dbg.dest_tlv->wrap_count);
	} else {
		write_ptr_addr = MON_BUFF_WRPTR;
		wrap_cnt_addr = MON_BUFF_CYCLE_CNT;
	}

	if (unlikely(!trans->dbg.rec_on))
		return 0;

	mutex_lock(&data->mutex);
	if (data->state ==
	    IWL_FW_MON_DBGFS_STATE_DISABLED) {
		mutex_unlock(&data->mutex);
		return 0;
	}

	/* write_ptr position in bytes rather then DW */
	write_ptr = iwl_read_prph(trans, write_ptr_addr) * sizeof(u32);
	wrap_cnt = iwl_read_prph(trans, wrap_cnt_addr);

	if (data->prev_wrap_cnt == wrap_cnt) {
		size = write_ptr - data->prev_wr_ptr;
		curr_buf = cpu_addr + data->prev_wr_ptr;
		b_full = iwl_write_to_user_buf(user_buf, count,
					       curr_buf, &size,
					       &bytes_copied);
		data->prev_wr_ptr += size;

	} else if (data->prev_wrap_cnt == wrap_cnt - 1 &&
		   write_ptr < data->prev_wr_ptr) {
		size = trans->dbg.fw_mon.size - data->prev_wr_ptr;
		curr_buf = cpu_addr + data->prev_wr_ptr;
		b_full = iwl_write_to_user_buf(user_buf, count,
					       curr_buf, &size,
					       &bytes_copied);
		data->prev_wr_ptr += size;

		if (!b_full) {
			size = write_ptr;
			b_full = iwl_write_to_user_buf(user_buf, count,
						       cpu_addr, &size,
						       &bytes_copied);
			data->prev_wr_ptr = size;
			data->prev_wrap_cnt++;
		}
	} else {
		if (data->prev_wrap_cnt == wrap_cnt - 1 &&
		    write_ptr > data->prev_wr_ptr)
			IWL_WARN(trans,
				 "write pointer passed previous write pointer, start copying from the beginning\n");
		else if (!unlikely(data->prev_wrap_cnt == 0 &&
				   data->prev_wr_ptr == 0))
			IWL_WARN(trans,
				 "monitor data is out of sync, start copying from the beginning\n");

		size = write_ptr;
		b_full = iwl_write_to_user_buf(user_buf, count,
					       cpu_addr, &size,
					       &bytes_copied);
		data->prev_wr_ptr = size;
		data->prev_wrap_cnt = wrap_cnt;
	}

	mutex_unlock(&data->mutex);

	return bytes_copied;
}

static ssize_t iwl_dbgfs_rf_read(struct file *file,
				 char __user *user_buf,
				 size_t count, loff_t *ppos)
{
	struct iwl_trans *trans = file->private_data;
	struct iwl_trans_pcie *trans_pcie = IWL_TRANS_GET_PCIE_TRANS(trans);

	if (!trans_pcie->rf_name[0])
		return -ENODEV;

	return simple_read_from_buffer(user_buf, count, ppos,
				       trans_pcie->rf_name,
				       strlen(trans_pcie->rf_name));
}

DEBUGFS_READ_WRITE_FILE_OPS(interrupt);
DEBUGFS_READ_FILE_OPS(fh_reg);
DEBUGFS_READ_FILE_OPS(rx_queue);
DEBUGFS_WRITE_FILE_OPS(csr);
DEBUGFS_READ_WRITE_FILE_OPS(rfkill);
DEBUGFS_READ_FILE_OPS(rf);

static const struct file_operations iwl_dbgfs_tx_queue_ops = {
	.owner = THIS_MODULE,
	.open = iwl_dbgfs_tx_queue_open,
	.read = seq_read,
	.llseek = seq_lseek,
	.release = seq_release_private,
};

static const struct file_operations iwl_dbgfs_monitor_data_ops = {
	.read = iwl_dbgfs_monitor_data_read,
	.open = iwl_dbgfs_monitor_data_open,
	.release = iwl_dbgfs_monitor_data_release,
};

/* Create the debugfs files and directories */
void iwl_trans_pcie_dbgfs_register(struct iwl_trans *trans)
{
	struct dentry *dir = trans->dbgfs_dir;

	DEBUGFS_ADD_FILE(rx_queue, dir, 0400);
	DEBUGFS_ADD_FILE(tx_queue, dir, 0400);
	DEBUGFS_ADD_FILE(interrupt, dir, 0600);
	DEBUGFS_ADD_FILE(csr, dir, 0200);
	DEBUGFS_ADD_FILE(fh_reg, dir, 0400);
	DEBUGFS_ADD_FILE(rfkill, dir, 0600);
	DEBUGFS_ADD_FILE(monitor_data, dir, 0400);
	DEBUGFS_ADD_FILE(rf, dir, 0400);
}

static void iwl_trans_pcie_debugfs_cleanup(struct iwl_trans *trans)
{
	struct iwl_trans_pcie *trans_pcie = IWL_TRANS_GET_PCIE_TRANS(trans);
	struct cont_rec *data = &trans_pcie->fw_mon_data;

	mutex_lock(&data->mutex);
	data->state = IWL_FW_MON_DBGFS_STATE_DISABLED;
	mutex_unlock(&data->mutex);
}
#endif /*CONFIG_IWLWIFI_DEBUGFS */

static u32 iwl_trans_pcie_get_cmdlen(struct iwl_trans *trans, void *tfd)
{
	u32 cmdlen = 0;
	int i;

	for (i = 0; i < trans->txqs.tfd.max_tbs; i++)
		cmdlen += iwl_txq_gen1_tfd_tb_get_len(trans, tfd, i);

	return cmdlen;
}

static u32 iwl_trans_pcie_dump_rbs(struct iwl_trans *trans,
				   struct iwl_fw_error_dump_data **data,
				   int allocated_rb_nums)
{
	struct iwl_trans_pcie *trans_pcie = IWL_TRANS_GET_PCIE_TRANS(trans);
	int max_len = trans_pcie->rx_buf_bytes;
	/* Dump RBs is supported only for pre-9000 devices (1 queue) */
	struct iwl_rxq *rxq = &trans_pcie->rxq[0];
	u32 i, r, j, rb_len = 0;

	spin_lock(&rxq->lock);

	r = le16_to_cpu(iwl_get_closed_rb_stts(trans, rxq)) & 0x0FFF;

	for (i = rxq->read, j = 0;
	     i != r && j < allocated_rb_nums;
	     i = (i + 1) & RX_QUEUE_MASK, j++) {
		struct iwl_rx_mem_buffer *rxb = rxq->queue[i];
		struct iwl_fw_error_dump_rb *rb;

		dma_unmap_page(trans->dev, rxb->page_dma, max_len,
			       DMA_FROM_DEVICE);

		rb_len += sizeof(**data) + sizeof(*rb) + max_len;

		(*data)->type = cpu_to_le32(IWL_FW_ERROR_DUMP_RB);
		(*data)->len = cpu_to_le32(sizeof(*rb) + max_len);
		rb = (void *)(*data)->data;
		rb->index = cpu_to_le32(i);
		memcpy(rb->data, page_address(rxb->page), max_len);
		/* remap the page for the free benefit */
		rxb->page_dma = dma_map_page(trans->dev, rxb->page,
					     rxb->offset, max_len,
					     DMA_FROM_DEVICE);

		*data = iwl_fw_error_next_data(*data);
	}

	spin_unlock(&rxq->lock);

	return rb_len;
}
#define IWL_CSR_TO_DUMP (0x250)

static u32 iwl_trans_pcie_dump_csr(struct iwl_trans *trans,
				   struct iwl_fw_error_dump_data **data)
{
	u32 csr_len = sizeof(**data) + IWL_CSR_TO_DUMP;
	__le32 *val;
	int i;

	(*data)->type = cpu_to_le32(IWL_FW_ERROR_DUMP_CSR);
	(*data)->len = cpu_to_le32(IWL_CSR_TO_DUMP);
	val = (void *)(*data)->data;

	for (i = 0; i < IWL_CSR_TO_DUMP; i += 4)
		*val++ = cpu_to_le32(iwl_trans_pcie_read32(trans, i));

	*data = iwl_fw_error_next_data(*data);

	return csr_len;
}

static u32 iwl_trans_pcie_fh_regs_dump(struct iwl_trans *trans,
				       struct iwl_fw_error_dump_data **data)
{
	u32 fh_regs_len = FH_MEM_UPPER_BOUND - FH_MEM_LOWER_BOUND;
	__le32 *val;
	int i;

	if (!iwl_trans_grab_nic_access(trans))
		return 0;

	(*data)->type = cpu_to_le32(IWL_FW_ERROR_DUMP_FH_REGS);
	(*data)->len = cpu_to_le32(fh_regs_len);
	val = (void *)(*data)->data;

	if (!trans->trans_cfg->gen2)
		for (i = FH_MEM_LOWER_BOUND; i < FH_MEM_UPPER_BOUND;
		     i += sizeof(u32))
			*val++ = cpu_to_le32(iwl_trans_pcie_read32(trans, i));
	else
		for (i = iwl_umac_prph(trans, FH_MEM_LOWER_BOUND_GEN2);
		     i < iwl_umac_prph(trans, FH_MEM_UPPER_BOUND_GEN2);
		     i += sizeof(u32))
			*val++ = cpu_to_le32(iwl_trans_pcie_read_prph(trans,
								      i));

	iwl_trans_release_nic_access(trans);

	*data = iwl_fw_error_next_data(*data);

	return sizeof(**data) + fh_regs_len;
}

static u32
iwl_trans_pci_dump_marbh_monitor(struct iwl_trans *trans,
				 struct iwl_fw_error_dump_fw_mon *fw_mon_data,
				 u32 monitor_len)
{
	u32 buf_size_in_dwords = (monitor_len >> 2);
	u32 *buffer = (u32 *)fw_mon_data->data;
	u32 i;

	if (!iwl_trans_grab_nic_access(trans))
		return 0;

	iwl_write_umac_prph_no_grab(trans, MON_DMARB_RD_CTL_ADDR, 0x1);
	for (i = 0; i < buf_size_in_dwords; i++)
		buffer[i] = iwl_read_umac_prph_no_grab(trans,
						       MON_DMARB_RD_DATA_ADDR);
	iwl_write_umac_prph_no_grab(trans, MON_DMARB_RD_CTL_ADDR, 0x0);

	iwl_trans_release_nic_access(trans);

	return monitor_len;
}

static void
iwl_trans_pcie_dump_pointers(struct iwl_trans *trans,
			     struct iwl_fw_error_dump_fw_mon *fw_mon_data)
{
	u32 base, base_high, write_ptr, write_ptr_val, wrap_cnt;

	if (trans->trans_cfg->device_family >= IWL_DEVICE_FAMILY_AX210) {
		base = DBGC_CUR_DBGBUF_BASE_ADDR_LSB;
		base_high = DBGC_CUR_DBGBUF_BASE_ADDR_MSB;
		write_ptr = DBGC_CUR_DBGBUF_STATUS;
		wrap_cnt = DBGC_DBGBUF_WRAP_AROUND;
	} else if (trans->dbg.dest_tlv) {
		write_ptr = le32_to_cpu(trans->dbg.dest_tlv->write_ptr_reg);
		wrap_cnt = le32_to_cpu(trans->dbg.dest_tlv->wrap_count);
		base = le32_to_cpu(trans->dbg.dest_tlv->base_reg);
	} else {
		base = MON_BUFF_BASE_ADDR;
		write_ptr = MON_BUFF_WRPTR;
		wrap_cnt = MON_BUFF_CYCLE_CNT;
	}

	write_ptr_val = iwl_read_prph(trans, write_ptr);
	fw_mon_data->fw_mon_cycle_cnt =
		cpu_to_le32(iwl_read_prph(trans, wrap_cnt));
	fw_mon_data->fw_mon_base_ptr =
		cpu_to_le32(iwl_read_prph(trans, base));
	if (trans->trans_cfg->device_family >= IWL_DEVICE_FAMILY_AX210) {
		fw_mon_data->fw_mon_base_high_ptr =
			cpu_to_le32(iwl_read_prph(trans, base_high));
		write_ptr_val &= DBGC_CUR_DBGBUF_STATUS_OFFSET_MSK;
		/* convert wrtPtr to DWs, to align with all HWs */
		write_ptr_val >>= 2;
	}
	fw_mon_data->fw_mon_wr_ptr = cpu_to_le32(write_ptr_val);
}

static u32
iwl_trans_pcie_dump_monitor(struct iwl_trans *trans,
			    struct iwl_fw_error_dump_data **data,
			    u32 monitor_len)
{
	struct iwl_dram_data *fw_mon = &trans->dbg.fw_mon;
	u32 len = 0;

	if (trans->dbg.dest_tlv ||
	    (fw_mon->size &&
	     (trans->trans_cfg->device_family == IWL_DEVICE_FAMILY_7000 ||
	      trans->trans_cfg->device_family >= IWL_DEVICE_FAMILY_AX210))) {
		struct iwl_fw_error_dump_fw_mon *fw_mon_data;

		(*data)->type = cpu_to_le32(IWL_FW_ERROR_DUMP_FW_MONITOR);
		fw_mon_data = (void *)(*data)->data;

		iwl_trans_pcie_dump_pointers(trans, fw_mon_data);

		len += sizeof(**data) + sizeof(*fw_mon_data);
		if (fw_mon->size) {
			memcpy(fw_mon_data->data, fw_mon->block, fw_mon->size);
			monitor_len = fw_mon->size;
		} else if (trans->dbg.dest_tlv->monitor_mode == SMEM_MODE) {
			u32 base = le32_to_cpu(fw_mon_data->fw_mon_base_ptr);
			/*
			 * Update pointers to reflect actual values after
			 * shifting
			 */
			if (trans->dbg.dest_tlv->version) {
				base = (iwl_read_prph(trans, base) &
					IWL_LDBG_M2S_BUF_BA_MSK) <<
				       trans->dbg.dest_tlv->base_shift;
				base *= IWL_M2S_UNIT_SIZE;
				base += trans->cfg->smem_offset;
			} else {
				base = iwl_read_prph(trans, base) <<
				       trans->dbg.dest_tlv->base_shift;
			}

			iwl_trans_read_mem(trans, base, fw_mon_data->data,
					   monitor_len / sizeof(u32));
		} else if (trans->dbg.dest_tlv->monitor_mode == MARBH_MODE) {
			monitor_len =
				iwl_trans_pci_dump_marbh_monitor(trans,
								 fw_mon_data,
								 monitor_len);
		} else {
			/* Didn't match anything - output no monitor data */
			monitor_len = 0;
		}

		len += monitor_len;
		(*data)->len = cpu_to_le32(monitor_len + sizeof(*fw_mon_data));
	}

	return len;
}

static int iwl_trans_get_fw_monitor_len(struct iwl_trans *trans, u32 *len)
{
	if (trans->dbg.fw_mon.size) {
		*len += sizeof(struct iwl_fw_error_dump_data) +
			sizeof(struct iwl_fw_error_dump_fw_mon) +
			trans->dbg.fw_mon.size;
		return trans->dbg.fw_mon.size;
	} else if (trans->dbg.dest_tlv) {
		u32 base, end, cfg_reg, monitor_len;

		if (trans->dbg.dest_tlv->version == 1) {
			cfg_reg = le32_to_cpu(trans->dbg.dest_tlv->base_reg);
			cfg_reg = iwl_read_prph(trans, cfg_reg);
			base = (cfg_reg & IWL_LDBG_M2S_BUF_BA_MSK) <<
				trans->dbg.dest_tlv->base_shift;
			base *= IWL_M2S_UNIT_SIZE;
			base += trans->cfg->smem_offset;

			monitor_len =
				(cfg_reg & IWL_LDBG_M2S_BUF_SIZE_MSK) >>
				trans->dbg.dest_tlv->end_shift;
			monitor_len *= IWL_M2S_UNIT_SIZE;
		} else {
			base = le32_to_cpu(trans->dbg.dest_tlv->base_reg);
			end = le32_to_cpu(trans->dbg.dest_tlv->end_reg);

			base = iwl_read_prph(trans, base) <<
			       trans->dbg.dest_tlv->base_shift;
			end = iwl_read_prph(trans, end) <<
			      trans->dbg.dest_tlv->end_shift;

			/* Make "end" point to the actual end */
			if (trans->trans_cfg->device_family >=
			    IWL_DEVICE_FAMILY_8000 ||
			    trans->dbg.dest_tlv->monitor_mode == MARBH_MODE)
				end += (1 << trans->dbg.dest_tlv->end_shift);
			monitor_len = end - base;
		}
		*len += sizeof(struct iwl_fw_error_dump_data) +
			sizeof(struct iwl_fw_error_dump_fw_mon) +
			monitor_len;
		return monitor_len;
	}
	return 0;
}

static struct iwl_trans_dump_data
*iwl_trans_pcie_dump_data(struct iwl_trans *trans,
			  u32 dump_mask)
{
	struct iwl_trans_pcie *trans_pcie = IWL_TRANS_GET_PCIE_TRANS(trans);
	struct iwl_fw_error_dump_data *data;
	struct iwl_txq *cmdq = trans->txqs.txq[trans->txqs.cmd.q_id];
	struct iwl_fw_error_dump_txcmd *txcmd;
	struct iwl_trans_dump_data *dump_data;
	u32 len, num_rbs = 0, monitor_len = 0;
	int i, ptr;
	bool dump_rbs = test_bit(STATUS_FW_ERROR, &trans->status) &&
			!trans->trans_cfg->mq_rx_supported &&
			dump_mask & BIT(IWL_FW_ERROR_DUMP_RB);

	if (!dump_mask)
		return NULL;

	/* transport dump header */
	len = sizeof(*dump_data);

	/* host commands */
	if (dump_mask & BIT(IWL_FW_ERROR_DUMP_TXCMD) && cmdq)
		len += sizeof(*data) +
			cmdq->n_window * (sizeof(*txcmd) +
					  TFD_MAX_PAYLOAD_SIZE);

	/* FW monitor */
	if (dump_mask & BIT(IWL_FW_ERROR_DUMP_FW_MONITOR))
		monitor_len = iwl_trans_get_fw_monitor_len(trans, &len);

	/* CSR registers */
	if (dump_mask & BIT(IWL_FW_ERROR_DUMP_CSR))
		len += sizeof(*data) + IWL_CSR_TO_DUMP;

	/* FH registers */
	if (dump_mask & BIT(IWL_FW_ERROR_DUMP_FH_REGS)) {
		if (trans->trans_cfg->gen2)
			len += sizeof(*data) +
			       (iwl_umac_prph(trans, FH_MEM_UPPER_BOUND_GEN2) -
				iwl_umac_prph(trans, FH_MEM_LOWER_BOUND_GEN2));
		else
			len += sizeof(*data) +
			       (FH_MEM_UPPER_BOUND -
				FH_MEM_LOWER_BOUND);
	}

	if (dump_rbs) {
		/* Dump RBs is supported only for pre-9000 devices (1 queue) */
		struct iwl_rxq *rxq = &trans_pcie->rxq[0];
		/* RBs */
		num_rbs =
			le16_to_cpu(iwl_get_closed_rb_stts(trans, rxq))
			& 0x0FFF;
		num_rbs = (num_rbs - rxq->read) & RX_QUEUE_MASK;
		len += num_rbs * (sizeof(*data) +
				  sizeof(struct iwl_fw_error_dump_rb) +
				  (PAGE_SIZE << trans_pcie->rx_page_order));
	}

	/* Paged memory for gen2 HW */
	if (trans->trans_cfg->gen2 && dump_mask & BIT(IWL_FW_ERROR_DUMP_PAGING))
		for (i = 0; i < trans->init_dram.paging_cnt; i++)
			len += sizeof(*data) +
			       sizeof(struct iwl_fw_error_dump_paging) +
			       trans->init_dram.paging[i].size;

	dump_data = vzalloc(len);
	if (!dump_data)
		return NULL;

	len = 0;
	data = (void *)dump_data->data;

	if (dump_mask & BIT(IWL_FW_ERROR_DUMP_TXCMD) && cmdq) {
		u16 tfd_size = trans->txqs.tfd.size;

		data->type = cpu_to_le32(IWL_FW_ERROR_DUMP_TXCMD);
		txcmd = (void *)data->data;
		spin_lock_bh(&cmdq->lock);
		ptr = cmdq->write_ptr;
		for (i = 0; i < cmdq->n_window; i++) {
			u8 idx = iwl_txq_get_cmd_index(cmdq, ptr);
			u8 tfdidx;
			u32 caplen, cmdlen;

			if (trans->trans_cfg->use_tfh)
				tfdidx = idx;
			else
				tfdidx = ptr;

			cmdlen = iwl_trans_pcie_get_cmdlen(trans,
							   (u8 *)cmdq->tfds +
							   tfd_size * tfdidx);
			caplen = min_t(u32, TFD_MAX_PAYLOAD_SIZE, cmdlen);

			if (cmdlen) {
				len += sizeof(*txcmd) + caplen;
				txcmd->cmdlen = cpu_to_le32(cmdlen);
				txcmd->caplen = cpu_to_le32(caplen);
				memcpy(txcmd->data, cmdq->entries[idx].cmd,
				       caplen);
				txcmd = (void *)((u8 *)txcmd->data + caplen);
			}

			ptr = iwl_txq_dec_wrap(trans, ptr);
		}
		spin_unlock_bh(&cmdq->lock);

		data->len = cpu_to_le32(len);
		len += sizeof(*data);
		data = iwl_fw_error_next_data(data);
	}

	if (dump_mask & BIT(IWL_FW_ERROR_DUMP_CSR))
		len += iwl_trans_pcie_dump_csr(trans, &data);
	if (dump_mask & BIT(IWL_FW_ERROR_DUMP_FH_REGS))
		len += iwl_trans_pcie_fh_regs_dump(trans, &data);
	if (dump_rbs)
		len += iwl_trans_pcie_dump_rbs(trans, &data, num_rbs);

	/* Paged memory for gen2 HW */
	if (trans->trans_cfg->gen2 &&
	    dump_mask & BIT(IWL_FW_ERROR_DUMP_PAGING)) {
		for (i = 0; i < trans->init_dram.paging_cnt; i++) {
			struct iwl_fw_error_dump_paging *paging;
			u32 page_len = trans->init_dram.paging[i].size;

			data->type = cpu_to_le32(IWL_FW_ERROR_DUMP_PAGING);
			data->len = cpu_to_le32(sizeof(*paging) + page_len);
			paging = (void *)data->data;
			paging->index = cpu_to_le32(i);
			memcpy(paging->data,
			       trans->init_dram.paging[i].block, page_len);
			data = iwl_fw_error_next_data(data);

			len += sizeof(*data) + sizeof(*paging) + page_len;
		}
	}
	if (dump_mask & BIT(IWL_FW_ERROR_DUMP_FW_MONITOR))
		len += iwl_trans_pcie_dump_monitor(trans, &data, monitor_len);

	dump_data->len = len;

	return dump_data;
}

static void iwl_trans_pci_interrupts(struct iwl_trans *trans, bool enable)
{
	if (enable)
		iwl_enable_interrupts(trans);
	else
		iwl_disable_interrupts(trans);
}

static void iwl_trans_pcie_sync_nmi(struct iwl_trans *trans)
{
	u32 inta_addr, sw_err_bit;
	struct iwl_trans_pcie *trans_pcie = IWL_TRANS_GET_PCIE_TRANS(trans);

	if (trans_pcie->msix_enabled) {
		inta_addr = CSR_MSIX_HW_INT_CAUSES_AD;
		sw_err_bit = MSIX_HW_INT_CAUSES_REG_SW_ERR;
	} else {
		inta_addr = CSR_INT;
		sw_err_bit = CSR_INT_BIT_SW_ERR;
	}

	iwl_trans_sync_nmi_with_addr(trans, inta_addr, sw_err_bit);
}

#define IWL_TRANS_COMMON_OPS						\
	.op_mode_leave = iwl_trans_pcie_op_mode_leave,			\
	.write8 = iwl_trans_pcie_write8,				\
	.write32 = iwl_trans_pcie_write32,				\
	.read32 = iwl_trans_pcie_read32,				\
	.read_prph = iwl_trans_pcie_read_prph,				\
	.write_prph = iwl_trans_pcie_write_prph,			\
	.read_mem = iwl_trans_pcie_read_mem,				\
	.write_mem = iwl_trans_pcie_write_mem,				\
	.read_config32 = iwl_trans_pcie_read_config32,			\
	.configure = iwl_trans_pcie_configure,				\
	.set_pmi = iwl_trans_pcie_set_pmi,				\
	.sw_reset = iwl_trans_pcie_sw_reset,				\
	.grab_nic_access = iwl_trans_pcie_grab_nic_access,		\
	.release_nic_access = iwl_trans_pcie_release_nic_access,	\
	.set_bits_mask = iwl_trans_pcie_set_bits_mask,			\
	.dump_data = iwl_trans_pcie_dump_data,				\
	.d3_suspend = iwl_trans_pcie_d3_suspend,			\
	.d3_resume = iwl_trans_pcie_d3_resume,				\
	.interrupts = iwl_trans_pci_interrupts,				\
	.sync_nmi = iwl_trans_pcie_sync_nmi				\

static const struct iwl_trans_ops trans_ops_pcie = {
	IWL_TRANS_COMMON_OPS,
	.start_hw = iwl_trans_pcie_start_hw,
	.fw_alive = iwl_trans_pcie_fw_alive,
	.start_fw = iwl_trans_pcie_start_fw,
	.stop_device = iwl_trans_pcie_stop_device,

	.send_cmd = iwl_pcie_enqueue_hcmd,

	.tx = iwl_trans_pcie_tx,
	.reclaim = iwl_txq_reclaim,

	.txq_disable = iwl_trans_pcie_txq_disable,
	.txq_enable = iwl_trans_pcie_txq_enable,

	.txq_set_shared_mode = iwl_trans_pcie_txq_set_shared_mode,

	.wait_tx_queues_empty = iwl_trans_pcie_wait_txqs_empty,

	.freeze_txq_timer = iwl_trans_txq_freeze_timer,
	.block_txq_ptrs = iwl_trans_pcie_block_txq_ptrs,
#ifdef CONFIG_IWLWIFI_DEBUGFS
	.debugfs_cleanup = iwl_trans_pcie_debugfs_cleanup,
#endif
};

static const struct iwl_trans_ops trans_ops_pcie_gen2 = {
	IWL_TRANS_COMMON_OPS,
	.start_hw = iwl_trans_pcie_start_hw,
	.fw_alive = iwl_trans_pcie_gen2_fw_alive,
	.start_fw = iwl_trans_pcie_gen2_start_fw,
	.stop_device = iwl_trans_pcie_gen2_stop_device,

	.send_cmd = iwl_pcie_gen2_enqueue_hcmd,

	.tx = iwl_txq_gen2_tx,
	.reclaim = iwl_txq_reclaim,

	.set_q_ptrs = iwl_txq_set_q_ptrs,

	.txq_alloc = iwl_txq_dyn_alloc,
	.txq_free = iwl_txq_dyn_free,
	.wait_txq_empty = iwl_trans_pcie_wait_txq_empty,
	.rxq_dma_data = iwl_trans_pcie_rxq_dma_data,
	.set_pnvm = iwl_trans_pcie_ctx_info_gen3_set_pnvm,
	.set_reduce_power = iwl_trans_pcie_ctx_info_gen3_set_reduce_power,
#ifdef CONFIG_IWLWIFI_DEBUGFS
	.debugfs_cleanup = iwl_trans_pcie_debugfs_cleanup,
#endif
};

struct iwl_trans *iwl_trans_pcie_alloc(struct pci_dev *pdev,
			       const struct pci_device_id *ent,
			       const struct iwl_cfg_trans_params *cfg_trans)
{
	struct iwl_trans_pcie *trans_pcie;
	struct iwl_trans *trans;
	int ret, addr_size;
	const struct iwl_trans_ops *ops = &trans_ops_pcie_gen2;
	void __iomem * const *table;

	if (!cfg_trans->gen2)
		ops = &trans_ops_pcie;

	ret = pcim_enable_device(pdev);
	if (ret)
		return ERR_PTR(ret);

	trans = iwl_trans_alloc(sizeof(struct iwl_trans_pcie), &pdev->dev, ops,
				cfg_trans);
	if (!trans)
		return ERR_PTR(-ENOMEM);

	trans_pcie = IWL_TRANS_GET_PCIE_TRANS(trans);

	trans_pcie->trans = trans;
	trans_pcie->opmode_down = true;
	spin_lock_init(&trans_pcie->irq_lock);
	spin_lock_init(&trans_pcie->reg_lock);
	spin_lock_init(&trans_pcie->alloc_page_lock);
	mutex_init(&trans_pcie->mutex);
	init_waitqueue_head(&trans_pcie->ucode_write_waitq);
	init_waitqueue_head(&trans_pcie->fw_reset_waitq);

	trans_pcie->rba.alloc_wq = alloc_workqueue("rb_allocator",
						   WQ_HIGHPRI | WQ_UNBOUND, 1);
	if (!trans_pcie->rba.alloc_wq) {
		ret = -ENOMEM;
		goto out_free_trans;
	}
	INIT_WORK(&trans_pcie->rba.rx_alloc, iwl_pcie_rx_allocator_work);

	trans_pcie->debug_rfkill = -1;

	if (!cfg_trans->base_params->pcie_l1_allowed) {
		/*
		 * W/A - seems to solve weird behavior. We need to remove this
		 * if we don't want to stay in L1 all the time. This wastes a
		 * lot of power.
		 */
		pci_disable_link_state(pdev, PCIE_LINK_STATE_L0S |
				       PCIE_LINK_STATE_L1 |
				       PCIE_LINK_STATE_CLKPM);
	}

	trans_pcie->def_rx_queue = 0;

	pci_set_master(pdev);

	addr_size = trans->txqs.tfd.addr_size;
	ret = pci_set_dma_mask(pdev, DMA_BIT_MASK(addr_size));
	if (!ret)
		ret = pci_set_consistent_dma_mask(pdev,
						  DMA_BIT_MASK(addr_size));
	if (ret) {
		ret = pci_set_dma_mask(pdev, DMA_BIT_MASK(32));
		if (!ret)
			ret = pci_set_consistent_dma_mask(pdev,
							  DMA_BIT_MASK(32));
		/* both attempts failed: */
		if (ret) {
			dev_err(&pdev->dev, "No suitable DMA available\n");
			goto out_no_pci;
		}
	}

	ret = pcim_iomap_regions_request_all(pdev, BIT(0), DRV_NAME);
	if (ret) {
		dev_err(&pdev->dev, "pcim_iomap_regions_request_all failed\n");
		goto out_no_pci;
	}

	table = pcim_iomap_table(pdev);
	if (!table) {
		dev_err(&pdev->dev, "pcim_iomap_table failed\n");
		ret = -ENOMEM;
		goto out_no_pci;
	}

	trans_pcie->hw_base = table[0];
	if (!trans_pcie->hw_base) {
		dev_err(&pdev->dev, "couldn't find IO mem in first BAR\n");
		ret = -ENODEV;
		goto out_no_pci;
	}

	/* We disable the RETRY_TIMEOUT register (0x41) to keep
	 * PCI Tx retries from interfering with C3 CPU state */
	pci_write_config_byte(pdev, PCI_CFG_RETRY_TIMEOUT, 0x00);

	trans_pcie->pci_dev = pdev;
	iwl_disable_interrupts(trans);

	trans->hw_rev = iwl_read32(trans, CSR_HW_REV);
	if (trans->hw_rev == 0xffffffff) {
		dev_err(&pdev->dev, "HW_REV=0xFFFFFFFF, PCI issues?\n");
		ret = -EIO;
		goto out_no_pci;
	}

	/*
	 * In the 8000 HW family the format of the 4 bytes of CSR_HW_REV have
	 * changed, and now the revision step also includes bit 0-1 (no more
	 * "dash" value). To keep hw_rev backwards compatible - we'll store it
	 * in the old format.
	 */
	if (cfg_trans->device_family >= IWL_DEVICE_FAMILY_8000)
		trans->hw_rev = (trans->hw_rev & 0xfff0) |
				(CSR_HW_REV_STEP(trans->hw_rev << 2) << 2);

	IWL_DEBUG_INFO(trans, "HW REV: 0x%0x\n", trans->hw_rev);

	iwl_pcie_set_interrupt_capa(pdev, trans, cfg_trans);
	trans->hw_id = (pdev->device << 16) + pdev->subsystem_device;
	snprintf(trans->hw_id_str, sizeof(trans->hw_id_str),
		 "PCI ID: 0x%04X:0x%04X", pdev->device, pdev->subsystem_device);

	init_waitqueue_head(&trans_pcie->sx_waitq);


	if (trans_pcie->msix_enabled) {
		ret = iwl_pcie_init_msix_handler(pdev, trans_pcie);
		if (ret)
			goto out_no_pci;
	 } else {
		ret = iwl_pcie_alloc_ict(trans);
		if (ret)
			goto out_no_pci;

		ret = devm_request_threaded_irq(&pdev->dev, pdev->irq,
						iwl_pcie_isr,
						iwl_pcie_irq_handler,
						IRQF_SHARED, DRV_NAME, trans);
		if (ret) {
			IWL_ERR(trans, "Error allocating IRQ %d\n", pdev->irq);
			goto out_free_ict;
		}
	 }

#ifdef CONFIG_IWLWIFI_DEBUGFS
	trans_pcie->fw_mon_data.state = IWL_FW_MON_DBGFS_STATE_CLOSED;
	mutex_init(&trans_pcie->fw_mon_data.mutex);
#endif

	iwl_dbg_tlv_init(trans);

	return trans;

out_free_ict:
	iwl_pcie_free_ict(trans);
out_no_pci:
	destroy_workqueue(trans_pcie->rba.alloc_wq);
out_free_trans:
	iwl_trans_free(trans);
	return ERR_PTR(ret);
}<|MERGE_RESOLUTION|>--- conflicted
+++ resolved
@@ -1993,11 +1993,7 @@
 	int ret;
 	struct iwl_trans_pcie *trans_pcie = IWL_TRANS_GET_PCIE_TRANS(trans);
 
-<<<<<<< HEAD
-	spin_lock_bh(&trans_pcie->reg_lock);
-=======
 	spin_lock(&trans_pcie->reg_lock);
->>>>>>> 754a0abe
 
 	if (trans_pcie->cmd_hold_nic_awake)
 		goto out;
@@ -2082,11 +2078,7 @@
 		}
 
 err:
-<<<<<<< HEAD
-		spin_unlock_bh(&trans_pcie->reg_lock);
-=======
 		spin_unlock(&trans_pcie->reg_lock);
->>>>>>> 754a0abe
 		return false;
 	}
 
@@ -2165,11 +2157,7 @@
 					break;
 				}
 			}
-<<<<<<< HEAD
-			iwl_trans_release_nic_access(trans, &flags);
-=======
 			iwl_trans_release_nic_access(trans);
->>>>>>> 754a0abe
 
 			if (resched)
 				cond_resched();
