--- conflicted
+++ resolved
@@ -4858,21 +4858,13 @@
 		if (ret) {
 			ath11k_warn(ar->ab, "failed to delete peer vdev_id %d addr %pM\n",
 				    arvif->vdev_id, vif->addr);
-<<<<<<< HEAD
-			return ret;
-=======
 			goto err;
->>>>>>> 754a0abe
 		}
 
 		ret = ath11k_wait_for_peer_delete_done(ar, arvif->vdev_id,
 						       vif->addr);
 		if (ret)
-<<<<<<< HEAD
-			return ret;
-=======
 			goto err;
->>>>>>> 754a0abe
 
 		ar->num_peers--;
 	}
