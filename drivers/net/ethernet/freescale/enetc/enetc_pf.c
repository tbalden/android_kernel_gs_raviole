// SPDX-License-Identifier: (GPL-2.0+ OR BSD-3-Clause)
/* Copyright 2017-2019 NXP */

#include <asm/unaligned.h>
#include <linux/mdio.h>
#include <linux/module.h>
#include <linux/fsl/enetc_mdio.h>
#include <linux/of_platform.h>
#include <linux/of_mdio.h>
#include <linux/of_net.h>
#include "enetc_ierb.h"
#include "enetc_pf.h"

#define ENETC_DRV_NAME_STR "ENETC PF driver"

static void enetc_pf_get_primary_mac_addr(struct enetc_hw *hw, int si, u8 *addr)
{
	u32 upper = __raw_readl(hw->port + ENETC_PSIPMAR0(si));
	u16 lower = __raw_readw(hw->port + ENETC_PSIPMAR1(si));

	put_unaligned_le32(upper, addr);
	put_unaligned_le16(lower, addr + 4);
}

static void enetc_pf_set_primary_mac_addr(struct enetc_hw *hw, int si,
					  const u8 *addr)
{
	u32 upper = get_unaligned_le32(addr);
	u16 lower = get_unaligned_le16(addr + 4);

	__raw_writel(upper, hw->port + ENETC_PSIPMAR0(si));
	__raw_writew(lower, hw->port + ENETC_PSIPMAR1(si));
}

static int enetc_pf_set_mac_addr(struct net_device *ndev, void *addr)
{
	struct enetc_ndev_priv *priv = netdev_priv(ndev);
	struct sockaddr *saddr = addr;

	if (!is_valid_ether_addr(saddr->sa_data))
		return -EADDRNOTAVAIL;

	memcpy(ndev->dev_addr, saddr->sa_data, ndev->addr_len);
	enetc_pf_set_primary_mac_addr(&priv->si->hw, 0, saddr->sa_data);

	return 0;
}

static void enetc_set_vlan_promisc(struct enetc_hw *hw, char si_map)
{
	u32 val = enetc_port_rd(hw, ENETC_PSIPVMR);

	val &= ~ENETC_PSIPVMR_SET_VP(ENETC_VLAN_PROMISC_MAP_ALL);
	enetc_port_wr(hw, ENETC_PSIPVMR, ENETC_PSIPVMR_SET_VP(si_map) | val);
}

static void enetc_enable_si_vlan_promisc(struct enetc_pf *pf, int si_idx)
{
	pf->vlan_promisc_simap |= BIT(si_idx);
	enetc_set_vlan_promisc(&pf->si->hw, pf->vlan_promisc_simap);
}

static void enetc_disable_si_vlan_promisc(struct enetc_pf *pf, int si_idx)
{
	pf->vlan_promisc_simap &= ~BIT(si_idx);
	enetc_set_vlan_promisc(&pf->si->hw, pf->vlan_promisc_simap);
}

static void enetc_set_isol_vlan(struct enetc_hw *hw, int si, u16 vlan, u8 qos)
{
	u32 val = 0;

	if (vlan)
		val = ENETC_PSIVLAN_EN | ENETC_PSIVLAN_SET_QOS(qos) | vlan;

	enetc_port_wr(hw, ENETC_PSIVLANR(si), val);
}

static int enetc_mac_addr_hash_idx(const u8 *addr)
{
	u64 fold = __swab64(ether_addr_to_u64(addr)) >> 16;
	u64 mask = 0;
	int res = 0;
	int i;

	for (i = 0; i < 8; i++)
		mask |= BIT_ULL(i * 6);

	for (i = 0; i < 6; i++)
		res |= (hweight64(fold & (mask << i)) & 0x1) << i;

	return res;
}

static void enetc_reset_mac_addr_filter(struct enetc_mac_filter *filter)
{
	filter->mac_addr_cnt = 0;

	bitmap_zero(filter->mac_hash_table,
		    ENETC_MADDR_HASH_TBL_SZ);
}

static void enetc_add_mac_addr_em_filter(struct enetc_mac_filter *filter,
					 const unsigned char *addr)
{
	/* add exact match addr */
	ether_addr_copy(filter->mac_addr, addr);
	filter->mac_addr_cnt++;
}

static void enetc_add_mac_addr_ht_filter(struct enetc_mac_filter *filter,
					 const unsigned char *addr)
{
	int idx = enetc_mac_addr_hash_idx(addr);

	/* add hash table entry */
	__set_bit(idx, filter->mac_hash_table);
	filter->mac_addr_cnt++;
}

static void enetc_clear_mac_ht_flt(struct enetc_si *si, int si_idx, int type)
{
	bool err = si->errata & ENETC_ERR_UCMCSWP;

	if (type == UC) {
		enetc_port_wr(&si->hw, ENETC_PSIUMHFR0(si_idx, err), 0);
		enetc_port_wr(&si->hw, ENETC_PSIUMHFR1(si_idx), 0);
	} else { /* MC */
		enetc_port_wr(&si->hw, ENETC_PSIMMHFR0(si_idx, err), 0);
		enetc_port_wr(&si->hw, ENETC_PSIMMHFR1(si_idx), 0);
	}
}

static void enetc_set_mac_ht_flt(struct enetc_si *si, int si_idx, int type,
				 unsigned long hash)
{
	bool err = si->errata & ENETC_ERR_UCMCSWP;

	if (type == UC) {
		enetc_port_wr(&si->hw, ENETC_PSIUMHFR0(si_idx, err),
			      lower_32_bits(hash));
		enetc_port_wr(&si->hw, ENETC_PSIUMHFR1(si_idx),
			      upper_32_bits(hash));
	} else { /* MC */
		enetc_port_wr(&si->hw, ENETC_PSIMMHFR0(si_idx, err),
			      lower_32_bits(hash));
		enetc_port_wr(&si->hw, ENETC_PSIMMHFR1(si_idx),
			      upper_32_bits(hash));
	}
}

static void enetc_sync_mac_filters(struct enetc_pf *pf)
{
	struct enetc_mac_filter *f = pf->mac_filter;
	struct enetc_si *si = pf->si;
	int i, pos;

	pos = EMETC_MAC_ADDR_FILT_RES;

	for (i = 0; i < MADDR_TYPE; i++, f++) {
		bool em = (f->mac_addr_cnt == 1) && (i == UC);
		bool clear = !f->mac_addr_cnt;

		if (clear) {
			if (i == UC)
				enetc_clear_mac_flt_entry(si, pos);

			enetc_clear_mac_ht_flt(si, 0, i);
			continue;
		}

		/* exact match filter */
		if (em) {
			int err;

			enetc_clear_mac_ht_flt(si, 0, UC);

			err = enetc_set_mac_flt_entry(si, pos, f->mac_addr,
						      BIT(0));
			if (!err)
				continue;

			/* fallback to HT filtering */
			dev_warn(&si->pdev->dev, "fallback to HT filt (%d)\n",
				 err);
		}

		/* hash table filter, clear EM filter for UC entries */
		if (i == UC)
			enetc_clear_mac_flt_entry(si, pos);

		enetc_set_mac_ht_flt(si, 0, i, *f->mac_hash_table);
	}
}

static void enetc_pf_set_rx_mode(struct net_device *ndev)
{
	struct enetc_ndev_priv *priv = netdev_priv(ndev);
	struct enetc_pf *pf = enetc_si_priv(priv->si);
	struct enetc_hw *hw = &priv->si->hw;
	bool uprom = false, mprom = false;
	struct enetc_mac_filter *filter;
	struct netdev_hw_addr *ha;
	u32 psipmr = 0;
	bool em;

	if (ndev->flags & IFF_PROMISC) {
		/* enable promisc mode for SI0 (PF) */
		psipmr = ENETC_PSIPMR_SET_UP(0) | ENETC_PSIPMR_SET_MP(0);
		uprom = true;
		mprom = true;
	} else if (ndev->flags & IFF_ALLMULTI) {
		/* enable multi cast promisc mode for SI0 (PF) */
		psipmr = ENETC_PSIPMR_SET_MP(0);
		mprom = true;
	}

	/* first 2 filter entries belong to PF */
	if (!uprom) {
		/* Update unicast filters */
		filter = &pf->mac_filter[UC];
		enetc_reset_mac_addr_filter(filter);

		em = (netdev_uc_count(ndev) == 1);
		netdev_for_each_uc_addr(ha, ndev) {
			if (em) {
				enetc_add_mac_addr_em_filter(filter, ha->addr);
				break;
			}

			enetc_add_mac_addr_ht_filter(filter, ha->addr);
		}
	}

	if (!mprom) {
		/* Update multicast filters */
		filter = &pf->mac_filter[MC];
		enetc_reset_mac_addr_filter(filter);

		netdev_for_each_mc_addr(ha, ndev) {
			if (!is_multicast_ether_addr(ha->addr))
				continue;

			enetc_add_mac_addr_ht_filter(filter, ha->addr);
		}
	}

	if (!uprom || !mprom)
		/* update PF entries */
		enetc_sync_mac_filters(pf);

	psipmr |= enetc_port_rd(hw, ENETC_PSIPMR) &
		  ~(ENETC_PSIPMR_SET_UP(0) | ENETC_PSIPMR_SET_MP(0));
	enetc_port_wr(hw, ENETC_PSIPMR, psipmr);
}

static void enetc_set_vlan_ht_filter(struct enetc_hw *hw, int si_idx,
				     unsigned long hash)
{
	enetc_port_wr(hw, ENETC_PSIVHFR0(si_idx), lower_32_bits(hash));
	enetc_port_wr(hw, ENETC_PSIVHFR1(si_idx), upper_32_bits(hash));
}

static int enetc_vid_hash_idx(unsigned int vid)
{
	int res = 0;
	int i;

	for (i = 0; i < 6; i++)
		res |= (hweight8(vid & (BIT(i) | BIT(i + 6))) & 0x1) << i;

	return res;
}

static void enetc_sync_vlan_ht_filter(struct enetc_pf *pf, bool rehash)
{
	int i;

	if (rehash) {
		bitmap_zero(pf->vlan_ht_filter, ENETC_VLAN_HT_SIZE);

		for_each_set_bit(i, pf->active_vlans, VLAN_N_VID) {
			int hidx = enetc_vid_hash_idx(i);

			__set_bit(hidx, pf->vlan_ht_filter);
		}
	}

	enetc_set_vlan_ht_filter(&pf->si->hw, 0, *pf->vlan_ht_filter);
}

static int enetc_vlan_rx_add_vid(struct net_device *ndev, __be16 prot, u16 vid)
{
	struct enetc_ndev_priv *priv = netdev_priv(ndev);
	struct enetc_pf *pf = enetc_si_priv(priv->si);
	int idx;

	__set_bit(vid, pf->active_vlans);

	idx = enetc_vid_hash_idx(vid);
	if (!__test_and_set_bit(idx, pf->vlan_ht_filter))
		enetc_sync_vlan_ht_filter(pf, false);

	return 0;
}

static int enetc_vlan_rx_del_vid(struct net_device *ndev, __be16 prot, u16 vid)
{
	struct enetc_ndev_priv *priv = netdev_priv(ndev);
	struct enetc_pf *pf = enetc_si_priv(priv->si);

	__clear_bit(vid, pf->active_vlans);
	enetc_sync_vlan_ht_filter(pf, true);

	return 0;
}

static void enetc_set_loopback(struct net_device *ndev, bool en)
{
	struct enetc_ndev_priv *priv = netdev_priv(ndev);
	struct enetc_hw *hw = &priv->si->hw;
	u32 reg;

	reg = enetc_port_rd(hw, ENETC_PM0_IF_MODE);
	if (reg & ENETC_PM0_IFM_RG) {
		/* RGMII mode */
		reg = (reg & ~ENETC_PM0_IFM_RLP) |
		      (en ? ENETC_PM0_IFM_RLP : 0);
		enetc_port_wr(hw, ENETC_PM0_IF_MODE, reg);
	} else {
		/* assume SGMII mode */
		reg = enetc_port_rd(hw, ENETC_PM0_CMD_CFG);
		reg = (reg & ~ENETC_PM0_CMD_XGLP) |
		      (en ? ENETC_PM0_CMD_XGLP : 0);
		reg = (reg & ~ENETC_PM0_CMD_PHY_TX_EN) |
		      (en ? ENETC_PM0_CMD_PHY_TX_EN : 0);
		enetc_port_wr(hw, ENETC_PM0_CMD_CFG, reg);
		enetc_port_wr(hw, ENETC_PM1_CMD_CFG, reg);
	}
}

static int enetc_pf_set_vf_mac(struct net_device *ndev, int vf, u8 *mac)
{
	struct enetc_ndev_priv *priv = netdev_priv(ndev);
	struct enetc_pf *pf = enetc_si_priv(priv->si);
	struct enetc_vf_state *vf_state;

	if (vf >= pf->total_vfs)
		return -EINVAL;

	if (!is_valid_ether_addr(mac))
		return -EADDRNOTAVAIL;

	vf_state = &pf->vf_state[vf];
	vf_state->flags |= ENETC_VF_FLAG_PF_SET_MAC;
	enetc_pf_set_primary_mac_addr(&priv->si->hw, vf + 1, mac);
	return 0;
}

static int enetc_pf_set_vf_vlan(struct net_device *ndev, int vf, u16 vlan,
				u8 qos, __be16 proto)
{
	struct enetc_ndev_priv *priv = netdev_priv(ndev);
	struct enetc_pf *pf = enetc_si_priv(priv->si);

	if (priv->si->errata & ENETC_ERR_VLAN_ISOL)
		return -EOPNOTSUPP;

	if (vf >= pf->total_vfs)
		return -EINVAL;

	if (proto != htons(ETH_P_8021Q))
		/* only C-tags supported for now */
		return -EPROTONOSUPPORT;

	enetc_set_isol_vlan(&priv->si->hw, vf + 1, vlan, qos);
	return 0;
}

static int enetc_pf_set_vf_spoofchk(struct net_device *ndev, int vf, bool en)
{
	struct enetc_ndev_priv *priv = netdev_priv(ndev);
	struct enetc_pf *pf = enetc_si_priv(priv->si);
	u32 cfgr;

	if (vf >= pf->total_vfs)
		return -EINVAL;

	cfgr = enetc_port_rd(&priv->si->hw, ENETC_PSICFGR0(vf + 1));
	cfgr = (cfgr & ~ENETC_PSICFGR0_ASE) | (en ? ENETC_PSICFGR0_ASE : 0);
	enetc_port_wr(&priv->si->hw, ENETC_PSICFGR0(vf + 1), cfgr);

	return 0;
}

static int enetc_setup_mac_address(struct device_node *np, struct enetc_pf *pf,
				   int si)
{
	struct device *dev = &pf->si->pdev->dev;
	struct enetc_hw *hw = &pf->si->hw;
	u8 mac_addr[ETH_ALEN] = { 0 };
	int err;

	/* (1) try to get the MAC address from the device tree */
	if (np) {
		err = of_get_mac_address(np, mac_addr);
		if (err == -EPROBE_DEFER)
			return err;
	}

	/* (2) bootloader supplied MAC address */
	if (is_zero_ether_addr(mac_addr))
		enetc_pf_get_primary_mac_addr(hw, si, mac_addr);

	/* (3) choose a random one */
	if (is_zero_ether_addr(mac_addr)) {
		eth_random_addr(mac_addr);
		dev_info(dev, "no MAC address specified for SI%d, using %pM\n",
			 si, mac_addr);
	}

	enetc_pf_set_primary_mac_addr(hw, si, mac_addr);

	return 0;
}

static int enetc_setup_mac_addresses(struct device_node *np,
				     struct enetc_pf *pf)
{
	int err, i;

	/* The PF might take its MAC from the device tree */
	err = enetc_setup_mac_address(np, pf, 0);
	if (err)
		return err;

	for (i = 0; i < pf->total_vfs; i++) {
		err = enetc_setup_mac_address(NULL, pf, i + 1);
		if (err)
			return err;
	}

	return 0;
}

static void enetc_port_assign_rfs_entries(struct enetc_si *si)
{
	struct enetc_pf *pf = enetc_si_priv(si);
	struct enetc_hw *hw = &si->hw;
	int num_entries, vf_entries, i;
	u32 val;

	/* split RFS entries between functions */
	val = enetc_port_rd(hw, ENETC_PRFSCAPR);
	num_entries = ENETC_PRFSCAPR_GET_NUM_RFS(val);
	vf_entries = num_entries / (pf->total_vfs + 1);

	for (i = 0; i < pf->total_vfs; i++)
		enetc_port_wr(hw, ENETC_PSIRFSCFGR(i + 1), vf_entries);
	enetc_port_wr(hw, ENETC_PSIRFSCFGR(0),
		      num_entries - vf_entries * pf->total_vfs);

	/* enable RFS on port */
	enetc_port_wr(hw, ENETC_PRFSMR, ENETC_PRFSMR_RFSE);
}

static void enetc_port_si_configure(struct enetc_si *si)
{
	struct enetc_pf *pf = enetc_si_priv(si);
	struct enetc_hw *hw = &si->hw;
	int num_rings, i;
	u32 val;

	val = enetc_port_rd(hw, ENETC_PCAPR0);
	num_rings = min(ENETC_PCAPR0_RXBDR(val), ENETC_PCAPR0_TXBDR(val));

	val = ENETC_PSICFGR0_SET_TXBDR(ENETC_PF_NUM_RINGS);
	val |= ENETC_PSICFGR0_SET_RXBDR(ENETC_PF_NUM_RINGS);

	if (unlikely(num_rings < ENETC_PF_NUM_RINGS)) {
		val = ENETC_PSICFGR0_SET_TXBDR(num_rings);
		val |= ENETC_PSICFGR0_SET_RXBDR(num_rings);

		dev_warn(&si->pdev->dev, "Found %d rings, expected %d!\n",
			 num_rings, ENETC_PF_NUM_RINGS);

		num_rings = 0;
	}

	/* Add default one-time settings for SI0 (PF) */
	val |= ENETC_PSICFGR0_SIVC(ENETC_VLAN_TYPE_C | ENETC_VLAN_TYPE_S);

	enetc_port_wr(hw, ENETC_PSICFGR0(0), val);

	if (num_rings)
		num_rings -= ENETC_PF_NUM_RINGS;

	/* Configure the SIs for each available VF */
	val = ENETC_PSICFGR0_SIVC(ENETC_VLAN_TYPE_C | ENETC_VLAN_TYPE_S);
	val |= ENETC_PSICFGR0_VTE | ENETC_PSICFGR0_SIVIE;

	if (num_rings) {
		num_rings /= pf->total_vfs;
		val |= ENETC_PSICFGR0_SET_TXBDR(num_rings);
		val |= ENETC_PSICFGR0_SET_RXBDR(num_rings);
	}

	for (i = 0; i < pf->total_vfs; i++)
		enetc_port_wr(hw, ENETC_PSICFGR0(i + 1), val);

	/* Port level VLAN settings */
	val = ENETC_PVCLCTR_OVTPIDL(ENETC_VLAN_TYPE_C | ENETC_VLAN_TYPE_S);
	enetc_port_wr(hw, ENETC_PVCLCTR, val);
	/* use outer tag for VLAN filtering */
	enetc_port_wr(hw, ENETC_PSIVLANFMR, ENETC_PSIVLANFMR_VS);
}

static void enetc_configure_port_mac(struct enetc_hw *hw)
{
	enetc_port_wr(hw, ENETC_PM0_MAXFRM,
		      ENETC_SET_MAXFRM(ENETC_RX_MAXFRM_SIZE));

	enetc_port_wr(hw, ENETC_PTCMSDUR(0), ENETC_MAC_MAXFRM_SIZE);

	enetc_port_wr(hw, ENETC_PM0_CMD_CFG, ENETC_PM0_CMD_PHY_TX_EN |
		      ENETC_PM0_CMD_TXP	| ENETC_PM0_PROMISC);

	enetc_port_wr(hw, ENETC_PM1_CMD_CFG, ENETC_PM0_CMD_PHY_TX_EN |
		      ENETC_PM0_CMD_TXP	| ENETC_PM0_PROMISC);

	/* On LS1028A, the MAC RX FIFO defaults to 2, which is too high
	 * and may lead to RX lock-up under traffic. Set it to 1 instead,
	 * as recommended by the hardware team.
	 */
	enetc_port_wr(hw, ENETC_PM0_RX_FIFO, ENETC_PM0_RX_FIFO_VAL);
}

static void enetc_mac_config(struct enetc_hw *hw, phy_interface_t phy_mode)
{
	u32 val;

	if (phy_interface_mode_is_rgmii(phy_mode)) {
		val = enetc_port_rd(hw, ENETC_PM0_IF_MODE);
		val &= ~ENETC_PM0_IFM_EN_AUTO;
		val &= ENETC_PM0_IFM_IFMODE_MASK;
		val |= ENETC_PM0_IFM_IFMODE_GMII | ENETC_PM0_IFM_RG;
		enetc_port_wr(hw, ENETC_PM0_IF_MODE, val);
	}

	if (phy_mode == PHY_INTERFACE_MODE_USXGMII) {
		val = ENETC_PM0_IFM_FULL_DPX | ENETC_PM0_IFM_IFMODE_XGMII;
		enetc_port_wr(hw, ENETC_PM0_IF_MODE, val);
	}
}

static void enetc_mac_enable(struct enetc_hw *hw, bool en)
{
	u32 val = enetc_port_rd(hw, ENETC_PM0_CMD_CFG);

	val &= ~(ENETC_PM0_TX_EN | ENETC_PM0_RX_EN);
	val |= en ? (ENETC_PM0_TX_EN | ENETC_PM0_RX_EN) : 0;

	enetc_port_wr(hw, ENETC_PM0_CMD_CFG, val);
	enetc_port_wr(hw, ENETC_PM1_CMD_CFG, val);
}

static void enetc_configure_port_pmac(struct enetc_hw *hw)
{
	u32 temp;

	/* Set pMAC step lock */
	temp = enetc_port_rd(hw, ENETC_PFPMR);
	enetc_port_wr(hw, ENETC_PFPMR,
		      temp | ENETC_PFPMR_PMACE | ENETC_PFPMR_MWLM);

	temp = enetc_port_rd(hw, ENETC_MMCSR);
	enetc_port_wr(hw, ENETC_MMCSR, temp | ENETC_MMCSR_ME);
}

static void enetc_configure_port(struct enetc_pf *pf)
{
	u8 hash_key[ENETC_RSSHASH_KEY_SIZE];
	struct enetc_hw *hw = &pf->si->hw;

	enetc_configure_port_pmac(hw);

	enetc_configure_port_mac(hw);

	enetc_port_si_configure(pf->si);

	/* set up hash key */
	get_random_bytes(hash_key, ENETC_RSSHASH_KEY_SIZE);
	enetc_set_rss_key(hw, hash_key);

	/* split up RFS entries */
	enetc_port_assign_rfs_entries(pf->si);

	/* enforce VLAN promisc mode for all SIs */
	pf->vlan_promisc_simap = ENETC_VLAN_PROMISC_MAP_ALL;
	enetc_set_vlan_promisc(hw, pf->vlan_promisc_simap);

	enetc_port_wr(hw, ENETC_PSIPMR, 0);

	/* enable port */
	enetc_port_wr(hw, ENETC_PMR, ENETC_PMR_EN);
}

/* Messaging */
static u16 enetc_msg_pf_set_vf_primary_mac_addr(struct enetc_pf *pf,
						int vf_id)
{
	struct enetc_vf_state *vf_state = &pf->vf_state[vf_id];
	struct enetc_msg_swbd *msg = &pf->rxmsg[vf_id];
	struct enetc_msg_cmd_set_primary_mac *cmd;
	struct device *dev = &pf->si->pdev->dev;
	u16 cmd_id;
	char *addr;

	cmd = (struct enetc_msg_cmd_set_primary_mac *)msg->vaddr;
	cmd_id = cmd->header.id;
	if (cmd_id != ENETC_MSG_CMD_MNG_ADD)
		return ENETC_MSG_CMD_STATUS_FAIL;

	addr = cmd->mac.sa_data;
	if (vf_state->flags & ENETC_VF_FLAG_PF_SET_MAC)
		dev_warn(dev, "Attempt to override PF set mac addr for VF%d\n",
			 vf_id);
	else
		enetc_pf_set_primary_mac_addr(&pf->si->hw, vf_id + 1, addr);

	return ENETC_MSG_CMD_STATUS_OK;
}

void enetc_msg_handle_rxmsg(struct enetc_pf *pf, int vf_id, u16 *status)
{
	struct enetc_msg_swbd *msg = &pf->rxmsg[vf_id];
	struct device *dev = &pf->si->pdev->dev;
	struct enetc_msg_cmd_header *cmd_hdr;
	u16 cmd_type;

	*status = ENETC_MSG_CMD_STATUS_OK;
	cmd_hdr = (struct enetc_msg_cmd_header *)msg->vaddr;
	cmd_type = cmd_hdr->type;

	switch (cmd_type) {
	case ENETC_MSG_CMD_MNG_MAC:
		*status = enetc_msg_pf_set_vf_primary_mac_addr(pf, vf_id);
		break;
	default:
		dev_err(dev, "command not supported (cmd_type: 0x%x)\n",
			cmd_type);
	}
}

#ifdef CONFIG_PCI_IOV
static int enetc_sriov_configure(struct pci_dev *pdev, int num_vfs)
{
	struct enetc_si *si = pci_get_drvdata(pdev);
	struct enetc_pf *pf = enetc_si_priv(si);
	int err;

	if (!num_vfs) {
		enetc_msg_psi_free(pf);
		kfree(pf->vf_state);
		pf->num_vfs = 0;
		pci_disable_sriov(pdev);
	} else {
		pf->num_vfs = num_vfs;

		pf->vf_state = kcalloc(num_vfs, sizeof(struct enetc_vf_state),
				       GFP_KERNEL);
		if (!pf->vf_state) {
			pf->num_vfs = 0;
			return -ENOMEM;
		}

		err = enetc_msg_psi_init(pf);
		if (err) {
			dev_err(&pdev->dev, "enetc_msg_psi_init (%d)\n", err);
			goto err_msg_psi;
		}

		err = pci_enable_sriov(pdev, num_vfs);
		if (err) {
			dev_err(&pdev->dev, "pci_enable_sriov err %d\n", err);
			goto err_en_sriov;
		}
	}

	return num_vfs;

err_en_sriov:
	enetc_msg_psi_free(pf);
err_msg_psi:
	kfree(pf->vf_state);
	pf->num_vfs = 0;

	return err;
}
#else
#define enetc_sriov_configure(pdev, num_vfs)	(void)0
#endif

static int enetc_pf_set_features(struct net_device *ndev,
				 netdev_features_t features)
{
	netdev_features_t changed = ndev->features ^ features;
	struct enetc_ndev_priv *priv = netdev_priv(ndev);

	if (changed & NETIF_F_HW_VLAN_CTAG_FILTER) {
		struct enetc_pf *pf = enetc_si_priv(priv->si);

		if (!!(features & NETIF_F_HW_VLAN_CTAG_FILTER))
			enetc_disable_si_vlan_promisc(pf, 0);
		else
			enetc_enable_si_vlan_promisc(pf, 0);
	}

	if (changed & NETIF_F_LOOPBACK)
		enetc_set_loopback(ndev, !!(features & NETIF_F_LOOPBACK));

	return enetc_set_features(ndev, features);
}

static const struct net_device_ops enetc_ndev_ops = {
	.ndo_open		= enetc_open,
	.ndo_stop		= enetc_close,
	.ndo_start_xmit		= enetc_xmit,
	.ndo_get_stats		= enetc_get_stats,
	.ndo_set_mac_address	= enetc_pf_set_mac_addr,
	.ndo_set_rx_mode	= enetc_pf_set_rx_mode,
	.ndo_vlan_rx_add_vid	= enetc_vlan_rx_add_vid,
	.ndo_vlan_rx_kill_vid	= enetc_vlan_rx_del_vid,
	.ndo_set_vf_mac		= enetc_pf_set_vf_mac,
	.ndo_set_vf_vlan	= enetc_pf_set_vf_vlan,
	.ndo_set_vf_spoofchk	= enetc_pf_set_vf_spoofchk,
	.ndo_set_features	= enetc_pf_set_features,
	.ndo_do_ioctl		= enetc_ioctl,
	.ndo_setup_tc		= enetc_setup_tc,
	.ndo_bpf		= enetc_setup_bpf,
	.ndo_xdp_xmit		= enetc_xdp_xmit,
};

static void enetc_pf_netdev_setup(struct enetc_si *si, struct net_device *ndev,
				  const struct net_device_ops *ndev_ops)
{
	struct enetc_ndev_priv *priv = netdev_priv(ndev);

	SET_NETDEV_DEV(ndev, &si->pdev->dev);
	priv->ndev = ndev;
	priv->si = si;
	priv->dev = &si->pdev->dev;
	si->ndev = ndev;

	priv->msg_enable = (NETIF_MSG_WOL << 1) - 1;
	ndev->netdev_ops = ndev_ops;
	enetc_set_ethtool_ops(ndev);
	ndev->watchdog_timeo = 5 * HZ;
	ndev->max_mtu = ENETC_MAX_MTU;

	ndev->hw_features = NETIF_F_SG | NETIF_F_RXCSUM |
			    NETIF_F_HW_VLAN_CTAG_TX | NETIF_F_HW_VLAN_CTAG_RX |
			    NETIF_F_HW_VLAN_CTAG_FILTER | NETIF_F_LOOPBACK;
	ndev->features = NETIF_F_HIGHDMA | NETIF_F_SG | NETIF_F_RXCSUM |
			 NETIF_F_HW_VLAN_CTAG_TX |
			 NETIF_F_HW_VLAN_CTAG_RX;

	if (si->num_rss)
		ndev->hw_features |= NETIF_F_RXHASH;

	ndev->priv_flags |= IFF_UNICAST_FLT;

	if (si->hw_features & ENETC_SI_F_QBV)
		priv->active_offloads |= ENETC_F_QBV;

	if (si->hw_features & ENETC_SI_F_PSFP && !enetc_psfp_enable(priv)) {
		priv->active_offloads |= ENETC_F_QCI;
		ndev->features |= NETIF_F_HW_TC;
		ndev->hw_features |= NETIF_F_HW_TC;
	}

	/* pick up primary MAC address from SI */
	enetc_get_primary_mac_addr(&si->hw, ndev->dev_addr);
}

static int enetc_mdio_probe(struct enetc_pf *pf, struct device_node *np)
{
	struct device *dev = &pf->si->pdev->dev;
	struct enetc_mdio_priv *mdio_priv;
	struct mii_bus *bus;
	int err;

	bus = devm_mdiobus_alloc_size(dev, sizeof(*mdio_priv));
	if (!bus)
		return -ENOMEM;

	bus->name = "Freescale ENETC MDIO Bus";
	bus->read = enetc_mdio_read;
	bus->write = enetc_mdio_write;
	bus->parent = dev;
	mdio_priv = bus->priv;
	mdio_priv->hw = &pf->si->hw;
	mdio_priv->mdio_base = ENETC_EMDIO_BASE;
	snprintf(bus->id, MII_BUS_ID_SIZE, "%s", dev_name(dev));

	err = of_mdiobus_register(bus, np);
	if (err) {
		dev_err(dev, "cannot register MDIO bus\n");
		return err;
	}

	pf->mdio = bus;

	return 0;
}

static void enetc_mdio_remove(struct enetc_pf *pf)
{
	if (pf->mdio)
		mdiobus_unregister(pf->mdio);
}

static int enetc_imdio_create(struct enetc_pf *pf)
{
	struct device *dev = &pf->si->pdev->dev;
	struct enetc_mdio_priv *mdio_priv;
	struct lynx_pcs *pcs_lynx;
	struct mdio_device *pcs;
	struct mii_bus *bus;
	int err;

	bus = mdiobus_alloc_size(sizeof(*mdio_priv));
	if (!bus)
		return -ENOMEM;

	bus->name = "Freescale ENETC internal MDIO Bus";
	bus->read = enetc_mdio_read;
	bus->write = enetc_mdio_write;
	bus->parent = dev;
	bus->phy_mask = ~0;
	mdio_priv = bus->priv;
	mdio_priv->hw = &pf->si->hw;
	mdio_priv->mdio_base = ENETC_PM_IMDIO_BASE;
	snprintf(bus->id, MII_BUS_ID_SIZE, "%s-imdio", dev_name(dev));

	err = mdiobus_register(bus);
	if (err) {
		dev_err(dev, "cannot register internal MDIO bus (%d)\n", err);
		goto free_mdio_bus;
	}

	pcs = mdio_device_create(bus, 0);
	if (IS_ERR(pcs)) {
		err = PTR_ERR(pcs);
		dev_err(dev, "cannot create pcs (%d)\n", err);
		goto unregister_mdiobus;
	}

	pcs_lynx = lynx_pcs_create(pcs);
	if (!pcs_lynx) {
		mdio_device_free(pcs);
		err = -ENOMEM;
		dev_err(dev, "cannot create lynx pcs (%d)\n", err);
		goto unregister_mdiobus;
	}

	pf->imdio = bus;
	pf->pcs = pcs_lynx;

	return 0;

unregister_mdiobus:
	mdiobus_unregister(bus);
free_mdio_bus:
	mdiobus_free(bus);
	return err;
}

static void enetc_imdio_remove(struct enetc_pf *pf)
{
	if (pf->pcs) {
		mdio_device_free(pf->pcs->mdio);
		lynx_pcs_destroy(pf->pcs);
	}
	if (pf->imdio) {
		mdiobus_unregister(pf->imdio);
		mdiobus_free(pf->imdio);
	}
}

static bool enetc_port_has_pcs(struct enetc_pf *pf)
{
	return (pf->if_mode == PHY_INTERFACE_MODE_SGMII ||
		pf->if_mode == PHY_INTERFACE_MODE_2500BASEX ||
		pf->if_mode == PHY_INTERFACE_MODE_USXGMII);
}

static int enetc_mdiobus_create(struct enetc_pf *pf, struct device_node *node)
{
	struct device_node *mdio_np;
	int err;

	mdio_np = of_get_child_by_name(node, "mdio");
	if (mdio_np) {
		err = enetc_mdio_probe(pf, mdio_np);

		of_node_put(mdio_np);
		if (err)
			return err;
	}

	if (enetc_port_has_pcs(pf)) {
		err = enetc_imdio_create(pf);
		if (err) {
			enetc_mdio_remove(pf);
			return err;
		}
	}

	return 0;
}

static void enetc_mdiobus_destroy(struct enetc_pf *pf)
{
	enetc_mdio_remove(pf);
	enetc_imdio_remove(pf);
}

static void enetc_pl_mac_validate(struct phylink_config *config,
				  unsigned long *supported,
				  struct phylink_link_state *state)
{
	__ETHTOOL_DECLARE_LINK_MODE_MASK(mask) = { 0, };

	if (state->interface != PHY_INTERFACE_MODE_NA &&
	    state->interface != PHY_INTERFACE_MODE_INTERNAL &&
	    state->interface != PHY_INTERFACE_MODE_SGMII &&
	    state->interface != PHY_INTERFACE_MODE_2500BASEX &&
	    state->interface != PHY_INTERFACE_MODE_USXGMII &&
	    !phy_interface_mode_is_rgmii(state->interface)) {
		bitmap_zero(supported, __ETHTOOL_LINK_MODE_MASK_NBITS);
		return;
	}

	phylink_set_port_modes(mask);
	phylink_set(mask, Autoneg);
	phylink_set(mask, Pause);
	phylink_set(mask, Asym_Pause);
	phylink_set(mask, 10baseT_Half);
	phylink_set(mask, 10baseT_Full);
	phylink_set(mask, 100baseT_Half);
	phylink_set(mask, 100baseT_Full);
	phylink_set(mask, 100baseT_Half);
	phylink_set(mask, 1000baseT_Half);
	phylink_set(mask, 1000baseT_Full);

	if (state->interface == PHY_INTERFACE_MODE_INTERNAL ||
	    state->interface == PHY_INTERFACE_MODE_2500BASEX ||
	    state->interface == PHY_INTERFACE_MODE_USXGMII) {
		phylink_set(mask, 2500baseT_Full);
		phylink_set(mask, 2500baseX_Full);
	}

	bitmap_and(supported, supported, mask,
		   __ETHTOOL_LINK_MODE_MASK_NBITS);
	bitmap_and(state->advertising, state->advertising, mask,
		   __ETHTOOL_LINK_MODE_MASK_NBITS);
}

static void enetc_pl_mac_config(struct phylink_config *config,
				unsigned int mode,
				const struct phylink_link_state *state)
{
	struct enetc_pf *pf = phylink_to_enetc_pf(config);
	struct enetc_ndev_priv *priv;

	enetc_mac_config(&pf->si->hw, state->interface);

	priv = netdev_priv(pf->si->ndev);
	if (pf->pcs)
		phylink_set_pcs(priv->phylink, &pf->pcs->pcs);
}

static void enetc_force_rgmii_mac(struct enetc_hw *hw, int speed, int duplex)
{
	u32 old_val, val;

	old_val = val = enetc_port_rd(hw, ENETC_PM0_IF_MODE);

	if (speed == SPEED_1000) {
		val &= ~ENETC_PM0_IFM_SSP_MASK;
		val |= ENETC_PM0_IFM_SSP_1000;
	} else if (speed == SPEED_100) {
		val &= ~ENETC_PM0_IFM_SSP_MASK;
		val |= ENETC_PM0_IFM_SSP_100;
	} else if (speed == SPEED_10) {
		val &= ~ENETC_PM0_IFM_SSP_MASK;
		val |= ENETC_PM0_IFM_SSP_10;
	}

	if (duplex == DUPLEX_FULL)
		val |= ENETC_PM0_IFM_FULL_DPX;
	else
		val &= ~ENETC_PM0_IFM_FULL_DPX;

	if (val == old_val)
		return;

	enetc_port_wr(hw, ENETC_PM0_IF_MODE, val);
}

static void enetc_pl_mac_link_up(struct phylink_config *config,
				 struct phy_device *phy, unsigned int mode,
				 phy_interface_t interface, int speed,
				 int duplex, bool tx_pause, bool rx_pause)
{
	struct enetc_pf *pf = phylink_to_enetc_pf(config);
	u32 pause_off_thresh = 0, pause_on_thresh = 0;
	u32 init_quanta = 0, refresh_quanta = 0;
	struct enetc_hw *hw = &pf->si->hw;
	struct enetc_ndev_priv *priv;
	u32 rbmr, cmd_cfg;
	int idx;

	priv = netdev_priv(pf->si->ndev);
	if (priv->active_offloads & ENETC_F_QBV)
		enetc_sched_speed_set(priv, speed);

	if (!phylink_autoneg_inband(mode) &&
	    phy_interface_mode_is_rgmii(interface))
<<<<<<< HEAD
		enetc_force_rgmii_mac(&pf->si->hw, speed, duplex);

	enetc_mac_enable(&pf->si->hw, true);
=======
		enetc_force_rgmii_mac(hw, speed, duplex);

	/* Flow control */
	for (idx = 0; idx < priv->num_rx_rings; idx++) {
		rbmr = enetc_rxbdr_rd(hw, idx, ENETC_RBMR);

		if (tx_pause)
			rbmr |= ENETC_RBMR_CM;
		else
			rbmr &= ~ENETC_RBMR_CM;

		enetc_rxbdr_wr(hw, idx, ENETC_RBMR, rbmr);
	}

	if (tx_pause) {
		/* When the port first enters congestion, send a PAUSE request
		 * with the maximum number of quanta. When the port exits
		 * congestion, it will automatically send a PAUSE frame with
		 * zero quanta.
		 */
		init_quanta = 0xffff;

		/* Also, set up the refresh timer to send follow-up PAUSE
		 * frames at half the quanta value, in case the congestion
		 * condition persists.
		 */
		refresh_quanta = 0xffff / 2;

		/* Start emitting PAUSE frames when 3 large frames (or more
		 * smaller frames) have accumulated in the FIFO waiting to be
		 * DMAed to the RX ring.
		 */
		pause_on_thresh = 3 * ENETC_MAC_MAXFRM_SIZE;
		pause_off_thresh = 1 * ENETC_MAC_MAXFRM_SIZE;
	}

	enetc_port_wr(hw, ENETC_PM0_PAUSE_QUANTA, init_quanta);
	enetc_port_wr(hw, ENETC_PM1_PAUSE_QUANTA, init_quanta);
	enetc_port_wr(hw, ENETC_PM0_PAUSE_THRESH, refresh_quanta);
	enetc_port_wr(hw, ENETC_PM1_PAUSE_THRESH, refresh_quanta);
	enetc_port_wr(hw, ENETC_PPAUONTR, pause_on_thresh);
	enetc_port_wr(hw, ENETC_PPAUOFFTR, pause_off_thresh);

	cmd_cfg = enetc_port_rd(hw, ENETC_PM0_CMD_CFG);

	if (rx_pause)
		cmd_cfg &= ~ENETC_PM0_PAUSE_IGN;
	else
		cmd_cfg |= ENETC_PM0_PAUSE_IGN;

	enetc_port_wr(hw, ENETC_PM0_CMD_CFG, cmd_cfg);
	enetc_port_wr(hw, ENETC_PM1_CMD_CFG, cmd_cfg);

	enetc_mac_enable(hw, true);
>>>>>>> 754a0abe
}

static void enetc_pl_mac_link_down(struct phylink_config *config,
				   unsigned int mode,
				   phy_interface_t interface)
{
	struct enetc_pf *pf = phylink_to_enetc_pf(config);

	enetc_mac_enable(&pf->si->hw, false);
}

static const struct phylink_mac_ops enetc_mac_phylink_ops = {
	.validate = enetc_pl_mac_validate,
	.mac_config = enetc_pl_mac_config,
	.mac_link_up = enetc_pl_mac_link_up,
	.mac_link_down = enetc_pl_mac_link_down,
};

static int enetc_phylink_create(struct enetc_ndev_priv *priv,
				struct device_node *node)
{
	struct enetc_pf *pf = enetc_si_priv(priv->si);
	struct phylink *phylink;
	int err;

	pf->phylink_config.dev = &priv->ndev->dev;
	pf->phylink_config.type = PHYLINK_NETDEV;

	phylink = phylink_create(&pf->phylink_config, of_fwnode_handle(node),
				 pf->if_mode, &enetc_mac_phylink_ops);
	if (IS_ERR(phylink)) {
		err = PTR_ERR(phylink);
		return err;
	}

	priv->phylink = phylink;

	return 0;
}

static void enetc_phylink_destroy(struct enetc_ndev_priv *priv)
{
	if (priv->phylink)
		phylink_destroy(priv->phylink);
}

/* Initialize the entire shared memory for the flow steering entries
 * of this port (PF + VFs)
 */
static int enetc_init_port_rfs_memory(struct enetc_si *si)
{
	struct enetc_cmd_rfse rfse = {0};
	struct enetc_hw *hw = &si->hw;
	int num_rfs, i, err = 0;
	u32 val;

	val = enetc_port_rd(hw, ENETC_PRFSCAPR);
	num_rfs = ENETC_PRFSCAPR_GET_NUM_RFS(val);

	for (i = 0; i < num_rfs; i++) {
		err = enetc_set_fs_entry(si, &rfse, i);
		if (err)
			break;
	}

	return err;
}

static int enetc_init_port_rss_memory(struct enetc_si *si)
{
	struct enetc_hw *hw = &si->hw;
	int num_rss, err;
	int *rss_table;
	u32 val;

	val = enetc_port_rd(hw, ENETC_PRSSCAPR);
	num_rss = ENETC_PRSSCAPR_GET_NUM_RSS(val);
	if (!num_rss)
		return 0;

	rss_table = kcalloc(num_rss, sizeof(*rss_table), GFP_KERNEL);
	if (!rss_table)
		return -ENOMEM;

	err = enetc_set_rss_table(si, rss_table, num_rss);

	kfree(rss_table);

	return err;
}

<<<<<<< HEAD
static void enetc_init_unused_port(struct enetc_si *si)
{
	struct device *dev = &si->pdev->dev;
	struct enetc_hw *hw = &si->hw;
	int err;

	si->cbd_ring.bd_count = ENETC_CBDR_DEFAULT_SIZE;
	err = enetc_alloc_cbdr(dev, &si->cbd_ring);
	if (err)
		return;

	enetc_setup_cbdr(hw, &si->cbd_ring);

	enetc_init_port_rfs_memory(si);
	enetc_init_port_rss_memory(si);

	enetc_clear_cbdr(hw);
	enetc_free_cbdr(dev, &si->cbd_ring);
=======
static int enetc_pf_register_with_ierb(struct pci_dev *pdev)
{
	struct device_node *node = pdev->dev.of_node;
	struct platform_device *ierb_pdev;
	struct device_node *ierb_node;

	/* Don't register with the IERB if the PF itself is disabled */
	if (!node || !of_device_is_available(node))
		return 0;

	ierb_node = of_find_compatible_node(NULL, NULL,
					    "fsl,ls1028a-enetc-ierb");
	if (!ierb_node || !of_device_is_available(ierb_node))
		return -ENODEV;

	ierb_pdev = of_find_device_by_node(ierb_node);
	of_node_put(ierb_node);

	if (!ierb_pdev)
		return -EPROBE_DEFER;

	return enetc_ierb_register_pf(ierb_pdev, pdev);
>>>>>>> 754a0abe
}

static int enetc_pf_probe(struct pci_dev *pdev,
			  const struct pci_device_id *ent)
{
	struct device_node *node = pdev->dev.of_node;
	struct enetc_ndev_priv *priv;
	struct net_device *ndev;
	struct enetc_si *si;
	struct enetc_pf *pf;
	int err;

<<<<<<< HEAD
=======
	err = enetc_pf_register_with_ierb(pdev);
	if (err == -EPROBE_DEFER)
		return err;
	if (err)
		dev_warn(&pdev->dev,
			 "Could not register with IERB driver: %pe, please update the device tree\n",
			 ERR_PTR(err));

>>>>>>> 754a0abe
	err = enetc_pci_probe(pdev, KBUILD_MODNAME, sizeof(*pf));
	if (err) {
		dev_err(&pdev->dev, "PCI probing failed\n");
		return err;
	}

	si = pci_get_drvdata(pdev);
	if (!si->hw.port || !si->hw.global) {
		err = -ENODEV;
		dev_err(&pdev->dev, "could not map PF space, probing a VF?\n");
		goto err_map_pf_space;
	}

<<<<<<< HEAD
	if (node && !of_device_is_available(node)) {
		enetc_init_unused_port(si);
=======
	err = enetc_setup_cbdr(&pdev->dev, &si->hw, ENETC_CBDR_DEFAULT_SIZE,
			       &si->cbd_ring);
	if (err)
		goto err_setup_cbdr;

	err = enetc_init_port_rfs_memory(si);
	if (err) {
		dev_err(&pdev->dev, "Failed to initialize RFS memory\n");
		goto err_init_port_rfs;
	}

	err = enetc_init_port_rss_memory(si);
	if (err) {
		dev_err(&pdev->dev, "Failed to initialize RSS memory\n");
		goto err_init_port_rss;
	}

	if (node && !of_device_is_available(node)) {
>>>>>>> 754a0abe
		dev_info(&pdev->dev, "device is disabled, skipping\n");
		err = -ENODEV;
		goto err_device_disabled;
	}

	pf = enetc_si_priv(si);
	pf->si = si;
	pf->total_vfs = pci_sriov_get_totalvfs(pdev);

	err = enetc_setup_mac_addresses(node, pf);
	if (err)
		goto err_setup_mac_addresses;

	enetc_configure_port(pf);

	enetc_get_si_caps(si);

	ndev = alloc_etherdev_mq(sizeof(*priv), ENETC_MAX_NUM_TXQS);
	if (!ndev) {
		err = -ENOMEM;
		dev_err(&pdev->dev, "netdev creation failed\n");
		goto err_alloc_netdev;
	}

	enetc_pf_netdev_setup(si, ndev, &enetc_ndev_ops);

	priv = netdev_priv(ndev);

	enetc_init_si_rings_params(priv);

	err = enetc_alloc_si_resources(priv);
	if (err) {
		dev_err(&pdev->dev, "SI resource alloc failed\n");
		goto err_alloc_si_res;
	}

<<<<<<< HEAD
	err = enetc_init_port_rfs_memory(si);
	if (err) {
		dev_err(&pdev->dev, "Failed to initialize RFS memory\n");
		goto err_init_port_rfs;
	}

	err = enetc_init_port_rss_memory(si);
	if (err) {
		dev_err(&pdev->dev, "Failed to initialize RSS memory\n");
		goto err_init_port_rss;
	}

=======
>>>>>>> 754a0abe
	err = enetc_configure_si(priv);
	if (err) {
		dev_err(&pdev->dev, "Failed to configure SI\n");
		goto err_config_si;
	}

	err = enetc_alloc_msix(priv);
	if (err) {
		dev_err(&pdev->dev, "MSIX alloc failed\n");
		goto err_alloc_msix;
	}

	if (!of_get_phy_mode(node, &pf->if_mode)) {
		err = enetc_mdiobus_create(pf, node);
		if (err)
			goto err_mdiobus_create;

		err = enetc_phylink_create(priv, node);
		if (err)
			goto err_phylink_create;
	}

	err = register_netdev(ndev);
	if (err)
		goto err_reg_netdev;

	return 0;

err_reg_netdev:
	enetc_phylink_destroy(priv);
err_phylink_create:
	enetc_mdiobus_destroy(pf);
err_mdiobus_create:
	enetc_free_msix(priv);
err_config_si:
<<<<<<< HEAD
err_init_port_rss:
err_init_port_rfs:
=======
>>>>>>> 754a0abe
err_alloc_msix:
	enetc_free_si_resources(priv);
err_alloc_si_res:
	si->ndev = NULL;
	free_netdev(ndev);
err_alloc_netdev:
<<<<<<< HEAD
err_device_disabled:
=======
err_init_port_rss:
err_init_port_rfs:
err_device_disabled:
err_setup_mac_addresses:
	enetc_teardown_cbdr(&si->cbd_ring);
err_setup_cbdr:
>>>>>>> 754a0abe
err_map_pf_space:
	enetc_pci_remove(pdev);

	return err;
}

static void enetc_pf_remove(struct pci_dev *pdev)
{
	struct enetc_si *si = pci_get_drvdata(pdev);
	struct enetc_pf *pf = enetc_si_priv(si);
	struct enetc_ndev_priv *priv;

	priv = netdev_priv(si->ndev);

	if (pf->num_vfs)
		enetc_sriov_configure(pdev, 0);

	unregister_netdev(si->ndev);

	enetc_phylink_destroy(priv);
	enetc_mdiobus_destroy(pf);

	enetc_free_msix(priv);

	enetc_free_si_resources(priv);
	enetc_teardown_cbdr(&si->cbd_ring);

	free_netdev(si->ndev);

	enetc_pci_remove(pdev);
}

static const struct pci_device_id enetc_pf_id_table[] = {
	{ PCI_DEVICE(PCI_VENDOR_ID_FREESCALE, ENETC_DEV_ID_PF) },
	{ 0, } /* End of table. */
};
MODULE_DEVICE_TABLE(pci, enetc_pf_id_table);

static struct pci_driver enetc_pf_driver = {
	.name = KBUILD_MODNAME,
	.id_table = enetc_pf_id_table,
	.probe = enetc_pf_probe,
	.remove = enetc_pf_remove,
#ifdef CONFIG_PCI_IOV
	.sriov_configure = enetc_sriov_configure,
#endif
};
module_pci_driver(enetc_pf_driver);

MODULE_DESCRIPTION(ENETC_DRV_NAME_STR);
MODULE_LICENSE("Dual BSD/GPL");<|MERGE_RESOLUTION|>--- conflicted
+++ resolved
@@ -1028,11 +1028,6 @@
 
 	if (!phylink_autoneg_inband(mode) &&
 	    phy_interface_mode_is_rgmii(interface))
-<<<<<<< HEAD
-		enetc_force_rgmii_mac(&pf->si->hw, speed, duplex);
-
-	enetc_mac_enable(&pf->si->hw, true);
-=======
 		enetc_force_rgmii_mac(hw, speed, duplex);
 
 	/* Flow control */
@@ -1087,7 +1082,6 @@
 	enetc_port_wr(hw, ENETC_PM1_CMD_CFG, cmd_cfg);
 
 	enetc_mac_enable(hw, true);
->>>>>>> 754a0abe
 }
 
 static void enetc_pl_mac_link_down(struct phylink_config *config,
@@ -1179,26 +1173,6 @@
 	return err;
 }
 
-<<<<<<< HEAD
-static void enetc_init_unused_port(struct enetc_si *si)
-{
-	struct device *dev = &si->pdev->dev;
-	struct enetc_hw *hw = &si->hw;
-	int err;
-
-	si->cbd_ring.bd_count = ENETC_CBDR_DEFAULT_SIZE;
-	err = enetc_alloc_cbdr(dev, &si->cbd_ring);
-	if (err)
-		return;
-
-	enetc_setup_cbdr(hw, &si->cbd_ring);
-
-	enetc_init_port_rfs_memory(si);
-	enetc_init_port_rss_memory(si);
-
-	enetc_clear_cbdr(hw);
-	enetc_free_cbdr(dev, &si->cbd_ring);
-=======
 static int enetc_pf_register_with_ierb(struct pci_dev *pdev)
 {
 	struct device_node *node = pdev->dev.of_node;
@@ -1221,7 +1195,6 @@
 		return -EPROBE_DEFER;
 
 	return enetc_ierb_register_pf(ierb_pdev, pdev);
->>>>>>> 754a0abe
 }
 
 static int enetc_pf_probe(struct pci_dev *pdev,
@@ -1234,8 +1207,6 @@
 	struct enetc_pf *pf;
 	int err;
 
-<<<<<<< HEAD
-=======
 	err = enetc_pf_register_with_ierb(pdev);
 	if (err == -EPROBE_DEFER)
 		return err;
@@ -1244,7 +1215,6 @@
 			 "Could not register with IERB driver: %pe, please update the device tree\n",
 			 ERR_PTR(err));
 
->>>>>>> 754a0abe
 	err = enetc_pci_probe(pdev, KBUILD_MODNAME, sizeof(*pf));
 	if (err) {
 		dev_err(&pdev->dev, "PCI probing failed\n");
@@ -1258,10 +1228,6 @@
 		goto err_map_pf_space;
 	}
 
-<<<<<<< HEAD
-	if (node && !of_device_is_available(node)) {
-		enetc_init_unused_port(si);
-=======
 	err = enetc_setup_cbdr(&pdev->dev, &si->hw, ENETC_CBDR_DEFAULT_SIZE,
 			       &si->cbd_ring);
 	if (err)
@@ -1280,7 +1246,6 @@
 	}
 
 	if (node && !of_device_is_available(node)) {
->>>>>>> 754a0abe
 		dev_info(&pdev->dev, "device is disabled, skipping\n");
 		err = -ENODEV;
 		goto err_device_disabled;
@@ -1317,21 +1282,6 @@
 		goto err_alloc_si_res;
 	}
 
-<<<<<<< HEAD
-	err = enetc_init_port_rfs_memory(si);
-	if (err) {
-		dev_err(&pdev->dev, "Failed to initialize RFS memory\n");
-		goto err_init_port_rfs;
-	}
-
-	err = enetc_init_port_rss_memory(si);
-	if (err) {
-		dev_err(&pdev->dev, "Failed to initialize RSS memory\n");
-		goto err_init_port_rss;
-	}
-
-=======
->>>>>>> 754a0abe
 	err = enetc_configure_si(priv);
 	if (err) {
 		dev_err(&pdev->dev, "Failed to configure SI\n");
@@ -1367,27 +1317,18 @@
 err_mdiobus_create:
 	enetc_free_msix(priv);
 err_config_si:
-<<<<<<< HEAD
-err_init_port_rss:
-err_init_port_rfs:
-=======
->>>>>>> 754a0abe
 err_alloc_msix:
 	enetc_free_si_resources(priv);
 err_alloc_si_res:
 	si->ndev = NULL;
 	free_netdev(ndev);
 err_alloc_netdev:
-<<<<<<< HEAD
-err_device_disabled:
-=======
 err_init_port_rss:
 err_init_port_rfs:
 err_device_disabled:
 err_setup_mac_addresses:
 	enetc_teardown_cbdr(&si->cbd_ring);
 err_setup_cbdr:
->>>>>>> 754a0abe
 err_map_pf_space:
 	enetc_pci_remove(pdev);
 
