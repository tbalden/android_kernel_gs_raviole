// SPDX-License-Identifier: (GPL-2.0 OR MIT)
/*
 * Microsemi Ocelot Switch driver
 *
 * Copyright (c) 2017 Microsemi Corporation
 */
#include <linux/dsa/ocelot.h>
#include <linux/if_bridge.h>
#include <linux/ptp_classify.h>
#include <soc/mscc/ocelot_vcap.h>
#include "ocelot.h"
#include "ocelot_vcap.h"

#define TABLE_UPDATE_SLEEP_US 10
#define TABLE_UPDATE_TIMEOUT_US 100000

struct ocelot_mact_entry {
	u8 mac[ETH_ALEN];
	u16 vid;
	enum macaccess_entry_type type;
};

static inline u32 ocelot_mact_read_macaccess(struct ocelot *ocelot)
{
	return ocelot_read(ocelot, ANA_TABLES_MACACCESS);
}

static inline int ocelot_mact_wait_for_completion(struct ocelot *ocelot)
{
	u32 val;

	return readx_poll_timeout(ocelot_mact_read_macaccess,
		ocelot, val,
		(val & ANA_TABLES_MACACCESS_MAC_TABLE_CMD_M) ==
		MACACCESS_CMD_IDLE,
		TABLE_UPDATE_SLEEP_US, TABLE_UPDATE_TIMEOUT_US);
}

static void ocelot_mact_select(struct ocelot *ocelot,
			       const unsigned char mac[ETH_ALEN],
			       unsigned int vid)
{
	u32 macl = 0, mach = 0;

	/* Set the MAC address to handle and the vlan associated in a format
	 * understood by the hardware.
	 */
	mach |= vid    << 16;
	mach |= mac[0] << 8;
	mach |= mac[1] << 0;
	macl |= mac[2] << 24;
	macl |= mac[3] << 16;
	macl |= mac[4] << 8;
	macl |= mac[5] << 0;

	ocelot_write(ocelot, macl, ANA_TABLES_MACLDATA);
	ocelot_write(ocelot, mach, ANA_TABLES_MACHDATA);

}

int ocelot_mact_learn(struct ocelot *ocelot, int port,
		      const unsigned char mac[ETH_ALEN],
		      unsigned int vid, enum macaccess_entry_type type)
{
	u32 cmd = ANA_TABLES_MACACCESS_VALID |
		ANA_TABLES_MACACCESS_DEST_IDX(port) |
		ANA_TABLES_MACACCESS_ENTRYTYPE(type) |
		ANA_TABLES_MACACCESS_MAC_TABLE_CMD(MACACCESS_CMD_LEARN);
	unsigned int mc_ports;

	/* Set MAC_CPU_COPY if the CPU port is used by a multicast entry */
	if (type == ENTRYTYPE_MACv4)
		mc_ports = (mac[1] << 8) | mac[2];
	else if (type == ENTRYTYPE_MACv6)
		mc_ports = (mac[0] << 8) | mac[1];
	else
		mc_ports = 0;

	if (mc_ports & BIT(ocelot->num_phys_ports))
		cmd |= ANA_TABLES_MACACCESS_MAC_CPU_COPY;

	ocelot_mact_select(ocelot, mac, vid);

	/* Issue a write command */
	ocelot_write(ocelot, cmd, ANA_TABLES_MACACCESS);

	return ocelot_mact_wait_for_completion(ocelot);
}
EXPORT_SYMBOL(ocelot_mact_learn);

int ocelot_mact_forget(struct ocelot *ocelot,
		       const unsigned char mac[ETH_ALEN], unsigned int vid)
{
	ocelot_mact_select(ocelot, mac, vid);

	/* Issue a forget command */
	ocelot_write(ocelot,
		     ANA_TABLES_MACACCESS_MAC_TABLE_CMD(MACACCESS_CMD_FORGET),
		     ANA_TABLES_MACACCESS);

	return ocelot_mact_wait_for_completion(ocelot);
}
EXPORT_SYMBOL(ocelot_mact_forget);

static void ocelot_mact_init(struct ocelot *ocelot)
{
	/* Configure the learning mode entries attributes:
	 * - Do not copy the frame to the CPU extraction queues.
	 * - Use the vlan and mac_cpoy for dmac lookup.
	 */
	ocelot_rmw(ocelot, 0,
		   ANA_AGENCTRL_LEARN_CPU_COPY | ANA_AGENCTRL_IGNORE_DMAC_FLAGS
		   | ANA_AGENCTRL_LEARN_FWD_KILL
		   | ANA_AGENCTRL_LEARN_IGNORE_VLAN,
		   ANA_AGENCTRL);

	/* Clear the MAC table */
	ocelot_write(ocelot, MACACCESS_CMD_INIT, ANA_TABLES_MACACCESS);
}

static void ocelot_vcap_enable(struct ocelot *ocelot, int port)
{
	ocelot_write_gix(ocelot, ANA_PORT_VCAP_S2_CFG_S2_ENA |
			 ANA_PORT_VCAP_S2_CFG_S2_IP6_CFG(0xa),
			 ANA_PORT_VCAP_S2_CFG, port);

	ocelot_write_gix(ocelot, ANA_PORT_VCAP_CFG_S1_ENA,
			 ANA_PORT_VCAP_CFG, port);

	ocelot_rmw_gix(ocelot, REW_PORT_CFG_ES0_EN,
		       REW_PORT_CFG_ES0_EN,
		       REW_PORT_CFG, port);
}

static inline u32 ocelot_vlant_read_vlanaccess(struct ocelot *ocelot)
{
	return ocelot_read(ocelot, ANA_TABLES_VLANACCESS);
}

static inline int ocelot_vlant_wait_for_completion(struct ocelot *ocelot)
{
	u32 val;

	return readx_poll_timeout(ocelot_vlant_read_vlanaccess,
		ocelot,
		val,
		(val & ANA_TABLES_VLANACCESS_VLAN_TBL_CMD_M) ==
		ANA_TABLES_VLANACCESS_CMD_IDLE,
		TABLE_UPDATE_SLEEP_US, TABLE_UPDATE_TIMEOUT_US);
}

static int ocelot_vlant_set_mask(struct ocelot *ocelot, u16 vid, u32 mask)
{
	/* Select the VID to configure */
	ocelot_write(ocelot, ANA_TABLES_VLANTIDX_V_INDEX(vid),
		     ANA_TABLES_VLANTIDX);
	/* Set the vlan port members mask and issue a write command */
	ocelot_write(ocelot, ANA_TABLES_VLANACCESS_VLAN_PORT_MASK(mask) |
			     ANA_TABLES_VLANACCESS_CMD_WRITE,
		     ANA_TABLES_VLANACCESS);

	return ocelot_vlant_wait_for_completion(ocelot);
}

static void ocelot_port_set_native_vlan(struct ocelot *ocelot, int port,
					struct ocelot_vlan native_vlan)
{
	struct ocelot_port *ocelot_port = ocelot->ports[port];
	u32 val = 0;

	ocelot_port->native_vlan = native_vlan;

	ocelot_rmw_gix(ocelot, REW_PORT_VLAN_CFG_PORT_VID(native_vlan.vid),
		       REW_PORT_VLAN_CFG_PORT_VID_M,
		       REW_PORT_VLAN_CFG, port);

	if (ocelot_port->vlan_aware) {
		if (native_vlan.valid)
			/* Tag all frames except when VID == DEFAULT_VLAN */
			val = REW_TAG_CFG_TAG_CFG(1);
		else
			/* Tag all frames */
			val = REW_TAG_CFG_TAG_CFG(3);
	} else {
		/* Port tagging disabled. */
		val = REW_TAG_CFG_TAG_CFG(0);
	}
	ocelot_rmw_gix(ocelot, val,
		       REW_TAG_CFG_TAG_CFG_M,
		       REW_TAG_CFG, port);
}

/* Default vlan to clasify for untagged frames (may be zero) */
static void ocelot_port_set_pvid(struct ocelot *ocelot, int port,
				 struct ocelot_vlan pvid_vlan)
{
	struct ocelot_port *ocelot_port = ocelot->ports[port];
	u32 val = 0;

	ocelot_port->pvid_vlan = pvid_vlan;

	if (!ocelot_port->vlan_aware)
		pvid_vlan.vid = 0;

	ocelot_rmw_gix(ocelot,
		       ANA_PORT_VLAN_CFG_VLAN_VID(pvid_vlan.vid),
		       ANA_PORT_VLAN_CFG_VLAN_VID_M,
		       ANA_PORT_VLAN_CFG, port);

	/* If there's no pvid, we should drop not only untagged traffic (which
	 * happens automatically), but also 802.1p traffic which gets
	 * classified to VLAN 0, but that is always in our RX filter, so it
	 * would get accepted were it not for this setting.
	 */
	if (!pvid_vlan.valid && ocelot_port->vlan_aware)
		val = ANA_PORT_DROP_CFG_DROP_PRIO_S_TAGGED_ENA |
		      ANA_PORT_DROP_CFG_DROP_PRIO_C_TAGGED_ENA;

	ocelot_rmw_gix(ocelot, val,
		       ANA_PORT_DROP_CFG_DROP_PRIO_S_TAGGED_ENA |
		       ANA_PORT_DROP_CFG_DROP_PRIO_C_TAGGED_ENA,
		       ANA_PORT_DROP_CFG, port);
}

int ocelot_port_vlan_filtering(struct ocelot *ocelot, int port,
			       bool vlan_aware)
{
	struct ocelot_vcap_block *block = &ocelot->block[VCAP_IS1];
	struct ocelot_port *ocelot_port = ocelot->ports[port];
	struct ocelot_vcap_filter *filter;
	u32 val;

	list_for_each_entry(filter, &block->rules, list) {
		if (filter->ingress_port_mask & BIT(port) &&
		    filter->action.vid_replace_ena) {
			dev_err(ocelot->dev,
				"Cannot change VLAN state with vlan modify rules active\n");
			return -EBUSY;
		}
	}

	ocelot_port->vlan_aware = vlan_aware;

	if (vlan_aware)
		val = ANA_PORT_VLAN_CFG_VLAN_AWARE_ENA |
		      ANA_PORT_VLAN_CFG_VLAN_POP_CNT(1);
	else
		val = 0;
	ocelot_rmw_gix(ocelot, val,
		       ANA_PORT_VLAN_CFG_VLAN_AWARE_ENA |
		       ANA_PORT_VLAN_CFG_VLAN_POP_CNT_M,
		       ANA_PORT_VLAN_CFG, port);

	ocelot_port_set_pvid(ocelot, port, ocelot_port->pvid_vlan);
	ocelot_port_set_native_vlan(ocelot, port, ocelot_port->native_vlan);

	return 0;
}
EXPORT_SYMBOL(ocelot_port_vlan_filtering);

int ocelot_vlan_prepare(struct ocelot *ocelot, int port, u16 vid, bool pvid,
			bool untagged)
{
	struct ocelot_port *ocelot_port = ocelot->ports[port];

	/* Deny changing the native VLAN, but always permit deleting it */
	if (untagged && ocelot_port->native_vlan.vid != vid &&
	    ocelot_port->native_vlan.valid) {
		dev_err(ocelot->dev,
			"Port already has a native VLAN: %d\n",
			ocelot_port->native_vlan.vid);
		return -EBUSY;
	}

	return 0;
}
EXPORT_SYMBOL(ocelot_vlan_prepare);

int ocelot_vlan_add(struct ocelot *ocelot, int port, u16 vid, bool pvid,
		    bool untagged)
{
	int ret;

	/* Make the port a member of the VLAN */
	ocelot->vlan_mask[vid] |= BIT(port);
	ret = ocelot_vlant_set_mask(ocelot, vid, ocelot->vlan_mask[vid]);
	if (ret)
		return ret;

	/* Default ingress vlan classification */
	if (pvid) {
		struct ocelot_vlan pvid_vlan;

		pvid_vlan.vid = vid;
		pvid_vlan.valid = true;
		ocelot_port_set_pvid(ocelot, port, pvid_vlan);
	}

	/* Untagged egress vlan clasification */
	if (untagged) {
		struct ocelot_vlan native_vlan;

		native_vlan.vid = vid;
		native_vlan.valid = true;
		ocelot_port_set_native_vlan(ocelot, port, native_vlan);
	}

	return 0;
}
EXPORT_SYMBOL(ocelot_vlan_add);

int ocelot_vlan_del(struct ocelot *ocelot, int port, u16 vid)
{
	struct ocelot_port *ocelot_port = ocelot->ports[port];
	int ret;

	/* Stop the port from being a member of the vlan */
	ocelot->vlan_mask[vid] &= ~BIT(port);
	ret = ocelot_vlant_set_mask(ocelot, vid, ocelot->vlan_mask[vid]);
	if (ret)
		return ret;

	/* Ingress */
	if (ocelot_port->pvid_vlan.vid == vid) {
		struct ocelot_vlan pvid_vlan = {0};

		ocelot_port_set_pvid(ocelot, port, pvid_vlan);
	}

	/* Egress */
	if (ocelot_port->native_vlan.vid == vid) {
		struct ocelot_vlan native_vlan = {0};

		ocelot_port_set_native_vlan(ocelot, port, native_vlan);
	}

	return 0;
}
EXPORT_SYMBOL(ocelot_vlan_del);

static void ocelot_vlan_init(struct ocelot *ocelot)
{
	u16 port, vid;

	/* Clear VLAN table, by default all ports are members of all VLANs */
	ocelot_write(ocelot, ANA_TABLES_VLANACCESS_CMD_INIT,
		     ANA_TABLES_VLANACCESS);
	ocelot_vlant_wait_for_completion(ocelot);

	/* Configure the port VLAN memberships */
	for (vid = 1; vid < VLAN_N_VID; vid++) {
		ocelot->vlan_mask[vid] = 0;
		ocelot_vlant_set_mask(ocelot, vid, ocelot->vlan_mask[vid]);
	}

	/* Because VLAN filtering is enabled, we need VID 0 to get untagged
	 * traffic.  It is added automatically if 8021q module is loaded, but
	 * we can't rely on it since module may be not loaded.
	 */
	ocelot->vlan_mask[0] = GENMASK(ocelot->num_phys_ports - 1, 0);
	ocelot_vlant_set_mask(ocelot, 0, ocelot->vlan_mask[0]);

	/* Set vlan ingress filter mask to all ports but the CPU port by
	 * default.
	 */
	ocelot_write(ocelot, GENMASK(ocelot->num_phys_ports - 1, 0),
		     ANA_VLANMASK);

	for (port = 0; port < ocelot->num_phys_ports; port++) {
		ocelot_write_gix(ocelot, 0, REW_PORT_VLAN_CFG, port);
		ocelot_write_gix(ocelot, 0, REW_TAG_CFG, port);
	}
}

static u32 ocelot_read_eq_avail(struct ocelot *ocelot, int port)
{
	return ocelot_read_rix(ocelot, QSYS_SW_STATUS, port);
}

int ocelot_port_flush(struct ocelot *ocelot, int port)
{
<<<<<<< HEAD
=======
	unsigned int pause_ena;
>>>>>>> 754a0abe
	int err, val;

	/* Disable dequeuing from the egress queues */
	ocelot_rmw_rix(ocelot, QSYS_PORT_MODE_DEQUEUE_DIS,
		       QSYS_PORT_MODE_DEQUEUE_DIS,
		       QSYS_PORT_MODE, port);

	/* Disable flow control */
<<<<<<< HEAD
=======
	ocelot_fields_read(ocelot, port, SYS_PAUSE_CFG_PAUSE_ENA, &pause_ena);
>>>>>>> 754a0abe
	ocelot_fields_write(ocelot, port, SYS_PAUSE_CFG_PAUSE_ENA, 0);

	/* Disable priority flow control */
	ocelot_fields_write(ocelot, port,
			    QSYS_SWITCH_PORT_MODE_TX_PFC_ENA, 0);

	/* Wait at least the time it takes to receive a frame of maximum length
	 * at the port.
	 * Worst-case delays for 10 kilobyte jumbo frames are:
	 * 8 ms on a 10M port
	 * 800 μs on a 100M port
	 * 80 μs on a 1G port
	 * 32 μs on a 2.5G port
	 */
	usleep_range(8000, 10000);

	/* Disable half duplex backpressure. */
	ocelot_rmw_rix(ocelot, 0, SYS_FRONT_PORT_MODE_HDX_MODE,
		       SYS_FRONT_PORT_MODE, port);

	/* Flush the queues associated with the port. */
	ocelot_rmw_gix(ocelot, REW_PORT_CFG_FLUSH_ENA, REW_PORT_CFG_FLUSH_ENA,
		       REW_PORT_CFG, port);

	/* Enable dequeuing from the egress queues. */
	ocelot_rmw_rix(ocelot, 0, QSYS_PORT_MODE_DEQUEUE_DIS, QSYS_PORT_MODE,
		       port);

	/* Wait until flushing is complete. */
	err = read_poll_timeout(ocelot_read_eq_avail, val, !val,
				100, 2000000, false, ocelot, port);

	/* Clear flushing again. */
	ocelot_rmw_gix(ocelot, 0, REW_PORT_CFG_FLUSH_ENA, REW_PORT_CFG, port);

<<<<<<< HEAD
=======
	/* Re-enable flow control */
	ocelot_fields_write(ocelot, port, SYS_PAUSE_CFG_PAUSE_ENA, pause_ena);

>>>>>>> 754a0abe
	return err;
}
EXPORT_SYMBOL(ocelot_port_flush);

void ocelot_adjust_link(struct ocelot *ocelot, int port,
			struct phy_device *phydev)
{
	struct ocelot_port *ocelot_port = ocelot->ports[port];
	int speed, mode = 0;

	switch (phydev->speed) {
	case SPEED_10:
		speed = OCELOT_SPEED_10;
		break;
	case SPEED_100:
		speed = OCELOT_SPEED_100;
		break;
	case SPEED_1000:
		speed = OCELOT_SPEED_1000;
		mode = DEV_MAC_MODE_CFG_GIGA_MODE_ENA;
		break;
	case SPEED_2500:
		speed = OCELOT_SPEED_2500;
		mode = DEV_MAC_MODE_CFG_GIGA_MODE_ENA;
		break;
	default:
		dev_err(ocelot->dev, "Unsupported PHY speed on port %d: %d\n",
			port, phydev->speed);
		return;
	}

	phy_print_status(phydev);

	if (!phydev->link)
		return;

	/* Only full duplex supported for now */
	ocelot_port_writel(ocelot_port, DEV_MAC_MODE_CFG_FDX_ENA |
			   mode, DEV_MAC_MODE_CFG);

	/* Disable HDX fast control */
	ocelot_port_writel(ocelot_port, DEV_PORT_MISC_HDX_FAST_DIS,
			   DEV_PORT_MISC);

	/* SGMII only for now */
	ocelot_port_writel(ocelot_port, PCS1G_MODE_CFG_SGMII_MODE_ENA,
			   PCS1G_MODE_CFG);
	ocelot_port_writel(ocelot_port, PCS1G_SD_CFG_SD_SEL, PCS1G_SD_CFG);

	/* Enable PCS */
	ocelot_port_writel(ocelot_port, PCS1G_CFG_PCS_ENA, PCS1G_CFG);

	/* No aneg on SGMII */
	ocelot_port_writel(ocelot_port, 0, PCS1G_ANEG_CFG);

	/* No loopback */
	ocelot_port_writel(ocelot_port, 0, PCS1G_LB_CFG);

	/* Enable MAC module */
	ocelot_port_writel(ocelot_port, DEV_MAC_ENA_CFG_RX_ENA |
			   DEV_MAC_ENA_CFG_TX_ENA, DEV_MAC_ENA_CFG);

	/* Take MAC, Port, Phy (intern) and PCS (SGMII/Serdes) clock out of
	 * reset
	 */
	ocelot_port_writel(ocelot_port, DEV_CLOCK_CFG_LINK_SPEED(speed),
			   DEV_CLOCK_CFG);

	/* No PFC */
	ocelot_write_gix(ocelot, ANA_PFC_PFC_CFG_FC_LINK_SPEED(speed),
			 ANA_PFC_PFC_CFG, port);

	/* Core: Enable port for frame transfer */
	ocelot_fields_write(ocelot, port,
			    QSYS_SWITCH_PORT_MODE_PORT_ENA, 1);

	/* Flow control */
	ocelot_write_rix(ocelot, SYS_MAC_FC_CFG_PAUSE_VAL_CFG(0xffff) |
			 SYS_MAC_FC_CFG_RX_FC_ENA | SYS_MAC_FC_CFG_TX_FC_ENA |
			 SYS_MAC_FC_CFG_ZERO_PAUSE_ENA |
			 SYS_MAC_FC_CFG_FC_LATENCY_CFG(0x7) |
			 SYS_MAC_FC_CFG_FC_LINK_SPEED(speed),
			 SYS_MAC_FC_CFG, port);
	ocelot_write_rix(ocelot, 0, ANA_POL_FLOWC, port);
}
EXPORT_SYMBOL(ocelot_adjust_link);

void ocelot_port_enable(struct ocelot *ocelot, int port,
			struct phy_device *phy)
{
	/* Enable receiving frames on the port, and activate auto-learning of
	 * MAC addresses.
	 */
	ocelot_write_gix(ocelot, ANA_PORT_PORT_CFG_LEARNAUTO |
			 ANA_PORT_PORT_CFG_RECV_ENA |
			 ANA_PORT_PORT_CFG_PORTID_VAL(port),
			 ANA_PORT_PORT_CFG, port);
}
EXPORT_SYMBOL(ocelot_port_enable);

void ocelot_port_disable(struct ocelot *ocelot, int port)
{
	struct ocelot_port *ocelot_port = ocelot->ports[port];

	ocelot_port_writel(ocelot_port, 0, DEV_MAC_ENA_CFG);
	ocelot_fields_write(ocelot, port, QSYS_SWITCH_PORT_MODE_PORT_ENA, 0);
}
EXPORT_SYMBOL(ocelot_port_disable);

static void ocelot_port_add_txtstamp_skb(struct ocelot *ocelot, int port,
					 struct sk_buff *clone)
{
	struct ocelot_port *ocelot_port = ocelot->ports[port];

	spin_lock(&ocelot_port->ts_id_lock);

	skb_shinfo(clone)->tx_flags |= SKBTX_IN_PROGRESS;
	/* Store timestamp ID in OCELOT_SKB_CB(clone)->ts_id */
	OCELOT_SKB_CB(clone)->ts_id = ocelot_port->ts_id;
	ocelot_port->ts_id = (ocelot_port->ts_id + 1) % 4;
	skb_queue_tail(&ocelot_port->tx_skbs, clone);

	spin_unlock(&ocelot_port->ts_id_lock);
}

u32 ocelot_ptp_rew_op(struct sk_buff *skb)
{
	struct sk_buff *clone = OCELOT_SKB_CB(skb)->clone;
	u8 ptp_cmd = OCELOT_SKB_CB(skb)->ptp_cmd;
	u32 rew_op = 0;

	if (ptp_cmd == IFH_REW_OP_TWO_STEP_PTP && clone) {
		rew_op = ptp_cmd;
		rew_op |= OCELOT_SKB_CB(clone)->ts_id << 3;
	} else if (ptp_cmd == IFH_REW_OP_ORIGIN_PTP) {
		rew_op = ptp_cmd;
	}

	return rew_op;
}
EXPORT_SYMBOL(ocelot_ptp_rew_op);

static bool ocelot_ptp_is_onestep_sync(struct sk_buff *skb)
{
	struct ptp_header *hdr;
	unsigned int ptp_class;
	u8 msgtype, twostep;

	ptp_class = ptp_classify_raw(skb);
	if (ptp_class == PTP_CLASS_NONE)
		return false;

	hdr = ptp_parse_header(skb, ptp_class);
	if (!hdr)
		return false;

	msgtype = ptp_get_msgtype(hdr, ptp_class);
	twostep = hdr->flag_field[0] & 0x2;

	if (msgtype == PTP_MSGTYPE_SYNC && twostep == 0)
		return true;

	return false;
}

int ocelot_port_txtstamp_request(struct ocelot *ocelot, int port,
				 struct sk_buff *skb,
				 struct sk_buff **clone)
{
	struct ocelot_port *ocelot_port = ocelot->ports[port];
	u8 ptp_cmd = ocelot_port->ptp_cmd;

	/* Store ptp_cmd in OCELOT_SKB_CB(skb)->ptp_cmd */
	if (ptp_cmd == IFH_REW_OP_ORIGIN_PTP) {
		if (ocelot_ptp_is_onestep_sync(skb)) {
			OCELOT_SKB_CB(skb)->ptp_cmd = ptp_cmd;
			return 0;
		}

		/* Fall back to two-step timestamping */
		ptp_cmd = IFH_REW_OP_TWO_STEP_PTP;
	}

	if (ptp_cmd == IFH_REW_OP_TWO_STEP_PTP) {
		*clone = skb_clone_sk(skb);
		if (!(*clone))
			return -ENOMEM;

		ocelot_port_add_txtstamp_skb(ocelot, port, *clone);
		OCELOT_SKB_CB(skb)->ptp_cmd = ptp_cmd;
	}

	return 0;
}
EXPORT_SYMBOL(ocelot_port_txtstamp_request);

static void ocelot_get_hwtimestamp(struct ocelot *ocelot,
				   struct timespec64 *ts)
{
	unsigned long flags;
	u32 val;

	spin_lock_irqsave(&ocelot->ptp_clock_lock, flags);

	/* Read current PTP time to get seconds */
	val = ocelot_read_rix(ocelot, PTP_PIN_CFG, TOD_ACC_PIN);

	val &= ~(PTP_PIN_CFG_SYNC | PTP_PIN_CFG_ACTION_MASK | PTP_PIN_CFG_DOM);
	val |= PTP_PIN_CFG_ACTION(PTP_PIN_ACTION_SAVE);
	ocelot_write_rix(ocelot, val, PTP_PIN_CFG, TOD_ACC_PIN);
	ts->tv_sec = ocelot_read_rix(ocelot, PTP_PIN_TOD_SEC_LSB, TOD_ACC_PIN);

	/* Read packet HW timestamp from FIFO */
	val = ocelot_read(ocelot, SYS_PTP_TXSTAMP);
	ts->tv_nsec = SYS_PTP_TXSTAMP_PTP_TXSTAMP(val);

	/* Sec has incremented since the ts was registered */
	if ((ts->tv_sec & 0x1) != !!(val & SYS_PTP_TXSTAMP_PTP_TXSTAMP_SEC))
		ts->tv_sec--;

	spin_unlock_irqrestore(&ocelot->ptp_clock_lock, flags);
}

void ocelot_get_txtstamp(struct ocelot *ocelot)
{
	int budget = OCELOT_PTP_QUEUE_SZ;

	while (budget--) {
		struct sk_buff *skb, *skb_tmp, *skb_match = NULL;
		struct skb_shared_hwtstamps shhwtstamps;
		struct ocelot_port *port;
		struct timespec64 ts;
		unsigned long flags;
		u32 val, id, txport;

		val = ocelot_read(ocelot, SYS_PTP_STATUS);

		/* Check if a timestamp can be retrieved */
		if (!(val & SYS_PTP_STATUS_PTP_MESS_VLD))
			break;

		WARN_ON(val & SYS_PTP_STATUS_PTP_OVFL);

		/* Retrieve the ts ID and Tx port */
		id = SYS_PTP_STATUS_PTP_MESS_ID_X(val);
		txport = SYS_PTP_STATUS_PTP_MESS_TXPORT_X(val);

		/* Retrieve its associated skb */
		port = ocelot->ports[txport];

		spin_lock_irqsave(&port->tx_skbs.lock, flags);

		skb_queue_walk_safe(&port->tx_skbs, skb, skb_tmp) {
			if (OCELOT_SKB_CB(skb)->ts_id != id)
				continue;
			__skb_unlink(skb, &port->tx_skbs);
			skb_match = skb;
			break;
		}

		spin_unlock_irqrestore(&port->tx_skbs.lock, flags);

		/* Get the h/w timestamp */
		ocelot_get_hwtimestamp(ocelot, &ts);

		if (unlikely(!skb_match))
			continue;

		/* Set the timestamp into the skb */
		memset(&shhwtstamps, 0, sizeof(shhwtstamps));
		shhwtstamps.hwtstamp = ktime_set(ts.tv_sec, ts.tv_nsec);
		skb_complete_tx_timestamp(skb_match, &shhwtstamps);

		/* Next ts */
		ocelot_write(ocelot, SYS_PTP_NXT_PTP_NXT, SYS_PTP_NXT);
	}
}
EXPORT_SYMBOL(ocelot_get_txtstamp);

static int ocelot_rx_frame_word(struct ocelot *ocelot, u8 grp, bool ifh,
				u32 *rval)
{
	u32 bytes_valid, val;

	val = ocelot_read_rix(ocelot, QS_XTR_RD, grp);
	if (val == XTR_NOT_READY) {
		if (ifh)
			return -EIO;

		do {
			val = ocelot_read_rix(ocelot, QS_XTR_RD, grp);
		} while (val == XTR_NOT_READY);
	}

	switch (val) {
	case XTR_ABORT:
		return -EIO;
	case XTR_EOF_0:
	case XTR_EOF_1:
	case XTR_EOF_2:
	case XTR_EOF_3:
	case XTR_PRUNED:
		bytes_valid = XTR_VALID_BYTES(val);
		val = ocelot_read_rix(ocelot, QS_XTR_RD, grp);
		if (val == XTR_ESCAPE)
			*rval = ocelot_read_rix(ocelot, QS_XTR_RD, grp);
		else
			*rval = val;

		return bytes_valid;
	case XTR_ESCAPE:
		*rval = ocelot_read_rix(ocelot, QS_XTR_RD, grp);

		return 4;
	default:
		*rval = val;

		return 4;
	}
}

static int ocelot_xtr_poll_xfh(struct ocelot *ocelot, int grp, u32 *xfh)
{
	int i, err = 0;

	for (i = 0; i < OCELOT_TAG_LEN / 4; i++) {
		err = ocelot_rx_frame_word(ocelot, grp, true, &xfh[i]);
		if (err != 4)
			return (err < 0) ? err : -EIO;
	}

	return 0;
}

int ocelot_xtr_poll_frame(struct ocelot *ocelot, int grp, struct sk_buff **nskb)
{
	struct skb_shared_hwtstamps *shhwtstamps;
	u64 tod_in_ns, full_ts_in_ns;
	u64 timestamp, src_port, len;
	u32 xfh[OCELOT_TAG_LEN / 4];
	struct net_device *dev;
	struct timespec64 ts;
	struct sk_buff *skb;
	int sz, buf_len;
	u32 val, *buf;
	int err;

	err = ocelot_xtr_poll_xfh(ocelot, grp, xfh);
	if (err)
		return err;

	ocelot_xfh_get_src_port(xfh, &src_port);
	ocelot_xfh_get_len(xfh, &len);
	ocelot_xfh_get_rew_val(xfh, &timestamp);

	if (WARN_ON(src_port >= ocelot->num_phys_ports))
		return -EINVAL;

	dev = ocelot->ops->port_to_netdev(ocelot, src_port);
	if (!dev)
		return -EINVAL;

	skb = netdev_alloc_skb(dev, len);
	if (unlikely(!skb)) {
		netdev_err(dev, "Unable to allocate sk_buff\n");
		return -ENOMEM;
	}

	buf_len = len - ETH_FCS_LEN;
	buf = (u32 *)skb_put(skb, buf_len);

	len = 0;
	do {
		sz = ocelot_rx_frame_word(ocelot, grp, false, &val);
		if (sz < 0) {
			err = sz;
			goto out_free_skb;
		}
		*buf++ = val;
		len += sz;
	} while (len < buf_len);

	/* Read the FCS */
	sz = ocelot_rx_frame_word(ocelot, grp, false, &val);
	if (sz < 0) {
		err = sz;
		goto out_free_skb;
	}

	/* Update the statistics if part of the FCS was read before */
	len -= ETH_FCS_LEN - sz;

	if (unlikely(dev->features & NETIF_F_RXFCS)) {
		buf = (u32 *)skb_put(skb, ETH_FCS_LEN);
		*buf = val;
	}

	if (ocelot->ptp) {
		ocelot_ptp_gettime64(&ocelot->ptp_info, &ts);

		tod_in_ns = ktime_set(ts.tv_sec, ts.tv_nsec);
		if ((tod_in_ns & 0xffffffff) < timestamp)
			full_ts_in_ns = (((tod_in_ns >> 32) - 1) << 32) |
					timestamp;
		else
			full_ts_in_ns = (tod_in_ns & GENMASK_ULL(63, 32)) |
					timestamp;

		shhwtstamps = skb_hwtstamps(skb);
		memset(shhwtstamps, 0, sizeof(struct skb_shared_hwtstamps));
		shhwtstamps->hwtstamp = full_ts_in_ns;
	}

	/* Everything we see on an interface that is in the HW bridge
	 * has already been forwarded.
	 */
	if (ocelot->ports[src_port]->bridge)
		skb->offload_fwd_mark = 1;

	skb->protocol = eth_type_trans(skb, dev);

	*nskb = skb;

	return 0;

out_free_skb:
	kfree_skb(skb);
	return err;
}
EXPORT_SYMBOL(ocelot_xtr_poll_frame);

bool ocelot_can_inject(struct ocelot *ocelot, int grp)
{
	u32 val = ocelot_read(ocelot, QS_INJ_STATUS);

	if (!(val & QS_INJ_STATUS_FIFO_RDY(BIT(grp))))
		return false;
	if (val & QS_INJ_STATUS_WMARK_REACHED(BIT(grp)))
		return false;

	return true;
}
EXPORT_SYMBOL(ocelot_can_inject);

void ocelot_port_inject_frame(struct ocelot *ocelot, int port, int grp,
			      u32 rew_op, struct sk_buff *skb)
{
	u32 ifh[OCELOT_TAG_LEN / 4] = {0};
	unsigned int i, count, last;

	ocelot_write_rix(ocelot, QS_INJ_CTRL_GAP_SIZE(1) |
			 QS_INJ_CTRL_SOF, QS_INJ_CTRL, grp);

	ocelot_ifh_set_bypass(ifh, 1);
	ocelot_ifh_set_dest(ifh, BIT_ULL(port));
	ocelot_ifh_set_tag_type(ifh, IFH_TAG_TYPE_C);
	ocelot_ifh_set_vid(ifh, skb_vlan_tag_get(skb));
	ocelot_ifh_set_rew_op(ifh, rew_op);

	for (i = 0; i < OCELOT_TAG_LEN / 4; i++)
		ocelot_write_rix(ocelot, ifh[i], QS_INJ_WR, grp);

	count = DIV_ROUND_UP(skb->len, 4);
	last = skb->len % 4;
	for (i = 0; i < count; i++)
		ocelot_write_rix(ocelot, ((u32 *)skb->data)[i], QS_INJ_WR, grp);

	/* Add padding */
	while (i < (OCELOT_BUFFER_CELL_SZ / 4)) {
		ocelot_write_rix(ocelot, 0, QS_INJ_WR, grp);
		i++;
	}

	/* Indicate EOF and valid bytes in last word */
	ocelot_write_rix(ocelot, QS_INJ_CTRL_GAP_SIZE(1) |
			 QS_INJ_CTRL_VLD_BYTES(skb->len < OCELOT_BUFFER_CELL_SZ ? 0 : last) |
			 QS_INJ_CTRL_EOF,
			 QS_INJ_CTRL, grp);

	/* Add dummy CRC */
	ocelot_write_rix(ocelot, 0, QS_INJ_WR, grp);
	skb_tx_timestamp(skb);

	skb->dev->stats.tx_packets++;
	skb->dev->stats.tx_bytes += skb->len;
}
EXPORT_SYMBOL(ocelot_port_inject_frame);

void ocelot_drain_cpu_queue(struct ocelot *ocelot, int grp)
{
	while (ocelot_read(ocelot, QS_XTR_DATA_PRESENT) & BIT(grp))
		ocelot_read_rix(ocelot, QS_XTR_RD, grp);
}
EXPORT_SYMBOL(ocelot_drain_cpu_queue);

int ocelot_fdb_add(struct ocelot *ocelot, int port,
		   const unsigned char *addr, u16 vid)
{
	int pgid = port;

	if (port == ocelot->npi)
		pgid = PGID_CPU;

	return ocelot_mact_learn(ocelot, pgid, addr, vid, ENTRYTYPE_LOCKED);
}
EXPORT_SYMBOL(ocelot_fdb_add);

int ocelot_fdb_del(struct ocelot *ocelot, int port,
		   const unsigned char *addr, u16 vid)
{
	return ocelot_mact_forget(ocelot, addr, vid);
}
EXPORT_SYMBOL(ocelot_fdb_del);

int ocelot_port_fdb_do_dump(const unsigned char *addr, u16 vid,
			    bool is_static, void *data)
{
	struct ocelot_dump_ctx *dump = data;
	u32 portid = NETLINK_CB(dump->cb->skb).portid;
	u32 seq = dump->cb->nlh->nlmsg_seq;
	struct nlmsghdr *nlh;
	struct ndmsg *ndm;

	if (dump->idx < dump->cb->args[2])
		goto skip;

	nlh = nlmsg_put(dump->skb, portid, seq, RTM_NEWNEIGH,
			sizeof(*ndm), NLM_F_MULTI);
	if (!nlh)
		return -EMSGSIZE;

	ndm = nlmsg_data(nlh);
	ndm->ndm_family  = AF_BRIDGE;
	ndm->ndm_pad1    = 0;
	ndm->ndm_pad2    = 0;
	ndm->ndm_flags   = NTF_SELF;
	ndm->ndm_type    = 0;
	ndm->ndm_ifindex = dump->dev->ifindex;
	ndm->ndm_state   = is_static ? NUD_NOARP : NUD_REACHABLE;

	if (nla_put(dump->skb, NDA_LLADDR, ETH_ALEN, addr))
		goto nla_put_failure;

	if (vid && nla_put_u16(dump->skb, NDA_VLAN, vid))
		goto nla_put_failure;

	nlmsg_end(dump->skb, nlh);

skip:
	dump->idx++;
	return 0;

nla_put_failure:
	nlmsg_cancel(dump->skb, nlh);
	return -EMSGSIZE;
}
EXPORT_SYMBOL(ocelot_port_fdb_do_dump);

static int ocelot_mact_read(struct ocelot *ocelot, int port, int row, int col,
			    struct ocelot_mact_entry *entry)
{
	u32 val, dst, macl, mach;
	char mac[ETH_ALEN];

	/* Set row and column to read from */
	ocelot_field_write(ocelot, ANA_TABLES_MACTINDX_M_INDEX, row);
	ocelot_field_write(ocelot, ANA_TABLES_MACTINDX_BUCKET, col);

	/* Issue a read command */
	ocelot_write(ocelot,
		     ANA_TABLES_MACACCESS_MAC_TABLE_CMD(MACACCESS_CMD_READ),
		     ANA_TABLES_MACACCESS);

	if (ocelot_mact_wait_for_completion(ocelot))
		return -ETIMEDOUT;

	/* Read the entry flags */
	val = ocelot_read(ocelot, ANA_TABLES_MACACCESS);
	if (!(val & ANA_TABLES_MACACCESS_VALID))
		return -EINVAL;

	/* If the entry read has another port configured as its destination,
	 * do not report it.
	 */
	dst = (val & ANA_TABLES_MACACCESS_DEST_IDX_M) >> 3;
	if (dst != port)
		return -EINVAL;

	/* Get the entry's MAC address and VLAN id */
	macl = ocelot_read(ocelot, ANA_TABLES_MACLDATA);
	mach = ocelot_read(ocelot, ANA_TABLES_MACHDATA);

	mac[0] = (mach >> 8)  & 0xff;
	mac[1] = (mach >> 0)  & 0xff;
	mac[2] = (macl >> 24) & 0xff;
	mac[3] = (macl >> 16) & 0xff;
	mac[4] = (macl >> 8)  & 0xff;
	mac[5] = (macl >> 0)  & 0xff;

	entry->vid = (mach >> 16) & 0xfff;
	ether_addr_copy(entry->mac, mac);

	return 0;
}

int ocelot_fdb_dump(struct ocelot *ocelot, int port,
		    dsa_fdb_dump_cb_t *cb, void *data)
{
	int i, j;

	/* Loop through all the mac tables entries. */
	for (i = 0; i < ocelot->num_mact_rows; i++) {
		for (j = 0; j < 4; j++) {
			struct ocelot_mact_entry entry;
			bool is_static;
			int ret;

			ret = ocelot_mact_read(ocelot, port, i, j, &entry);
			/* If the entry is invalid (wrong port, invalid...),
			 * skip it.
			 */
			if (ret == -EINVAL)
				continue;
			else if (ret)
				return ret;

			is_static = (entry.type == ENTRYTYPE_LOCKED);

			ret = cb(entry.mac, entry.vid, is_static, data);
			if (ret)
				return ret;
		}
	}

	return 0;
}
EXPORT_SYMBOL(ocelot_fdb_dump);

int ocelot_hwstamp_get(struct ocelot *ocelot, int port, struct ifreq *ifr)
{
	return copy_to_user(ifr->ifr_data, &ocelot->hwtstamp_config,
			    sizeof(ocelot->hwtstamp_config)) ? -EFAULT : 0;
}
EXPORT_SYMBOL(ocelot_hwstamp_get);

int ocelot_hwstamp_set(struct ocelot *ocelot, int port, struct ifreq *ifr)
{
	struct ocelot_port *ocelot_port = ocelot->ports[port];
	struct hwtstamp_config cfg;

	if (copy_from_user(&cfg, ifr->ifr_data, sizeof(cfg)))
		return -EFAULT;

	/* reserved for future extensions */
	if (cfg.flags)
		return -EINVAL;

	/* Tx type sanity check */
	switch (cfg.tx_type) {
	case HWTSTAMP_TX_ON:
		ocelot_port->ptp_cmd = IFH_REW_OP_TWO_STEP_PTP;
		break;
	case HWTSTAMP_TX_ONESTEP_SYNC:
		/* IFH_REW_OP_ONE_STEP_PTP updates the correctional field, we
		 * need to update the origin time.
		 */
		ocelot_port->ptp_cmd = IFH_REW_OP_ORIGIN_PTP;
		break;
	case HWTSTAMP_TX_OFF:
		ocelot_port->ptp_cmd = 0;
		break;
	default:
		return -ERANGE;
	}

	mutex_lock(&ocelot->ptp_lock);

	switch (cfg.rx_filter) {
	case HWTSTAMP_FILTER_NONE:
		break;
	case HWTSTAMP_FILTER_ALL:
	case HWTSTAMP_FILTER_SOME:
	case HWTSTAMP_FILTER_PTP_V1_L4_EVENT:
	case HWTSTAMP_FILTER_PTP_V1_L4_SYNC:
	case HWTSTAMP_FILTER_PTP_V1_L4_DELAY_REQ:
	case HWTSTAMP_FILTER_NTP_ALL:
	case HWTSTAMP_FILTER_PTP_V2_L4_EVENT:
	case HWTSTAMP_FILTER_PTP_V2_L4_SYNC:
	case HWTSTAMP_FILTER_PTP_V2_L4_DELAY_REQ:
	case HWTSTAMP_FILTER_PTP_V2_L2_EVENT:
	case HWTSTAMP_FILTER_PTP_V2_L2_SYNC:
	case HWTSTAMP_FILTER_PTP_V2_L2_DELAY_REQ:
	case HWTSTAMP_FILTER_PTP_V2_EVENT:
	case HWTSTAMP_FILTER_PTP_V2_SYNC:
	case HWTSTAMP_FILTER_PTP_V2_DELAY_REQ:
		cfg.rx_filter = HWTSTAMP_FILTER_PTP_V2_EVENT;
		break;
	default:
		mutex_unlock(&ocelot->ptp_lock);
		return -ERANGE;
	}

	/* Commit back the result & save it */
	memcpy(&ocelot->hwtstamp_config, &cfg, sizeof(cfg));
	mutex_unlock(&ocelot->ptp_lock);

	return copy_to_user(ifr->ifr_data, &cfg, sizeof(cfg)) ? -EFAULT : 0;
}
EXPORT_SYMBOL(ocelot_hwstamp_set);

void ocelot_get_strings(struct ocelot *ocelot, int port, u32 sset, u8 *data)
{
	int i;

	if (sset != ETH_SS_STATS)
		return;

	for (i = 0; i < ocelot->num_stats; i++)
		memcpy(data + i * ETH_GSTRING_LEN, ocelot->stats_layout[i].name,
		       ETH_GSTRING_LEN);
}
EXPORT_SYMBOL(ocelot_get_strings);

static void ocelot_update_stats(struct ocelot *ocelot)
{
	int i, j;

	mutex_lock(&ocelot->stats_lock);

	for (i = 0; i < ocelot->num_phys_ports; i++) {
		/* Configure the port to read the stats from */
		ocelot_write(ocelot, SYS_STAT_CFG_STAT_VIEW(i), SYS_STAT_CFG);

		for (j = 0; j < ocelot->num_stats; j++) {
			u32 val;
			unsigned int idx = i * ocelot->num_stats + j;

			val = ocelot_read_rix(ocelot, SYS_COUNT_RX_OCTETS,
					      ocelot->stats_layout[j].offset);

			if (val < (ocelot->stats[idx] & U32_MAX))
				ocelot->stats[idx] += (u64)1 << 32;

			ocelot->stats[idx] = (ocelot->stats[idx] &
					      ~(u64)U32_MAX) + val;
		}
	}

	mutex_unlock(&ocelot->stats_lock);
}

static void ocelot_check_stats_work(struct work_struct *work)
{
	struct delayed_work *del_work = to_delayed_work(work);
	struct ocelot *ocelot = container_of(del_work, struct ocelot,
					     stats_work);

	ocelot_update_stats(ocelot);

	queue_delayed_work(ocelot->stats_queue, &ocelot->stats_work,
			   OCELOT_STATS_CHECK_DELAY);
}

void ocelot_get_ethtool_stats(struct ocelot *ocelot, int port, u64 *data)
{
	int i;

	/* check and update now */
	ocelot_update_stats(ocelot);

	/* Copy all counters */
	for (i = 0; i < ocelot->num_stats; i++)
		*data++ = ocelot->stats[port * ocelot->num_stats + i];
}
EXPORT_SYMBOL(ocelot_get_ethtool_stats);

int ocelot_get_sset_count(struct ocelot *ocelot, int port, int sset)
{
	if (sset != ETH_SS_STATS)
		return -EOPNOTSUPP;

	return ocelot->num_stats;
}
EXPORT_SYMBOL(ocelot_get_sset_count);

int ocelot_get_ts_info(struct ocelot *ocelot, int port,
		       struct ethtool_ts_info *info)
{
	info->phc_index = ocelot->ptp_clock ?
			  ptp_clock_index(ocelot->ptp_clock) : -1;
	if (info->phc_index == -1) {
		info->so_timestamping |= SOF_TIMESTAMPING_TX_SOFTWARE |
					 SOF_TIMESTAMPING_RX_SOFTWARE |
					 SOF_TIMESTAMPING_SOFTWARE;
		return 0;
	}
	info->so_timestamping |= SOF_TIMESTAMPING_TX_SOFTWARE |
				 SOF_TIMESTAMPING_RX_SOFTWARE |
				 SOF_TIMESTAMPING_SOFTWARE |
				 SOF_TIMESTAMPING_TX_HARDWARE |
				 SOF_TIMESTAMPING_RX_HARDWARE |
				 SOF_TIMESTAMPING_RAW_HARDWARE;
	info->tx_types = BIT(HWTSTAMP_TX_OFF) | BIT(HWTSTAMP_TX_ON) |
			 BIT(HWTSTAMP_TX_ONESTEP_SYNC);
	info->rx_filters = BIT(HWTSTAMP_FILTER_NONE) | BIT(HWTSTAMP_FILTER_ALL);

	return 0;
}
EXPORT_SYMBOL(ocelot_get_ts_info);

static u32 ocelot_get_bond_mask(struct ocelot *ocelot, struct net_device *bond,
				bool only_active_ports)
{
	u32 mask = 0;
	int port;

	for (port = 0; port < ocelot->num_phys_ports; port++) {
		struct ocelot_port *ocelot_port = ocelot->ports[port];

		if (!ocelot_port)
			continue;

		if (ocelot_port->bond == bond) {
			if (only_active_ports && !ocelot_port->lag_tx_active)
				continue;

			mask |= BIT(port);
		}
	}

	return mask;
}

static u32 ocelot_get_bridge_fwd_mask(struct ocelot *ocelot,
				      struct net_device *bridge)
{
	u32 mask = 0;
	int port;

	for (port = 0; port < ocelot->num_phys_ports; port++) {
		struct ocelot_port *ocelot_port = ocelot->ports[port];

		if (!ocelot_port)
			continue;

		if (ocelot_port->stp_state == BR_STATE_FORWARDING &&
		    ocelot_port->bridge == bridge)
			mask |= BIT(port);
	}

	return mask;
}

static u32 ocelot_get_dsa_8021q_cpu_mask(struct ocelot *ocelot)
{
	u32 mask = 0;
	int port;

	for (port = 0; port < ocelot->num_phys_ports; port++) {
		struct ocelot_port *ocelot_port = ocelot->ports[port];

		if (!ocelot_port)
			continue;

		if (ocelot_port->is_dsa_8021q_cpu)
			mask |= BIT(port);
	}

	return mask;
}

void ocelot_apply_bridge_fwd_mask(struct ocelot *ocelot)
{
	unsigned long cpu_fwd_mask;
	int port;

	/* If a DSA tag_8021q CPU exists, it needs to be included in the
	 * regular forwarding path of the front ports regardless of whether
	 * those are bridged or standalone.
	 * If DSA tag_8021q is not used, this returns 0, which is fine because
	 * the hardware-based CPU port module can be a destination for packets
	 * even if it isn't part of PGID_SRC.
	 */
	cpu_fwd_mask = ocelot_get_dsa_8021q_cpu_mask(ocelot);

	/* Apply FWD mask. The loop is needed to add/remove the current port as
	 * a source for the other ports.
	 */
	for (port = 0; port < ocelot->num_phys_ports; port++) {
		struct ocelot_port *ocelot_port = ocelot->ports[port];
		unsigned long mask;

		if (!ocelot_port) {
			/* Unused ports can't send anywhere */
			mask = 0;
		} else if (ocelot_port->is_dsa_8021q_cpu) {
			/* The DSA tag_8021q CPU ports need to be able to
			 * forward packets to all other ports except for
			 * themselves
			 */
			mask = GENMASK(ocelot->num_phys_ports - 1, 0);
			mask &= ~cpu_fwd_mask;
		} else if (ocelot_port->bridge) {
			struct net_device *bridge = ocelot_port->bridge;
			struct net_device *bond = ocelot_port->bond;

			mask = ocelot_get_bridge_fwd_mask(ocelot, bridge);
			mask &= ~BIT(port);
			if (bond) {
				mask &= ~ocelot_get_bond_mask(ocelot, bond,
							      false);
			}
		} else {
			/* Standalone ports forward only to DSA tag_8021q CPU
			 * ports (if those exist), or to the hardware CPU port
			 * module otherwise.
			 */
			mask = cpu_fwd_mask;
		}

		ocelot_write_rix(ocelot, mask, ANA_PGID_PGID, PGID_SRC + port);
	}
}
EXPORT_SYMBOL(ocelot_apply_bridge_fwd_mask);

void ocelot_bridge_stp_state_set(struct ocelot *ocelot, int port, u8 state)
{
	struct ocelot_port *ocelot_port = ocelot->ports[port];
	u32 learn_ena = 0;

	ocelot_port->stp_state = state;

	if ((state == BR_STATE_LEARNING || state == BR_STATE_FORWARDING) &&
	    ocelot_port->learn_ena)
		learn_ena = ANA_PORT_PORT_CFG_LEARN_ENA;

	ocelot_rmw_gix(ocelot, learn_ena, ANA_PORT_PORT_CFG_LEARN_ENA,
		       ANA_PORT_PORT_CFG, port);

	ocelot_apply_bridge_fwd_mask(ocelot);
}
EXPORT_SYMBOL(ocelot_bridge_stp_state_set);

void ocelot_set_ageing_time(struct ocelot *ocelot, unsigned int msecs)
{
	unsigned int age_period = ANA_AUTOAGE_AGE_PERIOD(msecs / 2000);

	/* Setting AGE_PERIOD to zero effectively disables automatic aging,
	 * which is clearly not what our intention is. So avoid that.
	 */
	if (!age_period)
		age_period = 1;

	ocelot_rmw(ocelot, age_period, ANA_AUTOAGE_AGE_PERIOD_M, ANA_AUTOAGE);
}
EXPORT_SYMBOL(ocelot_set_ageing_time);

static struct ocelot_multicast *ocelot_multicast_get(struct ocelot *ocelot,
						     const unsigned char *addr,
						     u16 vid)
{
	struct ocelot_multicast *mc;

	list_for_each_entry(mc, &ocelot->multicast, list) {
		if (ether_addr_equal(mc->addr, addr) && mc->vid == vid)
			return mc;
	}

	return NULL;
}

static enum macaccess_entry_type ocelot_classify_mdb(const unsigned char *addr)
{
	if (addr[0] == 0x01 && addr[1] == 0x00 && addr[2] == 0x5e)
		return ENTRYTYPE_MACv4;
	if (addr[0] == 0x33 && addr[1] == 0x33)
		return ENTRYTYPE_MACv6;
	return ENTRYTYPE_LOCKED;
}

static struct ocelot_pgid *ocelot_pgid_alloc(struct ocelot *ocelot, int index,
					     unsigned long ports)
{
	struct ocelot_pgid *pgid;

	pgid = kzalloc(sizeof(*pgid), GFP_KERNEL);
	if (!pgid)
		return ERR_PTR(-ENOMEM);

	pgid->ports = ports;
	pgid->index = index;
	refcount_set(&pgid->refcount, 1);
	list_add_tail(&pgid->list, &ocelot->pgids);

	return pgid;
}

static void ocelot_pgid_free(struct ocelot *ocelot, struct ocelot_pgid *pgid)
{
	if (!refcount_dec_and_test(&pgid->refcount))
		return;

	list_del(&pgid->list);
	kfree(pgid);
}

static struct ocelot_pgid *ocelot_mdb_get_pgid(struct ocelot *ocelot,
					       const struct ocelot_multicast *mc)
{
	struct ocelot_pgid *pgid;
	int index;

	/* According to VSC7514 datasheet 3.9.1.5 IPv4 Multicast Entries and
	 * 3.9.1.6 IPv6 Multicast Entries, "Instead of a lookup in the
	 * destination mask table (PGID), the destination set is programmed as
	 * part of the entry MAC address.", and the DEST_IDX is set to 0.
	 */
	if (mc->entry_type == ENTRYTYPE_MACv4 ||
	    mc->entry_type == ENTRYTYPE_MACv6)
		return ocelot_pgid_alloc(ocelot, 0, mc->ports);

	list_for_each_entry(pgid, &ocelot->pgids, list) {
		/* When searching for a nonreserved multicast PGID, ignore the
		 * dummy PGID of zero that we have for MACv4/MACv6 entries
		 */
		if (pgid->index && pgid->ports == mc->ports) {
			refcount_inc(&pgid->refcount);
			return pgid;
		}
	}

	/* Search for a free index in the nonreserved multicast PGID area */
	for_each_nonreserved_multicast_dest_pgid(ocelot, index) {
		bool used = false;

		list_for_each_entry(pgid, &ocelot->pgids, list) {
			if (pgid->index == index) {
				used = true;
				break;
			}
		}

		if (!used)
			return ocelot_pgid_alloc(ocelot, index, mc->ports);
	}

	return ERR_PTR(-ENOSPC);
}

static void ocelot_encode_ports_to_mdb(unsigned char *addr,
				       struct ocelot_multicast *mc)
{
	ether_addr_copy(addr, mc->addr);

	if (mc->entry_type == ENTRYTYPE_MACv4) {
		addr[0] = 0;
		addr[1] = mc->ports >> 8;
		addr[2] = mc->ports & 0xff;
	} else if (mc->entry_type == ENTRYTYPE_MACv6) {
		addr[0] = mc->ports >> 8;
		addr[1] = mc->ports & 0xff;
	}
}

int ocelot_port_mdb_add(struct ocelot *ocelot, int port,
			const struct switchdev_obj_port_mdb *mdb)
{
	unsigned char addr[ETH_ALEN];
	struct ocelot_multicast *mc;
	struct ocelot_pgid *pgid;
	u16 vid = mdb->vid;

	if (port == ocelot->npi)
		port = ocelot->num_phys_ports;

	mc = ocelot_multicast_get(ocelot, mdb->addr, vid);
	if (!mc) {
		/* New entry */
		mc = devm_kzalloc(ocelot->dev, sizeof(*mc), GFP_KERNEL);
		if (!mc)
			return -ENOMEM;

		mc->entry_type = ocelot_classify_mdb(mdb->addr);
		ether_addr_copy(mc->addr, mdb->addr);
		mc->vid = vid;

		list_add_tail(&mc->list, &ocelot->multicast);
	} else {
		/* Existing entry. Clean up the current port mask from
		 * hardware now, because we'll be modifying it.
		 */
		ocelot_pgid_free(ocelot, mc->pgid);
		ocelot_encode_ports_to_mdb(addr, mc);
		ocelot_mact_forget(ocelot, addr, vid);
	}

	mc->ports |= BIT(port);

	pgid = ocelot_mdb_get_pgid(ocelot, mc);
	if (IS_ERR(pgid)) {
		dev_err(ocelot->dev,
			"Cannot allocate PGID for mdb %pM vid %d\n",
			mc->addr, mc->vid);
		devm_kfree(ocelot->dev, mc);
		return PTR_ERR(pgid);
	}
	mc->pgid = pgid;

	ocelot_encode_ports_to_mdb(addr, mc);

	if (mc->entry_type != ENTRYTYPE_MACv4 &&
	    mc->entry_type != ENTRYTYPE_MACv6)
		ocelot_write_rix(ocelot, pgid->ports, ANA_PGID_PGID,
				 pgid->index);

	return ocelot_mact_learn(ocelot, pgid->index, addr, vid,
				 mc->entry_type);
}
EXPORT_SYMBOL(ocelot_port_mdb_add);

int ocelot_port_mdb_del(struct ocelot *ocelot, int port,
			const struct switchdev_obj_port_mdb *mdb)
{
	unsigned char addr[ETH_ALEN];
	struct ocelot_multicast *mc;
	struct ocelot_pgid *pgid;
	u16 vid = mdb->vid;

	if (port == ocelot->npi)
		port = ocelot->num_phys_ports;

	mc = ocelot_multicast_get(ocelot, mdb->addr, vid);
	if (!mc)
		return -ENOENT;

	ocelot_encode_ports_to_mdb(addr, mc);
	ocelot_mact_forget(ocelot, addr, vid);

	ocelot_pgid_free(ocelot, mc->pgid);
	mc->ports &= ~BIT(port);
	if (!mc->ports) {
		list_del(&mc->list);
		devm_kfree(ocelot->dev, mc);
		return 0;
	}

	/* We have a PGID with fewer ports now */
	pgid = ocelot_mdb_get_pgid(ocelot, mc);
	if (IS_ERR(pgid))
		return PTR_ERR(pgid);
	mc->pgid = pgid;

	ocelot_encode_ports_to_mdb(addr, mc);

	if (mc->entry_type != ENTRYTYPE_MACv4 &&
	    mc->entry_type != ENTRYTYPE_MACv6)
		ocelot_write_rix(ocelot, pgid->ports, ANA_PGID_PGID,
				 pgid->index);

	return ocelot_mact_learn(ocelot, pgid->index, addr, vid,
				 mc->entry_type);
}
EXPORT_SYMBOL(ocelot_port_mdb_del);

void ocelot_port_bridge_join(struct ocelot *ocelot, int port,
			     struct net_device *bridge)
{
	struct ocelot_port *ocelot_port = ocelot->ports[port];

	ocelot_port->bridge = bridge;

	ocelot_apply_bridge_fwd_mask(ocelot);
}
EXPORT_SYMBOL(ocelot_port_bridge_join);

void ocelot_port_bridge_leave(struct ocelot *ocelot, int port,
			      struct net_device *bridge)
{
	struct ocelot_port *ocelot_port = ocelot->ports[port];
	struct ocelot_vlan pvid = {0}, native_vlan = {0};

	ocelot_port->bridge = NULL;

	ocelot_port_set_pvid(ocelot, port, pvid);
	ocelot_port_set_native_vlan(ocelot, port, native_vlan);
	ocelot_apply_bridge_fwd_mask(ocelot);
}
EXPORT_SYMBOL(ocelot_port_bridge_leave);

static void ocelot_set_aggr_pgids(struct ocelot *ocelot)
{
	unsigned long visited = GENMASK(ocelot->num_phys_ports - 1, 0);
	int i, port, lag;

	/* Reset destination and aggregation PGIDS */
	for_each_unicast_dest_pgid(ocelot, port)
		ocelot_write_rix(ocelot, BIT(port), ANA_PGID_PGID, port);

	for_each_aggr_pgid(ocelot, i)
		ocelot_write_rix(ocelot, GENMASK(ocelot->num_phys_ports - 1, 0),
				 ANA_PGID_PGID, i);

	/* The visited ports bitmask holds the list of ports offloading any
	 * bonding interface. Initially we mark all these ports as unvisited,
	 * then every time we visit a port in this bitmask, we know that it is
	 * the lowest numbered port, i.e. the one whose logical ID == physical
	 * port ID == LAG ID. So we mark as visited all further ports in the
	 * bitmask that are offloading the same bonding interface. This way,
	 * we set up the aggregation PGIDs only once per bonding interface.
	 */
	for (port = 0; port < ocelot->num_phys_ports; port++) {
		struct ocelot_port *ocelot_port = ocelot->ports[port];

		if (!ocelot_port || !ocelot_port->bond)
			continue;

		visited &= ~BIT(port);
	}

	/* Now, set PGIDs for each active LAG */
	for (lag = 0; lag < ocelot->num_phys_ports; lag++) {
		struct net_device *bond = ocelot->ports[lag]->bond;
		int num_active_ports = 0;
		unsigned long bond_mask;
		u8 aggr_idx[16];

		if (!bond || (visited & BIT(lag)))
			continue;

		bond_mask = ocelot_get_bond_mask(ocelot, bond, true);

		for_each_set_bit(port, &bond_mask, ocelot->num_phys_ports) {
			// Destination mask
			ocelot_write_rix(ocelot, bond_mask,
					 ANA_PGID_PGID, port);
			aggr_idx[num_active_ports++] = port;
		}

		for_each_aggr_pgid(ocelot, i) {
			u32 ac;

			ac = ocelot_read_rix(ocelot, ANA_PGID_PGID, i);
			ac &= ~bond_mask;
			/* Don't do division by zero if there was no active
			 * port. Just make all aggregation codes zero.
			 */
			if (num_active_ports)
				ac |= BIT(aggr_idx[i % num_active_ports]);
			ocelot_write_rix(ocelot, ac, ANA_PGID_PGID, i);
		}

		/* Mark all ports in the same LAG as visited to avoid applying
		 * the same config again.
		 */
		for (port = lag; port < ocelot->num_phys_ports; port++) {
			struct ocelot_port *ocelot_port = ocelot->ports[port];

			if (!ocelot_port)
				continue;

			if (ocelot_port->bond == bond)
				visited |= BIT(port);
		}
	}
}

/* When offloading a bonding interface, the switch ports configured under the
 * same bond must have the same logical port ID, equal to the physical port ID
 * of the lowest numbered physical port in that bond. Otherwise, in standalone/
 * bridged mode, each port has a logical port ID equal to its physical port ID.
 */
static void ocelot_setup_logical_port_ids(struct ocelot *ocelot)
{
	int port;

	for (port = 0; port < ocelot->num_phys_ports; port++) {
		struct ocelot_port *ocelot_port = ocelot->ports[port];
		struct net_device *bond;

		if (!ocelot_port)
			continue;

		bond = ocelot_port->bond;
		if (bond) {
			int lag = __ffs(ocelot_get_bond_mask(ocelot, bond,
							     false));

			ocelot_rmw_gix(ocelot,
				       ANA_PORT_PORT_CFG_PORTID_VAL(lag),
				       ANA_PORT_PORT_CFG_PORTID_VAL_M,
				       ANA_PORT_PORT_CFG, port);
		} else {
			ocelot_rmw_gix(ocelot,
				       ANA_PORT_PORT_CFG_PORTID_VAL(port),
				       ANA_PORT_PORT_CFG_PORTID_VAL_M,
				       ANA_PORT_PORT_CFG, port);
		}
	}
}

int ocelot_port_lag_join(struct ocelot *ocelot, int port,
			 struct net_device *bond,
			 struct netdev_lag_upper_info *info)
{
	if (info->tx_type != NETDEV_LAG_TX_TYPE_HASH)
		return -EOPNOTSUPP;

	ocelot->ports[port]->bond = bond;

	ocelot_setup_logical_port_ids(ocelot);
	ocelot_apply_bridge_fwd_mask(ocelot);
	ocelot_set_aggr_pgids(ocelot);

	return 0;
}
EXPORT_SYMBOL(ocelot_port_lag_join);

void ocelot_port_lag_leave(struct ocelot *ocelot, int port,
			   struct net_device *bond)
{
	ocelot->ports[port]->bond = NULL;

	ocelot_setup_logical_port_ids(ocelot);
	ocelot_apply_bridge_fwd_mask(ocelot);
	ocelot_set_aggr_pgids(ocelot);
}
EXPORT_SYMBOL(ocelot_port_lag_leave);

void ocelot_port_lag_change(struct ocelot *ocelot, int port, bool lag_tx_active)
{
	struct ocelot_port *ocelot_port = ocelot->ports[port];

	ocelot_port->lag_tx_active = lag_tx_active;

	/* Rebalance the LAGs */
	ocelot_set_aggr_pgids(ocelot);
}
EXPORT_SYMBOL(ocelot_port_lag_change);

/* Configure the maximum SDU (L2 payload) on RX to the value specified in @sdu.
 * The length of VLAN tags is accounted for automatically via DEV_MAC_TAGS_CFG.
 * In the special case that it's the NPI port that we're configuring, the
 * length of the tag and optional prefix needs to be accounted for privately,
 * in order to be able to sustain communication at the requested @sdu.
 */
void ocelot_port_set_maxlen(struct ocelot *ocelot, int port, size_t sdu)
{
	struct ocelot_port *ocelot_port = ocelot->ports[port];
	int maxlen = sdu + ETH_HLEN + ETH_FCS_LEN;
	int pause_start, pause_stop;
	int atop, atop_tot;

	if (port == ocelot->npi) {
		maxlen += OCELOT_TAG_LEN;

		if (ocelot->npi_inj_prefix == OCELOT_TAG_PREFIX_SHORT)
			maxlen += OCELOT_SHORT_PREFIX_LEN;
		else if (ocelot->npi_inj_prefix == OCELOT_TAG_PREFIX_LONG)
			maxlen += OCELOT_LONG_PREFIX_LEN;
	}

	ocelot_port_writel(ocelot_port, maxlen, DEV_MAC_MAXLEN_CFG);

	/* Set Pause watermark hysteresis */
	pause_start = 6 * maxlen / OCELOT_BUFFER_CELL_SZ;
	pause_stop = 4 * maxlen / OCELOT_BUFFER_CELL_SZ;
	ocelot_fields_write(ocelot, port, SYS_PAUSE_CFG_PAUSE_START,
			    pause_start);
	ocelot_fields_write(ocelot, port, SYS_PAUSE_CFG_PAUSE_STOP,
			    pause_stop);

	/* Tail dropping watermarks */
	atop_tot = (ocelot->packet_buffer_size - 9 * maxlen) /
		   OCELOT_BUFFER_CELL_SZ;
	atop = (9 * maxlen) / OCELOT_BUFFER_CELL_SZ;
	ocelot_write_rix(ocelot, ocelot->ops->wm_enc(atop), SYS_ATOP, port);
	ocelot_write(ocelot, ocelot->ops->wm_enc(atop_tot), SYS_ATOP_TOT_CFG);
}
EXPORT_SYMBOL(ocelot_port_set_maxlen);

int ocelot_get_max_mtu(struct ocelot *ocelot, int port)
{
	int max_mtu = 65535 - ETH_HLEN - ETH_FCS_LEN;

	if (port == ocelot->npi) {
		max_mtu -= OCELOT_TAG_LEN;

		if (ocelot->npi_inj_prefix == OCELOT_TAG_PREFIX_SHORT)
			max_mtu -= OCELOT_SHORT_PREFIX_LEN;
		else if (ocelot->npi_inj_prefix == OCELOT_TAG_PREFIX_LONG)
			max_mtu -= OCELOT_LONG_PREFIX_LEN;
	}

	return max_mtu;
}
EXPORT_SYMBOL(ocelot_get_max_mtu);

static void ocelot_port_set_learning(struct ocelot *ocelot, int port,
				     bool enabled)
{
	struct ocelot_port *ocelot_port = ocelot->ports[port];
	u32 val = 0;

	if (enabled)
		val = ANA_PORT_PORT_CFG_LEARN_ENA;

	ocelot_rmw_gix(ocelot, val, ANA_PORT_PORT_CFG_LEARN_ENA,
		       ANA_PORT_PORT_CFG, port);

	ocelot_port->learn_ena = enabled;
}

static void ocelot_port_set_ucast_flood(struct ocelot *ocelot, int port,
					bool enabled)
{
	u32 val = 0;

	if (enabled)
		val = BIT(port);

	ocelot_rmw_rix(ocelot, val, BIT(port), ANA_PGID_PGID, PGID_UC);
}

static void ocelot_port_set_mcast_flood(struct ocelot *ocelot, int port,
					bool enabled)
{
	u32 val = 0;

	if (enabled)
		val = BIT(port);

	ocelot_rmw_rix(ocelot, val, BIT(port), ANA_PGID_PGID, PGID_MC);
}

static void ocelot_port_set_bcast_flood(struct ocelot *ocelot, int port,
					bool enabled)
{
	u32 val = 0;

	if (enabled)
		val = BIT(port);

	ocelot_rmw_rix(ocelot, val, BIT(port), ANA_PGID_PGID, PGID_BC);
}

int ocelot_port_pre_bridge_flags(struct ocelot *ocelot, int port,
				 struct switchdev_brport_flags flags)
{
	if (flags.mask & ~(BR_LEARNING | BR_FLOOD | BR_MCAST_FLOOD |
			   BR_BCAST_FLOOD))
		return -EINVAL;

	return 0;
}
EXPORT_SYMBOL(ocelot_port_pre_bridge_flags);

void ocelot_port_bridge_flags(struct ocelot *ocelot, int port,
			      struct switchdev_brport_flags flags)
{
	if (flags.mask & BR_LEARNING)
		ocelot_port_set_learning(ocelot, port,
					 !!(flags.val & BR_LEARNING));

	if (flags.mask & BR_FLOOD)
		ocelot_port_set_ucast_flood(ocelot, port,
					    !!(flags.val & BR_FLOOD));

	if (flags.mask & BR_MCAST_FLOOD)
		ocelot_port_set_mcast_flood(ocelot, port,
					    !!(flags.val & BR_MCAST_FLOOD));

	if (flags.mask & BR_BCAST_FLOOD)
		ocelot_port_set_bcast_flood(ocelot, port,
					    !!(flags.val & BR_BCAST_FLOOD));
}
EXPORT_SYMBOL(ocelot_port_bridge_flags);

void ocelot_init_port(struct ocelot *ocelot, int port)
{
	struct ocelot_port *ocelot_port = ocelot->ports[port];

	skb_queue_head_init(&ocelot_port->tx_skbs);
	spin_lock_init(&ocelot_port->ts_id_lock);

	/* Basic L2 initialization */

	/* Set MAC IFG Gaps
	 * FDX: TX_IFG = 5, RX_IFG1 = RX_IFG2 = 0
	 * !FDX: TX_IFG = 5, RX_IFG1 = RX_IFG2 = 5
	 */
	ocelot_port_writel(ocelot_port, DEV_MAC_IFG_CFG_TX_IFG(5),
			   DEV_MAC_IFG_CFG);

	/* Load seed (0) and set MAC HDX late collision  */
	ocelot_port_writel(ocelot_port, DEV_MAC_HDX_CFG_LATE_COL_POS(67) |
			   DEV_MAC_HDX_CFG_SEED_LOAD,
			   DEV_MAC_HDX_CFG);
	mdelay(1);
	ocelot_port_writel(ocelot_port, DEV_MAC_HDX_CFG_LATE_COL_POS(67),
			   DEV_MAC_HDX_CFG);

	/* Set Max Length and maximum tags allowed */
	ocelot_port_set_maxlen(ocelot, port, ETH_DATA_LEN);
	ocelot_port_writel(ocelot_port, DEV_MAC_TAGS_CFG_TAG_ID(ETH_P_8021AD) |
			   DEV_MAC_TAGS_CFG_VLAN_AWR_ENA |
			   DEV_MAC_TAGS_CFG_VLAN_DBL_AWR_ENA |
			   DEV_MAC_TAGS_CFG_VLAN_LEN_AWR_ENA,
			   DEV_MAC_TAGS_CFG);

	/* Set SMAC of Pause frame (00:00:00:00:00:00) */
	ocelot_port_writel(ocelot_port, 0, DEV_MAC_FC_MAC_HIGH_CFG);
	ocelot_port_writel(ocelot_port, 0, DEV_MAC_FC_MAC_LOW_CFG);

	/* Enable transmission of pause frames */
	ocelot_fields_write(ocelot, port, SYS_PAUSE_CFG_PAUSE_ENA, 1);

	/* Drop frames with multicast source address */
	ocelot_rmw_gix(ocelot, ANA_PORT_DROP_CFG_DROP_MC_SMAC_ENA,
		       ANA_PORT_DROP_CFG_DROP_MC_SMAC_ENA,
		       ANA_PORT_DROP_CFG, port);

	/* Set default VLAN and tag type to 8021Q. */
	ocelot_rmw_gix(ocelot, REW_PORT_VLAN_CFG_PORT_TPID(ETH_P_8021Q),
		       REW_PORT_VLAN_CFG_PORT_TPID_M,
		       REW_PORT_VLAN_CFG, port);

	/* Disable source address learning for standalone mode */
	ocelot_port_set_learning(ocelot, port, false);

	/* Enable vcap lookups */
	ocelot_vcap_enable(ocelot, port);
}
EXPORT_SYMBOL(ocelot_init_port);

/* Configure and enable the CPU port module, which is a set of queues
 * accessible through register MMIO, frame DMA or Ethernet (in case
 * NPI mode is used).
 */
static void ocelot_cpu_port_init(struct ocelot *ocelot)
{
	int cpu = ocelot->num_phys_ports;

	/* The unicast destination PGID for the CPU port module is unused */
	ocelot_write_rix(ocelot, 0, ANA_PGID_PGID, cpu);
	/* Instead set up a multicast destination PGID for traffic copied to
	 * the CPU. Whitelisted MAC addresses like the port netdevice MAC
	 * addresses will be copied to the CPU via this PGID.
	 */
	ocelot_write_rix(ocelot, BIT(cpu), ANA_PGID_PGID, PGID_CPU);
	ocelot_write_gix(ocelot, ANA_PORT_PORT_CFG_RECV_ENA |
			 ANA_PORT_PORT_CFG_PORTID_VAL(cpu),
			 ANA_PORT_PORT_CFG, cpu);

	/* Enable CPU port module */
	ocelot_fields_write(ocelot, cpu, QSYS_SWITCH_PORT_MODE_PORT_ENA, 1);
	/* CPU port Injection/Extraction configuration */
	ocelot_fields_write(ocelot, cpu, SYS_PORT_MODE_INCL_XTR_HDR,
			    OCELOT_TAG_PREFIX_NONE);
	ocelot_fields_write(ocelot, cpu, SYS_PORT_MODE_INCL_INJ_HDR,
			    OCELOT_TAG_PREFIX_NONE);

	/* Configure the CPU port to be VLAN aware */
	ocelot_write_gix(ocelot, ANA_PORT_VLAN_CFG_VLAN_VID(0) |
				 ANA_PORT_VLAN_CFG_VLAN_AWARE_ENA |
				 ANA_PORT_VLAN_CFG_VLAN_POP_CNT(1),
			 ANA_PORT_VLAN_CFG, cpu);
}

static void ocelot_detect_features(struct ocelot *ocelot)
{
	int mmgt, eq_ctrl;

	/* For Ocelot, Felix, Seville, Serval etc, SYS:MMGT:MMGT:FREECNT holds
	 * the number of 240-byte free memory words (aka 4-cell chunks) and not
	 * 192 bytes as the documentation incorrectly says.
	 */
	mmgt = ocelot_read(ocelot, SYS_MMGT);
	ocelot->packet_buffer_size = 240 * SYS_MMGT_FREECNT(mmgt);

	eq_ctrl = ocelot_read(ocelot, QSYS_EQ_CTRL);
	ocelot->num_frame_refs = QSYS_MMGT_EQ_CTRL_FP_FREE_CNT(eq_ctrl);
}

int ocelot_init(struct ocelot *ocelot)
{
	char queue_name[32];
	int i, ret;
	u32 port;

	if (ocelot->ops->reset) {
		ret = ocelot->ops->reset(ocelot);
		if (ret) {
			dev_err(ocelot->dev, "Switch reset failed\n");
			return ret;
		}
	}

	ocelot->stats = devm_kcalloc(ocelot->dev,
				     ocelot->num_phys_ports * ocelot->num_stats,
				     sizeof(u64), GFP_KERNEL);
	if (!ocelot->stats)
		return -ENOMEM;

	mutex_init(&ocelot->stats_lock);
	mutex_init(&ocelot->ptp_lock);
	spin_lock_init(&ocelot->ptp_clock_lock);
	snprintf(queue_name, sizeof(queue_name), "%s-stats",
		 dev_name(ocelot->dev));
	ocelot->stats_queue = create_singlethread_workqueue(queue_name);
	if (!ocelot->stats_queue)
		return -ENOMEM;

	ocelot->owq = alloc_ordered_workqueue("ocelot-owq", 0);
	if (!ocelot->owq) {
		destroy_workqueue(ocelot->stats_queue);
		return -ENOMEM;
	}

	INIT_LIST_HEAD(&ocelot->multicast);
	INIT_LIST_HEAD(&ocelot->pgids);
	ocelot_detect_features(ocelot);
	ocelot_mact_init(ocelot);
	ocelot_vlan_init(ocelot);
	ocelot_vcap_init(ocelot);
	ocelot_cpu_port_init(ocelot);

	for (port = 0; port < ocelot->num_phys_ports; port++) {
		/* Clear all counters (5 groups) */
		ocelot_write(ocelot, SYS_STAT_CFG_STAT_VIEW(port) |
				     SYS_STAT_CFG_STAT_CLEAR_SHOT(0x7f),
			     SYS_STAT_CFG);
	}

	/* Only use S-Tag */
	ocelot_write(ocelot, ETH_P_8021AD, SYS_VLAN_ETYPE_CFG);

	/* Aggregation mode */
	ocelot_write(ocelot, ANA_AGGR_CFG_AC_SMAC_ENA |
			     ANA_AGGR_CFG_AC_DMAC_ENA |
			     ANA_AGGR_CFG_AC_IP4_SIPDIP_ENA |
			     ANA_AGGR_CFG_AC_IP4_TCPUDP_ENA |
			     ANA_AGGR_CFG_AC_IP6_FLOW_LBL_ENA |
			     ANA_AGGR_CFG_AC_IP6_TCPUDP_ENA,
			     ANA_AGGR_CFG);

	/* Set MAC age time to default value. The entry is aged after
	 * 2*AGE_PERIOD
	 */
	ocelot_write(ocelot,
		     ANA_AUTOAGE_AGE_PERIOD(BR_DEFAULT_AGEING_TIME / 2 / HZ),
		     ANA_AUTOAGE);

	/* Disable learning for frames discarded by VLAN ingress filtering */
	regmap_field_write(ocelot->regfields[ANA_ADVLEARN_VLAN_CHK], 1);

	/* Setup frame ageing - fixed value "2 sec" - in 6.5 us units */
	ocelot_write(ocelot, SYS_FRM_AGING_AGE_TX_ENA |
		     SYS_FRM_AGING_MAX_AGE(307692), SYS_FRM_AGING);

	/* Setup flooding PGIDs */
	for (i = 0; i < ocelot->num_flooding_pgids; i++)
		ocelot_write_rix(ocelot, ANA_FLOODING_FLD_MULTICAST(PGID_MC) |
				 ANA_FLOODING_FLD_BROADCAST(PGID_BC) |
				 ANA_FLOODING_FLD_UNICAST(PGID_UC),
				 ANA_FLOODING, i);
	ocelot_write(ocelot, ANA_FLOODING_IPMC_FLD_MC6_DATA(PGID_MCIPV6) |
		     ANA_FLOODING_IPMC_FLD_MC6_CTRL(PGID_MC) |
		     ANA_FLOODING_IPMC_FLD_MC4_DATA(PGID_MCIPV4) |
		     ANA_FLOODING_IPMC_FLD_MC4_CTRL(PGID_MC),
		     ANA_FLOODING_IPMC);

	for (port = 0; port < ocelot->num_phys_ports; port++) {
		/* Transmit the frame to the local port. */
		ocelot_write_rix(ocelot, BIT(port), ANA_PGID_PGID, port);
		/* Do not forward BPDU frames to the front ports. */
		ocelot_write_gix(ocelot,
				 ANA_PORT_CPU_FWD_BPDU_CFG_BPDU_REDIR_ENA(0xffff),
				 ANA_PORT_CPU_FWD_BPDU_CFG,
				 port);
		/* Ensure bridging is disabled */
		ocelot_write_rix(ocelot, 0, ANA_PGID_PGID, PGID_SRC + port);
	}

	for_each_nonreserved_multicast_dest_pgid(ocelot, i) {
		u32 val = ANA_PGID_PGID_PGID(GENMASK(ocelot->num_phys_ports - 1, 0));

		ocelot_write_rix(ocelot, val, ANA_PGID_PGID, i);
	}

	ocelot_write_rix(ocelot, 0, ANA_PGID_PGID, PGID_BLACKHOLE);

	/* Allow broadcast and unknown L2 multicast to the CPU. */
	ocelot_rmw_rix(ocelot, ANA_PGID_PGID_PGID(BIT(ocelot->num_phys_ports)),
		       ANA_PGID_PGID_PGID(BIT(ocelot->num_phys_ports)),
		       ANA_PGID_PGID, PGID_MC);
	ocelot_rmw_rix(ocelot, ANA_PGID_PGID_PGID(BIT(ocelot->num_phys_ports)),
		       ANA_PGID_PGID_PGID(BIT(ocelot->num_phys_ports)),
		       ANA_PGID_PGID, PGID_BC);
	ocelot_write_rix(ocelot, 0, ANA_PGID_PGID, PGID_MCIPV4);
	ocelot_write_rix(ocelot, 0, ANA_PGID_PGID, PGID_MCIPV6);

	/* Allow manual injection via DEVCPU_QS registers, and byte swap these
	 * registers endianness.
	 */
	ocelot_write_rix(ocelot, QS_INJ_GRP_CFG_BYTE_SWAP |
			 QS_INJ_GRP_CFG_MODE(1), QS_INJ_GRP_CFG, 0);
	ocelot_write_rix(ocelot, QS_XTR_GRP_CFG_BYTE_SWAP |
			 QS_XTR_GRP_CFG_MODE(1), QS_XTR_GRP_CFG, 0);
	ocelot_write(ocelot, ANA_CPUQ_CFG_CPUQ_MIRROR(2) |
		     ANA_CPUQ_CFG_CPUQ_LRN(2) |
		     ANA_CPUQ_CFG_CPUQ_MAC_COPY(2) |
		     ANA_CPUQ_CFG_CPUQ_SRC_COPY(2) |
		     ANA_CPUQ_CFG_CPUQ_LOCKED_PORTMOVE(2) |
		     ANA_CPUQ_CFG_CPUQ_ALLBRIDGE(6) |
		     ANA_CPUQ_CFG_CPUQ_IPMC_CTRL(6) |
		     ANA_CPUQ_CFG_CPUQ_IGMP(6) |
		     ANA_CPUQ_CFG_CPUQ_MLD(6), ANA_CPUQ_CFG);
	for (i = 0; i < 16; i++)
		ocelot_write_rix(ocelot, ANA_CPUQ_8021_CFG_CPUQ_GARP_VAL(6) |
				 ANA_CPUQ_8021_CFG_CPUQ_BPDU_VAL(6),
				 ANA_CPUQ_8021_CFG, i);

	INIT_DELAYED_WORK(&ocelot->stats_work, ocelot_check_stats_work);
	queue_delayed_work(ocelot->stats_queue, &ocelot->stats_work,
			   OCELOT_STATS_CHECK_DELAY);

	return 0;
}
EXPORT_SYMBOL(ocelot_init);

void ocelot_deinit(struct ocelot *ocelot)
{
	cancel_delayed_work(&ocelot->stats_work);
	destroy_workqueue(ocelot->stats_queue);
	destroy_workqueue(ocelot->owq);
	mutex_destroy(&ocelot->stats_lock);
}
EXPORT_SYMBOL(ocelot_deinit);

void ocelot_deinit_port(struct ocelot *ocelot, int port)
{
	struct ocelot_port *ocelot_port = ocelot->ports[port];

	skb_queue_purge(&ocelot_port->tx_skbs);
}
EXPORT_SYMBOL(ocelot_deinit_port);

MODULE_LICENSE("Dual MIT/GPL");<|MERGE_RESOLUTION|>--- conflicted
+++ resolved
@@ -379,10 +379,7 @@
 
 int ocelot_port_flush(struct ocelot *ocelot, int port)
 {
-<<<<<<< HEAD
-=======
 	unsigned int pause_ena;
->>>>>>> 754a0abe
 	int err, val;
 
 	/* Disable dequeuing from the egress queues */
@@ -391,10 +388,7 @@
 		       QSYS_PORT_MODE, port);
 
 	/* Disable flow control */
-<<<<<<< HEAD
-=======
 	ocelot_fields_read(ocelot, port, SYS_PAUSE_CFG_PAUSE_ENA, &pause_ena);
->>>>>>> 754a0abe
 	ocelot_fields_write(ocelot, port, SYS_PAUSE_CFG_PAUSE_ENA, 0);
 
 	/* Disable priority flow control */
@@ -430,12 +424,9 @@
 	/* Clear flushing again. */
 	ocelot_rmw_gix(ocelot, 0, REW_PORT_CFG_FLUSH_ENA, REW_PORT_CFG, port);
 
-<<<<<<< HEAD
-=======
 	/* Re-enable flow control */
 	ocelot_fields_write(ocelot, port, SYS_PAUSE_CFG_PAUSE_ENA, pause_ena);
 
->>>>>>> 754a0abe
 	return err;
 }
 EXPORT_SYMBOL(ocelot_port_flush);
