// SPDX-License-Identifier: GPL-2.0-or-later
/**************************************************************************/
/*                                                                        */
/*  IBM System i and System p Virtual NIC Device Driver                   */
/*  Copyright (C) 2014 IBM Corp.                                          */
/*  Santiago Leon (santi_leon@yahoo.com)                                  */
/*  Thomas Falcon (tlfalcon@linux.vnet.ibm.com)                           */
/*  John Allen (jallen@linux.vnet.ibm.com)                                */
/*                                                                        */
/*                                                                        */
/* This module contains the implementation of a virtual ethernet device   */
/* for use with IBM i/p Series LPAR Linux. It utilizes the logical LAN    */
/* option of the RS/6000 Platform Architecture to interface with virtual  */
/* ethernet NICs that are presented to the partition by the hypervisor.   */
/*									   */
/* Messages are passed between the VNIC driver and the VNIC server using  */
/* Command/Response Queues (CRQs) and sub CRQs (sCRQs). CRQs are used to  */
/* issue and receive commands that initiate communication with the server */
/* on driver initialization. Sub CRQs (sCRQs) are similar to CRQs, but    */
/* are used by the driver to notify the server that a packet is           */
/* ready for transmission or that a buffer has been added to receive a    */
/* packet. Subsequently, sCRQs are used by the server to notify the       */
/* driver that a packet transmission has been completed or that a packet  */
/* has been received and placed in a waiting buffer.                      */
/*                                                                        */
/* In lieu of a more conventional "on-the-fly" DMA mapping strategy in    */
/* which skbs are DMA mapped and immediately unmapped when the transmit   */
/* or receive has been completed, the VNIC driver is required to use      */
/* "long term mapping". This entails that large, continuous DMA mapped    */
/* buffers are allocated on driver initialization and these buffers are   */
/* then continuously reused to pass skbs to and from the VNIC server.     */
/*                                                                        */
/**************************************************************************/

#include <linux/module.h>
#include <linux/moduleparam.h>
#include <linux/types.h>
#include <linux/errno.h>
#include <linux/completion.h>
#include <linux/ioport.h>
#include <linux/dma-mapping.h>
#include <linux/kernel.h>
#include <linux/netdevice.h>
#include <linux/etherdevice.h>
#include <linux/skbuff.h>
#include <linux/init.h>
#include <linux/delay.h>
#include <linux/mm.h>
#include <linux/ethtool.h>
#include <linux/proc_fs.h>
#include <linux/if_arp.h>
#include <linux/in.h>
#include <linux/ip.h>
#include <linux/ipv6.h>
#include <linux/irq.h>
#include <linux/kthread.h>
#include <linux/seq_file.h>
#include <linux/interrupt.h>
#include <net/net_namespace.h>
#include <asm/hvcall.h>
#include <linux/atomic.h>
#include <asm/vio.h>
#include <asm/iommu.h>
#include <linux/uaccess.h>
#include <asm/firmware.h>
#include <linux/workqueue.h>
#include <linux/if_vlan.h>
#include <linux/utsname.h>

#include "ibmvnic.h"

static const char ibmvnic_driver_name[] = "ibmvnic";
static const char ibmvnic_driver_string[] = "IBM System i/p Virtual NIC Driver";

MODULE_AUTHOR("Santiago Leon");
MODULE_DESCRIPTION("IBM System i/p Virtual NIC Driver");
MODULE_LICENSE("GPL");
MODULE_VERSION(IBMVNIC_DRIVER_VERSION);

static int ibmvnic_version = IBMVNIC_INITIAL_VERSION;
static void release_sub_crqs(struct ibmvnic_adapter *, bool);
static int ibmvnic_reset_crq(struct ibmvnic_adapter *);
static int ibmvnic_send_crq_init(struct ibmvnic_adapter *);
static int ibmvnic_reenable_crq_queue(struct ibmvnic_adapter *);
static int ibmvnic_send_crq(struct ibmvnic_adapter *, union ibmvnic_crq *);
static int send_subcrq_indirect(struct ibmvnic_adapter *, u64, u64, u64);
static irqreturn_t ibmvnic_interrupt_rx(int irq, void *instance);
static int enable_scrq_irq(struct ibmvnic_adapter *,
			   struct ibmvnic_sub_crq_queue *);
static int disable_scrq_irq(struct ibmvnic_adapter *,
			    struct ibmvnic_sub_crq_queue *);
static int pending_scrq(struct ibmvnic_adapter *,
			struct ibmvnic_sub_crq_queue *);
static union sub_crq *ibmvnic_next_scrq(struct ibmvnic_adapter *,
					struct ibmvnic_sub_crq_queue *);
static int ibmvnic_poll(struct napi_struct *napi, int data);
static void send_query_map(struct ibmvnic_adapter *adapter);
static int send_request_map(struct ibmvnic_adapter *, dma_addr_t, u32, u8);
static int send_request_unmap(struct ibmvnic_adapter *, u8);
static int send_login(struct ibmvnic_adapter *adapter);
static void send_query_cap(struct ibmvnic_adapter *adapter);
static int init_sub_crqs(struct ibmvnic_adapter *);
static int init_sub_crq_irqs(struct ibmvnic_adapter *adapter);
static int ibmvnic_reset_init(struct ibmvnic_adapter *, bool reset);
static void release_crq_queue(struct ibmvnic_adapter *);
static int __ibmvnic_set_mac(struct net_device *, u8 *);
static int init_crq_queue(struct ibmvnic_adapter *adapter);
static int send_query_phys_parms(struct ibmvnic_adapter *adapter);
static void ibmvnic_tx_scrq_clean_buffer(struct ibmvnic_adapter *adapter,
					 struct ibmvnic_sub_crq_queue *tx_scrq);

struct ibmvnic_stat {
	char name[ETH_GSTRING_LEN];
	int offset;
};

#define IBMVNIC_STAT_OFF(stat) (offsetof(struct ibmvnic_adapter, stats) + \
			     offsetof(struct ibmvnic_statistics, stat))
#define IBMVNIC_GET_STAT(a, off) (*((u64 *)(((unsigned long)(a)) + (off))))

static const struct ibmvnic_stat ibmvnic_stats[] = {
	{"rx_packets", IBMVNIC_STAT_OFF(rx_packets)},
	{"rx_bytes", IBMVNIC_STAT_OFF(rx_bytes)},
	{"tx_packets", IBMVNIC_STAT_OFF(tx_packets)},
	{"tx_bytes", IBMVNIC_STAT_OFF(tx_bytes)},
	{"ucast_tx_packets", IBMVNIC_STAT_OFF(ucast_tx_packets)},
	{"ucast_rx_packets", IBMVNIC_STAT_OFF(ucast_rx_packets)},
	{"mcast_tx_packets", IBMVNIC_STAT_OFF(mcast_tx_packets)},
	{"mcast_rx_packets", IBMVNIC_STAT_OFF(mcast_rx_packets)},
	{"bcast_tx_packets", IBMVNIC_STAT_OFF(bcast_tx_packets)},
	{"bcast_rx_packets", IBMVNIC_STAT_OFF(bcast_rx_packets)},
	{"align_errors", IBMVNIC_STAT_OFF(align_errors)},
	{"fcs_errors", IBMVNIC_STAT_OFF(fcs_errors)},
	{"single_collision_frames", IBMVNIC_STAT_OFF(single_collision_frames)},
	{"multi_collision_frames", IBMVNIC_STAT_OFF(multi_collision_frames)},
	{"sqe_test_errors", IBMVNIC_STAT_OFF(sqe_test_errors)},
	{"deferred_tx", IBMVNIC_STAT_OFF(deferred_tx)},
	{"late_collisions", IBMVNIC_STAT_OFF(late_collisions)},
	{"excess_collisions", IBMVNIC_STAT_OFF(excess_collisions)},
	{"internal_mac_tx_errors", IBMVNIC_STAT_OFF(internal_mac_tx_errors)},
	{"carrier_sense", IBMVNIC_STAT_OFF(carrier_sense)},
	{"too_long_frames", IBMVNIC_STAT_OFF(too_long_frames)},
	{"internal_mac_rx_errors", IBMVNIC_STAT_OFF(internal_mac_rx_errors)},
};

static int send_crq_init_complete(struct ibmvnic_adapter *adapter)
{
	union ibmvnic_crq crq;

	memset(&crq, 0, sizeof(crq));
	crq.generic.first = IBMVNIC_CRQ_INIT_CMD;
	crq.generic.cmd = IBMVNIC_CRQ_INIT_COMPLETE;

	return ibmvnic_send_crq(adapter, &crq);
}

static int send_version_xchg(struct ibmvnic_adapter *adapter)
{
	union ibmvnic_crq crq;

	memset(&crq, 0, sizeof(crq));
	crq.version_exchange.first = IBMVNIC_CRQ_CMD;
	crq.version_exchange.cmd = VERSION_EXCHANGE;
	crq.version_exchange.version = cpu_to_be16(ibmvnic_version);

	return ibmvnic_send_crq(adapter, &crq);
}

static long h_reg_sub_crq(unsigned long unit_address, unsigned long token,
			  unsigned long length, unsigned long *number,
			  unsigned long *irq)
{
	unsigned long retbuf[PLPAR_HCALL_BUFSIZE];
	long rc;

	rc = plpar_hcall(H_REG_SUB_CRQ, retbuf, unit_address, token, length);
	*number = retbuf[0];
	*irq = retbuf[1];

	return rc;
}

/**
 * ibmvnic_wait_for_completion - Check device state and wait for completion
 * @adapter: private device data
 * @comp_done: completion structure to wait for
 * @timeout: time to wait in milliseconds
 *
 * Wait for a completion signal or until the timeout limit is reached
 * while checking that the device is still active.
 */
static int ibmvnic_wait_for_completion(struct ibmvnic_adapter *adapter,
				       struct completion *comp_done,
				       unsigned long timeout)
{
	struct net_device *netdev;
	unsigned long div_timeout;
	u8 retry;

	netdev = adapter->netdev;
	retry = 5;
	div_timeout = msecs_to_jiffies(timeout / retry);
	while (true) {
		if (!adapter->crq.active) {
			netdev_err(netdev, "Device down!\n");
			return -ENODEV;
		}
		if (!retry--)
			break;
		if (wait_for_completion_timeout(comp_done, div_timeout))
			return 0;
	}
	netdev_err(netdev, "Operation timed out.\n");
	return -ETIMEDOUT;
}

static int alloc_long_term_buff(struct ibmvnic_adapter *adapter,
				struct ibmvnic_long_term_buff *ltb, int size)
{
	struct device *dev = &adapter->vdev->dev;
	int rc;

	ltb->size = size;
	ltb->buff = dma_alloc_coherent(dev, ltb->size, &ltb->addr,
				       GFP_KERNEL);

	if (!ltb->buff) {
		dev_err(dev, "Couldn't alloc long term buffer\n");
		return -ENOMEM;
	}
	ltb->map_id = adapter->map_id;
	adapter->map_id++;

	mutex_lock(&adapter->fw_lock);
	adapter->fw_done_rc = 0;
	reinit_completion(&adapter->fw_done);

	rc = send_request_map(adapter, ltb->addr, ltb->size, ltb->map_id);
	if (rc) {
		dev_err(dev, "send_request_map failed, rc = %d\n", rc);
		goto out;
	}

	rc = ibmvnic_wait_for_completion(adapter, &adapter->fw_done, 10000);
	if (rc) {
		dev_err(dev,
			"Long term map request aborted or timed out,rc = %d\n",
			rc);
		goto out;
	}

	if (adapter->fw_done_rc) {
		dev_err(dev, "Couldn't map long term buffer,rc = %d\n",
			adapter->fw_done_rc);
		rc = -1;
		goto out;
	}
	rc = 0;
out:
	if (rc) {
		dma_free_coherent(dev, ltb->size, ltb->buff, ltb->addr);
		ltb->buff = NULL;
	}
	mutex_unlock(&adapter->fw_lock);
	return rc;
}

static void free_long_term_buff(struct ibmvnic_adapter *adapter,
				struct ibmvnic_long_term_buff *ltb)
{
	struct device *dev = &adapter->vdev->dev;

	if (!ltb->buff)
		return;

	/* VIOS automatically unmaps the long term buffer at remote
	 * end for the following resets:
	 * FAILOVER, MOBILITY, TIMEOUT.
	 */
	if (adapter->reset_reason != VNIC_RESET_FAILOVER &&
	    adapter->reset_reason != VNIC_RESET_MOBILITY &&
	    adapter->reset_reason != VNIC_RESET_TIMEOUT)
		send_request_unmap(adapter, ltb->map_id);
	dma_free_coherent(dev, ltb->size, ltb->buff, ltb->addr);
	ltb->buff = NULL;
	ltb->map_id = 0;
}

static int reset_long_term_buff(struct ibmvnic_adapter *adapter,
				struct ibmvnic_long_term_buff *ltb)
{
	struct device *dev = &adapter->vdev->dev;
	int rc;

	memset(ltb->buff, 0, ltb->size);

	mutex_lock(&adapter->fw_lock);
	adapter->fw_done_rc = 0;

	reinit_completion(&adapter->fw_done);
	rc = send_request_map(adapter, ltb->addr, ltb->size, ltb->map_id);
	if (rc) {
		mutex_unlock(&adapter->fw_lock);
		return rc;
	}

	rc = ibmvnic_wait_for_completion(adapter, &adapter->fw_done, 10000);
	if (rc) {
		dev_info(dev,
			 "Reset failed, long term map request timed out or aborted\n");
		mutex_unlock(&adapter->fw_lock);
		return rc;
	}

	if (adapter->fw_done_rc) {
		dev_info(dev,
			 "Reset failed, attempting to free and reallocate buffer\n");
		free_long_term_buff(adapter, ltb);
		mutex_unlock(&adapter->fw_lock);
		return alloc_long_term_buff(adapter, ltb, ltb->size);
	}
	mutex_unlock(&adapter->fw_lock);
	return 0;
}

static void deactivate_rx_pools(struct ibmvnic_adapter *adapter)
{
	int i;

	for (i = 0; i < adapter->num_active_rx_pools; i++)
		adapter->rx_pool[i].active = 0;
}

static void replenish_rx_pool(struct ibmvnic_adapter *adapter,
			      struct ibmvnic_rx_pool *pool)
{
	int count = pool->size - atomic_read(&pool->available);
	u64 handle = adapter->rx_scrq[pool->index]->handle;
	struct device *dev = &adapter->vdev->dev;
	struct ibmvnic_ind_xmit_queue *ind_bufp;
	struct ibmvnic_sub_crq_queue *rx_scrq;
	union sub_crq *sub_crq;
	int buffers_added = 0;
	unsigned long lpar_rc;
	struct sk_buff *skb;
	unsigned int offset;
	dma_addr_t dma_addr;
	unsigned char *dst;
	int shift = 0;
	int index;
	int i;

	if (!pool->active)
		return;

	rx_scrq = adapter->rx_scrq[pool->index];
	ind_bufp = &rx_scrq->ind_buf;

	/* netdev_skb_alloc() could have failed after we saved a few skbs
	 * in the indir_buf and we would not have sent them to VIOS yet.
	 * To account for them, start the loop at ind_bufp->index rather
	 * than 0. If we pushed all the skbs to VIOS, ind_bufp->index will
	 * be 0.
	 */
	for (i = ind_bufp->index; i < count; ++i) {
		skb = netdev_alloc_skb(adapter->netdev, pool->buff_size);
		if (!skb) {
			dev_err(dev, "Couldn't replenish rx buff\n");
			adapter->replenish_no_mem++;
			break;
		}

		index = pool->free_map[pool->next_free];

		if (pool->rx_buff[index].skb)
			dev_err(dev, "Inconsistent free_map!\n");

		/* Copy the skb to the long term mapped DMA buffer */
		offset = index * pool->buff_size;
		dst = pool->long_term_buff.buff + offset;
		memset(dst, 0, pool->buff_size);
		dma_addr = pool->long_term_buff.addr + offset;
		pool->rx_buff[index].data = dst;

		pool->free_map[pool->next_free] = IBMVNIC_INVALID_MAP;
		pool->rx_buff[index].dma = dma_addr;
		pool->rx_buff[index].skb = skb;
		pool->rx_buff[index].pool_index = pool->index;
		pool->rx_buff[index].size = pool->buff_size;

		sub_crq = &ind_bufp->indir_arr[ind_bufp->index++];
		memset(sub_crq, 0, sizeof(*sub_crq));
		sub_crq->rx_add.first = IBMVNIC_CRQ_CMD;
		sub_crq->rx_add.correlator =
		    cpu_to_be64((u64)&pool->rx_buff[index]);
		sub_crq->rx_add.ioba = cpu_to_be32(dma_addr);
		sub_crq->rx_add.map_id = pool->long_term_buff.map_id;

		/* The length field of the sCRQ is defined to be 24 bits so the
		 * buffer size needs to be left shifted by a byte before it is
		 * converted to big endian to prevent the last byte from being
		 * truncated.
		 */
#ifdef __LITTLE_ENDIAN__
		shift = 8;
#endif
		sub_crq->rx_add.len = cpu_to_be32(pool->buff_size << shift);
		pool->next_free = (pool->next_free + 1) % pool->size;
		if (ind_bufp->index == IBMVNIC_MAX_IND_DESCS ||
		    i == count - 1) {
			lpar_rc =
				send_subcrq_indirect(adapter, handle,
						     (u64)ind_bufp->indir_dma,
						     (u64)ind_bufp->index);
			if (lpar_rc != H_SUCCESS)
				goto failure;
			buffers_added += ind_bufp->index;
			adapter->replenish_add_buff_success += ind_bufp->index;
			ind_bufp->index = 0;
		}
	}
	atomic_add(buffers_added, &pool->available);
	return;

failure:
	if (lpar_rc != H_PARAMETER && lpar_rc != H_CLOSED)
		dev_err_ratelimited(dev, "rx: replenish packet buffer failed\n");
	for (i = ind_bufp->index - 1; i >= 0; --i) {
		struct ibmvnic_rx_buff *rx_buff;

		pool->next_free = pool->next_free == 0 ?
				  pool->size - 1 : pool->next_free - 1;
		sub_crq = &ind_bufp->indir_arr[i];
		rx_buff = (struct ibmvnic_rx_buff *)
				be64_to_cpu(sub_crq->rx_add.correlator);
		index = (int)(rx_buff - pool->rx_buff);
		pool->free_map[pool->next_free] = index;
		dev_kfree_skb_any(pool->rx_buff[index].skb);
		pool->rx_buff[index].skb = NULL;
	}
	adapter->replenish_add_buff_failure += ind_bufp->index;
	atomic_add(buffers_added, &pool->available);
	ind_bufp->index = 0;
	if (lpar_rc == H_CLOSED || adapter->failover_pending) {
		/* Disable buffer pool replenishment and report carrier off if
		 * queue is closed or pending failover.
		 * Firmware guarantees that a signal will be sent to the
		 * driver, triggering a reset.
		 */
		deactivate_rx_pools(adapter);
		netif_carrier_off(adapter->netdev);
	}
}

static void replenish_pools(struct ibmvnic_adapter *adapter)
{
	int i;

	adapter->replenish_task_cycles++;
	for (i = 0; i < adapter->num_active_rx_pools; i++) {
		if (adapter->rx_pool[i].active)
			replenish_rx_pool(adapter, &adapter->rx_pool[i]);
	}

	netdev_dbg(adapter->netdev, "Replenished %d pools\n", i);
}

static void release_stats_buffers(struct ibmvnic_adapter *adapter)
{
	kfree(adapter->tx_stats_buffers);
	kfree(adapter->rx_stats_buffers);
	adapter->tx_stats_buffers = NULL;
	adapter->rx_stats_buffers = NULL;
}

static int init_stats_buffers(struct ibmvnic_adapter *adapter)
{
	adapter->tx_stats_buffers =
				kcalloc(IBMVNIC_MAX_QUEUES,
					sizeof(struct ibmvnic_tx_queue_stats),
					GFP_KERNEL);
	if (!adapter->tx_stats_buffers)
		return -ENOMEM;

	adapter->rx_stats_buffers =
				kcalloc(IBMVNIC_MAX_QUEUES,
					sizeof(struct ibmvnic_rx_queue_stats),
					GFP_KERNEL);
	if (!adapter->rx_stats_buffers)
		return -ENOMEM;

	return 0;
}

static void release_stats_token(struct ibmvnic_adapter *adapter)
{
	struct device *dev = &adapter->vdev->dev;

	if (!adapter->stats_token)
		return;

	dma_unmap_single(dev, adapter->stats_token,
			 sizeof(struct ibmvnic_statistics),
			 DMA_FROM_DEVICE);
	adapter->stats_token = 0;
}

static int init_stats_token(struct ibmvnic_adapter *adapter)
{
	struct device *dev = &adapter->vdev->dev;
	dma_addr_t stok;

	stok = dma_map_single(dev, &adapter->stats,
			      sizeof(struct ibmvnic_statistics),
			      DMA_FROM_DEVICE);
	if (dma_mapping_error(dev, stok)) {
		dev_err(dev, "Couldn't map stats buffer\n");
		return -1;
	}

	adapter->stats_token = stok;
	netdev_dbg(adapter->netdev, "Stats token initialized (%llx)\n", stok);
	return 0;
}

static int reset_rx_pools(struct ibmvnic_adapter *adapter)
{
	struct ibmvnic_rx_pool *rx_pool;
	u64 buff_size;
	int rx_scrqs;
	int i, j, rc;

	if (!adapter->rx_pool)
		return -1;

	buff_size = adapter->cur_rx_buf_sz;
	rx_scrqs = adapter->num_active_rx_pools;
	for (i = 0; i < rx_scrqs; i++) {
		rx_pool = &adapter->rx_pool[i];

		netdev_dbg(adapter->netdev, "Re-setting rx_pool[%d]\n", i);

		if (rx_pool->buff_size != buff_size) {
			free_long_term_buff(adapter, &rx_pool->long_term_buff);
			rx_pool->buff_size = ALIGN(buff_size, L1_CACHE_BYTES);
			rc = alloc_long_term_buff(adapter,
						  &rx_pool->long_term_buff,
						  rx_pool->size *
						  rx_pool->buff_size);
		} else {
			rc = reset_long_term_buff(adapter,
						  &rx_pool->long_term_buff);
		}

		if (rc)
			return rc;

		for (j = 0; j < rx_pool->size; j++)
			rx_pool->free_map[j] = j;

		memset(rx_pool->rx_buff, 0,
		       rx_pool->size * sizeof(struct ibmvnic_rx_buff));

		atomic_set(&rx_pool->available, 0);
		rx_pool->next_alloc = 0;
		rx_pool->next_free = 0;
		rx_pool->active = 1;
	}

	return 0;
}

static void release_rx_pools(struct ibmvnic_adapter *adapter)
{
	struct ibmvnic_rx_pool *rx_pool;
	int i, j;

	if (!adapter->rx_pool)
		return;

	for (i = 0; i < adapter->num_active_rx_pools; i++) {
		rx_pool = &adapter->rx_pool[i];

		netdev_dbg(adapter->netdev, "Releasing rx_pool[%d]\n", i);

		kfree(rx_pool->free_map);
		free_long_term_buff(adapter, &rx_pool->long_term_buff);

		if (!rx_pool->rx_buff)
			continue;

		for (j = 0; j < rx_pool->size; j++) {
			if (rx_pool->rx_buff[j].skb) {
				dev_kfree_skb_any(rx_pool->rx_buff[j].skb);
				rx_pool->rx_buff[j].skb = NULL;
			}
		}

		kfree(rx_pool->rx_buff);
	}

	kfree(adapter->rx_pool);
	adapter->rx_pool = NULL;
	adapter->num_active_rx_pools = 0;
}

static int init_rx_pools(struct net_device *netdev)
{
	struct ibmvnic_adapter *adapter = netdev_priv(netdev);
	struct device *dev = &adapter->vdev->dev;
	struct ibmvnic_rx_pool *rx_pool;
	int rxadd_subcrqs;
	u64 buff_size;
	int i, j;

	rxadd_subcrqs = adapter->num_active_rx_scrqs;
	buff_size = adapter->cur_rx_buf_sz;

	adapter->rx_pool = kcalloc(rxadd_subcrqs,
				   sizeof(struct ibmvnic_rx_pool),
				   GFP_KERNEL);
	if (!adapter->rx_pool) {
		dev_err(dev, "Failed to allocate rx pools\n");
		return -1;
	}

	adapter->num_active_rx_pools = rxadd_subcrqs;

	for (i = 0; i < rxadd_subcrqs; i++) {
		rx_pool = &adapter->rx_pool[i];

		netdev_dbg(adapter->netdev,
			   "Initializing rx_pool[%d], %lld buffs, %lld bytes each\n",
			   i, adapter->req_rx_add_entries_per_subcrq,
			   buff_size);

		rx_pool->size = adapter->req_rx_add_entries_per_subcrq;
		rx_pool->index = i;
		rx_pool->buff_size = ALIGN(buff_size, L1_CACHE_BYTES);
		rx_pool->active = 1;

		rx_pool->free_map = kcalloc(rx_pool->size, sizeof(int),
					    GFP_KERNEL);
		if (!rx_pool->free_map) {
			release_rx_pools(adapter);
			return -1;
		}

		rx_pool->rx_buff = kcalloc(rx_pool->size,
					   sizeof(struct ibmvnic_rx_buff),
					   GFP_KERNEL);
		if (!rx_pool->rx_buff) {
			dev_err(dev, "Couldn't alloc rx buffers\n");
			release_rx_pools(adapter);
			return -1;
		}

		if (alloc_long_term_buff(adapter, &rx_pool->long_term_buff,
					 rx_pool->size * rx_pool->buff_size)) {
			release_rx_pools(adapter);
			return -1;
		}

		for (j = 0; j < rx_pool->size; ++j)
			rx_pool->free_map[j] = j;

		atomic_set(&rx_pool->available, 0);
		rx_pool->next_alloc = 0;
		rx_pool->next_free = 0;
	}

	return 0;
}

static int reset_one_tx_pool(struct ibmvnic_adapter *adapter,
			     struct ibmvnic_tx_pool *tx_pool)
{
	int rc, i;

	rc = reset_long_term_buff(adapter, &tx_pool->long_term_buff);
	if (rc)
		return rc;

	memset(tx_pool->tx_buff, 0,
	       tx_pool->num_buffers *
	       sizeof(struct ibmvnic_tx_buff));

	for (i = 0; i < tx_pool->num_buffers; i++)
		tx_pool->free_map[i] = i;

	tx_pool->consumer_index = 0;
	tx_pool->producer_index = 0;

	return 0;
}

static int reset_tx_pools(struct ibmvnic_adapter *adapter)
{
	int tx_scrqs;
	int i, rc;

	if (!adapter->tx_pool)
		return -1;

	tx_scrqs = adapter->num_active_tx_pools;
	for (i = 0; i < tx_scrqs; i++) {
		ibmvnic_tx_scrq_clean_buffer(adapter, adapter->tx_scrq[i]);
		rc = reset_one_tx_pool(adapter, &adapter->tso_pool[i]);
		if (rc)
			return rc;
		rc = reset_one_tx_pool(adapter, &adapter->tx_pool[i]);
		if (rc)
			return rc;
	}

	return 0;
}

static void release_vpd_data(struct ibmvnic_adapter *adapter)
{
	if (!adapter->vpd)
		return;

	kfree(adapter->vpd->buff);
	kfree(adapter->vpd);

	adapter->vpd = NULL;
}

static void release_one_tx_pool(struct ibmvnic_adapter *adapter,
				struct ibmvnic_tx_pool *tx_pool)
{
	kfree(tx_pool->tx_buff);
	kfree(tx_pool->free_map);
	free_long_term_buff(adapter, &tx_pool->long_term_buff);
}

static void release_tx_pools(struct ibmvnic_adapter *adapter)
{
	int i;

	if (!adapter->tx_pool)
		return;

	for (i = 0; i < adapter->num_active_tx_pools; i++) {
		release_one_tx_pool(adapter, &adapter->tx_pool[i]);
		release_one_tx_pool(adapter, &adapter->tso_pool[i]);
	}

	kfree(adapter->tx_pool);
	adapter->tx_pool = NULL;
	kfree(adapter->tso_pool);
	adapter->tso_pool = NULL;
	adapter->num_active_tx_pools = 0;
}

static int init_one_tx_pool(struct net_device *netdev,
			    struct ibmvnic_tx_pool *tx_pool,
			    int num_entries, int buf_size)
{
	struct ibmvnic_adapter *adapter = netdev_priv(netdev);
	int i;

	tx_pool->tx_buff = kcalloc(num_entries,
				   sizeof(struct ibmvnic_tx_buff),
				   GFP_KERNEL);
	if (!tx_pool->tx_buff)
		return -1;

	if (alloc_long_term_buff(adapter, &tx_pool->long_term_buff,
				 num_entries * buf_size))
		return -1;

	tx_pool->free_map = kcalloc(num_entries, sizeof(int), GFP_KERNEL);
	if (!tx_pool->free_map)
		return -1;

	for (i = 0; i < num_entries; i++)
		tx_pool->free_map[i] = i;

	tx_pool->consumer_index = 0;
	tx_pool->producer_index = 0;
	tx_pool->num_buffers = num_entries;
	tx_pool->buf_size = buf_size;

	return 0;
}

static int init_tx_pools(struct net_device *netdev)
{
	struct ibmvnic_adapter *adapter = netdev_priv(netdev);
	int tx_subcrqs;
	u64 buff_size;
	int i, rc;

	tx_subcrqs = adapter->num_active_tx_scrqs;
	adapter->tx_pool = kcalloc(tx_subcrqs,
				   sizeof(struct ibmvnic_tx_pool), GFP_KERNEL);
	if (!adapter->tx_pool)
		return -1;

	adapter->tso_pool = kcalloc(tx_subcrqs,
				    sizeof(struct ibmvnic_tx_pool), GFP_KERNEL);
	if (!adapter->tso_pool) {
		kfree(adapter->tx_pool);
		adapter->tx_pool = NULL;
		return -1;
	}

	adapter->num_active_tx_pools = tx_subcrqs;

	for (i = 0; i < tx_subcrqs; i++) {
		buff_size = adapter->req_mtu + VLAN_HLEN;
		buff_size = ALIGN(buff_size, L1_CACHE_BYTES);
		rc = init_one_tx_pool(netdev, &adapter->tx_pool[i],
				      adapter->req_tx_entries_per_subcrq,
				      buff_size);
		if (rc) {
			release_tx_pools(adapter);
			return rc;
		}

		rc = init_one_tx_pool(netdev, &adapter->tso_pool[i],
				      IBMVNIC_TSO_BUFS,
				      IBMVNIC_TSO_BUF_SZ);
		if (rc) {
			release_tx_pools(adapter);
			return rc;
		}
	}

	return 0;
}

static void ibmvnic_napi_enable(struct ibmvnic_adapter *adapter)
{
	int i;

	if (adapter->napi_enabled)
		return;

	for (i = 0; i < adapter->req_rx_queues; i++)
		napi_enable(&adapter->napi[i]);

	adapter->napi_enabled = true;
}

static void ibmvnic_napi_disable(struct ibmvnic_adapter *adapter)
{
	int i;

	if (!adapter->napi_enabled)
		return;

	for (i = 0; i < adapter->req_rx_queues; i++) {
		netdev_dbg(adapter->netdev, "Disabling napi[%d]\n", i);
		napi_disable(&adapter->napi[i]);
	}

	adapter->napi_enabled = false;
}

static int init_napi(struct ibmvnic_adapter *adapter)
{
	int i;

	adapter->napi = kcalloc(adapter->req_rx_queues,
				sizeof(struct napi_struct), GFP_KERNEL);
	if (!adapter->napi)
		return -ENOMEM;

	for (i = 0; i < adapter->req_rx_queues; i++) {
		netdev_dbg(adapter->netdev, "Adding napi[%d]\n", i);
		netif_napi_add(adapter->netdev, &adapter->napi[i],
			       ibmvnic_poll, NAPI_POLL_WEIGHT);
	}

	adapter->num_active_rx_napi = adapter->req_rx_queues;
	return 0;
}

static void release_napi(struct ibmvnic_adapter *adapter)
{
	int i;

	if (!adapter->napi)
		return;

	for (i = 0; i < adapter->num_active_rx_napi; i++) {
		netdev_dbg(adapter->netdev, "Releasing napi[%d]\n", i);
		netif_napi_del(&adapter->napi[i]);
	}

	kfree(adapter->napi);
	adapter->napi = NULL;
	adapter->num_active_rx_napi = 0;
	adapter->napi_enabled = false;
}

static const char *adapter_state_to_string(enum vnic_state state)
{
	switch (state) {
	case VNIC_PROBING:
		return "PROBING";
	case VNIC_PROBED:
		return "PROBED";
	case VNIC_OPENING:
		return "OPENING";
	case VNIC_OPEN:
		return "OPEN";
	case VNIC_CLOSING:
		return "CLOSING";
	case VNIC_CLOSED:
		return "CLOSED";
	case VNIC_REMOVING:
		return "REMOVING";
	case VNIC_REMOVED:
		return "REMOVED";
	case VNIC_DOWN:
		return "DOWN";
	}
	return "UNKNOWN";
}

static int ibmvnic_login(struct net_device *netdev)
{
	struct ibmvnic_adapter *adapter = netdev_priv(netdev);
	unsigned long timeout = msecs_to_jiffies(20000);
	int retry_count = 0;
	int retries = 10;
	bool retry;
	int rc;

	do {
		retry = false;
		if (retry_count > retries) {
			netdev_warn(netdev, "Login attempts exceeded\n");
			return -1;
		}

		adapter->init_done_rc = 0;
		reinit_completion(&adapter->init_done);
		rc = send_login(adapter);
		if (rc)
			return rc;

		if (!wait_for_completion_timeout(&adapter->init_done,
						 timeout)) {
			netdev_warn(netdev, "Login timed out, retrying...\n");
			retry = true;
			adapter->init_done_rc = 0;
			retry_count++;
			continue;
		}

		if (adapter->init_done_rc == ABORTED) {
			netdev_warn(netdev, "Login aborted, retrying...\n");
			retry = true;
			adapter->init_done_rc = 0;
			retry_count++;
			/* FW or device may be busy, so
			 * wait a bit before retrying login
			 */
			msleep(500);
		} else if (adapter->init_done_rc == PARTIALSUCCESS) {
			retry_count++;
			release_sub_crqs(adapter, 1);

			retry = true;
			netdev_dbg(netdev,
				   "Received partial success, retrying...\n");
			adapter->init_done_rc = 0;
			reinit_completion(&adapter->init_done);
			send_query_cap(adapter);
			if (!wait_for_completion_timeout(&adapter->init_done,
							 timeout)) {
				netdev_warn(netdev,
					    "Capabilities query timed out\n");
				return -1;
			}

			rc = init_sub_crqs(adapter);
			if (rc) {
				netdev_warn(netdev,
					    "SCRQ initialization failed\n");
				return -1;
			}

			rc = init_sub_crq_irqs(adapter);
			if (rc) {
				netdev_warn(netdev,
					    "SCRQ irq initialization failed\n");
				return -1;
			}
		} else if (adapter->init_done_rc) {
			netdev_warn(netdev, "Adapter login failed\n");
			return -1;
		}
	} while (retry);

	__ibmvnic_set_mac(netdev, adapter->mac_addr);

<<<<<<< HEAD
	netdev_dbg(netdev, "[S:%d] Login succeeded\n", adapter->state);
=======
	netdev_dbg(netdev, "[S:%s] Login succeeded\n", adapter_state_to_string(adapter->state));
>>>>>>> 754a0abe
	return 0;
}

static void release_login_buffer(struct ibmvnic_adapter *adapter)
{
	kfree(adapter->login_buf);
	adapter->login_buf = NULL;
}

static void release_login_rsp_buffer(struct ibmvnic_adapter *adapter)
{
	kfree(adapter->login_rsp_buf);
	adapter->login_rsp_buf = NULL;
}

static void release_resources(struct ibmvnic_adapter *adapter)
{
	release_vpd_data(adapter);

	release_tx_pools(adapter);
	release_rx_pools(adapter);

	release_napi(adapter);
	release_login_buffer(adapter);
	release_login_rsp_buffer(adapter);
}

static int set_link_state(struct ibmvnic_adapter *adapter, u8 link_state)
{
	struct net_device *netdev = adapter->netdev;
	unsigned long timeout = msecs_to_jiffies(20000);
	union ibmvnic_crq crq;
	bool resend;
	int rc;

	netdev_dbg(netdev, "setting link state %d\n", link_state);

	memset(&crq, 0, sizeof(crq));
	crq.logical_link_state.first = IBMVNIC_CRQ_CMD;
	crq.logical_link_state.cmd = LOGICAL_LINK_STATE;
	crq.logical_link_state.link_state = link_state;

	do {
		resend = false;

		reinit_completion(&adapter->init_done);
		rc = ibmvnic_send_crq(adapter, &crq);
		if (rc) {
			netdev_err(netdev, "Failed to set link state\n");
			return rc;
		}

		if (!wait_for_completion_timeout(&adapter->init_done,
						 timeout)) {
			netdev_err(netdev, "timeout setting link state\n");
			return -1;
		}

		if (adapter->init_done_rc == PARTIALSUCCESS) {
			/* Partuial success, delay and re-send */
			mdelay(1000);
			resend = true;
		} else if (adapter->init_done_rc) {
			netdev_warn(netdev, "Unable to set link state, rc=%d\n",
				    adapter->init_done_rc);
			return adapter->init_done_rc;
		}
	} while (resend);

	return 0;
}

static int set_real_num_queues(struct net_device *netdev)
{
	struct ibmvnic_adapter *adapter = netdev_priv(netdev);
	int rc;

	netdev_dbg(netdev, "Setting real tx/rx queues (%llx/%llx)\n",
		   adapter->req_tx_queues, adapter->req_rx_queues);

	rc = netif_set_real_num_tx_queues(netdev, adapter->req_tx_queues);
	if (rc) {
		netdev_err(netdev, "failed to set the number of tx queues\n");
		return rc;
	}

	rc = netif_set_real_num_rx_queues(netdev, adapter->req_rx_queues);
	if (rc)
		netdev_err(netdev, "failed to set the number of rx queues\n");

	return rc;
}

static int ibmvnic_get_vpd(struct ibmvnic_adapter *adapter)
{
	struct device *dev = &adapter->vdev->dev;
	union ibmvnic_crq crq;
	int len = 0;
	int rc;

	if (adapter->vpd->buff)
		len = adapter->vpd->len;

	mutex_lock(&adapter->fw_lock);
	adapter->fw_done_rc = 0;
	reinit_completion(&adapter->fw_done);

	crq.get_vpd_size.first = IBMVNIC_CRQ_CMD;
	crq.get_vpd_size.cmd = GET_VPD_SIZE;
	rc = ibmvnic_send_crq(adapter, &crq);
	if (rc) {
		mutex_unlock(&adapter->fw_lock);
		return rc;
	}

	rc = ibmvnic_wait_for_completion(adapter, &adapter->fw_done, 10000);
	if (rc) {
		dev_err(dev, "Could not retrieve VPD size, rc = %d\n", rc);
		mutex_unlock(&adapter->fw_lock);
		return rc;
	}
	mutex_unlock(&adapter->fw_lock);

	if (!adapter->vpd->len)
		return -ENODATA;

	if (!adapter->vpd->buff)
		adapter->vpd->buff = kzalloc(adapter->vpd->len, GFP_KERNEL);
	else if (adapter->vpd->len != len)
		adapter->vpd->buff =
			krealloc(adapter->vpd->buff,
				 adapter->vpd->len, GFP_KERNEL);

	if (!adapter->vpd->buff) {
		dev_err(dev, "Could allocate VPD buffer\n");
		return -ENOMEM;
	}

	adapter->vpd->dma_addr =
		dma_map_single(dev, adapter->vpd->buff, adapter->vpd->len,
			       DMA_FROM_DEVICE);
	if (dma_mapping_error(dev, adapter->vpd->dma_addr)) {
		dev_err(dev, "Could not map VPD buffer\n");
		kfree(adapter->vpd->buff);
		adapter->vpd->buff = NULL;
		return -ENOMEM;
	}

	mutex_lock(&adapter->fw_lock);
	adapter->fw_done_rc = 0;
	reinit_completion(&adapter->fw_done);

	crq.get_vpd.first = IBMVNIC_CRQ_CMD;
	crq.get_vpd.cmd = GET_VPD;
	crq.get_vpd.ioba = cpu_to_be32(adapter->vpd->dma_addr);
	crq.get_vpd.len = cpu_to_be32((u32)adapter->vpd->len);
	rc = ibmvnic_send_crq(adapter, &crq);
	if (rc) {
		kfree(adapter->vpd->buff);
		adapter->vpd->buff = NULL;
		mutex_unlock(&adapter->fw_lock);
		return rc;
	}

	rc = ibmvnic_wait_for_completion(adapter, &adapter->fw_done, 10000);
	if (rc) {
		dev_err(dev, "Unable to retrieve VPD, rc = %d\n", rc);
		kfree(adapter->vpd->buff);
		adapter->vpd->buff = NULL;
		mutex_unlock(&adapter->fw_lock);
		return rc;
	}

	mutex_unlock(&adapter->fw_lock);
	return 0;
}

static int init_resources(struct ibmvnic_adapter *adapter)
{
	struct net_device *netdev = adapter->netdev;
	int rc;

	rc = set_real_num_queues(netdev);
	if (rc)
		return rc;

	adapter->vpd = kzalloc(sizeof(*adapter->vpd), GFP_KERNEL);
	if (!adapter->vpd)
		return -ENOMEM;

	/* Vital Product Data (VPD) */
	rc = ibmvnic_get_vpd(adapter);
	if (rc) {
		netdev_err(netdev, "failed to initialize Vital Product Data (VPD)\n");
		return rc;
	}

	adapter->map_id = 1;

	rc = init_napi(adapter);
	if (rc)
		return rc;

	send_query_map(adapter);

	rc = init_rx_pools(netdev);
	if (rc)
		return rc;

	rc = init_tx_pools(netdev);
	return rc;
}

static int __ibmvnic_open(struct net_device *netdev)
{
	struct ibmvnic_adapter *adapter = netdev_priv(netdev);
	enum vnic_state prev_state = adapter->state;
	int i, rc;

	adapter->state = VNIC_OPENING;
	replenish_pools(adapter);
	ibmvnic_napi_enable(adapter);

	/* We're ready to receive frames, enable the sub-crq interrupts and
	 * set the logical link state to up
	 */
	for (i = 0; i < adapter->req_rx_queues; i++) {
		netdev_dbg(netdev, "Enabling rx_scrq[%d] irq\n", i);
		if (prev_state == VNIC_CLOSED)
			enable_irq(adapter->rx_scrq[i]->irq);
		enable_scrq_irq(adapter, adapter->rx_scrq[i]);
	}

	for (i = 0; i < adapter->req_tx_queues; i++) {
		netdev_dbg(netdev, "Enabling tx_scrq[%d] irq\n", i);
		if (prev_state == VNIC_CLOSED)
			enable_irq(adapter->tx_scrq[i]->irq);
		enable_scrq_irq(adapter, adapter->tx_scrq[i]);
		netdev_tx_reset_queue(netdev_get_tx_queue(netdev, i));
	}

	rc = set_link_state(adapter, IBMVNIC_LOGICAL_LNK_UP);
	if (rc) {
		ibmvnic_napi_disable(adapter);
		release_resources(adapter);
		return rc;
	}

	netif_tx_start_all_queues(netdev);

	adapter->state = VNIC_OPEN;
	return rc;
}

static int ibmvnic_open(struct net_device *netdev)
{
	struct ibmvnic_adapter *adapter = netdev_priv(netdev);
	int rc;

	ASSERT_RTNL();

	/* If device failover is pending or we are about to reset, just set
	 * device state and return. Device operation will be handled by reset
	 * routine.
	 *
	 * It should be safe to overwrite the adapter->state here. Since
	 * we hold the rtnl, either the reset has not actually started or
	 * the rtnl got dropped during the set_link_state() in do_reset().
	 * In the former case, no one else is changing the state (again we
	 * have the rtnl) and in the latter case, do_reset() will detect and
	 * honor our setting below.
	 */
	if (adapter->failover_pending || (test_bit(0, &adapter->resetting))) {
		netdev_dbg(netdev, "[S:%s FOP:%d] Resetting, deferring open\n",
			   adapter_state_to_string(adapter->state),
			   adapter->failover_pending);
		adapter->state = VNIC_OPEN;
		rc = 0;
		goto out;
	}

	if (adapter->state != VNIC_CLOSED) {
		rc = ibmvnic_login(netdev);
		if (rc)
			goto out;

		rc = init_resources(adapter);
		if (rc) {
			netdev_err(netdev, "failed to initialize resources\n");
			release_resources(adapter);
			goto out;
		}
	}

	rc = __ibmvnic_open(netdev);

out:
	/* If open failed and there is a pending failover or in-progress reset,
	 * set device state and return. Device operation will be handled by
	 * reset routine. See also comments above regarding rtnl.
	 */
	if (rc &&
	    (adapter->failover_pending || (test_bit(0, &adapter->resetting)))) {
		adapter->state = VNIC_OPEN;
		rc = 0;
	}
	return rc;
}

static void clean_rx_pools(struct ibmvnic_adapter *adapter)
{
	struct ibmvnic_rx_pool *rx_pool;
	struct ibmvnic_rx_buff *rx_buff;
	u64 rx_entries;
	int rx_scrqs;
	int i, j;

	if (!adapter->rx_pool)
		return;

	rx_scrqs = adapter->num_active_rx_pools;
	rx_entries = adapter->req_rx_add_entries_per_subcrq;

	/* Free any remaining skbs in the rx buffer pools */
	for (i = 0; i < rx_scrqs; i++) {
		rx_pool = &adapter->rx_pool[i];
		if (!rx_pool || !rx_pool->rx_buff)
			continue;

		netdev_dbg(adapter->netdev, "Cleaning rx_pool[%d]\n", i);
		for (j = 0; j < rx_entries; j++) {
			rx_buff = &rx_pool->rx_buff[j];
			if (rx_buff && rx_buff->skb) {
				dev_kfree_skb_any(rx_buff->skb);
				rx_buff->skb = NULL;
			}
		}
	}
}

static void clean_one_tx_pool(struct ibmvnic_adapter *adapter,
			      struct ibmvnic_tx_pool *tx_pool)
{
	struct ibmvnic_tx_buff *tx_buff;
	u64 tx_entries;
	int i;

	if (!tx_pool || !tx_pool->tx_buff)
		return;

	tx_entries = tx_pool->num_buffers;

	for (i = 0; i < tx_entries; i++) {
		tx_buff = &tx_pool->tx_buff[i];
		if (tx_buff && tx_buff->skb) {
			dev_kfree_skb_any(tx_buff->skb);
			tx_buff->skb = NULL;
		}
	}
}

static void clean_tx_pools(struct ibmvnic_adapter *adapter)
{
	int tx_scrqs;
	int i;

	if (!adapter->tx_pool || !adapter->tso_pool)
		return;

	tx_scrqs = adapter->num_active_tx_pools;

	/* Free any remaining skbs in the tx buffer pools */
	for (i = 0; i < tx_scrqs; i++) {
		netdev_dbg(adapter->netdev, "Cleaning tx_pool[%d]\n", i);
		clean_one_tx_pool(adapter, &adapter->tx_pool[i]);
		clean_one_tx_pool(adapter, &adapter->tso_pool[i]);
	}
}

static void ibmvnic_disable_irqs(struct ibmvnic_adapter *adapter)
{
	struct net_device *netdev = adapter->netdev;
	int i;

	if (adapter->tx_scrq) {
		for (i = 0; i < adapter->req_tx_queues; i++)
			if (adapter->tx_scrq[i]->irq) {
				netdev_dbg(netdev,
					   "Disabling tx_scrq[%d] irq\n", i);
				disable_scrq_irq(adapter, adapter->tx_scrq[i]);
				disable_irq(adapter->tx_scrq[i]->irq);
			}
	}

	if (adapter->rx_scrq) {
		for (i = 0; i < adapter->req_rx_queues; i++) {
			if (adapter->rx_scrq[i]->irq) {
				netdev_dbg(netdev,
					   "Disabling rx_scrq[%d] irq\n", i);
				disable_scrq_irq(adapter, adapter->rx_scrq[i]);
				disable_irq(adapter->rx_scrq[i]->irq);
			}
		}
	}
}

static void ibmvnic_cleanup(struct net_device *netdev)
{
	struct ibmvnic_adapter *adapter = netdev_priv(netdev);

	/* ensure that transmissions are stopped if called by do_reset */
	if (test_bit(0, &adapter->resetting))
		netif_tx_disable(netdev);
	else
		netif_tx_stop_all_queues(netdev);

	ibmvnic_napi_disable(adapter);
	ibmvnic_disable_irqs(adapter);

	clean_rx_pools(adapter);
	clean_tx_pools(adapter);
}

static int __ibmvnic_close(struct net_device *netdev)
{
	struct ibmvnic_adapter *adapter = netdev_priv(netdev);
	int rc = 0;

	adapter->state = VNIC_CLOSING;
	rc = set_link_state(adapter, IBMVNIC_LOGICAL_LNK_DN);
	adapter->state = VNIC_CLOSED;
	return rc;
}

static int ibmvnic_close(struct net_device *netdev)
{
	struct ibmvnic_adapter *adapter = netdev_priv(netdev);
	int rc;

<<<<<<< HEAD
	netdev_dbg(netdev, "[S:%d FOP:%d FRR:%d] Closing\n",
		   adapter->state, adapter->failover_pending,
=======
	netdev_dbg(netdev, "[S:%s FOP:%d FRR:%d] Closing\n",
		   adapter_state_to_string(adapter->state),
		   adapter->failover_pending,
>>>>>>> 754a0abe
		   adapter->force_reset_recovery);

	/* If device failover is pending, just set device state and return.
	 * Device operation will be handled by reset routine.
	 */
	if (adapter->failover_pending) {
		adapter->state = VNIC_CLOSED;
		return 0;
	}

	rc = __ibmvnic_close(netdev);
	ibmvnic_cleanup(netdev);

	return rc;
}

/**
 * build_hdr_data - creates L2/L3/L4 header data buffer
 * @hdr_field: bitfield determining needed headers
 * @skb: socket buffer
 * @hdr_len: array of header lengths
 * @hdr_data: buffer to write the header to
 *
 * Reads hdr_field to determine which headers are needed by firmware.
 * Builds a buffer containing these headers.  Saves individual header
 * lengths and total buffer length to be used to build descriptors.
 */
static int build_hdr_data(u8 hdr_field, struct sk_buff *skb,
			  int *hdr_len, u8 *hdr_data)
{
	int len = 0;
	u8 *hdr;

	if (skb_vlan_tagged(skb) && !skb_vlan_tag_present(skb))
		hdr_len[0] = sizeof(struct vlan_ethhdr);
	else
		hdr_len[0] = sizeof(struct ethhdr);

	if (skb->protocol == htons(ETH_P_IP)) {
		hdr_len[1] = ip_hdr(skb)->ihl * 4;
		if (ip_hdr(skb)->protocol == IPPROTO_TCP)
			hdr_len[2] = tcp_hdrlen(skb);
		else if (ip_hdr(skb)->protocol == IPPROTO_UDP)
			hdr_len[2] = sizeof(struct udphdr);
	} else if (skb->protocol == htons(ETH_P_IPV6)) {
		hdr_len[1] = sizeof(struct ipv6hdr);
		if (ipv6_hdr(skb)->nexthdr == IPPROTO_TCP)
			hdr_len[2] = tcp_hdrlen(skb);
		else if (ipv6_hdr(skb)->nexthdr == IPPROTO_UDP)
			hdr_len[2] = sizeof(struct udphdr);
	} else if (skb->protocol == htons(ETH_P_ARP)) {
		hdr_len[1] = arp_hdr_len(skb->dev);
		hdr_len[2] = 0;
	}

	memset(hdr_data, 0, 120);
	if ((hdr_field >> 6) & 1) {
		hdr = skb_mac_header(skb);
		memcpy(hdr_data, hdr, hdr_len[0]);
		len += hdr_len[0];
	}

	if ((hdr_field >> 5) & 1) {
		hdr = skb_network_header(skb);
		memcpy(hdr_data + len, hdr, hdr_len[1]);
		len += hdr_len[1];
	}

	if ((hdr_field >> 4) & 1) {
		hdr = skb_transport_header(skb);
		memcpy(hdr_data + len, hdr, hdr_len[2]);
		len += hdr_len[2];
	}
	return len;
}

/**
 * create_hdr_descs - create header and header extension descriptors
 * @hdr_field: bitfield determining needed headers
 * @hdr_data: buffer containing header data
 * @len: length of data buffer
 * @hdr_len: array of individual header lengths
 * @scrq_arr: descriptor array
 *
 * Creates header and, if needed, header extension descriptors and
 * places them in a descriptor array, scrq_arr
 */

static int create_hdr_descs(u8 hdr_field, u8 *hdr_data, int len, int *hdr_len,
			    union sub_crq *scrq_arr)
{
	union sub_crq hdr_desc;
	int tmp_len = len;
	int num_descs = 0;
	u8 *data, *cur;
	int tmp;

	while (tmp_len > 0) {
		cur = hdr_data + len - tmp_len;

		memset(&hdr_desc, 0, sizeof(hdr_desc));
		if (cur != hdr_data) {
			data = hdr_desc.hdr_ext.data;
			tmp = tmp_len > 29 ? 29 : tmp_len;
			hdr_desc.hdr_ext.first = IBMVNIC_CRQ_CMD;
			hdr_desc.hdr_ext.type = IBMVNIC_HDR_EXT_DESC;
			hdr_desc.hdr_ext.len = tmp;
		} else {
			data = hdr_desc.hdr.data;
			tmp = tmp_len > 24 ? 24 : tmp_len;
			hdr_desc.hdr.first = IBMVNIC_CRQ_CMD;
			hdr_desc.hdr.type = IBMVNIC_HDR_DESC;
			hdr_desc.hdr.len = tmp;
			hdr_desc.hdr.l2_len = (u8)hdr_len[0];
			hdr_desc.hdr.l3_len = cpu_to_be16((u16)hdr_len[1]);
			hdr_desc.hdr.l4_len = (u8)hdr_len[2];
			hdr_desc.hdr.flag = hdr_field << 1;
		}
		memcpy(data, cur, tmp);
		tmp_len -= tmp;
		*scrq_arr = hdr_desc;
		scrq_arr++;
		num_descs++;
	}

	return num_descs;
}

/**
 * build_hdr_descs_arr - build a header descriptor array
 * @skb: tx socket buffer
 * @indir_arr: indirect array
 * @num_entries: number of descriptors to be sent
 * @hdr_field: bit field determining which headers will be sent
 *
 * This function will build a TX descriptor array with applicable
 * L2/L3/L4 packet header descriptors to be sent by send_subcrq_indirect.
 */

static void build_hdr_descs_arr(struct sk_buff *skb,
				union sub_crq *indir_arr,
				int *num_entries, u8 hdr_field)
{
	int hdr_len[3] = {0, 0, 0};
	u8 hdr_data[140] = {0};
	int tot_len;

	tot_len = build_hdr_data(hdr_field, skb, hdr_len,
				 hdr_data);
	*num_entries += create_hdr_descs(hdr_field, hdr_data, tot_len, hdr_len,
					 indir_arr + 1);
}

static int ibmvnic_xmit_workarounds(struct sk_buff *skb,
				    struct net_device *netdev)
{
	/* For some backing devices, mishandling of small packets
	 * can result in a loss of connection or TX stall. Device
	 * architects recommend that no packet should be smaller
	 * than the minimum MTU value provided to the driver, so
	 * pad any packets to that length
	 */
	if (skb->len < netdev->min_mtu)
		return skb_put_padto(skb, netdev->min_mtu);

	return 0;
}

static void ibmvnic_tx_scrq_clean_buffer(struct ibmvnic_adapter *adapter,
					 struct ibmvnic_sub_crq_queue *tx_scrq)
{
	struct ibmvnic_ind_xmit_queue *ind_bufp;
	struct ibmvnic_tx_buff *tx_buff;
	struct ibmvnic_tx_pool *tx_pool;
	union sub_crq tx_scrq_entry;
	int queue_num;
	int entries;
	int index;
	int i;

	ind_bufp = &tx_scrq->ind_buf;
	entries = (u64)ind_bufp->index;
	queue_num = tx_scrq->pool_index;

	for (i = entries - 1; i >= 0; --i) {
		tx_scrq_entry = ind_bufp->indir_arr[i];
		if (tx_scrq_entry.v1.type != IBMVNIC_TX_DESC)
			continue;
		index = be32_to_cpu(tx_scrq_entry.v1.correlator);
		if (index & IBMVNIC_TSO_POOL_MASK) {
			tx_pool = &adapter->tso_pool[queue_num];
			index &= ~IBMVNIC_TSO_POOL_MASK;
		} else {
			tx_pool = &adapter->tx_pool[queue_num];
		}
		tx_pool->free_map[tx_pool->consumer_index] = index;
		tx_pool->consumer_index = tx_pool->consumer_index == 0 ?
					  tx_pool->num_buffers - 1 :
					  tx_pool->consumer_index - 1;
		tx_buff = &tx_pool->tx_buff[index];
		adapter->netdev->stats.tx_packets--;
		adapter->netdev->stats.tx_bytes -= tx_buff->skb->len;
		adapter->tx_stats_buffers[queue_num].packets--;
		adapter->tx_stats_buffers[queue_num].bytes -=
						tx_buff->skb->len;
		dev_kfree_skb_any(tx_buff->skb);
		tx_buff->skb = NULL;
		adapter->netdev->stats.tx_dropped++;
	}
	ind_bufp->index = 0;
	if (atomic_sub_return(entries, &tx_scrq->used) <=
	    (adapter->req_tx_entries_per_subcrq / 2) &&
	    __netif_subqueue_stopped(adapter->netdev, queue_num) &&
	    !test_bit(0, &adapter->resetting)) {
		netif_wake_subqueue(adapter->netdev, queue_num);
		netdev_dbg(adapter->netdev, "Started queue %d\n",
			   queue_num);
	}
}

static int ibmvnic_tx_scrq_flush(struct ibmvnic_adapter *adapter,
				 struct ibmvnic_sub_crq_queue *tx_scrq)
{
	struct ibmvnic_ind_xmit_queue *ind_bufp;
	u64 dma_addr;
	u64 entries;
	u64 handle;
	int rc;

	ind_bufp = &tx_scrq->ind_buf;
	dma_addr = (u64)ind_bufp->indir_dma;
	entries = (u64)ind_bufp->index;
	handle = tx_scrq->handle;

	if (!entries)
		return 0;
	rc = send_subcrq_indirect(adapter, handle, dma_addr, entries);
	if (rc)
		ibmvnic_tx_scrq_clean_buffer(adapter, tx_scrq);
	else
		ind_bufp->index = 0;
	return 0;
}

static netdev_tx_t ibmvnic_xmit(struct sk_buff *skb, struct net_device *netdev)
{
	struct ibmvnic_adapter *adapter = netdev_priv(netdev);
	int queue_num = skb_get_queue_mapping(skb);
	u8 *hdrs = (u8 *)&adapter->tx_rx_desc_req;
	struct device *dev = &adapter->vdev->dev;
	struct ibmvnic_ind_xmit_queue *ind_bufp;
	struct ibmvnic_tx_buff *tx_buff = NULL;
	struct ibmvnic_sub_crq_queue *tx_scrq;
	struct ibmvnic_tx_pool *tx_pool;
	unsigned int tx_send_failed = 0;
	netdev_tx_t ret = NETDEV_TX_OK;
	unsigned int tx_map_failed = 0;
	union sub_crq indir_arr[16];
	unsigned int tx_dropped = 0;
	unsigned int tx_packets = 0;
	unsigned int tx_bytes = 0;
	dma_addr_t data_dma_addr;
	struct netdev_queue *txq;
	unsigned long lpar_rc;
	union sub_crq tx_crq;
	unsigned int offset;
	int num_entries = 1;
	unsigned char *dst;
	int index = 0;
	u8 proto = 0;

	tx_scrq = adapter->tx_scrq[queue_num];
	txq = netdev_get_tx_queue(netdev, queue_num);
	ind_bufp = &tx_scrq->ind_buf;

	if (test_bit(0, &adapter->resetting)) {
		if (!netif_subqueue_stopped(netdev, skb))
			netif_stop_subqueue(netdev, queue_num);
		dev_kfree_skb_any(skb);

		tx_send_failed++;
		tx_dropped++;
		ret = NETDEV_TX_OK;
		ibmvnic_tx_scrq_flush(adapter, tx_scrq);
		goto out;
	}

	if (ibmvnic_xmit_workarounds(skb, netdev)) {
		tx_dropped++;
		tx_send_failed++;
		ret = NETDEV_TX_OK;
		ibmvnic_tx_scrq_flush(adapter, tx_scrq);
		goto out;
	}
	if (skb_is_gso(skb))
		tx_pool = &adapter->tso_pool[queue_num];
	else
		tx_pool = &adapter->tx_pool[queue_num];

	index = tx_pool->free_map[tx_pool->consumer_index];

	if (index == IBMVNIC_INVALID_MAP) {
		dev_kfree_skb_any(skb);
		tx_send_failed++;
		tx_dropped++;
		ret = NETDEV_TX_OK;
		goto out;
	}

	tx_pool->free_map[tx_pool->consumer_index] = IBMVNIC_INVALID_MAP;

	offset = index * tx_pool->buf_size;
	dst = tx_pool->long_term_buff.buff + offset;
	memset(dst, 0, tx_pool->buf_size);
	data_dma_addr = tx_pool->long_term_buff.addr + offset;

	if (skb_shinfo(skb)->nr_frags) {
		int cur, i;

		/* Copy the head */
		skb_copy_from_linear_data(skb, dst, skb_headlen(skb));
		cur = skb_headlen(skb);

		/* Copy the frags */
		for (i = 0; i < skb_shinfo(skb)->nr_frags; i++) {
			const skb_frag_t *frag = &skb_shinfo(skb)->frags[i];

			memcpy(dst + cur, skb_frag_address(frag),
			       skb_frag_size(frag));
			cur += skb_frag_size(frag);
		}
	} else {
		skb_copy_from_linear_data(skb, dst, skb->len);
	}

	/* post changes to long_term_buff *dst before VIOS accessing it */
	dma_wmb();

	tx_pool->consumer_index =
	    (tx_pool->consumer_index + 1) % tx_pool->num_buffers;

	tx_buff = &tx_pool->tx_buff[index];
	tx_buff->skb = skb;
	tx_buff->index = index;
	tx_buff->pool_index = queue_num;

	memset(&tx_crq, 0, sizeof(tx_crq));
	tx_crq.v1.first = IBMVNIC_CRQ_CMD;
	tx_crq.v1.type = IBMVNIC_TX_DESC;
	tx_crq.v1.n_crq_elem = 1;
	tx_crq.v1.n_sge = 1;
	tx_crq.v1.flags1 = IBMVNIC_TX_COMP_NEEDED;

	if (skb_is_gso(skb))
		tx_crq.v1.correlator =
			cpu_to_be32(index | IBMVNIC_TSO_POOL_MASK);
	else
		tx_crq.v1.correlator = cpu_to_be32(index);
	tx_crq.v1.dma_reg = cpu_to_be16(tx_pool->long_term_buff.map_id);
	tx_crq.v1.sge_len = cpu_to_be32(skb->len);
	tx_crq.v1.ioba = cpu_to_be64(data_dma_addr);

	if (adapter->vlan_header_insertion && skb_vlan_tag_present(skb)) {
		tx_crq.v1.flags2 |= IBMVNIC_TX_VLAN_INSERT;
		tx_crq.v1.vlan_id = cpu_to_be16(skb->vlan_tci);
	}

	if (skb->protocol == htons(ETH_P_IP)) {
		tx_crq.v1.flags1 |= IBMVNIC_TX_PROT_IPV4;
		proto = ip_hdr(skb)->protocol;
	} else if (skb->protocol == htons(ETH_P_IPV6)) {
		tx_crq.v1.flags1 |= IBMVNIC_TX_PROT_IPV6;
		proto = ipv6_hdr(skb)->nexthdr;
	}

	if (proto == IPPROTO_TCP)
		tx_crq.v1.flags1 |= IBMVNIC_TX_PROT_TCP;
	else if (proto == IPPROTO_UDP)
		tx_crq.v1.flags1 |= IBMVNIC_TX_PROT_UDP;

	if (skb->ip_summed == CHECKSUM_PARTIAL) {
		tx_crq.v1.flags1 |= IBMVNIC_TX_CHKSUM_OFFLOAD;
		hdrs += 2;
	}
	if (skb_is_gso(skb)) {
		tx_crq.v1.flags1 |= IBMVNIC_TX_LSO;
		tx_crq.v1.mss = cpu_to_be16(skb_shinfo(skb)->gso_size);
		hdrs += 2;
	}

	if ((*hdrs >> 7) & 1)
		build_hdr_descs_arr(skb, indir_arr, &num_entries, *hdrs);

	tx_crq.v1.n_crq_elem = num_entries;
	tx_buff->num_entries = num_entries;
	/* flush buffer if current entry can not fit */
	if (num_entries + ind_bufp->index > IBMVNIC_MAX_IND_DESCS) {
		lpar_rc = ibmvnic_tx_scrq_flush(adapter, tx_scrq);
		if (lpar_rc != H_SUCCESS)
			goto tx_flush_err;
	}

	indir_arr[0] = tx_crq;
	memcpy(&ind_bufp->indir_arr[ind_bufp->index], &indir_arr[0],
	       num_entries * sizeof(struct ibmvnic_generic_scrq));
	ind_bufp->index += num_entries;
	if (__netdev_tx_sent_queue(txq, skb->len,
				   netdev_xmit_more() &&
				   ind_bufp->index < IBMVNIC_MAX_IND_DESCS)) {
		lpar_rc = ibmvnic_tx_scrq_flush(adapter, tx_scrq);
		if (lpar_rc != H_SUCCESS)
			goto tx_err;
	}

	if (atomic_add_return(num_entries, &tx_scrq->used)
					>= adapter->req_tx_entries_per_subcrq) {
		netdev_dbg(netdev, "Stopping queue %d\n", queue_num);
		netif_stop_subqueue(netdev, queue_num);
	}

	tx_packets++;
	tx_bytes += skb->len;
	txq->trans_start = jiffies;
	ret = NETDEV_TX_OK;
	goto out;

tx_flush_err:
	dev_kfree_skb_any(skb);
	tx_buff->skb = NULL;
	tx_pool->consumer_index = tx_pool->consumer_index == 0 ?
				  tx_pool->num_buffers - 1 :
				  tx_pool->consumer_index - 1;
	tx_dropped++;
tx_err:
	if (lpar_rc != H_CLOSED && lpar_rc != H_PARAMETER)
		dev_err_ratelimited(dev, "tx: send failed\n");

	if (lpar_rc == H_CLOSED || adapter->failover_pending) {
		/* Disable TX and report carrier off if queue is closed
		 * or pending failover.
		 * Firmware guarantees that a signal will be sent to the
		 * driver, triggering a reset or some other action.
		 */
		netif_tx_stop_all_queues(netdev);
		netif_carrier_off(netdev);
	}
out:
	netdev->stats.tx_dropped += tx_dropped;
	netdev->stats.tx_bytes += tx_bytes;
	netdev->stats.tx_packets += tx_packets;
	adapter->tx_send_failed += tx_send_failed;
	adapter->tx_map_failed += tx_map_failed;
	adapter->tx_stats_buffers[queue_num].packets += tx_packets;
	adapter->tx_stats_buffers[queue_num].bytes += tx_bytes;
	adapter->tx_stats_buffers[queue_num].dropped_packets += tx_dropped;

	return ret;
}

static void ibmvnic_set_multi(struct net_device *netdev)
{
	struct ibmvnic_adapter *adapter = netdev_priv(netdev);
	struct netdev_hw_addr *ha;
	union ibmvnic_crq crq;

	memset(&crq, 0, sizeof(crq));
	crq.request_capability.first = IBMVNIC_CRQ_CMD;
	crq.request_capability.cmd = REQUEST_CAPABILITY;

	if (netdev->flags & IFF_PROMISC) {
		if (!adapter->promisc_supported)
			return;
	} else {
		if (netdev->flags & IFF_ALLMULTI) {
			/* Accept all multicast */
			memset(&crq, 0, sizeof(crq));
			crq.multicast_ctrl.first = IBMVNIC_CRQ_CMD;
			crq.multicast_ctrl.cmd = MULTICAST_CTRL;
			crq.multicast_ctrl.flags = IBMVNIC_ENABLE_ALL;
			ibmvnic_send_crq(adapter, &crq);
		} else if (netdev_mc_empty(netdev)) {
			/* Reject all multicast */
			memset(&crq, 0, sizeof(crq));
			crq.multicast_ctrl.first = IBMVNIC_CRQ_CMD;
			crq.multicast_ctrl.cmd = MULTICAST_CTRL;
			crq.multicast_ctrl.flags = IBMVNIC_DISABLE_ALL;
			ibmvnic_send_crq(adapter, &crq);
		} else {
			/* Accept one or more multicast(s) */
			netdev_for_each_mc_addr(ha, netdev) {
				memset(&crq, 0, sizeof(crq));
				crq.multicast_ctrl.first = IBMVNIC_CRQ_CMD;
				crq.multicast_ctrl.cmd = MULTICAST_CTRL;
				crq.multicast_ctrl.flags = IBMVNIC_ENABLE_MC;
				ether_addr_copy(&crq.multicast_ctrl.mac_addr[0],
						ha->addr);
				ibmvnic_send_crq(adapter, &crq);
			}
		}
	}
}

static int __ibmvnic_set_mac(struct net_device *netdev, u8 *dev_addr)
{
	struct ibmvnic_adapter *adapter = netdev_priv(netdev);
	union ibmvnic_crq crq;
	int rc;

	if (!is_valid_ether_addr(dev_addr)) {
		rc = -EADDRNOTAVAIL;
		goto err;
	}

	memset(&crq, 0, sizeof(crq));
	crq.change_mac_addr.first = IBMVNIC_CRQ_CMD;
	crq.change_mac_addr.cmd = CHANGE_MAC_ADDR;
	ether_addr_copy(&crq.change_mac_addr.mac_addr[0], dev_addr);

	mutex_lock(&adapter->fw_lock);
	adapter->fw_done_rc = 0;
	reinit_completion(&adapter->fw_done);

	rc = ibmvnic_send_crq(adapter, &crq);
	if (rc) {
		rc = -EIO;
		mutex_unlock(&adapter->fw_lock);
		goto err;
	}

	rc = ibmvnic_wait_for_completion(adapter, &adapter->fw_done, 10000);
	/* netdev->dev_addr is changed in handle_change_mac_rsp function */
	if (rc || adapter->fw_done_rc) {
		rc = -EIO;
		mutex_unlock(&adapter->fw_lock);
		goto err;
	}
	mutex_unlock(&adapter->fw_lock);
	return 0;
err:
	ether_addr_copy(adapter->mac_addr, netdev->dev_addr);
	return rc;
}

static int ibmvnic_set_mac(struct net_device *netdev, void *p)
{
	struct ibmvnic_adapter *adapter = netdev_priv(netdev);
	struct sockaddr *addr = p;
	int rc;

	rc = 0;
	if (!is_valid_ether_addr(addr->sa_data))
		return -EADDRNOTAVAIL;

	ether_addr_copy(adapter->mac_addr, addr->sa_data);
	if (adapter->state != VNIC_PROBED)
		rc = __ibmvnic_set_mac(netdev, addr->sa_data);

	return rc;
}

static const char *reset_reason_to_string(enum ibmvnic_reset_reason reason)
{
	switch (reason) {
	case VNIC_RESET_FAILOVER:
		return "FAILOVER";
	case VNIC_RESET_MOBILITY:
		return "MOBILITY";
	case VNIC_RESET_FATAL:
		return "FATAL";
	case VNIC_RESET_NON_FATAL:
		return "NON_FATAL";
	case VNIC_RESET_TIMEOUT:
		return "TIMEOUT";
	case VNIC_RESET_CHANGE_PARAM:
		return "CHANGE_PARAM";
	case VNIC_RESET_PASSIVE_INIT:
		return "PASSIVE_INIT";
	}
	return "UNKNOWN";
}

/*
 * do_reset returns zero if we are able to keep processing reset events, or
 * non-zero if we hit a fatal error and must halt.
 */
static int do_reset(struct ibmvnic_adapter *adapter,
		    struct ibmvnic_rwi *rwi, u32 reset_state)
{
	u64 old_num_rx_queues, old_num_tx_queues;
	u64 old_num_rx_slots, old_num_tx_slots;
	struct net_device *netdev = adapter->netdev;
	int rc;

	netdev_dbg(adapter->netdev,
<<<<<<< HEAD
		   "[S:%d FOP:%d] Reset reason %d, reset_state %d\n",
		   adapter->state, adapter->failover_pending,
		   rwi->reset_reason, reset_state);
=======
		   "[S:%s FOP:%d] Reset reason: %s, reset_state: %s\n",
		   adapter_state_to_string(adapter->state),
		   adapter->failover_pending,
		   reset_reason_to_string(rwi->reset_reason),
		   adapter_state_to_string(reset_state));
>>>>>>> 754a0abe

	adapter->reset_reason = rwi->reset_reason;
	/* requestor of VNIC_RESET_CHANGE_PARAM already has the rtnl lock */
	if (!(adapter->reset_reason == VNIC_RESET_CHANGE_PARAM))
		rtnl_lock();

	/* Now that we have the rtnl lock, clear any pending failover.
	 * This will ensure ibmvnic_open() has either completed or will
	 * block until failover is complete.
	 */
	if (rwi->reset_reason == VNIC_RESET_FAILOVER)
		adapter->failover_pending = false;

	/* read the state and check (again) after getting rtnl */
	reset_state = adapter->state;

	if (reset_state == VNIC_REMOVING || reset_state == VNIC_REMOVED) {
		rc = -EBUSY;
		goto out;
	}

	netif_carrier_off(netdev);

	old_num_rx_queues = adapter->req_rx_queues;
	old_num_tx_queues = adapter->req_tx_queues;
	old_num_rx_slots = adapter->req_rx_add_entries_per_subcrq;
	old_num_tx_slots = adapter->req_tx_entries_per_subcrq;

	ibmvnic_cleanup(netdev);

	if (reset_state == VNIC_OPEN &&
	    adapter->reset_reason != VNIC_RESET_MOBILITY &&
	    adapter->reset_reason != VNIC_RESET_FAILOVER) {
		if (adapter->reset_reason == VNIC_RESET_CHANGE_PARAM) {
			rc = __ibmvnic_close(netdev);
			if (rc)
				goto out;
		} else {
			adapter->state = VNIC_CLOSING;

			/* Release the RTNL lock before link state change and
			 * re-acquire after the link state change to allow
			 * linkwatch_event to grab the RTNL lock and run during
			 * a reset.
			 */
			rtnl_unlock();
			rc = set_link_state(adapter, IBMVNIC_LOGICAL_LNK_DN);
			rtnl_lock();
			if (rc)
				goto out;

			if (adapter->state == VNIC_OPEN) {
				/* When we dropped rtnl, ibmvnic_open() got
				 * it and noticed that we are resetting and
				 * set the adapter state to OPEN. Update our
				 * new "target" state, and resume the reset
				 * from VNIC_CLOSING state.
				 */
				netdev_dbg(netdev,
					   "Open changed state from %s, updating.\n",
					   adapter_state_to_string(reset_state));
				reset_state = VNIC_OPEN;
				adapter->state = VNIC_CLOSING;
			}

			if (adapter->state != VNIC_CLOSING) {
				/* If someone else changed the adapter state
				 * when we dropped the rtnl, fail the reset
				 */
				rc = -1;
				goto out;
			}
			adapter->state = VNIC_CLOSED;
		}
	}

	if (adapter->reset_reason == VNIC_RESET_CHANGE_PARAM) {
		release_resources(adapter);
		release_sub_crqs(adapter, 1);
		release_crq_queue(adapter);
	}

	if (adapter->reset_reason != VNIC_RESET_NON_FATAL) {
		/* remove the closed state so when we call open it appears
		 * we are coming from the probed state.
		 */
		adapter->state = VNIC_PROBED;

		if (adapter->reset_reason == VNIC_RESET_CHANGE_PARAM) {
			rc = init_crq_queue(adapter);
		} else if (adapter->reset_reason == VNIC_RESET_MOBILITY) {
			rc = ibmvnic_reenable_crq_queue(adapter);
			release_sub_crqs(adapter, 1);
		} else {
			rc = ibmvnic_reset_crq(adapter);
			if (rc == H_CLOSED || rc == H_SUCCESS) {
				rc = vio_enable_interrupts(adapter->vdev);
				if (rc)
					netdev_err(adapter->netdev,
						   "Reset failed to enable interrupts. rc=%d\n",
						   rc);
			}
		}

		if (rc) {
			netdev_err(adapter->netdev,
				   "Reset couldn't initialize crq. rc=%d\n", rc);
			goto out;
		}

		rc = ibmvnic_reset_init(adapter, true);
		if (rc) {
			rc = IBMVNIC_INIT_FAILED;
			goto out;
		}

		/* If the adapter was in PROBE or DOWN state prior to the reset,
		 * exit here.
		 */
		if (reset_state == VNIC_PROBED || reset_state == VNIC_DOWN) {
			rc = 0;
			goto out;
		}

		rc = ibmvnic_login(netdev);
		if (rc)
			goto out;

		if (adapter->reset_reason == VNIC_RESET_CHANGE_PARAM) {
			rc = init_resources(adapter);
			if (rc)
				goto out;
		} else if (adapter->req_rx_queues != old_num_rx_queues ||
		    adapter->req_tx_queues != old_num_tx_queues ||
		    adapter->req_rx_add_entries_per_subcrq !=
		    old_num_rx_slots ||
		    adapter->req_tx_entries_per_subcrq !=
		    old_num_tx_slots ||
		    !adapter->rx_pool ||
		    !adapter->tso_pool ||
		    !adapter->tx_pool) {
			release_rx_pools(adapter);
			release_tx_pools(adapter);
			release_napi(adapter);
			release_vpd_data(adapter);

			rc = init_resources(adapter);
			if (rc)
				goto out;

		} else {
			rc = reset_tx_pools(adapter);
			if (rc) {
				netdev_dbg(adapter->netdev, "reset tx pools failed (%d)\n",
					   rc);
				goto out;
			}

			rc = reset_rx_pools(adapter);
			if (rc) {
				netdev_dbg(adapter->netdev, "reset rx pools failed (%d)\n",
					   rc);
				goto out;
			}
		}
		ibmvnic_disable_irqs(adapter);
	}
	adapter->state = VNIC_CLOSED;

	if (reset_state == VNIC_CLOSED) {
		rc = 0;
		goto out;
	}

	rc = __ibmvnic_open(netdev);
	if (rc) {
		rc = IBMVNIC_OPEN_FAILED;
		goto out;
	}

	/* refresh device's multicast list */
	ibmvnic_set_multi(netdev);

	if (adapter->reset_reason == VNIC_RESET_FAILOVER ||
	    adapter->reset_reason == VNIC_RESET_MOBILITY)
		__netdev_notify_peers(netdev);

	rc = 0;

out:
	/* restore the adapter state if reset failed */
	if (rc)
		adapter->state = reset_state;
	/* requestor of VNIC_RESET_CHANGE_PARAM should still hold the rtnl lock */
	if (!(adapter->reset_reason == VNIC_RESET_CHANGE_PARAM))
		rtnl_unlock();

<<<<<<< HEAD
	netdev_dbg(adapter->netdev, "[S:%d FOP:%d] Reset done, rc %d\n",
		   adapter->state, adapter->failover_pending, rc);
=======
	netdev_dbg(adapter->netdev, "[S:%s FOP:%d] Reset done, rc %d\n",
		   adapter_state_to_string(adapter->state),
		   adapter->failover_pending, rc);
>>>>>>> 754a0abe
	return rc;
}

static int do_hard_reset(struct ibmvnic_adapter *adapter,
			 struct ibmvnic_rwi *rwi, u32 reset_state)
{
	struct net_device *netdev = adapter->netdev;
	int rc;

	netdev_dbg(adapter->netdev, "Hard resetting driver (%s)\n",
		   reset_reason_to_string(rwi->reset_reason));

	/* read the state and check (again) after getting rtnl */
	reset_state = adapter->state;

	if (reset_state == VNIC_REMOVING || reset_state == VNIC_REMOVED) {
		rc = -EBUSY;
		goto out;
	}

	netif_carrier_off(netdev);
	adapter->reset_reason = rwi->reset_reason;

	ibmvnic_cleanup(netdev);
	release_resources(adapter);
	release_sub_crqs(adapter, 0);
	release_crq_queue(adapter);

	/* remove the closed state so when we call open it appears
	 * we are coming from the probed state.
	 */
	adapter->state = VNIC_PROBED;

	reinit_completion(&adapter->init_done);
	rc = init_crq_queue(adapter);
	if (rc) {
		netdev_err(adapter->netdev,
			   "Couldn't initialize crq. rc=%d\n", rc);
		goto out;
	}

	rc = ibmvnic_reset_init(adapter, false);
	if (rc)
		goto out;

	/* If the adapter was in PROBE or DOWN state prior to the reset,
	 * exit here.
	 */
	if (reset_state == VNIC_PROBED || reset_state == VNIC_DOWN)
		goto out;

	rc = ibmvnic_login(netdev);
	if (rc)
		goto out;

	rc = init_resources(adapter);
	if (rc)
		goto out;

	ibmvnic_disable_irqs(adapter);
	adapter->state = VNIC_CLOSED;

	if (reset_state == VNIC_CLOSED)
		goto out;

	rc = __ibmvnic_open(netdev);
	if (rc) {
		rc = IBMVNIC_OPEN_FAILED;
		goto out;
	}

	__netdev_notify_peers(netdev);
out:
	/* restore adapter state if reset failed */
	if (rc)
		adapter->state = reset_state;
<<<<<<< HEAD
	netdev_dbg(adapter->netdev, "[S:%d FOP:%d] Hard reset done, rc %d\n",
		   adapter->state, adapter->failover_pending, rc);
=======
	netdev_dbg(adapter->netdev, "[S:%s FOP:%d] Hard reset done, rc %d\n",
		   adapter_state_to_string(adapter->state),
		   adapter->failover_pending, rc);
>>>>>>> 754a0abe
	return rc;
}

static struct ibmvnic_rwi *get_next_rwi(struct ibmvnic_adapter *adapter)
{
	struct ibmvnic_rwi *rwi;
	unsigned long flags;

	spin_lock_irqsave(&adapter->rwi_lock, flags);

	if (!list_empty(&adapter->rwi_list)) {
		rwi = list_first_entry(&adapter->rwi_list, struct ibmvnic_rwi,
				       list);
		list_del(&rwi->list);
	} else {
		rwi = NULL;
	}

	spin_unlock_irqrestore(&adapter->rwi_lock, flags);
	return rwi;
}

/**
 * do_passive_init - complete probing when partner device is detected.
 * @adapter: ibmvnic_adapter struct
 *
 * If the ibmvnic device does not have a partner device to communicate with at boot
 * and that partner device comes online at a later time, this function is called
 * to complete the initialization process of ibmvnic device.
 * Caller is expected to hold rtnl_lock().
 *
 * Returns non-zero if sub-CRQs are not initialized properly leaving the device
 * in the down state.
 * Returns 0 upon success and the device is in PROBED state.
 */

static int do_passive_init(struct ibmvnic_adapter *adapter)
{
	unsigned long timeout = msecs_to_jiffies(30000);
	struct net_device *netdev = adapter->netdev;
	struct device *dev = &adapter->vdev->dev;
	int rc;

	netdev_dbg(netdev, "Partner device found, probing.\n");

	adapter->state = VNIC_PROBING;
	reinit_completion(&adapter->init_done);
	adapter->init_done_rc = 0;
	adapter->crq.active = true;

	rc = send_crq_init_complete(adapter);
	if (rc)
		goto out;

	rc = send_version_xchg(adapter);
	if (rc)
		netdev_dbg(adapter->netdev, "send_version_xchg failed, rc=%d\n", rc);

	if (!wait_for_completion_timeout(&adapter->init_done, timeout)) {
		dev_err(dev, "Initialization sequence timed out\n");
		rc = -ETIMEDOUT;
		goto out;
	}

	rc = init_sub_crqs(adapter);
	if (rc) {
		dev_err(dev, "Initialization of sub crqs failed, rc=%d\n", rc);
		goto out;
	}

	rc = init_sub_crq_irqs(adapter);
	if (rc) {
		dev_err(dev, "Failed to initialize sub crq irqs\n, rc=%d", rc);
		goto init_failed;
	}

	netdev->mtu = adapter->req_mtu - ETH_HLEN;
	netdev->min_mtu = adapter->min_mtu - ETH_HLEN;
	netdev->max_mtu = adapter->max_mtu - ETH_HLEN;

	adapter->state = VNIC_PROBED;
	netdev_dbg(netdev, "Probed successfully. Waiting for signal from partner device.\n");

	return 0;

init_failed:
	release_sub_crqs(adapter, 1);
out:
	adapter->state = VNIC_DOWN;
	return rc;
}

static void __ibmvnic_reset(struct work_struct *work)
{
	struct ibmvnic_adapter *adapter;
	bool saved_state = false;
	struct ibmvnic_rwi *tmprwi;
	struct ibmvnic_rwi *rwi;
	unsigned long flags;
	u32 reset_state;
	int rc = 0;

	adapter = container_of(work, struct ibmvnic_adapter, ibmvnic_reset);

	if (test_and_set_bit_lock(0, &adapter->resetting)) {
		queue_delayed_work(system_long_wq,
				   &adapter->ibmvnic_delayed_reset,
				   IBMVNIC_RESET_DELAY);
		return;
	}

	rwi = get_next_rwi(adapter);
	while (rwi) {
		spin_lock_irqsave(&adapter->state_lock, flags);

		if (adapter->state == VNIC_REMOVING ||
		    adapter->state == VNIC_REMOVED) {
			spin_unlock_irqrestore(&adapter->state_lock, flags);
			kfree(rwi);
			rc = EBUSY;
			break;
		}

		if (!saved_state) {
			reset_state = adapter->state;
			saved_state = true;
		}
		spin_unlock_irqrestore(&adapter->state_lock, flags);

		if (rwi->reset_reason == VNIC_RESET_PASSIVE_INIT) {
			rtnl_lock();
			rc = do_passive_init(adapter);
			rtnl_unlock();
			if (!rc)
				netif_carrier_on(adapter->netdev);
		} else if (adapter->force_reset_recovery) {
			/* Since we are doing a hard reset now, clear the
			 * failover_pending flag so we don't ignore any
			 * future MOBILITY or other resets.
			 */
			adapter->failover_pending = false;

			/* Transport event occurred during previous reset */
			if (adapter->wait_for_reset) {
				/* Previous was CHANGE_PARAM; caller locked */
				adapter->force_reset_recovery = false;
				rc = do_hard_reset(adapter, rwi, reset_state);
			} else {
				rtnl_lock();
				adapter->force_reset_recovery = false;
				rc = do_hard_reset(adapter, rwi, reset_state);
				rtnl_unlock();
			}
			if (rc) {
				/* give backing device time to settle down */
				netdev_dbg(adapter->netdev,
					   "[S:%s] Hard reset failed, waiting 60 secs\n",
					   adapter_state_to_string(adapter->state));
				set_current_state(TASK_UNINTERRUPTIBLE);
				schedule_timeout(60 * HZ);
			}
		} else {
			rc = do_reset(adapter, rwi, reset_state);
		}
		tmprwi = rwi;
		adapter->last_reset_time = jiffies;

		if (rc)
			netdev_dbg(adapter->netdev, "Reset failed, rc=%d\n", rc);

		rwi = get_next_rwi(adapter);

		/*
		 * If there is another reset queued, free the previous rwi
		 * and process the new reset even if previous reset failed
		 * (the previous reset could have failed because of a fail
		 * over for instance, so process the fail over).
		 *
		 * If there are no resets queued and the previous reset failed,
		 * the adapter would be in an undefined state. So retry the
		 * previous reset as a hard reset.
		 */
		if (rwi)
			kfree(tmprwi);
		else if (rc)
			rwi = tmprwi;

		if (rwi && (rwi->reset_reason == VNIC_RESET_FAILOVER ||
			    rwi->reset_reason == VNIC_RESET_MOBILITY || rc))
			adapter->force_reset_recovery = true;
	}

	if (adapter->wait_for_reset) {
		adapter->reset_done_rc = rc;
		complete(&adapter->reset_done);
	}

	clear_bit_unlock(0, &adapter->resetting);

	netdev_dbg(adapter->netdev,
<<<<<<< HEAD
		   "[S:%d FRR:%d WFR:%d] Done processing resets\n",
		   adapter->state, adapter->force_reset_recovery,
=======
		   "[S:%s FRR:%d WFR:%d] Done processing resets\n",
		   adapter_state_to_string(adapter->state),
		   adapter->force_reset_recovery,
>>>>>>> 754a0abe
		   adapter->wait_for_reset);
}

static void __ibmvnic_delayed_reset(struct work_struct *work)
{
	struct ibmvnic_adapter *adapter;

	adapter = container_of(work, struct ibmvnic_adapter,
			       ibmvnic_delayed_reset.work);
	__ibmvnic_reset(&adapter->ibmvnic_reset);
}

static int ibmvnic_reset(struct ibmvnic_adapter *adapter,
			 enum ibmvnic_reset_reason reason)
{
	struct list_head *entry, *tmp_entry;
	struct ibmvnic_rwi *rwi, *tmp;
	struct net_device *netdev = adapter->netdev;
	unsigned long flags;
	int ret;

	spin_lock_irqsave(&adapter->rwi_lock, flags);

<<<<<<< HEAD
	/*
	 * If failover is pending don't schedule any other reset.
=======
	/* If failover is pending don't schedule any other reset.
>>>>>>> 754a0abe
	 * Instead let the failover complete. If there is already a
	 * a failover reset scheduled, we will detect and drop the
	 * duplicate reset when walking the ->rwi_list below.
	 */
	if (adapter->state == VNIC_REMOVING ||
	    adapter->state == VNIC_REMOVED ||
	    (adapter->failover_pending && reason != VNIC_RESET_FAILOVER)) {
		ret = EBUSY;
		netdev_dbg(netdev, "Adapter removing or pending failover, skipping reset\n");
		goto err;
	}

	if (adapter->state == VNIC_PROBING) {
		netdev_warn(netdev, "Adapter reset during probe\n");
		adapter->init_done_rc = EAGAIN;
		ret = EAGAIN;
		goto err;
	}

<<<<<<< HEAD
	list_for_each(entry, &adapter->rwi_list) {
		tmp = list_entry(entry, struct ibmvnic_rwi, list);
		if (tmp->reset_reason == reason) {
			netdev_dbg(netdev, "Skipping matching reset, reason=%d\n",
				   reason);
=======
	list_for_each_entry(tmp, &adapter->rwi_list, list) {
		if (tmp->reset_reason == reason) {
			netdev_dbg(netdev, "Skipping matching reset, reason=%s\n",
				   reset_reason_to_string(reason));
>>>>>>> 754a0abe
			ret = EBUSY;
			goto err;
		}
	}

	rwi = kzalloc(sizeof(*rwi), GFP_ATOMIC);
	if (!rwi) {
		ret = ENOMEM;
		goto err;
	}
	/* if we just received a transport event,
	 * flush reset queue and process this reset
	 */
	if (adapter->force_reset_recovery && !list_empty(&adapter->rwi_list)) {
		list_for_each_safe(entry, tmp_entry, &adapter->rwi_list)
			list_del(entry);
	}
	rwi->reset_reason = reason;
	list_add_tail(&rwi->list, &adapter->rwi_list);
<<<<<<< HEAD
	netdev_dbg(adapter->netdev, "Scheduling reset (reason %d)\n", reason);
	schedule_work(&adapter->ibmvnic_reset);
=======
	netdev_dbg(adapter->netdev, "Scheduling reset (reason %s)\n",
		   reset_reason_to_string(reason));
	queue_work(system_long_wq, &adapter->ibmvnic_reset);
>>>>>>> 754a0abe

	ret = 0;
err:
	/* ibmvnic_close() below can block, so drop the lock first */
	spin_unlock_irqrestore(&adapter->rwi_lock, flags);

	if (ret == ENOMEM)
		ibmvnic_close(netdev);

	return -ret;
}

static void ibmvnic_tx_timeout(struct net_device *dev, unsigned int txqueue)
{
	struct ibmvnic_adapter *adapter = netdev_priv(dev);

	if (test_bit(0, &adapter->resetting)) {
		netdev_err(adapter->netdev,
			   "Adapter is resetting, skip timeout reset\n");
		return;
	}
	/* No queuing up reset until at least 5 seconds (default watchdog val)
	 * after last reset
	 */
	if (time_before(jiffies, (adapter->last_reset_time + dev->watchdog_timeo))) {
		netdev_dbg(dev, "Not yet time to tx timeout.\n");
		return;
	}
	ibmvnic_reset(adapter, VNIC_RESET_TIMEOUT);
}

static void remove_buff_from_pool(struct ibmvnic_adapter *adapter,
				  struct ibmvnic_rx_buff *rx_buff)
{
	struct ibmvnic_rx_pool *pool = &adapter->rx_pool[rx_buff->pool_index];

	rx_buff->skb = NULL;

	pool->free_map[pool->next_alloc] = (int)(rx_buff - pool->rx_buff);
	pool->next_alloc = (pool->next_alloc + 1) % pool->size;

	atomic_dec(&pool->available);
}

static int ibmvnic_poll(struct napi_struct *napi, int budget)
{
	struct ibmvnic_sub_crq_queue *rx_scrq;
	struct ibmvnic_adapter *adapter;
	struct net_device *netdev;
	int frames_processed;
	int scrq_num;

	netdev = napi->dev;
	adapter = netdev_priv(netdev);
	scrq_num = (int)(napi - adapter->napi);
	frames_processed = 0;
	rx_scrq = adapter->rx_scrq[scrq_num];

restart_poll:
	while (frames_processed < budget) {
		struct sk_buff *skb;
		struct ibmvnic_rx_buff *rx_buff;
		union sub_crq *next;
		u32 length;
		u16 offset;
		u8 flags = 0;

		if (unlikely(test_bit(0, &adapter->resetting) &&
			     adapter->reset_reason != VNIC_RESET_NON_FATAL)) {
			enable_scrq_irq(adapter, rx_scrq);
			napi_complete_done(napi, frames_processed);
			return frames_processed;
		}

		if (!pending_scrq(adapter, rx_scrq))
			break;
		next = ibmvnic_next_scrq(adapter, rx_scrq);
		rx_buff = (struct ibmvnic_rx_buff *)
			  be64_to_cpu(next->rx_comp.correlator);
		/* do error checking */
		if (next->rx_comp.rc) {
			netdev_dbg(netdev, "rx buffer returned with rc %x\n",
				   be16_to_cpu(next->rx_comp.rc));
			/* free the entry */
			next->rx_comp.first = 0;
			dev_kfree_skb_any(rx_buff->skb);
			remove_buff_from_pool(adapter, rx_buff);
			continue;
		} else if (!rx_buff->skb) {
			/* free the entry */
			next->rx_comp.first = 0;
			remove_buff_from_pool(adapter, rx_buff);
			continue;
		}

		length = be32_to_cpu(next->rx_comp.len);
		offset = be16_to_cpu(next->rx_comp.off_frame_data);
		flags = next->rx_comp.flags;
		skb = rx_buff->skb;
		/* load long_term_buff before copying to skb */
		dma_rmb();
		skb_copy_to_linear_data(skb, rx_buff->data + offset,
					length);

		/* VLAN Header has been stripped by the system firmware and
		 * needs to be inserted by the driver
		 */
		if (adapter->rx_vlan_header_insertion &&
		    (flags & IBMVNIC_VLAN_STRIPPED))
			__vlan_hwaccel_put_tag(skb, htons(ETH_P_8021Q),
					       ntohs(next->rx_comp.vlan_tci));

		/* free the entry */
		next->rx_comp.first = 0;
		remove_buff_from_pool(adapter, rx_buff);

		skb_put(skb, length);
		skb->protocol = eth_type_trans(skb, netdev);
		skb_record_rx_queue(skb, scrq_num);

		if (flags & IBMVNIC_IP_CHKSUM_GOOD &&
		    flags & IBMVNIC_TCP_UDP_CHKSUM_GOOD) {
			skb->ip_summed = CHECKSUM_UNNECESSARY;
		}

		length = skb->len;
		napi_gro_receive(napi, skb); /* send it up */
		netdev->stats.rx_packets++;
		netdev->stats.rx_bytes += length;
		adapter->rx_stats_buffers[scrq_num].packets++;
		adapter->rx_stats_buffers[scrq_num].bytes += length;
		frames_processed++;
	}

	if (adapter->state != VNIC_CLOSING &&
	    ((atomic_read(&adapter->rx_pool[scrq_num].available) <
	      adapter->req_rx_add_entries_per_subcrq / 2) ||
	      frames_processed < budget))
		replenish_rx_pool(adapter, &adapter->rx_pool[scrq_num]);
	if (frames_processed < budget) {
		if (napi_complete_done(napi, frames_processed)) {
			enable_scrq_irq(adapter, rx_scrq);
			if (pending_scrq(adapter, rx_scrq)) {
				if (napi_reschedule(napi)) {
					disable_scrq_irq(adapter, rx_scrq);
					goto restart_poll;
				}
			}
		}
	}
	return frames_processed;
}

static int wait_for_reset(struct ibmvnic_adapter *adapter)
{
	int rc, ret;

	adapter->fallback.mtu = adapter->req_mtu;
	adapter->fallback.rx_queues = adapter->req_rx_queues;
	adapter->fallback.tx_queues = adapter->req_tx_queues;
	adapter->fallback.rx_entries = adapter->req_rx_add_entries_per_subcrq;
	adapter->fallback.tx_entries = adapter->req_tx_entries_per_subcrq;

	reinit_completion(&adapter->reset_done);
	adapter->wait_for_reset = true;
	rc = ibmvnic_reset(adapter, VNIC_RESET_CHANGE_PARAM);

	if (rc) {
		ret = rc;
		goto out;
	}
	rc = ibmvnic_wait_for_completion(adapter, &adapter->reset_done, 60000);
	if (rc) {
		ret = -ENODEV;
		goto out;
	}

	ret = 0;
	if (adapter->reset_done_rc) {
		ret = -EIO;
		adapter->desired.mtu = adapter->fallback.mtu;
		adapter->desired.rx_queues = adapter->fallback.rx_queues;
		adapter->desired.tx_queues = adapter->fallback.tx_queues;
		adapter->desired.rx_entries = adapter->fallback.rx_entries;
		adapter->desired.tx_entries = adapter->fallback.tx_entries;

		reinit_completion(&adapter->reset_done);
		adapter->wait_for_reset = true;
		rc = ibmvnic_reset(adapter, VNIC_RESET_CHANGE_PARAM);
		if (rc) {
			ret = rc;
			goto out;
		}
		rc = ibmvnic_wait_for_completion(adapter, &adapter->reset_done,
						 60000);
		if (rc) {
			ret = -ENODEV;
			goto out;
		}
	}
out:
	adapter->wait_for_reset = false;

	return ret;
}

static int ibmvnic_change_mtu(struct net_device *netdev, int new_mtu)
{
	struct ibmvnic_adapter *adapter = netdev_priv(netdev);

	adapter->desired.mtu = new_mtu + ETH_HLEN;

	return wait_for_reset(adapter);
}

static netdev_features_t ibmvnic_features_check(struct sk_buff *skb,
						struct net_device *dev,
						netdev_features_t features)
{
	/* Some backing hardware adapters can not
	 * handle packets with a MSS less than 224
	 * or with only one segment.
	 */
	if (skb_is_gso(skb)) {
		if (skb_shinfo(skb)->gso_size < 224 ||
		    skb_shinfo(skb)->gso_segs == 1)
			features &= ~NETIF_F_GSO_MASK;
	}

	return features;
}

static const struct net_device_ops ibmvnic_netdev_ops = {
	.ndo_open		= ibmvnic_open,
	.ndo_stop		= ibmvnic_close,
	.ndo_start_xmit		= ibmvnic_xmit,
	.ndo_set_rx_mode	= ibmvnic_set_multi,
	.ndo_set_mac_address	= ibmvnic_set_mac,
	.ndo_validate_addr	= eth_validate_addr,
	.ndo_tx_timeout		= ibmvnic_tx_timeout,
	.ndo_change_mtu		= ibmvnic_change_mtu,
	.ndo_features_check     = ibmvnic_features_check,
};

/* ethtool functions */

static int ibmvnic_get_link_ksettings(struct net_device *netdev,
				      struct ethtool_link_ksettings *cmd)
{
	struct ibmvnic_adapter *adapter = netdev_priv(netdev);
	int rc;

	rc = send_query_phys_parms(adapter);
	if (rc) {
		adapter->speed = SPEED_UNKNOWN;
		adapter->duplex = DUPLEX_UNKNOWN;
	}
	cmd->base.speed = adapter->speed;
	cmd->base.duplex = adapter->duplex;
	cmd->base.port = PORT_FIBRE;
	cmd->base.phy_address = 0;
	cmd->base.autoneg = AUTONEG_ENABLE;

	return 0;
}

static void ibmvnic_get_drvinfo(struct net_device *netdev,
				struct ethtool_drvinfo *info)
{
	struct ibmvnic_adapter *adapter = netdev_priv(netdev);

	strscpy(info->driver, ibmvnic_driver_name, sizeof(info->driver));
	strscpy(info->version, IBMVNIC_DRIVER_VERSION, sizeof(info->version));
	strscpy(info->fw_version, adapter->fw_version,
		sizeof(info->fw_version));
}

static u32 ibmvnic_get_msglevel(struct net_device *netdev)
{
	struct ibmvnic_adapter *adapter = netdev_priv(netdev);

	return adapter->msg_enable;
}

static void ibmvnic_set_msglevel(struct net_device *netdev, u32 data)
{
	struct ibmvnic_adapter *adapter = netdev_priv(netdev);

	adapter->msg_enable = data;
}

static u32 ibmvnic_get_link(struct net_device *netdev)
{
	struct ibmvnic_adapter *adapter = netdev_priv(netdev);

	/* Don't need to send a query because we request a logical link up at
	 * init and then we wait for link state indications
	 */
	return adapter->logical_link_state;
}

static void ibmvnic_get_ringparam(struct net_device *netdev,
				  struct ethtool_ringparam *ring)
{
	struct ibmvnic_adapter *adapter = netdev_priv(netdev);

	if (adapter->priv_flags & IBMVNIC_USE_SERVER_MAXES) {
		ring->rx_max_pending = adapter->max_rx_add_entries_per_subcrq;
		ring->tx_max_pending = adapter->max_tx_entries_per_subcrq;
	} else {
		ring->rx_max_pending = IBMVNIC_MAX_QUEUE_SZ;
		ring->tx_max_pending = IBMVNIC_MAX_QUEUE_SZ;
	}
	ring->rx_mini_max_pending = 0;
	ring->rx_jumbo_max_pending = 0;
	ring->rx_pending = adapter->req_rx_add_entries_per_subcrq;
	ring->tx_pending = adapter->req_tx_entries_per_subcrq;
	ring->rx_mini_pending = 0;
	ring->rx_jumbo_pending = 0;
}

static int ibmvnic_set_ringparam(struct net_device *netdev,
				 struct ethtool_ringparam *ring)
{
	struct ibmvnic_adapter *adapter = netdev_priv(netdev);
	int ret;

	ret = 0;
	adapter->desired.rx_entries = ring->rx_pending;
	adapter->desired.tx_entries = ring->tx_pending;

	ret = wait_for_reset(adapter);

	if (!ret &&
	    (adapter->req_rx_add_entries_per_subcrq != ring->rx_pending ||
	     adapter->req_tx_entries_per_subcrq != ring->tx_pending))
		netdev_info(netdev,
			    "Could not match full ringsize request. Requested: RX %d, TX %d; Allowed: RX %llu, TX %llu\n",
			    ring->rx_pending, ring->tx_pending,
			    adapter->req_rx_add_entries_per_subcrq,
			    adapter->req_tx_entries_per_subcrq);
	return ret;
}

static void ibmvnic_get_channels(struct net_device *netdev,
				 struct ethtool_channels *channels)
{
	struct ibmvnic_adapter *adapter = netdev_priv(netdev);

	if (adapter->priv_flags & IBMVNIC_USE_SERVER_MAXES) {
		channels->max_rx = adapter->max_rx_queues;
		channels->max_tx = adapter->max_tx_queues;
	} else {
		channels->max_rx = IBMVNIC_MAX_QUEUES;
		channels->max_tx = IBMVNIC_MAX_QUEUES;
	}

	channels->max_other = 0;
	channels->max_combined = 0;
	channels->rx_count = adapter->req_rx_queues;
	channels->tx_count = adapter->req_tx_queues;
	channels->other_count = 0;
	channels->combined_count = 0;
}

static int ibmvnic_set_channels(struct net_device *netdev,
				struct ethtool_channels *channels)
{
	struct ibmvnic_adapter *adapter = netdev_priv(netdev);
	int ret;

	ret = 0;
	adapter->desired.rx_queues = channels->rx_count;
	adapter->desired.tx_queues = channels->tx_count;

	ret = wait_for_reset(adapter);

	if (!ret &&
	    (adapter->req_rx_queues != channels->rx_count ||
	     adapter->req_tx_queues != channels->tx_count))
		netdev_info(netdev,
			    "Could not match full channels request. Requested: RX %d, TX %d; Allowed: RX %llu, TX %llu\n",
			    channels->rx_count, channels->tx_count,
			    adapter->req_rx_queues, adapter->req_tx_queues);
	return ret;
}

static void ibmvnic_get_strings(struct net_device *dev, u32 stringset, u8 *data)
{
	struct ibmvnic_adapter *adapter = netdev_priv(dev);
	int i;

	switch (stringset) {
	case ETH_SS_STATS:
		for (i = 0; i < ARRAY_SIZE(ibmvnic_stats);
				i++, data += ETH_GSTRING_LEN)
			memcpy(data, ibmvnic_stats[i].name, ETH_GSTRING_LEN);

		for (i = 0; i < adapter->req_tx_queues; i++) {
			snprintf(data, ETH_GSTRING_LEN, "tx%d_packets", i);
			data += ETH_GSTRING_LEN;

			snprintf(data, ETH_GSTRING_LEN, "tx%d_bytes", i);
			data += ETH_GSTRING_LEN;

			snprintf(data, ETH_GSTRING_LEN,
				 "tx%d_dropped_packets", i);
			data += ETH_GSTRING_LEN;
		}

		for (i = 0; i < adapter->req_rx_queues; i++) {
			snprintf(data, ETH_GSTRING_LEN, "rx%d_packets", i);
			data += ETH_GSTRING_LEN;

			snprintf(data, ETH_GSTRING_LEN, "rx%d_bytes", i);
			data += ETH_GSTRING_LEN;

			snprintf(data, ETH_GSTRING_LEN, "rx%d_interrupts", i);
			data += ETH_GSTRING_LEN;
		}
		break;

	case ETH_SS_PRIV_FLAGS:
		for (i = 0; i < ARRAY_SIZE(ibmvnic_priv_flags); i++)
			strcpy(data + i * ETH_GSTRING_LEN,
			       ibmvnic_priv_flags[i]);
		break;
	default:
		return;
	}
}

static int ibmvnic_get_sset_count(struct net_device *dev, int sset)
{
	struct ibmvnic_adapter *adapter = netdev_priv(dev);

	switch (sset) {
	case ETH_SS_STATS:
		return ARRAY_SIZE(ibmvnic_stats) +
		       adapter->req_tx_queues * NUM_TX_STATS +
		       adapter->req_rx_queues * NUM_RX_STATS;
	case ETH_SS_PRIV_FLAGS:
		return ARRAY_SIZE(ibmvnic_priv_flags);
	default:
		return -EOPNOTSUPP;
	}
}

static void ibmvnic_get_ethtool_stats(struct net_device *dev,
				      struct ethtool_stats *stats, u64 *data)
{
	struct ibmvnic_adapter *adapter = netdev_priv(dev);
	union ibmvnic_crq crq;
	int i, j;
	int rc;

	memset(&crq, 0, sizeof(crq));
	crq.request_statistics.first = IBMVNIC_CRQ_CMD;
	crq.request_statistics.cmd = REQUEST_STATISTICS;
	crq.request_statistics.ioba = cpu_to_be32(adapter->stats_token);
	crq.request_statistics.len =
	    cpu_to_be32(sizeof(struct ibmvnic_statistics));

	/* Wait for data to be written */
	reinit_completion(&adapter->stats_done);
	rc = ibmvnic_send_crq(adapter, &crq);
	if (rc)
		return;
	rc = ibmvnic_wait_for_completion(adapter, &adapter->stats_done, 10000);
	if (rc)
		return;

	for (i = 0; i < ARRAY_SIZE(ibmvnic_stats); i++)
		data[i] = be64_to_cpu(IBMVNIC_GET_STAT
				      (adapter, ibmvnic_stats[i].offset));

	for (j = 0; j < adapter->req_tx_queues; j++) {
		data[i] = adapter->tx_stats_buffers[j].packets;
		i++;
		data[i] = adapter->tx_stats_buffers[j].bytes;
		i++;
		data[i] = adapter->tx_stats_buffers[j].dropped_packets;
		i++;
	}

	for (j = 0; j < adapter->req_rx_queues; j++) {
		data[i] = adapter->rx_stats_buffers[j].packets;
		i++;
		data[i] = adapter->rx_stats_buffers[j].bytes;
		i++;
		data[i] = adapter->rx_stats_buffers[j].interrupts;
		i++;
	}
}

static u32 ibmvnic_get_priv_flags(struct net_device *netdev)
{
	struct ibmvnic_adapter *adapter = netdev_priv(netdev);

	return adapter->priv_flags;
}

static int ibmvnic_set_priv_flags(struct net_device *netdev, u32 flags)
{
	struct ibmvnic_adapter *adapter = netdev_priv(netdev);
	bool which_maxes = !!(flags & IBMVNIC_USE_SERVER_MAXES);

	if (which_maxes)
		adapter->priv_flags |= IBMVNIC_USE_SERVER_MAXES;
	else
		adapter->priv_flags &= ~IBMVNIC_USE_SERVER_MAXES;

	return 0;
}

static const struct ethtool_ops ibmvnic_ethtool_ops = {
	.get_drvinfo		= ibmvnic_get_drvinfo,
	.get_msglevel		= ibmvnic_get_msglevel,
	.set_msglevel		= ibmvnic_set_msglevel,
	.get_link		= ibmvnic_get_link,
	.get_ringparam		= ibmvnic_get_ringparam,
	.set_ringparam		= ibmvnic_set_ringparam,
	.get_channels		= ibmvnic_get_channels,
	.set_channels		= ibmvnic_set_channels,
	.get_strings            = ibmvnic_get_strings,
	.get_sset_count         = ibmvnic_get_sset_count,
	.get_ethtool_stats	= ibmvnic_get_ethtool_stats,
	.get_link_ksettings	= ibmvnic_get_link_ksettings,
	.get_priv_flags		= ibmvnic_get_priv_flags,
	.set_priv_flags		= ibmvnic_set_priv_flags,
};

/* Routines for managing CRQs/sCRQs  */

static int reset_one_sub_crq_queue(struct ibmvnic_adapter *adapter,
				   struct ibmvnic_sub_crq_queue *scrq)
{
	int rc;

	if (!scrq) {
		netdev_dbg(adapter->netdev, "Invalid scrq reset.\n");
		return -EINVAL;
	}

	if (scrq->irq) {
		free_irq(scrq->irq, scrq);
		irq_dispose_mapping(scrq->irq);
		scrq->irq = 0;
	}

	if (scrq->msgs) {
		memset(scrq->msgs, 0, 4 * PAGE_SIZE);
		atomic_set(&scrq->used, 0);
		scrq->cur = 0;
		scrq->ind_buf.index = 0;
	} else {
		netdev_dbg(adapter->netdev, "Invalid scrq reset\n");
		return -EINVAL;
	}

	rc = h_reg_sub_crq(adapter->vdev->unit_address, scrq->msg_token,
			   4 * PAGE_SIZE, &scrq->crq_num, &scrq->hw_irq);
	return rc;
}

static int reset_sub_crq_queues(struct ibmvnic_adapter *adapter)
{
	int i, rc;

	if (!adapter->tx_scrq || !adapter->rx_scrq)
		return -EINVAL;

	for (i = 0; i < adapter->req_tx_queues; i++) {
		netdev_dbg(adapter->netdev, "Re-setting tx_scrq[%d]\n", i);
		rc = reset_one_sub_crq_queue(adapter, adapter->tx_scrq[i]);
		if (rc)
			return rc;
	}

	for (i = 0; i < adapter->req_rx_queues; i++) {
		netdev_dbg(adapter->netdev, "Re-setting rx_scrq[%d]\n", i);
		rc = reset_one_sub_crq_queue(adapter, adapter->rx_scrq[i]);
		if (rc)
			return rc;
	}

	return rc;
}

static void release_sub_crq_queue(struct ibmvnic_adapter *adapter,
				  struct ibmvnic_sub_crq_queue *scrq,
				  bool do_h_free)
{
	struct device *dev = &adapter->vdev->dev;
	long rc;

	netdev_dbg(adapter->netdev, "Releasing sub-CRQ\n");

	if (do_h_free) {
		/* Close the sub-crqs */
		do {
			rc = plpar_hcall_norets(H_FREE_SUB_CRQ,
						adapter->vdev->unit_address,
						scrq->crq_num);
		} while (rc == H_BUSY || H_IS_LONG_BUSY(rc));

		if (rc) {
			netdev_err(adapter->netdev,
				   "Failed to release sub-CRQ %16lx, rc = %ld\n",
				   scrq->crq_num, rc);
		}
	}

	dma_free_coherent(dev,
			  IBMVNIC_IND_ARR_SZ,
			  scrq->ind_buf.indir_arr,
			  scrq->ind_buf.indir_dma);

	dma_unmap_single(dev, scrq->msg_token, 4 * PAGE_SIZE,
			 DMA_BIDIRECTIONAL);
	free_pages((unsigned long)scrq->msgs, 2);
	kfree(scrq);
}

static struct ibmvnic_sub_crq_queue *init_sub_crq_queue(struct ibmvnic_adapter
							*adapter)
{
	struct device *dev = &adapter->vdev->dev;
	struct ibmvnic_sub_crq_queue *scrq;
	int rc;

	scrq = kzalloc(sizeof(*scrq), GFP_KERNEL);
	if (!scrq)
		return NULL;

	scrq->msgs =
		(union sub_crq *)__get_free_pages(GFP_KERNEL | __GFP_ZERO, 2);
	if (!scrq->msgs) {
		dev_warn(dev, "Couldn't allocate crq queue messages page\n");
		goto zero_page_failed;
	}

	scrq->msg_token = dma_map_single(dev, scrq->msgs, 4 * PAGE_SIZE,
					 DMA_BIDIRECTIONAL);
	if (dma_mapping_error(dev, scrq->msg_token)) {
		dev_warn(dev, "Couldn't map crq queue messages page\n");
		goto map_failed;
	}

	rc = h_reg_sub_crq(adapter->vdev->unit_address, scrq->msg_token,
			   4 * PAGE_SIZE, &scrq->crq_num, &scrq->hw_irq);

	if (rc == H_RESOURCE)
		rc = ibmvnic_reset_crq(adapter);

	if (rc == H_CLOSED) {
		dev_warn(dev, "Partner adapter not ready, waiting.\n");
	} else if (rc) {
		dev_warn(dev, "Error %d registering sub-crq\n", rc);
		goto reg_failed;
	}

	scrq->adapter = adapter;
	scrq->size = 4 * PAGE_SIZE / sizeof(*scrq->msgs);
	scrq->ind_buf.index = 0;

	scrq->ind_buf.indir_arr =
		dma_alloc_coherent(dev,
				   IBMVNIC_IND_ARR_SZ,
				   &scrq->ind_buf.indir_dma,
				   GFP_KERNEL);

	if (!scrq->ind_buf.indir_arr)
		goto indir_failed;

	spin_lock_init(&scrq->lock);

	netdev_dbg(adapter->netdev,
		   "sub-crq initialized, num %lx, hw_irq=%lx, irq=%x\n",
		   scrq->crq_num, scrq->hw_irq, scrq->irq);

	return scrq;

indir_failed:
	do {
		rc = plpar_hcall_norets(H_FREE_SUB_CRQ,
					adapter->vdev->unit_address,
					scrq->crq_num);
	} while (rc == H_BUSY || rc == H_IS_LONG_BUSY(rc));
reg_failed:
	dma_unmap_single(dev, scrq->msg_token, 4 * PAGE_SIZE,
			 DMA_BIDIRECTIONAL);
map_failed:
	free_pages((unsigned long)scrq->msgs, 2);
zero_page_failed:
	kfree(scrq);

	return NULL;
}

static void release_sub_crqs(struct ibmvnic_adapter *adapter, bool do_h_free)
{
	int i;

	if (adapter->tx_scrq) {
		for (i = 0; i < adapter->num_active_tx_scrqs; i++) {
			if (!adapter->tx_scrq[i])
				continue;

			netdev_dbg(adapter->netdev, "Releasing tx_scrq[%d]\n",
				   i);
			ibmvnic_tx_scrq_clean_buffer(adapter, adapter->tx_scrq[i]);
			if (adapter->tx_scrq[i]->irq) {
				free_irq(adapter->tx_scrq[i]->irq,
					 adapter->tx_scrq[i]);
				irq_dispose_mapping(adapter->tx_scrq[i]->irq);
				adapter->tx_scrq[i]->irq = 0;
			}

			release_sub_crq_queue(adapter, adapter->tx_scrq[i],
					      do_h_free);
		}

		kfree(adapter->tx_scrq);
		adapter->tx_scrq = NULL;
		adapter->num_active_tx_scrqs = 0;
	}

	if (adapter->rx_scrq) {
		for (i = 0; i < adapter->num_active_rx_scrqs; i++) {
			if (!adapter->rx_scrq[i])
				continue;

			netdev_dbg(adapter->netdev, "Releasing rx_scrq[%d]\n",
				   i);
			if (adapter->rx_scrq[i]->irq) {
				free_irq(adapter->rx_scrq[i]->irq,
					 adapter->rx_scrq[i]);
				irq_dispose_mapping(adapter->rx_scrq[i]->irq);
				adapter->rx_scrq[i]->irq = 0;
			}

			release_sub_crq_queue(adapter, adapter->rx_scrq[i],
					      do_h_free);
		}

		kfree(adapter->rx_scrq);
		adapter->rx_scrq = NULL;
		adapter->num_active_rx_scrqs = 0;
	}
}

static int disable_scrq_irq(struct ibmvnic_adapter *adapter,
			    struct ibmvnic_sub_crq_queue *scrq)
{
	struct device *dev = &adapter->vdev->dev;
	unsigned long rc;

	rc = plpar_hcall_norets(H_VIOCTL, adapter->vdev->unit_address,
				H_DISABLE_VIO_INTERRUPT, scrq->hw_irq, 0, 0);
	if (rc)
		dev_err(dev, "Couldn't disable scrq irq 0x%lx. rc=%ld\n",
			scrq->hw_irq, rc);
	return rc;
}

static int enable_scrq_irq(struct ibmvnic_adapter *adapter,
			   struct ibmvnic_sub_crq_queue *scrq)
{
	struct device *dev = &adapter->vdev->dev;
	unsigned long rc;

	if (scrq->hw_irq > 0x100000000ULL) {
		dev_err(dev, "bad hw_irq = %lx\n", scrq->hw_irq);
		return 1;
	}

	if (test_bit(0, &adapter->resetting) &&
	    adapter->reset_reason == VNIC_RESET_MOBILITY) {
		u64 val = (0xff000000) | scrq->hw_irq;

		rc = plpar_hcall_norets(H_EOI, val);
		/* H_EOI would fail with rc = H_FUNCTION when running
		 * in XIVE mode which is expected, but not an error.
		 */
		if (rc && (rc != H_FUNCTION))
			dev_err(dev, "H_EOI FAILED irq 0x%llx. rc=%ld\n",
				val, rc);
	}

	rc = plpar_hcall_norets(H_VIOCTL, adapter->vdev->unit_address,
				H_ENABLE_VIO_INTERRUPT, scrq->hw_irq, 0, 0);
	if (rc)
		dev_err(dev, "Couldn't enable scrq irq 0x%lx. rc=%ld\n",
			scrq->hw_irq, rc);
	return rc;
}

static int ibmvnic_complete_tx(struct ibmvnic_adapter *adapter,
			       struct ibmvnic_sub_crq_queue *scrq)
{
	struct device *dev = &adapter->vdev->dev;
	struct ibmvnic_tx_pool *tx_pool;
	struct ibmvnic_tx_buff *txbuff;
	struct netdev_queue *txq;
	union sub_crq *next;
	int index;
	int i;

restart_loop:
	while (pending_scrq(adapter, scrq)) {
		unsigned int pool = scrq->pool_index;
		int num_entries = 0;
		int total_bytes = 0;
		int num_packets = 0;

		next = ibmvnic_next_scrq(adapter, scrq);
		for (i = 0; i < next->tx_comp.num_comps; i++) {
			index = be32_to_cpu(next->tx_comp.correlators[i]);
			if (index & IBMVNIC_TSO_POOL_MASK) {
				tx_pool = &adapter->tso_pool[pool];
				index &= ~IBMVNIC_TSO_POOL_MASK;
			} else {
				tx_pool = &adapter->tx_pool[pool];
			}

			txbuff = &tx_pool->tx_buff[index];
			num_packets++;
			num_entries += txbuff->num_entries;
			if (txbuff->skb) {
				total_bytes += txbuff->skb->len;
				if (next->tx_comp.rcs[i]) {
					dev_err(dev, "tx error %x\n",
						next->tx_comp.rcs[i]);
					dev_kfree_skb_irq(txbuff->skb);
				} else {
					dev_consume_skb_irq(txbuff->skb);
				}
				txbuff->skb = NULL;
			} else {
				netdev_warn(adapter->netdev,
					    "TX completion received with NULL socket buffer\n");
			}
			tx_pool->free_map[tx_pool->producer_index] = index;
			tx_pool->producer_index =
				(tx_pool->producer_index + 1) %
					tx_pool->num_buffers;
		}
		/* remove tx_comp scrq*/
		next->tx_comp.first = 0;

		txq = netdev_get_tx_queue(adapter->netdev, scrq->pool_index);
		netdev_tx_completed_queue(txq, num_packets, total_bytes);

		if (atomic_sub_return(num_entries, &scrq->used) <=
		    (adapter->req_tx_entries_per_subcrq / 2) &&
		    __netif_subqueue_stopped(adapter->netdev,
					     scrq->pool_index)) {
			netif_wake_subqueue(adapter->netdev, scrq->pool_index);
			netdev_dbg(adapter->netdev, "Started queue %d\n",
				   scrq->pool_index);
		}
	}

	enable_scrq_irq(adapter, scrq);

	if (pending_scrq(adapter, scrq)) {
		disable_scrq_irq(adapter, scrq);
		goto restart_loop;
	}

	return 0;
}

static irqreturn_t ibmvnic_interrupt_tx(int irq, void *instance)
{
	struct ibmvnic_sub_crq_queue *scrq = instance;
	struct ibmvnic_adapter *adapter = scrq->adapter;

	disable_scrq_irq(adapter, scrq);
	ibmvnic_complete_tx(adapter, scrq);

	return IRQ_HANDLED;
}

static irqreturn_t ibmvnic_interrupt_rx(int irq, void *instance)
{
	struct ibmvnic_sub_crq_queue *scrq = instance;
	struct ibmvnic_adapter *adapter = scrq->adapter;

	/* When booting a kdump kernel we can hit pending interrupts
	 * prior to completing driver initialization.
	 */
	if (unlikely(adapter->state != VNIC_OPEN))
		return IRQ_NONE;

	adapter->rx_stats_buffers[scrq->scrq_num].interrupts++;

	if (napi_schedule_prep(&adapter->napi[scrq->scrq_num])) {
		disable_scrq_irq(adapter, scrq);
		__napi_schedule(&adapter->napi[scrq->scrq_num]);
	}

	return IRQ_HANDLED;
}

static int init_sub_crq_irqs(struct ibmvnic_adapter *adapter)
{
	struct device *dev = &adapter->vdev->dev;
	struct ibmvnic_sub_crq_queue *scrq;
	int i = 0, j = 0;
	int rc = 0;

	for (i = 0; i < adapter->req_tx_queues; i++) {
		netdev_dbg(adapter->netdev, "Initializing tx_scrq[%d] irq\n",
			   i);
		scrq = adapter->tx_scrq[i];
		scrq->irq = irq_create_mapping(NULL, scrq->hw_irq);

		if (!scrq->irq) {
			rc = -EINVAL;
			dev_err(dev, "Error mapping irq\n");
			goto req_tx_irq_failed;
		}

		snprintf(scrq->name, sizeof(scrq->name), "ibmvnic-%x-tx%d",
			 adapter->vdev->unit_address, i);
		rc = request_irq(scrq->irq, ibmvnic_interrupt_tx,
				 0, scrq->name, scrq);

		if (rc) {
			dev_err(dev, "Couldn't register tx irq 0x%x. rc=%d\n",
				scrq->irq, rc);
			irq_dispose_mapping(scrq->irq);
			goto req_tx_irq_failed;
		}
	}

	for (i = 0; i < adapter->req_rx_queues; i++) {
		netdev_dbg(adapter->netdev, "Initializing rx_scrq[%d] irq\n",
			   i);
		scrq = adapter->rx_scrq[i];
		scrq->irq = irq_create_mapping(NULL, scrq->hw_irq);
		if (!scrq->irq) {
			rc = -EINVAL;
			dev_err(dev, "Error mapping irq\n");
			goto req_rx_irq_failed;
		}
		snprintf(scrq->name, sizeof(scrq->name), "ibmvnic-%x-rx%d",
			 adapter->vdev->unit_address, i);
		rc = request_irq(scrq->irq, ibmvnic_interrupt_rx,
				 0, scrq->name, scrq);
		if (rc) {
			dev_err(dev, "Couldn't register rx irq 0x%x. rc=%d\n",
				scrq->irq, rc);
			irq_dispose_mapping(scrq->irq);
			goto req_rx_irq_failed;
		}
	}
	return rc;

req_rx_irq_failed:
	for (j = 0; j < i; j++) {
		free_irq(adapter->rx_scrq[j]->irq, adapter->rx_scrq[j]);
		irq_dispose_mapping(adapter->rx_scrq[j]->irq);
	}
	i = adapter->req_tx_queues;
req_tx_irq_failed:
	for (j = 0; j < i; j++) {
		free_irq(adapter->tx_scrq[j]->irq, adapter->tx_scrq[j]);
		irq_dispose_mapping(adapter->tx_scrq[j]->irq);
	}
	release_sub_crqs(adapter, 1);
	return rc;
}

static int init_sub_crqs(struct ibmvnic_adapter *adapter)
{
	struct device *dev = &adapter->vdev->dev;
	struct ibmvnic_sub_crq_queue **allqueues;
	int registered_queues = 0;
	int total_queues;
	int more = 0;
	int i;

	total_queues = adapter->req_tx_queues + adapter->req_rx_queues;

	allqueues = kcalloc(total_queues, sizeof(*allqueues), GFP_KERNEL);
	if (!allqueues)
		return -1;

	for (i = 0; i < total_queues; i++) {
		allqueues[i] = init_sub_crq_queue(adapter);
		if (!allqueues[i]) {
			dev_warn(dev, "Couldn't allocate all sub-crqs\n");
			break;
		}
		registered_queues++;
	}

	/* Make sure we were able to register the minimum number of queues */
	if (registered_queues <
	    adapter->min_tx_queues + adapter->min_rx_queues) {
		dev_err(dev, "Fatal: Couldn't init  min number of sub-crqs\n");
		goto tx_failed;
	}

	/* Distribute the failed allocated queues*/
	for (i = 0; i < total_queues - registered_queues + more ; i++) {
		netdev_dbg(adapter->netdev, "Reducing number of queues\n");
		switch (i % 3) {
		case 0:
			if (adapter->req_rx_queues > adapter->min_rx_queues)
				adapter->req_rx_queues--;
			else
				more++;
			break;
		case 1:
			if (adapter->req_tx_queues > adapter->min_tx_queues)
				adapter->req_tx_queues--;
			else
				more++;
			break;
		}
	}

	adapter->tx_scrq = kcalloc(adapter->req_tx_queues,
				   sizeof(*adapter->tx_scrq), GFP_KERNEL);
	if (!adapter->tx_scrq)
		goto tx_failed;

	for (i = 0; i < adapter->req_tx_queues; i++) {
		adapter->tx_scrq[i] = allqueues[i];
		adapter->tx_scrq[i]->pool_index = i;
		adapter->num_active_tx_scrqs++;
	}

	adapter->rx_scrq = kcalloc(adapter->req_rx_queues,
				   sizeof(*adapter->rx_scrq), GFP_KERNEL);
	if (!adapter->rx_scrq)
		goto rx_failed;

	for (i = 0; i < adapter->req_rx_queues; i++) {
		adapter->rx_scrq[i] = allqueues[i + adapter->req_tx_queues];
		adapter->rx_scrq[i]->scrq_num = i;
		adapter->num_active_rx_scrqs++;
	}

	kfree(allqueues);
	return 0;

rx_failed:
	kfree(adapter->tx_scrq);
	adapter->tx_scrq = NULL;
tx_failed:
	for (i = 0; i < registered_queues; i++)
		release_sub_crq_queue(adapter, allqueues[i], 1);
	kfree(allqueues);
	return -1;
}

static void send_request_cap(struct ibmvnic_adapter *adapter, int retry)
{
	struct device *dev = &adapter->vdev->dev;
	union ibmvnic_crq crq;
	int max_entries;

	if (!retry) {
		/* Sub-CRQ entries are 32 byte long */
		int entries_page = 4 * PAGE_SIZE / (sizeof(u64) * 4);

		if (adapter->min_tx_entries_per_subcrq > entries_page ||
		    adapter->min_rx_add_entries_per_subcrq > entries_page) {
			dev_err(dev, "Fatal, invalid entries per sub-crq\n");
			return;
		}

		if (adapter->desired.mtu)
			adapter->req_mtu = adapter->desired.mtu;
		else
			adapter->req_mtu = adapter->netdev->mtu + ETH_HLEN;

		if (!adapter->desired.tx_entries)
			adapter->desired.tx_entries =
					adapter->max_tx_entries_per_subcrq;
		if (!adapter->desired.rx_entries)
			adapter->desired.rx_entries =
					adapter->max_rx_add_entries_per_subcrq;

		max_entries = IBMVNIC_MAX_LTB_SIZE /
			      (adapter->req_mtu + IBMVNIC_BUFFER_HLEN);

		if ((adapter->req_mtu + IBMVNIC_BUFFER_HLEN) *
			adapter->desired.tx_entries > IBMVNIC_MAX_LTB_SIZE) {
			adapter->desired.tx_entries = max_entries;
		}

		if ((adapter->req_mtu + IBMVNIC_BUFFER_HLEN) *
			adapter->desired.rx_entries > IBMVNIC_MAX_LTB_SIZE) {
			adapter->desired.rx_entries = max_entries;
		}

		if (adapter->desired.tx_entries)
			adapter->req_tx_entries_per_subcrq =
					adapter->desired.tx_entries;
		else
			adapter->req_tx_entries_per_subcrq =
					adapter->max_tx_entries_per_subcrq;

		if (adapter->desired.rx_entries)
			adapter->req_rx_add_entries_per_subcrq =
					adapter->desired.rx_entries;
		else
			adapter->req_rx_add_entries_per_subcrq =
					adapter->max_rx_add_entries_per_subcrq;

		if (adapter->desired.tx_queues)
			adapter->req_tx_queues =
					adapter->desired.tx_queues;
		else
			adapter->req_tx_queues =
					adapter->opt_tx_comp_sub_queues;

		if (adapter->desired.rx_queues)
			adapter->req_rx_queues =
					adapter->desired.rx_queues;
		else
			adapter->req_rx_queues =
					adapter->opt_rx_comp_queues;

		adapter->req_rx_add_queues = adapter->max_rx_add_queues;
	}

	memset(&crq, 0, sizeof(crq));
	crq.request_capability.first = IBMVNIC_CRQ_CMD;
	crq.request_capability.cmd = REQUEST_CAPABILITY;

	crq.request_capability.capability = cpu_to_be16(REQ_TX_QUEUES);
	crq.request_capability.number = cpu_to_be64(adapter->req_tx_queues);
	atomic_inc(&adapter->running_cap_crqs);
	ibmvnic_send_crq(adapter, &crq);

	crq.request_capability.capability = cpu_to_be16(REQ_RX_QUEUES);
	crq.request_capability.number = cpu_to_be64(adapter->req_rx_queues);
	atomic_inc(&adapter->running_cap_crqs);
	ibmvnic_send_crq(adapter, &crq);

	crq.request_capability.capability = cpu_to_be16(REQ_RX_ADD_QUEUES);
	crq.request_capability.number = cpu_to_be64(adapter->req_rx_add_queues);
	atomic_inc(&adapter->running_cap_crqs);
	ibmvnic_send_crq(adapter, &crq);

	crq.request_capability.capability =
	    cpu_to_be16(REQ_TX_ENTRIES_PER_SUBCRQ);
	crq.request_capability.number =
	    cpu_to_be64(adapter->req_tx_entries_per_subcrq);
	atomic_inc(&adapter->running_cap_crqs);
	ibmvnic_send_crq(adapter, &crq);

	crq.request_capability.capability =
	    cpu_to_be16(REQ_RX_ADD_ENTRIES_PER_SUBCRQ);
	crq.request_capability.number =
	    cpu_to_be64(adapter->req_rx_add_entries_per_subcrq);
	atomic_inc(&adapter->running_cap_crqs);
	ibmvnic_send_crq(adapter, &crq);

	crq.request_capability.capability = cpu_to_be16(REQ_MTU);
	crq.request_capability.number = cpu_to_be64(adapter->req_mtu);
	atomic_inc(&adapter->running_cap_crqs);
	ibmvnic_send_crq(adapter, &crq);

	if (adapter->netdev->flags & IFF_PROMISC) {
		if (adapter->promisc_supported) {
			crq.request_capability.capability =
			    cpu_to_be16(PROMISC_REQUESTED);
			crq.request_capability.number = cpu_to_be64(1);
			atomic_inc(&adapter->running_cap_crqs);
			ibmvnic_send_crq(adapter, &crq);
		}
	} else {
		crq.request_capability.capability =
		    cpu_to_be16(PROMISC_REQUESTED);
		crq.request_capability.number = cpu_to_be64(0);
		atomic_inc(&adapter->running_cap_crqs);
		ibmvnic_send_crq(adapter, &crq);
	}
}

static int pending_scrq(struct ibmvnic_adapter *adapter,
			struct ibmvnic_sub_crq_queue *scrq)
{
	union sub_crq *entry = &scrq->msgs[scrq->cur];
	int rc;

	rc = !!(entry->generic.first & IBMVNIC_CRQ_CMD_RSP);

	/* Ensure that the SCRQ valid flag is loaded prior to loading the
	 * contents of the SCRQ descriptor
	 */
	dma_rmb();

	return rc;
}

static union sub_crq *ibmvnic_next_scrq(struct ibmvnic_adapter *adapter,
					struct ibmvnic_sub_crq_queue *scrq)
{
	union sub_crq *entry;
	unsigned long flags;

	spin_lock_irqsave(&scrq->lock, flags);
	entry = &scrq->msgs[scrq->cur];
	if (entry->generic.first & IBMVNIC_CRQ_CMD_RSP) {
		if (++scrq->cur == scrq->size)
			scrq->cur = 0;
	} else {
		entry = NULL;
	}
	spin_unlock_irqrestore(&scrq->lock, flags);

	/* Ensure that the SCRQ valid flag is loaded prior to loading the
	 * contents of the SCRQ descriptor
	 */
	dma_rmb();

	return entry;
}

static union ibmvnic_crq *ibmvnic_next_crq(struct ibmvnic_adapter *adapter)
{
	struct ibmvnic_crq_queue *queue = &adapter->crq;
	union ibmvnic_crq *crq;

	crq = &queue->msgs[queue->cur];
	if (crq->generic.first & IBMVNIC_CRQ_CMD_RSP) {
		if (++queue->cur == queue->size)
			queue->cur = 0;
	} else {
		crq = NULL;
	}

	return crq;
}

static void print_subcrq_error(struct device *dev, int rc, const char *func)
{
	switch (rc) {
	case H_PARAMETER:
		dev_warn_ratelimited(dev,
				     "%s failed: Send request is malformed or adapter failover pending. (rc=%d)\n",
				     func, rc);
		break;
	case H_CLOSED:
		dev_warn_ratelimited(dev,
				     "%s failed: Backing queue closed. Adapter is down or failover pending. (rc=%d)\n",
				     func, rc);
		break;
	default:
		dev_err_ratelimited(dev, "%s failed: (rc=%d)\n", func, rc);
		break;
	}
}

static int send_subcrq_indirect(struct ibmvnic_adapter *adapter,
				u64 remote_handle, u64 ioba, u64 num_entries)
{
	unsigned int ua = adapter->vdev->unit_address;
	struct device *dev = &adapter->vdev->dev;
	int rc;

	/* Make sure the hypervisor sees the complete request */
	dma_wmb();
	rc = plpar_hcall_norets(H_SEND_SUB_CRQ_INDIRECT, ua,
				cpu_to_be64(remote_handle),
				ioba, num_entries);

	if (rc)
		print_subcrq_error(dev, rc, __func__);

	return rc;
}

static int ibmvnic_send_crq(struct ibmvnic_adapter *adapter,
			    union ibmvnic_crq *crq)
{
	unsigned int ua = adapter->vdev->unit_address;
	struct device *dev = &adapter->vdev->dev;
	u64 *u64_crq = (u64 *)crq;
	int rc;

	netdev_dbg(adapter->netdev, "Sending CRQ: %016lx %016lx\n",
		   (unsigned long)cpu_to_be64(u64_crq[0]),
		   (unsigned long)cpu_to_be64(u64_crq[1]));

	if (!adapter->crq.active &&
	    crq->generic.first != IBMVNIC_CRQ_INIT_CMD) {
		dev_warn(dev, "Invalid request detected while CRQ is inactive, possible device state change during reset\n");
		return -EINVAL;
	}

	/* Make sure the hypervisor sees the complete request */
	dma_wmb();

	rc = plpar_hcall_norets(H_SEND_CRQ, ua,
				cpu_to_be64(u64_crq[0]),
				cpu_to_be64(u64_crq[1]));

	if (rc) {
		if (rc == H_CLOSED) {
			dev_warn(dev, "CRQ Queue closed\n");
			/* do not reset, report the fail, wait for passive init from server */
		}

		dev_warn(dev, "Send error (rc=%d)\n", rc);
	}

	return rc;
}

static int ibmvnic_send_crq_init(struct ibmvnic_adapter *adapter)
{
	struct device *dev = &adapter->vdev->dev;
	union ibmvnic_crq crq;
	int retries = 100;
	int rc;

	memset(&crq, 0, sizeof(crq));
	crq.generic.first = IBMVNIC_CRQ_INIT_CMD;
	crq.generic.cmd = IBMVNIC_CRQ_INIT;
	netdev_dbg(adapter->netdev, "Sending CRQ init\n");

	do {
		rc = ibmvnic_send_crq(adapter, &crq);
		if (rc != H_CLOSED)
			break;
		retries--;
		msleep(50);

	} while (retries > 0);

	if (rc) {
		dev_err(dev, "Failed to send init request, rc = %d\n", rc);
		return rc;
	}

	return 0;
}

struct vnic_login_client_data {
	u8	type;
	__be16	len;
	char	name[];
} __packed;

static int vnic_client_data_len(struct ibmvnic_adapter *adapter)
{
	int len;

	/* Calculate the amount of buffer space needed for the
	 * vnic client data in the login buffer. There are four entries,
	 * OS name, LPAR name, device name, and a null last entry.
	 */
	len = 4 * sizeof(struct vnic_login_client_data);
	len += 6; /* "Linux" plus NULL */
	len += strlen(utsname()->nodename) + 1;
	len += strlen(adapter->netdev->name) + 1;

	return len;
}

static void vnic_add_client_data(struct ibmvnic_adapter *adapter,
				 struct vnic_login_client_data *vlcd)
{
	const char *os_name = "Linux";
	int len;

	/* Type 1 - LPAR OS */
	vlcd->type = 1;
	len = strlen(os_name) + 1;
	vlcd->len = cpu_to_be16(len);
	strscpy(vlcd->name, os_name, len);
	vlcd = (struct vnic_login_client_data *)(vlcd->name + len);

	/* Type 2 - LPAR name */
	vlcd->type = 2;
	len = strlen(utsname()->nodename) + 1;
	vlcd->len = cpu_to_be16(len);
	strscpy(vlcd->name, utsname()->nodename, len);
	vlcd = (struct vnic_login_client_data *)(vlcd->name + len);

	/* Type 3 - device name */
	vlcd->type = 3;
	len = strlen(adapter->netdev->name) + 1;
	vlcd->len = cpu_to_be16(len);
	strscpy(vlcd->name, adapter->netdev->name, len);
}

static int send_login(struct ibmvnic_adapter *adapter)
{
	struct ibmvnic_login_rsp_buffer *login_rsp_buffer;
	struct ibmvnic_login_buffer *login_buffer;
	struct device *dev = &adapter->vdev->dev;
	struct vnic_login_client_data *vlcd;
	dma_addr_t rsp_buffer_token;
	dma_addr_t buffer_token;
	size_t rsp_buffer_size;
	union ibmvnic_crq crq;
	int client_data_len;
	size_t buffer_size;
	__be64 *tx_list_p;
	__be64 *rx_list_p;
	int rc;
	int i;

	if (!adapter->tx_scrq || !adapter->rx_scrq) {
		netdev_err(adapter->netdev,
			   "RX or TX queues are not allocated, device login failed\n");
		return -1;
	}

	release_login_buffer(adapter);
	release_login_rsp_buffer(adapter);

	client_data_len = vnic_client_data_len(adapter);

	buffer_size =
	    sizeof(struct ibmvnic_login_buffer) +
	    sizeof(u64) * (adapter->req_tx_queues + adapter->req_rx_queues) +
	    client_data_len;

	login_buffer = kzalloc(buffer_size, GFP_ATOMIC);
	if (!login_buffer)
		goto buf_alloc_failed;

	buffer_token = dma_map_single(dev, login_buffer, buffer_size,
				      DMA_TO_DEVICE);
	if (dma_mapping_error(dev, buffer_token)) {
		dev_err(dev, "Couldn't map login buffer\n");
		goto buf_map_failed;
	}

	rsp_buffer_size = sizeof(struct ibmvnic_login_rsp_buffer) +
			  sizeof(u64) * adapter->req_tx_queues +
			  sizeof(u64) * adapter->req_rx_queues +
			  sizeof(u64) * adapter->req_rx_queues +
			  sizeof(u8) * IBMVNIC_TX_DESC_VERSIONS;

	login_rsp_buffer = kmalloc(rsp_buffer_size, GFP_ATOMIC);
	if (!login_rsp_buffer)
		goto buf_rsp_alloc_failed;

	rsp_buffer_token = dma_map_single(dev, login_rsp_buffer,
					  rsp_buffer_size, DMA_FROM_DEVICE);
	if (dma_mapping_error(dev, rsp_buffer_token)) {
		dev_err(dev, "Couldn't map login rsp buffer\n");
		goto buf_rsp_map_failed;
	}

	adapter->login_buf = login_buffer;
	adapter->login_buf_token = buffer_token;
	adapter->login_buf_sz = buffer_size;
	adapter->login_rsp_buf = login_rsp_buffer;
	adapter->login_rsp_buf_token = rsp_buffer_token;
	adapter->login_rsp_buf_sz = rsp_buffer_size;

	login_buffer->len = cpu_to_be32(buffer_size);
	login_buffer->version = cpu_to_be32(INITIAL_VERSION_LB);
	login_buffer->num_txcomp_subcrqs = cpu_to_be32(adapter->req_tx_queues);
	login_buffer->off_txcomp_subcrqs =
	    cpu_to_be32(sizeof(struct ibmvnic_login_buffer));
	login_buffer->num_rxcomp_subcrqs = cpu_to_be32(adapter->req_rx_queues);
	login_buffer->off_rxcomp_subcrqs =
	    cpu_to_be32(sizeof(struct ibmvnic_login_buffer) +
			sizeof(u64) * adapter->req_tx_queues);
	login_buffer->login_rsp_ioba = cpu_to_be32(rsp_buffer_token);
	login_buffer->login_rsp_len = cpu_to_be32(rsp_buffer_size);

	tx_list_p = (__be64 *)((char *)login_buffer +
				      sizeof(struct ibmvnic_login_buffer));
	rx_list_p = (__be64 *)((char *)login_buffer +
				      sizeof(struct ibmvnic_login_buffer) +
				      sizeof(u64) * adapter->req_tx_queues);

	for (i = 0; i < adapter->req_tx_queues; i++) {
		if (adapter->tx_scrq[i]) {
			tx_list_p[i] =
				cpu_to_be64(adapter->tx_scrq[i]->crq_num);
		}
	}

	for (i = 0; i < adapter->req_rx_queues; i++) {
		if (adapter->rx_scrq[i]) {
			rx_list_p[i] =
				cpu_to_be64(adapter->rx_scrq[i]->crq_num);
		}
	}

	/* Insert vNIC login client data */
	vlcd = (struct vnic_login_client_data *)
		((char *)rx_list_p + (sizeof(u64) * adapter->req_rx_queues));
	login_buffer->client_data_offset =
			cpu_to_be32((char *)vlcd - (char *)login_buffer);
	login_buffer->client_data_len = cpu_to_be32(client_data_len);

	vnic_add_client_data(adapter, vlcd);

	netdev_dbg(adapter->netdev, "Login Buffer:\n");
	for (i = 0; i < (adapter->login_buf_sz - 1) / 8 + 1; i++) {
		netdev_dbg(adapter->netdev, "%016lx\n",
			   ((unsigned long *)(adapter->login_buf))[i]);
	}

	memset(&crq, 0, sizeof(crq));
	crq.login.first = IBMVNIC_CRQ_CMD;
	crq.login.cmd = LOGIN;
	crq.login.ioba = cpu_to_be32(buffer_token);
	crq.login.len = cpu_to_be32(buffer_size);

	adapter->login_pending = true;
	rc = ibmvnic_send_crq(adapter, &crq);
	if (rc) {
		adapter->login_pending = false;
		netdev_err(adapter->netdev, "Failed to send login, rc=%d\n", rc);
		goto buf_rsp_map_failed;
	}

	return 0;

buf_rsp_map_failed:
	kfree(login_rsp_buffer);
	adapter->login_rsp_buf = NULL;
buf_rsp_alloc_failed:
	dma_unmap_single(dev, buffer_token, buffer_size, DMA_TO_DEVICE);
buf_map_failed:
	kfree(login_buffer);
	adapter->login_buf = NULL;
buf_alloc_failed:
	return -1;
}

static int send_request_map(struct ibmvnic_adapter *adapter, dma_addr_t addr,
			    u32 len, u8 map_id)
{
	union ibmvnic_crq crq;

	memset(&crq, 0, sizeof(crq));
	crq.request_map.first = IBMVNIC_CRQ_CMD;
	crq.request_map.cmd = REQUEST_MAP;
	crq.request_map.map_id = map_id;
	crq.request_map.ioba = cpu_to_be32(addr);
	crq.request_map.len = cpu_to_be32(len);
	return ibmvnic_send_crq(adapter, &crq);
}

static int send_request_unmap(struct ibmvnic_adapter *adapter, u8 map_id)
{
	union ibmvnic_crq crq;

	memset(&crq, 0, sizeof(crq));
	crq.request_unmap.first = IBMVNIC_CRQ_CMD;
	crq.request_unmap.cmd = REQUEST_UNMAP;
	crq.request_unmap.map_id = map_id;
	return ibmvnic_send_crq(adapter, &crq);
}

static void send_query_map(struct ibmvnic_adapter *adapter)
{
	union ibmvnic_crq crq;

	memset(&crq, 0, sizeof(crq));
	crq.query_map.first = IBMVNIC_CRQ_CMD;
	crq.query_map.cmd = QUERY_MAP;
	ibmvnic_send_crq(adapter, &crq);
}

/* Send a series of CRQs requesting various capabilities of the VNIC server */
static void send_query_cap(struct ibmvnic_adapter *adapter)
{
	union ibmvnic_crq crq;

	atomic_set(&adapter->running_cap_crqs, 0);
	memset(&crq, 0, sizeof(crq));
	crq.query_capability.first = IBMVNIC_CRQ_CMD;
	crq.query_capability.cmd = QUERY_CAPABILITY;

	crq.query_capability.capability = cpu_to_be16(MIN_TX_QUEUES);
	atomic_inc(&adapter->running_cap_crqs);
	ibmvnic_send_crq(adapter, &crq);

	crq.query_capability.capability = cpu_to_be16(MIN_RX_QUEUES);
	atomic_inc(&adapter->running_cap_crqs);
	ibmvnic_send_crq(adapter, &crq);

	crq.query_capability.capability = cpu_to_be16(MIN_RX_ADD_QUEUES);
	atomic_inc(&adapter->running_cap_crqs);
	ibmvnic_send_crq(adapter, &crq);

	crq.query_capability.capability = cpu_to_be16(MAX_TX_QUEUES);
	atomic_inc(&adapter->running_cap_crqs);
	ibmvnic_send_crq(adapter, &crq);

	crq.query_capability.capability = cpu_to_be16(MAX_RX_QUEUES);
	atomic_inc(&adapter->running_cap_crqs);
	ibmvnic_send_crq(adapter, &crq);

	crq.query_capability.capability = cpu_to_be16(MAX_RX_ADD_QUEUES);
	atomic_inc(&adapter->running_cap_crqs);
	ibmvnic_send_crq(adapter, &crq);

	crq.query_capability.capability =
	    cpu_to_be16(MIN_TX_ENTRIES_PER_SUBCRQ);
	atomic_inc(&adapter->running_cap_crqs);
	ibmvnic_send_crq(adapter, &crq);

	crq.query_capability.capability =
	    cpu_to_be16(MIN_RX_ADD_ENTRIES_PER_SUBCRQ);
	atomic_inc(&adapter->running_cap_crqs);
	ibmvnic_send_crq(adapter, &crq);

	crq.query_capability.capability =
	    cpu_to_be16(MAX_TX_ENTRIES_PER_SUBCRQ);
	atomic_inc(&adapter->running_cap_crqs);
	ibmvnic_send_crq(adapter, &crq);

	crq.query_capability.capability =
	    cpu_to_be16(MAX_RX_ADD_ENTRIES_PER_SUBCRQ);
	atomic_inc(&adapter->running_cap_crqs);
	ibmvnic_send_crq(adapter, &crq);

	crq.query_capability.capability = cpu_to_be16(TCP_IP_OFFLOAD);
	atomic_inc(&adapter->running_cap_crqs);
	ibmvnic_send_crq(adapter, &crq);

	crq.query_capability.capability = cpu_to_be16(PROMISC_SUPPORTED);
	atomic_inc(&adapter->running_cap_crqs);
	ibmvnic_send_crq(adapter, &crq);

	crq.query_capability.capability = cpu_to_be16(MIN_MTU);
	atomic_inc(&adapter->running_cap_crqs);
	ibmvnic_send_crq(adapter, &crq);

	crq.query_capability.capability = cpu_to_be16(MAX_MTU);
	atomic_inc(&adapter->running_cap_crqs);
	ibmvnic_send_crq(adapter, &crq);

	crq.query_capability.capability = cpu_to_be16(MAX_MULTICAST_FILTERS);
	atomic_inc(&adapter->running_cap_crqs);
	ibmvnic_send_crq(adapter, &crq);

	crq.query_capability.capability = cpu_to_be16(VLAN_HEADER_INSERTION);
	atomic_inc(&adapter->running_cap_crqs);
	ibmvnic_send_crq(adapter, &crq);

	crq.query_capability.capability = cpu_to_be16(RX_VLAN_HEADER_INSERTION);
	atomic_inc(&adapter->running_cap_crqs);
	ibmvnic_send_crq(adapter, &crq);

	crq.query_capability.capability = cpu_to_be16(MAX_TX_SG_ENTRIES);
	atomic_inc(&adapter->running_cap_crqs);
	ibmvnic_send_crq(adapter, &crq);

	crq.query_capability.capability = cpu_to_be16(RX_SG_SUPPORTED);
	atomic_inc(&adapter->running_cap_crqs);
	ibmvnic_send_crq(adapter, &crq);

	crq.query_capability.capability = cpu_to_be16(OPT_TX_COMP_SUB_QUEUES);
	atomic_inc(&adapter->running_cap_crqs);
	ibmvnic_send_crq(adapter, &crq);

	crq.query_capability.capability = cpu_to_be16(OPT_RX_COMP_QUEUES);
	atomic_inc(&adapter->running_cap_crqs);
	ibmvnic_send_crq(adapter, &crq);

	crq.query_capability.capability =
			cpu_to_be16(OPT_RX_BUFADD_Q_PER_RX_COMP_Q);
	atomic_inc(&adapter->running_cap_crqs);
	ibmvnic_send_crq(adapter, &crq);

	crq.query_capability.capability =
			cpu_to_be16(OPT_TX_ENTRIES_PER_SUBCRQ);
	atomic_inc(&adapter->running_cap_crqs);
	ibmvnic_send_crq(adapter, &crq);

	crq.query_capability.capability =
			cpu_to_be16(OPT_RXBA_ENTRIES_PER_SUBCRQ);
	atomic_inc(&adapter->running_cap_crqs);
	ibmvnic_send_crq(adapter, &crq);

	crq.query_capability.capability = cpu_to_be16(TX_RX_DESC_REQ);
	atomic_inc(&adapter->running_cap_crqs);
	ibmvnic_send_crq(adapter, &crq);
}

static void send_query_ip_offload(struct ibmvnic_adapter *adapter)
{
	int buf_sz = sizeof(struct ibmvnic_query_ip_offload_buffer);
	struct device *dev = &adapter->vdev->dev;
	union ibmvnic_crq crq;

	adapter->ip_offload_tok =
		dma_map_single(dev,
			       &adapter->ip_offload_buf,
			       buf_sz,
			       DMA_FROM_DEVICE);

	if (dma_mapping_error(dev, adapter->ip_offload_tok)) {
		if (!firmware_has_feature(FW_FEATURE_CMO))
			dev_err(dev, "Couldn't map offload buffer\n");
		return;
	}

	memset(&crq, 0, sizeof(crq));
	crq.query_ip_offload.first = IBMVNIC_CRQ_CMD;
	crq.query_ip_offload.cmd = QUERY_IP_OFFLOAD;
	crq.query_ip_offload.len = cpu_to_be32(buf_sz);
	crq.query_ip_offload.ioba =
	    cpu_to_be32(adapter->ip_offload_tok);

	ibmvnic_send_crq(adapter, &crq);
}

static void send_control_ip_offload(struct ibmvnic_adapter *adapter)
{
	struct ibmvnic_control_ip_offload_buffer *ctrl_buf = &adapter->ip_offload_ctrl;
	struct ibmvnic_query_ip_offload_buffer *buf = &adapter->ip_offload_buf;
	struct device *dev = &adapter->vdev->dev;
	netdev_features_t old_hw_features = 0;
	union ibmvnic_crq crq;

	adapter->ip_offload_ctrl_tok =
		dma_map_single(dev,
			       ctrl_buf,
			       sizeof(adapter->ip_offload_ctrl),
			       DMA_TO_DEVICE);

	if (dma_mapping_error(dev, adapter->ip_offload_ctrl_tok)) {
		dev_err(dev, "Couldn't map ip offload control buffer\n");
		return;
	}

	ctrl_buf->len = cpu_to_be32(sizeof(adapter->ip_offload_ctrl));
	ctrl_buf->version = cpu_to_be32(INITIAL_VERSION_IOB);
	ctrl_buf->ipv4_chksum = buf->ipv4_chksum;
	ctrl_buf->ipv6_chksum = buf->ipv6_chksum;
	ctrl_buf->tcp_ipv4_chksum = buf->tcp_ipv4_chksum;
	ctrl_buf->udp_ipv4_chksum = buf->udp_ipv4_chksum;
	ctrl_buf->tcp_ipv6_chksum = buf->tcp_ipv6_chksum;
	ctrl_buf->udp_ipv6_chksum = buf->udp_ipv6_chksum;
	ctrl_buf->large_tx_ipv4 = buf->large_tx_ipv4;
	ctrl_buf->large_tx_ipv6 = buf->large_tx_ipv6;

	/* large_rx disabled for now, additional features needed */
	ctrl_buf->large_rx_ipv4 = 0;
	ctrl_buf->large_rx_ipv6 = 0;

	if (adapter->state != VNIC_PROBING) {
		old_hw_features = adapter->netdev->hw_features;
		adapter->netdev->hw_features = 0;
	}

	adapter->netdev->hw_features = NETIF_F_SG | NETIF_F_GSO | NETIF_F_GRO;

	if (buf->tcp_ipv4_chksum || buf->udp_ipv4_chksum)
		adapter->netdev->hw_features |= NETIF_F_IP_CSUM;

	if (buf->tcp_ipv6_chksum || buf->udp_ipv6_chksum)
		adapter->netdev->hw_features |= NETIF_F_IPV6_CSUM;

	if ((adapter->netdev->features &
	    (NETIF_F_IP_CSUM | NETIF_F_IPV6_CSUM)))
		adapter->netdev->hw_features |= NETIF_F_RXCSUM;

	if (buf->large_tx_ipv4)
		adapter->netdev->hw_features |= NETIF_F_TSO;
	if (buf->large_tx_ipv6)
		adapter->netdev->hw_features |= NETIF_F_TSO6;

	if (adapter->state == VNIC_PROBING) {
		adapter->netdev->features |= adapter->netdev->hw_features;
	} else if (old_hw_features != adapter->netdev->hw_features) {
		netdev_features_t tmp = 0;

		/* disable features no longer supported */
		adapter->netdev->features &= adapter->netdev->hw_features;
		/* turn on features now supported if previously enabled */
		tmp = (old_hw_features ^ adapter->netdev->hw_features) &
			adapter->netdev->hw_features;
		adapter->netdev->features |=
				tmp & adapter->netdev->wanted_features;
	}

	memset(&crq, 0, sizeof(crq));
	crq.control_ip_offload.first = IBMVNIC_CRQ_CMD;
	crq.control_ip_offload.cmd = CONTROL_IP_OFFLOAD;
	crq.control_ip_offload.len =
	    cpu_to_be32(sizeof(adapter->ip_offload_ctrl));
	crq.control_ip_offload.ioba = cpu_to_be32(adapter->ip_offload_ctrl_tok);
	ibmvnic_send_crq(adapter, &crq);
}

static void handle_vpd_size_rsp(union ibmvnic_crq *crq,
				struct ibmvnic_adapter *adapter)
{
	struct device *dev = &adapter->vdev->dev;

	if (crq->get_vpd_size_rsp.rc.code) {
		dev_err(dev, "Error retrieving VPD size, rc=%x\n",
			crq->get_vpd_size_rsp.rc.code);
		complete(&adapter->fw_done);
		return;
	}

	adapter->vpd->len = be64_to_cpu(crq->get_vpd_size_rsp.len);
	complete(&adapter->fw_done);
}

static void handle_vpd_rsp(union ibmvnic_crq *crq,
			   struct ibmvnic_adapter *adapter)
{
	struct device *dev = &adapter->vdev->dev;
	unsigned char *substr = NULL;
	u8 fw_level_len = 0;

	memset(adapter->fw_version, 0, 32);

	dma_unmap_single(dev, adapter->vpd->dma_addr, adapter->vpd->len,
			 DMA_FROM_DEVICE);

	if (crq->get_vpd_rsp.rc.code) {
		dev_err(dev, "Error retrieving VPD from device, rc=%x\n",
			crq->get_vpd_rsp.rc.code);
		goto complete;
	}

	/* get the position of the firmware version info
	 * located after the ASCII 'RM' substring in the buffer
	 */
	substr = strnstr(adapter->vpd->buff, "RM", adapter->vpd->len);
	if (!substr) {
		dev_info(dev, "Warning - No FW level has been provided in the VPD buffer by the VIOS Server\n");
		goto complete;
	}

	/* get length of firmware level ASCII substring */
	if ((substr + 2) < (adapter->vpd->buff + adapter->vpd->len)) {
		fw_level_len = *(substr + 2);
	} else {
		dev_info(dev, "Length of FW substr extrapolated VDP buff\n");
		goto complete;
	}

	/* copy firmware version string from vpd into adapter */
	if ((substr + 3 + fw_level_len) <
	    (adapter->vpd->buff + adapter->vpd->len)) {
		strncpy((char *)adapter->fw_version, substr + 3, fw_level_len);
	} else {
		dev_info(dev, "FW substr extrapolated VPD buff\n");
	}

complete:
	if (adapter->fw_version[0] == '\0')
		strscpy((char *)adapter->fw_version, "N/A", sizeof(adapter->fw_version));
	complete(&adapter->fw_done);
}

static void handle_query_ip_offload_rsp(struct ibmvnic_adapter *adapter)
{
	struct device *dev = &adapter->vdev->dev;
	struct ibmvnic_query_ip_offload_buffer *buf = &adapter->ip_offload_buf;
	int i;

	dma_unmap_single(dev, adapter->ip_offload_tok,
			 sizeof(adapter->ip_offload_buf), DMA_FROM_DEVICE);

	netdev_dbg(adapter->netdev, "Query IP Offload Buffer:\n");
	for (i = 0; i < (sizeof(adapter->ip_offload_buf) - 1) / 8 + 1; i++)
		netdev_dbg(adapter->netdev, "%016lx\n",
			   ((unsigned long *)(buf))[i]);

	netdev_dbg(adapter->netdev, "ipv4_chksum = %d\n", buf->ipv4_chksum);
	netdev_dbg(adapter->netdev, "ipv6_chksum = %d\n", buf->ipv6_chksum);
	netdev_dbg(adapter->netdev, "tcp_ipv4_chksum = %d\n",
		   buf->tcp_ipv4_chksum);
	netdev_dbg(adapter->netdev, "tcp_ipv6_chksum = %d\n",
		   buf->tcp_ipv6_chksum);
	netdev_dbg(adapter->netdev, "udp_ipv4_chksum = %d\n",
		   buf->udp_ipv4_chksum);
	netdev_dbg(adapter->netdev, "udp_ipv6_chksum = %d\n",
		   buf->udp_ipv6_chksum);
	netdev_dbg(adapter->netdev, "large_tx_ipv4 = %d\n",
		   buf->large_tx_ipv4);
	netdev_dbg(adapter->netdev, "large_tx_ipv6 = %d\n",
		   buf->large_tx_ipv6);
	netdev_dbg(adapter->netdev, "large_rx_ipv4 = %d\n",
		   buf->large_rx_ipv4);
	netdev_dbg(adapter->netdev, "large_rx_ipv6 = %d\n",
		   buf->large_rx_ipv6);
	netdev_dbg(adapter->netdev, "max_ipv4_hdr_sz = %d\n",
		   buf->max_ipv4_header_size);
	netdev_dbg(adapter->netdev, "max_ipv6_hdr_sz = %d\n",
		   buf->max_ipv6_header_size);
	netdev_dbg(adapter->netdev, "max_tcp_hdr_size = %d\n",
		   buf->max_tcp_header_size);
	netdev_dbg(adapter->netdev, "max_udp_hdr_size = %d\n",
		   buf->max_udp_header_size);
	netdev_dbg(adapter->netdev, "max_large_tx_size = %d\n",
		   buf->max_large_tx_size);
	netdev_dbg(adapter->netdev, "max_large_rx_size = %d\n",
		   buf->max_large_rx_size);
	netdev_dbg(adapter->netdev, "ipv6_ext_hdr = %d\n",
		   buf->ipv6_extension_header);
	netdev_dbg(adapter->netdev, "tcp_pseudosum_req = %d\n",
		   buf->tcp_pseudosum_req);
	netdev_dbg(adapter->netdev, "num_ipv6_ext_hd = %d\n",
		   buf->num_ipv6_ext_headers);
	netdev_dbg(adapter->netdev, "off_ipv6_ext_hd = %d\n",
		   buf->off_ipv6_ext_headers);

	send_control_ip_offload(adapter);
}

static const char *ibmvnic_fw_err_cause(u16 cause)
{
	switch (cause) {
	case ADAPTER_PROBLEM:
		return "adapter problem";
	case BUS_PROBLEM:
		return "bus problem";
	case FW_PROBLEM:
		return "firmware problem";
	case DD_PROBLEM:
		return "device driver problem";
	case EEH_RECOVERY:
		return "EEH recovery";
	case FW_UPDATED:
		return "firmware updated";
	case LOW_MEMORY:
		return "low Memory";
	default:
		return "unknown";
	}
}

static void handle_error_indication(union ibmvnic_crq *crq,
				    struct ibmvnic_adapter *adapter)
{
	struct device *dev = &adapter->vdev->dev;
	u16 cause;

	cause = be16_to_cpu(crq->error_indication.error_cause);

	dev_warn_ratelimited(dev,
			     "Firmware reports %serror, cause: %s. Starting recovery...\n",
			     crq->error_indication.flags
				& IBMVNIC_FATAL_ERROR ? "FATAL " : "",
			     ibmvnic_fw_err_cause(cause));

	if (crq->error_indication.flags & IBMVNIC_FATAL_ERROR)
		ibmvnic_reset(adapter, VNIC_RESET_FATAL);
	else
		ibmvnic_reset(adapter, VNIC_RESET_NON_FATAL);
}

static int handle_change_mac_rsp(union ibmvnic_crq *crq,
				 struct ibmvnic_adapter *adapter)
{
	struct net_device *netdev = adapter->netdev;
	struct device *dev = &adapter->vdev->dev;
	long rc;

	rc = crq->change_mac_addr_rsp.rc.code;
	if (rc) {
		dev_err(dev, "Error %ld in CHANGE_MAC_ADDR_RSP\n", rc);
		goto out;
	}
	/* crq->change_mac_addr.mac_addr is the requested one
	 * crq->change_mac_addr_rsp.mac_addr is the returned valid one.
	 */
	ether_addr_copy(netdev->dev_addr,
			&crq->change_mac_addr_rsp.mac_addr[0]);
	ether_addr_copy(adapter->mac_addr,
			&crq->change_mac_addr_rsp.mac_addr[0]);
out:
	complete(&adapter->fw_done);
	return rc;
}

static void handle_request_cap_rsp(union ibmvnic_crq *crq,
				   struct ibmvnic_adapter *adapter)
{
	struct device *dev = &adapter->vdev->dev;
	u64 *req_value;
	char *name;

	atomic_dec(&adapter->running_cap_crqs);
	switch (be16_to_cpu(crq->request_capability_rsp.capability)) {
	case REQ_TX_QUEUES:
		req_value = &adapter->req_tx_queues;
		name = "tx";
		break;
	case REQ_RX_QUEUES:
		req_value = &adapter->req_rx_queues;
		name = "rx";
		break;
	case REQ_RX_ADD_QUEUES:
		req_value = &adapter->req_rx_add_queues;
		name = "rx_add";
		break;
	case REQ_TX_ENTRIES_PER_SUBCRQ:
		req_value = &adapter->req_tx_entries_per_subcrq;
		name = "tx_entries_per_subcrq";
		break;
	case REQ_RX_ADD_ENTRIES_PER_SUBCRQ:
		req_value = &adapter->req_rx_add_entries_per_subcrq;
		name = "rx_add_entries_per_subcrq";
		break;
	case REQ_MTU:
		req_value = &adapter->req_mtu;
		name = "mtu";
		break;
	case PROMISC_REQUESTED:
		req_value = &adapter->promisc;
		name = "promisc";
		break;
	default:
		dev_err(dev, "Got invalid cap request rsp %d\n",
			crq->request_capability.capability);
		return;
	}

	switch (crq->request_capability_rsp.rc.code) {
	case SUCCESS:
		break;
	case PARTIALSUCCESS:
		dev_info(dev, "req=%lld, rsp=%ld in %s queue, retrying.\n",
			 *req_value,
			 (long)be64_to_cpu(crq->request_capability_rsp.number),
			 name);

		if (be16_to_cpu(crq->request_capability_rsp.capability) ==
		    REQ_MTU) {
			pr_err("mtu of %llu is not supported. Reverting.\n",
			       *req_value);
			*req_value = adapter->fallback.mtu;
		} else {
			*req_value =
				be64_to_cpu(crq->request_capability_rsp.number);
		}

		send_request_cap(adapter, 1);
		return;
	default:
		dev_err(dev, "Error %d in request cap rsp\n",
			crq->request_capability_rsp.rc.code);
		return;
	}

	/* Done receiving requested capabilities, query IP offload support */
	if (atomic_read(&adapter->running_cap_crqs) == 0) {
		adapter->wait_capability = false;
		send_query_ip_offload(adapter);
	}
}

static int handle_login_rsp(union ibmvnic_crq *login_rsp_crq,
			    struct ibmvnic_adapter *adapter)
{
	struct device *dev = &adapter->vdev->dev;
	struct net_device *netdev = adapter->netdev;
	struct ibmvnic_login_rsp_buffer *login_rsp = adapter->login_rsp_buf;
	struct ibmvnic_login_buffer *login = adapter->login_buf;
	u64 *tx_handle_array;
	u64 *rx_handle_array;
	int num_tx_pools;
	int num_rx_pools;
	u64 *size_array;
	int i;

	/* CHECK: Test/set of login_pending does not need to be atomic
	 * because only ibmvnic_tasklet tests/clears this.
	 */
	if (!adapter->login_pending) {
		netdev_warn(netdev, "Ignoring unexpected login response\n");
		return 0;
	}
	adapter->login_pending = false;

	dma_unmap_single(dev, adapter->login_buf_token, adapter->login_buf_sz,
			 DMA_TO_DEVICE);
	dma_unmap_single(dev, adapter->login_rsp_buf_token,
			 adapter->login_rsp_buf_sz, DMA_FROM_DEVICE);

	/* If the number of queues requested can't be allocated by the
	 * server, the login response will return with code 1. We will need
	 * to resend the login buffer with fewer queues requested.
	 */
	if (login_rsp_crq->generic.rc.code) {
		adapter->init_done_rc = login_rsp_crq->generic.rc.code;
		complete(&adapter->init_done);
		return 0;
	}

	netdev->mtu = adapter->req_mtu - ETH_HLEN;

	netdev_dbg(adapter->netdev, "Login Response Buffer:\n");
	for (i = 0; i < (adapter->login_rsp_buf_sz - 1) / 8 + 1; i++) {
		netdev_dbg(adapter->netdev, "%016lx\n",
			   ((unsigned long *)(adapter->login_rsp_buf))[i]);
	}

	/* Sanity checks */
	if (login->num_txcomp_subcrqs != login_rsp->num_txsubm_subcrqs ||
	    (be32_to_cpu(login->num_rxcomp_subcrqs) *
	     adapter->req_rx_add_queues !=
	     be32_to_cpu(login_rsp->num_rxadd_subcrqs))) {
		dev_err(dev, "FATAL: Inconsistent login and login rsp\n");
		ibmvnic_reset(adapter, VNIC_RESET_FATAL);
		return -EIO;
	}
	size_array = (u64 *)((u8 *)(adapter->login_rsp_buf) +
		be32_to_cpu(adapter->login_rsp_buf->off_rxadd_buff_size));
	/* variable buffer sizes are not supported, so just read the
	 * first entry.
	 */
	adapter->cur_rx_buf_sz = be64_to_cpu(size_array[0]);

	num_tx_pools = be32_to_cpu(adapter->login_rsp_buf->num_txsubm_subcrqs);
	num_rx_pools = be32_to_cpu(adapter->login_rsp_buf->num_rxadd_subcrqs);

	tx_handle_array = (u64 *)((u8 *)(adapter->login_rsp_buf) +
				  be32_to_cpu(adapter->login_rsp_buf->off_txsubm_subcrqs));
	rx_handle_array = (u64 *)((u8 *)(adapter->login_rsp_buf) +
				  be32_to_cpu(adapter->login_rsp_buf->off_rxadd_subcrqs));

	for (i = 0; i < num_tx_pools; i++)
		adapter->tx_scrq[i]->handle = tx_handle_array[i];

	for (i = 0; i < num_rx_pools; i++)
		adapter->rx_scrq[i]->handle = rx_handle_array[i];

	adapter->num_active_tx_scrqs = num_tx_pools;
	adapter->num_active_rx_scrqs = num_rx_pools;
	release_login_rsp_buffer(adapter);
	release_login_buffer(adapter);
	complete(&adapter->init_done);

	return 0;
}

static void handle_request_unmap_rsp(union ibmvnic_crq *crq,
				     struct ibmvnic_adapter *adapter)
{
	struct device *dev = &adapter->vdev->dev;
	long rc;

	rc = crq->request_unmap_rsp.rc.code;
	if (rc)
		dev_err(dev, "Error %ld in REQUEST_UNMAP_RSP\n", rc);
}

static void handle_query_map_rsp(union ibmvnic_crq *crq,
				 struct ibmvnic_adapter *adapter)
{
	struct net_device *netdev = adapter->netdev;
	struct device *dev = &adapter->vdev->dev;
	long rc;

	rc = crq->query_map_rsp.rc.code;
	if (rc) {
		dev_err(dev, "Error %ld in QUERY_MAP_RSP\n", rc);
		return;
	}
	netdev_dbg(netdev, "page_size = %d\ntot_pages = %d\nfree_pages = %d\n",
		   crq->query_map_rsp.page_size, crq->query_map_rsp.tot_pages,
		   crq->query_map_rsp.free_pages);
}

static void handle_query_cap_rsp(union ibmvnic_crq *crq,
				 struct ibmvnic_adapter *adapter)
{
	struct net_device *netdev = adapter->netdev;
	struct device *dev = &adapter->vdev->dev;
	long rc;

	atomic_dec(&adapter->running_cap_crqs);
	netdev_dbg(netdev, "Outstanding queries: %d\n",
		   atomic_read(&adapter->running_cap_crqs));
	rc = crq->query_capability.rc.code;
	if (rc) {
		dev_err(dev, "Error %ld in QUERY_CAP_RSP\n", rc);
		goto out;
	}

	switch (be16_to_cpu(crq->query_capability.capability)) {
	case MIN_TX_QUEUES:
		adapter->min_tx_queues =
		    be64_to_cpu(crq->query_capability.number);
		netdev_dbg(netdev, "min_tx_queues = %lld\n",
			   adapter->min_tx_queues);
		break;
	case MIN_RX_QUEUES:
		adapter->min_rx_queues =
		    be64_to_cpu(crq->query_capability.number);
		netdev_dbg(netdev, "min_rx_queues = %lld\n",
			   adapter->min_rx_queues);
		break;
	case MIN_RX_ADD_QUEUES:
		adapter->min_rx_add_queues =
		    be64_to_cpu(crq->query_capability.number);
		netdev_dbg(netdev, "min_rx_add_queues = %lld\n",
			   adapter->min_rx_add_queues);
		break;
	case MAX_TX_QUEUES:
		adapter->max_tx_queues =
		    be64_to_cpu(crq->query_capability.number);
		netdev_dbg(netdev, "max_tx_queues = %lld\n",
			   adapter->max_tx_queues);
		break;
	case MAX_RX_QUEUES:
		adapter->max_rx_queues =
		    be64_to_cpu(crq->query_capability.number);
		netdev_dbg(netdev, "max_rx_queues = %lld\n",
			   adapter->max_rx_queues);
		break;
	case MAX_RX_ADD_QUEUES:
		adapter->max_rx_add_queues =
		    be64_to_cpu(crq->query_capability.number);
		netdev_dbg(netdev, "max_rx_add_queues = %lld\n",
			   adapter->max_rx_add_queues);
		break;
	case MIN_TX_ENTRIES_PER_SUBCRQ:
		adapter->min_tx_entries_per_subcrq =
		    be64_to_cpu(crq->query_capability.number);
		netdev_dbg(netdev, "min_tx_entries_per_subcrq = %lld\n",
			   adapter->min_tx_entries_per_subcrq);
		break;
	case MIN_RX_ADD_ENTRIES_PER_SUBCRQ:
		adapter->min_rx_add_entries_per_subcrq =
		    be64_to_cpu(crq->query_capability.number);
		netdev_dbg(netdev, "min_rx_add_entrs_per_subcrq = %lld\n",
			   adapter->min_rx_add_entries_per_subcrq);
		break;
	case MAX_TX_ENTRIES_PER_SUBCRQ:
		adapter->max_tx_entries_per_subcrq =
		    be64_to_cpu(crq->query_capability.number);
		netdev_dbg(netdev, "max_tx_entries_per_subcrq = %lld\n",
			   adapter->max_tx_entries_per_subcrq);
		break;
	case MAX_RX_ADD_ENTRIES_PER_SUBCRQ:
		adapter->max_rx_add_entries_per_subcrq =
		    be64_to_cpu(crq->query_capability.number);
		netdev_dbg(netdev, "max_rx_add_entrs_per_subcrq = %lld\n",
			   adapter->max_rx_add_entries_per_subcrq);
		break;
	case TCP_IP_OFFLOAD:
		adapter->tcp_ip_offload =
		    be64_to_cpu(crq->query_capability.number);
		netdev_dbg(netdev, "tcp_ip_offload = %lld\n",
			   adapter->tcp_ip_offload);
		break;
	case PROMISC_SUPPORTED:
		adapter->promisc_supported =
		    be64_to_cpu(crq->query_capability.number);
		netdev_dbg(netdev, "promisc_supported = %lld\n",
			   adapter->promisc_supported);
		break;
	case MIN_MTU:
		adapter->min_mtu = be64_to_cpu(crq->query_capability.number);
		netdev->min_mtu = adapter->min_mtu - ETH_HLEN;
		netdev_dbg(netdev, "min_mtu = %lld\n", adapter->min_mtu);
		break;
	case MAX_MTU:
		adapter->max_mtu = be64_to_cpu(crq->query_capability.number);
		netdev->max_mtu = adapter->max_mtu - ETH_HLEN;
		netdev_dbg(netdev, "max_mtu = %lld\n", adapter->max_mtu);
		break;
	case MAX_MULTICAST_FILTERS:
		adapter->max_multicast_filters =
		    be64_to_cpu(crq->query_capability.number);
		netdev_dbg(netdev, "max_multicast_filters = %lld\n",
			   adapter->max_multicast_filters);
		break;
	case VLAN_HEADER_INSERTION:
		adapter->vlan_header_insertion =
		    be64_to_cpu(crq->query_capability.number);
		if (adapter->vlan_header_insertion)
			netdev->features |= NETIF_F_HW_VLAN_STAG_TX;
		netdev_dbg(netdev, "vlan_header_insertion = %lld\n",
			   adapter->vlan_header_insertion);
		break;
	case RX_VLAN_HEADER_INSERTION:
		adapter->rx_vlan_header_insertion =
		    be64_to_cpu(crq->query_capability.number);
		netdev_dbg(netdev, "rx_vlan_header_insertion = %lld\n",
			   adapter->rx_vlan_header_insertion);
		break;
	case MAX_TX_SG_ENTRIES:
		adapter->max_tx_sg_entries =
		    be64_to_cpu(crq->query_capability.number);
		netdev_dbg(netdev, "max_tx_sg_entries = %lld\n",
			   adapter->max_tx_sg_entries);
		break;
	case RX_SG_SUPPORTED:
		adapter->rx_sg_supported =
		    be64_to_cpu(crq->query_capability.number);
		netdev_dbg(netdev, "rx_sg_supported = %lld\n",
			   adapter->rx_sg_supported);
		break;
	case OPT_TX_COMP_SUB_QUEUES:
		adapter->opt_tx_comp_sub_queues =
		    be64_to_cpu(crq->query_capability.number);
		netdev_dbg(netdev, "opt_tx_comp_sub_queues = %lld\n",
			   adapter->opt_tx_comp_sub_queues);
		break;
	case OPT_RX_COMP_QUEUES:
		adapter->opt_rx_comp_queues =
		    be64_to_cpu(crq->query_capability.number);
		netdev_dbg(netdev, "opt_rx_comp_queues = %lld\n",
			   adapter->opt_rx_comp_queues);
		break;
	case OPT_RX_BUFADD_Q_PER_RX_COMP_Q:
		adapter->opt_rx_bufadd_q_per_rx_comp_q =
		    be64_to_cpu(crq->query_capability.number);
		netdev_dbg(netdev, "opt_rx_bufadd_q_per_rx_comp_q = %lld\n",
			   adapter->opt_rx_bufadd_q_per_rx_comp_q);
		break;
	case OPT_TX_ENTRIES_PER_SUBCRQ:
		adapter->opt_tx_entries_per_subcrq =
		    be64_to_cpu(crq->query_capability.number);
		netdev_dbg(netdev, "opt_tx_entries_per_subcrq = %lld\n",
			   adapter->opt_tx_entries_per_subcrq);
		break;
	case OPT_RXBA_ENTRIES_PER_SUBCRQ:
		adapter->opt_rxba_entries_per_subcrq =
		    be64_to_cpu(crq->query_capability.number);
		netdev_dbg(netdev, "opt_rxba_entries_per_subcrq = %lld\n",
			   adapter->opt_rxba_entries_per_subcrq);
		break;
	case TX_RX_DESC_REQ:
		adapter->tx_rx_desc_req = crq->query_capability.number;
		netdev_dbg(netdev, "tx_rx_desc_req = %llx\n",
			   adapter->tx_rx_desc_req);
		break;

	default:
		netdev_err(netdev, "Got invalid cap rsp %d\n",
			   crq->query_capability.capability);
	}

out:
	if (atomic_read(&adapter->running_cap_crqs) == 0) {
		adapter->wait_capability = false;
		send_request_cap(adapter, 0);
	}
}

static int send_query_phys_parms(struct ibmvnic_adapter *adapter)
{
	union ibmvnic_crq crq;
	int rc;

	memset(&crq, 0, sizeof(crq));
	crq.query_phys_parms.first = IBMVNIC_CRQ_CMD;
	crq.query_phys_parms.cmd = QUERY_PHYS_PARMS;

	mutex_lock(&adapter->fw_lock);
	adapter->fw_done_rc = 0;
	reinit_completion(&adapter->fw_done);

	rc = ibmvnic_send_crq(adapter, &crq);
	if (rc) {
		mutex_unlock(&adapter->fw_lock);
		return rc;
	}

	rc = ibmvnic_wait_for_completion(adapter, &adapter->fw_done, 10000);
	if (rc) {
		mutex_unlock(&adapter->fw_lock);
		return rc;
	}

	mutex_unlock(&adapter->fw_lock);
	return adapter->fw_done_rc ? -EIO : 0;
}

static int handle_query_phys_parms_rsp(union ibmvnic_crq *crq,
				       struct ibmvnic_adapter *adapter)
{
	struct net_device *netdev = adapter->netdev;
	int rc;
	__be32 rspeed = cpu_to_be32(crq->query_phys_parms_rsp.speed);

	rc = crq->query_phys_parms_rsp.rc.code;
	if (rc) {
		netdev_err(netdev, "Error %d in QUERY_PHYS_PARMS\n", rc);
		return rc;
	}
	switch (rspeed) {
	case IBMVNIC_10MBPS:
		adapter->speed = SPEED_10;
		break;
	case IBMVNIC_100MBPS:
		adapter->speed = SPEED_100;
		break;
	case IBMVNIC_1GBPS:
		adapter->speed = SPEED_1000;
		break;
	case IBMVNIC_10GBPS:
		adapter->speed = SPEED_10000;
		break;
	case IBMVNIC_25GBPS:
		adapter->speed = SPEED_25000;
		break;
	case IBMVNIC_40GBPS:
		adapter->speed = SPEED_40000;
		break;
	case IBMVNIC_50GBPS:
		adapter->speed = SPEED_50000;
		break;
	case IBMVNIC_100GBPS:
		adapter->speed = SPEED_100000;
		break;
	case IBMVNIC_200GBPS:
		adapter->speed = SPEED_200000;
		break;
	default:
		if (netif_carrier_ok(netdev))
			netdev_warn(netdev, "Unknown speed 0x%08x\n", rspeed);
		adapter->speed = SPEED_UNKNOWN;
	}
	if (crq->query_phys_parms_rsp.flags1 & IBMVNIC_FULL_DUPLEX)
		adapter->duplex = DUPLEX_FULL;
	else if (crq->query_phys_parms_rsp.flags1 & IBMVNIC_HALF_DUPLEX)
		adapter->duplex = DUPLEX_HALF;
	else
		adapter->duplex = DUPLEX_UNKNOWN;

	return rc;
}

static void ibmvnic_handle_crq(union ibmvnic_crq *crq,
			       struct ibmvnic_adapter *adapter)
{
	struct ibmvnic_generic_crq *gen_crq = &crq->generic;
	struct net_device *netdev = adapter->netdev;
	struct device *dev = &adapter->vdev->dev;
	u64 *u64_crq = (u64 *)crq;
	long rc;

	netdev_dbg(netdev, "Handling CRQ: %016lx %016lx\n",
		   (unsigned long)cpu_to_be64(u64_crq[0]),
		   (unsigned long)cpu_to_be64(u64_crq[1]));
	switch (gen_crq->first) {
	case IBMVNIC_CRQ_INIT_RSP:
		switch (gen_crq->cmd) {
		case IBMVNIC_CRQ_INIT:
			dev_info(dev, "Partner initialized\n");
			adapter->from_passive_init = true;
			/* Discard any stale login responses from prev reset.
			 * CHECK: should we clear even on INIT_COMPLETE?
			 */
			adapter->login_pending = false;

			if (!completion_done(&adapter->init_done)) {
				complete(&adapter->init_done);
				adapter->init_done_rc = -EIO;
			}
<<<<<<< HEAD
			rc = ibmvnic_reset(adapter, VNIC_RESET_FAILOVER);
=======

			if (adapter->state == VNIC_DOWN)
				rc = ibmvnic_reset(adapter, VNIC_RESET_PASSIVE_INIT);
			else
				rc = ibmvnic_reset(adapter, VNIC_RESET_FAILOVER);

>>>>>>> 754a0abe
			if (rc && rc != -EBUSY) {
				/* We were unable to schedule the failover
				 * reset either because the adapter was still
				 * probing (eg: during kexec) or we could not
				 * allocate memory. Clear the failover_pending
				 * flag since no one else will. We ignore
				 * EBUSY because it means either FAILOVER reset
				 * is already scheduled or the adapter is
				 * being removed.
				 */
				netdev_err(netdev,
					   "Error %ld scheduling failover reset\n",
					   rc);
				adapter->failover_pending = false;
			}
			break;
		case IBMVNIC_CRQ_INIT_COMPLETE:
			dev_info(dev, "Partner initialization complete\n");
			adapter->crq.active = true;
			send_version_xchg(adapter);
			break;
		default:
			dev_err(dev, "Unknown crq cmd: %d\n", gen_crq->cmd);
		}
		return;
	case IBMVNIC_CRQ_XPORT_EVENT:
		netif_carrier_off(netdev);
		adapter->crq.active = false;
		/* terminate any thread waiting for a response
		 * from the device
		 */
		if (!completion_done(&adapter->fw_done)) {
			adapter->fw_done_rc = -EIO;
			complete(&adapter->fw_done);
		}
		if (!completion_done(&adapter->stats_done))
			complete(&adapter->stats_done);
		if (test_bit(0, &adapter->resetting))
			adapter->force_reset_recovery = true;
		if (gen_crq->cmd == IBMVNIC_PARTITION_MIGRATED) {
			dev_info(dev, "Migrated, re-enabling adapter\n");
			ibmvnic_reset(adapter, VNIC_RESET_MOBILITY);
		} else if (gen_crq->cmd == IBMVNIC_DEVICE_FAILOVER) {
			dev_info(dev, "Backing device failover detected\n");
			adapter->failover_pending = true;
		} else {
			/* The adapter lost the connection */
			dev_err(dev, "Virtual Adapter failed (rc=%d)\n",
				gen_crq->cmd);
			ibmvnic_reset(adapter, VNIC_RESET_FATAL);
		}
		return;
	case IBMVNIC_CRQ_CMD_RSP:
		break;
	default:
		dev_err(dev, "Got an invalid msg type 0x%02x\n",
			gen_crq->first);
		return;
	}

	switch (gen_crq->cmd) {
	case VERSION_EXCHANGE_RSP:
		rc = crq->version_exchange_rsp.rc.code;
		if (rc) {
			dev_err(dev, "Error %ld in VERSION_EXCHG_RSP\n", rc);
			break;
		}
		ibmvnic_version =
			    be16_to_cpu(crq->version_exchange_rsp.version);
		dev_info(dev, "Partner protocol version is %d\n",
			 ibmvnic_version);
		send_query_cap(adapter);
		break;
	case QUERY_CAPABILITY_RSP:
		handle_query_cap_rsp(crq, adapter);
		break;
	case QUERY_MAP_RSP:
		handle_query_map_rsp(crq, adapter);
		break;
	case REQUEST_MAP_RSP:
		adapter->fw_done_rc = crq->request_map_rsp.rc.code;
		complete(&adapter->fw_done);
		break;
	case REQUEST_UNMAP_RSP:
		handle_request_unmap_rsp(crq, adapter);
		break;
	case REQUEST_CAPABILITY_RSP:
		handle_request_cap_rsp(crq, adapter);
		break;
	case LOGIN_RSP:
		netdev_dbg(netdev, "Got Login Response\n");
		handle_login_rsp(crq, adapter);
		break;
	case LOGICAL_LINK_STATE_RSP:
		netdev_dbg(netdev,
			   "Got Logical Link State Response, state: %d rc: %d\n",
			   crq->logical_link_state_rsp.link_state,
			   crq->logical_link_state_rsp.rc.code);
		adapter->logical_link_state =
		    crq->logical_link_state_rsp.link_state;
		adapter->init_done_rc = crq->logical_link_state_rsp.rc.code;
		complete(&adapter->init_done);
		break;
	case LINK_STATE_INDICATION:
		netdev_dbg(netdev, "Got Logical Link State Indication\n");
		adapter->phys_link_state =
		    crq->link_state_indication.phys_link_state;
		adapter->logical_link_state =
		    crq->link_state_indication.logical_link_state;
		if (adapter->phys_link_state && adapter->logical_link_state)
			netif_carrier_on(netdev);
		else
			netif_carrier_off(netdev);
		break;
	case CHANGE_MAC_ADDR_RSP:
		netdev_dbg(netdev, "Got MAC address change Response\n");
		adapter->fw_done_rc = handle_change_mac_rsp(crq, adapter);
		break;
	case ERROR_INDICATION:
		netdev_dbg(netdev, "Got Error Indication\n");
		handle_error_indication(crq, adapter);
		break;
	case REQUEST_STATISTICS_RSP:
		netdev_dbg(netdev, "Got Statistics Response\n");
		complete(&adapter->stats_done);
		break;
	case QUERY_IP_OFFLOAD_RSP:
		netdev_dbg(netdev, "Got Query IP offload Response\n");
		handle_query_ip_offload_rsp(adapter);
		break;
	case MULTICAST_CTRL_RSP:
		netdev_dbg(netdev, "Got multicast control Response\n");
		break;
	case CONTROL_IP_OFFLOAD_RSP:
		netdev_dbg(netdev, "Got Control IP offload Response\n");
		dma_unmap_single(dev, adapter->ip_offload_ctrl_tok,
				 sizeof(adapter->ip_offload_ctrl),
				 DMA_TO_DEVICE);
		complete(&adapter->init_done);
		break;
	case COLLECT_FW_TRACE_RSP:
		netdev_dbg(netdev, "Got Collect firmware trace Response\n");
		complete(&adapter->fw_done);
		break;
	case GET_VPD_SIZE_RSP:
		handle_vpd_size_rsp(crq, adapter);
		break;
	case GET_VPD_RSP:
		handle_vpd_rsp(crq, adapter);
		break;
	case QUERY_PHYS_PARMS_RSP:
		adapter->fw_done_rc = handle_query_phys_parms_rsp(crq, adapter);
		complete(&adapter->fw_done);
		break;
	default:
		netdev_err(netdev, "Got an invalid cmd type 0x%02x\n",
			   gen_crq->cmd);
	}
}

static irqreturn_t ibmvnic_interrupt(int irq, void *instance)
{
	struct ibmvnic_adapter *adapter = instance;

	tasklet_schedule(&adapter->tasklet);
	return IRQ_HANDLED;
}

static void ibmvnic_tasklet(struct tasklet_struct *t)
{
	struct ibmvnic_adapter *adapter = from_tasklet(adapter, t, tasklet);
	struct ibmvnic_crq_queue *queue = &adapter->crq;
	union ibmvnic_crq *crq;
	unsigned long flags;
	bool done = false;

	spin_lock_irqsave(&queue->lock, flags);
	while (!done) {
		/* Pull all the valid messages off the CRQ */
		while ((crq = ibmvnic_next_crq(adapter)) != NULL) {
			/* This barrier makes sure ibmvnic_next_crq()'s
			 * crq->generic.first & IBMVNIC_CRQ_CMD_RSP is loaded
			 * before ibmvnic_handle_crq()'s
			 * switch(gen_crq->first) and switch(gen_crq->cmd).
			 */
			dma_rmb();
			ibmvnic_handle_crq(crq, adapter);
			crq->generic.first = 0;
		}

		/* remain in tasklet until all
		 * capabilities responses are received
		 */
		if (!adapter->wait_capability)
			done = true;
	}
	/* if capabilities CRQ's were sent in this tasklet, the following
	 * tasklet must wait until all responses are received
	 */
	if (atomic_read(&adapter->running_cap_crqs) != 0)
		adapter->wait_capability = true;
	spin_unlock_irqrestore(&queue->lock, flags);
}

static int ibmvnic_reenable_crq_queue(struct ibmvnic_adapter *adapter)
{
	struct vio_dev *vdev = adapter->vdev;
	int rc;

	do {
		rc = plpar_hcall_norets(H_ENABLE_CRQ, vdev->unit_address);
	} while (rc == H_IN_PROGRESS || rc == H_BUSY || H_IS_LONG_BUSY(rc));

	if (rc)
		dev_err(&vdev->dev, "Error enabling adapter (rc=%d)\n", rc);

	return rc;
}

static int ibmvnic_reset_crq(struct ibmvnic_adapter *adapter)
{
	struct ibmvnic_crq_queue *crq = &adapter->crq;
	struct device *dev = &adapter->vdev->dev;
	struct vio_dev *vdev = adapter->vdev;
	int rc;

	/* Close the CRQ */
	do {
		rc = plpar_hcall_norets(H_FREE_CRQ, vdev->unit_address);
	} while (rc == H_BUSY || H_IS_LONG_BUSY(rc));

	/* Clean out the queue */
	if (!crq->msgs)
		return -EINVAL;

	memset(crq->msgs, 0, PAGE_SIZE);
	crq->cur = 0;
	crq->active = false;

	/* And re-open it again */
	rc = plpar_hcall_norets(H_REG_CRQ, vdev->unit_address,
				crq->msg_token, PAGE_SIZE);

	if (rc == H_CLOSED)
		/* Adapter is good, but other end is not ready */
		dev_warn(dev, "Partner adapter not ready\n");
	else if (rc != 0)
		dev_warn(dev, "Couldn't register crq (rc=%d)\n", rc);

	return rc;
}

static void release_crq_queue(struct ibmvnic_adapter *adapter)
{
	struct ibmvnic_crq_queue *crq = &adapter->crq;
	struct vio_dev *vdev = adapter->vdev;
	long rc;

	if (!crq->msgs)
		return;

	netdev_dbg(adapter->netdev, "Releasing CRQ\n");
	free_irq(vdev->irq, adapter);
	tasklet_kill(&adapter->tasklet);
	do {
		rc = plpar_hcall_norets(H_FREE_CRQ, vdev->unit_address);
	} while (rc == H_BUSY || H_IS_LONG_BUSY(rc));

	dma_unmap_single(&vdev->dev, crq->msg_token, PAGE_SIZE,
			 DMA_BIDIRECTIONAL);
	free_page((unsigned long)crq->msgs);
	crq->msgs = NULL;
	crq->active = false;
}

static int init_crq_queue(struct ibmvnic_adapter *adapter)
{
	struct ibmvnic_crq_queue *crq = &adapter->crq;
	struct device *dev = &adapter->vdev->dev;
	struct vio_dev *vdev = adapter->vdev;
	int rc, retrc = -ENOMEM;

	if (crq->msgs)
		return 0;

	crq->msgs = (union ibmvnic_crq *)get_zeroed_page(GFP_KERNEL);
	/* Should we allocate more than one page? */

	if (!crq->msgs)
		return -ENOMEM;

	crq->size = PAGE_SIZE / sizeof(*crq->msgs);
	crq->msg_token = dma_map_single(dev, crq->msgs, PAGE_SIZE,
					DMA_BIDIRECTIONAL);
	if (dma_mapping_error(dev, crq->msg_token))
		goto map_failed;

	rc = plpar_hcall_norets(H_REG_CRQ, vdev->unit_address,
				crq->msg_token, PAGE_SIZE);

	if (rc == H_RESOURCE)
		/* maybe kexecing and resource is busy. try a reset */
		rc = ibmvnic_reset_crq(adapter);
	retrc = rc;

	if (rc == H_CLOSED) {
		dev_warn(dev, "Partner adapter not ready\n");
	} else if (rc) {
		dev_warn(dev, "Error %d opening adapter\n", rc);
		goto reg_crq_failed;
	}

	retrc = 0;

	tasklet_setup(&adapter->tasklet, (void *)ibmvnic_tasklet);

	netdev_dbg(adapter->netdev, "registering irq 0x%x\n", vdev->irq);
	snprintf(crq->name, sizeof(crq->name), "ibmvnic-%x",
		 adapter->vdev->unit_address);
	rc = request_irq(vdev->irq, ibmvnic_interrupt, 0, crq->name, adapter);
	if (rc) {
		dev_err(dev, "Couldn't register irq 0x%x. rc=%d\n",
			vdev->irq, rc);
		goto req_irq_failed;
	}

	rc = vio_enable_interrupts(vdev);
	if (rc) {
		dev_err(dev, "Error %d enabling interrupts\n", rc);
		goto req_irq_failed;
	}

	crq->cur = 0;
	spin_lock_init(&crq->lock);

	return retrc;

req_irq_failed:
	tasklet_kill(&adapter->tasklet);
	do {
		rc = plpar_hcall_norets(H_FREE_CRQ, vdev->unit_address);
	} while (rc == H_BUSY || H_IS_LONG_BUSY(rc));
reg_crq_failed:
	dma_unmap_single(dev, crq->msg_token, PAGE_SIZE, DMA_BIDIRECTIONAL);
map_failed:
	free_page((unsigned long)crq->msgs);
	crq->msgs = NULL;
	return retrc;
}

static int ibmvnic_reset_init(struct ibmvnic_adapter *adapter, bool reset)
{
	struct device *dev = &adapter->vdev->dev;
	unsigned long timeout = msecs_to_jiffies(20000);
	u64 old_num_rx_queues = adapter->req_rx_queues;
	u64 old_num_tx_queues = adapter->req_tx_queues;
	int rc;

	adapter->from_passive_init = false;

	if (reset)
		reinit_completion(&adapter->init_done);

	adapter->init_done_rc = 0;
	rc = ibmvnic_send_crq_init(adapter);
	if (rc) {
		dev_err(dev, "Send crq init failed with error %d\n", rc);
		return rc;
	}

	if (!wait_for_completion_timeout(&adapter->init_done, timeout)) {
		dev_err(dev, "Initialization sequence timed out\n");
		return -1;
	}

	if (adapter->init_done_rc) {
		release_crq_queue(adapter);
		return adapter->init_done_rc;
	}

	if (adapter->from_passive_init) {
		adapter->state = VNIC_OPEN;
		adapter->from_passive_init = false;
		return -1;
	}

	if (reset &&
	    test_bit(0, &adapter->resetting) && !adapter->wait_for_reset &&
	    adapter->reset_reason != VNIC_RESET_MOBILITY) {
		if (adapter->req_rx_queues != old_num_rx_queues ||
		    adapter->req_tx_queues != old_num_tx_queues) {
			release_sub_crqs(adapter, 0);
			rc = init_sub_crqs(adapter);
		} else {
			rc = reset_sub_crq_queues(adapter);
		}
	} else {
		rc = init_sub_crqs(adapter);
	}

	if (rc) {
		dev_err(dev, "Initialization of sub crqs failed\n");
		release_crq_queue(adapter);
		return rc;
	}

	rc = init_sub_crq_irqs(adapter);
	if (rc) {
		dev_err(dev, "Failed to initialize sub crq irqs\n");
		release_crq_queue(adapter);
	}

	return rc;
}

static struct device_attribute dev_attr_failover;

static int ibmvnic_probe(struct vio_dev *dev, const struct vio_device_id *id)
{
	struct ibmvnic_adapter *adapter;
	struct net_device *netdev;
	unsigned char *mac_addr_p;
	bool init_success;
	int rc;

	dev_dbg(&dev->dev, "entering ibmvnic_probe for UA 0x%x\n",
		dev->unit_address);

	mac_addr_p = (unsigned char *)vio_get_attribute(dev,
							VETH_MAC_ADDR, NULL);
	if (!mac_addr_p) {
		dev_err(&dev->dev,
			"(%s:%3.3d) ERROR: Can't find MAC_ADDR attribute\n",
			__FILE__, __LINE__);
		return 0;
	}

	netdev = alloc_etherdev_mq(sizeof(struct ibmvnic_adapter),
				   IBMVNIC_MAX_QUEUES);
	if (!netdev)
		return -ENOMEM;

	adapter = netdev_priv(netdev);
	adapter->state = VNIC_PROBING;
	dev_set_drvdata(&dev->dev, netdev);
	adapter->vdev = dev;
	adapter->netdev = netdev;
	adapter->login_pending = false;

	ether_addr_copy(adapter->mac_addr, mac_addr_p);
	ether_addr_copy(netdev->dev_addr, adapter->mac_addr);
	netdev->irq = dev->irq;
	netdev->netdev_ops = &ibmvnic_netdev_ops;
	netdev->ethtool_ops = &ibmvnic_ethtool_ops;
	SET_NETDEV_DEV(netdev, &dev->dev);

	INIT_WORK(&adapter->ibmvnic_reset, __ibmvnic_reset);
	INIT_DELAYED_WORK(&adapter->ibmvnic_delayed_reset,
			  __ibmvnic_delayed_reset);
	INIT_LIST_HEAD(&adapter->rwi_list);
	spin_lock_init(&adapter->rwi_lock);
	spin_lock_init(&adapter->state_lock);
	mutex_init(&adapter->fw_lock);
	init_completion(&adapter->init_done);
	init_completion(&adapter->fw_done);
	init_completion(&adapter->reset_done);
	init_completion(&adapter->stats_done);
	clear_bit(0, &adapter->resetting);

	init_success = false;
	do {
		rc = init_crq_queue(adapter);
		if (rc) {
			dev_err(&dev->dev, "Couldn't initialize crq. rc=%d\n",
				rc);
			goto ibmvnic_init_fail;
		}

		rc = ibmvnic_reset_init(adapter, false);
	} while (rc == EAGAIN);

	/* We are ignoring the error from ibmvnic_reset_init() assuming that the
	 * partner is not ready. CRQ is not active. When the partner becomes
	 * ready, we will do the passive init reset.
	 */

	if (!rc)
		init_success = true;

	rc = init_stats_buffers(adapter);
	if (rc)
		goto ibmvnic_init_fail;

	rc = init_stats_token(adapter);
	if (rc)
		goto ibmvnic_stats_fail;

	rc = device_create_file(&dev->dev, &dev_attr_failover);
	if (rc)
		goto ibmvnic_dev_file_err;

	netif_carrier_off(netdev);
	rc = register_netdev(netdev);
	if (rc) {
		dev_err(&dev->dev, "failed to register netdev rc=%d\n", rc);
		goto ibmvnic_register_fail;
	}
	dev_info(&dev->dev, "ibmvnic registered\n");

	if (init_success) {
		adapter->state = VNIC_PROBED;
		netdev->mtu = adapter->req_mtu - ETH_HLEN;
		netdev->min_mtu = adapter->min_mtu - ETH_HLEN;
		netdev->max_mtu = adapter->max_mtu - ETH_HLEN;
	} else {
		adapter->state = VNIC_DOWN;
	}

	adapter->wait_for_reset = false;
	adapter->last_reset_time = jiffies;
	return 0;

ibmvnic_register_fail:
	device_remove_file(&dev->dev, &dev_attr_failover);

ibmvnic_dev_file_err:
	release_stats_token(adapter);

ibmvnic_stats_fail:
	release_stats_buffers(adapter);

ibmvnic_init_fail:
	release_sub_crqs(adapter, 1);
	release_crq_queue(adapter);
	mutex_destroy(&adapter->fw_lock);
	free_netdev(netdev);

	return rc;
}

static void ibmvnic_remove(struct vio_dev *dev)
{
	struct net_device *netdev = dev_get_drvdata(&dev->dev);
	struct ibmvnic_adapter *adapter = netdev_priv(netdev);
	unsigned long flags;

	spin_lock_irqsave(&adapter->state_lock, flags);

	/* If ibmvnic_reset() is scheduling a reset, wait for it to
	 * finish. Then, set the state to REMOVING to prevent it from
	 * scheduling any more work and to have reset functions ignore
	 * any resets that have already been scheduled. Drop the lock
	 * after setting state, so __ibmvnic_reset() which is called
	 * from the flush_work() below, can make progress.
	 */
	spin_lock(&adapter->rwi_lock);
	adapter->state = VNIC_REMOVING;
	spin_unlock(&adapter->rwi_lock);

	spin_unlock_irqrestore(&adapter->state_lock, flags);

	flush_work(&adapter->ibmvnic_reset);
	flush_delayed_work(&adapter->ibmvnic_delayed_reset);

	rtnl_lock();
	unregister_netdevice(netdev);

	release_resources(adapter);
	release_sub_crqs(adapter, 1);
	release_crq_queue(adapter);

	release_stats_token(adapter);
	release_stats_buffers(adapter);

	adapter->state = VNIC_REMOVED;

	rtnl_unlock();
	mutex_destroy(&adapter->fw_lock);
	device_remove_file(&dev->dev, &dev_attr_failover);
	free_netdev(netdev);
	dev_set_drvdata(&dev->dev, NULL);
}

static ssize_t failover_store(struct device *dev, struct device_attribute *attr,
			      const char *buf, size_t count)
{
	struct net_device *netdev = dev_get_drvdata(dev);
	struct ibmvnic_adapter *adapter = netdev_priv(netdev);
	unsigned long retbuf[PLPAR_HCALL_BUFSIZE];
	__be64 session_token;
	long rc;

	if (!sysfs_streq(buf, "1"))
		return -EINVAL;

	rc = plpar_hcall(H_VIOCTL, retbuf, adapter->vdev->unit_address,
			 H_GET_SESSION_TOKEN, 0, 0, 0);
	if (rc) {
		netdev_err(netdev, "Couldn't retrieve session token, rc %ld\n",
			   rc);
		goto last_resort;
	}

	session_token = (__be64)retbuf[0];
	netdev_dbg(netdev, "Initiating client failover, session id %llx\n",
		   be64_to_cpu(session_token));
	rc = plpar_hcall_norets(H_VIOCTL, adapter->vdev->unit_address,
				H_SESSION_ERR_DETECTED, session_token, 0, 0);
	if (rc)
		netdev_err(netdev,
			   "H_VIOCTL initiated failover failed, rc %ld\n",
			   rc);

last_resort:
	netdev_dbg(netdev, "Trying to send CRQ_CMD, the last resort\n");
	ibmvnic_reset(adapter, VNIC_RESET_FAILOVER);

	return count;
}
static DEVICE_ATTR_WO(failover);

static unsigned long ibmvnic_get_desired_dma(struct vio_dev *vdev)
{
	struct net_device *netdev = dev_get_drvdata(&vdev->dev);
	struct ibmvnic_adapter *adapter;
	struct iommu_table *tbl;
	unsigned long ret = 0;
	int i;

	tbl = get_iommu_table_base(&vdev->dev);

	/* netdev inits at probe time along with the structures we need below*/
	if (!netdev)
		return IOMMU_PAGE_ALIGN(IBMVNIC_IO_ENTITLEMENT_DEFAULT, tbl);

	adapter = netdev_priv(netdev);

	ret += PAGE_SIZE; /* the crq message queue */
	ret += IOMMU_PAGE_ALIGN(sizeof(struct ibmvnic_statistics), tbl);

	for (i = 0; i < adapter->req_tx_queues + adapter->req_rx_queues; i++)
		ret += 4 * PAGE_SIZE; /* the scrq message queue */

	for (i = 0; i < adapter->num_active_rx_pools; i++)
		ret += adapter->rx_pool[i].size *
		    IOMMU_PAGE_ALIGN(adapter->rx_pool[i].buff_size, tbl);

	return ret;
}

static int ibmvnic_resume(struct device *dev)
{
	struct net_device *netdev = dev_get_drvdata(dev);
	struct ibmvnic_adapter *adapter = netdev_priv(netdev);

	if (adapter->state != VNIC_OPEN)
		return 0;

	tasklet_schedule(&adapter->tasklet);

	return 0;
}

static const struct vio_device_id ibmvnic_device_table[] = {
	{"network", "IBM,vnic"},
	{"", "" }
};
MODULE_DEVICE_TABLE(vio, ibmvnic_device_table);

static const struct dev_pm_ops ibmvnic_pm_ops = {
	.resume = ibmvnic_resume
};

static struct vio_driver ibmvnic_driver = {
	.id_table       = ibmvnic_device_table,
	.probe          = ibmvnic_probe,
	.remove         = ibmvnic_remove,
	.get_desired_dma = ibmvnic_get_desired_dma,
	.name		= ibmvnic_driver_name,
	.pm		= &ibmvnic_pm_ops,
};

/* module functions */
static int __init ibmvnic_module_init(void)
{
	pr_info("%s: %s %s\n", ibmvnic_driver_name, ibmvnic_driver_string,
		IBMVNIC_DRIVER_VERSION);

	return vio_register_driver(&ibmvnic_driver);
}

static void __exit ibmvnic_module_exit(void)
{
	vio_unregister_driver(&ibmvnic_driver);
}

module_init(ibmvnic_module_init);
module_exit(ibmvnic_module_exit);<|MERGE_RESOLUTION|>--- conflicted
+++ resolved
@@ -1000,11 +1000,7 @@
 
 	__ibmvnic_set_mac(netdev, adapter->mac_addr);
 
-<<<<<<< HEAD
-	netdev_dbg(netdev, "[S:%d] Login succeeded\n", adapter->state);
-=======
 	netdev_dbg(netdev, "[S:%s] Login succeeded\n", adapter_state_to_string(adapter->state));
->>>>>>> 754a0abe
 	return 0;
 }
 
@@ -1254,6 +1250,11 @@
 	}
 
 	netif_tx_start_all_queues(netdev);
+
+	if (prev_state == VNIC_CLOSED) {
+		for (i = 0; i < adapter->req_rx_queues; i++)
+			napi_schedule(&adapter->napi[i]);
+	}
 
 	adapter->state = VNIC_OPEN;
 	return rc;
@@ -1444,14 +1445,9 @@
 	struct ibmvnic_adapter *adapter = netdev_priv(netdev);
 	int rc;
 
-<<<<<<< HEAD
-	netdev_dbg(netdev, "[S:%d FOP:%d FRR:%d] Closing\n",
-		   adapter->state, adapter->failover_pending,
-=======
 	netdev_dbg(netdev, "[S:%s FOP:%d FRR:%d] Closing\n",
 		   adapter_state_to_string(adapter->state),
 		   adapter->failover_pending,
->>>>>>> 754a0abe
 		   adapter->force_reset_recovery);
 
 	/* If device failover is pending, just set device state and return.
@@ -2046,17 +2042,11 @@
 	int rc;
 
 	netdev_dbg(adapter->netdev,
-<<<<<<< HEAD
-		   "[S:%d FOP:%d] Reset reason %d, reset_state %d\n",
-		   adapter->state, adapter->failover_pending,
-		   rwi->reset_reason, reset_state);
-=======
 		   "[S:%s FOP:%d] Reset reason: %s, reset_state: %s\n",
 		   adapter_state_to_string(adapter->state),
 		   adapter->failover_pending,
 		   reset_reason_to_string(rwi->reset_reason),
 		   adapter_state_to_string(reset_state));
->>>>>>> 754a0abe
 
 	adapter->reset_reason = rwi->reset_reason;
 	/* requestor of VNIC_RESET_CHANGE_PARAM already has the rtnl lock */
@@ -2254,14 +2244,9 @@
 	if (!(adapter->reset_reason == VNIC_RESET_CHANGE_PARAM))
 		rtnl_unlock();
 
-<<<<<<< HEAD
-	netdev_dbg(adapter->netdev, "[S:%d FOP:%d] Reset done, rc %d\n",
-		   adapter->state, adapter->failover_pending, rc);
-=======
 	netdev_dbg(adapter->netdev, "[S:%s FOP:%d] Reset done, rc %d\n",
 		   adapter_state_to_string(adapter->state),
 		   adapter->failover_pending, rc);
->>>>>>> 754a0abe
 	return rc;
 }
 
@@ -2338,14 +2323,9 @@
 	/* restore adapter state if reset failed */
 	if (rc)
 		adapter->state = reset_state;
-<<<<<<< HEAD
-	netdev_dbg(adapter->netdev, "[S:%d FOP:%d] Hard reset done, rc %d\n",
-		   adapter->state, adapter->failover_pending, rc);
-=======
 	netdev_dbg(adapter->netdev, "[S:%s FOP:%d] Hard reset done, rc %d\n",
 		   adapter_state_to_string(adapter->state),
 		   adapter->failover_pending, rc);
->>>>>>> 754a0abe
 	return rc;
 }
 
@@ -2546,14 +2526,9 @@
 	clear_bit_unlock(0, &adapter->resetting);
 
 	netdev_dbg(adapter->netdev,
-<<<<<<< HEAD
-		   "[S:%d FRR:%d WFR:%d] Done processing resets\n",
-		   adapter->state, adapter->force_reset_recovery,
-=======
 		   "[S:%s FRR:%d WFR:%d] Done processing resets\n",
 		   adapter_state_to_string(adapter->state),
 		   adapter->force_reset_recovery,
->>>>>>> 754a0abe
 		   adapter->wait_for_reset);
 }
 
@@ -2577,12 +2552,7 @@
 
 	spin_lock_irqsave(&adapter->rwi_lock, flags);
 
-<<<<<<< HEAD
-	/*
-	 * If failover is pending don't schedule any other reset.
-=======
 	/* If failover is pending don't schedule any other reset.
->>>>>>> 754a0abe
 	 * Instead let the failover complete. If there is already a
 	 * a failover reset scheduled, we will detect and drop the
 	 * duplicate reset when walking the ->rwi_list below.
@@ -2602,18 +2572,10 @@
 		goto err;
 	}
 
-<<<<<<< HEAD
-	list_for_each(entry, &adapter->rwi_list) {
-		tmp = list_entry(entry, struct ibmvnic_rwi, list);
-		if (tmp->reset_reason == reason) {
-			netdev_dbg(netdev, "Skipping matching reset, reason=%d\n",
-				   reason);
-=======
 	list_for_each_entry(tmp, &adapter->rwi_list, list) {
 		if (tmp->reset_reason == reason) {
 			netdev_dbg(netdev, "Skipping matching reset, reason=%s\n",
 				   reset_reason_to_string(reason));
->>>>>>> 754a0abe
 			ret = EBUSY;
 			goto err;
 		}
@@ -2633,14 +2595,9 @@
 	}
 	rwi->reset_reason = reason;
 	list_add_tail(&rwi->list, &adapter->rwi_list);
-<<<<<<< HEAD
-	netdev_dbg(adapter->netdev, "Scheduling reset (reason %d)\n", reason);
-	schedule_work(&adapter->ibmvnic_reset);
-=======
 	netdev_dbg(adapter->netdev, "Scheduling reset (reason %s)\n",
 		   reset_reason_to_string(reason));
 	queue_work(system_long_wq, &adapter->ibmvnic_reset);
->>>>>>> 754a0abe
 
 	ret = 0;
 err:
@@ -5108,16 +5065,12 @@
 				complete(&adapter->init_done);
 				adapter->init_done_rc = -EIO;
 			}
-<<<<<<< HEAD
-			rc = ibmvnic_reset(adapter, VNIC_RESET_FAILOVER);
-=======
 
 			if (adapter->state == VNIC_DOWN)
 				rc = ibmvnic_reset(adapter, VNIC_RESET_PASSIVE_INIT);
 			else
 				rc = ibmvnic_reset(adapter, VNIC_RESET_FAILOVER);
 
->>>>>>> 754a0abe
 			if (rc && rc != -EBUSY) {
 				/* We were unable to schedule the failover
 				 * reset either because the adapter was still
