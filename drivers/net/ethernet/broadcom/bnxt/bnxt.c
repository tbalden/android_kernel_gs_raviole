/* Broadcom NetXtreme-C/E network driver.
 *
 * Copyright (c) 2014-2016 Broadcom Corporation
 * Copyright (c) 2016-2019 Broadcom Limited
 *
 * This program is free software; you can redistribute it and/or modify
 * it under the terms of the GNU General Public License as published by
 * the Free Software Foundation.
 */

#include <linux/module.h>

#include <linux/stringify.h>
#include <linux/kernel.h>
#include <linux/timer.h>
#include <linux/errno.h>
#include <linux/ioport.h>
#include <linux/slab.h>
#include <linux/vmalloc.h>
#include <linux/interrupt.h>
#include <linux/pci.h>
#include <linux/netdevice.h>
#include <linux/etherdevice.h>
#include <linux/skbuff.h>
#include <linux/dma-mapping.h>
#include <linux/bitops.h>
#include <linux/io.h>
#include <linux/irq.h>
#include <linux/delay.h>
#include <asm/byteorder.h>
#include <asm/page.h>
#include <linux/time.h>
#include <linux/mii.h>
#include <linux/mdio.h>
#include <linux/if.h>
#include <linux/if_vlan.h>
#include <linux/if_bridge.h>
#include <linux/rtc.h>
#include <linux/bpf.h>
#include <net/ip.h>
#include <net/tcp.h>
#include <net/udp.h>
#include <net/checksum.h>
#include <net/ip6_checksum.h>
#include <net/udp_tunnel.h>
#include <linux/workqueue.h>
#include <linux/prefetch.h>
#include <linux/cache.h>
#include <linux/log2.h>
#include <linux/aer.h>
#include <linux/bitmap.h>
#include <linux/ptp_clock_kernel.h>
#include <linux/timecounter.h>
#include <linux/cpu_rmap.h>
#include <linux/cpumask.h>
#include <net/pkt_cls.h>
#include <linux/hwmon.h>
#include <linux/hwmon-sysfs.h>
#include <net/page_pool.h>

#include "bnxt_hsi.h"
#include "bnxt.h"
#include "bnxt_ulp.h"
#include "bnxt_sriov.h"
#include "bnxt_ethtool.h"
#include "bnxt_dcb.h"
#include "bnxt_xdp.h"
#include "bnxt_ptp.h"
#include "bnxt_vfr.h"
#include "bnxt_tc.h"
#include "bnxt_devlink.h"
#include "bnxt_debugfs.h"

#define BNXT_TX_TIMEOUT		(5 * HZ)
#define BNXT_DEF_MSG_ENABLE	(NETIF_MSG_DRV | NETIF_MSG_HW)

MODULE_LICENSE("GPL");
MODULE_DESCRIPTION("Broadcom BCM573xx network driver");

#define BNXT_RX_OFFSET (NET_SKB_PAD + NET_IP_ALIGN)
#define BNXT_RX_DMA_OFFSET NET_SKB_PAD
#define BNXT_RX_COPY_THRESH 256

#define BNXT_TX_PUSH_THRESH 164

enum board_idx {
	BCM57301,
	BCM57302,
	BCM57304,
	BCM57417_NPAR,
	BCM58700,
	BCM57311,
	BCM57312,
	BCM57402,
	BCM57404,
	BCM57406,
	BCM57402_NPAR,
	BCM57407,
	BCM57412,
	BCM57414,
	BCM57416,
	BCM57417,
	BCM57412_NPAR,
	BCM57314,
	BCM57417_SFP,
	BCM57416_SFP,
	BCM57404_NPAR,
	BCM57406_NPAR,
	BCM57407_SFP,
	BCM57407_NPAR,
	BCM57414_NPAR,
	BCM57416_NPAR,
	BCM57452,
	BCM57454,
	BCM5745x_NPAR,
	BCM57508,
	BCM57504,
	BCM57502,
	BCM57508_NPAR,
	BCM57504_NPAR,
	BCM57502_NPAR,
	BCM58802,
	BCM58804,
	BCM58808,
	NETXTREME_E_VF,
	NETXTREME_C_VF,
	NETXTREME_S_VF,
	NETXTREME_C_VF_HV,
	NETXTREME_E_VF_HV,
	NETXTREME_E_P5_VF,
	NETXTREME_E_P5_VF_HV,
};

/* indexed by enum above */
static const struct {
	char *name;
} board_info[] = {
	[BCM57301] = { "Broadcom BCM57301 NetXtreme-C 10Gb Ethernet" },
	[BCM57302] = { "Broadcom BCM57302 NetXtreme-C 10Gb/25Gb Ethernet" },
	[BCM57304] = { "Broadcom BCM57304 NetXtreme-C 10Gb/25Gb/40Gb/50Gb Ethernet" },
	[BCM57417_NPAR] = { "Broadcom BCM57417 NetXtreme-E Ethernet Partition" },
	[BCM58700] = { "Broadcom BCM58700 Nitro 1Gb/2.5Gb/10Gb Ethernet" },
	[BCM57311] = { "Broadcom BCM57311 NetXtreme-C 10Gb Ethernet" },
	[BCM57312] = { "Broadcom BCM57312 NetXtreme-C 10Gb/25Gb Ethernet" },
	[BCM57402] = { "Broadcom BCM57402 NetXtreme-E 10Gb Ethernet" },
	[BCM57404] = { "Broadcom BCM57404 NetXtreme-E 10Gb/25Gb Ethernet" },
	[BCM57406] = { "Broadcom BCM57406 NetXtreme-E 10GBase-T Ethernet" },
	[BCM57402_NPAR] = { "Broadcom BCM57402 NetXtreme-E Ethernet Partition" },
	[BCM57407] = { "Broadcom BCM57407 NetXtreme-E 10GBase-T Ethernet" },
	[BCM57412] = { "Broadcom BCM57412 NetXtreme-E 10Gb Ethernet" },
	[BCM57414] = { "Broadcom BCM57414 NetXtreme-E 10Gb/25Gb Ethernet" },
	[BCM57416] = { "Broadcom BCM57416 NetXtreme-E 10GBase-T Ethernet" },
	[BCM57417] = { "Broadcom BCM57417 NetXtreme-E 10GBase-T Ethernet" },
	[BCM57412_NPAR] = { "Broadcom BCM57412 NetXtreme-E Ethernet Partition" },
	[BCM57314] = { "Broadcom BCM57314 NetXtreme-C 10Gb/25Gb/40Gb/50Gb Ethernet" },
	[BCM57417_SFP] = { "Broadcom BCM57417 NetXtreme-E 10Gb/25Gb Ethernet" },
	[BCM57416_SFP] = { "Broadcom BCM57416 NetXtreme-E 10Gb Ethernet" },
	[BCM57404_NPAR] = { "Broadcom BCM57404 NetXtreme-E Ethernet Partition" },
	[BCM57406_NPAR] = { "Broadcom BCM57406 NetXtreme-E Ethernet Partition" },
	[BCM57407_SFP] = { "Broadcom BCM57407 NetXtreme-E 25Gb Ethernet" },
	[BCM57407_NPAR] = { "Broadcom BCM57407 NetXtreme-E Ethernet Partition" },
	[BCM57414_NPAR] = { "Broadcom BCM57414 NetXtreme-E Ethernet Partition" },
	[BCM57416_NPAR] = { "Broadcom BCM57416 NetXtreme-E Ethernet Partition" },
	[BCM57452] = { "Broadcom BCM57452 NetXtreme-E 10Gb/25Gb/40Gb/50Gb Ethernet" },
	[BCM57454] = { "Broadcom BCM57454 NetXtreme-E 10Gb/25Gb/40Gb/50Gb/100Gb Ethernet" },
	[BCM5745x_NPAR] = { "Broadcom BCM5745x NetXtreme-E Ethernet Partition" },
	[BCM57508] = { "Broadcom BCM57508 NetXtreme-E 10Gb/25Gb/50Gb/100Gb/200Gb Ethernet" },
	[BCM57504] = { "Broadcom BCM57504 NetXtreme-E 10Gb/25Gb/50Gb/100Gb/200Gb Ethernet" },
	[BCM57502] = { "Broadcom BCM57502 NetXtreme-E 10Gb/25Gb/50Gb Ethernet" },
	[BCM57508_NPAR] = { "Broadcom BCM57508 NetXtreme-E Ethernet Partition" },
	[BCM57504_NPAR] = { "Broadcom BCM57504 NetXtreme-E Ethernet Partition" },
	[BCM57502_NPAR] = { "Broadcom BCM57502 NetXtreme-E Ethernet Partition" },
	[BCM58802] = { "Broadcom BCM58802 NetXtreme-S 10Gb/25Gb/40Gb/50Gb Ethernet" },
	[BCM58804] = { "Broadcom BCM58804 NetXtreme-S 10Gb/25Gb/40Gb/50Gb/100Gb Ethernet" },
	[BCM58808] = { "Broadcom BCM58808 NetXtreme-S 10Gb/25Gb/40Gb/50Gb/100Gb Ethernet" },
	[NETXTREME_E_VF] = { "Broadcom NetXtreme-E Ethernet Virtual Function" },
	[NETXTREME_C_VF] = { "Broadcom NetXtreme-C Ethernet Virtual Function" },
	[NETXTREME_S_VF] = { "Broadcom NetXtreme-S Ethernet Virtual Function" },
	[NETXTREME_C_VF_HV] = { "Broadcom NetXtreme-C Virtual Function for Hyper-V" },
	[NETXTREME_E_VF_HV] = { "Broadcom NetXtreme-E Virtual Function for Hyper-V" },
	[NETXTREME_E_P5_VF] = { "Broadcom BCM5750X NetXtreme-E Ethernet Virtual Function" },
	[NETXTREME_E_P5_VF_HV] = { "Broadcom BCM5750X NetXtreme-E Virtual Function for Hyper-V" },
};

static const struct pci_device_id bnxt_pci_tbl[] = {
	{ PCI_VDEVICE(BROADCOM, 0x1604), .driver_data = BCM5745x_NPAR },
	{ PCI_VDEVICE(BROADCOM, 0x1605), .driver_data = BCM5745x_NPAR },
	{ PCI_VDEVICE(BROADCOM, 0x1614), .driver_data = BCM57454 },
	{ PCI_VDEVICE(BROADCOM, 0x16c0), .driver_data = BCM57417_NPAR },
	{ PCI_VDEVICE(BROADCOM, 0x16c8), .driver_data = BCM57301 },
	{ PCI_VDEVICE(BROADCOM, 0x16c9), .driver_data = BCM57302 },
	{ PCI_VDEVICE(BROADCOM, 0x16ca), .driver_data = BCM57304 },
	{ PCI_VDEVICE(BROADCOM, 0x16cc), .driver_data = BCM57417_NPAR },
	{ PCI_VDEVICE(BROADCOM, 0x16cd), .driver_data = BCM58700 },
	{ PCI_VDEVICE(BROADCOM, 0x16ce), .driver_data = BCM57311 },
	{ PCI_VDEVICE(BROADCOM, 0x16cf), .driver_data = BCM57312 },
	{ PCI_VDEVICE(BROADCOM, 0x16d0), .driver_data = BCM57402 },
	{ PCI_VDEVICE(BROADCOM, 0x16d1), .driver_data = BCM57404 },
	{ PCI_VDEVICE(BROADCOM, 0x16d2), .driver_data = BCM57406 },
	{ PCI_VDEVICE(BROADCOM, 0x16d4), .driver_data = BCM57402_NPAR },
	{ PCI_VDEVICE(BROADCOM, 0x16d5), .driver_data = BCM57407 },
	{ PCI_VDEVICE(BROADCOM, 0x16d6), .driver_data = BCM57412 },
	{ PCI_VDEVICE(BROADCOM, 0x16d7), .driver_data = BCM57414 },
	{ PCI_VDEVICE(BROADCOM, 0x16d8), .driver_data = BCM57416 },
	{ PCI_VDEVICE(BROADCOM, 0x16d9), .driver_data = BCM57417 },
	{ PCI_VDEVICE(BROADCOM, 0x16de), .driver_data = BCM57412_NPAR },
	{ PCI_VDEVICE(BROADCOM, 0x16df), .driver_data = BCM57314 },
	{ PCI_VDEVICE(BROADCOM, 0x16e2), .driver_data = BCM57417_SFP },
	{ PCI_VDEVICE(BROADCOM, 0x16e3), .driver_data = BCM57416_SFP },
	{ PCI_VDEVICE(BROADCOM, 0x16e7), .driver_data = BCM57404_NPAR },
	{ PCI_VDEVICE(BROADCOM, 0x16e8), .driver_data = BCM57406_NPAR },
	{ PCI_VDEVICE(BROADCOM, 0x16e9), .driver_data = BCM57407_SFP },
	{ PCI_VDEVICE(BROADCOM, 0x16ea), .driver_data = BCM57407_NPAR },
	{ PCI_VDEVICE(BROADCOM, 0x16eb), .driver_data = BCM57412_NPAR },
	{ PCI_VDEVICE(BROADCOM, 0x16ec), .driver_data = BCM57414_NPAR },
	{ PCI_VDEVICE(BROADCOM, 0x16ed), .driver_data = BCM57414_NPAR },
	{ PCI_VDEVICE(BROADCOM, 0x16ee), .driver_data = BCM57416_NPAR },
	{ PCI_VDEVICE(BROADCOM, 0x16ef), .driver_data = BCM57416_NPAR },
	{ PCI_VDEVICE(BROADCOM, 0x16f0), .driver_data = BCM58808 },
	{ PCI_VDEVICE(BROADCOM, 0x16f1), .driver_data = BCM57452 },
	{ PCI_VDEVICE(BROADCOM, 0x1750), .driver_data = BCM57508 },
	{ PCI_VDEVICE(BROADCOM, 0x1751), .driver_data = BCM57504 },
	{ PCI_VDEVICE(BROADCOM, 0x1752), .driver_data = BCM57502 },
	{ PCI_VDEVICE(BROADCOM, 0x1800), .driver_data = BCM57508_NPAR },
	{ PCI_VDEVICE(BROADCOM, 0x1801), .driver_data = BCM57504_NPAR },
	{ PCI_VDEVICE(BROADCOM, 0x1802), .driver_data = BCM57502_NPAR },
	{ PCI_VDEVICE(BROADCOM, 0x1803), .driver_data = BCM57508_NPAR },
	{ PCI_VDEVICE(BROADCOM, 0x1804), .driver_data = BCM57504_NPAR },
	{ PCI_VDEVICE(BROADCOM, 0x1805), .driver_data = BCM57502_NPAR },
	{ PCI_VDEVICE(BROADCOM, 0xd802), .driver_data = BCM58802 },
	{ PCI_VDEVICE(BROADCOM, 0xd804), .driver_data = BCM58804 },
#ifdef CONFIG_BNXT_SRIOV
	{ PCI_VDEVICE(BROADCOM, 0x1606), .driver_data = NETXTREME_E_VF },
	{ PCI_VDEVICE(BROADCOM, 0x1607), .driver_data = NETXTREME_E_VF_HV },
	{ PCI_VDEVICE(BROADCOM, 0x1608), .driver_data = NETXTREME_E_VF_HV },
	{ PCI_VDEVICE(BROADCOM, 0x1609), .driver_data = NETXTREME_E_VF },
	{ PCI_VDEVICE(BROADCOM, 0x16bd), .driver_data = NETXTREME_E_VF_HV },
	{ PCI_VDEVICE(BROADCOM, 0x16c1), .driver_data = NETXTREME_E_VF },
	{ PCI_VDEVICE(BROADCOM, 0x16c2), .driver_data = NETXTREME_C_VF_HV },
	{ PCI_VDEVICE(BROADCOM, 0x16c3), .driver_data = NETXTREME_C_VF_HV },
	{ PCI_VDEVICE(BROADCOM, 0x16c4), .driver_data = NETXTREME_E_VF_HV },
	{ PCI_VDEVICE(BROADCOM, 0x16c5), .driver_data = NETXTREME_E_VF_HV },
	{ PCI_VDEVICE(BROADCOM, 0x16cb), .driver_data = NETXTREME_C_VF },
	{ PCI_VDEVICE(BROADCOM, 0x16d3), .driver_data = NETXTREME_E_VF },
	{ PCI_VDEVICE(BROADCOM, 0x16dc), .driver_data = NETXTREME_E_VF },
	{ PCI_VDEVICE(BROADCOM, 0x16e1), .driver_data = NETXTREME_C_VF },
	{ PCI_VDEVICE(BROADCOM, 0x16e5), .driver_data = NETXTREME_C_VF },
	{ PCI_VDEVICE(BROADCOM, 0x16e6), .driver_data = NETXTREME_C_VF_HV },
	{ PCI_VDEVICE(BROADCOM, 0x1806), .driver_data = NETXTREME_E_P5_VF },
	{ PCI_VDEVICE(BROADCOM, 0x1807), .driver_data = NETXTREME_E_P5_VF },
	{ PCI_VDEVICE(BROADCOM, 0x1808), .driver_data = NETXTREME_E_P5_VF_HV },
	{ PCI_VDEVICE(BROADCOM, 0x1809), .driver_data = NETXTREME_E_P5_VF_HV },
	{ PCI_VDEVICE(BROADCOM, 0xd800), .driver_data = NETXTREME_S_VF },
#endif
	{ 0 }
};

MODULE_DEVICE_TABLE(pci, bnxt_pci_tbl);

static const u16 bnxt_vf_req_snif[] = {
	HWRM_FUNC_CFG,
	HWRM_FUNC_VF_CFG,
	HWRM_PORT_PHY_QCFG,
	HWRM_CFA_L2_FILTER_ALLOC,
};

static const u16 bnxt_async_events_arr[] = {
	ASYNC_EVENT_CMPL_EVENT_ID_LINK_STATUS_CHANGE,
	ASYNC_EVENT_CMPL_EVENT_ID_LINK_SPEED_CHANGE,
	ASYNC_EVENT_CMPL_EVENT_ID_PF_DRVR_UNLOAD,
	ASYNC_EVENT_CMPL_EVENT_ID_PORT_CONN_NOT_ALLOWED,
	ASYNC_EVENT_CMPL_EVENT_ID_VF_CFG_CHANGE,
	ASYNC_EVENT_CMPL_EVENT_ID_LINK_SPEED_CFG_CHANGE,
	ASYNC_EVENT_CMPL_EVENT_ID_PORT_PHY_CFG_CHANGE,
	ASYNC_EVENT_CMPL_EVENT_ID_RESET_NOTIFY,
	ASYNC_EVENT_CMPL_EVENT_ID_ERROR_RECOVERY,
	ASYNC_EVENT_CMPL_EVENT_ID_DEBUG_NOTIFICATION,
	ASYNC_EVENT_CMPL_EVENT_ID_RING_MONITOR_MSG,
	ASYNC_EVENT_CMPL_EVENT_ID_ECHO_REQUEST,
};

static struct workqueue_struct *bnxt_pf_wq;

static bool bnxt_vf_pciid(enum board_idx idx)
{
	return (idx == NETXTREME_C_VF || idx == NETXTREME_E_VF ||
		idx == NETXTREME_S_VF || idx == NETXTREME_C_VF_HV ||
		idx == NETXTREME_E_VF_HV || idx == NETXTREME_E_P5_VF ||
		idx == NETXTREME_E_P5_VF_HV);
}

#define DB_CP_REARM_FLAGS	(DB_KEY_CP | DB_IDX_VALID)
#define DB_CP_FLAGS		(DB_KEY_CP | DB_IDX_VALID | DB_IRQ_DIS)
#define DB_CP_IRQ_DIS_FLAGS	(DB_KEY_CP | DB_IRQ_DIS)

#define BNXT_CP_DB_IRQ_DIS(db)						\
		writel(DB_CP_IRQ_DIS_FLAGS, db)

#define BNXT_DB_CQ(db, idx)						\
	writel(DB_CP_FLAGS | RING_CMP(idx), (db)->doorbell)

#define BNXT_DB_NQ_P5(db, idx)						\
	writeq((db)->db_key64 | DBR_TYPE_NQ | RING_CMP(idx), (db)->doorbell)

#define BNXT_DB_CQ_ARM(db, idx)						\
	writel(DB_CP_REARM_FLAGS | RING_CMP(idx), (db)->doorbell)

#define BNXT_DB_NQ_ARM_P5(db, idx)					\
	writeq((db)->db_key64 | DBR_TYPE_NQ_ARM | RING_CMP(idx), (db)->doorbell)

static void bnxt_db_nq(struct bnxt *bp, struct bnxt_db_info *db, u32 idx)
{
	if (bp->flags & BNXT_FLAG_CHIP_P5)
		BNXT_DB_NQ_P5(db, idx);
	else
		BNXT_DB_CQ(db, idx);
}

static void bnxt_db_nq_arm(struct bnxt *bp, struct bnxt_db_info *db, u32 idx)
{
	if (bp->flags & BNXT_FLAG_CHIP_P5)
		BNXT_DB_NQ_ARM_P5(db, idx);
	else
		BNXT_DB_CQ_ARM(db, idx);
}

static void bnxt_db_cq(struct bnxt *bp, struct bnxt_db_info *db, u32 idx)
{
	if (bp->flags & BNXT_FLAG_CHIP_P5)
		writeq(db->db_key64 | DBR_TYPE_CQ_ARMALL | RING_CMP(idx),
		       db->doorbell);
	else
		BNXT_DB_CQ(db, idx);
}

const u16 bnxt_lhint_arr[] = {
	TX_BD_FLAGS_LHINT_512_AND_SMALLER,
	TX_BD_FLAGS_LHINT_512_TO_1023,
	TX_BD_FLAGS_LHINT_1024_TO_2047,
	TX_BD_FLAGS_LHINT_1024_TO_2047,
	TX_BD_FLAGS_LHINT_2048_AND_LARGER,
	TX_BD_FLAGS_LHINT_2048_AND_LARGER,
	TX_BD_FLAGS_LHINT_2048_AND_LARGER,
	TX_BD_FLAGS_LHINT_2048_AND_LARGER,
	TX_BD_FLAGS_LHINT_2048_AND_LARGER,
	TX_BD_FLAGS_LHINT_2048_AND_LARGER,
	TX_BD_FLAGS_LHINT_2048_AND_LARGER,
	TX_BD_FLAGS_LHINT_2048_AND_LARGER,
	TX_BD_FLAGS_LHINT_2048_AND_LARGER,
	TX_BD_FLAGS_LHINT_2048_AND_LARGER,
	TX_BD_FLAGS_LHINT_2048_AND_LARGER,
	TX_BD_FLAGS_LHINT_2048_AND_LARGER,
	TX_BD_FLAGS_LHINT_2048_AND_LARGER,
	TX_BD_FLAGS_LHINT_2048_AND_LARGER,
	TX_BD_FLAGS_LHINT_2048_AND_LARGER,
};

static u16 bnxt_xmit_get_cfa_action(struct sk_buff *skb)
{
	struct metadata_dst *md_dst = skb_metadata_dst(skb);

	if (!md_dst || md_dst->type != METADATA_HW_PORT_MUX)
		return 0;

	return md_dst->u.port_info.port_id;
}

static netdev_tx_t bnxt_start_xmit(struct sk_buff *skb, struct net_device *dev)
{
	struct bnxt *bp = netdev_priv(dev);
	struct tx_bd *txbd;
	struct tx_bd_ext *txbd1;
	struct netdev_queue *txq;
	int i;
	dma_addr_t mapping;
	unsigned int length, pad = 0;
	u32 len, free_size, vlan_tag_flags, cfa_action, flags;
	u16 prod, last_frag;
	struct pci_dev *pdev = bp->pdev;
	struct bnxt_tx_ring_info *txr;
	struct bnxt_sw_tx_bd *tx_buf;
	__le32 lflags = 0;

	i = skb_get_queue_mapping(skb);
	if (unlikely(i >= bp->tx_nr_rings)) {
		dev_kfree_skb_any(skb);
		return NETDEV_TX_OK;
	}

	txq = netdev_get_tx_queue(dev, i);
	txr = &bp->tx_ring[bp->tx_ring_map[i]];
	prod = txr->tx_prod;

	free_size = bnxt_tx_avail(bp, txr);
	if (unlikely(free_size < skb_shinfo(skb)->nr_frags + 2)) {
		netif_tx_stop_queue(txq);
		return NETDEV_TX_BUSY;
	}

	length = skb->len;
	len = skb_headlen(skb);
	last_frag = skb_shinfo(skb)->nr_frags;

	txbd = &txr->tx_desc_ring[TX_RING(prod)][TX_IDX(prod)];

	txbd->tx_bd_opaque = prod;

	tx_buf = &txr->tx_buf_ring[prod];
	tx_buf->skb = skb;
	tx_buf->nr_frags = last_frag;

	vlan_tag_flags = 0;
	cfa_action = bnxt_xmit_get_cfa_action(skb);
	if (skb_vlan_tag_present(skb)) {
		vlan_tag_flags = TX_BD_CFA_META_KEY_VLAN |
				 skb_vlan_tag_get(skb);
		/* Currently supports 8021Q, 8021AD vlan offloads
		 * QINQ1, QINQ2, QINQ3 vlan headers are deprecated
		 */
		if (skb->vlan_proto == htons(ETH_P_8021Q))
			vlan_tag_flags |= 1 << TX_BD_CFA_META_TPID_SHIFT;
	}

	if (unlikely(skb_shinfo(skb)->tx_flags & SKBTX_HW_TSTAMP)) {
		struct bnxt_ptp_cfg *ptp = bp->ptp_cfg;

		if (ptp && ptp->tx_tstamp_en && !skb_is_gso(skb) &&
		    atomic_dec_if_positive(&ptp->tx_avail) >= 0) {
			if (!bnxt_ptp_parse(skb, &ptp->tx_seqid)) {
				lflags |= cpu_to_le32(TX_BD_FLAGS_STAMP);
				skb_shinfo(skb)->tx_flags |= SKBTX_IN_PROGRESS;
			} else {
				atomic_inc(&bp->ptp_cfg->tx_avail);
			}
		}
	}

	if (unlikely(skb->no_fcs))
		lflags |= cpu_to_le32(TX_BD_FLAGS_NO_CRC);

	if (free_size == bp->tx_ring_size && length <= bp->tx_push_thresh &&
	    !lflags) {
		struct tx_push_buffer *tx_push_buf = txr->tx_push;
		struct tx_push_bd *tx_push = &tx_push_buf->push_bd;
		struct tx_bd_ext *tx_push1 = &tx_push->txbd2;
		void __iomem *db = txr->tx_db.doorbell;
		void *pdata = tx_push_buf->data;
		u64 *end;
		int j, push_len;

		/* Set COAL_NOW to be ready quickly for the next push */
		tx_push->tx_bd_len_flags_type =
			cpu_to_le32((length << TX_BD_LEN_SHIFT) |
					TX_BD_TYPE_LONG_TX_BD |
					TX_BD_FLAGS_LHINT_512_AND_SMALLER |
					TX_BD_FLAGS_COAL_NOW |
					TX_BD_FLAGS_PACKET_END |
					(2 << TX_BD_FLAGS_BD_CNT_SHIFT));

		if (skb->ip_summed == CHECKSUM_PARTIAL)
			tx_push1->tx_bd_hsize_lflags =
					cpu_to_le32(TX_BD_FLAGS_TCP_UDP_CHKSUM);
		else
			tx_push1->tx_bd_hsize_lflags = 0;

		tx_push1->tx_bd_cfa_meta = cpu_to_le32(vlan_tag_flags);
		tx_push1->tx_bd_cfa_action =
			cpu_to_le32(cfa_action << TX_BD_CFA_ACTION_SHIFT);

		end = pdata + length;
		end = PTR_ALIGN(end, 8) - 1;
		*end = 0;

		skb_copy_from_linear_data(skb, pdata, len);
		pdata += len;
		for (j = 0; j < last_frag; j++) {
			skb_frag_t *frag = &skb_shinfo(skb)->frags[j];
			void *fptr;

			fptr = skb_frag_address_safe(frag);
			if (!fptr)
				goto normal_tx;

			memcpy(pdata, fptr, skb_frag_size(frag));
			pdata += skb_frag_size(frag);
		}

		txbd->tx_bd_len_flags_type = tx_push->tx_bd_len_flags_type;
		txbd->tx_bd_haddr = txr->data_mapping;
		prod = NEXT_TX(prod);
		txbd = &txr->tx_desc_ring[TX_RING(prod)][TX_IDX(prod)];
		memcpy(txbd, tx_push1, sizeof(*txbd));
		prod = NEXT_TX(prod);
		tx_push->doorbell =
			cpu_to_le32(DB_KEY_TX_PUSH | DB_LONG_TX_PUSH | prod);
		txr->tx_prod = prod;

		tx_buf->is_push = 1;
		netdev_tx_sent_queue(txq, skb->len);
		wmb();	/* Sync is_push and byte queue before pushing data */

		push_len = (length + sizeof(*tx_push) + 7) / 8;
		if (push_len > 16) {
			__iowrite64_copy(db, tx_push_buf, 16);
			__iowrite32_copy(db + 4, tx_push_buf + 1,
					 (push_len - 16) << 1);
		} else {
			__iowrite64_copy(db, tx_push_buf, push_len);
		}

		goto tx_done;
	}

normal_tx:
	if (length < BNXT_MIN_PKT_SIZE) {
		pad = BNXT_MIN_PKT_SIZE - length;
		if (skb_pad(skb, pad)) {
			/* SKB already freed. */
			tx_buf->skb = NULL;
			return NETDEV_TX_OK;
		}
		length = BNXT_MIN_PKT_SIZE;
	}

	mapping = dma_map_single(&pdev->dev, skb->data, len, DMA_TO_DEVICE);

	if (unlikely(dma_mapping_error(&pdev->dev, mapping))) {
		dev_kfree_skb_any(skb);
		tx_buf->skb = NULL;
		return NETDEV_TX_OK;
	}

	dma_unmap_addr_set(tx_buf, mapping, mapping);
	flags = (len << TX_BD_LEN_SHIFT) | TX_BD_TYPE_LONG_TX_BD |
		((last_frag + 2) << TX_BD_FLAGS_BD_CNT_SHIFT);

	txbd->tx_bd_haddr = cpu_to_le64(mapping);

	prod = NEXT_TX(prod);
	txbd1 = (struct tx_bd_ext *)
		&txr->tx_desc_ring[TX_RING(prod)][TX_IDX(prod)];

	txbd1->tx_bd_hsize_lflags = lflags;
	if (skb_is_gso(skb)) {
		u32 hdr_len;

		if (skb->encapsulation)
			hdr_len = skb_inner_network_offset(skb) +
				skb_inner_network_header_len(skb) +
				inner_tcp_hdrlen(skb);
		else
			hdr_len = skb_transport_offset(skb) +
				tcp_hdrlen(skb);

		txbd1->tx_bd_hsize_lflags |= cpu_to_le32(TX_BD_FLAGS_LSO |
					TX_BD_FLAGS_T_IPID |
					(hdr_len << (TX_BD_HSIZE_SHIFT - 1)));
		length = skb_shinfo(skb)->gso_size;
		txbd1->tx_bd_mss = cpu_to_le32(length);
		length += hdr_len;
	} else if (skb->ip_summed == CHECKSUM_PARTIAL) {
		txbd1->tx_bd_hsize_lflags |=
			cpu_to_le32(TX_BD_FLAGS_TCP_UDP_CHKSUM);
		txbd1->tx_bd_mss = 0;
	}

	length >>= 9;
	if (unlikely(length >= ARRAY_SIZE(bnxt_lhint_arr))) {
		dev_warn_ratelimited(&pdev->dev, "Dropped oversize %d bytes TX packet.\n",
				     skb->len);
		i = 0;
		goto tx_dma_error;
	}
	flags |= bnxt_lhint_arr[length];
	txbd->tx_bd_len_flags_type = cpu_to_le32(flags);

	txbd1->tx_bd_cfa_meta = cpu_to_le32(vlan_tag_flags);
	txbd1->tx_bd_cfa_action =
			cpu_to_le32(cfa_action << TX_BD_CFA_ACTION_SHIFT);
	for (i = 0; i < last_frag; i++) {
		skb_frag_t *frag = &skb_shinfo(skb)->frags[i];

		prod = NEXT_TX(prod);
		txbd = &txr->tx_desc_ring[TX_RING(prod)][TX_IDX(prod)];

		len = skb_frag_size(frag);
		mapping = skb_frag_dma_map(&pdev->dev, frag, 0, len,
					   DMA_TO_DEVICE);

		if (unlikely(dma_mapping_error(&pdev->dev, mapping)))
			goto tx_dma_error;

		tx_buf = &txr->tx_buf_ring[prod];
		dma_unmap_addr_set(tx_buf, mapping, mapping);

		txbd->tx_bd_haddr = cpu_to_le64(mapping);

		flags = len << TX_BD_LEN_SHIFT;
		txbd->tx_bd_len_flags_type = cpu_to_le32(flags);
	}

	flags &= ~TX_BD_LEN;
	txbd->tx_bd_len_flags_type =
		cpu_to_le32(((len + pad) << TX_BD_LEN_SHIFT) | flags |
			    TX_BD_FLAGS_PACKET_END);

	netdev_tx_sent_queue(txq, skb->len);

	skb_tx_timestamp(skb);

	/* Sync BD data before updating doorbell */
	wmb();

	prod = NEXT_TX(prod);
	txr->tx_prod = prod;

	if (!netdev_xmit_more() || netif_xmit_stopped(txq))
		bnxt_db_write(bp, &txr->tx_db, prod);

tx_done:

	if (unlikely(bnxt_tx_avail(bp, txr) <= MAX_SKB_FRAGS + 1)) {
		if (netdev_xmit_more() && !tx_buf->is_push)
			bnxt_db_write(bp, &txr->tx_db, prod);

		netif_tx_stop_queue(txq);

		/* netif_tx_stop_queue() must be done before checking
		 * tx index in bnxt_tx_avail() below, because in
		 * bnxt_tx_int(), we update tx index before checking for
		 * netif_tx_queue_stopped().
		 */
		smp_mb();
		if (bnxt_tx_avail(bp, txr) > bp->tx_wake_thresh)
			netif_tx_wake_queue(txq);
	}
	return NETDEV_TX_OK;

tx_dma_error:
	if (BNXT_TX_PTP_IS_SET(lflags))
		atomic_inc(&bp->ptp_cfg->tx_avail);

	last_frag = i;

	/* start back at beginning and unmap skb */
	prod = txr->tx_prod;
	tx_buf = &txr->tx_buf_ring[prod];
	tx_buf->skb = NULL;
	dma_unmap_single(&pdev->dev, dma_unmap_addr(tx_buf, mapping),
			 skb_headlen(skb), PCI_DMA_TODEVICE);
	prod = NEXT_TX(prod);

	/* unmap remaining mapped pages */
	for (i = 0; i < last_frag; i++) {
		prod = NEXT_TX(prod);
		tx_buf = &txr->tx_buf_ring[prod];
		dma_unmap_page(&pdev->dev, dma_unmap_addr(tx_buf, mapping),
			       skb_frag_size(&skb_shinfo(skb)->frags[i]),
			       PCI_DMA_TODEVICE);
	}

	dev_kfree_skb_any(skb);
	return NETDEV_TX_OK;
}

static void bnxt_tx_int(struct bnxt *bp, struct bnxt_napi *bnapi, int nr_pkts)
{
	struct bnxt_tx_ring_info *txr = bnapi->tx_ring;
	struct netdev_queue *txq = netdev_get_tx_queue(bp->dev, txr->txq_index);
	u16 cons = txr->tx_cons;
	struct pci_dev *pdev = bp->pdev;
	int i;
	unsigned int tx_bytes = 0;

	for (i = 0; i < nr_pkts; i++) {
		struct bnxt_sw_tx_bd *tx_buf;
		bool compl_deferred = false;
		struct sk_buff *skb;
		int j, last;

		tx_buf = &txr->tx_buf_ring[cons];
		cons = NEXT_TX(cons);
		skb = tx_buf->skb;
		tx_buf->skb = NULL;

		if (tx_buf->is_push) {
			tx_buf->is_push = 0;
			goto next_tx_int;
		}

		dma_unmap_single(&pdev->dev, dma_unmap_addr(tx_buf, mapping),
				 skb_headlen(skb), PCI_DMA_TODEVICE);
		last = tx_buf->nr_frags;

		for (j = 0; j < last; j++) {
			cons = NEXT_TX(cons);
			tx_buf = &txr->tx_buf_ring[cons];
			dma_unmap_page(
				&pdev->dev,
				dma_unmap_addr(tx_buf, mapping),
				skb_frag_size(&skb_shinfo(skb)->frags[j]),
				PCI_DMA_TODEVICE);
		}
		if (unlikely(skb_shinfo(skb)->tx_flags & SKBTX_IN_PROGRESS)) {
			if (bp->flags & BNXT_FLAG_CHIP_P5) {
				if (!bnxt_get_tx_ts_p5(bp, skb))
					compl_deferred = true;
				else
					atomic_inc(&bp->ptp_cfg->tx_avail);
			}
		}

next_tx_int:
		cons = NEXT_TX(cons);

		tx_bytes += skb->len;
		if (!compl_deferred)
			dev_kfree_skb_any(skb);
	}

	netdev_tx_completed_queue(txq, nr_pkts, tx_bytes);
	txr->tx_cons = cons;

	/* Need to make the tx_cons update visible to bnxt_start_xmit()
	 * before checking for netif_tx_queue_stopped().  Without the
	 * memory barrier, there is a small possibility that bnxt_start_xmit()
	 * will miss it and cause the queue to be stopped forever.
	 */
	smp_mb();

	if (unlikely(netif_tx_queue_stopped(txq)) &&
	    (bnxt_tx_avail(bp, txr) > bp->tx_wake_thresh)) {
		__netif_tx_lock(txq, smp_processor_id());
		if (netif_tx_queue_stopped(txq) &&
		    bnxt_tx_avail(bp, txr) > bp->tx_wake_thresh &&
		    txr->dev_state != BNXT_DEV_STATE_CLOSING)
			netif_tx_wake_queue(txq);
		__netif_tx_unlock(txq);
	}
}

static struct page *__bnxt_alloc_rx_page(struct bnxt *bp, dma_addr_t *mapping,
					 struct bnxt_rx_ring_info *rxr,
					 gfp_t gfp)
{
	struct device *dev = &bp->pdev->dev;
	struct page *page;

	page = page_pool_dev_alloc_pages(rxr->page_pool);
	if (!page)
		return NULL;

	*mapping = dma_map_page_attrs(dev, page, 0, PAGE_SIZE, bp->rx_dir,
				      DMA_ATTR_WEAK_ORDERING);
	if (dma_mapping_error(dev, *mapping)) {
		page_pool_recycle_direct(rxr->page_pool, page);
		return NULL;
	}
	*mapping += bp->rx_dma_offset;
	return page;
}

static inline u8 *__bnxt_alloc_rx_data(struct bnxt *bp, dma_addr_t *mapping,
				       gfp_t gfp)
{
	u8 *data;
	struct pci_dev *pdev = bp->pdev;

	data = kmalloc(bp->rx_buf_size, gfp);
	if (!data)
		return NULL;

	*mapping = dma_map_single_attrs(&pdev->dev, data + bp->rx_dma_offset,
					bp->rx_buf_use_size, bp->rx_dir,
					DMA_ATTR_WEAK_ORDERING);

	if (dma_mapping_error(&pdev->dev, *mapping)) {
		kfree(data);
		data = NULL;
	}
	return data;
}

int bnxt_alloc_rx_data(struct bnxt *bp, struct bnxt_rx_ring_info *rxr,
		       u16 prod, gfp_t gfp)
{
	struct rx_bd *rxbd = &rxr->rx_desc_ring[RX_RING(prod)][RX_IDX(prod)];
	struct bnxt_sw_rx_bd *rx_buf = &rxr->rx_buf_ring[prod];
	dma_addr_t mapping;

	if (BNXT_RX_PAGE_MODE(bp)) {
		struct page *page =
			__bnxt_alloc_rx_page(bp, &mapping, rxr, gfp);

		if (!page)
			return -ENOMEM;

		rx_buf->data = page;
		rx_buf->data_ptr = page_address(page) + bp->rx_offset;
	} else {
		u8 *data = __bnxt_alloc_rx_data(bp, &mapping, gfp);

		if (!data)
			return -ENOMEM;

		rx_buf->data = data;
		rx_buf->data_ptr = data + bp->rx_offset;
	}
	rx_buf->mapping = mapping;

	rxbd->rx_bd_haddr = cpu_to_le64(mapping);
	return 0;
}

void bnxt_reuse_rx_data(struct bnxt_rx_ring_info *rxr, u16 cons, void *data)
{
	u16 prod = rxr->rx_prod;
	struct bnxt_sw_rx_bd *cons_rx_buf, *prod_rx_buf;
	struct rx_bd *cons_bd, *prod_bd;

	prod_rx_buf = &rxr->rx_buf_ring[prod];
	cons_rx_buf = &rxr->rx_buf_ring[cons];

	prod_rx_buf->data = data;
	prod_rx_buf->data_ptr = cons_rx_buf->data_ptr;

	prod_rx_buf->mapping = cons_rx_buf->mapping;

	prod_bd = &rxr->rx_desc_ring[RX_RING(prod)][RX_IDX(prod)];
	cons_bd = &rxr->rx_desc_ring[RX_RING(cons)][RX_IDX(cons)];

	prod_bd->rx_bd_haddr = cons_bd->rx_bd_haddr;
}

static inline u16 bnxt_find_next_agg_idx(struct bnxt_rx_ring_info *rxr, u16 idx)
{
	u16 next, max = rxr->rx_agg_bmap_size;

	next = find_next_zero_bit(rxr->rx_agg_bmap, max, idx);
	if (next >= max)
		next = find_first_zero_bit(rxr->rx_agg_bmap, max);
	return next;
}

static inline int bnxt_alloc_rx_page(struct bnxt *bp,
				     struct bnxt_rx_ring_info *rxr,
				     u16 prod, gfp_t gfp)
{
	struct rx_bd *rxbd =
		&rxr->rx_agg_desc_ring[RX_RING(prod)][RX_IDX(prod)];
	struct bnxt_sw_rx_agg_bd *rx_agg_buf;
	struct pci_dev *pdev = bp->pdev;
	struct page *page;
	dma_addr_t mapping;
	u16 sw_prod = rxr->rx_sw_agg_prod;
	unsigned int offset = 0;

	if (PAGE_SIZE > BNXT_RX_PAGE_SIZE) {
		page = rxr->rx_page;
		if (!page) {
			page = alloc_page(gfp);
			if (!page)
				return -ENOMEM;
			rxr->rx_page = page;
			rxr->rx_page_offset = 0;
		}
		offset = rxr->rx_page_offset;
		rxr->rx_page_offset += BNXT_RX_PAGE_SIZE;
		if (rxr->rx_page_offset == PAGE_SIZE)
			rxr->rx_page = NULL;
		else
			get_page(page);
	} else {
		page = alloc_page(gfp);
		if (!page)
			return -ENOMEM;
	}

	mapping = dma_map_page_attrs(&pdev->dev, page, offset,
				     BNXT_RX_PAGE_SIZE, PCI_DMA_FROMDEVICE,
				     DMA_ATTR_WEAK_ORDERING);
	if (dma_mapping_error(&pdev->dev, mapping)) {
		__free_page(page);
		return -EIO;
	}

	if (unlikely(test_bit(sw_prod, rxr->rx_agg_bmap)))
		sw_prod = bnxt_find_next_agg_idx(rxr, sw_prod);

	__set_bit(sw_prod, rxr->rx_agg_bmap);
	rx_agg_buf = &rxr->rx_agg_ring[sw_prod];
	rxr->rx_sw_agg_prod = NEXT_RX_AGG(sw_prod);

	rx_agg_buf->page = page;
	rx_agg_buf->offset = offset;
	rx_agg_buf->mapping = mapping;
	rxbd->rx_bd_haddr = cpu_to_le64(mapping);
	rxbd->rx_bd_opaque = sw_prod;
	return 0;
}

static struct rx_agg_cmp *bnxt_get_agg(struct bnxt *bp,
				       struct bnxt_cp_ring_info *cpr,
				       u16 cp_cons, u16 curr)
{
	struct rx_agg_cmp *agg;

	cp_cons = RING_CMP(ADV_RAW_CMP(cp_cons, curr));
	agg = (struct rx_agg_cmp *)
		&cpr->cp_desc_ring[CP_RING(cp_cons)][CP_IDX(cp_cons)];
	return agg;
}

static struct rx_agg_cmp *bnxt_get_tpa_agg_p5(struct bnxt *bp,
					      struct bnxt_rx_ring_info *rxr,
					      u16 agg_id, u16 curr)
{
	struct bnxt_tpa_info *tpa_info = &rxr->rx_tpa[agg_id];

	return &tpa_info->agg_arr[curr];
}

static void bnxt_reuse_rx_agg_bufs(struct bnxt_cp_ring_info *cpr, u16 idx,
				   u16 start, u32 agg_bufs, bool tpa)
{
	struct bnxt_napi *bnapi = cpr->bnapi;
	struct bnxt *bp = bnapi->bp;
	struct bnxt_rx_ring_info *rxr = bnapi->rx_ring;
	u16 prod = rxr->rx_agg_prod;
	u16 sw_prod = rxr->rx_sw_agg_prod;
	bool p5_tpa = false;
	u32 i;

	if ((bp->flags & BNXT_FLAG_CHIP_P5) && tpa)
		p5_tpa = true;

	for (i = 0; i < agg_bufs; i++) {
		u16 cons;
		struct rx_agg_cmp *agg;
		struct bnxt_sw_rx_agg_bd *cons_rx_buf, *prod_rx_buf;
		struct rx_bd *prod_bd;
		struct page *page;

		if (p5_tpa)
			agg = bnxt_get_tpa_agg_p5(bp, rxr, idx, start + i);
		else
			agg = bnxt_get_agg(bp, cpr, idx, start + i);
		cons = agg->rx_agg_cmp_opaque;
		__clear_bit(cons, rxr->rx_agg_bmap);

		if (unlikely(test_bit(sw_prod, rxr->rx_agg_bmap)))
			sw_prod = bnxt_find_next_agg_idx(rxr, sw_prod);

		__set_bit(sw_prod, rxr->rx_agg_bmap);
		prod_rx_buf = &rxr->rx_agg_ring[sw_prod];
		cons_rx_buf = &rxr->rx_agg_ring[cons];

		/* It is possible for sw_prod to be equal to cons, so
		 * set cons_rx_buf->page to NULL first.
		 */
		page = cons_rx_buf->page;
		cons_rx_buf->page = NULL;
		prod_rx_buf->page = page;
		prod_rx_buf->offset = cons_rx_buf->offset;

		prod_rx_buf->mapping = cons_rx_buf->mapping;

		prod_bd = &rxr->rx_agg_desc_ring[RX_RING(prod)][RX_IDX(prod)];

		prod_bd->rx_bd_haddr = cpu_to_le64(cons_rx_buf->mapping);
		prod_bd->rx_bd_opaque = sw_prod;

		prod = NEXT_RX_AGG(prod);
		sw_prod = NEXT_RX_AGG(sw_prod);
	}
	rxr->rx_agg_prod = prod;
	rxr->rx_sw_agg_prod = sw_prod;
}

static struct sk_buff *bnxt_rx_page_skb(struct bnxt *bp,
					struct bnxt_rx_ring_info *rxr,
					u16 cons, void *data, u8 *data_ptr,
					dma_addr_t dma_addr,
					unsigned int offset_and_len)
{
	unsigned int payload = offset_and_len >> 16;
	unsigned int len = offset_and_len & 0xffff;
	skb_frag_t *frag;
	struct page *page = data;
	u16 prod = rxr->rx_prod;
	struct sk_buff *skb;
	int off, err;

	err = bnxt_alloc_rx_data(bp, rxr, prod, GFP_ATOMIC);
	if (unlikely(err)) {
		bnxt_reuse_rx_data(rxr, cons, data);
		return NULL;
	}
	dma_addr -= bp->rx_dma_offset;
	dma_unmap_page_attrs(&bp->pdev->dev, dma_addr, PAGE_SIZE, bp->rx_dir,
			     DMA_ATTR_WEAK_ORDERING);
	page_pool_release_page(rxr->page_pool, page);

	if (unlikely(!payload))
		payload = eth_get_headlen(bp->dev, data_ptr, len);

	skb = napi_alloc_skb(&rxr->bnapi->napi, payload);
	if (!skb) {
		__free_page(page);
		return NULL;
	}

	off = (void *)data_ptr - page_address(page);
	skb_add_rx_frag(skb, 0, page, off, len, PAGE_SIZE);
	memcpy(skb->data - NET_IP_ALIGN, data_ptr - NET_IP_ALIGN,
	       payload + NET_IP_ALIGN);

	frag = &skb_shinfo(skb)->frags[0];
	skb_frag_size_sub(frag, payload);
	skb_frag_off_add(frag, payload);
	skb->data_len -= payload;
	skb->tail += payload;

	return skb;
}

static struct sk_buff *bnxt_rx_skb(struct bnxt *bp,
				   struct bnxt_rx_ring_info *rxr, u16 cons,
				   void *data, u8 *data_ptr,
				   dma_addr_t dma_addr,
				   unsigned int offset_and_len)
{
	u16 prod = rxr->rx_prod;
	struct sk_buff *skb;
	int err;

	err = bnxt_alloc_rx_data(bp, rxr, prod, GFP_ATOMIC);
	if (unlikely(err)) {
		bnxt_reuse_rx_data(rxr, cons, data);
		return NULL;
	}

	skb = build_skb(data, 0);
	dma_unmap_single_attrs(&bp->pdev->dev, dma_addr, bp->rx_buf_use_size,
			       bp->rx_dir, DMA_ATTR_WEAK_ORDERING);
	if (!skb) {
		kfree(data);
		return NULL;
	}

	skb_reserve(skb, bp->rx_offset);
	skb_put(skb, offset_and_len & 0xffff);
	return skb;
}

static struct sk_buff *bnxt_rx_pages(struct bnxt *bp,
				     struct bnxt_cp_ring_info *cpr,
				     struct sk_buff *skb, u16 idx,
				     u32 agg_bufs, bool tpa)
{
	struct bnxt_napi *bnapi = cpr->bnapi;
	struct pci_dev *pdev = bp->pdev;
	struct bnxt_rx_ring_info *rxr = bnapi->rx_ring;
	u16 prod = rxr->rx_agg_prod;
	bool p5_tpa = false;
	u32 i;

	if ((bp->flags & BNXT_FLAG_CHIP_P5) && tpa)
		p5_tpa = true;

	for (i = 0; i < agg_bufs; i++) {
		u16 cons, frag_len;
		struct rx_agg_cmp *agg;
		struct bnxt_sw_rx_agg_bd *cons_rx_buf;
		struct page *page;
		dma_addr_t mapping;

		if (p5_tpa)
			agg = bnxt_get_tpa_agg_p5(bp, rxr, idx, i);
		else
			agg = bnxt_get_agg(bp, cpr, idx, i);
		cons = agg->rx_agg_cmp_opaque;
		frag_len = (le32_to_cpu(agg->rx_agg_cmp_len_flags_type) &
			    RX_AGG_CMP_LEN) >> RX_AGG_CMP_LEN_SHIFT;

		cons_rx_buf = &rxr->rx_agg_ring[cons];
		skb_fill_page_desc(skb, i, cons_rx_buf->page,
				   cons_rx_buf->offset, frag_len);
		__clear_bit(cons, rxr->rx_agg_bmap);

		/* It is possible for bnxt_alloc_rx_page() to allocate
		 * a sw_prod index that equals the cons index, so we
		 * need to clear the cons entry now.
		 */
		mapping = cons_rx_buf->mapping;
		page = cons_rx_buf->page;
		cons_rx_buf->page = NULL;

		if (bnxt_alloc_rx_page(bp, rxr, prod, GFP_ATOMIC) != 0) {
			struct skb_shared_info *shinfo;
			unsigned int nr_frags;

			shinfo = skb_shinfo(skb);
			nr_frags = --shinfo->nr_frags;
			__skb_frag_set_page(&shinfo->frags[nr_frags], NULL);

			dev_kfree_skb(skb);

			cons_rx_buf->page = page;

			/* Update prod since possibly some pages have been
			 * allocated already.
			 */
			rxr->rx_agg_prod = prod;
			bnxt_reuse_rx_agg_bufs(cpr, idx, i, agg_bufs - i, tpa);
			return NULL;
		}

		dma_unmap_page_attrs(&pdev->dev, mapping, BNXT_RX_PAGE_SIZE,
				     PCI_DMA_FROMDEVICE,
				     DMA_ATTR_WEAK_ORDERING);

		skb->data_len += frag_len;
		skb->len += frag_len;
		skb->truesize += PAGE_SIZE;

		prod = NEXT_RX_AGG(prod);
	}
	rxr->rx_agg_prod = prod;
	return skb;
}

static int bnxt_agg_bufs_valid(struct bnxt *bp, struct bnxt_cp_ring_info *cpr,
			       u8 agg_bufs, u32 *raw_cons)
{
	u16 last;
	struct rx_agg_cmp *agg;

	*raw_cons = ADV_RAW_CMP(*raw_cons, agg_bufs);
	last = RING_CMP(*raw_cons);
	agg = (struct rx_agg_cmp *)
		&cpr->cp_desc_ring[CP_RING(last)][CP_IDX(last)];
	return RX_AGG_CMP_VALID(agg, *raw_cons);
}

static inline struct sk_buff *bnxt_copy_skb(struct bnxt_napi *bnapi, u8 *data,
					    unsigned int len,
					    dma_addr_t mapping)
{
	struct bnxt *bp = bnapi->bp;
	struct pci_dev *pdev = bp->pdev;
	struct sk_buff *skb;

	skb = napi_alloc_skb(&bnapi->napi, len);
	if (!skb)
		return NULL;

	dma_sync_single_for_cpu(&pdev->dev, mapping, bp->rx_copy_thresh,
				bp->rx_dir);

	memcpy(skb->data - NET_IP_ALIGN, data - NET_IP_ALIGN,
	       len + NET_IP_ALIGN);

	dma_sync_single_for_device(&pdev->dev, mapping, bp->rx_copy_thresh,
				   bp->rx_dir);

	skb_put(skb, len);
	return skb;
}

static int bnxt_discard_rx(struct bnxt *bp, struct bnxt_cp_ring_info *cpr,
			   u32 *raw_cons, void *cmp)
{
	struct rx_cmp *rxcmp = cmp;
	u32 tmp_raw_cons = *raw_cons;
	u8 cmp_type, agg_bufs = 0;

	cmp_type = RX_CMP_TYPE(rxcmp);

	if (cmp_type == CMP_TYPE_RX_L2_CMP) {
		agg_bufs = (le32_to_cpu(rxcmp->rx_cmp_misc_v1) &
			    RX_CMP_AGG_BUFS) >>
			   RX_CMP_AGG_BUFS_SHIFT;
	} else if (cmp_type == CMP_TYPE_RX_L2_TPA_END_CMP) {
		struct rx_tpa_end_cmp *tpa_end = cmp;

		if (bp->flags & BNXT_FLAG_CHIP_P5)
			return 0;

		agg_bufs = TPA_END_AGG_BUFS(tpa_end);
	}

	if (agg_bufs) {
		if (!bnxt_agg_bufs_valid(bp, cpr, agg_bufs, &tmp_raw_cons))
			return -EBUSY;
	}
	*raw_cons = tmp_raw_cons;
	return 0;
}

static void bnxt_queue_fw_reset_work(struct bnxt *bp, unsigned long delay)
{
	if (!(test_bit(BNXT_STATE_IN_FW_RESET, &bp->state)))
		return;

	if (BNXT_PF(bp))
		queue_delayed_work(bnxt_pf_wq, &bp->fw_reset_task, delay);
	else
		schedule_delayed_work(&bp->fw_reset_task, delay);
}

static void bnxt_queue_sp_work(struct bnxt *bp)
{
	if (BNXT_PF(bp))
		queue_work(bnxt_pf_wq, &bp->sp_task);
	else
		schedule_work(&bp->sp_task);
}

static void bnxt_sched_reset(struct bnxt *bp, struct bnxt_rx_ring_info *rxr)
{
	if (!rxr->bnapi->in_reset) {
		rxr->bnapi->in_reset = true;
		if (bp->flags & BNXT_FLAG_CHIP_P5)
			set_bit(BNXT_RESET_TASK_SP_EVENT, &bp->sp_event);
		else
			set_bit(BNXT_RST_RING_SP_EVENT, &bp->sp_event);
		bnxt_queue_sp_work(bp);
	}
	rxr->rx_next_cons = 0xffff;
}

static u16 bnxt_alloc_agg_idx(struct bnxt_rx_ring_info *rxr, u16 agg_id)
{
	struct bnxt_tpa_idx_map *map = rxr->rx_tpa_idx_map;
	u16 idx = agg_id & MAX_TPA_P5_MASK;

	if (test_bit(idx, map->agg_idx_bmap))
		idx = find_first_zero_bit(map->agg_idx_bmap,
					  BNXT_AGG_IDX_BMAP_SIZE);
	__set_bit(idx, map->agg_idx_bmap);
	map->agg_id_tbl[agg_id] = idx;
	return idx;
}

static void bnxt_free_agg_idx(struct bnxt_rx_ring_info *rxr, u16 idx)
{
	struct bnxt_tpa_idx_map *map = rxr->rx_tpa_idx_map;

	__clear_bit(idx, map->agg_idx_bmap);
}

static u16 bnxt_lookup_agg_idx(struct bnxt_rx_ring_info *rxr, u16 agg_id)
{
	struct bnxt_tpa_idx_map *map = rxr->rx_tpa_idx_map;

	return map->agg_id_tbl[agg_id];
}

static void bnxt_tpa_start(struct bnxt *bp, struct bnxt_rx_ring_info *rxr,
			   struct rx_tpa_start_cmp *tpa_start,
			   struct rx_tpa_start_cmp_ext *tpa_start1)
{
	struct bnxt_sw_rx_bd *cons_rx_buf, *prod_rx_buf;
	struct bnxt_tpa_info *tpa_info;
	u16 cons, prod, agg_id;
	struct rx_bd *prod_bd;
	dma_addr_t mapping;

	if (bp->flags & BNXT_FLAG_CHIP_P5) {
		agg_id = TPA_START_AGG_ID_P5(tpa_start);
		agg_id = bnxt_alloc_agg_idx(rxr, agg_id);
	} else {
		agg_id = TPA_START_AGG_ID(tpa_start);
	}
	cons = tpa_start->rx_tpa_start_cmp_opaque;
	prod = rxr->rx_prod;
	cons_rx_buf = &rxr->rx_buf_ring[cons];
	prod_rx_buf = &rxr->rx_buf_ring[prod];
	tpa_info = &rxr->rx_tpa[agg_id];

	if (unlikely(cons != rxr->rx_next_cons ||
		     TPA_START_ERROR(tpa_start))) {
		netdev_warn(bp->dev, "TPA cons %x, expected cons %x, error code %x\n",
			    cons, rxr->rx_next_cons,
			    TPA_START_ERROR_CODE(tpa_start1));
		bnxt_sched_reset(bp, rxr);
		return;
	}
	/* Store cfa_code in tpa_info to use in tpa_end
	 * completion processing.
	 */
	tpa_info->cfa_code = TPA_START_CFA_CODE(tpa_start1);
	prod_rx_buf->data = tpa_info->data;
	prod_rx_buf->data_ptr = tpa_info->data_ptr;

	mapping = tpa_info->mapping;
	prod_rx_buf->mapping = mapping;

	prod_bd = &rxr->rx_desc_ring[RX_RING(prod)][RX_IDX(prod)];

	prod_bd->rx_bd_haddr = cpu_to_le64(mapping);

	tpa_info->data = cons_rx_buf->data;
	tpa_info->data_ptr = cons_rx_buf->data_ptr;
	cons_rx_buf->data = NULL;
	tpa_info->mapping = cons_rx_buf->mapping;

	tpa_info->len =
		le32_to_cpu(tpa_start->rx_tpa_start_cmp_len_flags_type) >>
				RX_TPA_START_CMP_LEN_SHIFT;
	if (likely(TPA_START_HASH_VALID(tpa_start))) {
		u32 hash_type = TPA_START_HASH_TYPE(tpa_start);

		tpa_info->hash_type = PKT_HASH_TYPE_L4;
		tpa_info->gso_type = SKB_GSO_TCPV4;
		/* RSS profiles 1 and 3 with extract code 0 for inner 4-tuple */
		if (hash_type == 3 || TPA_START_IS_IPV6(tpa_start1))
			tpa_info->gso_type = SKB_GSO_TCPV6;
		tpa_info->rss_hash =
			le32_to_cpu(tpa_start->rx_tpa_start_cmp_rss_hash);
	} else {
		tpa_info->hash_type = PKT_HASH_TYPE_NONE;
		tpa_info->gso_type = 0;
		netif_warn(bp, rx_err, bp->dev, "TPA packet without valid hash\n");
	}
	tpa_info->flags2 = le32_to_cpu(tpa_start1->rx_tpa_start_cmp_flags2);
	tpa_info->metadata = le32_to_cpu(tpa_start1->rx_tpa_start_cmp_metadata);
	tpa_info->hdr_info = le32_to_cpu(tpa_start1->rx_tpa_start_cmp_hdr_info);
	tpa_info->agg_count = 0;

	rxr->rx_prod = NEXT_RX(prod);
	cons = NEXT_RX(cons);
	rxr->rx_next_cons = NEXT_RX(cons);
	cons_rx_buf = &rxr->rx_buf_ring[cons];

	bnxt_reuse_rx_data(rxr, cons, cons_rx_buf->data);
	rxr->rx_prod = NEXT_RX(rxr->rx_prod);
	cons_rx_buf->data = NULL;
}

static void bnxt_abort_tpa(struct bnxt_cp_ring_info *cpr, u16 idx, u32 agg_bufs)
{
	if (agg_bufs)
		bnxt_reuse_rx_agg_bufs(cpr, idx, 0, agg_bufs, true);
}

#ifdef CONFIG_INET
static void bnxt_gro_tunnel(struct sk_buff *skb, __be16 ip_proto)
{
	struct udphdr *uh = NULL;

	if (ip_proto == htons(ETH_P_IP)) {
		struct iphdr *iph = (struct iphdr *)skb->data;

		if (iph->protocol == IPPROTO_UDP)
			uh = (struct udphdr *)(iph + 1);
	} else {
		struct ipv6hdr *iph = (struct ipv6hdr *)skb->data;

		if (iph->nexthdr == IPPROTO_UDP)
			uh = (struct udphdr *)(iph + 1);
	}
	if (uh) {
		if (uh->check)
			skb_shinfo(skb)->gso_type |= SKB_GSO_UDP_TUNNEL_CSUM;
		else
			skb_shinfo(skb)->gso_type |= SKB_GSO_UDP_TUNNEL;
	}
}
#endif

static struct sk_buff *bnxt_gro_func_5731x(struct bnxt_tpa_info *tpa_info,
					   int payload_off, int tcp_ts,
					   struct sk_buff *skb)
{
#ifdef CONFIG_INET
	struct tcphdr *th;
	int len, nw_off;
	u16 outer_ip_off, inner_ip_off, inner_mac_off;
	u32 hdr_info = tpa_info->hdr_info;
	bool loopback = false;

	inner_ip_off = BNXT_TPA_INNER_L3_OFF(hdr_info);
	inner_mac_off = BNXT_TPA_INNER_L2_OFF(hdr_info);
	outer_ip_off = BNXT_TPA_OUTER_L3_OFF(hdr_info);

	/* If the packet is an internal loopback packet, the offsets will
	 * have an extra 4 bytes.
	 */
	if (inner_mac_off == 4) {
		loopback = true;
	} else if (inner_mac_off > 4) {
		__be16 proto = *((__be16 *)(skb->data + inner_ip_off -
					    ETH_HLEN - 2));

		/* We only support inner iPv4/ipv6.  If we don't see the
		 * correct protocol ID, it must be a loopback packet where
		 * the offsets are off by 4.
		 */
		if (proto != htons(ETH_P_IP) && proto != htons(ETH_P_IPV6))
			loopback = true;
	}
	if (loopback) {
		/* internal loopback packet, subtract all offsets by 4 */
		inner_ip_off -= 4;
		inner_mac_off -= 4;
		outer_ip_off -= 4;
	}

	nw_off = inner_ip_off - ETH_HLEN;
	skb_set_network_header(skb, nw_off);
	if (tpa_info->flags2 & RX_TPA_START_CMP_FLAGS2_IP_TYPE) {
		struct ipv6hdr *iph = ipv6_hdr(skb);

		skb_set_transport_header(skb, nw_off + sizeof(struct ipv6hdr));
		len = skb->len - skb_transport_offset(skb);
		th = tcp_hdr(skb);
		th->check = ~tcp_v6_check(len, &iph->saddr, &iph->daddr, 0);
	} else {
		struct iphdr *iph = ip_hdr(skb);

		skb_set_transport_header(skb, nw_off + sizeof(struct iphdr));
		len = skb->len - skb_transport_offset(skb);
		th = tcp_hdr(skb);
		th->check = ~tcp_v4_check(len, iph->saddr, iph->daddr, 0);
	}

	if (inner_mac_off) { /* tunnel */
		__be16 proto = *((__be16 *)(skb->data + outer_ip_off -
					    ETH_HLEN - 2));

		bnxt_gro_tunnel(skb, proto);
	}
#endif
	return skb;
}

static struct sk_buff *bnxt_gro_func_5750x(struct bnxt_tpa_info *tpa_info,
					   int payload_off, int tcp_ts,
					   struct sk_buff *skb)
{
#ifdef CONFIG_INET
	u16 outer_ip_off, inner_ip_off, inner_mac_off;
	u32 hdr_info = tpa_info->hdr_info;
	int iphdr_len, nw_off;

	inner_ip_off = BNXT_TPA_INNER_L3_OFF(hdr_info);
	inner_mac_off = BNXT_TPA_INNER_L2_OFF(hdr_info);
	outer_ip_off = BNXT_TPA_OUTER_L3_OFF(hdr_info);

	nw_off = inner_ip_off - ETH_HLEN;
	skb_set_network_header(skb, nw_off);
	iphdr_len = (tpa_info->flags2 & RX_TPA_START_CMP_FLAGS2_IP_TYPE) ?
		     sizeof(struct ipv6hdr) : sizeof(struct iphdr);
	skb_set_transport_header(skb, nw_off + iphdr_len);

	if (inner_mac_off) { /* tunnel */
		__be16 proto = *((__be16 *)(skb->data + outer_ip_off -
					    ETH_HLEN - 2));

		bnxt_gro_tunnel(skb, proto);
	}
#endif
	return skb;
}

#define BNXT_IPV4_HDR_SIZE	(sizeof(struct iphdr) + sizeof(struct tcphdr))
#define BNXT_IPV6_HDR_SIZE	(sizeof(struct ipv6hdr) + sizeof(struct tcphdr))

static struct sk_buff *bnxt_gro_func_5730x(struct bnxt_tpa_info *tpa_info,
					   int payload_off, int tcp_ts,
					   struct sk_buff *skb)
{
#ifdef CONFIG_INET
	struct tcphdr *th;
	int len, nw_off, tcp_opt_len = 0;

	if (tcp_ts)
		tcp_opt_len = 12;

	if (tpa_info->gso_type == SKB_GSO_TCPV4) {
		struct iphdr *iph;

		nw_off = payload_off - BNXT_IPV4_HDR_SIZE - tcp_opt_len -
			 ETH_HLEN;
		skb_set_network_header(skb, nw_off);
		iph = ip_hdr(skb);
		skb_set_transport_header(skb, nw_off + sizeof(struct iphdr));
		len = skb->len - skb_transport_offset(skb);
		th = tcp_hdr(skb);
		th->check = ~tcp_v4_check(len, iph->saddr, iph->daddr, 0);
	} else if (tpa_info->gso_type == SKB_GSO_TCPV6) {
		struct ipv6hdr *iph;

		nw_off = payload_off - BNXT_IPV6_HDR_SIZE - tcp_opt_len -
			 ETH_HLEN;
		skb_set_network_header(skb, nw_off);
		iph = ipv6_hdr(skb);
		skb_set_transport_header(skb, nw_off + sizeof(struct ipv6hdr));
		len = skb->len - skb_transport_offset(skb);
		th = tcp_hdr(skb);
		th->check = ~tcp_v6_check(len, &iph->saddr, &iph->daddr, 0);
	} else {
		dev_kfree_skb_any(skb);
		return NULL;
	}

	if (nw_off) /* tunnel */
		bnxt_gro_tunnel(skb, skb->protocol);
#endif
	return skb;
}

static inline struct sk_buff *bnxt_gro_skb(struct bnxt *bp,
					   struct bnxt_tpa_info *tpa_info,
					   struct rx_tpa_end_cmp *tpa_end,
					   struct rx_tpa_end_cmp_ext *tpa_end1,
					   struct sk_buff *skb)
{
#ifdef CONFIG_INET
	int payload_off;
	u16 segs;

	segs = TPA_END_TPA_SEGS(tpa_end);
	if (segs == 1)
		return skb;

	NAPI_GRO_CB(skb)->count = segs;
	skb_shinfo(skb)->gso_size =
		le32_to_cpu(tpa_end1->rx_tpa_end_cmp_seg_len);
	skb_shinfo(skb)->gso_type = tpa_info->gso_type;
	if (bp->flags & BNXT_FLAG_CHIP_P5)
		payload_off = TPA_END_PAYLOAD_OFF_P5(tpa_end1);
	else
		payload_off = TPA_END_PAYLOAD_OFF(tpa_end);
	skb = bp->gro_func(tpa_info, payload_off, TPA_END_GRO_TS(tpa_end), skb);
	if (likely(skb))
		tcp_gro_complete(skb);
#endif
	return skb;
}

/* Given the cfa_code of a received packet determine which
 * netdev (vf-rep or PF) the packet is destined to.
 */
static struct net_device *bnxt_get_pkt_dev(struct bnxt *bp, u16 cfa_code)
{
	struct net_device *dev = bnxt_get_vf_rep(bp, cfa_code);

	/* if vf-rep dev is NULL, the must belongs to the PF */
	return dev ? dev : bp->dev;
}

static inline struct sk_buff *bnxt_tpa_end(struct bnxt *bp,
					   struct bnxt_cp_ring_info *cpr,
					   u32 *raw_cons,
					   struct rx_tpa_end_cmp *tpa_end,
					   struct rx_tpa_end_cmp_ext *tpa_end1,
					   u8 *event)
{
	struct bnxt_napi *bnapi = cpr->bnapi;
	struct bnxt_rx_ring_info *rxr = bnapi->rx_ring;
	u8 *data_ptr, agg_bufs;
	unsigned int len;
	struct bnxt_tpa_info *tpa_info;
	dma_addr_t mapping;
	struct sk_buff *skb;
	u16 idx = 0, agg_id;
	void *data;
	bool gro;

	if (unlikely(bnapi->in_reset)) {
		int rc = bnxt_discard_rx(bp, cpr, raw_cons, tpa_end);

		if (rc < 0)
			return ERR_PTR(-EBUSY);
		return NULL;
	}

	if (bp->flags & BNXT_FLAG_CHIP_P5) {
		agg_id = TPA_END_AGG_ID_P5(tpa_end);
		agg_id = bnxt_lookup_agg_idx(rxr, agg_id);
		agg_bufs = TPA_END_AGG_BUFS_P5(tpa_end1);
		tpa_info = &rxr->rx_tpa[agg_id];
		if (unlikely(agg_bufs != tpa_info->agg_count)) {
			netdev_warn(bp->dev, "TPA end agg_buf %d != expected agg_bufs %d\n",
				    agg_bufs, tpa_info->agg_count);
			agg_bufs = tpa_info->agg_count;
		}
		tpa_info->agg_count = 0;
		*event |= BNXT_AGG_EVENT;
		bnxt_free_agg_idx(rxr, agg_id);
		idx = agg_id;
		gro = !!(bp->flags & BNXT_FLAG_GRO);
	} else {
		agg_id = TPA_END_AGG_ID(tpa_end);
		agg_bufs = TPA_END_AGG_BUFS(tpa_end);
		tpa_info = &rxr->rx_tpa[agg_id];
		idx = RING_CMP(*raw_cons);
		if (agg_bufs) {
			if (!bnxt_agg_bufs_valid(bp, cpr, agg_bufs, raw_cons))
				return ERR_PTR(-EBUSY);

			*event |= BNXT_AGG_EVENT;
			idx = NEXT_CMP(idx);
		}
		gro = !!TPA_END_GRO(tpa_end);
	}
	data = tpa_info->data;
	data_ptr = tpa_info->data_ptr;
	prefetch(data_ptr);
	len = tpa_info->len;
	mapping = tpa_info->mapping;

	if (unlikely(agg_bufs > MAX_SKB_FRAGS || TPA_END_ERRORS(tpa_end1))) {
		bnxt_abort_tpa(cpr, idx, agg_bufs);
		if (agg_bufs > MAX_SKB_FRAGS)
			netdev_warn(bp->dev, "TPA frags %d exceeded MAX_SKB_FRAGS %d\n",
				    agg_bufs, (int)MAX_SKB_FRAGS);
		return NULL;
	}

	if (len <= bp->rx_copy_thresh) {
		skb = bnxt_copy_skb(bnapi, data_ptr, len, mapping);
		if (!skb) {
			bnxt_abort_tpa(cpr, idx, agg_bufs);
			return NULL;
		}
	} else {
		u8 *new_data;
		dma_addr_t new_mapping;

		new_data = __bnxt_alloc_rx_data(bp, &new_mapping, GFP_ATOMIC);
		if (!new_data) {
			bnxt_abort_tpa(cpr, idx, agg_bufs);
			return NULL;
		}

		tpa_info->data = new_data;
		tpa_info->data_ptr = new_data + bp->rx_offset;
		tpa_info->mapping = new_mapping;

		skb = build_skb(data, 0);
		dma_unmap_single_attrs(&bp->pdev->dev, mapping,
				       bp->rx_buf_use_size, bp->rx_dir,
				       DMA_ATTR_WEAK_ORDERING);

		if (!skb) {
			kfree(data);
			bnxt_abort_tpa(cpr, idx, agg_bufs);
			return NULL;
		}
		skb_reserve(skb, bp->rx_offset);
		skb_put(skb, len);
	}

	if (agg_bufs) {
		skb = bnxt_rx_pages(bp, cpr, skb, idx, agg_bufs, true);
		if (!skb) {
			/* Page reuse already handled by bnxt_rx_pages(). */
			return NULL;
		}
	}

	skb->protocol =
		eth_type_trans(skb, bnxt_get_pkt_dev(bp, tpa_info->cfa_code));

	if (tpa_info->hash_type != PKT_HASH_TYPE_NONE)
		skb_set_hash(skb, tpa_info->rss_hash, tpa_info->hash_type);

	if ((tpa_info->flags2 & RX_CMP_FLAGS2_META_FORMAT_VLAN) &&
	    (skb->dev->features & BNXT_HW_FEATURE_VLAN_ALL_RX)) {
		u16 vlan_proto = tpa_info->metadata >>
			RX_CMP_FLAGS2_METADATA_TPID_SFT;
		u16 vtag = tpa_info->metadata & RX_CMP_FLAGS2_METADATA_TCI_MASK;

		__vlan_hwaccel_put_tag(skb, htons(vlan_proto), vtag);
	}

	skb_checksum_none_assert(skb);
	if (likely(tpa_info->flags2 & RX_TPA_START_CMP_FLAGS2_L4_CS_CALC)) {
		skb->ip_summed = CHECKSUM_UNNECESSARY;
		skb->csum_level =
			(tpa_info->flags2 & RX_CMP_FLAGS2_T_L4_CS_CALC) >> 3;
	}

	if (gro)
		skb = bnxt_gro_skb(bp, tpa_info, tpa_end, tpa_end1, skb);

	return skb;
}

static void bnxt_tpa_agg(struct bnxt *bp, struct bnxt_rx_ring_info *rxr,
			 struct rx_agg_cmp *rx_agg)
{
	u16 agg_id = TPA_AGG_AGG_ID(rx_agg);
	struct bnxt_tpa_info *tpa_info;

	agg_id = bnxt_lookup_agg_idx(rxr, agg_id);
	tpa_info = &rxr->rx_tpa[agg_id];
	BUG_ON(tpa_info->agg_count >= MAX_SKB_FRAGS);
	tpa_info->agg_arr[tpa_info->agg_count++] = *rx_agg;
}

static void bnxt_deliver_skb(struct bnxt *bp, struct bnxt_napi *bnapi,
			     struct sk_buff *skb)
{
	if (skb->dev != bp->dev) {
		/* this packet belongs to a vf-rep */
		bnxt_vf_rep_rx(bp, skb);
		return;
	}
	skb_record_rx_queue(skb, bnapi->index);
	napi_gro_receive(&bnapi->napi, skb);
}

/* returns the following:
 * 1       - 1 packet successfully received
 * 0       - successful TPA_START, packet not completed yet
 * -EBUSY  - completion ring does not have all the agg buffers yet
 * -ENOMEM - packet aborted due to out of memory
 * -EIO    - packet aborted due to hw error indicated in BD
 */
static int bnxt_rx_pkt(struct bnxt *bp, struct bnxt_cp_ring_info *cpr,
		       u32 *raw_cons, u8 *event)
{
	struct bnxt_napi *bnapi = cpr->bnapi;
	struct bnxt_rx_ring_info *rxr = bnapi->rx_ring;
	struct net_device *dev = bp->dev;
	struct rx_cmp *rxcmp;
	struct rx_cmp_ext *rxcmp1;
	u32 tmp_raw_cons = *raw_cons;
	u16 cfa_code, cons, prod, cp_cons = RING_CMP(tmp_raw_cons);
	struct bnxt_sw_rx_bd *rx_buf;
	unsigned int len;
	u8 *data_ptr, agg_bufs, cmp_type;
	dma_addr_t dma_addr;
	struct sk_buff *skb;
	u32 flags, misc;
	void *data;
	int rc = 0;

	rxcmp = (struct rx_cmp *)
			&cpr->cp_desc_ring[CP_RING(cp_cons)][CP_IDX(cp_cons)];

	cmp_type = RX_CMP_TYPE(rxcmp);

	if (cmp_type == CMP_TYPE_RX_TPA_AGG_CMP) {
		bnxt_tpa_agg(bp, rxr, (struct rx_agg_cmp *)rxcmp);
		goto next_rx_no_prod_no_len;
	}

	tmp_raw_cons = NEXT_RAW_CMP(tmp_raw_cons);
	cp_cons = RING_CMP(tmp_raw_cons);
	rxcmp1 = (struct rx_cmp_ext *)
			&cpr->cp_desc_ring[CP_RING(cp_cons)][CP_IDX(cp_cons)];

	if (!RX_CMP_VALID(rxcmp1, tmp_raw_cons))
		return -EBUSY;

	prod = rxr->rx_prod;

	if (cmp_type == CMP_TYPE_RX_L2_TPA_START_CMP) {
		bnxt_tpa_start(bp, rxr, (struct rx_tpa_start_cmp *)rxcmp,
			       (struct rx_tpa_start_cmp_ext *)rxcmp1);

		*event |= BNXT_RX_EVENT;
		goto next_rx_no_prod_no_len;

	} else if (cmp_type == CMP_TYPE_RX_L2_TPA_END_CMP) {
		skb = bnxt_tpa_end(bp, cpr, &tmp_raw_cons,
				   (struct rx_tpa_end_cmp *)rxcmp,
				   (struct rx_tpa_end_cmp_ext *)rxcmp1, event);

		if (IS_ERR(skb))
			return -EBUSY;

		rc = -ENOMEM;
		if (likely(skb)) {
			bnxt_deliver_skb(bp, bnapi, skb);
			rc = 1;
		}
		*event |= BNXT_RX_EVENT;
		goto next_rx_no_prod_no_len;
	}

	cons = rxcmp->rx_cmp_opaque;
	if (unlikely(cons != rxr->rx_next_cons)) {
		int rc1 = bnxt_discard_rx(bp, cpr, &tmp_raw_cons, rxcmp);

		/* 0xffff is forced error, don't print it */
		if (rxr->rx_next_cons != 0xffff)
			netdev_warn(bp->dev, "RX cons %x != expected cons %x\n",
				    cons, rxr->rx_next_cons);
		bnxt_sched_reset(bp, rxr);
		if (rc1)
			return rc1;
		goto next_rx_no_prod_no_len;
	}
	rx_buf = &rxr->rx_buf_ring[cons];
	data = rx_buf->data;
	data_ptr = rx_buf->data_ptr;
	prefetch(data_ptr);

	misc = le32_to_cpu(rxcmp->rx_cmp_misc_v1);
	agg_bufs = (misc & RX_CMP_AGG_BUFS) >> RX_CMP_AGG_BUFS_SHIFT;

	if (agg_bufs) {
		if (!bnxt_agg_bufs_valid(bp, cpr, agg_bufs, &tmp_raw_cons))
			return -EBUSY;

		cp_cons = NEXT_CMP(cp_cons);
		*event |= BNXT_AGG_EVENT;
	}
	*event |= BNXT_RX_EVENT;

	rx_buf->data = NULL;
	if (rxcmp1->rx_cmp_cfa_code_errors_v2 & RX_CMP_L2_ERRORS) {
		u32 rx_err = le32_to_cpu(rxcmp1->rx_cmp_cfa_code_errors_v2);

		bnxt_reuse_rx_data(rxr, cons, data);
		if (agg_bufs)
			bnxt_reuse_rx_agg_bufs(cpr, cp_cons, 0, agg_bufs,
					       false);

		rc = -EIO;
		if (rx_err & RX_CMPL_ERRORS_BUFFER_ERROR_MASK) {
			bnapi->cp_ring.sw_stats.rx.rx_buf_errors++;
			if (!(bp->flags & BNXT_FLAG_CHIP_P5) &&
			    !(bp->fw_cap & BNXT_FW_CAP_RING_MONITOR)) {
				netdev_warn_once(bp->dev, "RX buffer error %x\n",
						 rx_err);
				bnxt_sched_reset(bp, rxr);
			}
		}
		goto next_rx_no_len;
	}

	flags = le32_to_cpu(rxcmp->rx_cmp_len_flags_type);
	len = flags >> RX_CMP_LEN_SHIFT;
	dma_addr = rx_buf->mapping;

	if (bnxt_rx_xdp(bp, rxr, cons, data, &data_ptr, &len, event)) {
		rc = 1;
		goto next_rx;
	}

	if (len <= bp->rx_copy_thresh) {
		skb = bnxt_copy_skb(bnapi, data_ptr, len, dma_addr);
		bnxt_reuse_rx_data(rxr, cons, data);
		if (!skb) {
			if (agg_bufs)
				bnxt_reuse_rx_agg_bufs(cpr, cp_cons, 0,
						       agg_bufs, false);
			rc = -ENOMEM;
			goto next_rx;
		}
	} else {
		u32 payload;

		if (rx_buf->data_ptr == data_ptr)
			payload = misc & RX_CMP_PAYLOAD_OFFSET;
		else
			payload = 0;
		skb = bp->rx_skb_func(bp, rxr, cons, data, data_ptr, dma_addr,
				      payload | len);
		if (!skb) {
			rc = -ENOMEM;
			goto next_rx;
		}
	}

	if (agg_bufs) {
		skb = bnxt_rx_pages(bp, cpr, skb, cp_cons, agg_bufs, false);
		if (!skb) {
			rc = -ENOMEM;
			goto next_rx;
		}
	}

	if (RX_CMP_HASH_VALID(rxcmp)) {
		u32 hash_type = RX_CMP_HASH_TYPE(rxcmp);
		enum pkt_hash_types type = PKT_HASH_TYPE_L4;

		/* RSS profiles 1 and 3 with extract code 0 for inner 4-tuple */
		if (hash_type != 1 && hash_type != 3)
			type = PKT_HASH_TYPE_L3;
		skb_set_hash(skb, le32_to_cpu(rxcmp->rx_cmp_rss_hash), type);
	}

	cfa_code = RX_CMP_CFA_CODE(rxcmp1);
	skb->protocol = eth_type_trans(skb, bnxt_get_pkt_dev(bp, cfa_code));

	if ((rxcmp1->rx_cmp_flags2 &
	     cpu_to_le32(RX_CMP_FLAGS2_META_FORMAT_VLAN)) &&
	    (skb->dev->features & BNXT_HW_FEATURE_VLAN_ALL_RX)) {
		u32 meta_data = le32_to_cpu(rxcmp1->rx_cmp_meta_data);
		u16 vtag = meta_data & RX_CMP_FLAGS2_METADATA_TCI_MASK;
		u16 vlan_proto = meta_data >> RX_CMP_FLAGS2_METADATA_TPID_SFT;

		__vlan_hwaccel_put_tag(skb, htons(vlan_proto), vtag);
	}

	skb_checksum_none_assert(skb);
	if (RX_CMP_L4_CS_OK(rxcmp1)) {
		if (dev->features & NETIF_F_RXCSUM) {
			skb->ip_summed = CHECKSUM_UNNECESSARY;
			skb->csum_level = RX_CMP_ENCAP(rxcmp1);
		}
	} else {
		if (rxcmp1->rx_cmp_cfa_code_errors_v2 & RX_CMP_L4_CS_ERR_BITS) {
			if (dev->features & NETIF_F_RXCSUM)
				bnapi->cp_ring.sw_stats.rx.rx_l4_csum_errors++;
		}
	}

	if (unlikely((flags & RX_CMP_FLAGS_ITYPES_MASK) ==
		     RX_CMP_FLAGS_ITYPE_PTP_W_TS)) {
		if (bp->flags & BNXT_FLAG_CHIP_P5) {
			u32 cmpl_ts = le32_to_cpu(rxcmp1->rx_cmp_timestamp);
			u64 ns, ts;

			if (!bnxt_get_rx_ts_p5(bp, &ts, cmpl_ts)) {
				struct bnxt_ptp_cfg *ptp = bp->ptp_cfg;

				spin_lock_bh(&ptp->ptp_lock);
				ns = timecounter_cyc2time(&ptp->tc, ts);
				spin_unlock_bh(&ptp->ptp_lock);
				memset(skb_hwtstamps(skb), 0,
				       sizeof(*skb_hwtstamps(skb)));
				skb_hwtstamps(skb)->hwtstamp = ns_to_ktime(ns);
			}
		}
	}
	bnxt_deliver_skb(bp, bnapi, skb);
	rc = 1;

next_rx:
	cpr->rx_packets += 1;
	cpr->rx_bytes += len;

next_rx_no_len:
	rxr->rx_prod = NEXT_RX(prod);
	rxr->rx_next_cons = NEXT_RX(cons);

next_rx_no_prod_no_len:
	*raw_cons = tmp_raw_cons;

	return rc;
}

/* In netpoll mode, if we are using a combined completion ring, we need to
 * discard the rx packets and recycle the buffers.
 */
static int bnxt_force_rx_discard(struct bnxt *bp,
				 struct bnxt_cp_ring_info *cpr,
				 u32 *raw_cons, u8 *event)
{
	u32 tmp_raw_cons = *raw_cons;
	struct rx_cmp_ext *rxcmp1;
	struct rx_cmp *rxcmp;
	u16 cp_cons;
	u8 cmp_type;

	cp_cons = RING_CMP(tmp_raw_cons);
	rxcmp = (struct rx_cmp *)
			&cpr->cp_desc_ring[CP_RING(cp_cons)][CP_IDX(cp_cons)];

	tmp_raw_cons = NEXT_RAW_CMP(tmp_raw_cons);
	cp_cons = RING_CMP(tmp_raw_cons);
	rxcmp1 = (struct rx_cmp_ext *)
			&cpr->cp_desc_ring[CP_RING(cp_cons)][CP_IDX(cp_cons)];

	if (!RX_CMP_VALID(rxcmp1, tmp_raw_cons))
		return -EBUSY;

	cmp_type = RX_CMP_TYPE(rxcmp);
	if (cmp_type == CMP_TYPE_RX_L2_CMP) {
		rxcmp1->rx_cmp_cfa_code_errors_v2 |=
			cpu_to_le32(RX_CMPL_ERRORS_CRC_ERROR);
	} else if (cmp_type == CMP_TYPE_RX_L2_TPA_END_CMP) {
		struct rx_tpa_end_cmp_ext *tpa_end1;

		tpa_end1 = (struct rx_tpa_end_cmp_ext *)rxcmp1;
		tpa_end1->rx_tpa_end_cmp_errors_v2 |=
			cpu_to_le32(RX_TPA_END_CMP_ERRORS);
	}
	return bnxt_rx_pkt(bp, cpr, raw_cons, event);
}

u32 bnxt_fw_health_readl(struct bnxt *bp, int reg_idx)
{
	struct bnxt_fw_health *fw_health = bp->fw_health;
	u32 reg = fw_health->regs[reg_idx];
	u32 reg_type, reg_off, val = 0;

	reg_type = BNXT_FW_HEALTH_REG_TYPE(reg);
	reg_off = BNXT_FW_HEALTH_REG_OFF(reg);
	switch (reg_type) {
	case BNXT_FW_HEALTH_REG_TYPE_CFG:
		pci_read_config_dword(bp->pdev, reg_off, &val);
		break;
	case BNXT_FW_HEALTH_REG_TYPE_GRC:
		reg_off = fw_health->mapped_regs[reg_idx];
		fallthrough;
	case BNXT_FW_HEALTH_REG_TYPE_BAR0:
		val = readl(bp->bar0 + reg_off);
		break;
	case BNXT_FW_HEALTH_REG_TYPE_BAR1:
		val = readl(bp->bar1 + reg_off);
		break;
	}
	if (reg_idx == BNXT_FW_RESET_INPROG_REG)
		val &= fw_health->fw_reset_inprog_reg_mask;
	return val;
}

static u16 bnxt_agg_ring_id_to_grp_idx(struct bnxt *bp, u16 ring_id)
{
	int i;

	for (i = 0; i < bp->rx_nr_rings; i++) {
		u16 grp_idx = bp->rx_ring[i].bnapi->index;
		struct bnxt_ring_grp_info *grp_info;

		grp_info = &bp->grp_info[grp_idx];
		if (grp_info->agg_fw_ring_id == ring_id)
			return grp_idx;
	}
	return INVALID_HW_RING_ID;
}

#define BNXT_GET_EVENT_PORT(data)	\
	((data) &			\
	 ASYNC_EVENT_CMPL_PORT_CONN_NOT_ALLOWED_EVENT_DATA1_PORT_ID_MASK)

#define BNXT_EVENT_RING_TYPE(data2)	\
	((data2) &			\
	 ASYNC_EVENT_CMPL_RING_MONITOR_MSG_EVENT_DATA2_DISABLE_RING_TYPE_MASK)

#define BNXT_EVENT_RING_TYPE_RX(data2)	\
	(BNXT_EVENT_RING_TYPE(data2) ==	\
	 ASYNC_EVENT_CMPL_RING_MONITOR_MSG_EVENT_DATA2_DISABLE_RING_TYPE_RX)

static int bnxt_async_event_process(struct bnxt *bp,
				    struct hwrm_async_event_cmpl *cmpl)
{
	u16 event_id = le16_to_cpu(cmpl->event_id);
	u32 data1 = le32_to_cpu(cmpl->event_data1);
	u32 data2 = le32_to_cpu(cmpl->event_data2);

	/* TODO CHIMP_FW: Define event id's for link change, error etc */
	switch (event_id) {
	case ASYNC_EVENT_CMPL_EVENT_ID_LINK_SPEED_CFG_CHANGE: {
		struct bnxt_link_info *link_info = &bp->link_info;

		if (BNXT_VF(bp))
			goto async_event_process_exit;

		/* print unsupported speed warning in forced speed mode only */
		if (!(link_info->autoneg & BNXT_AUTONEG_SPEED) &&
		    (data1 & 0x20000)) {
			u16 fw_speed = link_info->force_link_speed;
			u32 speed = bnxt_fw_to_ethtool_speed(fw_speed);

			if (speed != SPEED_UNKNOWN)
				netdev_warn(bp->dev, "Link speed %d no longer supported\n",
					    speed);
		}
		set_bit(BNXT_LINK_SPEED_CHNG_SP_EVENT, &bp->sp_event);
	}
		fallthrough;
	case ASYNC_EVENT_CMPL_EVENT_ID_LINK_SPEED_CHANGE:
	case ASYNC_EVENT_CMPL_EVENT_ID_PORT_PHY_CFG_CHANGE:
		set_bit(BNXT_LINK_CFG_CHANGE_SP_EVENT, &bp->sp_event);
		fallthrough;
	case ASYNC_EVENT_CMPL_EVENT_ID_LINK_STATUS_CHANGE:
		set_bit(BNXT_LINK_CHNG_SP_EVENT, &bp->sp_event);
		break;
	case ASYNC_EVENT_CMPL_EVENT_ID_PF_DRVR_UNLOAD:
		set_bit(BNXT_HWRM_PF_UNLOAD_SP_EVENT, &bp->sp_event);
		break;
	case ASYNC_EVENT_CMPL_EVENT_ID_PORT_CONN_NOT_ALLOWED: {
		u16 port_id = BNXT_GET_EVENT_PORT(data1);

		if (BNXT_VF(bp))
			break;

		if (bp->pf.port_id != port_id)
			break;

		set_bit(BNXT_HWRM_PORT_MODULE_SP_EVENT, &bp->sp_event);
		break;
	}
	case ASYNC_EVENT_CMPL_EVENT_ID_VF_CFG_CHANGE:
		if (BNXT_PF(bp))
			goto async_event_process_exit;
		set_bit(BNXT_RESET_TASK_SILENT_SP_EVENT, &bp->sp_event);
		break;
	case ASYNC_EVENT_CMPL_EVENT_ID_RESET_NOTIFY: {
		char *fatal_str = "non-fatal";

		if (!bp->fw_health)
			goto async_event_process_exit;

		bp->fw_reset_timestamp = jiffies;
		bp->fw_reset_min_dsecs = cmpl->timestamp_lo;
		if (!bp->fw_reset_min_dsecs)
			bp->fw_reset_min_dsecs = BNXT_DFLT_FW_RST_MIN_DSECS;
		bp->fw_reset_max_dsecs = le16_to_cpu(cmpl->timestamp_hi);
		if (!bp->fw_reset_max_dsecs)
			bp->fw_reset_max_dsecs = BNXT_DFLT_FW_RST_MAX_DSECS;
		if (EVENT_DATA1_RESET_NOTIFY_FATAL(data1)) {
			fatal_str = "fatal";
			set_bit(BNXT_STATE_FW_FATAL_COND, &bp->state);
		}
		netif_warn(bp, hw, bp->dev,
			   "Firmware %s reset event, data1: 0x%x, data2: 0x%x, min wait %u ms, max wait %u ms\n",
			   fatal_str, data1, data2,
			   bp->fw_reset_min_dsecs * 100,
			   bp->fw_reset_max_dsecs * 100);
		set_bit(BNXT_FW_RESET_NOTIFY_SP_EVENT, &bp->sp_event);
		break;
	}
	case ASYNC_EVENT_CMPL_EVENT_ID_ERROR_RECOVERY: {
		struct bnxt_fw_health *fw_health = bp->fw_health;

		if (!fw_health)
			goto async_event_process_exit;

		fw_health->enabled = EVENT_DATA1_RECOVERY_ENABLED(data1);
		fw_health->master = EVENT_DATA1_RECOVERY_MASTER_FUNC(data1);
		if (!fw_health->enabled) {
			netif_info(bp, drv, bp->dev,
				   "Error recovery info: error recovery[0]\n");
			break;
		}
		fw_health->tmr_multiplier =
			DIV_ROUND_UP(fw_health->polling_dsecs * HZ,
				     bp->current_interval * 10);
		fw_health->tmr_counter = fw_health->tmr_multiplier;
		fw_health->last_fw_heartbeat =
			bnxt_fw_health_readl(bp, BNXT_FW_HEARTBEAT_REG);
		fw_health->last_fw_reset_cnt =
			bnxt_fw_health_readl(bp, BNXT_FW_RESET_CNT_REG);
		netif_info(bp, drv, bp->dev,
			   "Error recovery info: error recovery[1], master[%d], reset count[%u], health status: 0x%x\n",
			   fw_health->master, fw_health->last_fw_reset_cnt,
			   bnxt_fw_health_readl(bp, BNXT_FW_HEALTH_REG));
		goto async_event_process_exit;
	}
	case ASYNC_EVENT_CMPL_EVENT_ID_DEBUG_NOTIFICATION:
		netif_notice(bp, hw, bp->dev,
			     "Received firmware debug notification, data1: 0x%x, data2: 0x%x\n",
			     data1, data2);
		goto async_event_process_exit;
	case ASYNC_EVENT_CMPL_EVENT_ID_RING_MONITOR_MSG: {
		struct bnxt_rx_ring_info *rxr;
		u16 grp_idx;

		if (bp->flags & BNXT_FLAG_CHIP_P5)
			goto async_event_process_exit;

		netdev_warn(bp->dev, "Ring monitor event, ring type %lu id 0x%x\n",
			    BNXT_EVENT_RING_TYPE(data2), data1);
		if (!BNXT_EVENT_RING_TYPE_RX(data2))
			goto async_event_process_exit;

		grp_idx = bnxt_agg_ring_id_to_grp_idx(bp, data1);
		if (grp_idx == INVALID_HW_RING_ID) {
			netdev_warn(bp->dev, "Unknown RX agg ring id 0x%x\n",
				    data1);
			goto async_event_process_exit;
		}
		rxr = bp->bnapi[grp_idx]->rx_ring;
		bnxt_sched_reset(bp, rxr);
		goto async_event_process_exit;
	}
	case ASYNC_EVENT_CMPL_EVENT_ID_ECHO_REQUEST: {
		struct bnxt_fw_health *fw_health = bp->fw_health;

		netif_notice(bp, hw, bp->dev,
			     "Received firmware echo request, data1: 0x%x, data2: 0x%x\n",
			     data1, data2);
		if (fw_health) {
			fw_health->echo_req_data1 = data1;
			fw_health->echo_req_data2 = data2;
			set_bit(BNXT_FW_ECHO_REQUEST_SP_EVENT, &bp->sp_event);
			break;
		}
		goto async_event_process_exit;
	}
	default:
		goto async_event_process_exit;
	}
	bnxt_queue_sp_work(bp);
async_event_process_exit:
	bnxt_ulp_async_events(bp, cmpl);
	return 0;
}

static int bnxt_hwrm_handler(struct bnxt *bp, struct tx_cmp *txcmp)
{
	u16 cmpl_type = TX_CMP_TYPE(txcmp), vf_id, seq_id;
	struct hwrm_cmpl *h_cmpl = (struct hwrm_cmpl *)txcmp;
	struct hwrm_fwd_req_cmpl *fwd_req_cmpl =
				(struct hwrm_fwd_req_cmpl *)txcmp;

	switch (cmpl_type) {
	case CMPL_BASE_TYPE_HWRM_DONE:
		seq_id = le16_to_cpu(h_cmpl->sequence_id);
		if (seq_id == bp->hwrm_intr_seq_id)
			bp->hwrm_intr_seq_id = (u16)~bp->hwrm_intr_seq_id;
		else
			netdev_err(bp->dev, "Invalid hwrm seq id %d\n", seq_id);
		break;

	case CMPL_BASE_TYPE_HWRM_FWD_REQ:
		vf_id = le16_to_cpu(fwd_req_cmpl->source_id);

		if ((vf_id < bp->pf.first_vf_id) ||
		    (vf_id >= bp->pf.first_vf_id + bp->pf.active_vfs)) {
			netdev_err(bp->dev, "Msg contains invalid VF id %x\n",
				   vf_id);
			return -EINVAL;
		}

		set_bit(vf_id - bp->pf.first_vf_id, bp->pf.vf_event_bmap);
		set_bit(BNXT_HWRM_EXEC_FWD_REQ_SP_EVENT, &bp->sp_event);
		bnxt_queue_sp_work(bp);
		break;

	case CMPL_BASE_TYPE_HWRM_ASYNC_EVENT:
		bnxt_async_event_process(bp,
					 (struct hwrm_async_event_cmpl *)txcmp);
		break;

	default:
		break;
	}

	return 0;
}

static irqreturn_t bnxt_msix(int irq, void *dev_instance)
{
	struct bnxt_napi *bnapi = dev_instance;
	struct bnxt *bp = bnapi->bp;
	struct bnxt_cp_ring_info *cpr = &bnapi->cp_ring;
	u32 cons = RING_CMP(cpr->cp_raw_cons);

	cpr->event_ctr++;
	prefetch(&cpr->cp_desc_ring[CP_RING(cons)][CP_IDX(cons)]);
	napi_schedule(&bnapi->napi);
	return IRQ_HANDLED;
}

static inline int bnxt_has_work(struct bnxt *bp, struct bnxt_cp_ring_info *cpr)
{
	u32 raw_cons = cpr->cp_raw_cons;
	u16 cons = RING_CMP(raw_cons);
	struct tx_cmp *txcmp;

	txcmp = &cpr->cp_desc_ring[CP_RING(cons)][CP_IDX(cons)];

	return TX_CMP_VALID(txcmp, raw_cons);
}

static irqreturn_t bnxt_inta(int irq, void *dev_instance)
{
	struct bnxt_napi *bnapi = dev_instance;
	struct bnxt *bp = bnapi->bp;
	struct bnxt_cp_ring_info *cpr = &bnapi->cp_ring;
	u32 cons = RING_CMP(cpr->cp_raw_cons);
	u32 int_status;

	prefetch(&cpr->cp_desc_ring[CP_RING(cons)][CP_IDX(cons)]);

	if (!bnxt_has_work(bp, cpr)) {
		int_status = readl(bp->bar0 + BNXT_CAG_REG_LEGACY_INT_STATUS);
		/* return if erroneous interrupt */
		if (!(int_status & (0x10000 << cpr->cp_ring_struct.fw_ring_id)))
			return IRQ_NONE;
	}

	/* disable ring IRQ */
	BNXT_CP_DB_IRQ_DIS(cpr->cp_db.doorbell);

	/* Return here if interrupt is shared and is disabled. */
	if (unlikely(atomic_read(&bp->intr_sem) != 0))
		return IRQ_HANDLED;

	napi_schedule(&bnapi->napi);
	return IRQ_HANDLED;
}

static int __bnxt_poll_work(struct bnxt *bp, struct bnxt_cp_ring_info *cpr,
			    int budget)
{
	struct bnxt_napi *bnapi = cpr->bnapi;
	u32 raw_cons = cpr->cp_raw_cons;
	u32 cons;
	int tx_pkts = 0;
	int rx_pkts = 0;
	u8 event = 0;
	struct tx_cmp *txcmp;

	cpr->has_more_work = 0;
	cpr->had_work_done = 1;
	while (1) {
		int rc;

		cons = RING_CMP(raw_cons);
		txcmp = &cpr->cp_desc_ring[CP_RING(cons)][CP_IDX(cons)];

		if (!TX_CMP_VALID(txcmp, raw_cons))
			break;

		/* The valid test of the entry must be done first before
		 * reading any further.
		 */
		dma_rmb();
		if (TX_CMP_TYPE(txcmp) == CMP_TYPE_TX_L2_CMP) {
			tx_pkts++;
			/* return full budget so NAPI will complete. */
			if (unlikely(tx_pkts > bp->tx_wake_thresh)) {
				rx_pkts = budget;
				raw_cons = NEXT_RAW_CMP(raw_cons);
				if (budget)
					cpr->has_more_work = 1;
				break;
			}
		} else if ((TX_CMP_TYPE(txcmp) & 0x30) == 0x10) {
			if (likely(budget))
				rc = bnxt_rx_pkt(bp, cpr, &raw_cons, &event);
			else
				rc = bnxt_force_rx_discard(bp, cpr, &raw_cons,
							   &event);
			if (likely(rc >= 0))
				rx_pkts += rc;
			/* Increment rx_pkts when rc is -ENOMEM to count towards
			 * the NAPI budget.  Otherwise, we may potentially loop
			 * here forever if we consistently cannot allocate
			 * buffers.
			 */
			else if (rc == -ENOMEM && budget)
				rx_pkts++;
			else if (rc == -EBUSY)	/* partial completion */
				break;
		} else if (unlikely((TX_CMP_TYPE(txcmp) ==
				     CMPL_BASE_TYPE_HWRM_DONE) ||
				    (TX_CMP_TYPE(txcmp) ==
				     CMPL_BASE_TYPE_HWRM_FWD_REQ) ||
				    (TX_CMP_TYPE(txcmp) ==
				     CMPL_BASE_TYPE_HWRM_ASYNC_EVENT))) {
			bnxt_hwrm_handler(bp, txcmp);
		}
		raw_cons = NEXT_RAW_CMP(raw_cons);

		if (rx_pkts && rx_pkts == budget) {
			cpr->has_more_work = 1;
			break;
		}
	}

	if (event & BNXT_REDIRECT_EVENT)
		xdp_do_flush_map();

	if (event & BNXT_TX_EVENT) {
		struct bnxt_tx_ring_info *txr = bnapi->tx_ring;
		u16 prod = txr->tx_prod;

		/* Sync BD data before updating doorbell */
		wmb();

		bnxt_db_write_relaxed(bp, &txr->tx_db, prod);
	}

	cpr->cp_raw_cons = raw_cons;
	bnapi->tx_pkts += tx_pkts;
	bnapi->events |= event;
	return rx_pkts;
}

static void __bnxt_poll_work_done(struct bnxt *bp, struct bnxt_napi *bnapi)
{
	if (bnapi->tx_pkts) {
		bnapi->tx_int(bp, bnapi, bnapi->tx_pkts);
		bnapi->tx_pkts = 0;
	}

	if ((bnapi->events & BNXT_RX_EVENT) && !(bnapi->in_reset)) {
		struct bnxt_rx_ring_info *rxr = bnapi->rx_ring;

		if (bnapi->events & BNXT_AGG_EVENT)
			bnxt_db_write(bp, &rxr->rx_agg_db, rxr->rx_agg_prod);
		bnxt_db_write(bp, &rxr->rx_db, rxr->rx_prod);
	}
	bnapi->events = 0;
}

static int bnxt_poll_work(struct bnxt *bp, struct bnxt_cp_ring_info *cpr,
			  int budget)
{
	struct bnxt_napi *bnapi = cpr->bnapi;
	int rx_pkts;

	rx_pkts = __bnxt_poll_work(bp, cpr, budget);

	/* ACK completion ring before freeing tx ring and producing new
	 * buffers in rx/agg rings to prevent overflowing the completion
	 * ring.
	 */
	bnxt_db_cq(bp, &cpr->cp_db, cpr->cp_raw_cons);

	__bnxt_poll_work_done(bp, bnapi);
	return rx_pkts;
}

static int bnxt_poll_nitroa0(struct napi_struct *napi, int budget)
{
	struct bnxt_napi *bnapi = container_of(napi, struct bnxt_napi, napi);
	struct bnxt *bp = bnapi->bp;
	struct bnxt_cp_ring_info *cpr = &bnapi->cp_ring;
	struct bnxt_rx_ring_info *rxr = bnapi->rx_ring;
	struct tx_cmp *txcmp;
	struct rx_cmp_ext *rxcmp1;
	u32 cp_cons, tmp_raw_cons;
	u32 raw_cons = cpr->cp_raw_cons;
	u32 rx_pkts = 0;
	u8 event = 0;

	while (1) {
		int rc;

		cp_cons = RING_CMP(raw_cons);
		txcmp = &cpr->cp_desc_ring[CP_RING(cp_cons)][CP_IDX(cp_cons)];

		if (!TX_CMP_VALID(txcmp, raw_cons))
			break;

		if ((TX_CMP_TYPE(txcmp) & 0x30) == 0x10) {
			tmp_raw_cons = NEXT_RAW_CMP(raw_cons);
			cp_cons = RING_CMP(tmp_raw_cons);
			rxcmp1 = (struct rx_cmp_ext *)
			  &cpr->cp_desc_ring[CP_RING(cp_cons)][CP_IDX(cp_cons)];

			if (!RX_CMP_VALID(rxcmp1, tmp_raw_cons))
				break;

			/* force an error to recycle the buffer */
			rxcmp1->rx_cmp_cfa_code_errors_v2 |=
				cpu_to_le32(RX_CMPL_ERRORS_CRC_ERROR);

			rc = bnxt_rx_pkt(bp, cpr, &raw_cons, &event);
			if (likely(rc == -EIO) && budget)
				rx_pkts++;
			else if (rc == -EBUSY)	/* partial completion */
				break;
		} else if (unlikely(TX_CMP_TYPE(txcmp) ==
				    CMPL_BASE_TYPE_HWRM_DONE)) {
			bnxt_hwrm_handler(bp, txcmp);
		} else {
			netdev_err(bp->dev,
				   "Invalid completion received on special ring\n");
		}
		raw_cons = NEXT_RAW_CMP(raw_cons);

		if (rx_pkts == budget)
			break;
	}

	cpr->cp_raw_cons = raw_cons;
	BNXT_DB_CQ(&cpr->cp_db, cpr->cp_raw_cons);
	bnxt_db_write(bp, &rxr->rx_db, rxr->rx_prod);

	if (event & BNXT_AGG_EVENT)
		bnxt_db_write(bp, &rxr->rx_agg_db, rxr->rx_agg_prod);

	if (!bnxt_has_work(bp, cpr) && rx_pkts < budget) {
		napi_complete_done(napi, rx_pkts);
		BNXT_DB_CQ_ARM(&cpr->cp_db, cpr->cp_raw_cons);
	}
	return rx_pkts;
}

static int bnxt_poll(struct napi_struct *napi, int budget)
{
	struct bnxt_napi *bnapi = container_of(napi, struct bnxt_napi, napi);
	struct bnxt *bp = bnapi->bp;
	struct bnxt_cp_ring_info *cpr = &bnapi->cp_ring;
	int work_done = 0;

	if (unlikely(test_bit(BNXT_STATE_FW_FATAL_COND, &bp->state))) {
		napi_complete(napi);
		return 0;
	}
	while (1) {
		work_done += bnxt_poll_work(bp, cpr, budget - work_done);

		if (work_done >= budget) {
			if (!budget)
				BNXT_DB_CQ_ARM(&cpr->cp_db, cpr->cp_raw_cons);
			break;
		}

		if (!bnxt_has_work(bp, cpr)) {
			if (napi_complete_done(napi, work_done))
				BNXT_DB_CQ_ARM(&cpr->cp_db, cpr->cp_raw_cons);
			break;
		}
	}
	if (bp->flags & BNXT_FLAG_DIM) {
		struct dim_sample dim_sample = {};

		dim_update_sample(cpr->event_ctr,
				  cpr->rx_packets,
				  cpr->rx_bytes,
				  &dim_sample);
		net_dim(&cpr->dim, dim_sample);
	}
	return work_done;
}

static int __bnxt_poll_cqs(struct bnxt *bp, struct bnxt_napi *bnapi, int budget)
{
	struct bnxt_cp_ring_info *cpr = &bnapi->cp_ring;
	int i, work_done = 0;

	for (i = 0; i < 2; i++) {
		struct bnxt_cp_ring_info *cpr2 = cpr->cp_ring_arr[i];

		if (cpr2) {
			work_done += __bnxt_poll_work(bp, cpr2,
						      budget - work_done);
			cpr->has_more_work |= cpr2->has_more_work;
		}
	}
	return work_done;
}

static void __bnxt_poll_cqs_done(struct bnxt *bp, struct bnxt_napi *bnapi,
				 u64 dbr_type)
{
	struct bnxt_cp_ring_info *cpr = &bnapi->cp_ring;
	int i;

	for (i = 0; i < 2; i++) {
		struct bnxt_cp_ring_info *cpr2 = cpr->cp_ring_arr[i];
		struct bnxt_db_info *db;

		if (cpr2 && cpr2->had_work_done) {
			db = &cpr2->cp_db;
			writeq(db->db_key64 | dbr_type |
			       RING_CMP(cpr2->cp_raw_cons), db->doorbell);
			cpr2->had_work_done = 0;
		}
	}
	__bnxt_poll_work_done(bp, bnapi);
}

static int bnxt_poll_p5(struct napi_struct *napi, int budget)
{
	struct bnxt_napi *bnapi = container_of(napi, struct bnxt_napi, napi);
	struct bnxt_cp_ring_info *cpr = &bnapi->cp_ring;
	u32 raw_cons = cpr->cp_raw_cons;
	struct bnxt *bp = bnapi->bp;
	struct nqe_cn *nqcmp;
	int work_done = 0;
	u32 cons;

	if (unlikely(test_bit(BNXT_STATE_FW_FATAL_COND, &bp->state))) {
		napi_complete(napi);
		return 0;
	}
	if (cpr->has_more_work) {
		cpr->has_more_work = 0;
		work_done = __bnxt_poll_cqs(bp, bnapi, budget);
	}
	while (1) {
		cons = RING_CMP(raw_cons);
		nqcmp = &cpr->nq_desc_ring[CP_RING(cons)][CP_IDX(cons)];

		if (!NQ_CMP_VALID(nqcmp, raw_cons)) {
			if (cpr->has_more_work)
				break;

			__bnxt_poll_cqs_done(bp, bnapi, DBR_TYPE_CQ_ARMALL);
			cpr->cp_raw_cons = raw_cons;
			if (napi_complete_done(napi, work_done))
				BNXT_DB_NQ_ARM_P5(&cpr->cp_db,
						  cpr->cp_raw_cons);
			return work_done;
		}

		/* The valid test of the entry must be done first before
		 * reading any further.
		 */
		dma_rmb();

		if (nqcmp->type == cpu_to_le16(NQ_CN_TYPE_CQ_NOTIFICATION)) {
			u32 idx = le32_to_cpu(nqcmp->cq_handle_low);
			struct bnxt_cp_ring_info *cpr2;

			cpr2 = cpr->cp_ring_arr[idx];
			work_done += __bnxt_poll_work(bp, cpr2,
						      budget - work_done);
			cpr->has_more_work |= cpr2->has_more_work;
		} else {
			bnxt_hwrm_handler(bp, (struct tx_cmp *)nqcmp);
		}
		raw_cons = NEXT_RAW_CMP(raw_cons);
	}
	__bnxt_poll_cqs_done(bp, bnapi, DBR_TYPE_CQ);
	if (raw_cons != cpr->cp_raw_cons) {
		cpr->cp_raw_cons = raw_cons;
		BNXT_DB_NQ_P5(&cpr->cp_db, raw_cons);
	}
	return work_done;
}

static void bnxt_free_tx_skbs(struct bnxt *bp)
{
	int i, max_idx;
	struct pci_dev *pdev = bp->pdev;

	if (!bp->tx_ring)
		return;

	max_idx = bp->tx_nr_pages * TX_DESC_CNT;
	for (i = 0; i < bp->tx_nr_rings; i++) {
		struct bnxt_tx_ring_info *txr = &bp->tx_ring[i];
		int j;

		for (j = 0; j < max_idx;) {
			struct bnxt_sw_tx_bd *tx_buf = &txr->tx_buf_ring[j];
			struct sk_buff *skb;
			int k, last;

			if (i < bp->tx_nr_rings_xdp &&
			    tx_buf->action == XDP_REDIRECT) {
				dma_unmap_single(&pdev->dev,
					dma_unmap_addr(tx_buf, mapping),
					dma_unmap_len(tx_buf, len),
					PCI_DMA_TODEVICE);
				xdp_return_frame(tx_buf->xdpf);
				tx_buf->action = 0;
				tx_buf->xdpf = NULL;
				j++;
				continue;
			}

			skb = tx_buf->skb;
			if (!skb) {
				j++;
				continue;
			}

			tx_buf->skb = NULL;

			if (tx_buf->is_push) {
				dev_kfree_skb(skb);
				j += 2;
				continue;
			}

			dma_unmap_single(&pdev->dev,
					 dma_unmap_addr(tx_buf, mapping),
					 skb_headlen(skb),
					 PCI_DMA_TODEVICE);

			last = tx_buf->nr_frags;
			j += 2;
			for (k = 0; k < last; k++, j++) {
				int ring_idx = j & bp->tx_ring_mask;
				skb_frag_t *frag = &skb_shinfo(skb)->frags[k];

				tx_buf = &txr->tx_buf_ring[ring_idx];
				dma_unmap_page(
					&pdev->dev,
					dma_unmap_addr(tx_buf, mapping),
					skb_frag_size(frag), PCI_DMA_TODEVICE);
			}
			dev_kfree_skb(skb);
		}
		netdev_tx_reset_queue(netdev_get_tx_queue(bp->dev, i));
	}
}

static void bnxt_free_one_rx_ring_skbs(struct bnxt *bp, int ring_nr)
{
	struct bnxt_rx_ring_info *rxr = &bp->rx_ring[ring_nr];
	struct pci_dev *pdev = bp->pdev;
	struct bnxt_tpa_idx_map *map;
	int i, max_idx, max_agg_idx;

	max_idx = bp->rx_nr_pages * RX_DESC_CNT;
	max_agg_idx = bp->rx_agg_nr_pages * RX_DESC_CNT;
	if (!rxr->rx_tpa)
		goto skip_rx_tpa_free;

	for (i = 0; i < bp->max_tpa; i++) {
		struct bnxt_tpa_info *tpa_info = &rxr->rx_tpa[i];
		u8 *data = tpa_info->data;

		if (!data)
			continue;

		dma_unmap_single_attrs(&pdev->dev, tpa_info->mapping,
				       bp->rx_buf_use_size, bp->rx_dir,
				       DMA_ATTR_WEAK_ORDERING);

		tpa_info->data = NULL;

		kfree(data);
	}

skip_rx_tpa_free:
	for (i = 0; i < max_idx; i++) {
		struct bnxt_sw_rx_bd *rx_buf = &rxr->rx_buf_ring[i];
		dma_addr_t mapping = rx_buf->mapping;
		void *data = rx_buf->data;

		if (!data)
			continue;

		rx_buf->data = NULL;
		if (BNXT_RX_PAGE_MODE(bp)) {
			mapping -= bp->rx_dma_offset;
			dma_unmap_page_attrs(&pdev->dev, mapping, PAGE_SIZE,
					     bp->rx_dir,
					     DMA_ATTR_WEAK_ORDERING);
			page_pool_recycle_direct(rxr->page_pool, data);
		} else {
			dma_unmap_single_attrs(&pdev->dev, mapping,
					       bp->rx_buf_use_size, bp->rx_dir,
					       DMA_ATTR_WEAK_ORDERING);
			kfree(data);
		}
	}
	for (i = 0; i < max_agg_idx; i++) {
		struct bnxt_sw_rx_agg_bd *rx_agg_buf = &rxr->rx_agg_ring[i];
		struct page *page = rx_agg_buf->page;

		if (!page)
			continue;

		dma_unmap_page_attrs(&pdev->dev, rx_agg_buf->mapping,
				     BNXT_RX_PAGE_SIZE, PCI_DMA_FROMDEVICE,
				     DMA_ATTR_WEAK_ORDERING);

		rx_agg_buf->page = NULL;
		__clear_bit(i, rxr->rx_agg_bmap);

		__free_page(page);
	}
	if (rxr->rx_page) {
		__free_page(rxr->rx_page);
		rxr->rx_page = NULL;
	}
	map = rxr->rx_tpa_idx_map;
	if (map)
		memset(map->agg_idx_bmap, 0, sizeof(map->agg_idx_bmap));
}

static void bnxt_free_rx_skbs(struct bnxt *bp)
{
	int i;

	if (!bp->rx_ring)
		return;

	for (i = 0; i < bp->rx_nr_rings; i++)
		bnxt_free_one_rx_ring_skbs(bp, i);
}

static void bnxt_free_skbs(struct bnxt *bp)
{
	bnxt_free_tx_skbs(bp);
	bnxt_free_rx_skbs(bp);
}

static void bnxt_init_ctx_mem(struct bnxt_mem_init *mem_init, void *p, int len)
{
	u8 init_val = mem_init->init_val;
	u16 offset = mem_init->offset;
	u8 *p2 = p;
	int i;

	if (!init_val)
		return;
	if (offset == BNXT_MEM_INVALID_OFFSET) {
		memset(p, init_val, len);
		return;
	}
	for (i = 0; i < len; i += mem_init->size)
		*(p2 + i + offset) = init_val;
}

static void bnxt_free_ring(struct bnxt *bp, struct bnxt_ring_mem_info *rmem)
{
	struct pci_dev *pdev = bp->pdev;
	int i;

	for (i = 0; i < rmem->nr_pages; i++) {
		if (!rmem->pg_arr[i])
			continue;

		dma_free_coherent(&pdev->dev, rmem->page_size,
				  rmem->pg_arr[i], rmem->dma_arr[i]);

		rmem->pg_arr[i] = NULL;
	}
	if (rmem->pg_tbl) {
		size_t pg_tbl_size = rmem->nr_pages * 8;

		if (rmem->flags & BNXT_RMEM_USE_FULL_PAGE_FLAG)
			pg_tbl_size = rmem->page_size;
		dma_free_coherent(&pdev->dev, pg_tbl_size,
				  rmem->pg_tbl, rmem->pg_tbl_map);
		rmem->pg_tbl = NULL;
	}
	if (rmem->vmem_size && *rmem->vmem) {
		vfree(*rmem->vmem);
		*rmem->vmem = NULL;
	}
}

static int bnxt_alloc_ring(struct bnxt *bp, struct bnxt_ring_mem_info *rmem)
{
	struct pci_dev *pdev = bp->pdev;
	u64 valid_bit = 0;
	int i;

	if (rmem->flags & (BNXT_RMEM_VALID_PTE_FLAG | BNXT_RMEM_RING_PTE_FLAG))
		valid_bit = PTU_PTE_VALID;
	if ((rmem->nr_pages > 1 || rmem->depth > 0) && !rmem->pg_tbl) {
		size_t pg_tbl_size = rmem->nr_pages * 8;

		if (rmem->flags & BNXT_RMEM_USE_FULL_PAGE_FLAG)
			pg_tbl_size = rmem->page_size;
		rmem->pg_tbl = dma_alloc_coherent(&pdev->dev, pg_tbl_size,
						  &rmem->pg_tbl_map,
						  GFP_KERNEL);
		if (!rmem->pg_tbl)
			return -ENOMEM;
	}

	for (i = 0; i < rmem->nr_pages; i++) {
		u64 extra_bits = valid_bit;

		rmem->pg_arr[i] = dma_alloc_coherent(&pdev->dev,
						     rmem->page_size,
						     &rmem->dma_arr[i],
						     GFP_KERNEL);
		if (!rmem->pg_arr[i])
			return -ENOMEM;

		if (rmem->mem_init)
			bnxt_init_ctx_mem(rmem->mem_init, rmem->pg_arr[i],
					  rmem->page_size);
		if (rmem->nr_pages > 1 || rmem->depth > 0) {
			if (i == rmem->nr_pages - 2 &&
			    (rmem->flags & BNXT_RMEM_RING_PTE_FLAG))
				extra_bits |= PTU_PTE_NEXT_TO_LAST;
			else if (i == rmem->nr_pages - 1 &&
				 (rmem->flags & BNXT_RMEM_RING_PTE_FLAG))
				extra_bits |= PTU_PTE_LAST;
			rmem->pg_tbl[i] =
				cpu_to_le64(rmem->dma_arr[i] | extra_bits);
		}
	}

	if (rmem->vmem_size) {
		*rmem->vmem = vzalloc(rmem->vmem_size);
		if (!(*rmem->vmem))
			return -ENOMEM;
	}
	return 0;
}

static void bnxt_free_tpa_info(struct bnxt *bp)
{
	int i;

	for (i = 0; i < bp->rx_nr_rings; i++) {
		struct bnxt_rx_ring_info *rxr = &bp->rx_ring[i];

		kfree(rxr->rx_tpa_idx_map);
		rxr->rx_tpa_idx_map = NULL;
		if (rxr->rx_tpa) {
			kfree(rxr->rx_tpa[0].agg_arr);
			rxr->rx_tpa[0].agg_arr = NULL;
		}
		kfree(rxr->rx_tpa);
		rxr->rx_tpa = NULL;
	}
}

static int bnxt_alloc_tpa_info(struct bnxt *bp)
{
	int i, j, total_aggs = 0;

	bp->max_tpa = MAX_TPA;
	if (bp->flags & BNXT_FLAG_CHIP_P5) {
		if (!bp->max_tpa_v2)
			return 0;
		bp->max_tpa = max_t(u16, bp->max_tpa_v2, MAX_TPA_P5);
		total_aggs = bp->max_tpa * MAX_SKB_FRAGS;
	}

	for (i = 0; i < bp->rx_nr_rings; i++) {
		struct bnxt_rx_ring_info *rxr = &bp->rx_ring[i];
		struct rx_agg_cmp *agg;

		rxr->rx_tpa = kcalloc(bp->max_tpa, sizeof(struct bnxt_tpa_info),
				      GFP_KERNEL);
		if (!rxr->rx_tpa)
			return -ENOMEM;

		if (!(bp->flags & BNXT_FLAG_CHIP_P5))
			continue;
		agg = kcalloc(total_aggs, sizeof(*agg), GFP_KERNEL);
		rxr->rx_tpa[0].agg_arr = agg;
		if (!agg)
			return -ENOMEM;
		for (j = 1; j < bp->max_tpa; j++)
			rxr->rx_tpa[j].agg_arr = agg + j * MAX_SKB_FRAGS;
		rxr->rx_tpa_idx_map = kzalloc(sizeof(*rxr->rx_tpa_idx_map),
					      GFP_KERNEL);
		if (!rxr->rx_tpa_idx_map)
			return -ENOMEM;
	}
	return 0;
}

static void bnxt_free_rx_rings(struct bnxt *bp)
{
	int i;

	if (!bp->rx_ring)
		return;

	bnxt_free_tpa_info(bp);
	for (i = 0; i < bp->rx_nr_rings; i++) {
		struct bnxt_rx_ring_info *rxr = &bp->rx_ring[i];
		struct bnxt_ring_struct *ring;

		if (rxr->xdp_prog)
			bpf_prog_put(rxr->xdp_prog);

		if (xdp_rxq_info_is_reg(&rxr->xdp_rxq))
			xdp_rxq_info_unreg(&rxr->xdp_rxq);

		page_pool_destroy(rxr->page_pool);
		rxr->page_pool = NULL;

		kfree(rxr->rx_agg_bmap);
		rxr->rx_agg_bmap = NULL;

		ring = &rxr->rx_ring_struct;
		bnxt_free_ring(bp, &ring->ring_mem);

		ring = &rxr->rx_agg_ring_struct;
		bnxt_free_ring(bp, &ring->ring_mem);
	}
}

static int bnxt_alloc_rx_page_pool(struct bnxt *bp,
				   struct bnxt_rx_ring_info *rxr)
{
	struct page_pool_params pp = { 0 };

	pp.pool_size = bp->rx_ring_size;
	pp.nid = dev_to_node(&bp->pdev->dev);
	pp.dev = &bp->pdev->dev;
	pp.dma_dir = DMA_BIDIRECTIONAL;

	rxr->page_pool = page_pool_create(&pp);
	if (IS_ERR(rxr->page_pool)) {
		int err = PTR_ERR(rxr->page_pool);

		rxr->page_pool = NULL;
		return err;
	}
	return 0;
}

static int bnxt_alloc_rx_rings(struct bnxt *bp)
{
	int i, rc = 0, agg_rings = 0;

	if (!bp->rx_ring)
		return -ENOMEM;

	if (bp->flags & BNXT_FLAG_AGG_RINGS)
		agg_rings = 1;

	for (i = 0; i < bp->rx_nr_rings; i++) {
		struct bnxt_rx_ring_info *rxr = &bp->rx_ring[i];
		struct bnxt_ring_struct *ring;

		ring = &rxr->rx_ring_struct;

		rc = bnxt_alloc_rx_page_pool(bp, rxr);
		if (rc)
			return rc;

		rc = xdp_rxq_info_reg(&rxr->xdp_rxq, bp->dev, i, 0);
		if (rc < 0)
			return rc;

		rc = xdp_rxq_info_reg_mem_model(&rxr->xdp_rxq,
						MEM_TYPE_PAGE_POOL,
						rxr->page_pool);
		if (rc) {
			xdp_rxq_info_unreg(&rxr->xdp_rxq);
			return rc;
		}

		rc = bnxt_alloc_ring(bp, &ring->ring_mem);
		if (rc)
			return rc;

		ring->grp_idx = i;
		if (agg_rings) {
			u16 mem_size;

			ring = &rxr->rx_agg_ring_struct;
			rc = bnxt_alloc_ring(bp, &ring->ring_mem);
			if (rc)
				return rc;

			ring->grp_idx = i;
			rxr->rx_agg_bmap_size = bp->rx_agg_ring_mask + 1;
			mem_size = rxr->rx_agg_bmap_size / 8;
			rxr->rx_agg_bmap = kzalloc(mem_size, GFP_KERNEL);
			if (!rxr->rx_agg_bmap)
				return -ENOMEM;
		}
	}
	if (bp->flags & BNXT_FLAG_TPA)
		rc = bnxt_alloc_tpa_info(bp);
	return rc;
}

static void bnxt_free_tx_rings(struct bnxt *bp)
{
	int i;
	struct pci_dev *pdev = bp->pdev;

	if (!bp->tx_ring)
		return;

	for (i = 0; i < bp->tx_nr_rings; i++) {
		struct bnxt_tx_ring_info *txr = &bp->tx_ring[i];
		struct bnxt_ring_struct *ring;

		if (txr->tx_push) {
			dma_free_coherent(&pdev->dev, bp->tx_push_size,
					  txr->tx_push, txr->tx_push_mapping);
			txr->tx_push = NULL;
		}

		ring = &txr->tx_ring_struct;

		bnxt_free_ring(bp, &ring->ring_mem);
	}
}

static int bnxt_alloc_tx_rings(struct bnxt *bp)
{
	int i, j, rc;
	struct pci_dev *pdev = bp->pdev;

	bp->tx_push_size = 0;
	if (bp->tx_push_thresh) {
		int push_size;

		push_size  = L1_CACHE_ALIGN(sizeof(struct tx_push_bd) +
					bp->tx_push_thresh);

		if (push_size > 256) {
			push_size = 0;
			bp->tx_push_thresh = 0;
		}

		bp->tx_push_size = push_size;
	}

	for (i = 0, j = 0; i < bp->tx_nr_rings; i++) {
		struct bnxt_tx_ring_info *txr = &bp->tx_ring[i];
		struct bnxt_ring_struct *ring;
		u8 qidx;

		ring = &txr->tx_ring_struct;

		rc = bnxt_alloc_ring(bp, &ring->ring_mem);
		if (rc)
			return rc;

		ring->grp_idx = txr->bnapi->index;
		if (bp->tx_push_size) {
			dma_addr_t mapping;

			/* One pre-allocated DMA buffer to backup
			 * TX push operation
			 */
			txr->tx_push = dma_alloc_coherent(&pdev->dev,
						bp->tx_push_size,
						&txr->tx_push_mapping,
						GFP_KERNEL);

			if (!txr->tx_push)
				return -ENOMEM;

			mapping = txr->tx_push_mapping +
				sizeof(struct tx_push_bd);
			txr->data_mapping = cpu_to_le64(mapping);
		}
		qidx = bp->tc_to_qidx[j];
		ring->queue_id = bp->q_info[qidx].queue_id;
		if (i < bp->tx_nr_rings_xdp)
			continue;
		if (i % bp->tx_nr_rings_per_tc == (bp->tx_nr_rings_per_tc - 1))
			j++;
	}
	return 0;
}

static void bnxt_free_cp_rings(struct bnxt *bp)
{
	int i;

	if (!bp->bnapi)
		return;

	for (i = 0; i < bp->cp_nr_rings; i++) {
		struct bnxt_napi *bnapi = bp->bnapi[i];
		struct bnxt_cp_ring_info *cpr;
		struct bnxt_ring_struct *ring;
		int j;

		if (!bnapi)
			continue;

		cpr = &bnapi->cp_ring;
		ring = &cpr->cp_ring_struct;

		bnxt_free_ring(bp, &ring->ring_mem);

		for (j = 0; j < 2; j++) {
			struct bnxt_cp_ring_info *cpr2 = cpr->cp_ring_arr[j];

			if (cpr2) {
				ring = &cpr2->cp_ring_struct;
				bnxt_free_ring(bp, &ring->ring_mem);
				kfree(cpr2);
				cpr->cp_ring_arr[j] = NULL;
			}
		}
	}
}

static struct bnxt_cp_ring_info *bnxt_alloc_cp_sub_ring(struct bnxt *bp)
{
	struct bnxt_ring_mem_info *rmem;
	struct bnxt_ring_struct *ring;
	struct bnxt_cp_ring_info *cpr;
	int rc;

	cpr = kzalloc(sizeof(*cpr), GFP_KERNEL);
	if (!cpr)
		return NULL;

	ring = &cpr->cp_ring_struct;
	rmem = &ring->ring_mem;
	rmem->nr_pages = bp->cp_nr_pages;
	rmem->page_size = HW_CMPD_RING_SIZE;
	rmem->pg_arr = (void **)cpr->cp_desc_ring;
	rmem->dma_arr = cpr->cp_desc_mapping;
	rmem->flags = BNXT_RMEM_RING_PTE_FLAG;
	rc = bnxt_alloc_ring(bp, rmem);
	if (rc) {
		bnxt_free_ring(bp, rmem);
		kfree(cpr);
		cpr = NULL;
	}
	return cpr;
}

static int bnxt_alloc_cp_rings(struct bnxt *bp)
{
	bool sh = !!(bp->flags & BNXT_FLAG_SHARED_RINGS);
	int i, rc, ulp_base_vec, ulp_msix;

	ulp_msix = bnxt_get_ulp_msix_num(bp);
	ulp_base_vec = bnxt_get_ulp_msix_base(bp);
	for (i = 0; i < bp->cp_nr_rings; i++) {
		struct bnxt_napi *bnapi = bp->bnapi[i];
		struct bnxt_cp_ring_info *cpr;
		struct bnxt_ring_struct *ring;

		if (!bnapi)
			continue;

		cpr = &bnapi->cp_ring;
		cpr->bnapi = bnapi;
		ring = &cpr->cp_ring_struct;

		rc = bnxt_alloc_ring(bp, &ring->ring_mem);
		if (rc)
			return rc;

		if (ulp_msix && i >= ulp_base_vec)
			ring->map_idx = i + ulp_msix;
		else
			ring->map_idx = i;

		if (!(bp->flags & BNXT_FLAG_CHIP_P5))
			continue;

		if (i < bp->rx_nr_rings) {
			struct bnxt_cp_ring_info *cpr2 =
				bnxt_alloc_cp_sub_ring(bp);

			cpr->cp_ring_arr[BNXT_RX_HDL] = cpr2;
			if (!cpr2)
				return -ENOMEM;
			cpr2->bnapi = bnapi;
		}
		if ((sh && i < bp->tx_nr_rings) ||
		    (!sh && i >= bp->rx_nr_rings)) {
			struct bnxt_cp_ring_info *cpr2 =
				bnxt_alloc_cp_sub_ring(bp);

			cpr->cp_ring_arr[BNXT_TX_HDL] = cpr2;
			if (!cpr2)
				return -ENOMEM;
			cpr2->bnapi = bnapi;
		}
	}
	return 0;
}

static void bnxt_init_ring_struct(struct bnxt *bp)
{
	int i;

	for (i = 0; i < bp->cp_nr_rings; i++) {
		struct bnxt_napi *bnapi = bp->bnapi[i];
		struct bnxt_ring_mem_info *rmem;
		struct bnxt_cp_ring_info *cpr;
		struct bnxt_rx_ring_info *rxr;
		struct bnxt_tx_ring_info *txr;
		struct bnxt_ring_struct *ring;

		if (!bnapi)
			continue;

		cpr = &bnapi->cp_ring;
		ring = &cpr->cp_ring_struct;
		rmem = &ring->ring_mem;
		rmem->nr_pages = bp->cp_nr_pages;
		rmem->page_size = HW_CMPD_RING_SIZE;
		rmem->pg_arr = (void **)cpr->cp_desc_ring;
		rmem->dma_arr = cpr->cp_desc_mapping;
		rmem->vmem_size = 0;

		rxr = bnapi->rx_ring;
		if (!rxr)
			goto skip_rx;

		ring = &rxr->rx_ring_struct;
		rmem = &ring->ring_mem;
		rmem->nr_pages = bp->rx_nr_pages;
		rmem->page_size = HW_RXBD_RING_SIZE;
		rmem->pg_arr = (void **)rxr->rx_desc_ring;
		rmem->dma_arr = rxr->rx_desc_mapping;
		rmem->vmem_size = SW_RXBD_RING_SIZE * bp->rx_nr_pages;
		rmem->vmem = (void **)&rxr->rx_buf_ring;

		ring = &rxr->rx_agg_ring_struct;
		rmem = &ring->ring_mem;
		rmem->nr_pages = bp->rx_agg_nr_pages;
		rmem->page_size = HW_RXBD_RING_SIZE;
		rmem->pg_arr = (void **)rxr->rx_agg_desc_ring;
		rmem->dma_arr = rxr->rx_agg_desc_mapping;
		rmem->vmem_size = SW_RXBD_AGG_RING_SIZE * bp->rx_agg_nr_pages;
		rmem->vmem = (void **)&rxr->rx_agg_ring;

skip_rx:
		txr = bnapi->tx_ring;
		if (!txr)
			continue;

		ring = &txr->tx_ring_struct;
		rmem = &ring->ring_mem;
		rmem->nr_pages = bp->tx_nr_pages;
		rmem->page_size = HW_RXBD_RING_SIZE;
		rmem->pg_arr = (void **)txr->tx_desc_ring;
		rmem->dma_arr = txr->tx_desc_mapping;
		rmem->vmem_size = SW_TXBD_RING_SIZE * bp->tx_nr_pages;
		rmem->vmem = (void **)&txr->tx_buf_ring;
	}
}

static void bnxt_init_rxbd_pages(struct bnxt_ring_struct *ring, u32 type)
{
	int i;
	u32 prod;
	struct rx_bd **rx_buf_ring;

	rx_buf_ring = (struct rx_bd **)ring->ring_mem.pg_arr;
	for (i = 0, prod = 0; i < ring->ring_mem.nr_pages; i++) {
		int j;
		struct rx_bd *rxbd;

		rxbd = rx_buf_ring[i];
		if (!rxbd)
			continue;

		for (j = 0; j < RX_DESC_CNT; j++, rxbd++, prod++) {
			rxbd->rx_bd_len_flags_type = cpu_to_le32(type);
			rxbd->rx_bd_opaque = prod;
		}
	}
}

static int bnxt_alloc_one_rx_ring(struct bnxt *bp, int ring_nr)
{
	struct bnxt_rx_ring_info *rxr = &bp->rx_ring[ring_nr];
	struct net_device *dev = bp->dev;
	u32 prod;
	int i;

	prod = rxr->rx_prod;
	for (i = 0; i < bp->rx_ring_size; i++) {
		if (bnxt_alloc_rx_data(bp, rxr, prod, GFP_KERNEL)) {
			netdev_warn(dev, "init'ed rx ring %d with %d/%d skbs only\n",
				    ring_nr, i, bp->rx_ring_size);
			break;
		}
		prod = NEXT_RX(prod);
	}
	rxr->rx_prod = prod;

	if (!(bp->flags & BNXT_FLAG_AGG_RINGS))
		return 0;

	prod = rxr->rx_agg_prod;
	for (i = 0; i < bp->rx_agg_ring_size; i++) {
		if (bnxt_alloc_rx_page(bp, rxr, prod, GFP_KERNEL)) {
			netdev_warn(dev, "init'ed rx ring %d with %d/%d pages only\n",
				    ring_nr, i, bp->rx_ring_size);
			break;
		}
		prod = NEXT_RX_AGG(prod);
	}
	rxr->rx_agg_prod = prod;

	if (rxr->rx_tpa) {
		dma_addr_t mapping;
		u8 *data;

		for (i = 0; i < bp->max_tpa; i++) {
			data = __bnxt_alloc_rx_data(bp, &mapping, GFP_KERNEL);
			if (!data)
				return -ENOMEM;

			rxr->rx_tpa[i].data = data;
			rxr->rx_tpa[i].data_ptr = data + bp->rx_offset;
			rxr->rx_tpa[i].mapping = mapping;
		}
	}
	return 0;
}

static int bnxt_init_one_rx_ring(struct bnxt *bp, int ring_nr)
{
	struct bnxt_rx_ring_info *rxr;
	struct bnxt_ring_struct *ring;
	u32 type;

	type = (bp->rx_buf_use_size << RX_BD_LEN_SHIFT) |
		RX_BD_TYPE_RX_PACKET_BD | RX_BD_FLAGS_EOP;

	if (NET_IP_ALIGN == 2)
		type |= RX_BD_FLAGS_SOP;

	rxr = &bp->rx_ring[ring_nr];
	ring = &rxr->rx_ring_struct;
	bnxt_init_rxbd_pages(ring, type);

	if (BNXT_RX_PAGE_MODE(bp) && bp->xdp_prog) {
		bpf_prog_add(bp->xdp_prog, 1);
		rxr->xdp_prog = bp->xdp_prog;
	}
	ring->fw_ring_id = INVALID_HW_RING_ID;

	ring = &rxr->rx_agg_ring_struct;
	ring->fw_ring_id = INVALID_HW_RING_ID;

	if ((bp->flags & BNXT_FLAG_AGG_RINGS)) {
		type = ((u32)BNXT_RX_PAGE_SIZE << RX_BD_LEN_SHIFT) |
			RX_BD_TYPE_RX_AGG_BD | RX_BD_FLAGS_SOP;

		bnxt_init_rxbd_pages(ring, type);
	}

	return bnxt_alloc_one_rx_ring(bp, ring_nr);
}

static void bnxt_init_cp_rings(struct bnxt *bp)
{
	int i, j;

	for (i = 0; i < bp->cp_nr_rings; i++) {
		struct bnxt_cp_ring_info *cpr = &bp->bnapi[i]->cp_ring;
		struct bnxt_ring_struct *ring = &cpr->cp_ring_struct;

		ring->fw_ring_id = INVALID_HW_RING_ID;
		cpr->rx_ring_coal.coal_ticks = bp->rx_coal.coal_ticks;
		cpr->rx_ring_coal.coal_bufs = bp->rx_coal.coal_bufs;
		for (j = 0; j < 2; j++) {
			struct bnxt_cp_ring_info *cpr2 = cpr->cp_ring_arr[j];

			if (!cpr2)
				continue;

			ring = &cpr2->cp_ring_struct;
			ring->fw_ring_id = INVALID_HW_RING_ID;
			cpr2->rx_ring_coal.coal_ticks = bp->rx_coal.coal_ticks;
			cpr2->rx_ring_coal.coal_bufs = bp->rx_coal.coal_bufs;
		}
	}
}

static int bnxt_init_rx_rings(struct bnxt *bp)
{
	int i, rc = 0;

	if (BNXT_RX_PAGE_MODE(bp)) {
		bp->rx_offset = NET_IP_ALIGN + XDP_PACKET_HEADROOM;
		bp->rx_dma_offset = XDP_PACKET_HEADROOM;
	} else {
		bp->rx_offset = BNXT_RX_OFFSET;
		bp->rx_dma_offset = BNXT_RX_DMA_OFFSET;
	}

	for (i = 0; i < bp->rx_nr_rings; i++) {
		rc = bnxt_init_one_rx_ring(bp, i);
		if (rc)
			break;
	}

	return rc;
}

static int bnxt_init_tx_rings(struct bnxt *bp)
{
	u16 i;

	bp->tx_wake_thresh = max_t(int, bp->tx_ring_size / 2,
				   MAX_SKB_FRAGS + 1);

	for (i = 0; i < bp->tx_nr_rings; i++) {
		struct bnxt_tx_ring_info *txr = &bp->tx_ring[i];
		struct bnxt_ring_struct *ring = &txr->tx_ring_struct;

		ring->fw_ring_id = INVALID_HW_RING_ID;
	}

	return 0;
}

static void bnxt_free_ring_grps(struct bnxt *bp)
{
	kfree(bp->grp_info);
	bp->grp_info = NULL;
}

static int bnxt_init_ring_grps(struct bnxt *bp, bool irq_re_init)
{
	int i;

	if (irq_re_init) {
		bp->grp_info = kcalloc(bp->cp_nr_rings,
				       sizeof(struct bnxt_ring_grp_info),
				       GFP_KERNEL);
		if (!bp->grp_info)
			return -ENOMEM;
	}
	for (i = 0; i < bp->cp_nr_rings; i++) {
		if (irq_re_init)
			bp->grp_info[i].fw_stats_ctx = INVALID_HW_RING_ID;
		bp->grp_info[i].fw_grp_id = INVALID_HW_RING_ID;
		bp->grp_info[i].rx_fw_ring_id = INVALID_HW_RING_ID;
		bp->grp_info[i].agg_fw_ring_id = INVALID_HW_RING_ID;
		bp->grp_info[i].cp_fw_ring_id = INVALID_HW_RING_ID;
	}
	return 0;
}

static void bnxt_free_vnics(struct bnxt *bp)
{
	kfree(bp->vnic_info);
	bp->vnic_info = NULL;
	bp->nr_vnics = 0;
}

static int bnxt_alloc_vnics(struct bnxt *bp)
{
	int num_vnics = 1;

#ifdef CONFIG_RFS_ACCEL
	if ((bp->flags & (BNXT_FLAG_RFS | BNXT_FLAG_CHIP_P5)) == BNXT_FLAG_RFS)
		num_vnics += bp->rx_nr_rings;
#endif

	if (BNXT_CHIP_TYPE_NITRO_A0(bp))
		num_vnics++;

	bp->vnic_info = kcalloc(num_vnics, sizeof(struct bnxt_vnic_info),
				GFP_KERNEL);
	if (!bp->vnic_info)
		return -ENOMEM;

	bp->nr_vnics = num_vnics;
	return 0;
}

static void bnxt_init_vnics(struct bnxt *bp)
{
	int i;

	for (i = 0; i < bp->nr_vnics; i++) {
		struct bnxt_vnic_info *vnic = &bp->vnic_info[i];
		int j;

		vnic->fw_vnic_id = INVALID_HW_RING_ID;
		for (j = 0; j < BNXT_MAX_CTX_PER_VNIC; j++)
			vnic->fw_rss_cos_lb_ctx[j] = INVALID_HW_RING_ID;

		vnic->fw_l2_ctx_id = INVALID_HW_RING_ID;

		if (bp->vnic_info[i].rss_hash_key) {
			if (i == 0)
				prandom_bytes(vnic->rss_hash_key,
					      HW_HASH_KEY_SIZE);
			else
				memcpy(vnic->rss_hash_key,
				       bp->vnic_info[0].rss_hash_key,
				       HW_HASH_KEY_SIZE);
		}
	}
}

static int bnxt_calc_nr_ring_pages(u32 ring_size, int desc_per_pg)
{
	int pages;

	pages = ring_size / desc_per_pg;

	if (!pages)
		return 1;

	pages++;

	while (pages & (pages - 1))
		pages++;

	return pages;
}

void bnxt_set_tpa_flags(struct bnxt *bp)
{
	bp->flags &= ~BNXT_FLAG_TPA;
	if (bp->flags & BNXT_FLAG_NO_AGG_RINGS)
		return;
	if (bp->dev->features & NETIF_F_LRO)
		bp->flags |= BNXT_FLAG_LRO;
	else if (bp->dev->features & NETIF_F_GRO_HW)
		bp->flags |= BNXT_FLAG_GRO;
}

/* bp->rx_ring_size, bp->tx_ring_size, dev->mtu, BNXT_FLAG_{G|L}RO flags must
 * be set on entry.
 */
void bnxt_set_ring_params(struct bnxt *bp)
{
	u32 ring_size, rx_size, rx_space, max_rx_cmpl;
	u32 agg_factor = 0, agg_ring_size = 0;

	/* 8 for CRC and VLAN */
	rx_size = SKB_DATA_ALIGN(bp->dev->mtu + ETH_HLEN + NET_IP_ALIGN + 8);

	rx_space = rx_size + NET_SKB_PAD +
		SKB_DATA_ALIGN(sizeof(struct skb_shared_info));

	bp->rx_copy_thresh = BNXT_RX_COPY_THRESH;
	ring_size = bp->rx_ring_size;
	bp->rx_agg_ring_size = 0;
	bp->rx_agg_nr_pages = 0;

	if (bp->flags & BNXT_FLAG_TPA)
		agg_factor = min_t(u32, 4, 65536 / BNXT_RX_PAGE_SIZE);

	bp->flags &= ~BNXT_FLAG_JUMBO;
	if (rx_space > PAGE_SIZE && !(bp->flags & BNXT_FLAG_NO_AGG_RINGS)) {
		u32 jumbo_factor;

		bp->flags |= BNXT_FLAG_JUMBO;
		jumbo_factor = PAGE_ALIGN(bp->dev->mtu - 40) >> PAGE_SHIFT;
		if (jumbo_factor > agg_factor)
			agg_factor = jumbo_factor;
	}
	agg_ring_size = ring_size * agg_factor;

	if (agg_ring_size) {
		bp->rx_agg_nr_pages = bnxt_calc_nr_ring_pages(agg_ring_size,
							RX_DESC_CNT);
		if (bp->rx_agg_nr_pages > MAX_RX_AGG_PAGES) {
			u32 tmp = agg_ring_size;

			bp->rx_agg_nr_pages = MAX_RX_AGG_PAGES;
			agg_ring_size = MAX_RX_AGG_PAGES * RX_DESC_CNT - 1;
			netdev_warn(bp->dev, "rx agg ring size %d reduced to %d.\n",
				    tmp, agg_ring_size);
		}
		bp->rx_agg_ring_size = agg_ring_size;
		bp->rx_agg_ring_mask = (bp->rx_agg_nr_pages * RX_DESC_CNT) - 1;
		rx_size = SKB_DATA_ALIGN(BNXT_RX_COPY_THRESH + NET_IP_ALIGN);
		rx_space = rx_size + NET_SKB_PAD +
			SKB_DATA_ALIGN(sizeof(struct skb_shared_info));
	}

	bp->rx_buf_use_size = rx_size;
	bp->rx_buf_size = rx_space;

	bp->rx_nr_pages = bnxt_calc_nr_ring_pages(ring_size, RX_DESC_CNT);
	bp->rx_ring_mask = (bp->rx_nr_pages * RX_DESC_CNT) - 1;

	ring_size = bp->tx_ring_size;
	bp->tx_nr_pages = bnxt_calc_nr_ring_pages(ring_size, TX_DESC_CNT);
	bp->tx_ring_mask = (bp->tx_nr_pages * TX_DESC_CNT) - 1;

	max_rx_cmpl = bp->rx_ring_size;
	/* MAX TPA needs to be added because TPA_START completions are
	 * immediately recycled, so the TPA completions are not bound by
	 * the RX ring size.
	 */
	if (bp->flags & BNXT_FLAG_TPA)
		max_rx_cmpl += bp->max_tpa;
	/* RX and TPA completions are 32-byte, all others are 16-byte */
	ring_size = max_rx_cmpl * 2 + agg_ring_size + bp->tx_ring_size;
	bp->cp_ring_size = ring_size;

	bp->cp_nr_pages = bnxt_calc_nr_ring_pages(ring_size, CP_DESC_CNT);
	if (bp->cp_nr_pages > MAX_CP_PAGES) {
		bp->cp_nr_pages = MAX_CP_PAGES;
		bp->cp_ring_size = MAX_CP_PAGES * CP_DESC_CNT - 1;
		netdev_warn(bp->dev, "completion ring size %d reduced to %d.\n",
			    ring_size, bp->cp_ring_size);
	}
	bp->cp_bit = bp->cp_nr_pages * CP_DESC_CNT;
	bp->cp_ring_mask = bp->cp_bit - 1;
}

/* Changing allocation mode of RX rings.
 * TODO: Update when extending xdp_rxq_info to support allocation modes.
 */
int bnxt_set_rx_skb_mode(struct bnxt *bp, bool page_mode)
{
	if (page_mode) {
		if (bp->dev->mtu > BNXT_MAX_PAGE_MODE_MTU)
			return -EOPNOTSUPP;
		bp->dev->max_mtu =
			min_t(u16, bp->max_mtu, BNXT_MAX_PAGE_MODE_MTU);
		bp->flags &= ~BNXT_FLAG_AGG_RINGS;
		bp->flags |= BNXT_FLAG_NO_AGG_RINGS | BNXT_FLAG_RX_PAGE_MODE;
		bp->rx_dir = DMA_BIDIRECTIONAL;
		bp->rx_skb_func = bnxt_rx_page_skb;
		/* Disable LRO or GRO_HW */
		netdev_update_features(bp->dev);
	} else {
		bp->dev->max_mtu = bp->max_mtu;
		bp->flags &= ~BNXT_FLAG_RX_PAGE_MODE;
		bp->rx_dir = DMA_FROM_DEVICE;
		bp->rx_skb_func = bnxt_rx_skb;
	}
	return 0;
}

static void bnxt_free_vnic_attributes(struct bnxt *bp)
{
	int i;
	struct bnxt_vnic_info *vnic;
	struct pci_dev *pdev = bp->pdev;

	if (!bp->vnic_info)
		return;

	for (i = 0; i < bp->nr_vnics; i++) {
		vnic = &bp->vnic_info[i];

		kfree(vnic->fw_grp_ids);
		vnic->fw_grp_ids = NULL;

		kfree(vnic->uc_list);
		vnic->uc_list = NULL;

		if (vnic->mc_list) {
			dma_free_coherent(&pdev->dev, vnic->mc_list_size,
					  vnic->mc_list, vnic->mc_list_mapping);
			vnic->mc_list = NULL;
		}

		if (vnic->rss_table) {
			dma_free_coherent(&pdev->dev, vnic->rss_table_size,
					  vnic->rss_table,
					  vnic->rss_table_dma_addr);
			vnic->rss_table = NULL;
		}

		vnic->rss_hash_key = NULL;
		vnic->flags = 0;
	}
}

static int bnxt_alloc_vnic_attributes(struct bnxt *bp)
{
	int i, rc = 0, size;
	struct bnxt_vnic_info *vnic;
	struct pci_dev *pdev = bp->pdev;
	int max_rings;

	for (i = 0; i < bp->nr_vnics; i++) {
		vnic = &bp->vnic_info[i];

		if (vnic->flags & BNXT_VNIC_UCAST_FLAG) {
			int mem_size = (BNXT_MAX_UC_ADDRS - 1) * ETH_ALEN;

			if (mem_size > 0) {
				vnic->uc_list = kmalloc(mem_size, GFP_KERNEL);
				if (!vnic->uc_list) {
					rc = -ENOMEM;
					goto out;
				}
			}
		}

		if (vnic->flags & BNXT_VNIC_MCAST_FLAG) {
			vnic->mc_list_size = BNXT_MAX_MC_ADDRS * ETH_ALEN;
			vnic->mc_list =
				dma_alloc_coherent(&pdev->dev,
						   vnic->mc_list_size,
						   &vnic->mc_list_mapping,
						   GFP_KERNEL);
			if (!vnic->mc_list) {
				rc = -ENOMEM;
				goto out;
			}
		}

		if (bp->flags & BNXT_FLAG_CHIP_P5)
			goto vnic_skip_grps;

		if (vnic->flags & BNXT_VNIC_RSS_FLAG)
			max_rings = bp->rx_nr_rings;
		else
			max_rings = 1;

		vnic->fw_grp_ids = kcalloc(max_rings, sizeof(u16), GFP_KERNEL);
		if (!vnic->fw_grp_ids) {
			rc = -ENOMEM;
			goto out;
		}
vnic_skip_grps:
		if ((bp->flags & BNXT_FLAG_NEW_RSS_CAP) &&
		    !(vnic->flags & BNXT_VNIC_RSS_FLAG))
			continue;

		/* Allocate rss table and hash key */
		size = L1_CACHE_ALIGN(HW_HASH_INDEX_SIZE * sizeof(u16));
		if (bp->flags & BNXT_FLAG_CHIP_P5)
			size = L1_CACHE_ALIGN(BNXT_MAX_RSS_TABLE_SIZE_P5);

		vnic->rss_table_size = size + HW_HASH_KEY_SIZE;
		vnic->rss_table = dma_alloc_coherent(&pdev->dev,
						     vnic->rss_table_size,
						     &vnic->rss_table_dma_addr,
						     GFP_KERNEL);
		if (!vnic->rss_table) {
			rc = -ENOMEM;
			goto out;
		}

		vnic->rss_hash_key = ((void *)vnic->rss_table) + size;
		vnic->rss_hash_key_dma_addr = vnic->rss_table_dma_addr + size;
	}
	return 0;

out:
	return rc;
}

static void bnxt_free_hwrm_resources(struct bnxt *bp)
{
	struct pci_dev *pdev = bp->pdev;

	if (bp->hwrm_cmd_resp_addr) {
		dma_free_coherent(&pdev->dev, PAGE_SIZE, bp->hwrm_cmd_resp_addr,
				  bp->hwrm_cmd_resp_dma_addr);
		bp->hwrm_cmd_resp_addr = NULL;
	}

	if (bp->hwrm_cmd_kong_resp_addr) {
		dma_free_coherent(&pdev->dev, PAGE_SIZE,
				  bp->hwrm_cmd_kong_resp_addr,
				  bp->hwrm_cmd_kong_resp_dma_addr);
		bp->hwrm_cmd_kong_resp_addr = NULL;
	}
}

static int bnxt_alloc_kong_hwrm_resources(struct bnxt *bp)
{
	struct pci_dev *pdev = bp->pdev;

	if (bp->hwrm_cmd_kong_resp_addr)
		return 0;

	bp->hwrm_cmd_kong_resp_addr =
		dma_alloc_coherent(&pdev->dev, PAGE_SIZE,
				   &bp->hwrm_cmd_kong_resp_dma_addr,
				   GFP_KERNEL);
	if (!bp->hwrm_cmd_kong_resp_addr)
		return -ENOMEM;

	return 0;
}

static int bnxt_alloc_hwrm_resources(struct bnxt *bp)
{
	struct pci_dev *pdev = bp->pdev;

	bp->hwrm_cmd_resp_addr = dma_alloc_coherent(&pdev->dev, PAGE_SIZE,
						   &bp->hwrm_cmd_resp_dma_addr,
						   GFP_KERNEL);
	if (!bp->hwrm_cmd_resp_addr)
		return -ENOMEM;

	return 0;
}

static void bnxt_free_hwrm_short_cmd_req(struct bnxt *bp)
{
	if (bp->hwrm_short_cmd_req_addr) {
		struct pci_dev *pdev = bp->pdev;

		dma_free_coherent(&pdev->dev, bp->hwrm_max_ext_req_len,
				  bp->hwrm_short_cmd_req_addr,
				  bp->hwrm_short_cmd_req_dma_addr);
		bp->hwrm_short_cmd_req_addr = NULL;
	}
}

static int bnxt_alloc_hwrm_short_cmd_req(struct bnxt *bp)
{
	struct pci_dev *pdev = bp->pdev;

	if (bp->hwrm_short_cmd_req_addr)
		return 0;

	bp->hwrm_short_cmd_req_addr =
		dma_alloc_coherent(&pdev->dev, bp->hwrm_max_ext_req_len,
				   &bp->hwrm_short_cmd_req_dma_addr,
				   GFP_KERNEL);
	if (!bp->hwrm_short_cmd_req_addr)
		return -ENOMEM;

	return 0;
}

static void bnxt_free_stats_mem(struct bnxt *bp, struct bnxt_stats_mem *stats)
{
	kfree(stats->hw_masks);
	stats->hw_masks = NULL;
	kfree(stats->sw_stats);
	stats->sw_stats = NULL;
	if (stats->hw_stats) {
		dma_free_coherent(&bp->pdev->dev, stats->len, stats->hw_stats,
				  stats->hw_stats_map);
		stats->hw_stats = NULL;
	}
}

static int bnxt_alloc_stats_mem(struct bnxt *bp, struct bnxt_stats_mem *stats,
				bool alloc_masks)
{
	stats->hw_stats = dma_alloc_coherent(&bp->pdev->dev, stats->len,
					     &stats->hw_stats_map, GFP_KERNEL);
	if (!stats->hw_stats)
		return -ENOMEM;

	stats->sw_stats = kzalloc(stats->len, GFP_KERNEL);
	if (!stats->sw_stats)
		goto stats_mem_err;

	if (alloc_masks) {
		stats->hw_masks = kzalloc(stats->len, GFP_KERNEL);
		if (!stats->hw_masks)
			goto stats_mem_err;
	}
	return 0;

stats_mem_err:
	bnxt_free_stats_mem(bp, stats);
	return -ENOMEM;
}

static void bnxt_fill_masks(u64 *mask_arr, u64 mask, int count)
{
	int i;

	for (i = 0; i < count; i++)
		mask_arr[i] = mask;
}

static void bnxt_copy_hw_masks(u64 *mask_arr, __le64 *hw_mask_arr, int count)
{
	int i;

	for (i = 0; i < count; i++)
		mask_arr[i] = le64_to_cpu(hw_mask_arr[i]);
}

static int bnxt_hwrm_func_qstat_ext(struct bnxt *bp,
				    struct bnxt_stats_mem *stats)
{
	struct hwrm_func_qstats_ext_output *resp = bp->hwrm_cmd_resp_addr;
	struct hwrm_func_qstats_ext_input req = {0};
	__le64 *hw_masks;
	int rc;

	if (!(bp->fw_cap & BNXT_FW_CAP_EXT_HW_STATS_SUPPORTED) ||
	    !(bp->flags & BNXT_FLAG_CHIP_P5))
		return -EOPNOTSUPP;

	bnxt_hwrm_cmd_hdr_init(bp, &req, HWRM_FUNC_QSTATS_EXT, -1, -1);
	req.fid = cpu_to_le16(0xffff);
	req.flags = FUNC_QSTATS_EXT_REQ_FLAGS_COUNTER_MASK;
	mutex_lock(&bp->hwrm_cmd_lock);
	rc = _hwrm_send_message(bp, &req, sizeof(req), HWRM_CMD_TIMEOUT);
	if (rc)
		goto qstat_exit;

	hw_masks = &resp->rx_ucast_pkts;
	bnxt_copy_hw_masks(stats->hw_masks, hw_masks, stats->len / 8);

qstat_exit:
	mutex_unlock(&bp->hwrm_cmd_lock);
	return rc;
}

static int bnxt_hwrm_port_qstats(struct bnxt *bp, u8 flags);
static int bnxt_hwrm_port_qstats_ext(struct bnxt *bp, u8 flags);

static void bnxt_init_stats(struct bnxt *bp)
{
	struct bnxt_napi *bnapi = bp->bnapi[0];
	struct bnxt_cp_ring_info *cpr;
	struct bnxt_stats_mem *stats;
	__le64 *rx_stats, *tx_stats;
	int rc, rx_count, tx_count;
	u64 *rx_masks, *tx_masks;
	u64 mask;
	u8 flags;

	cpr = &bnapi->cp_ring;
	stats = &cpr->stats;
	rc = bnxt_hwrm_func_qstat_ext(bp, stats);
	if (rc) {
		if (bp->flags & BNXT_FLAG_CHIP_P5)
			mask = (1ULL << 48) - 1;
		else
			mask = -1ULL;
		bnxt_fill_masks(stats->hw_masks, mask, stats->len / 8);
	}
	if (bp->flags & BNXT_FLAG_PORT_STATS) {
		stats = &bp->port_stats;
		rx_stats = stats->hw_stats;
		rx_masks = stats->hw_masks;
		rx_count = sizeof(struct rx_port_stats) / 8;
		tx_stats = rx_stats + BNXT_TX_PORT_STATS_BYTE_OFFSET / 8;
		tx_masks = rx_masks + BNXT_TX_PORT_STATS_BYTE_OFFSET / 8;
		tx_count = sizeof(struct tx_port_stats) / 8;

		flags = PORT_QSTATS_REQ_FLAGS_COUNTER_MASK;
		rc = bnxt_hwrm_port_qstats(bp, flags);
		if (rc) {
			mask = (1ULL << 40) - 1;

			bnxt_fill_masks(rx_masks, mask, rx_count);
			bnxt_fill_masks(tx_masks, mask, tx_count);
		} else {
			bnxt_copy_hw_masks(rx_masks, rx_stats, rx_count);
			bnxt_copy_hw_masks(tx_masks, tx_stats, tx_count);
			bnxt_hwrm_port_qstats(bp, 0);
		}
	}
	if (bp->flags & BNXT_FLAG_PORT_STATS_EXT) {
		stats = &bp->rx_port_stats_ext;
		rx_stats = stats->hw_stats;
		rx_masks = stats->hw_masks;
		rx_count = sizeof(struct rx_port_stats_ext) / 8;
		stats = &bp->tx_port_stats_ext;
		tx_stats = stats->hw_stats;
		tx_masks = stats->hw_masks;
		tx_count = sizeof(struct tx_port_stats_ext) / 8;

		flags = PORT_QSTATS_EXT_REQ_FLAGS_COUNTER_MASK;
		rc = bnxt_hwrm_port_qstats_ext(bp, flags);
		if (rc) {
			mask = (1ULL << 40) - 1;

			bnxt_fill_masks(rx_masks, mask, rx_count);
			if (tx_stats)
				bnxt_fill_masks(tx_masks, mask, tx_count);
		} else {
			bnxt_copy_hw_masks(rx_masks, rx_stats, rx_count);
			if (tx_stats)
				bnxt_copy_hw_masks(tx_masks, tx_stats,
						   tx_count);
			bnxt_hwrm_port_qstats_ext(bp, 0);
		}
	}
}

static void bnxt_free_port_stats(struct bnxt *bp)
{
	bp->flags &= ~BNXT_FLAG_PORT_STATS;
	bp->flags &= ~BNXT_FLAG_PORT_STATS_EXT;

	bnxt_free_stats_mem(bp, &bp->port_stats);
	bnxt_free_stats_mem(bp, &bp->rx_port_stats_ext);
	bnxt_free_stats_mem(bp, &bp->tx_port_stats_ext);
}

static void bnxt_free_ring_stats(struct bnxt *bp)
{
	int i;

	if (!bp->bnapi)
		return;

	for (i = 0; i < bp->cp_nr_rings; i++) {
		struct bnxt_napi *bnapi = bp->bnapi[i];
		struct bnxt_cp_ring_info *cpr = &bnapi->cp_ring;

		bnxt_free_stats_mem(bp, &cpr->stats);
	}
}

static int bnxt_alloc_stats(struct bnxt *bp)
{
	u32 size, i;
	int rc;

	size = bp->hw_ring_stats_size;

	for (i = 0; i < bp->cp_nr_rings; i++) {
		struct bnxt_napi *bnapi = bp->bnapi[i];
		struct bnxt_cp_ring_info *cpr = &bnapi->cp_ring;

		cpr->stats.len = size;
		rc = bnxt_alloc_stats_mem(bp, &cpr->stats, !i);
		if (rc)
			return rc;

		cpr->hw_stats_ctx_id = INVALID_STATS_CTX_ID;
	}

	if (BNXT_VF(bp) || bp->chip_num == CHIP_NUM_58700)
		return 0;

	if (bp->port_stats.hw_stats)
		goto alloc_ext_stats;

	bp->port_stats.len = BNXT_PORT_STATS_SIZE;
	rc = bnxt_alloc_stats_mem(bp, &bp->port_stats, true);
	if (rc)
		return rc;

	bp->flags |= BNXT_FLAG_PORT_STATS;

alloc_ext_stats:
	/* Display extended statistics only if FW supports it */
	if (bp->hwrm_spec_code < 0x10804 || bp->hwrm_spec_code == 0x10900)
		if (!(bp->fw_cap & BNXT_FW_CAP_EXT_STATS_SUPPORTED))
			return 0;

	if (bp->rx_port_stats_ext.hw_stats)
		goto alloc_tx_ext_stats;

	bp->rx_port_stats_ext.len = sizeof(struct rx_port_stats_ext);
	rc = bnxt_alloc_stats_mem(bp, &bp->rx_port_stats_ext, true);
	/* Extended stats are optional */
	if (rc)
		return 0;

alloc_tx_ext_stats:
	if (bp->tx_port_stats_ext.hw_stats)
		return 0;

	if (bp->hwrm_spec_code >= 0x10902 ||
	    (bp->fw_cap & BNXT_FW_CAP_EXT_STATS_SUPPORTED)) {
		bp->tx_port_stats_ext.len = sizeof(struct tx_port_stats_ext);
		rc = bnxt_alloc_stats_mem(bp, &bp->tx_port_stats_ext, true);
		/* Extended stats are optional */
		if (rc)
			return 0;
	}
	bp->flags |= BNXT_FLAG_PORT_STATS_EXT;
	return 0;
}

static void bnxt_clear_ring_indices(struct bnxt *bp)
{
	int i;

	if (!bp->bnapi)
		return;

	for (i = 0; i < bp->cp_nr_rings; i++) {
		struct bnxt_napi *bnapi = bp->bnapi[i];
		struct bnxt_cp_ring_info *cpr;
		struct bnxt_rx_ring_info *rxr;
		struct bnxt_tx_ring_info *txr;

		if (!bnapi)
			continue;

		cpr = &bnapi->cp_ring;
		cpr->cp_raw_cons = 0;

		txr = bnapi->tx_ring;
		if (txr) {
			txr->tx_prod = 0;
			txr->tx_cons = 0;
		}

		rxr = bnapi->rx_ring;
		if (rxr) {
			rxr->rx_prod = 0;
			rxr->rx_agg_prod = 0;
			rxr->rx_sw_agg_prod = 0;
			rxr->rx_next_cons = 0;
		}
	}
}

static void bnxt_free_ntp_fltrs(struct bnxt *bp, bool irq_reinit)
{
#ifdef CONFIG_RFS_ACCEL
	int i;

	/* Under rtnl_lock and all our NAPIs have been disabled.  It's
	 * safe to delete the hash table.
	 */
	for (i = 0; i < BNXT_NTP_FLTR_HASH_SIZE; i++) {
		struct hlist_head *head;
		struct hlist_node *tmp;
		struct bnxt_ntuple_filter *fltr;

		head = &bp->ntp_fltr_hash_tbl[i];
		hlist_for_each_entry_safe(fltr, tmp, head, hash) {
			hlist_del(&fltr->hash);
			kfree(fltr);
		}
	}
	if (irq_reinit) {
		kfree(bp->ntp_fltr_bmap);
		bp->ntp_fltr_bmap = NULL;
	}
	bp->ntp_fltr_count = 0;
#endif
}

static int bnxt_alloc_ntp_fltrs(struct bnxt *bp)
{
#ifdef CONFIG_RFS_ACCEL
	int i, rc = 0;

	if (!(bp->flags & BNXT_FLAG_RFS))
		return 0;

	for (i = 0; i < BNXT_NTP_FLTR_HASH_SIZE; i++)
		INIT_HLIST_HEAD(&bp->ntp_fltr_hash_tbl[i]);

	bp->ntp_fltr_count = 0;
	bp->ntp_fltr_bmap = kcalloc(BITS_TO_LONGS(BNXT_NTP_FLTR_MAX_FLTR),
				    sizeof(long),
				    GFP_KERNEL);

	if (!bp->ntp_fltr_bmap)
		rc = -ENOMEM;

	return rc;
#else
	return 0;
#endif
}

static void bnxt_free_mem(struct bnxt *bp, bool irq_re_init)
{
	bnxt_free_vnic_attributes(bp);
	bnxt_free_tx_rings(bp);
	bnxt_free_rx_rings(bp);
	bnxt_free_cp_rings(bp);
	bnxt_free_ntp_fltrs(bp, irq_re_init);
	if (irq_re_init) {
		bnxt_free_ring_stats(bp);
		if (!(bp->phy_flags & BNXT_PHY_FL_PORT_STATS_NO_RESET) ||
		    test_bit(BNXT_STATE_IN_FW_RESET, &bp->state))
			bnxt_free_port_stats(bp);
		bnxt_free_ring_grps(bp);
		bnxt_free_vnics(bp);
		kfree(bp->tx_ring_map);
		bp->tx_ring_map = NULL;
		kfree(bp->tx_ring);
		bp->tx_ring = NULL;
		kfree(bp->rx_ring);
		bp->rx_ring = NULL;
		kfree(bp->bnapi);
		bp->bnapi = NULL;
	} else {
		bnxt_clear_ring_indices(bp);
	}
}

static int bnxt_alloc_mem(struct bnxt *bp, bool irq_re_init)
{
	int i, j, rc, size, arr_size;
	void *bnapi;

	if (irq_re_init) {
		/* Allocate bnapi mem pointer array and mem block for
		 * all queues
		 */
		arr_size = L1_CACHE_ALIGN(sizeof(struct bnxt_napi *) *
				bp->cp_nr_rings);
		size = L1_CACHE_ALIGN(sizeof(struct bnxt_napi));
		bnapi = kzalloc(arr_size + size * bp->cp_nr_rings, GFP_KERNEL);
		if (!bnapi)
			return -ENOMEM;

		bp->bnapi = bnapi;
		bnapi += arr_size;
		for (i = 0; i < bp->cp_nr_rings; i++, bnapi += size) {
			bp->bnapi[i] = bnapi;
			bp->bnapi[i]->index = i;
			bp->bnapi[i]->bp = bp;
			if (bp->flags & BNXT_FLAG_CHIP_P5) {
				struct bnxt_cp_ring_info *cpr =
					&bp->bnapi[i]->cp_ring;

				cpr->cp_ring_struct.ring_mem.flags =
					BNXT_RMEM_RING_PTE_FLAG;
			}
		}

		bp->rx_ring = kcalloc(bp->rx_nr_rings,
				      sizeof(struct bnxt_rx_ring_info),
				      GFP_KERNEL);
		if (!bp->rx_ring)
			return -ENOMEM;

		for (i = 0; i < bp->rx_nr_rings; i++) {
			struct bnxt_rx_ring_info *rxr = &bp->rx_ring[i];

			if (bp->flags & BNXT_FLAG_CHIP_P5) {
				rxr->rx_ring_struct.ring_mem.flags =
					BNXT_RMEM_RING_PTE_FLAG;
				rxr->rx_agg_ring_struct.ring_mem.flags =
					BNXT_RMEM_RING_PTE_FLAG;
			}
			rxr->bnapi = bp->bnapi[i];
			bp->bnapi[i]->rx_ring = &bp->rx_ring[i];
		}

		bp->tx_ring = kcalloc(bp->tx_nr_rings,
				      sizeof(struct bnxt_tx_ring_info),
				      GFP_KERNEL);
		if (!bp->tx_ring)
			return -ENOMEM;

		bp->tx_ring_map = kcalloc(bp->tx_nr_rings, sizeof(u16),
					  GFP_KERNEL);

		if (!bp->tx_ring_map)
			return -ENOMEM;

		if (bp->flags & BNXT_FLAG_SHARED_RINGS)
			j = 0;
		else
			j = bp->rx_nr_rings;

		for (i = 0; i < bp->tx_nr_rings; i++, j++) {
			struct bnxt_tx_ring_info *txr = &bp->tx_ring[i];

			if (bp->flags & BNXT_FLAG_CHIP_P5)
				txr->tx_ring_struct.ring_mem.flags =
					BNXT_RMEM_RING_PTE_FLAG;
			txr->bnapi = bp->bnapi[j];
			bp->bnapi[j]->tx_ring = txr;
			bp->tx_ring_map[i] = bp->tx_nr_rings_xdp + i;
			if (i >= bp->tx_nr_rings_xdp) {
				txr->txq_index = i - bp->tx_nr_rings_xdp;
				bp->bnapi[j]->tx_int = bnxt_tx_int;
			} else {
				bp->bnapi[j]->flags |= BNXT_NAPI_FLAG_XDP;
				bp->bnapi[j]->tx_int = bnxt_tx_int_xdp;
			}
		}

		rc = bnxt_alloc_stats(bp);
		if (rc)
			goto alloc_mem_err;
		bnxt_init_stats(bp);

		rc = bnxt_alloc_ntp_fltrs(bp);
		if (rc)
			goto alloc_mem_err;

		rc = bnxt_alloc_vnics(bp);
		if (rc)
			goto alloc_mem_err;
	}

	bnxt_init_ring_struct(bp);

	rc = bnxt_alloc_rx_rings(bp);
	if (rc)
		goto alloc_mem_err;

	rc = bnxt_alloc_tx_rings(bp);
	if (rc)
		goto alloc_mem_err;

	rc = bnxt_alloc_cp_rings(bp);
	if (rc)
		goto alloc_mem_err;

	bp->vnic_info[0].flags |= BNXT_VNIC_RSS_FLAG | BNXT_VNIC_MCAST_FLAG |
				  BNXT_VNIC_UCAST_FLAG;
	rc = bnxt_alloc_vnic_attributes(bp);
	if (rc)
		goto alloc_mem_err;
	return 0;

alloc_mem_err:
	bnxt_free_mem(bp, true);
	return rc;
}

static void bnxt_disable_int(struct bnxt *bp)
{
	int i;

	if (!bp->bnapi)
		return;

	for (i = 0; i < bp->cp_nr_rings; i++) {
		struct bnxt_napi *bnapi = bp->bnapi[i];
		struct bnxt_cp_ring_info *cpr = &bnapi->cp_ring;
		struct bnxt_ring_struct *ring = &cpr->cp_ring_struct;

		if (ring->fw_ring_id != INVALID_HW_RING_ID)
			bnxt_db_nq(bp, &cpr->cp_db, cpr->cp_raw_cons);
	}
}

static int bnxt_cp_num_to_irq_num(struct bnxt *bp, int n)
{
	struct bnxt_napi *bnapi = bp->bnapi[n];
	struct bnxt_cp_ring_info *cpr;

	cpr = &bnapi->cp_ring;
	return cpr->cp_ring_struct.map_idx;
}

static void bnxt_disable_int_sync(struct bnxt *bp)
{
	int i;

	if (!bp->irq_tbl)
		return;

	atomic_inc(&bp->intr_sem);

	bnxt_disable_int(bp);
	for (i = 0; i < bp->cp_nr_rings; i++) {
		int map_idx = bnxt_cp_num_to_irq_num(bp, i);

		synchronize_irq(bp->irq_tbl[map_idx].vector);
	}
}

static void bnxt_enable_int(struct bnxt *bp)
{
	int i;

	atomic_set(&bp->intr_sem, 0);
	for (i = 0; i < bp->cp_nr_rings; i++) {
		struct bnxt_napi *bnapi = bp->bnapi[i];
		struct bnxt_cp_ring_info *cpr = &bnapi->cp_ring;

		bnxt_db_nq_arm(bp, &cpr->cp_db, cpr->cp_raw_cons);
	}
}

void bnxt_hwrm_cmd_hdr_init(struct bnxt *bp, void *request, u16 req_type,
			    u16 cmpl_ring, u16 target_id)
{
	struct input *req = request;

	req->req_type = cpu_to_le16(req_type);
	req->cmpl_ring = cpu_to_le16(cmpl_ring);
	req->target_id = cpu_to_le16(target_id);
	if (bnxt_kong_hwrm_message(bp, req))
		req->resp_addr = cpu_to_le64(bp->hwrm_cmd_kong_resp_dma_addr);
	else
		req->resp_addr = cpu_to_le64(bp->hwrm_cmd_resp_dma_addr);
}

static int bnxt_hwrm_to_stderr(u32 hwrm_err)
{
	switch (hwrm_err) {
	case HWRM_ERR_CODE_SUCCESS:
		return 0;
	case HWRM_ERR_CODE_RESOURCE_LOCKED:
		return -EROFS;
	case HWRM_ERR_CODE_RESOURCE_ACCESS_DENIED:
		return -EACCES;
	case HWRM_ERR_CODE_RESOURCE_ALLOC_ERROR:
		return -ENOSPC;
	case HWRM_ERR_CODE_INVALID_PARAMS:
	case HWRM_ERR_CODE_INVALID_FLAGS:
	case HWRM_ERR_CODE_INVALID_ENABLES:
	case HWRM_ERR_CODE_UNSUPPORTED_TLV:
	case HWRM_ERR_CODE_UNSUPPORTED_OPTION_ERR:
		return -EINVAL;
	case HWRM_ERR_CODE_NO_BUFFER:
		return -ENOMEM;
	case HWRM_ERR_CODE_HOT_RESET_PROGRESS:
	case HWRM_ERR_CODE_BUSY:
		return -EAGAIN;
	case HWRM_ERR_CODE_CMD_NOT_SUPPORTED:
		return -EOPNOTSUPP;
	default:
		return -EIO;
	}
}

static int bnxt_hwrm_do_send_msg(struct bnxt *bp, void *msg, u32 msg_len,
				 int timeout, bool silent)
{
	int i, intr_process, rc, tmo_count;
	struct input *req = msg;
	u32 *data = msg;
	u8 *valid;
	u16 cp_ring_id, len = 0;
	struct hwrm_err_output *resp = bp->hwrm_cmd_resp_addr;
	u16 max_req_len = BNXT_HWRM_MAX_REQ_LEN;
	struct hwrm_short_input short_input = {0};
	u32 doorbell_offset = BNXT_GRCPF_REG_CHIMP_COMM_TRIGGER;
	u32 bar_offset = BNXT_GRCPF_REG_CHIMP_COMM;
	u16 dst = BNXT_HWRM_CHNL_CHIMP;

	if (BNXT_NO_FW_ACCESS(bp) &&
	    le16_to_cpu(req->req_type) != HWRM_FUNC_RESET)
		return -EBUSY;

	if (msg_len > BNXT_HWRM_MAX_REQ_LEN) {
		if (msg_len > bp->hwrm_max_ext_req_len ||
		    !bp->hwrm_short_cmd_req_addr)
			return -EINVAL;
	}

	if (bnxt_hwrm_kong_chnl(bp, req)) {
		dst = BNXT_HWRM_CHNL_KONG;
		bar_offset = BNXT_GRCPF_REG_KONG_COMM;
		doorbell_offset = BNXT_GRCPF_REG_KONG_COMM_TRIGGER;
		resp = bp->hwrm_cmd_kong_resp_addr;
	}

	memset(resp, 0, PAGE_SIZE);
	cp_ring_id = le16_to_cpu(req->cmpl_ring);
	intr_process = (cp_ring_id == INVALID_HW_RING_ID) ? 0 : 1;

	req->seq_id = cpu_to_le16(bnxt_get_hwrm_seq_id(bp, dst));
	/* currently supports only one outstanding message */
	if (intr_process)
		bp->hwrm_intr_seq_id = le16_to_cpu(req->seq_id);

	if ((bp->fw_cap & BNXT_FW_CAP_SHORT_CMD) ||
	    msg_len > BNXT_HWRM_MAX_REQ_LEN) {
		void *short_cmd_req = bp->hwrm_short_cmd_req_addr;
		u16 max_msg_len;

		/* Set boundary for maximum extended request length for short
		 * cmd format. If passed up from device use the max supported
		 * internal req length.
		 */
		max_msg_len = bp->hwrm_max_ext_req_len;

		memcpy(short_cmd_req, req, msg_len);
		if (msg_len < max_msg_len)
			memset(short_cmd_req + msg_len, 0,
			       max_msg_len - msg_len);

		short_input.req_type = req->req_type;
		short_input.signature =
				cpu_to_le16(SHORT_REQ_SIGNATURE_SHORT_CMD);
		short_input.size = cpu_to_le16(msg_len);
		short_input.req_addr =
			cpu_to_le64(bp->hwrm_short_cmd_req_dma_addr);

		data = (u32 *)&short_input;
		msg_len = sizeof(short_input);

		/* Sync memory write before updating doorbell */
		wmb();

		max_req_len = BNXT_HWRM_SHORT_REQ_LEN;
	}

	/* Write request msg to hwrm channel */
	__iowrite32_copy(bp->bar0 + bar_offset, data, msg_len / 4);

	for (i = msg_len; i < max_req_len; i += 4)
		writel(0, bp->bar0 + bar_offset + i);

	/* Ring channel doorbell */
	writel(1, bp->bar0 + doorbell_offset);

	if (!pci_is_enabled(bp->pdev))
		return -ENODEV;

	if (!timeout)
		timeout = DFLT_HWRM_CMD_TIMEOUT;
	/* Limit timeout to an upper limit */
	timeout = min(timeout, HWRM_CMD_MAX_TIMEOUT);
	/* convert timeout to usec */
	timeout *= 1000;

	i = 0;
	/* Short timeout for the first few iterations:
	 * number of loops = number of loops for short timeout +
	 * number of loops for standard timeout.
	 */
	tmo_count = HWRM_SHORT_TIMEOUT_COUNTER;
	timeout = timeout - HWRM_SHORT_MIN_TIMEOUT * HWRM_SHORT_TIMEOUT_COUNTER;
	tmo_count += DIV_ROUND_UP(timeout, HWRM_MIN_TIMEOUT);

	if (intr_process) {
		u16 seq_id = bp->hwrm_intr_seq_id;

		/* Wait until hwrm response cmpl interrupt is processed */
		while (bp->hwrm_intr_seq_id != (u16)~seq_id &&
		       i++ < tmo_count) {
			/* Abort the wait for completion if the FW health
			 * check has failed.
			 */
			if (test_bit(BNXT_STATE_FW_FATAL_COND, &bp->state))
				return -EBUSY;
			/* on first few passes, just barely sleep */
			if (i < HWRM_SHORT_TIMEOUT_COUNTER) {
				usleep_range(HWRM_SHORT_MIN_TIMEOUT,
					     HWRM_SHORT_MAX_TIMEOUT);
			} else {
				if (HWRM_WAIT_MUST_ABORT(bp, req))
					break;
				usleep_range(HWRM_MIN_TIMEOUT,
					     HWRM_MAX_TIMEOUT);
			}
		}

		if (bp->hwrm_intr_seq_id != (u16)~seq_id) {
			if (!silent)
				netdev_err(bp->dev, "Resp cmpl intr err msg: 0x%x\n",
					   le16_to_cpu(req->req_type));
			return -EBUSY;
		}
		len = le16_to_cpu(resp->resp_len);
		valid = ((u8 *)resp) + len - 1;
	} else {
		int j;

		/* Check if response len is updated */
		for (i = 0; i < tmo_count; i++) {
			/* Abort the wait for completion if the FW health
			 * check has failed.
			 */
			if (test_bit(BNXT_STATE_FW_FATAL_COND, &bp->state))
				return -EBUSY;
			len = le16_to_cpu(resp->resp_len);
			if (len)
				break;
			/* on first few passes, just barely sleep */
			if (i < HWRM_SHORT_TIMEOUT_COUNTER) {
				usleep_range(HWRM_SHORT_MIN_TIMEOUT,
					     HWRM_SHORT_MAX_TIMEOUT);
			} else {
				if (HWRM_WAIT_MUST_ABORT(bp, req))
					goto timeout_abort;
				usleep_range(HWRM_MIN_TIMEOUT,
					     HWRM_MAX_TIMEOUT);
			}
		}

		if (i >= tmo_count) {
timeout_abort:
			if (!silent)
				netdev_err(bp->dev, "Error (timeout: %d) msg {0x%x 0x%x} len:%d\n",
					   HWRM_TOTAL_TIMEOUT(i),
					   le16_to_cpu(req->req_type),
					   le16_to_cpu(req->seq_id), len);
			return -EBUSY;
		}

		/* Last byte of resp contains valid bit */
		valid = ((u8 *)resp) + len - 1;
		for (j = 0; j < HWRM_VALID_BIT_DELAY_USEC; j++) {
			/* make sure we read from updated DMA memory */
			dma_rmb();
			if (*valid)
				break;
			usleep_range(1, 5);
		}

		if (j >= HWRM_VALID_BIT_DELAY_USEC) {
			if (!silent)
				netdev_err(bp->dev, "Error (timeout: %d) msg {0x%x 0x%x} len:%d v:%d\n",
					   HWRM_TOTAL_TIMEOUT(i),
					   le16_to_cpu(req->req_type),
					   le16_to_cpu(req->seq_id), len,
					   *valid);
			return -EBUSY;
		}
	}

	/* Zero valid bit for compatibility.  Valid bit in an older spec
	 * may become a new field in a newer spec.  We must make sure that
	 * a new field not implemented by old spec will read zero.
	 */
	*valid = 0;
	rc = le16_to_cpu(resp->error_code);
	if (rc && !silent)
		netdev_err(bp->dev, "hwrm req_type 0x%x seq id 0x%x error 0x%x\n",
			   le16_to_cpu(resp->req_type),
			   le16_to_cpu(resp->seq_id), rc);
	return bnxt_hwrm_to_stderr(rc);
}

int _hwrm_send_message(struct bnxt *bp, void *msg, u32 msg_len, int timeout)
{
	return bnxt_hwrm_do_send_msg(bp, msg, msg_len, timeout, false);
}

int _hwrm_send_message_silent(struct bnxt *bp, void *msg, u32 msg_len,
			      int timeout)
{
	return bnxt_hwrm_do_send_msg(bp, msg, msg_len, timeout, true);
}

int hwrm_send_message(struct bnxt *bp, void *msg, u32 msg_len, int timeout)
{
	int rc;

	mutex_lock(&bp->hwrm_cmd_lock);
	rc = _hwrm_send_message(bp, msg, msg_len, timeout);
	mutex_unlock(&bp->hwrm_cmd_lock);
	return rc;
}

int hwrm_send_message_silent(struct bnxt *bp, void *msg, u32 msg_len,
			     int timeout)
{
	int rc;

	mutex_lock(&bp->hwrm_cmd_lock);
	rc = bnxt_hwrm_do_send_msg(bp, msg, msg_len, timeout, true);
	mutex_unlock(&bp->hwrm_cmd_lock);
	return rc;
}

int bnxt_hwrm_func_drv_rgtr(struct bnxt *bp, unsigned long *bmap, int bmap_size,
			    bool async_only)
{
	struct hwrm_func_drv_rgtr_output *resp = bp->hwrm_cmd_resp_addr;
	struct hwrm_func_drv_rgtr_input req = {0};
	DECLARE_BITMAP(async_events_bmap, 256);
	u32 *events = (u32 *)async_events_bmap;
	u32 flags;
	int rc, i;

	bnxt_hwrm_cmd_hdr_init(bp, &req, HWRM_FUNC_DRV_RGTR, -1, -1);

	req.enables =
		cpu_to_le32(FUNC_DRV_RGTR_REQ_ENABLES_OS_TYPE |
			    FUNC_DRV_RGTR_REQ_ENABLES_VER |
			    FUNC_DRV_RGTR_REQ_ENABLES_ASYNC_EVENT_FWD);

	req.os_type = cpu_to_le16(FUNC_DRV_RGTR_REQ_OS_TYPE_LINUX);
	flags = FUNC_DRV_RGTR_REQ_FLAGS_16BIT_VER_MODE;
	if (bp->fw_cap & BNXT_FW_CAP_HOT_RESET)
		flags |= FUNC_DRV_RGTR_REQ_FLAGS_HOT_RESET_SUPPORT;
	if (bp->fw_cap & BNXT_FW_CAP_ERROR_RECOVERY)
		flags |= FUNC_DRV_RGTR_REQ_FLAGS_ERROR_RECOVERY_SUPPORT |
			 FUNC_DRV_RGTR_REQ_FLAGS_MASTER_SUPPORT;
	req.flags = cpu_to_le32(flags);
	req.ver_maj_8b = DRV_VER_MAJ;
	req.ver_min_8b = DRV_VER_MIN;
	req.ver_upd_8b = DRV_VER_UPD;
	req.ver_maj = cpu_to_le16(DRV_VER_MAJ);
	req.ver_min = cpu_to_le16(DRV_VER_MIN);
	req.ver_upd = cpu_to_le16(DRV_VER_UPD);

	if (BNXT_PF(bp)) {
		u32 data[8];
		int i;

		memset(data, 0, sizeof(data));
		for (i = 0; i < ARRAY_SIZE(bnxt_vf_req_snif); i++) {
			u16 cmd = bnxt_vf_req_snif[i];
			unsigned int bit, idx;

			idx = cmd / 32;
			bit = cmd % 32;
			data[idx] |= 1 << bit;
		}

		for (i = 0; i < 8; i++)
			req.vf_req_fwd[i] = cpu_to_le32(data[i]);

		req.enables |=
			cpu_to_le32(FUNC_DRV_RGTR_REQ_ENABLES_VF_REQ_FWD);
	}

	if (bp->fw_cap & BNXT_FW_CAP_OVS_64BIT_HANDLE)
		req.flags |= cpu_to_le32(
			FUNC_DRV_RGTR_REQ_FLAGS_FLOW_HANDLE_64BIT_MODE);

	memset(async_events_bmap, 0, sizeof(async_events_bmap));
	for (i = 0; i < ARRAY_SIZE(bnxt_async_events_arr); i++) {
		u16 event_id = bnxt_async_events_arr[i];

		if (event_id == ASYNC_EVENT_CMPL_EVENT_ID_ERROR_RECOVERY &&
		    !(bp->fw_cap & BNXT_FW_CAP_ERROR_RECOVERY))
			continue;
		__set_bit(bnxt_async_events_arr[i], async_events_bmap);
	}
	if (bmap && bmap_size) {
		for (i = 0; i < bmap_size; i++) {
			if (test_bit(i, bmap))
				__set_bit(i, async_events_bmap);
		}
	}
	for (i = 0; i < 8; i++)
		req.async_event_fwd[i] |= cpu_to_le32(events[i]);

	if (async_only)
		req.enables =
			cpu_to_le32(FUNC_DRV_RGTR_REQ_ENABLES_ASYNC_EVENT_FWD);

	mutex_lock(&bp->hwrm_cmd_lock);
	rc = _hwrm_send_message(bp, &req, sizeof(req), HWRM_CMD_TIMEOUT);
	if (!rc) {
		set_bit(BNXT_STATE_DRV_REGISTERED, &bp->state);
		if (resp->flags &
		    cpu_to_le32(FUNC_DRV_RGTR_RESP_FLAGS_IF_CHANGE_SUPPORTED))
			bp->fw_cap |= BNXT_FW_CAP_IF_CHANGE;
	}
	mutex_unlock(&bp->hwrm_cmd_lock);
	return rc;
}

static int bnxt_hwrm_func_drv_unrgtr(struct bnxt *bp)
{
	struct hwrm_func_drv_unrgtr_input req = {0};

	if (!test_and_clear_bit(BNXT_STATE_DRV_REGISTERED, &bp->state))
		return 0;

	bnxt_hwrm_cmd_hdr_init(bp, &req, HWRM_FUNC_DRV_UNRGTR, -1, -1);
	return hwrm_send_message(bp, &req, sizeof(req), HWRM_CMD_TIMEOUT);
}

static int bnxt_hwrm_tunnel_dst_port_free(struct bnxt *bp, u8 tunnel_type)
{
	u32 rc = 0;
	struct hwrm_tunnel_dst_port_free_input req = {0};

	bnxt_hwrm_cmd_hdr_init(bp, &req, HWRM_TUNNEL_DST_PORT_FREE, -1, -1);
	req.tunnel_type = tunnel_type;

	switch (tunnel_type) {
	case TUNNEL_DST_PORT_FREE_REQ_TUNNEL_TYPE_VXLAN:
		req.tunnel_dst_port_id = cpu_to_le16(bp->vxlan_fw_dst_port_id);
		bp->vxlan_fw_dst_port_id = INVALID_HW_RING_ID;
		break;
	case TUNNEL_DST_PORT_FREE_REQ_TUNNEL_TYPE_GENEVE:
		req.tunnel_dst_port_id = cpu_to_le16(bp->nge_fw_dst_port_id);
		bp->nge_fw_dst_port_id = INVALID_HW_RING_ID;
		break;
	default:
		break;
	}

	rc = hwrm_send_message(bp, &req, sizeof(req), HWRM_CMD_TIMEOUT);
	if (rc)
		netdev_err(bp->dev, "hwrm_tunnel_dst_port_free failed. rc:%d\n",
			   rc);
	return rc;
}

static int bnxt_hwrm_tunnel_dst_port_alloc(struct bnxt *bp, __be16 port,
					   u8 tunnel_type)
{
	u32 rc = 0;
	struct hwrm_tunnel_dst_port_alloc_input req = {0};
	struct hwrm_tunnel_dst_port_alloc_output *resp = bp->hwrm_cmd_resp_addr;

	bnxt_hwrm_cmd_hdr_init(bp, &req, HWRM_TUNNEL_DST_PORT_ALLOC, -1, -1);

	req.tunnel_type = tunnel_type;
	req.tunnel_dst_port_val = port;

	mutex_lock(&bp->hwrm_cmd_lock);
	rc = _hwrm_send_message(bp, &req, sizeof(req), HWRM_CMD_TIMEOUT);
	if (rc) {
		netdev_err(bp->dev, "hwrm_tunnel_dst_port_alloc failed. rc:%d\n",
			   rc);
		goto err_out;
	}

	switch (tunnel_type) {
	case TUNNEL_DST_PORT_ALLOC_REQ_TUNNEL_TYPE_VXLAN:
		bp->vxlan_fw_dst_port_id =
			le16_to_cpu(resp->tunnel_dst_port_id);
		break;
	case TUNNEL_DST_PORT_ALLOC_REQ_TUNNEL_TYPE_GENEVE:
		bp->nge_fw_dst_port_id = le16_to_cpu(resp->tunnel_dst_port_id);
		break;
	default:
		break;
	}

err_out:
	mutex_unlock(&bp->hwrm_cmd_lock);
	return rc;
}

static int bnxt_hwrm_cfa_l2_set_rx_mask(struct bnxt *bp, u16 vnic_id)
{
	struct hwrm_cfa_l2_set_rx_mask_input req = {0};
	struct bnxt_vnic_info *vnic = &bp->vnic_info[vnic_id];

	bnxt_hwrm_cmd_hdr_init(bp, &req, HWRM_CFA_L2_SET_RX_MASK, -1, -1);
	req.vnic_id = cpu_to_le32(vnic->fw_vnic_id);

	req.num_mc_entries = cpu_to_le32(vnic->mc_list_count);
	req.mc_tbl_addr = cpu_to_le64(vnic->mc_list_mapping);
	req.mask = cpu_to_le32(vnic->rx_mask);
	return hwrm_send_message(bp, &req, sizeof(req), HWRM_CMD_TIMEOUT);
}

#ifdef CONFIG_RFS_ACCEL
static int bnxt_hwrm_cfa_ntuple_filter_free(struct bnxt *bp,
					    struct bnxt_ntuple_filter *fltr)
{
	struct hwrm_cfa_ntuple_filter_free_input req = {0};

	bnxt_hwrm_cmd_hdr_init(bp, &req, HWRM_CFA_NTUPLE_FILTER_FREE, -1, -1);
	req.ntuple_filter_id = fltr->filter_id;
	return hwrm_send_message(bp, &req, sizeof(req), HWRM_CMD_TIMEOUT);
}

#define BNXT_NTP_FLTR_FLAGS					\
	(CFA_NTUPLE_FILTER_ALLOC_REQ_ENABLES_L2_FILTER_ID |	\
	 CFA_NTUPLE_FILTER_ALLOC_REQ_ENABLES_ETHERTYPE |	\
	 CFA_NTUPLE_FILTER_ALLOC_REQ_ENABLES_SRC_MACADDR |	\
	 CFA_NTUPLE_FILTER_ALLOC_REQ_ENABLES_IPADDR_TYPE |	\
	 CFA_NTUPLE_FILTER_ALLOC_REQ_ENABLES_SRC_IPADDR |	\
	 CFA_NTUPLE_FILTER_ALLOC_REQ_ENABLES_SRC_IPADDR_MASK |	\
	 CFA_NTUPLE_FILTER_ALLOC_REQ_ENABLES_DST_IPADDR |	\
	 CFA_NTUPLE_FILTER_ALLOC_REQ_ENABLES_DST_IPADDR_MASK |	\
	 CFA_NTUPLE_FILTER_ALLOC_REQ_ENABLES_IP_PROTOCOL |	\
	 CFA_NTUPLE_FILTER_ALLOC_REQ_ENABLES_SRC_PORT |		\
	 CFA_NTUPLE_FILTER_ALLOC_REQ_ENABLES_SRC_PORT_MASK |	\
	 CFA_NTUPLE_FILTER_ALLOC_REQ_ENABLES_DST_PORT |		\
	 CFA_NTUPLE_FILTER_ALLOC_REQ_ENABLES_DST_PORT_MASK |	\
	 CFA_NTUPLE_FILTER_ALLOC_REQ_ENABLES_DST_ID)

#define BNXT_NTP_TUNNEL_FLTR_FLAG				\
		CFA_NTUPLE_FILTER_ALLOC_REQ_ENABLES_TUNNEL_TYPE

static int bnxt_hwrm_cfa_ntuple_filter_alloc(struct bnxt *bp,
					     struct bnxt_ntuple_filter *fltr)
{
	struct hwrm_cfa_ntuple_filter_alloc_input req = {0};
	struct hwrm_cfa_ntuple_filter_alloc_output *resp;
	struct flow_keys *keys = &fltr->fkeys;
	struct bnxt_vnic_info *vnic;
	u32 flags = 0;
	int rc = 0;

	bnxt_hwrm_cmd_hdr_init(bp, &req, HWRM_CFA_NTUPLE_FILTER_ALLOC, -1, -1);
	req.l2_filter_id = bp->vnic_info[0].fw_l2_filter_id[fltr->l2_fltr_idx];

	if (bp->fw_cap & BNXT_FW_CAP_CFA_RFS_RING_TBL_IDX_V2) {
		flags = CFA_NTUPLE_FILTER_ALLOC_REQ_FLAGS_DEST_RFS_RING_IDX;
		req.dst_id = cpu_to_le16(fltr->rxq);
	} else {
		vnic = &bp->vnic_info[fltr->rxq + 1];
		req.dst_id = cpu_to_le16(vnic->fw_vnic_id);
	}
	req.flags = cpu_to_le32(flags);
	req.enables = cpu_to_le32(BNXT_NTP_FLTR_FLAGS);

	req.ethertype = htons(ETH_P_IP);
	memcpy(req.src_macaddr, fltr->src_mac_addr, ETH_ALEN);
	req.ip_addr_type = CFA_NTUPLE_FILTER_ALLOC_REQ_IP_ADDR_TYPE_IPV4;
	req.ip_protocol = keys->basic.ip_proto;

	if (keys->basic.n_proto == htons(ETH_P_IPV6)) {
		int i;

		req.ethertype = htons(ETH_P_IPV6);
		req.ip_addr_type =
			CFA_NTUPLE_FILTER_ALLOC_REQ_IP_ADDR_TYPE_IPV6;
		*(struct in6_addr *)&req.src_ipaddr[0] =
			keys->addrs.v6addrs.src;
		*(struct in6_addr *)&req.dst_ipaddr[0] =
			keys->addrs.v6addrs.dst;
		for (i = 0; i < 4; i++) {
			req.src_ipaddr_mask[i] = cpu_to_be32(0xffffffff);
			req.dst_ipaddr_mask[i] = cpu_to_be32(0xffffffff);
		}
	} else {
		req.src_ipaddr[0] = keys->addrs.v4addrs.src;
		req.src_ipaddr_mask[0] = cpu_to_be32(0xffffffff);
		req.dst_ipaddr[0] = keys->addrs.v4addrs.dst;
		req.dst_ipaddr_mask[0] = cpu_to_be32(0xffffffff);
	}
	if (keys->control.flags & FLOW_DIS_ENCAPSULATION) {
		req.enables |= cpu_to_le32(BNXT_NTP_TUNNEL_FLTR_FLAG);
		req.tunnel_type =
			CFA_NTUPLE_FILTER_ALLOC_REQ_TUNNEL_TYPE_ANYTUNNEL;
	}

	req.src_port = keys->ports.src;
	req.src_port_mask = cpu_to_be16(0xffff);
	req.dst_port = keys->ports.dst;
	req.dst_port_mask = cpu_to_be16(0xffff);

	mutex_lock(&bp->hwrm_cmd_lock);
	rc = _hwrm_send_message(bp, &req, sizeof(req), HWRM_CMD_TIMEOUT);
	if (!rc) {
		resp = bnxt_get_hwrm_resp_addr(bp, &req);
		fltr->filter_id = resp->ntuple_filter_id;
	}
	mutex_unlock(&bp->hwrm_cmd_lock);
	return rc;
}
#endif

static int bnxt_hwrm_set_vnic_filter(struct bnxt *bp, u16 vnic_id, u16 idx,
				     u8 *mac_addr)
{
	u32 rc = 0;
	struct hwrm_cfa_l2_filter_alloc_input req = {0};
	struct hwrm_cfa_l2_filter_alloc_output *resp = bp->hwrm_cmd_resp_addr;

	bnxt_hwrm_cmd_hdr_init(bp, &req, HWRM_CFA_L2_FILTER_ALLOC, -1, -1);
	req.flags = cpu_to_le32(CFA_L2_FILTER_ALLOC_REQ_FLAGS_PATH_RX);
	if (!BNXT_CHIP_TYPE_NITRO_A0(bp))
		req.flags |=
			cpu_to_le32(CFA_L2_FILTER_ALLOC_REQ_FLAGS_OUTERMOST);
	req.dst_id = cpu_to_le16(bp->vnic_info[vnic_id].fw_vnic_id);
	req.enables =
		cpu_to_le32(CFA_L2_FILTER_ALLOC_REQ_ENABLES_L2_ADDR |
			    CFA_L2_FILTER_ALLOC_REQ_ENABLES_DST_ID |
			    CFA_L2_FILTER_ALLOC_REQ_ENABLES_L2_ADDR_MASK);
	memcpy(req.l2_addr, mac_addr, ETH_ALEN);
	req.l2_addr_mask[0] = 0xff;
	req.l2_addr_mask[1] = 0xff;
	req.l2_addr_mask[2] = 0xff;
	req.l2_addr_mask[3] = 0xff;
	req.l2_addr_mask[4] = 0xff;
	req.l2_addr_mask[5] = 0xff;

	mutex_lock(&bp->hwrm_cmd_lock);
	rc = _hwrm_send_message(bp, &req, sizeof(req), HWRM_CMD_TIMEOUT);
	if (!rc)
		bp->vnic_info[vnic_id].fw_l2_filter_id[idx] =
							resp->l2_filter_id;
	mutex_unlock(&bp->hwrm_cmd_lock);
	return rc;
}

static int bnxt_hwrm_clear_vnic_filter(struct bnxt *bp)
{
	u16 i, j, num_of_vnics = 1; /* only vnic 0 supported */
	int rc = 0;

	/* Any associated ntuple filters will also be cleared by firmware. */
	mutex_lock(&bp->hwrm_cmd_lock);
	for (i = 0; i < num_of_vnics; i++) {
		struct bnxt_vnic_info *vnic = &bp->vnic_info[i];

		for (j = 0; j < vnic->uc_filter_count; j++) {
			struct hwrm_cfa_l2_filter_free_input req = {0};

			bnxt_hwrm_cmd_hdr_init(bp, &req,
					       HWRM_CFA_L2_FILTER_FREE, -1, -1);

			req.l2_filter_id = vnic->fw_l2_filter_id[j];

			rc = _hwrm_send_message(bp, &req, sizeof(req),
						HWRM_CMD_TIMEOUT);
		}
		vnic->uc_filter_count = 0;
	}
	mutex_unlock(&bp->hwrm_cmd_lock);

	return rc;
}

static int bnxt_hwrm_vnic_set_tpa(struct bnxt *bp, u16 vnic_id, u32 tpa_flags)
{
	struct bnxt_vnic_info *vnic = &bp->vnic_info[vnic_id];
	u16 max_aggs = VNIC_TPA_CFG_REQ_MAX_AGGS_MAX;
	struct hwrm_vnic_tpa_cfg_input req = {0};

	if (vnic->fw_vnic_id == INVALID_HW_RING_ID)
		return 0;

	bnxt_hwrm_cmd_hdr_init(bp, &req, HWRM_VNIC_TPA_CFG, -1, -1);

	if (tpa_flags) {
		u16 mss = bp->dev->mtu - 40;
		u32 nsegs, n, segs = 0, flags;

		flags = VNIC_TPA_CFG_REQ_FLAGS_TPA |
			VNIC_TPA_CFG_REQ_FLAGS_ENCAP_TPA |
			VNIC_TPA_CFG_REQ_FLAGS_RSC_WND_UPDATE |
			VNIC_TPA_CFG_REQ_FLAGS_AGG_WITH_ECN |
			VNIC_TPA_CFG_REQ_FLAGS_AGG_WITH_SAME_GRE_SEQ;
		if (tpa_flags & BNXT_FLAG_GRO)
			flags |= VNIC_TPA_CFG_REQ_FLAGS_GRO;

		req.flags = cpu_to_le32(flags);

		req.enables =
			cpu_to_le32(VNIC_TPA_CFG_REQ_ENABLES_MAX_AGG_SEGS |
				    VNIC_TPA_CFG_REQ_ENABLES_MAX_AGGS |
				    VNIC_TPA_CFG_REQ_ENABLES_MIN_AGG_LEN);

		/* Number of segs are log2 units, and first packet is not
		 * included as part of this units.
		 */
		if (mss <= BNXT_RX_PAGE_SIZE) {
			n = BNXT_RX_PAGE_SIZE / mss;
			nsegs = (MAX_SKB_FRAGS - 1) * n;
		} else {
			n = mss / BNXT_RX_PAGE_SIZE;
			if (mss & (BNXT_RX_PAGE_SIZE - 1))
				n++;
			nsegs = (MAX_SKB_FRAGS - n) / n;
		}

		if (bp->flags & BNXT_FLAG_CHIP_P5) {
			segs = MAX_TPA_SEGS_P5;
			max_aggs = bp->max_tpa;
		} else {
			segs = ilog2(nsegs);
		}
		req.max_agg_segs = cpu_to_le16(segs);
		req.max_aggs = cpu_to_le16(max_aggs);

		req.min_agg_len = cpu_to_le32(512);
	}
	req.vnic_id = cpu_to_le16(vnic->fw_vnic_id);

	return hwrm_send_message(bp, &req, sizeof(req), HWRM_CMD_TIMEOUT);
}

static u16 bnxt_cp_ring_from_grp(struct bnxt *bp, struct bnxt_ring_struct *ring)
{
	struct bnxt_ring_grp_info *grp_info;

	grp_info = &bp->grp_info[ring->grp_idx];
	return grp_info->cp_fw_ring_id;
}

static u16 bnxt_cp_ring_for_rx(struct bnxt *bp, struct bnxt_rx_ring_info *rxr)
{
	if (bp->flags & BNXT_FLAG_CHIP_P5) {
		struct bnxt_napi *bnapi = rxr->bnapi;
		struct bnxt_cp_ring_info *cpr;

		cpr = bnapi->cp_ring.cp_ring_arr[BNXT_RX_HDL];
		return cpr->cp_ring_struct.fw_ring_id;
	} else {
		return bnxt_cp_ring_from_grp(bp, &rxr->rx_ring_struct);
	}
}

static u16 bnxt_cp_ring_for_tx(struct bnxt *bp, struct bnxt_tx_ring_info *txr)
{
	if (bp->flags & BNXT_FLAG_CHIP_P5) {
		struct bnxt_napi *bnapi = txr->bnapi;
		struct bnxt_cp_ring_info *cpr;

		cpr = bnapi->cp_ring.cp_ring_arr[BNXT_TX_HDL];
		return cpr->cp_ring_struct.fw_ring_id;
	} else {
		return bnxt_cp_ring_from_grp(bp, &txr->tx_ring_struct);
	}
}

static int bnxt_alloc_rss_indir_tbl(struct bnxt *bp)
{
	int entries;

	if (bp->flags & BNXT_FLAG_CHIP_P5)
		entries = BNXT_MAX_RSS_TABLE_ENTRIES_P5;
	else
		entries = HW_HASH_INDEX_SIZE;

	bp->rss_indir_tbl_entries = entries;
	bp->rss_indir_tbl = kmalloc_array(entries, sizeof(*bp->rss_indir_tbl),
					  GFP_KERNEL);
	if (!bp->rss_indir_tbl)
		return -ENOMEM;
	return 0;
}

static void bnxt_set_dflt_rss_indir_tbl(struct bnxt *bp)
{
	u16 max_rings, max_entries, pad, i;

	if (!bp->rx_nr_rings)
		return;

	if (BNXT_CHIP_TYPE_NITRO_A0(bp))
		max_rings = bp->rx_nr_rings - 1;
	else
		max_rings = bp->rx_nr_rings;

	max_entries = bnxt_get_rxfh_indir_size(bp->dev);

	for (i = 0; i < max_entries; i++)
		bp->rss_indir_tbl[i] = ethtool_rxfh_indir_default(i, max_rings);

	pad = bp->rss_indir_tbl_entries - max_entries;
	if (pad)
		memset(&bp->rss_indir_tbl[i], 0, pad * sizeof(u16));
}

static u16 bnxt_get_max_rss_ring(struct bnxt *bp)
{
	u16 i, tbl_size, max_ring = 0;

	if (!bp->rss_indir_tbl)
		return 0;

	tbl_size = bnxt_get_rxfh_indir_size(bp->dev);
	for (i = 0; i < tbl_size; i++)
		max_ring = max(max_ring, bp->rss_indir_tbl[i]);
	return max_ring;
}

int bnxt_get_nr_rss_ctxs(struct bnxt *bp, int rx_rings)
{
	if (bp->flags & BNXT_FLAG_CHIP_P5)
		return DIV_ROUND_UP(rx_rings, BNXT_RSS_TABLE_ENTRIES_P5);
	if (BNXT_CHIP_TYPE_NITRO_A0(bp))
		return 2;
	return 1;
}

static void __bnxt_fill_hw_rss_tbl(struct bnxt *bp, struct bnxt_vnic_info *vnic)
{
	bool no_rss = !(vnic->flags & BNXT_VNIC_RSS_FLAG);
	u16 i, j;

	/* Fill the RSS indirection table with ring group ids */
	for (i = 0, j = 0; i < HW_HASH_INDEX_SIZE; i++) {
		if (!no_rss)
			j = bp->rss_indir_tbl[i];
		vnic->rss_table[i] = cpu_to_le16(vnic->fw_grp_ids[j]);
	}
}

static void __bnxt_fill_hw_rss_tbl_p5(struct bnxt *bp,
				      struct bnxt_vnic_info *vnic)
{
	__le16 *ring_tbl = vnic->rss_table;
	struct bnxt_rx_ring_info *rxr;
	u16 tbl_size, i;

	tbl_size = bnxt_get_rxfh_indir_size(bp->dev);

	for (i = 0; i < tbl_size; i++) {
		u16 ring_id, j;

		j = bp->rss_indir_tbl[i];
		rxr = &bp->rx_ring[j];

		ring_id = rxr->rx_ring_struct.fw_ring_id;
		*ring_tbl++ = cpu_to_le16(ring_id);
		ring_id = bnxt_cp_ring_for_rx(bp, rxr);
		*ring_tbl++ = cpu_to_le16(ring_id);
	}
}

static void bnxt_fill_hw_rss_tbl(struct bnxt *bp, struct bnxt_vnic_info *vnic)
{
	if (bp->flags & BNXT_FLAG_CHIP_P5)
		__bnxt_fill_hw_rss_tbl_p5(bp, vnic);
	else
		__bnxt_fill_hw_rss_tbl(bp, vnic);
}

static int bnxt_hwrm_vnic_set_rss(struct bnxt *bp, u16 vnic_id, bool set_rss)
{
	struct bnxt_vnic_info *vnic = &bp->vnic_info[vnic_id];
	struct hwrm_vnic_rss_cfg_input req = {0};

	if ((bp->flags & BNXT_FLAG_CHIP_P5) ||
	    vnic->fw_rss_cos_lb_ctx[0] == INVALID_HW_RING_ID)
		return 0;

	bnxt_hwrm_cmd_hdr_init(bp, &req, HWRM_VNIC_RSS_CFG, -1, -1);
	if (set_rss) {
		bnxt_fill_hw_rss_tbl(bp, vnic);
		req.hash_type = cpu_to_le32(bp->rss_hash_cfg);
		req.hash_mode_flags = VNIC_RSS_CFG_REQ_HASH_MODE_FLAGS_DEFAULT;
		req.ring_grp_tbl_addr = cpu_to_le64(vnic->rss_table_dma_addr);
		req.hash_key_tbl_addr =
			cpu_to_le64(vnic->rss_hash_key_dma_addr);
	}
	req.rss_ctx_idx = cpu_to_le16(vnic->fw_rss_cos_lb_ctx[0]);
	return hwrm_send_message(bp, &req, sizeof(req), HWRM_CMD_TIMEOUT);
}

static int bnxt_hwrm_vnic_set_rss_p5(struct bnxt *bp, u16 vnic_id, bool set_rss)
{
	struct bnxt_vnic_info *vnic = &bp->vnic_info[vnic_id];
	struct hwrm_vnic_rss_cfg_input req = {0};
	dma_addr_t ring_tbl_map;
	u32 i, nr_ctxs;

	bnxt_hwrm_cmd_hdr_init(bp, &req, HWRM_VNIC_RSS_CFG, -1, -1);
	req.vnic_id = cpu_to_le16(vnic->fw_vnic_id);
	if (!set_rss) {
		hwrm_send_message(bp, &req, sizeof(req), HWRM_CMD_TIMEOUT);
		return 0;
	}
	bnxt_fill_hw_rss_tbl(bp, vnic);
	req.hash_type = cpu_to_le32(bp->rss_hash_cfg);
	req.hash_mode_flags = VNIC_RSS_CFG_REQ_HASH_MODE_FLAGS_DEFAULT;
	req.hash_key_tbl_addr = cpu_to_le64(vnic->rss_hash_key_dma_addr);
	ring_tbl_map = vnic->rss_table_dma_addr;
	nr_ctxs = bnxt_get_nr_rss_ctxs(bp, bp->rx_nr_rings);
	for (i = 0; i < nr_ctxs; ring_tbl_map += BNXT_RSS_TABLE_SIZE_P5, i++) {
		int rc;

		req.ring_grp_tbl_addr = cpu_to_le64(ring_tbl_map);
		req.ring_table_pair_index = i;
		req.rss_ctx_idx = cpu_to_le16(vnic->fw_rss_cos_lb_ctx[i]);
		rc = hwrm_send_message(bp, &req, sizeof(req), HWRM_CMD_TIMEOUT);
		if (rc)
			return rc;
	}
	return 0;
}

static int bnxt_hwrm_vnic_set_hds(struct bnxt *bp, u16 vnic_id)
{
	struct bnxt_vnic_info *vnic = &bp->vnic_info[vnic_id];
	struct hwrm_vnic_plcmodes_cfg_input req = {0};

	bnxt_hwrm_cmd_hdr_init(bp, &req, HWRM_VNIC_PLCMODES_CFG, -1, -1);
	req.flags = cpu_to_le32(VNIC_PLCMODES_CFG_REQ_FLAGS_JUMBO_PLACEMENT |
				VNIC_PLCMODES_CFG_REQ_FLAGS_HDS_IPV4 |
				VNIC_PLCMODES_CFG_REQ_FLAGS_HDS_IPV6);
	req.enables =
		cpu_to_le32(VNIC_PLCMODES_CFG_REQ_ENABLES_JUMBO_THRESH_VALID |
			    VNIC_PLCMODES_CFG_REQ_ENABLES_HDS_THRESHOLD_VALID);
	/* thresholds not implemented in firmware yet */
	req.jumbo_thresh = cpu_to_le16(bp->rx_copy_thresh);
	req.hds_threshold = cpu_to_le16(bp->rx_copy_thresh);
	req.vnic_id = cpu_to_le32(vnic->fw_vnic_id);
	return hwrm_send_message(bp, &req, sizeof(req), HWRM_CMD_TIMEOUT);
}

static void bnxt_hwrm_vnic_ctx_free_one(struct bnxt *bp, u16 vnic_id,
					u16 ctx_idx)
{
	struct hwrm_vnic_rss_cos_lb_ctx_free_input req = {0};

	bnxt_hwrm_cmd_hdr_init(bp, &req, HWRM_VNIC_RSS_COS_LB_CTX_FREE, -1, -1);
	req.rss_cos_lb_ctx_id =
		cpu_to_le16(bp->vnic_info[vnic_id].fw_rss_cos_lb_ctx[ctx_idx]);

	hwrm_send_message(bp, &req, sizeof(req), HWRM_CMD_TIMEOUT);
	bp->vnic_info[vnic_id].fw_rss_cos_lb_ctx[ctx_idx] = INVALID_HW_RING_ID;
}

static void bnxt_hwrm_vnic_ctx_free(struct bnxt *bp)
{
	int i, j;

	for (i = 0; i < bp->nr_vnics; i++) {
		struct bnxt_vnic_info *vnic = &bp->vnic_info[i];

		for (j = 0; j < BNXT_MAX_CTX_PER_VNIC; j++) {
			if (vnic->fw_rss_cos_lb_ctx[j] != INVALID_HW_RING_ID)
				bnxt_hwrm_vnic_ctx_free_one(bp, i, j);
		}
	}
	bp->rsscos_nr_ctxs = 0;
}

static int bnxt_hwrm_vnic_ctx_alloc(struct bnxt *bp, u16 vnic_id, u16 ctx_idx)
{
	int rc;
	struct hwrm_vnic_rss_cos_lb_ctx_alloc_input req = {0};
	struct hwrm_vnic_rss_cos_lb_ctx_alloc_output *resp =
						bp->hwrm_cmd_resp_addr;

	bnxt_hwrm_cmd_hdr_init(bp, &req, HWRM_VNIC_RSS_COS_LB_CTX_ALLOC, -1,
			       -1);

	mutex_lock(&bp->hwrm_cmd_lock);
	rc = _hwrm_send_message(bp, &req, sizeof(req), HWRM_CMD_TIMEOUT);
	if (!rc)
		bp->vnic_info[vnic_id].fw_rss_cos_lb_ctx[ctx_idx] =
			le16_to_cpu(resp->rss_cos_lb_ctx_id);
	mutex_unlock(&bp->hwrm_cmd_lock);

	return rc;
}

static u32 bnxt_get_roce_vnic_mode(struct bnxt *bp)
{
	if (bp->flags & BNXT_FLAG_ROCE_MIRROR_CAP)
		return VNIC_CFG_REQ_FLAGS_ROCE_MIRRORING_CAPABLE_VNIC_MODE;
	return VNIC_CFG_REQ_FLAGS_ROCE_DUAL_VNIC_MODE;
}

int bnxt_hwrm_vnic_cfg(struct bnxt *bp, u16 vnic_id)
{
	unsigned int ring = 0, grp_idx;
	struct bnxt_vnic_info *vnic = &bp->vnic_info[vnic_id];
	struct hwrm_vnic_cfg_input req = {0};
	u16 def_vlan = 0;

	bnxt_hwrm_cmd_hdr_init(bp, &req, HWRM_VNIC_CFG, -1, -1);

	if (bp->flags & BNXT_FLAG_CHIP_P5) {
		struct bnxt_rx_ring_info *rxr = &bp->rx_ring[0];

		req.default_rx_ring_id =
			cpu_to_le16(rxr->rx_ring_struct.fw_ring_id);
		req.default_cmpl_ring_id =
			cpu_to_le16(bnxt_cp_ring_for_rx(bp, rxr));
		req.enables =
			cpu_to_le32(VNIC_CFG_REQ_ENABLES_DEFAULT_RX_RING_ID |
				    VNIC_CFG_REQ_ENABLES_DEFAULT_CMPL_RING_ID);
		goto vnic_mru;
	}
	req.enables = cpu_to_le32(VNIC_CFG_REQ_ENABLES_DFLT_RING_GRP);
	/* Only RSS support for now TBD: COS & LB */
	if (vnic->fw_rss_cos_lb_ctx[0] != INVALID_HW_RING_ID) {
		req.rss_rule = cpu_to_le16(vnic->fw_rss_cos_lb_ctx[0]);
		req.enables |= cpu_to_le32(VNIC_CFG_REQ_ENABLES_RSS_RULE |
					   VNIC_CFG_REQ_ENABLES_MRU);
	} else if (vnic->flags & BNXT_VNIC_RFS_NEW_RSS_FLAG) {
		req.rss_rule =
			cpu_to_le16(bp->vnic_info[0].fw_rss_cos_lb_ctx[0]);
		req.enables |= cpu_to_le32(VNIC_CFG_REQ_ENABLES_RSS_RULE |
					   VNIC_CFG_REQ_ENABLES_MRU);
		req.flags |= cpu_to_le32(VNIC_CFG_REQ_FLAGS_RSS_DFLT_CR_MODE);
	} else {
		req.rss_rule = cpu_to_le16(0xffff);
	}

	if (BNXT_CHIP_TYPE_NITRO_A0(bp) &&
	    (vnic->fw_rss_cos_lb_ctx[0] != INVALID_HW_RING_ID)) {
		req.cos_rule = cpu_to_le16(vnic->fw_rss_cos_lb_ctx[1]);
		req.enables |= cpu_to_le32(VNIC_CFG_REQ_ENABLES_COS_RULE);
	} else {
		req.cos_rule = cpu_to_le16(0xffff);
	}

	if (vnic->flags & BNXT_VNIC_RSS_FLAG)
		ring = 0;
	else if (vnic->flags & BNXT_VNIC_RFS_FLAG)
		ring = vnic_id - 1;
	else if ((vnic_id == 1) && BNXT_CHIP_TYPE_NITRO_A0(bp))
		ring = bp->rx_nr_rings - 1;

	grp_idx = bp->rx_ring[ring].bnapi->index;
	req.dflt_ring_grp = cpu_to_le16(bp->grp_info[grp_idx].fw_grp_id);
	req.lb_rule = cpu_to_le16(0xffff);
vnic_mru:
	req.mru = cpu_to_le16(bp->dev->mtu + ETH_HLEN + VLAN_HLEN);

	req.vnic_id = cpu_to_le16(vnic->fw_vnic_id);
#ifdef CONFIG_BNXT_SRIOV
	if (BNXT_VF(bp))
		def_vlan = bp->vf.vlan;
#endif
	if ((bp->flags & BNXT_FLAG_STRIP_VLAN) || def_vlan)
		req.flags |= cpu_to_le32(VNIC_CFG_REQ_FLAGS_VLAN_STRIP_MODE);
	if (!vnic_id && bnxt_ulp_registered(bp->edev, BNXT_ROCE_ULP))
		req.flags |= cpu_to_le32(bnxt_get_roce_vnic_mode(bp));

	return hwrm_send_message(bp, &req, sizeof(req), HWRM_CMD_TIMEOUT);
}

static void bnxt_hwrm_vnic_free_one(struct bnxt *bp, u16 vnic_id)
{
	if (bp->vnic_info[vnic_id].fw_vnic_id != INVALID_HW_RING_ID) {
		struct hwrm_vnic_free_input req = {0};

		bnxt_hwrm_cmd_hdr_init(bp, &req, HWRM_VNIC_FREE, -1, -1);
		req.vnic_id =
			cpu_to_le32(bp->vnic_info[vnic_id].fw_vnic_id);

		hwrm_send_message(bp, &req, sizeof(req), HWRM_CMD_TIMEOUT);
		bp->vnic_info[vnic_id].fw_vnic_id = INVALID_HW_RING_ID;
	}
}

static void bnxt_hwrm_vnic_free(struct bnxt *bp)
{
	u16 i;

	for (i = 0; i < bp->nr_vnics; i++)
		bnxt_hwrm_vnic_free_one(bp, i);
}

static int bnxt_hwrm_vnic_alloc(struct bnxt *bp, u16 vnic_id,
				unsigned int start_rx_ring_idx,
				unsigned int nr_rings)
{
	int rc = 0;
	unsigned int i, j, grp_idx, end_idx = start_rx_ring_idx + nr_rings;
	struct hwrm_vnic_alloc_input req = {0};
	struct hwrm_vnic_alloc_output *resp = bp->hwrm_cmd_resp_addr;
	struct bnxt_vnic_info *vnic = &bp->vnic_info[vnic_id];

	if (bp->flags & BNXT_FLAG_CHIP_P5)
		goto vnic_no_ring_grps;

	/* map ring groups to this vnic */
	for (i = start_rx_ring_idx, j = 0; i < end_idx; i++, j++) {
		grp_idx = bp->rx_ring[i].bnapi->index;
		if (bp->grp_info[grp_idx].fw_grp_id == INVALID_HW_RING_ID) {
			netdev_err(bp->dev, "Not enough ring groups avail:%x req:%x\n",
				   j, nr_rings);
			break;
		}
		vnic->fw_grp_ids[j] = bp->grp_info[grp_idx].fw_grp_id;
	}

vnic_no_ring_grps:
	for (i = 0; i < BNXT_MAX_CTX_PER_VNIC; i++)
		vnic->fw_rss_cos_lb_ctx[i] = INVALID_HW_RING_ID;
	if (vnic_id == 0)
		req.flags = cpu_to_le32(VNIC_ALLOC_REQ_FLAGS_DEFAULT);

	bnxt_hwrm_cmd_hdr_init(bp, &req, HWRM_VNIC_ALLOC, -1, -1);

	mutex_lock(&bp->hwrm_cmd_lock);
	rc = _hwrm_send_message(bp, &req, sizeof(req), HWRM_CMD_TIMEOUT);
	if (!rc)
		vnic->fw_vnic_id = le32_to_cpu(resp->vnic_id);
	mutex_unlock(&bp->hwrm_cmd_lock);
	return rc;
}

static int bnxt_hwrm_vnic_qcaps(struct bnxt *bp)
{
	struct hwrm_vnic_qcaps_output *resp = bp->hwrm_cmd_resp_addr;
	struct hwrm_vnic_qcaps_input req = {0};
	int rc;

	bp->hw_ring_stats_size = sizeof(struct ctx_hw_stats);
	bp->flags &= ~(BNXT_FLAG_NEW_RSS_CAP | BNXT_FLAG_ROCE_MIRROR_CAP);
	if (bp->hwrm_spec_code < 0x10600)
		return 0;

	bnxt_hwrm_cmd_hdr_init(bp, &req, HWRM_VNIC_QCAPS, -1, -1);
	mutex_lock(&bp->hwrm_cmd_lock);
	rc = _hwrm_send_message(bp, &req, sizeof(req), HWRM_CMD_TIMEOUT);
	if (!rc) {
		u32 flags = le32_to_cpu(resp->flags);

		if (!(bp->flags & BNXT_FLAG_CHIP_P5) &&
		    (flags & VNIC_QCAPS_RESP_FLAGS_RSS_DFLT_CR_CAP))
			bp->flags |= BNXT_FLAG_NEW_RSS_CAP;
		if (flags &
		    VNIC_QCAPS_RESP_FLAGS_ROCE_MIRRORING_CAPABLE_VNIC_CAP)
			bp->flags |= BNXT_FLAG_ROCE_MIRROR_CAP;

		/* Older P5 fw before EXT_HW_STATS support did not set
		 * VLAN_STRIP_CAP properly.
		 */
		if ((flags & VNIC_QCAPS_RESP_FLAGS_VLAN_STRIP_CAP) ||
		    (BNXT_CHIP_P5_THOR(bp) &&
		     !(bp->fw_cap & BNXT_FW_CAP_EXT_HW_STATS_SUPPORTED)))
			bp->fw_cap |= BNXT_FW_CAP_VLAN_RX_STRIP;
		bp->max_tpa_v2 = le16_to_cpu(resp->max_aggs_supported);
		if (bp->max_tpa_v2) {
			if (BNXT_CHIP_P5_THOR(bp))
				bp->hw_ring_stats_size = BNXT_RING_STATS_SIZE_P5;
			else
				bp->hw_ring_stats_size = BNXT_RING_STATS_SIZE_P5_SR2;
		}
	}
	mutex_unlock(&bp->hwrm_cmd_lock);
	return rc;
}

static int bnxt_hwrm_ring_grp_alloc(struct bnxt *bp)
{
	u16 i;
	u32 rc = 0;

	if (bp->flags & BNXT_FLAG_CHIP_P5)
		return 0;

	mutex_lock(&bp->hwrm_cmd_lock);
	for (i = 0; i < bp->rx_nr_rings; i++) {
		struct hwrm_ring_grp_alloc_input req = {0};
		struct hwrm_ring_grp_alloc_output *resp =
					bp->hwrm_cmd_resp_addr;
		unsigned int grp_idx = bp->rx_ring[i].bnapi->index;

		bnxt_hwrm_cmd_hdr_init(bp, &req, HWRM_RING_GRP_ALLOC, -1, -1);

		req.cr = cpu_to_le16(bp->grp_info[grp_idx].cp_fw_ring_id);
		req.rr = cpu_to_le16(bp->grp_info[grp_idx].rx_fw_ring_id);
		req.ar = cpu_to_le16(bp->grp_info[grp_idx].agg_fw_ring_id);
		req.sc = cpu_to_le16(bp->grp_info[grp_idx].fw_stats_ctx);

		rc = _hwrm_send_message(bp, &req, sizeof(req),
					HWRM_CMD_TIMEOUT);
		if (rc)
			break;

		bp->grp_info[grp_idx].fw_grp_id =
			le32_to_cpu(resp->ring_group_id);
	}
	mutex_unlock(&bp->hwrm_cmd_lock);
	return rc;
}

static void bnxt_hwrm_ring_grp_free(struct bnxt *bp)
{
	u16 i;
	struct hwrm_ring_grp_free_input req = {0};

	if (!bp->grp_info || (bp->flags & BNXT_FLAG_CHIP_P5))
		return;

	bnxt_hwrm_cmd_hdr_init(bp, &req, HWRM_RING_GRP_FREE, -1, -1);

	mutex_lock(&bp->hwrm_cmd_lock);
	for (i = 0; i < bp->cp_nr_rings; i++) {
		if (bp->grp_info[i].fw_grp_id == INVALID_HW_RING_ID)
			continue;
		req.ring_group_id =
			cpu_to_le32(bp->grp_info[i].fw_grp_id);

		_hwrm_send_message(bp, &req, sizeof(req), HWRM_CMD_TIMEOUT);
		bp->grp_info[i].fw_grp_id = INVALID_HW_RING_ID;
	}
	mutex_unlock(&bp->hwrm_cmd_lock);
}

static int hwrm_ring_alloc_send_msg(struct bnxt *bp,
				    struct bnxt_ring_struct *ring,
				    u32 ring_type, u32 map_index)
{
	int rc = 0, err = 0;
	struct hwrm_ring_alloc_input req = {0};
	struct hwrm_ring_alloc_output *resp = bp->hwrm_cmd_resp_addr;
	struct bnxt_ring_mem_info *rmem = &ring->ring_mem;
	struct bnxt_ring_grp_info *grp_info;
	u16 ring_id;

	bnxt_hwrm_cmd_hdr_init(bp, &req, HWRM_RING_ALLOC, -1, -1);

	req.enables = 0;
	if (rmem->nr_pages > 1) {
		req.page_tbl_addr = cpu_to_le64(rmem->pg_tbl_map);
		/* Page size is in log2 units */
		req.page_size = BNXT_PAGE_SHIFT;
		req.page_tbl_depth = 1;
	} else {
		req.page_tbl_addr =  cpu_to_le64(rmem->dma_arr[0]);
	}
	req.fbo = 0;
	/* Association of ring index with doorbell index and MSIX number */
	req.logical_id = cpu_to_le16(map_index);

	switch (ring_type) {
	case HWRM_RING_ALLOC_TX: {
		struct bnxt_tx_ring_info *txr;

		txr = container_of(ring, struct bnxt_tx_ring_info,
				   tx_ring_struct);
		req.ring_type = RING_ALLOC_REQ_RING_TYPE_TX;
		/* Association of transmit ring with completion ring */
		grp_info = &bp->grp_info[ring->grp_idx];
		req.cmpl_ring_id = cpu_to_le16(bnxt_cp_ring_for_tx(bp, txr));
		req.length = cpu_to_le32(bp->tx_ring_mask + 1);
		req.stat_ctx_id = cpu_to_le32(grp_info->fw_stats_ctx);
		req.queue_id = cpu_to_le16(ring->queue_id);
		break;
	}
	case HWRM_RING_ALLOC_RX:
		req.ring_type = RING_ALLOC_REQ_RING_TYPE_RX;
		req.length = cpu_to_le32(bp->rx_ring_mask + 1);
		if (bp->flags & BNXT_FLAG_CHIP_P5) {
			u16 flags = 0;

			/* Association of rx ring with stats context */
			grp_info = &bp->grp_info[ring->grp_idx];
			req.rx_buf_size = cpu_to_le16(bp->rx_buf_use_size);
			req.stat_ctx_id = cpu_to_le32(grp_info->fw_stats_ctx);
			req.enables |= cpu_to_le32(
				RING_ALLOC_REQ_ENABLES_RX_BUF_SIZE_VALID);
			if (NET_IP_ALIGN == 2)
				flags = RING_ALLOC_REQ_FLAGS_RX_SOP_PAD;
			req.flags = cpu_to_le16(flags);
		}
		break;
	case HWRM_RING_ALLOC_AGG:
		if (bp->flags & BNXT_FLAG_CHIP_P5) {
			req.ring_type = RING_ALLOC_REQ_RING_TYPE_RX_AGG;
			/* Association of agg ring with rx ring */
			grp_info = &bp->grp_info[ring->grp_idx];
			req.rx_ring_id = cpu_to_le16(grp_info->rx_fw_ring_id);
			req.rx_buf_size = cpu_to_le16(BNXT_RX_PAGE_SIZE);
			req.stat_ctx_id = cpu_to_le32(grp_info->fw_stats_ctx);
			req.enables |= cpu_to_le32(
				RING_ALLOC_REQ_ENABLES_RX_RING_ID_VALID |
				RING_ALLOC_REQ_ENABLES_RX_BUF_SIZE_VALID);
		} else {
			req.ring_type = RING_ALLOC_REQ_RING_TYPE_RX;
		}
		req.length = cpu_to_le32(bp->rx_agg_ring_mask + 1);
		break;
	case HWRM_RING_ALLOC_CMPL:
		req.ring_type = RING_ALLOC_REQ_RING_TYPE_L2_CMPL;
		req.length = cpu_to_le32(bp->cp_ring_mask + 1);
		if (bp->flags & BNXT_FLAG_CHIP_P5) {
			/* Association of cp ring with nq */
			grp_info = &bp->grp_info[map_index];
			req.nq_ring_id = cpu_to_le16(grp_info->cp_fw_ring_id);
			req.cq_handle = cpu_to_le64(ring->handle);
			req.enables |= cpu_to_le32(
				RING_ALLOC_REQ_ENABLES_NQ_RING_ID_VALID);
		} else if (bp->flags & BNXT_FLAG_USING_MSIX) {
			req.int_mode = RING_ALLOC_REQ_INT_MODE_MSIX;
		}
		break;
	case HWRM_RING_ALLOC_NQ:
		req.ring_type = RING_ALLOC_REQ_RING_TYPE_NQ;
		req.length = cpu_to_le32(bp->cp_ring_mask + 1);
		if (bp->flags & BNXT_FLAG_USING_MSIX)
			req.int_mode = RING_ALLOC_REQ_INT_MODE_MSIX;
		break;
	default:
		netdev_err(bp->dev, "hwrm alloc invalid ring type %d\n",
			   ring_type);
		return -1;
	}

	mutex_lock(&bp->hwrm_cmd_lock);
	rc = _hwrm_send_message(bp, &req, sizeof(req), HWRM_CMD_TIMEOUT);
	err = le16_to_cpu(resp->error_code);
	ring_id = le16_to_cpu(resp->ring_id);
	mutex_unlock(&bp->hwrm_cmd_lock);

	if (rc || err) {
		netdev_err(bp->dev, "hwrm_ring_alloc type %d failed. rc:%x err:%x\n",
			   ring_type, rc, err);
		return -EIO;
	}
	ring->fw_ring_id = ring_id;
	return rc;
}

static int bnxt_hwrm_set_async_event_cr(struct bnxt *bp, int idx)
{
	int rc;

	if (BNXT_PF(bp)) {
		struct hwrm_func_cfg_input req = {0};

		bnxt_hwrm_cmd_hdr_init(bp, &req, HWRM_FUNC_CFG, -1, -1);
		req.fid = cpu_to_le16(0xffff);
		req.enables = cpu_to_le32(FUNC_CFG_REQ_ENABLES_ASYNC_EVENT_CR);
		req.async_event_cr = cpu_to_le16(idx);
		rc = hwrm_send_message(bp, &req, sizeof(req), HWRM_CMD_TIMEOUT);
	} else {
		struct hwrm_func_vf_cfg_input req = {0};

		bnxt_hwrm_cmd_hdr_init(bp, &req, HWRM_FUNC_VF_CFG, -1, -1);
		req.enables =
			cpu_to_le32(FUNC_VF_CFG_REQ_ENABLES_ASYNC_EVENT_CR);
		req.async_event_cr = cpu_to_le16(idx);
		rc = hwrm_send_message(bp, &req, sizeof(req), HWRM_CMD_TIMEOUT);
	}
	return rc;
}

static void bnxt_set_db(struct bnxt *bp, struct bnxt_db_info *db, u32 ring_type,
			u32 map_idx, u32 xid)
{
	if (bp->flags & BNXT_FLAG_CHIP_P5) {
		if (BNXT_PF(bp))
			db->doorbell = bp->bar1 + DB_PF_OFFSET_P5;
		else
			db->doorbell = bp->bar1 + DB_VF_OFFSET_P5;
		switch (ring_type) {
		case HWRM_RING_ALLOC_TX:
			db->db_key64 = DBR_PATH_L2 | DBR_TYPE_SQ;
			break;
		case HWRM_RING_ALLOC_RX:
		case HWRM_RING_ALLOC_AGG:
			db->db_key64 = DBR_PATH_L2 | DBR_TYPE_SRQ;
			break;
		case HWRM_RING_ALLOC_CMPL:
			db->db_key64 = DBR_PATH_L2;
			break;
		case HWRM_RING_ALLOC_NQ:
			db->db_key64 = DBR_PATH_L2;
			break;
		}
		db->db_key64 |= (u64)xid << DBR_XID_SFT;
	} else {
		db->doorbell = bp->bar1 + map_idx * 0x80;
		switch (ring_type) {
		case HWRM_RING_ALLOC_TX:
			db->db_key32 = DB_KEY_TX;
			break;
		case HWRM_RING_ALLOC_RX:
		case HWRM_RING_ALLOC_AGG:
			db->db_key32 = DB_KEY_RX;
			break;
		case HWRM_RING_ALLOC_CMPL:
			db->db_key32 = DB_KEY_CP;
			break;
		}
	}
}

static int bnxt_hwrm_ring_alloc(struct bnxt *bp)
{
	bool agg_rings = !!(bp->flags & BNXT_FLAG_AGG_RINGS);
	int i, rc = 0;
	u32 type;

	if (bp->flags & BNXT_FLAG_CHIP_P5)
		type = HWRM_RING_ALLOC_NQ;
	else
		type = HWRM_RING_ALLOC_CMPL;
	for (i = 0; i < bp->cp_nr_rings; i++) {
		struct bnxt_napi *bnapi = bp->bnapi[i];
		struct bnxt_cp_ring_info *cpr = &bnapi->cp_ring;
		struct bnxt_ring_struct *ring = &cpr->cp_ring_struct;
		u32 map_idx = ring->map_idx;
		unsigned int vector;

		vector = bp->irq_tbl[map_idx].vector;
		disable_irq_nosync(vector);
		rc = hwrm_ring_alloc_send_msg(bp, ring, type, map_idx);
		if (rc) {
			enable_irq(vector);
			goto err_out;
		}
		bnxt_set_db(bp, &cpr->cp_db, type, map_idx, ring->fw_ring_id);
		bnxt_db_nq(bp, &cpr->cp_db, cpr->cp_raw_cons);
		enable_irq(vector);
		bp->grp_info[i].cp_fw_ring_id = ring->fw_ring_id;

		if (!i) {
			rc = bnxt_hwrm_set_async_event_cr(bp, ring->fw_ring_id);
			if (rc)
				netdev_warn(bp->dev, "Failed to set async event completion ring.\n");
		}
	}

	type = HWRM_RING_ALLOC_TX;
	for (i = 0; i < bp->tx_nr_rings; i++) {
		struct bnxt_tx_ring_info *txr = &bp->tx_ring[i];
		struct bnxt_ring_struct *ring;
		u32 map_idx;

		if (bp->flags & BNXT_FLAG_CHIP_P5) {
			struct bnxt_napi *bnapi = txr->bnapi;
			struct bnxt_cp_ring_info *cpr, *cpr2;
			u32 type2 = HWRM_RING_ALLOC_CMPL;

			cpr = &bnapi->cp_ring;
			cpr2 = cpr->cp_ring_arr[BNXT_TX_HDL];
			ring = &cpr2->cp_ring_struct;
			ring->handle = BNXT_TX_HDL;
			map_idx = bnapi->index;
			rc = hwrm_ring_alloc_send_msg(bp, ring, type2, map_idx);
			if (rc)
				goto err_out;
			bnxt_set_db(bp, &cpr2->cp_db, type2, map_idx,
				    ring->fw_ring_id);
			bnxt_db_cq(bp, &cpr2->cp_db, cpr2->cp_raw_cons);
		}
		ring = &txr->tx_ring_struct;
		map_idx = i;
		rc = hwrm_ring_alloc_send_msg(bp, ring, type, map_idx);
		if (rc)
			goto err_out;
		bnxt_set_db(bp, &txr->tx_db, type, map_idx, ring->fw_ring_id);
	}

	type = HWRM_RING_ALLOC_RX;
	for (i = 0; i < bp->rx_nr_rings; i++) {
		struct bnxt_rx_ring_info *rxr = &bp->rx_ring[i];
		struct bnxt_ring_struct *ring = &rxr->rx_ring_struct;
		struct bnxt_napi *bnapi = rxr->bnapi;
		u32 map_idx = bnapi->index;

		rc = hwrm_ring_alloc_send_msg(bp, ring, type, map_idx);
		if (rc)
			goto err_out;
		bnxt_set_db(bp, &rxr->rx_db, type, map_idx, ring->fw_ring_id);
		/* If we have agg rings, post agg buffers first. */
		if (!agg_rings)
			bnxt_db_write(bp, &rxr->rx_db, rxr->rx_prod);
		bp->grp_info[map_idx].rx_fw_ring_id = ring->fw_ring_id;
		if (bp->flags & BNXT_FLAG_CHIP_P5) {
			struct bnxt_cp_ring_info *cpr = &bnapi->cp_ring;
			u32 type2 = HWRM_RING_ALLOC_CMPL;
			struct bnxt_cp_ring_info *cpr2;

			cpr2 = cpr->cp_ring_arr[BNXT_RX_HDL];
			ring = &cpr2->cp_ring_struct;
			ring->handle = BNXT_RX_HDL;
			rc = hwrm_ring_alloc_send_msg(bp, ring, type2, map_idx);
			if (rc)
				goto err_out;
			bnxt_set_db(bp, &cpr2->cp_db, type2, map_idx,
				    ring->fw_ring_id);
			bnxt_db_cq(bp, &cpr2->cp_db, cpr2->cp_raw_cons);
		}
	}

	if (agg_rings) {
		type = HWRM_RING_ALLOC_AGG;
		for (i = 0; i < bp->rx_nr_rings; i++) {
			struct bnxt_rx_ring_info *rxr = &bp->rx_ring[i];
			struct bnxt_ring_struct *ring =
						&rxr->rx_agg_ring_struct;
			u32 grp_idx = ring->grp_idx;
			u32 map_idx = grp_idx + bp->rx_nr_rings;

			rc = hwrm_ring_alloc_send_msg(bp, ring, type, map_idx);
			if (rc)
				goto err_out;

			bnxt_set_db(bp, &rxr->rx_agg_db, type, map_idx,
				    ring->fw_ring_id);
			bnxt_db_write(bp, &rxr->rx_agg_db, rxr->rx_agg_prod);
			bnxt_db_write(bp, &rxr->rx_db, rxr->rx_prod);
			bp->grp_info[grp_idx].agg_fw_ring_id = ring->fw_ring_id;
		}
	}
err_out:
	return rc;
}

static int hwrm_ring_free_send_msg(struct bnxt *bp,
				   struct bnxt_ring_struct *ring,
				   u32 ring_type, int cmpl_ring_id)
{
	int rc;
	struct hwrm_ring_free_input req = {0};
	struct hwrm_ring_free_output *resp = bp->hwrm_cmd_resp_addr;
	u16 error_code;

	if (BNXT_NO_FW_ACCESS(bp))
		return 0;

	bnxt_hwrm_cmd_hdr_init(bp, &req, HWRM_RING_FREE, cmpl_ring_id, -1);
	req.ring_type = ring_type;
	req.ring_id = cpu_to_le16(ring->fw_ring_id);

	mutex_lock(&bp->hwrm_cmd_lock);
	rc = _hwrm_send_message(bp, &req, sizeof(req), HWRM_CMD_TIMEOUT);
	error_code = le16_to_cpu(resp->error_code);
	mutex_unlock(&bp->hwrm_cmd_lock);

	if (rc || error_code) {
		netdev_err(bp->dev, "hwrm_ring_free type %d failed. rc:%x err:%x\n",
			   ring_type, rc, error_code);
		return -EIO;
	}
	return 0;
}

static void bnxt_hwrm_ring_free(struct bnxt *bp, bool close_path)
{
	u32 type;
	int i;

	if (!bp->bnapi)
		return;

	for (i = 0; i < bp->tx_nr_rings; i++) {
		struct bnxt_tx_ring_info *txr = &bp->tx_ring[i];
		struct bnxt_ring_struct *ring = &txr->tx_ring_struct;

		if (ring->fw_ring_id != INVALID_HW_RING_ID) {
			u32 cmpl_ring_id = bnxt_cp_ring_for_tx(bp, txr);

			hwrm_ring_free_send_msg(bp, ring,
						RING_FREE_REQ_RING_TYPE_TX,
						close_path ? cmpl_ring_id :
						INVALID_HW_RING_ID);
			ring->fw_ring_id = INVALID_HW_RING_ID;
		}
	}

	for (i = 0; i < bp->rx_nr_rings; i++) {
		struct bnxt_rx_ring_info *rxr = &bp->rx_ring[i];
		struct bnxt_ring_struct *ring = &rxr->rx_ring_struct;
		u32 grp_idx = rxr->bnapi->index;

		if (ring->fw_ring_id != INVALID_HW_RING_ID) {
			u32 cmpl_ring_id = bnxt_cp_ring_for_rx(bp, rxr);

			hwrm_ring_free_send_msg(bp, ring,
						RING_FREE_REQ_RING_TYPE_RX,
						close_path ? cmpl_ring_id :
						INVALID_HW_RING_ID);
			ring->fw_ring_id = INVALID_HW_RING_ID;
			bp->grp_info[grp_idx].rx_fw_ring_id =
				INVALID_HW_RING_ID;
		}
	}

	if (bp->flags & BNXT_FLAG_CHIP_P5)
		type = RING_FREE_REQ_RING_TYPE_RX_AGG;
	else
		type = RING_FREE_REQ_RING_TYPE_RX;
	for (i = 0; i < bp->rx_nr_rings; i++) {
		struct bnxt_rx_ring_info *rxr = &bp->rx_ring[i];
		struct bnxt_ring_struct *ring = &rxr->rx_agg_ring_struct;
		u32 grp_idx = rxr->bnapi->index;

		if (ring->fw_ring_id != INVALID_HW_RING_ID) {
			u32 cmpl_ring_id = bnxt_cp_ring_for_rx(bp, rxr);

			hwrm_ring_free_send_msg(bp, ring, type,
						close_path ? cmpl_ring_id :
						INVALID_HW_RING_ID);
			ring->fw_ring_id = INVALID_HW_RING_ID;
			bp->grp_info[grp_idx].agg_fw_ring_id =
				INVALID_HW_RING_ID;
		}
	}

	/* The completion rings are about to be freed.  After that the
	 * IRQ doorbell will not work anymore.  So we need to disable
	 * IRQ here.
	 */
	bnxt_disable_int_sync(bp);

	if (bp->flags & BNXT_FLAG_CHIP_P5)
		type = RING_FREE_REQ_RING_TYPE_NQ;
	else
		type = RING_FREE_REQ_RING_TYPE_L2_CMPL;
	for (i = 0; i < bp->cp_nr_rings; i++) {
		struct bnxt_napi *bnapi = bp->bnapi[i];
		struct bnxt_cp_ring_info *cpr = &bnapi->cp_ring;
		struct bnxt_ring_struct *ring;
		int j;

		for (j = 0; j < 2; j++) {
			struct bnxt_cp_ring_info *cpr2 = cpr->cp_ring_arr[j];

			if (cpr2) {
				ring = &cpr2->cp_ring_struct;
				if (ring->fw_ring_id == INVALID_HW_RING_ID)
					continue;
				hwrm_ring_free_send_msg(bp, ring,
					RING_FREE_REQ_RING_TYPE_L2_CMPL,
					INVALID_HW_RING_ID);
				ring->fw_ring_id = INVALID_HW_RING_ID;
			}
		}
		ring = &cpr->cp_ring_struct;
		if (ring->fw_ring_id != INVALID_HW_RING_ID) {
			hwrm_ring_free_send_msg(bp, ring, type,
						INVALID_HW_RING_ID);
			ring->fw_ring_id = INVALID_HW_RING_ID;
			bp->grp_info[i].cp_fw_ring_id = INVALID_HW_RING_ID;
		}
	}
}

static int bnxt_trim_rings(struct bnxt *bp, int *rx, int *tx, int max,
			   bool shared);

static int bnxt_hwrm_get_rings(struct bnxt *bp)
{
	struct hwrm_func_qcfg_output *resp = bp->hwrm_cmd_resp_addr;
	struct bnxt_hw_resc *hw_resc = &bp->hw_resc;
	struct hwrm_func_qcfg_input req = {0};
	int rc;

	if (bp->hwrm_spec_code < 0x10601)
		return 0;

	bnxt_hwrm_cmd_hdr_init(bp, &req, HWRM_FUNC_QCFG, -1, -1);
	req.fid = cpu_to_le16(0xffff);
	mutex_lock(&bp->hwrm_cmd_lock);
	rc = _hwrm_send_message(bp, &req, sizeof(req), HWRM_CMD_TIMEOUT);
	if (rc) {
		mutex_unlock(&bp->hwrm_cmd_lock);
		return rc;
	}

	hw_resc->resv_tx_rings = le16_to_cpu(resp->alloc_tx_rings);
	if (BNXT_NEW_RM(bp)) {
		u16 cp, stats;

		hw_resc->resv_rx_rings = le16_to_cpu(resp->alloc_rx_rings);
		hw_resc->resv_hw_ring_grps =
			le32_to_cpu(resp->alloc_hw_ring_grps);
		hw_resc->resv_vnics = le16_to_cpu(resp->alloc_vnics);
		cp = le16_to_cpu(resp->alloc_cmpl_rings);
		stats = le16_to_cpu(resp->alloc_stat_ctx);
		hw_resc->resv_irqs = cp;
		if (bp->flags & BNXT_FLAG_CHIP_P5) {
			int rx = hw_resc->resv_rx_rings;
			int tx = hw_resc->resv_tx_rings;

			if (bp->flags & BNXT_FLAG_AGG_RINGS)
				rx >>= 1;
			if (cp < (rx + tx)) {
				bnxt_trim_rings(bp, &rx, &tx, cp, false);
				if (bp->flags & BNXT_FLAG_AGG_RINGS)
					rx <<= 1;
				hw_resc->resv_rx_rings = rx;
				hw_resc->resv_tx_rings = tx;
			}
			hw_resc->resv_irqs = le16_to_cpu(resp->alloc_msix);
			hw_resc->resv_hw_ring_grps = rx;
		}
		hw_resc->resv_cp_rings = cp;
		hw_resc->resv_stat_ctxs = stats;
	}
	mutex_unlock(&bp->hwrm_cmd_lock);
	return 0;
}

/* Caller must hold bp->hwrm_cmd_lock */
int __bnxt_hwrm_get_tx_rings(struct bnxt *bp, u16 fid, int *tx_rings)
{
	struct hwrm_func_qcfg_output *resp = bp->hwrm_cmd_resp_addr;
	struct hwrm_func_qcfg_input req = {0};
	int rc;

	if (bp->hwrm_spec_code < 0x10601)
		return 0;

	bnxt_hwrm_cmd_hdr_init(bp, &req, HWRM_FUNC_QCFG, -1, -1);
	req.fid = cpu_to_le16(fid);
	rc = _hwrm_send_message(bp, &req, sizeof(req), HWRM_CMD_TIMEOUT);
	if (!rc)
		*tx_rings = le16_to_cpu(resp->alloc_tx_rings);

	return rc;
}

static bool bnxt_rfs_supported(struct bnxt *bp);

static void
__bnxt_hwrm_reserve_pf_rings(struct bnxt *bp, struct hwrm_func_cfg_input *req,
			     int tx_rings, int rx_rings, int ring_grps,
			     int cp_rings, int stats, int vnics)
{
	u32 enables = 0;

	bnxt_hwrm_cmd_hdr_init(bp, req, HWRM_FUNC_CFG, -1, -1);
	req->fid = cpu_to_le16(0xffff);
	enables |= tx_rings ? FUNC_CFG_REQ_ENABLES_NUM_TX_RINGS : 0;
	req->num_tx_rings = cpu_to_le16(tx_rings);
	if (BNXT_NEW_RM(bp)) {
		enables |= rx_rings ? FUNC_CFG_REQ_ENABLES_NUM_RX_RINGS : 0;
		enables |= stats ? FUNC_CFG_REQ_ENABLES_NUM_STAT_CTXS : 0;
		if (bp->flags & BNXT_FLAG_CHIP_P5) {
			enables |= cp_rings ? FUNC_CFG_REQ_ENABLES_NUM_MSIX : 0;
			enables |= tx_rings + ring_grps ?
				   FUNC_CFG_REQ_ENABLES_NUM_CMPL_RINGS : 0;
			enables |= rx_rings ?
				FUNC_CFG_REQ_ENABLES_NUM_RSSCOS_CTXS : 0;
		} else {
			enables |= cp_rings ?
				   FUNC_CFG_REQ_ENABLES_NUM_CMPL_RINGS : 0;
			enables |= ring_grps ?
				   FUNC_CFG_REQ_ENABLES_NUM_HW_RING_GRPS |
				   FUNC_CFG_REQ_ENABLES_NUM_RSSCOS_CTXS : 0;
		}
		enables |= vnics ? FUNC_CFG_REQ_ENABLES_NUM_VNICS : 0;

		req->num_rx_rings = cpu_to_le16(rx_rings);
		if (bp->flags & BNXT_FLAG_CHIP_P5) {
			req->num_cmpl_rings = cpu_to_le16(tx_rings + ring_grps);
			req->num_msix = cpu_to_le16(cp_rings);
			req->num_rsscos_ctxs =
				cpu_to_le16(DIV_ROUND_UP(ring_grps, 64));
		} else {
			req->num_cmpl_rings = cpu_to_le16(cp_rings);
			req->num_hw_ring_grps = cpu_to_le16(ring_grps);
			req->num_rsscos_ctxs = cpu_to_le16(1);
			if (!(bp->flags & BNXT_FLAG_NEW_RSS_CAP) &&
			    bnxt_rfs_supported(bp))
				req->num_rsscos_ctxs =
					cpu_to_le16(ring_grps + 1);
		}
		req->num_stat_ctxs = cpu_to_le16(stats);
		req->num_vnics = cpu_to_le16(vnics);
	}
	req->enables = cpu_to_le32(enables);
}

static void
__bnxt_hwrm_reserve_vf_rings(struct bnxt *bp,
			     struct hwrm_func_vf_cfg_input *req, int tx_rings,
			     int rx_rings, int ring_grps, int cp_rings,
			     int stats, int vnics)
{
	u32 enables = 0;

	bnxt_hwrm_cmd_hdr_init(bp, req, HWRM_FUNC_VF_CFG, -1, -1);
	enables |= tx_rings ? FUNC_VF_CFG_REQ_ENABLES_NUM_TX_RINGS : 0;
	enables |= rx_rings ? FUNC_VF_CFG_REQ_ENABLES_NUM_RX_RINGS |
			      FUNC_VF_CFG_REQ_ENABLES_NUM_RSSCOS_CTXS : 0;
	enables |= stats ? FUNC_VF_CFG_REQ_ENABLES_NUM_STAT_CTXS : 0;
	if (bp->flags & BNXT_FLAG_CHIP_P5) {
		enables |= tx_rings + ring_grps ?
			   FUNC_VF_CFG_REQ_ENABLES_NUM_CMPL_RINGS : 0;
	} else {
		enables |= cp_rings ?
			   FUNC_VF_CFG_REQ_ENABLES_NUM_CMPL_RINGS : 0;
		enables |= ring_grps ?
			   FUNC_VF_CFG_REQ_ENABLES_NUM_HW_RING_GRPS : 0;
	}
	enables |= vnics ? FUNC_VF_CFG_REQ_ENABLES_NUM_VNICS : 0;
	enables |= FUNC_VF_CFG_REQ_ENABLES_NUM_L2_CTXS;

	req->num_l2_ctxs = cpu_to_le16(BNXT_VF_MAX_L2_CTX);
	req->num_tx_rings = cpu_to_le16(tx_rings);
	req->num_rx_rings = cpu_to_le16(rx_rings);
	if (bp->flags & BNXT_FLAG_CHIP_P5) {
		req->num_cmpl_rings = cpu_to_le16(tx_rings + ring_grps);
		req->num_rsscos_ctxs = cpu_to_le16(DIV_ROUND_UP(ring_grps, 64));
	} else {
		req->num_cmpl_rings = cpu_to_le16(cp_rings);
		req->num_hw_ring_grps = cpu_to_le16(ring_grps);
		req->num_rsscos_ctxs = cpu_to_le16(BNXT_VF_MAX_RSS_CTX);
	}
	req->num_stat_ctxs = cpu_to_le16(stats);
	req->num_vnics = cpu_to_le16(vnics);

	req->enables = cpu_to_le32(enables);
}

static int
bnxt_hwrm_reserve_pf_rings(struct bnxt *bp, int tx_rings, int rx_rings,
			   int ring_grps, int cp_rings, int stats, int vnics)
{
	struct hwrm_func_cfg_input req = {0};
	int rc;

	__bnxt_hwrm_reserve_pf_rings(bp, &req, tx_rings, rx_rings, ring_grps,
				     cp_rings, stats, vnics);
	if (!req.enables)
		return 0;

	rc = hwrm_send_message(bp, &req, sizeof(req), HWRM_CMD_TIMEOUT);
	if (rc)
		return rc;

	if (bp->hwrm_spec_code < 0x10601)
		bp->hw_resc.resv_tx_rings = tx_rings;

	return bnxt_hwrm_get_rings(bp);
}

static int
bnxt_hwrm_reserve_vf_rings(struct bnxt *bp, int tx_rings, int rx_rings,
			   int ring_grps, int cp_rings, int stats, int vnics)
{
	struct hwrm_func_vf_cfg_input req = {0};
	int rc;

	if (!BNXT_NEW_RM(bp)) {
		bp->hw_resc.resv_tx_rings = tx_rings;
		return 0;
	}

	__bnxt_hwrm_reserve_vf_rings(bp, &req, tx_rings, rx_rings, ring_grps,
				     cp_rings, stats, vnics);
	rc = hwrm_send_message(bp, &req, sizeof(req), HWRM_CMD_TIMEOUT);
	if (rc)
		return rc;

	return bnxt_hwrm_get_rings(bp);
}

static int bnxt_hwrm_reserve_rings(struct bnxt *bp, int tx, int rx, int grp,
				   int cp, int stat, int vnic)
{
	if (BNXT_PF(bp))
		return bnxt_hwrm_reserve_pf_rings(bp, tx, rx, grp, cp, stat,
						  vnic);
	else
		return bnxt_hwrm_reserve_vf_rings(bp, tx, rx, grp, cp, stat,
						  vnic);
}

int bnxt_nq_rings_in_use(struct bnxt *bp)
{
	int cp = bp->cp_nr_rings;
	int ulp_msix, ulp_base;

	ulp_msix = bnxt_get_ulp_msix_num(bp);
	if (ulp_msix) {
		ulp_base = bnxt_get_ulp_msix_base(bp);
		cp += ulp_msix;
		if ((ulp_base + ulp_msix) > cp)
			cp = ulp_base + ulp_msix;
	}
	return cp;
}

static int bnxt_cp_rings_in_use(struct bnxt *bp)
{
	int cp;

	if (!(bp->flags & BNXT_FLAG_CHIP_P5))
		return bnxt_nq_rings_in_use(bp);

	cp = bp->tx_nr_rings + bp->rx_nr_rings;
	return cp;
}

static int bnxt_get_func_stat_ctxs(struct bnxt *bp)
{
	int ulp_stat = bnxt_get_ulp_stat_ctxs(bp);
	int cp = bp->cp_nr_rings;

	if (!ulp_stat)
		return cp;

	if (bnxt_nq_rings_in_use(bp) > cp + bnxt_get_ulp_msix_num(bp))
		return bnxt_get_ulp_msix_base(bp) + ulp_stat;

	return cp + ulp_stat;
}

/* Check if a default RSS map needs to be setup.  This function is only
 * used on older firmware that does not require reserving RX rings.
 */
static void bnxt_check_rss_tbl_no_rmgr(struct bnxt *bp)
{
	struct bnxt_hw_resc *hw_resc = &bp->hw_resc;

	/* The RSS map is valid for RX rings set to resv_rx_rings */
	if (hw_resc->resv_rx_rings != bp->rx_nr_rings) {
		hw_resc->resv_rx_rings = bp->rx_nr_rings;
		if (!netif_is_rxfh_configured(bp->dev))
			bnxt_set_dflt_rss_indir_tbl(bp);
	}
}

static bool bnxt_need_reserve_rings(struct bnxt *bp)
{
	struct bnxt_hw_resc *hw_resc = &bp->hw_resc;
	int cp = bnxt_cp_rings_in_use(bp);
	int nq = bnxt_nq_rings_in_use(bp);
	int rx = bp->rx_nr_rings, stat;
	int vnic = 1, grp = rx;

	if (hw_resc->resv_tx_rings != bp->tx_nr_rings &&
	    bp->hwrm_spec_code >= 0x10601)
		return true;

	/* Old firmware does not need RX ring reservations but we still
	 * need to setup a default RSS map when needed.  With new firmware
	 * we go through RX ring reservations first and then set up the
	 * RSS map for the successfully reserved RX rings when needed.
	 */
	if (!BNXT_NEW_RM(bp)) {
		bnxt_check_rss_tbl_no_rmgr(bp);
		return false;
	}
	if ((bp->flags & BNXT_FLAG_RFS) && !(bp->flags & BNXT_FLAG_CHIP_P5))
		vnic = rx + 1;
	if (bp->flags & BNXT_FLAG_AGG_RINGS)
		rx <<= 1;
	stat = bnxt_get_func_stat_ctxs(bp);
	if (hw_resc->resv_rx_rings != rx || hw_resc->resv_cp_rings != cp ||
	    hw_resc->resv_vnics != vnic || hw_resc->resv_stat_ctxs != stat ||
	    (hw_resc->resv_hw_ring_grps != grp &&
	     !(bp->flags & BNXT_FLAG_CHIP_P5)))
		return true;
	if ((bp->flags & BNXT_FLAG_CHIP_P5) && BNXT_PF(bp) &&
	    hw_resc->resv_irqs != nq)
		return true;
	return false;
}

static int __bnxt_reserve_rings(struct bnxt *bp)
{
	struct bnxt_hw_resc *hw_resc = &bp->hw_resc;
	int cp = bnxt_nq_rings_in_use(bp);
	int tx = bp->tx_nr_rings;
	int rx = bp->rx_nr_rings;
	int grp, rx_rings, rc;
	int vnic = 1, stat;
	bool sh = false;

	if (!bnxt_need_reserve_rings(bp))
		return 0;

	if (bp->flags & BNXT_FLAG_SHARED_RINGS)
		sh = true;
	if ((bp->flags & BNXT_FLAG_RFS) && !(bp->flags & BNXT_FLAG_CHIP_P5))
		vnic = rx + 1;
	if (bp->flags & BNXT_FLAG_AGG_RINGS)
		rx <<= 1;
	grp = bp->rx_nr_rings;
	stat = bnxt_get_func_stat_ctxs(bp);

	rc = bnxt_hwrm_reserve_rings(bp, tx, rx, grp, cp, stat, vnic);
	if (rc)
		return rc;

	tx = hw_resc->resv_tx_rings;
	if (BNXT_NEW_RM(bp)) {
		rx = hw_resc->resv_rx_rings;
		cp = hw_resc->resv_irqs;
		grp = hw_resc->resv_hw_ring_grps;
		vnic = hw_resc->resv_vnics;
		stat = hw_resc->resv_stat_ctxs;
	}

	rx_rings = rx;
	if (bp->flags & BNXT_FLAG_AGG_RINGS) {
		if (rx >= 2) {
			rx_rings = rx >> 1;
		} else {
			if (netif_running(bp->dev))
				return -ENOMEM;

			bp->flags &= ~BNXT_FLAG_AGG_RINGS;
			bp->flags |= BNXT_FLAG_NO_AGG_RINGS;
			bp->dev->hw_features &= ~NETIF_F_LRO;
			bp->dev->features &= ~NETIF_F_LRO;
			bnxt_set_ring_params(bp);
		}
	}
	rx_rings = min_t(int, rx_rings, grp);
	cp = min_t(int, cp, bp->cp_nr_rings);
	if (stat > bnxt_get_ulp_stat_ctxs(bp))
		stat -= bnxt_get_ulp_stat_ctxs(bp);
	cp = min_t(int, cp, stat);
	rc = bnxt_trim_rings(bp, &rx_rings, &tx, cp, sh);
	if (bp->flags & BNXT_FLAG_AGG_RINGS)
		rx = rx_rings << 1;
	cp = sh ? max_t(int, tx, rx_rings) : tx + rx_rings;
	bp->tx_nr_rings = tx;

	/* If we cannot reserve all the RX rings, reset the RSS map only
	 * if absolutely necessary
	 */
	if (rx_rings != bp->rx_nr_rings) {
		netdev_warn(bp->dev, "Able to reserve only %d out of %d requested RX rings\n",
			    rx_rings, bp->rx_nr_rings);
		if ((bp->dev->priv_flags & IFF_RXFH_CONFIGURED) &&
		    (bnxt_get_nr_rss_ctxs(bp, bp->rx_nr_rings) !=
		     bnxt_get_nr_rss_ctxs(bp, rx_rings) ||
		     bnxt_get_max_rss_ring(bp) >= rx_rings)) {
			netdev_warn(bp->dev, "RSS table entries reverting to default\n");
			bp->dev->priv_flags &= ~IFF_RXFH_CONFIGURED;
		}
	}
	bp->rx_nr_rings = rx_rings;
	bp->cp_nr_rings = cp;

	if (!tx || !rx || !cp || !grp || !vnic || !stat)
		return -ENOMEM;

	if (!netif_is_rxfh_configured(bp->dev))
		bnxt_set_dflt_rss_indir_tbl(bp);

	return rc;
}

static int bnxt_hwrm_check_vf_rings(struct bnxt *bp, int tx_rings, int rx_rings,
				    int ring_grps, int cp_rings, int stats,
				    int vnics)
{
	struct hwrm_func_vf_cfg_input req = {0};
	u32 flags;

	if (!BNXT_NEW_RM(bp))
		return 0;

	__bnxt_hwrm_reserve_vf_rings(bp, &req, tx_rings, rx_rings, ring_grps,
				     cp_rings, stats, vnics);
	flags = FUNC_VF_CFG_REQ_FLAGS_TX_ASSETS_TEST |
		FUNC_VF_CFG_REQ_FLAGS_RX_ASSETS_TEST |
		FUNC_VF_CFG_REQ_FLAGS_CMPL_ASSETS_TEST |
		FUNC_VF_CFG_REQ_FLAGS_STAT_CTX_ASSETS_TEST |
		FUNC_VF_CFG_REQ_FLAGS_VNIC_ASSETS_TEST |
		FUNC_VF_CFG_REQ_FLAGS_RSSCOS_CTX_ASSETS_TEST;
	if (!(bp->flags & BNXT_FLAG_CHIP_P5))
		flags |= FUNC_VF_CFG_REQ_FLAGS_RING_GRP_ASSETS_TEST;

	req.flags = cpu_to_le32(flags);
	return hwrm_send_message_silent(bp, &req, sizeof(req),
					HWRM_CMD_TIMEOUT);
}

static int bnxt_hwrm_check_pf_rings(struct bnxt *bp, int tx_rings, int rx_rings,
				    int ring_grps, int cp_rings, int stats,
				    int vnics)
{
	struct hwrm_func_cfg_input req = {0};
	u32 flags;

	__bnxt_hwrm_reserve_pf_rings(bp, &req, tx_rings, rx_rings, ring_grps,
				     cp_rings, stats, vnics);
	flags = FUNC_CFG_REQ_FLAGS_TX_ASSETS_TEST;
	if (BNXT_NEW_RM(bp)) {
		flags |= FUNC_CFG_REQ_FLAGS_RX_ASSETS_TEST |
			 FUNC_CFG_REQ_FLAGS_CMPL_ASSETS_TEST |
			 FUNC_CFG_REQ_FLAGS_STAT_CTX_ASSETS_TEST |
			 FUNC_CFG_REQ_FLAGS_VNIC_ASSETS_TEST;
		if (bp->flags & BNXT_FLAG_CHIP_P5)
			flags |= FUNC_CFG_REQ_FLAGS_RSSCOS_CTX_ASSETS_TEST |
				 FUNC_CFG_REQ_FLAGS_NQ_ASSETS_TEST;
		else
			flags |= FUNC_CFG_REQ_FLAGS_RING_GRP_ASSETS_TEST;
	}

	req.flags = cpu_to_le32(flags);
	return hwrm_send_message_silent(bp, &req, sizeof(req),
					HWRM_CMD_TIMEOUT);
}

static int bnxt_hwrm_check_rings(struct bnxt *bp, int tx_rings, int rx_rings,
				 int ring_grps, int cp_rings, int stats,
				 int vnics)
{
	if (bp->hwrm_spec_code < 0x10801)
		return 0;

	if (BNXT_PF(bp))
		return bnxt_hwrm_check_pf_rings(bp, tx_rings, rx_rings,
						ring_grps, cp_rings, stats,
						vnics);

	return bnxt_hwrm_check_vf_rings(bp, tx_rings, rx_rings, ring_grps,
					cp_rings, stats, vnics);
}

static void bnxt_hwrm_coal_params_qcaps(struct bnxt *bp)
{
	struct hwrm_ring_aggint_qcaps_output *resp = bp->hwrm_cmd_resp_addr;
	struct bnxt_coal_cap *coal_cap = &bp->coal_cap;
	struct hwrm_ring_aggint_qcaps_input req = {0};
	int rc;

	coal_cap->cmpl_params = BNXT_LEGACY_COAL_CMPL_PARAMS;
	coal_cap->num_cmpl_dma_aggr_max = 63;
	coal_cap->num_cmpl_dma_aggr_during_int_max = 63;
	coal_cap->cmpl_aggr_dma_tmr_max = 65535;
	coal_cap->cmpl_aggr_dma_tmr_during_int_max = 65535;
	coal_cap->int_lat_tmr_min_max = 65535;
	coal_cap->int_lat_tmr_max_max = 65535;
	coal_cap->num_cmpl_aggr_int_max = 65535;
	coal_cap->timer_units = 80;

	if (bp->hwrm_spec_code < 0x10902)
		return;

	bnxt_hwrm_cmd_hdr_init(bp, &req, HWRM_RING_AGGINT_QCAPS, -1, -1);
	mutex_lock(&bp->hwrm_cmd_lock);
	rc = _hwrm_send_message_silent(bp, &req, sizeof(req), HWRM_CMD_TIMEOUT);
	if (!rc) {
		coal_cap->cmpl_params = le32_to_cpu(resp->cmpl_params);
		coal_cap->nq_params = le32_to_cpu(resp->nq_params);
		coal_cap->num_cmpl_dma_aggr_max =
			le16_to_cpu(resp->num_cmpl_dma_aggr_max);
		coal_cap->num_cmpl_dma_aggr_during_int_max =
			le16_to_cpu(resp->num_cmpl_dma_aggr_during_int_max);
		coal_cap->cmpl_aggr_dma_tmr_max =
			le16_to_cpu(resp->cmpl_aggr_dma_tmr_max);
		coal_cap->cmpl_aggr_dma_tmr_during_int_max =
			le16_to_cpu(resp->cmpl_aggr_dma_tmr_during_int_max);
		coal_cap->int_lat_tmr_min_max =
			le16_to_cpu(resp->int_lat_tmr_min_max);
		coal_cap->int_lat_tmr_max_max =
			le16_to_cpu(resp->int_lat_tmr_max_max);
		coal_cap->num_cmpl_aggr_int_max =
			le16_to_cpu(resp->num_cmpl_aggr_int_max);
		coal_cap->timer_units = le16_to_cpu(resp->timer_units);
	}
	mutex_unlock(&bp->hwrm_cmd_lock);
}

static u16 bnxt_usec_to_coal_tmr(struct bnxt *bp, u16 usec)
{
	struct bnxt_coal_cap *coal_cap = &bp->coal_cap;

	return usec * 1000 / coal_cap->timer_units;
}

static void bnxt_hwrm_set_coal_params(struct bnxt *bp,
	struct bnxt_coal *hw_coal,
	struct hwrm_ring_cmpl_ring_cfg_aggint_params_input *req)
{
	struct bnxt_coal_cap *coal_cap = &bp->coal_cap;
	u32 cmpl_params = coal_cap->cmpl_params;
	u16 val, tmr, max, flags = 0;

	max = hw_coal->bufs_per_record * 128;
	if (hw_coal->budget)
		max = hw_coal->bufs_per_record * hw_coal->budget;
	max = min_t(u16, max, coal_cap->num_cmpl_aggr_int_max);

	val = clamp_t(u16, hw_coal->coal_bufs, 1, max);
	req->num_cmpl_aggr_int = cpu_to_le16(val);

	val = min_t(u16, val, coal_cap->num_cmpl_dma_aggr_max);
	req->num_cmpl_dma_aggr = cpu_to_le16(val);

	val = clamp_t(u16, hw_coal->coal_bufs_irq, 1,
		      coal_cap->num_cmpl_dma_aggr_during_int_max);
	req->num_cmpl_dma_aggr_during_int = cpu_to_le16(val);

	tmr = bnxt_usec_to_coal_tmr(bp, hw_coal->coal_ticks);
	tmr = clamp_t(u16, tmr, 1, coal_cap->int_lat_tmr_max_max);
	req->int_lat_tmr_max = cpu_to_le16(tmr);

	/* min timer set to 1/2 of interrupt timer */
	if (cmpl_params & RING_AGGINT_QCAPS_RESP_CMPL_PARAMS_INT_LAT_TMR_MIN) {
		val = tmr / 2;
		val = clamp_t(u16, val, 1, coal_cap->int_lat_tmr_min_max);
		req->int_lat_tmr_min = cpu_to_le16(val);
		req->enables |= cpu_to_le16(BNXT_COAL_CMPL_MIN_TMR_ENABLE);
	}

	/* buf timer set to 1/4 of interrupt timer */
	val = clamp_t(u16, tmr / 4, 1, coal_cap->cmpl_aggr_dma_tmr_max);
	req->cmpl_aggr_dma_tmr = cpu_to_le16(val);

	if (cmpl_params &
	    RING_AGGINT_QCAPS_RESP_CMPL_PARAMS_NUM_CMPL_DMA_AGGR_DURING_INT) {
		tmr = bnxt_usec_to_coal_tmr(bp, hw_coal->coal_ticks_irq);
		val = clamp_t(u16, tmr, 1,
			      coal_cap->cmpl_aggr_dma_tmr_during_int_max);
		req->cmpl_aggr_dma_tmr_during_int = cpu_to_le16(val);
		req->enables |=
			cpu_to_le16(BNXT_COAL_CMPL_AGGR_TMR_DURING_INT_ENABLE);
	}

	if (cmpl_params & RING_AGGINT_QCAPS_RESP_CMPL_PARAMS_TIMER_RESET)
		flags |= RING_CMPL_RING_CFG_AGGINT_PARAMS_REQ_FLAGS_TIMER_RESET;
	if ((cmpl_params & RING_AGGINT_QCAPS_RESP_CMPL_PARAMS_RING_IDLE) &&
	    hw_coal->idle_thresh && hw_coal->coal_ticks < hw_coal->idle_thresh)
		flags |= RING_CMPL_RING_CFG_AGGINT_PARAMS_REQ_FLAGS_RING_IDLE;
	req->flags = cpu_to_le16(flags);
	req->enables |= cpu_to_le16(BNXT_COAL_CMPL_ENABLES);
}

/* Caller holds bp->hwrm_cmd_lock */
static int __bnxt_hwrm_set_coal_nq(struct bnxt *bp, struct bnxt_napi *bnapi,
				   struct bnxt_coal *hw_coal)
{
	struct hwrm_ring_cmpl_ring_cfg_aggint_params_input req = {0};
	struct bnxt_cp_ring_info *cpr = &bnapi->cp_ring;
	struct bnxt_coal_cap *coal_cap = &bp->coal_cap;
	u32 nq_params = coal_cap->nq_params;
	u16 tmr;

	if (!(nq_params & RING_AGGINT_QCAPS_RESP_NQ_PARAMS_INT_LAT_TMR_MIN))
		return 0;

	bnxt_hwrm_cmd_hdr_init(bp, &req, HWRM_RING_CMPL_RING_CFG_AGGINT_PARAMS,
			       -1, -1);
	req.ring_id = cpu_to_le16(cpr->cp_ring_struct.fw_ring_id);
	req.flags =
		cpu_to_le16(RING_CMPL_RING_CFG_AGGINT_PARAMS_REQ_FLAGS_IS_NQ);

	tmr = bnxt_usec_to_coal_tmr(bp, hw_coal->coal_ticks) / 2;
	tmr = clamp_t(u16, tmr, 1, coal_cap->int_lat_tmr_min_max);
	req.int_lat_tmr_min = cpu_to_le16(tmr);
	req.enables |= cpu_to_le16(BNXT_COAL_CMPL_MIN_TMR_ENABLE);
	return _hwrm_send_message(bp, &req, sizeof(req), HWRM_CMD_TIMEOUT);
}

int bnxt_hwrm_set_ring_coal(struct bnxt *bp, struct bnxt_napi *bnapi)
{
	struct hwrm_ring_cmpl_ring_cfg_aggint_params_input req_rx = {0};
	struct bnxt_cp_ring_info *cpr = &bnapi->cp_ring;
	struct bnxt_coal coal;

	/* Tick values in micro seconds.
	 * 1 coal_buf x bufs_per_record = 1 completion record.
	 */
	memcpy(&coal, &bp->rx_coal, sizeof(struct bnxt_coal));

	coal.coal_ticks = cpr->rx_ring_coal.coal_ticks;
	coal.coal_bufs = cpr->rx_ring_coal.coal_bufs;

	if (!bnapi->rx_ring)
		return -ENODEV;

	bnxt_hwrm_cmd_hdr_init(bp, &req_rx,
			       HWRM_RING_CMPL_RING_CFG_AGGINT_PARAMS, -1, -1);

	bnxt_hwrm_set_coal_params(bp, &coal, &req_rx);

	req_rx.ring_id = cpu_to_le16(bnxt_cp_ring_for_rx(bp, bnapi->rx_ring));

	return hwrm_send_message(bp, &req_rx, sizeof(req_rx),
				 HWRM_CMD_TIMEOUT);
}

int bnxt_hwrm_set_coal(struct bnxt *bp)
{
	int i, rc = 0;
	struct hwrm_ring_cmpl_ring_cfg_aggint_params_input req_rx = {0},
							   req_tx = {0}, *req;

	bnxt_hwrm_cmd_hdr_init(bp, &req_rx,
			       HWRM_RING_CMPL_RING_CFG_AGGINT_PARAMS, -1, -1);
	bnxt_hwrm_cmd_hdr_init(bp, &req_tx,
			       HWRM_RING_CMPL_RING_CFG_AGGINT_PARAMS, -1, -1);

	bnxt_hwrm_set_coal_params(bp, &bp->rx_coal, &req_rx);
	bnxt_hwrm_set_coal_params(bp, &bp->tx_coal, &req_tx);

	mutex_lock(&bp->hwrm_cmd_lock);
	for (i = 0; i < bp->cp_nr_rings; i++) {
		struct bnxt_napi *bnapi = bp->bnapi[i];
		struct bnxt_coal *hw_coal;
		u16 ring_id;

		req = &req_rx;
		if (!bnapi->rx_ring) {
			ring_id = bnxt_cp_ring_for_tx(bp, bnapi->tx_ring);
			req = &req_tx;
		} else {
			ring_id = bnxt_cp_ring_for_rx(bp, bnapi->rx_ring);
		}
		req->ring_id = cpu_to_le16(ring_id);

		rc = _hwrm_send_message(bp, req, sizeof(*req),
					HWRM_CMD_TIMEOUT);
		if (rc)
			break;

		if (!(bp->flags & BNXT_FLAG_CHIP_P5))
			continue;

		if (bnapi->rx_ring && bnapi->tx_ring) {
			req = &req_tx;
			ring_id = bnxt_cp_ring_for_tx(bp, bnapi->tx_ring);
			req->ring_id = cpu_to_le16(ring_id);
			rc = _hwrm_send_message(bp, req, sizeof(*req),
						HWRM_CMD_TIMEOUT);
			if (rc)
				break;
		}
		if (bnapi->rx_ring)
			hw_coal = &bp->rx_coal;
		else
			hw_coal = &bp->tx_coal;
		__bnxt_hwrm_set_coal_nq(bp, bnapi, hw_coal);
	}
	mutex_unlock(&bp->hwrm_cmd_lock);
	return rc;
}

static void bnxt_hwrm_stat_ctx_free(struct bnxt *bp)
{
	struct hwrm_stat_ctx_clr_stats_input req0 = {0};
	struct hwrm_stat_ctx_free_input req = {0};
	int i;

	if (!bp->bnapi)
		return;

	if (BNXT_CHIP_TYPE_NITRO_A0(bp))
		return;

	bnxt_hwrm_cmd_hdr_init(bp, &req0, HWRM_STAT_CTX_CLR_STATS, -1, -1);
	bnxt_hwrm_cmd_hdr_init(bp, &req, HWRM_STAT_CTX_FREE, -1, -1);

	mutex_lock(&bp->hwrm_cmd_lock);
	for (i = 0; i < bp->cp_nr_rings; i++) {
		struct bnxt_napi *bnapi = bp->bnapi[i];
		struct bnxt_cp_ring_info *cpr = &bnapi->cp_ring;

		if (cpr->hw_stats_ctx_id != INVALID_STATS_CTX_ID) {
			req.stat_ctx_id = cpu_to_le32(cpr->hw_stats_ctx_id);
			if (BNXT_FW_MAJ(bp) <= 20) {
				req0.stat_ctx_id = req.stat_ctx_id;
				_hwrm_send_message(bp, &req0, sizeof(req0),
						   HWRM_CMD_TIMEOUT);
			}
			_hwrm_send_message(bp, &req, sizeof(req),
					   HWRM_CMD_TIMEOUT);

			cpr->hw_stats_ctx_id = INVALID_STATS_CTX_ID;
		}
	}
	mutex_unlock(&bp->hwrm_cmd_lock);
}

static int bnxt_hwrm_stat_ctx_alloc(struct bnxt *bp)
{
	int rc = 0, i;
	struct hwrm_stat_ctx_alloc_input req = {0};
	struct hwrm_stat_ctx_alloc_output *resp = bp->hwrm_cmd_resp_addr;

	if (BNXT_CHIP_TYPE_NITRO_A0(bp))
		return 0;

	bnxt_hwrm_cmd_hdr_init(bp, &req, HWRM_STAT_CTX_ALLOC, -1, -1);

	req.stats_dma_length = cpu_to_le16(bp->hw_ring_stats_size);
	req.update_period_ms = cpu_to_le32(bp->stats_coal_ticks / 1000);

	mutex_lock(&bp->hwrm_cmd_lock);
	for (i = 0; i < bp->cp_nr_rings; i++) {
		struct bnxt_napi *bnapi = bp->bnapi[i];
		struct bnxt_cp_ring_info *cpr = &bnapi->cp_ring;

		req.stats_dma_addr = cpu_to_le64(cpr->stats.hw_stats_map);

		rc = _hwrm_send_message(bp, &req, sizeof(req),
					HWRM_CMD_TIMEOUT);
		if (rc)
			break;

		cpr->hw_stats_ctx_id = le32_to_cpu(resp->stat_ctx_id);

		bp->grp_info[i].fw_stats_ctx = cpr->hw_stats_ctx_id;
	}
	mutex_unlock(&bp->hwrm_cmd_lock);
	return rc;
}

static int bnxt_hwrm_func_qcfg(struct bnxt *bp)
{
	struct hwrm_func_qcfg_input req = {0};
	struct hwrm_func_qcfg_output *resp = bp->hwrm_cmd_resp_addr;
	u32 min_db_offset = 0;
	u16 flags;
	int rc;

	bnxt_hwrm_cmd_hdr_init(bp, &req, HWRM_FUNC_QCFG, -1, -1);
	req.fid = cpu_to_le16(0xffff);
	mutex_lock(&bp->hwrm_cmd_lock);
	rc = _hwrm_send_message(bp, &req, sizeof(req), HWRM_CMD_TIMEOUT);
	if (rc)
		goto func_qcfg_exit;

#ifdef CONFIG_BNXT_SRIOV
	if (BNXT_VF(bp)) {
		struct bnxt_vf_info *vf = &bp->vf;

		vf->vlan = le16_to_cpu(resp->vlan) & VLAN_VID_MASK;
	} else {
		bp->pf.registered_vfs = le16_to_cpu(resp->registered_vfs);
	}
#endif
	flags = le16_to_cpu(resp->flags);
	if (flags & (FUNC_QCFG_RESP_FLAGS_FW_DCBX_AGENT_ENABLED |
		     FUNC_QCFG_RESP_FLAGS_FW_LLDP_AGENT_ENABLED)) {
		bp->fw_cap |= BNXT_FW_CAP_LLDP_AGENT;
		if (flags & FUNC_QCFG_RESP_FLAGS_FW_DCBX_AGENT_ENABLED)
			bp->fw_cap |= BNXT_FW_CAP_DCBX_AGENT;
	}
	if (BNXT_PF(bp) && (flags & FUNC_QCFG_RESP_FLAGS_MULTI_HOST))
		bp->flags |= BNXT_FLAG_MULTI_HOST;
	if (flags & FUNC_QCFG_RESP_FLAGS_RING_MONITOR_ENABLED)
		bp->fw_cap |= BNXT_FW_CAP_RING_MONITOR;

	switch (resp->port_partition_type) {
	case FUNC_QCFG_RESP_PORT_PARTITION_TYPE_NPAR1_0:
	case FUNC_QCFG_RESP_PORT_PARTITION_TYPE_NPAR1_5:
	case FUNC_QCFG_RESP_PORT_PARTITION_TYPE_NPAR2_0:
		bp->port_partition_type = resp->port_partition_type;
		break;
	}
	if (bp->hwrm_spec_code < 0x10707 ||
	    resp->evb_mode == FUNC_QCFG_RESP_EVB_MODE_VEB)
		bp->br_mode = BRIDGE_MODE_VEB;
	else if (resp->evb_mode == FUNC_QCFG_RESP_EVB_MODE_VEPA)
		bp->br_mode = BRIDGE_MODE_VEPA;
	else
		bp->br_mode = BRIDGE_MODE_UNDEF;

	bp->max_mtu = le16_to_cpu(resp->max_mtu_configured);
	if (!bp->max_mtu)
		bp->max_mtu = BNXT_MAX_MTU;

	if (bp->db_size)
		goto func_qcfg_exit;

	if (bp->flags & BNXT_FLAG_CHIP_P5) {
		if (BNXT_PF(bp))
			min_db_offset = DB_PF_OFFSET_P5;
		else
			min_db_offset = DB_VF_OFFSET_P5;
	}
	bp->db_size = PAGE_ALIGN(le16_to_cpu(resp->l2_doorbell_bar_size_kb) *
				 1024);
	if (!bp->db_size || bp->db_size > pci_resource_len(bp->pdev, 2) ||
	    bp->db_size <= min_db_offset)
		bp->db_size = pci_resource_len(bp->pdev, 2);

func_qcfg_exit:
	mutex_unlock(&bp->hwrm_cmd_lock);
	return rc;
}

static void bnxt_init_ctx_initializer(struct bnxt_ctx_mem_info *ctx,
			struct hwrm_func_backing_store_qcaps_output *resp)
{
	struct bnxt_mem_init *mem_init;
	u16 init_mask;
	u8 init_val;
	u8 *offset;
	int i;

	init_val = resp->ctx_kind_initializer;
	init_mask = le16_to_cpu(resp->ctx_init_mask);
	offset = &resp->qp_init_offset;
	mem_init = &ctx->mem_init[BNXT_CTX_MEM_INIT_QP];
	for (i = 0; i < BNXT_CTX_MEM_INIT_MAX; i++, mem_init++, offset++) {
		mem_init->init_val = init_val;
		mem_init->offset = BNXT_MEM_INVALID_OFFSET;
		if (!init_mask)
			continue;
		if (i == BNXT_CTX_MEM_INIT_STAT)
			offset = &resp->stat_init_offset;
		if (init_mask & (1 << i))
			mem_init->offset = *offset * 4;
		else
			mem_init->init_val = 0;
	}
	ctx->mem_init[BNXT_CTX_MEM_INIT_QP].size = ctx->qp_entry_size;
	ctx->mem_init[BNXT_CTX_MEM_INIT_SRQ].size = ctx->srq_entry_size;
	ctx->mem_init[BNXT_CTX_MEM_INIT_CQ].size = ctx->cq_entry_size;
	ctx->mem_init[BNXT_CTX_MEM_INIT_VNIC].size = ctx->vnic_entry_size;
	ctx->mem_init[BNXT_CTX_MEM_INIT_STAT].size = ctx->stat_entry_size;
	ctx->mem_init[BNXT_CTX_MEM_INIT_MRAV].size = ctx->mrav_entry_size;
}

static int bnxt_hwrm_func_backing_store_qcaps(struct bnxt *bp)
{
	struct hwrm_func_backing_store_qcaps_input req = {0};
	struct hwrm_func_backing_store_qcaps_output *resp =
		bp->hwrm_cmd_resp_addr;
	int rc;

	if (bp->hwrm_spec_code < 0x10902 || BNXT_VF(bp) || bp->ctx)
		return 0;

	bnxt_hwrm_cmd_hdr_init(bp, &req, HWRM_FUNC_BACKING_STORE_QCAPS, -1, -1);
	mutex_lock(&bp->hwrm_cmd_lock);
	rc = _hwrm_send_message_silent(bp, &req, sizeof(req), HWRM_CMD_TIMEOUT);
	if (!rc) {
		struct bnxt_ctx_pg_info *ctx_pg;
		struct bnxt_ctx_mem_info *ctx;
		int i, tqm_rings;

		ctx = kzalloc(sizeof(*ctx), GFP_KERNEL);
		if (!ctx) {
			rc = -ENOMEM;
			goto ctx_err;
		}
		ctx->qp_max_entries = le32_to_cpu(resp->qp_max_entries);
		ctx->qp_min_qp1_entries = le16_to_cpu(resp->qp_min_qp1_entries);
		ctx->qp_max_l2_entries = le16_to_cpu(resp->qp_max_l2_entries);
		ctx->qp_entry_size = le16_to_cpu(resp->qp_entry_size);
		ctx->srq_max_l2_entries = le16_to_cpu(resp->srq_max_l2_entries);
		ctx->srq_max_entries = le32_to_cpu(resp->srq_max_entries);
		ctx->srq_entry_size = le16_to_cpu(resp->srq_entry_size);
		ctx->cq_max_l2_entries = le16_to_cpu(resp->cq_max_l2_entries);
		ctx->cq_max_entries = le32_to_cpu(resp->cq_max_entries);
		ctx->cq_entry_size = le16_to_cpu(resp->cq_entry_size);
		ctx->vnic_max_vnic_entries =
			le16_to_cpu(resp->vnic_max_vnic_entries);
		ctx->vnic_max_ring_table_entries =
			le16_to_cpu(resp->vnic_max_ring_table_entries);
		ctx->vnic_entry_size = le16_to_cpu(resp->vnic_entry_size);
		ctx->stat_max_entries = le32_to_cpu(resp->stat_max_entries);
		ctx->stat_entry_size = le16_to_cpu(resp->stat_entry_size);
		ctx->tqm_entry_size = le16_to_cpu(resp->tqm_entry_size);
		ctx->tqm_min_entries_per_ring =
			le32_to_cpu(resp->tqm_min_entries_per_ring);
		ctx->tqm_max_entries_per_ring =
			le32_to_cpu(resp->tqm_max_entries_per_ring);
		ctx->tqm_entries_multiple = resp->tqm_entries_multiple;
		if (!ctx->tqm_entries_multiple)
			ctx->tqm_entries_multiple = 1;
		ctx->mrav_max_entries = le32_to_cpu(resp->mrav_max_entries);
		ctx->mrav_entry_size = le16_to_cpu(resp->mrav_entry_size);
		ctx->mrav_num_entries_units =
			le16_to_cpu(resp->mrav_num_entries_units);
		ctx->tim_entry_size = le16_to_cpu(resp->tim_entry_size);
		ctx->tim_max_entries = le32_to_cpu(resp->tim_max_entries);

		bnxt_init_ctx_initializer(ctx, resp);

		ctx->tqm_fp_rings_count = resp->tqm_fp_rings_count;
		if (!ctx->tqm_fp_rings_count)
			ctx->tqm_fp_rings_count = bp->max_q;
		else if (ctx->tqm_fp_rings_count > BNXT_MAX_TQM_FP_RINGS)
			ctx->tqm_fp_rings_count = BNXT_MAX_TQM_FP_RINGS;

		tqm_rings = ctx->tqm_fp_rings_count + BNXT_MAX_TQM_SP_RINGS;
		ctx_pg = kcalloc(tqm_rings, sizeof(*ctx_pg), GFP_KERNEL);
		if (!ctx_pg) {
			kfree(ctx);
			rc = -ENOMEM;
			goto ctx_err;
		}
		for (i = 0; i < tqm_rings; i++, ctx_pg++)
			ctx->tqm_mem[i] = ctx_pg;
		bp->ctx = ctx;
	} else {
		rc = 0;
	}
ctx_err:
	mutex_unlock(&bp->hwrm_cmd_lock);
	return rc;
}

static void bnxt_hwrm_set_pg_attr(struct bnxt_ring_mem_info *rmem, u8 *pg_attr,
				  __le64 *pg_dir)
{
<<<<<<< HEAD
=======
	if (!rmem->nr_pages)
		return;

>>>>>>> 754a0abe
	BNXT_SET_CTX_PAGE_ATTR(*pg_attr);
	if (rmem->depth >= 1) {
		if (rmem->depth == 2)
			*pg_attr |= 2;
		else
			*pg_attr |= 1;
		*pg_dir = cpu_to_le64(rmem->pg_tbl_map);
	} else {
		*pg_dir = cpu_to_le64(rmem->dma_arr[0]);
	}
}

#define FUNC_BACKING_STORE_CFG_REQ_DFLT_ENABLES			\
	(FUNC_BACKING_STORE_CFG_REQ_ENABLES_QP |		\
	 FUNC_BACKING_STORE_CFG_REQ_ENABLES_SRQ |		\
	 FUNC_BACKING_STORE_CFG_REQ_ENABLES_CQ |		\
	 FUNC_BACKING_STORE_CFG_REQ_ENABLES_VNIC |		\
	 FUNC_BACKING_STORE_CFG_REQ_ENABLES_STAT)

static int bnxt_hwrm_func_backing_store_cfg(struct bnxt *bp, u32 enables)
{
	struct hwrm_func_backing_store_cfg_input req = {0};
	struct bnxt_ctx_mem_info *ctx = bp->ctx;
	struct bnxt_ctx_pg_info *ctx_pg;
	u32 req_len = sizeof(req);
	__le32 *num_entries;
	__le64 *pg_dir;
	u32 flags = 0;
	u8 *pg_attr;
	u32 ena;
	int i;

	if (!ctx)
		return 0;

	if (req_len > bp->hwrm_max_ext_req_len)
		req_len = BNXT_BACKING_STORE_CFG_LEGACY_LEN;
	bnxt_hwrm_cmd_hdr_init(bp, &req, HWRM_FUNC_BACKING_STORE_CFG, -1, -1);
	req.enables = cpu_to_le32(enables);

	if (enables & FUNC_BACKING_STORE_CFG_REQ_ENABLES_QP) {
		ctx_pg = &ctx->qp_mem;
		req.qp_num_entries = cpu_to_le32(ctx_pg->entries);
		req.qp_num_qp1_entries = cpu_to_le16(ctx->qp_min_qp1_entries);
		req.qp_num_l2_entries = cpu_to_le16(ctx->qp_max_l2_entries);
		req.qp_entry_size = cpu_to_le16(ctx->qp_entry_size);
		bnxt_hwrm_set_pg_attr(&ctx_pg->ring_mem,
				      &req.qpc_pg_size_qpc_lvl,
				      &req.qpc_page_dir);
	}
	if (enables & FUNC_BACKING_STORE_CFG_REQ_ENABLES_SRQ) {
		ctx_pg = &ctx->srq_mem;
		req.srq_num_entries = cpu_to_le32(ctx_pg->entries);
		req.srq_num_l2_entries = cpu_to_le16(ctx->srq_max_l2_entries);
		req.srq_entry_size = cpu_to_le16(ctx->srq_entry_size);
		bnxt_hwrm_set_pg_attr(&ctx_pg->ring_mem,
				      &req.srq_pg_size_srq_lvl,
				      &req.srq_page_dir);
	}
	if (enables & FUNC_BACKING_STORE_CFG_REQ_ENABLES_CQ) {
		ctx_pg = &ctx->cq_mem;
		req.cq_num_entries = cpu_to_le32(ctx_pg->entries);
		req.cq_num_l2_entries = cpu_to_le16(ctx->cq_max_l2_entries);
		req.cq_entry_size = cpu_to_le16(ctx->cq_entry_size);
		bnxt_hwrm_set_pg_attr(&ctx_pg->ring_mem, &req.cq_pg_size_cq_lvl,
				      &req.cq_page_dir);
	}
	if (enables & FUNC_BACKING_STORE_CFG_REQ_ENABLES_VNIC) {
		ctx_pg = &ctx->vnic_mem;
		req.vnic_num_vnic_entries =
			cpu_to_le16(ctx->vnic_max_vnic_entries);
		req.vnic_num_ring_table_entries =
			cpu_to_le16(ctx->vnic_max_ring_table_entries);
		req.vnic_entry_size = cpu_to_le16(ctx->vnic_entry_size);
		bnxt_hwrm_set_pg_attr(&ctx_pg->ring_mem,
				      &req.vnic_pg_size_vnic_lvl,
				      &req.vnic_page_dir);
	}
	if (enables & FUNC_BACKING_STORE_CFG_REQ_ENABLES_STAT) {
		ctx_pg = &ctx->stat_mem;
		req.stat_num_entries = cpu_to_le32(ctx->stat_max_entries);
		req.stat_entry_size = cpu_to_le16(ctx->stat_entry_size);
		bnxt_hwrm_set_pg_attr(&ctx_pg->ring_mem,
				      &req.stat_pg_size_stat_lvl,
				      &req.stat_page_dir);
	}
	if (enables & FUNC_BACKING_STORE_CFG_REQ_ENABLES_MRAV) {
		ctx_pg = &ctx->mrav_mem;
		req.mrav_num_entries = cpu_to_le32(ctx_pg->entries);
		if (ctx->mrav_num_entries_units)
			flags |=
			FUNC_BACKING_STORE_CFG_REQ_FLAGS_MRAV_RESERVATION_SPLIT;
		req.mrav_entry_size = cpu_to_le16(ctx->mrav_entry_size);
		bnxt_hwrm_set_pg_attr(&ctx_pg->ring_mem,
				      &req.mrav_pg_size_mrav_lvl,
				      &req.mrav_page_dir);
	}
	if (enables & FUNC_BACKING_STORE_CFG_REQ_ENABLES_TIM) {
		ctx_pg = &ctx->tim_mem;
		req.tim_num_entries = cpu_to_le32(ctx_pg->entries);
		req.tim_entry_size = cpu_to_le16(ctx->tim_entry_size);
		bnxt_hwrm_set_pg_attr(&ctx_pg->ring_mem,
				      &req.tim_pg_size_tim_lvl,
				      &req.tim_page_dir);
	}
	for (i = 0, num_entries = &req.tqm_sp_num_entries,
	     pg_attr = &req.tqm_sp_pg_size_tqm_sp_lvl,
	     pg_dir = &req.tqm_sp_page_dir,
	     ena = FUNC_BACKING_STORE_CFG_REQ_ENABLES_TQM_SP;
	     i < BNXT_MAX_TQM_RINGS;
	     i++, num_entries++, pg_attr++, pg_dir++, ena <<= 1) {
		if (!(enables & ena))
			continue;

		req.tqm_entry_size = cpu_to_le16(ctx->tqm_entry_size);
		ctx_pg = ctx->tqm_mem[i];
		*num_entries = cpu_to_le32(ctx_pg->entries);
		bnxt_hwrm_set_pg_attr(&ctx_pg->ring_mem, pg_attr, pg_dir);
	}
	req.flags = cpu_to_le32(flags);
	return hwrm_send_message(bp, &req, req_len, HWRM_CMD_TIMEOUT);
}

static int bnxt_alloc_ctx_mem_blk(struct bnxt *bp,
				  struct bnxt_ctx_pg_info *ctx_pg)
{
	struct bnxt_ring_mem_info *rmem = &ctx_pg->ring_mem;

	rmem->page_size = BNXT_PAGE_SIZE;
	rmem->pg_arr = ctx_pg->ctx_pg_arr;
	rmem->dma_arr = ctx_pg->ctx_dma_arr;
	rmem->flags = BNXT_RMEM_VALID_PTE_FLAG;
	if (rmem->depth >= 1)
		rmem->flags |= BNXT_RMEM_USE_FULL_PAGE_FLAG;
	return bnxt_alloc_ring(bp, rmem);
}

static int bnxt_alloc_ctx_pg_tbls(struct bnxt *bp,
				  struct bnxt_ctx_pg_info *ctx_pg, u32 mem_size,
				  u8 depth, struct bnxt_mem_init *mem_init)
{
	struct bnxt_ring_mem_info *rmem = &ctx_pg->ring_mem;
	int rc;

	if (!mem_size)
		return -EINVAL;

	ctx_pg->nr_pages = DIV_ROUND_UP(mem_size, BNXT_PAGE_SIZE);
	if (ctx_pg->nr_pages > MAX_CTX_TOTAL_PAGES) {
		ctx_pg->nr_pages = 0;
		return -EINVAL;
	}
	if (ctx_pg->nr_pages > MAX_CTX_PAGES || depth > 1) {
		int nr_tbls, i;

		rmem->depth = 2;
		ctx_pg->ctx_pg_tbl = kcalloc(MAX_CTX_PAGES, sizeof(ctx_pg),
					     GFP_KERNEL);
		if (!ctx_pg->ctx_pg_tbl)
			return -ENOMEM;
		nr_tbls = DIV_ROUND_UP(ctx_pg->nr_pages, MAX_CTX_PAGES);
		rmem->nr_pages = nr_tbls;
		rc = bnxt_alloc_ctx_mem_blk(bp, ctx_pg);
		if (rc)
			return rc;
		for (i = 0; i < nr_tbls; i++) {
			struct bnxt_ctx_pg_info *pg_tbl;

			pg_tbl = kzalloc(sizeof(*pg_tbl), GFP_KERNEL);
			if (!pg_tbl)
				return -ENOMEM;
			ctx_pg->ctx_pg_tbl[i] = pg_tbl;
			rmem = &pg_tbl->ring_mem;
			rmem->pg_tbl = ctx_pg->ctx_pg_arr[i];
			rmem->pg_tbl_map = ctx_pg->ctx_dma_arr[i];
			rmem->depth = 1;
			rmem->nr_pages = MAX_CTX_PAGES;
			rmem->mem_init = mem_init;
			if (i == (nr_tbls - 1)) {
				int rem = ctx_pg->nr_pages % MAX_CTX_PAGES;

				if (rem)
					rmem->nr_pages = rem;
			}
			rc = bnxt_alloc_ctx_mem_blk(bp, pg_tbl);
			if (rc)
				break;
		}
	} else {
		rmem->nr_pages = DIV_ROUND_UP(mem_size, BNXT_PAGE_SIZE);
		if (rmem->nr_pages > 1 || depth)
			rmem->depth = 1;
		rmem->mem_init = mem_init;
		rc = bnxt_alloc_ctx_mem_blk(bp, ctx_pg);
	}
	return rc;
}

static void bnxt_free_ctx_pg_tbls(struct bnxt *bp,
				  struct bnxt_ctx_pg_info *ctx_pg)
{
	struct bnxt_ring_mem_info *rmem = &ctx_pg->ring_mem;

	if (rmem->depth > 1 || ctx_pg->nr_pages > MAX_CTX_PAGES ||
	    ctx_pg->ctx_pg_tbl) {
		int i, nr_tbls = rmem->nr_pages;

		for (i = 0; i < nr_tbls; i++) {
			struct bnxt_ctx_pg_info *pg_tbl;
			struct bnxt_ring_mem_info *rmem2;

			pg_tbl = ctx_pg->ctx_pg_tbl[i];
			if (!pg_tbl)
				continue;
			rmem2 = &pg_tbl->ring_mem;
			bnxt_free_ring(bp, rmem2);
			ctx_pg->ctx_pg_arr[i] = NULL;
			kfree(pg_tbl);
			ctx_pg->ctx_pg_tbl[i] = NULL;
		}
		kfree(ctx_pg->ctx_pg_tbl);
		ctx_pg->ctx_pg_tbl = NULL;
	}
	bnxt_free_ring(bp, rmem);
	ctx_pg->nr_pages = 0;
}

static void bnxt_free_ctx_mem(struct bnxt *bp)
{
	struct bnxt_ctx_mem_info *ctx = bp->ctx;
	int i;

	if (!ctx)
		return;

	if (ctx->tqm_mem[0]) {
		for (i = 0; i < ctx->tqm_fp_rings_count + 1; i++)
			bnxt_free_ctx_pg_tbls(bp, ctx->tqm_mem[i]);
		kfree(ctx->tqm_mem[0]);
		ctx->tqm_mem[0] = NULL;
	}

	bnxt_free_ctx_pg_tbls(bp, &ctx->tim_mem);
	bnxt_free_ctx_pg_tbls(bp, &ctx->mrav_mem);
	bnxt_free_ctx_pg_tbls(bp, &ctx->stat_mem);
	bnxt_free_ctx_pg_tbls(bp, &ctx->vnic_mem);
	bnxt_free_ctx_pg_tbls(bp, &ctx->cq_mem);
	bnxt_free_ctx_pg_tbls(bp, &ctx->srq_mem);
	bnxt_free_ctx_pg_tbls(bp, &ctx->qp_mem);
	ctx->flags &= ~BNXT_CTX_FLAG_INITED;
}

static int bnxt_alloc_ctx_mem(struct bnxt *bp)
{
	struct bnxt_ctx_pg_info *ctx_pg;
	struct bnxt_ctx_mem_info *ctx;
	struct bnxt_mem_init *init;
	u32 mem_size, ena, entries;
	u32 entries_sp, min;
	u32 num_mr, num_ah;
	u32 extra_srqs = 0;
	u32 extra_qps = 0;
	u8 pg_lvl = 1;
	int i, rc;

	rc = bnxt_hwrm_func_backing_store_qcaps(bp);
	if (rc) {
		netdev_err(bp->dev, "Failed querying context mem capability, rc = %d.\n",
			   rc);
		return rc;
	}
	ctx = bp->ctx;
	if (!ctx || (ctx->flags & BNXT_CTX_FLAG_INITED))
		return 0;

	if ((bp->flags & BNXT_FLAG_ROCE_CAP) && !is_kdump_kernel()) {
		pg_lvl = 2;
		extra_qps = 65536;
		extra_srqs = 8192;
	}

	ctx_pg = &ctx->qp_mem;
	ctx_pg->entries = ctx->qp_min_qp1_entries + ctx->qp_max_l2_entries +
			  extra_qps;
	if (ctx->qp_entry_size) {
		mem_size = ctx->qp_entry_size * ctx_pg->entries;
		init = &ctx->mem_init[BNXT_CTX_MEM_INIT_QP];
		rc = bnxt_alloc_ctx_pg_tbls(bp, ctx_pg, mem_size, pg_lvl, init);
		if (rc)
			return rc;
	}

	ctx_pg = &ctx->srq_mem;
	ctx_pg->entries = ctx->srq_max_l2_entries + extra_srqs;
	if (ctx->srq_entry_size) {
		mem_size = ctx->srq_entry_size * ctx_pg->entries;
		init = &ctx->mem_init[BNXT_CTX_MEM_INIT_SRQ];
		rc = bnxt_alloc_ctx_pg_tbls(bp, ctx_pg, mem_size, pg_lvl, init);
		if (rc)
			return rc;
	}

	ctx_pg = &ctx->cq_mem;
	ctx_pg->entries = ctx->cq_max_l2_entries + extra_qps * 2;
	if (ctx->cq_entry_size) {
		mem_size = ctx->cq_entry_size * ctx_pg->entries;
		init = &ctx->mem_init[BNXT_CTX_MEM_INIT_CQ];
		rc = bnxt_alloc_ctx_pg_tbls(bp, ctx_pg, mem_size, pg_lvl, init);
		if (rc)
			return rc;
	}

	ctx_pg = &ctx->vnic_mem;
	ctx_pg->entries = ctx->vnic_max_vnic_entries +
			  ctx->vnic_max_ring_table_entries;
	if (ctx->vnic_entry_size) {
		mem_size = ctx->vnic_entry_size * ctx_pg->entries;
		init = &ctx->mem_init[BNXT_CTX_MEM_INIT_VNIC];
		rc = bnxt_alloc_ctx_pg_tbls(bp, ctx_pg, mem_size, 1, init);
		if (rc)
			return rc;
	}

	ctx_pg = &ctx->stat_mem;
	ctx_pg->entries = ctx->stat_max_entries;
	if (ctx->stat_entry_size) {
		mem_size = ctx->stat_entry_size * ctx_pg->entries;
		init = &ctx->mem_init[BNXT_CTX_MEM_INIT_STAT];
		rc = bnxt_alloc_ctx_pg_tbls(bp, ctx_pg, mem_size, 1, init);
		if (rc)
			return rc;
	}

	ena = 0;
	if (!(bp->flags & BNXT_FLAG_ROCE_CAP))
		goto skip_rdma;

	ctx_pg = &ctx->mrav_mem;
	/* 128K extra is needed to accommodate static AH context
	 * allocation by f/w.
	 */
	num_mr = 1024 * 256;
	num_ah = 1024 * 128;
	ctx_pg->entries = num_mr + num_ah;
	if (ctx->mrav_entry_size) {
		mem_size = ctx->mrav_entry_size * ctx_pg->entries;
		init = &ctx->mem_init[BNXT_CTX_MEM_INIT_MRAV];
		rc = bnxt_alloc_ctx_pg_tbls(bp, ctx_pg, mem_size, 2, init);
		if (rc)
			return rc;
	}
	ena = FUNC_BACKING_STORE_CFG_REQ_ENABLES_MRAV;
	if (ctx->mrav_num_entries_units)
		ctx_pg->entries =
			((num_mr / ctx->mrav_num_entries_units) << 16) |
			 (num_ah / ctx->mrav_num_entries_units);

	ctx_pg = &ctx->tim_mem;
	ctx_pg->entries = ctx->qp_mem.entries;
	if (ctx->tim_entry_size) {
		mem_size = ctx->tim_entry_size * ctx_pg->entries;
		rc = bnxt_alloc_ctx_pg_tbls(bp, ctx_pg, mem_size, 1, NULL);
		if (rc)
			return rc;
	}
	ena |= FUNC_BACKING_STORE_CFG_REQ_ENABLES_TIM;

skip_rdma:
	min = ctx->tqm_min_entries_per_ring;
	entries_sp = ctx->vnic_max_vnic_entries + ctx->qp_max_l2_entries +
		     2 * (extra_qps + ctx->qp_min_qp1_entries) + min;
	entries_sp = roundup(entries_sp, ctx->tqm_entries_multiple);
	entries = ctx->qp_max_l2_entries + 2 * (extra_qps + ctx->qp_min_qp1_entries);
	entries = roundup(entries, ctx->tqm_entries_multiple);
	entries = clamp_t(u32, entries, min, ctx->tqm_max_entries_per_ring);
	for (i = 0; i < ctx->tqm_fp_rings_count + 1; i++) {
		ctx_pg = ctx->tqm_mem[i];
		ctx_pg->entries = i ? entries : entries_sp;
		if (ctx->tqm_entry_size) {
			mem_size = ctx->tqm_entry_size * ctx_pg->entries;
			rc = bnxt_alloc_ctx_pg_tbls(bp, ctx_pg, mem_size, 1,
						    NULL);
			if (rc)
				return rc;
		}
		ena |= FUNC_BACKING_STORE_CFG_REQ_ENABLES_TQM_SP << i;
	}
	ena |= FUNC_BACKING_STORE_CFG_REQ_DFLT_ENABLES;
	rc = bnxt_hwrm_func_backing_store_cfg(bp, ena);
	if (rc) {
		netdev_err(bp->dev, "Failed configuring context mem, rc = %d.\n",
			   rc);
		return rc;
	}
	ctx->flags |= BNXT_CTX_FLAG_INITED;
	return 0;
}

int bnxt_hwrm_func_resc_qcaps(struct bnxt *bp, bool all)
{
	struct hwrm_func_resource_qcaps_output *resp = bp->hwrm_cmd_resp_addr;
	struct hwrm_func_resource_qcaps_input req = {0};
	struct bnxt_hw_resc *hw_resc = &bp->hw_resc;
	int rc;

	bnxt_hwrm_cmd_hdr_init(bp, &req, HWRM_FUNC_RESOURCE_QCAPS, -1, -1);
	req.fid = cpu_to_le16(0xffff);

	mutex_lock(&bp->hwrm_cmd_lock);
	rc = _hwrm_send_message_silent(bp, &req, sizeof(req),
				       HWRM_CMD_TIMEOUT);
	if (rc)
		goto hwrm_func_resc_qcaps_exit;

	hw_resc->max_tx_sch_inputs = le16_to_cpu(resp->max_tx_scheduler_inputs);
	if (!all)
		goto hwrm_func_resc_qcaps_exit;

	hw_resc->min_rsscos_ctxs = le16_to_cpu(resp->min_rsscos_ctx);
	hw_resc->max_rsscos_ctxs = le16_to_cpu(resp->max_rsscos_ctx);
	hw_resc->min_cp_rings = le16_to_cpu(resp->min_cmpl_rings);
	hw_resc->max_cp_rings = le16_to_cpu(resp->max_cmpl_rings);
	hw_resc->min_tx_rings = le16_to_cpu(resp->min_tx_rings);
	hw_resc->max_tx_rings = le16_to_cpu(resp->max_tx_rings);
	hw_resc->min_rx_rings = le16_to_cpu(resp->min_rx_rings);
	hw_resc->max_rx_rings = le16_to_cpu(resp->max_rx_rings);
	hw_resc->min_hw_ring_grps = le16_to_cpu(resp->min_hw_ring_grps);
	hw_resc->max_hw_ring_grps = le16_to_cpu(resp->max_hw_ring_grps);
	hw_resc->min_l2_ctxs = le16_to_cpu(resp->min_l2_ctxs);
	hw_resc->max_l2_ctxs = le16_to_cpu(resp->max_l2_ctxs);
	hw_resc->min_vnics = le16_to_cpu(resp->min_vnics);
	hw_resc->max_vnics = le16_to_cpu(resp->max_vnics);
	hw_resc->min_stat_ctxs = le16_to_cpu(resp->min_stat_ctx);
	hw_resc->max_stat_ctxs = le16_to_cpu(resp->max_stat_ctx);

	if (bp->flags & BNXT_FLAG_CHIP_P5) {
		u16 max_msix = le16_to_cpu(resp->max_msix);

		hw_resc->max_nqs = max_msix;
		hw_resc->max_hw_ring_grps = hw_resc->max_rx_rings;
	}

	if (BNXT_PF(bp)) {
		struct bnxt_pf_info *pf = &bp->pf;

		pf->vf_resv_strategy =
			le16_to_cpu(resp->vf_reservation_strategy);
		if (pf->vf_resv_strategy > BNXT_VF_RESV_STRATEGY_MINIMAL_STATIC)
			pf->vf_resv_strategy = BNXT_VF_RESV_STRATEGY_MAXIMAL;
	}
hwrm_func_resc_qcaps_exit:
	mutex_unlock(&bp->hwrm_cmd_lock);
	return rc;
}

/* bp->hwrm_cmd_lock already held. */
static int __bnxt_hwrm_ptp_qcfg(struct bnxt *bp)
{
	struct hwrm_port_mac_ptp_qcfg_output *resp = bp->hwrm_cmd_resp_addr;
	struct hwrm_port_mac_ptp_qcfg_input req = {0};
	struct bnxt_ptp_cfg *ptp = bp->ptp_cfg;
	u8 flags;
	int rc;

	if (bp->hwrm_spec_code < 0x10801) {
		rc = -ENODEV;
		goto no_ptp;
	}

	req.port_id = cpu_to_le16(bp->pf.port_id);
	bnxt_hwrm_cmd_hdr_init(bp, &req, HWRM_PORT_MAC_PTP_QCFG, -1, -1);
	rc = _hwrm_send_message(bp, &req, sizeof(req), HWRM_CMD_TIMEOUT);
	if (rc)
		goto no_ptp;

	flags = resp->flags;
	if (!(flags & PORT_MAC_PTP_QCFG_RESP_FLAGS_HWRM_ACCESS)) {
		rc = -ENODEV;
		goto no_ptp;
	}
	if (!ptp) {
		ptp = kzalloc(sizeof(*ptp), GFP_KERNEL);
		if (!ptp)
			return -ENOMEM;
		ptp->bp = bp;
		bp->ptp_cfg = ptp;
	}
	if (flags & PORT_MAC_PTP_QCFG_RESP_FLAGS_PARTIAL_DIRECT_ACCESS_REF_CLOCK) {
		ptp->refclk_regs[0] = le32_to_cpu(resp->ts_ref_clock_reg_lower);
		ptp->refclk_regs[1] = le32_to_cpu(resp->ts_ref_clock_reg_upper);
	} else if (bp->flags & BNXT_FLAG_CHIP_P5) {
		ptp->refclk_regs[0] = BNXT_TS_REG_TIMESYNC_TS0_LOWER;
		ptp->refclk_regs[1] = BNXT_TS_REG_TIMESYNC_TS0_UPPER;
	} else {
		rc = -ENODEV;
		goto no_ptp;
	}
	return 0;

no_ptp:
	kfree(ptp);
	bp->ptp_cfg = NULL;
	return rc;
}

static int __bnxt_hwrm_func_qcaps(struct bnxt *bp)
{
	int rc = 0;
	struct hwrm_func_qcaps_input req = {0};
	struct hwrm_func_qcaps_output *resp = bp->hwrm_cmd_resp_addr;
	struct bnxt_hw_resc *hw_resc = &bp->hw_resc;
	u32 flags, flags_ext;

	bnxt_hwrm_cmd_hdr_init(bp, &req, HWRM_FUNC_QCAPS, -1, -1);
	req.fid = cpu_to_le16(0xffff);

	mutex_lock(&bp->hwrm_cmd_lock);
	rc = _hwrm_send_message(bp, &req, sizeof(req), HWRM_CMD_TIMEOUT);
	if (rc)
		goto hwrm_func_qcaps_exit;

	flags = le32_to_cpu(resp->flags);
	if (flags & FUNC_QCAPS_RESP_FLAGS_ROCE_V1_SUPPORTED)
		bp->flags |= BNXT_FLAG_ROCEV1_CAP;
	if (flags & FUNC_QCAPS_RESP_FLAGS_ROCE_V2_SUPPORTED)
		bp->flags |= BNXT_FLAG_ROCEV2_CAP;
	if (flags & FUNC_QCAPS_RESP_FLAGS_PCIE_STATS_SUPPORTED)
		bp->fw_cap |= BNXT_FW_CAP_PCIE_STATS_SUPPORTED;
	if (flags & FUNC_QCAPS_RESP_FLAGS_HOT_RESET_CAPABLE)
		bp->fw_cap |= BNXT_FW_CAP_HOT_RESET;
	if (flags & FUNC_QCAPS_RESP_FLAGS_EXT_STATS_SUPPORTED)
		bp->fw_cap |= BNXT_FW_CAP_EXT_STATS_SUPPORTED;
	if (flags &  FUNC_QCAPS_RESP_FLAGS_ERROR_RECOVERY_CAPABLE)
		bp->fw_cap |= BNXT_FW_CAP_ERROR_RECOVERY;
	if (flags & FUNC_QCAPS_RESP_FLAGS_ERR_RECOVER_RELOAD)
		bp->fw_cap |= BNXT_FW_CAP_ERR_RECOVER_RELOAD;
	if (!(flags & FUNC_QCAPS_RESP_FLAGS_VLAN_ACCELERATION_TX_DISABLED))
		bp->fw_cap |= BNXT_FW_CAP_VLAN_TX_INSERT;

	flags_ext = le32_to_cpu(resp->flags_ext);
	if (flags_ext & FUNC_QCAPS_RESP_FLAGS_EXT_EXT_HW_STATS_SUPPORTED)
		bp->fw_cap |= BNXT_FW_CAP_EXT_HW_STATS_SUPPORTED;

	bp->tx_push_thresh = 0;
	if ((flags & FUNC_QCAPS_RESP_FLAGS_PUSH_MODE_SUPPORTED) &&
	    BNXT_FW_MAJ(bp) > 217)
		bp->tx_push_thresh = BNXT_TX_PUSH_THRESH;

	hw_resc->max_rsscos_ctxs = le16_to_cpu(resp->max_rsscos_ctx);
	hw_resc->max_cp_rings = le16_to_cpu(resp->max_cmpl_rings);
	hw_resc->max_tx_rings = le16_to_cpu(resp->max_tx_rings);
	hw_resc->max_rx_rings = le16_to_cpu(resp->max_rx_rings);
	hw_resc->max_hw_ring_grps = le32_to_cpu(resp->max_hw_ring_grps);
	if (!hw_resc->max_hw_ring_grps)
		hw_resc->max_hw_ring_grps = hw_resc->max_tx_rings;
	hw_resc->max_l2_ctxs = le16_to_cpu(resp->max_l2_ctxs);
	hw_resc->max_vnics = le16_to_cpu(resp->max_vnics);
	hw_resc->max_stat_ctxs = le16_to_cpu(resp->max_stat_ctx);

	if (BNXT_PF(bp)) {
		struct bnxt_pf_info *pf = &bp->pf;

		pf->fw_fid = le16_to_cpu(resp->fid);
		pf->port_id = le16_to_cpu(resp->port_id);
		memcpy(pf->mac_addr, resp->mac_address, ETH_ALEN);
		pf->first_vf_id = le16_to_cpu(resp->first_vf_id);
		pf->max_vfs = le16_to_cpu(resp->max_vfs);
		pf->max_encap_records = le32_to_cpu(resp->max_encap_records);
		pf->max_decap_records = le32_to_cpu(resp->max_decap_records);
		pf->max_tx_em_flows = le32_to_cpu(resp->max_tx_em_flows);
		pf->max_tx_wm_flows = le32_to_cpu(resp->max_tx_wm_flows);
		pf->max_rx_em_flows = le32_to_cpu(resp->max_rx_em_flows);
		pf->max_rx_wm_flows = le32_to_cpu(resp->max_rx_wm_flows);
		bp->flags &= ~BNXT_FLAG_WOL_CAP;
		if (flags & FUNC_QCAPS_RESP_FLAGS_WOL_MAGICPKT_SUPPORTED)
			bp->flags |= BNXT_FLAG_WOL_CAP;
		if (flags & FUNC_QCAPS_RESP_FLAGS_PTP_SUPPORTED)
			__bnxt_hwrm_ptp_qcfg(bp);
	} else {
#ifdef CONFIG_BNXT_SRIOV
		struct bnxt_vf_info *vf = &bp->vf;

		vf->fw_fid = le16_to_cpu(resp->fid);
		memcpy(vf->mac_addr, resp->mac_address, ETH_ALEN);
#endif
	}

hwrm_func_qcaps_exit:
	mutex_unlock(&bp->hwrm_cmd_lock);
	return rc;
}

static int bnxt_hwrm_queue_qportcfg(struct bnxt *bp);

static int bnxt_hwrm_func_qcaps(struct bnxt *bp)
{
	int rc;

	rc = __bnxt_hwrm_func_qcaps(bp);
	if (rc)
		return rc;
	rc = bnxt_hwrm_queue_qportcfg(bp);
	if (rc) {
		netdev_err(bp->dev, "hwrm query qportcfg failure rc: %d\n", rc);
		return rc;
	}
	if (bp->hwrm_spec_code >= 0x10803) {
		rc = bnxt_alloc_ctx_mem(bp);
		if (rc)
			return rc;
		rc = bnxt_hwrm_func_resc_qcaps(bp, true);
		if (!rc)
			bp->fw_cap |= BNXT_FW_CAP_NEW_RM;
	}
	return 0;
}

static int bnxt_hwrm_cfa_adv_flow_mgnt_qcaps(struct bnxt *bp)
{
	struct hwrm_cfa_adv_flow_mgnt_qcaps_input req = {0};
	struct hwrm_cfa_adv_flow_mgnt_qcaps_output *resp;
	int rc = 0;
	u32 flags;

	if (!(bp->fw_cap & BNXT_FW_CAP_CFA_ADV_FLOW))
		return 0;

	resp = bp->hwrm_cmd_resp_addr;
	bnxt_hwrm_cmd_hdr_init(bp, &req, HWRM_CFA_ADV_FLOW_MGNT_QCAPS, -1, -1);

	mutex_lock(&bp->hwrm_cmd_lock);
	rc = _hwrm_send_message(bp, &req, sizeof(req), HWRM_CMD_TIMEOUT);
	if (rc)
		goto hwrm_cfa_adv_qcaps_exit;

	flags = le32_to_cpu(resp->flags);
	if (flags &
	    CFA_ADV_FLOW_MGNT_QCAPS_RESP_FLAGS_RFS_RING_TBL_IDX_V2_SUPPORTED)
		bp->fw_cap |= BNXT_FW_CAP_CFA_RFS_RING_TBL_IDX_V2;

hwrm_cfa_adv_qcaps_exit:
	mutex_unlock(&bp->hwrm_cmd_lock);
	return rc;
}

static int __bnxt_alloc_fw_health(struct bnxt *bp)
{
	if (bp->fw_health)
		return 0;

	bp->fw_health = kzalloc(sizeof(*bp->fw_health), GFP_KERNEL);
	if (!bp->fw_health)
		return -ENOMEM;

	return 0;
}

static int bnxt_alloc_fw_health(struct bnxt *bp)
{
	int rc;

	if (!(bp->fw_cap & BNXT_FW_CAP_HOT_RESET) &&
	    !(bp->fw_cap & BNXT_FW_CAP_ERROR_RECOVERY))
		return 0;

	rc = __bnxt_alloc_fw_health(bp);
	if (rc) {
		bp->fw_cap &= ~BNXT_FW_CAP_HOT_RESET;
		bp->fw_cap &= ~BNXT_FW_CAP_ERROR_RECOVERY;
		return rc;
	}

	return 0;
}

static void __bnxt_map_fw_health_reg(struct bnxt *bp, u32 reg)
{
	writel(reg & BNXT_GRC_BASE_MASK, bp->bar0 +
					 BNXT_GRCPF_REG_WINDOW_BASE_OUT +
					 BNXT_FW_HEALTH_WIN_MAP_OFF);
}

bool bnxt_is_fw_healthy(struct bnxt *bp)
{
	if (bp->fw_health && bp->fw_health->status_reliable) {
		u32 fw_status;

		fw_status = bnxt_fw_health_readl(bp, BNXT_FW_HEALTH_REG);
		if (fw_status && !BNXT_FW_IS_HEALTHY(fw_status))
			return false;
	}

	return true;
}

static void bnxt_inv_fw_health_reg(struct bnxt *bp)
{
	struct bnxt_fw_health *fw_health = bp->fw_health;
	u32 reg_type;

	if (!fw_health || !fw_health->status_reliable)
		return;

	reg_type = BNXT_FW_HEALTH_REG_TYPE(fw_health->regs[BNXT_FW_HEALTH_REG]);
	if (reg_type == BNXT_FW_HEALTH_REG_TYPE_GRC)
		fw_health->status_reliable = false;
}

static void bnxt_try_map_fw_health_reg(struct bnxt *bp)
{
	void __iomem *hs;
	u32 status_loc;
	u32 reg_type;
	u32 sig;

	if (bp->fw_health)
		bp->fw_health->status_reliable = false;

	__bnxt_map_fw_health_reg(bp, HCOMM_STATUS_STRUCT_LOC);
	hs = bp->bar0 + BNXT_FW_HEALTH_WIN_OFF(HCOMM_STATUS_STRUCT_LOC);

	sig = readl(hs + offsetof(struct hcomm_status, sig_ver));
	if ((sig & HCOMM_STATUS_SIGNATURE_MASK) != HCOMM_STATUS_SIGNATURE_VAL) {
		if (!bp->chip_num) {
			__bnxt_map_fw_health_reg(bp, BNXT_GRC_REG_BASE);
			bp->chip_num = readl(bp->bar0 +
					     BNXT_FW_HEALTH_WIN_BASE +
					     BNXT_GRC_REG_CHIP_NUM);
		}
		if (!BNXT_CHIP_P5(bp))
			return;

		status_loc = BNXT_GRC_REG_STATUS_P5 |
			     BNXT_FW_HEALTH_REG_TYPE_BAR0;
	} else {
		status_loc = readl(hs + offsetof(struct hcomm_status,
						 fw_status_loc));
	}

	if (__bnxt_alloc_fw_health(bp)) {
		netdev_warn(bp->dev, "no memory for firmware status checks\n");
		return;
	}

	bp->fw_health->regs[BNXT_FW_HEALTH_REG] = status_loc;
	reg_type = BNXT_FW_HEALTH_REG_TYPE(status_loc);
	if (reg_type == BNXT_FW_HEALTH_REG_TYPE_GRC) {
		__bnxt_map_fw_health_reg(bp, status_loc);
		bp->fw_health->mapped_regs[BNXT_FW_HEALTH_REG] =
			BNXT_FW_HEALTH_WIN_OFF(status_loc);
	}

	bp->fw_health->status_reliable = true;
}

static int bnxt_map_fw_health_regs(struct bnxt *bp)
{
	struct bnxt_fw_health *fw_health = bp->fw_health;
	u32 reg_base = 0xffffffff;
	int i;

	bp->fw_health->status_reliable = false;
	/* Only pre-map the monitoring GRC registers using window 3 */
	for (i = 0; i < 4; i++) {
		u32 reg = fw_health->regs[i];

		if (BNXT_FW_HEALTH_REG_TYPE(reg) != BNXT_FW_HEALTH_REG_TYPE_GRC)
			continue;
		if (reg_base == 0xffffffff)
			reg_base = reg & BNXT_GRC_BASE_MASK;
		if ((reg & BNXT_GRC_BASE_MASK) != reg_base)
			return -ERANGE;
		fw_health->mapped_regs[i] = BNXT_FW_HEALTH_WIN_OFF(reg);
	}
	bp->fw_health->status_reliable = true;
	if (reg_base == 0xffffffff)
		return 0;

	__bnxt_map_fw_health_reg(bp, reg_base);
	return 0;
}

static int bnxt_hwrm_error_recovery_qcfg(struct bnxt *bp)
{
	struct hwrm_error_recovery_qcfg_output *resp = bp->hwrm_cmd_resp_addr;
	struct bnxt_fw_health *fw_health = bp->fw_health;
	struct hwrm_error_recovery_qcfg_input req = {0};
	int rc, i;

	if (!(bp->fw_cap & BNXT_FW_CAP_ERROR_RECOVERY))
		return 0;

	bnxt_hwrm_cmd_hdr_init(bp, &req, HWRM_ERROR_RECOVERY_QCFG, -1, -1);
	mutex_lock(&bp->hwrm_cmd_lock);
	rc = _hwrm_send_message(bp, &req, sizeof(req), HWRM_CMD_TIMEOUT);
	if (rc)
		goto err_recovery_out;
	fw_health->flags = le32_to_cpu(resp->flags);
	if ((fw_health->flags & ERROR_RECOVERY_QCFG_RESP_FLAGS_CO_CPU) &&
	    !(bp->fw_cap & BNXT_FW_CAP_KONG_MB_CHNL)) {
		rc = -EINVAL;
		goto err_recovery_out;
	}
	fw_health->polling_dsecs = le32_to_cpu(resp->driver_polling_freq);
	fw_health->master_func_wait_dsecs =
		le32_to_cpu(resp->master_func_wait_period);
	fw_health->normal_func_wait_dsecs =
		le32_to_cpu(resp->normal_func_wait_period);
	fw_health->post_reset_wait_dsecs =
		le32_to_cpu(resp->master_func_wait_period_after_reset);
	fw_health->post_reset_max_wait_dsecs =
		le32_to_cpu(resp->max_bailout_time_after_reset);
	fw_health->regs[BNXT_FW_HEALTH_REG] =
		le32_to_cpu(resp->fw_health_status_reg);
	fw_health->regs[BNXT_FW_HEARTBEAT_REG] =
		le32_to_cpu(resp->fw_heartbeat_reg);
	fw_health->regs[BNXT_FW_RESET_CNT_REG] =
		le32_to_cpu(resp->fw_reset_cnt_reg);
	fw_health->regs[BNXT_FW_RESET_INPROG_REG] =
		le32_to_cpu(resp->reset_inprogress_reg);
	fw_health->fw_reset_inprog_reg_mask =
		le32_to_cpu(resp->reset_inprogress_reg_mask);
	fw_health->fw_reset_seq_cnt = resp->reg_array_cnt;
	if (fw_health->fw_reset_seq_cnt >= 16) {
		rc = -EINVAL;
		goto err_recovery_out;
	}
	for (i = 0; i < fw_health->fw_reset_seq_cnt; i++) {
		fw_health->fw_reset_seq_regs[i] =
			le32_to_cpu(resp->reset_reg[i]);
		fw_health->fw_reset_seq_vals[i] =
			le32_to_cpu(resp->reset_reg_val[i]);
		fw_health->fw_reset_seq_delay_msec[i] =
			resp->delay_after_reset[i];
	}
err_recovery_out:
	mutex_unlock(&bp->hwrm_cmd_lock);
	if (!rc)
		rc = bnxt_map_fw_health_regs(bp);
	if (rc)
		bp->fw_cap &= ~BNXT_FW_CAP_ERROR_RECOVERY;
	return rc;
}

static int bnxt_hwrm_func_reset(struct bnxt *bp)
{
	struct hwrm_func_reset_input req = {0};

	bnxt_hwrm_cmd_hdr_init(bp, &req, HWRM_FUNC_RESET, -1, -1);
	req.enables = 0;

	return hwrm_send_message(bp, &req, sizeof(req), HWRM_RESET_TIMEOUT);
}

static void bnxt_nvm_cfg_ver_get(struct bnxt *bp)
{
	struct hwrm_nvm_get_dev_info_output nvm_info;

	if (!bnxt_hwrm_nvm_get_dev_info(bp, &nvm_info))
		snprintf(bp->nvm_cfg_ver, FW_VER_STR_LEN, "%d.%d.%d",
			 nvm_info.nvm_cfg_ver_maj, nvm_info.nvm_cfg_ver_min,
			 nvm_info.nvm_cfg_ver_upd);
}

static int bnxt_hwrm_queue_qportcfg(struct bnxt *bp)
{
	int rc = 0;
	struct hwrm_queue_qportcfg_input req = {0};
	struct hwrm_queue_qportcfg_output *resp = bp->hwrm_cmd_resp_addr;
	u8 i, j, *qptr;
	bool no_rdma;

	bnxt_hwrm_cmd_hdr_init(bp, &req, HWRM_QUEUE_QPORTCFG, -1, -1);

	mutex_lock(&bp->hwrm_cmd_lock);
	rc = _hwrm_send_message(bp, &req, sizeof(req), HWRM_CMD_TIMEOUT);
	if (rc)
		goto qportcfg_exit;

	if (!resp->max_configurable_queues) {
		rc = -EINVAL;
		goto qportcfg_exit;
	}
	bp->max_tc = resp->max_configurable_queues;
	bp->max_lltc = resp->max_configurable_lossless_queues;
	if (bp->max_tc > BNXT_MAX_QUEUE)
		bp->max_tc = BNXT_MAX_QUEUE;

	no_rdma = !(bp->flags & BNXT_FLAG_ROCE_CAP);
	qptr = &resp->queue_id0;
	for (i = 0, j = 0; i < bp->max_tc; i++) {
		bp->q_info[j].queue_id = *qptr;
		bp->q_ids[i] = *qptr++;
		bp->q_info[j].queue_profile = *qptr++;
		bp->tc_to_qidx[j] = j;
		if (!BNXT_CNPQ(bp->q_info[j].queue_profile) ||
		    (no_rdma && BNXT_PF(bp)))
			j++;
	}
	bp->max_q = bp->max_tc;
	bp->max_tc = max_t(u8, j, 1);

	if (resp->queue_cfg_info & QUEUE_QPORTCFG_RESP_QUEUE_CFG_INFO_ASYM_CFG)
		bp->max_tc = 1;

	if (bp->max_lltc > bp->max_tc)
		bp->max_lltc = bp->max_tc;

qportcfg_exit:
	mutex_unlock(&bp->hwrm_cmd_lock);
	return rc;
}

static int __bnxt_hwrm_ver_get(struct bnxt *bp, bool silent)
{
	struct hwrm_ver_get_input req = {0};
	int rc;

	bnxt_hwrm_cmd_hdr_init(bp, &req, HWRM_VER_GET, -1, -1);
	req.hwrm_intf_maj = HWRM_VERSION_MAJOR;
	req.hwrm_intf_min = HWRM_VERSION_MINOR;
	req.hwrm_intf_upd = HWRM_VERSION_UPDATE;

	rc = bnxt_hwrm_do_send_msg(bp, &req, sizeof(req), HWRM_CMD_TIMEOUT,
				   silent);
	return rc;
}

static int bnxt_hwrm_ver_get(struct bnxt *bp)
{
	struct hwrm_ver_get_output *resp = bp->hwrm_cmd_resp_addr;
	u16 fw_maj, fw_min, fw_bld, fw_rsv;
	u32 dev_caps_cfg, hwrm_ver;
	int rc, len;

	bp->hwrm_max_req_len = HWRM_MAX_REQ_LEN;
	mutex_lock(&bp->hwrm_cmd_lock);
	rc = __bnxt_hwrm_ver_get(bp, false);
	if (rc)
		goto hwrm_ver_get_exit;

	memcpy(&bp->ver_resp, resp, sizeof(struct hwrm_ver_get_output));

	bp->hwrm_spec_code = resp->hwrm_intf_maj_8b << 16 |
			     resp->hwrm_intf_min_8b << 8 |
			     resp->hwrm_intf_upd_8b;
	if (resp->hwrm_intf_maj_8b < 1) {
		netdev_warn(bp->dev, "HWRM interface %d.%d.%d is older than 1.0.0.\n",
			    resp->hwrm_intf_maj_8b, resp->hwrm_intf_min_8b,
			    resp->hwrm_intf_upd_8b);
		netdev_warn(bp->dev, "Please update firmware with HWRM interface 1.0.0 or newer.\n");
	}

	hwrm_ver = HWRM_VERSION_MAJOR << 16 | HWRM_VERSION_MINOR << 8 |
			HWRM_VERSION_UPDATE;

	if (bp->hwrm_spec_code > hwrm_ver)
		snprintf(bp->hwrm_ver_supp, FW_VER_STR_LEN, "%d.%d.%d",
			 HWRM_VERSION_MAJOR, HWRM_VERSION_MINOR,
			 HWRM_VERSION_UPDATE);
	else
		snprintf(bp->hwrm_ver_supp, FW_VER_STR_LEN, "%d.%d.%d",
			 resp->hwrm_intf_maj_8b, resp->hwrm_intf_min_8b,
			 resp->hwrm_intf_upd_8b);

	fw_maj = le16_to_cpu(resp->hwrm_fw_major);
	if (bp->hwrm_spec_code > 0x10803 && fw_maj) {
		fw_min = le16_to_cpu(resp->hwrm_fw_minor);
		fw_bld = le16_to_cpu(resp->hwrm_fw_build);
		fw_rsv = le16_to_cpu(resp->hwrm_fw_patch);
		len = FW_VER_STR_LEN;
	} else {
		fw_maj = resp->hwrm_fw_maj_8b;
		fw_min = resp->hwrm_fw_min_8b;
		fw_bld = resp->hwrm_fw_bld_8b;
		fw_rsv = resp->hwrm_fw_rsvd_8b;
		len = BC_HWRM_STR_LEN;
	}
	bp->fw_ver_code = BNXT_FW_VER_CODE(fw_maj, fw_min, fw_bld, fw_rsv);
	snprintf(bp->fw_ver_str, len, "%d.%d.%d.%d", fw_maj, fw_min, fw_bld,
		 fw_rsv);

	if (strlen(resp->active_pkg_name)) {
		int fw_ver_len = strlen(bp->fw_ver_str);

		snprintf(bp->fw_ver_str + fw_ver_len,
			 FW_VER_STR_LEN - fw_ver_len - 1, "/pkg %s",
			 resp->active_pkg_name);
		bp->fw_cap |= BNXT_FW_CAP_PKG_VER;
	}

	bp->hwrm_cmd_timeout = le16_to_cpu(resp->def_req_timeout);
	if (!bp->hwrm_cmd_timeout)
		bp->hwrm_cmd_timeout = DFLT_HWRM_CMD_TIMEOUT;

	if (resp->hwrm_intf_maj_8b >= 1) {
		bp->hwrm_max_req_len = le16_to_cpu(resp->max_req_win_len);
		bp->hwrm_max_ext_req_len = le16_to_cpu(resp->max_ext_req_len);
	}
	if (bp->hwrm_max_ext_req_len < HWRM_MAX_REQ_LEN)
		bp->hwrm_max_ext_req_len = HWRM_MAX_REQ_LEN;

	bp->chip_num = le16_to_cpu(resp->chip_num);
	bp->chip_rev = resp->chip_rev;
	if (bp->chip_num == CHIP_NUM_58700 && !resp->chip_rev &&
	    !resp->chip_metal)
		bp->flags |= BNXT_FLAG_CHIP_NITRO_A0;

	dev_caps_cfg = le32_to_cpu(resp->dev_caps_cfg);
	if ((dev_caps_cfg & VER_GET_RESP_DEV_CAPS_CFG_SHORT_CMD_SUPPORTED) &&
	    (dev_caps_cfg & VER_GET_RESP_DEV_CAPS_CFG_SHORT_CMD_REQUIRED))
		bp->fw_cap |= BNXT_FW_CAP_SHORT_CMD;

	if (dev_caps_cfg & VER_GET_RESP_DEV_CAPS_CFG_KONG_MB_CHNL_SUPPORTED)
		bp->fw_cap |= BNXT_FW_CAP_KONG_MB_CHNL;

	if (dev_caps_cfg &
	    VER_GET_RESP_DEV_CAPS_CFG_FLOW_HANDLE_64BIT_SUPPORTED)
		bp->fw_cap |= BNXT_FW_CAP_OVS_64BIT_HANDLE;

	if (dev_caps_cfg &
	    VER_GET_RESP_DEV_CAPS_CFG_TRUSTED_VF_SUPPORTED)
		bp->fw_cap |= BNXT_FW_CAP_TRUSTED_VF;

	if (dev_caps_cfg &
	    VER_GET_RESP_DEV_CAPS_CFG_CFA_ADV_FLOW_MGNT_SUPPORTED)
		bp->fw_cap |= BNXT_FW_CAP_CFA_ADV_FLOW;

hwrm_ver_get_exit:
	mutex_unlock(&bp->hwrm_cmd_lock);
	return rc;
}

int bnxt_hwrm_fw_set_time(struct bnxt *bp)
{
	struct hwrm_fw_set_time_input req = {0};
	struct tm tm;
	time64_t now = ktime_get_real_seconds();

	if ((BNXT_VF(bp) && bp->hwrm_spec_code < 0x10901) ||
	    bp->hwrm_spec_code < 0x10400)
		return -EOPNOTSUPP;

	time64_to_tm(now, 0, &tm);
	bnxt_hwrm_cmd_hdr_init(bp, &req, HWRM_FW_SET_TIME, -1, -1);
	req.year = cpu_to_le16(1900 + tm.tm_year);
	req.month = 1 + tm.tm_mon;
	req.day = tm.tm_mday;
	req.hour = tm.tm_hour;
	req.minute = tm.tm_min;
	req.second = tm.tm_sec;
	return hwrm_send_message(bp, &req, sizeof(req), HWRM_CMD_TIMEOUT);
}

static void bnxt_add_one_ctr(u64 hw, u64 *sw, u64 mask)
{
	u64 sw_tmp;

	hw &= mask;
	sw_tmp = (*sw & ~mask) | hw;
	if (hw < (*sw & mask))
		sw_tmp += mask + 1;
	WRITE_ONCE(*sw, sw_tmp);
}

static void __bnxt_accumulate_stats(__le64 *hw_stats, u64 *sw_stats, u64 *masks,
				    int count, bool ignore_zero)
{
	int i;

	for (i = 0; i < count; i++) {
		u64 hw = le64_to_cpu(READ_ONCE(hw_stats[i]));

		if (ignore_zero && !hw)
			continue;

		if (masks[i] == -1ULL)
			sw_stats[i] = hw;
		else
			bnxt_add_one_ctr(hw, &sw_stats[i], masks[i]);
	}
}

static void bnxt_accumulate_stats(struct bnxt_stats_mem *stats)
{
	if (!stats->hw_stats)
		return;

	__bnxt_accumulate_stats(stats->hw_stats, stats->sw_stats,
				stats->hw_masks, stats->len / 8, false);
}

static void bnxt_accumulate_all_stats(struct bnxt *bp)
{
	struct bnxt_stats_mem *ring0_stats;
	bool ignore_zero = false;
	int i;

	/* Chip bug.  Counter intermittently becomes 0. */
	if (bp->flags & BNXT_FLAG_CHIP_P5)
		ignore_zero = true;

	for (i = 0; i < bp->cp_nr_rings; i++) {
		struct bnxt_napi *bnapi = bp->bnapi[i];
		struct bnxt_cp_ring_info *cpr;
		struct bnxt_stats_mem *stats;

		cpr = &bnapi->cp_ring;
		stats = &cpr->stats;
		if (!i)
			ring0_stats = stats;
		__bnxt_accumulate_stats(stats->hw_stats, stats->sw_stats,
					ring0_stats->hw_masks,
					ring0_stats->len / 8, ignore_zero);
	}
	if (bp->flags & BNXT_FLAG_PORT_STATS) {
		struct bnxt_stats_mem *stats = &bp->port_stats;
		__le64 *hw_stats = stats->hw_stats;
		u64 *sw_stats = stats->sw_stats;
		u64 *masks = stats->hw_masks;
		int cnt;

		cnt = sizeof(struct rx_port_stats) / 8;
		__bnxt_accumulate_stats(hw_stats, sw_stats, masks, cnt, false);

		hw_stats += BNXT_TX_PORT_STATS_BYTE_OFFSET / 8;
		sw_stats += BNXT_TX_PORT_STATS_BYTE_OFFSET / 8;
		masks += BNXT_TX_PORT_STATS_BYTE_OFFSET / 8;
		cnt = sizeof(struct tx_port_stats) / 8;
		__bnxt_accumulate_stats(hw_stats, sw_stats, masks, cnt, false);
	}
	if (bp->flags & BNXT_FLAG_PORT_STATS_EXT) {
		bnxt_accumulate_stats(&bp->rx_port_stats_ext);
		bnxt_accumulate_stats(&bp->tx_port_stats_ext);
	}
}

static int bnxt_hwrm_port_qstats(struct bnxt *bp, u8 flags)
{
	struct bnxt_pf_info *pf = &bp->pf;
	struct hwrm_port_qstats_input req = {0};

	if (!(bp->flags & BNXT_FLAG_PORT_STATS))
		return 0;

	if (flags && !(bp->fw_cap & BNXT_FW_CAP_EXT_HW_STATS_SUPPORTED))
		return -EOPNOTSUPP;

	req.flags = flags;
	bnxt_hwrm_cmd_hdr_init(bp, &req, HWRM_PORT_QSTATS, -1, -1);
	req.port_id = cpu_to_le16(pf->port_id);
	req.tx_stat_host_addr = cpu_to_le64(bp->port_stats.hw_stats_map +
					    BNXT_TX_PORT_STATS_BYTE_OFFSET);
	req.rx_stat_host_addr = cpu_to_le64(bp->port_stats.hw_stats_map);
	return hwrm_send_message(bp, &req, sizeof(req), HWRM_CMD_TIMEOUT);
}

static int bnxt_hwrm_port_qstats_ext(struct bnxt *bp, u8 flags)
{
	struct hwrm_port_qstats_ext_output *resp = bp->hwrm_cmd_resp_addr;
	struct hwrm_queue_pri2cos_qcfg_input req2 = {0};
	struct hwrm_port_qstats_ext_input req = {0};
	struct bnxt_pf_info *pf = &bp->pf;
	u32 tx_stat_size;
	int rc;

	if (!(bp->flags & BNXT_FLAG_PORT_STATS_EXT))
		return 0;

	if (flags && !(bp->fw_cap & BNXT_FW_CAP_EXT_HW_STATS_SUPPORTED))
		return -EOPNOTSUPP;

	bnxt_hwrm_cmd_hdr_init(bp, &req, HWRM_PORT_QSTATS_EXT, -1, -1);
	req.flags = flags;
	req.port_id = cpu_to_le16(pf->port_id);
	req.rx_stat_size = cpu_to_le16(sizeof(struct rx_port_stats_ext));
	req.rx_stat_host_addr = cpu_to_le64(bp->rx_port_stats_ext.hw_stats_map);
	tx_stat_size = bp->tx_port_stats_ext.hw_stats ?
		       sizeof(struct tx_port_stats_ext) : 0;
	req.tx_stat_size = cpu_to_le16(tx_stat_size);
	req.tx_stat_host_addr = cpu_to_le64(bp->tx_port_stats_ext.hw_stats_map);
	mutex_lock(&bp->hwrm_cmd_lock);
	rc = _hwrm_send_message(bp, &req, sizeof(req), HWRM_CMD_TIMEOUT);
	if (!rc) {
		bp->fw_rx_stats_ext_size = le16_to_cpu(resp->rx_stat_size) / 8;
		bp->fw_tx_stats_ext_size = tx_stat_size ?
			le16_to_cpu(resp->tx_stat_size) / 8 : 0;
	} else {
		bp->fw_rx_stats_ext_size = 0;
		bp->fw_tx_stats_ext_size = 0;
	}
	if (flags)
		goto qstats_done;

	if (bp->fw_tx_stats_ext_size <=
	    offsetof(struct tx_port_stats_ext, pfc_pri0_tx_duration_us) / 8) {
		mutex_unlock(&bp->hwrm_cmd_lock);
		bp->pri2cos_valid = 0;
		return rc;
	}

	bnxt_hwrm_cmd_hdr_init(bp, &req2, HWRM_QUEUE_PRI2COS_QCFG, -1, -1);
	req2.flags = cpu_to_le32(QUEUE_PRI2COS_QCFG_REQ_FLAGS_IVLAN);

	rc = _hwrm_send_message(bp, &req2, sizeof(req2), HWRM_CMD_TIMEOUT);
	if (!rc) {
		struct hwrm_queue_pri2cos_qcfg_output *resp2;
		u8 *pri2cos;
		int i, j;

		resp2 = bp->hwrm_cmd_resp_addr;
		pri2cos = &resp2->pri0_cos_queue_id;
		for (i = 0; i < 8; i++) {
			u8 queue_id = pri2cos[i];
			u8 queue_idx;

			/* Per port queue IDs start from 0, 10, 20, etc */
			queue_idx = queue_id % 10;
			if (queue_idx > BNXT_MAX_QUEUE) {
				bp->pri2cos_valid = false;
				goto qstats_done;
			}
			for (j = 0; j < bp->max_q; j++) {
				if (bp->q_ids[j] == queue_id)
					bp->pri2cos_idx[i] = queue_idx;
			}
		}
		bp->pri2cos_valid = 1;
	}
qstats_done:
	mutex_unlock(&bp->hwrm_cmd_lock);
	return rc;
}

static void bnxt_hwrm_free_tunnel_ports(struct bnxt *bp)
{
	if (bp->vxlan_fw_dst_port_id != INVALID_HW_RING_ID)
		bnxt_hwrm_tunnel_dst_port_free(
			bp, TUNNEL_DST_PORT_FREE_REQ_TUNNEL_TYPE_VXLAN);
	if (bp->nge_fw_dst_port_id != INVALID_HW_RING_ID)
		bnxt_hwrm_tunnel_dst_port_free(
			bp, TUNNEL_DST_PORT_FREE_REQ_TUNNEL_TYPE_GENEVE);
}

static int bnxt_set_tpa(struct bnxt *bp, bool set_tpa)
{
	int rc, i;
	u32 tpa_flags = 0;

	if (set_tpa)
		tpa_flags = bp->flags & BNXT_FLAG_TPA;
	else if (BNXT_NO_FW_ACCESS(bp))
		return 0;
	for (i = 0; i < bp->nr_vnics; i++) {
		rc = bnxt_hwrm_vnic_set_tpa(bp, i, tpa_flags);
		if (rc) {
			netdev_err(bp->dev, "hwrm vnic set tpa failure rc for vnic %d: %x\n",
				   i, rc);
			return rc;
		}
	}
	return 0;
}

static void bnxt_hwrm_clear_vnic_rss(struct bnxt *bp)
{
	int i;

	for (i = 0; i < bp->nr_vnics; i++)
		bnxt_hwrm_vnic_set_rss(bp, i, false);
}

static void bnxt_clear_vnic(struct bnxt *bp)
{
	if (!bp->vnic_info)
		return;

	bnxt_hwrm_clear_vnic_filter(bp);
	if (!(bp->flags & BNXT_FLAG_CHIP_P5)) {
		/* clear all RSS setting before free vnic ctx */
		bnxt_hwrm_clear_vnic_rss(bp);
		bnxt_hwrm_vnic_ctx_free(bp);
	}
	/* before free the vnic, undo the vnic tpa settings */
	if (bp->flags & BNXT_FLAG_TPA)
		bnxt_set_tpa(bp, false);
	bnxt_hwrm_vnic_free(bp);
	if (bp->flags & BNXT_FLAG_CHIP_P5)
		bnxt_hwrm_vnic_ctx_free(bp);
}

static void bnxt_hwrm_resource_free(struct bnxt *bp, bool close_path,
				    bool irq_re_init)
{
	bnxt_clear_vnic(bp);
	bnxt_hwrm_ring_free(bp, close_path);
	bnxt_hwrm_ring_grp_free(bp);
	if (irq_re_init) {
		bnxt_hwrm_stat_ctx_free(bp);
		bnxt_hwrm_free_tunnel_ports(bp);
	}
}

static int bnxt_hwrm_set_br_mode(struct bnxt *bp, u16 br_mode)
{
	struct hwrm_func_cfg_input req = {0};

	bnxt_hwrm_cmd_hdr_init(bp, &req, HWRM_FUNC_CFG, -1, -1);
	req.fid = cpu_to_le16(0xffff);
	req.enables = cpu_to_le32(FUNC_CFG_REQ_ENABLES_EVB_MODE);
	if (br_mode == BRIDGE_MODE_VEB)
		req.evb_mode = FUNC_CFG_REQ_EVB_MODE_VEB;
	else if (br_mode == BRIDGE_MODE_VEPA)
		req.evb_mode = FUNC_CFG_REQ_EVB_MODE_VEPA;
	else
		return -EINVAL;
	return hwrm_send_message(bp, &req, sizeof(req), HWRM_CMD_TIMEOUT);
}

static int bnxt_hwrm_set_cache_line_size(struct bnxt *bp, int size)
{
	struct hwrm_func_cfg_input req = {0};

	if (BNXT_VF(bp) || bp->hwrm_spec_code < 0x10803)
		return 0;

	bnxt_hwrm_cmd_hdr_init(bp, &req, HWRM_FUNC_CFG, -1, -1);
	req.fid = cpu_to_le16(0xffff);
	req.enables = cpu_to_le32(FUNC_CFG_REQ_ENABLES_CACHE_LINESIZE);
	req.options = FUNC_CFG_REQ_OPTIONS_CACHE_LINESIZE_SIZE_64;
	if (size == 128)
		req.options = FUNC_CFG_REQ_OPTIONS_CACHE_LINESIZE_SIZE_128;

	return hwrm_send_message(bp, &req, sizeof(req), HWRM_CMD_TIMEOUT);
}

static int __bnxt_setup_vnic(struct bnxt *bp, u16 vnic_id)
{
	struct bnxt_vnic_info *vnic = &bp->vnic_info[vnic_id];
	int rc;

	if (vnic->flags & BNXT_VNIC_RFS_NEW_RSS_FLAG)
		goto skip_rss_ctx;

	/* allocate context for vnic */
	rc = bnxt_hwrm_vnic_ctx_alloc(bp, vnic_id, 0);
	if (rc) {
		netdev_err(bp->dev, "hwrm vnic %d alloc failure rc: %x\n",
			   vnic_id, rc);
		goto vnic_setup_err;
	}
	bp->rsscos_nr_ctxs++;

	if (BNXT_CHIP_TYPE_NITRO_A0(bp)) {
		rc = bnxt_hwrm_vnic_ctx_alloc(bp, vnic_id, 1);
		if (rc) {
			netdev_err(bp->dev, "hwrm vnic %d cos ctx alloc failure rc: %x\n",
				   vnic_id, rc);
			goto vnic_setup_err;
		}
		bp->rsscos_nr_ctxs++;
	}

skip_rss_ctx:
	/* configure default vnic, ring grp */
	rc = bnxt_hwrm_vnic_cfg(bp, vnic_id);
	if (rc) {
		netdev_err(bp->dev, "hwrm vnic %d cfg failure rc: %x\n",
			   vnic_id, rc);
		goto vnic_setup_err;
	}

	/* Enable RSS hashing on vnic */
	rc = bnxt_hwrm_vnic_set_rss(bp, vnic_id, true);
	if (rc) {
		netdev_err(bp->dev, "hwrm vnic %d set rss failure rc: %x\n",
			   vnic_id, rc);
		goto vnic_setup_err;
	}

	if (bp->flags & BNXT_FLAG_AGG_RINGS) {
		rc = bnxt_hwrm_vnic_set_hds(bp, vnic_id);
		if (rc) {
			netdev_err(bp->dev, "hwrm vnic %d set hds failure rc: %x\n",
				   vnic_id, rc);
		}
	}

vnic_setup_err:
	return rc;
}

static int __bnxt_setup_vnic_p5(struct bnxt *bp, u16 vnic_id)
{
	int rc, i, nr_ctxs;

	nr_ctxs = bnxt_get_nr_rss_ctxs(bp, bp->rx_nr_rings);
	for (i = 0; i < nr_ctxs; i++) {
		rc = bnxt_hwrm_vnic_ctx_alloc(bp, vnic_id, i);
		if (rc) {
			netdev_err(bp->dev, "hwrm vnic %d ctx %d alloc failure rc: %x\n",
				   vnic_id, i, rc);
			break;
		}
		bp->rsscos_nr_ctxs++;
	}
	if (i < nr_ctxs)
		return -ENOMEM;

	rc = bnxt_hwrm_vnic_set_rss_p5(bp, vnic_id, true);
	if (rc) {
		netdev_err(bp->dev, "hwrm vnic %d set rss failure rc: %d\n",
			   vnic_id, rc);
		return rc;
	}
	rc = bnxt_hwrm_vnic_cfg(bp, vnic_id);
	if (rc) {
		netdev_err(bp->dev, "hwrm vnic %d cfg failure rc: %x\n",
			   vnic_id, rc);
		return rc;
	}
	if (bp->flags & BNXT_FLAG_AGG_RINGS) {
		rc = bnxt_hwrm_vnic_set_hds(bp, vnic_id);
		if (rc) {
			netdev_err(bp->dev, "hwrm vnic %d set hds failure rc: %x\n",
				   vnic_id, rc);
		}
	}
	return rc;
}

static int bnxt_setup_vnic(struct bnxt *bp, u16 vnic_id)
{
	if (bp->flags & BNXT_FLAG_CHIP_P5)
		return __bnxt_setup_vnic_p5(bp, vnic_id);
	else
		return __bnxt_setup_vnic(bp, vnic_id);
}

static int bnxt_alloc_rfs_vnics(struct bnxt *bp)
{
#ifdef CONFIG_RFS_ACCEL
	int i, rc = 0;

	if (bp->flags & BNXT_FLAG_CHIP_P5)
		return 0;

	for (i = 0; i < bp->rx_nr_rings; i++) {
		struct bnxt_vnic_info *vnic;
		u16 vnic_id = i + 1;
		u16 ring_id = i;

		if (vnic_id >= bp->nr_vnics)
			break;

		vnic = &bp->vnic_info[vnic_id];
		vnic->flags |= BNXT_VNIC_RFS_FLAG;
		if (bp->flags & BNXT_FLAG_NEW_RSS_CAP)
			vnic->flags |= BNXT_VNIC_RFS_NEW_RSS_FLAG;
		rc = bnxt_hwrm_vnic_alloc(bp, vnic_id, ring_id, 1);
		if (rc) {
			netdev_err(bp->dev, "hwrm vnic %d alloc failure rc: %x\n",
				   vnic_id, rc);
			break;
		}
		rc = bnxt_setup_vnic(bp, vnic_id);
		if (rc)
			break;
	}
	return rc;
#else
	return 0;
#endif
}

/* Allow PF, trusted VFs and VFs with default VLAN to be in promiscuous mode */
static bool bnxt_promisc_ok(struct bnxt *bp)
{
#ifdef CONFIG_BNXT_SRIOV
	if (BNXT_VF(bp) && !bp->vf.vlan && !bnxt_is_trusted_vf(bp, &bp->vf))
		return false;
#endif
	return true;
}

static int bnxt_setup_nitroa0_vnic(struct bnxt *bp)
{
	unsigned int rc = 0;

	rc = bnxt_hwrm_vnic_alloc(bp, 1, bp->rx_nr_rings - 1, 1);
	if (rc) {
		netdev_err(bp->dev, "Cannot allocate special vnic for NS2 A0: %x\n",
			   rc);
		return rc;
	}

	rc = bnxt_hwrm_vnic_cfg(bp, 1);
	if (rc) {
		netdev_err(bp->dev, "Cannot allocate special vnic for NS2 A0: %x\n",
			   rc);
		return rc;
	}
	return rc;
}

static int bnxt_cfg_rx_mode(struct bnxt *);
static bool bnxt_mc_list_updated(struct bnxt *, u32 *);

static int bnxt_init_chip(struct bnxt *bp, bool irq_re_init)
{
	struct bnxt_vnic_info *vnic = &bp->vnic_info[0];
	int rc = 0;
	unsigned int rx_nr_rings = bp->rx_nr_rings;

	if (irq_re_init) {
		rc = bnxt_hwrm_stat_ctx_alloc(bp);
		if (rc) {
			netdev_err(bp->dev, "hwrm stat ctx alloc failure rc: %x\n",
				   rc);
			goto err_out;
		}
	}

	rc = bnxt_hwrm_ring_alloc(bp);
	if (rc) {
		netdev_err(bp->dev, "hwrm ring alloc failure rc: %x\n", rc);
		goto err_out;
	}

	rc = bnxt_hwrm_ring_grp_alloc(bp);
	if (rc) {
		netdev_err(bp->dev, "hwrm_ring_grp alloc failure: %x\n", rc);
		goto err_out;
	}

	if (BNXT_CHIP_TYPE_NITRO_A0(bp))
		rx_nr_rings--;

	/* default vnic 0 */
	rc = bnxt_hwrm_vnic_alloc(bp, 0, 0, rx_nr_rings);
	if (rc) {
		netdev_err(bp->dev, "hwrm vnic alloc failure rc: %x\n", rc);
		goto err_out;
	}

	rc = bnxt_setup_vnic(bp, 0);
	if (rc)
		goto err_out;

	if (bp->flags & BNXT_FLAG_RFS) {
		rc = bnxt_alloc_rfs_vnics(bp);
		if (rc)
			goto err_out;
	}

	if (bp->flags & BNXT_FLAG_TPA) {
		rc = bnxt_set_tpa(bp, true);
		if (rc)
			goto err_out;
	}

	if (BNXT_VF(bp))
		bnxt_update_vf_mac(bp);

	/* Filter for default vnic 0 */
	rc = bnxt_hwrm_set_vnic_filter(bp, 0, 0, bp->dev->dev_addr);
	if (rc) {
		netdev_err(bp->dev, "HWRM vnic filter failure rc: %x\n", rc);
		goto err_out;
	}
	vnic->uc_filter_count = 1;

	vnic->rx_mask = 0;
	if (bp->dev->flags & IFF_BROADCAST)
		vnic->rx_mask |= CFA_L2_SET_RX_MASK_REQ_MASK_BCAST;

	if (bp->dev->flags & IFF_PROMISC)
		vnic->rx_mask |= CFA_L2_SET_RX_MASK_REQ_MASK_PROMISCUOUS;

	if (bp->dev->flags & IFF_ALLMULTI) {
		vnic->rx_mask |= CFA_L2_SET_RX_MASK_REQ_MASK_ALL_MCAST;
		vnic->mc_list_count = 0;
	} else {
		u32 mask = 0;

		bnxt_mc_list_updated(bp, &mask);
		vnic->rx_mask |= mask;
	}

	rc = bnxt_cfg_rx_mode(bp);
	if (rc)
		goto err_out;

	rc = bnxt_hwrm_set_coal(bp);
	if (rc)
		netdev_warn(bp->dev, "HWRM set coalescing failure rc: %x\n",
				rc);

	if (BNXT_CHIP_TYPE_NITRO_A0(bp)) {
		rc = bnxt_setup_nitroa0_vnic(bp);
		if (rc)
			netdev_err(bp->dev, "Special vnic setup failure for NS2 A0 rc: %x\n",
				   rc);
	}

	if (BNXT_VF(bp)) {
		bnxt_hwrm_func_qcfg(bp);
		netdev_update_features(bp->dev);
	}

	return 0;

err_out:
	bnxt_hwrm_resource_free(bp, 0, true);

	return rc;
}

static int bnxt_shutdown_nic(struct bnxt *bp, bool irq_re_init)
{
	bnxt_hwrm_resource_free(bp, 1, irq_re_init);
	return 0;
}

static int bnxt_init_nic(struct bnxt *bp, bool irq_re_init)
{
	bnxt_init_cp_rings(bp);
	bnxt_init_rx_rings(bp);
	bnxt_init_tx_rings(bp);
	bnxt_init_ring_grps(bp, irq_re_init);
	bnxt_init_vnics(bp);

	return bnxt_init_chip(bp, irq_re_init);
}

static int bnxt_set_real_num_queues(struct bnxt *bp)
{
	int rc;
	struct net_device *dev = bp->dev;

	rc = netif_set_real_num_tx_queues(dev, bp->tx_nr_rings -
					  bp->tx_nr_rings_xdp);
	if (rc)
		return rc;

	rc = netif_set_real_num_rx_queues(dev, bp->rx_nr_rings);
	if (rc)
		return rc;

#ifdef CONFIG_RFS_ACCEL
	if (bp->flags & BNXT_FLAG_RFS)
		dev->rx_cpu_rmap = alloc_irq_cpu_rmap(bp->rx_nr_rings);
#endif

	return rc;
}

static int bnxt_trim_rings(struct bnxt *bp, int *rx, int *tx, int max,
			   bool shared)
{
	int _rx = *rx, _tx = *tx;

	if (shared) {
		*rx = min_t(int, _rx, max);
		*tx = min_t(int, _tx, max);
	} else {
		if (max < 2)
			return -ENOMEM;

		while (_rx + _tx > max) {
			if (_rx > _tx && _rx > 1)
				_rx--;
			else if (_tx > 1)
				_tx--;
		}
		*rx = _rx;
		*tx = _tx;
	}
	return 0;
}

static void bnxt_setup_msix(struct bnxt *bp)
{
	const int len = sizeof(bp->irq_tbl[0].name);
	struct net_device *dev = bp->dev;
	int tcs, i;

	tcs = netdev_get_num_tc(dev);
	if (tcs) {
		int i, off, count;

		for (i = 0; i < tcs; i++) {
			count = bp->tx_nr_rings_per_tc;
			off = i * count;
			netdev_set_tc_queue(dev, i, count, off);
		}
	}

	for (i = 0; i < bp->cp_nr_rings; i++) {
		int map_idx = bnxt_cp_num_to_irq_num(bp, i);
		char *attr;

		if (bp->flags & BNXT_FLAG_SHARED_RINGS)
			attr = "TxRx";
		else if (i < bp->rx_nr_rings)
			attr = "rx";
		else
			attr = "tx";

		snprintf(bp->irq_tbl[map_idx].name, len, "%s-%s-%d", dev->name,
			 attr, i);
		bp->irq_tbl[map_idx].handler = bnxt_msix;
	}
}

static void bnxt_setup_inta(struct bnxt *bp)
{
	const int len = sizeof(bp->irq_tbl[0].name);

	if (netdev_get_num_tc(bp->dev))
		netdev_reset_tc(bp->dev);

	snprintf(bp->irq_tbl[0].name, len, "%s-%s-%d", bp->dev->name, "TxRx",
		 0);
	bp->irq_tbl[0].handler = bnxt_inta;
}

static int bnxt_init_int_mode(struct bnxt *bp);

static int bnxt_setup_int_mode(struct bnxt *bp)
{
	int rc;

	if (!bp->irq_tbl) {
		rc = bnxt_init_int_mode(bp);
		if (rc || !bp->irq_tbl)
			return rc ?: -ENODEV;
	}

	if (bp->flags & BNXT_FLAG_USING_MSIX)
		bnxt_setup_msix(bp);
	else
		bnxt_setup_inta(bp);

	rc = bnxt_set_real_num_queues(bp);
	return rc;
}

#ifdef CONFIG_RFS_ACCEL
static unsigned int bnxt_get_max_func_rss_ctxs(struct bnxt *bp)
{
	return bp->hw_resc.max_rsscos_ctxs;
}

static unsigned int bnxt_get_max_func_vnics(struct bnxt *bp)
{
	return bp->hw_resc.max_vnics;
}
#endif

unsigned int bnxt_get_max_func_stat_ctxs(struct bnxt *bp)
{
	return bp->hw_resc.max_stat_ctxs;
}

unsigned int bnxt_get_max_func_cp_rings(struct bnxt *bp)
{
	return bp->hw_resc.max_cp_rings;
}

static unsigned int bnxt_get_max_func_cp_rings_for_en(struct bnxt *bp)
{
	unsigned int cp = bp->hw_resc.max_cp_rings;

	if (!(bp->flags & BNXT_FLAG_CHIP_P5))
		cp -= bnxt_get_ulp_msix_num(bp);

	return cp;
}

static unsigned int bnxt_get_max_func_irqs(struct bnxt *bp)
{
	struct bnxt_hw_resc *hw_resc = &bp->hw_resc;

	if (bp->flags & BNXT_FLAG_CHIP_P5)
		return min_t(unsigned int, hw_resc->max_irqs, hw_resc->max_nqs);

	return min_t(unsigned int, hw_resc->max_irqs, hw_resc->max_cp_rings);
}

static void bnxt_set_max_func_irqs(struct bnxt *bp, unsigned int max_irqs)
{
	bp->hw_resc.max_irqs = max_irqs;
}

unsigned int bnxt_get_avail_cp_rings_for_en(struct bnxt *bp)
{
	unsigned int cp;

	cp = bnxt_get_max_func_cp_rings_for_en(bp);
	if (bp->flags & BNXT_FLAG_CHIP_P5)
		return cp - bp->rx_nr_rings - bp->tx_nr_rings;
	else
		return cp - bp->cp_nr_rings;
}

unsigned int bnxt_get_avail_stat_ctxs_for_en(struct bnxt *bp)
{
	return bnxt_get_max_func_stat_ctxs(bp) - bnxt_get_func_stat_ctxs(bp);
}

int bnxt_get_avail_msix(struct bnxt *bp, int num)
{
	int max_cp = bnxt_get_max_func_cp_rings(bp);
	int max_irq = bnxt_get_max_func_irqs(bp);
	int total_req = bp->cp_nr_rings + num;
	int max_idx, avail_msix;

	max_idx = bp->total_irqs;
	if (!(bp->flags & BNXT_FLAG_CHIP_P5))
		max_idx = min_t(int, bp->total_irqs, max_cp);
	avail_msix = max_idx - bp->cp_nr_rings;
	if (!BNXT_NEW_RM(bp) || avail_msix >= num)
		return avail_msix;

	if (max_irq < total_req) {
		num = max_irq - bp->cp_nr_rings;
		if (num <= 0)
			return 0;
	}
	return num;
}

static int bnxt_get_num_msix(struct bnxt *bp)
{
	if (!BNXT_NEW_RM(bp))
		return bnxt_get_max_func_irqs(bp);

	return bnxt_nq_rings_in_use(bp);
}

static int bnxt_init_msix(struct bnxt *bp)
{
	int i, total_vecs, max, rc = 0, min = 1, ulp_msix;
	struct msix_entry *msix_ent;

	total_vecs = bnxt_get_num_msix(bp);
	max = bnxt_get_max_func_irqs(bp);
	if (total_vecs > max)
		total_vecs = max;

	if (!total_vecs)
		return 0;

	msix_ent = kcalloc(total_vecs, sizeof(struct msix_entry), GFP_KERNEL);
	if (!msix_ent)
		return -ENOMEM;

	for (i = 0; i < total_vecs; i++) {
		msix_ent[i].entry = i;
		msix_ent[i].vector = 0;
	}

	if (!(bp->flags & BNXT_FLAG_SHARED_RINGS))
		min = 2;

	total_vecs = pci_enable_msix_range(bp->pdev, msix_ent, min, total_vecs);
	ulp_msix = bnxt_get_ulp_msix_num(bp);
	if (total_vecs < 0 || total_vecs < ulp_msix) {
		rc = -ENODEV;
		goto msix_setup_exit;
	}

	bp->irq_tbl = kcalloc(total_vecs, sizeof(struct bnxt_irq), GFP_KERNEL);
	if (bp->irq_tbl) {
		for (i = 0; i < total_vecs; i++)
			bp->irq_tbl[i].vector = msix_ent[i].vector;

		bp->total_irqs = total_vecs;
		/* Trim rings based upon num of vectors allocated */
		rc = bnxt_trim_rings(bp, &bp->rx_nr_rings, &bp->tx_nr_rings,
				     total_vecs - ulp_msix, min == 1);
		if (rc)
			goto msix_setup_exit;

		bp->cp_nr_rings = (min == 1) ?
				  max_t(int, bp->tx_nr_rings, bp->rx_nr_rings) :
				  bp->tx_nr_rings + bp->rx_nr_rings;

	} else {
		rc = -ENOMEM;
		goto msix_setup_exit;
	}
	bp->flags |= BNXT_FLAG_USING_MSIX;
	kfree(msix_ent);
	return 0;

msix_setup_exit:
	netdev_err(bp->dev, "bnxt_init_msix err: %x\n", rc);
	kfree(bp->irq_tbl);
	bp->irq_tbl = NULL;
	pci_disable_msix(bp->pdev);
	kfree(msix_ent);
	return rc;
}

static int bnxt_init_inta(struct bnxt *bp)
{
	bp->irq_tbl = kzalloc(sizeof(struct bnxt_irq), GFP_KERNEL);
	if (!bp->irq_tbl)
		return -ENOMEM;

	bp->total_irqs = 1;
	bp->rx_nr_rings = 1;
	bp->tx_nr_rings = 1;
	bp->cp_nr_rings = 1;
	bp->flags |= BNXT_FLAG_SHARED_RINGS;
	bp->irq_tbl[0].vector = bp->pdev->irq;
	return 0;
}

static int bnxt_init_int_mode(struct bnxt *bp)
{
	int rc = -ENODEV;

	if (bp->flags & BNXT_FLAG_MSIX_CAP)
		rc = bnxt_init_msix(bp);

	if (!(bp->flags & BNXT_FLAG_USING_MSIX) && BNXT_PF(bp)) {
		/* fallback to INTA */
		rc = bnxt_init_inta(bp);
	}
	return rc;
}

static void bnxt_clear_int_mode(struct bnxt *bp)
{
	if (bp->flags & BNXT_FLAG_USING_MSIX)
		pci_disable_msix(bp->pdev);

	kfree(bp->irq_tbl);
	bp->irq_tbl = NULL;
	bp->flags &= ~BNXT_FLAG_USING_MSIX;
}

int bnxt_reserve_rings(struct bnxt *bp, bool irq_re_init)
{
	int tcs = netdev_get_num_tc(bp->dev);
	bool irq_cleared = false;
	int rc;

	if (!bnxt_need_reserve_rings(bp))
		return 0;

	if (irq_re_init && BNXT_NEW_RM(bp) &&
	    bnxt_get_num_msix(bp) != bp->total_irqs) {
		bnxt_ulp_irq_stop(bp);
		bnxt_clear_int_mode(bp);
		irq_cleared = true;
	}
	rc = __bnxt_reserve_rings(bp);
	if (irq_cleared) {
		if (!rc)
			rc = bnxt_init_int_mode(bp);
		bnxt_ulp_irq_restart(bp, rc);
	}
	if (rc) {
		netdev_err(bp->dev, "ring reservation/IRQ init failure rc: %d\n", rc);
		return rc;
	}
	if (tcs && (bp->tx_nr_rings_per_tc * tcs != bp->tx_nr_rings)) {
		netdev_err(bp->dev, "tx ring reservation failure\n");
		netdev_reset_tc(bp->dev);
		bp->tx_nr_rings_per_tc = bp->tx_nr_rings;
		return -ENOMEM;
	}
	return 0;
}

static void bnxt_free_irq(struct bnxt *bp)
{
	struct bnxt_irq *irq;
	int i;

#ifdef CONFIG_RFS_ACCEL
	free_irq_cpu_rmap(bp->dev->rx_cpu_rmap);
	bp->dev->rx_cpu_rmap = NULL;
#endif
	if (!bp->irq_tbl || !bp->bnapi)
		return;

	for (i = 0; i < bp->cp_nr_rings; i++) {
		int map_idx = bnxt_cp_num_to_irq_num(bp, i);

		irq = &bp->irq_tbl[map_idx];
		if (irq->requested) {
			if (irq->have_cpumask) {
				irq_set_affinity_hint(irq->vector, NULL);
				free_cpumask_var(irq->cpu_mask);
				irq->have_cpumask = 0;
			}
			free_irq(irq->vector, bp->bnapi[i]);
		}

		irq->requested = 0;
	}
}

static int bnxt_request_irq(struct bnxt *bp)
{
	int i, j, rc = 0;
	unsigned long flags = 0;
#ifdef CONFIG_RFS_ACCEL
	struct cpu_rmap *rmap;
#endif

	rc = bnxt_setup_int_mode(bp);
	if (rc) {
		netdev_err(bp->dev, "bnxt_setup_int_mode err: %x\n",
			   rc);
		return rc;
	}
#ifdef CONFIG_RFS_ACCEL
	rmap = bp->dev->rx_cpu_rmap;
#endif
	if (!(bp->flags & BNXT_FLAG_USING_MSIX))
		flags = IRQF_SHARED;

	for (i = 0, j = 0; i < bp->cp_nr_rings; i++) {
		int map_idx = bnxt_cp_num_to_irq_num(bp, i);
		struct bnxt_irq *irq = &bp->irq_tbl[map_idx];

#ifdef CONFIG_RFS_ACCEL
		if (rmap && bp->bnapi[i]->rx_ring) {
			rc = irq_cpu_rmap_add(rmap, irq->vector);
			if (rc)
				netdev_warn(bp->dev, "failed adding irq rmap for ring %d\n",
					    j);
			j++;
		}
#endif
		rc = request_irq(irq->vector, irq->handler, flags, irq->name,
				 bp->bnapi[i]);
		if (rc)
			break;

		irq->requested = 1;

		if (zalloc_cpumask_var(&irq->cpu_mask, GFP_KERNEL)) {
			int numa_node = dev_to_node(&bp->pdev->dev);

			irq->have_cpumask = 1;
			cpumask_set_cpu(cpumask_local_spread(i, numa_node),
					irq->cpu_mask);
			rc = irq_set_affinity_hint(irq->vector, irq->cpu_mask);
			if (rc) {
				netdev_warn(bp->dev,
					    "Set affinity failed, IRQ = %d\n",
					    irq->vector);
				break;
			}
		}
	}
	return rc;
}

static void bnxt_del_napi(struct bnxt *bp)
{
	int i;

	if (!bp->bnapi)
		return;

	for (i = 0; i < bp->cp_nr_rings; i++) {
		struct bnxt_napi *bnapi = bp->bnapi[i];

		__netif_napi_del(&bnapi->napi);
	}
	/* We called __netif_napi_del(), we need
	 * to respect an RCU grace period before freeing napi structures.
	 */
	synchronize_net();
}

static void bnxt_init_napi(struct bnxt *bp)
{
	int i;
	unsigned int cp_nr_rings = bp->cp_nr_rings;
	struct bnxt_napi *bnapi;

	if (bp->flags & BNXT_FLAG_USING_MSIX) {
		int (*poll_fn)(struct napi_struct *, int) = bnxt_poll;

		if (bp->flags & BNXT_FLAG_CHIP_P5)
			poll_fn = bnxt_poll_p5;
		else if (BNXT_CHIP_TYPE_NITRO_A0(bp))
			cp_nr_rings--;
		for (i = 0; i < cp_nr_rings; i++) {
			bnapi = bp->bnapi[i];
			netif_napi_add(bp->dev, &bnapi->napi, poll_fn, 64);
		}
		if (BNXT_CHIP_TYPE_NITRO_A0(bp)) {
			bnapi = bp->bnapi[cp_nr_rings];
			netif_napi_add(bp->dev, &bnapi->napi,
				       bnxt_poll_nitroa0, 64);
		}
	} else {
		bnapi = bp->bnapi[0];
		netif_napi_add(bp->dev, &bnapi->napi, bnxt_poll, 64);
	}
}

static void bnxt_disable_napi(struct bnxt *bp)
{
	int i;

	if (!bp->bnapi ||
	    test_and_set_bit(BNXT_STATE_NAPI_DISABLED, &bp->state))
		return;

	for (i = 0; i < bp->cp_nr_rings; i++) {
		struct bnxt_cp_ring_info *cpr = &bp->bnapi[i]->cp_ring;

		if (bp->bnapi[i]->rx_ring)
			cancel_work_sync(&cpr->dim.work);

		napi_disable(&bp->bnapi[i]->napi);
	}
}

static void bnxt_enable_napi(struct bnxt *bp)
{
	int i;

	clear_bit(BNXT_STATE_NAPI_DISABLED, &bp->state);
	for (i = 0; i < bp->cp_nr_rings; i++) {
		struct bnxt_napi *bnapi = bp->bnapi[i];
		struct bnxt_cp_ring_info *cpr;

		cpr = &bnapi->cp_ring;
		if (bnapi->in_reset)
			cpr->sw_stats.rx.rx_resets++;
		bnapi->in_reset = false;

		if (bnapi->rx_ring) {
			INIT_WORK(&cpr->dim.work, bnxt_dim_work);
			cpr->dim.mode = DIM_CQ_PERIOD_MODE_START_FROM_EQE;
		}
		napi_enable(&bnapi->napi);
	}
}

void bnxt_tx_disable(struct bnxt *bp)
{
	int i;
	struct bnxt_tx_ring_info *txr;

	if (bp->tx_ring) {
		for (i = 0; i < bp->tx_nr_rings; i++) {
			txr = &bp->tx_ring[i];
			txr->dev_state = BNXT_DEV_STATE_CLOSING;
		}
	}
	/* Drop carrier first to prevent TX timeout */
	netif_carrier_off(bp->dev);
	/* Stop all TX queues */
	netif_tx_disable(bp->dev);
}

void bnxt_tx_enable(struct bnxt *bp)
{
	int i;
	struct bnxt_tx_ring_info *txr;

	for (i = 0; i < bp->tx_nr_rings; i++) {
		txr = &bp->tx_ring[i];
		txr->dev_state = 0;
	}
	netif_tx_wake_all_queues(bp->dev);
	if (bp->link_info.link_up)
		netif_carrier_on(bp->dev);
}

static char *bnxt_report_fec(struct bnxt_link_info *link_info)
{
	u8 active_fec = link_info->active_fec_sig_mode &
			PORT_PHY_QCFG_RESP_ACTIVE_FEC_MASK;

	switch (active_fec) {
	default:
	case PORT_PHY_QCFG_RESP_ACTIVE_FEC_FEC_NONE_ACTIVE:
		return "None";
	case PORT_PHY_QCFG_RESP_ACTIVE_FEC_FEC_CLAUSE74_ACTIVE:
		return "Clause 74 BaseR";
	case PORT_PHY_QCFG_RESP_ACTIVE_FEC_FEC_CLAUSE91_ACTIVE:
		return "Clause 91 RS(528,514)";
	case PORT_PHY_QCFG_RESP_ACTIVE_FEC_FEC_RS544_1XN_ACTIVE:
		return "Clause 91 RS544_1XN";
	case PORT_PHY_QCFG_RESP_ACTIVE_FEC_FEC_RS544_IEEE_ACTIVE:
		return "Clause 91 RS(544,514)";
	case PORT_PHY_QCFG_RESP_ACTIVE_FEC_FEC_RS272_1XN_ACTIVE:
		return "Clause 91 RS272_1XN";
	case PORT_PHY_QCFG_RESP_ACTIVE_FEC_FEC_RS272_IEEE_ACTIVE:
		return "Clause 91 RS(272,257)";
	}
}

static void bnxt_report_link(struct bnxt *bp)
{
	if (bp->link_info.link_up) {
		const char *signal = "";
		const char *flow_ctrl;
		const char *duplex;
		u32 speed;
		u16 fec;

		netif_carrier_on(bp->dev);
		speed = bnxt_fw_to_ethtool_speed(bp->link_info.link_speed);
		if (speed == SPEED_UNKNOWN) {
			netdev_info(bp->dev, "NIC Link is Up, speed unknown\n");
			return;
		}
		if (bp->link_info.duplex == BNXT_LINK_DUPLEX_FULL)
			duplex = "full";
		else
			duplex = "half";
		if (bp->link_info.pause == BNXT_LINK_PAUSE_BOTH)
			flow_ctrl = "ON - receive & transmit";
		else if (bp->link_info.pause == BNXT_LINK_PAUSE_TX)
			flow_ctrl = "ON - transmit";
		else if (bp->link_info.pause == BNXT_LINK_PAUSE_RX)
			flow_ctrl = "ON - receive";
		else
			flow_ctrl = "none";
		if (bp->link_info.phy_qcfg_resp.option_flags &
		    PORT_PHY_QCFG_RESP_OPTION_FLAGS_SIGNAL_MODE_KNOWN) {
			u8 sig_mode = bp->link_info.active_fec_sig_mode &
				      PORT_PHY_QCFG_RESP_SIGNAL_MODE_MASK;
			switch (sig_mode) {
			case PORT_PHY_QCFG_RESP_SIGNAL_MODE_NRZ:
				signal = "(NRZ) ";
				break;
			case PORT_PHY_QCFG_RESP_SIGNAL_MODE_PAM4:
				signal = "(PAM4) ";
				break;
			default:
				break;
			}
		}
		netdev_info(bp->dev, "NIC Link is Up, %u Mbps %s%s duplex, Flow control: %s\n",
			    speed, signal, duplex, flow_ctrl);
		if (bp->phy_flags & BNXT_PHY_FL_EEE_CAP)
			netdev_info(bp->dev, "EEE is %s\n",
				    bp->eee.eee_active ? "active" :
							 "not active");
		fec = bp->link_info.fec_cfg;
		if (!(fec & PORT_PHY_QCFG_RESP_FEC_CFG_FEC_NONE_SUPPORTED))
			netdev_info(bp->dev, "FEC autoneg %s encoding: %s\n",
				    (fec & BNXT_FEC_AUTONEG) ? "on" : "off",
				    bnxt_report_fec(&bp->link_info));
	} else {
		netif_carrier_off(bp->dev);
		netdev_err(bp->dev, "NIC Link is Down\n");
	}
}

static bool bnxt_phy_qcaps_no_speed(struct hwrm_port_phy_qcaps_output *resp)
{
	if (!resp->supported_speeds_auto_mode &&
	    !resp->supported_speeds_force_mode &&
	    !resp->supported_pam4_speeds_auto_mode &&
	    !resp->supported_pam4_speeds_force_mode)
		return true;
	return false;
}

static int bnxt_hwrm_phy_qcaps(struct bnxt *bp)
{
	int rc = 0;
	struct hwrm_port_phy_qcaps_input req = {0};
	struct hwrm_port_phy_qcaps_output *resp = bp->hwrm_cmd_resp_addr;
	struct bnxt_link_info *link_info = &bp->link_info;

	if (bp->hwrm_spec_code < 0x10201)
		return 0;

	bnxt_hwrm_cmd_hdr_init(bp, &req, HWRM_PORT_PHY_QCAPS, -1, -1);

	mutex_lock(&bp->hwrm_cmd_lock);
	rc = _hwrm_send_message(bp, &req, sizeof(req), HWRM_CMD_TIMEOUT);
	if (rc)
		goto hwrm_phy_qcaps_exit;

	bp->phy_flags = resp->flags;
	if (resp->flags & PORT_PHY_QCAPS_RESP_FLAGS_EEE_SUPPORTED) {
		struct ethtool_eee *eee = &bp->eee;
		u16 fw_speeds = le16_to_cpu(resp->supported_speeds_eee_mode);

		eee->supported = _bnxt_fw_to_ethtool_adv_spds(fw_speeds, 0);
		bp->lpi_tmr_lo = le32_to_cpu(resp->tx_lpi_timer_low) &
				 PORT_PHY_QCAPS_RESP_TX_LPI_TIMER_LOW_MASK;
		bp->lpi_tmr_hi = le32_to_cpu(resp->valid_tx_lpi_timer_high) &
				 PORT_PHY_QCAPS_RESP_TX_LPI_TIMER_HIGH_MASK;
	}

	if (bp->hwrm_spec_code >= 0x10a01) {
		if (bnxt_phy_qcaps_no_speed(resp)) {
			link_info->phy_state = BNXT_PHY_STATE_DISABLED;
			netdev_warn(bp->dev, "Ethernet link disabled\n");
		} else if (link_info->phy_state == BNXT_PHY_STATE_DISABLED) {
			link_info->phy_state = BNXT_PHY_STATE_ENABLED;
			netdev_info(bp->dev, "Ethernet link enabled\n");
			/* Phy re-enabled, reprobe the speeds */
			link_info->support_auto_speeds = 0;
			link_info->support_pam4_auto_speeds = 0;
		}
	}
	if (resp->supported_speeds_auto_mode)
		link_info->support_auto_speeds =
			le16_to_cpu(resp->supported_speeds_auto_mode);
	if (resp->supported_pam4_speeds_auto_mode)
		link_info->support_pam4_auto_speeds =
			le16_to_cpu(resp->supported_pam4_speeds_auto_mode);

	bp->port_count = resp->port_cnt;

hwrm_phy_qcaps_exit:
	mutex_unlock(&bp->hwrm_cmd_lock);
	return rc;
}

static bool bnxt_support_dropped(u16 advertising, u16 supported)
{
	u16 diff = advertising ^ supported;

	return ((supported | diff) != supported);
}

int bnxt_update_link(struct bnxt *bp, bool chng_link_state)
{
	int rc = 0;
	struct bnxt_link_info *link_info = &bp->link_info;
	struct hwrm_port_phy_qcfg_input req = {0};
	struct hwrm_port_phy_qcfg_output *resp = bp->hwrm_cmd_resp_addr;
	u8 link_up = link_info->link_up;
	bool support_changed = false;

	bnxt_hwrm_cmd_hdr_init(bp, &req, HWRM_PORT_PHY_QCFG, -1, -1);

	mutex_lock(&bp->hwrm_cmd_lock);
	rc = _hwrm_send_message(bp, &req, sizeof(req), HWRM_CMD_TIMEOUT);
	if (rc) {
		mutex_unlock(&bp->hwrm_cmd_lock);
		return rc;
	}

	memcpy(&link_info->phy_qcfg_resp, resp, sizeof(*resp));
	link_info->phy_link_status = resp->link;
	link_info->duplex = resp->duplex_cfg;
	if (bp->hwrm_spec_code >= 0x10800)
		link_info->duplex = resp->duplex_state;
	link_info->pause = resp->pause;
	link_info->auto_mode = resp->auto_mode;
	link_info->auto_pause_setting = resp->auto_pause;
	link_info->lp_pause = resp->link_partner_adv_pause;
	link_info->force_pause_setting = resp->force_pause;
	link_info->duplex_setting = resp->duplex_cfg;
	if (link_info->phy_link_status == BNXT_LINK_LINK)
		link_info->link_speed = le16_to_cpu(resp->link_speed);
	else
		link_info->link_speed = 0;
	link_info->force_link_speed = le16_to_cpu(resp->force_link_speed);
	link_info->force_pam4_link_speed =
		le16_to_cpu(resp->force_pam4_link_speed);
	link_info->support_speeds = le16_to_cpu(resp->support_speeds);
	link_info->support_pam4_speeds = le16_to_cpu(resp->support_pam4_speeds);
	link_info->auto_link_speeds = le16_to_cpu(resp->auto_link_speed_mask);
	link_info->auto_pam4_link_speeds =
		le16_to_cpu(resp->auto_pam4_link_speed_mask);
	link_info->lp_auto_link_speeds =
		le16_to_cpu(resp->link_partner_adv_speeds);
	link_info->lp_auto_pam4_link_speeds =
		resp->link_partner_pam4_adv_speeds;
	link_info->preemphasis = le32_to_cpu(resp->preemphasis);
	link_info->phy_ver[0] = resp->phy_maj;
	link_info->phy_ver[1] = resp->phy_min;
	link_info->phy_ver[2] = resp->phy_bld;
	link_info->media_type = resp->media_type;
	link_info->phy_type = resp->phy_type;
	link_info->transceiver = resp->xcvr_pkg_type;
	link_info->phy_addr = resp->eee_config_phy_addr &
			      PORT_PHY_QCFG_RESP_PHY_ADDR_MASK;
	link_info->module_status = resp->module_status;

	if (bp->phy_flags & BNXT_PHY_FL_EEE_CAP) {
		struct ethtool_eee *eee = &bp->eee;
		u16 fw_speeds;

		eee->eee_active = 0;
		if (resp->eee_config_phy_addr &
		    PORT_PHY_QCFG_RESP_EEE_CONFIG_EEE_ACTIVE) {
			eee->eee_active = 1;
			fw_speeds = le16_to_cpu(
				resp->link_partner_adv_eee_link_speed_mask);
			eee->lp_advertised =
				_bnxt_fw_to_ethtool_adv_spds(fw_speeds, 0);
		}

		/* Pull initial EEE config */
		if (!chng_link_state) {
			if (resp->eee_config_phy_addr &
			    PORT_PHY_QCFG_RESP_EEE_CONFIG_EEE_ENABLED)
				eee->eee_enabled = 1;

			fw_speeds = le16_to_cpu(resp->adv_eee_link_speed_mask);
			eee->advertised =
				_bnxt_fw_to_ethtool_adv_spds(fw_speeds, 0);

			if (resp->eee_config_phy_addr &
			    PORT_PHY_QCFG_RESP_EEE_CONFIG_EEE_TX_LPI) {
				__le32 tmr;

				eee->tx_lpi_enabled = 1;
				tmr = resp->xcvr_identifier_type_tx_lpi_timer;
				eee->tx_lpi_timer = le32_to_cpu(tmr) &
					PORT_PHY_QCFG_RESP_TX_LPI_TIMER_MASK;
			}
		}
	}

	link_info->fec_cfg = PORT_PHY_QCFG_RESP_FEC_CFG_FEC_NONE_SUPPORTED;
	if (bp->hwrm_spec_code >= 0x10504) {
		link_info->fec_cfg = le16_to_cpu(resp->fec_cfg);
		link_info->active_fec_sig_mode = resp->active_fec_signal_mode;
	}
	/* TODO: need to add more logic to report VF link */
	if (chng_link_state) {
		if (link_info->phy_link_status == BNXT_LINK_LINK)
			link_info->link_up = 1;
		else
			link_info->link_up = 0;
		if (link_up != link_info->link_up)
			bnxt_report_link(bp);
	} else {
		/* alwasy link down if not require to update link state */
		link_info->link_up = 0;
	}
	mutex_unlock(&bp->hwrm_cmd_lock);

	if (!BNXT_PHY_CFG_ABLE(bp))
		return 0;

	/* Check if any advertised speeds are no longer supported. The caller
	 * holds the link_lock mutex, so we can modify link_info settings.
	 */
	if (bnxt_support_dropped(link_info->advertising,
				 link_info->support_auto_speeds)) {
		link_info->advertising = link_info->support_auto_speeds;
		support_changed = true;
	}
	if (bnxt_support_dropped(link_info->advertising_pam4,
				 link_info->support_pam4_auto_speeds)) {
		link_info->advertising_pam4 = link_info->support_pam4_auto_speeds;
		support_changed = true;
	}
	if (support_changed && (link_info->autoneg & BNXT_AUTONEG_SPEED))
		bnxt_hwrm_set_link_setting(bp, true, false);
	return 0;
}

static void bnxt_get_port_module_status(struct bnxt *bp)
{
	struct bnxt_link_info *link_info = &bp->link_info;
	struct hwrm_port_phy_qcfg_output *resp = &link_info->phy_qcfg_resp;
	u8 module_status;

	if (bnxt_update_link(bp, true))
		return;

	module_status = link_info->module_status;
	switch (module_status) {
	case PORT_PHY_QCFG_RESP_MODULE_STATUS_DISABLETX:
	case PORT_PHY_QCFG_RESP_MODULE_STATUS_PWRDOWN:
	case PORT_PHY_QCFG_RESP_MODULE_STATUS_WARNINGMSG:
		netdev_warn(bp->dev, "Unqualified SFP+ module detected on port %d\n",
			    bp->pf.port_id);
		if (bp->hwrm_spec_code >= 0x10201) {
			netdev_warn(bp->dev, "Module part number %s\n",
				    resp->phy_vendor_partnumber);
		}
		if (module_status == PORT_PHY_QCFG_RESP_MODULE_STATUS_DISABLETX)
			netdev_warn(bp->dev, "TX is disabled\n");
		if (module_status == PORT_PHY_QCFG_RESP_MODULE_STATUS_PWRDOWN)
			netdev_warn(bp->dev, "SFP+ module is shutdown\n");
	}
}

static void
bnxt_hwrm_set_pause_common(struct bnxt *bp, struct hwrm_port_phy_cfg_input *req)
{
	if (bp->link_info.autoneg & BNXT_AUTONEG_FLOW_CTRL) {
		if (bp->hwrm_spec_code >= 0x10201)
			req->auto_pause =
				PORT_PHY_CFG_REQ_AUTO_PAUSE_AUTONEG_PAUSE;
		if (bp->link_info.req_flow_ctrl & BNXT_LINK_PAUSE_RX)
			req->auto_pause |= PORT_PHY_CFG_REQ_AUTO_PAUSE_RX;
		if (bp->link_info.req_flow_ctrl & BNXT_LINK_PAUSE_TX)
			req->auto_pause |= PORT_PHY_CFG_REQ_AUTO_PAUSE_TX;
		req->enables |=
			cpu_to_le32(PORT_PHY_CFG_REQ_ENABLES_AUTO_PAUSE);
	} else {
		if (bp->link_info.req_flow_ctrl & BNXT_LINK_PAUSE_RX)
			req->force_pause |= PORT_PHY_CFG_REQ_FORCE_PAUSE_RX;
		if (bp->link_info.req_flow_ctrl & BNXT_LINK_PAUSE_TX)
			req->force_pause |= PORT_PHY_CFG_REQ_FORCE_PAUSE_TX;
		req->enables |=
			cpu_to_le32(PORT_PHY_CFG_REQ_ENABLES_FORCE_PAUSE);
		if (bp->hwrm_spec_code >= 0x10201) {
			req->auto_pause = req->force_pause;
			req->enables |= cpu_to_le32(
				PORT_PHY_CFG_REQ_ENABLES_AUTO_PAUSE);
		}
	}
}

static void bnxt_hwrm_set_link_common(struct bnxt *bp, struct hwrm_port_phy_cfg_input *req)
{
	if (bp->link_info.autoneg & BNXT_AUTONEG_SPEED) {
		req->auto_mode |= PORT_PHY_CFG_REQ_AUTO_MODE_SPEED_MASK;
		if (bp->link_info.advertising) {
			req->enables |= cpu_to_le32(PORT_PHY_CFG_REQ_ENABLES_AUTO_LINK_SPEED_MASK);
			req->auto_link_speed_mask = cpu_to_le16(bp->link_info.advertising);
		}
		if (bp->link_info.advertising_pam4) {
			req->enables |=
				cpu_to_le32(PORT_PHY_CFG_REQ_ENABLES_AUTO_PAM4_LINK_SPEED_MASK);
			req->auto_link_pam4_speed_mask =
				cpu_to_le16(bp->link_info.advertising_pam4);
		}
		req->enables |= cpu_to_le32(PORT_PHY_CFG_REQ_ENABLES_AUTO_MODE);
		req->flags |= cpu_to_le32(PORT_PHY_CFG_REQ_FLAGS_RESTART_AUTONEG);
	} else {
		req->flags |= cpu_to_le32(PORT_PHY_CFG_REQ_FLAGS_FORCE);
		if (bp->link_info.req_signal_mode == BNXT_SIG_MODE_PAM4) {
			req->force_pam4_link_speed = cpu_to_le16(bp->link_info.req_link_speed);
			req->enables |= cpu_to_le32(PORT_PHY_CFG_REQ_ENABLES_FORCE_PAM4_LINK_SPEED);
		} else {
			req->force_link_speed = cpu_to_le16(bp->link_info.req_link_speed);
		}
	}

	/* tell chimp that the setting takes effect immediately */
	req->flags |= cpu_to_le32(PORT_PHY_CFG_REQ_FLAGS_RESET_PHY);
}

int bnxt_hwrm_set_pause(struct bnxt *bp)
{
	struct hwrm_port_phy_cfg_input req = {0};
	int rc;

	bnxt_hwrm_cmd_hdr_init(bp, &req, HWRM_PORT_PHY_CFG, -1, -1);
	bnxt_hwrm_set_pause_common(bp, &req);

	if ((bp->link_info.autoneg & BNXT_AUTONEG_FLOW_CTRL) ||
	    bp->link_info.force_link_chng)
		bnxt_hwrm_set_link_common(bp, &req);

	mutex_lock(&bp->hwrm_cmd_lock);
	rc = _hwrm_send_message(bp, &req, sizeof(req), HWRM_CMD_TIMEOUT);
	if (!rc && !(bp->link_info.autoneg & BNXT_AUTONEG_FLOW_CTRL)) {
		/* since changing of pause setting doesn't trigger any link
		 * change event, the driver needs to update the current pause
		 * result upon successfully return of the phy_cfg command
		 */
		bp->link_info.pause =
		bp->link_info.force_pause_setting = bp->link_info.req_flow_ctrl;
		bp->link_info.auto_pause_setting = 0;
		if (!bp->link_info.force_link_chng)
			bnxt_report_link(bp);
	}
	bp->link_info.force_link_chng = false;
	mutex_unlock(&bp->hwrm_cmd_lock);
	return rc;
}

static void bnxt_hwrm_set_eee(struct bnxt *bp,
			      struct hwrm_port_phy_cfg_input *req)
{
	struct ethtool_eee *eee = &bp->eee;

	if (eee->eee_enabled) {
		u16 eee_speeds;
		u32 flags = PORT_PHY_CFG_REQ_FLAGS_EEE_ENABLE;

		if (eee->tx_lpi_enabled)
			flags |= PORT_PHY_CFG_REQ_FLAGS_EEE_TX_LPI_ENABLE;
		else
			flags |= PORT_PHY_CFG_REQ_FLAGS_EEE_TX_LPI_DISABLE;

		req->flags |= cpu_to_le32(flags);
		eee_speeds = bnxt_get_fw_auto_link_speeds(eee->advertised);
		req->eee_link_speed_mask = cpu_to_le16(eee_speeds);
		req->tx_lpi_timer = cpu_to_le32(eee->tx_lpi_timer);
	} else {
		req->flags |= cpu_to_le32(PORT_PHY_CFG_REQ_FLAGS_EEE_DISABLE);
	}
}

int bnxt_hwrm_set_link_setting(struct bnxt *bp, bool set_pause, bool set_eee)
{
	struct hwrm_port_phy_cfg_input req = {0};

	bnxt_hwrm_cmd_hdr_init(bp, &req, HWRM_PORT_PHY_CFG, -1, -1);
	if (set_pause)
		bnxt_hwrm_set_pause_common(bp, &req);

	bnxt_hwrm_set_link_common(bp, &req);

	if (set_eee)
		bnxt_hwrm_set_eee(bp, &req);
	return hwrm_send_message(bp, &req, sizeof(req), HWRM_CMD_TIMEOUT);
}

static int bnxt_hwrm_shutdown_link(struct bnxt *bp)
{
	struct hwrm_port_phy_cfg_input req = {0};

	if (!BNXT_SINGLE_PF(bp))
		return 0;

	if (pci_num_vf(bp->pdev) &&
	    !(bp->phy_flags & BNXT_PHY_FL_FW_MANAGED_LKDN))
		return 0;

	bnxt_hwrm_cmd_hdr_init(bp, &req, HWRM_PORT_PHY_CFG, -1, -1);
	req.flags = cpu_to_le32(PORT_PHY_CFG_REQ_FLAGS_FORCE_LINK_DWN);
	return hwrm_send_message(bp, &req, sizeof(req), HWRM_CMD_TIMEOUT);
}

static int bnxt_fw_init_one(struct bnxt *bp);

static int bnxt_fw_reset_via_optee(struct bnxt *bp)
{
#ifdef CONFIG_TEE_BNXT_FW
	int rc = tee_bnxt_fw_load();

	if (rc)
		netdev_err(bp->dev, "Failed FW reset via OP-TEE, rc=%d\n", rc);

	return rc;
#else
	netdev_err(bp->dev, "OP-TEE not supported\n");
	return -ENODEV;
#endif
}

static int bnxt_try_recover_fw(struct bnxt *bp)
{
	if (bp->fw_health && bp->fw_health->status_reliable) {
		int retry = 0, rc;
		u32 sts;

		mutex_lock(&bp->hwrm_cmd_lock);
		do {
			sts = bnxt_fw_health_readl(bp, BNXT_FW_HEALTH_REG);
			rc = __bnxt_hwrm_ver_get(bp, true);
			if (!BNXT_FW_IS_BOOTING(sts) &&
			    !BNXT_FW_IS_RECOVERING(sts))
				break;
			retry++;
		} while (rc == -EBUSY && retry < BNXT_FW_RETRY);
		mutex_unlock(&bp->hwrm_cmd_lock);

		if (!BNXT_FW_IS_HEALTHY(sts)) {
			netdev_err(bp->dev,
				   "Firmware not responding, status: 0x%x\n",
				   sts);
			rc = -ENODEV;
		}
		if (sts & FW_STATUS_REG_CRASHED_NO_MASTER) {
			netdev_warn(bp->dev, "Firmware recover via OP-TEE requested\n");
			return bnxt_fw_reset_via_optee(bp);
		}
		return rc;
	}

	return -ENODEV;
}

static int bnxt_hwrm_if_change(struct bnxt *bp, bool up)
{
	struct hwrm_func_drv_if_change_output *resp = bp->hwrm_cmd_resp_addr;
	struct hwrm_func_drv_if_change_input req = {0};
	bool fw_reset = !bp->irq_tbl;
	bool resc_reinit = false;
<<<<<<< HEAD
=======
	int rc, retry = 0;
>>>>>>> 754a0abe
	u32 flags = 0;

	if (!(bp->fw_cap & BNXT_FW_CAP_IF_CHANGE))
		return 0;

	bnxt_hwrm_cmd_hdr_init(bp, &req, HWRM_FUNC_DRV_IF_CHANGE, -1, -1);
	if (up)
		req.flags = cpu_to_le32(FUNC_DRV_IF_CHANGE_REQ_FLAGS_UP);
	mutex_lock(&bp->hwrm_cmd_lock);
	while (retry < BNXT_FW_IF_RETRY) {
		rc = _hwrm_send_message(bp, &req, sizeof(req),
					HWRM_CMD_TIMEOUT);
		if (rc != -EAGAIN)
			break;

		msleep(50);
		retry++;
	}
	if (!rc)
		flags = le32_to_cpu(resp->flags);
	mutex_unlock(&bp->hwrm_cmd_lock);

	if (rc == -EAGAIN)
		return rc;
	if (rc && up) {
		rc = bnxt_try_recover_fw(bp);
		fw_reset = true;
	}
	if (rc)
		return rc;

	if (!up) {
		bnxt_inv_fw_health_reg(bp);
		return 0;
	}

	if (flags & FUNC_DRV_IF_CHANGE_RESP_FLAGS_RESC_CHANGE)
		resc_reinit = true;
	if (flags & FUNC_DRV_IF_CHANGE_RESP_FLAGS_HOT_FW_RESET_DONE)
		fw_reset = true;
	else if (bp->fw_health && !bp->fw_health->status_reliable)
		bnxt_try_map_fw_health_reg(bp);

	if (test_bit(BNXT_STATE_IN_FW_RESET, &bp->state) && !fw_reset) {
		netdev_err(bp->dev, "RESET_DONE not set during FW reset.\n");
		set_bit(BNXT_STATE_ABORT_ERR, &bp->state);
		return -ENODEV;
	}
	if (resc_reinit || fw_reset) {
		if (fw_reset) {
			set_bit(BNXT_STATE_FW_RESET_DET, &bp->state);
			if (!test_bit(BNXT_STATE_IN_FW_RESET, &bp->state))
				bnxt_ulp_stop(bp);
			bnxt_free_ctx_mem(bp);
			kfree(bp->ctx);
			bp->ctx = NULL;
			bnxt_dcb_free(bp);
			rc = bnxt_fw_init_one(bp);
			if (rc) {
				clear_bit(BNXT_STATE_FW_RESET_DET, &bp->state);
				set_bit(BNXT_STATE_ABORT_ERR, &bp->state);
				return rc;
			}
			bnxt_clear_int_mode(bp);
			rc = bnxt_init_int_mode(bp);
			if (rc) {
				clear_bit(BNXT_STATE_FW_RESET_DET, &bp->state);
				netdev_err(bp->dev, "init int mode failed\n");
				return rc;
			}
		}
		if (BNXT_NEW_RM(bp)) {
			struct bnxt_hw_resc *hw_resc = &bp->hw_resc;

			rc = bnxt_hwrm_func_resc_qcaps(bp, true);
			if (rc)
				netdev_err(bp->dev, "resc_qcaps failed\n");

			hw_resc->resv_cp_rings = 0;
			hw_resc->resv_stat_ctxs = 0;
			hw_resc->resv_irqs = 0;
			hw_resc->resv_tx_rings = 0;
			hw_resc->resv_rx_rings = 0;
			hw_resc->resv_hw_ring_grps = 0;
			hw_resc->resv_vnics = 0;
			if (!fw_reset) {
				bp->tx_nr_rings = 0;
				bp->rx_nr_rings = 0;
			}
		}
	}
	return rc;
}

static int bnxt_hwrm_port_led_qcaps(struct bnxt *bp)
{
	struct hwrm_port_led_qcaps_output *resp = bp->hwrm_cmd_resp_addr;
	struct hwrm_port_led_qcaps_input req = {0};
	struct bnxt_pf_info *pf = &bp->pf;
	int rc;

	bp->num_leds = 0;
	if (BNXT_VF(bp) || bp->hwrm_spec_code < 0x10601)
		return 0;

	bnxt_hwrm_cmd_hdr_init(bp, &req, HWRM_PORT_LED_QCAPS, -1, -1);
	req.port_id = cpu_to_le16(pf->port_id);
	mutex_lock(&bp->hwrm_cmd_lock);
	rc = _hwrm_send_message(bp, &req, sizeof(req), HWRM_CMD_TIMEOUT);
	if (rc) {
		mutex_unlock(&bp->hwrm_cmd_lock);
		return rc;
	}
	if (resp->num_leds > 0 && resp->num_leds < BNXT_MAX_LED) {
		int i;

		bp->num_leds = resp->num_leds;
		memcpy(bp->leds, &resp->led0_id, sizeof(bp->leds[0]) *
						 bp->num_leds);
		for (i = 0; i < bp->num_leds; i++) {
			struct bnxt_led_info *led = &bp->leds[i];
			__le16 caps = led->led_state_caps;

			if (!led->led_group_id ||
			    !BNXT_LED_ALT_BLINK_CAP(caps)) {
				bp->num_leds = 0;
				break;
			}
		}
	}
	mutex_unlock(&bp->hwrm_cmd_lock);
	return 0;
}

int bnxt_hwrm_alloc_wol_fltr(struct bnxt *bp)
{
	struct hwrm_wol_filter_alloc_input req = {0};
	struct hwrm_wol_filter_alloc_output *resp = bp->hwrm_cmd_resp_addr;
	int rc;

	bnxt_hwrm_cmd_hdr_init(bp, &req, HWRM_WOL_FILTER_ALLOC, -1, -1);
	req.port_id = cpu_to_le16(bp->pf.port_id);
	req.wol_type = WOL_FILTER_ALLOC_REQ_WOL_TYPE_MAGICPKT;
	req.enables = cpu_to_le32(WOL_FILTER_ALLOC_REQ_ENABLES_MAC_ADDRESS);
	memcpy(req.mac_address, bp->dev->dev_addr, ETH_ALEN);
	mutex_lock(&bp->hwrm_cmd_lock);
	rc = _hwrm_send_message(bp, &req, sizeof(req), HWRM_CMD_TIMEOUT);
	if (!rc)
		bp->wol_filter_id = resp->wol_filter_id;
	mutex_unlock(&bp->hwrm_cmd_lock);
	return rc;
}

int bnxt_hwrm_free_wol_fltr(struct bnxt *bp)
{
	struct hwrm_wol_filter_free_input req = {0};

	bnxt_hwrm_cmd_hdr_init(bp, &req, HWRM_WOL_FILTER_FREE, -1, -1);
	req.port_id = cpu_to_le16(bp->pf.port_id);
	req.enables = cpu_to_le32(WOL_FILTER_FREE_REQ_ENABLES_WOL_FILTER_ID);
	req.wol_filter_id = bp->wol_filter_id;
	return hwrm_send_message(bp, &req, sizeof(req), HWRM_CMD_TIMEOUT);
}

static u16 bnxt_hwrm_get_wol_fltrs(struct bnxt *bp, u16 handle)
{
	struct hwrm_wol_filter_qcfg_input req = {0};
	struct hwrm_wol_filter_qcfg_output *resp = bp->hwrm_cmd_resp_addr;
	u16 next_handle = 0;
	int rc;

	bnxt_hwrm_cmd_hdr_init(bp, &req, HWRM_WOL_FILTER_QCFG, -1, -1);
	req.port_id = cpu_to_le16(bp->pf.port_id);
	req.handle = cpu_to_le16(handle);
	mutex_lock(&bp->hwrm_cmd_lock);
	rc = _hwrm_send_message(bp, &req, sizeof(req), HWRM_CMD_TIMEOUT);
	if (!rc) {
		next_handle = le16_to_cpu(resp->next_handle);
		if (next_handle != 0) {
			if (resp->wol_type ==
			    WOL_FILTER_ALLOC_REQ_WOL_TYPE_MAGICPKT) {
				bp->wol = 1;
				bp->wol_filter_id = resp->wol_filter_id;
			}
		}
	}
	mutex_unlock(&bp->hwrm_cmd_lock);
	return next_handle;
}

static void bnxt_get_wol_settings(struct bnxt *bp)
{
	u16 handle = 0;

	bp->wol = 0;
	if (!BNXT_PF(bp) || !(bp->flags & BNXT_FLAG_WOL_CAP))
		return;

	do {
		handle = bnxt_hwrm_get_wol_fltrs(bp, handle);
	} while (handle && handle != 0xffff);
}

#ifdef CONFIG_BNXT_HWMON
static ssize_t bnxt_show_temp(struct device *dev,
			      struct device_attribute *devattr, char *buf)
{
	struct hwrm_temp_monitor_query_input req = {0};
	struct hwrm_temp_monitor_query_output *resp;
	struct bnxt *bp = dev_get_drvdata(dev);
	u32 len = 0;
	int rc;

	resp = bp->hwrm_cmd_resp_addr;
	bnxt_hwrm_cmd_hdr_init(bp, &req, HWRM_TEMP_MONITOR_QUERY, -1, -1);
	mutex_lock(&bp->hwrm_cmd_lock);
	rc = _hwrm_send_message(bp, &req, sizeof(req), HWRM_CMD_TIMEOUT);
	if (!rc)
		len = sprintf(buf, "%u\n", resp->temp * 1000); /* display millidegree */
	mutex_unlock(&bp->hwrm_cmd_lock);
	if (rc)
		return rc;
	return len;
}
static SENSOR_DEVICE_ATTR(temp1_input, 0444, bnxt_show_temp, NULL, 0);

static struct attribute *bnxt_attrs[] = {
	&sensor_dev_attr_temp1_input.dev_attr.attr,
	NULL
};
ATTRIBUTE_GROUPS(bnxt);

static void bnxt_hwmon_close(struct bnxt *bp)
{
	if (bp->hwmon_dev) {
		hwmon_device_unregister(bp->hwmon_dev);
		bp->hwmon_dev = NULL;
	}
}

static void bnxt_hwmon_open(struct bnxt *bp)
{
	struct hwrm_temp_monitor_query_input req = {0};
	struct pci_dev *pdev = bp->pdev;
	int rc;

	bnxt_hwrm_cmd_hdr_init(bp, &req, HWRM_TEMP_MONITOR_QUERY, -1, -1);
	rc = hwrm_send_message_silent(bp, &req, sizeof(req), HWRM_CMD_TIMEOUT);
	if (rc == -EACCES || rc == -EOPNOTSUPP) {
		bnxt_hwmon_close(bp);
		return;
	}

	if (bp->hwmon_dev)
		return;

	bp->hwmon_dev = hwmon_device_register_with_groups(&pdev->dev,
							  DRV_MODULE_NAME, bp,
							  bnxt_groups);
	if (IS_ERR(bp->hwmon_dev)) {
		bp->hwmon_dev = NULL;
		dev_warn(&pdev->dev, "Cannot register hwmon device\n");
	}
}
#else
static void bnxt_hwmon_close(struct bnxt *bp)
{
}

static void bnxt_hwmon_open(struct bnxt *bp)
{
}
#endif

static bool bnxt_eee_config_ok(struct bnxt *bp)
{
	struct ethtool_eee *eee = &bp->eee;
	struct bnxt_link_info *link_info = &bp->link_info;

	if (!(bp->phy_flags & BNXT_PHY_FL_EEE_CAP))
		return true;

	if (eee->eee_enabled) {
		u32 advertising =
			_bnxt_fw_to_ethtool_adv_spds(link_info->advertising, 0);

		if (!(link_info->autoneg & BNXT_AUTONEG_SPEED)) {
			eee->eee_enabled = 0;
			return false;
		}
		if (eee->advertised & ~advertising) {
			eee->advertised = advertising & eee->supported;
			return false;
		}
	}
	return true;
}

static int bnxt_update_phy_setting(struct bnxt *bp)
{
	int rc;
	bool update_link = false;
	bool update_pause = false;
	bool update_eee = false;
	struct bnxt_link_info *link_info = &bp->link_info;

	rc = bnxt_update_link(bp, true);
	if (rc) {
		netdev_err(bp->dev, "failed to update link (rc: %x)\n",
			   rc);
		return rc;
	}
	if (!BNXT_SINGLE_PF(bp))
		return 0;

	if ((link_info->autoneg & BNXT_AUTONEG_FLOW_CTRL) &&
	    (link_info->auto_pause_setting & BNXT_LINK_PAUSE_BOTH) !=
	    link_info->req_flow_ctrl)
		update_pause = true;
	if (!(link_info->autoneg & BNXT_AUTONEG_FLOW_CTRL) &&
	    link_info->force_pause_setting != link_info->req_flow_ctrl)
		update_pause = true;
	if (!(link_info->autoneg & BNXT_AUTONEG_SPEED)) {
		if (BNXT_AUTO_MODE(link_info->auto_mode))
			update_link = true;
		if (link_info->req_signal_mode == BNXT_SIG_MODE_NRZ &&
		    link_info->req_link_speed != link_info->force_link_speed)
			update_link = true;
		else if (link_info->req_signal_mode == BNXT_SIG_MODE_PAM4 &&
			 link_info->req_link_speed != link_info->force_pam4_link_speed)
			update_link = true;
		if (link_info->req_duplex != link_info->duplex_setting)
			update_link = true;
	} else {
		if (link_info->auto_mode == BNXT_LINK_AUTO_NONE)
			update_link = true;
		if (link_info->advertising != link_info->auto_link_speeds ||
		    link_info->advertising_pam4 != link_info->auto_pam4_link_speeds)
			update_link = true;
	}

	/* The last close may have shutdown the link, so need to call
	 * PHY_CFG to bring it back up.
	 */
	if (!bp->link_info.link_up)
		update_link = true;

	if (!bnxt_eee_config_ok(bp))
		update_eee = true;

	if (update_link)
		rc = bnxt_hwrm_set_link_setting(bp, update_pause, update_eee);
	else if (update_pause)
		rc = bnxt_hwrm_set_pause(bp);
	if (rc) {
		netdev_err(bp->dev, "failed to update phy setting (rc: %x)\n",
			   rc);
		return rc;
	}

	return rc;
}

/* Common routine to pre-map certain register block to different GRC window.
 * A PF has 16 4K windows and a VF has 4 4K windows. However, only 15 windows
 * in PF and 3 windows in VF that can be customized to map in different
 * register blocks.
 */
static void bnxt_preset_reg_win(struct bnxt *bp)
{
	if (BNXT_PF(bp)) {
		/* CAG registers map to GRC window #4 */
		writel(BNXT_CAG_REG_BASE,
		       bp->bar0 + BNXT_GRCPF_REG_WINDOW_BASE_OUT + 12);
	}
}

static int bnxt_init_dflt_ring_mode(struct bnxt *bp);

static int bnxt_reinit_after_abort(struct bnxt *bp)
{
	int rc;

	if (test_bit(BNXT_STATE_IN_FW_RESET, &bp->state))
		return -EBUSY;

	if (bp->dev->reg_state == NETREG_UNREGISTERED)
		return -ENODEV;

	rc = bnxt_fw_init_one(bp);
	if (!rc) {
		bnxt_clear_int_mode(bp);
		rc = bnxt_init_int_mode(bp);
		if (!rc) {
			clear_bit(BNXT_STATE_ABORT_ERR, &bp->state);
			set_bit(BNXT_STATE_FW_RESET_DET, &bp->state);
		}
	}
	return rc;
}

static int __bnxt_open_nic(struct bnxt *bp, bool irq_re_init, bool link_re_init)
{
	int rc = 0;

	bnxt_preset_reg_win(bp);
	netif_carrier_off(bp->dev);
	if (irq_re_init) {
		/* Reserve rings now if none were reserved at driver probe. */
		rc = bnxt_init_dflt_ring_mode(bp);
		if (rc) {
			netdev_err(bp->dev, "Failed to reserve default rings at open\n");
			return rc;
		}
	}
	rc = bnxt_reserve_rings(bp, irq_re_init);
	if (rc)
		return rc;
	if ((bp->flags & BNXT_FLAG_RFS) &&
	    !(bp->flags & BNXT_FLAG_USING_MSIX)) {
		/* disable RFS if falling back to INTA */
		bp->dev->hw_features &= ~NETIF_F_NTUPLE;
		bp->flags &= ~BNXT_FLAG_RFS;
	}

	rc = bnxt_alloc_mem(bp, irq_re_init);
	if (rc) {
		netdev_err(bp->dev, "bnxt_alloc_mem err: %x\n", rc);
		goto open_err_free_mem;
	}

	if (irq_re_init) {
		bnxt_init_napi(bp);
		rc = bnxt_request_irq(bp);
		if (rc) {
			netdev_err(bp->dev, "bnxt_request_irq err: %x\n", rc);
			goto open_err_irq;
		}
	}

	bnxt_ptp_start(bp);
	rc = bnxt_init_nic(bp, irq_re_init);
	if (rc) {
		netdev_err(bp->dev, "bnxt_init_nic err: %x\n", rc);
		goto open_err_irq;
	}

	bnxt_enable_napi(bp);
	bnxt_debug_dev_init(bp);

	if (link_re_init) {
		mutex_lock(&bp->link_lock);
		rc = bnxt_update_phy_setting(bp);
		mutex_unlock(&bp->link_lock);
		if (rc) {
			netdev_warn(bp->dev, "failed to update phy settings\n");
			if (BNXT_SINGLE_PF(bp)) {
				bp->link_info.phy_retry = true;
				bp->link_info.phy_retry_expires =
					jiffies + 5 * HZ;
			}
		}
	}

	if (irq_re_init)
		udp_tunnel_nic_reset_ntf(bp->dev);

	set_bit(BNXT_STATE_OPEN, &bp->state);
	bnxt_enable_int(bp);
	/* Enable TX queues */
	bnxt_tx_enable(bp);
	mod_timer(&bp->timer, jiffies + bp->current_interval);
	/* Poll link status and check for SFP+ module status */
	bnxt_get_port_module_status(bp);

	/* VF-reps may need to be re-opened after the PF is re-opened */
	if (BNXT_PF(bp))
		bnxt_vf_reps_open(bp);
	return 0;

open_err_irq:
	bnxt_del_napi(bp);

open_err_free_mem:
	bnxt_free_skbs(bp);
	bnxt_free_irq(bp);
	bnxt_free_mem(bp, true);
	return rc;
}

/* rtnl_lock held */
int bnxt_open_nic(struct bnxt *bp, bool irq_re_init, bool link_re_init)
{
	int rc = 0;

	if (test_bit(BNXT_STATE_ABORT_ERR, &bp->state))
		rc = -EIO;
	if (!rc)
		rc = __bnxt_open_nic(bp, irq_re_init, link_re_init);
	if (rc) {
		netdev_err(bp->dev, "nic open fail (rc: %x)\n", rc);
		dev_close(bp->dev);
	}
	return rc;
}

/* rtnl_lock held, open the NIC half way by allocating all resources, but
 * NAPI, IRQ, and TX are not enabled.  This is mainly used for offline
 * self tests.
 */
int bnxt_half_open_nic(struct bnxt *bp)
{
	int rc = 0;

	rc = bnxt_alloc_mem(bp, false);
	if (rc) {
		netdev_err(bp->dev, "bnxt_alloc_mem err: %x\n", rc);
		goto half_open_err;
	}
	rc = bnxt_init_nic(bp, false);
	if (rc) {
		netdev_err(bp->dev, "bnxt_init_nic err: %x\n", rc);
		goto half_open_err;
	}
	return 0;

half_open_err:
	bnxt_free_skbs(bp);
	bnxt_free_mem(bp, false);
	dev_close(bp->dev);
	return rc;
}

/* rtnl_lock held, this call can only be made after a previous successful
 * call to bnxt_half_open_nic().
 */
void bnxt_half_close_nic(struct bnxt *bp)
{
	bnxt_hwrm_resource_free(bp, false, false);
	bnxt_free_skbs(bp);
	bnxt_free_mem(bp, false);
}

static void bnxt_reenable_sriov(struct bnxt *bp)
{
	if (BNXT_PF(bp)) {
		struct bnxt_pf_info *pf = &bp->pf;
		int n = pf->active_vfs;

		if (n)
			bnxt_cfg_hw_sriov(bp, &n, true);
	}
}

static int bnxt_open(struct net_device *dev)
{
	struct bnxt *bp = netdev_priv(dev);
	int rc;

	if (test_bit(BNXT_STATE_ABORT_ERR, &bp->state)) {
		rc = bnxt_reinit_after_abort(bp);
		if (rc) {
			if (rc == -EBUSY)
				netdev_err(bp->dev, "A previous firmware reset has not completed, aborting\n");
			else
				netdev_err(bp->dev, "Failed to reinitialize after aborted firmware reset\n");
			return -ENODEV;
		}
	}

	rc = bnxt_hwrm_if_change(bp, true);
	if (rc)
		return rc;
	rc = __bnxt_open_nic(bp, true, true);
	if (rc) {
		bnxt_hwrm_if_change(bp, false);
	} else {
		if (test_and_clear_bit(BNXT_STATE_FW_RESET_DET, &bp->state)) {
			if (!test_bit(BNXT_STATE_IN_FW_RESET, &bp->state)) {
				bnxt_ulp_start(bp, 0);
				bnxt_reenable_sriov(bp);
			}
		}
		bnxt_hwmon_open(bp);
	}

	return rc;
}

static bool bnxt_drv_busy(struct bnxt *bp)
{
	return (test_bit(BNXT_STATE_IN_SP_TASK, &bp->state) ||
		test_bit(BNXT_STATE_READ_STATS, &bp->state));
}

static void bnxt_get_ring_stats(struct bnxt *bp,
				struct rtnl_link_stats64 *stats);

static void __bnxt_close_nic(struct bnxt *bp, bool irq_re_init,
			     bool link_re_init)
{
	/* Close the VF-reps before closing PF */
	if (BNXT_PF(bp))
		bnxt_vf_reps_close(bp);

	/* Change device state to avoid TX queue wake up's */
	bnxt_tx_disable(bp);

	clear_bit(BNXT_STATE_OPEN, &bp->state);
	smp_mb__after_atomic();
	while (bnxt_drv_busy(bp))
		msleep(20);

	/* Flush rings and and disable interrupts */
	bnxt_shutdown_nic(bp, irq_re_init);

	/* TODO CHIMP_FW: Link/PHY related cleanup if (link_re_init) */

	bnxt_debug_dev_exit(bp);
	bnxt_disable_napi(bp);
	del_timer_sync(&bp->timer);
	bnxt_free_skbs(bp);

	/* Save ring stats before shutdown */
	if (bp->bnapi && irq_re_init)
		bnxt_get_ring_stats(bp, &bp->net_stats_prev);
	if (irq_re_init) {
		bnxt_free_irq(bp);
		bnxt_del_napi(bp);
	}
	bnxt_free_mem(bp, irq_re_init);
}

int bnxt_close_nic(struct bnxt *bp, bool irq_re_init, bool link_re_init)
{
	int rc = 0;

	if (test_bit(BNXT_STATE_IN_FW_RESET, &bp->state)) {
		/* If we get here, it means firmware reset is in progress
		 * while we are trying to close.  We can safely proceed with
		 * the close because we are holding rtnl_lock().  Some firmware
		 * messages may fail as we proceed to close.  We set the
		 * ABORT_ERR flag here so that the FW reset thread will later
		 * abort when it gets the rtnl_lock() and sees the flag.
		 */
		netdev_warn(bp->dev, "FW reset in progress during close, FW reset will be aborted\n");
		set_bit(BNXT_STATE_ABORT_ERR, &bp->state);
	}

#ifdef CONFIG_BNXT_SRIOV
	if (bp->sriov_cfg) {
		rc = wait_event_interruptible_timeout(bp->sriov_cfg_wait,
						      !bp->sriov_cfg,
						      BNXT_SRIOV_CFG_WAIT_TMO);
		if (rc)
			netdev_warn(bp->dev, "timeout waiting for SRIOV config operation to complete!\n");
	}
#endif
	__bnxt_close_nic(bp, irq_re_init, link_re_init);
	return rc;
}

static int bnxt_close(struct net_device *dev)
{
	struct bnxt *bp = netdev_priv(dev);

	bnxt_hwmon_close(bp);
	bnxt_close_nic(bp, true, true);
	bnxt_hwrm_shutdown_link(bp);
	bnxt_hwrm_if_change(bp, false);
	return 0;
}

static int bnxt_hwrm_port_phy_read(struct bnxt *bp, u16 phy_addr, u16 reg,
				   u16 *val)
{
	struct hwrm_port_phy_mdio_read_output *resp = bp->hwrm_cmd_resp_addr;
	struct hwrm_port_phy_mdio_read_input req = {0};
	int rc;

	if (bp->hwrm_spec_code < 0x10a00)
		return -EOPNOTSUPP;

	bnxt_hwrm_cmd_hdr_init(bp, &req, HWRM_PORT_PHY_MDIO_READ, -1, -1);
	req.port_id = cpu_to_le16(bp->pf.port_id);
	req.phy_addr = phy_addr;
	req.reg_addr = cpu_to_le16(reg & 0x1f);
	if (mdio_phy_id_is_c45(phy_addr)) {
		req.cl45_mdio = 1;
		req.phy_addr = mdio_phy_id_prtad(phy_addr);
		req.dev_addr = mdio_phy_id_devad(phy_addr);
		req.reg_addr = cpu_to_le16(reg);
	}

	mutex_lock(&bp->hwrm_cmd_lock);
	rc = _hwrm_send_message(bp, &req, sizeof(req), HWRM_CMD_TIMEOUT);
	if (!rc)
		*val = le16_to_cpu(resp->reg_data);
	mutex_unlock(&bp->hwrm_cmd_lock);
	return rc;
}

static int bnxt_hwrm_port_phy_write(struct bnxt *bp, u16 phy_addr, u16 reg,
				    u16 val)
{
	struct hwrm_port_phy_mdio_write_input req = {0};

	if (bp->hwrm_spec_code < 0x10a00)
		return -EOPNOTSUPP;

	bnxt_hwrm_cmd_hdr_init(bp, &req, HWRM_PORT_PHY_MDIO_WRITE, -1, -1);
	req.port_id = cpu_to_le16(bp->pf.port_id);
	req.phy_addr = phy_addr;
	req.reg_addr = cpu_to_le16(reg & 0x1f);
	if (mdio_phy_id_is_c45(phy_addr)) {
		req.cl45_mdio = 1;
		req.phy_addr = mdio_phy_id_prtad(phy_addr);
		req.dev_addr = mdio_phy_id_devad(phy_addr);
		req.reg_addr = cpu_to_le16(reg);
	}
	req.reg_data = cpu_to_le16(val);

	return hwrm_send_message(bp, &req, sizeof(req), HWRM_CMD_TIMEOUT);
}

/* rtnl_lock held */
static int bnxt_ioctl(struct net_device *dev, struct ifreq *ifr, int cmd)
{
	struct mii_ioctl_data *mdio = if_mii(ifr);
	struct bnxt *bp = netdev_priv(dev);
	int rc;

	switch (cmd) {
	case SIOCGMIIPHY:
		mdio->phy_id = bp->link_info.phy_addr;

		fallthrough;
	case SIOCGMIIREG: {
		u16 mii_regval = 0;

		if (!netif_running(dev))
			return -EAGAIN;

		rc = bnxt_hwrm_port_phy_read(bp, mdio->phy_id, mdio->reg_num,
					     &mii_regval);
		mdio->val_out = mii_regval;
		return rc;
	}

	case SIOCSMIIREG:
		if (!netif_running(dev))
			return -EAGAIN;

		return bnxt_hwrm_port_phy_write(bp, mdio->phy_id, mdio->reg_num,
						mdio->val_in);

	case SIOCSHWTSTAMP:
		return bnxt_hwtstamp_set(dev, ifr);

	case SIOCGHWTSTAMP:
		return bnxt_hwtstamp_get(dev, ifr);

	default:
		/* do nothing */
		break;
	}
	return -EOPNOTSUPP;
}

static void bnxt_get_ring_stats(struct bnxt *bp,
				struct rtnl_link_stats64 *stats)
{
	int i;

	for (i = 0; i < bp->cp_nr_rings; i++) {
		struct bnxt_napi *bnapi = bp->bnapi[i];
		struct bnxt_cp_ring_info *cpr = &bnapi->cp_ring;
		u64 *sw = cpr->stats.sw_stats;

		stats->rx_packets += BNXT_GET_RING_STATS64(sw, rx_ucast_pkts);
		stats->rx_packets += BNXT_GET_RING_STATS64(sw, rx_mcast_pkts);
		stats->rx_packets += BNXT_GET_RING_STATS64(sw, rx_bcast_pkts);

		stats->tx_packets += BNXT_GET_RING_STATS64(sw, tx_ucast_pkts);
		stats->tx_packets += BNXT_GET_RING_STATS64(sw, tx_mcast_pkts);
		stats->tx_packets += BNXT_GET_RING_STATS64(sw, tx_bcast_pkts);

		stats->rx_bytes += BNXT_GET_RING_STATS64(sw, rx_ucast_bytes);
		stats->rx_bytes += BNXT_GET_RING_STATS64(sw, rx_mcast_bytes);
		stats->rx_bytes += BNXT_GET_RING_STATS64(sw, rx_bcast_bytes);

		stats->tx_bytes += BNXT_GET_RING_STATS64(sw, tx_ucast_bytes);
		stats->tx_bytes += BNXT_GET_RING_STATS64(sw, tx_mcast_bytes);
		stats->tx_bytes += BNXT_GET_RING_STATS64(sw, tx_bcast_bytes);

		stats->rx_missed_errors +=
			BNXT_GET_RING_STATS64(sw, rx_discard_pkts);

		stats->multicast += BNXT_GET_RING_STATS64(sw, rx_mcast_pkts);

		stats->tx_dropped += BNXT_GET_RING_STATS64(sw, tx_error_pkts);
	}
}

static void bnxt_add_prev_stats(struct bnxt *bp,
				struct rtnl_link_stats64 *stats)
{
	struct rtnl_link_stats64 *prev_stats = &bp->net_stats_prev;

	stats->rx_packets += prev_stats->rx_packets;
	stats->tx_packets += prev_stats->tx_packets;
	stats->rx_bytes += prev_stats->rx_bytes;
	stats->tx_bytes += prev_stats->tx_bytes;
	stats->rx_missed_errors += prev_stats->rx_missed_errors;
	stats->multicast += prev_stats->multicast;
	stats->tx_dropped += prev_stats->tx_dropped;
}

static void
bnxt_get_stats64(struct net_device *dev, struct rtnl_link_stats64 *stats)
{
	struct bnxt *bp = netdev_priv(dev);

	set_bit(BNXT_STATE_READ_STATS, &bp->state);
	/* Make sure bnxt_close_nic() sees that we are reading stats before
	 * we check the BNXT_STATE_OPEN flag.
	 */
	smp_mb__after_atomic();
	if (!test_bit(BNXT_STATE_OPEN, &bp->state)) {
		clear_bit(BNXT_STATE_READ_STATS, &bp->state);
		*stats = bp->net_stats_prev;
		return;
	}

	bnxt_get_ring_stats(bp, stats);
	bnxt_add_prev_stats(bp, stats);

	if (bp->flags & BNXT_FLAG_PORT_STATS) {
		u64 *rx = bp->port_stats.sw_stats;
		u64 *tx = bp->port_stats.sw_stats +
			  BNXT_TX_PORT_STATS_BYTE_OFFSET / 8;

		stats->rx_crc_errors =
			BNXT_GET_RX_PORT_STATS64(rx, rx_fcs_err_frames);
		stats->rx_frame_errors =
			BNXT_GET_RX_PORT_STATS64(rx, rx_align_err_frames);
		stats->rx_length_errors =
			BNXT_GET_RX_PORT_STATS64(rx, rx_undrsz_frames) +
			BNXT_GET_RX_PORT_STATS64(rx, rx_ovrsz_frames) +
			BNXT_GET_RX_PORT_STATS64(rx, rx_runt_frames);
		stats->rx_errors =
			BNXT_GET_RX_PORT_STATS64(rx, rx_false_carrier_frames) +
			BNXT_GET_RX_PORT_STATS64(rx, rx_jbr_frames);
		stats->collisions =
			BNXT_GET_TX_PORT_STATS64(tx, tx_total_collisions);
		stats->tx_fifo_errors =
			BNXT_GET_TX_PORT_STATS64(tx, tx_fifo_underruns);
		stats->tx_errors = BNXT_GET_TX_PORT_STATS64(tx, tx_err);
	}
	clear_bit(BNXT_STATE_READ_STATS, &bp->state);
}

static bool bnxt_mc_list_updated(struct bnxt *bp, u32 *rx_mask)
{
	struct net_device *dev = bp->dev;
	struct bnxt_vnic_info *vnic = &bp->vnic_info[0];
	struct netdev_hw_addr *ha;
	u8 *haddr;
	int mc_count = 0;
	bool update = false;
	int off = 0;

	netdev_for_each_mc_addr(ha, dev) {
		if (mc_count >= BNXT_MAX_MC_ADDRS) {
			*rx_mask |= CFA_L2_SET_RX_MASK_REQ_MASK_ALL_MCAST;
			vnic->mc_list_count = 0;
			return false;
		}
		haddr = ha->addr;
		if (!ether_addr_equal(haddr, vnic->mc_list + off)) {
			memcpy(vnic->mc_list + off, haddr, ETH_ALEN);
			update = true;
		}
		off += ETH_ALEN;
		mc_count++;
	}
	if (mc_count)
		*rx_mask |= CFA_L2_SET_RX_MASK_REQ_MASK_MCAST;

	if (mc_count != vnic->mc_list_count) {
		vnic->mc_list_count = mc_count;
		update = true;
	}
	return update;
}

static bool bnxt_uc_list_updated(struct bnxt *bp)
{
	struct net_device *dev = bp->dev;
	struct bnxt_vnic_info *vnic = &bp->vnic_info[0];
	struct netdev_hw_addr *ha;
	int off = 0;

	if (netdev_uc_count(dev) != (vnic->uc_filter_count - 1))
		return true;

	netdev_for_each_uc_addr(ha, dev) {
		if (!ether_addr_equal(ha->addr, vnic->uc_list + off))
			return true;

		off += ETH_ALEN;
	}
	return false;
}

static void bnxt_set_rx_mode(struct net_device *dev)
{
	struct bnxt *bp = netdev_priv(dev);
	struct bnxt_vnic_info *vnic;
	bool mc_update = false;
	bool uc_update;
	u32 mask;

	if (!test_bit(BNXT_STATE_OPEN, &bp->state))
		return;

	vnic = &bp->vnic_info[0];
	mask = vnic->rx_mask;
	mask &= ~(CFA_L2_SET_RX_MASK_REQ_MASK_PROMISCUOUS |
		  CFA_L2_SET_RX_MASK_REQ_MASK_MCAST |
		  CFA_L2_SET_RX_MASK_REQ_MASK_ALL_MCAST |
		  CFA_L2_SET_RX_MASK_REQ_MASK_BCAST);

	if (dev->flags & IFF_PROMISC)
		mask |= CFA_L2_SET_RX_MASK_REQ_MASK_PROMISCUOUS;

	uc_update = bnxt_uc_list_updated(bp);

	if (dev->flags & IFF_BROADCAST)
		mask |= CFA_L2_SET_RX_MASK_REQ_MASK_BCAST;
	if (dev->flags & IFF_ALLMULTI) {
		mask |= CFA_L2_SET_RX_MASK_REQ_MASK_ALL_MCAST;
		vnic->mc_list_count = 0;
	} else {
		mc_update = bnxt_mc_list_updated(bp, &mask);
	}

	if (mask != vnic->rx_mask || uc_update || mc_update) {
		vnic->rx_mask = mask;

		set_bit(BNXT_RX_MASK_SP_EVENT, &bp->sp_event);
		bnxt_queue_sp_work(bp);
	}
}

static int bnxt_cfg_rx_mode(struct bnxt *bp)
{
	struct net_device *dev = bp->dev;
	struct bnxt_vnic_info *vnic = &bp->vnic_info[0];
	struct netdev_hw_addr *ha;
	int i, off = 0, rc;
	bool uc_update;

	netif_addr_lock_bh(dev);
	uc_update = bnxt_uc_list_updated(bp);
	netif_addr_unlock_bh(dev);

	if (!uc_update)
		goto skip_uc;

	mutex_lock(&bp->hwrm_cmd_lock);
	for (i = 1; i < vnic->uc_filter_count; i++) {
		struct hwrm_cfa_l2_filter_free_input req = {0};

		bnxt_hwrm_cmd_hdr_init(bp, &req, HWRM_CFA_L2_FILTER_FREE, -1,
				       -1);

		req.l2_filter_id = vnic->fw_l2_filter_id[i];

		rc = _hwrm_send_message(bp, &req, sizeof(req),
					HWRM_CMD_TIMEOUT);
	}
	mutex_unlock(&bp->hwrm_cmd_lock);

	vnic->uc_filter_count = 1;

	netif_addr_lock_bh(dev);
	if (netdev_uc_count(dev) > (BNXT_MAX_UC_ADDRS - 1)) {
		vnic->rx_mask |= CFA_L2_SET_RX_MASK_REQ_MASK_PROMISCUOUS;
	} else {
		netdev_for_each_uc_addr(ha, dev) {
			memcpy(vnic->uc_list + off, ha->addr, ETH_ALEN);
			off += ETH_ALEN;
			vnic->uc_filter_count++;
		}
	}
	netif_addr_unlock_bh(dev);

	for (i = 1, off = 0; i < vnic->uc_filter_count; i++, off += ETH_ALEN) {
		rc = bnxt_hwrm_set_vnic_filter(bp, 0, i, vnic->uc_list + off);
		if (rc) {
			netdev_err(bp->dev, "HWRM vnic filter failure rc: %x\n",
				   rc);
			vnic->uc_filter_count = i;
			return rc;
		}
	}

skip_uc:
	if ((vnic->rx_mask & CFA_L2_SET_RX_MASK_REQ_MASK_PROMISCUOUS) &&
	    !bnxt_promisc_ok(bp))
		vnic->rx_mask &= ~CFA_L2_SET_RX_MASK_REQ_MASK_PROMISCUOUS;
	rc = bnxt_hwrm_cfa_l2_set_rx_mask(bp, 0);
	if (rc && vnic->mc_list_count) {
		netdev_info(bp->dev, "Failed setting MC filters rc: %d, turning on ALL_MCAST mode\n",
			    rc);
		vnic->rx_mask |= CFA_L2_SET_RX_MASK_REQ_MASK_ALL_MCAST;
		vnic->mc_list_count = 0;
		rc = bnxt_hwrm_cfa_l2_set_rx_mask(bp, 0);
	}
	if (rc)
		netdev_err(bp->dev, "HWRM cfa l2 rx mask failure rc: %d\n",
			   rc);

	return rc;
}

static bool bnxt_can_reserve_rings(struct bnxt *bp)
{
#ifdef CONFIG_BNXT_SRIOV
	if (BNXT_NEW_RM(bp) && BNXT_VF(bp)) {
		struct bnxt_hw_resc *hw_resc = &bp->hw_resc;

		/* No minimum rings were provisioned by the PF.  Don't
		 * reserve rings by default when device is down.
		 */
		if (hw_resc->min_tx_rings || hw_resc->resv_tx_rings)
			return true;

		if (!netif_running(bp->dev))
			return false;
	}
#endif
	return true;
}

/* If the chip and firmware supports RFS */
static bool bnxt_rfs_supported(struct bnxt *bp)
{
	if (bp->flags & BNXT_FLAG_CHIP_P5) {
		if (bp->fw_cap & BNXT_FW_CAP_CFA_RFS_RING_TBL_IDX_V2)
			return true;
		return false;
	}
	if (BNXT_PF(bp) && !BNXT_CHIP_TYPE_NITRO_A0(bp))
		return true;
	if (bp->flags & BNXT_FLAG_NEW_RSS_CAP)
		return true;
	return false;
}

/* If runtime conditions support RFS */
static bool bnxt_rfs_capable(struct bnxt *bp)
{
#ifdef CONFIG_RFS_ACCEL
	int vnics, max_vnics, max_rss_ctxs;

	if (bp->flags & BNXT_FLAG_CHIP_P5)
		return bnxt_rfs_supported(bp);
	if (!(bp->flags & BNXT_FLAG_MSIX_CAP) || !bnxt_can_reserve_rings(bp))
		return false;

	vnics = 1 + bp->rx_nr_rings;
	max_vnics = bnxt_get_max_func_vnics(bp);
	max_rss_ctxs = bnxt_get_max_func_rss_ctxs(bp);

	/* RSS contexts not a limiting factor */
	if (bp->flags & BNXT_FLAG_NEW_RSS_CAP)
		max_rss_ctxs = max_vnics;
	if (vnics > max_vnics || vnics > max_rss_ctxs) {
		if (bp->rx_nr_rings > 1)
			netdev_warn(bp->dev,
				    "Not enough resources to support NTUPLE filters, enough resources for up to %d rx rings\n",
				    min(max_rss_ctxs - 1, max_vnics - 1));
		return false;
	}

	if (!BNXT_NEW_RM(bp))
		return true;

	if (vnics == bp->hw_resc.resv_vnics)
		return true;

	bnxt_hwrm_reserve_rings(bp, 0, 0, 0, 0, 0, vnics);
	if (vnics <= bp->hw_resc.resv_vnics)
		return true;

	netdev_warn(bp->dev, "Unable to reserve resources to support NTUPLE filters.\n");
	bnxt_hwrm_reserve_rings(bp, 0, 0, 0, 0, 0, 1);
	return false;
#else
	return false;
#endif
}

static netdev_features_t bnxt_fix_features(struct net_device *dev,
					   netdev_features_t features)
{
	struct bnxt *bp = netdev_priv(dev);
	netdev_features_t vlan_features;

	if ((features & NETIF_F_NTUPLE) && !bnxt_rfs_capable(bp))
		features &= ~NETIF_F_NTUPLE;

	if (bp->flags & BNXT_FLAG_NO_AGG_RINGS)
		features &= ~(NETIF_F_LRO | NETIF_F_GRO_HW);

	if (!(features & NETIF_F_GRO))
		features &= ~NETIF_F_GRO_HW;

	if (features & NETIF_F_GRO_HW)
		features &= ~NETIF_F_LRO;

	/* Both CTAG and STAG VLAN accelaration on the RX side have to be
	 * turned on or off together.
	 */
	vlan_features = features & BNXT_HW_FEATURE_VLAN_ALL_RX;
	if (vlan_features != BNXT_HW_FEATURE_VLAN_ALL_RX) {
		if (dev->features & BNXT_HW_FEATURE_VLAN_ALL_RX)
			features &= ~BNXT_HW_FEATURE_VLAN_ALL_RX;
		else if (vlan_features)
			features |= BNXT_HW_FEATURE_VLAN_ALL_RX;
	}
#ifdef CONFIG_BNXT_SRIOV
	if (BNXT_VF(bp) && bp->vf.vlan)
		features &= ~BNXT_HW_FEATURE_VLAN_ALL_RX;
#endif
	return features;
}

static int bnxt_set_features(struct net_device *dev, netdev_features_t features)
{
	struct bnxt *bp = netdev_priv(dev);
	u32 flags = bp->flags;
	u32 changes;
	int rc = 0;
	bool re_init = false;
	bool update_tpa = false;

	flags &= ~BNXT_FLAG_ALL_CONFIG_FEATS;
	if (features & NETIF_F_GRO_HW)
		flags |= BNXT_FLAG_GRO;
	else if (features & NETIF_F_LRO)
		flags |= BNXT_FLAG_LRO;

	if (bp->flags & BNXT_FLAG_NO_AGG_RINGS)
		flags &= ~BNXT_FLAG_TPA;

	if (features & BNXT_HW_FEATURE_VLAN_ALL_RX)
		flags |= BNXT_FLAG_STRIP_VLAN;

	if (features & NETIF_F_NTUPLE)
		flags |= BNXT_FLAG_RFS;

	changes = flags ^ bp->flags;
	if (changes & BNXT_FLAG_TPA) {
		update_tpa = true;
		if ((bp->flags & BNXT_FLAG_TPA) == 0 ||
		    (flags & BNXT_FLAG_TPA) == 0 ||
		    (bp->flags & BNXT_FLAG_CHIP_P5))
			re_init = true;
	}

	if (changes & ~BNXT_FLAG_TPA)
		re_init = true;

	if (flags != bp->flags) {
		u32 old_flags = bp->flags;

		if (!test_bit(BNXT_STATE_OPEN, &bp->state)) {
			bp->flags = flags;
			if (update_tpa)
				bnxt_set_ring_params(bp);
			return rc;
		}

		if (re_init) {
			bnxt_close_nic(bp, false, false);
			bp->flags = flags;
			if (update_tpa)
				bnxt_set_ring_params(bp);

			return bnxt_open_nic(bp, false, false);
		}
		if (update_tpa) {
			bp->flags = flags;
			rc = bnxt_set_tpa(bp,
					  (flags & BNXT_FLAG_TPA) ?
					  true : false);
			if (rc)
				bp->flags = old_flags;
		}
	}
	return rc;
}

static bool bnxt_exthdr_check(struct bnxt *bp, struct sk_buff *skb, int nw_off,
			      u8 **nextp)
{
	struct ipv6hdr *ip6h = (struct ipv6hdr *)(skb->data + nw_off);
	int hdr_count = 0;
	u8 *nexthdr;
	int start;

	/* Check that there are at most 2 IPv6 extension headers, no
	 * fragment header, and each is <= 64 bytes.
	 */
	start = nw_off + sizeof(*ip6h);
	nexthdr = &ip6h->nexthdr;
	while (ipv6_ext_hdr(*nexthdr)) {
		struct ipv6_opt_hdr *hp;
		int hdrlen;

		if (hdr_count >= 3 || *nexthdr == NEXTHDR_NONE ||
		    *nexthdr == NEXTHDR_FRAGMENT)
			return false;
		hp = __skb_header_pointer(NULL, start, sizeof(*hp), skb->data,
					  skb_headlen(skb), NULL);
		if (!hp)
			return false;
		if (*nexthdr == NEXTHDR_AUTH)
			hdrlen = ipv6_authlen(hp);
		else
			hdrlen = ipv6_optlen(hp);

		if (hdrlen > 64)
			return false;
		nexthdr = &hp->nexthdr;
		start += hdrlen;
		hdr_count++;
	}
	if (nextp) {
		/* Caller will check inner protocol */
		if (skb->encapsulation) {
			*nextp = nexthdr;
			return true;
		}
		*nextp = NULL;
	}
	/* Only support TCP/UDP for non-tunneled ipv6 and inner ipv6 */
	return *nexthdr == IPPROTO_TCP || *nexthdr == IPPROTO_UDP;
}

/* For UDP, we can only handle 1 Vxlan port and 1 Geneve port. */
static bool bnxt_udp_tunl_check(struct bnxt *bp, struct sk_buff *skb)
{
	struct udphdr *uh = udp_hdr(skb);
	__be16 udp_port = uh->dest;

	if (udp_port != bp->vxlan_port && udp_port != bp->nge_port)
		return false;
	if (skb->inner_protocol_type == ENCAP_TYPE_ETHER) {
		struct ethhdr *eh = inner_eth_hdr(skb);

		switch (eh->h_proto) {
		case htons(ETH_P_IP):
			return true;
		case htons(ETH_P_IPV6):
			return bnxt_exthdr_check(bp, skb,
						 skb_inner_network_offset(skb),
						 NULL);
		}
	}
	return false;
}

static bool bnxt_tunl_check(struct bnxt *bp, struct sk_buff *skb, u8 l4_proto)
{
	switch (l4_proto) {
	case IPPROTO_UDP:
		return bnxt_udp_tunl_check(bp, skb);
	case IPPROTO_IPIP:
		return true;
	case IPPROTO_GRE: {
		switch (skb->inner_protocol) {
		default:
			return false;
		case htons(ETH_P_IP):
			return true;
		case htons(ETH_P_IPV6):
			fallthrough;
		}
	}
	case IPPROTO_IPV6:
		/* Check ext headers of inner ipv6 */
		return bnxt_exthdr_check(bp, skb, skb_inner_network_offset(skb),
					 NULL);
	}
	return false;
}

static netdev_features_t bnxt_features_check(struct sk_buff *skb,
					     struct net_device *dev,
					     netdev_features_t features)
{
	struct bnxt *bp = netdev_priv(dev);
	u8 *l4_proto;

	features = vlan_features_check(skb, features);
	switch (vlan_get_protocol(skb)) {
	case htons(ETH_P_IP):
		if (!skb->encapsulation)
			return features;
		l4_proto = &ip_hdr(skb)->protocol;
		if (bnxt_tunl_check(bp, skb, *l4_proto))
			return features;
		break;
	case htons(ETH_P_IPV6):
		if (!bnxt_exthdr_check(bp, skb, skb_network_offset(skb),
				       &l4_proto))
			break;
		if (!l4_proto || bnxt_tunl_check(bp, skb, *l4_proto))
			return features;
		break;
	}
	return features & ~(NETIF_F_CSUM_MASK | NETIF_F_GSO_MASK);
}

int bnxt_dbg_hwrm_rd_reg(struct bnxt *bp, u32 reg_off, u16 num_words,
			 u32 *reg_buf)
{
	struct hwrm_dbg_read_direct_output *resp = bp->hwrm_cmd_resp_addr;
	struct hwrm_dbg_read_direct_input req = {0};
	__le32 *dbg_reg_buf;
	dma_addr_t mapping;
	int rc, i;

	dbg_reg_buf = dma_alloc_coherent(&bp->pdev->dev, num_words * 4,
					 &mapping, GFP_KERNEL);
	if (!dbg_reg_buf)
		return -ENOMEM;
	bnxt_hwrm_cmd_hdr_init(bp, &req, HWRM_DBG_READ_DIRECT, -1, -1);
	req.host_dest_addr = cpu_to_le64(mapping);
	req.read_addr = cpu_to_le32(reg_off + CHIMP_REG_VIEW_ADDR);
	req.read_len32 = cpu_to_le32(num_words);
	mutex_lock(&bp->hwrm_cmd_lock);
	rc = _hwrm_send_message(bp, &req, sizeof(req), HWRM_CMD_TIMEOUT);
	if (rc || resp->error_code) {
		rc = -EIO;
		goto dbg_rd_reg_exit;
	}
	for (i = 0; i < num_words; i++)
		reg_buf[i] = le32_to_cpu(dbg_reg_buf[i]);

dbg_rd_reg_exit:
	mutex_unlock(&bp->hwrm_cmd_lock);
	dma_free_coherent(&bp->pdev->dev, num_words * 4, dbg_reg_buf, mapping);
	return rc;
}

static int bnxt_dbg_hwrm_ring_info_get(struct bnxt *bp, u8 ring_type,
				       u32 ring_id, u32 *prod, u32 *cons)
{
	struct hwrm_dbg_ring_info_get_output *resp = bp->hwrm_cmd_resp_addr;
	struct hwrm_dbg_ring_info_get_input req = {0};
	int rc;

	bnxt_hwrm_cmd_hdr_init(bp, &req, HWRM_DBG_RING_INFO_GET, -1, -1);
	req.ring_type = ring_type;
	req.fw_ring_id = cpu_to_le32(ring_id);
	mutex_lock(&bp->hwrm_cmd_lock);
	rc = _hwrm_send_message(bp, &req, sizeof(req), HWRM_CMD_TIMEOUT);
	if (!rc) {
		*prod = le32_to_cpu(resp->producer_index);
		*cons = le32_to_cpu(resp->consumer_index);
	}
	mutex_unlock(&bp->hwrm_cmd_lock);
	return rc;
}

static void bnxt_dump_tx_sw_state(struct bnxt_napi *bnapi)
{
	struct bnxt_tx_ring_info *txr = bnapi->tx_ring;
	int i = bnapi->index;

	if (!txr)
		return;

	netdev_info(bnapi->bp->dev, "[%d]: tx{fw_ring: %d prod: %x cons: %x}\n",
		    i, txr->tx_ring_struct.fw_ring_id, txr->tx_prod,
		    txr->tx_cons);
}

static void bnxt_dump_rx_sw_state(struct bnxt_napi *bnapi)
{
	struct bnxt_rx_ring_info *rxr = bnapi->rx_ring;
	int i = bnapi->index;

	if (!rxr)
		return;

	netdev_info(bnapi->bp->dev, "[%d]: rx{fw_ring: %d prod: %x} rx_agg{fw_ring: %d agg_prod: %x sw_agg_prod: %x}\n",
		    i, rxr->rx_ring_struct.fw_ring_id, rxr->rx_prod,
		    rxr->rx_agg_ring_struct.fw_ring_id, rxr->rx_agg_prod,
		    rxr->rx_sw_agg_prod);
}

static void bnxt_dump_cp_sw_state(struct bnxt_napi *bnapi)
{
	struct bnxt_cp_ring_info *cpr = &bnapi->cp_ring;
	int i = bnapi->index;

	netdev_info(bnapi->bp->dev, "[%d]: cp{fw_ring: %d raw_cons: %x}\n",
		    i, cpr->cp_ring_struct.fw_ring_id, cpr->cp_raw_cons);
}

static void bnxt_dbg_dump_states(struct bnxt *bp)
{
	int i;
	struct bnxt_napi *bnapi;

	for (i = 0; i < bp->cp_nr_rings; i++) {
		bnapi = bp->bnapi[i];
		if (netif_msg_drv(bp)) {
			bnxt_dump_tx_sw_state(bnapi);
			bnxt_dump_rx_sw_state(bnapi);
			bnxt_dump_cp_sw_state(bnapi);
		}
	}
}

static int bnxt_hwrm_rx_ring_reset(struct bnxt *bp, int ring_nr)
{
	struct bnxt_rx_ring_info *rxr = &bp->rx_ring[ring_nr];
	struct hwrm_ring_reset_input req = {0};
	struct bnxt_napi *bnapi = rxr->bnapi;
	struct bnxt_cp_ring_info *cpr;
	u16 cp_ring_id;

	cpr = &bnapi->cp_ring;
	cp_ring_id = cpr->cp_ring_struct.fw_ring_id;
	bnxt_hwrm_cmd_hdr_init(bp, &req, HWRM_RING_RESET, cp_ring_id, -1);
	req.ring_type = RING_RESET_REQ_RING_TYPE_RX_RING_GRP;
	req.ring_id = cpu_to_le16(bp->grp_info[bnapi->index].fw_grp_id);
	return hwrm_send_message_silent(bp, &req, sizeof(req),
					HWRM_CMD_TIMEOUT);
}

static void bnxt_reset_task(struct bnxt *bp, bool silent)
{
	if (!silent)
		bnxt_dbg_dump_states(bp);
	if (netif_running(bp->dev)) {
		int rc;

		if (silent) {
			bnxt_close_nic(bp, false, false);
			bnxt_open_nic(bp, false, false);
		} else {
			bnxt_ulp_stop(bp);
			bnxt_close_nic(bp, true, false);
			rc = bnxt_open_nic(bp, true, false);
			bnxt_ulp_start(bp, rc);
		}
	}
}

static void bnxt_tx_timeout(struct net_device *dev, unsigned int txqueue)
{
	struct bnxt *bp = netdev_priv(dev);

	netdev_err(bp->dev,  "TX timeout detected, starting reset task!\n");
	set_bit(BNXT_RESET_TASK_SP_EVENT, &bp->sp_event);
	bnxt_queue_sp_work(bp);
}

static void bnxt_fw_health_check(struct bnxt *bp)
{
	struct bnxt_fw_health *fw_health = bp->fw_health;
	u32 val;

	if (!fw_health->enabled || test_bit(BNXT_STATE_IN_FW_RESET, &bp->state))
		return;

	if (fw_health->tmr_counter) {
		fw_health->tmr_counter--;
		return;
	}

	val = bnxt_fw_health_readl(bp, BNXT_FW_HEARTBEAT_REG);
	if (val == fw_health->last_fw_heartbeat)
		goto fw_reset;

	fw_health->last_fw_heartbeat = val;

	val = bnxt_fw_health_readl(bp, BNXT_FW_RESET_CNT_REG);
	if (val != fw_health->last_fw_reset_cnt)
		goto fw_reset;

	fw_health->tmr_counter = fw_health->tmr_multiplier;
	return;

fw_reset:
	set_bit(BNXT_FW_EXCEPTION_SP_EVENT, &bp->sp_event);
	bnxt_queue_sp_work(bp);
}

static void bnxt_timer(struct timer_list *t)
{
	struct bnxt *bp = from_timer(bp, t, timer);
	struct net_device *dev = bp->dev;

	if (!netif_running(dev) || !test_bit(BNXT_STATE_OPEN, &bp->state))
		return;

	if (atomic_read(&bp->intr_sem) != 0)
		goto bnxt_restart_timer;

	if (bp->fw_cap & BNXT_FW_CAP_ERROR_RECOVERY)
		bnxt_fw_health_check(bp);

	if (bp->link_info.link_up && bp->stats_coal_ticks) {
		set_bit(BNXT_PERIODIC_STATS_SP_EVENT, &bp->sp_event);
		bnxt_queue_sp_work(bp);
	}

	if (bnxt_tc_flower_enabled(bp)) {
		set_bit(BNXT_FLOW_STATS_SP_EVENT, &bp->sp_event);
		bnxt_queue_sp_work(bp);
	}

#ifdef CONFIG_RFS_ACCEL
	if ((bp->flags & BNXT_FLAG_RFS) && bp->ntp_fltr_count) {
		set_bit(BNXT_RX_NTP_FLTR_SP_EVENT, &bp->sp_event);
		bnxt_queue_sp_work(bp);
	}
#endif /*CONFIG_RFS_ACCEL*/

	if (bp->link_info.phy_retry) {
		if (time_after(jiffies, bp->link_info.phy_retry_expires)) {
			bp->link_info.phy_retry = false;
			netdev_warn(bp->dev, "failed to update phy settings after maximum retries.\n");
		} else {
			set_bit(BNXT_UPDATE_PHY_SP_EVENT, &bp->sp_event);
			bnxt_queue_sp_work(bp);
		}
	}

	if ((bp->flags & BNXT_FLAG_CHIP_P5) && !bp->chip_rev &&
	    netif_carrier_ok(dev)) {
		set_bit(BNXT_RING_COAL_NOW_SP_EVENT, &bp->sp_event);
		bnxt_queue_sp_work(bp);
	}
bnxt_restart_timer:
	mod_timer(&bp->timer, jiffies + bp->current_interval);
}

static void bnxt_rtnl_lock_sp(struct bnxt *bp)
{
	/* We are called from bnxt_sp_task which has BNXT_STATE_IN_SP_TASK
	 * set.  If the device is being closed, bnxt_close() may be holding
	 * rtnl() and waiting for BNXT_STATE_IN_SP_TASK to clear.  So we
	 * must clear BNXT_STATE_IN_SP_TASK before holding rtnl().
	 */
	clear_bit(BNXT_STATE_IN_SP_TASK, &bp->state);
	rtnl_lock();
}

static void bnxt_rtnl_unlock_sp(struct bnxt *bp)
{
	set_bit(BNXT_STATE_IN_SP_TASK, &bp->state);
	rtnl_unlock();
}

/* Only called from bnxt_sp_task() */
static void bnxt_reset(struct bnxt *bp, bool silent)
{
	bnxt_rtnl_lock_sp(bp);
	if (test_bit(BNXT_STATE_OPEN, &bp->state))
		bnxt_reset_task(bp, silent);
	bnxt_rtnl_unlock_sp(bp);
}

/* Only called from bnxt_sp_task() */
static void bnxt_rx_ring_reset(struct bnxt *bp)
{
	int i;

	bnxt_rtnl_lock_sp(bp);
	if (!test_bit(BNXT_STATE_OPEN, &bp->state)) {
		bnxt_rtnl_unlock_sp(bp);
		return;
	}
	/* Disable and flush TPA before resetting the RX ring */
	if (bp->flags & BNXT_FLAG_TPA)
		bnxt_set_tpa(bp, false);
	for (i = 0; i < bp->rx_nr_rings; i++) {
		struct bnxt_rx_ring_info *rxr = &bp->rx_ring[i];
		struct bnxt_cp_ring_info *cpr;
		int rc;

		if (!rxr->bnapi->in_reset)
			continue;

		rc = bnxt_hwrm_rx_ring_reset(bp, i);
		if (rc) {
			if (rc == -EINVAL || rc == -EOPNOTSUPP)
				netdev_info_once(bp->dev, "RX ring reset not supported by firmware, falling back to global reset\n");
			else
				netdev_warn(bp->dev, "RX ring reset failed, rc = %d, falling back to global reset\n",
					    rc);
			bnxt_reset_task(bp, true);
			break;
		}
		bnxt_free_one_rx_ring_skbs(bp, i);
		rxr->rx_prod = 0;
		rxr->rx_agg_prod = 0;
		rxr->rx_sw_agg_prod = 0;
		rxr->rx_next_cons = 0;
		rxr->bnapi->in_reset = false;
		bnxt_alloc_one_rx_ring(bp, i);
		cpr = &rxr->bnapi->cp_ring;
		cpr->sw_stats.rx.rx_resets++;
		if (bp->flags & BNXT_FLAG_AGG_RINGS)
			bnxt_db_write(bp, &rxr->rx_agg_db, rxr->rx_agg_prod);
		bnxt_db_write(bp, &rxr->rx_db, rxr->rx_prod);
	}
	if (bp->flags & BNXT_FLAG_TPA)
		bnxt_set_tpa(bp, true);
	bnxt_rtnl_unlock_sp(bp);
}

static void bnxt_fw_reset_close(struct bnxt *bp)
{
	bnxt_ulp_stop(bp);
	/* When firmware is in fatal state, quiesce device and disable
	 * bus master to prevent any potential bad DMAs before freeing
	 * kernel memory.
	 */
	if (test_bit(BNXT_STATE_FW_FATAL_COND, &bp->state)) {
		u16 val = 0;

		pci_read_config_word(bp->pdev, PCI_SUBSYSTEM_ID, &val);
		if (val == 0xffff)
			bp->fw_reset_min_dsecs = 0;
		bnxt_tx_disable(bp);
		bnxt_disable_napi(bp);
		bnxt_disable_int_sync(bp);
		bnxt_free_irq(bp);
		bnxt_clear_int_mode(bp);
		pci_disable_device(bp->pdev);
	}
	__bnxt_close_nic(bp, true, false);
	bnxt_vf_reps_free(bp);
	bnxt_clear_int_mode(bp);
	bnxt_hwrm_func_drv_unrgtr(bp);
	if (pci_is_enabled(bp->pdev))
		pci_disable_device(bp->pdev);
	bnxt_free_ctx_mem(bp);
	kfree(bp->ctx);
	bp->ctx = NULL;
}

static bool is_bnxt_fw_ok(struct bnxt *bp)
{
	struct bnxt_fw_health *fw_health = bp->fw_health;
	bool no_heartbeat = false, has_reset = false;
	u32 val;

	val = bnxt_fw_health_readl(bp, BNXT_FW_HEARTBEAT_REG);
	if (val == fw_health->last_fw_heartbeat)
		no_heartbeat = true;

	val = bnxt_fw_health_readl(bp, BNXT_FW_RESET_CNT_REG);
	if (val != fw_health->last_fw_reset_cnt)
		has_reset = true;

	if (!no_heartbeat && has_reset)
		return true;

	return false;
}

/* rtnl_lock is acquired before calling this function */
static void bnxt_force_fw_reset(struct bnxt *bp)
{
	struct bnxt_fw_health *fw_health = bp->fw_health;
	u32 wait_dsecs;

	if (!test_bit(BNXT_STATE_OPEN, &bp->state) ||
	    test_bit(BNXT_STATE_IN_FW_RESET, &bp->state))
		return;

	set_bit(BNXT_STATE_IN_FW_RESET, &bp->state);
	bnxt_fw_reset_close(bp);
	wait_dsecs = fw_health->master_func_wait_dsecs;
	if (fw_health->master) {
		if (fw_health->flags & ERROR_RECOVERY_QCFG_RESP_FLAGS_CO_CPU)
			wait_dsecs = 0;
		bp->fw_reset_state = BNXT_FW_RESET_STATE_RESET_FW;
	} else {
		bp->fw_reset_timestamp = jiffies + wait_dsecs * HZ / 10;
		wait_dsecs = fw_health->normal_func_wait_dsecs;
		bp->fw_reset_state = BNXT_FW_RESET_STATE_ENABLE_DEV;
	}

	bp->fw_reset_min_dsecs = fw_health->post_reset_wait_dsecs;
	bp->fw_reset_max_dsecs = fw_health->post_reset_max_wait_dsecs;
	bnxt_queue_fw_reset_work(bp, wait_dsecs * HZ / 10);
}

void bnxt_fw_exception(struct bnxt *bp)
{
	netdev_warn(bp->dev, "Detected firmware fatal condition, initiating reset\n");
	set_bit(BNXT_STATE_FW_FATAL_COND, &bp->state);
	bnxt_rtnl_lock_sp(bp);
	bnxt_force_fw_reset(bp);
	bnxt_rtnl_unlock_sp(bp);
}

/* Returns the number of registered VFs, or 1 if VF configuration is pending, or
 * < 0 on error.
 */
static int bnxt_get_registered_vfs(struct bnxt *bp)
{
#ifdef CONFIG_BNXT_SRIOV
	int rc;

	if (!BNXT_PF(bp))
		return 0;

	rc = bnxt_hwrm_func_qcfg(bp);
	if (rc) {
		netdev_err(bp->dev, "func_qcfg cmd failed, rc = %d\n", rc);
		return rc;
	}
	if (bp->pf.registered_vfs)
		return bp->pf.registered_vfs;
	if (bp->sriov_cfg)
		return 1;
#endif
	return 0;
}

void bnxt_fw_reset(struct bnxt *bp)
{
	bnxt_rtnl_lock_sp(bp);
	if (test_bit(BNXT_STATE_OPEN, &bp->state) &&
	    !test_bit(BNXT_STATE_IN_FW_RESET, &bp->state)) {
		int n = 0, tmo;

		set_bit(BNXT_STATE_IN_FW_RESET, &bp->state);
		if (bp->pf.active_vfs &&
		    !test_bit(BNXT_STATE_FW_FATAL_COND, &bp->state))
			n = bnxt_get_registered_vfs(bp);
		if (n < 0) {
			netdev_err(bp->dev, "Firmware reset aborted, rc = %d\n",
				   n);
			clear_bit(BNXT_STATE_IN_FW_RESET, &bp->state);
			dev_close(bp->dev);
			goto fw_reset_exit;
		} else if (n > 0) {
			u16 vf_tmo_dsecs = n * 10;

			if (bp->fw_reset_max_dsecs < vf_tmo_dsecs)
				bp->fw_reset_max_dsecs = vf_tmo_dsecs;
			bp->fw_reset_state =
				BNXT_FW_RESET_STATE_POLL_VF;
			bnxt_queue_fw_reset_work(bp, HZ / 10);
			goto fw_reset_exit;
		}
		bnxt_fw_reset_close(bp);
		if (bp->fw_cap & BNXT_FW_CAP_ERR_RECOVER_RELOAD) {
			bp->fw_reset_state = BNXT_FW_RESET_STATE_POLL_FW_DOWN;
			tmo = HZ / 10;
		} else {
			bp->fw_reset_state = BNXT_FW_RESET_STATE_ENABLE_DEV;
			tmo = bp->fw_reset_min_dsecs * HZ / 10;
		}
		bnxt_queue_fw_reset_work(bp, tmo);
	}
fw_reset_exit:
	bnxt_rtnl_unlock_sp(bp);
}

static void bnxt_chk_missed_irq(struct bnxt *bp)
{
	int i;

	if (!(bp->flags & BNXT_FLAG_CHIP_P5))
		return;

	for (i = 0; i < bp->cp_nr_rings; i++) {
		struct bnxt_napi *bnapi = bp->bnapi[i];
		struct bnxt_cp_ring_info *cpr;
		u32 fw_ring_id;
		int j;

		if (!bnapi)
			continue;

		cpr = &bnapi->cp_ring;
		for (j = 0; j < 2; j++) {
			struct bnxt_cp_ring_info *cpr2 = cpr->cp_ring_arr[j];
			u32 val[2];

			if (!cpr2 || cpr2->has_more_work ||
			    !bnxt_has_work(bp, cpr2))
				continue;

			if (cpr2->cp_raw_cons != cpr2->last_cp_raw_cons) {
				cpr2->last_cp_raw_cons = cpr2->cp_raw_cons;
				continue;
			}
			fw_ring_id = cpr2->cp_ring_struct.fw_ring_id;
			bnxt_dbg_hwrm_ring_info_get(bp,
				DBG_RING_INFO_GET_REQ_RING_TYPE_L2_CMPL,
				fw_ring_id, &val[0], &val[1]);
			cpr->sw_stats.cmn.missed_irqs++;
		}
	}
}

static void bnxt_cfg_ntp_filters(struct bnxt *);

static void bnxt_init_ethtool_link_settings(struct bnxt *bp)
{
	struct bnxt_link_info *link_info = &bp->link_info;

	if (BNXT_AUTO_MODE(link_info->auto_mode)) {
		link_info->autoneg = BNXT_AUTONEG_SPEED;
		if (bp->hwrm_spec_code >= 0x10201) {
			if (link_info->auto_pause_setting &
			    PORT_PHY_CFG_REQ_AUTO_PAUSE_AUTONEG_PAUSE)
				link_info->autoneg |= BNXT_AUTONEG_FLOW_CTRL;
		} else {
			link_info->autoneg |= BNXT_AUTONEG_FLOW_CTRL;
		}
		link_info->advertising = link_info->auto_link_speeds;
		link_info->advertising_pam4 = link_info->auto_pam4_link_speeds;
	} else {
		link_info->req_link_speed = link_info->force_link_speed;
		link_info->req_signal_mode = BNXT_SIG_MODE_NRZ;
		if (link_info->force_pam4_link_speed) {
			link_info->req_link_speed =
				link_info->force_pam4_link_speed;
			link_info->req_signal_mode = BNXT_SIG_MODE_PAM4;
		}
		link_info->req_duplex = link_info->duplex_setting;
	}
	if (link_info->autoneg & BNXT_AUTONEG_FLOW_CTRL)
		link_info->req_flow_ctrl =
			link_info->auto_pause_setting & BNXT_LINK_PAUSE_BOTH;
	else
		link_info->req_flow_ctrl = link_info->force_pause_setting;
}

static void bnxt_fw_echo_reply(struct bnxt *bp)
{
	struct bnxt_fw_health *fw_health = bp->fw_health;
	struct hwrm_func_echo_response_input req = {0};

	bnxt_hwrm_cmd_hdr_init(bp, &req, HWRM_FUNC_ECHO_RESPONSE, -1, -1);
	req.event_data1 = cpu_to_le32(fw_health->echo_req_data1);
	req.event_data2 = cpu_to_le32(fw_health->echo_req_data2);
	hwrm_send_message(bp, &req, sizeof(req), HWRM_CMD_TIMEOUT);
}

static void bnxt_sp_task(struct work_struct *work)
{
	struct bnxt *bp = container_of(work, struct bnxt, sp_task);

	set_bit(BNXT_STATE_IN_SP_TASK, &bp->state);
	smp_mb__after_atomic();
	if (!test_bit(BNXT_STATE_OPEN, &bp->state)) {
		clear_bit(BNXT_STATE_IN_SP_TASK, &bp->state);
		return;
	}

	if (test_and_clear_bit(BNXT_RX_MASK_SP_EVENT, &bp->sp_event))
		bnxt_cfg_rx_mode(bp);

	if (test_and_clear_bit(BNXT_RX_NTP_FLTR_SP_EVENT, &bp->sp_event))
		bnxt_cfg_ntp_filters(bp);
	if (test_and_clear_bit(BNXT_HWRM_EXEC_FWD_REQ_SP_EVENT, &bp->sp_event))
		bnxt_hwrm_exec_fwd_req(bp);
	if (test_and_clear_bit(BNXT_PERIODIC_STATS_SP_EVENT, &bp->sp_event)) {
		bnxt_hwrm_port_qstats(bp, 0);
		bnxt_hwrm_port_qstats_ext(bp, 0);
		bnxt_accumulate_all_stats(bp);
	}

	if (test_and_clear_bit(BNXT_LINK_CHNG_SP_EVENT, &bp->sp_event)) {
		int rc;

		mutex_lock(&bp->link_lock);
		if (test_and_clear_bit(BNXT_LINK_SPEED_CHNG_SP_EVENT,
				       &bp->sp_event))
			bnxt_hwrm_phy_qcaps(bp);

		rc = bnxt_update_link(bp, true);
		if (rc)
			netdev_err(bp->dev, "SP task can't update link (rc: %x)\n",
				   rc);

		if (test_and_clear_bit(BNXT_LINK_CFG_CHANGE_SP_EVENT,
				       &bp->sp_event))
			bnxt_init_ethtool_link_settings(bp);
		mutex_unlock(&bp->link_lock);
	}
	if (test_and_clear_bit(BNXT_UPDATE_PHY_SP_EVENT, &bp->sp_event)) {
		int rc;

		mutex_lock(&bp->link_lock);
		rc = bnxt_update_phy_setting(bp);
		mutex_unlock(&bp->link_lock);
		if (rc) {
			netdev_warn(bp->dev, "update phy settings retry failed\n");
		} else {
			bp->link_info.phy_retry = false;
			netdev_info(bp->dev, "update phy settings retry succeeded\n");
		}
	}
	if (test_and_clear_bit(BNXT_HWRM_PORT_MODULE_SP_EVENT, &bp->sp_event)) {
		mutex_lock(&bp->link_lock);
		bnxt_get_port_module_status(bp);
		mutex_unlock(&bp->link_lock);
	}

	if (test_and_clear_bit(BNXT_FLOW_STATS_SP_EVENT, &bp->sp_event))
		bnxt_tc_flow_stats_work(bp);

	if (test_and_clear_bit(BNXT_RING_COAL_NOW_SP_EVENT, &bp->sp_event))
		bnxt_chk_missed_irq(bp);

	if (test_and_clear_bit(BNXT_FW_ECHO_REQUEST_SP_EVENT, &bp->sp_event))
		bnxt_fw_echo_reply(bp);

	/* These functions below will clear BNXT_STATE_IN_SP_TASK.  They
	 * must be the last functions to be called before exiting.
	 */
	if (test_and_clear_bit(BNXT_RESET_TASK_SP_EVENT, &bp->sp_event))
		bnxt_reset(bp, false);

	if (test_and_clear_bit(BNXT_RESET_TASK_SILENT_SP_EVENT, &bp->sp_event))
		bnxt_reset(bp, true);

	if (test_and_clear_bit(BNXT_RST_RING_SP_EVENT, &bp->sp_event))
		bnxt_rx_ring_reset(bp);

	if (test_and_clear_bit(BNXT_FW_RESET_NOTIFY_SP_EVENT, &bp->sp_event))
		bnxt_devlink_health_report(bp, BNXT_FW_RESET_NOTIFY_SP_EVENT);

	if (test_and_clear_bit(BNXT_FW_EXCEPTION_SP_EVENT, &bp->sp_event)) {
		if (!is_bnxt_fw_ok(bp))
			bnxt_devlink_health_report(bp,
						   BNXT_FW_EXCEPTION_SP_EVENT);
	}

	smp_mb__before_atomic();
	clear_bit(BNXT_STATE_IN_SP_TASK, &bp->state);
}

/* Under rtnl_lock */
int bnxt_check_rings(struct bnxt *bp, int tx, int rx, bool sh, int tcs,
		     int tx_xdp)
{
	int max_rx, max_tx, tx_sets = 1;
	int tx_rings_needed, stats;
	int rx_rings = rx;
	int cp, vnics, rc;

	if (tcs)
		tx_sets = tcs;

	rc = bnxt_get_max_rings(bp, &max_rx, &max_tx, sh);
	if (rc)
		return rc;

	if (max_rx < rx)
		return -ENOMEM;

	tx_rings_needed = tx * tx_sets + tx_xdp;
	if (max_tx < tx_rings_needed)
		return -ENOMEM;

	vnics = 1;
	if ((bp->flags & (BNXT_FLAG_RFS | BNXT_FLAG_CHIP_P5)) == BNXT_FLAG_RFS)
		vnics += rx_rings;

	if (bp->flags & BNXT_FLAG_AGG_RINGS)
		rx_rings <<= 1;
	cp = sh ? max_t(int, tx_rings_needed, rx) : tx_rings_needed + rx;
	stats = cp;
	if (BNXT_NEW_RM(bp)) {
		cp += bnxt_get_ulp_msix_num(bp);
		stats += bnxt_get_ulp_stat_ctxs(bp);
	}
	return bnxt_hwrm_check_rings(bp, tx_rings_needed, rx_rings, rx, cp,
				     stats, vnics);
}

static void bnxt_unmap_bars(struct bnxt *bp, struct pci_dev *pdev)
{
	if (bp->bar2) {
		pci_iounmap(pdev, bp->bar2);
		bp->bar2 = NULL;
	}

	if (bp->bar1) {
		pci_iounmap(pdev, bp->bar1);
		bp->bar1 = NULL;
	}

	if (bp->bar0) {
		pci_iounmap(pdev, bp->bar0);
		bp->bar0 = NULL;
	}
}

static void bnxt_cleanup_pci(struct bnxt *bp)
{
	bnxt_unmap_bars(bp, bp->pdev);
	pci_release_regions(bp->pdev);
	if (pci_is_enabled(bp->pdev))
		pci_disable_device(bp->pdev);
}

static void bnxt_init_dflt_coal(struct bnxt *bp)
{
	struct bnxt_coal *coal;

	/* Tick values in micro seconds.
	 * 1 coal_buf x bufs_per_record = 1 completion record.
	 */
	coal = &bp->rx_coal;
	coal->coal_ticks = 10;
	coal->coal_bufs = 30;
	coal->coal_ticks_irq = 1;
	coal->coal_bufs_irq = 2;
	coal->idle_thresh = 50;
	coal->bufs_per_record = 2;
	coal->budget = 64;		/* NAPI budget */

	coal = &bp->tx_coal;
	coal->coal_ticks = 28;
	coal->coal_bufs = 30;
	coal->coal_ticks_irq = 2;
	coal->coal_bufs_irq = 2;
	coal->bufs_per_record = 1;

	bp->stats_coal_ticks = BNXT_DEF_STATS_COAL_TICKS;
}

static int bnxt_fw_init_one_p1(struct bnxt *bp)
{
	int rc;

	bp->fw_cap = 0;
	rc = bnxt_hwrm_ver_get(bp);
	bnxt_try_map_fw_health_reg(bp);
	if (rc) {
		rc = bnxt_try_recover_fw(bp);
		if (rc)
			return rc;
		rc = bnxt_hwrm_ver_get(bp);
		if (rc)
			return rc;
	}

	if (bp->fw_cap & BNXT_FW_CAP_KONG_MB_CHNL) {
		rc = bnxt_alloc_kong_hwrm_resources(bp);
		if (rc)
			bp->fw_cap &= ~BNXT_FW_CAP_KONG_MB_CHNL;
	}

	if ((bp->fw_cap & BNXT_FW_CAP_SHORT_CMD) ||
	    bp->hwrm_max_ext_req_len > BNXT_HWRM_MAX_REQ_LEN) {
		rc = bnxt_alloc_hwrm_short_cmd_req(bp);
		if (rc)
			return rc;
	}
	bnxt_nvm_cfg_ver_get(bp);

	rc = bnxt_hwrm_func_reset(bp);
	if (rc)
		return -ENODEV;

	bnxt_hwrm_fw_set_time(bp);
	return 0;
}

static int bnxt_fw_init_one_p2(struct bnxt *bp)
{
	int rc;

	/* Get the MAX capabilities for this function */
	rc = bnxt_hwrm_func_qcaps(bp);
	if (rc) {
		netdev_err(bp->dev, "hwrm query capability failure rc: %x\n",
			   rc);
		return -ENODEV;
	}

	rc = bnxt_hwrm_cfa_adv_flow_mgnt_qcaps(bp);
	if (rc)
		netdev_warn(bp->dev, "hwrm query adv flow mgnt failure rc: %d\n",
			    rc);

	if (bnxt_alloc_fw_health(bp)) {
		netdev_warn(bp->dev, "no memory for firmware error recovery\n");
	} else {
		rc = bnxt_hwrm_error_recovery_qcfg(bp);
		if (rc)
			netdev_warn(bp->dev, "hwrm query error recovery failure rc: %d\n",
				    rc);
	}

	rc = bnxt_hwrm_func_drv_rgtr(bp, NULL, 0, false);
	if (rc)
		return -ENODEV;

	bnxt_hwrm_func_qcfg(bp);
	bnxt_hwrm_vnic_qcaps(bp);
	bnxt_hwrm_port_led_qcaps(bp);
	bnxt_ethtool_init(bp);
	bnxt_dcb_init(bp);
	return 0;
}

static void bnxt_set_dflt_rss_hash_type(struct bnxt *bp)
{
	bp->flags &= ~BNXT_FLAG_UDP_RSS_CAP;
	bp->rss_hash_cfg = VNIC_RSS_CFG_REQ_HASH_TYPE_IPV4 |
			   VNIC_RSS_CFG_REQ_HASH_TYPE_TCP_IPV4 |
			   VNIC_RSS_CFG_REQ_HASH_TYPE_IPV6 |
			   VNIC_RSS_CFG_REQ_HASH_TYPE_TCP_IPV6;
	if (BNXT_CHIP_P4_PLUS(bp) && bp->hwrm_spec_code >= 0x10501) {
		bp->flags |= BNXT_FLAG_UDP_RSS_CAP;
		bp->rss_hash_cfg |= VNIC_RSS_CFG_REQ_HASH_TYPE_UDP_IPV4 |
				    VNIC_RSS_CFG_REQ_HASH_TYPE_UDP_IPV6;
	}
}

static void bnxt_set_dflt_rfs(struct bnxt *bp)
{
	struct net_device *dev = bp->dev;

	dev->hw_features &= ~NETIF_F_NTUPLE;
	dev->features &= ~NETIF_F_NTUPLE;
	bp->flags &= ~BNXT_FLAG_RFS;
	if (bnxt_rfs_supported(bp)) {
		dev->hw_features |= NETIF_F_NTUPLE;
		if (bnxt_rfs_capable(bp)) {
			bp->flags |= BNXT_FLAG_RFS;
			dev->features |= NETIF_F_NTUPLE;
		}
	}
}

static void bnxt_fw_init_one_p3(struct bnxt *bp)
{
	struct pci_dev *pdev = bp->pdev;

	bnxt_set_dflt_rss_hash_type(bp);
	bnxt_set_dflt_rfs(bp);

	bnxt_get_wol_settings(bp);
	if (bp->flags & BNXT_FLAG_WOL_CAP)
		device_set_wakeup_enable(&pdev->dev, bp->wol);
	else
		device_set_wakeup_capable(&pdev->dev, false);

	bnxt_hwrm_set_cache_line_size(bp, cache_line_size());
	bnxt_hwrm_coal_params_qcaps(bp);
}

static int bnxt_probe_phy(struct bnxt *bp, bool fw_dflt);

static int bnxt_fw_init_one(struct bnxt *bp)
{
	int rc;

	rc = bnxt_fw_init_one_p1(bp);
	if (rc) {
		netdev_err(bp->dev, "Firmware init phase 1 failed\n");
		return rc;
	}
	rc = bnxt_fw_init_one_p2(bp);
	if (rc) {
		netdev_err(bp->dev, "Firmware init phase 2 failed\n");
		return rc;
	}
	rc = bnxt_probe_phy(bp, false);
	if (rc)
		return rc;
	rc = bnxt_approve_mac(bp, bp->dev->dev_addr, false);
	if (rc)
		return rc;

	/* In case fw capabilities have changed, destroy the unneeded
	 * reporters and create newly capable ones.
	 */
	bnxt_dl_fw_reporters_destroy(bp, false);
	bnxt_dl_fw_reporters_create(bp);
	bnxt_fw_init_one_p3(bp);
	return 0;
}

static void bnxt_fw_reset_writel(struct bnxt *bp, int reg_idx)
{
	struct bnxt_fw_health *fw_health = bp->fw_health;
	u32 reg = fw_health->fw_reset_seq_regs[reg_idx];
	u32 val = fw_health->fw_reset_seq_vals[reg_idx];
	u32 reg_type, reg_off, delay_msecs;

	delay_msecs = fw_health->fw_reset_seq_delay_msec[reg_idx];
	reg_type = BNXT_FW_HEALTH_REG_TYPE(reg);
	reg_off = BNXT_FW_HEALTH_REG_OFF(reg);
	switch (reg_type) {
	case BNXT_FW_HEALTH_REG_TYPE_CFG:
		pci_write_config_dword(bp->pdev, reg_off, val);
		break;
	case BNXT_FW_HEALTH_REG_TYPE_GRC:
		writel(reg_off & BNXT_GRC_BASE_MASK,
		       bp->bar0 + BNXT_GRCPF_REG_WINDOW_BASE_OUT + 4);
		reg_off = (reg_off & BNXT_GRC_OFFSET_MASK) + 0x2000;
		fallthrough;
	case BNXT_FW_HEALTH_REG_TYPE_BAR0:
		writel(val, bp->bar0 + reg_off);
		break;
	case BNXT_FW_HEALTH_REG_TYPE_BAR1:
		writel(val, bp->bar1 + reg_off);
		break;
	}
	if (delay_msecs) {
		pci_read_config_dword(bp->pdev, 0, &val);
		msleep(delay_msecs);
	}
}

static void bnxt_reset_all(struct bnxt *bp)
{
	struct bnxt_fw_health *fw_health = bp->fw_health;
	int i, rc;

	if (bp->fw_cap & BNXT_FW_CAP_ERR_RECOVER_RELOAD) {
		bnxt_fw_reset_via_optee(bp);
		bp->fw_reset_timestamp = jiffies;
		return;
	}

	if (fw_health->flags & ERROR_RECOVERY_QCFG_RESP_FLAGS_HOST) {
		for (i = 0; i < fw_health->fw_reset_seq_cnt; i++)
			bnxt_fw_reset_writel(bp, i);
	} else if (fw_health->flags & ERROR_RECOVERY_QCFG_RESP_FLAGS_CO_CPU) {
		struct hwrm_fw_reset_input req = {0};

		bnxt_hwrm_cmd_hdr_init(bp, &req, HWRM_FW_RESET, -1, -1);
		req.resp_addr = cpu_to_le64(bp->hwrm_cmd_kong_resp_dma_addr);
		req.embedded_proc_type = FW_RESET_REQ_EMBEDDED_PROC_TYPE_CHIP;
		req.selfrst_status = FW_RESET_REQ_SELFRST_STATUS_SELFRSTASAP;
		req.flags = FW_RESET_REQ_FLAGS_RESET_GRACEFUL;
		rc = hwrm_send_message(bp, &req, sizeof(req), HWRM_CMD_TIMEOUT);
		if (rc != -ENODEV)
			netdev_warn(bp->dev, "Unable to reset FW rc=%d\n", rc);
	}
	bp->fw_reset_timestamp = jiffies;
}

static bool bnxt_fw_reset_timeout(struct bnxt *bp)
{
	return time_after(jiffies, bp->fw_reset_timestamp +
			  (bp->fw_reset_max_dsecs * HZ / 10));
}

static void bnxt_fw_reset_task(struct work_struct *work)
{
	struct bnxt *bp = container_of(work, struct bnxt, fw_reset_task.work);
	int rc;

	if (!test_bit(BNXT_STATE_IN_FW_RESET, &bp->state)) {
		netdev_err(bp->dev, "bnxt_fw_reset_task() called when not in fw reset mode!\n");
		return;
	}

	switch (bp->fw_reset_state) {
	case BNXT_FW_RESET_STATE_POLL_VF: {
		int n = bnxt_get_registered_vfs(bp);
		int tmo;

		if (n < 0) {
			netdev_err(bp->dev, "Firmware reset aborted, subsequent func_qcfg cmd failed, rc = %d, %d msecs since reset timestamp\n",
				   n, jiffies_to_msecs(jiffies -
				   bp->fw_reset_timestamp));
			goto fw_reset_abort;
		} else if (n > 0) {
			if (bnxt_fw_reset_timeout(bp)) {
				clear_bit(BNXT_STATE_IN_FW_RESET, &bp->state);
				bp->fw_reset_state = 0;
				netdev_err(bp->dev, "Firmware reset aborted, bnxt_get_registered_vfs() returns %d\n",
					   n);
				return;
			}
			bnxt_queue_fw_reset_work(bp, HZ / 10);
			return;
		}
		bp->fw_reset_timestamp = jiffies;
		rtnl_lock();
		bnxt_fw_reset_close(bp);
		if (bp->fw_cap & BNXT_FW_CAP_ERR_RECOVER_RELOAD) {
			bp->fw_reset_state = BNXT_FW_RESET_STATE_POLL_FW_DOWN;
			tmo = HZ / 10;
		} else {
			bp->fw_reset_state = BNXT_FW_RESET_STATE_ENABLE_DEV;
			tmo = bp->fw_reset_min_dsecs * HZ / 10;
		}
		rtnl_unlock();
		bnxt_queue_fw_reset_work(bp, tmo);
		return;
	}
	case BNXT_FW_RESET_STATE_POLL_FW_DOWN: {
		u32 val;

		val = bnxt_fw_health_readl(bp, BNXT_FW_HEALTH_REG);
		if (!(val & BNXT_FW_STATUS_SHUTDOWN) &&
		    !bnxt_fw_reset_timeout(bp)) {
			bnxt_queue_fw_reset_work(bp, HZ / 5);
			return;
		}

		if (!bp->fw_health->master) {
			u32 wait_dsecs = bp->fw_health->normal_func_wait_dsecs;

			bp->fw_reset_state = BNXT_FW_RESET_STATE_ENABLE_DEV;
			bnxt_queue_fw_reset_work(bp, wait_dsecs * HZ / 10);
			return;
		}
		bp->fw_reset_state = BNXT_FW_RESET_STATE_RESET_FW;
	}
		fallthrough;
	case BNXT_FW_RESET_STATE_RESET_FW:
		bnxt_reset_all(bp);
		bp->fw_reset_state = BNXT_FW_RESET_STATE_ENABLE_DEV;
		bnxt_queue_fw_reset_work(bp, bp->fw_reset_min_dsecs * HZ / 10);
		return;
	case BNXT_FW_RESET_STATE_ENABLE_DEV:
		bnxt_inv_fw_health_reg(bp);
		if (test_bit(BNXT_STATE_FW_FATAL_COND, &bp->state) &&
		    !bp->fw_reset_min_dsecs) {
			u16 val;

			pci_read_config_word(bp->pdev, PCI_SUBSYSTEM_ID, &val);
			if (val == 0xffff) {
				if (bnxt_fw_reset_timeout(bp)) {
					netdev_err(bp->dev, "Firmware reset aborted, PCI config space invalid\n");
					goto fw_reset_abort;
				}
				bnxt_queue_fw_reset_work(bp, HZ / 1000);
				return;
			}
		}
		clear_bit(BNXT_STATE_FW_FATAL_COND, &bp->state);
		if (pci_enable_device(bp->pdev)) {
			netdev_err(bp->dev, "Cannot re-enable PCI device\n");
			goto fw_reset_abort;
		}
		pci_set_master(bp->pdev);
		bp->fw_reset_state = BNXT_FW_RESET_STATE_POLL_FW;
		fallthrough;
	case BNXT_FW_RESET_STATE_POLL_FW:
		bp->hwrm_cmd_timeout = SHORT_HWRM_CMD_TIMEOUT;
		rc = __bnxt_hwrm_ver_get(bp, true);
		if (rc) {
			if (bnxt_fw_reset_timeout(bp)) {
				netdev_err(bp->dev, "Firmware reset aborted\n");
				goto fw_reset_abort_status;
			}
			bnxt_queue_fw_reset_work(bp, HZ / 5);
			return;
		}
		bp->hwrm_cmd_timeout = DFLT_HWRM_CMD_TIMEOUT;
		bp->fw_reset_state = BNXT_FW_RESET_STATE_OPENING;
		fallthrough;
	case BNXT_FW_RESET_STATE_OPENING:
		while (!rtnl_trylock()) {
			bnxt_queue_fw_reset_work(bp, HZ / 10);
			return;
		}
		rc = bnxt_open(bp->dev);
		if (rc) {
			netdev_err(bp->dev, "bnxt_open_nic() failed\n");
			clear_bit(BNXT_STATE_IN_FW_RESET, &bp->state);
			dev_close(bp->dev);
		}

		bp->fw_reset_state = 0;
		/* Make sure fw_reset_state is 0 before clearing the flag */
		smp_mb__before_atomic();
		clear_bit(BNXT_STATE_IN_FW_RESET, &bp->state);
		bnxt_ulp_start(bp, rc);
		if (!rc)
			bnxt_reenable_sriov(bp);
		bnxt_vf_reps_alloc(bp);
		bnxt_vf_reps_open(bp);
		bnxt_dl_health_recovery_done(bp);
		bnxt_dl_health_status_update(bp, true);
		rtnl_unlock();
		break;
	}
	return;

fw_reset_abort_status:
	if (bp->fw_health->status_reliable ||
	    (bp->fw_cap & BNXT_FW_CAP_ERROR_RECOVERY)) {
		u32 sts = bnxt_fw_health_readl(bp, BNXT_FW_HEALTH_REG);

		netdev_err(bp->dev, "fw_health_status 0x%x\n", sts);
	}
fw_reset_abort:
	clear_bit(BNXT_STATE_IN_FW_RESET, &bp->state);
	if (bp->fw_reset_state != BNXT_FW_RESET_STATE_POLL_VF)
		bnxt_dl_health_status_update(bp, false);
	bp->fw_reset_state = 0;
	rtnl_lock();
	dev_close(bp->dev);
	rtnl_unlock();
}

static int bnxt_init_board(struct pci_dev *pdev, struct net_device *dev)
{
	int rc;
	struct bnxt *bp = netdev_priv(dev);

	SET_NETDEV_DEV(dev, &pdev->dev);

	/* enable device (incl. PCI PM wakeup), and bus-mastering */
	rc = pci_enable_device(pdev);
	if (rc) {
		dev_err(&pdev->dev, "Cannot enable PCI device, aborting\n");
		goto init_err;
	}

	if (!(pci_resource_flags(pdev, 0) & IORESOURCE_MEM)) {
		dev_err(&pdev->dev,
			"Cannot find PCI device base address, aborting\n");
		rc = -ENODEV;
		goto init_err_disable;
	}

	rc = pci_request_regions(pdev, DRV_MODULE_NAME);
	if (rc) {
		dev_err(&pdev->dev, "Cannot obtain PCI resources, aborting\n");
		goto init_err_disable;
	}

	if (dma_set_mask_and_coherent(&pdev->dev, DMA_BIT_MASK(64)) != 0 &&
	    dma_set_mask_and_coherent(&pdev->dev, DMA_BIT_MASK(32)) != 0) {
		dev_err(&pdev->dev, "System does not support DMA, aborting\n");
		rc = -EIO;
		goto init_err_release;
	}

	pci_set_master(pdev);

	bp->dev = dev;
	bp->pdev = pdev;

	/* Doorbell BAR bp->bar1 is mapped after bnxt_fw_init_one_p2()
	 * determines the BAR size.
	 */
	bp->bar0 = pci_ioremap_bar(pdev, 0);
	if (!bp->bar0) {
		dev_err(&pdev->dev, "Cannot map device registers, aborting\n");
		rc = -ENOMEM;
		goto init_err_release;
	}

	bp->bar2 = pci_ioremap_bar(pdev, 4);
	if (!bp->bar2) {
		dev_err(&pdev->dev, "Cannot map bar4 registers, aborting\n");
		rc = -ENOMEM;
		goto init_err_release;
	}

	pci_enable_pcie_error_reporting(pdev);

	INIT_WORK(&bp->sp_task, bnxt_sp_task);
	INIT_DELAYED_WORK(&bp->fw_reset_task, bnxt_fw_reset_task);

	spin_lock_init(&bp->ntp_fltr_lock);
#if BITS_PER_LONG == 32
	spin_lock_init(&bp->db_lock);
#endif

	bp->rx_ring_size = BNXT_DEFAULT_RX_RING_SIZE;
	bp->tx_ring_size = BNXT_DEFAULT_TX_RING_SIZE;

	bnxt_init_dflt_coal(bp);

	timer_setup(&bp->timer, bnxt_timer, 0);
	bp->current_interval = BNXT_TIMER_INTERVAL;

	bp->vxlan_fw_dst_port_id = INVALID_HW_RING_ID;
	bp->nge_fw_dst_port_id = INVALID_HW_RING_ID;

	clear_bit(BNXT_STATE_OPEN, &bp->state);
	return 0;

init_err_release:
	bnxt_unmap_bars(bp, pdev);
	pci_release_regions(pdev);

init_err_disable:
	pci_disable_device(pdev);

init_err:
	return rc;
}

/* rtnl_lock held */
static int bnxt_change_mac_addr(struct net_device *dev, void *p)
{
	struct sockaddr *addr = p;
	struct bnxt *bp = netdev_priv(dev);
	int rc = 0;

	if (!is_valid_ether_addr(addr->sa_data))
		return -EADDRNOTAVAIL;

	if (ether_addr_equal(addr->sa_data, dev->dev_addr))
		return 0;

	rc = bnxt_approve_mac(bp, addr->sa_data, true);
	if (rc)
		return rc;

	memcpy(dev->dev_addr, addr->sa_data, dev->addr_len);
	if (netif_running(dev)) {
		bnxt_close_nic(bp, false, false);
		rc = bnxt_open_nic(bp, false, false);
	}

	return rc;
}

/* rtnl_lock held */
static int bnxt_change_mtu(struct net_device *dev, int new_mtu)
{
	struct bnxt *bp = netdev_priv(dev);

	if (netif_running(dev))
		bnxt_close_nic(bp, true, false);

	dev->mtu = new_mtu;
	bnxt_set_ring_params(bp);

	if (netif_running(dev))
		return bnxt_open_nic(bp, true, false);

	return 0;
}

int bnxt_setup_mq_tc(struct net_device *dev, u8 tc)
{
	struct bnxt *bp = netdev_priv(dev);
	bool sh = false;
	int rc;

	if (tc > bp->max_tc) {
		netdev_err(dev, "Too many traffic classes requested: %d. Max supported is %d.\n",
			   tc, bp->max_tc);
		return -EINVAL;
	}

	if (netdev_get_num_tc(dev) == tc)
		return 0;

	if (bp->flags & BNXT_FLAG_SHARED_RINGS)
		sh = true;

	rc = bnxt_check_rings(bp, bp->tx_nr_rings_per_tc, bp->rx_nr_rings,
			      sh, tc, bp->tx_nr_rings_xdp);
	if (rc)
		return rc;

	/* Needs to close the device and do hw resource re-allocations */
	if (netif_running(bp->dev))
		bnxt_close_nic(bp, true, false);

	if (tc) {
		bp->tx_nr_rings = bp->tx_nr_rings_per_tc * tc;
		netdev_set_num_tc(dev, tc);
	} else {
		bp->tx_nr_rings = bp->tx_nr_rings_per_tc;
		netdev_reset_tc(dev);
	}
	bp->tx_nr_rings += bp->tx_nr_rings_xdp;
	bp->cp_nr_rings = sh ? max_t(int, bp->tx_nr_rings, bp->rx_nr_rings) :
			       bp->tx_nr_rings + bp->rx_nr_rings;

	if (netif_running(bp->dev))
		return bnxt_open_nic(bp, true, false);

	return 0;
}

static int bnxt_setup_tc_block_cb(enum tc_setup_type type, void *type_data,
				  void *cb_priv)
{
	struct bnxt *bp = cb_priv;

	if (!bnxt_tc_flower_enabled(bp) ||
	    !tc_cls_can_offload_and_chain0(bp->dev, type_data))
		return -EOPNOTSUPP;

	switch (type) {
	case TC_SETUP_CLSFLOWER:
		return bnxt_tc_setup_flower(bp, bp->pf.fw_fid, type_data);
	default:
		return -EOPNOTSUPP;
	}
}

LIST_HEAD(bnxt_block_cb_list);

static int bnxt_setup_tc(struct net_device *dev, enum tc_setup_type type,
			 void *type_data)
{
	struct bnxt *bp = netdev_priv(dev);

	switch (type) {
	case TC_SETUP_BLOCK:
		return flow_block_cb_setup_simple(type_data,
						  &bnxt_block_cb_list,
						  bnxt_setup_tc_block_cb,
						  bp, bp, true);
	case TC_SETUP_QDISC_MQPRIO: {
		struct tc_mqprio_qopt *mqprio = type_data;

		mqprio->hw = TC_MQPRIO_HW_OFFLOAD_TCS;

		return bnxt_setup_mq_tc(dev, mqprio->num_tc);
	}
	default:
		return -EOPNOTSUPP;
	}
}

#ifdef CONFIG_RFS_ACCEL
static bool bnxt_fltr_match(struct bnxt_ntuple_filter *f1,
			    struct bnxt_ntuple_filter *f2)
{
	struct flow_keys *keys1 = &f1->fkeys;
	struct flow_keys *keys2 = &f2->fkeys;

	if (keys1->basic.n_proto != keys2->basic.n_proto ||
	    keys1->basic.ip_proto != keys2->basic.ip_proto)
		return false;

	if (keys1->basic.n_proto == htons(ETH_P_IP)) {
		if (keys1->addrs.v4addrs.src != keys2->addrs.v4addrs.src ||
		    keys1->addrs.v4addrs.dst != keys2->addrs.v4addrs.dst)
			return false;
	} else {
		if (memcmp(&keys1->addrs.v6addrs.src, &keys2->addrs.v6addrs.src,
			   sizeof(keys1->addrs.v6addrs.src)) ||
		    memcmp(&keys1->addrs.v6addrs.dst, &keys2->addrs.v6addrs.dst,
			   sizeof(keys1->addrs.v6addrs.dst)))
			return false;
	}

	if (keys1->ports.ports == keys2->ports.ports &&
	    keys1->control.flags == keys2->control.flags &&
	    ether_addr_equal(f1->src_mac_addr, f2->src_mac_addr) &&
	    ether_addr_equal(f1->dst_mac_addr, f2->dst_mac_addr))
		return true;

	return false;
}

static int bnxt_rx_flow_steer(struct net_device *dev, const struct sk_buff *skb,
			      u16 rxq_index, u32 flow_id)
{
	struct bnxt *bp = netdev_priv(dev);
	struct bnxt_ntuple_filter *fltr, *new_fltr;
	struct flow_keys *fkeys;
	struct ethhdr *eth = (struct ethhdr *)skb_mac_header(skb);
	int rc = 0, idx, bit_id, l2_idx = 0;
	struct hlist_head *head;
	u32 flags;

	if (!ether_addr_equal(dev->dev_addr, eth->h_dest)) {
		struct bnxt_vnic_info *vnic = &bp->vnic_info[0];
		int off = 0, j;

		netif_addr_lock_bh(dev);
		for (j = 0; j < vnic->uc_filter_count; j++, off += ETH_ALEN) {
			if (ether_addr_equal(eth->h_dest,
					     vnic->uc_list + off)) {
				l2_idx = j + 1;
				break;
			}
		}
		netif_addr_unlock_bh(dev);
		if (!l2_idx)
			return -EINVAL;
	}
	new_fltr = kzalloc(sizeof(*new_fltr), GFP_ATOMIC);
	if (!new_fltr)
		return -ENOMEM;

	fkeys = &new_fltr->fkeys;
	if (!skb_flow_dissect_flow_keys(skb, fkeys, 0)) {
		rc = -EPROTONOSUPPORT;
		goto err_free;
	}

	if ((fkeys->basic.n_proto != htons(ETH_P_IP) &&
	     fkeys->basic.n_proto != htons(ETH_P_IPV6)) ||
	    ((fkeys->basic.ip_proto != IPPROTO_TCP) &&
	     (fkeys->basic.ip_proto != IPPROTO_UDP))) {
		rc = -EPROTONOSUPPORT;
		goto err_free;
	}
	if (fkeys->basic.n_proto == htons(ETH_P_IPV6) &&
	    bp->hwrm_spec_code < 0x10601) {
		rc = -EPROTONOSUPPORT;
		goto err_free;
	}
	flags = fkeys->control.flags;
	if (((flags & FLOW_DIS_ENCAPSULATION) &&
	     bp->hwrm_spec_code < 0x10601) || (flags & FLOW_DIS_IS_FRAGMENT)) {
		rc = -EPROTONOSUPPORT;
		goto err_free;
	}

	memcpy(new_fltr->dst_mac_addr, eth->h_dest, ETH_ALEN);
	memcpy(new_fltr->src_mac_addr, eth->h_source, ETH_ALEN);

	idx = skb_get_hash_raw(skb) & BNXT_NTP_FLTR_HASH_MASK;
	head = &bp->ntp_fltr_hash_tbl[idx];
	rcu_read_lock();
	hlist_for_each_entry_rcu(fltr, head, hash) {
		if (bnxt_fltr_match(fltr, new_fltr)) {
			rcu_read_unlock();
			rc = 0;
			goto err_free;
		}
	}
	rcu_read_unlock();

	spin_lock_bh(&bp->ntp_fltr_lock);
	bit_id = bitmap_find_free_region(bp->ntp_fltr_bmap,
					 BNXT_NTP_FLTR_MAX_FLTR, 0);
	if (bit_id < 0) {
		spin_unlock_bh(&bp->ntp_fltr_lock);
		rc = -ENOMEM;
		goto err_free;
	}

	new_fltr->sw_id = (u16)bit_id;
	new_fltr->flow_id = flow_id;
	new_fltr->l2_fltr_idx = l2_idx;
	new_fltr->rxq = rxq_index;
	hlist_add_head_rcu(&new_fltr->hash, head);
	bp->ntp_fltr_count++;
	spin_unlock_bh(&bp->ntp_fltr_lock);

	set_bit(BNXT_RX_NTP_FLTR_SP_EVENT, &bp->sp_event);
	bnxt_queue_sp_work(bp);

	return new_fltr->sw_id;

err_free:
	kfree(new_fltr);
	return rc;
}

static void bnxt_cfg_ntp_filters(struct bnxt *bp)
{
	int i;

	for (i = 0; i < BNXT_NTP_FLTR_HASH_SIZE; i++) {
		struct hlist_head *head;
		struct hlist_node *tmp;
		struct bnxt_ntuple_filter *fltr;
		int rc;

		head = &bp->ntp_fltr_hash_tbl[i];
		hlist_for_each_entry_safe(fltr, tmp, head, hash) {
			bool del = false;

			if (test_bit(BNXT_FLTR_VALID, &fltr->state)) {
				if (rps_may_expire_flow(bp->dev, fltr->rxq,
							fltr->flow_id,
							fltr->sw_id)) {
					bnxt_hwrm_cfa_ntuple_filter_free(bp,
									 fltr);
					del = true;
				}
			} else {
				rc = bnxt_hwrm_cfa_ntuple_filter_alloc(bp,
								       fltr);
				if (rc)
					del = true;
				else
					set_bit(BNXT_FLTR_VALID, &fltr->state);
			}

			if (del) {
				spin_lock_bh(&bp->ntp_fltr_lock);
				hlist_del_rcu(&fltr->hash);
				bp->ntp_fltr_count--;
				spin_unlock_bh(&bp->ntp_fltr_lock);
				synchronize_rcu();
				clear_bit(fltr->sw_id, bp->ntp_fltr_bmap);
				kfree(fltr);
			}
		}
	}
	if (test_and_clear_bit(BNXT_HWRM_PF_UNLOAD_SP_EVENT, &bp->sp_event))
		netdev_info(bp->dev, "Receive PF driver unload event!\n");
}

#else

static void bnxt_cfg_ntp_filters(struct bnxt *bp)
{
}

#endif /* CONFIG_RFS_ACCEL */

static int bnxt_udp_tunnel_sync(struct net_device *netdev, unsigned int table)
{
	struct bnxt *bp = netdev_priv(netdev);
	struct udp_tunnel_info ti;
	unsigned int cmd;

	udp_tunnel_nic_get_port(netdev, table, 0, &ti);
	if (ti.type == UDP_TUNNEL_TYPE_VXLAN) {
		bp->vxlan_port = ti.port;
		cmd = TUNNEL_DST_PORT_FREE_REQ_TUNNEL_TYPE_VXLAN;
	} else {
		bp->nge_port = ti.port;
		cmd = TUNNEL_DST_PORT_FREE_REQ_TUNNEL_TYPE_GENEVE;
	}

	if (ti.port)
		return bnxt_hwrm_tunnel_dst_port_alloc(bp, ti.port, cmd);

	return bnxt_hwrm_tunnel_dst_port_free(bp, cmd);
}

static const struct udp_tunnel_nic_info bnxt_udp_tunnels = {
	.sync_table	= bnxt_udp_tunnel_sync,
	.flags		= UDP_TUNNEL_NIC_INFO_MAY_SLEEP |
			  UDP_TUNNEL_NIC_INFO_OPEN_ONLY,
	.tables		= {
		{ .n_entries = 1, .tunnel_types = UDP_TUNNEL_TYPE_VXLAN,  },
		{ .n_entries = 1, .tunnel_types = UDP_TUNNEL_TYPE_GENEVE, },
	},
};

static int bnxt_bridge_getlink(struct sk_buff *skb, u32 pid, u32 seq,
			       struct net_device *dev, u32 filter_mask,
			       int nlflags)
{
	struct bnxt *bp = netdev_priv(dev);

	return ndo_dflt_bridge_getlink(skb, pid, seq, dev, bp->br_mode, 0, 0,
				       nlflags, filter_mask, NULL);
}

static int bnxt_bridge_setlink(struct net_device *dev, struct nlmsghdr *nlh,
			       u16 flags, struct netlink_ext_ack *extack)
{
	struct bnxt *bp = netdev_priv(dev);
	struct nlattr *attr, *br_spec;
	int rem, rc = 0;

	if (bp->hwrm_spec_code < 0x10708 || !BNXT_SINGLE_PF(bp))
		return -EOPNOTSUPP;

	br_spec = nlmsg_find_attr(nlh, sizeof(struct ifinfomsg), IFLA_AF_SPEC);
	if (!br_spec)
		return -EINVAL;

	nla_for_each_nested(attr, br_spec, rem) {
		u16 mode;

		if (nla_type(attr) != IFLA_BRIDGE_MODE)
			continue;

		if (nla_len(attr) < sizeof(mode))
			return -EINVAL;

		mode = nla_get_u16(attr);
		if (mode == bp->br_mode)
			break;

		rc = bnxt_hwrm_set_br_mode(bp, mode);
		if (!rc)
			bp->br_mode = mode;
		break;
	}
	return rc;
}

int bnxt_get_port_parent_id(struct net_device *dev,
			    struct netdev_phys_item_id *ppid)
{
	struct bnxt *bp = netdev_priv(dev);

	if (bp->eswitch_mode != DEVLINK_ESWITCH_MODE_SWITCHDEV)
		return -EOPNOTSUPP;

	/* The PF and it's VF-reps only support the switchdev framework */
	if (!BNXT_PF(bp) || !(bp->flags & BNXT_FLAG_DSN_VALID))
		return -EOPNOTSUPP;

	ppid->id_len = sizeof(bp->dsn);
	memcpy(ppid->id, bp->dsn, ppid->id_len);

	return 0;
}

static struct devlink_port *bnxt_get_devlink_port(struct net_device *dev)
{
	struct bnxt *bp = netdev_priv(dev);

	return &bp->dl_port;
}

static const struct net_device_ops bnxt_netdev_ops = {
	.ndo_open		= bnxt_open,
	.ndo_start_xmit		= bnxt_start_xmit,
	.ndo_stop		= bnxt_close,
	.ndo_get_stats64	= bnxt_get_stats64,
	.ndo_set_rx_mode	= bnxt_set_rx_mode,
	.ndo_do_ioctl		= bnxt_ioctl,
	.ndo_validate_addr	= eth_validate_addr,
	.ndo_set_mac_address	= bnxt_change_mac_addr,
	.ndo_change_mtu		= bnxt_change_mtu,
	.ndo_fix_features	= bnxt_fix_features,
	.ndo_set_features	= bnxt_set_features,
	.ndo_features_check	= bnxt_features_check,
	.ndo_tx_timeout		= bnxt_tx_timeout,
#ifdef CONFIG_BNXT_SRIOV
	.ndo_get_vf_config	= bnxt_get_vf_config,
	.ndo_set_vf_mac		= bnxt_set_vf_mac,
	.ndo_set_vf_vlan	= bnxt_set_vf_vlan,
	.ndo_set_vf_rate	= bnxt_set_vf_bw,
	.ndo_set_vf_link_state	= bnxt_set_vf_link_state,
	.ndo_set_vf_spoofchk	= bnxt_set_vf_spoofchk,
	.ndo_set_vf_trust	= bnxt_set_vf_trust,
#endif
	.ndo_setup_tc           = bnxt_setup_tc,
#ifdef CONFIG_RFS_ACCEL
	.ndo_rx_flow_steer	= bnxt_rx_flow_steer,
#endif
	.ndo_bpf		= bnxt_xdp,
	.ndo_xdp_xmit		= bnxt_xdp_xmit,
	.ndo_bridge_getlink	= bnxt_bridge_getlink,
	.ndo_bridge_setlink	= bnxt_bridge_setlink,
	.ndo_get_devlink_port	= bnxt_get_devlink_port,
};

static void bnxt_remove_one(struct pci_dev *pdev)
{
	struct net_device *dev = pci_get_drvdata(pdev);
	struct bnxt *bp = netdev_priv(dev);

	if (BNXT_PF(bp))
		bnxt_sriov_disable(bp);

	if (BNXT_PF(bp))
		devlink_port_type_clear(&bp->dl_port);

	bnxt_ptp_clear(bp);
	pci_disable_pcie_error_reporting(pdev);
	unregister_netdev(dev);
	clear_bit(BNXT_STATE_IN_FW_RESET, &bp->state);
	/* Flush any pending tasks */
	cancel_work_sync(&bp->sp_task);
	cancel_delayed_work_sync(&bp->fw_reset_task);
	bp->sp_event = 0;

	bnxt_dl_fw_reporters_destroy(bp, true);
	bnxt_dl_unregister(bp);
	bnxt_shutdown_tc(bp);

	bnxt_clear_int_mode(bp);
	bnxt_hwrm_func_drv_unrgtr(bp);
	bnxt_free_hwrm_resources(bp);
	bnxt_free_hwrm_short_cmd_req(bp);
	bnxt_ethtool_free(bp);
	bnxt_dcb_free(bp);
	kfree(bp->edev);
	bp->edev = NULL;
	kfree(bp->ptp_cfg);
	bp->ptp_cfg = NULL;
	kfree(bp->fw_health);
	bp->fw_health = NULL;
	bnxt_cleanup_pci(bp);
	bnxt_free_ctx_mem(bp);
	kfree(bp->ctx);
	bp->ctx = NULL;
	kfree(bp->rss_indir_tbl);
	bp->rss_indir_tbl = NULL;
	bnxt_free_port_stats(bp);
	free_netdev(dev);
}

static int bnxt_probe_phy(struct bnxt *bp, bool fw_dflt)
{
	int rc = 0;
	struct bnxt_link_info *link_info = &bp->link_info;

	bp->phy_flags = 0;
	rc = bnxt_hwrm_phy_qcaps(bp);
	if (rc) {
		netdev_err(bp->dev, "Probe phy can't get phy capabilities (rc: %x)\n",
			   rc);
		return rc;
	}
	if (bp->phy_flags & BNXT_PHY_FL_NO_FCS)
		bp->dev->priv_flags |= IFF_SUPP_NOFCS;
	else
		bp->dev->priv_flags &= ~IFF_SUPP_NOFCS;
	if (!fw_dflt)
		return 0;

	rc = bnxt_update_link(bp, false);
	if (rc) {
		netdev_err(bp->dev, "Probe phy can't update link (rc: %x)\n",
			   rc);
		return rc;
	}

	/* Older firmware does not have supported_auto_speeds, so assume
	 * that all supported speeds can be autonegotiated.
	 */
	if (link_info->auto_link_speeds && !link_info->support_auto_speeds)
		link_info->support_auto_speeds = link_info->support_speeds;

	bnxt_init_ethtool_link_settings(bp);
	return 0;
}

static int bnxt_get_max_irq(struct pci_dev *pdev)
{
	u16 ctrl;

	if (!pdev->msix_cap)
		return 1;

	pci_read_config_word(pdev, pdev->msix_cap + PCI_MSIX_FLAGS, &ctrl);
	return (ctrl & PCI_MSIX_FLAGS_QSIZE) + 1;
}

static void _bnxt_get_max_rings(struct bnxt *bp, int *max_rx, int *max_tx,
				int *max_cp)
{
	struct bnxt_hw_resc *hw_resc = &bp->hw_resc;
	int max_ring_grps = 0, max_irq;

	*max_tx = hw_resc->max_tx_rings;
	*max_rx = hw_resc->max_rx_rings;
	*max_cp = bnxt_get_max_func_cp_rings_for_en(bp);
	max_irq = min_t(int, bnxt_get_max_func_irqs(bp) -
			bnxt_get_ulp_msix_num(bp),
			hw_resc->max_stat_ctxs - bnxt_get_ulp_stat_ctxs(bp));
	if (!(bp->flags & BNXT_FLAG_CHIP_P5))
		*max_cp = min_t(int, *max_cp, max_irq);
	max_ring_grps = hw_resc->max_hw_ring_grps;
	if (BNXT_CHIP_TYPE_NITRO_A0(bp) && BNXT_PF(bp)) {
		*max_cp -= 1;
		*max_rx -= 2;
	}
	if (bp->flags & BNXT_FLAG_AGG_RINGS)
		*max_rx >>= 1;
	if (bp->flags & BNXT_FLAG_CHIP_P5) {
		bnxt_trim_rings(bp, max_rx, max_tx, *max_cp, false);
		/* On P5 chips, max_cp output param should be available NQs */
		*max_cp = max_irq;
	}
	*max_rx = min_t(int, *max_rx, max_ring_grps);
}

int bnxt_get_max_rings(struct bnxt *bp, int *max_rx, int *max_tx, bool shared)
{
	int rx, tx, cp;

	_bnxt_get_max_rings(bp, &rx, &tx, &cp);
	*max_rx = rx;
	*max_tx = tx;
	if (!rx || !tx || !cp)
		return -ENOMEM;

	return bnxt_trim_rings(bp, max_rx, max_tx, cp, shared);
}

static int bnxt_get_dflt_rings(struct bnxt *bp, int *max_rx, int *max_tx,
			       bool shared)
{
	int rc;

	rc = bnxt_get_max_rings(bp, max_rx, max_tx, shared);
	if (rc && (bp->flags & BNXT_FLAG_AGG_RINGS)) {
		/* Not enough rings, try disabling agg rings. */
		bp->flags &= ~BNXT_FLAG_AGG_RINGS;
		rc = bnxt_get_max_rings(bp, max_rx, max_tx, shared);
		if (rc) {
			/* set BNXT_FLAG_AGG_RINGS back for consistency */
			bp->flags |= BNXT_FLAG_AGG_RINGS;
			return rc;
		}
		bp->flags |= BNXT_FLAG_NO_AGG_RINGS;
		bp->dev->hw_features &= ~(NETIF_F_LRO | NETIF_F_GRO_HW);
		bp->dev->features &= ~(NETIF_F_LRO | NETIF_F_GRO_HW);
		bnxt_set_ring_params(bp);
	}

	if (bp->flags & BNXT_FLAG_ROCE_CAP) {
		int max_cp, max_stat, max_irq;

		/* Reserve minimum resources for RoCE */
		max_cp = bnxt_get_max_func_cp_rings(bp);
		max_stat = bnxt_get_max_func_stat_ctxs(bp);
		max_irq = bnxt_get_max_func_irqs(bp);
		if (max_cp <= BNXT_MIN_ROCE_CP_RINGS ||
		    max_irq <= BNXT_MIN_ROCE_CP_RINGS ||
		    max_stat <= BNXT_MIN_ROCE_STAT_CTXS)
			return 0;

		max_cp -= BNXT_MIN_ROCE_CP_RINGS;
		max_irq -= BNXT_MIN_ROCE_CP_RINGS;
		max_stat -= BNXT_MIN_ROCE_STAT_CTXS;
		max_cp = min_t(int, max_cp, max_irq);
		max_cp = min_t(int, max_cp, max_stat);
		rc = bnxt_trim_rings(bp, max_rx, max_tx, max_cp, shared);
		if (rc)
			rc = 0;
	}
	return rc;
}

/* In initial default shared ring setting, each shared ring must have a
 * RX/TX ring pair.
 */
static void bnxt_trim_dflt_sh_rings(struct bnxt *bp)
{
	bp->cp_nr_rings = min_t(int, bp->tx_nr_rings_per_tc, bp->rx_nr_rings);
	bp->rx_nr_rings = bp->cp_nr_rings;
	bp->tx_nr_rings_per_tc = bp->cp_nr_rings;
	bp->tx_nr_rings = bp->tx_nr_rings_per_tc;
}

static int bnxt_set_dflt_rings(struct bnxt *bp, bool sh)
{
	int dflt_rings, max_rx_rings, max_tx_rings, rc;

	if (!bnxt_can_reserve_rings(bp))
		return 0;

	if (sh)
		bp->flags |= BNXT_FLAG_SHARED_RINGS;
	dflt_rings = is_kdump_kernel() ? 1 : netif_get_num_default_rss_queues();
	/* Reduce default rings on multi-port cards so that total default
	 * rings do not exceed CPU count.
	 */
	if (bp->port_count > 1) {
		int max_rings =
			max_t(int, num_online_cpus() / bp->port_count, 1);

		dflt_rings = min_t(int, dflt_rings, max_rings);
	}
	rc = bnxt_get_dflt_rings(bp, &max_rx_rings, &max_tx_rings, sh);
	if (rc)
		return rc;
	bp->rx_nr_rings = min_t(int, dflt_rings, max_rx_rings);
	bp->tx_nr_rings_per_tc = min_t(int, dflt_rings, max_tx_rings);
	if (sh)
		bnxt_trim_dflt_sh_rings(bp);
	else
		bp->cp_nr_rings = bp->tx_nr_rings_per_tc + bp->rx_nr_rings;
	bp->tx_nr_rings = bp->tx_nr_rings_per_tc;

	rc = __bnxt_reserve_rings(bp);
	if (rc)
		netdev_warn(bp->dev, "Unable to reserve tx rings\n");
	bp->tx_nr_rings_per_tc = bp->tx_nr_rings;
	if (sh)
		bnxt_trim_dflt_sh_rings(bp);

	/* Rings may have been trimmed, re-reserve the trimmed rings. */
	if (bnxt_need_reserve_rings(bp)) {
		rc = __bnxt_reserve_rings(bp);
		if (rc)
			netdev_warn(bp->dev, "2nd rings reservation failed.\n");
		bp->tx_nr_rings_per_tc = bp->tx_nr_rings;
	}
	if (BNXT_CHIP_TYPE_NITRO_A0(bp)) {
		bp->rx_nr_rings++;
		bp->cp_nr_rings++;
	}
	if (rc) {
		bp->tx_nr_rings = 0;
		bp->rx_nr_rings = 0;
	}
	return rc;
}

static int bnxt_init_dflt_ring_mode(struct bnxt *bp)
{
	int rc;

	if (bp->tx_nr_rings)
		return 0;

	bnxt_ulp_irq_stop(bp);
	bnxt_clear_int_mode(bp);
	rc = bnxt_set_dflt_rings(bp, true);
	if (rc) {
		netdev_err(bp->dev, "Not enough rings available.\n");
		goto init_dflt_ring_err;
	}
	rc = bnxt_init_int_mode(bp);
	if (rc)
		goto init_dflt_ring_err;

	bp->tx_nr_rings_per_tc = bp->tx_nr_rings;
	if (bnxt_rfs_supported(bp) && bnxt_rfs_capable(bp)) {
		bp->flags |= BNXT_FLAG_RFS;
		bp->dev->features |= NETIF_F_NTUPLE;
	}
init_dflt_ring_err:
	bnxt_ulp_irq_restart(bp, rc);
	return rc;
}

int bnxt_restore_pf_fw_resources(struct bnxt *bp)
{
	int rc;

	ASSERT_RTNL();
	bnxt_hwrm_func_qcaps(bp);

	if (netif_running(bp->dev))
		__bnxt_close_nic(bp, true, false);

	bnxt_ulp_irq_stop(bp);
	bnxt_clear_int_mode(bp);
	rc = bnxt_init_int_mode(bp);
	bnxt_ulp_irq_restart(bp, rc);

	if (netif_running(bp->dev)) {
		if (rc)
			dev_close(bp->dev);
		else
			rc = bnxt_open_nic(bp, true, false);
	}

	return rc;
}

static int bnxt_init_mac_addr(struct bnxt *bp)
{
	int rc = 0;

	if (BNXT_PF(bp)) {
		memcpy(bp->dev->dev_addr, bp->pf.mac_addr, ETH_ALEN);
	} else {
#ifdef CONFIG_BNXT_SRIOV
		struct bnxt_vf_info *vf = &bp->vf;
		bool strict_approval = true;

		if (is_valid_ether_addr(vf->mac_addr)) {
			/* overwrite netdev dev_addr with admin VF MAC */
			memcpy(bp->dev->dev_addr, vf->mac_addr, ETH_ALEN);
			/* Older PF driver or firmware may not approve this
			 * correctly.
			 */
			strict_approval = false;
		} else {
			eth_hw_addr_random(bp->dev);
		}
		rc = bnxt_approve_mac(bp, bp->dev->dev_addr, strict_approval);
#endif
	}
	return rc;
}

#define BNXT_VPD_LEN	512
static void bnxt_vpd_read_info(struct bnxt *bp)
{
	struct pci_dev *pdev = bp->pdev;
	int i, len, pos, ro_size, size;
	ssize_t vpd_size;
	u8 *vpd_data;

	vpd_data = kmalloc(BNXT_VPD_LEN, GFP_KERNEL);
	if (!vpd_data)
		return;

	vpd_size = pci_read_vpd(pdev, 0, BNXT_VPD_LEN, vpd_data);
	if (vpd_size <= 0) {
		netdev_err(bp->dev, "Unable to read VPD\n");
		goto exit;
	}

	i = pci_vpd_find_tag(vpd_data, vpd_size, PCI_VPD_LRDT_RO_DATA);
	if (i < 0) {
		netdev_err(bp->dev, "VPD READ-Only not found\n");
		goto exit;
	}

	ro_size = pci_vpd_lrdt_size(&vpd_data[i]);
	i += PCI_VPD_LRDT_TAG_SIZE;
	if (i + ro_size > vpd_size)
		goto exit;

	pos = pci_vpd_find_info_keyword(vpd_data, i, ro_size,
					PCI_VPD_RO_KEYWORD_PARTNO);
	if (pos < 0)
		goto read_sn;

	len = pci_vpd_info_field_size(&vpd_data[pos]);
	pos += PCI_VPD_INFO_FLD_HDR_SIZE;
	if (len + pos > vpd_size)
		goto read_sn;

	size = min(len, BNXT_VPD_FLD_LEN - 1);
	memcpy(bp->board_partno, &vpd_data[pos], size);

read_sn:
	pos = pci_vpd_find_info_keyword(vpd_data, i, ro_size,
					PCI_VPD_RO_KEYWORD_SERIALNO);
	if (pos < 0)
		goto exit;

	len = pci_vpd_info_field_size(&vpd_data[pos]);
	pos += PCI_VPD_INFO_FLD_HDR_SIZE;
	if (len + pos > vpd_size)
		goto exit;

	size = min(len, BNXT_VPD_FLD_LEN - 1);
	memcpy(bp->board_serialno, &vpd_data[pos], size);
exit:
	kfree(vpd_data);
}

static int bnxt_pcie_dsn_get(struct bnxt *bp, u8 dsn[])
{
	struct pci_dev *pdev = bp->pdev;
	u64 qword;

	qword = pci_get_dsn(pdev);
	if (!qword) {
		netdev_info(bp->dev, "Unable to read adapter's DSN\n");
		return -EOPNOTSUPP;
	}

	put_unaligned_le64(qword, dsn);

	bp->flags |= BNXT_FLAG_DSN_VALID;
	return 0;
}

static int bnxt_map_db_bar(struct bnxt *bp)
{
	if (!bp->db_size)
		return -ENODEV;
	bp->bar1 = pci_iomap(bp->pdev, 2, bp->db_size);
	if (!bp->bar1)
		return -ENOMEM;
	return 0;
}

static int bnxt_init_one(struct pci_dev *pdev, const struct pci_device_id *ent)
{
	struct net_device *dev;
	struct bnxt *bp;
	int rc, max_irqs;

	if (pci_is_bridge(pdev))
		return -ENODEV;

	/* Clear any pending DMA transactions from crash kernel
	 * while loading driver in capture kernel.
	 */
	if (is_kdump_kernel()) {
		pci_clear_master(pdev);
		pcie_flr(pdev);
	}

	max_irqs = bnxt_get_max_irq(pdev);
	dev = alloc_etherdev_mq(sizeof(*bp), max_irqs);
	if (!dev)
		return -ENOMEM;

	bp = netdev_priv(dev);
	bp->msg_enable = BNXT_DEF_MSG_ENABLE;
	bnxt_set_max_func_irqs(bp, max_irqs);

	if (bnxt_vf_pciid(ent->driver_data))
		bp->flags |= BNXT_FLAG_VF;

	if (pdev->msix_cap)
		bp->flags |= BNXT_FLAG_MSIX_CAP;

	rc = bnxt_init_board(pdev, dev);
	if (rc < 0)
		goto init_err_free;

	dev->netdev_ops = &bnxt_netdev_ops;
	dev->watchdog_timeo = BNXT_TX_TIMEOUT;
	dev->ethtool_ops = &bnxt_ethtool_ops;
	pci_set_drvdata(pdev, dev);

	rc = bnxt_alloc_hwrm_resources(bp);
	if (rc)
		goto init_err_pci_clean;

	mutex_init(&bp->hwrm_cmd_lock);
	mutex_init(&bp->link_lock);

	rc = bnxt_fw_init_one_p1(bp);
	if (rc)
		goto init_err_pci_clean;

	if (BNXT_PF(bp))
		bnxt_vpd_read_info(bp);

	if (BNXT_CHIP_P5(bp)) {
		bp->flags |= BNXT_FLAG_CHIP_P5;
		if (BNXT_CHIP_SR2(bp))
			bp->flags |= BNXT_FLAG_CHIP_SR2;
	}

	rc = bnxt_alloc_rss_indir_tbl(bp);
	if (rc)
		goto init_err_pci_clean;

	rc = bnxt_fw_init_one_p2(bp);
	if (rc)
		goto init_err_pci_clean;

	rc = bnxt_map_db_bar(bp);
	if (rc) {
		dev_err(&pdev->dev, "Cannot map doorbell BAR rc = %d, aborting\n",
			rc);
		goto init_err_pci_clean;
	}

	dev->hw_features = NETIF_F_IP_CSUM | NETIF_F_IPV6_CSUM | NETIF_F_SG |
			   NETIF_F_TSO | NETIF_F_TSO6 |
			   NETIF_F_GSO_UDP_TUNNEL | NETIF_F_GSO_GRE |
			   NETIF_F_GSO_IPXIP4 |
			   NETIF_F_GSO_UDP_TUNNEL_CSUM | NETIF_F_GSO_GRE_CSUM |
			   NETIF_F_GSO_PARTIAL | NETIF_F_RXHASH |
			   NETIF_F_RXCSUM | NETIF_F_GRO;

	if (BNXT_SUPPORTS_TPA(bp))
		dev->hw_features |= NETIF_F_LRO;

	dev->hw_enc_features =
			NETIF_F_IP_CSUM | NETIF_F_IPV6_CSUM | NETIF_F_SG |
			NETIF_F_TSO | NETIF_F_TSO6 |
			NETIF_F_GSO_UDP_TUNNEL | NETIF_F_GSO_GRE |
			NETIF_F_GSO_UDP_TUNNEL_CSUM | NETIF_F_GSO_GRE_CSUM |
			NETIF_F_GSO_IPXIP4 | NETIF_F_GSO_PARTIAL;
	dev->udp_tunnel_nic_info = &bnxt_udp_tunnels;

	dev->gso_partial_features = NETIF_F_GSO_UDP_TUNNEL_CSUM |
				    NETIF_F_GSO_GRE_CSUM;
	dev->vlan_features = dev->hw_features | NETIF_F_HIGHDMA;
	if (bp->fw_cap & BNXT_FW_CAP_VLAN_RX_STRIP)
		dev->hw_features |= BNXT_HW_FEATURE_VLAN_ALL_RX;
	if (bp->fw_cap & BNXT_FW_CAP_VLAN_TX_INSERT)
		dev->hw_features |= BNXT_HW_FEATURE_VLAN_ALL_TX;
	if (BNXT_SUPPORTS_TPA(bp))
		dev->hw_features |= NETIF_F_GRO_HW;
	dev->features |= dev->hw_features | NETIF_F_HIGHDMA;
	if (dev->features & NETIF_F_GRO_HW)
		dev->features &= ~NETIF_F_LRO;
	dev->priv_flags |= IFF_UNICAST_FLT;

#ifdef CONFIG_BNXT_SRIOV
	init_waitqueue_head(&bp->sriov_cfg_wait);
	mutex_init(&bp->sriov_lock);
#endif
	if (BNXT_SUPPORTS_TPA(bp)) {
		bp->gro_func = bnxt_gro_func_5730x;
		if (BNXT_CHIP_P4(bp))
			bp->gro_func = bnxt_gro_func_5731x;
		else if (BNXT_CHIP_P5(bp))
			bp->gro_func = bnxt_gro_func_5750x;
	}
	if (!BNXT_CHIP_P4_PLUS(bp))
		bp->flags |= BNXT_FLAG_DOUBLE_DB;

	rc = bnxt_init_mac_addr(bp);
	if (rc) {
		dev_err(&pdev->dev, "Unable to initialize mac address.\n");
		rc = -EADDRNOTAVAIL;
		goto init_err_pci_clean;
	}

	if (BNXT_PF(bp)) {
		/* Read the adapter's DSN to use as the eswitch switch_id */
		rc = bnxt_pcie_dsn_get(bp, bp->dsn);
	}

	/* MTU range: 60 - FW defined max */
	dev->min_mtu = ETH_ZLEN;
	dev->max_mtu = bp->max_mtu;

	rc = bnxt_probe_phy(bp, true);
	if (rc)
		goto init_err_pci_clean;

	bnxt_set_rx_skb_mode(bp, false);
	bnxt_set_tpa_flags(bp);
	bnxt_set_ring_params(bp);
	rc = bnxt_set_dflt_rings(bp, true);
	if (rc) {
		netdev_err(bp->dev, "Not enough rings available.\n");
		rc = -ENOMEM;
		goto init_err_pci_clean;
	}

	bnxt_fw_init_one_p3(bp);

	if (dev->hw_features & BNXT_HW_FEATURE_VLAN_ALL_RX)
		bp->flags |= BNXT_FLAG_STRIP_VLAN;

	rc = bnxt_init_int_mode(bp);
	if (rc)
		goto init_err_pci_clean;

	/* No TC has been set yet and rings may have been trimmed due to
	 * limited MSIX, so we re-initialize the TX rings per TC.
	 */
	bp->tx_nr_rings_per_tc = bp->tx_nr_rings;

	if (BNXT_PF(bp)) {
		if (!bnxt_pf_wq) {
			bnxt_pf_wq =
				create_singlethread_workqueue("bnxt_pf_wq");
			if (!bnxt_pf_wq) {
				dev_err(&pdev->dev, "Unable to create workqueue.\n");
				rc = -ENOMEM;
				goto init_err_pci_clean;
			}
		}
		rc = bnxt_init_tc(bp);
		if (rc)
			netdev_err(dev, "Failed to initialize TC flower offload, err = %d.\n",
				   rc);
	}

	if (bnxt_ptp_init(bp)) {
		netdev_warn(dev, "PTP initialization failed.\n");
		kfree(bp->ptp_cfg);
		bp->ptp_cfg = NULL;
	}
	bnxt_inv_fw_health_reg(bp);
	bnxt_dl_register(bp);

	rc = register_netdev(dev);
	if (rc)
		goto init_err_cleanup;

	if (BNXT_PF(bp))
		devlink_port_type_eth_set(&bp->dl_port, bp->dev);
	bnxt_dl_fw_reporters_create(bp);

	netdev_info(dev, "%s found at mem %lx, node addr %pM\n",
		    board_info[ent->driver_data].name,
		    (long)pci_resource_start(pdev, 0), dev->dev_addr);
	pcie_print_link_status(pdev);

	pci_save_state(pdev);
	return 0;

init_err_cleanup:
	bnxt_dl_unregister(bp);
	bnxt_shutdown_tc(bp);
	bnxt_clear_int_mode(bp);

init_err_pci_clean:
	bnxt_hwrm_func_drv_unrgtr(bp);
	bnxt_free_hwrm_short_cmd_req(bp);
	bnxt_free_hwrm_resources(bp);
	bnxt_ethtool_free(bp);
	kfree(bp->ptp_cfg);
	bp->ptp_cfg = NULL;
	kfree(bp->fw_health);
	bp->fw_health = NULL;
	bnxt_cleanup_pci(bp);
	bnxt_free_ctx_mem(bp);
	kfree(bp->ctx);
	bp->ctx = NULL;
	kfree(bp->rss_indir_tbl);
	bp->rss_indir_tbl = NULL;

init_err_free:
	free_netdev(dev);
	return rc;
}

static void bnxt_shutdown(struct pci_dev *pdev)
{
	struct net_device *dev = pci_get_drvdata(pdev);
	struct bnxt *bp;

	if (!dev)
		return;

	rtnl_lock();
	bp = netdev_priv(dev);
	if (!bp)
		goto shutdown_exit;

	if (netif_running(dev))
		dev_close(dev);

	bnxt_ulp_shutdown(bp);
	bnxt_clear_int_mode(bp);
	pci_disable_device(pdev);

	if (system_state == SYSTEM_POWER_OFF) {
		pci_wake_from_d3(pdev, bp->wol);
		pci_set_power_state(pdev, PCI_D3hot);
	}

shutdown_exit:
	rtnl_unlock();
}

#ifdef CONFIG_PM_SLEEP
static int bnxt_suspend(struct device *device)
{
	struct net_device *dev = dev_get_drvdata(device);
	struct bnxt *bp = netdev_priv(dev);
	int rc = 0;

	rtnl_lock();
	bnxt_ulp_stop(bp);
	if (netif_running(dev)) {
		netif_device_detach(dev);
		rc = bnxt_close(dev);
	}
	bnxt_hwrm_func_drv_unrgtr(bp);
	pci_disable_device(bp->pdev);
	bnxt_free_ctx_mem(bp);
	kfree(bp->ctx);
	bp->ctx = NULL;
	rtnl_unlock();
	return rc;
}

static int bnxt_resume(struct device *device)
{
	struct net_device *dev = dev_get_drvdata(device);
	struct bnxt *bp = netdev_priv(dev);
	int rc = 0;

	rtnl_lock();
	rc = pci_enable_device(bp->pdev);
	if (rc) {
		netdev_err(dev, "Cannot re-enable PCI device during resume, err = %d\n",
			   rc);
		goto resume_exit;
	}
	pci_set_master(bp->pdev);
	if (bnxt_hwrm_ver_get(bp)) {
		rc = -ENODEV;
		goto resume_exit;
	}
	rc = bnxt_hwrm_func_reset(bp);
	if (rc) {
		rc = -EBUSY;
		goto resume_exit;
	}

	rc = bnxt_hwrm_func_qcaps(bp);
	if (rc)
		goto resume_exit;

	if (bnxt_hwrm_func_drv_rgtr(bp, NULL, 0, false)) {
		rc = -ENODEV;
		goto resume_exit;
	}

	bnxt_get_wol_settings(bp);
	if (netif_running(dev)) {
		rc = bnxt_open(dev);
		if (!rc)
			netif_device_attach(dev);
	}

resume_exit:
	bnxt_ulp_start(bp, rc);
	if (!rc)
		bnxt_reenable_sriov(bp);
	rtnl_unlock();
	return rc;
}

static SIMPLE_DEV_PM_OPS(bnxt_pm_ops, bnxt_suspend, bnxt_resume);
#define BNXT_PM_OPS (&bnxt_pm_ops)

#else

#define BNXT_PM_OPS NULL

#endif /* CONFIG_PM_SLEEP */

/**
 * bnxt_io_error_detected - called when PCI error is detected
 * @pdev: Pointer to PCI device
 * @state: The current pci connection state
 *
 * This function is called after a PCI bus error affecting
 * this device has been detected.
 */
static pci_ers_result_t bnxt_io_error_detected(struct pci_dev *pdev,
					       pci_channel_state_t state)
{
	struct net_device *netdev = pci_get_drvdata(pdev);
	struct bnxt *bp = netdev_priv(netdev);

	netdev_info(netdev, "PCI I/O error detected\n");

	rtnl_lock();
	netif_device_detach(netdev);

	bnxt_ulp_stop(bp);

	if (state == pci_channel_io_perm_failure) {
		rtnl_unlock();
		return PCI_ERS_RESULT_DISCONNECT;
	}

	if (state == pci_channel_io_frozen)
		set_bit(BNXT_STATE_PCI_CHANNEL_IO_FROZEN, &bp->state);

	if (netif_running(netdev))
		bnxt_close(netdev);

	pci_disable_device(pdev);
	bnxt_free_ctx_mem(bp);
	kfree(bp->ctx);
	bp->ctx = NULL;
	rtnl_unlock();

	/* Request a slot slot reset. */
	return PCI_ERS_RESULT_NEED_RESET;
}

/**
 * bnxt_io_slot_reset - called after the pci bus has been reset.
 * @pdev: Pointer to PCI device
 *
 * Restart the card from scratch, as if from a cold-boot.
 * At this point, the card has exprienced a hard reset,
 * followed by fixups by BIOS, and has its config space
 * set up identically to what it was at cold boot.
 */
static pci_ers_result_t bnxt_io_slot_reset(struct pci_dev *pdev)
{
	pci_ers_result_t result = PCI_ERS_RESULT_DISCONNECT;
	struct net_device *netdev = pci_get_drvdata(pdev);
	struct bnxt *bp = netdev_priv(netdev);
	int err = 0, off;

	netdev_info(bp->dev, "PCI Slot Reset\n");

	rtnl_lock();

	if (pci_enable_device(pdev)) {
		dev_err(&pdev->dev,
			"Cannot re-enable PCI device after reset.\n");
	} else {
		pci_set_master(pdev);
		/* Upon fatal error, our device internal logic that latches to
		 * BAR value is getting reset and will restore only upon
		 * rewritting the BARs.
		 *
		 * As pci_restore_state() does not re-write the BARs if the
		 * value is same as saved value earlier, driver needs to
		 * write the BARs to 0 to force restore, in case of fatal error.
		 */
		if (test_and_clear_bit(BNXT_STATE_PCI_CHANNEL_IO_FROZEN,
				       &bp->state)) {
			for (off = PCI_BASE_ADDRESS_0;
			     off <= PCI_BASE_ADDRESS_5; off += 4)
				pci_write_config_dword(bp->pdev, off, 0);
		}
		pci_restore_state(pdev);
		pci_save_state(pdev);

		err = bnxt_hwrm_func_reset(bp);
		if (!err)
			result = PCI_ERS_RESULT_RECOVERED;
	}

	rtnl_unlock();

	return result;
}

/**
 * bnxt_io_resume - called when traffic can start flowing again.
 * @pdev: Pointer to PCI device
 *
 * This callback is called when the error recovery driver tells
 * us that its OK to resume normal operation.
 */
static void bnxt_io_resume(struct pci_dev *pdev)
{
	struct net_device *netdev = pci_get_drvdata(pdev);
	struct bnxt *bp = netdev_priv(netdev);
	int err;

	netdev_info(bp->dev, "PCI Slot Resume\n");
	rtnl_lock();

	err = bnxt_hwrm_func_qcaps(bp);
	if (!err && netif_running(netdev))
		err = bnxt_open(netdev);

	bnxt_ulp_start(bp, err);
	if (!err) {
		bnxt_reenable_sriov(bp);
		netif_device_attach(netdev);
	}

	rtnl_unlock();
}

static const struct pci_error_handlers bnxt_err_handler = {
	.error_detected	= bnxt_io_error_detected,
	.slot_reset	= bnxt_io_slot_reset,
	.resume		= bnxt_io_resume
};

static struct pci_driver bnxt_pci_driver = {
	.name		= DRV_MODULE_NAME,
	.id_table	= bnxt_pci_tbl,
	.probe		= bnxt_init_one,
	.remove		= bnxt_remove_one,
	.shutdown	= bnxt_shutdown,
	.driver.pm	= BNXT_PM_OPS,
	.err_handler	= &bnxt_err_handler,
#if defined(CONFIG_BNXT_SRIOV)
	.sriov_configure = bnxt_sriov_configure,
#endif
};

static int __init bnxt_init(void)
{
	bnxt_debug_init();
	return pci_register_driver(&bnxt_pci_driver);
}

static void __exit bnxt_exit(void)
{
	pci_unregister_driver(&bnxt_pci_driver);
	if (bnxt_pf_wq)
		destroy_workqueue(bnxt_pf_wq);
	bnxt_debug_exit();
}

module_init(bnxt_init);
module_exit(bnxt_exit);<|MERGE_RESOLUTION|>--- conflicted
+++ resolved
@@ -6984,12 +6984,9 @@
 static void bnxt_hwrm_set_pg_attr(struct bnxt_ring_mem_info *rmem, u8 *pg_attr,
 				  __le64 *pg_dir)
 {
-<<<<<<< HEAD
-=======
 	if (!rmem->nr_pages)
 		return;
 
->>>>>>> 754a0abe
 	BNXT_SET_CTX_PAGE_ATTR(*pg_attr);
 	if (rmem->depth >= 1) {
 		if (rmem->depth == 2)
@@ -9685,10 +9682,7 @@
 	struct hwrm_func_drv_if_change_input req = {0};
 	bool fw_reset = !bp->irq_tbl;
 	bool resc_reinit = false;
-<<<<<<< HEAD
-=======
 	int rc, retry = 0;
->>>>>>> 754a0abe
 	u32 flags = 0;
 
 	if (!(bp->fw_cap & BNXT_FW_CAP_IF_CHANGE))
