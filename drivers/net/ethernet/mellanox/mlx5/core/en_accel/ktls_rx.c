--- conflicted
+++ resolved
@@ -73,8 +73,6 @@
 	refcount_inc(&priv_rx->resync.refcnt);
 }
 
-<<<<<<< HEAD
-=======
 struct mlx5e_ktls_resync_resp {
 	/* protects list changes */
 	spinlock_t lock;
@@ -101,7 +99,6 @@
 	return resp_list;
 }
 
->>>>>>> 754a0abe
 static int mlx5e_ktls_create_tir(struct mlx5_core_dev *mdev, u32 *tirn, u32 rqtn)
 {
 	int err, inlen;
@@ -703,8 +700,6 @@
 	 * processed.
 	 */
 	mlx5e_ktls_priv_rx_put(priv_rx);
-<<<<<<< HEAD
-=======
 }
 
 bool mlx5e_ktls_rx_handle_resync_list(struct mlx5e_channel *c, int budget)
@@ -767,5 +762,4 @@
 	}
 
 	return i == budget;
->>>>>>> 754a0abe
 }