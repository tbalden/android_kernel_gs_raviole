--- conflicted
+++ resolved
@@ -463,12 +463,7 @@
 	ct_dbg("Deleting ct entry rule in zone %d", entry->tuple.zone);
 
 	mlx5_tc_rule_delete(netdev_priv(ct_priv->netdev), zone_rule->rule, attr);
-<<<<<<< HEAD
-	mlx5e_mod_hdr_detach(ct_priv->dev,
-			     ct_priv->mod_hdr_tbl, zone_rule->mh);
-=======
 	mlx5_tc_ct_entry_destroy_mod_hdr(ct_priv, zone_rule->attr, zone_rule->mh);
->>>>>>> 754a0abe
 	mlx5_put_label_mapping(ct_priv, attr->ct_attr.ct_labels_id);
 	kfree(attr);
 }
@@ -799,12 +794,7 @@
 	return 0;
 
 err_rule:
-<<<<<<< HEAD
-	mlx5e_mod_hdr_detach(ct_priv->dev,
-			     ct_priv->mod_hdr_tbl, zone_rule->mh);
-=======
 	mlx5_tc_ct_entry_destroy_mod_hdr(ct_priv, zone_rule->attr, zone_rule->mh);
->>>>>>> 754a0abe
 	mlx5_put_label_mapping(ct_priv, attr->ct_attr.ct_labels_id);
 err_mod_hdr:
 	kfree(attr);
@@ -954,30 +944,12 @@
 	}
 
 	if (rev_entry && refcount_inc_not_zero(&rev_entry->counter->refcount)) {
-<<<<<<< HEAD
-		ct_dbg("Using shared counter entry=0x%p rev=0x%p\n", entry, rev_entry);
-=======
 		ct_dbg("Using shared counter entry=0x%p rev=0x%p", entry, rev_entry);
->>>>>>> 754a0abe
 		shared_counter = rev_entry->counter;
 		spin_unlock_bh(&ct_priv->ht_lock);
 
 		mlx5_tc_ct_entry_put(rev_entry);
 		return shared_counter;
-<<<<<<< HEAD
-	}
-
-	spin_unlock_bh(&ct_priv->ht_lock);
-
-create_counter:
-
-	shared_counter = mlx5_tc_ct_counter_create(ct_priv);
-	if (IS_ERR(shared_counter)) {
-		ret = PTR_ERR(shared_counter);
-		return ERR_PTR(ret);
-	}
-
-=======
 	}
 
 	spin_unlock_bh(&ct_priv->ht_lock);
@@ -988,7 +960,6 @@
 	if (IS_ERR(shared_counter))
 		return shared_counter;
 
->>>>>>> 754a0abe
 	shared_counter->is_shared = true;
 	refcount_set(&shared_counter->refcount, 1);
 	return shared_counter;
@@ -1177,15 +1148,9 @@
 		spin_unlock_bh(&ct_priv->ht_lock);
 		return -EINVAL;
 	}
-<<<<<<< HEAD
 
 	spin_unlock_bh(&ct_priv->ht_lock);
 
-=======
-
-	spin_unlock_bh(&ct_priv->ht_lock);
-
->>>>>>> 754a0abe
 	mlx5_fc_query_cached(entry->counter->counter, &bytes, &packets, &lastuse);
 	flow_stats_update(&f->stats, bytes, packets, 0, lastuse,
 			  FLOW_ACTION_HW_STATS_DELAYED);
@@ -2303,7 +2268,6 @@
 	entry = mlx5_tc_ct_entry_get(ct_priv, &tuple);
 	if (!entry) {
 		spin_unlock(&ct_priv->ht_lock);
-<<<<<<< HEAD
 		return false;
 	}
 
@@ -2311,15 +2275,6 @@
 		spin_unlock(&ct_priv->ht_lock);
 		return false;
 	}
-=======
-		return false;
-	}
-
-	if (IS_ERR(entry)) {
-		spin_unlock(&ct_priv->ht_lock);
-		return false;
-	}
->>>>>>> 754a0abe
 	spin_unlock(&ct_priv->ht_lock);
 
 	tcf_ct_flow_table_restore_skb(skb, entry->restore_cookie);
