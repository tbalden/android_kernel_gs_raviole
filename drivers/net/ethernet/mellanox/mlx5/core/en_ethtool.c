/*
 * Copyright (c) 2015, Mellanox Technologies. All rights reserved.
 *
 * This software is available to you under a choice of one of two
 * licenses.  You may choose to be licensed under the terms of the GNU
 * General Public License (GPL) Version 2, available from the file
 * COPYING in the main directory of this source tree, or the
 * OpenIB.org BSD license below:
 *
 *     Redistribution and use in source and binary forms, with or
 *     without modification, are permitted provided that the following
 *     conditions are met:
 *
 *      - Redistributions of source code must retain the above
 *        copyright notice, this list of conditions and the following
 *        disclaimer.
 *
 *      - Redistributions in binary form must reproduce the above
 *        copyright notice, this list of conditions and the following
 *        disclaimer in the documentation and/or other materials
 *        provided with the distribution.
 *
 * THE SOFTWARE IS PROVIDED "AS IS", WITHOUT WARRANTY OF ANY KIND,
 * EXPRESS OR IMPLIED, INCLUDING BUT NOT LIMITED TO THE WARRANTIES OF
 * MERCHANTABILITY, FITNESS FOR A PARTICULAR PURPOSE AND
 * NONINFRINGEMENT. IN NO EVENT SHALL THE AUTHORS OR COPYRIGHT HOLDERS
 * BE LIABLE FOR ANY CLAIM, DAMAGES OR OTHER LIABILITY, WHETHER IN AN
 * ACTION OF CONTRACT, TORT OR OTHERWISE, ARISING FROM, OUT OF OR IN
 * CONNECTION WITH THE SOFTWARE OR THE USE OR OTHER DEALINGS IN THE
 * SOFTWARE.
 */

#include "en.h"
#include "en/port.h"
#include "en/params.h"
#include "en/xsk/pool.h"
#include "en/ptp.h"
#include "lib/clock.h"

void mlx5e_ethtool_get_drvinfo(struct mlx5e_priv *priv,
			       struct ethtool_drvinfo *drvinfo)
{
	struct mlx5_core_dev *mdev = priv->mdev;

	strlcpy(drvinfo->driver, KBUILD_MODNAME, sizeof(drvinfo->driver));
	snprintf(drvinfo->fw_version, sizeof(drvinfo->fw_version),
		 "%d.%d.%04d (%.16s)",
		 fw_rev_maj(mdev), fw_rev_min(mdev), fw_rev_sub(mdev),
		 mdev->board_id);
	strlcpy(drvinfo->bus_info, dev_name(mdev->device),
		sizeof(drvinfo->bus_info));
}

static void mlx5e_get_drvinfo(struct net_device *dev,
			      struct ethtool_drvinfo *drvinfo)
{
	struct mlx5e_priv *priv = netdev_priv(dev);

	mlx5e_ethtool_get_drvinfo(priv, drvinfo);
}

struct ptys2ethtool_config {
	__ETHTOOL_DECLARE_LINK_MODE_MASK(supported);
	__ETHTOOL_DECLARE_LINK_MODE_MASK(advertised);
};

static
struct ptys2ethtool_config ptys2legacy_ethtool_table[MLX5E_LINK_MODES_NUMBER];
static
struct ptys2ethtool_config ptys2ext_ethtool_table[MLX5E_EXT_LINK_MODES_NUMBER];

#define MLX5_BUILD_PTYS2ETHTOOL_CONFIG(reg_, table, ...)                  \
	({                                                              \
		struct ptys2ethtool_config *cfg;                        \
		const unsigned int modes[] = { __VA_ARGS__ };           \
		unsigned int i, bit, idx;                               \
		cfg = &ptys2##table##_ethtool_table[reg_];		\
		bitmap_zero(cfg->supported,                             \
			    __ETHTOOL_LINK_MODE_MASK_NBITS);            \
		bitmap_zero(cfg->advertised,                            \
			    __ETHTOOL_LINK_MODE_MASK_NBITS);            \
		for (i = 0 ; i < ARRAY_SIZE(modes) ; ++i) {             \
			bit = modes[i] % 64;                            \
			idx = modes[i] / 64;                            \
			__set_bit(bit, &cfg->supported[idx]);           \
			__set_bit(bit, &cfg->advertised[idx]);          \
		}                                                       \
	})

void mlx5e_build_ptys2ethtool_map(void)
{
	memset(ptys2legacy_ethtool_table, 0, sizeof(ptys2legacy_ethtool_table));
	memset(ptys2ext_ethtool_table, 0, sizeof(ptys2ext_ethtool_table));
	MLX5_BUILD_PTYS2ETHTOOL_CONFIG(MLX5E_1000BASE_CX_SGMII, legacy,
				       ETHTOOL_LINK_MODE_1000baseKX_Full_BIT);
	MLX5_BUILD_PTYS2ETHTOOL_CONFIG(MLX5E_1000BASE_KX, legacy,
				       ETHTOOL_LINK_MODE_1000baseKX_Full_BIT);
	MLX5_BUILD_PTYS2ETHTOOL_CONFIG(MLX5E_10GBASE_CX4, legacy,
				       ETHTOOL_LINK_MODE_10000baseKX4_Full_BIT);
	MLX5_BUILD_PTYS2ETHTOOL_CONFIG(MLX5E_10GBASE_KX4, legacy,
				       ETHTOOL_LINK_MODE_10000baseKX4_Full_BIT);
	MLX5_BUILD_PTYS2ETHTOOL_CONFIG(MLX5E_10GBASE_KR, legacy,
				       ETHTOOL_LINK_MODE_10000baseKR_Full_BIT);
	MLX5_BUILD_PTYS2ETHTOOL_CONFIG(MLX5E_20GBASE_KR2, legacy,
				       ETHTOOL_LINK_MODE_20000baseKR2_Full_BIT);
	MLX5_BUILD_PTYS2ETHTOOL_CONFIG(MLX5E_40GBASE_CR4, legacy,
				       ETHTOOL_LINK_MODE_40000baseCR4_Full_BIT);
	MLX5_BUILD_PTYS2ETHTOOL_CONFIG(MLX5E_40GBASE_KR4, legacy,
				       ETHTOOL_LINK_MODE_40000baseKR4_Full_BIT);
	MLX5_BUILD_PTYS2ETHTOOL_CONFIG(MLX5E_56GBASE_R4, legacy,
				       ETHTOOL_LINK_MODE_56000baseKR4_Full_BIT);
	MLX5_BUILD_PTYS2ETHTOOL_CONFIG(MLX5E_10GBASE_CR, legacy,
				       ETHTOOL_LINK_MODE_10000baseKR_Full_BIT);
	MLX5_BUILD_PTYS2ETHTOOL_CONFIG(MLX5E_10GBASE_SR, legacy,
				       ETHTOOL_LINK_MODE_10000baseKR_Full_BIT);
	MLX5_BUILD_PTYS2ETHTOOL_CONFIG(MLX5E_10GBASE_ER, legacy,
				       ETHTOOL_LINK_MODE_10000baseKR_Full_BIT);
	MLX5_BUILD_PTYS2ETHTOOL_CONFIG(MLX5E_40GBASE_SR4, legacy,
				       ETHTOOL_LINK_MODE_40000baseSR4_Full_BIT);
	MLX5_BUILD_PTYS2ETHTOOL_CONFIG(MLX5E_40GBASE_LR4, legacy,
				       ETHTOOL_LINK_MODE_40000baseLR4_Full_BIT);
	MLX5_BUILD_PTYS2ETHTOOL_CONFIG(MLX5E_50GBASE_SR2, legacy,
				       ETHTOOL_LINK_MODE_50000baseSR2_Full_BIT);
	MLX5_BUILD_PTYS2ETHTOOL_CONFIG(MLX5E_100GBASE_CR4, legacy,
				       ETHTOOL_LINK_MODE_100000baseCR4_Full_BIT);
	MLX5_BUILD_PTYS2ETHTOOL_CONFIG(MLX5E_100GBASE_SR4, legacy,
				       ETHTOOL_LINK_MODE_100000baseSR4_Full_BIT);
	MLX5_BUILD_PTYS2ETHTOOL_CONFIG(MLX5E_100GBASE_KR4, legacy,
				       ETHTOOL_LINK_MODE_100000baseKR4_Full_BIT);
	MLX5_BUILD_PTYS2ETHTOOL_CONFIG(MLX5E_100GBASE_LR4, legacy,
				       ETHTOOL_LINK_MODE_100000baseLR4_ER4_Full_BIT);
	MLX5_BUILD_PTYS2ETHTOOL_CONFIG(MLX5E_10GBASE_T, legacy,
				       ETHTOOL_LINK_MODE_10000baseT_Full_BIT);
	MLX5_BUILD_PTYS2ETHTOOL_CONFIG(MLX5E_25GBASE_CR, legacy,
				       ETHTOOL_LINK_MODE_25000baseCR_Full_BIT);
	MLX5_BUILD_PTYS2ETHTOOL_CONFIG(MLX5E_25GBASE_KR, legacy,
				       ETHTOOL_LINK_MODE_25000baseKR_Full_BIT);
	MLX5_BUILD_PTYS2ETHTOOL_CONFIG(MLX5E_25GBASE_SR, legacy,
				       ETHTOOL_LINK_MODE_25000baseSR_Full_BIT);
	MLX5_BUILD_PTYS2ETHTOOL_CONFIG(MLX5E_50GBASE_CR2, legacy,
				       ETHTOOL_LINK_MODE_50000baseCR2_Full_BIT);
	MLX5_BUILD_PTYS2ETHTOOL_CONFIG(MLX5E_50GBASE_KR2, legacy,
				       ETHTOOL_LINK_MODE_50000baseKR2_Full_BIT);
	MLX5_BUILD_PTYS2ETHTOOL_CONFIG(MLX5E_SGMII_100M, ext,
				       ETHTOOL_LINK_MODE_100baseT_Full_BIT);
	MLX5_BUILD_PTYS2ETHTOOL_CONFIG(MLX5E_1000BASE_X_SGMII, ext,
				       ETHTOOL_LINK_MODE_1000baseT_Full_BIT,
				       ETHTOOL_LINK_MODE_1000baseKX_Full_BIT,
				       ETHTOOL_LINK_MODE_1000baseX_Full_BIT);
	MLX5_BUILD_PTYS2ETHTOOL_CONFIG(MLX5E_5GBASE_R, ext,
				       ETHTOOL_LINK_MODE_5000baseT_Full_BIT);
	MLX5_BUILD_PTYS2ETHTOOL_CONFIG(MLX5E_10GBASE_XFI_XAUI_1, ext,
				       ETHTOOL_LINK_MODE_10000baseT_Full_BIT,
				       ETHTOOL_LINK_MODE_10000baseKR_Full_BIT,
				       ETHTOOL_LINK_MODE_10000baseR_FEC_BIT,
				       ETHTOOL_LINK_MODE_10000baseCR_Full_BIT,
				       ETHTOOL_LINK_MODE_10000baseSR_Full_BIT,
				       ETHTOOL_LINK_MODE_10000baseLR_Full_BIT,
				       ETHTOOL_LINK_MODE_10000baseER_Full_BIT);
	MLX5_BUILD_PTYS2ETHTOOL_CONFIG(MLX5E_40GBASE_XLAUI_4_XLPPI_4, ext,
				       ETHTOOL_LINK_MODE_40000baseKR4_Full_BIT,
				       ETHTOOL_LINK_MODE_40000baseCR4_Full_BIT,
				       ETHTOOL_LINK_MODE_40000baseSR4_Full_BIT,
				       ETHTOOL_LINK_MODE_40000baseLR4_Full_BIT);
	MLX5_BUILD_PTYS2ETHTOOL_CONFIG(MLX5E_25GAUI_1_25GBASE_CR_KR, ext,
				       ETHTOOL_LINK_MODE_25000baseCR_Full_BIT,
				       ETHTOOL_LINK_MODE_25000baseKR_Full_BIT,
				       ETHTOOL_LINK_MODE_25000baseSR_Full_BIT);
	MLX5_BUILD_PTYS2ETHTOOL_CONFIG(MLX5E_50GAUI_2_LAUI_2_50GBASE_CR2_KR2,
				       ext,
				       ETHTOOL_LINK_MODE_50000baseCR2_Full_BIT,
				       ETHTOOL_LINK_MODE_50000baseKR2_Full_BIT,
				       ETHTOOL_LINK_MODE_50000baseSR2_Full_BIT);
	MLX5_BUILD_PTYS2ETHTOOL_CONFIG(MLX5E_50GAUI_1_LAUI_1_50GBASE_CR_KR, ext,
				       ETHTOOL_LINK_MODE_50000baseKR_Full_BIT,
				       ETHTOOL_LINK_MODE_50000baseSR_Full_BIT,
				       ETHTOOL_LINK_MODE_50000baseCR_Full_BIT,
				       ETHTOOL_LINK_MODE_50000baseLR_ER_FR_Full_BIT,
				       ETHTOOL_LINK_MODE_50000baseDR_Full_BIT);
	MLX5_BUILD_PTYS2ETHTOOL_CONFIG(MLX5E_CAUI_4_100GBASE_CR4_KR4, ext,
				       ETHTOOL_LINK_MODE_100000baseKR4_Full_BIT,
				       ETHTOOL_LINK_MODE_100000baseSR4_Full_BIT,
				       ETHTOOL_LINK_MODE_100000baseCR4_Full_BIT,
				       ETHTOOL_LINK_MODE_100000baseLR4_ER4_Full_BIT);
	MLX5_BUILD_PTYS2ETHTOOL_CONFIG(MLX5E_100GAUI_2_100GBASE_CR2_KR2, ext,
				       ETHTOOL_LINK_MODE_100000baseKR2_Full_BIT,
				       ETHTOOL_LINK_MODE_100000baseSR2_Full_BIT,
				       ETHTOOL_LINK_MODE_100000baseCR2_Full_BIT,
				       ETHTOOL_LINK_MODE_100000baseLR2_ER2_FR2_Full_BIT,
				       ETHTOOL_LINK_MODE_100000baseDR2_Full_BIT);
	MLX5_BUILD_PTYS2ETHTOOL_CONFIG(MLX5E_200GAUI_4_200GBASE_CR4_KR4, ext,
				       ETHTOOL_LINK_MODE_200000baseKR4_Full_BIT,
				       ETHTOOL_LINK_MODE_200000baseSR4_Full_BIT,
				       ETHTOOL_LINK_MODE_200000baseLR4_ER4_FR4_Full_BIT,
				       ETHTOOL_LINK_MODE_200000baseDR4_Full_BIT,
				       ETHTOOL_LINK_MODE_200000baseCR4_Full_BIT);
	MLX5_BUILD_PTYS2ETHTOOL_CONFIG(MLX5E_100GAUI_1_100GBASE_CR_KR, ext,
				       ETHTOOL_LINK_MODE_100000baseKR_Full_BIT,
				       ETHTOOL_LINK_MODE_100000baseSR_Full_BIT,
				       ETHTOOL_LINK_MODE_100000baseLR_ER_FR_Full_BIT,
				       ETHTOOL_LINK_MODE_100000baseDR_Full_BIT,
				       ETHTOOL_LINK_MODE_100000baseCR_Full_BIT);
	MLX5_BUILD_PTYS2ETHTOOL_CONFIG(MLX5E_200GAUI_2_200GBASE_CR2_KR2, ext,
				       ETHTOOL_LINK_MODE_200000baseKR2_Full_BIT,
				       ETHTOOL_LINK_MODE_200000baseSR2_Full_BIT,
				       ETHTOOL_LINK_MODE_200000baseLR2_ER2_FR2_Full_BIT,
				       ETHTOOL_LINK_MODE_200000baseDR2_Full_BIT,
				       ETHTOOL_LINK_MODE_200000baseCR2_Full_BIT);
	MLX5_BUILD_PTYS2ETHTOOL_CONFIG(MLX5E_400GAUI_4_400GBASE_CR4_KR4, ext,
				       ETHTOOL_LINK_MODE_400000baseKR4_Full_BIT,
				       ETHTOOL_LINK_MODE_400000baseSR4_Full_BIT,
				       ETHTOOL_LINK_MODE_400000baseLR4_ER4_FR4_Full_BIT,
				       ETHTOOL_LINK_MODE_400000baseDR4_Full_BIT,
				       ETHTOOL_LINK_MODE_400000baseCR4_Full_BIT);
}

static void mlx5e_ethtool_get_speed_arr(struct mlx5_core_dev *mdev,
					struct ptys2ethtool_config **arr,
					u32 *size)
{
	bool ext = mlx5e_ptys_ext_supported(mdev);

	*arr = ext ? ptys2ext_ethtool_table : ptys2legacy_ethtool_table;
	*size = ext ? ARRAY_SIZE(ptys2ext_ethtool_table) :
		      ARRAY_SIZE(ptys2legacy_ethtool_table);
}

typedef int (*mlx5e_pflag_handler)(struct net_device *netdev, bool enable);

struct pflag_desc {
	char name[ETH_GSTRING_LEN];
	mlx5e_pflag_handler handler;
};

static const struct pflag_desc mlx5e_priv_flags[MLX5E_NUM_PFLAGS];

int mlx5e_ethtool_get_sset_count(struct mlx5e_priv *priv, int sset)
{
	switch (sset) {
	case ETH_SS_STATS:
		return mlx5e_stats_total_num(priv);
	case ETH_SS_PRIV_FLAGS:
		return MLX5E_NUM_PFLAGS;
	case ETH_SS_TEST:
		return mlx5e_self_test_num(priv);
	default:
		return -EOPNOTSUPP;
	}
}

static int mlx5e_get_sset_count(struct net_device *dev, int sset)
{
	struct mlx5e_priv *priv = netdev_priv(dev);

	return mlx5e_ethtool_get_sset_count(priv, sset);
}

void mlx5e_ethtool_get_strings(struct mlx5e_priv *priv, u32 stringset, u8 *data)
{
	int i;

	switch (stringset) {
	case ETH_SS_PRIV_FLAGS:
		for (i = 0; i < MLX5E_NUM_PFLAGS; i++)
			strcpy(data + i * ETH_GSTRING_LEN,
			       mlx5e_priv_flags[i].name);
		break;

	case ETH_SS_TEST:
		for (i = 0; i < mlx5e_self_test_num(priv); i++)
			strcpy(data + i * ETH_GSTRING_LEN,
			       mlx5e_self_tests[i]);
		break;

	case ETH_SS_STATS:
		mlx5e_stats_fill_strings(priv, data);
		break;
	}
}

static void mlx5e_get_strings(struct net_device *dev, u32 stringset, u8 *data)
{
	struct mlx5e_priv *priv = netdev_priv(dev);

	mlx5e_ethtool_get_strings(priv, stringset, data);
}

void mlx5e_ethtool_get_ethtool_stats(struct mlx5e_priv *priv,
				     struct ethtool_stats *stats, u64 *data)
{
	int idx = 0;

	mutex_lock(&priv->state_lock);
	mlx5e_stats_update(priv);
	mutex_unlock(&priv->state_lock);

	mlx5e_stats_fill(priv, data, idx);
}

static void mlx5e_get_ethtool_stats(struct net_device *dev,
				    struct ethtool_stats *stats,
				    u64 *data)
{
	struct mlx5e_priv *priv = netdev_priv(dev);

	mlx5e_ethtool_get_ethtool_stats(priv, stats, data);
}

void mlx5e_ethtool_get_ringparam(struct mlx5e_priv *priv,
				 struct ethtool_ringparam *param)
{
	param->rx_max_pending = 1 << MLX5E_PARAMS_MAXIMUM_LOG_RQ_SIZE;
	param->tx_max_pending = 1 << MLX5E_PARAMS_MAXIMUM_LOG_SQ_SIZE;
	param->rx_pending     = 1 << priv->channels.params.log_rq_mtu_frames;
	param->tx_pending     = 1 << priv->channels.params.log_sq_size;
}

static void mlx5e_get_ringparam(struct net_device *dev,
				struct ethtool_ringparam *param)
{
	struct mlx5e_priv *priv = netdev_priv(dev);

	mlx5e_ethtool_get_ringparam(priv, param);
}

int mlx5e_ethtool_set_ringparam(struct mlx5e_priv *priv,
				struct ethtool_ringparam *param)
{
	struct mlx5e_params new_params;
	u8 log_rq_size;
	u8 log_sq_size;
	int err = 0;

	if (param->rx_jumbo_pending) {
		netdev_info(priv->netdev, "%s: rx_jumbo_pending not supported\n",
			    __func__);
		return -EINVAL;
	}
	if (param->rx_mini_pending) {
		netdev_info(priv->netdev, "%s: rx_mini_pending not supported\n",
			    __func__);
		return -EINVAL;
	}

	if (param->rx_pending < (1 << MLX5E_PARAMS_MINIMUM_LOG_RQ_SIZE)) {
		netdev_info(priv->netdev, "%s: rx_pending (%d) < min (%d)\n",
			    __func__, param->rx_pending,
			    1 << MLX5E_PARAMS_MINIMUM_LOG_RQ_SIZE);
		return -EINVAL;
	}

	if (param->tx_pending < (1 << MLX5E_PARAMS_MINIMUM_LOG_SQ_SIZE)) {
		netdev_info(priv->netdev, "%s: tx_pending (%d) < min (%d)\n",
			    __func__, param->tx_pending,
			    1 << MLX5E_PARAMS_MINIMUM_LOG_SQ_SIZE);
		return -EINVAL;
	}

	log_rq_size = order_base_2(param->rx_pending);
	log_sq_size = order_base_2(param->tx_pending);

	if (log_rq_size == priv->channels.params.log_rq_mtu_frames &&
	    log_sq_size == priv->channels.params.log_sq_size)
		return 0;

	mutex_lock(&priv->state_lock);

	new_params = priv->channels.params;
	new_params.log_rq_mtu_frames = log_rq_size;
	new_params.log_sq_size = log_sq_size;

	err = mlx5e_validate_params(priv->mdev, &new_params);
	if (err)
		goto unlock;

	err = mlx5e_safe_switch_params(priv, &new_params, NULL, NULL, true);

unlock:
	mutex_unlock(&priv->state_lock);

	return err;
}

static int mlx5e_set_ringparam(struct net_device *dev,
			       struct ethtool_ringparam *param)
{
	struct mlx5e_priv *priv = netdev_priv(dev);

	return mlx5e_ethtool_set_ringparam(priv, param);
}

void mlx5e_ethtool_get_channels(struct mlx5e_priv *priv,
				struct ethtool_channels *ch)
{
	mutex_lock(&priv->state_lock);

	ch->max_combined   = priv->max_nch;
	ch->combined_count = priv->channels.params.num_channels;
	if (priv->xsk.refcnt) {
		/* The upper half are XSK queues. */
		ch->max_combined *= 2;
		ch->combined_count *= 2;
	}

	mutex_unlock(&priv->state_lock);
}

static void mlx5e_get_channels(struct net_device *dev,
			       struct ethtool_channels *ch)
{
	struct mlx5e_priv *priv = netdev_priv(dev);

	mlx5e_ethtool_get_channels(priv, ch);
}

int mlx5e_ethtool_set_channels(struct mlx5e_priv *priv,
			       struct ethtool_channels *ch)
{
	struct mlx5e_params *cur_params = &priv->channels.params;
	unsigned int count = ch->combined_count;
	struct mlx5e_params new_params;
	bool arfs_enabled;
	bool opened;
	int err = 0;

	if (!count) {
		netdev_info(priv->netdev, "%s: combined_count=0 not supported\n",
			    __func__);
		return -EINVAL;
	}

	if (cur_params->num_channels == count)
		return 0;

	mutex_lock(&priv->state_lock);

	/* Don't allow changing the number of channels if there is an active
	 * XSK, because the numeration of the XSK and regular RQs will change.
	 */
	if (priv->xsk.refcnt) {
		err = -EINVAL;
		netdev_err(priv->netdev, "%s: AF_XDP is active, cannot change the number of channels\n",
			   __func__);
		goto out;
	}

<<<<<<< HEAD
	new_channels.params = *cur_params;
	new_channels.params.num_channels = count;

	if (!test_bit(MLX5E_STATE_OPENED, &priv->state)) {
		struct mlx5e_params old_params;

		old_params = *cur_params;
		*cur_params = new_channels.params;
		err = mlx5e_num_channels_changed(priv);
		if (err)
			*cur_params = old_params;

=======
	/* Don't allow changing the number of channels if HTB offload is active,
	 * because the numeration of the QoS SQs will change, while per-queue
	 * qdiscs are attached.
	 */
	if (priv->htb.maj_id) {
		err = -EINVAL;
		netdev_err(priv->netdev, "%s: HTB offload is active, cannot change the number of channels\n",
			   __func__);
>>>>>>> 754a0abe
		goto out;
	}

	new_params = *cur_params;
	new_params.num_channels = count;

	opened = test_bit(MLX5E_STATE_OPENED, &priv->state);

	arfs_enabled = opened && (priv->netdev->features & NETIF_F_NTUPLE);
	if (arfs_enabled)
		mlx5e_arfs_disable(priv);

	/* Switch to new channels, set new parameters and close old ones */
	err = mlx5e_safe_switch_params(priv, &new_params,
				       mlx5e_num_channels_changed_ctx, NULL, true);

	if (arfs_enabled) {
		int err2 = mlx5e_arfs_enable(priv);

		if (err2)
			netdev_err(priv->netdev, "%s: mlx5e_arfs_enable failed: %d\n",
				   __func__, err2);
	}

out:
	mutex_unlock(&priv->state_lock);

	return err;
}

static int mlx5e_set_channels(struct net_device *dev,
			      struct ethtool_channels *ch)
{
	struct mlx5e_priv *priv = netdev_priv(dev);

	return mlx5e_ethtool_set_channels(priv, ch);
}

int mlx5e_ethtool_get_coalesce(struct mlx5e_priv *priv,
			       struct ethtool_coalesce *coal)
{
	struct dim_cq_moder *rx_moder, *tx_moder;

	if (!MLX5_CAP_GEN(priv->mdev, cq_moderation))
		return -EOPNOTSUPP;

	rx_moder = &priv->channels.params.rx_cq_moderation;
	coal->rx_coalesce_usecs		= rx_moder->usec;
	coal->rx_max_coalesced_frames	= rx_moder->pkts;
	coal->use_adaptive_rx_coalesce	= priv->channels.params.rx_dim_enabled;

	tx_moder = &priv->channels.params.tx_cq_moderation;
	coal->tx_coalesce_usecs		= tx_moder->usec;
	coal->tx_max_coalesced_frames	= tx_moder->pkts;
	coal->use_adaptive_tx_coalesce	= priv->channels.params.tx_dim_enabled;

	return 0;
}

static int mlx5e_get_coalesce(struct net_device *netdev,
			      struct ethtool_coalesce *coal)
{
	struct mlx5e_priv *priv = netdev_priv(netdev);

	return mlx5e_ethtool_get_coalesce(priv, coal);
}

#define MLX5E_MAX_COAL_TIME		MLX5_MAX_CQ_PERIOD
#define MLX5E_MAX_COAL_FRAMES		MLX5_MAX_CQ_COUNT

static void
mlx5e_set_priv_channels_tx_coalesce(struct mlx5e_priv *priv, struct ethtool_coalesce *coal)
{
	struct mlx5_core_dev *mdev = priv->mdev;
	int tc;
	int i;

	for (i = 0; i < priv->channels.num; ++i) {
		struct mlx5e_channel *c = priv->channels.c[i];

		for (tc = 0; tc < c->num_tc; tc++) {
			mlx5_core_modify_cq_moderation(mdev,
						&c->sq[tc].cq.mcq,
						coal->tx_coalesce_usecs,
						coal->tx_max_coalesced_frames);
		}
	}
}

static void
mlx5e_set_priv_channels_rx_coalesce(struct mlx5e_priv *priv, struct ethtool_coalesce *coal)
{
	struct mlx5_core_dev *mdev = priv->mdev;
	int i;

	for (i = 0; i < priv->channels.num; ++i) {
		struct mlx5e_channel *c = priv->channels.c[i];

		mlx5_core_modify_cq_moderation(mdev, &c->rq.cq.mcq,
					       coal->rx_coalesce_usecs,
					       coal->rx_max_coalesced_frames);
	}
}

int mlx5e_ethtool_set_coalesce(struct mlx5e_priv *priv,
			       struct ethtool_coalesce *coal)
{
	struct dim_cq_moder *rx_moder, *tx_moder;
	struct mlx5_core_dev *mdev = priv->mdev;
	struct mlx5e_params new_params;
	bool reset_rx, reset_tx;
	bool reset = true;
	int err = 0;

	if (!MLX5_CAP_GEN(mdev, cq_moderation))
		return -EOPNOTSUPP;

	if (coal->tx_coalesce_usecs > MLX5E_MAX_COAL_TIME ||
	    coal->rx_coalesce_usecs > MLX5E_MAX_COAL_TIME) {
		netdev_info(priv->netdev, "%s: maximum coalesce time supported is %lu usecs\n",
			    __func__, MLX5E_MAX_COAL_TIME);
		return -ERANGE;
	}

	if (coal->tx_max_coalesced_frames > MLX5E_MAX_COAL_FRAMES ||
	    coal->rx_max_coalesced_frames > MLX5E_MAX_COAL_FRAMES) {
		netdev_info(priv->netdev, "%s: maximum coalesced frames supported is %lu\n",
			    __func__, MLX5E_MAX_COAL_FRAMES);
		return -ERANGE;
	}

	mutex_lock(&priv->state_lock);
	new_params = priv->channels.params;

	rx_moder          = &new_params.rx_cq_moderation;
	rx_moder->usec    = coal->rx_coalesce_usecs;
	rx_moder->pkts    = coal->rx_max_coalesced_frames;
	new_params.rx_dim_enabled = !!coal->use_adaptive_rx_coalesce;

	tx_moder          = &new_params.tx_cq_moderation;
	tx_moder->usec    = coal->tx_coalesce_usecs;
	tx_moder->pkts    = coal->tx_max_coalesced_frames;
<<<<<<< HEAD
	new_channels.params.tx_dim_enabled = !!coal->use_adaptive_tx_coalesce;
=======
	new_params.tx_dim_enabled = !!coal->use_adaptive_tx_coalesce;
>>>>>>> 754a0abe

	reset_rx = !!coal->use_adaptive_rx_coalesce != priv->channels.params.rx_dim_enabled;
	reset_tx = !!coal->use_adaptive_tx_coalesce != priv->channels.params.tx_dim_enabled;

	if (reset_rx) {
		u8 mode = MLX5E_GET_PFLAG(&new_params,
					  MLX5E_PFLAG_RX_CQE_BASED_MODER);

		mlx5e_reset_rx_moderation(&new_params, mode);
	}
	if (reset_tx) {
		u8 mode = MLX5E_GET_PFLAG(&new_params,
					  MLX5E_PFLAG_TX_CQE_BASED_MODER);

		mlx5e_reset_tx_moderation(&new_params, mode);
	}

	/* If DIM state hasn't changed, it's possible to modify interrupt
	 * moderation parameters on the fly, even if the channels are open.
	 */
	if (!reset_rx && !reset_tx && test_bit(MLX5E_STATE_OPENED, &priv->state)) {
		if (!coal->use_adaptive_rx_coalesce)
			mlx5e_set_priv_channels_rx_coalesce(priv, coal);
		if (!coal->use_adaptive_tx_coalesce)
			mlx5e_set_priv_channels_tx_coalesce(priv, coal);
		reset = false;
	}

<<<<<<< HEAD
	if (!test_bit(MLX5E_STATE_OPENED, &priv->state)) {
		priv->channels.params = new_channels.params;
		goto out;
	}

	if (!reset_rx && !reset_tx) {
		if (!coal->use_adaptive_rx_coalesce)
			mlx5e_set_priv_channels_rx_coalesce(priv, coal);
		if (!coal->use_adaptive_tx_coalesce)
			mlx5e_set_priv_channels_tx_coalesce(priv, coal);
		priv->channels.params = new_channels.params;
		goto out;
	}

	err = mlx5e_safe_switch_channels(priv, &new_channels, NULL, NULL);
=======
	err = mlx5e_safe_switch_params(priv, &new_params, NULL, NULL, reset);
>>>>>>> 754a0abe

	mutex_unlock(&priv->state_lock);
	return err;
}

static int mlx5e_set_coalesce(struct net_device *netdev,
			      struct ethtool_coalesce *coal)
{
	struct mlx5e_priv *priv    = netdev_priv(netdev);

	return mlx5e_ethtool_set_coalesce(priv, coal);
}

static void ptys2ethtool_supported_link(struct mlx5_core_dev *mdev,
					unsigned long *supported_modes,
					u32 eth_proto_cap)
{
	unsigned long proto_cap = eth_proto_cap;
	struct ptys2ethtool_config *table;
	u32 max_size;
	int proto;

	mlx5e_ethtool_get_speed_arr(mdev, &table, &max_size);
	for_each_set_bit(proto, &proto_cap, max_size)
		bitmap_or(supported_modes, supported_modes,
			  table[proto].supported,
			  __ETHTOOL_LINK_MODE_MASK_NBITS);
}

static void ptys2ethtool_adver_link(unsigned long *advertising_modes,
				    u32 eth_proto_cap, bool ext)
{
	unsigned long proto_cap = eth_proto_cap;
	struct ptys2ethtool_config *table;
	u32 max_size;
	int proto;

	table = ext ? ptys2ext_ethtool_table : ptys2legacy_ethtool_table;
	max_size = ext ? ARRAY_SIZE(ptys2ext_ethtool_table) :
			 ARRAY_SIZE(ptys2legacy_ethtool_table);

	for_each_set_bit(proto, &proto_cap, max_size)
		bitmap_or(advertising_modes, advertising_modes,
			  table[proto].advertised,
			  __ETHTOOL_LINK_MODE_MASK_NBITS);
}

static const u32 pplm_fec_2_ethtool[] = {
	[MLX5E_FEC_NOFEC] = ETHTOOL_FEC_OFF,
	[MLX5E_FEC_FIRECODE] = ETHTOOL_FEC_BASER,
	[MLX5E_FEC_RS_528_514] = ETHTOOL_FEC_RS,
	[MLX5E_FEC_RS_544_514] = ETHTOOL_FEC_RS,
	[MLX5E_FEC_LLRS_272_257_1] = ETHTOOL_FEC_LLRS,
};

static u32 pplm2ethtool_fec(u_long fec_mode, unsigned long size)
{
	int mode = 0;

	if (!fec_mode)
		return ETHTOOL_FEC_AUTO;

	mode = find_first_bit(&fec_mode, size);

	if (mode < ARRAY_SIZE(pplm_fec_2_ethtool))
		return pplm_fec_2_ethtool[mode];

	return 0;
}

#define MLX5E_ADVERTISE_SUPPORTED_FEC(mlx5_fec, ethtool_fec)		\
	do {								\
		if (mlx5e_fec_in_caps(dev, 1 << (mlx5_fec)))		\
			__set_bit(ethtool_fec,				\
				  link_ksettings->link_modes.supported);\
	} while (0)

static const u32 pplm_fec_2_ethtool_linkmodes[] = {
	[MLX5E_FEC_NOFEC] = ETHTOOL_LINK_MODE_FEC_NONE_BIT,
	[MLX5E_FEC_FIRECODE] = ETHTOOL_LINK_MODE_FEC_BASER_BIT,
	[MLX5E_FEC_RS_528_514] = ETHTOOL_LINK_MODE_FEC_RS_BIT,
	[MLX5E_FEC_RS_544_514] = ETHTOOL_LINK_MODE_FEC_RS_BIT,
	[MLX5E_FEC_LLRS_272_257_1] = ETHTOOL_LINK_MODE_FEC_LLRS_BIT,
};

static int get_fec_supported_advertised(struct mlx5_core_dev *dev,
					struct ethtool_link_ksettings *link_ksettings)
{
	unsigned long active_fec_long;
	u32 active_fec;
	u32 bitn;
	int err;

	err = mlx5e_get_fec_mode(dev, &active_fec, NULL);
	if (err)
		return (err == -EOPNOTSUPP) ? 0 : err;

	MLX5E_ADVERTISE_SUPPORTED_FEC(MLX5E_FEC_NOFEC,
				      ETHTOOL_LINK_MODE_FEC_NONE_BIT);
	MLX5E_ADVERTISE_SUPPORTED_FEC(MLX5E_FEC_FIRECODE,
				      ETHTOOL_LINK_MODE_FEC_BASER_BIT);
	MLX5E_ADVERTISE_SUPPORTED_FEC(MLX5E_FEC_RS_528_514,
				      ETHTOOL_LINK_MODE_FEC_RS_BIT);
	MLX5E_ADVERTISE_SUPPORTED_FEC(MLX5E_FEC_LLRS_272_257_1,
				      ETHTOOL_LINK_MODE_FEC_LLRS_BIT);

	active_fec_long = active_fec;
	/* active fec is a bit set, find out which bit is set and
	 * advertise the corresponding ethtool bit
	 */
	bitn = find_first_bit(&active_fec_long, sizeof(active_fec_long) * BITS_PER_BYTE);
	if (bitn < ARRAY_SIZE(pplm_fec_2_ethtool_linkmodes))
		__set_bit(pplm_fec_2_ethtool_linkmodes[bitn],
			  link_ksettings->link_modes.advertising);

	return 0;
}

static void ptys2ethtool_supported_advertised_port(struct mlx5_core_dev *mdev,
						   struct ethtool_link_ksettings *link_ksettings,
						   u32 eth_proto_cap, u8 connector_type)
{
	if (!MLX5_CAP_PCAM_FEATURE(mdev, ptys_connector_type)) {
		if (eth_proto_cap & (MLX5E_PROT_MASK(MLX5E_10GBASE_CR)
				   | MLX5E_PROT_MASK(MLX5E_10GBASE_SR)
				   | MLX5E_PROT_MASK(MLX5E_40GBASE_CR4)
				   | MLX5E_PROT_MASK(MLX5E_40GBASE_SR4)
				   | MLX5E_PROT_MASK(MLX5E_100GBASE_SR4)
				   | MLX5E_PROT_MASK(MLX5E_1000BASE_CX_SGMII))) {
			ethtool_link_ksettings_add_link_mode(link_ksettings,
							     supported,
							     FIBRE);
			ethtool_link_ksettings_add_link_mode(link_ksettings,
							     advertising,
							     FIBRE);
		}

		if (eth_proto_cap & (MLX5E_PROT_MASK(MLX5E_100GBASE_KR4)
				   | MLX5E_PROT_MASK(MLX5E_40GBASE_KR4)
				   | MLX5E_PROT_MASK(MLX5E_10GBASE_KR)
				   | MLX5E_PROT_MASK(MLX5E_10GBASE_KX4)
				   | MLX5E_PROT_MASK(MLX5E_1000BASE_KX))) {
			ethtool_link_ksettings_add_link_mode(link_ksettings,
							     supported,
							     Backplane);
			ethtool_link_ksettings_add_link_mode(link_ksettings,
							     advertising,
							     Backplane);
		}
		return;
	}

	switch (connector_type) {
	case MLX5E_PORT_TP:
		ethtool_link_ksettings_add_link_mode(link_ksettings,
						     supported, TP);
		ethtool_link_ksettings_add_link_mode(link_ksettings,
						     advertising, TP);
		break;
	case MLX5E_PORT_AUI:
		ethtool_link_ksettings_add_link_mode(link_ksettings,
						     supported, AUI);
		ethtool_link_ksettings_add_link_mode(link_ksettings,
						     advertising, AUI);
		break;
	case MLX5E_PORT_BNC:
		ethtool_link_ksettings_add_link_mode(link_ksettings,
						     supported, BNC);
		ethtool_link_ksettings_add_link_mode(link_ksettings,
						     advertising, BNC);
		break;
	case MLX5E_PORT_MII:
		ethtool_link_ksettings_add_link_mode(link_ksettings,
						     supported, MII);
		ethtool_link_ksettings_add_link_mode(link_ksettings,
						     advertising, MII);
		break;
	case MLX5E_PORT_FIBRE:
		ethtool_link_ksettings_add_link_mode(link_ksettings,
						     supported, FIBRE);
		ethtool_link_ksettings_add_link_mode(link_ksettings,
						     advertising, FIBRE);
		break;
	case MLX5E_PORT_DA:
		ethtool_link_ksettings_add_link_mode(link_ksettings,
						     supported, Backplane);
		ethtool_link_ksettings_add_link_mode(link_ksettings,
						     advertising, Backplane);
		break;
	case MLX5E_PORT_NONE:
	case MLX5E_PORT_OTHER:
	default:
		break;
	}
}

static void get_speed_duplex(struct net_device *netdev,
			     u32 eth_proto_oper, bool force_legacy,
			     u16 data_rate_oper,
			     struct ethtool_link_ksettings *link_ksettings)
{
	struct mlx5e_priv *priv = netdev_priv(netdev);
	u32 speed = SPEED_UNKNOWN;
	u8 duplex = DUPLEX_UNKNOWN;

	if (!netif_carrier_ok(netdev))
		goto out;

	speed = mlx5e_port_ptys2speed(priv->mdev, eth_proto_oper, force_legacy);
	if (!speed) {
		if (data_rate_oper)
			speed = 100 * data_rate_oper;
		else
			speed = SPEED_UNKNOWN;
		goto out;
	}

	duplex = DUPLEX_FULL;

out:
	link_ksettings->base.speed = speed;
	link_ksettings->base.duplex = duplex;
}

static void get_supported(struct mlx5_core_dev *mdev, u32 eth_proto_cap,
			  struct ethtool_link_ksettings *link_ksettings)
{
	unsigned long *supported = link_ksettings->link_modes.supported;
	ptys2ethtool_supported_link(mdev, supported, eth_proto_cap);

	ethtool_link_ksettings_add_link_mode(link_ksettings, supported, Pause);
}

static void get_advertising(u32 eth_proto_cap, u8 tx_pause, u8 rx_pause,
			    struct ethtool_link_ksettings *link_ksettings,
			    bool ext)
{
	unsigned long *advertising = link_ksettings->link_modes.advertising;
	ptys2ethtool_adver_link(advertising, eth_proto_cap, ext);

	if (rx_pause)
		ethtool_link_ksettings_add_link_mode(link_ksettings, advertising, Pause);
	if (tx_pause ^ rx_pause)
		ethtool_link_ksettings_add_link_mode(link_ksettings, advertising, Asym_Pause);
}

static int ptys2connector_type[MLX5E_CONNECTOR_TYPE_NUMBER] = {
		[MLX5E_PORT_UNKNOWN]            = PORT_OTHER,
		[MLX5E_PORT_NONE]               = PORT_NONE,
		[MLX5E_PORT_TP]                 = PORT_TP,
		[MLX5E_PORT_AUI]                = PORT_AUI,
		[MLX5E_PORT_BNC]                = PORT_BNC,
		[MLX5E_PORT_MII]                = PORT_MII,
		[MLX5E_PORT_FIBRE]              = PORT_FIBRE,
		[MLX5E_PORT_DA]                 = PORT_DA,
		[MLX5E_PORT_OTHER]              = PORT_OTHER,
	};

static u8 get_connector_port(struct mlx5_core_dev *mdev, u32 eth_proto, u8 connector_type)
{
	if (MLX5_CAP_PCAM_FEATURE(mdev, ptys_connector_type))
		return ptys2connector_type[connector_type];

	if (eth_proto &
	    (MLX5E_PROT_MASK(MLX5E_10GBASE_SR)   |
	     MLX5E_PROT_MASK(MLX5E_40GBASE_SR4)  |
	     MLX5E_PROT_MASK(MLX5E_100GBASE_SR4) |
	     MLX5E_PROT_MASK(MLX5E_1000BASE_CX_SGMII))) {
		return PORT_FIBRE;
	}

	if (eth_proto &
	    (MLX5E_PROT_MASK(MLX5E_40GBASE_CR4) |
	     MLX5E_PROT_MASK(MLX5E_10GBASE_CR)  |
	     MLX5E_PROT_MASK(MLX5E_100GBASE_CR4))) {
		return PORT_DA;
	}

	if (eth_proto &
	    (MLX5E_PROT_MASK(MLX5E_10GBASE_KX4) |
	     MLX5E_PROT_MASK(MLX5E_10GBASE_KR)  |
	     MLX5E_PROT_MASK(MLX5E_40GBASE_KR4) |
	     MLX5E_PROT_MASK(MLX5E_100GBASE_KR4))) {
		return PORT_NONE;
	}

	return PORT_OTHER;
}

static void get_lp_advertising(struct mlx5_core_dev *mdev, u32 eth_proto_lp,
			       struct ethtool_link_ksettings *link_ksettings)
{
	unsigned long *lp_advertising = link_ksettings->link_modes.lp_advertising;
	bool ext = mlx5e_ptys_ext_supported(mdev);

	ptys2ethtool_adver_link(lp_advertising, eth_proto_lp, ext);
}

int mlx5e_ethtool_get_link_ksettings(struct mlx5e_priv *priv,
				     struct ethtool_link_ksettings *link_ksettings)
{
	struct mlx5_core_dev *mdev = priv->mdev;
	u32 out[MLX5_ST_SZ_DW(ptys_reg)] = {};
	u32 eth_proto_admin;
	u8 an_disable_admin;
	u16 data_rate_oper;
	u32 eth_proto_oper;
	u32 eth_proto_cap;
	u8 connector_type;
	u32 rx_pause = 0;
	u32 tx_pause = 0;
	u32 eth_proto_lp;
	bool admin_ext;
	u8 an_status;
	bool ext;
	int err;

	err = mlx5_query_port_ptys(mdev, out, sizeof(out), MLX5_PTYS_EN, 1);
	if (err) {
		netdev_err(priv->netdev, "%s: query port ptys failed: %d\n",
			   __func__, err);
		goto err_query_regs;
	}
	ext = !!MLX5_GET_ETH_PROTO(ptys_reg, out, true, eth_proto_capability);
	eth_proto_cap    = MLX5_GET_ETH_PROTO(ptys_reg, out, ext,
					      eth_proto_capability);
	eth_proto_admin  = MLX5_GET_ETH_PROTO(ptys_reg, out, ext,
					      eth_proto_admin);
	/* Fields: eth_proto_admin and ext_eth_proto_admin  are
	 * mutually exclusive. Hence try reading legacy advertising
	 * when extended advertising is zero.
	 * admin_ext indicates which proto_admin (ext vs. legacy)
	 * should be read and interpreted
	 */
	admin_ext = ext;
	if (ext && !eth_proto_admin) {
		eth_proto_admin  = MLX5_GET_ETH_PROTO(ptys_reg, out, false,
						      eth_proto_admin);
		admin_ext = false;
	}

	eth_proto_oper   = MLX5_GET_ETH_PROTO(ptys_reg, out, admin_ext,
					      eth_proto_oper);
	eth_proto_lp	    = MLX5_GET(ptys_reg, out, eth_proto_lp_advertise);
	an_disable_admin    = MLX5_GET(ptys_reg, out, an_disable_admin);
	an_status	    = MLX5_GET(ptys_reg, out, an_status);
	connector_type	    = MLX5_GET(ptys_reg, out, connector_type);
	data_rate_oper	    = MLX5_GET(ptys_reg, out, data_rate_oper);

	mlx5_query_port_pause(mdev, &rx_pause, &tx_pause);

	ethtool_link_ksettings_zero_link_mode(link_ksettings, supported);
	ethtool_link_ksettings_zero_link_mode(link_ksettings, advertising);

	get_supported(mdev, eth_proto_cap, link_ksettings);
	get_advertising(eth_proto_admin, tx_pause, rx_pause, link_ksettings,
			admin_ext);
	get_speed_duplex(priv->netdev, eth_proto_oper, !admin_ext,
			 data_rate_oper, link_ksettings);

	eth_proto_oper = eth_proto_oper ? eth_proto_oper : eth_proto_cap;
	connector_type = connector_type < MLX5E_CONNECTOR_TYPE_NUMBER ?
			 connector_type : MLX5E_PORT_UNKNOWN;
	link_ksettings->base.port = get_connector_port(mdev, eth_proto_oper, connector_type);
	ptys2ethtool_supported_advertised_port(mdev, link_ksettings, eth_proto_admin,
					       connector_type);
	get_lp_advertising(mdev, eth_proto_lp, link_ksettings);

	if (an_status == MLX5_AN_COMPLETE)
		ethtool_link_ksettings_add_link_mode(link_ksettings,
						     lp_advertising, Autoneg);

	link_ksettings->base.autoneg = an_disable_admin ? AUTONEG_DISABLE :
							  AUTONEG_ENABLE;
	ethtool_link_ksettings_add_link_mode(link_ksettings, supported,
					     Autoneg);

	err = get_fec_supported_advertised(mdev, link_ksettings);
	if (err) {
		netdev_dbg(priv->netdev, "%s: FEC caps query failed: %d\n",
			   __func__, err);
		err = 0; /* don't fail caps query because of FEC error */
	}

	if (!an_disable_admin)
		ethtool_link_ksettings_add_link_mode(link_ksettings,
						     advertising, Autoneg);

err_query_regs:
	return err;
}

static int mlx5e_get_link_ksettings(struct net_device *netdev,
				    struct ethtool_link_ksettings *link_ksettings)
{
	struct mlx5e_priv *priv = netdev_priv(netdev);

	return mlx5e_ethtool_get_link_ksettings(priv, link_ksettings);
}

static int mlx5e_speed_validate(struct net_device *netdev, bool ext,
				const unsigned long link_modes, u8 autoneg)
{
	/* Extended link-mode has no speed limitations. */
	if (ext)
		return 0;

	if ((link_modes & MLX5E_PROT_MASK(MLX5E_56GBASE_R4)) &&
	    autoneg != AUTONEG_ENABLE) {
		netdev_err(netdev, "%s: 56G link speed requires autoneg enabled\n",
			   __func__);
		return -EINVAL;
	}
	return 0;
}

static u32 mlx5e_ethtool2ptys_adver_link(const unsigned long *link_modes)
{
	u32 i, ptys_modes = 0;

	for (i = 0; i < MLX5E_LINK_MODES_NUMBER; ++i) {
		if (*ptys2legacy_ethtool_table[i].advertised == 0)
			continue;
		if (bitmap_intersects(ptys2legacy_ethtool_table[i].advertised,
				      link_modes,
				      __ETHTOOL_LINK_MODE_MASK_NBITS))
			ptys_modes |= MLX5E_PROT_MASK(i);
	}

	return ptys_modes;
}

static u32 mlx5e_ethtool2ptys_ext_adver_link(const unsigned long *link_modes)
{
	u32 i, ptys_modes = 0;
	unsigned long modes[2];

	for (i = 0; i < MLX5E_EXT_LINK_MODES_NUMBER; ++i) {
		if (ptys2ext_ethtool_table[i].advertised[0] == 0 &&
		    ptys2ext_ethtool_table[i].advertised[1] == 0)
			continue;
		memset(modes, 0, sizeof(modes));
		bitmap_and(modes, ptys2ext_ethtool_table[i].advertised,
			   link_modes, __ETHTOOL_LINK_MODE_MASK_NBITS);

		if (modes[0] == ptys2ext_ethtool_table[i].advertised[0] &&
		    modes[1] == ptys2ext_ethtool_table[i].advertised[1])
			ptys_modes |= MLX5E_PROT_MASK(i);
	}
	return ptys_modes;
}

static bool ext_link_mode_requested(const unsigned long *adver)
{
#define MLX5E_MIN_PTYS_EXT_LINK_MODE_BIT ETHTOOL_LINK_MODE_50000baseKR_Full_BIT
	int size = __ETHTOOL_LINK_MODE_MASK_NBITS - MLX5E_MIN_PTYS_EXT_LINK_MODE_BIT;
	__ETHTOOL_DECLARE_LINK_MODE_MASK(modes) = {0,};

	bitmap_set(modes, MLX5E_MIN_PTYS_EXT_LINK_MODE_BIT, size);
	return bitmap_intersects(modes, adver, __ETHTOOL_LINK_MODE_MASK_NBITS);
}

static bool ext_requested(u8 autoneg, const unsigned long *adver, bool ext_supported)
{
	bool ext_link_mode = ext_link_mode_requested(adver);

	return  autoneg == AUTONEG_ENABLE ? ext_link_mode : ext_supported;
}

int mlx5e_ethtool_set_link_ksettings(struct mlx5e_priv *priv,
				     const struct ethtool_link_ksettings *link_ksettings)
{
	struct mlx5_core_dev *mdev = priv->mdev;
	struct mlx5e_port_eth_proto eproto;
	const unsigned long *adver;
	bool an_changes = false;
	u8 an_disable_admin;
	bool ext_supported;
	u8 an_disable_cap;
	bool an_disable;
	u32 link_modes;
	u8 an_status;
	u8 autoneg;
	u32 speed;
	bool ext;
	int err;

	u32 (*ethtool2ptys_adver_func)(const unsigned long *adver);

	adver = link_ksettings->link_modes.advertising;
	autoneg = link_ksettings->base.autoneg;
	speed = link_ksettings->base.speed;

	ext_supported = mlx5e_ptys_ext_supported(mdev);
	ext = ext_requested(autoneg, adver, ext_supported);
	if (!ext_supported && ext)
		return -EOPNOTSUPP;

	ethtool2ptys_adver_func = ext ? mlx5e_ethtool2ptys_ext_adver_link :
				  mlx5e_ethtool2ptys_adver_link;
	err = mlx5_port_query_eth_proto(mdev, 1, ext, &eproto);
	if (err) {
		netdev_err(priv->netdev, "%s: query port eth proto failed: %d\n",
			   __func__, err);
		goto out;
	}
	link_modes = autoneg == AUTONEG_ENABLE ? ethtool2ptys_adver_func(adver) :
		mlx5e_port_speed2linkmodes(mdev, speed, !ext);

	err = mlx5e_speed_validate(priv->netdev, ext, link_modes, autoneg);
	if (err)
		goto out;

	link_modes = link_modes & eproto.cap;
	if (!link_modes) {
		netdev_err(priv->netdev, "%s: Not supported link mode(s) requested",
			   __func__);
		err = -EINVAL;
		goto out;
	}

	mlx5_port_query_eth_autoneg(mdev, &an_status, &an_disable_cap,
				    &an_disable_admin);

	an_disable = autoneg == AUTONEG_DISABLE;
	an_changes = ((!an_disable && an_disable_admin) ||
		      (an_disable && !an_disable_admin));

	if (!an_changes && link_modes == eproto.admin)
		goto out;

	mlx5_port_set_eth_ptys(mdev, an_disable, link_modes, ext);
	mlx5_toggle_port_link(mdev);

out:
	return err;
}

static int mlx5e_set_link_ksettings(struct net_device *netdev,
				    const struct ethtool_link_ksettings *link_ksettings)
{
	struct mlx5e_priv *priv = netdev_priv(netdev);

	return mlx5e_ethtool_set_link_ksettings(priv, link_ksettings);
}

u32 mlx5e_ethtool_get_rxfh_key_size(struct mlx5e_priv *priv)
{
	return sizeof(priv->rss_params.toeplitz_hash_key);
}

static u32 mlx5e_get_rxfh_key_size(struct net_device *netdev)
{
	struct mlx5e_priv *priv = netdev_priv(netdev);

	return mlx5e_ethtool_get_rxfh_key_size(priv);
}

u32 mlx5e_ethtool_get_rxfh_indir_size(struct mlx5e_priv *priv)
{
	return MLX5E_INDIR_RQT_SIZE;
}

static u32 mlx5e_get_rxfh_indir_size(struct net_device *netdev)
{
	struct mlx5e_priv *priv = netdev_priv(netdev);

	return mlx5e_ethtool_get_rxfh_indir_size(priv);
}

int mlx5e_get_rxfh(struct net_device *netdev, u32 *indir, u8 *key,
		   u8 *hfunc)
{
	struct mlx5e_priv *priv = netdev_priv(netdev);
	struct mlx5e_rss_params *rss = &priv->rss_params;

	if (indir)
		memcpy(indir, rss->indirection_rqt,
		       sizeof(rss->indirection_rqt));

	if (key)
		memcpy(key, rss->toeplitz_hash_key,
		       sizeof(rss->toeplitz_hash_key));

	if (hfunc)
		*hfunc = rss->hfunc;

	return 0;
}

int mlx5e_set_rxfh(struct net_device *dev, const u32 *indir,
		   const u8 *key, const u8 hfunc)
{
	struct mlx5e_priv *priv = netdev_priv(dev);
	struct mlx5e_rss_params *rss = &priv->rss_params;
	int inlen = MLX5_ST_SZ_BYTES(modify_tir_in);
	bool refresh_tirs = false;
	bool refresh_rqt = false;
	void *in;

	if ((hfunc != ETH_RSS_HASH_NO_CHANGE) &&
	    (hfunc != ETH_RSS_HASH_XOR) &&
	    (hfunc != ETH_RSS_HASH_TOP))
		return -EINVAL;

	in = kvzalloc(inlen, GFP_KERNEL);
	if (!in)
		return -ENOMEM;

	mutex_lock(&priv->state_lock);

	if (hfunc != ETH_RSS_HASH_NO_CHANGE && hfunc != rss->hfunc) {
		rss->hfunc = hfunc;
		refresh_rqt = true;
		refresh_tirs = true;
	}

	if (indir) {
		memcpy(rss->indirection_rqt, indir,
		       sizeof(rss->indirection_rqt));
		refresh_rqt = true;
	}

	if (key) {
		memcpy(rss->toeplitz_hash_key, key,
		       sizeof(rss->toeplitz_hash_key));
		refresh_tirs = refresh_tirs || rss->hfunc == ETH_RSS_HASH_TOP;
	}

	if (refresh_rqt && test_bit(MLX5E_STATE_OPENED, &priv->state)) {
		struct mlx5e_redirect_rqt_param rrp = {
			.is_rss = true,
			{
				.rss = {
					.hfunc = rss->hfunc,
					.channels  = &priv->channels,
				},
			},
		};
		u32 rqtn = priv->indir_rqt.rqtn;

		mlx5e_redirect_rqt(priv, rqtn, MLX5E_INDIR_RQT_SIZE, rrp);
	}

	if (refresh_tirs)
		mlx5e_modify_tirs_hash(priv, in);

	mutex_unlock(&priv->state_lock);

	kvfree(in);

	return 0;
}

#define MLX5E_PFC_PREVEN_AUTO_TOUT_MSEC		100
#define MLX5E_PFC_PREVEN_TOUT_MAX_MSEC		8000
#define MLX5E_PFC_PREVEN_MINOR_PRECENT		85
#define MLX5E_PFC_PREVEN_TOUT_MIN_MSEC		80
#define MLX5E_DEVICE_STALL_MINOR_WATERMARK(critical_tout) \
	max_t(u16, MLX5E_PFC_PREVEN_TOUT_MIN_MSEC, \
	      (critical_tout * MLX5E_PFC_PREVEN_MINOR_PRECENT) / 100)

static int mlx5e_get_pfc_prevention_tout(struct net_device *netdev,
					 u16 *pfc_prevention_tout)
{
	struct mlx5e_priv *priv    = netdev_priv(netdev);
	struct mlx5_core_dev *mdev = priv->mdev;

	if (!MLX5_CAP_PCAM_FEATURE((priv)->mdev, pfcc_mask) ||
	    !MLX5_CAP_DEBUG((priv)->mdev, stall_detect))
		return -EOPNOTSUPP;

	return mlx5_query_port_stall_watermark(mdev, pfc_prevention_tout, NULL);
}

static int mlx5e_set_pfc_prevention_tout(struct net_device *netdev,
					 u16 pfc_preven)
{
	struct mlx5e_priv *priv = netdev_priv(netdev);
	struct mlx5_core_dev *mdev = priv->mdev;
	u16 critical_tout;
	u16 minor;

	if (!MLX5_CAP_PCAM_FEATURE((priv)->mdev, pfcc_mask) ||
	    !MLX5_CAP_DEBUG((priv)->mdev, stall_detect))
		return -EOPNOTSUPP;

	critical_tout = (pfc_preven == PFC_STORM_PREVENTION_AUTO) ?
			MLX5E_PFC_PREVEN_AUTO_TOUT_MSEC :
			pfc_preven;

	if (critical_tout != PFC_STORM_PREVENTION_DISABLE &&
	    (critical_tout > MLX5E_PFC_PREVEN_TOUT_MAX_MSEC ||
	     critical_tout < MLX5E_PFC_PREVEN_TOUT_MIN_MSEC)) {
		netdev_info(netdev, "%s: pfc prevention tout not in range (%d-%d)\n",
			    __func__, MLX5E_PFC_PREVEN_TOUT_MIN_MSEC,
			    MLX5E_PFC_PREVEN_TOUT_MAX_MSEC);
		return -EINVAL;
	}

	minor = MLX5E_DEVICE_STALL_MINOR_WATERMARK(critical_tout);
	return mlx5_set_port_stall_watermark(mdev, critical_tout,
					     minor);
}

static int mlx5e_get_tunable(struct net_device *dev,
			     const struct ethtool_tunable *tuna,
			     void *data)
{
	int err;

	switch (tuna->id) {
	case ETHTOOL_PFC_PREVENTION_TOUT:
		err = mlx5e_get_pfc_prevention_tout(dev, data);
		break;
	default:
		err = -EINVAL;
		break;
	}

	return err;
}

static int mlx5e_set_tunable(struct net_device *dev,
			     const struct ethtool_tunable *tuna,
			     const void *data)
{
	struct mlx5e_priv *priv = netdev_priv(dev);
	int err;

	mutex_lock(&priv->state_lock);

	switch (tuna->id) {
	case ETHTOOL_PFC_PREVENTION_TOUT:
		err = mlx5e_set_pfc_prevention_tout(dev, *(u16 *)data);
		break;
	default:
		err = -EINVAL;
		break;
	}

	mutex_unlock(&priv->state_lock);
	return err;
}

static void mlx5e_get_pause_stats(struct net_device *netdev,
				  struct ethtool_pause_stats *pause_stats)
{
	struct mlx5e_priv *priv = netdev_priv(netdev);

	mlx5e_stats_pause_get(priv, pause_stats);
}

void mlx5e_ethtool_get_pauseparam(struct mlx5e_priv *priv,
				  struct ethtool_pauseparam *pauseparam)
{
	struct mlx5_core_dev *mdev = priv->mdev;
	int err;

	err = mlx5_query_port_pause(mdev, &pauseparam->rx_pause,
				    &pauseparam->tx_pause);
	if (err) {
		netdev_err(priv->netdev, "%s: mlx5_query_port_pause failed:0x%x\n",
			   __func__, err);
	}
}

static void mlx5e_get_pauseparam(struct net_device *netdev,
				 struct ethtool_pauseparam *pauseparam)
{
	struct mlx5e_priv *priv = netdev_priv(netdev);

	mlx5e_ethtool_get_pauseparam(priv, pauseparam);
}

int mlx5e_ethtool_set_pauseparam(struct mlx5e_priv *priv,
				 struct ethtool_pauseparam *pauseparam)
{
	struct mlx5_core_dev *mdev = priv->mdev;
	int err;

	if (!MLX5_CAP_GEN(mdev, vport_group_manager))
		return -EOPNOTSUPP;

	if (pauseparam->autoneg)
		return -EINVAL;

	err = mlx5_set_port_pause(mdev,
				  pauseparam->rx_pause ? 1 : 0,
				  pauseparam->tx_pause ? 1 : 0);
	if (err) {
		netdev_err(priv->netdev, "%s: mlx5_set_port_pause failed:0x%x\n",
			   __func__, err);
	}

	return err;
}

static int mlx5e_set_pauseparam(struct net_device *netdev,
				struct ethtool_pauseparam *pauseparam)
{
	struct mlx5e_priv *priv = netdev_priv(netdev);

	return mlx5e_ethtool_set_pauseparam(priv, pauseparam);
}

int mlx5e_ethtool_get_ts_info(struct mlx5e_priv *priv,
			      struct ethtool_ts_info *info)
{
	struct mlx5_core_dev *mdev = priv->mdev;

	info->phc_index = mlx5_clock_get_ptp_index(mdev);

	if (!MLX5_CAP_GEN(priv->mdev, device_frequency_khz) ||
	    info->phc_index == -1)
		return 0;

	info->so_timestamping = SOF_TIMESTAMPING_TX_HARDWARE |
				SOF_TIMESTAMPING_RX_HARDWARE |
				SOF_TIMESTAMPING_RAW_HARDWARE;

	info->tx_types = BIT(HWTSTAMP_TX_OFF) |
			 BIT(HWTSTAMP_TX_ON);

	info->rx_filters = BIT(HWTSTAMP_FILTER_NONE) |
			   BIT(HWTSTAMP_FILTER_ALL);

	return 0;
}

static int mlx5e_get_ts_info(struct net_device *dev,
			     struct ethtool_ts_info *info)
{
	struct mlx5e_priv *priv = netdev_priv(dev);

	return mlx5e_ethtool_get_ts_info(priv, info);
}

static __u32 mlx5e_get_wol_supported(struct mlx5_core_dev *mdev)
{
	__u32 ret = 0;

	if (MLX5_CAP_GEN(mdev, wol_g))
		ret |= WAKE_MAGIC;

	if (MLX5_CAP_GEN(mdev, wol_s))
		ret |= WAKE_MAGICSECURE;

	if (MLX5_CAP_GEN(mdev, wol_a))
		ret |= WAKE_ARP;

	if (MLX5_CAP_GEN(mdev, wol_b))
		ret |= WAKE_BCAST;

	if (MLX5_CAP_GEN(mdev, wol_m))
		ret |= WAKE_MCAST;

	if (MLX5_CAP_GEN(mdev, wol_u))
		ret |= WAKE_UCAST;

	if (MLX5_CAP_GEN(mdev, wol_p))
		ret |= WAKE_PHY;

	return ret;
}

static __u32 mlx5e_reformat_wol_mode_mlx5_to_linux(u8 mode)
{
	__u32 ret = 0;

	if (mode & MLX5_WOL_MAGIC)
		ret |= WAKE_MAGIC;

	if (mode & MLX5_WOL_SECURED_MAGIC)
		ret |= WAKE_MAGICSECURE;

	if (mode & MLX5_WOL_ARP)
		ret |= WAKE_ARP;

	if (mode & MLX5_WOL_BROADCAST)
		ret |= WAKE_BCAST;

	if (mode & MLX5_WOL_MULTICAST)
		ret |= WAKE_MCAST;

	if (mode & MLX5_WOL_UNICAST)
		ret |= WAKE_UCAST;

	if (mode & MLX5_WOL_PHY_ACTIVITY)
		ret |= WAKE_PHY;

	return ret;
}

static u8 mlx5e_reformat_wol_mode_linux_to_mlx5(__u32 mode)
{
	u8 ret = 0;

	if (mode & WAKE_MAGIC)
		ret |= MLX5_WOL_MAGIC;

	if (mode & WAKE_MAGICSECURE)
		ret |= MLX5_WOL_SECURED_MAGIC;

	if (mode & WAKE_ARP)
		ret |= MLX5_WOL_ARP;

	if (mode & WAKE_BCAST)
		ret |= MLX5_WOL_BROADCAST;

	if (mode & WAKE_MCAST)
		ret |= MLX5_WOL_MULTICAST;

	if (mode & WAKE_UCAST)
		ret |= MLX5_WOL_UNICAST;

	if (mode & WAKE_PHY)
		ret |= MLX5_WOL_PHY_ACTIVITY;

	return ret;
}

static void mlx5e_get_wol(struct net_device *netdev,
			  struct ethtool_wolinfo *wol)
{
	struct mlx5e_priv *priv = netdev_priv(netdev);
	struct mlx5_core_dev *mdev = priv->mdev;
	u8 mlx5_wol_mode;
	int err;

	memset(wol, 0, sizeof(*wol));

	wol->supported = mlx5e_get_wol_supported(mdev);
	if (!wol->supported)
		return;

	err = mlx5_query_port_wol(mdev, &mlx5_wol_mode);
	if (err)
		return;

	wol->wolopts = mlx5e_reformat_wol_mode_mlx5_to_linux(mlx5_wol_mode);
}

static int mlx5e_set_wol(struct net_device *netdev, struct ethtool_wolinfo *wol)
{
	struct mlx5e_priv *priv = netdev_priv(netdev);
	struct mlx5_core_dev *mdev = priv->mdev;
	__u32 wol_supported = mlx5e_get_wol_supported(mdev);
	u32 mlx5_wol_mode;

	if (!wol_supported)
		return -EOPNOTSUPP;

	if (wol->wolopts & ~wol_supported)
		return -EINVAL;

	mlx5_wol_mode = mlx5e_reformat_wol_mode_linux_to_mlx5(wol->wolopts);

	return mlx5_set_port_wol(mdev, mlx5_wol_mode);
}

static void mlx5e_get_fec_stats(struct net_device *netdev,
				struct ethtool_fec_stats *fec_stats)
{
	struct mlx5e_priv *priv = netdev_priv(netdev);

	mlx5e_stats_fec_get(priv, fec_stats);
}

static int mlx5e_get_fecparam(struct net_device *netdev,
			      struct ethtool_fecparam *fecparam)
{
	struct mlx5e_priv *priv = netdev_priv(netdev);
	struct mlx5_core_dev *mdev = priv->mdev;
	u16 fec_configured;
	u32 fec_active;
	int err;

	err = mlx5e_get_fec_mode(mdev, &fec_active, &fec_configured);

	if (err)
		return err;

	fecparam->active_fec = pplm2ethtool_fec((unsigned long)fec_active,
						sizeof(unsigned long) * BITS_PER_BYTE);

	if (!fecparam->active_fec)
		return -EOPNOTSUPP;

	fecparam->fec = pplm2ethtool_fec((unsigned long)fec_configured,
					 sizeof(unsigned long) * BITS_PER_BYTE);

	return 0;
}

static int mlx5e_set_fecparam(struct net_device *netdev,
			      struct ethtool_fecparam *fecparam)
{
	struct mlx5e_priv *priv = netdev_priv(netdev);
	struct mlx5_core_dev *mdev = priv->mdev;
	unsigned long fec_bitmap;
	u16 fec_policy = 0;
	int mode;
	int err;

	bitmap_from_arr32(&fec_bitmap, &fecparam->fec, sizeof(fecparam->fec) * BITS_PER_BYTE);
	if (bitmap_weight(&fec_bitmap, ETHTOOL_FEC_LLRS_BIT + 1) > 1)
		return -EOPNOTSUPP;

	for (mode = 0; mode < ARRAY_SIZE(pplm_fec_2_ethtool); mode++) {
		if (!(pplm_fec_2_ethtool[mode] & fecparam->fec))
			continue;
		fec_policy |= (1 << mode);
		break;
	}

	err = mlx5e_set_fec_mode(mdev, fec_policy);

	if (err)
		return err;

	mlx5_toggle_port_link(mdev);

	return 0;
}

static u32 mlx5e_get_msglevel(struct net_device *dev)
{
	return ((struct mlx5e_priv *)netdev_priv(dev))->msglevel;
}

static void mlx5e_set_msglevel(struct net_device *dev, u32 val)
{
	((struct mlx5e_priv *)netdev_priv(dev))->msglevel = val;
}

static int mlx5e_set_phys_id(struct net_device *dev,
			     enum ethtool_phys_id_state state)
{
	struct mlx5e_priv *priv = netdev_priv(dev);
	struct mlx5_core_dev *mdev = priv->mdev;
	u16 beacon_duration;

	if (!MLX5_CAP_GEN(mdev, beacon_led))
		return -EOPNOTSUPP;

	switch (state) {
	case ETHTOOL_ID_ACTIVE:
		beacon_duration = MLX5_BEACON_DURATION_INF;
		break;
	case ETHTOOL_ID_INACTIVE:
		beacon_duration = MLX5_BEACON_DURATION_OFF;
		break;
	default:
		return -EOPNOTSUPP;
	}

	return mlx5_set_port_beacon(mdev, beacon_duration);
}

static int mlx5e_get_module_info(struct net_device *netdev,
				 struct ethtool_modinfo *modinfo)
{
	struct mlx5e_priv *priv = netdev_priv(netdev);
	struct mlx5_core_dev *dev = priv->mdev;
	int size_read = 0;
	u8 data[4] = {0};

	size_read = mlx5_query_module_eeprom(dev, 0, 2, data);
	if (size_read < 2)
		return -EIO;

	/* data[0] = identifier byte */
	switch (data[0]) {
	case MLX5_MODULE_ID_QSFP:
		modinfo->type       = ETH_MODULE_SFF_8436;
		modinfo->eeprom_len = ETH_MODULE_SFF_8436_MAX_LEN;
		break;
	case MLX5_MODULE_ID_QSFP_PLUS:
	case MLX5_MODULE_ID_QSFP28:
		/* data[1] = revision id */
		if (data[0] == MLX5_MODULE_ID_QSFP28 || data[1] >= 0x3) {
			modinfo->type       = ETH_MODULE_SFF_8636;
			modinfo->eeprom_len = ETH_MODULE_SFF_8636_MAX_LEN;
		} else {
			modinfo->type       = ETH_MODULE_SFF_8436;
			modinfo->eeprom_len = ETH_MODULE_SFF_8436_MAX_LEN;
		}
		break;
	case MLX5_MODULE_ID_SFP:
		modinfo->type       = ETH_MODULE_SFF_8472;
		modinfo->eeprom_len = ETH_MODULE_SFF_8472_LEN;
		break;
	default:
		netdev_err(priv->netdev, "%s: cable type not recognized:0x%x\n",
			   __func__, data[0]);
		return -EINVAL;
	}

	return 0;
}

static int mlx5e_get_module_eeprom(struct net_device *netdev,
				   struct ethtool_eeprom *ee,
				   u8 *data)
{
	struct mlx5e_priv *priv = netdev_priv(netdev);
	struct mlx5_core_dev *mdev = priv->mdev;
	int offset = ee->offset;
	int size_read;
	int i = 0;

	if (!ee->len)
		return -EINVAL;

	memset(data, 0, ee->len);

	while (i < ee->len) {
		size_read = mlx5_query_module_eeprom(mdev, offset, ee->len - i,
						     data + i);

		if (!size_read)
			/* Done reading */
			return 0;

		if (size_read < 0) {
			netdev_err(priv->netdev, "%s: mlx5_query_eeprom failed:0x%x\n",
				   __func__, size_read);
			return 0;
		}

		i += size_read;
		offset += size_read;
	}

	return 0;
}

static int mlx5e_get_module_eeprom_by_page(struct net_device *netdev,
					   const struct ethtool_module_eeprom *page_data,
					   struct netlink_ext_ack *extack)
{
	struct mlx5e_priv *priv = netdev_priv(netdev);
	struct mlx5_module_eeprom_query_params query;
	struct mlx5_core_dev *mdev = priv->mdev;
	u8 *data = page_data->data;
	int size_read;
	int i = 0;

	if (!page_data->length)
		return -EINVAL;

	memset(data, 0, page_data->length);

	query.offset = page_data->offset;
	query.i2c_address = page_data->i2c_address;
	query.bank = page_data->bank;
	query.page = page_data->page;
	while (i < page_data->length) {
		query.size = page_data->length - i;
		size_read = mlx5_query_module_eeprom_by_page(mdev, &query, data + i);

		/* Done reading, return how many bytes was read */
		if (!size_read)
			return i;

		if (size_read == -EINVAL)
			return -EINVAL;
		if (size_read < 0) {
			netdev_err(priv->netdev, "%s: mlx5_query_module_eeprom_by_page failed:0x%x\n",
				   __func__, size_read);
			return i;
		}

		i += size_read;
		query.offset += size_read;
	}

	return i;
}

int mlx5e_ethtool_flash_device(struct mlx5e_priv *priv,
			       struct ethtool_flash *flash)
{
	struct mlx5_core_dev *mdev = priv->mdev;
	struct net_device *dev = priv->netdev;
	const struct firmware *fw;
	int err;

	if (flash->region != ETHTOOL_FLASH_ALL_REGIONS)
		return -EOPNOTSUPP;

	err = request_firmware_direct(&fw, flash->data, &dev->dev);
	if (err)
		return err;

	dev_hold(dev);
	rtnl_unlock();

	err = mlx5_firmware_flash(mdev, fw, NULL);
	release_firmware(fw);

	rtnl_lock();
	dev_put(dev);
	return err;
}

static int mlx5e_flash_device(struct net_device *dev,
			      struct ethtool_flash *flash)
{
	struct mlx5e_priv *priv = netdev_priv(dev);

	return mlx5e_ethtool_flash_device(priv, flash);
}

static int set_pflag_cqe_based_moder(struct net_device *netdev, bool enable,
				     bool is_rx_cq)
{
	struct mlx5e_priv *priv = netdev_priv(netdev);
	struct mlx5_core_dev *mdev = priv->mdev;
	struct mlx5e_params new_params;
	bool mode_changed;
	u8 cq_period_mode, current_cq_period_mode;

	cq_period_mode = enable ?
		MLX5_CQ_PERIOD_MODE_START_FROM_CQE :
		MLX5_CQ_PERIOD_MODE_START_FROM_EQE;
	current_cq_period_mode = is_rx_cq ?
		priv->channels.params.rx_cq_moderation.cq_period_mode :
		priv->channels.params.tx_cq_moderation.cq_period_mode;
	mode_changed = cq_period_mode != current_cq_period_mode;

	if (cq_period_mode == MLX5_CQ_PERIOD_MODE_START_FROM_CQE &&
	    !MLX5_CAP_GEN(mdev, cq_period_start_from_cqe))
		return -EOPNOTSUPP;

	if (!mode_changed)
		return 0;

	new_params = priv->channels.params;
	if (is_rx_cq)
		mlx5e_set_rx_cq_mode_params(&new_params, cq_period_mode);
	else
		mlx5e_set_tx_cq_mode_params(&new_params, cq_period_mode);

	return mlx5e_safe_switch_params(priv, &new_params, NULL, NULL, true);
}

static int set_pflag_tx_cqe_based_moder(struct net_device *netdev, bool enable)
{
	return set_pflag_cqe_based_moder(netdev, enable, false);
}

static int set_pflag_rx_cqe_based_moder(struct net_device *netdev, bool enable)
{
	return set_pflag_cqe_based_moder(netdev, enable, true);
}

int mlx5e_modify_rx_cqe_compression_locked(struct mlx5e_priv *priv, bool new_val)
{
	bool curr_val = MLX5E_GET_PFLAG(&priv->channels.params, MLX5E_PFLAG_RX_CQE_COMPRESS);
	struct mlx5e_params new_params;
	int err = 0;

	if (!MLX5_CAP_GEN(priv->mdev, cqe_compression))
		return new_val ? -EOPNOTSUPP : 0;

	if (curr_val == new_val)
		return 0;

	if (new_val && !priv->profile->rx_ptp_support &&
	    priv->tstamp.rx_filter != HWTSTAMP_FILTER_NONE) {
		netdev_err(priv->netdev,
			   "Profile doesn't support enabling of CQE compression while hardware time-stamping is enabled.\n");
		return -EINVAL;
	}

	new_params = priv->channels.params;
	MLX5E_SET_PFLAG(&new_params, MLX5E_PFLAG_RX_CQE_COMPRESS, new_val);
	if (priv->tstamp.rx_filter != HWTSTAMP_FILTER_NONE)
		new_params.ptp_rx = new_val;

	if (new_params.ptp_rx == priv->channels.params.ptp_rx)
		err = mlx5e_safe_switch_params(priv, &new_params, NULL, NULL, true);
	else
		err = mlx5e_safe_switch_params(priv, &new_params, mlx5e_ptp_rx_manage_fs_ctx,
					       &new_params.ptp_rx, true);
	if (err)
		return err;

	mlx5e_dbg(DRV, priv, "MLX5E: RxCqeCmprss was turned %s\n",
		  MLX5E_GET_PFLAG(&priv->channels.params,
				  MLX5E_PFLAG_RX_CQE_COMPRESS) ? "ON" : "OFF");

	return 0;
}

static int set_pflag_rx_cqe_compress(struct net_device *netdev,
				     bool enable)
{
	struct mlx5e_priv *priv = netdev_priv(netdev);
	struct mlx5_core_dev *mdev = priv->mdev;
	int err;

	if (!MLX5_CAP_GEN(mdev, cqe_compression))
		return -EOPNOTSUPP;

	err = mlx5e_modify_rx_cqe_compression_locked(priv, enable);
	if (err)
		return err;

<<<<<<< HEAD
	err = mlx5e_modify_rx_cqe_compression_locked(priv, enable);
	if (err)
		return err;

=======
>>>>>>> 754a0abe
	priv->channels.params.rx_cqe_compress_def = enable;

	return 0;
}

static int set_pflag_rx_striding_rq(struct net_device *netdev, bool enable)
{
	struct mlx5e_priv *priv = netdev_priv(netdev);
	struct mlx5_core_dev *mdev = priv->mdev;
	struct mlx5e_params new_params;

	if (enable) {
		if (!mlx5e_check_fragmented_striding_rq_cap(mdev))
			return -EOPNOTSUPP;
		if (!mlx5e_striding_rq_possible(mdev, &priv->channels.params))
			return -EINVAL;
	} else if (priv->channels.params.lro_en) {
		netdev_warn(netdev, "Can't set legacy RQ with LRO, disable LRO first\n");
		return -EINVAL;
	}

	new_params = priv->channels.params;

	MLX5E_SET_PFLAG(&new_params, MLX5E_PFLAG_RX_STRIDING_RQ, enable);
	mlx5e_set_rq_type(mdev, &new_params);

	return mlx5e_safe_switch_params(priv, &new_params, NULL, NULL, true);
}

static int set_pflag_rx_no_csum_complete(struct net_device *netdev, bool enable)
{
	struct mlx5e_priv *priv = netdev_priv(netdev);
	struct mlx5e_channels *channels = &priv->channels;
	struct mlx5e_channel *c;
	int i;

	if (!test_bit(MLX5E_STATE_OPENED, &priv->state) ||
	    priv->channels.params.xdp_prog)
		return 0;

	for (i = 0; i < channels->num; i++) {
		c = channels->c[i];
		if (enable)
			__set_bit(MLX5E_RQ_STATE_NO_CSUM_COMPLETE, &c->rq.state);
		else
			__clear_bit(MLX5E_RQ_STATE_NO_CSUM_COMPLETE, &c->rq.state);
	}

	return 0;
}

static int set_pflag_tx_mpwqe_common(struct net_device *netdev, u32 flag, bool enable)
{
	struct mlx5e_priv *priv = netdev_priv(netdev);
	struct mlx5_core_dev *mdev = priv->mdev;
	struct mlx5e_params new_params;

	if (enable && !mlx5e_tx_mpwqe_supported(mdev))
		return -EOPNOTSUPP;

	new_params = priv->channels.params;

	MLX5E_SET_PFLAG(&new_params, flag, enable);

	return mlx5e_safe_switch_params(priv, &new_params, NULL, NULL, true);
}

static int set_pflag_xdp_tx_mpwqe(struct net_device *netdev, bool enable)
{
	return set_pflag_tx_mpwqe_common(netdev, MLX5E_PFLAG_XDP_TX_MPWQE, enable);
}

static int set_pflag_skb_tx_mpwqe(struct net_device *netdev, bool enable)
{
	return set_pflag_tx_mpwqe_common(netdev, MLX5E_PFLAG_SKB_TX_MPWQE, enable);
}

static int set_pflag_tx_port_ts(struct net_device *netdev, bool enable)
{
	struct mlx5e_priv *priv = netdev_priv(netdev);
	struct mlx5_core_dev *mdev = priv->mdev;
	struct mlx5e_params new_params;
	int err;

	if (!MLX5_CAP_GEN(mdev, ts_cqe_to_dest_cqn))
		return -EOPNOTSUPP;

	/* Don't allow changing the PTP state if HTB offload is active, because
	 * the numeration of the QoS SQs will change, while per-queue qdiscs are
	 * attached.
	 */
	if (priv->htb.maj_id) {
		netdev_err(priv->netdev, "%s: HTB offload is active, cannot change the PTP state\n",
			   __func__);
		return -EINVAL;
	}

	new_params = priv->channels.params;
	MLX5E_SET_PFLAG(&new_params, MLX5E_PFLAG_TX_PORT_TS, enable);
	/* No need to verify SQ stop room as
	 * ptpsq.txqsq.stop_room <= generic_sq->stop_room, and both
	 * has the same log_sq_size.
	 */

	err = mlx5e_safe_switch_params(priv, &new_params,
				       mlx5e_num_channels_changed_ctx, NULL, true);
	if (!err)
		priv->tx_ptp_opened = true;

	return err;
}

static const struct pflag_desc mlx5e_priv_flags[MLX5E_NUM_PFLAGS] = {
	{ "rx_cqe_moder",        set_pflag_rx_cqe_based_moder },
	{ "tx_cqe_moder",        set_pflag_tx_cqe_based_moder },
	{ "rx_cqe_compress",     set_pflag_rx_cqe_compress },
	{ "rx_striding_rq",      set_pflag_rx_striding_rq },
	{ "rx_no_csum_complete", set_pflag_rx_no_csum_complete },
	{ "xdp_tx_mpwqe",        set_pflag_xdp_tx_mpwqe },
	{ "skb_tx_mpwqe",        set_pflag_skb_tx_mpwqe },
	{ "tx_port_ts",          set_pflag_tx_port_ts },
};

static int mlx5e_handle_pflag(struct net_device *netdev,
			      u32 wanted_flags,
			      enum mlx5e_priv_flag flag)
{
	struct mlx5e_priv *priv = netdev_priv(netdev);
	bool enable = !!(wanted_flags & BIT(flag));
	u32 changes = wanted_flags ^ priv->channels.params.pflags;
	int err;

	if (!(changes & BIT(flag)))
		return 0;

	err = mlx5e_priv_flags[flag].handler(netdev, enable);
	if (err) {
		netdev_err(netdev, "%s private flag '%s' failed err %d\n",
			   enable ? "Enable" : "Disable", mlx5e_priv_flags[flag].name, err);
		return err;
	}

	MLX5E_SET_PFLAG(&priv->channels.params, flag, enable);
	return 0;
}

static int mlx5e_set_priv_flags(struct net_device *netdev, u32 pflags)
{
	struct mlx5e_priv *priv = netdev_priv(netdev);
	enum mlx5e_priv_flag pflag;
	int err;

	mutex_lock(&priv->state_lock);

	for (pflag = 0; pflag < MLX5E_NUM_PFLAGS; pflag++) {
		err = mlx5e_handle_pflag(netdev, pflags, pflag);
		if (err)
			break;
	}

	mutex_unlock(&priv->state_lock);

	/* Need to fix some features.. */
	netdev_update_features(netdev);

	return err;
}

static u32 mlx5e_get_priv_flags(struct net_device *netdev)
{
	struct mlx5e_priv *priv = netdev_priv(netdev);

	return priv->channels.params.pflags;
}

int mlx5e_get_rxnfc(struct net_device *dev, struct ethtool_rxnfc *info,
		    u32 *rule_locs)
{
	struct mlx5e_priv *priv = netdev_priv(dev);

	/* ETHTOOL_GRXRINGS is needed by ethtool -x which is not part
	 * of rxnfc. We keep this logic out of mlx5e_ethtool_get_rxnfc,
	 * to avoid breaking "ethtool -x" when mlx5e_ethtool_get_rxnfc
	 * is compiled out via CONFIG_MLX5_EN_RXNFC=n.
	 */
	if (info->cmd == ETHTOOL_GRXRINGS) {
		info->data = priv->channels.params.num_channels;
		return 0;
	}

	return mlx5e_ethtool_get_rxnfc(dev, info, rule_locs);
}

int mlx5e_set_rxnfc(struct net_device *dev, struct ethtool_rxnfc *cmd)
{
	return mlx5e_ethtool_set_rxnfc(dev, cmd);
}

static int query_port_status_opcode(struct mlx5_core_dev *mdev, u32 *status_opcode)
{
	struct mlx5_ifc_pddr_troubleshooting_page_bits *pddr_troubleshooting_page;
	u32 in[MLX5_ST_SZ_DW(pddr_reg)] = {};
	u32 out[MLX5_ST_SZ_DW(pddr_reg)];
	int err;

	MLX5_SET(pddr_reg, in, local_port, 1);
	MLX5_SET(pddr_reg, in, page_select,
		 MLX5_PDDR_REG_PAGE_SELECT_TROUBLESHOOTING_INFO_PAGE);

	pddr_troubleshooting_page = MLX5_ADDR_OF(pddr_reg, in, page_data);
	MLX5_SET(pddr_troubleshooting_page, pddr_troubleshooting_page,
		 group_opcode, MLX5_PDDR_REG_TRBLSH_GROUP_OPCODE_MONITOR);
	err = mlx5_core_access_reg(mdev, in, sizeof(in), out,
				   sizeof(out), MLX5_REG_PDDR, 0, 0);
	if (err)
		return err;

	pddr_troubleshooting_page = MLX5_ADDR_OF(pddr_reg, out, page_data);
	*status_opcode = MLX5_GET(pddr_troubleshooting_page, pddr_troubleshooting_page,
				  status_opcode);
	return 0;
}

struct mlx5e_ethtool_link_ext_state_opcode_mapping {
	u32 status_opcode;
	enum ethtool_link_ext_state link_ext_state;
	u8 link_ext_substate;
};

static const struct mlx5e_ethtool_link_ext_state_opcode_mapping
mlx5e_link_ext_state_opcode_map[] = {
	/* States relating to the autonegotiation or issues therein */
	{2, ETHTOOL_LINK_EXT_STATE_AUTONEG,
		ETHTOOL_LINK_EXT_SUBSTATE_AN_NO_PARTNER_DETECTED},
	{3, ETHTOOL_LINK_EXT_STATE_AUTONEG,
		ETHTOOL_LINK_EXT_SUBSTATE_AN_ACK_NOT_RECEIVED},
	{4, ETHTOOL_LINK_EXT_STATE_AUTONEG,
		ETHTOOL_LINK_EXT_SUBSTATE_AN_NEXT_PAGE_EXCHANGE_FAILED},
	{36, ETHTOOL_LINK_EXT_STATE_AUTONEG,
		ETHTOOL_LINK_EXT_SUBSTATE_AN_NO_PARTNER_DETECTED_FORCE_MODE},
	{38, ETHTOOL_LINK_EXT_STATE_AUTONEG,
		ETHTOOL_LINK_EXT_SUBSTATE_AN_FEC_MISMATCH_DURING_OVERRIDE},
	{39, ETHTOOL_LINK_EXT_STATE_AUTONEG,
		ETHTOOL_LINK_EXT_SUBSTATE_AN_NO_HCD},

	/* Failure during link training */
	{5, ETHTOOL_LINK_EXT_STATE_LINK_TRAINING_FAILURE,
		ETHTOOL_LINK_EXT_SUBSTATE_LT_KR_FRAME_LOCK_NOT_ACQUIRED},
	{6, ETHTOOL_LINK_EXT_STATE_LINK_TRAINING_FAILURE,
		ETHTOOL_LINK_EXT_SUBSTATE_LT_KR_LINK_INHIBIT_TIMEOUT},
	{7, ETHTOOL_LINK_EXT_STATE_LINK_TRAINING_FAILURE,
		ETHTOOL_LINK_EXT_SUBSTATE_LT_KR_LINK_PARTNER_DID_NOT_SET_RECEIVER_READY},
	{8, ETHTOOL_LINK_EXT_STATE_LINK_TRAINING_FAILURE, 0},
	{14, ETHTOOL_LINK_EXT_STATE_LINK_TRAINING_FAILURE,
		ETHTOOL_LINK_EXT_SUBSTATE_LT_REMOTE_FAULT},

	/* Logical mismatch in physical coding sublayer or forward error correction sublayer */
	{9, ETHTOOL_LINK_EXT_STATE_LINK_LOGICAL_MISMATCH,
		ETHTOOL_LINK_EXT_SUBSTATE_LLM_PCS_DID_NOT_ACQUIRE_BLOCK_LOCK},
	{10, ETHTOOL_LINK_EXT_STATE_LINK_LOGICAL_MISMATCH,
		ETHTOOL_LINK_EXT_SUBSTATE_LLM_PCS_DID_NOT_ACQUIRE_AM_LOCK},
	{11, ETHTOOL_LINK_EXT_STATE_LINK_LOGICAL_MISMATCH,
		ETHTOOL_LINK_EXT_SUBSTATE_LLM_PCS_DID_NOT_GET_ALIGN_STATUS},
	{12, ETHTOOL_LINK_EXT_STATE_LINK_LOGICAL_MISMATCH,
		ETHTOOL_LINK_EXT_SUBSTATE_LLM_FC_FEC_IS_NOT_LOCKED},
	{13, ETHTOOL_LINK_EXT_STATE_LINK_LOGICAL_MISMATCH,
		ETHTOOL_LINK_EXT_SUBSTATE_LLM_RS_FEC_IS_NOT_LOCKED},

	/* Signal integrity issues */
	{15, ETHTOOL_LINK_EXT_STATE_BAD_SIGNAL_INTEGRITY, 0},
	{17, ETHTOOL_LINK_EXT_STATE_BAD_SIGNAL_INTEGRITY,
		ETHTOOL_LINK_EXT_SUBSTATE_BSI_LARGE_NUMBER_OF_PHYSICAL_ERRORS},
	{42, ETHTOOL_LINK_EXT_STATE_BAD_SIGNAL_INTEGRITY,
		ETHTOOL_LINK_EXT_SUBSTATE_BSI_UNSUPPORTED_RATE},

	/* No cable connected */
	{1024, ETHTOOL_LINK_EXT_STATE_NO_CABLE, 0},

	/* Failure is related to cable, e.g., unsupported cable */
	{16, ETHTOOL_LINK_EXT_STATE_CABLE_ISSUE,
		ETHTOOL_LINK_EXT_SUBSTATE_CI_UNSUPPORTED_CABLE},
	{20, ETHTOOL_LINK_EXT_STATE_CABLE_ISSUE,
		ETHTOOL_LINK_EXT_SUBSTATE_CI_UNSUPPORTED_CABLE},
	{29, ETHTOOL_LINK_EXT_STATE_CABLE_ISSUE,
		ETHTOOL_LINK_EXT_SUBSTATE_CI_UNSUPPORTED_CABLE},
	{1025, ETHTOOL_LINK_EXT_STATE_CABLE_ISSUE,
		ETHTOOL_LINK_EXT_SUBSTATE_CI_UNSUPPORTED_CABLE},
	{1029, ETHTOOL_LINK_EXT_STATE_CABLE_ISSUE,
		ETHTOOL_LINK_EXT_SUBSTATE_CI_UNSUPPORTED_CABLE},
	{1031, ETHTOOL_LINK_EXT_STATE_CABLE_ISSUE, 0},

	/* Failure is related to EEPROM, e.g., failure during reading or parsing the data */
	{1027, ETHTOOL_LINK_EXT_STATE_EEPROM_ISSUE, 0},

	/* Failure during calibration algorithm */
	{23, ETHTOOL_LINK_EXT_STATE_CALIBRATION_FAILURE, 0},

	/* The hardware is not able to provide the power required from cable or module */
	{1032, ETHTOOL_LINK_EXT_STATE_POWER_BUDGET_EXCEEDED, 0},

	/* The module is overheated */
	{1030, ETHTOOL_LINK_EXT_STATE_OVERHEAT, 0},
};

static void
mlx5e_set_link_ext_state(struct mlx5e_ethtool_link_ext_state_opcode_mapping
			 link_ext_state_mapping,
			 struct ethtool_link_ext_state_info *link_ext_state_info)
{
	switch (link_ext_state_mapping.link_ext_state) {
	case ETHTOOL_LINK_EXT_STATE_AUTONEG:
		link_ext_state_info->autoneg =
			link_ext_state_mapping.link_ext_substate;
		break;
	case ETHTOOL_LINK_EXT_STATE_LINK_TRAINING_FAILURE:
		link_ext_state_info->link_training =
			link_ext_state_mapping.link_ext_substate;
		break;
	case ETHTOOL_LINK_EXT_STATE_LINK_LOGICAL_MISMATCH:
		link_ext_state_info->link_logical_mismatch =
			link_ext_state_mapping.link_ext_substate;
		break;
	case ETHTOOL_LINK_EXT_STATE_BAD_SIGNAL_INTEGRITY:
		link_ext_state_info->bad_signal_integrity =
			link_ext_state_mapping.link_ext_substate;
		break;
	case ETHTOOL_LINK_EXT_STATE_CABLE_ISSUE:
		link_ext_state_info->cable_issue =
			link_ext_state_mapping.link_ext_substate;
		break;
	default:
		break;
	}

	link_ext_state_info->link_ext_state = link_ext_state_mapping.link_ext_state;
}

static int
mlx5e_get_link_ext_state(struct net_device *dev,
			 struct ethtool_link_ext_state_info *link_ext_state_info)
{
	struct mlx5e_ethtool_link_ext_state_opcode_mapping link_ext_state_mapping;
	struct mlx5e_priv *priv = netdev_priv(dev);
	u32 status_opcode = 0;
	int i;

	/* Exit without data if the interface state is OK, since no extended data is
	 * available in such case
	 */
	if (netif_carrier_ok(dev))
		return -ENODATA;

	if (query_port_status_opcode(priv->mdev, &status_opcode) ||
	    !status_opcode)
		return -ENODATA;

	for (i = 0; i < ARRAY_SIZE(mlx5e_link_ext_state_opcode_map); i++) {
		link_ext_state_mapping = mlx5e_link_ext_state_opcode_map[i];
		if (link_ext_state_mapping.status_opcode == status_opcode) {
			mlx5e_set_link_ext_state(link_ext_state_mapping,
						 link_ext_state_info);
			return 0;
		}
	}

	return -ENODATA;
}

static void mlx5e_get_eth_phy_stats(struct net_device *netdev,
				    struct ethtool_eth_phy_stats *phy_stats)
{
	struct mlx5e_priv *priv = netdev_priv(netdev);

	mlx5e_stats_eth_phy_get(priv, phy_stats);
}

static void mlx5e_get_eth_mac_stats(struct net_device *netdev,
				    struct ethtool_eth_mac_stats *mac_stats)
{
	struct mlx5e_priv *priv = netdev_priv(netdev);

	mlx5e_stats_eth_mac_get(priv, mac_stats);
}

static void mlx5e_get_eth_ctrl_stats(struct net_device *netdev,
				     struct ethtool_eth_ctrl_stats *ctrl_stats)
{
	struct mlx5e_priv *priv = netdev_priv(netdev);

	mlx5e_stats_eth_ctrl_get(priv, ctrl_stats);
}

static void mlx5e_get_rmon_stats(struct net_device *netdev,
				 struct ethtool_rmon_stats *rmon_stats,
				 const struct ethtool_rmon_hist_range **ranges)
{
	struct mlx5e_priv *priv = netdev_priv(netdev);

	mlx5e_stats_rmon_get(priv, rmon_stats, ranges);
}

const struct ethtool_ops mlx5e_ethtool_ops = {
	.supported_coalesce_params = ETHTOOL_COALESCE_USECS |
				     ETHTOOL_COALESCE_MAX_FRAMES |
				     ETHTOOL_COALESCE_USE_ADAPTIVE,
	.get_drvinfo       = mlx5e_get_drvinfo,
	.get_link          = ethtool_op_get_link,
	.get_link_ext_state  = mlx5e_get_link_ext_state,
	.get_strings       = mlx5e_get_strings,
	.get_sset_count    = mlx5e_get_sset_count,
	.get_ethtool_stats = mlx5e_get_ethtool_stats,
	.get_ringparam     = mlx5e_get_ringparam,
	.set_ringparam     = mlx5e_set_ringparam,
	.get_channels      = mlx5e_get_channels,
	.set_channels      = mlx5e_set_channels,
	.get_coalesce      = mlx5e_get_coalesce,
	.set_coalesce      = mlx5e_set_coalesce,
	.get_link_ksettings  = mlx5e_get_link_ksettings,
	.set_link_ksettings  = mlx5e_set_link_ksettings,
	.get_rxfh_key_size   = mlx5e_get_rxfh_key_size,
	.get_rxfh_indir_size = mlx5e_get_rxfh_indir_size,
	.get_rxfh          = mlx5e_get_rxfh,
	.set_rxfh          = mlx5e_set_rxfh,
	.get_rxnfc         = mlx5e_get_rxnfc,
	.set_rxnfc         = mlx5e_set_rxnfc,
	.get_tunable       = mlx5e_get_tunable,
	.set_tunable       = mlx5e_set_tunable,
	.get_pause_stats   = mlx5e_get_pause_stats,
	.get_pauseparam    = mlx5e_get_pauseparam,
	.set_pauseparam    = mlx5e_set_pauseparam,
	.get_ts_info       = mlx5e_get_ts_info,
	.set_phys_id       = mlx5e_set_phys_id,
	.get_wol	   = mlx5e_get_wol,
	.set_wol	   = mlx5e_set_wol,
	.get_module_info   = mlx5e_get_module_info,
	.get_module_eeprom = mlx5e_get_module_eeprom,
	.get_module_eeprom_by_page = mlx5e_get_module_eeprom_by_page,
	.flash_device      = mlx5e_flash_device,
	.get_priv_flags    = mlx5e_get_priv_flags,
	.set_priv_flags    = mlx5e_set_priv_flags,
	.self_test         = mlx5e_self_test,
	.get_msglevel      = mlx5e_get_msglevel,
	.set_msglevel      = mlx5e_set_msglevel,
	.get_fec_stats     = mlx5e_get_fec_stats,
	.get_fecparam      = mlx5e_get_fecparam,
	.set_fecparam      = mlx5e_set_fecparam,
	.get_eth_phy_stats = mlx5e_get_eth_phy_stats,
	.get_eth_mac_stats = mlx5e_get_eth_mac_stats,
	.get_eth_ctrl_stats = mlx5e_get_eth_ctrl_stats,
	.get_rmon_stats    = mlx5e_get_rmon_stats,
};<|MERGE_RESOLUTION|>--- conflicted
+++ resolved
@@ -444,20 +444,6 @@
 		goto out;
 	}
 
-<<<<<<< HEAD
-	new_channels.params = *cur_params;
-	new_channels.params.num_channels = count;
-
-	if (!test_bit(MLX5E_STATE_OPENED, &priv->state)) {
-		struct mlx5e_params old_params;
-
-		old_params = *cur_params;
-		*cur_params = new_channels.params;
-		err = mlx5e_num_channels_changed(priv);
-		if (err)
-			*cur_params = old_params;
-
-=======
 	/* Don't allow changing the number of channels if HTB offload is active,
 	 * because the numeration of the QoS SQs will change, while per-queue
 	 * qdiscs are attached.
@@ -466,7 +452,6 @@
 		err = -EINVAL;
 		netdev_err(priv->netdev, "%s: HTB offload is active, cannot change the number of channels\n",
 			   __func__);
->>>>>>> 754a0abe
 		goto out;
 	}
 
@@ -609,11 +594,7 @@
 	tx_moder          = &new_params.tx_cq_moderation;
 	tx_moder->usec    = coal->tx_coalesce_usecs;
 	tx_moder->pkts    = coal->tx_max_coalesced_frames;
-<<<<<<< HEAD
-	new_channels.params.tx_dim_enabled = !!coal->use_adaptive_tx_coalesce;
-=======
 	new_params.tx_dim_enabled = !!coal->use_adaptive_tx_coalesce;
->>>>>>> 754a0abe
 
 	reset_rx = !!coal->use_adaptive_rx_coalesce != priv->channels.params.rx_dim_enabled;
 	reset_tx = !!coal->use_adaptive_tx_coalesce != priv->channels.params.tx_dim_enabled;
@@ -642,25 +623,7 @@
 		reset = false;
 	}
 
-<<<<<<< HEAD
-	if (!test_bit(MLX5E_STATE_OPENED, &priv->state)) {
-		priv->channels.params = new_channels.params;
-		goto out;
-	}
-
-	if (!reset_rx && !reset_tx) {
-		if (!coal->use_adaptive_rx_coalesce)
-			mlx5e_set_priv_channels_rx_coalesce(priv, coal);
-		if (!coal->use_adaptive_tx_coalesce)
-			mlx5e_set_priv_channels_tx_coalesce(priv, coal);
-		priv->channels.params = new_channels.params;
-		goto out;
-	}
-
-	err = mlx5e_safe_switch_channels(priv, &new_channels, NULL, NULL);
-=======
 	err = mlx5e_safe_switch_params(priv, &new_params, NULL, NULL, reset);
->>>>>>> 754a0abe
 
 	mutex_unlock(&priv->state_lock);
 	return err;
@@ -1972,13 +1935,6 @@
 	if (err)
 		return err;
 
-<<<<<<< HEAD
-	err = mlx5e_modify_rx_cqe_compression_locked(priv, enable);
-	if (err)
-		return err;
-
-=======
->>>>>>> 754a0abe
 	priv->channels.params.rx_cqe_compress_def = enable;
 
 	return 0;
