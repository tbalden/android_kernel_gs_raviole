/*
 * Copyright (c) 2015, Mellanox Technologies. All rights reserved.
 *
 * This software is available to you under a choice of one of two
 * licenses.  You may choose to be licensed under the terms of the GNU
 * General Public License (GPL) Version 2, available from the file
 * COPYING in the main directory of this source tree, or the
 * OpenIB.org BSD license below:
 *
 *     Redistribution and use in source and binary forms, with or
 *     without modification, are permitted provided that the following
 *     conditions are met:
 *
 *      - Redistributions of source code must retain the above
 *        copyright notice, this list of conditions and the following
 *        disclaimer.
 *
 *      - Redistributions in binary form must reproduce the above
 *        copyright notice, this list of conditions and the following
 *        disclaimer in the documentation and/or other materials
 *        provided with the distribution.
 *
 * THE SOFTWARE IS PROVIDED "AS IS", WITHOUT WARRANTY OF ANY KIND,
 * EXPRESS OR IMPLIED, INCLUDING BUT NOT LIMITED TO THE WARRANTIES OF
 * MERCHANTABILITY, FITNESS FOR A PARTICULAR PURPOSE AND
 * NONINFRINGEMENT. IN NO EVENT SHALL THE AUTHORS OR COPYRIGHT HOLDERS
 * BE LIABLE FOR ANY CLAIM, DAMAGES OR OTHER LIABILITY, WHETHER IN AN
 * ACTION OF CONTRACT, TORT OR OTHERWISE, ARISING FROM, OUT OF OR IN
 * CONNECTION WITH THE SOFTWARE OR THE USE OR OTHER DEALINGS IN THE
 * SOFTWARE.
 */

#include <linux/ip.h>
#include <linux/ipv6.h>
#include <linux/tcp.h>
#include <net/ip6_checksum.h>
#include <net/page_pool.h>
#include <net/inet_ecn.h>
#include "en.h"
#include "en/txrx.h"
#include "en_tc.h"
#include "eswitch.h"
#include "en_rep.h"
#include "en/rep/tc.h"
#include "ipoib/ipoib.h"
#include "accel/ipsec.h"
#include "fpga/ipsec.h"
#include "en_accel/ipsec_rxtx.h"
#include "en_accel/tls_rxtx.h"
#include "en/xdp.h"
#include "en/xsk/rx.h"
#include "en/health.h"
#include "en/params.h"
#include "devlink.h"
#include "en/devlink.h"

static struct sk_buff *
mlx5e_skb_from_cqe_mpwrq_linear(struct mlx5e_rq *rq, struct mlx5e_mpw_info *wi,
				u16 cqe_bcnt, u32 head_offset, u32 page_idx);
static struct sk_buff *
mlx5e_skb_from_cqe_mpwrq_nonlinear(struct mlx5e_rq *rq, struct mlx5e_mpw_info *wi,
				   u16 cqe_bcnt, u32 head_offset, u32 page_idx);
static void mlx5e_handle_rx_cqe(struct mlx5e_rq *rq, struct mlx5_cqe64 *cqe);
static void mlx5e_handle_rx_cqe_mpwrq(struct mlx5e_rq *rq, struct mlx5_cqe64 *cqe);

const struct mlx5e_rx_handlers mlx5e_rx_handlers_nic = {
	.handle_rx_cqe       = mlx5e_handle_rx_cqe,
	.handle_rx_cqe_mpwqe = mlx5e_handle_rx_cqe_mpwrq,
};

static inline bool mlx5e_rx_hw_stamp(struct hwtstamp_config *config)
{
	return config->rx_filter == HWTSTAMP_FILTER_ALL;
}

static inline void mlx5e_read_cqe_slot(struct mlx5_cqwq *wq,
				       u32 cqcc, void *data)
{
	u32 ci = mlx5_cqwq_ctr2ix(wq, cqcc);

	memcpy(data, mlx5_cqwq_get_wqe(wq, ci), sizeof(struct mlx5_cqe64));
}

static inline void mlx5e_read_title_slot(struct mlx5e_rq *rq,
					 struct mlx5_cqwq *wq,
					 u32 cqcc)
{
	struct mlx5e_cq_decomp *cqd = &rq->cqd;
	struct mlx5_cqe64 *title = &cqd->title;

	mlx5e_read_cqe_slot(wq, cqcc, title);
	cqd->left        = be32_to_cpu(title->byte_cnt);
	cqd->wqe_counter = be16_to_cpu(title->wqe_counter);
	rq->stats->cqe_compress_blks++;
}

static inline void mlx5e_read_mini_arr_slot(struct mlx5_cqwq *wq,
					    struct mlx5e_cq_decomp *cqd,
					    u32 cqcc)
{
	mlx5e_read_cqe_slot(wq, cqcc, cqd->mini_arr);
	cqd->mini_arr_idx = 0;
}

static inline void mlx5e_cqes_update_owner(struct mlx5_cqwq *wq, int n)
{
	u32 cqcc   = wq->cc;
	u8  op_own = mlx5_cqwq_get_ctr_wrap_cnt(wq, cqcc) & 1;
	u32 ci     = mlx5_cqwq_ctr2ix(wq, cqcc);
	u32 wq_sz  = mlx5_cqwq_get_size(wq);
	u32 ci_top = min_t(u32, wq_sz, ci + n);

	for (; ci < ci_top; ci++, n--) {
		struct mlx5_cqe64 *cqe = mlx5_cqwq_get_wqe(wq, ci);

		cqe->op_own = op_own;
	}

	if (unlikely(ci == wq_sz)) {
		op_own = !op_own;
		for (ci = 0; ci < n; ci++) {
			struct mlx5_cqe64 *cqe = mlx5_cqwq_get_wqe(wq, ci);

			cqe->op_own = op_own;
		}
	}
}

static inline void mlx5e_decompress_cqe(struct mlx5e_rq *rq,
					struct mlx5_cqwq *wq,
					u32 cqcc)
{
	struct mlx5e_cq_decomp *cqd = &rq->cqd;
	struct mlx5_mini_cqe8 *mini_cqe = &cqd->mini_arr[cqd->mini_arr_idx];
	struct mlx5_cqe64 *title = &cqd->title;

	title->byte_cnt     = mini_cqe->byte_cnt;
	title->check_sum    = mini_cqe->checksum;
	title->op_own      &= 0xf0;
	title->op_own      |= 0x01 & (cqcc >> wq->fbc.log_sz);

	/* state bit set implies linked-list striding RQ wq type and
	 * HW stride index capability supported
	 */
	if (test_bit(MLX5E_RQ_STATE_MINI_CQE_HW_STRIDX, &rq->state)) {
		title->wqe_counter = mini_cqe->stridx;
		return;
	}

	/* HW stride index capability not supported */
	title->wqe_counter = cpu_to_be16(cqd->wqe_counter);
	if (rq->wq_type == MLX5_WQ_TYPE_LINKED_LIST_STRIDING_RQ)
		cqd->wqe_counter += mpwrq_get_cqe_consumed_strides(title);
	else
		cqd->wqe_counter =
			mlx5_wq_cyc_ctr2ix(&rq->wqe.wq, cqd->wqe_counter + 1);
}

static inline void mlx5e_decompress_cqe_no_hash(struct mlx5e_rq *rq,
						struct mlx5_cqwq *wq,
						u32 cqcc)
{
	struct mlx5e_cq_decomp *cqd = &rq->cqd;

	mlx5e_decompress_cqe(rq, wq, cqcc);
	cqd->title.rss_hash_type   = 0;
	cqd->title.rss_hash_result = 0;
}

static inline u32 mlx5e_decompress_cqes_cont(struct mlx5e_rq *rq,
					     struct mlx5_cqwq *wq,
					     int update_owner_only,
					     int budget_rem)
{
	struct mlx5e_cq_decomp *cqd = &rq->cqd;
	u32 cqcc = wq->cc + update_owner_only;
	u32 cqe_count;
	u32 i;

	cqe_count = min_t(u32, cqd->left, budget_rem);

	for (i = update_owner_only; i < cqe_count;
	     i++, cqd->mini_arr_idx++, cqcc++) {
		if (cqd->mini_arr_idx == MLX5_MINI_CQE_ARRAY_SIZE)
			mlx5e_read_mini_arr_slot(wq, cqd, cqcc);

		mlx5e_decompress_cqe_no_hash(rq, wq, cqcc);
		INDIRECT_CALL_2(rq->handle_rx_cqe, mlx5e_handle_rx_cqe_mpwrq,
				mlx5e_handle_rx_cqe, rq, &cqd->title);
	}
	mlx5e_cqes_update_owner(wq, cqcc - wq->cc);
	wq->cc = cqcc;
	cqd->left -= cqe_count;
	rq->stats->cqe_compress_pkts += cqe_count;

	return cqe_count;
}

static inline u32 mlx5e_decompress_cqes_start(struct mlx5e_rq *rq,
					      struct mlx5_cqwq *wq,
					      int budget_rem)
{
	struct mlx5e_cq_decomp *cqd = &rq->cqd;
	u32 cc = wq->cc;

	mlx5e_read_title_slot(rq, wq, cc);
	mlx5e_read_mini_arr_slot(wq, cqd, cc + 1);
	mlx5e_decompress_cqe(rq, wq, cc);
	INDIRECT_CALL_2(rq->handle_rx_cqe, mlx5e_handle_rx_cqe_mpwrq,
			mlx5e_handle_rx_cqe, rq, &cqd->title);
	cqd->mini_arr_idx++;

	return mlx5e_decompress_cqes_cont(rq, wq, 1, budget_rem) - 1;
}

static inline bool mlx5e_rx_cache_put(struct mlx5e_rq *rq,
				      struct mlx5e_dma_info *dma_info)
{
	struct mlx5e_page_cache *cache = &rq->page_cache;
	u32 tail_next = (cache->tail + 1) & (MLX5E_CACHE_SIZE - 1);
	struct mlx5e_rq_stats *stats = rq->stats;

	if (tail_next == cache->head) {
		stats->cache_full++;
		return false;
	}

	if (!dev_page_is_reusable(dma_info->page)) {
		stats->cache_waive++;
		return false;
	}

	cache->page_cache[cache->tail] = *dma_info;
	cache->tail = tail_next;
	return true;
}

static inline bool mlx5e_rx_cache_get(struct mlx5e_rq *rq,
				      struct mlx5e_dma_info *dma_info)
{
	struct mlx5e_page_cache *cache = &rq->page_cache;
	struct mlx5e_rq_stats *stats = rq->stats;

	if (unlikely(cache->head == cache->tail)) {
		stats->cache_empty++;
		return false;
	}

	if (page_ref_count(cache->page_cache[cache->head].page) != 1) {
		stats->cache_busy++;
		return false;
	}

	*dma_info = cache->page_cache[cache->head];
	cache->head = (cache->head + 1) & (MLX5E_CACHE_SIZE - 1);
	stats->cache_reuse++;

	dma_sync_single_for_device(rq->pdev, dma_info->addr,
				   PAGE_SIZE,
				   DMA_FROM_DEVICE);
	return true;
}

static inline int mlx5e_page_alloc_pool(struct mlx5e_rq *rq,
					struct mlx5e_dma_info *dma_info)
{
	if (mlx5e_rx_cache_get(rq, dma_info))
		return 0;

	dma_info->page = page_pool_dev_alloc_pages(rq->page_pool);
	if (unlikely(!dma_info->page))
		return -ENOMEM;

	dma_info->addr = dma_map_page(rq->pdev, dma_info->page, 0,
				      PAGE_SIZE, rq->buff.map_dir);
	if (unlikely(dma_mapping_error(rq->pdev, dma_info->addr))) {
		page_pool_recycle_direct(rq->page_pool, dma_info->page);
		dma_info->page = NULL;
		return -ENOMEM;
	}

	return 0;
}

static inline int mlx5e_page_alloc(struct mlx5e_rq *rq,
				   struct mlx5e_dma_info *dma_info)
{
	if (rq->xsk_pool)
		return mlx5e_xsk_page_alloc_pool(rq, dma_info);
	else
		return mlx5e_page_alloc_pool(rq, dma_info);
}

void mlx5e_page_dma_unmap(struct mlx5e_rq *rq, struct mlx5e_dma_info *dma_info)
{
	dma_unmap_page(rq->pdev, dma_info->addr, PAGE_SIZE, rq->buff.map_dir);
}

void mlx5e_page_release_dynamic(struct mlx5e_rq *rq,
				struct mlx5e_dma_info *dma_info,
				bool recycle)
{
	if (likely(recycle)) {
		if (mlx5e_rx_cache_put(rq, dma_info))
			return;

		mlx5e_page_dma_unmap(rq, dma_info);
		page_pool_recycle_direct(rq->page_pool, dma_info->page);
	} else {
		mlx5e_page_dma_unmap(rq, dma_info);
		page_pool_release_page(rq->page_pool, dma_info->page);
		put_page(dma_info->page);
	}
}

static inline void mlx5e_page_release(struct mlx5e_rq *rq,
				      struct mlx5e_dma_info *dma_info,
				      bool recycle)
{
	if (rq->xsk_pool)
		/* The `recycle` parameter is ignored, and the page is always
		 * put into the Reuse Ring, because there is no way to return
		 * the page to the userspace when the interface goes down.
		 */
		xsk_buff_free(dma_info->xsk);
	else
		mlx5e_page_release_dynamic(rq, dma_info, recycle);
}

static inline int mlx5e_get_rx_frag(struct mlx5e_rq *rq,
				    struct mlx5e_wqe_frag_info *frag)
{
	int err = 0;

	if (!frag->offset)
		/* On first frag (offset == 0), replenish page (dma_info actually).
		 * Other frags that point to the same dma_info (with a different
		 * offset) should just use the new one without replenishing again
		 * by themselves.
		 */
		err = mlx5e_page_alloc(rq, frag->di);

	return err;
}

static inline void mlx5e_put_rx_frag(struct mlx5e_rq *rq,
				     struct mlx5e_wqe_frag_info *frag,
				     bool recycle)
{
	if (frag->last_in_page)
		mlx5e_page_release(rq, frag->di, recycle);
}

static inline struct mlx5e_wqe_frag_info *get_frag(struct mlx5e_rq *rq, u16 ix)
{
	return &rq->wqe.frags[ix << rq->wqe.info.log_num_frags];
}

static int mlx5e_alloc_rx_wqe(struct mlx5e_rq *rq, struct mlx5e_rx_wqe_cyc *wqe,
			      u16 ix)
{
	struct mlx5e_wqe_frag_info *frag = get_frag(rq, ix);
	int err;
	int i;

	for (i = 0; i < rq->wqe.info.num_frags; i++, frag++) {
		err = mlx5e_get_rx_frag(rq, frag);
		if (unlikely(err))
			goto free_frags;

		wqe->data[i].addr = cpu_to_be64(frag->di->addr +
						frag->offset + rq->buff.headroom);
	}

	return 0;

free_frags:
	while (--i >= 0)
		mlx5e_put_rx_frag(rq, --frag, true);

	return err;
}

static inline void mlx5e_free_rx_wqe(struct mlx5e_rq *rq,
				     struct mlx5e_wqe_frag_info *wi,
				     bool recycle)
{
	int i;

	for (i = 0; i < rq->wqe.info.num_frags; i++, wi++)
		mlx5e_put_rx_frag(rq, wi, recycle);
}

static void mlx5e_dealloc_rx_wqe(struct mlx5e_rq *rq, u16 ix)
{
	struct mlx5e_wqe_frag_info *wi = get_frag(rq, ix);

	mlx5e_free_rx_wqe(rq, wi, false);
}

static int mlx5e_alloc_rx_wqes(struct mlx5e_rq *rq, u16 ix, u8 wqe_bulk)
{
	struct mlx5_wq_cyc *wq = &rq->wqe.wq;
	int err;
	int i;

	if (rq->xsk_pool) {
		int pages_desired = wqe_bulk << rq->wqe.info.log_num_frags;

		/* Check in advance that we have enough frames, instead of
		 * allocating one-by-one, failing and moving frames to the
		 * Reuse Ring.
		 */
		if (unlikely(!xsk_buff_can_alloc(rq->xsk_pool, pages_desired)))
			return -ENOMEM;
	}

	for (i = 0; i < wqe_bulk; i++) {
		struct mlx5e_rx_wqe_cyc *wqe = mlx5_wq_cyc_get_wqe(wq, ix + i);

		err = mlx5e_alloc_rx_wqe(rq, wqe, ix + i);
		if (unlikely(err))
			goto free_wqes;
	}

	return 0;

free_wqes:
	while (--i >= 0)
		mlx5e_dealloc_rx_wqe(rq, ix + i);

	return err;
}

static inline void
mlx5e_add_skb_frag(struct mlx5e_rq *rq, struct sk_buff *skb,
		   struct mlx5e_dma_info *di, u32 frag_offset, u32 len,
		   unsigned int truesize)
{
	dma_sync_single_for_cpu(rq->pdev,
				di->addr + frag_offset,
				len, DMA_FROM_DEVICE);
	page_ref_inc(di->page);
	skb_add_rx_frag(skb, skb_shinfo(skb)->nr_frags,
			di->page, frag_offset, len, truesize);
}

static inline void
mlx5e_copy_skb_header(struct device *pdev, struct sk_buff *skb,
		      struct mlx5e_dma_info *dma_info,
		      int offset_from, u32 headlen)
{
	const void *from = page_address(dma_info->page) + offset_from;
	/* Aligning len to sizeof(long) optimizes memcpy performance */
	unsigned int len = ALIGN(headlen, sizeof(long));

	dma_sync_single_for_cpu(pdev, dma_info->addr + offset_from, len,
				DMA_FROM_DEVICE);
	skb_copy_to_linear_data(skb, from, len);
}

static void
mlx5e_free_rx_mpwqe(struct mlx5e_rq *rq, struct mlx5e_mpw_info *wi, bool recycle)
{
	bool no_xdp_xmit;
	struct mlx5e_dma_info *dma_info = wi->umr.dma_info;
	int i;

	/* A common case for AF_XDP. */
	if (bitmap_full(wi->xdp_xmit_bitmap, MLX5_MPWRQ_PAGES_PER_WQE))
		return;

	no_xdp_xmit = bitmap_empty(wi->xdp_xmit_bitmap,
				   MLX5_MPWRQ_PAGES_PER_WQE);

	for (i = 0; i < MLX5_MPWRQ_PAGES_PER_WQE; i++)
		if (no_xdp_xmit || !test_bit(i, wi->xdp_xmit_bitmap))
			mlx5e_page_release(rq, &dma_info[i], recycle);
}

static void mlx5e_post_rx_mpwqe(struct mlx5e_rq *rq, u8 n)
{
	struct mlx5_wq_ll *wq = &rq->mpwqe.wq;

	do {
		u16 next_wqe_index = mlx5_wq_ll_get_wqe_next_ix(wq, wq->head);

		mlx5_wq_ll_push(wq, next_wqe_index);
	} while (--n);

	/* ensure wqes are visible to device before updating doorbell record */
	dma_wmb();

	mlx5_wq_ll_update_db_record(wq);
}

static int mlx5e_alloc_rx_mpwqe(struct mlx5e_rq *rq, u16 ix)
{
	struct mlx5e_mpw_info *wi = &rq->mpwqe.info[ix];
	struct mlx5e_dma_info *dma_info = &wi->umr.dma_info[0];
	struct mlx5e_icosq *sq = rq->icosq;
	struct mlx5_wq_cyc *wq = &sq->wq;
	struct mlx5e_umr_wqe *umr_wqe;
	u16 pi;
	int err;
	int i;

	/* Check in advance that we have enough frames, instead of allocating
	 * one-by-one, failing and moving frames to the Reuse Ring.
	 */
	if (rq->xsk_pool &&
	    unlikely(!xsk_buff_can_alloc(rq->xsk_pool, MLX5_MPWRQ_PAGES_PER_WQE))) {
		err = -ENOMEM;
		goto err;
	}

	pi = mlx5e_icosq_get_next_pi(sq, MLX5E_UMR_WQEBBS);
	umr_wqe = mlx5_wq_cyc_get_wqe(wq, pi);
	memcpy(umr_wqe, &rq->mpwqe.umr_wqe, offsetof(struct mlx5e_umr_wqe, inline_mtts));

	for (i = 0; i < MLX5_MPWRQ_PAGES_PER_WQE; i++, dma_info++) {
		err = mlx5e_page_alloc(rq, dma_info);
		if (unlikely(err))
			goto err_unmap;
		umr_wqe->inline_mtts[i].ptag = cpu_to_be64(dma_info->addr | MLX5_EN_WR);
	}

	bitmap_zero(wi->xdp_xmit_bitmap, MLX5_MPWRQ_PAGES_PER_WQE);
	wi->consumed_strides = 0;

	umr_wqe->ctrl.opmod_idx_opcode =
		cpu_to_be32((sq->pc << MLX5_WQE_CTRL_WQE_INDEX_SHIFT) |
			    MLX5_OPCODE_UMR);
	umr_wqe->uctrl.xlt_offset =
		cpu_to_be16(MLX5_ALIGNED_MTTS_OCTW(MLX5E_REQUIRED_MTTS(ix)));

	sq->db.wqe_info[pi] = (struct mlx5e_icosq_wqe_info) {
		.wqe_type   = MLX5E_ICOSQ_WQE_UMR_RX,
		.num_wqebbs = MLX5E_UMR_WQEBBS,
		.umr.rq     = rq,
	};

	sq->pc += MLX5E_UMR_WQEBBS;

	sq->doorbell_cseg = &umr_wqe->ctrl;

	return 0;

err_unmap:
	while (--i >= 0) {
		dma_info--;
		mlx5e_page_release(rq, dma_info, true);
	}

err:
	rq->stats->buff_alloc_err++;

	return err;
}

static void mlx5e_dealloc_rx_mpwqe(struct mlx5e_rq *rq, u16 ix)
{
	struct mlx5e_mpw_info *wi = &rq->mpwqe.info[ix];
	/* Don't recycle, this function is called on rq/netdev close */
	mlx5e_free_rx_mpwqe(rq, wi, false);
}

INDIRECT_CALLABLE_SCOPE bool mlx5e_post_rx_wqes(struct mlx5e_rq *rq)
{
	struct mlx5_wq_cyc *wq = &rq->wqe.wq;
	u8 wqe_bulk;
	int err;

	if (unlikely(!test_bit(MLX5E_RQ_STATE_ENABLED, &rq->state)))
		return false;

	wqe_bulk = rq->wqe.info.wqe_bulk;

	if (mlx5_wq_cyc_missing(wq) < wqe_bulk)
		return false;

	if (rq->page_pool)
		page_pool_nid_changed(rq->page_pool, numa_mem_id());

	do {
		u16 head = mlx5_wq_cyc_get_head(wq);

		err = mlx5e_alloc_rx_wqes(rq, head, wqe_bulk);
		if (unlikely(err)) {
			rq->stats->buff_alloc_err++;
			break;
		}

		mlx5_wq_cyc_push_n(wq, wqe_bulk);
	} while (mlx5_wq_cyc_missing(wq) >= wqe_bulk);

	/* ensure wqes are visible to device before updating doorbell record */
	dma_wmb();

	mlx5_wq_cyc_update_db_record(wq);

	return !!err;
}

void mlx5e_free_icosq_descs(struct mlx5e_icosq *sq)
{
	u16 sqcc;

	sqcc = sq->cc;

	while (sqcc != sq->pc) {
		struct mlx5e_icosq_wqe_info *wi;
		u16 ci;

		ci = mlx5_wq_cyc_ctr2ix(&sq->wq, sqcc);
		wi = &sq->db.wqe_info[ci];
		sqcc += wi->num_wqebbs;
#ifdef CONFIG_MLX5_EN_TLS
		switch (wi->wqe_type) {
		case MLX5E_ICOSQ_WQE_SET_PSV_TLS:
			mlx5e_ktls_handle_ctx_completion(wi);
			break;
		case MLX5E_ICOSQ_WQE_GET_PSV_TLS:
			mlx5e_ktls_handle_get_psv_completion(wi, sq);
			break;
		}
#endif
	}
	sq->cc = sqcc;
}

int mlx5e_poll_ico_cq(struct mlx5e_cq *cq)
{
	struct mlx5e_icosq *sq = container_of(cq, struct mlx5e_icosq, cq);
	struct mlx5_cqe64 *cqe;
	u16 sqcc;
	int i;

	if (unlikely(!test_bit(MLX5E_SQ_STATE_ENABLED, &sq->state)))
		return 0;

	cqe = mlx5_cqwq_get_cqe(&cq->wq);
	if (likely(!cqe))
		return 0;

	/* sq->cc must be updated only after mlx5_cqwq_update_db_record(),
	 * otherwise a cq overrun may occur
	 */
	sqcc = sq->cc;

	i = 0;
	do {
		u16 wqe_counter;
		bool last_wqe;

		mlx5_cqwq_pop(&cq->wq);

		wqe_counter = be16_to_cpu(cqe->wqe_counter);

		do {
			struct mlx5e_icosq_wqe_info *wi;
			u16 ci;

			last_wqe = (sqcc == wqe_counter);

			ci = mlx5_wq_cyc_ctr2ix(&sq->wq, sqcc);
			wi = &sq->db.wqe_info[ci];
			sqcc += wi->num_wqebbs;

			if (last_wqe && unlikely(get_cqe_opcode(cqe) != MLX5_CQE_REQ)) {
				netdev_WARN_ONCE(cq->netdev,
						 "Bad OP in ICOSQ CQE: 0x%x\n",
						 get_cqe_opcode(cqe));
				mlx5e_dump_error_cqe(&sq->cq, sq->sqn,
						     (struct mlx5_err_cqe *)cqe);
				mlx5_wq_cyc_wqe_dump(&sq->wq, ci, wi->num_wqebbs);
				if (!test_and_set_bit(MLX5E_SQ_STATE_RECOVERING, &sq->state))
					queue_work(cq->priv->wq, &sq->recover_work);
				break;
			}

			switch (wi->wqe_type) {
			case MLX5E_ICOSQ_WQE_UMR_RX:
				wi->umr.rq->mpwqe.umr_completed++;
				break;
			case MLX5E_ICOSQ_WQE_NOP:
				break;
#ifdef CONFIG_MLX5_EN_TLS
			case MLX5E_ICOSQ_WQE_UMR_TLS:
				break;
			case MLX5E_ICOSQ_WQE_SET_PSV_TLS:
				mlx5e_ktls_handle_ctx_completion(wi);
				break;
			case MLX5E_ICOSQ_WQE_GET_PSV_TLS:
				mlx5e_ktls_handle_get_psv_completion(wi, sq);
				break;
#endif
			default:
				netdev_WARN_ONCE(cq->netdev,
						 "Bad WQE type in ICOSQ WQE info: 0x%x\n",
						 wi->wqe_type);
			}
		} while (!last_wqe);
	} while ((++i < MLX5E_TX_CQ_POLL_BUDGET) && (cqe = mlx5_cqwq_get_cqe(&cq->wq)));

	sq->cc = sqcc;

	mlx5_cqwq_update_db_record(&cq->wq);

	return i;
}

INDIRECT_CALLABLE_SCOPE bool mlx5e_post_rx_mpwqes(struct mlx5e_rq *rq)
{
	struct mlx5_wq_ll *wq = &rq->mpwqe.wq;
	u8  umr_completed = rq->mpwqe.umr_completed;
	struct mlx5e_icosq *sq = rq->icosq;
	int alloc_err = 0;
	u8  missing, i;
	u16 head;

	if (unlikely(!test_bit(MLX5E_RQ_STATE_ENABLED, &rq->state)))
		return false;

	if (umr_completed) {
		mlx5e_post_rx_mpwqe(rq, umr_completed);
		rq->mpwqe.umr_in_progress -= umr_completed;
		rq->mpwqe.umr_completed = 0;
	}

	missing = mlx5_wq_ll_missing(wq) - rq->mpwqe.umr_in_progress;

	if (unlikely(rq->mpwqe.umr_in_progress > rq->mpwqe.umr_last_bulk))
		rq->stats->congst_umr++;

#define UMR_WQE_BULK (2)
	if (likely(missing < UMR_WQE_BULK))
		return false;

	if (rq->page_pool)
		page_pool_nid_changed(rq->page_pool, numa_mem_id());

	head = rq->mpwqe.actual_wq_head;
	i = missing;
	do {
		alloc_err = mlx5e_alloc_rx_mpwqe(rq, head);

		if (unlikely(alloc_err))
			break;
		head = mlx5_wq_ll_get_wqe_next_ix(wq, head);
	} while (--i);

	rq->mpwqe.umr_last_bulk    = missing - i;
	if (sq->doorbell_cseg) {
		mlx5e_notify_hw(&sq->wq, sq->pc, sq->uar_map, sq->doorbell_cseg);
		sq->doorbell_cseg = NULL;
	}

	rq->mpwqe.umr_in_progress += rq->mpwqe.umr_last_bulk;
	rq->mpwqe.actual_wq_head   = head;

	/* If XSK Fill Ring doesn't have enough frames, report the error, so
	 * that one of the actions can be performed:
	 * 1. If need_wakeup is used, signal that the application has to kick
	 * the driver when it refills the Fill Ring.
	 * 2. Otherwise, busy poll by rescheduling the NAPI poll.
	 */
	if (unlikely(alloc_err == -ENOMEM && rq->xsk_pool))
		return true;

	return false;
}

static void mlx5e_lro_update_tcp_hdr(struct mlx5_cqe64 *cqe, struct tcphdr *tcp)
{
	u8 l4_hdr_type = get_cqe_l4_hdr_type(cqe);
	u8 tcp_ack     = (l4_hdr_type == CQE_L4_HDR_TYPE_TCP_ACK_NO_DATA) ||
			 (l4_hdr_type == CQE_L4_HDR_TYPE_TCP_ACK_AND_DATA);

	tcp->check                      = 0;
	tcp->psh                        = get_cqe_lro_tcppsh(cqe);

	if (tcp_ack) {
		tcp->ack                = 1;
		tcp->ack_seq            = cqe->lro_ack_seq_num;
		tcp->window             = cqe->lro_tcp_win;
	}
}

static void mlx5e_lro_update_hdr(struct sk_buff *skb, struct mlx5_cqe64 *cqe,
				 u32 cqe_bcnt)
{
	struct ethhdr	*eth = (struct ethhdr *)(skb->data);
	struct tcphdr	*tcp;
	int network_depth = 0;
	__wsum check;
	__be16 proto;
	u16 tot_len;
	void *ip_p;

	proto = __vlan_get_protocol(skb, eth->h_proto, &network_depth);

	tot_len = cqe_bcnt - network_depth;
	ip_p = skb->data + network_depth;

	if (proto == htons(ETH_P_IP)) {
		struct iphdr *ipv4 = ip_p;

		tcp = ip_p + sizeof(struct iphdr);
		skb_shinfo(skb)->gso_type = SKB_GSO_TCPV4;

		ipv4->ttl               = cqe->lro_min_ttl;
		ipv4->tot_len           = cpu_to_be16(tot_len);
		ipv4->check             = 0;
		ipv4->check             = ip_fast_csum((unsigned char *)ipv4,
						       ipv4->ihl);

		mlx5e_lro_update_tcp_hdr(cqe, tcp);
		check = csum_partial(tcp, tcp->doff * 4,
				     csum_unfold((__force __sum16)cqe->check_sum));
		/* Almost done, don't forget the pseudo header */
		tcp->check = csum_tcpudp_magic(ipv4->saddr, ipv4->daddr,
					       tot_len - sizeof(struct iphdr),
					       IPPROTO_TCP, check);
	} else {
		u16 payload_len = tot_len - sizeof(struct ipv6hdr);
		struct ipv6hdr *ipv6 = ip_p;

		tcp = ip_p + sizeof(struct ipv6hdr);
		skb_shinfo(skb)->gso_type = SKB_GSO_TCPV6;

		ipv6->hop_limit         = cqe->lro_min_ttl;
		ipv6->payload_len       = cpu_to_be16(payload_len);

		mlx5e_lro_update_tcp_hdr(cqe, tcp);
		check = csum_partial(tcp, tcp->doff * 4,
				     csum_unfold((__force __sum16)cqe->check_sum));
		/* Almost done, don't forget the pseudo header */
		tcp->check = csum_ipv6_magic(&ipv6->saddr, &ipv6->daddr, payload_len,
					     IPPROTO_TCP, check);
	}
}

static inline void mlx5e_skb_set_hash(struct mlx5_cqe64 *cqe,
				      struct sk_buff *skb)
{
	u8 cht = cqe->rss_hash_type;
	int ht = (cht & CQE_RSS_HTYPE_L4) ? PKT_HASH_TYPE_L4 :
		 (cht & CQE_RSS_HTYPE_IP) ? PKT_HASH_TYPE_L3 :
					    PKT_HASH_TYPE_NONE;
	skb_set_hash(skb, be32_to_cpu(cqe->rss_hash_result), ht);
}

static inline bool is_last_ethertype_ip(struct sk_buff *skb, int *network_depth,
					__be16 *proto)
{
	*proto = ((struct ethhdr *)skb->data)->h_proto;
	*proto = __vlan_get_protocol(skb, *proto, network_depth);

	if (*proto == htons(ETH_P_IP))
		return pskb_may_pull(skb, *network_depth + sizeof(struct iphdr));

	if (*proto == htons(ETH_P_IPV6))
		return pskb_may_pull(skb, *network_depth + sizeof(struct ipv6hdr));

	return false;
}

static inline void mlx5e_enable_ecn(struct mlx5e_rq *rq, struct sk_buff *skb)
{
	int network_depth = 0;
	__be16 proto;
	void *ip;
	int rc;

	if (unlikely(!is_last_ethertype_ip(skb, &network_depth, &proto)))
		return;

	ip = skb->data + network_depth;
	rc = ((proto == htons(ETH_P_IP)) ? IP_ECN_set_ce((struct iphdr *)ip) :
					 IP6_ECN_set_ce(skb, (struct ipv6hdr *)ip));

	rq->stats->ecn_mark += !!rc;
}

static u8 get_ip_proto(struct sk_buff *skb, int network_depth, __be16 proto)
{
	void *ip_p = skb->data + network_depth;

	return (proto == htons(ETH_P_IP)) ? ((struct iphdr *)ip_p)->protocol :
					    ((struct ipv6hdr *)ip_p)->nexthdr;
}

#define short_frame(size) ((size) <= ETH_ZLEN + ETH_FCS_LEN)

#define MAX_PADDING 8

static void
tail_padding_csum_slow(struct sk_buff *skb, int offset, int len,
		       struct mlx5e_rq_stats *stats)
{
	stats->csum_complete_tail_slow++;
	skb->csum = csum_block_add(skb->csum,
				   skb_checksum(skb, offset, len, 0),
				   offset);
}

static void
tail_padding_csum(struct sk_buff *skb, int offset,
		  struct mlx5e_rq_stats *stats)
{
	u8 tail_padding[MAX_PADDING];
	int len = skb->len - offset;
	void *tail;

	if (unlikely(len > MAX_PADDING)) {
		tail_padding_csum_slow(skb, offset, len, stats);
		return;
	}

	tail = skb_header_pointer(skb, offset, len, tail_padding);
	if (unlikely(!tail)) {
		tail_padding_csum_slow(skb, offset, len, stats);
		return;
	}

	stats->csum_complete_tail++;
	skb->csum = csum_block_add(skb->csum, csum_partial(tail, len, 0), offset);
}

static void
mlx5e_skb_csum_fixup(struct sk_buff *skb, int network_depth, __be16 proto,
		     struct mlx5e_rq_stats *stats)
{
	struct ipv6hdr *ip6;
	struct iphdr   *ip4;
	int pkt_len;

	/* Fixup vlan headers, if any */
	if (network_depth > ETH_HLEN)
		/* CQE csum is calculated from the IP header and does
		 * not cover VLAN headers (if present). This will add
		 * the checksum manually.
		 */
		skb->csum = csum_partial(skb->data + ETH_HLEN,
					 network_depth - ETH_HLEN,
					 skb->csum);

	/* Fixup tail padding, if any */
	switch (proto) {
	case htons(ETH_P_IP):
		ip4 = (struct iphdr *)(skb->data + network_depth);
		pkt_len = network_depth + ntohs(ip4->tot_len);
		break;
	case htons(ETH_P_IPV6):
		ip6 = (struct ipv6hdr *)(skb->data + network_depth);
		pkt_len = network_depth + sizeof(*ip6) + ntohs(ip6->payload_len);
		break;
	default:
		return;
	}

	if (likely(pkt_len >= skb->len))
		return;

	tail_padding_csum(skb, pkt_len, stats);
}

static inline void mlx5e_handle_csum(struct net_device *netdev,
				     struct mlx5_cqe64 *cqe,
				     struct mlx5e_rq *rq,
				     struct sk_buff *skb,
				     bool   lro)
{
	struct mlx5e_rq_stats *stats = rq->stats;
	int network_depth = 0;
	__be16 proto;

	if (unlikely(!(netdev->features & NETIF_F_RXCSUM)))
		goto csum_none;

	if (lro) {
		skb->ip_summed = CHECKSUM_UNNECESSARY;
		stats->csum_unnecessary++;
		return;
	}

	/* True when explicitly set via priv flag, or XDP prog is loaded */
	if (test_bit(MLX5E_RQ_STATE_NO_CSUM_COMPLETE, &rq->state))
		goto csum_unnecessary;

	/* CQE csum doesn't cover padding octets in short ethernet
	 * frames. And the pad field is appended prior to calculating
	 * and appending the FCS field.
	 *
	 * Detecting these padded frames requires to verify and parse
	 * IP headers, so we simply force all those small frames to be
	 * CHECKSUM_UNNECESSARY even if they are not padded.
	 */
	if (short_frame(skb->len))
		goto csum_unnecessary;

	if (likely(is_last_ethertype_ip(skb, &network_depth, &proto))) {
		u8 ipproto = get_ip_proto(skb, network_depth, proto);

		if (unlikely(ipproto == IPPROTO_SCTP))
			goto csum_unnecessary;

		if (unlikely(mlx5_ipsec_is_rx_flow(cqe)))
			goto csum_none;

		stats->csum_complete++;
		skb->ip_summed = CHECKSUM_COMPLETE;
		skb->csum = csum_unfold((__force __sum16)cqe->check_sum);

		if (test_bit(MLX5E_RQ_STATE_CSUM_FULL, &rq->state))
			return; /* CQE csum covers all received bytes */

		/* csum might need some fixups ...*/
		mlx5e_skb_csum_fixup(skb, network_depth, proto, stats);
		return;
	}

csum_unnecessary:
	if (likely((cqe->hds_ip_ext & CQE_L3_OK) &&
		   (cqe->hds_ip_ext & CQE_L4_OK))) {
		skb->ip_summed = CHECKSUM_UNNECESSARY;
		if (cqe_is_tunneled(cqe)) {
			skb->csum_level = 1;
			skb->encapsulation = 1;
			stats->csum_unnecessary_inner++;
			return;
		}
		stats->csum_unnecessary++;
		return;
	}
csum_none:
	skb->ip_summed = CHECKSUM_NONE;
	stats->csum_none++;
}

#define MLX5E_CE_BIT_MASK 0x80

static inline void mlx5e_build_rx_skb(struct mlx5_cqe64 *cqe,
				      u32 cqe_bcnt,
				      struct mlx5e_rq *rq,
				      struct sk_buff *skb)
{
	u8 lro_num_seg = be32_to_cpu(cqe->srqn) >> 24;
	struct mlx5e_rq_stats *stats = rq->stats;
	struct net_device *netdev = rq->netdev;

	skb->mac_len = ETH_HLEN;

	mlx5e_tls_handle_rx_skb(rq, skb, cqe, &cqe_bcnt);

	if (unlikely(mlx5_ipsec_is_rx_flow(cqe)))
		mlx5e_ipsec_offload_handle_rx_skb(netdev, skb, cqe);

	if (lro_num_seg > 1) {
		mlx5e_lro_update_hdr(skb, cqe, cqe_bcnt);
		skb_shinfo(skb)->gso_size = DIV_ROUND_UP(cqe_bcnt, lro_num_seg);
		/* Subtract one since we already counted this as one
		 * "regular" packet in mlx5e_complete_rx_cqe()
		 */
		stats->packets += lro_num_seg - 1;
		stats->lro_packets++;
		stats->lro_bytes += cqe_bcnt;
	}

	if (unlikely(mlx5e_rx_hw_stamp(rq->tstamp)))
		skb_hwtstamps(skb)->hwtstamp = mlx5e_cqe_ts_to_ns(rq->ptp_cyc2time,
								  rq->clock, get_cqe_ts(cqe));
	skb_record_rx_queue(skb, rq->ix);

	if (likely(netdev->features & NETIF_F_RXHASH))
		mlx5e_skb_set_hash(cqe, skb);

	if (cqe_has_vlan(cqe)) {
		__vlan_hwaccel_put_tag(skb, htons(ETH_P_8021Q),
				       be16_to_cpu(cqe->vlan_info));
		stats->removed_vlan_packets++;
	}

	skb->mark = be32_to_cpu(cqe->sop_drop_qpn) & MLX5E_TC_FLOW_ID_MASK;

	mlx5e_handle_csum(netdev, cqe, rq, skb, !!lro_num_seg);
	/* checking CE bit in cqe - MSB in ml_path field */
	if (unlikely(cqe->ml_path & MLX5E_CE_BIT_MASK))
		mlx5e_enable_ecn(rq, skb);

	skb->protocol = eth_type_trans(skb, netdev);

	if (unlikely(mlx5e_skb_is_multicast(skb)))
		stats->mcast_packets++;
}

static inline void mlx5e_complete_rx_cqe(struct mlx5e_rq *rq,
					 struct mlx5_cqe64 *cqe,
					 u32 cqe_bcnt,
					 struct sk_buff *skb)
{
	struct mlx5e_rq_stats *stats = rq->stats;

	stats->packets++;
	stats->bytes += cqe_bcnt;
	mlx5e_build_rx_skb(cqe, cqe_bcnt, rq, skb);
}

static inline
struct sk_buff *mlx5e_build_linear_skb(struct mlx5e_rq *rq, void *va,
				       u32 frag_size, u16 headroom,
				       u32 cqe_bcnt)
{
	struct sk_buff *skb = build_skb(va, frag_size);

	if (unlikely(!skb)) {
		rq->stats->buff_alloc_err++;
		return NULL;
	}

	skb_reserve(skb, headroom);
	skb_put(skb, cqe_bcnt);

	return skb;
}

static void mlx5e_fill_xdp_buff(struct mlx5e_rq *rq, void *va, u16 headroom,
				u32 len, struct xdp_buff *xdp)
{
	xdp_init_buff(xdp, rq->buff.frame0_sz, &rq->xdp_rxq);
	xdp_prepare_buff(xdp, va, headroom, len, false);
}

static struct sk_buff *
mlx5e_skb_from_cqe_linear(struct mlx5e_rq *rq, struct mlx5_cqe64 *cqe,
			  struct mlx5e_wqe_frag_info *wi, u32 cqe_bcnt)
{
	struct mlx5e_dma_info *di = wi->di;
	u16 rx_headroom = rq->buff.headroom;
	struct xdp_buff xdp;
	struct sk_buff *skb;
	void *va, *data;
	u32 frag_size;

	va             = page_address(di->page) + wi->offset;
	data           = va + rx_headroom;
	frag_size      = MLX5_SKB_FRAG_SZ(rx_headroom + cqe_bcnt);

	dma_sync_single_range_for_cpu(rq->pdev, di->addr, wi->offset,
				      frag_size, DMA_FROM_DEVICE);
	net_prefetchw(va); /* xdp_frame data area */
	net_prefetch(data);

	mlx5e_fill_xdp_buff(rq, va, rx_headroom, cqe_bcnt, &xdp);
	if (mlx5e_xdp_handle(rq, di, &cqe_bcnt, &xdp))
		return NULL; /* page/packet was consumed by XDP */

	rx_headroom = xdp.data - xdp.data_hard_start;
	frag_size = MLX5_SKB_FRAG_SZ(rx_headroom + cqe_bcnt);
	skb = mlx5e_build_linear_skb(rq, va, frag_size, rx_headroom, cqe_bcnt);
	if (unlikely(!skb))
		return NULL;

	/* queue up for recycling/reuse */
	page_ref_inc(di->page);

	return skb;
}

static struct sk_buff *
mlx5e_skb_from_cqe_nonlinear(struct mlx5e_rq *rq, struct mlx5_cqe64 *cqe,
			     struct mlx5e_wqe_frag_info *wi, u32 cqe_bcnt)
{
	struct mlx5e_rq_frag_info *frag_info = &rq->wqe.info.arr[0];
	struct mlx5e_wqe_frag_info *head_wi = wi;
	u16 headlen      = min_t(u32, MLX5E_RX_MAX_HEAD, cqe_bcnt);
	u16 frag_headlen = headlen;
	u16 byte_cnt     = cqe_bcnt - headlen;
	struct sk_buff *skb;

	/* XDP is not supported in this configuration, as incoming packets
	 * might spread among multiple pages.
	 */
	skb = napi_alloc_skb(rq->cq.napi,
			     ALIGN(MLX5E_RX_MAX_HEAD, sizeof(long)));
	if (unlikely(!skb)) {
		rq->stats->buff_alloc_err++;
		return NULL;
	}

	net_prefetchw(skb->data);

	while (byte_cnt) {
		u16 frag_consumed_bytes =
			min_t(u16, frag_info->frag_size - frag_headlen, byte_cnt);

		mlx5e_add_skb_frag(rq, skb, wi->di, wi->offset + frag_headlen,
				   frag_consumed_bytes, frag_info->frag_stride);
		byte_cnt -= frag_consumed_bytes;
		frag_headlen = 0;
		frag_info++;
		wi++;
	}

	/* copy header */
	mlx5e_copy_skb_header(rq->pdev, skb, head_wi->di, head_wi->offset, headlen);
	/* skb linear part was allocated with headlen and aligned to long */
	skb->tail += headlen;
	skb->len  += headlen;

	return skb;
}

static void trigger_report(struct mlx5e_rq *rq, struct mlx5_cqe64 *cqe)
{
	struct mlx5_err_cqe *err_cqe = (struct mlx5_err_cqe *)cqe;
	struct mlx5e_priv *priv = rq->priv;

	if (cqe_syndrome_needs_recover(err_cqe->syndrome) &&
	    !test_and_set_bit(MLX5E_RQ_STATE_RECOVERING, &rq->state)) {
		mlx5e_dump_error_cqe(&rq->cq, rq->rqn, err_cqe);
		queue_work(priv->wq, &rq->recover_work);
	}
}

static void mlx5e_handle_rx_cqe(struct mlx5e_rq *rq, struct mlx5_cqe64 *cqe)
{
	struct mlx5_wq_cyc *wq = &rq->wqe.wq;
	struct mlx5e_wqe_frag_info *wi;
	struct sk_buff *skb;
	u32 cqe_bcnt;
	u16 ci;

	ci       = mlx5_wq_cyc_ctr2ix(wq, be16_to_cpu(cqe->wqe_counter));
	wi       = get_frag(rq, ci);
	cqe_bcnt = be32_to_cpu(cqe->byte_cnt);

	if (unlikely(MLX5E_RX_ERR_CQE(cqe))) {
		trigger_report(rq, cqe);
		rq->stats->wqe_err++;
		goto free_wqe;
	}

	skb = INDIRECT_CALL_2(rq->wqe.skb_from_cqe,
			      mlx5e_skb_from_cqe_linear,
			      mlx5e_skb_from_cqe_nonlinear,
			      rq, cqe, wi, cqe_bcnt);
	if (!skb) {
		/* probably for XDP */
		if (__test_and_clear_bit(MLX5E_RQ_FLAG_XDP_XMIT, rq->flags)) {
			/* do not return page to cache,
			 * it will be returned on XDP_TX completion.
			 */
			goto wq_cyc_pop;
		}
		goto free_wqe;
	}

	mlx5e_complete_rx_cqe(rq, cqe, cqe_bcnt, skb);

	if (mlx5e_cqe_regb_chain(cqe))
		if (!mlx5e_tc_update_skb(cqe, skb)) {
			dev_kfree_skb_any(skb);
			goto free_wqe;
		}

	napi_gro_receive(rq->cq.napi, skb);

free_wqe:
	mlx5e_free_rx_wqe(rq, wi, true);
wq_cyc_pop:
	mlx5_wq_cyc_pop(wq);
}

#ifdef CONFIG_MLX5_ESWITCH
static void mlx5e_handle_rx_cqe_rep(struct mlx5e_rq *rq, struct mlx5_cqe64 *cqe)
{
	struct net_device *netdev = rq->netdev;
	struct mlx5e_priv *priv = netdev_priv(netdev);
	struct mlx5e_rep_priv *rpriv  = priv->ppriv;
	struct mlx5_eswitch_rep *rep = rpriv->rep;
	struct mlx5e_tc_update_priv tc_priv = {};
	struct mlx5_wq_cyc *wq = &rq->wqe.wq;
	struct mlx5e_wqe_frag_info *wi;
	struct sk_buff *skb;
	u32 cqe_bcnt;
	u16 ci;

	ci       = mlx5_wq_cyc_ctr2ix(wq, be16_to_cpu(cqe->wqe_counter));
	wi       = get_frag(rq, ci);
	cqe_bcnt = be32_to_cpu(cqe->byte_cnt);

	if (unlikely(MLX5E_RX_ERR_CQE(cqe))) {
		rq->stats->wqe_err++;
		goto free_wqe;
	}

	skb = INDIRECT_CALL_2(rq->wqe.skb_from_cqe,
			      mlx5e_skb_from_cqe_linear,
			      mlx5e_skb_from_cqe_nonlinear,
			      rq, cqe, wi, cqe_bcnt);
	if (!skb) {
		/* probably for XDP */
		if (__test_and_clear_bit(MLX5E_RQ_FLAG_XDP_XMIT, rq->flags)) {
			/* do not return page to cache,
			 * it will be returned on XDP_TX completion.
			 */
			goto wq_cyc_pop;
		}
		goto free_wqe;
	}

	mlx5e_complete_rx_cqe(rq, cqe, cqe_bcnt, skb);

	if (rep->vlan && skb_vlan_tag_present(skb))
		skb_vlan_pop(skb);

<<<<<<< HEAD
	if (!mlx5e_rep_tc_update_skb(cqe, skb, &tc_priv)) {
=======
	if (unlikely(!mlx5_ipsec_is_rx_flow(cqe) &&
		     !mlx5e_rep_tc_update_skb(cqe, skb, &tc_priv))) {
>>>>>>> 754a0abe
		dev_kfree_skb_any(skb);
		goto free_wqe;
	}

	napi_gro_receive(rq->cq.napi, skb);

	mlx5_rep_tc_post_napi_receive(&tc_priv);

free_wqe:
	mlx5e_free_rx_wqe(rq, wi, true);
wq_cyc_pop:
	mlx5_wq_cyc_pop(wq);
}

static void mlx5e_handle_rx_cqe_mpwrq_rep(struct mlx5e_rq *rq, struct mlx5_cqe64 *cqe)
{
	u16 cstrides       = mpwrq_get_cqe_consumed_strides(cqe);
	u16 wqe_id         = be16_to_cpu(cqe->wqe_id);
	struct mlx5e_mpw_info *wi = &rq->mpwqe.info[wqe_id];
	u16 stride_ix      = mpwrq_get_cqe_stride_index(cqe);
	u32 wqe_offset     = stride_ix << rq->mpwqe.log_stride_sz;
	u32 head_offset    = wqe_offset & (PAGE_SIZE - 1);
	u32 page_idx       = wqe_offset >> PAGE_SHIFT;
	struct mlx5e_tc_update_priv tc_priv = {};
	struct mlx5e_rx_wqe_ll *wqe;
	struct mlx5_wq_ll *wq;
	struct sk_buff *skb;
	u16 cqe_bcnt;

	wi->consumed_strides += cstrides;

	if (unlikely(MLX5E_RX_ERR_CQE(cqe))) {
		trigger_report(rq, cqe);
		rq->stats->wqe_err++;
		goto mpwrq_cqe_out;
	}

	if (unlikely(mpwrq_is_filler_cqe(cqe))) {
		struct mlx5e_rq_stats *stats = rq->stats;

		stats->mpwqe_filler_cqes++;
		stats->mpwqe_filler_strides += cstrides;
		goto mpwrq_cqe_out;
	}

	cqe_bcnt = mpwrq_get_cqe_byte_cnt(cqe);

	skb = INDIRECT_CALL_2(rq->mpwqe.skb_from_cqe_mpwrq,
			      mlx5e_skb_from_cqe_mpwrq_linear,
			      mlx5e_skb_from_cqe_mpwrq_nonlinear,
			      rq, wi, cqe_bcnt, head_offset, page_idx);
	if (!skb)
		goto mpwrq_cqe_out;

	mlx5e_complete_rx_cqe(rq, cqe, cqe_bcnt, skb);

<<<<<<< HEAD
	if (!mlx5e_rep_tc_update_skb(cqe, skb, &tc_priv)) {
=======
	if (unlikely(!mlx5_ipsec_is_rx_flow(cqe) &&
		     !mlx5e_rep_tc_update_skb(cqe, skb, &tc_priv))) {
>>>>>>> 754a0abe
		dev_kfree_skb_any(skb);
		goto mpwrq_cqe_out;
	}

	napi_gro_receive(rq->cq.napi, skb);

	mlx5_rep_tc_post_napi_receive(&tc_priv);

mpwrq_cqe_out:
	if (likely(wi->consumed_strides < rq->mpwqe.num_strides))
		return;

	wq  = &rq->mpwqe.wq;
	wqe = mlx5_wq_ll_get_wqe(wq, wqe_id);
	mlx5e_free_rx_mpwqe(rq, wi, true);
	mlx5_wq_ll_pop(wq, cqe->wqe_id, &wqe->next.next_wqe_index);
}

const struct mlx5e_rx_handlers mlx5e_rx_handlers_rep = {
	.handle_rx_cqe       = mlx5e_handle_rx_cqe_rep,
	.handle_rx_cqe_mpwqe = mlx5e_handle_rx_cqe_mpwrq_rep,
};
#endif

static struct sk_buff *
mlx5e_skb_from_cqe_mpwrq_nonlinear(struct mlx5e_rq *rq, struct mlx5e_mpw_info *wi,
				   u16 cqe_bcnt, u32 head_offset, u32 page_idx)
{
	u16 headlen = min_t(u16, MLX5E_RX_MAX_HEAD, cqe_bcnt);
	struct mlx5e_dma_info *di = &wi->umr.dma_info[page_idx];
	u32 frag_offset    = head_offset + headlen;
	u32 byte_cnt       = cqe_bcnt - headlen;
	struct mlx5e_dma_info *head_di = di;
	struct sk_buff *skb;

	skb = napi_alloc_skb(rq->cq.napi,
			     ALIGN(MLX5E_RX_MAX_HEAD, sizeof(long)));
	if (unlikely(!skb)) {
		rq->stats->buff_alloc_err++;
		return NULL;
	}

	net_prefetchw(skb->data);

	if (unlikely(frag_offset >= PAGE_SIZE)) {
		di++;
		frag_offset -= PAGE_SIZE;
	}

	while (byte_cnt) {
		u32 pg_consumed_bytes =
			min_t(u32, PAGE_SIZE - frag_offset, byte_cnt);
		unsigned int truesize =
			ALIGN(pg_consumed_bytes, BIT(rq->mpwqe.log_stride_sz));

		mlx5e_add_skb_frag(rq, skb, di, frag_offset,
				   pg_consumed_bytes, truesize);
		byte_cnt -= pg_consumed_bytes;
		frag_offset = 0;
		di++;
	}
	/* copy header */
	mlx5e_copy_skb_header(rq->pdev, skb, head_di, head_offset, headlen);
	/* skb linear part was allocated with headlen and aligned to long */
	skb->tail += headlen;
	skb->len  += headlen;

	return skb;
}

static struct sk_buff *
mlx5e_skb_from_cqe_mpwrq_linear(struct mlx5e_rq *rq, struct mlx5e_mpw_info *wi,
				u16 cqe_bcnt, u32 head_offset, u32 page_idx)
{
	struct mlx5e_dma_info *di = &wi->umr.dma_info[page_idx];
	u16 rx_headroom = rq->buff.headroom;
	u32 cqe_bcnt32 = cqe_bcnt;
	struct xdp_buff xdp;
	struct sk_buff *skb;
	void *va, *data;
	u32 frag_size;

	/* Check packet size. Note LRO doesn't use linear SKB */
	if (unlikely(cqe_bcnt > rq->hw_mtu)) {
		rq->stats->oversize_pkts_sw_drop++;
		return NULL;
	}

	va             = page_address(di->page) + head_offset;
	data           = va + rx_headroom;
	frag_size      = MLX5_SKB_FRAG_SZ(rx_headroom + cqe_bcnt32);

	dma_sync_single_range_for_cpu(rq->pdev, di->addr, head_offset,
				      frag_size, DMA_FROM_DEVICE);
	net_prefetchw(va); /* xdp_frame data area */
	net_prefetch(data);

	mlx5e_fill_xdp_buff(rq, va, rx_headroom, cqe_bcnt32, &xdp);
	if (mlx5e_xdp_handle(rq, di, &cqe_bcnt32, &xdp)) {
		if (__test_and_clear_bit(MLX5E_RQ_FLAG_XDP_XMIT, rq->flags))
			__set_bit(page_idx, wi->xdp_xmit_bitmap); /* non-atomic */
		return NULL; /* page/packet was consumed by XDP */
	}

	rx_headroom = xdp.data - xdp.data_hard_start;
	frag_size = MLX5_SKB_FRAG_SZ(rx_headroom + cqe_bcnt32);
	skb = mlx5e_build_linear_skb(rq, va, frag_size, rx_headroom, cqe_bcnt32);
	if (unlikely(!skb))
		return NULL;

	/* queue up for recycling/reuse */
	page_ref_inc(di->page);

	return skb;
}

static void mlx5e_handle_rx_cqe_mpwrq(struct mlx5e_rq *rq, struct mlx5_cqe64 *cqe)
{
	u16 cstrides       = mpwrq_get_cqe_consumed_strides(cqe);
	u16 wqe_id         = be16_to_cpu(cqe->wqe_id);
	struct mlx5e_mpw_info *wi = &rq->mpwqe.info[wqe_id];
	u16 stride_ix      = mpwrq_get_cqe_stride_index(cqe);
	u32 wqe_offset     = stride_ix << rq->mpwqe.log_stride_sz;
	u32 head_offset    = wqe_offset & (PAGE_SIZE - 1);
	u32 page_idx       = wqe_offset >> PAGE_SHIFT;
	struct mlx5e_rx_wqe_ll *wqe;
	struct mlx5_wq_ll *wq;
	struct sk_buff *skb;
	u16 cqe_bcnt;

	wi->consumed_strides += cstrides;

	if (unlikely(MLX5E_RX_ERR_CQE(cqe))) {
		trigger_report(rq, cqe);
		rq->stats->wqe_err++;
		goto mpwrq_cqe_out;
	}

	if (unlikely(mpwrq_is_filler_cqe(cqe))) {
		struct mlx5e_rq_stats *stats = rq->stats;

		stats->mpwqe_filler_cqes++;
		stats->mpwqe_filler_strides += cstrides;
		goto mpwrq_cqe_out;
	}

	cqe_bcnt = mpwrq_get_cqe_byte_cnt(cqe);

	skb = INDIRECT_CALL_2(rq->mpwqe.skb_from_cqe_mpwrq,
			      mlx5e_skb_from_cqe_mpwrq_linear,
			      mlx5e_skb_from_cqe_mpwrq_nonlinear,
			      rq, wi, cqe_bcnt, head_offset, page_idx);
	if (!skb)
		goto mpwrq_cqe_out;

	mlx5e_complete_rx_cqe(rq, cqe, cqe_bcnt, skb);

	if (mlx5e_cqe_regb_chain(cqe))
		if (!mlx5e_tc_update_skb(cqe, skb)) {
			dev_kfree_skb_any(skb);
			goto mpwrq_cqe_out;
		}

	napi_gro_receive(rq->cq.napi, skb);

mpwrq_cqe_out:
	if (likely(wi->consumed_strides < rq->mpwqe.num_strides))
		return;

	wq  = &rq->mpwqe.wq;
	wqe = mlx5_wq_ll_get_wqe(wq, wqe_id);
	mlx5e_free_rx_mpwqe(rq, wi, true);
	mlx5_wq_ll_pop(wq, cqe->wqe_id, &wqe->next.next_wqe_index);
}

int mlx5e_poll_rx_cq(struct mlx5e_cq *cq, int budget)
{
	struct mlx5e_rq *rq = container_of(cq, struct mlx5e_rq, cq);
	struct mlx5_cqwq *cqwq = &cq->wq;
	struct mlx5_cqe64 *cqe;
	int work_done = 0;

	if (unlikely(!test_bit(MLX5E_RQ_STATE_ENABLED, &rq->state)))
		return 0;

	if (rq->cqd.left) {
		work_done += mlx5e_decompress_cqes_cont(rq, cqwq, 0, budget);
		if (work_done >= budget)
			goto out;
	}

	cqe = mlx5_cqwq_get_cqe(cqwq);
	if (!cqe) {
		if (unlikely(work_done))
			goto out;
		return 0;
	}

	do {
		if (mlx5_get_cqe_format(cqe) == MLX5_COMPRESSED) {
			work_done +=
				mlx5e_decompress_cqes_start(rq, cqwq,
							    budget - work_done);
			continue;
		}

		mlx5_cqwq_pop(cqwq);

		INDIRECT_CALL_2(rq->handle_rx_cqe, mlx5e_handle_rx_cqe_mpwrq,
				mlx5e_handle_rx_cqe, rq, cqe);
	} while ((++work_done < budget) && (cqe = mlx5_cqwq_get_cqe(cqwq)));

out:
	if (rcu_access_pointer(rq->xdp_prog))
		mlx5e_xdp_rx_poll_complete(rq);

	mlx5_cqwq_update_db_record(cqwq);

	/* ensure cq space is freed before enabling more cqes */
	wmb();

	return work_done;
}

#ifdef CONFIG_MLX5_CORE_IPOIB

#define MLX5_IB_GRH_SGID_OFFSET 8
#define MLX5_IB_GRH_DGID_OFFSET 24
#define MLX5_GID_SIZE           16

static inline void mlx5i_complete_rx_cqe(struct mlx5e_rq *rq,
					 struct mlx5_cqe64 *cqe,
					 u32 cqe_bcnt,
					 struct sk_buff *skb)
{
	struct hwtstamp_config *tstamp;
	struct mlx5e_rq_stats *stats;
	struct net_device *netdev;
	struct mlx5e_priv *priv;
	char *pseudo_header;
	u32 flags_rqpn;
	u32 qpn;
	u8 *dgid;
	u8 g;

	qpn = be32_to_cpu(cqe->sop_drop_qpn) & 0xffffff;
	netdev = mlx5i_pkey_get_netdev(rq->netdev, qpn);

	/* No mapping present, cannot process SKB. This might happen if a child
	 * interface is going down while having unprocessed CQEs on parent RQ
	 */
	if (unlikely(!netdev)) {
		/* TODO: add drop counters support */
		skb->dev = NULL;
		pr_warn_once("Unable to map QPN %u to dev - dropping skb\n", qpn);
		return;
	}

	priv = mlx5i_epriv(netdev);
	tstamp = &priv->tstamp;
	stats = &priv->channel_stats[rq->ix].rq;

	flags_rqpn = be32_to_cpu(cqe->flags_rqpn);
	g = (flags_rqpn >> 28) & 3;
	dgid = skb->data + MLX5_IB_GRH_DGID_OFFSET;
	if ((!g) || dgid[0] != 0xff)
		skb->pkt_type = PACKET_HOST;
	else if (memcmp(dgid, netdev->broadcast + 4, MLX5_GID_SIZE) == 0)
		skb->pkt_type = PACKET_BROADCAST;
	else
		skb->pkt_type = PACKET_MULTICAST;

	/* Drop packets that this interface sent, ie multicast packets
	 * that the HCA has replicated.
	 */
	if (g && (qpn == (flags_rqpn & 0xffffff)) &&
	    (memcmp(netdev->dev_addr + 4, skb->data + MLX5_IB_GRH_SGID_OFFSET,
		    MLX5_GID_SIZE) == 0)) {
		skb->dev = NULL;
		return;
	}

	skb_pull(skb, MLX5_IB_GRH_BYTES);

	skb->protocol = *((__be16 *)(skb->data));

	if (netdev->features & NETIF_F_RXCSUM) {
		skb->ip_summed = CHECKSUM_COMPLETE;
		skb->csum = csum_unfold((__force __sum16)cqe->check_sum);
		stats->csum_complete++;
	} else {
		skb->ip_summed = CHECKSUM_NONE;
		stats->csum_none++;
	}

	if (unlikely(mlx5e_rx_hw_stamp(tstamp)))
		skb_hwtstamps(skb)->hwtstamp = mlx5e_cqe_ts_to_ns(rq->ptp_cyc2time,
								  rq->clock, get_cqe_ts(cqe));
	skb_record_rx_queue(skb, rq->ix);

	if (likely(netdev->features & NETIF_F_RXHASH))
		mlx5e_skb_set_hash(cqe, skb);

	/* 20 bytes of ipoib header and 4 for encap existing */
	pseudo_header = skb_push(skb, MLX5_IPOIB_PSEUDO_LEN);
	memset(pseudo_header, 0, MLX5_IPOIB_PSEUDO_LEN);
	skb_reset_mac_header(skb);
	skb_pull(skb, MLX5_IPOIB_HARD_LEN);

	skb->dev = netdev;

	stats->packets++;
	stats->bytes += cqe_bcnt;
}

static void mlx5i_handle_rx_cqe(struct mlx5e_rq *rq, struct mlx5_cqe64 *cqe)
{
	struct mlx5_wq_cyc *wq = &rq->wqe.wq;
	struct mlx5e_wqe_frag_info *wi;
	struct sk_buff *skb;
	u32 cqe_bcnt;
	u16 ci;

	ci       = mlx5_wq_cyc_ctr2ix(wq, be16_to_cpu(cqe->wqe_counter));
	wi       = get_frag(rq, ci);
	cqe_bcnt = be32_to_cpu(cqe->byte_cnt);

	if (unlikely(MLX5E_RX_ERR_CQE(cqe))) {
		rq->stats->wqe_err++;
		goto wq_free_wqe;
	}

	skb = INDIRECT_CALL_2(rq->wqe.skb_from_cqe,
			      mlx5e_skb_from_cqe_linear,
			      mlx5e_skb_from_cqe_nonlinear,
			      rq, cqe, wi, cqe_bcnt);
	if (!skb)
		goto wq_free_wqe;

	mlx5i_complete_rx_cqe(rq, cqe, cqe_bcnt, skb);
	if (unlikely(!skb->dev)) {
		dev_kfree_skb_any(skb);
		goto wq_free_wqe;
	}
	napi_gro_receive(rq->cq.napi, skb);

wq_free_wqe:
	mlx5e_free_rx_wqe(rq, wi, true);
	mlx5_wq_cyc_pop(wq);
}

const struct mlx5e_rx_handlers mlx5i_rx_handlers = {
	.handle_rx_cqe       = mlx5i_handle_rx_cqe,
	.handle_rx_cqe_mpwqe = NULL, /* Not supported */
};
#endif /* CONFIG_MLX5_CORE_IPOIB */

#ifdef CONFIG_MLX5_EN_IPSEC

static void mlx5e_ipsec_handle_rx_cqe(struct mlx5e_rq *rq, struct mlx5_cqe64 *cqe)
{
	struct mlx5_wq_cyc *wq = &rq->wqe.wq;
	struct mlx5e_wqe_frag_info *wi;
	struct sk_buff *skb;
	u32 cqe_bcnt;
	u16 ci;

	ci       = mlx5_wq_cyc_ctr2ix(wq, be16_to_cpu(cqe->wqe_counter));
	wi       = get_frag(rq, ci);
	cqe_bcnt = be32_to_cpu(cqe->byte_cnt);

	if (unlikely(MLX5E_RX_ERR_CQE(cqe))) {
		rq->stats->wqe_err++;
		goto wq_free_wqe;
	}

	skb = INDIRECT_CALL_2(rq->wqe.skb_from_cqe,
			      mlx5e_skb_from_cqe_linear,
			      mlx5e_skb_from_cqe_nonlinear,
			      rq, cqe, wi, cqe_bcnt);
	if (unlikely(!skb)) /* a DROP, save the page-reuse checks */
		goto wq_free_wqe;

	skb = mlx5e_ipsec_handle_rx_skb(rq->netdev, skb, &cqe_bcnt);
	if (unlikely(!skb))
		goto wq_free_wqe;

	mlx5e_complete_rx_cqe(rq, cqe, cqe_bcnt, skb);
	napi_gro_receive(rq->cq.napi, skb);

wq_free_wqe:
	mlx5e_free_rx_wqe(rq, wi, true);
	mlx5_wq_cyc_pop(wq);
}

#endif /* CONFIG_MLX5_EN_IPSEC */

int mlx5e_rq_set_handlers(struct mlx5e_rq *rq, struct mlx5e_params *params, bool xsk)
{
	struct net_device *netdev = rq->netdev;
	struct mlx5_core_dev *mdev = rq->mdev;
	struct mlx5e_priv *priv = rq->priv;

	switch (rq->wq_type) {
	case MLX5_WQ_TYPE_LINKED_LIST_STRIDING_RQ:
		rq->mpwqe.skb_from_cqe_mpwrq = xsk ?
			mlx5e_xsk_skb_from_cqe_mpwrq_linear :
			mlx5e_rx_mpwqe_is_linear_skb(mdev, params, NULL) ?
				mlx5e_skb_from_cqe_mpwrq_linear :
				mlx5e_skb_from_cqe_mpwrq_nonlinear;
		rq->post_wqes = mlx5e_post_rx_mpwqes;
		rq->dealloc_wqe = mlx5e_dealloc_rx_mpwqe;

		rq->handle_rx_cqe = priv->profile->rx_handlers->handle_rx_cqe_mpwqe;
		if (mlx5_fpga_is_ipsec_device(mdev)) {
			netdev_err(netdev, "MPWQE RQ with Innova IPSec offload not supported\n");
			return -EINVAL;
		}
		if (!rq->handle_rx_cqe) {
			netdev_err(netdev, "RX handler of MPWQE RQ is not set\n");
			return -EINVAL;
		}
		break;
	default: /* MLX5_WQ_TYPE_CYCLIC */
		rq->wqe.skb_from_cqe = xsk ?
			mlx5e_xsk_skb_from_cqe_linear :
			mlx5e_rx_is_linear_skb(params, NULL) ?
				mlx5e_skb_from_cqe_linear :
				mlx5e_skb_from_cqe_nonlinear;
		rq->post_wqes = mlx5e_post_rx_wqes;
		rq->dealloc_wqe = mlx5e_dealloc_rx_wqe;

#ifdef CONFIG_MLX5_EN_IPSEC
		if ((mlx5_fpga_ipsec_device_caps(mdev) & MLX5_ACCEL_IPSEC_CAP_DEVICE) &&
		    priv->ipsec)
			rq->handle_rx_cqe = mlx5e_ipsec_handle_rx_cqe;
		else
#endif
			rq->handle_rx_cqe = priv->profile->rx_handlers->handle_rx_cqe;
		if (!rq->handle_rx_cqe) {
			netdev_err(netdev, "RX handler of RQ is not set\n");
			return -EINVAL;
		}
	}

	return 0;
}

static void mlx5e_trap_handle_rx_cqe(struct mlx5e_rq *rq, struct mlx5_cqe64 *cqe)
{
	struct mlx5e_priv *priv = netdev_priv(rq->netdev);
	struct mlx5_wq_cyc *wq = &rq->wqe.wq;
	struct mlx5e_wqe_frag_info *wi;
	struct devlink_port *dl_port;
	struct sk_buff *skb;
	u32 cqe_bcnt;
	u16 trap_id;
	u16 ci;

	trap_id  = get_cqe_flow_tag(cqe);
	ci       = mlx5_wq_cyc_ctr2ix(wq, be16_to_cpu(cqe->wqe_counter));
	wi       = get_frag(rq, ci);
	cqe_bcnt = be32_to_cpu(cqe->byte_cnt);

	if (unlikely(MLX5E_RX_ERR_CQE(cqe))) {
		rq->stats->wqe_err++;
		goto free_wqe;
	}

	skb = mlx5e_skb_from_cqe_nonlinear(rq, cqe, wi, cqe_bcnt);
	if (!skb)
		goto free_wqe;

	mlx5e_complete_rx_cqe(rq, cqe, cqe_bcnt, skb);
	skb_push(skb, ETH_HLEN);

	dl_port = mlx5e_devlink_get_dl_port(priv);
	mlx5_devlink_trap_report(rq->mdev, trap_id, skb, dl_port);
	dev_kfree_skb_any(skb);

free_wqe:
	mlx5e_free_rx_wqe(rq, wi, false);
	mlx5_wq_cyc_pop(wq);
}

void mlx5e_rq_set_trap_handlers(struct mlx5e_rq *rq, struct mlx5e_params *params)
{
	rq->wqe.skb_from_cqe = mlx5e_rx_is_linear_skb(params, NULL) ?
			       mlx5e_skb_from_cqe_linear :
			       mlx5e_skb_from_cqe_nonlinear;
	rq->post_wqes = mlx5e_post_rx_wqes;
	rq->dealloc_wqe = mlx5e_dealloc_rx_wqe;
	rq->handle_rx_cqe = mlx5e_trap_handle_rx_cqe;
}<|MERGE_RESOLUTION|>--- conflicted
+++ resolved
@@ -1316,12 +1316,8 @@
 	if (rep->vlan && skb_vlan_tag_present(skb))
 		skb_vlan_pop(skb);
 
-<<<<<<< HEAD
-	if (!mlx5e_rep_tc_update_skb(cqe, skb, &tc_priv)) {
-=======
 	if (unlikely(!mlx5_ipsec_is_rx_flow(cqe) &&
 		     !mlx5e_rep_tc_update_skb(cqe, skb, &tc_priv))) {
->>>>>>> 754a0abe
 		dev_kfree_skb_any(skb);
 		goto free_wqe;
 	}
@@ -1378,12 +1374,8 @@
 
 	mlx5e_complete_rx_cqe(rq, cqe, cqe_bcnt, skb);
 
-<<<<<<< HEAD
-	if (!mlx5e_rep_tc_update_skb(cqe, skb, &tc_priv)) {
-=======
 	if (unlikely(!mlx5_ipsec_is_rx_flow(cqe) &&
 		     !mlx5e_rep_tc_update_skb(cqe, skb, &tc_priv))) {
->>>>>>> 754a0abe
 		dev_kfree_skb_any(skb);
 		goto mpwrq_cqe_out;
 	}
