--- conflicted
+++ resolved
@@ -430,27 +430,13 @@
 
 /**
  * igc_ptp_rx_pktstamp - Retrieve timestamp from Rx packet buffer
-<<<<<<< HEAD
- * @q_vector: Pointer to interrupt specific structure
- * @va: Pointer to address containing Rx buffer
- * @skb: Buffer containing timestamp and packet
-=======
  * @adapter: Pointer to adapter the packet buffer belongs to
  * @buf: Pointer to packet buffer
->>>>>>> 754a0abe
  *
  * This function retrieves the timestamp saved in the beginning of packet
  * buffer. While two timestamps are available, one in timer0 reference and the
  * other in timer1 reference, this function considers only the timestamp in
  * timer0 reference.
-<<<<<<< HEAD
- */
-void igc_ptp_rx_pktstamp(struct igc_q_vector *q_vector, __le32 *va,
-			 struct sk_buff *skb)
-{
-	struct igc_adapter *adapter = q_vector->adapter;
-	u64 regval;
-=======
  *
  * Returns timestamp value.
  */
@@ -458,7 +444,6 @@
 {
 	ktime_t timestamp;
 	u32 secs, nsecs;
->>>>>>> 754a0abe
 	int adjust;
 
 	/* Timestamps are saved in little endian at the beginning of the packet
@@ -470,16 +455,10 @@
 	 * SYSTIML holds the nanoseconds part while SYSTIMH holds the seconds
 	 * part of the timestamp.
 	 */
-<<<<<<< HEAD
-	regval = le32_to_cpu(va[2]);
-	regval |= (u64)le32_to_cpu(va[3]) << 32;
-	igc_ptp_systim_to_hwtstamp(adapter, skb_hwtstamps(skb), regval);
-=======
 	nsecs = le32_to_cpu(buf[2]);
 	secs = le32_to_cpu(buf[3]);
 
 	timestamp = ktime_set(secs, nsecs);
->>>>>>> 754a0abe
 
 	/* Adjust timestamp for the RX latency based on link speed */
 	switch (adapter->link_speed) {
