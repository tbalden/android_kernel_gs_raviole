// SPDX-License-Identifier: GPL-2.0
/* Copyright(c) 2018 Intel Corporation. */

#include <linux/bpf_trace.h>
#include <net/xdp_sock_drv.h>
#include <net/xdp.h>

#include "ixgbe.h"
#include "ixgbe_txrx_common.h"

struct xsk_buff_pool *ixgbe_xsk_pool(struct ixgbe_adapter *adapter,
				     struct ixgbe_ring *ring)
{
	bool xdp_on = READ_ONCE(adapter->xdp_prog);
	int qid = ring->ring_idx;

	if (!xdp_on || !test_bit(qid, adapter->af_xdp_zc_qps))
		return NULL;

	return xsk_get_pool_from_qid(adapter->netdev, qid);
}

static int ixgbe_xsk_pool_enable(struct ixgbe_adapter *adapter,
				 struct xsk_buff_pool *pool,
				 u16 qid)
{
	struct net_device *netdev = adapter->netdev;
	bool if_running;
	int err;

	if (qid >= adapter->num_rx_queues)
		return -EINVAL;

	if (qid >= netdev->real_num_rx_queues ||
	    qid >= netdev->real_num_tx_queues)
		return -EINVAL;

	err = xsk_pool_dma_map(pool, &adapter->pdev->dev, IXGBE_RX_DMA_ATTR);
	if (err)
		return err;

	if_running = netif_running(adapter->netdev) &&
		     ixgbe_enabled_xdp_adapter(adapter);

	if (if_running)
		ixgbe_txrx_ring_disable(adapter, qid);

	set_bit(qid, adapter->af_xdp_zc_qps);

	if (if_running) {
		ixgbe_txrx_ring_enable(adapter, qid);

		/* Kick start the NAPI context so that receiving will start */
		err = ixgbe_xsk_wakeup(adapter->netdev, qid, XDP_WAKEUP_RX);
		if (err)
			return err;
	}

	return 0;
}

static int ixgbe_xsk_pool_disable(struct ixgbe_adapter *adapter, u16 qid)
{
	struct xsk_buff_pool *pool;
	bool if_running;

	pool = xsk_get_pool_from_qid(adapter->netdev, qid);
	if (!pool)
		return -EINVAL;

	if_running = netif_running(adapter->netdev) &&
		     ixgbe_enabled_xdp_adapter(adapter);

	if (if_running)
		ixgbe_txrx_ring_disable(adapter, qid);

	clear_bit(qid, adapter->af_xdp_zc_qps);
	xsk_pool_dma_unmap(pool, IXGBE_RX_DMA_ATTR);

	if (if_running)
		ixgbe_txrx_ring_enable(adapter, qid);

	return 0;
}

int ixgbe_xsk_pool_setup(struct ixgbe_adapter *adapter,
			 struct xsk_buff_pool *pool,
			 u16 qid)
{
	return pool ? ixgbe_xsk_pool_enable(adapter, pool, qid) :
		ixgbe_xsk_pool_disable(adapter, qid);
}

static int ixgbe_run_xdp_zc(struct ixgbe_adapter *adapter,
			    struct ixgbe_ring *rx_ring,
			    struct xdp_buff *xdp)
{
	int err, result = IXGBE_XDP_PASS;
	struct bpf_prog *xdp_prog;
	struct xdp_frame *xdpf;
	u32 act;

	xdp_prog = READ_ONCE(rx_ring->xdp_prog);
	act = bpf_prog_run_xdp(xdp_prog, xdp);

	if (likely(act == XDP_REDIRECT)) {
		err = xdp_do_redirect(rx_ring->netdev, xdp, xdp_prog);
		if (err)
			goto out_failure;
<<<<<<< HEAD
		rcu_read_unlock();
=======
>>>>>>> 754a0abe
		return IXGBE_XDP_REDIR;
	}

	switch (act) {
	case XDP_PASS:
		break;
	case XDP_TX:
		xdpf = xdp_convert_buff_to_frame(xdp);
		if (unlikely(!xdpf))
			goto out_failure;
		result = ixgbe_xmit_xdp_ring(adapter, xdpf);
		if (result == IXGBE_XDP_CONSUMED)
			goto out_failure;
		break;
	default:
		bpf_warn_invalid_xdp_action(act);
		fallthrough;
	case XDP_ABORTED:
out_failure:
		trace_xdp_exception(rx_ring->netdev, xdp_prog, act);
		fallthrough; /* handle aborts by dropping packet */
	case XDP_DROP:
		result = IXGBE_XDP_CONSUMED;
		break;
	}
	return result;
}

bool ixgbe_alloc_rx_buffers_zc(struct ixgbe_ring *rx_ring, u16 count)
{
	union ixgbe_adv_rx_desc *rx_desc;
	struct ixgbe_rx_buffer *bi;
	u16 i = rx_ring->next_to_use;
	dma_addr_t dma;
	bool ok = true;

	/* nothing to do */
	if (!count)
		return true;

	rx_desc = IXGBE_RX_DESC(rx_ring, i);
	bi = &rx_ring->rx_buffer_info[i];
	i -= rx_ring->count;

	do {
		bi->xdp = xsk_buff_alloc(rx_ring->xsk_pool);
		if (!bi->xdp) {
			ok = false;
			break;
		}

		dma = xsk_buff_xdp_get_dma(bi->xdp);

		/* Refresh the desc even if buffer_addrs didn't change
		 * because each write-back erases this info.
		 */
		rx_desc->read.pkt_addr = cpu_to_le64(dma);

		rx_desc++;
		bi++;
		i++;
		if (unlikely(!i)) {
			rx_desc = IXGBE_RX_DESC(rx_ring, 0);
			bi = rx_ring->rx_buffer_info;
			i -= rx_ring->count;
		}

		/* clear the length for the next_to_use descriptor */
		rx_desc->wb.upper.length = 0;

		count--;
	} while (count);

	i += rx_ring->count;

	if (rx_ring->next_to_use != i) {
		rx_ring->next_to_use = i;

		/* Force memory writes to complete before letting h/w
		 * know there are new descriptors to fetch.  (Only
		 * applicable for weak-ordered memory model archs,
		 * such as IA-64).
		 */
		wmb();
		writel(i, rx_ring->tail);
	}

	return ok;
}

static struct sk_buff *ixgbe_construct_skb_zc(struct ixgbe_ring *rx_ring,
					      struct ixgbe_rx_buffer *bi)
{
	unsigned int metasize = bi->xdp->data - bi->xdp->data_meta;
	unsigned int datasize = bi->xdp->data_end - bi->xdp->data;
	struct sk_buff *skb;

	/* allocate a skb to store the frags */
	skb = __napi_alloc_skb(&rx_ring->q_vector->napi,
			       bi->xdp->data_end - bi->xdp->data_hard_start,
			       GFP_ATOMIC | __GFP_NOWARN);
	if (unlikely(!skb))
		return NULL;

	skb_reserve(skb, bi->xdp->data - bi->xdp->data_hard_start);
	memcpy(__skb_put(skb, datasize), bi->xdp->data, datasize);
	if (metasize)
		skb_metadata_set(skb, metasize);

	xsk_buff_free(bi->xdp);
	bi->xdp = NULL;
	return skb;
}

static void ixgbe_inc_ntc(struct ixgbe_ring *rx_ring)
{
	u32 ntc = rx_ring->next_to_clean + 1;

	ntc = (ntc < rx_ring->count) ? ntc : 0;
	rx_ring->next_to_clean = ntc;
	prefetch(IXGBE_RX_DESC(rx_ring, ntc));
}

int ixgbe_clean_rx_irq_zc(struct ixgbe_q_vector *q_vector,
			  struct ixgbe_ring *rx_ring,
			  const int budget)
{
	unsigned int total_rx_bytes = 0, total_rx_packets = 0;
	struct ixgbe_adapter *adapter = q_vector->adapter;
	u16 cleaned_count = ixgbe_desc_unused(rx_ring);
	unsigned int xdp_res, xdp_xmit = 0;
	bool failure = false;
	struct sk_buff *skb;

	while (likely(total_rx_packets < budget)) {
		union ixgbe_adv_rx_desc *rx_desc;
		struct ixgbe_rx_buffer *bi;
		unsigned int size;

		/* return some buffers to hardware, one at a time is too slow */
		if (cleaned_count >= IXGBE_RX_BUFFER_WRITE) {
			failure = failure ||
				  !ixgbe_alloc_rx_buffers_zc(rx_ring,
							     cleaned_count);
			cleaned_count = 0;
		}

		rx_desc = IXGBE_RX_DESC(rx_ring, rx_ring->next_to_clean);
		size = le16_to_cpu(rx_desc->wb.upper.length);
		if (!size)
			break;

		/* This memory barrier is needed to keep us from reading
		 * any other fields out of the rx_desc until we know the
		 * descriptor has been written back
		 */
		dma_rmb();

		bi = &rx_ring->rx_buffer_info[rx_ring->next_to_clean];

		if (unlikely(!ixgbe_test_staterr(rx_desc,
						 IXGBE_RXD_STAT_EOP))) {
			struct ixgbe_rx_buffer *next_bi;

			xsk_buff_free(bi->xdp);
			bi->xdp = NULL;
			ixgbe_inc_ntc(rx_ring);
			next_bi =
			       &rx_ring->rx_buffer_info[rx_ring->next_to_clean];
			next_bi->discard = true;
			continue;
		}

		if (unlikely(bi->discard)) {
			xsk_buff_free(bi->xdp);
			bi->xdp = NULL;
			bi->discard = false;
			ixgbe_inc_ntc(rx_ring);
			continue;
		}

		bi->xdp->data_end = bi->xdp->data + size;
		xsk_buff_dma_sync_for_cpu(bi->xdp, rx_ring->xsk_pool);
		xdp_res = ixgbe_run_xdp_zc(adapter, rx_ring, bi->xdp);

		if (xdp_res) {
			if (xdp_res & (IXGBE_XDP_TX | IXGBE_XDP_REDIR))
				xdp_xmit |= xdp_res;
			else
				xsk_buff_free(bi->xdp);

			bi->xdp = NULL;
			total_rx_packets++;
			total_rx_bytes += size;

			cleaned_count++;
			ixgbe_inc_ntc(rx_ring);
			continue;
		}

		/* XDP_PASS path */
		skb = ixgbe_construct_skb_zc(rx_ring, bi);
		if (!skb) {
			rx_ring->rx_stats.alloc_rx_buff_failed++;
			break;
		}

		cleaned_count++;
		ixgbe_inc_ntc(rx_ring);

		if (eth_skb_pad(skb))
			continue;

		total_rx_bytes += skb->len;
		total_rx_packets++;

		ixgbe_process_skb_fields(rx_ring, rx_desc, skb);
		ixgbe_rx_skb(q_vector, skb);
	}

	if (xdp_xmit & IXGBE_XDP_REDIR)
		xdp_do_flush_map();

	if (xdp_xmit & IXGBE_XDP_TX) {
		struct ixgbe_ring *ring = adapter->xdp_ring[smp_processor_id()];

		/* Force memory writes to complete before letting h/w
		 * know there are new descriptors to fetch.
		 */
		wmb();
		writel(ring->next_to_use, ring->tail);
	}

	u64_stats_update_begin(&rx_ring->syncp);
	rx_ring->stats.packets += total_rx_packets;
	rx_ring->stats.bytes += total_rx_bytes;
	u64_stats_update_end(&rx_ring->syncp);
	q_vector->rx.total_packets += total_rx_packets;
	q_vector->rx.total_bytes += total_rx_bytes;

	if (xsk_uses_need_wakeup(rx_ring->xsk_pool)) {
		if (failure || rx_ring->next_to_clean == rx_ring->next_to_use)
			xsk_set_rx_need_wakeup(rx_ring->xsk_pool);
		else
			xsk_clear_rx_need_wakeup(rx_ring->xsk_pool);

		return (int)total_rx_packets;
	}
	return failure ? budget : (int)total_rx_packets;
}

void ixgbe_xsk_clean_rx_ring(struct ixgbe_ring *rx_ring)
{
	struct ixgbe_rx_buffer *bi;
	u16 i;

	for (i = 0; i < rx_ring->count; i++) {
		bi = &rx_ring->rx_buffer_info[i];

		if (!bi->xdp)
			continue;

		xsk_buff_free(bi->xdp);
		bi->xdp = NULL;
	}
}

static bool ixgbe_xmit_zc(struct ixgbe_ring *xdp_ring, unsigned int budget)
{
	struct xsk_buff_pool *pool = xdp_ring->xsk_pool;
	union ixgbe_adv_tx_desc *tx_desc = NULL;
	struct ixgbe_tx_buffer *tx_bi;
	bool work_done = true;
	struct xdp_desc desc;
	dma_addr_t dma;
	u32 cmd_type;

	while (budget-- > 0) {
		if (unlikely(!ixgbe_desc_unused(xdp_ring)) ||
		    !netif_carrier_ok(xdp_ring->netdev)) {
			work_done = false;
			break;
		}

		if (!xsk_tx_peek_desc(pool, &desc))
			break;

		dma = xsk_buff_raw_get_dma(pool, desc.addr);
		xsk_buff_raw_dma_sync_for_device(pool, dma, desc.len);

		tx_bi = &xdp_ring->tx_buffer_info[xdp_ring->next_to_use];
		tx_bi->bytecount = desc.len;
		tx_bi->xdpf = NULL;
		tx_bi->gso_segs = 1;

		tx_desc = IXGBE_TX_DESC(xdp_ring, xdp_ring->next_to_use);
		tx_desc->read.buffer_addr = cpu_to_le64(dma);

		/* put descriptor type bits */
		cmd_type = IXGBE_ADVTXD_DTYP_DATA |
			   IXGBE_ADVTXD_DCMD_DEXT |
			   IXGBE_ADVTXD_DCMD_IFCS;
		cmd_type |= desc.len | IXGBE_TXD_CMD;
		tx_desc->read.cmd_type_len = cpu_to_le32(cmd_type);
		tx_desc->read.olinfo_status =
			cpu_to_le32(desc.len << IXGBE_ADVTXD_PAYLEN_SHIFT);

		xdp_ring->next_to_use++;
		if (xdp_ring->next_to_use == xdp_ring->count)
			xdp_ring->next_to_use = 0;
	}

	if (tx_desc) {
		ixgbe_xdp_ring_update_tail(xdp_ring);
		xsk_tx_release(pool);
	}

	return !!budget && work_done;
}

static void ixgbe_clean_xdp_tx_buffer(struct ixgbe_ring *tx_ring,
				      struct ixgbe_tx_buffer *tx_bi)
{
	xdp_return_frame(tx_bi->xdpf);
	dma_unmap_single(tx_ring->dev,
			 dma_unmap_addr(tx_bi, dma),
			 dma_unmap_len(tx_bi, len), DMA_TO_DEVICE);
	dma_unmap_len_set(tx_bi, len, 0);
}

bool ixgbe_clean_xdp_tx_irq(struct ixgbe_q_vector *q_vector,
			    struct ixgbe_ring *tx_ring, int napi_budget)
{
	u16 ntc = tx_ring->next_to_clean, ntu = tx_ring->next_to_use;
	unsigned int total_packets = 0, total_bytes = 0;
	struct xsk_buff_pool *pool = tx_ring->xsk_pool;
	union ixgbe_adv_tx_desc *tx_desc;
	struct ixgbe_tx_buffer *tx_bi;
	u32 xsk_frames = 0;

	tx_bi = &tx_ring->tx_buffer_info[ntc];
	tx_desc = IXGBE_TX_DESC(tx_ring, ntc);

	while (ntc != ntu) {
		if (!(tx_desc->wb.status & cpu_to_le32(IXGBE_TXD_STAT_DD)))
			break;

		total_bytes += tx_bi->bytecount;
		total_packets += tx_bi->gso_segs;

		if (tx_bi->xdpf)
			ixgbe_clean_xdp_tx_buffer(tx_ring, tx_bi);
		else
			xsk_frames++;

		tx_bi->xdpf = NULL;

		tx_bi++;
		tx_desc++;
		ntc++;
		if (unlikely(ntc == tx_ring->count)) {
			ntc = 0;
			tx_bi = tx_ring->tx_buffer_info;
			tx_desc = IXGBE_TX_DESC(tx_ring, 0);
		}

		/* issue prefetch for next Tx descriptor */
		prefetch(tx_desc);
	}

	tx_ring->next_to_clean = ntc;

	u64_stats_update_begin(&tx_ring->syncp);
	tx_ring->stats.bytes += total_bytes;
	tx_ring->stats.packets += total_packets;
	u64_stats_update_end(&tx_ring->syncp);
	q_vector->tx.total_bytes += total_bytes;
	q_vector->tx.total_packets += total_packets;

	if (xsk_frames)
		xsk_tx_completed(pool, xsk_frames);

	if (xsk_uses_need_wakeup(pool))
		xsk_set_tx_need_wakeup(pool);

	return ixgbe_xmit_zc(tx_ring, q_vector->tx.work_limit);
}

int ixgbe_xsk_wakeup(struct net_device *dev, u32 qid, u32 flags)
{
	struct ixgbe_adapter *adapter = netdev_priv(dev);
	struct ixgbe_ring *ring;

	if (test_bit(__IXGBE_DOWN, &adapter->state))
		return -ENETDOWN;

	if (!READ_ONCE(adapter->xdp_prog))
		return -ENXIO;

	if (qid >= adapter->num_xdp_queues)
		return -ENXIO;

	ring = adapter->xdp_ring[qid];

	if (test_bit(__IXGBE_TX_DISABLED, &ring->state))
		return -ENETDOWN;

	if (!ring->xsk_pool)
		return -ENXIO;

	if (!napi_if_scheduled_mark_missed(&ring->q_vector->napi)) {
		u64 eics = BIT_ULL(ring->q_vector->v_idx);

		ixgbe_irq_rearm_queues(adapter, eics);
	}

	return 0;
}

void ixgbe_xsk_clean_tx_ring(struct ixgbe_ring *tx_ring)
{
	u16 ntc = tx_ring->next_to_clean, ntu = tx_ring->next_to_use;
	struct xsk_buff_pool *pool = tx_ring->xsk_pool;
	struct ixgbe_tx_buffer *tx_bi;
	u32 xsk_frames = 0;

	while (ntc != ntu) {
		tx_bi = &tx_ring->tx_buffer_info[ntc];

		if (tx_bi->xdpf)
			ixgbe_clean_xdp_tx_buffer(tx_ring, tx_bi);
		else
			xsk_frames++;

		tx_bi->xdpf = NULL;

		ntc++;
		if (ntc == tx_ring->count)
			ntc = 0;
	}

	if (xsk_frames)
		xsk_tx_completed(pool, xsk_frames);
}<|MERGE_RESOLUTION|>--- conflicted
+++ resolved
@@ -107,10 +107,6 @@
 		err = xdp_do_redirect(rx_ring->netdev, xdp, xdp_prog);
 		if (err)
 			goto out_failure;
-<<<<<<< HEAD
-		rcu_read_unlock();
-=======
->>>>>>> 754a0abe
 		return IXGBE_XDP_REDIR;
 	}
 
