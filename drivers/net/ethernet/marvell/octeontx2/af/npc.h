/* SPDX-License-Identifier: GPL-2.0 */
/*  Marvell OcteonTx2 RVU Admin Function driver
 *
 * Copyright (C) 2018 Marvell International Ltd.
 *
 * This program is free software; you can redistribute it and/or modify
 * it under the terms of the GNU General Public License version 2 as
 * published by the Free Software Foundation.
 */

#ifndef NPC_H
#define NPC_H

enum NPC_LID_E {
	NPC_LID_LA = 0,
	NPC_LID_LB,
	NPC_LID_LC,
	NPC_LID_LD,
	NPC_LID_LE,
	NPC_LID_LF,
	NPC_LID_LG,
	NPC_LID_LH,
};

#define NPC_LT_NA 0

enum npc_kpu_la_ltype {
	NPC_LT_LA_8023 = 1,
	NPC_LT_LA_ETHER,
	NPC_LT_LA_IH_NIX_ETHER,
	NPC_LT_LA_IH_8_ETHER,
	NPC_LT_LA_IH_4_ETHER,
	NPC_LT_LA_IH_2_ETHER,
	NPC_LT_LA_HIGIG2_ETHER,
	NPC_LT_LA_IH_NIX_HIGIG2_ETHER,
	NPC_LT_LA_CUSTOM_L2_90B_ETHER,
	NPC_LT_LA_CH_LEN_90B_ETHER,
	NPC_LT_LA_CPT_HDR,
	NPC_LT_LA_CUSTOM_L2_24B_ETHER,
	NPC_LT_LA_CUSTOM0 = 0xE,
	NPC_LT_LA_CUSTOM1 = 0xF,
};

enum npc_kpu_lb_ltype {
	NPC_LT_LB_ETAG = 1,
	NPC_LT_LB_CTAG,
	NPC_LT_LB_STAG_QINQ,
	NPC_LT_LB_BTAG,
	NPC_LT_LB_PPPOE,
	NPC_LT_LB_DSA,
	NPC_LT_LB_DSA_VLAN,
	NPC_LT_LB_EDSA,
	NPC_LT_LB_EDSA_VLAN,
	NPC_LT_LB_EXDSA,
	NPC_LT_LB_EXDSA_VLAN,
	NPC_LT_LB_FDSA,
	NPC_LT_LB_VLAN_EXDSA,
	NPC_LT_LB_CUSTOM0 = 0xE,
	NPC_LT_LB_CUSTOM1 = 0xF,
};

enum npc_kpu_lc_ltype {
	NPC_LT_LC_IP = 1,
	NPC_LT_LC_IP_OPT,
	NPC_LT_LC_IP6,
	NPC_LT_LC_IP6_EXT,
	NPC_LT_LC_ARP,
	NPC_LT_LC_RARP,
	NPC_LT_LC_MPLS,
	NPC_LT_LC_NSH,
	NPC_LT_LC_PTP,
	NPC_LT_LC_FCOE,
	NPC_LT_LC_NGIO,
	NPC_LT_LC_CUSTOM0 = 0xE,
	NPC_LT_LC_CUSTOM1 = 0xF,
};

/* Don't modify Ltypes upto SCTP, otherwise it will
 * effect flow tag calculation and thus RSS.
 */
enum npc_kpu_ld_ltype {
	NPC_LT_LD_TCP = 1,
	NPC_LT_LD_UDP,
	NPC_LT_LD_ICMP,
	NPC_LT_LD_SCTP,
	NPC_LT_LD_ICMP6,
	NPC_LT_LD_CUSTOM0,
	NPC_LT_LD_CUSTOM1,
	NPC_LT_LD_IGMP = 8,
	NPC_LT_LD_AH,
	NPC_LT_LD_GRE,
	NPC_LT_LD_NVGRE,
	NPC_LT_LD_NSH,
	NPC_LT_LD_TU_MPLS_IN_NSH,
	NPC_LT_LD_TU_MPLS_IN_IP,
};

enum npc_kpu_le_ltype {
	NPC_LT_LE_VXLAN = 1,
	NPC_LT_LE_GENEVE,
	NPC_LT_LE_ESP,
	NPC_LT_LE_GTPU = 4,
	NPC_LT_LE_VXLANGPE,
	NPC_LT_LE_GTPC,
	NPC_LT_LE_NSH,
	NPC_LT_LE_TU_MPLS_IN_GRE,
	NPC_LT_LE_TU_NSH_IN_GRE,
	NPC_LT_LE_TU_MPLS_IN_UDP,
	NPC_LT_LE_CUSTOM0 = 0xE,
	NPC_LT_LE_CUSTOM1 = 0xF,
};

enum npc_kpu_lf_ltype {
	NPC_LT_LF_TU_ETHER = 1,
	NPC_LT_LF_TU_PPP,
	NPC_LT_LF_TU_MPLS_IN_VXLANGPE,
	NPC_LT_LF_TU_NSH_IN_VXLANGPE,
	NPC_LT_LF_TU_MPLS_IN_NSH,
	NPC_LT_LF_TU_3RD_NSH,
	NPC_LT_LF_CUSTOM0 = 0xE,
	NPC_LT_LF_CUSTOM1 = 0xF,
};

enum npc_kpu_lg_ltype {
	NPC_LT_LG_TU_IP = 1,
	NPC_LT_LG_TU_IP6,
	NPC_LT_LG_TU_ARP,
	NPC_LT_LG_TU_ETHER_IN_NSH,
	NPC_LT_LG_CUSTOM0 = 0xE,
	NPC_LT_LG_CUSTOM1 = 0xF,
};

/* Don't modify Ltypes upto SCTP, otherwise it will
 * effect flow tag calculation and thus RSS.
 */
enum npc_kpu_lh_ltype {
	NPC_LT_LH_TU_TCP = 1,
	NPC_LT_LH_TU_UDP,
	NPC_LT_LH_TU_ICMP,
	NPC_LT_LH_TU_SCTP,
	NPC_LT_LH_TU_ICMP6,
	NPC_LT_LH_TU_IGMP = 8,
	NPC_LT_LH_TU_ESP,
	NPC_LT_LH_TU_AH,
	NPC_LT_LH_CUSTOM0 = 0xE,
	NPC_LT_LH_CUSTOM1 = 0xF,
};

/* NPC port kind defines how the incoming or outgoing packets
 * are processed. NPC accepts packets from up to 64 pkinds.
 * Software assigns pkind for each incoming port such as CGX
 * Ethernet interfaces, LBK interfaces, etc.
 */
enum npc_pkind_type {
<<<<<<< HEAD
	NPC_TX_DEF_PKIND = 63ULL,	/* NIX-TX PKIND */
=======
	NPC_RX_VLAN_EXDSA_PKIND = 56ULL,
	NPC_RX_CHLEN24B_PKIND = 57ULL,
	NPC_RX_CPT_HDR_PKIND,
	NPC_RX_CHLEN90B_PKIND,
	NPC_TX_HIGIG_PKIND,
	NPC_RX_HIGIG_PKIND,
	NPC_RX_EDSA_PKIND,
	NPC_TX_DEF_PKIND,	/* NIX-TX PKIND */
};

/* list of known and supported fields in packet header and
 * fields present in key structure.
 */
enum key_fields {
	NPC_DMAC,
	NPC_SMAC,
	NPC_ETYPE,
	NPC_OUTER_VID,
	NPC_TOS,
	NPC_SIP_IPV4,
	NPC_DIP_IPV4,
	NPC_SIP_IPV6,
	NPC_DIP_IPV6,
	NPC_IPPROTO_TCP,
	NPC_IPPROTO_UDP,
	NPC_IPPROTO_SCTP,
	NPC_IPPROTO_AH,
	NPC_IPPROTO_ESP,
	NPC_IPPROTO_ICMP,
	NPC_IPPROTO_ICMP6,
	NPC_SPORT_TCP,
	NPC_DPORT_TCP,
	NPC_SPORT_UDP,
	NPC_DPORT_UDP,
	NPC_SPORT_SCTP,
	NPC_DPORT_SCTP,
	NPC_HEADER_FIELDS_MAX,
	NPC_CHAN = NPC_HEADER_FIELDS_MAX, /* Valid when Rx */
	NPC_PF_FUNC, /* Valid when Tx */
	NPC_ERRLEV,
	NPC_ERRCODE,
	NPC_LXMB,
	NPC_LA,
	NPC_LB,
	NPC_LC,
	NPC_LD,
	NPC_LE,
	NPC_LF,
	NPC_LG,
	NPC_LH,
	/* Ethertype for untagged frame */
	NPC_ETYPE_ETHER,
	/* Ethertype for single tagged frame */
	NPC_ETYPE_TAG1,
	/* Ethertype for double tagged frame */
	NPC_ETYPE_TAG2,
	/* outer vlan tci for single tagged frame */
	NPC_VLAN_TAG1,
	/* outer vlan tci for double tagged frame */
	NPC_VLAN_TAG2,
	/* other header fields programmed to extract but not of our interest */
	NPC_UNKNOWN,
	NPC_KEY_FIELDS_MAX,
>>>>>>> 754a0abe
};

struct npc_kpu_profile_cam {
	u8 state;
	u8 state_mask;
	u16 dp0;
	u16 dp0_mask;
	u16 dp1;
	u16 dp1_mask;
	u16 dp2;
	u16 dp2_mask;
} __packed;

struct npc_kpu_profile_action {
	u8 errlev;
	u8 errcode;
	u8 dp0_offset;
	u8 dp1_offset;
	u8 dp2_offset;
	u8 bypass_count;
	u8 parse_done;
	u8 next_state;
	u8 ptr_advance;
	u8 cap_ena;
	u8 lid;
	u8 ltype;
	u8 flags;
	u8 offset;
	u8 mask;
	u8 right;
	u8 shift;
} __packed;

struct npc_kpu_profile {
	int cam_entries;
	int action_entries;
	struct npc_kpu_profile_cam *cam;
	struct npc_kpu_profile_action *action;
};

/* NPC KPU register formats */
struct npc_kpu_cam {
#if defined(__BIG_ENDIAN_BITFIELD)
	u64 rsvd_63_56     : 8;
	u64 state          : 8;
	u64 dp2_data       : 16;
	u64 dp1_data       : 16;
	u64 dp0_data       : 16;
#else
	u64 dp0_data       : 16;
	u64 dp1_data       : 16;
	u64 dp2_data       : 16;
	u64 state          : 8;
	u64 rsvd_63_56     : 8;
#endif
};

struct npc_kpu_action0 {
#if defined(__BIG_ENDIAN_BITFIELD)
	u64 rsvd_63_57     : 7;
	u64 byp_count      : 3;
	u64 capture_ena    : 1;
	u64 parse_done     : 1;
	u64 next_state     : 8;
	u64 rsvd_43        : 1;
	u64 capture_lid    : 3;
	u64 capture_ltype  : 4;
	u64 capture_flags  : 8;
	u64 ptr_advance    : 8;
	u64 var_len_offset : 8;
	u64 var_len_mask   : 8;
	u64 var_len_right  : 1;
	u64 var_len_shift  : 3;
#else
	u64 var_len_shift  : 3;
	u64 var_len_right  : 1;
	u64 var_len_mask   : 8;
	u64 var_len_offset : 8;
	u64 ptr_advance    : 8;
	u64 capture_flags  : 8;
	u64 capture_ltype  : 4;
	u64 capture_lid    : 3;
	u64 rsvd_43        : 1;
	u64 next_state     : 8;
	u64 parse_done     : 1;
	u64 capture_ena    : 1;
	u64 byp_count      : 3;
	u64 rsvd_63_57     : 7;
#endif
};

struct npc_kpu_action1 {
#if defined(__BIG_ENDIAN_BITFIELD)
	u64 rsvd_63_36     : 28;
	u64 errlev         : 4;
	u64 errcode        : 8;
	u64 dp2_offset     : 8;
	u64 dp1_offset     : 8;
	u64 dp0_offset     : 8;
#else
	u64 dp0_offset     : 8;
	u64 dp1_offset     : 8;
	u64 dp2_offset     : 8;
	u64 errcode        : 8;
	u64 errlev         : 4;
	u64 rsvd_63_36     : 28;
#endif
};

struct npc_kpu_pkind_cpi_def {
#if defined(__BIG_ENDIAN_BITFIELD)
	u64 ena            : 1;
	u64 rsvd_62_59     : 4;
	u64 lid            : 3;
	u64 ltype_match    : 4;
	u64 ltype_mask     : 4;
	u64 flags_match    : 8;
	u64 flags_mask     : 8;
	u64 add_offset     : 8;
	u64 add_mask       : 8;
	u64 rsvd_15        : 1;
	u64 add_shift      : 3;
	u64 rsvd_11_10     : 2;
	u64 cpi_base       : 10;
#else
	u64 cpi_base       : 10;
	u64 rsvd_11_10     : 2;
	u64 add_shift      : 3;
	u64 rsvd_15        : 1;
	u64 add_mask       : 8;
	u64 add_offset     : 8;
	u64 flags_mask     : 8;
	u64 flags_match    : 8;
	u64 ltype_mask     : 4;
	u64 ltype_match    : 4;
	u64 lid            : 3;
	u64 rsvd_62_59     : 4;
	u64 ena            : 1;
#endif
};

struct nix_rx_action {
#if defined(__BIG_ENDIAN_BITFIELD)
	u64	rsvd_63_61	:3;
	u64	flow_key_alg	:5;
	u64	match_id	:16;
	u64	index		:20;
	u64	pf_func		:16;
	u64	op		:4;
#else
	u64	op		:4;
	u64	pf_func		:16;
	u64	index		:20;
	u64	match_id	:16;
	u64	flow_key_alg	:5;
	u64	rsvd_63_61	:3;
#endif
};

/* NPC_AF_INTFX_KEX_CFG field masks */
#define NPC_PARSE_NIBBLE		GENMASK_ULL(30, 0)

/* NPC_PARSE_KEX_S nibble definitions for each field */
#define NPC_PARSE_NIBBLE_CHAN		GENMASK_ULL(2, 0)
#define NPC_PARSE_NIBBLE_ERRLEV		BIT_ULL(3)
#define NPC_PARSE_NIBBLE_ERRCODE	GENMASK_ULL(5, 4)
#define NPC_PARSE_NIBBLE_L2L3_BCAST	BIT_ULL(6)
#define NPC_PARSE_NIBBLE_LA_FLAGS	GENMASK_ULL(8, 7)
#define NPC_PARSE_NIBBLE_LA_LTYPE	BIT_ULL(9)
#define NPC_PARSE_NIBBLE_LB_FLAGS	GENMASK_ULL(11, 10)
#define NPC_PARSE_NIBBLE_LB_LTYPE	BIT_ULL(12)
#define NPC_PARSE_NIBBLE_LC_FLAGS	GENMASK_ULL(14, 13)
#define NPC_PARSE_NIBBLE_LC_LTYPE	BIT_ULL(15)
#define NPC_PARSE_NIBBLE_LD_FLAGS	GENMASK_ULL(17, 16)
#define NPC_PARSE_NIBBLE_LD_LTYPE	BIT_ULL(18)
#define NPC_PARSE_NIBBLE_LE_FLAGS	GENMASK_ULL(20, 19)
#define NPC_PARSE_NIBBLE_LE_LTYPE	BIT_ULL(21)
#define NPC_PARSE_NIBBLE_LF_FLAGS	GENMASK_ULL(23, 22)
#define NPC_PARSE_NIBBLE_LF_LTYPE	BIT_ULL(24)
#define NPC_PARSE_NIBBLE_LG_FLAGS	GENMASK_ULL(26, 25)
#define NPC_PARSE_NIBBLE_LG_LTYPE	BIT_ULL(27)
#define NPC_PARSE_NIBBLE_LH_FLAGS	GENMASK_ULL(29, 28)
#define NPC_PARSE_NIBBLE_LH_LTYPE	BIT_ULL(30)

<<<<<<< HEAD
=======
struct nix_tx_action {
#if defined(__BIG_ENDIAN_BITFIELD)
	u64	rsvd_63_48	:16;
	u64	match_id	:16;
	u64	index		:20;
	u64	rsvd_11_8	:8;
	u64	op		:4;
#else
	u64	op		:4;
	u64	rsvd_11_8	:8;
	u64	index		:20;
	u64	match_id	:16;
	u64	rsvd_63_48	:16;
#endif
};

>>>>>>> 754a0abe
/* NIX Receive Vtag Action Structure */
#define RX_VTAG0_VALID_BIT		BIT_ULL(15)
#define RX_VTAG0_TYPE_MASK		GENMASK_ULL(14, 12)
#define RX_VTAG0_LID_MASK		GENMASK_ULL(10, 8)
#define RX_VTAG0_RELPTR_MASK		GENMASK_ULL(7, 0)
#define RX_VTAG1_VALID_BIT		BIT_ULL(47)
#define RX_VTAG1_TYPE_MASK		GENMASK_ULL(46, 44)
#define RX_VTAG1_LID_MASK		GENMASK_ULL(42, 40)
#define RX_VTAG1_RELPTR_MASK		GENMASK_ULL(39, 32)

/* NIX Transmit Vtag Action Structure */
#define TX_VTAG0_DEF_MASK		GENMASK_ULL(25, 16)
#define TX_VTAG0_OP_MASK		GENMASK_ULL(13, 12)
#define TX_VTAG0_LID_MASK		GENMASK_ULL(10, 8)
#define TX_VTAG0_RELPTR_MASK		GENMASK_ULL(7, 0)
#define TX_VTAG1_DEF_MASK		GENMASK_ULL(57, 48)
#define TX_VTAG1_OP_MASK		GENMASK_ULL(45, 44)
#define TX_VTAG1_LID_MASK		GENMASK_ULL(42, 40)
#define TX_VTAG1_RELPTR_MASK		GENMASK_ULL(39, 32)

/* NPC MCAM reserved entry index per nixlf */
#define NIXLF_UCAST_ENTRY	0
#define NIXLF_BCAST_ENTRY	1
#define NIXLF_ALLMULTI_ENTRY	2
#define NIXLF_PROMISC_ENTRY	3

struct npc_coalesced_kpu_prfl {
#define NPC_SIGN	0x00666f727063706e
#define NPC_PRFL_NAME   "npc_prfls_array"
#define NPC_NAME_LEN	32
	__le64 signature; /* "npcprof\0" (8 bytes/ASCII characters) */
	u8 name[NPC_NAME_LEN]; /* KPU Profile name */
	u64 version; /* KPU firmware/profile version */
	u8 num_prfl; /* No of NPC profiles. */
	u16 prfl_sz[0];
};

struct npc_mcam_kex {
	/* MKEX Profle Header */
	u64 mkex_sign; /* "mcam-kex-profile" (8 bytes/ASCII characters) */
	u8 name[MKEX_NAME_LEN];   /* MKEX Profile name */
	u64 cpu_model;   /* Format as profiled by CPU hardware */
	u64 kpu_version; /* KPU firmware/profile version */
	u64 reserved; /* Reserved for extension */

	/* MKEX Profle Data */
	u64 keyx_cfg[NPC_MAX_INTF]; /* NPC_AF_INTF(0..1)_KEX_CFG */
	/* NPC_AF_KEX_LDATA(0..1)_FLAGS_CFG */
	u64 kex_ld_flags[NPC_MAX_LD];
	/* NPC_AF_INTF(0..1)_LID(0..7)_LT(0..15)_LD(0..1)_CFG */
	u64 intf_lid_lt_ld[NPC_MAX_INTF][NPC_MAX_LID][NPC_MAX_LT][NPC_MAX_LD];
	/* NPC_AF_INTF(0..1)_LDATA(0..1)_FLAGS(0..15)_CFG */
	u64 intf_ld_flags[NPC_MAX_INTF][NPC_MAX_LD][NPC_MAX_LFL];
} __packed;

struct npc_kpu_fwdata {
	int	entries;
	/* What follows is:
	 * struct npc_kpu_profile_cam[entries];
	 * struct npc_kpu_profile_action[entries];
	 */
	u8	data[0];
} __packed;

struct npc_lt_def {
	u8	ltype_mask;
	u8	ltype_match;
	u8	lid;
};

struct npc_lt_def_ipsec {
	u8	ltype_mask;
	u8	ltype_match;
	u8	lid;
	u8	spi_offset;
	u8	spi_nz;
};

struct npc_lt_def_apad {
	u8	ltype_mask;
	u8	ltype_match;
	u8	lid;
	u8	valid;
} __packed;

struct npc_lt_def_color {
	u8	ltype_mask;
	u8	ltype_match;
	u8	lid;
	u8	noffset;
	u8	offset;
} __packed;

struct npc_lt_def_et {
	u8	ltype_mask;
	u8	ltype_match;
	u8	lid;
	u8	valid;
	u8	offset;
} __packed;

struct npc_lt_def_cfg {
	struct npc_lt_def	rx_ol2;
	struct npc_lt_def	rx_oip4;
	struct npc_lt_def	rx_iip4;
	struct npc_lt_def	rx_oip6;
	struct npc_lt_def	rx_iip6;
	struct npc_lt_def	rx_otcp;
	struct npc_lt_def	rx_itcp;
	struct npc_lt_def	rx_oudp;
	struct npc_lt_def	rx_iudp;
	struct npc_lt_def	rx_osctp;
	struct npc_lt_def	rx_isctp;
	struct npc_lt_def_ipsec	rx_ipsec[2];
	struct npc_lt_def	pck_ol2;
	struct npc_lt_def	pck_oip4;
	struct npc_lt_def	pck_oip6;
	struct npc_lt_def	pck_iip4;
	struct npc_lt_def_apad	rx_apad0;
	struct npc_lt_def_apad	rx_apad1;
	struct npc_lt_def_color	ovlan;
	struct npc_lt_def_color	ivlan;
	struct npc_lt_def_color	rx_gen0_color;
	struct npc_lt_def_color	rx_gen1_color;
	struct npc_lt_def_et	rx_et[2];
} __packed;

/* Loadable KPU profile firmware data */
struct npc_kpu_profile_fwdata {
#define KPU_SIGN	0x00666f727075706b
#define KPU_NAME_LEN	32
/** Maximum number of custom KPU entries supported by the built-in profile. */
#define KPU_MAX_CST_ENT	2
	/* KPU Profle Header */
	__le64	signature; /* "kpuprof\0" (8 bytes/ASCII characters) */
	u8	name[KPU_NAME_LEN]; /* KPU Profile name */
	__le64	version; /* KPU profile version */
	u8	kpus;
	u8	reserved[7];

	/* Default MKEX profile to be used with this KPU profile. May be
	 * overridden with mkex_profile module parameter. Format is same as for
	 * the MKEX profile to streamline processing.
	 */
	struct npc_mcam_kex	mkex;
	/* LTYPE values for specific HW offloaded protocols. */
	struct npc_lt_def_cfg	lt_def;
	/* Dynamically sized data:
	 *  Custom KPU CAM and ACTION configuration entries.
	 * struct npc_kpu_fwdata kpu[kpus];
	 */
	u8	data[0];
} __packed;

struct rvu_npc_mcam_rule {
	struct flow_msg packet;
	struct flow_msg mask;
	u8 intf;
	union {
		struct nix_tx_action tx_action;
		struct nix_rx_action rx_action;
	};
	u64 vtag_action;
	struct list_head list;
	u64 features;
	u16 owner;
	u16 entry;
	u16 cntr;
	bool has_cntr;
	u8 default_rule;
	bool enable;
	bool vfvlan_cfg;
};

#endif /* NPC_H */<|MERGE_RESOLUTION|>--- conflicted
+++ resolved
@@ -152,9 +152,6 @@
  * Ethernet interfaces, LBK interfaces, etc.
  */
 enum npc_pkind_type {
-<<<<<<< HEAD
-	NPC_TX_DEF_PKIND = 63ULL,	/* NIX-TX PKIND */
-=======
 	NPC_RX_VLAN_EXDSA_PKIND = 56ULL,
 	NPC_RX_CHLEN24B_PKIND = 57ULL,
 	NPC_RX_CPT_HDR_PKIND,
@@ -218,7 +215,6 @@
 	/* other header fields programmed to extract but not of our interest */
 	NPC_UNKNOWN,
 	NPC_KEY_FIELDS_MAX,
->>>>>>> 754a0abe
 };
 
 struct npc_kpu_profile_cam {
@@ -403,8 +399,6 @@
 #define NPC_PARSE_NIBBLE_LH_FLAGS	GENMASK_ULL(29, 28)
 #define NPC_PARSE_NIBBLE_LH_LTYPE	BIT_ULL(30)
 
-<<<<<<< HEAD
-=======
 struct nix_tx_action {
 #if defined(__BIG_ENDIAN_BITFIELD)
 	u64	rsvd_63_48	:16;
@@ -421,7 +415,6 @@
 #endif
 };
 
->>>>>>> 754a0abe
 /* NIX Receive Vtag Action Structure */
 #define RX_VTAG0_VALID_BIT		BIT_ULL(15)
 #define RX_VTAG0_TYPE_MASK		GENMASK_ULL(14, 12)
