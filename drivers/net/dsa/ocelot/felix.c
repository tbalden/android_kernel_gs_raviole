// SPDX-License-Identifier: GPL-2.0
/* Copyright 2019-2021 NXP Semiconductors
 *
 * This is an umbrella module for all network switches that are
 * register-compatible with Ocelot and that perform I/O to their host CPU
 * through an NPI (Node Processor Interface) Ethernet port.
 */
#include <uapi/linux/if_bridge.h>
#include <soc/mscc/ocelot_vcap.h>
#include <soc/mscc/ocelot_qsys.h>
#include <soc/mscc/ocelot_sys.h>
#include <soc/mscc/ocelot_dev.h>
#include <soc/mscc/ocelot_ana.h>
#include <soc/mscc/ocelot_ptp.h>
#include <soc/mscc/ocelot.h>
#include <linux/dsa/8021q.h>
#include <linux/dsa/ocelot.h>
#include <linux/platform_device.h>
#include <linux/ptp_classify.h>
#include <linux/module.h>
#include <linux/of_net.h>
#include <linux/pci.h>
#include <linux/of.h>
#include <linux/pcs-lynx.h>
#include <net/pkt_sched.h>
#include <net/dsa.h>
#include "felix.h"

static int felix_tag_8021q_rxvlan_add(struct felix *felix, int port, u16 vid,
				      bool pvid, bool untagged)
{
	struct ocelot_vcap_filter *outer_tagging_rule;
	struct ocelot *ocelot = &felix->ocelot;
	struct dsa_switch *ds = felix->ds;
	int key_length, upstream, err;

	/* We don't need to install the rxvlan into the other ports' filtering
	 * tables, because we're just pushing the rxvlan when sending towards
	 * the CPU
	 */
	if (!pvid)
		return 0;

	key_length = ocelot->vcap[VCAP_ES0].keys[VCAP_ES0_IGR_PORT].length;
	upstream = dsa_upstream_port(ds, port);

	outer_tagging_rule = kzalloc(sizeof(struct ocelot_vcap_filter),
				     GFP_KERNEL);
	if (!outer_tagging_rule)
		return -ENOMEM;

	outer_tagging_rule->key_type = OCELOT_VCAP_KEY_ANY;
	outer_tagging_rule->prio = 1;
	outer_tagging_rule->id.cookie = port;
	outer_tagging_rule->id.tc_offload = false;
	outer_tagging_rule->block_id = VCAP_ES0;
	outer_tagging_rule->type = OCELOT_VCAP_FILTER_OFFLOAD;
	outer_tagging_rule->lookup = 0;
	outer_tagging_rule->ingress_port.value = port;
	outer_tagging_rule->ingress_port.mask = GENMASK(key_length - 1, 0);
	outer_tagging_rule->egress_port.value = upstream;
	outer_tagging_rule->egress_port.mask = GENMASK(key_length - 1, 0);
	outer_tagging_rule->action.push_outer_tag = OCELOT_ES0_TAG;
	outer_tagging_rule->action.tag_a_tpid_sel = OCELOT_TAG_TPID_SEL_8021AD;
	outer_tagging_rule->action.tag_a_vid_sel = 1;
	outer_tagging_rule->action.vid_a_val = vid;

	err = ocelot_vcap_filter_add(ocelot, outer_tagging_rule, NULL);
	if (err)
		kfree(outer_tagging_rule);

	return err;
}

static int felix_tag_8021q_txvlan_add(struct felix *felix, int port, u16 vid,
				      bool pvid, bool untagged)
{
	struct ocelot_vcap_filter *untagging_rule, *redirect_rule;
	struct ocelot *ocelot = &felix->ocelot;
	struct dsa_switch *ds = felix->ds;
	int upstream, err;

	/* tag_8021q.c assumes we are implementing this via port VLAN
	 * membership, which we aren't. So we don't need to add any VCAP filter
	 * for the CPU port.
	 */
	if (ocelot->ports[port]->is_dsa_8021q_cpu)
		return 0;

	untagging_rule = kzalloc(sizeof(struct ocelot_vcap_filter), GFP_KERNEL);
	if (!untagging_rule)
		return -ENOMEM;

	redirect_rule = kzalloc(sizeof(struct ocelot_vcap_filter), GFP_KERNEL);
	if (!redirect_rule) {
		kfree(untagging_rule);
		return -ENOMEM;
	}

	upstream = dsa_upstream_port(ds, port);

	untagging_rule->key_type = OCELOT_VCAP_KEY_ANY;
	untagging_rule->ingress_port_mask = BIT(upstream);
	untagging_rule->vlan.vid.value = vid;
	untagging_rule->vlan.vid.mask = VLAN_VID_MASK;
	untagging_rule->prio = 1;
	untagging_rule->id.cookie = port;
	untagging_rule->id.tc_offload = false;
	untagging_rule->block_id = VCAP_IS1;
	untagging_rule->type = OCELOT_VCAP_FILTER_OFFLOAD;
	untagging_rule->lookup = 0;
	untagging_rule->action.vlan_pop_cnt_ena = true;
	untagging_rule->action.vlan_pop_cnt = 1;
	untagging_rule->action.pag_override_mask = 0xff;
	untagging_rule->action.pag_val = port;

	err = ocelot_vcap_filter_add(ocelot, untagging_rule, NULL);
	if (err) {
		kfree(untagging_rule);
		kfree(redirect_rule);
		return err;
	}

	redirect_rule->key_type = OCELOT_VCAP_KEY_ANY;
	redirect_rule->ingress_port_mask = BIT(upstream);
	redirect_rule->pag = port;
	redirect_rule->prio = 1;
	redirect_rule->id.cookie = port;
	redirect_rule->id.tc_offload = false;
	redirect_rule->block_id = VCAP_IS2;
	redirect_rule->type = OCELOT_VCAP_FILTER_OFFLOAD;
	redirect_rule->lookup = 0;
	redirect_rule->action.mask_mode = OCELOT_MASK_MODE_REDIRECT;
	redirect_rule->action.port_mask = BIT(port);

	err = ocelot_vcap_filter_add(ocelot, redirect_rule, NULL);
	if (err) {
		ocelot_vcap_filter_del(ocelot, untagging_rule);
		kfree(redirect_rule);
		return err;
	}

	return 0;
}

static int felix_tag_8021q_vlan_add(struct dsa_switch *ds, int port, u16 vid,
				    u16 flags)
{
	bool untagged = flags & BRIDGE_VLAN_INFO_UNTAGGED;
	bool pvid = flags & BRIDGE_VLAN_INFO_PVID;
	struct ocelot *ocelot = ds->priv;

	if (vid_is_dsa_8021q_rxvlan(vid))
		return felix_tag_8021q_rxvlan_add(ocelot_to_felix(ocelot),
						  port, vid, pvid, untagged);

	if (vid_is_dsa_8021q_txvlan(vid))
		return felix_tag_8021q_txvlan_add(ocelot_to_felix(ocelot),
						  port, vid, pvid, untagged);

	return 0;
}

static int felix_tag_8021q_rxvlan_del(struct felix *felix, int port, u16 vid)
{
	struct ocelot_vcap_filter *outer_tagging_rule;
	struct ocelot_vcap_block *block_vcap_es0;
	struct ocelot *ocelot = &felix->ocelot;

	block_vcap_es0 = &ocelot->block[VCAP_ES0];

	outer_tagging_rule = ocelot_vcap_block_find_filter_by_id(block_vcap_es0,
								 port, false);
	/* In rxvlan_add, we had the "if (!pvid) return 0" logic to avoid
	 * installing outer tagging ES0 rules where they weren't needed.
	 * But in rxvlan_del, the API doesn't give us the "flags" anymore,
	 * so that forces us to be slightly sloppy here, and just assume that
	 * if we didn't find an outer_tagging_rule it means that there was
	 * none in the first place, i.e. rxvlan_del is called on a non-pvid
	 * port. This is most probably true though.
	 */
	if (!outer_tagging_rule)
		return 0;

	return ocelot_vcap_filter_del(ocelot, outer_tagging_rule);
}

static int felix_tag_8021q_txvlan_del(struct felix *felix, int port, u16 vid)
{
	struct ocelot_vcap_filter *untagging_rule, *redirect_rule;
	struct ocelot_vcap_block *block_vcap_is1;
	struct ocelot_vcap_block *block_vcap_is2;
	struct ocelot *ocelot = &felix->ocelot;
	int err;

	if (ocelot->ports[port]->is_dsa_8021q_cpu)
		return 0;

	block_vcap_is1 = &ocelot->block[VCAP_IS1];
	block_vcap_is2 = &ocelot->block[VCAP_IS2];

	untagging_rule = ocelot_vcap_block_find_filter_by_id(block_vcap_is1,
							     port, false);
	if (!untagging_rule)
		return 0;

	err = ocelot_vcap_filter_del(ocelot, untagging_rule);
	if (err)
		return err;

	redirect_rule = ocelot_vcap_block_find_filter_by_id(block_vcap_is2,
							    port, false);
	if (!redirect_rule)
		return 0;

	return ocelot_vcap_filter_del(ocelot, redirect_rule);
}

static int felix_tag_8021q_vlan_del(struct dsa_switch *ds, int port, u16 vid)
{
	struct ocelot *ocelot = ds->priv;

	if (vid_is_dsa_8021q_rxvlan(vid))
		return felix_tag_8021q_rxvlan_del(ocelot_to_felix(ocelot),
						  port, vid);

	if (vid_is_dsa_8021q_txvlan(vid))
		return felix_tag_8021q_txvlan_del(ocelot_to_felix(ocelot),
						  port, vid);

	return 0;
}

static const struct dsa_8021q_ops felix_tag_8021q_ops = {
	.vlan_add	= felix_tag_8021q_vlan_add,
	.vlan_del	= felix_tag_8021q_vlan_del,
};

/* Alternatively to using the NPI functionality, that same hardware MAC
 * connected internally to the enetc or fman DSA master can be configured to
 * use the software-defined tag_8021q frame format. As far as the hardware is
 * concerned, it thinks it is a "dumb switch" - the queues of the CPU port
 * module are now disconnected from it, but can still be accessed through
 * register-based MMIO.
 */
static void felix_8021q_cpu_port_init(struct ocelot *ocelot, int port)
{
	ocelot->ports[port]->is_dsa_8021q_cpu = true;
	ocelot->npi = -1;

	/* Overwrite PGID_CPU with the non-tagging port */
	ocelot_write_rix(ocelot, BIT(port), ANA_PGID_PGID, PGID_CPU);

	ocelot_apply_bridge_fwd_mask(ocelot);
}

static void felix_8021q_cpu_port_deinit(struct ocelot *ocelot, int port)
{
	ocelot->ports[port]->is_dsa_8021q_cpu = false;

	/* Restore PGID_CPU */
	ocelot_write_rix(ocelot, BIT(ocelot->num_phys_ports), ANA_PGID_PGID,
			 PGID_CPU);

	ocelot_apply_bridge_fwd_mask(ocelot);
}

/* Set up a VCAP IS2 rule for delivering PTP frames to the CPU port module.
 * If the quirk_no_xtr_irq is in place, then also copy those PTP frames to the
 * tag_8021q CPU port.
 */
static int felix_setup_mmio_filtering(struct felix *felix)
{
	unsigned long user_ports = 0, cpu_ports = 0;
	struct ocelot_vcap_filter *redirect_rule;
	struct ocelot_vcap_filter *tagging_rule;
	struct ocelot *ocelot = &felix->ocelot;
	struct dsa_switch *ds = felix->ds;
	int port, ret;

	tagging_rule = kzalloc(sizeof(struct ocelot_vcap_filter), GFP_KERNEL);
	if (!tagging_rule)
		return -ENOMEM;

	redirect_rule = kzalloc(sizeof(struct ocelot_vcap_filter), GFP_KERNEL);
	if (!redirect_rule) {
		kfree(tagging_rule);
		return -ENOMEM;
	}

	for (port = 0; port < ocelot->num_phys_ports; port++) {
		if (dsa_is_user_port(ds, port))
			user_ports |= BIT(port);
		if (dsa_is_cpu_port(ds, port))
			cpu_ports |= BIT(port);
	}

	tagging_rule->key_type = OCELOT_VCAP_KEY_ETYPE;
	*(__be16 *)tagging_rule->key.etype.etype.value = htons(ETH_P_1588);
	*(__be16 *)tagging_rule->key.etype.etype.mask = htons(0xffff);
	tagging_rule->ingress_port_mask = user_ports;
	tagging_rule->prio = 1;
	tagging_rule->id.cookie = ocelot->num_phys_ports;
	tagging_rule->id.tc_offload = false;
	tagging_rule->block_id = VCAP_IS1;
	tagging_rule->type = OCELOT_VCAP_FILTER_OFFLOAD;
	tagging_rule->lookup = 0;
	tagging_rule->action.pag_override_mask = 0xff;
	tagging_rule->action.pag_val = ocelot->num_phys_ports;

	ret = ocelot_vcap_filter_add(ocelot, tagging_rule, NULL);
	if (ret) {
		kfree(tagging_rule);
		kfree(redirect_rule);
		return ret;
	}

	redirect_rule->key_type = OCELOT_VCAP_KEY_ANY;
	redirect_rule->ingress_port_mask = user_ports;
	redirect_rule->pag = ocelot->num_phys_ports;
	redirect_rule->prio = 1;
	redirect_rule->id.cookie = ocelot->num_phys_ports;
	redirect_rule->id.tc_offload = false;
	redirect_rule->block_id = VCAP_IS2;
	redirect_rule->type = OCELOT_VCAP_FILTER_OFFLOAD;
	redirect_rule->lookup = 0;
	redirect_rule->action.cpu_copy_ena = true;
	if (felix->info->quirk_no_xtr_irq) {
		/* Redirect to the tag_8021q CPU but also copy PTP packets to
		 * the CPU port module
		 */
		redirect_rule->action.mask_mode = OCELOT_MASK_MODE_REDIRECT;
		redirect_rule->action.port_mask = cpu_ports;
	} else {
		/* Trap PTP packets only to the CPU port module (which is
		 * redirected to the NPI port)
		 */
		redirect_rule->action.mask_mode = OCELOT_MASK_MODE_PERMIT_DENY;
		redirect_rule->action.port_mask = 0;
	}

	ret = ocelot_vcap_filter_add(ocelot, redirect_rule, NULL);
	if (ret) {
		ocelot_vcap_filter_del(ocelot, tagging_rule);
		kfree(redirect_rule);
		return ret;
	}

	/* The ownership of the CPU port module's queues might have just been
	 * transferred to the tag_8021q tagger from the NPI-based tagger.
	 * So there might still be all sorts of crap in the queues. On the
	 * other hand, the MMIO-based matching of PTP frames is very brittle,
	 * so we need to be careful that there are no extra frames to be
	 * dequeued over MMIO, since we would never know to discard them.
	 */
	ocelot_drain_cpu_queue(ocelot, 0);

	return 0;
}

static int felix_teardown_mmio_filtering(struct felix *felix)
{
	struct ocelot_vcap_filter *tagging_rule, *redirect_rule;
	struct ocelot_vcap_block *block_vcap_is1;
	struct ocelot_vcap_block *block_vcap_is2;
	struct ocelot *ocelot = &felix->ocelot;
	int err;

	block_vcap_is1 = &ocelot->block[VCAP_IS1];
	block_vcap_is2 = &ocelot->block[VCAP_IS2];

	tagging_rule = ocelot_vcap_block_find_filter_by_id(block_vcap_is1,
							   ocelot->num_phys_ports,
							   false);
	if (!tagging_rule)
		return -ENOENT;

	err = ocelot_vcap_filter_del(ocelot, tagging_rule);
	if (err)
		return err;

	redirect_rule = ocelot_vcap_block_find_filter_by_id(block_vcap_is2,
							    ocelot->num_phys_ports,
							    false);
	if (!redirect_rule)
		return -ENOENT;

	return ocelot_vcap_filter_del(ocelot, redirect_rule);
}

static int felix_setup_tag_8021q(struct dsa_switch *ds, int cpu)
{
	struct ocelot *ocelot = ds->priv;
	struct felix *felix = ocelot_to_felix(ocelot);
	unsigned long cpu_flood;
	int port, err;

	felix_8021q_cpu_port_init(ocelot, cpu);

	for (port = 0; port < ds->num_ports; port++) {
		if (dsa_is_unused_port(ds, port))
			continue;

		/* This overwrites ocelot_init():
		 * Do not forward BPDU frames to the CPU port module,
		 * for 2 reasons:
		 * - When these packets are injected from the tag_8021q
		 *   CPU port, we want them to go out, not loop back
		 *   into the system.
		 * - STP traffic ingressing on a user port should go to
		 *   the tag_8021q CPU port, not to the hardware CPU
		 *   port module.
		 */
		ocelot_write_gix(ocelot,
				 ANA_PORT_CPU_FWD_BPDU_CFG_BPDU_REDIR_ENA(0),
				 ANA_PORT_CPU_FWD_BPDU_CFG, port);
	}

	/* In tag_8021q mode, the CPU port module is unused, except for PTP
	 * frames. So we want to disable flooding of any kind to the CPU port
	 * module, since packets going there will end in a black hole.
	 */
	cpu_flood = ANA_PGID_PGID_PGID(BIT(ocelot->num_phys_ports));
	ocelot_rmw_rix(ocelot, 0, cpu_flood, ANA_PGID_PGID, PGID_UC);
	ocelot_rmw_rix(ocelot, 0, cpu_flood, ANA_PGID_PGID, PGID_MC);
	ocelot_rmw_rix(ocelot, 0, cpu_flood, ANA_PGID_PGID, PGID_BC);

	felix->dsa_8021q_ctx = kzalloc(sizeof(*felix->dsa_8021q_ctx),
				       GFP_KERNEL);
	if (!felix->dsa_8021q_ctx)
		return -ENOMEM;

	felix->dsa_8021q_ctx->ops = &felix_tag_8021q_ops;
	felix->dsa_8021q_ctx->proto = htons(ETH_P_8021AD);
	felix->dsa_8021q_ctx->ds = ds;

	err = dsa_8021q_setup(felix->dsa_8021q_ctx, true);
	if (err)
		goto out_free_dsa_8021_ctx;

	err = felix_setup_mmio_filtering(felix);
	if (err)
		goto out_teardown_dsa_8021q;

	return 0;

out_teardown_dsa_8021q:
	dsa_8021q_setup(felix->dsa_8021q_ctx, false);
out_free_dsa_8021_ctx:
	kfree(felix->dsa_8021q_ctx);
	return err;
}

static void felix_teardown_tag_8021q(struct dsa_switch *ds, int cpu)
{
	struct ocelot *ocelot = ds->priv;
	struct felix *felix = ocelot_to_felix(ocelot);
	int err, port;

	err = felix_teardown_mmio_filtering(felix);
	if (err)
		dev_err(ds->dev, "felix_teardown_mmio_filtering returned %d",
			err);

	err = dsa_8021q_setup(felix->dsa_8021q_ctx, false);
	if (err)
		dev_err(ds->dev, "dsa_8021q_setup returned %d", err);

	kfree(felix->dsa_8021q_ctx);

	for (port = 0; port < ds->num_ports; port++) {
		if (dsa_is_unused_port(ds, port))
			continue;

		/* Restore the logic from ocelot_init:
		 * do not forward BPDU frames to the front ports.
		 */
		ocelot_write_gix(ocelot,
				 ANA_PORT_CPU_FWD_BPDU_CFG_BPDU_REDIR_ENA(0xffff),
				 ANA_PORT_CPU_FWD_BPDU_CFG,
				 port);
	}

	felix_8021q_cpu_port_deinit(ocelot, cpu);
}

/* The CPU port module is connected to the Node Processor Interface (NPI). This
 * is the mode through which frames can be injected from and extracted to an
 * external CPU, over Ethernet. In NXP SoCs, the "external CPU" is the ARM CPU
 * running Linux, and this forms a DSA setup together with the enetc or fman
 * DSA master.
 */
static void felix_npi_port_init(struct ocelot *ocelot, int port)
{
	ocelot->npi = port;

	ocelot_write(ocelot, QSYS_EXT_CPU_CFG_EXT_CPUQ_MSK_M |
		     QSYS_EXT_CPU_CFG_EXT_CPU_PORT(port),
		     QSYS_EXT_CPU_CFG);

	/* NPI port Injection/Extraction configuration */
	ocelot_fields_write(ocelot, port, SYS_PORT_MODE_INCL_XTR_HDR,
			    ocelot->npi_xtr_prefix);
	ocelot_fields_write(ocelot, port, SYS_PORT_MODE_INCL_INJ_HDR,
			    ocelot->npi_inj_prefix);

	/* Disable transmission of pause frames */
	ocelot_fields_write(ocelot, port, SYS_PAUSE_CFG_PAUSE_ENA, 0);
}

static void felix_npi_port_deinit(struct ocelot *ocelot, int port)
{
	/* Restore hardware defaults */
	int unused_port = ocelot->num_phys_ports + 2;

	ocelot->npi = -1;

	ocelot_write(ocelot, QSYS_EXT_CPU_CFG_EXT_CPU_PORT(unused_port),
		     QSYS_EXT_CPU_CFG);

	ocelot_fields_write(ocelot, port, SYS_PORT_MODE_INCL_XTR_HDR,
			    OCELOT_TAG_PREFIX_DISABLED);
	ocelot_fields_write(ocelot, port, SYS_PORT_MODE_INCL_INJ_HDR,
			    OCELOT_TAG_PREFIX_DISABLED);

	/* Enable transmission of pause frames */
	ocelot_fields_write(ocelot, port, SYS_PAUSE_CFG_PAUSE_ENA, 1);
}

static int felix_setup_tag_npi(struct dsa_switch *ds, int cpu)
{
	struct ocelot *ocelot = ds->priv;
	unsigned long cpu_flood;

	felix_npi_port_init(ocelot, cpu);

	/* Include the CPU port module (and indirectly, the NPI port)
	 * in the forwarding mask for unknown unicast - the hardware
	 * default value for ANA_FLOODING_FLD_UNICAST excludes
	 * BIT(ocelot->num_phys_ports), and so does ocelot_init,
	 * since Ocelot relies on whitelisting MAC addresses towards
	 * PGID_CPU.
	 * We do this because DSA does not yet perform RX filtering,
	 * and the NPI port does not perform source address learning,
	 * so traffic sent to Linux is effectively unknown from the
	 * switch's perspective.
	 */
	cpu_flood = ANA_PGID_PGID_PGID(BIT(ocelot->num_phys_ports));
	ocelot_rmw_rix(ocelot, cpu_flood, cpu_flood, ANA_PGID_PGID, PGID_UC);
	ocelot_rmw_rix(ocelot, cpu_flood, cpu_flood, ANA_PGID_PGID, PGID_MC);
	ocelot_rmw_rix(ocelot, cpu_flood, cpu_flood, ANA_PGID_PGID, PGID_BC);

	return 0;
}

static void felix_teardown_tag_npi(struct dsa_switch *ds, int cpu)
{
	struct ocelot *ocelot = ds->priv;

	felix_npi_port_deinit(ocelot, cpu);
}

static int felix_set_tag_protocol(struct dsa_switch *ds, int cpu,
				  enum dsa_tag_protocol proto)
{
	int err;

	switch (proto) {
	case DSA_TAG_PROTO_SEVILLE:
	case DSA_TAG_PROTO_OCELOT:
		err = felix_setup_tag_npi(ds, cpu);
		break;
	case DSA_TAG_PROTO_OCELOT_8021Q:
		err = felix_setup_tag_8021q(ds, cpu);
		break;
	default:
		err = -EPROTONOSUPPORT;
	}

	return err;
}

static void felix_del_tag_protocol(struct dsa_switch *ds, int cpu,
				   enum dsa_tag_protocol proto)
{
	switch (proto) {
	case DSA_TAG_PROTO_SEVILLE:
	case DSA_TAG_PROTO_OCELOT:
		felix_teardown_tag_npi(ds, cpu);
		break;
	case DSA_TAG_PROTO_OCELOT_8021Q:
		felix_teardown_tag_8021q(ds, cpu);
		break;
	default:
		break;
	}
}

/* This always leaves the switch in a consistent state, because although the
 * tag_8021q setup can fail, the NPI setup can't. So either the change is made,
 * or the restoration is guaranteed to work.
 */
static int felix_change_tag_protocol(struct dsa_switch *ds, int cpu,
				     enum dsa_tag_protocol proto)
{
	struct ocelot *ocelot = ds->priv;
	struct felix *felix = ocelot_to_felix(ocelot);
	enum dsa_tag_protocol old_proto = felix->tag_proto;
	int err;

	if (proto != DSA_TAG_PROTO_SEVILLE &&
	    proto != DSA_TAG_PROTO_OCELOT &&
	    proto != DSA_TAG_PROTO_OCELOT_8021Q)
		return -EPROTONOSUPPORT;

	felix_del_tag_protocol(ds, cpu, old_proto);

	err = felix_set_tag_protocol(ds, cpu, proto);
	if (err) {
		felix_set_tag_protocol(ds, cpu, old_proto);
		return err;
	}

	felix->tag_proto = proto;

	return 0;
}

static enum dsa_tag_protocol felix_get_tag_protocol(struct dsa_switch *ds,
						    int port,
						    enum dsa_tag_protocol mp)
{
	struct ocelot *ocelot = ds->priv;
	struct felix *felix = ocelot_to_felix(ocelot);

	return felix->tag_proto;
}

static int felix_set_ageing_time(struct dsa_switch *ds,
				 unsigned int ageing_time)
{
	struct ocelot *ocelot = ds->priv;

	ocelot_set_ageing_time(ocelot, ageing_time);

	return 0;
}

static int felix_fdb_dump(struct dsa_switch *ds, int port,
			  dsa_fdb_dump_cb_t *cb, void *data)
{
	struct ocelot *ocelot = ds->priv;

	return ocelot_fdb_dump(ocelot, port, cb, data);
}

static int felix_fdb_add(struct dsa_switch *ds, int port,
			 const unsigned char *addr, u16 vid)
{
	struct ocelot *ocelot = ds->priv;

	return ocelot_fdb_add(ocelot, port, addr, vid);
}

static int felix_fdb_del(struct dsa_switch *ds, int port,
			 const unsigned char *addr, u16 vid)
{
	struct ocelot *ocelot = ds->priv;

	return ocelot_fdb_del(ocelot, port, addr, vid);
}

static int felix_mdb_add(struct dsa_switch *ds, int port,
			 const struct switchdev_obj_port_mdb *mdb)
{
	struct ocelot *ocelot = ds->priv;

	return ocelot_port_mdb_add(ocelot, port, mdb);
}

static int felix_mdb_del(struct dsa_switch *ds, int port,
			 const struct switchdev_obj_port_mdb *mdb)
{
	struct ocelot *ocelot = ds->priv;

	return ocelot_port_mdb_del(ocelot, port, mdb);
}

static void felix_bridge_stp_state_set(struct dsa_switch *ds, int port,
				       u8 state)
{
	struct ocelot *ocelot = ds->priv;

	return ocelot_bridge_stp_state_set(ocelot, port, state);
}

static int felix_pre_bridge_flags(struct dsa_switch *ds, int port,
				  struct switchdev_brport_flags val,
				  struct netlink_ext_ack *extack)
{
	struct ocelot *ocelot = ds->priv;

	return ocelot_port_pre_bridge_flags(ocelot, port, val);
}

static int felix_bridge_flags(struct dsa_switch *ds, int port,
			      struct switchdev_brport_flags val,
			      struct netlink_ext_ack *extack)
{
	struct ocelot *ocelot = ds->priv;

	ocelot_port_bridge_flags(ocelot, port, val);

	return 0;
}

static int felix_bridge_join(struct dsa_switch *ds, int port,
			     struct net_device *br)
{
	struct ocelot *ocelot = ds->priv;

	ocelot_port_bridge_join(ocelot, port, br);

	return 0;
}

static void felix_bridge_leave(struct dsa_switch *ds, int port,
			       struct net_device *br)
{
	struct ocelot *ocelot = ds->priv;

	ocelot_port_bridge_leave(ocelot, port, br);
}

static int felix_lag_join(struct dsa_switch *ds, int port,
			  struct net_device *bond,
			  struct netdev_lag_upper_info *info)
{
	struct ocelot *ocelot = ds->priv;

	return ocelot_port_lag_join(ocelot, port, bond, info);
}

static int felix_lag_leave(struct dsa_switch *ds, int port,
			   struct net_device *bond)
{
	struct ocelot *ocelot = ds->priv;

	ocelot_port_lag_leave(ocelot, port, bond);

	return 0;
}

static int felix_lag_change(struct dsa_switch *ds, int port)
{
	struct dsa_port *dp = dsa_to_port(ds, port);
	struct ocelot *ocelot = ds->priv;

	ocelot_port_lag_change(ocelot, port, dp->lag_tx_enabled);

	return 0;
}

static int felix_vlan_prepare(struct dsa_switch *ds, int port,
			      const struct switchdev_obj_port_vlan *vlan)
{
	struct ocelot *ocelot = ds->priv;
	u16 flags = vlan->flags;

	/* Ocelot switches copy frames as-is to the CPU, so the flags:
	 * egress-untagged or not, pvid or not, make no difference. This
	 * behavior is already better than what DSA just tries to approximate
	 * when it installs the VLAN with the same flags on the CPU port.
	 * Just accept any configuration, and don't let ocelot deny installing
	 * multiple native VLANs on the NPI port, because the switch doesn't
	 * look at the port tag settings towards the NPI interface anyway.
	 */
	if (port == ocelot->npi)
		return 0;

	return ocelot_vlan_prepare(ocelot, port, vlan->vid,
				   flags & BRIDGE_VLAN_INFO_PVID,
				   flags & BRIDGE_VLAN_INFO_UNTAGGED);
}

static int felix_vlan_filtering(struct dsa_switch *ds, int port, bool enabled,
				struct netlink_ext_ack *extack)
{
	struct ocelot *ocelot = ds->priv;

	return ocelot_port_vlan_filtering(ocelot, port, enabled);
}

static int felix_vlan_add(struct dsa_switch *ds, int port,
			  const struct switchdev_obj_port_vlan *vlan,
			  struct netlink_ext_ack *extack)
{
	struct ocelot *ocelot = ds->priv;
	u16 flags = vlan->flags;
	int err;

	err = felix_vlan_prepare(ds, port, vlan);
	if (err)
		return err;

	return ocelot_vlan_add(ocelot, port, vlan->vid,
			       flags & BRIDGE_VLAN_INFO_PVID,
			       flags & BRIDGE_VLAN_INFO_UNTAGGED);
}

static int felix_vlan_del(struct dsa_switch *ds, int port,
			  const struct switchdev_obj_port_vlan *vlan)
{
	struct ocelot *ocelot = ds->priv;

	return ocelot_vlan_del(ocelot, port, vlan->vid);
}

static int felix_port_enable(struct dsa_switch *ds, int port,
			     struct phy_device *phy)
{
	struct ocelot *ocelot = ds->priv;

	ocelot_port_enable(ocelot, port, phy);

	return 0;
}

static void felix_port_disable(struct dsa_switch *ds, int port)
{
	struct ocelot *ocelot = ds->priv;

	return ocelot_port_disable(ocelot, port);
}

static void felix_phylink_validate(struct dsa_switch *ds, int port,
				   unsigned long *supported,
				   struct phylink_link_state *state)
{
	struct ocelot *ocelot = ds->priv;
	struct felix *felix = ocelot_to_felix(ocelot);

	if (felix->info->phylink_validate)
		felix->info->phylink_validate(ocelot, port, supported, state);
}

static void felix_phylink_mac_config(struct dsa_switch *ds, int port,
				     unsigned int link_an_mode,
				     const struct phylink_link_state *state)
{
	struct ocelot *ocelot = ds->priv;
	struct felix *felix = ocelot_to_felix(ocelot);
	struct dsa_port *dp = dsa_to_port(ds, port);

	if (felix->pcs[port])
		phylink_set_pcs(dp->pl, &felix->pcs[port]->pcs);
}

static void felix_phylink_mac_link_down(struct dsa_switch *ds, int port,
					unsigned int link_an_mode,
					phy_interface_t interface)
{
	struct ocelot *ocelot = ds->priv;
	struct ocelot_port *ocelot_port = ocelot->ports[port];
	int err;

	ocelot_port_rmwl(ocelot_port, 0, DEV_MAC_ENA_CFG_RX_ENA,
			 DEV_MAC_ENA_CFG);

	ocelot_fields_write(ocelot, port, QSYS_SWITCH_PORT_MODE_PORT_ENA, 0);

	err = ocelot_port_flush(ocelot, port);
	if (err)
		dev_err(ocelot->dev, "failed to flush port %d: %d\n",
			port, err);

	/* Put the port in reset. */
	ocelot_port_writel(ocelot_port,
			   DEV_CLOCK_CFG_MAC_TX_RST |
			   DEV_CLOCK_CFG_MAC_RX_RST |
			   DEV_CLOCK_CFG_LINK_SPEED(OCELOT_SPEED_1000),
			   DEV_CLOCK_CFG);
}

static void felix_phylink_mac_link_up(struct dsa_switch *ds, int port,
				      unsigned int link_an_mode,
				      phy_interface_t interface,
				      struct phy_device *phydev,
				      int speed, int duplex,
				      bool tx_pause, bool rx_pause)
{
	struct ocelot *ocelot = ds->priv;
	struct ocelot_port *ocelot_port = ocelot->ports[port];
	struct felix *felix = ocelot_to_felix(ocelot);
	u32 mac_fc_cfg;

	/* Take port out of reset by clearing the MAC_TX_RST, MAC_RX_RST and
	 * PORT_RST bits in DEV_CLOCK_CFG. Note that the way this system is
	 * integrated is that the MAC speed is fixed and it's the PCS who is
	 * performing the rate adaptation, so we have to write "1000Mbps" into
	 * the LINK_SPEED field of DEV_CLOCK_CFG (which is also its default
	 * value).
	 */
	ocelot_port_writel(ocelot_port,
			   DEV_CLOCK_CFG_LINK_SPEED(OCELOT_SPEED_1000),
			   DEV_CLOCK_CFG);

	switch (speed) {
	case SPEED_10:
		mac_fc_cfg = SYS_MAC_FC_CFG_FC_LINK_SPEED(3);
		break;
	case SPEED_100:
		mac_fc_cfg = SYS_MAC_FC_CFG_FC_LINK_SPEED(2);
		break;
	case SPEED_1000:
	case SPEED_2500:
		mac_fc_cfg = SYS_MAC_FC_CFG_FC_LINK_SPEED(1);
		break;
	default:
		dev_err(ocelot->dev, "Unsupported speed on port %d: %d\n",
			port, speed);
		return;
	}

	/* handle Rx pause in all cases, with 2500base-X this is used for rate
	 * adaptation.
	 */
	mac_fc_cfg |= SYS_MAC_FC_CFG_RX_FC_ENA;

	if (tx_pause)
		mac_fc_cfg |= SYS_MAC_FC_CFG_TX_FC_ENA |
			      SYS_MAC_FC_CFG_PAUSE_VAL_CFG(0xffff) |
			      SYS_MAC_FC_CFG_FC_LATENCY_CFG(0x7) |
			      SYS_MAC_FC_CFG_ZERO_PAUSE_ENA;

	/* Flow control. Link speed is only used here to evaluate the time
	 * specification in incoming pause frames.
	 */
	ocelot_write_rix(ocelot, mac_fc_cfg, SYS_MAC_FC_CFG, port);

	ocelot_write_rix(ocelot, 0, ANA_POL_FLOWC, port);

	ocelot_fields_write(ocelot, port, SYS_PAUSE_CFG_PAUSE_ENA, tx_pause);

	/* Undo the effects of felix_phylink_mac_link_down:
	 * enable MAC module
	 */
	ocelot_port_writel(ocelot_port, DEV_MAC_ENA_CFG_RX_ENA |
			   DEV_MAC_ENA_CFG_TX_ENA, DEV_MAC_ENA_CFG);

	/* Enable receiving frames on the port, and activate auto-learning of
	 * MAC addresses.
	 */
	ocelot_write_gix(ocelot, ANA_PORT_PORT_CFG_LEARNAUTO |
			 ANA_PORT_PORT_CFG_RECV_ENA |
			 ANA_PORT_PORT_CFG_PORTID_VAL(port),
			 ANA_PORT_PORT_CFG, port);

	/* Core: Enable port for frame transfer */
	ocelot_fields_write(ocelot, port,
			    QSYS_SWITCH_PORT_MODE_PORT_ENA, 1);

	if (felix->info->port_sched_speed_set)
		felix->info->port_sched_speed_set(ocelot, port, speed);
}

static void felix_port_qos_map_init(struct ocelot *ocelot, int port)
{
	int i;

	ocelot_rmw_gix(ocelot,
		       ANA_PORT_QOS_CFG_QOS_PCP_ENA,
		       ANA_PORT_QOS_CFG_QOS_PCP_ENA,
		       ANA_PORT_QOS_CFG,
		       port);

	for (i = 0; i < OCELOT_NUM_TC * 2; i++) {
		ocelot_rmw_ix(ocelot,
			      (ANA_PORT_PCP_DEI_MAP_DP_PCP_DEI_VAL & i) |
			      ANA_PORT_PCP_DEI_MAP_QOS_PCP_DEI_VAL(i),
			      ANA_PORT_PCP_DEI_MAP_DP_PCP_DEI_VAL |
			      ANA_PORT_PCP_DEI_MAP_QOS_PCP_DEI_VAL_M,
			      ANA_PORT_PCP_DEI_MAP,
			      port, i);
	}
}

static void felix_get_strings(struct dsa_switch *ds, int port,
			      u32 stringset, u8 *data)
{
	struct ocelot *ocelot = ds->priv;

	return ocelot_get_strings(ocelot, port, stringset, data);
}

static void felix_get_ethtool_stats(struct dsa_switch *ds, int port, u64 *data)
{
	struct ocelot *ocelot = ds->priv;

	ocelot_get_ethtool_stats(ocelot, port, data);
}

static int felix_get_sset_count(struct dsa_switch *ds, int port, int sset)
{
	struct ocelot *ocelot = ds->priv;

	return ocelot_get_sset_count(ocelot, port, sset);
}

static int felix_get_ts_info(struct dsa_switch *ds, int port,
			     struct ethtool_ts_info *info)
{
	struct ocelot *ocelot = ds->priv;

	return ocelot_get_ts_info(ocelot, port, info);
}

static int felix_parse_ports_node(struct felix *felix,
				  struct device_node *ports_node,
				  phy_interface_t *port_phy_modes)
{
	struct ocelot *ocelot = &felix->ocelot;
	struct device *dev = felix->ocelot.dev;
	struct device_node *child;

	for_each_available_child_of_node(ports_node, child) {
		phy_interface_t phy_mode;
		u32 port;
		int err;

		/* Get switch port number from DT */
		if (of_property_read_u32(child, "reg", &port) < 0) {
			dev_err(dev, "Port number not defined in device tree "
				"(property \"reg\")\n");
			of_node_put(child);
			return -ENODEV;
		}

		/* Get PHY mode from DT */
		err = of_get_phy_mode(child, &phy_mode);
		if (err) {
			dev_err(dev, "Failed to read phy-mode or "
				"phy-interface-type property for port %d\n",
				port);
			of_node_put(child);
			return -ENODEV;
		}

		err = felix->info->prevalidate_phy_mode(ocelot, port, phy_mode);
		if (err < 0) {
			dev_err(dev, "Unsupported PHY mode %s on port %d\n",
				phy_modes(phy_mode), port);
			of_node_put(child);
			return err;
		}

		port_phy_modes[port] = phy_mode;
	}

	return 0;
}

static int felix_parse_dt(struct felix *felix, phy_interface_t *port_phy_modes)
{
	struct device *dev = felix->ocelot.dev;
	struct device_node *switch_node;
	struct device_node *ports_node;
	int err;

	switch_node = dev->of_node;

	ports_node = of_get_child_by_name(switch_node, "ports");
	if (!ports_node) {
		dev_err(dev, "Incorrect bindings: absent \"ports\" node\n");
		return -ENODEV;
	}

	err = felix_parse_ports_node(felix, ports_node, port_phy_modes);
	of_node_put(ports_node);

	return err;
}

static int felix_init_structs(struct felix *felix, int num_phys_ports)
{
	struct ocelot *ocelot = &felix->ocelot;
	phy_interface_t *port_phy_modes;
	struct resource res;
	int port, i, err;

	ocelot->num_phys_ports = num_phys_ports;
	ocelot->ports = devm_kcalloc(ocelot->dev, num_phys_ports,
				     sizeof(struct ocelot_port *), GFP_KERNEL);
	if (!ocelot->ports)
		return -ENOMEM;

	ocelot->map		= felix->info->map;
	ocelot->stats_layout	= felix->info->stats_layout;
	ocelot->num_stats	= felix->info->num_stats;
	ocelot->num_mact_rows	= felix->info->num_mact_rows;
	ocelot->vcap		= felix->info->vcap;
	ocelot->ops		= felix->info->ops;
	ocelot->npi_inj_prefix	= OCELOT_TAG_PREFIX_SHORT;
	ocelot->npi_xtr_prefix	= OCELOT_TAG_PREFIX_SHORT;
	ocelot->devlink		= felix->ds->devlink;

	port_phy_modes = kcalloc(num_phys_ports, sizeof(phy_interface_t),
				 GFP_KERNEL);
	if (!port_phy_modes)
		return -ENOMEM;

	err = felix_parse_dt(felix, port_phy_modes);
	if (err) {
		kfree(port_phy_modes);
		return err;
	}

	for (i = 0; i < TARGET_MAX; i++) {
		struct regmap *target;

		if (!felix->info->target_io_res[i].name)
			continue;

		memcpy(&res, &felix->info->target_io_res[i], sizeof(res));
		res.flags = IORESOURCE_MEM;
		res.start += felix->switch_base;
		res.end += felix->switch_base;

		target = ocelot_regmap_init(ocelot, &res);
		if (IS_ERR(target)) {
			dev_err(ocelot->dev,
				"Failed to map device memory space\n");
			kfree(port_phy_modes);
			return PTR_ERR(target);
		}

		ocelot->targets[i] = target;
	}

	err = ocelot_regfields_init(ocelot, felix->info->regfields);
	if (err) {
		dev_err(ocelot->dev, "failed to init reg fields map\n");
		kfree(port_phy_modes);
		return err;
	}

	for (port = 0; port < num_phys_ports; port++) {
		struct ocelot_port *ocelot_port;
		struct regmap *target;

		ocelot_port = devm_kzalloc(ocelot->dev,
					   sizeof(struct ocelot_port),
					   GFP_KERNEL);
		if (!ocelot_port) {
			dev_err(ocelot->dev,
				"failed to allocate port memory\n");
			kfree(port_phy_modes);
			return -ENOMEM;
		}

		memcpy(&res, &felix->info->port_io_res[port], sizeof(res));
		res.flags = IORESOURCE_MEM;
		res.start += felix->switch_base;
		res.end += felix->switch_base;

		target = ocelot_regmap_init(ocelot, &res);
		if (IS_ERR(target)) {
			dev_err(ocelot->dev,
				"Failed to map memory space for port %d\n",
				port);
			kfree(port_phy_modes);
			return PTR_ERR(target);
		}

		ocelot_port->phy_mode = port_phy_modes[port];
		ocelot_port->ocelot = ocelot;
		ocelot_port->target = target;
		ocelot->ports[port] = ocelot_port;
	}

	kfree(port_phy_modes);

	if (felix->info->mdio_bus_alloc) {
		err = felix->info->mdio_bus_alloc(ocelot);
		if (err < 0)
			return err;
	}

	return 0;
}

/* Hardware initialization done here so that we can allocate structures with
 * devm without fear of dsa_register_switch returning -EPROBE_DEFER and causing
 * us to allocate structures twice (leak memory) and map PCI memory twice
 * (which will not work).
 */
static int felix_setup(struct dsa_switch *ds)
{
	struct ocelot *ocelot = ds->priv;
	struct felix *felix = ocelot_to_felix(ocelot);
	int port, err;

	err = felix_init_structs(felix, ds->num_ports);
	if (err)
		return err;

	err = ocelot_init(ocelot);
	if (err)
		goto out_mdiobus_free;

	if (ocelot->ptp) {
		err = ocelot_init_timestamp(ocelot, felix->info->ptp_caps);
		if (err) {
			dev_err(ocelot->dev,
				"Timestamp initialization failed\n");
			ocelot->ptp = 0;
		}
	}

	for (port = 0; port < ds->num_ports; port++) {
		if (dsa_is_unused_port(ds, port))
			continue;

		ocelot_init_port(ocelot, port);

		/* Set the default QoS Classification based on PCP and DEI
		 * bits of vlan tag.
		 */
		felix_port_qos_map_init(ocelot, port);
	}

	err = ocelot_devlink_sb_register(ocelot);
	if (err)
		goto out_deinit_ports;

	for (port = 0; port < ds->num_ports; port++) {
		if (!dsa_is_cpu_port(ds, port))
			continue;

		/* The initial tag protocol is NPI which always returns 0, so
		 * there's no real point in checking for errors.
		 */
		felix_set_tag_protocol(ds, port, felix->tag_proto);
	}

	ds->mtu_enforcement_ingress = true;
	ds->assisted_learning_on_cpu_port = true;

	return 0;

out_deinit_ports:
	for (port = 0; port < ocelot->num_phys_ports; port++) {
		if (dsa_is_unused_port(ds, port))
			continue;

		ocelot_deinit_port(ocelot, port);
	}

	ocelot_deinit_timestamp(ocelot);
	ocelot_deinit(ocelot);

out_mdiobus_free:
	if (felix->info->mdio_bus_free)
		felix->info->mdio_bus_free(ocelot);

	return err;
}

static void felix_teardown(struct dsa_switch *ds)
{
	struct ocelot *ocelot = ds->priv;
	struct felix *felix = ocelot_to_felix(ocelot);
	int port;

<<<<<<< HEAD
=======
	for (port = 0; port < ds->num_ports; port++) {
		if (!dsa_is_cpu_port(ds, port))
			continue;

		felix_del_tag_protocol(ds, port, felix->tag_proto);
	}

	ocelot_devlink_sb_unregister(ocelot);
>>>>>>> 754a0abe
	ocelot_deinit_timestamp(ocelot);
	ocelot_deinit(ocelot);

	for (port = 0; port < ocelot->num_phys_ports; port++) {
		if (dsa_is_unused_port(ds, port))
			continue;

		ocelot_deinit_port(ocelot, port);
	}

	if (felix->info->mdio_bus_free)
		felix->info->mdio_bus_free(ocelot);
}

static int felix_hwtstamp_get(struct dsa_switch *ds, int port,
			      struct ifreq *ifr)
{
	struct ocelot *ocelot = ds->priv;

	return ocelot_hwstamp_get(ocelot, port, ifr);
}

static int felix_hwtstamp_set(struct dsa_switch *ds, int port,
			      struct ifreq *ifr)
{
	struct ocelot *ocelot = ds->priv;

	return ocelot_hwstamp_set(ocelot, port, ifr);
}

static bool felix_check_xtr_pkt(struct ocelot *ocelot, unsigned int ptp_type)
{
	struct felix *felix = ocelot_to_felix(ocelot);
	int err, grp = 0;

	if (felix->tag_proto != DSA_TAG_PROTO_OCELOT_8021Q)
		return false;

	if (!felix->info->quirk_no_xtr_irq)
		return false;

	if (ptp_type == PTP_CLASS_NONE)
		return false;

	while (ocelot_read(ocelot, QS_XTR_DATA_PRESENT) & BIT(grp)) {
		struct sk_buff *skb;
		unsigned int type;

		err = ocelot_xtr_poll_frame(ocelot, grp, &skb);
		if (err)
			goto out;

		/* We trap to the CPU port module all PTP frames, but
		 * felix_rxtstamp() only gets called for event frames.
		 * So we need to avoid sending duplicate general
		 * message frames by running a second BPF classifier
		 * here and dropping those.
		 */
		__skb_push(skb, ETH_HLEN);

		type = ptp_classify_raw(skb);

		__skb_pull(skb, ETH_HLEN);

		if (type == PTP_CLASS_NONE) {
			kfree_skb(skb);
			continue;
		}

		netif_rx(skb);
	}

out:
	if (err < 0)
		ocelot_drain_cpu_queue(ocelot, 0);

	return true;
}

static bool felix_rxtstamp(struct dsa_switch *ds, int port,
			   struct sk_buff *skb, unsigned int type)
{
	u8 *extraction = skb->data - ETH_HLEN - OCELOT_TAG_LEN;
	struct skb_shared_hwtstamps *shhwtstamps;
	struct ocelot *ocelot = ds->priv;
	u32 tstamp_lo, tstamp_hi;
	struct timespec64 ts;
	u64 tstamp, val;

	/* If the "no XTR IRQ" workaround is in use, tell DSA to defer this skb
	 * for RX timestamping. Then free it, and poll for its copy through
	 * MMIO in the CPU port module, and inject that into the stack from
	 * ocelot_xtr_poll().
	 */
	if (felix_check_xtr_pkt(ocelot, type)) {
		kfree_skb(skb);
		return true;
	}

	ocelot_ptp_gettime64(&ocelot->ptp_info, &ts);
	tstamp = ktime_set(ts.tv_sec, ts.tv_nsec);

	ocelot_xfh_get_rew_val(extraction, &val);
	tstamp_lo = (u32)val;

	tstamp_hi = tstamp >> 32;
	if ((tstamp & 0xffffffff) < tstamp_lo)
		tstamp_hi--;

	tstamp = ((u64)tstamp_hi << 32) | tstamp_lo;

	shhwtstamps = skb_hwtstamps(skb);
	memset(shhwtstamps, 0, sizeof(struct skb_shared_hwtstamps));
	shhwtstamps->hwtstamp = tstamp;
	return false;
}

static void felix_txtstamp(struct dsa_switch *ds, int port,
			   struct sk_buff *skb)
{
	struct ocelot *ocelot = ds->priv;
	struct sk_buff *clone = NULL;

	if (!ocelot->ptp)
		return;

	if (ocelot_port_txtstamp_request(ocelot, port, skb, &clone))
		return;

	if (clone)
		OCELOT_SKB_CB(skb)->clone = clone;
}

static int felix_change_mtu(struct dsa_switch *ds, int port, int new_mtu)
{
	struct ocelot *ocelot = ds->priv;

	ocelot_port_set_maxlen(ocelot, port, new_mtu);

	return 0;
}

static int felix_get_max_mtu(struct dsa_switch *ds, int port)
{
	struct ocelot *ocelot = ds->priv;

	return ocelot_get_max_mtu(ocelot, port);
}

static int felix_cls_flower_add(struct dsa_switch *ds, int port,
				struct flow_cls_offload *cls, bool ingress)
{
	struct ocelot *ocelot = ds->priv;

	return ocelot_cls_flower_replace(ocelot, port, cls, ingress);
}

static int felix_cls_flower_del(struct dsa_switch *ds, int port,
				struct flow_cls_offload *cls, bool ingress)
{
	struct ocelot *ocelot = ds->priv;

	return ocelot_cls_flower_destroy(ocelot, port, cls, ingress);
}

static int felix_cls_flower_stats(struct dsa_switch *ds, int port,
				  struct flow_cls_offload *cls, bool ingress)
{
	struct ocelot *ocelot = ds->priv;

	return ocelot_cls_flower_stats(ocelot, port, cls, ingress);
}

static int felix_port_policer_add(struct dsa_switch *ds, int port,
				  struct dsa_mall_policer_tc_entry *policer)
{
	struct ocelot *ocelot = ds->priv;
	struct ocelot_policer pol = {
		.rate = div_u64(policer->rate_bytes_per_sec, 1000) * 8,
		.burst = policer->burst,
	};

	return ocelot_port_policer_add(ocelot, port, &pol);
}

static void felix_port_policer_del(struct dsa_switch *ds, int port)
{
	struct ocelot *ocelot = ds->priv;

	ocelot_port_policer_del(ocelot, port);
}

static int felix_port_setup_tc(struct dsa_switch *ds, int port,
			       enum tc_setup_type type,
			       void *type_data)
{
	struct ocelot *ocelot = ds->priv;
	struct felix *felix = ocelot_to_felix(ocelot);

	if (felix->info->port_setup_tc)
		return felix->info->port_setup_tc(ds, port, type, type_data);
	else
		return -EOPNOTSUPP;
}

static int felix_sb_pool_get(struct dsa_switch *ds, unsigned int sb_index,
			     u16 pool_index,
			     struct devlink_sb_pool_info *pool_info)
{
	struct ocelot *ocelot = ds->priv;

	return ocelot_sb_pool_get(ocelot, sb_index, pool_index, pool_info);
}

static int felix_sb_pool_set(struct dsa_switch *ds, unsigned int sb_index,
			     u16 pool_index, u32 size,
			     enum devlink_sb_threshold_type threshold_type,
			     struct netlink_ext_ack *extack)
{
	struct ocelot *ocelot = ds->priv;

	return ocelot_sb_pool_set(ocelot, sb_index, pool_index, size,
				  threshold_type, extack);
}

static int felix_sb_port_pool_get(struct dsa_switch *ds, int port,
				  unsigned int sb_index, u16 pool_index,
				  u32 *p_threshold)
{
	struct ocelot *ocelot = ds->priv;

	return ocelot_sb_port_pool_get(ocelot, port, sb_index, pool_index,
				       p_threshold);
}

static int felix_sb_port_pool_set(struct dsa_switch *ds, int port,
				  unsigned int sb_index, u16 pool_index,
				  u32 threshold, struct netlink_ext_ack *extack)
{
	struct ocelot *ocelot = ds->priv;

	return ocelot_sb_port_pool_set(ocelot, port, sb_index, pool_index,
				       threshold, extack);
}

static int felix_sb_tc_pool_bind_get(struct dsa_switch *ds, int port,
				     unsigned int sb_index, u16 tc_index,
				     enum devlink_sb_pool_type pool_type,
				     u16 *p_pool_index, u32 *p_threshold)
{
	struct ocelot *ocelot = ds->priv;

	return ocelot_sb_tc_pool_bind_get(ocelot, port, sb_index, tc_index,
					  pool_type, p_pool_index,
					  p_threshold);
}

static int felix_sb_tc_pool_bind_set(struct dsa_switch *ds, int port,
				     unsigned int sb_index, u16 tc_index,
				     enum devlink_sb_pool_type pool_type,
				     u16 pool_index, u32 threshold,
				     struct netlink_ext_ack *extack)
{
	struct ocelot *ocelot = ds->priv;

	return ocelot_sb_tc_pool_bind_set(ocelot, port, sb_index, tc_index,
					  pool_type, pool_index, threshold,
					  extack);
}

static int felix_sb_occ_snapshot(struct dsa_switch *ds,
				 unsigned int sb_index)
{
	struct ocelot *ocelot = ds->priv;

	return ocelot_sb_occ_snapshot(ocelot, sb_index);
}

static int felix_sb_occ_max_clear(struct dsa_switch *ds,
				  unsigned int sb_index)
{
	struct ocelot *ocelot = ds->priv;

	return ocelot_sb_occ_max_clear(ocelot, sb_index);
}

static int felix_sb_occ_port_pool_get(struct dsa_switch *ds, int port,
				      unsigned int sb_index, u16 pool_index,
				      u32 *p_cur, u32 *p_max)
{
	struct ocelot *ocelot = ds->priv;

	return ocelot_sb_occ_port_pool_get(ocelot, port, sb_index, pool_index,
					   p_cur, p_max);
}

static int felix_sb_occ_tc_port_bind_get(struct dsa_switch *ds, int port,
					 unsigned int sb_index, u16 tc_index,
					 enum devlink_sb_pool_type pool_type,
					 u32 *p_cur, u32 *p_max)
{
	struct ocelot *ocelot = ds->priv;

	return ocelot_sb_occ_tc_port_bind_get(ocelot, port, sb_index, tc_index,
					      pool_type, p_cur, p_max);
}

static int felix_mrp_add(struct dsa_switch *ds, int port,
			 const struct switchdev_obj_mrp *mrp)
{
	struct ocelot *ocelot = ds->priv;

	return ocelot_mrp_add(ocelot, port, mrp);
}

static int felix_mrp_del(struct dsa_switch *ds, int port,
			 const struct switchdev_obj_mrp *mrp)
{
	struct ocelot *ocelot = ds->priv;

	return ocelot_mrp_add(ocelot, port, mrp);
}

static int
felix_mrp_add_ring_role(struct dsa_switch *ds, int port,
			const struct switchdev_obj_ring_role_mrp *mrp)
{
	struct ocelot *ocelot = ds->priv;

	return ocelot_mrp_add_ring_role(ocelot, port, mrp);
}

static int
felix_mrp_del_ring_role(struct dsa_switch *ds, int port,
			const struct switchdev_obj_ring_role_mrp *mrp)
{
	struct ocelot *ocelot = ds->priv;

	return ocelot_mrp_del_ring_role(ocelot, port, mrp);
}

const struct dsa_switch_ops felix_switch_ops = {
	.get_tag_protocol		= felix_get_tag_protocol,
	.change_tag_protocol		= felix_change_tag_protocol,
	.setup				= felix_setup,
	.teardown			= felix_teardown,
	.set_ageing_time		= felix_set_ageing_time,
	.get_strings			= felix_get_strings,
	.get_ethtool_stats		= felix_get_ethtool_stats,
	.get_sset_count			= felix_get_sset_count,
	.get_ts_info			= felix_get_ts_info,
	.phylink_validate		= felix_phylink_validate,
	.phylink_mac_config		= felix_phylink_mac_config,
	.phylink_mac_link_down		= felix_phylink_mac_link_down,
	.phylink_mac_link_up		= felix_phylink_mac_link_up,
	.port_enable			= felix_port_enable,
	.port_disable			= felix_port_disable,
	.port_fdb_dump			= felix_fdb_dump,
	.port_fdb_add			= felix_fdb_add,
	.port_fdb_del			= felix_fdb_del,
	.port_mdb_add			= felix_mdb_add,
	.port_mdb_del			= felix_mdb_del,
	.port_pre_bridge_flags		= felix_pre_bridge_flags,
	.port_bridge_flags		= felix_bridge_flags,
	.port_bridge_join		= felix_bridge_join,
	.port_bridge_leave		= felix_bridge_leave,
	.port_lag_join			= felix_lag_join,
	.port_lag_leave			= felix_lag_leave,
	.port_lag_change		= felix_lag_change,
	.port_stp_state_set		= felix_bridge_stp_state_set,
	.port_vlan_filtering		= felix_vlan_filtering,
	.port_vlan_add			= felix_vlan_add,
	.port_vlan_del			= felix_vlan_del,
	.port_hwtstamp_get		= felix_hwtstamp_get,
	.port_hwtstamp_set		= felix_hwtstamp_set,
	.port_rxtstamp			= felix_rxtstamp,
	.port_txtstamp			= felix_txtstamp,
	.port_change_mtu		= felix_change_mtu,
	.port_max_mtu			= felix_get_max_mtu,
	.port_policer_add		= felix_port_policer_add,
	.port_policer_del		= felix_port_policer_del,
	.cls_flower_add			= felix_cls_flower_add,
	.cls_flower_del			= felix_cls_flower_del,
	.cls_flower_stats		= felix_cls_flower_stats,
	.port_setup_tc			= felix_port_setup_tc,
	.devlink_sb_pool_get		= felix_sb_pool_get,
	.devlink_sb_pool_set		= felix_sb_pool_set,
	.devlink_sb_port_pool_get	= felix_sb_port_pool_get,
	.devlink_sb_port_pool_set	= felix_sb_port_pool_set,
	.devlink_sb_tc_pool_bind_get	= felix_sb_tc_pool_bind_get,
	.devlink_sb_tc_pool_bind_set	= felix_sb_tc_pool_bind_set,
	.devlink_sb_occ_snapshot	= felix_sb_occ_snapshot,
	.devlink_sb_occ_max_clear	= felix_sb_occ_max_clear,
	.devlink_sb_occ_port_pool_get	= felix_sb_occ_port_pool_get,
	.devlink_sb_occ_tc_port_bind_get= felix_sb_occ_tc_port_bind_get,
	.port_mrp_add			= felix_mrp_add,
	.port_mrp_del			= felix_mrp_del,
	.port_mrp_add_ring_role		= felix_mrp_add_ring_role,
	.port_mrp_del_ring_role		= felix_mrp_del_ring_role,
};

struct net_device *felix_port_to_netdev(struct ocelot *ocelot, int port)
{
	struct felix *felix = ocelot_to_felix(ocelot);
	struct dsa_switch *ds = felix->ds;

	if (!dsa_is_user_port(ds, port))
		return NULL;

	return dsa_to_port(ds, port)->slave;
}

int felix_netdev_to_port(struct net_device *dev)
{
	struct dsa_port *dp;

	dp = dsa_port_from_netdev(dev);
	if (IS_ERR(dp))
		return -EINVAL;

	return dp->index;
}<|MERGE_RESOLUTION|>--- conflicted
+++ resolved
@@ -1272,8 +1272,6 @@
 	struct felix *felix = ocelot_to_felix(ocelot);
 	int port;
 
-<<<<<<< HEAD
-=======
 	for (port = 0; port < ds->num_ports; port++) {
 		if (!dsa_is_cpu_port(ds, port))
 			continue;
@@ -1282,7 +1280,6 @@
 	}
 
 	ocelot_devlink_sb_unregister(ocelot);
->>>>>>> 754a0abe
 	ocelot_deinit_timestamp(ocelot);
 	ocelot_deinit(ocelot);
 
