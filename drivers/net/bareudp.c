// SPDX-License-Identifier: GPL-2.0
/* Bareudp: UDP  tunnel encasulation for different Payload types like
 * MPLS, NSH, IP, etc.
 * Copyright (c) 2019 Nokia, Inc.
 * Authors:  Martin Varghese, <martin.varghese@nokia.com>
 */

#define pr_fmt(fmt) KBUILD_MODNAME ": " fmt

#include <linux/kernel.h>
#include <linux/module.h>
#include <linux/etherdevice.h>
#include <linux/hash.h>
#include <net/dst_metadata.h>
#include <net/gro_cells.h>
#include <net/rtnetlink.h>
#include <net/protocol.h>
#include <net/ip6_tunnel.h>
#include <net/ip_tunnels.h>
#include <net/udp_tunnel.h>
#include <net/bareudp.h>

#define BAREUDP_BASE_HLEN sizeof(struct udphdr)
#define BAREUDP_IPV4_HLEN (sizeof(struct iphdr) + \
			   sizeof(struct udphdr))
#define BAREUDP_IPV6_HLEN (sizeof(struct ipv6hdr) + \
			   sizeof(struct udphdr))

static bool log_ecn_error = true;
module_param(log_ecn_error, bool, 0644);
MODULE_PARM_DESC(log_ecn_error, "Log packets received with corrupted ECN");

/* per-network namespace private data for this module */

static unsigned int bareudp_net_id;

struct bareudp_net {
	struct list_head        bareudp_list;
};

/* Pseudo network device */
struct bareudp_dev {
	struct net         *net;        /* netns for packet i/o */
	struct net_device  *dev;        /* netdev for bareudp tunnel */
	__be16		   ethertype;
	__be16             port;
	u16	           sport_min;
	bool               multi_proto_mode;
	struct socket      __rcu *sock;
	struct list_head   next;        /* bareudp node  on namespace list */
	struct gro_cells   gro_cells;
};

static int bareudp_udp_encap_recv(struct sock *sk, struct sk_buff *skb)
{
	struct metadata_dst *tun_dst = NULL;
	struct bareudp_dev *bareudp;
	unsigned short family;
	unsigned int len;
	__be16 proto;
	void *oiph;
	int err;

	bareudp = rcu_dereference_sk_user_data(sk);
	if (!bareudp)
		goto drop;

	if (skb->protocol ==  htons(ETH_P_IP))
		family = AF_INET;
	else
		family = AF_INET6;

	if (bareudp->ethertype == htons(ETH_P_IP)) {
		struct iphdr *iphdr;

		iphdr = (struct iphdr *)(skb->data + BAREUDP_BASE_HLEN);
		if (iphdr->version == 4) {
			proto = bareudp->ethertype;
		} else if (bareudp->multi_proto_mode && (iphdr->version == 6)) {
			proto = htons(ETH_P_IPV6);
		} else {
			bareudp->dev->stats.rx_dropped++;
			goto drop;
		}
	} else if (bareudp->ethertype == htons(ETH_P_MPLS_UC)) {
		struct iphdr *tunnel_hdr;

		tunnel_hdr = (struct iphdr *)skb_network_header(skb);
		if (tunnel_hdr->version == 4) {
			if (!ipv4_is_multicast(tunnel_hdr->daddr)) {
				proto = bareudp->ethertype;
			} else if (bareudp->multi_proto_mode &&
				   ipv4_is_multicast(tunnel_hdr->daddr)) {
				proto = htons(ETH_P_MPLS_MC);
			} else {
				bareudp->dev->stats.rx_dropped++;
				goto drop;
			}
		} else {
			int addr_type;
			struct ipv6hdr *tunnel_hdr_v6;

			tunnel_hdr_v6 = (struct ipv6hdr *)skb_network_header(skb);
			addr_type =
			ipv6_addr_type((struct in6_addr *)&tunnel_hdr_v6->daddr);
			if (!(addr_type & IPV6_ADDR_MULTICAST)) {
				proto = bareudp->ethertype;
			} else if (bareudp->multi_proto_mode &&
				   (addr_type & IPV6_ADDR_MULTICAST)) {
				proto = htons(ETH_P_MPLS_MC);
			} else {
				bareudp->dev->stats.rx_dropped++;
				goto drop;
			}
		}
	} else {
		proto = bareudp->ethertype;
	}

	if (iptunnel_pull_header(skb, BAREUDP_BASE_HLEN,
				 proto,
				 !net_eq(bareudp->net,
				 dev_net(bareudp->dev)))) {
		bareudp->dev->stats.rx_dropped++;
		goto drop;
	}
	tun_dst = udp_tun_rx_dst(skb, family, TUNNEL_KEY, 0, 0);
	if (!tun_dst) {
		bareudp->dev->stats.rx_dropped++;
		goto drop;
	}
	skb_dst_set(skb, &tun_dst->dst);
	skb->dev = bareudp->dev;
	oiph = skb_network_header(skb);
	skb_reset_network_header(skb);
	skb_reset_mac_header(skb);

	if (!IS_ENABLED(CONFIG_IPV6) || family == AF_INET)
		err = IP_ECN_decapsulate(oiph, skb);
	else
		err = IP6_ECN_decapsulate(oiph, skb);

	if (unlikely(err)) {
		if (log_ecn_error) {
			if  (!IS_ENABLED(CONFIG_IPV6) || family == AF_INET)
				net_info_ratelimited("non-ECT from %pI4 "
						     "with TOS=%#x\n",
						     &((struct iphdr *)oiph)->saddr,
						     ((struct iphdr *)oiph)->tos);
			else
				net_info_ratelimited("non-ECT from %pI6\n",
						     &((struct ipv6hdr *)oiph)->saddr);
		}
		if (err > 1) {
			++bareudp->dev->stats.rx_frame_errors;
			++bareudp->dev->stats.rx_errors;
			goto drop;
		}
	}

	len = skb->len;
	err = gro_cells_receive(&bareudp->gro_cells, skb);
	if (likely(err == NET_RX_SUCCESS))
		dev_sw_netstats_rx_add(bareudp->dev, len);

	return 0;
drop:
	/* Consume bad packet */
	kfree_skb(skb);

	return 0;
}

static int bareudp_err_lookup(struct sock *sk, struct sk_buff *skb)
{
	return 0;
}

static int bareudp_init(struct net_device *dev)
{
	struct bareudp_dev *bareudp = netdev_priv(dev);
	int err;

	dev->tstats = netdev_alloc_pcpu_stats(struct pcpu_sw_netstats);
	if (!dev->tstats)
		return -ENOMEM;

	err = gro_cells_init(&bareudp->gro_cells, dev);
	if (err) {
		free_percpu(dev->tstats);
		return err;
	}
	return 0;
}

static void bareudp_uninit(struct net_device *dev)
{
	struct bareudp_dev *bareudp = netdev_priv(dev);

	gro_cells_destroy(&bareudp->gro_cells);
	free_percpu(dev->tstats);
}

static struct socket *bareudp_create_sock(struct net *net, __be16 port)
{
	struct udp_port_cfg udp_conf;
	struct socket *sock;
	int err;

	memset(&udp_conf, 0, sizeof(udp_conf));
#if IS_ENABLED(CONFIG_IPV6)
	udp_conf.family = AF_INET6;
#else
	udp_conf.family = AF_INET;
#endif
	udp_conf.local_udp_port = port;
	/* Open UDP socket */
	err = udp_sock_create(net, &udp_conf, &sock);
	if (err < 0)
		return ERR_PTR(err);

	udp_allow_gso(sock->sk);
	return sock;
}

/* Create new listen socket if needed */
static int bareudp_socket_create(struct bareudp_dev *bareudp, __be16 port)
{
	struct udp_tunnel_sock_cfg tunnel_cfg;
	struct socket *sock;

	sock = bareudp_create_sock(bareudp->net, port);
	if (IS_ERR(sock))
		return PTR_ERR(sock);

	/* Mark socket as an encapsulation socket */
	memset(&tunnel_cfg, 0, sizeof(tunnel_cfg));
	tunnel_cfg.sk_user_data = bareudp;
	tunnel_cfg.encap_type = 1;
	tunnel_cfg.encap_rcv = bareudp_udp_encap_recv;
	tunnel_cfg.encap_err_lookup = bareudp_err_lookup;
	tunnel_cfg.encap_destroy = NULL;
	setup_udp_tunnel_sock(bareudp->net, sock, &tunnel_cfg);

	rcu_assign_pointer(bareudp->sock, sock);
	return 0;
}

static int bareudp_open(struct net_device *dev)
{
	struct bareudp_dev *bareudp = netdev_priv(dev);
	int ret = 0;

	ret =  bareudp_socket_create(bareudp, bareudp->port);
	return ret;
}

static void bareudp_sock_release(struct bareudp_dev *bareudp)
{
	struct socket *sock;

	sock = bareudp->sock;
	rcu_assign_pointer(bareudp->sock, NULL);
	synchronize_net();
	udp_tunnel_sock_release(sock);
}

static int bareudp_stop(struct net_device *dev)
{
	struct bareudp_dev *bareudp = netdev_priv(dev);

	bareudp_sock_release(bareudp);
	return 0;
}

static int bareudp_xmit_skb(struct sk_buff *skb, struct net_device *dev,
			    struct bareudp_dev *bareudp,
			    const struct ip_tunnel_info *info)
{
	bool xnet = !net_eq(bareudp->net, dev_net(bareudp->dev));
	bool use_cache = ip_tunnel_dst_cache_usable(skb, info);
	struct socket *sock = rcu_dereference(bareudp->sock);
	bool udp_sum = !!(info->key.tun_flags & TUNNEL_CSUM);
	const struct ip_tunnel_key *key = &info->key;
	struct rtable *rt;
	__be16 sport, df;
	int min_headroom;
	__u8 tos, ttl;
	__be32 saddr;
	int err;

	if (!sock)
		return -ESHUTDOWN;

	rt = ip_route_output_tunnel(skb, dev, bareudp->net, &saddr, info,
				    IPPROTO_UDP, use_cache);

	if (IS_ERR(rt))
		return PTR_ERR(rt);

	skb_tunnel_check_pmtu(skb, &rt->dst,
			      BAREUDP_IPV4_HLEN + info->options_len, false);

	sport = udp_flow_src_port(bareudp->net, skb,
				  bareudp->sport_min, USHRT_MAX,
				  true);
	tos = ip_tunnel_ecn_encap(key->tos, ip_hdr(skb), skb);
	ttl = key->ttl;
	df = key->tun_flags & TUNNEL_DONT_FRAGMENT ? htons(IP_DF) : 0;
	skb_scrub_packet(skb, xnet);

	err = -ENOSPC;
	if (!skb_pull(skb, skb_network_offset(skb)))
		goto free_dst;

	min_headroom = LL_RESERVED_SPACE(rt->dst.dev) + rt->dst.header_len +
		BAREUDP_BASE_HLEN + info->options_len + sizeof(struct iphdr);

	err = skb_cow_head(skb, min_headroom);
	if (unlikely(err))
		goto free_dst;

	err = udp_tunnel_handle_offloads(skb, udp_sum);
	if (err)
		goto free_dst;

	skb_set_inner_protocol(skb, bareudp->ethertype);
	udp_tunnel_xmit_skb(rt, sock->sk, skb, saddr, info->key.u.ipv4.dst,
			    tos, ttl, df, sport, bareudp->port,
			    !net_eq(bareudp->net, dev_net(bareudp->dev)),
			    !(info->key.tun_flags & TUNNEL_CSUM));
	return 0;

free_dst:
	dst_release(&rt->dst);
	return err;
}

static int bareudp6_xmit_skb(struct sk_buff *skb, struct net_device *dev,
			     struct bareudp_dev *bareudp,
			     const struct ip_tunnel_info *info)
{
	bool xnet = !net_eq(bareudp->net, dev_net(bareudp->dev));
	bool use_cache = ip_tunnel_dst_cache_usable(skb, info);
	struct socket *sock  = rcu_dereference(bareudp->sock);
	bool udp_sum = !!(info->key.tun_flags & TUNNEL_CSUM);
	const struct ip_tunnel_key *key = &info->key;
	struct dst_entry *dst = NULL;
	struct in6_addr saddr, daddr;
	int min_headroom;
	__u8 prio, ttl;
	__be16 sport;
	int err;

	if (!sock)
		return -ESHUTDOWN;

	dst = ip6_dst_lookup_tunnel(skb, dev, bareudp->net, sock, &saddr, info,
				    IPPROTO_UDP, use_cache);
	if (IS_ERR(dst))
		return PTR_ERR(dst);

	skb_tunnel_check_pmtu(skb, dst, BAREUDP_IPV6_HLEN + info->options_len,
			      false);

	sport = udp_flow_src_port(bareudp->net, skb,
				  bareudp->sport_min, USHRT_MAX,
				  true);
	prio = ip_tunnel_ecn_encap(key->tos, ip_hdr(skb), skb);
	ttl = key->ttl;

	skb_scrub_packet(skb, xnet);

	err = -ENOSPC;
	if (!skb_pull(skb, skb_network_offset(skb)))
		goto free_dst;

	min_headroom = LL_RESERVED_SPACE(dst->dev) + dst->header_len +
		BAREUDP_BASE_HLEN + info->options_len + sizeof(struct ipv6hdr);

	err = skb_cow_head(skb, min_headroom);
	if (unlikely(err))
		goto free_dst;

	err = udp_tunnel_handle_offloads(skb, udp_sum);
	if (err)
		goto free_dst;

	daddr = info->key.u.ipv6.dst;
	udp_tunnel6_xmit_skb(dst, sock->sk, skb, dev,
			     &saddr, &daddr, prio, ttl,
			     info->key.label, sport, bareudp->port,
			     !(info->key.tun_flags & TUNNEL_CSUM));
	return 0;

free_dst:
	dst_release(dst);
	return err;
}

static bool bareudp_proto_valid(struct bareudp_dev *bareudp, __be16 proto)
{
	if (bareudp->ethertype == proto)
		return true;

	if (!bareudp->multi_proto_mode)
		return false;

	if (bareudp->ethertype == htons(ETH_P_MPLS_UC) &&
	    proto == htons(ETH_P_MPLS_MC))
		return true;

	if (bareudp->ethertype == htons(ETH_P_IP) &&
	    proto == htons(ETH_P_IPV6))
		return true;

	return false;
}

static netdev_tx_t bareudp_xmit(struct sk_buff *skb, struct net_device *dev)
{
	struct bareudp_dev *bareudp = netdev_priv(dev);
	struct ip_tunnel_info *info = NULL;
	int err;

	if (!bareudp_proto_valid(bareudp, skb->protocol)) {
		err = -EINVAL;
		goto tx_error;
	}

	info = skb_tunnel_info(skb);
	if (unlikely(!info || !(info->mode & IP_TUNNEL_INFO_TX))) {
		err = -EINVAL;
		goto tx_error;
	}

	rcu_read_lock();
	if (IS_ENABLED(CONFIG_IPV6) && info->mode & IP_TUNNEL_INFO_IPV6)
		err = bareudp6_xmit_skb(skb, dev, bareudp, info);
	else
		err = bareudp_xmit_skb(skb, dev, bareudp, info);

	rcu_read_unlock();

	if (likely(!err))
		return NETDEV_TX_OK;
tx_error:
	dev_kfree_skb(skb);

	if (err == -ELOOP)
		dev->stats.collisions++;
	else if (err == -ENETUNREACH)
		dev->stats.tx_carrier_errors++;

	dev->stats.tx_errors++;
	return NETDEV_TX_OK;
}

static int bareudp_fill_metadata_dst(struct net_device *dev,
				     struct sk_buff *skb)
{
	struct ip_tunnel_info *info = skb_tunnel_info(skb);
	struct bareudp_dev *bareudp = netdev_priv(dev);
	bool use_cache;

	use_cache = ip_tunnel_dst_cache_usable(skb, info);

	if (!IS_ENABLED(CONFIG_IPV6) || ip_tunnel_info_af(info) == AF_INET) {
		struct rtable *rt;
		__be32 saddr;

		rt = ip_route_output_tunnel(skb, dev, bareudp->net, &saddr,
					    info, IPPROTO_UDP, use_cache);
		if (IS_ERR(rt))
			return PTR_ERR(rt);

		ip_rt_put(rt);
		info->key.u.ipv4.src = saddr;
	} else if (ip_tunnel_info_af(info) == AF_INET6) {
		struct dst_entry *dst;
		struct in6_addr saddr;
		struct socket *sock = rcu_dereference(bareudp->sock);

		dst = ip6_dst_lookup_tunnel(skb, dev, bareudp->net, sock,
					    &saddr, info, IPPROTO_UDP,
					    use_cache);
		if (IS_ERR(dst))
			return PTR_ERR(dst);

		dst_release(dst);
		info->key.u.ipv6.src = saddr;
	} else {
		return -EINVAL;
	}

	info->key.tp_src = udp_flow_src_port(bareudp->net, skb,
					     bareudp->sport_min,
			USHRT_MAX, true);
	info->key.tp_dst = bareudp->port;
	return 0;
}

static const struct net_device_ops bareudp_netdev_ops = {
	.ndo_init               = bareudp_init,
	.ndo_uninit             = bareudp_uninit,
	.ndo_open               = bareudp_open,
	.ndo_stop               = bareudp_stop,
	.ndo_start_xmit         = bareudp_xmit,
	.ndo_get_stats64        = dev_get_tstats64,
	.ndo_fill_metadata_dst  = bareudp_fill_metadata_dst,
};

static const struct nla_policy bareudp_policy[IFLA_BAREUDP_MAX + 1] = {
	[IFLA_BAREUDP_PORT]                = { .type = NLA_U16 },
	[IFLA_BAREUDP_ETHERTYPE]	   = { .type = NLA_U16 },
	[IFLA_BAREUDP_SRCPORT_MIN]         = { .type = NLA_U16 },
	[IFLA_BAREUDP_MULTIPROTO_MODE]     = { .type = NLA_FLAG },
};

/* Info for udev, that this is a virtual tunnel endpoint */
static const struct device_type bareudp_type = {
	.name = "bareudp",
};

/* Initialize the device structure. */
static void bareudp_setup(struct net_device *dev)
{
	dev->netdev_ops = &bareudp_netdev_ops;
	dev->needs_free_netdev = true;
	SET_NETDEV_DEVTYPE(dev, &bareudp_type);
	dev->features    |= NETIF_F_SG | NETIF_F_HW_CSUM | NETIF_F_FRAGLIST;
	dev->features    |= NETIF_F_RXCSUM;
	dev->features    |= NETIF_F_LLTX;
	dev->features    |= NETIF_F_GSO_SOFTWARE;
	dev->hw_features |= NETIF_F_SG | NETIF_F_HW_CSUM | NETIF_F_FRAGLIST;
	dev->hw_features |= NETIF_F_RXCSUM;
	dev->hw_features |= NETIF_F_GSO_SOFTWARE;
	dev->hard_header_len = 0;
	dev->addr_len = 0;
	dev->mtu = ETH_DATA_LEN;
	dev->min_mtu = IPV4_MIN_MTU;
	dev->max_mtu = IP_MAX_MTU - BAREUDP_BASE_HLEN;
	dev->type = ARPHRD_NONE;
	netif_keep_dst(dev);
	dev->priv_flags |= IFF_NO_QUEUE;
	dev->flags = IFF_POINTOPOINT | IFF_NOARP | IFF_MULTICAST;
}

static int bareudp_validate(struct nlattr *tb[], struct nlattr *data[],
			    struct netlink_ext_ack *extack)
{
	if (!data) {
		NL_SET_ERR_MSG(extack,
			       "Not enough attributes provided to perform the operation");
		return -EINVAL;
	}
	return 0;
}

static int bareudp2info(struct nlattr *data[], struct bareudp_conf *conf,
			struct netlink_ext_ack *extack)
{
	memset(conf, 0, sizeof(*conf));

	if (!data[IFLA_BAREUDP_PORT]) {
		NL_SET_ERR_MSG(extack, "port not specified");
		return -EINVAL;
	}
	if (!data[IFLA_BAREUDP_ETHERTYPE]) {
		NL_SET_ERR_MSG(extack, "ethertype not specified");
		return -EINVAL;
	}

	if (data[IFLA_BAREUDP_PORT])
		conf->port =  nla_get_u16(data[IFLA_BAREUDP_PORT]);

	if (data[IFLA_BAREUDP_ETHERTYPE])
		conf->ethertype =  nla_get_u16(data[IFLA_BAREUDP_ETHERTYPE]);

	if (data[IFLA_BAREUDP_SRCPORT_MIN])
		conf->sport_min =  nla_get_u16(data[IFLA_BAREUDP_SRCPORT_MIN]);

	if (data[IFLA_BAREUDP_MULTIPROTO_MODE])
		conf->multi_proto_mode = true;

	return 0;
}

static struct bareudp_dev *bareudp_find_dev(struct bareudp_net *bn,
					    const struct bareudp_conf *conf)
{
	struct bareudp_dev *bareudp, *t = NULL;

	list_for_each_entry(bareudp, &bn->bareudp_list, next) {
		if (conf->port == bareudp->port)
			t = bareudp;
	}
	return t;
}

static int bareudp_configure(struct net *net, struct net_device *dev,
			     struct bareudp_conf *conf)
{
	struct bareudp_net *bn = net_generic(net, bareudp_net_id);
	struct bareudp_dev *t, *bareudp = netdev_priv(dev);
	int err;

	bareudp->net = net;
	bareudp->dev = dev;
	t = bareudp_find_dev(bn, conf);
	if (t)
		return -EBUSY;

	if (conf->multi_proto_mode &&
	    (conf->ethertype != htons(ETH_P_MPLS_UC) &&
	     conf->ethertype != htons(ETH_P_IP)))
		return -EINVAL;

	bareudp->port = conf->port;
	bareudp->ethertype = conf->ethertype;
	bareudp->sport_min = conf->sport_min;
	bareudp->multi_proto_mode = conf->multi_proto_mode;

	err = register_netdevice(dev);
	if (err)
		return err;

	list_add(&bareudp->next, &bn->bareudp_list);
	return 0;
}

static int bareudp_link_config(struct net_device *dev,
			       struct nlattr *tb[])
{
	int err;

	if (tb[IFLA_MTU]) {
		err = dev_set_mtu(dev, nla_get_u32(tb[IFLA_MTU]));
		if (err)
			return err;
	}
	return 0;
}

static void bareudp_dellink(struct net_device *dev, struct list_head *head)
{
	struct bareudp_dev *bareudp = netdev_priv(dev);

	list_del(&bareudp->next);
	unregister_netdevice_queue(dev, head);
}

static int bareudp_newlink(struct net *net, struct net_device *dev,
			   struct nlattr *tb[], struct nlattr *data[],
			   struct netlink_ext_ack *extack)
{
	struct bareudp_conf conf;
	LIST_HEAD(list_kill);
	int err;

	err = bareudp2info(data, &conf, extack);
	if (err)
		return err;

	err = bareudp_configure(net, dev, &conf);
	if (err)
		return err;

	err = bareudp_link_config(dev, tb);
	if (err)
		goto err_unconfig;

	return 0;

err_unconfig:
<<<<<<< HEAD
	bareudp_dellink(dev, &list_kill);
	unregister_netdevice_many(&list_kill);
=======
	bareudp_dellink(dev, NULL);
>>>>>>> 754a0abe
	return err;
}

static size_t bareudp_get_size(const struct net_device *dev)
{
	return  nla_total_size(sizeof(__be16)) +  /* IFLA_BAREUDP_PORT */
		nla_total_size(sizeof(__be16)) +  /* IFLA_BAREUDP_ETHERTYPE */
		nla_total_size(sizeof(__u16))  +  /* IFLA_BAREUDP_SRCPORT_MIN */
		nla_total_size(0)              +  /* IFLA_BAREUDP_MULTIPROTO_MODE */
		0;
}

static int bareudp_fill_info(struct sk_buff *skb, const struct net_device *dev)
{
	struct bareudp_dev *bareudp = netdev_priv(dev);

	if (nla_put_be16(skb, IFLA_BAREUDP_PORT, bareudp->port))
		goto nla_put_failure;
	if (nla_put_be16(skb, IFLA_BAREUDP_ETHERTYPE, bareudp->ethertype))
		goto nla_put_failure;
	if (nla_put_u16(skb, IFLA_BAREUDP_SRCPORT_MIN, bareudp->sport_min))
		goto nla_put_failure;
	if (bareudp->multi_proto_mode &&
	    nla_put_flag(skb, IFLA_BAREUDP_MULTIPROTO_MODE))
		goto nla_put_failure;

	return 0;

nla_put_failure:
	return -EMSGSIZE;
}

static struct rtnl_link_ops bareudp_link_ops __read_mostly = {
	.kind           = "bareudp",
	.maxtype        = IFLA_BAREUDP_MAX,
	.policy         = bareudp_policy,
	.priv_size      = sizeof(struct bareudp_dev),
	.setup          = bareudp_setup,
	.validate       = bareudp_validate,
	.newlink        = bareudp_newlink,
	.dellink        = bareudp_dellink,
	.get_size       = bareudp_get_size,
	.fill_info      = bareudp_fill_info,
};

struct net_device *bareudp_dev_create(struct net *net, const char *name,
				      u8 name_assign_type,
				      struct bareudp_conf *conf)
{
	struct nlattr *tb[IFLA_MAX + 1];
	struct net_device *dev;
	int err;

	memset(tb, 0, sizeof(tb));
	dev = rtnl_create_link(net, name, name_assign_type,
			       &bareudp_link_ops, tb, NULL);
	if (IS_ERR(dev))
		return dev;

	err = bareudp_configure(net, dev, conf);
	if (err) {
		free_netdev(dev);
		return ERR_PTR(err);
	}
	err = dev_set_mtu(dev, IP_MAX_MTU - BAREUDP_BASE_HLEN);
	if (err)
		goto err;

	err = rtnl_configure_link(dev, NULL);
	if (err < 0)
		goto err;

	return dev;
err:
	bareudp_dellink(dev, NULL);
	return ERR_PTR(err);
}
EXPORT_SYMBOL_GPL(bareudp_dev_create);

static __net_init int bareudp_init_net(struct net *net)
{
	struct bareudp_net *bn = net_generic(net, bareudp_net_id);

	INIT_LIST_HEAD(&bn->bareudp_list);
	return 0;
}

static void bareudp_destroy_tunnels(struct net *net, struct list_head *head)
{
	struct bareudp_net *bn = net_generic(net, bareudp_net_id);
	struct bareudp_dev *bareudp, *next;

	list_for_each_entry_safe(bareudp, next, &bn->bareudp_list, next)
		unregister_netdevice_queue(bareudp->dev, head);
}

static void __net_exit bareudp_exit_batch_net(struct list_head *net_list)
{
	struct net *net;
	LIST_HEAD(list);

	rtnl_lock();
	list_for_each_entry(net, net_list, exit_list)
		bareudp_destroy_tunnels(net, &list);

	/* unregister the devices gathered above */
	unregister_netdevice_many(&list);
	rtnl_unlock();
}

static struct pernet_operations bareudp_net_ops = {
	.init = bareudp_init_net,
	.exit_batch = bareudp_exit_batch_net,
	.id   = &bareudp_net_id,
	.size = sizeof(struct bareudp_net),
};

static int __init bareudp_init_module(void)
{
	int rc;

	rc = register_pernet_subsys(&bareudp_net_ops);
	if (rc)
		goto out1;

	rc = rtnl_link_register(&bareudp_link_ops);
	if (rc)
		goto out2;

	return 0;
out2:
	unregister_pernet_subsys(&bareudp_net_ops);
out1:
	return rc;
}
late_initcall(bareudp_init_module);

static void __exit bareudp_cleanup_module(void)
{
	rtnl_link_unregister(&bareudp_link_ops);
	unregister_pernet_subsys(&bareudp_net_ops);
}
module_exit(bareudp_cleanup_module);

MODULE_ALIAS_RTNL_LINK("bareudp");
MODULE_LICENSE("GPL");
MODULE_AUTHOR("Martin Varghese <martin.varghese@nokia.com>");
MODULE_DESCRIPTION("Interface driver for UDP encapsulated traffic");<|MERGE_RESOLUTION|>--- conflicted
+++ resolved
@@ -655,7 +655,6 @@
 			   struct netlink_ext_ack *extack)
 {
 	struct bareudp_conf conf;
-	LIST_HEAD(list_kill);
 	int err;
 
 	err = bareudp2info(data, &conf, extack);
@@ -673,12 +672,7 @@
 	return 0;
 
 err_unconfig:
-<<<<<<< HEAD
-	bareudp_dellink(dev, &list_kill);
-	unregister_netdevice_many(&list_kill);
-=======
 	bareudp_dellink(dev, NULL);
->>>>>>> 754a0abe
 	return err;
 }
 
