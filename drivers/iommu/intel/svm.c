--- conflicted
+++ resolved
@@ -204,53 +204,6 @@
 {
 	struct device_domain_info *info = get_domain_info(sdev->dev);
 
-<<<<<<< HEAD
-	if (pages == -1) {
-		desc.qw0 = QI_EIOTLB_PASID(svm->pasid) |
-			QI_EIOTLB_DID(sdev->did) |
-			QI_EIOTLB_GRAN(QI_GRAN_NONG_PASID) |
-			QI_EIOTLB_TYPE;
-		desc.qw1 = 0;
-	} else {
-		int mask = ilog2(__roundup_pow_of_two(pages));
-
-		desc.qw0 = QI_EIOTLB_PASID(svm->pasid) |
-				QI_EIOTLB_DID(sdev->did) |
-				QI_EIOTLB_GRAN(QI_GRAN_PSI_PASID) |
-				QI_EIOTLB_TYPE;
-		desc.qw1 = QI_EIOTLB_ADDR(address) |
-				QI_EIOTLB_IH(ih) |
-				QI_EIOTLB_AM(mask);
-	}
-	desc.qw2 = 0;
-	desc.qw3 = 0;
-	qi_submit_sync(sdev->iommu, &desc, 1, 0);
-
-	if (sdev->dev_iotlb) {
-		desc.qw0 = QI_DEV_EIOTLB_PASID(svm->pasid) |
-				QI_DEV_EIOTLB_SID(sdev->sid) |
-				QI_DEV_EIOTLB_QDEP(sdev->qdep) |
-				QI_DEIOTLB_TYPE;
-		if (pages == -1) {
-			desc.qw1 = QI_DEV_EIOTLB_ADDR(-1ULL >> 1) |
-					QI_DEV_EIOTLB_SIZE;
-		} else if (pages > 1) {
-			/* The least significant zero bit indicates the size. So,
-			 * for example, an "address" value of 0x12345f000 will
-			 * flush from 0x123440000 to 0x12347ffff (256KiB). */
-			unsigned long last = address + ((unsigned long)(pages - 1) << VTD_PAGE_SHIFT);
-			unsigned long mask = __rounddown_pow_of_two(address ^ last);
-
-			desc.qw1 = QI_DEV_EIOTLB_ADDR((address & ~mask) |
-					(mask - 1)) | QI_DEV_EIOTLB_SIZE;
-		} else {
-			desc.qw1 = QI_DEV_EIOTLB_ADDR(address);
-		}
-		desc.qw2 = 0;
-		desc.qw3 = 0;
-		qi_submit_sync(sdev->iommu, &desc, 1, 0);
-	}
-=======
 	if (WARN_ON(!pages))
 		return;
 
@@ -259,7 +212,6 @@
 		qi_flush_dev_iotlb_pasid(sdev->iommu, sdev->sid, info->pfsid,
 					 svm->pasid, sdev->qdep, address,
 					 order_base_2(pages));
->>>>>>> 754a0abe
 }
 
 static void intel_flush_svm_range_dev(struct intel_svm *svm,
@@ -576,24 +528,8 @@
 static int intel_svm_alloc_pasid(struct device *dev, struct mm_struct *mm,
 				 unsigned int flags)
 {
-<<<<<<< HEAD
-	struct intel_iommu *iommu = device_to_iommu(dev, NULL, NULL);
-	struct device_domain_info *info;
-	struct intel_svm_dev *sdev;
-	struct intel_svm *svm = NULL;
-	unsigned long iflags;
-	int pasid_max;
-	int ret;
-
-	if (!iommu || dmar_disabled)
-		return -EINVAL;
-
-	if (!intel_svm_capable(iommu))
-		return -ENOTSUPP;
-=======
 	ioasid_t max_pasid = dev_is_pci(dev) ?
 			pci_max_pasids(to_pci_dev(dev)) : intel_pasid_max_id;
->>>>>>> 754a0abe
 
 	return iommu_sva_alloc_pasid(mm, PASID_MIN, max_pasid - 1);
 }
@@ -653,19 +589,7 @@
 	sdev = kzalloc(sizeof(*sdev), GFP_KERNEL);
 	if (!sdev) {
 		ret = -ENOMEM;
-<<<<<<< HEAD
-		goto out;
-	}
-	sdev->dev = dev;
-	sdev->iommu = iommu;
-
-	ret = intel_iommu_enable_pasid(iommu, dev);
-	if (ret) {
-		kfree(sdev);
-		goto out;
-=======
 		goto free_svm;
->>>>>>> 754a0abe
 	}
 
 	sdev->dev = dev;
@@ -692,84 +616,6 @@
 					    FLPT_DEFAULT_DID, sflags);
 	spin_unlock_irqrestore(&iommu->lock, iflags);
 
-<<<<<<< HEAD
-	if (!svm) {
-		svm = kzalloc(sizeof(*svm), GFP_KERNEL);
-		if (!svm) {
-			ret = -ENOMEM;
-			kfree(sdev);
-			goto out;
-		}
-
-		if (pasid_max > intel_pasid_max_id)
-			pasid_max = intel_pasid_max_id;
-
-		/* Do not use PASID 0, reserved for RID to PASID */
-		svm->pasid = ioasid_alloc(NULL, PASID_MIN,
-					  pasid_max - 1, svm);
-		if (svm->pasid == INVALID_IOASID) {
-			kfree(svm);
-			kfree(sdev);
-			ret = -ENOSPC;
-			goto out;
-		}
-		svm->notifier.ops = &intel_mmuops;
-		svm->mm = mm;
-		svm->flags = flags;
-		INIT_LIST_HEAD_RCU(&svm->devs);
-		INIT_LIST_HEAD(&svm->list);
-		ret = -ENOMEM;
-		if (mm) {
-			ret = mmu_notifier_register(&svm->notifier, mm);
-			if (ret) {
-				ioasid_free(svm->pasid);
-				kfree(svm);
-				kfree(sdev);
-				goto out;
-			}
-		}
-
-		spin_lock_irqsave(&iommu->lock, iflags);
-		ret = intel_pasid_setup_first_level(iommu, dev,
-				mm ? mm->pgd : init_mm.pgd,
-				svm->pasid, FLPT_DEFAULT_DID,
-				(mm ? 0 : PASID_FLAG_SUPERVISOR_MODE) |
-				(cpu_feature_enabled(X86_FEATURE_LA57) ?
-				 PASID_FLAG_FL5LP : 0));
-		spin_unlock_irqrestore(&iommu->lock, iflags);
-		if (ret) {
-			if (mm)
-				mmu_notifier_unregister(&svm->notifier, mm);
-			ioasid_free(svm->pasid);
-			kfree(svm);
-			kfree(sdev);
-			goto out;
-		}
-
-		list_add_tail(&svm->list, &global_svm_list);
-		if (mm) {
-			/* The newly allocated pasid is loaded to the mm. */
-			load_pasid(mm, svm->pasid);
-		}
-	} else {
-		/*
-		 * Binding a new device with existing PASID, need to setup
-		 * the PASID entry.
-		 */
-		spin_lock_irqsave(&iommu->lock, iflags);
-		ret = intel_pasid_setup_first_level(iommu, dev,
-						mm ? mm->pgd : init_mm.pgd,
-						svm->pasid, FLPT_DEFAULT_DID,
-						(mm ? 0 : PASID_FLAG_SUPERVISOR_MODE) |
-						(cpu_feature_enabled(X86_FEATURE_LA57) ?
-						PASID_FLAG_FL5LP : 0));
-		spin_unlock_irqrestore(&iommu->lock, iflags);
-		if (ret) {
-			kfree(sdev);
-			goto out;
-		}
-	}
-=======
 	if (ret)
 		goto free_sdev;
 
@@ -777,7 +623,6 @@
 	if (!(flags & SVM_FLAG_SUPERVISOR_MODE) && list_empty(&svm->devs))
 		load_pasid(mm, svm->pasid);
 
->>>>>>> 754a0abe
 	list_add_rcu(&sdev->list, &svm->devs);
 success:
 	return &sdev->sva;
@@ -1126,17 +971,7 @@
 			       iommu->name);
 			goto bad_req;
 		}
-		/* We shall not receive page request for supervisor SVM */
-		if (req->pm_req && (req->rd_req | req->wr_req)) {
-			pr_err("Unexpected page request in Privilege Mode");
-			/* No need to find the matching sdev as for bad_req */
-			goto no_pasid;
-		}
-		/* DMA read with exec requeset is not supported. */
-		if (req->exe_req && req->rd_req) {
-			pr_err("Execution request not supported\n");
-			goto no_pasid;
-		}
+
 		if (!svm || svm->pasid != req->pasid) {
 			/*
 			 * It can't go away, because the driver is not permitted
@@ -1162,53 +997,9 @@
 		if (intel_svm_prq_report(iommu, sdev->dev, req))
 			handle_bad_prq_event(iommu, req, QI_RESP_INVALID);
 
-<<<<<<< HEAD
-		result = QI_RESP_SUCCESS;
-invalid:
-		mmap_read_unlock(svm->mm);
-		mmput(svm->mm);
-bad_req:
-		WARN_ON(!sdev);
-		if (sdev && sdev->ops && sdev->ops->fault_cb) {
-			int rwxp = (req->rd_req << 3) | (req->wr_req << 2) |
-				(req->exe_req << 1) | (req->pm_req);
-			sdev->ops->fault_cb(sdev->dev, req->pasid, req->addr,
-					    req->priv_data, rwxp, result);
-		}
-		/* We get here in the error case where the PASID lookup failed,
-		   and these can be NULL. Do not use them below this point! */
-		sdev = NULL;
-		svm = NULL;
-no_pasid:
-		if (req->lpig || req->priv_data_present) {
-			/*
-			 * Per VT-d spec. v3.0 ch7.7, system software must
-			 * respond with page group response if private data
-			 * is present (PDP) or last page in group (LPIG) bit
-			 * is set. This is an additional VT-d feature beyond
-			 * PCI ATS spec.
-			 */
-			resp.qw0 = QI_PGRP_PASID(req->pasid) |
-				QI_PGRP_DID(req->rid) |
-				QI_PGRP_PASID_P(req->pasid_present) |
-				QI_PGRP_PDP(req->priv_data_present) |
-				QI_PGRP_RESP_CODE(result) |
-				QI_PGRP_RESP_TYPE;
-			resp.qw1 = QI_PGRP_IDX(req->prg_index) |
-				QI_PGRP_LPIG(req->lpig);
-			resp.qw2 = 0;
-			resp.qw3 = 0;
-
-			if (req->priv_data_present)
-				memcpy(&resp.qw2, req->priv_data,
-				       sizeof(req->priv_data));
-			qi_submit_sync(iommu, &resp, 1, 0);
-		}
-=======
 		trace_prq_report(iommu, sdev->dev, req->qw_0, req->qw_1,
 				 req->priv_data[0], req->priv_data[1],
 				 sdev->prq_seq_number);
->>>>>>> 754a0abe
 prq_advance:
 		head = (head + sizeof(*req)) & PRQ_RING_MASK;
 	}
@@ -1225,10 +1016,7 @@
 		head = dmar_readq(iommu->reg + DMAR_PQH_REG) & PRQ_RING_MASK;
 		tail = dmar_readq(iommu->reg + DMAR_PQT_REG) & PRQ_RING_MASK;
 		if (head == tail) {
-<<<<<<< HEAD
-=======
 			iopf_queue_discard_partial(iommu->iopf_queue);
->>>>>>> 754a0abe
 			writel(DMA_PRS_PRO, iommu->reg + DMAR_PRS_REG);
 			pr_info_ratelimited("IOMMU: %s: PRQ overflow cleared",
 					    iommu->name);
