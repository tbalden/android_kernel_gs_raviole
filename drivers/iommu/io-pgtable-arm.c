// SPDX-License-Identifier: GPL-2.0-only
/*
 * CPU-agnostic ARM page table allocator.
 *
 * Copyright (C) 2014 ARM Limited
 *
 * Author: Will Deacon <will.deacon@arm.com>
 */

#define pr_fmt(fmt)	"arm-lpae io-pgtable: " fmt

#include <linux/atomic.h>
#include <linux/bitops.h>
#include <linux/io-pgtable.h>
#include <linux/kernel.h>
#include <linux/sizes.h>
#include <linux/slab.h>
#include <linux/types.h>
#include <linux/dma-mapping.h>

#include <asm/barrier.h>

#include "io-pgtable-arm.h"

#define ARM_LPAE_MAX_ADDR_BITS		52
#define ARM_LPAE_S2_MAX_CONCAT_PAGES	16
#define ARM_LPAE_MAX_LEVELS		4

/* Struct accessors */
#define io_pgtable_to_data(x)						\
	container_of((x), struct arm_lpae_io_pgtable, iop)

#define io_pgtable_ops_to_data(x)					\
	io_pgtable_to_data(io_pgtable_ops_to_pgtable(x))

/*
 * Calculate the right shift amount to get to the portion describing level l
 * in a virtual address mapped by the pagetable in d.
 */
#define ARM_LPAE_LVL_SHIFT(l,d)						\
	(((ARM_LPAE_MAX_LEVELS - (l)) * (d)->bits_per_level) +		\
	ilog2(sizeof(arm_lpae_iopte)))

#define ARM_LPAE_GRANULE(d)						\
	(sizeof(arm_lpae_iopte) << (d)->bits_per_level)
#define ARM_LPAE_PGD_SIZE(d)						\
	(sizeof(arm_lpae_iopte) << (d)->pgd_bits)

#define ARM_LPAE_PTES_PER_TABLE(d)					\
	(ARM_LPAE_GRANULE(d) >> ilog2(sizeof(arm_lpae_iopte)))

/*
 * Calculate the index at level l used to map virtual address a using the
 * pagetable in d.
 */
#define ARM_LPAE_PGD_IDX(l,d)						\
	((l) == (d)->start_level ? (d)->pgd_bits - (d)->bits_per_level : 0)

#define ARM_LPAE_LVL_IDX(a,l,d)						\
	(((u64)(a) >> ARM_LPAE_LVL_SHIFT(l,d)) &			\
	 ((1 << ((d)->bits_per_level + ARM_LPAE_PGD_IDX(l,d))) - 1))

/* Calculate the block/page mapping size at level l for pagetable in d. */
#define ARM_LPAE_BLOCK_SIZE(l,d)	(1ULL << ARM_LPAE_LVL_SHIFT(l,d))

/* Page table bits */
#define ARM_LPAE_PTE_TYPE_SHIFT		0
#define ARM_LPAE_PTE_TYPE_MASK		0x3

#define ARM_LPAE_PTE_TYPE_BLOCK		1
#define ARM_LPAE_PTE_TYPE_TABLE		3
#define ARM_LPAE_PTE_TYPE_PAGE		3

#define ARM_LPAE_PTE_ADDR_MASK		GENMASK_ULL(47,12)

#define ARM_LPAE_PTE_NSTABLE		(((arm_lpae_iopte)1) << 63)
#define ARM_LPAE_PTE_XN			(((arm_lpae_iopte)3) << 53)
#define ARM_LPAE_PTE_AF			(((arm_lpae_iopte)1) << 10)
#define ARM_LPAE_PTE_SH_NS		(((arm_lpae_iopte)0) << 8)
#define ARM_LPAE_PTE_SH_OS		(((arm_lpae_iopte)2) << 8)
#define ARM_LPAE_PTE_SH_IS		(((arm_lpae_iopte)3) << 8)
#define ARM_LPAE_PTE_NS			(((arm_lpae_iopte)1) << 5)
#define ARM_LPAE_PTE_VALID		(((arm_lpae_iopte)1) << 0)

#define ARM_LPAE_PTE_ATTR_LO_MASK	(((arm_lpae_iopte)0x3ff) << 2)
/* Ignore the contiguous bit for block splitting */
#define ARM_LPAE_PTE_ATTR_HI_MASK	(((arm_lpae_iopte)6) << 52)
#define ARM_LPAE_PTE_ATTR_MASK		(ARM_LPAE_PTE_ATTR_LO_MASK |	\
					 ARM_LPAE_PTE_ATTR_HI_MASK)
/* Software bit for solving coherency races */
#define ARM_LPAE_PTE_SW_SYNC		(((arm_lpae_iopte)1) << 55)

/* Stage-1 PTE */
#define ARM_LPAE_PTE_AP_UNPRIV		(((arm_lpae_iopte)1) << 6)
#define ARM_LPAE_PTE_AP_RDONLY		(((arm_lpae_iopte)2) << 6)
#define ARM_LPAE_PTE_ATTRINDX_SHIFT	2
#define ARM_LPAE_PTE_nG			(((arm_lpae_iopte)1) << 11)

/* Stage-2 PTE */
#define ARM_LPAE_PTE_HAP_FAULT		(((arm_lpae_iopte)0) << 6)
#define ARM_LPAE_PTE_HAP_READ		(((arm_lpae_iopte)1) << 6)
#define ARM_LPAE_PTE_HAP_WRITE		(((arm_lpae_iopte)2) << 6)
#define ARM_LPAE_PTE_MEMATTR_OIWB	(((arm_lpae_iopte)0xf) << 2)
#define ARM_LPAE_PTE_MEMATTR_NC		(((arm_lpae_iopte)0x5) << 2)
#define ARM_LPAE_PTE_MEMATTR_DEV	(((arm_lpae_iopte)0x1) << 2)

/* Register bits */
#define ARM_LPAE_VTCR_SL0_MASK		0x3

#define ARM_LPAE_TCR_T0SZ_SHIFT		0

#define ARM_LPAE_VTCR_PS_SHIFT		16
#define ARM_LPAE_VTCR_PS_MASK		0x7

#define ARM_LPAE_MAIR_ATTR_SHIFT(n)			((n) << 3)
#define ARM_LPAE_MAIR_ATTR_MASK				0xff
#define ARM_LPAE_MAIR_ATTR_DEVICE			0x04ULL
#define ARM_LPAE_MAIR_ATTR_NC				0x44ULL
#define ARM_LPAE_MAIR_ATTR_INC_OWBRANWA			0xe4ULL
#define ARM_LPAE_MAIR_ATTR_IWBRWA_OWBRANWA		0xefULL
#define ARM_LPAE_MAIR_ATTR_INC_OWBRWA			0xf4ULL
#define ARM_LPAE_MAIR_ATTR_WBRWA			0xffULL
#define ARM_LPAE_MAIR_ATTR_IDX_NC			0
#define ARM_LPAE_MAIR_ATTR_IDX_CACHE			1
#define ARM_LPAE_MAIR_ATTR_IDX_DEV			2
#define ARM_LPAE_MAIR_ATTR_IDX_INC_OCACHE		3
#define ARM_LPAE_MAIR_ATTR_IDX_INC_OCACHE_NWA		4
#define ARM_LPAE_MAIR_ATTR_IDX_ICACHE_OCACHE_NWA	5

#define ARM_MALI_LPAE_TTBR_ADRMODE_TABLE (3u << 0)
#define ARM_MALI_LPAE_TTBR_READ_INNER	BIT(2)
#define ARM_MALI_LPAE_TTBR_SHARE_OUTER	BIT(4)

#define ARM_MALI_LPAE_MEMATTR_IMP_DEF	0x88ULL
#define ARM_MALI_LPAE_MEMATTR_WRITE_ALLOC 0x8DULL

/* IOPTE accessors */
#define iopte_deref(pte,d) __va(iopte_to_paddr(pte, d))

#define iopte_type(pte)					\
	(((pte) >> ARM_LPAE_PTE_TYPE_SHIFT) & ARM_LPAE_PTE_TYPE_MASK)

#define iopte_prot(pte)	((pte) & ARM_LPAE_PTE_ATTR_MASK)

struct arm_lpae_io_pgtable {
	struct io_pgtable	iop;

	int			pgd_bits;
	int			start_level;
	int			bits_per_level;

	void			*pgd;
};

typedef u64 arm_lpae_iopte;

static inline bool iopte_leaf(arm_lpae_iopte pte, int lvl,
			      enum io_pgtable_fmt fmt)
{
	if (lvl == (ARM_LPAE_MAX_LEVELS - 1) && fmt != ARM_MALI_LPAE)
		return iopte_type(pte) == ARM_LPAE_PTE_TYPE_PAGE;

	return iopte_type(pte) == ARM_LPAE_PTE_TYPE_BLOCK;
}

static arm_lpae_iopte paddr_to_iopte(phys_addr_t paddr,
				     struct arm_lpae_io_pgtable *data)
{
	arm_lpae_iopte pte = paddr;

	/* Of the bits which overlap, either 51:48 or 15:12 are always RES0 */
	return (pte | (pte >> (48 - 12))) & ARM_LPAE_PTE_ADDR_MASK;
}

static phys_addr_t iopte_to_paddr(arm_lpae_iopte pte,
				  struct arm_lpae_io_pgtable *data)
{
	u64 paddr = pte & ARM_LPAE_PTE_ADDR_MASK;

	if (ARM_LPAE_GRANULE(data) < SZ_64K)
		return paddr;

	/* Rotate the packed high-order bits back to the top */
	return (paddr | (paddr << (48 - 12))) & (ARM_LPAE_PTE_ADDR_MASK << 4);
}

static bool selftest_running = false;

static dma_addr_t __arm_lpae_dma_addr(void *pages)
{
	return (dma_addr_t)virt_to_phys(pages);
}

static void *__arm_lpae_alloc_pages(size_t size, gfp_t gfp,
				    struct io_pgtable_cfg *cfg)
{
	struct device *dev = cfg->iommu_dev;
	int order = get_order(size);
	struct page *p;
	dma_addr_t dma;
	void *pages;

	VM_BUG_ON((gfp & __GFP_HIGHMEM));
	p = alloc_pages_node(dev ? dev_to_node(dev) : NUMA_NO_NODE,
			     gfp | __GFP_ZERO, order);
	if (!p)
		return NULL;

	pages = page_address(p);
	if (!cfg->coherent_walk) {
		dma = dma_map_single(dev, pages, size, DMA_TO_DEVICE);
		if (dma_mapping_error(dev, dma))
			goto out_free;
		/*
		 * We depend on the IOMMU being able to work with any physical
		 * address directly, so if the DMA layer suggests otherwise by
		 * translating or truncating them, that bodes very badly...
		 */
		if (dma != virt_to_phys(pages))
			goto out_unmap;
	}

	return pages;

out_unmap:
	dev_err(dev, "Cannot accommodate DMA translation for IOMMU page tables\n");
	dma_unmap_single(dev, dma, size, DMA_TO_DEVICE);
out_free:
	__free_pages(p, order);
	return NULL;
}

static void __arm_lpae_free_pages(void *pages, size_t size,
				  struct io_pgtable_cfg *cfg)
{
	if (!cfg->coherent_walk)
		dma_unmap_single(cfg->iommu_dev, __arm_lpae_dma_addr(pages),
				 size, DMA_TO_DEVICE);
	free_pages((unsigned long)pages, get_order(size));
}

static void __arm_lpae_sync_pte(arm_lpae_iopte *ptep, int num_entries,
				struct io_pgtable_cfg *cfg)
{
	dma_sync_single_for_device(cfg->iommu_dev, __arm_lpae_dma_addr(ptep),
				   sizeof(*ptep) * num_entries, DMA_TO_DEVICE);
}

static void __arm_lpae_clear_pte(arm_lpae_iopte *ptep, struct io_pgtable_cfg *cfg)
{

	*ptep = 0;

	if (!cfg->coherent_walk)
		__arm_lpae_sync_pte(ptep, 1, cfg);
}

static size_t __arm_lpae_unmap(struct arm_lpae_io_pgtable *data,
			       struct iommu_iotlb_gather *gather,
			       unsigned long iova, size_t size, size_t pgcount,
			       int lvl, arm_lpae_iopte *ptep);

static void __arm_lpae_init_pte(struct arm_lpae_io_pgtable *data,
				phys_addr_t paddr, arm_lpae_iopte prot,
				int lvl, int num_entries, arm_lpae_iopte *ptep)
{
	arm_lpae_iopte pte = prot;
	struct io_pgtable_cfg *cfg = &data->iop.cfg;
	size_t sz = ARM_LPAE_BLOCK_SIZE(lvl, data);
	int i;

	if (data->iop.fmt != ARM_MALI_LPAE && lvl == ARM_LPAE_MAX_LEVELS - 1)
		pte |= ARM_LPAE_PTE_TYPE_PAGE;
	else
		pte |= ARM_LPAE_PTE_TYPE_BLOCK;

	for (i = 0; i < num_entries; i++)
		ptep[i] = pte | paddr_to_iopte(paddr + i * sz, data);

	if (!cfg->coherent_walk)
		__arm_lpae_sync_pte(ptep, num_entries, cfg);
}

static int arm_lpae_init_pte(struct arm_lpae_io_pgtable *data,
			     unsigned long iova, phys_addr_t paddr,
			     arm_lpae_iopte prot, int lvl, int num_entries,
			     arm_lpae_iopte *ptep)
{
<<<<<<< HEAD
	int i;

	for (i = 0; i < num_entries; i++)
		if (iopte_leaf(ptep[i], lvl, data->iop.fmt)) {
			/* We require an unmap first */
			WARN_ON(!selftest_running);
			return -EEXIST;
		} else if (iopte_type(ptep[i], lvl) == ARM_LPAE_PTE_TYPE_TABLE) {
			/*
			 * We need to unmap and free the old table before
			 * overwriting it with a block entry.
			 */
			arm_lpae_iopte *tblp;
			size_t sz = ARM_LPAE_BLOCK_SIZE(lvl, data);

			tblp = ptep - ARM_LPAE_LVL_IDX(iova, lvl, data);
			if (__arm_lpae_unmap(data, NULL, iova + i * sz, sz, 1,
					     lvl, tblp) != sz) {
				WARN_ON(1);
				return -EINVAL;
			}
=======
	arm_lpae_iopte pte = *ptep;

	if (iopte_leaf(pte, lvl, data->iop.fmt)) {
		/* We require an unmap first */
		WARN_ON(!selftest_running);
		return -EEXIST;
	} else if (iopte_type(pte) == ARM_LPAE_PTE_TYPE_TABLE) {
		/*
		 * We need to unmap and free the old table before
		 * overwriting it with a block entry.
		 */
		arm_lpae_iopte *tblp;
		size_t sz = ARM_LPAE_BLOCK_SIZE(lvl, data);

		tblp = ptep - ARM_LPAE_LVL_IDX(iova, lvl, data);
		if (__arm_lpae_unmap(data, NULL, iova, sz, lvl, tblp) != sz) {
			WARN_ON(1);
			return -EINVAL;
>>>>>>> 754a0abe
		}

	__arm_lpae_init_pte(data, paddr, prot, lvl, num_entries, ptep);
	return 0;
}

static arm_lpae_iopte arm_lpae_install_table(arm_lpae_iopte *table,
					     arm_lpae_iopte *ptep,
					     arm_lpae_iopte curr,
					     struct io_pgtable_cfg *cfg)
{
	arm_lpae_iopte old, new;

	new = __pa(table) | ARM_LPAE_PTE_TYPE_TABLE;
	if (cfg->quirks & IO_PGTABLE_QUIRK_ARM_NS)
		new |= ARM_LPAE_PTE_NSTABLE;

	/*
	 * Ensure the table itself is visible before its PTE can be.
	 * Whilst we could get away with cmpxchg64_release below, this
	 * doesn't have any ordering semantics when !CONFIG_SMP.
	 */
	dma_wmb();

	old = cmpxchg64_relaxed(ptep, curr, new);

	if (cfg->coherent_walk || (old & ARM_LPAE_PTE_SW_SYNC))
		return old;

	/* Even if it's not ours, there's no point waiting; just kick it */
	__arm_lpae_sync_pte(ptep, 1, cfg);
	if (old == curr)
		WRITE_ONCE(*ptep, new | ARM_LPAE_PTE_SW_SYNC);

	return old;
}

static int __arm_lpae_map(struct arm_lpae_io_pgtable *data, unsigned long iova,
			  phys_addr_t paddr, size_t size, size_t pgcount,
			  arm_lpae_iopte prot, int lvl, arm_lpae_iopte *ptep,
			  gfp_t gfp, size_t *mapped)
{
	arm_lpae_iopte *cptep, pte;
	size_t block_size = ARM_LPAE_BLOCK_SIZE(lvl, data);
	size_t tblsz = ARM_LPAE_GRANULE(data);
	struct io_pgtable_cfg *cfg = &data->iop.cfg;
	int ret = 0, num_entries, max_entries, map_idx_start;

	/* Find our entry at the current level */
	map_idx_start = ARM_LPAE_LVL_IDX(iova, lvl, data);
	ptep += map_idx_start;

	/* If we can install a leaf entry at this level, then do so */
	if (size == block_size) {
		max_entries = ARM_LPAE_PTES_PER_TABLE(data) - map_idx_start;
		num_entries = min_t(int, pgcount, max_entries);
		ret = arm_lpae_init_pte(data, iova, paddr, prot, lvl, num_entries, ptep);
		if (!ret && mapped)
			*mapped += num_entries * size;

		return ret;
	}

	/* We can't allocate tables at the final level */
	if (WARN_ON(lvl >= ARM_LPAE_MAX_LEVELS - 1))
		return -EINVAL;

	/* Grab a pointer to the next level */
	pte = READ_ONCE(*ptep);
	if (!pte) {
		cptep = __arm_lpae_alloc_pages(tblsz, gfp, cfg);
		if (!cptep)
			return -ENOMEM;

		pte = arm_lpae_install_table(cptep, ptep, 0, cfg);
		if (pte)
			__arm_lpae_free_pages(cptep, tblsz, cfg);
	} else if (!cfg->coherent_walk && !(pte & ARM_LPAE_PTE_SW_SYNC)) {
		__arm_lpae_sync_pte(ptep, 1, cfg);
	}

	if (pte && !iopte_leaf(pte, lvl, data->iop.fmt)) {
		cptep = iopte_deref(pte, data);
	} else if (pte) {
		/* We require an unmap first */
		WARN_ON(!selftest_running);
		return -EEXIST;
	}

	/* Rinse, repeat */
	return __arm_lpae_map(data, iova, paddr, size, pgcount, prot, lvl + 1,
			      cptep, gfp, mapped);
}

static arm_lpae_iopte arm_lpae_prot_to_pte(struct arm_lpae_io_pgtable *data,
					   int prot)
{
	arm_lpae_iopte pte;

	if (data->iop.fmt == ARM_64_LPAE_S1 ||
	    data->iop.fmt == ARM_32_LPAE_S1) {
		pte = ARM_LPAE_PTE_nG;
		if (!(prot & IOMMU_WRITE) && (prot & IOMMU_READ))
			pte |= ARM_LPAE_PTE_AP_RDONLY;
		if (!(prot & IOMMU_PRIV))
			pte |= ARM_LPAE_PTE_AP_UNPRIV;
	} else {
		pte = ARM_LPAE_PTE_HAP_FAULT;
		if (prot & IOMMU_READ)
			pte |= ARM_LPAE_PTE_HAP_READ;
		if (prot & IOMMU_WRITE)
			pte |= ARM_LPAE_PTE_HAP_WRITE;
	}

	/*
	 * Note that this logic is structured to accommodate Mali LPAE
	 * having stage-1-like attributes but stage-2-like permissions.
	 */
	if (data->iop.fmt == ARM_64_LPAE_S2 ||
	    data->iop.fmt == ARM_32_LPAE_S2) {
		if (prot & IOMMU_MMIO)
			pte |= ARM_LPAE_PTE_MEMATTR_DEV;
		else if (prot & IOMMU_CACHE)
			pte |= ARM_LPAE_PTE_MEMATTR_OIWB;
		else
			pte |= ARM_LPAE_PTE_MEMATTR_NC;
	} else {
		if (prot & IOMMU_MMIO)
			pte |= (ARM_LPAE_MAIR_ATTR_IDX_DEV
				<< ARM_LPAE_PTE_ATTRINDX_SHIFT);
		else if ((prot & IOMMU_CACHE) && (prot & IOMMU_SYS_CACHE_NWA))
			pte |= (ARM_LPAE_MAIR_ATTR_IDX_ICACHE_OCACHE_NWA
				<< ARM_LPAE_PTE_ATTRINDX_SHIFT);
		/* IOMMU_CACHE + IOMMU_SYS_CACHE equivalent to IOMMU_CACHE */
		else if (prot & IOMMU_CACHE)
			pte |= (ARM_LPAE_MAIR_ATTR_IDX_CACHE
				<< ARM_LPAE_PTE_ATTRINDX_SHIFT);
		else if (prot & IOMMU_SYS_CACHE)
			pte |= (ARM_LPAE_MAIR_ATTR_IDX_INC_OCACHE
				<< ARM_LPAE_PTE_ATTRINDX_SHIFT);
		else if (prot & IOMMU_SYS_CACHE_NWA)
			pte |= (ARM_LPAE_MAIR_ATTR_IDX_INC_OCACHE_NWA
				<< ARM_LPAE_PTE_ATTRINDX_SHIFT);
	}

	/*
	 * Also Mali has its own notions of shareability wherein its Inner
	 * domain covers the cores within the GPU, and its Outer domain is
	 * "outside the GPU" (i.e. either the Inner or System domain in CPU
	 * terms, depending on coherency).
	 */
	if (prot & IOMMU_CACHE && data->iop.fmt != ARM_MALI_LPAE)
		pte |= ARM_LPAE_PTE_SH_IS;
	else
		pte |= ARM_LPAE_PTE_SH_OS;

	if (prot & IOMMU_NOEXEC)
		pte |= ARM_LPAE_PTE_XN;

	if (data->iop.cfg.quirks & IO_PGTABLE_QUIRK_ARM_NS)
		pte |= ARM_LPAE_PTE_NS;

	if (data->iop.fmt != ARM_MALI_LPAE)
		pte |= ARM_LPAE_PTE_AF;

	return pte;
}

static int arm_lpae_map_pages(struct io_pgtable_ops *ops, unsigned long iova,
			      phys_addr_t paddr, size_t pgsize, size_t pgcount,
			      int iommu_prot, gfp_t gfp, size_t *mapped)
{
	struct arm_lpae_io_pgtable *data = io_pgtable_ops_to_data(ops);
	struct io_pgtable_cfg *cfg = &data->iop.cfg;
	arm_lpae_iopte *ptep = data->pgd;
	int ret, lvl = data->start_level;
	arm_lpae_iopte prot;
	long iaext = (s64)iova >> cfg->ias;

<<<<<<< HEAD
	/* If no access, then nothing to do */
	if (!(iommu_prot & (IOMMU_READ | IOMMU_WRITE)))
		return 0;

	if (WARN_ON(!pgsize || (pgsize & cfg->pgsize_bitmap) != pgsize))
=======
	if (WARN_ON(!size || (size & cfg->pgsize_bitmap) != size))
>>>>>>> 754a0abe
		return -EINVAL;

	if (cfg->quirks & IO_PGTABLE_QUIRK_ARM_TTBR1)
		iaext = ~iaext;
	if (WARN_ON(iaext || paddr >> cfg->oas))
		return -ERANGE;

	/* If no access, then nothing to do */
	if (!(iommu_prot & (IOMMU_READ | IOMMU_WRITE)))
		return 0;

	prot = arm_lpae_prot_to_pte(data, iommu_prot);
	ret = __arm_lpae_map(data, iova, paddr, pgsize, pgcount, prot, lvl,
			     ptep, gfp, mapped);
	/*
	 * Synchronise all PTE updates for the new mapping before there's
	 * a chance for anything to kick off a table walk for the new iova.
	 */
	wmb();

	return ret;
}


static int arm_lpae_map(struct io_pgtable_ops *ops, unsigned long iova,
			phys_addr_t paddr, size_t size, int iommu_prot, gfp_t gfp)
{
	return arm_lpae_map_pages(ops, iova, paddr, size, 1, iommu_prot, gfp,
				  NULL);
}

static void __arm_lpae_free_pgtable(struct arm_lpae_io_pgtable *data, int lvl,
				    arm_lpae_iopte *ptep)
{
	arm_lpae_iopte *start, *end;
	unsigned long table_size;

	if (lvl == data->start_level)
		table_size = ARM_LPAE_PGD_SIZE(data);
	else
		table_size = ARM_LPAE_GRANULE(data);

	start = ptep;

	/* Only leaf entries at the last level */
	if (lvl == ARM_LPAE_MAX_LEVELS - 1)
		end = ptep;
	else
		end = (void *)ptep + table_size;

	while (ptep != end) {
		arm_lpae_iopte pte = *ptep++;

		if (!pte || iopte_leaf(pte, lvl, data->iop.fmt))
			continue;

		__arm_lpae_free_pgtable(data, lvl + 1, iopte_deref(pte, data));
	}

	__arm_lpae_free_pages(start, table_size, &data->iop.cfg);
}

static void arm_lpae_free_pgtable(struct io_pgtable *iop)
{
	struct arm_lpae_io_pgtable *data = io_pgtable_to_data(iop);

	__arm_lpae_free_pgtable(data, data->start_level, data->pgd);
	kfree(data);
}

static size_t arm_lpae_split_blk_unmap(struct arm_lpae_io_pgtable *data,
				       struct iommu_iotlb_gather *gather,
				       unsigned long iova, size_t size,
				       arm_lpae_iopte blk_pte, int lvl,
				       arm_lpae_iopte *ptep, size_t pgcount)
{
	struct io_pgtable_cfg *cfg = &data->iop.cfg;
	arm_lpae_iopte pte, *tablep;
	phys_addr_t blk_paddr;
	size_t tablesz = ARM_LPAE_GRANULE(data);
	size_t split_sz = ARM_LPAE_BLOCK_SIZE(lvl, data);
	int ptes_per_table = ARM_LPAE_PTES_PER_TABLE(data);
	int i, unmap_idx_start = -1, num_entries = 0, max_entries;

	if (WARN_ON(lvl == ARM_LPAE_MAX_LEVELS))
		return 0;

	tablep = __arm_lpae_alloc_pages(tablesz, GFP_ATOMIC, cfg);
	if (!tablep)
		return 0; /* Bytes unmapped */

	if (size == split_sz) {
		unmap_idx_start = ARM_LPAE_LVL_IDX(iova, lvl, data);
		max_entries = ptes_per_table - unmap_idx_start;
		num_entries = min_t(int, pgcount, max_entries);
	}

	blk_paddr = iopte_to_paddr(blk_pte, data);
	pte = iopte_prot(blk_pte);

	for (i = 0; i < ptes_per_table; i++, blk_paddr += split_sz) {
		/* Unmap! */
		if (i >= unmap_idx_start && i < (unmap_idx_start + num_entries))
			continue;

		__arm_lpae_init_pte(data, blk_paddr, pte, lvl, 1, &tablep[i]);
	}

	pte = arm_lpae_install_table(tablep, ptep, blk_pte, cfg);
	if (pte != blk_pte) {
		__arm_lpae_free_pages(tablep, tablesz, cfg);
		/*
		 * We may race against someone unmapping another part of this
		 * block, but anything else is invalid. We can't misinterpret
		 * a page entry here since we're never at the last level.
		 */
		if (iopte_type(pte) != ARM_LPAE_PTE_TYPE_TABLE)
			return 0;

		tablep = iopte_deref(pte, data);
	} else if (unmap_idx_start >= 0) {
		for (i = 0; i < num_entries; i++)
			io_pgtable_tlb_add_page(&data->iop, gather, iova + i * size, size);

		return num_entries * size;
	}

	return __arm_lpae_unmap(data, gather, iova, size, pgcount, lvl, tablep);
}

static size_t __arm_lpae_unmap(struct arm_lpae_io_pgtable *data,
			       struct iommu_iotlb_gather *gather,
			       unsigned long iova, size_t size, size_t pgcount,
			       int lvl, arm_lpae_iopte *ptep)
{
	arm_lpae_iopte pte;
	struct io_pgtable *iop = &data->iop;
	int i = 0, num_entries, max_entries, unmap_idx_start;

	/* Something went horribly wrong and we ran out of page table */
	if (WARN_ON(lvl == ARM_LPAE_MAX_LEVELS))
		return 0;

	unmap_idx_start = ARM_LPAE_LVL_IDX(iova, lvl, data);
	ptep += unmap_idx_start;
	pte = READ_ONCE(*ptep);
	if (WARN_ON(!pte))
		return 0;

	/* If the size matches this level, we're in the right place */
	if (size == ARM_LPAE_BLOCK_SIZE(lvl, data)) {
		max_entries = ARM_LPAE_PTES_PER_TABLE(data) - unmap_idx_start;
		num_entries = min_t(int, pgcount, max_entries);

		while (i < num_entries) {
			pte = READ_ONCE(*ptep);
			if (WARN_ON(!pte))
				break;

			__arm_lpae_clear_pte(ptep, &iop->cfg);

			if (!iopte_leaf(pte, lvl, iop->fmt)) {
				/* Also flush any partial walks */
				io_pgtable_tlb_flush_walk(iop, iova + i * size, size,
							  ARM_LPAE_GRANULE(data));
				__arm_lpae_free_pgtable(data, lvl + 1, iopte_deref(pte, data));
			} else if (iop->cfg.quirks & IO_PGTABLE_QUIRK_NON_STRICT) {
				/*
				 * Order the PTE update against queueing the IOVA, to
				 * guarantee that a flush callback from a different CPU
				 * has observed it before the TLBIALL can be issued.
				 */
				smp_wmb();
			} else {
				io_pgtable_tlb_add_page(iop, gather, iova + i * size, size);
			}

			ptep++;
			i++;
		}

		return i * size;
	} else if (iopte_leaf(pte, lvl, iop->fmt)) {
		/*
		 * Insert a table at the next level to map the old region,
		 * minus the part we want to unmap
		 */
		return arm_lpae_split_blk_unmap(data, gather, iova, size, pte,
						lvl + 1, ptep, pgcount);
	}

	/* Keep on walkin' */
	ptep = iopte_deref(pte, data);
	return __arm_lpae_unmap(data, gather, iova, size, pgcount, lvl + 1, ptep);
}

static size_t arm_lpae_unmap_pages(struct io_pgtable_ops *ops, unsigned long iova,
				   size_t pgsize, size_t pgcount,
				   struct iommu_iotlb_gather *gather)
{
	struct arm_lpae_io_pgtable *data = io_pgtable_ops_to_data(ops);
	struct io_pgtable_cfg *cfg = &data->iop.cfg;
	arm_lpae_iopte *ptep = data->pgd;
	long iaext = (s64)iova >> cfg->ias;

	if (WARN_ON(!pgsize || (pgsize & cfg->pgsize_bitmap) != pgsize || !pgcount))
		return 0;

	if (cfg->quirks & IO_PGTABLE_QUIRK_ARM_TTBR1)
		iaext = ~iaext;
	if (WARN_ON(iaext))
		return 0;

	return __arm_lpae_unmap(data, gather, iova, pgsize, pgcount,
				data->start_level, ptep);
}

static size_t arm_lpae_unmap(struct io_pgtable_ops *ops, unsigned long iova,
			     size_t size, struct iommu_iotlb_gather *gather)
{
	return arm_lpae_unmap_pages(ops, iova, size, 1, gather);
}

static phys_addr_t arm_lpae_iova_to_phys(struct io_pgtable_ops *ops,
					 unsigned long iova)
{
	struct arm_lpae_io_pgtable *data = io_pgtable_ops_to_data(ops);
	arm_lpae_iopte pte, *ptep = data->pgd;
	int lvl = data->start_level;

	do {
		/* Valid IOPTE pointer? */
		if (!ptep)
			return 0;

		/* Grab the IOPTE we're interested in */
		ptep += ARM_LPAE_LVL_IDX(iova, lvl, data);
		pte = READ_ONCE(*ptep);

		/* Valid entry? */
		if (!pte)
			return 0;

		/* Leaf entry? */
		if (iopte_leaf(pte, lvl, data->iop.fmt))
			goto found_translation;

		/* Take it to the next level */
		ptep = iopte_deref(pte, data);
	} while (++lvl < ARM_LPAE_MAX_LEVELS);

	/* Ran out of page tables to walk */
	return 0;

found_translation:
	iova &= (ARM_LPAE_BLOCK_SIZE(lvl, data) - 1);
	return iopte_to_paddr(pte, data) | iova;
}

static void arm_lpae_restrict_pgsizes(struct io_pgtable_cfg *cfg)
{
	unsigned long granule, page_sizes;
	unsigned int max_addr_bits = 48;

	/*
	 * We need to restrict the supported page sizes to match the
	 * translation regime for a particular granule. Aim to match
	 * the CPU page size if possible, otherwise prefer smaller sizes.
	 * While we're at it, restrict the block sizes to match the
	 * chosen granule.
	 */
	if (cfg->pgsize_bitmap & PAGE_SIZE)
		granule = PAGE_SIZE;
	else if (cfg->pgsize_bitmap & ~PAGE_MASK)
		granule = 1UL << __fls(cfg->pgsize_bitmap & ~PAGE_MASK);
	else if (cfg->pgsize_bitmap & PAGE_MASK)
		granule = 1UL << __ffs(cfg->pgsize_bitmap & PAGE_MASK);
	else
		granule = 0;

	switch (granule) {
	case SZ_4K:
		page_sizes = (SZ_4K | SZ_2M | SZ_1G);
		break;
	case SZ_16K:
		page_sizes = (SZ_16K | SZ_32M);
		break;
	case SZ_64K:
		max_addr_bits = 52;
		page_sizes = (SZ_64K | SZ_512M);
		if (cfg->oas > 48)
			page_sizes |= 1ULL << 42; /* 4TB */
		break;
	default:
		page_sizes = 0;
	}

	cfg->pgsize_bitmap &= page_sizes;
	cfg->ias = min(cfg->ias, max_addr_bits);
	cfg->oas = min(cfg->oas, max_addr_bits);
}

static struct arm_lpae_io_pgtable *
arm_lpae_alloc_pgtable(struct io_pgtable_cfg *cfg)
{
	struct arm_lpae_io_pgtable *data;
	int levels, va_bits, pg_shift;

	arm_lpae_restrict_pgsizes(cfg);

	if (!(cfg->pgsize_bitmap & (SZ_4K | SZ_16K | SZ_64K)))
		return NULL;

	if (cfg->ias > ARM_LPAE_MAX_ADDR_BITS)
		return NULL;

	if (cfg->oas > ARM_LPAE_MAX_ADDR_BITS)
		return NULL;

	data = kmalloc(sizeof(*data), GFP_KERNEL);
	if (!data)
		return NULL;

	pg_shift = __ffs(cfg->pgsize_bitmap);
	data->bits_per_level = pg_shift - ilog2(sizeof(arm_lpae_iopte));

	va_bits = cfg->ias - pg_shift;
	levels = DIV_ROUND_UP(va_bits, data->bits_per_level);
	data->start_level = ARM_LPAE_MAX_LEVELS - levels;

	/* Calculate the actual size of our pgd (without concatenation) */
	data->pgd_bits = va_bits - (data->bits_per_level * (levels - 1));

	data->iop.ops = (struct io_pgtable_ops) {
		.map		= arm_lpae_map,
		.map_pages	= arm_lpae_map_pages,
		.unmap		= arm_lpae_unmap,
		.unmap_pages	= arm_lpae_unmap_pages,
		.iova_to_phys	= arm_lpae_iova_to_phys,
	};

	return data;
}

static struct io_pgtable *
arm_64_lpae_alloc_pgtable_s1(struct io_pgtable_cfg *cfg, void *cookie)
{
	u64 reg;
	struct arm_lpae_io_pgtable *data;
	typeof(&cfg->arm_lpae_s1_cfg.tcr) tcr = &cfg->arm_lpae_s1_cfg.tcr;
	bool tg1;

	if (cfg->quirks & ~(IO_PGTABLE_QUIRK_ARM_NS |
			    IO_PGTABLE_QUIRK_NON_STRICT |
			    IO_PGTABLE_QUIRK_ARM_TTBR1 |
			    IO_PGTABLE_QUIRK_ARM_OUTER_WBWA))
		return NULL;

	data = arm_lpae_alloc_pgtable(cfg);
	if (!data)
		return NULL;

	/* TCR */
	if (cfg->coherent_walk) {
		tcr->sh = ARM_LPAE_TCR_SH_IS;
		tcr->irgn = ARM_LPAE_TCR_RGN_WBWA;
		tcr->orgn = ARM_LPAE_TCR_RGN_WBWA;
		if (cfg->quirks & IO_PGTABLE_QUIRK_ARM_OUTER_WBWA)
			goto out_free_data;
	} else {
		tcr->sh = ARM_LPAE_TCR_SH_OS;
		tcr->irgn = ARM_LPAE_TCR_RGN_NC;
		if (!(cfg->quirks & IO_PGTABLE_QUIRK_ARM_OUTER_WBWA))
			tcr->orgn = ARM_LPAE_TCR_RGN_NC;
		else
			tcr->orgn = ARM_LPAE_TCR_RGN_WBWA;
	}

	tg1 = cfg->quirks & IO_PGTABLE_QUIRK_ARM_TTBR1;
	switch (ARM_LPAE_GRANULE(data)) {
	case SZ_4K:
		tcr->tg = tg1 ? ARM_LPAE_TCR_TG1_4K : ARM_LPAE_TCR_TG0_4K;
		break;
	case SZ_16K:
		tcr->tg = tg1 ? ARM_LPAE_TCR_TG1_16K : ARM_LPAE_TCR_TG0_16K;
		break;
	case SZ_64K:
		tcr->tg = tg1 ? ARM_LPAE_TCR_TG1_64K : ARM_LPAE_TCR_TG0_64K;
		break;
	}

	switch (cfg->oas) {
	case 32:
		tcr->ips = ARM_LPAE_TCR_PS_32_BIT;
		break;
	case 36:
		tcr->ips = ARM_LPAE_TCR_PS_36_BIT;
		break;
	case 40:
		tcr->ips = ARM_LPAE_TCR_PS_40_BIT;
		break;
	case 42:
		tcr->ips = ARM_LPAE_TCR_PS_42_BIT;
		break;
	case 44:
		tcr->ips = ARM_LPAE_TCR_PS_44_BIT;
		break;
	case 48:
		tcr->ips = ARM_LPAE_TCR_PS_48_BIT;
		break;
	case 52:
		tcr->ips = ARM_LPAE_TCR_PS_52_BIT;
		break;
	default:
		goto out_free_data;
	}

	tcr->tsz = 64ULL - cfg->ias;

	/* MAIRs */
	reg = (ARM_LPAE_MAIR_ATTR_NC
	       << ARM_LPAE_MAIR_ATTR_SHIFT(ARM_LPAE_MAIR_ATTR_IDX_NC)) |
	      (ARM_LPAE_MAIR_ATTR_WBRWA
	       << ARM_LPAE_MAIR_ATTR_SHIFT(ARM_LPAE_MAIR_ATTR_IDX_CACHE)) |
	      (ARM_LPAE_MAIR_ATTR_DEVICE
	       << ARM_LPAE_MAIR_ATTR_SHIFT(ARM_LPAE_MAIR_ATTR_IDX_DEV)) |
	      (ARM_LPAE_MAIR_ATTR_INC_OWBRWA
	       << ARM_LPAE_MAIR_ATTR_SHIFT(ARM_LPAE_MAIR_ATTR_IDX_INC_OCACHE)) |
	      (ARM_LPAE_MAIR_ATTR_INC_OWBRANWA
	       << ARM_LPAE_MAIR_ATTR_SHIFT(ARM_LPAE_MAIR_ATTR_IDX_INC_OCACHE_NWA)) |
	      (ARM_LPAE_MAIR_ATTR_IWBRWA_OWBRANWA
	       << ARM_LPAE_MAIR_ATTR_SHIFT(ARM_LPAE_MAIR_ATTR_IDX_ICACHE_OCACHE_NWA));

	cfg->arm_lpae_s1_cfg.mair = reg;

	/* Looking good; allocate a pgd */
	data->pgd = __arm_lpae_alloc_pages(ARM_LPAE_PGD_SIZE(data),
					   GFP_KERNEL, cfg);
	if (!data->pgd)
		goto out_free_data;

	/* Ensure the empty pgd is visible before any actual TTBR write */
	wmb();

	/* TTBR */
	cfg->arm_lpae_s1_cfg.ttbr = virt_to_phys(data->pgd);
	return &data->iop;

out_free_data:
	kfree(data);
	return NULL;
}

static struct io_pgtable *
arm_64_lpae_alloc_pgtable_s2(struct io_pgtable_cfg *cfg, void *cookie)
{
	u64 sl;
	struct arm_lpae_io_pgtable *data;
	typeof(&cfg->arm_lpae_s2_cfg.vtcr) vtcr = &cfg->arm_lpae_s2_cfg.vtcr;

	/* The NS quirk doesn't apply at stage 2 */
	if (cfg->quirks & ~(IO_PGTABLE_QUIRK_NON_STRICT))
		return NULL;

	data = arm_lpae_alloc_pgtable(cfg);
	if (!data)
		return NULL;

	/*
	 * Concatenate PGDs at level 1 if possible in order to reduce
	 * the depth of the stage-2 walk.
	 */
	if (data->start_level == 0) {
		unsigned long pgd_pages;

		pgd_pages = ARM_LPAE_PGD_SIZE(data) / sizeof(arm_lpae_iopte);
		if (pgd_pages <= ARM_LPAE_S2_MAX_CONCAT_PAGES) {
			data->pgd_bits += data->bits_per_level;
			data->start_level++;
		}
	}

	/* VTCR */
	if (cfg->coherent_walk) {
		vtcr->sh = ARM_LPAE_TCR_SH_IS;
		vtcr->irgn = ARM_LPAE_TCR_RGN_WBWA;
		vtcr->orgn = ARM_LPAE_TCR_RGN_WBWA;
	} else {
		vtcr->sh = ARM_LPAE_TCR_SH_OS;
		vtcr->irgn = ARM_LPAE_TCR_RGN_NC;
		vtcr->orgn = ARM_LPAE_TCR_RGN_NC;
	}

	sl = data->start_level;

	switch (ARM_LPAE_GRANULE(data)) {
	case SZ_4K:
		vtcr->tg = ARM_LPAE_TCR_TG0_4K;
		sl++; /* SL0 format is different for 4K granule size */
		break;
	case SZ_16K:
		vtcr->tg = ARM_LPAE_TCR_TG0_16K;
		break;
	case SZ_64K:
		vtcr->tg = ARM_LPAE_TCR_TG0_64K;
		break;
	}

	switch (cfg->oas) {
	case 32:
		vtcr->ps = ARM_LPAE_TCR_PS_32_BIT;
		break;
	case 36:
		vtcr->ps = ARM_LPAE_TCR_PS_36_BIT;
		break;
	case 40:
		vtcr->ps = ARM_LPAE_TCR_PS_40_BIT;
		break;
	case 42:
		vtcr->ps = ARM_LPAE_TCR_PS_42_BIT;
		break;
	case 44:
		vtcr->ps = ARM_LPAE_TCR_PS_44_BIT;
		break;
	case 48:
		vtcr->ps = ARM_LPAE_TCR_PS_48_BIT;
		break;
	case 52:
		vtcr->ps = ARM_LPAE_TCR_PS_52_BIT;
		break;
	default:
		goto out_free_data;
	}

	vtcr->tsz = 64ULL - cfg->ias;
	vtcr->sl = ~sl & ARM_LPAE_VTCR_SL0_MASK;

	/* Allocate pgd pages */
	data->pgd = __arm_lpae_alloc_pages(ARM_LPAE_PGD_SIZE(data),
					   GFP_KERNEL, cfg);
	if (!data->pgd)
		goto out_free_data;

	/* Ensure the empty pgd is visible before any actual TTBR write */
	wmb();

	/* VTTBR */
	cfg->arm_lpae_s2_cfg.vttbr = virt_to_phys(data->pgd);
	return &data->iop;

out_free_data:
	kfree(data);
	return NULL;
}

static struct io_pgtable *
arm_32_lpae_alloc_pgtable_s1(struct io_pgtable_cfg *cfg, void *cookie)
{
	if (cfg->ias > 32 || cfg->oas > 40)
		return NULL;

	cfg->pgsize_bitmap &= (SZ_4K | SZ_2M | SZ_1G);
	return arm_64_lpae_alloc_pgtable_s1(cfg, cookie);
}

static struct io_pgtable *
arm_32_lpae_alloc_pgtable_s2(struct io_pgtable_cfg *cfg, void *cookie)
{
	if (cfg->ias > 40 || cfg->oas > 40)
		return NULL;

	cfg->pgsize_bitmap &= (SZ_4K | SZ_2M | SZ_1G);
	return arm_64_lpae_alloc_pgtable_s2(cfg, cookie);
}

static struct io_pgtable *
arm_mali_lpae_alloc_pgtable(struct io_pgtable_cfg *cfg, void *cookie)
{
	struct arm_lpae_io_pgtable *data;

	/* No quirks for Mali (hopefully) */
	if (cfg->quirks)
		return NULL;

	if (cfg->ias > 48 || cfg->oas > 40)
		return NULL;

	cfg->pgsize_bitmap &= (SZ_4K | SZ_2M | SZ_1G);

	data = arm_lpae_alloc_pgtable(cfg);
	if (!data)
		return NULL;

	/* Mali seems to need a full 4-level table regardless of IAS */
	if (data->start_level > 0) {
		data->start_level = 0;
		data->pgd_bits = 0;
	}
	/*
	 * MEMATTR: Mali has no actual notion of a non-cacheable type, so the
	 * best we can do is mimic the out-of-tree driver and hope that the
	 * "implementation-defined caching policy" is good enough. Similarly,
	 * we'll use it for the sake of a valid attribute for our 'device'
	 * index, although callers should never request that in practice.
	 */
	cfg->arm_mali_lpae_cfg.memattr =
		(ARM_MALI_LPAE_MEMATTR_IMP_DEF
		 << ARM_LPAE_MAIR_ATTR_SHIFT(ARM_LPAE_MAIR_ATTR_IDX_NC)) |
		(ARM_MALI_LPAE_MEMATTR_WRITE_ALLOC
		 << ARM_LPAE_MAIR_ATTR_SHIFT(ARM_LPAE_MAIR_ATTR_IDX_CACHE)) |
		(ARM_MALI_LPAE_MEMATTR_IMP_DEF
		 << ARM_LPAE_MAIR_ATTR_SHIFT(ARM_LPAE_MAIR_ATTR_IDX_DEV));

	data->pgd = __arm_lpae_alloc_pages(ARM_LPAE_PGD_SIZE(data), GFP_KERNEL,
					   cfg);
	if (!data->pgd)
		goto out_free_data;

	/* Ensure the empty pgd is visible before TRANSTAB can be written */
	wmb();

	cfg->arm_mali_lpae_cfg.transtab = virt_to_phys(data->pgd) |
					  ARM_MALI_LPAE_TTBR_READ_INNER |
					  ARM_MALI_LPAE_TTBR_ADRMODE_TABLE;
	if (cfg->coherent_walk)
		cfg->arm_mali_lpae_cfg.transtab |= ARM_MALI_LPAE_TTBR_SHARE_OUTER;

	return &data->iop;

out_free_data:
	kfree(data);
	return NULL;
}

struct io_pgtable_init_fns io_pgtable_arm_64_lpae_s1_init_fns = {
	.alloc	= arm_64_lpae_alloc_pgtable_s1,
	.free	= arm_lpae_free_pgtable,
};

struct io_pgtable_init_fns io_pgtable_arm_64_lpae_s2_init_fns = {
	.alloc	= arm_64_lpae_alloc_pgtable_s2,
	.free	= arm_lpae_free_pgtable,
};

struct io_pgtable_init_fns io_pgtable_arm_32_lpae_s1_init_fns = {
	.alloc	= arm_32_lpae_alloc_pgtable_s1,
	.free	= arm_lpae_free_pgtable,
};

struct io_pgtable_init_fns io_pgtable_arm_32_lpae_s2_init_fns = {
	.alloc	= arm_32_lpae_alloc_pgtable_s2,
	.free	= arm_lpae_free_pgtable,
};

struct io_pgtable_init_fns io_pgtable_arm_mali_lpae_init_fns = {
	.alloc	= arm_mali_lpae_alloc_pgtable,
	.free	= arm_lpae_free_pgtable,
};

#ifdef CONFIG_IOMMU_IO_PGTABLE_LPAE_SELFTEST

static struct io_pgtable_cfg *cfg_cookie __initdata;

static void __init dummy_tlb_flush_all(void *cookie)
{
	WARN_ON(cookie != cfg_cookie);
}

static void __init dummy_tlb_flush(unsigned long iova, size_t size,
				   size_t granule, void *cookie)
{
	WARN_ON(cookie != cfg_cookie);
	WARN_ON(!(size & cfg_cookie->pgsize_bitmap));
}

static void __init dummy_tlb_add_page(struct iommu_iotlb_gather *gather,
				      unsigned long iova, size_t granule,
				      void *cookie)
{
	dummy_tlb_flush(iova, granule, granule, cookie);
}

static const struct iommu_flush_ops dummy_tlb_ops __initconst = {
	.tlb_flush_all	= dummy_tlb_flush_all,
	.tlb_flush_walk	= dummy_tlb_flush,
	.tlb_add_page	= dummy_tlb_add_page,
};

static void __init arm_lpae_dump_ops(struct io_pgtable_ops *ops)
{
	struct arm_lpae_io_pgtable *data = io_pgtable_ops_to_data(ops);
	struct io_pgtable_cfg *cfg = &data->iop.cfg;

	pr_err("cfg: pgsize_bitmap 0x%lx, ias %u-bit\n",
		cfg->pgsize_bitmap, cfg->ias);
	pr_err("data: %d levels, 0x%zx pgd_size, %u pg_shift, %u bits_per_level, pgd @ %p\n",
		ARM_LPAE_MAX_LEVELS - data->start_level, ARM_LPAE_PGD_SIZE(data),
		ilog2(ARM_LPAE_GRANULE(data)), data->bits_per_level, data->pgd);
}

#define __FAIL(ops, i)	({						\
		WARN(1, "selftest: test failed for fmt idx %d\n", (i));	\
		arm_lpae_dump_ops(ops);					\
		selftest_running = false;				\
		-EFAULT;						\
})

static int __init arm_lpae_run_tests(struct io_pgtable_cfg *cfg)
{
	static const enum io_pgtable_fmt fmts[] __initconst = {
		ARM_64_LPAE_S1,
		ARM_64_LPAE_S2,
	};

	int i, j;
	unsigned long iova;
	size_t size;
	struct io_pgtable_ops *ops;

	selftest_running = true;

	for (i = 0; i < ARRAY_SIZE(fmts); ++i) {
		cfg_cookie = cfg;
		ops = alloc_io_pgtable_ops(fmts[i], cfg, cfg);
		if (!ops) {
			pr_err("selftest: failed to allocate io pgtable ops\n");
			return -ENOMEM;
		}

		/*
		 * Initial sanity checks.
		 * Empty page tables shouldn't provide any translations.
		 */
		if (ops->iova_to_phys(ops, 42))
			return __FAIL(ops, i);

		if (ops->iova_to_phys(ops, SZ_1G + 42))
			return __FAIL(ops, i);

		if (ops->iova_to_phys(ops, SZ_2G + 42))
			return __FAIL(ops, i);

		/*
		 * Distinct mappings of different granule sizes.
		 */
		iova = 0;
		for_each_set_bit(j, &cfg->pgsize_bitmap, BITS_PER_LONG) {
			size = 1UL << j;

			if (ops->map(ops, iova, iova, size, IOMMU_READ |
							    IOMMU_WRITE |
							    IOMMU_NOEXEC |
							    IOMMU_CACHE, GFP_KERNEL))
				return __FAIL(ops, i);

			/* Overlapping mappings */
			if (!ops->map(ops, iova, iova + size, size,
				      IOMMU_READ | IOMMU_NOEXEC, GFP_KERNEL))
				return __FAIL(ops, i);

			if (ops->iova_to_phys(ops, iova + 42) != (iova + 42))
				return __FAIL(ops, i);

			iova += SZ_1G;
		}

		/* Partial unmap */
		size = 1UL << __ffs(cfg->pgsize_bitmap);
		if (ops->unmap(ops, SZ_1G + size, size, NULL) != size)
			return __FAIL(ops, i);

		/* Remap of partial unmap */
		if (ops->map(ops, SZ_1G + size, size, size, IOMMU_READ, GFP_KERNEL))
			return __FAIL(ops, i);

		if (ops->iova_to_phys(ops, SZ_1G + size + 42) != (size + 42))
			return __FAIL(ops, i);

		/* Full unmap */
		iova = 0;
		for_each_set_bit(j, &cfg->pgsize_bitmap, BITS_PER_LONG) {
			size = 1UL << j;

			if (ops->unmap(ops, iova, size, NULL) != size)
				return __FAIL(ops, i);

			if (ops->iova_to_phys(ops, iova + 42))
				return __FAIL(ops, i);

			/* Remap full block */
			if (ops->map(ops, iova, iova, size, IOMMU_WRITE, GFP_KERNEL))
				return __FAIL(ops, i);

			if (ops->iova_to_phys(ops, iova + 42) != (iova + 42))
				return __FAIL(ops, i);

			iova += SZ_1G;
		}

		free_io_pgtable_ops(ops);
	}

	selftest_running = false;
	return 0;
}

static int __init arm_lpae_do_selftests(void)
{
	static const unsigned long pgsize[] __initconst = {
		SZ_4K | SZ_2M | SZ_1G,
		SZ_16K | SZ_32M,
		SZ_64K | SZ_512M,
	};

	static const unsigned int ias[] __initconst = {
		32, 36, 40, 42, 44, 48,
	};

	int i, j, pass = 0, fail = 0;
	struct io_pgtable_cfg cfg = {
		.tlb = &dummy_tlb_ops,
		.oas = 48,
		.coherent_walk = true,
	};

	for (i = 0; i < ARRAY_SIZE(pgsize); ++i) {
		for (j = 0; j < ARRAY_SIZE(ias); ++j) {
			cfg.pgsize_bitmap = pgsize[i];
			cfg.ias = ias[j];
			pr_info("selftest: pgsize_bitmap 0x%08lx, IAS %u\n",
				pgsize[i], ias[j]);
			if (arm_lpae_run_tests(&cfg))
				fail++;
			else
				pass++;
		}
	}

	pr_info("selftest: completed with %d PASS %d FAIL\n", pass, fail);
	return fail ? -EFAULT : 0;
}
subsys_initcall(arm_lpae_do_selftests);
#endif<|MERGE_RESOLUTION|>--- conflicted
+++ resolved
@@ -286,29 +286,6 @@
 			     arm_lpae_iopte prot, int lvl, int num_entries,
 			     arm_lpae_iopte *ptep)
 {
-<<<<<<< HEAD
-	int i;
-
-	for (i = 0; i < num_entries; i++)
-		if (iopte_leaf(ptep[i], lvl, data->iop.fmt)) {
-			/* We require an unmap first */
-			WARN_ON(!selftest_running);
-			return -EEXIST;
-		} else if (iopte_type(ptep[i], lvl) == ARM_LPAE_PTE_TYPE_TABLE) {
-			/*
-			 * We need to unmap and free the old table before
-			 * overwriting it with a block entry.
-			 */
-			arm_lpae_iopte *tblp;
-			size_t sz = ARM_LPAE_BLOCK_SIZE(lvl, data);
-
-			tblp = ptep - ARM_LPAE_LVL_IDX(iova, lvl, data);
-			if (__arm_lpae_unmap(data, NULL, iova + i * sz, sz, 1,
-					     lvl, tblp) != sz) {
-				WARN_ON(1);
-				return -EINVAL;
-			}
-=======
 	arm_lpae_iopte pte = *ptep;
 
 	if (iopte_leaf(pte, lvl, data->iop.fmt)) {
@@ -324,11 +301,12 @@
 		size_t sz = ARM_LPAE_BLOCK_SIZE(lvl, data);
 
 		tblp = ptep - ARM_LPAE_LVL_IDX(iova, lvl, data);
-		if (__arm_lpae_unmap(data, NULL, iova, sz, lvl, tblp) != sz) {
+		if (__arm_lpae_unmap(data, NULL, iova, sz, lvl, num_entries,
+				     tblp) != sz) {
 			WARN_ON(1);
 			return -EINVAL;
->>>>>>> 754a0abe
 		}
+	}
 
 	__arm_lpae_init_pte(data, paddr, prot, lvl, num_entries, ptep);
 	return 0;
@@ -507,15 +485,7 @@
 	arm_lpae_iopte prot;
 	long iaext = (s64)iova >> cfg->ias;
 
-<<<<<<< HEAD
-	/* If no access, then nothing to do */
-	if (!(iommu_prot & (IOMMU_READ | IOMMU_WRITE)))
-		return 0;
-
 	if (WARN_ON(!pgsize || (pgsize & cfg->pgsize_bitmap) != pgsize))
-=======
-	if (WARN_ON(!size || (size & cfg->pgsize_bitmap) != size))
->>>>>>> 754a0abe
 		return -EINVAL;
 
 	if (cfg->quirks & IO_PGTABLE_QUIRK_ARM_TTBR1)
