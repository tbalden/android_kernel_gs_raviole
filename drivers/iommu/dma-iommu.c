--- conflicted
+++ resolved
@@ -24,11 +24,8 @@
 #include <linux/scatterlist.h>
 #include <linux/vmalloc.h>
 #include <linux/crash_dump.h>
-<<<<<<< HEAD
+#include <linux/dma-direct.h>
 #include <trace/hooks/iommu.h>
-=======
-#include <linux/dma-direct.h>
->>>>>>> 754a0abe
 
 struct iommu_dma_msi_page {
 	struct list_head	list;
@@ -389,22 +386,6 @@
 	return iova_reserve_iommu_regions(dev, domain);
 }
 
-<<<<<<< HEAD
-static int iommu_dma_deferred_attach(struct device *dev,
-		struct iommu_domain *domain)
-{
-	const struct iommu_ops *ops = domain->ops;
-
-	if (!is_kdump_kernel())
-		return 0;
-
-	if (unlikely(ops->is_attach_deferred &&
-			ops->is_attach_deferred(domain, dev)))
-		return iommu_attach_device(domain, dev);
-
-	return 0;
-}
-
 /*
  * Should be called prior to using dma-apis
  */
@@ -433,26 +414,6 @@
 }
 EXPORT_SYMBOL_GPL(iommu_dma_reserve_iova);
 
-/*
- * Should be called prior to using dma-apis.
- */
-int iommu_dma_enable_best_fit_algo(struct device *dev)
-{
-	struct iommu_domain *domain;
-	struct iova_domain *iovad;
-
-	domain = iommu_get_domain_for_dev(dev);
-	if (!domain || !domain->iova_cookie)
-		return -EINVAL;
-
-	iovad = &((struct iommu_dma_cookie *)domain->iova_cookie)->iovad;
-	iovad->best_fit = true;
-	return 0;
-}
-EXPORT_SYMBOL(iommu_dma_enable_best_fit_algo);
-
-=======
->>>>>>> 754a0abe
 /**
  * dma_info_to_prot - Translate DMA API directions and attributes to IOMMU API
  *                    page flags.
