// SPDX-License-Identifier: GPL-2.0-only
/*
 * A fairly generic DMA-API to IOMMU-API glue layer.
 *
 * Copyright (C) 2014-2015 ARM Ltd.
 *
 * based in part on arch/arm/mm/dma-mapping.c:
 * Copyright (C) 2000-2004 Russell King
 */

#include <linux/acpi_iort.h>
#include <linux/device.h>
#include <linux/dma-map-ops.h>
#include <linux/dma-iommu.h>
#include <linux/gfp.h>
#include <linux/huge_mm.h>
#include <linux/iommu.h>
#include <linux/iova.h>
#include <linux/irq.h>
#include <linux/mm.h>
#include <linux/mutex.h>
#include <linux/pci.h>
#include <linux/scatterlist.h>
#include <linux/vmalloc.h>
#include <linux/crash_dump.h>
#include <trace/hooks/iommu.h>

struct iommu_dma_msi_page {
	struct list_head	list;
	dma_addr_t		iova;
	phys_addr_t		phys;
};

enum iommu_dma_cookie_type {
	IOMMU_DMA_IOVA_COOKIE,
	IOMMU_DMA_MSI_COOKIE,
};

struct iommu_dma_cookie {
	enum iommu_dma_cookie_type	type;
	union {
		/* Full allocator for IOMMU_DMA_IOVA_COOKIE */
		struct iova_domain	iovad;
		/* Trivial linear page allocator for IOMMU_DMA_MSI_COOKIE */
		dma_addr_t		msi_iova;
	};
	struct list_head		msi_page_list;

	/* Domain for flush queue callback; NULL if flush queue not in use */
	struct iommu_domain		*fq_domain;
};

static inline size_t cookie_msi_granule(struct iommu_dma_cookie *cookie)
{
	if (cookie->type == IOMMU_DMA_IOVA_COOKIE)
		return cookie->iovad.granule;
	return PAGE_SIZE;
}

static struct iommu_dma_cookie *cookie_alloc(enum iommu_dma_cookie_type type)
{
	struct iommu_dma_cookie *cookie;

	cookie = kzalloc(sizeof(*cookie), GFP_KERNEL);
	if (cookie) {
		INIT_LIST_HEAD(&cookie->msi_page_list);
		cookie->type = type;
	}
	return cookie;
}

/**
 * iommu_get_dma_cookie - Acquire DMA-API resources for a domain
 * @domain: IOMMU domain to prepare for DMA-API usage
 *
 * IOMMU drivers should normally call this from their domain_alloc
 * callback when domain->type == IOMMU_DOMAIN_DMA.
 */
int iommu_get_dma_cookie(struct iommu_domain *domain)
{
	if (domain->iova_cookie)
		return -EEXIST;

	domain->iova_cookie = cookie_alloc(IOMMU_DMA_IOVA_COOKIE);
	if (!domain->iova_cookie)
		return -ENOMEM;

	return 0;
}
EXPORT_SYMBOL(iommu_get_dma_cookie);

/**
 * iommu_get_msi_cookie - Acquire just MSI remapping resources
 * @domain: IOMMU domain to prepare
 * @base: Start address of IOVA region for MSI mappings
 *
 * Users who manage their own IOVA allocation and do not want DMA API support,
 * but would still like to take advantage of automatic MSI remapping, can use
 * this to initialise their own domain appropriately. Users should reserve a
 * contiguous IOVA region, starting at @base, large enough to accommodate the
 * number of PAGE_SIZE mappings necessary to cover every MSI doorbell address
 * used by the devices attached to @domain.
 */
int iommu_get_msi_cookie(struct iommu_domain *domain, dma_addr_t base)
{
	struct iommu_dma_cookie *cookie;

	if (domain->type != IOMMU_DOMAIN_UNMANAGED)
		return -EINVAL;

	if (domain->iova_cookie)
		return -EEXIST;

	cookie = cookie_alloc(IOMMU_DMA_MSI_COOKIE);
	if (!cookie)
		return -ENOMEM;

	cookie->msi_iova = base;
	domain->iova_cookie = cookie;
	return 0;
}
EXPORT_SYMBOL(iommu_get_msi_cookie);

/**
 * iommu_put_dma_cookie - Release a domain's DMA mapping resources
 * @domain: IOMMU domain previously prepared by iommu_get_dma_cookie() or
 *          iommu_get_msi_cookie()
 *
 * IOMMU drivers should normally call this from their domain_free callback.
 */
void iommu_put_dma_cookie(struct iommu_domain *domain)
{
	struct iommu_dma_cookie *cookie = domain->iova_cookie;
	struct iommu_dma_msi_page *msi, *tmp;

	if (!cookie)
		return;

	if (cookie->type == IOMMU_DMA_IOVA_COOKIE && cookie->iovad.granule)
		put_iova_domain(&cookie->iovad);

	list_for_each_entry_safe(msi, tmp, &cookie->msi_page_list, list) {
		list_del(&msi->list);
		kfree(msi);
	}
	kfree(cookie);
	domain->iova_cookie = NULL;
}
EXPORT_SYMBOL(iommu_put_dma_cookie);

/**
 * iommu_dma_get_resv_regions - Reserved region driver helper
 * @dev: Device from iommu_get_resv_regions()
 * @list: Reserved region list from iommu_get_resv_regions()
 *
 * IOMMU drivers can use this to implement their .get_resv_regions callback
 * for general non-IOMMU-specific reservations. Currently, this covers GICv3
 * ITS region reservation on ACPI based ARM platforms that may require HW MSI
 * reservation.
 */
void iommu_dma_get_resv_regions(struct device *dev, struct list_head *list)
{

	if (!is_of_node(dev_iommu_fwspec_get(dev)->iommu_fwnode))
		iort_iommu_msi_get_resv_regions(dev, list);

}
EXPORT_SYMBOL(iommu_dma_get_resv_regions);

static int cookie_init_hw_msi_region(struct iommu_dma_cookie *cookie,
		phys_addr_t start, phys_addr_t end)
{
	struct iova_domain *iovad = &cookie->iovad;
	struct iommu_dma_msi_page *msi_page;
	int i, num_pages;

	start -= iova_offset(iovad, start);
	num_pages = iova_align(iovad, end - start) >> iova_shift(iovad);

	for (i = 0; i < num_pages; i++) {
		msi_page = kmalloc(sizeof(*msi_page), GFP_KERNEL);
		if (!msi_page)
			return -ENOMEM;

		msi_page->phys = start;
		msi_page->iova = start;
		INIT_LIST_HEAD(&msi_page->list);
		list_add(&msi_page->list, &cookie->msi_page_list);
		start += iovad->granule;
	}

	return 0;
}

static int iova_reserve_pci_windows(struct pci_dev *dev,
		struct iova_domain *iovad)
{
	struct pci_host_bridge *bridge = pci_find_host_bridge(dev->bus);
	struct resource_entry *window;
	unsigned long lo, hi;
	phys_addr_t start = 0, end;

	resource_list_for_each_entry(window, &bridge->windows) {
		if (resource_type(window->res) != IORESOURCE_MEM)
			continue;

		lo = iova_pfn(iovad, window->res->start - window->offset);
		hi = iova_pfn(iovad, window->res->end - window->offset);
		reserve_iova(iovad, lo, hi);
	}

	/* Get reserved DMA windows from host bridge */
	resource_list_for_each_entry(window, &bridge->dma_ranges) {
		end = window->res->start - window->offset;
resv_iova:
		if (end > start) {
			lo = iova_pfn(iovad, start);
			hi = iova_pfn(iovad, end);
			reserve_iova(iovad, lo, hi);
		} else if (end < start) {
			/* dma_ranges list should be sorted */
			dev_err(&dev->dev,
				"Failed to reserve IOVA [%pa-%pa]\n",
				&start, &end);
			return -EINVAL;
		}

		start = window->res->end - window->offset + 1;
		/* If window is last entry */
		if (window->node.next == &bridge->dma_ranges &&
		    end != ~(phys_addr_t)0) {
			end = ~(phys_addr_t)0;
			goto resv_iova;
		}
	}

	return 0;
}

static int iova_reserve_iommu_regions(struct device *dev,
		struct iommu_domain *domain)
{
	struct iommu_dma_cookie *cookie = domain->iova_cookie;
	struct iova_domain *iovad = &cookie->iovad;
	struct iommu_resv_region *region;
	LIST_HEAD(resv_regions);
	int ret = 0;

	if (dev_is_pci(dev)) {
		ret = iova_reserve_pci_windows(to_pci_dev(dev), iovad);
		if (ret)
			return ret;
	}

	iommu_get_resv_regions(dev, &resv_regions);
	list_for_each_entry(region, &resv_regions, list) {
		unsigned long lo, hi;

		/* We ARE the software that manages these! */
		if (region->type == IOMMU_RESV_SW_MSI)
			continue;

		lo = iova_pfn(iovad, region->start);
		hi = iova_pfn(iovad, region->start + region->length - 1);
		reserve_iova(iovad, lo, hi);

		if (region->type == IOMMU_RESV_MSI)
			ret = cookie_init_hw_msi_region(cookie, region->start,
					region->start + region->length);
		if (ret)
			break;
	}
	iommu_put_resv_regions(dev, &resv_regions);

	return ret;
}

static void iommu_dma_flush_iotlb_all(struct iova_domain *iovad)
{
	struct iommu_dma_cookie *cookie;
	struct iommu_domain *domain;

	cookie = container_of(iovad, struct iommu_dma_cookie, iovad);
	domain = cookie->fq_domain;
	/*
	 * The IOMMU driver supporting DOMAIN_ATTR_DMA_USE_FLUSH_QUEUE
	 * implies that ops->flush_iotlb_all must be non-NULL.
	 */
	domain->ops->flush_iotlb_all(domain);
}

/**
 * iommu_dma_init_domain - Initialise a DMA mapping domain
 * @domain: IOMMU domain previously prepared by iommu_get_dma_cookie()
 * @base: IOVA at which the mappable address space starts
 * @size: Size of IOVA space
 * @dev: Device the domain is being initialised for
 *
 * @base and @size should be exact multiples of IOMMU page granularity to
 * avoid rounding surprises. If necessary, we reserve the page at address 0
 * to ensure it is an invalid IOVA. It is safe to reinitialise a domain, but
 * any change which could make prior IOVAs invalid will fail.
 */
static int iommu_dma_init_domain(struct iommu_domain *domain, dma_addr_t base,
		u64 size, struct device *dev)
{
	struct iommu_dma_cookie *cookie = domain->iova_cookie;
	unsigned long order, base_pfn;
	struct iova_domain *iovad;
	int attr;

	if (!cookie || cookie->type != IOMMU_DMA_IOVA_COOKIE)
		return -EINVAL;

	iovad = &cookie->iovad;

	/* Use the smallest supported page size for IOVA granularity */
	order = __ffs(domain->pgsize_bitmap);
	base_pfn = max_t(unsigned long, 1, base >> order);

	/* Check the domain allows at least some access to the device... */
	if (domain->geometry.force_aperture) {
		if (base > domain->geometry.aperture_end ||
		    base + size <= domain->geometry.aperture_start) {
			pr_warn("specified DMA range outside IOMMU capability\n");
			return -EFAULT;
		}
		/* ...then finally give it a kicking to make sure it fits */
		base_pfn = max_t(unsigned long, base_pfn,
				domain->geometry.aperture_start >> order);
	}

	/* start_pfn is always nonzero for an already-initialised domain */
	if (iovad->start_pfn) {
		if (1UL << order != iovad->granule ||
		    base_pfn != iovad->start_pfn) {
			pr_warn("Incompatible range for DMA domain\n");
			return -EFAULT;
		}

		return 0;
	}

	init_iova_domain(iovad, 1UL << order, base_pfn);

	if (!cookie->fq_domain && !iommu_domain_get_attr(domain,
			DOMAIN_ATTR_DMA_USE_FLUSH_QUEUE, &attr) && attr) {
		if (init_iova_flush_queue(iovad, iommu_dma_flush_iotlb_all,
					NULL))
			pr_warn("iova flush queue initialization failed\n");
		else
			cookie->fq_domain = domain;
	}

	if (!dev)
		return 0;

	return iova_reserve_iommu_regions(dev, domain);
}

static int iommu_dma_deferred_attach(struct device *dev,
		struct iommu_domain *domain)
{
	const struct iommu_ops *ops = domain->ops;

	if (!is_kdump_kernel())
		return 0;

	if (unlikely(ops->is_attach_deferred &&
			ops->is_attach_deferred(domain, dev)))
		return iommu_attach_device(domain, dev);

	return 0;
}

/*
 * Should be called prior to using dma-apis
 */
int iommu_dma_reserve_iova(struct device *dev, dma_addr_t base,
			   u64 size)
{
	struct iommu_domain *domain;
	struct iommu_dma_cookie *cookie;
	struct iova_domain *iovad;
	unsigned long pfn_lo, pfn_hi;

	domain = iommu_get_domain_for_dev(dev);
	if (!domain || !domain->iova_cookie)
		return -EINVAL;

	cookie = domain->iova_cookie;
	iovad = &cookie->iovad;

	/* iova will be freed automatically by put_iova_domain() */
	pfn_lo = iova_pfn(iovad, base);
	pfn_hi = iova_pfn(iovad, base + size - 1);
	if (!reserve_iova(iovad, pfn_lo, pfn_hi))
		return -EINVAL;

	return 0;
}
<<<<<<< HEAD
EXPORT_SYMBOL_GPL(iommu_dma_reserve_iova);
=======
EXPORT_SYMBOL(iommu_dma_reserve_iova);
>>>>>>> 334f1c6b

/*
 * Should be called prior to using dma-apis.
 */
int iommu_dma_enable_best_fit_algo(struct device *dev)
{
	struct iommu_domain *domain;
	struct iova_domain *iovad;

	domain = iommu_get_domain_for_dev(dev);
	if (!domain || !domain->iova_cookie)
		return -EINVAL;

	iovad = &((struct iommu_dma_cookie *)domain->iova_cookie)->iovad;
	iovad->best_fit = true;
	return 0;
}
EXPORT_SYMBOL(iommu_dma_enable_best_fit_algo);

/**
 * dma_info_to_prot - Translate DMA API directions and attributes to IOMMU API
 *                    page flags.
 * @dir: Direction of DMA transfer
 * @coherent: Is the DMA master cache-coherent?
 * @attrs: DMA attributes for the mapping
 *
 * Return: corresponding IOMMU API page protection flags
 */
static int dma_info_to_prot(enum dma_data_direction dir, bool coherent,
		     unsigned long attrs)
{
	int prot = coherent ? IOMMU_CACHE : 0;

	if (attrs & DMA_ATTR_PRIVILEGED)
		prot |= IOMMU_PRIV;
	if (attrs & DMA_ATTR_SYS_CACHE_ONLY)
		prot |= IOMMU_SYS_CACHE;
	if (attrs & DMA_ATTR_SYS_CACHE_ONLY_NWA)
		prot |= IOMMU_SYS_CACHE_NWA;

	switch (dir) {
	case DMA_BIDIRECTIONAL:
		return prot | IOMMU_READ | IOMMU_WRITE;
	case DMA_TO_DEVICE:
		return prot | IOMMU_READ;
	case DMA_FROM_DEVICE:
		return prot | IOMMU_WRITE;
	default:
		return 0;
	}
}

static dma_addr_t iommu_dma_alloc_iova(struct iommu_domain *domain,
		size_t size, u64 dma_limit, struct device *dev)
{
	struct iommu_dma_cookie *cookie = domain->iova_cookie;
	struct iova_domain *iovad = &cookie->iovad;
	unsigned long shift, iova_len, iova = 0;

	if (cookie->type == IOMMU_DMA_MSI_COOKIE) {
		cookie->msi_iova += size;
		return cookie->msi_iova - size;
	}

	shift = iova_shift(iovad);
	iova_len = size >> shift;
	/*
	 * Freeing non-power-of-two-sized allocations back into the IOVA caches
	 * will come back to bite us badly, so we have to waste a bit of space
	 * rounding up anything cacheable to make sure that can't happen. The
	 * order of the unadjusted size will still match upon freeing.
	 */
	if (iova_len < (1 << (IOVA_RANGE_CACHE_MAX_SIZE - 1)))
		iova_len = roundup_pow_of_two(iova_len);

	dma_limit = min_not_zero(dma_limit, dev->bus_dma_limit);

	if (domain->geometry.force_aperture)
		dma_limit = min(dma_limit, (u64)domain->geometry.aperture_end);

	/* Try to get PCI devices a SAC address */
	if (dma_limit > DMA_BIT_MASK(32) && dev_is_pci(dev))
		iova = alloc_iova_fast(iovad, iova_len,
				       DMA_BIT_MASK(32) >> shift, false);

	if (!iova)
		iova = alloc_iova_fast(iovad, iova_len, dma_limit >> shift,
				       true);

	trace_android_vh_iommu_alloc_iova(dev, (dma_addr_t)iova << shift, size);
<<<<<<< HEAD
	trace_android_vh_iommu_iovad_alloc_iova(dev, iovad, (dma_addr_t)iova << shift, size);
=======
>>>>>>> 334f1c6b

	return (dma_addr_t)iova << shift;
}

static void iommu_dma_free_iova(struct iommu_dma_cookie *cookie,
		dma_addr_t iova, size_t size)
{
	struct iova_domain *iovad = &cookie->iovad;

	/* The MSI case is only ever cleaning up its most recent allocation */
	if (cookie->type == IOMMU_DMA_MSI_COOKIE)
		cookie->msi_iova -= size;
	else if (cookie->fq_domain)	/* non-strict mode */
		queue_iova(iovad, iova_pfn(iovad, iova),
				size >> iova_shift(iovad), 0);
	else
		free_iova_fast(iovad, iova_pfn(iovad, iova),
				size >> iova_shift(iovad));

	trace_android_vh_iommu_free_iova(iova, size);
<<<<<<< HEAD
	trace_android_vh_iommu_iovad_free_iova(iovad, iova, size);
=======
>>>>>>> 334f1c6b
}

static void __iommu_dma_unmap(struct device *dev, dma_addr_t dma_addr,
		size_t size)
{
	struct iommu_domain *domain = iommu_get_dma_domain(dev);
	struct iommu_dma_cookie *cookie = domain->iova_cookie;
	struct iova_domain *iovad = &cookie->iovad;
	size_t iova_off = iova_offset(iovad, dma_addr);
	struct iommu_iotlb_gather iotlb_gather;
	size_t unmapped;

	dma_addr -= iova_off;
	size = iova_align(iovad, size + iova_off);
	iommu_iotlb_gather_init(&iotlb_gather);

	unmapped = iommu_unmap_fast(domain, dma_addr, size, &iotlb_gather);
	WARN_ON(unmapped != size);

	if (!cookie->fq_domain)
		iommu_iotlb_sync(domain, &iotlb_gather);
	iommu_dma_free_iova(cookie, dma_addr, size);
}

static dma_addr_t __iommu_dma_map(struct device *dev, phys_addr_t phys,
		size_t size, int prot, u64 dma_mask)
{
	struct iommu_domain *domain = iommu_get_dma_domain(dev);
	struct iommu_dma_cookie *cookie = domain->iova_cookie;
	struct iova_domain *iovad = &cookie->iovad;
	size_t iova_off = iova_offset(iovad, phys);
	dma_addr_t iova;

	if (unlikely(iommu_dma_deferred_attach(dev, domain)))
		return DMA_MAPPING_ERROR;

	size = iova_align(iovad, size + iova_off);

	iova = iommu_dma_alloc_iova(domain, size, dma_mask, dev);
	if (!iova)
		return DMA_MAPPING_ERROR;

	if (iommu_map_atomic(domain, iova, phys - iova_off, size, prot)) {
		iommu_dma_free_iova(cookie, iova, size);
		return DMA_MAPPING_ERROR;
	}
	return iova + iova_off;
}

static void __iommu_dma_free_pages(struct page **pages, int count)
{
	while (count--)
		__free_page(pages[count]);
	kvfree(pages);
}

static struct page **__iommu_dma_alloc_pages(struct device *dev,
		unsigned int count, unsigned long order_mask, gfp_t gfp)
{
	struct page **pages;
	unsigned int i = 0, nid = dev_to_node(dev);

	order_mask &= (2U << MAX_ORDER) - 1;
	if (!order_mask)
		return NULL;

	pages = kvzalloc(count * sizeof(*pages), GFP_KERNEL);
	if (!pages)
		return NULL;

	/* IOMMU can map any pages, so himem can also be used here */
	gfp |= __GFP_NOWARN | __GFP_HIGHMEM;

	/* It makes no sense to muck about with huge pages */
	gfp &= ~__GFP_COMP;

	while (count) {
		struct page *page = NULL;
		unsigned int order_size;

		/*
		 * Higher-order allocations are a convenience rather
		 * than a necessity, hence using __GFP_NORETRY until
		 * falling back to minimum-order allocations.
		 */
		for (order_mask &= (2U << __fls(count)) - 1;
		     order_mask; order_mask &= ~order_size) {
			unsigned int order = __fls(order_mask);
			gfp_t alloc_flags = gfp;

			order_size = 1U << order;
			if (order_mask > order_size)
				alloc_flags |= __GFP_NORETRY;
			page = alloc_pages_node(nid, alloc_flags, order);
			if (!page)
				continue;
			if (order)
				split_page(page, order);
			break;
		}
		if (!page) {
			__iommu_dma_free_pages(pages, i);
			return NULL;
		}
		count -= order_size;
		while (order_size--)
			pages[i++] = page++;
	}
	return pages;
}

/**
 * iommu_dma_alloc_remap - Allocate and map a buffer contiguous in IOVA space
 * @dev: Device to allocate memory for. Must be a real device
 *	 attached to an iommu_dma_domain
 * @size: Size of buffer in bytes
 * @dma_handle: Out argument for allocated DMA handle
 * @gfp: Allocation flags
 * @prot: pgprot_t to use for the remapped mapping
 * @attrs: DMA attributes for this allocation
 *
 * If @size is less than PAGE_SIZE, then a full CPU page will be allocated,
 * but an IOMMU which supports smaller pages might not map the whole thing.
 *
 * Return: Mapped virtual address, or NULL on failure.
 */
static void *iommu_dma_alloc_remap(struct device *dev, size_t size,
		dma_addr_t *dma_handle, gfp_t gfp, pgprot_t prot,
		unsigned long attrs)
{
	struct iommu_domain *domain = iommu_get_dma_domain(dev);
	struct iommu_dma_cookie *cookie = domain->iova_cookie;
	struct iova_domain *iovad = &cookie->iovad;
	bool coherent = dev_is_dma_coherent(dev);
	int ioprot = dma_info_to_prot(DMA_BIDIRECTIONAL, coherent, attrs);
	unsigned int count, min_size, alloc_sizes = domain->pgsize_bitmap;
	struct page **pages;
	struct sg_table sgt;
	dma_addr_t iova;
	void *vaddr;

	*dma_handle = DMA_MAPPING_ERROR;

	if (unlikely(iommu_dma_deferred_attach(dev, domain)))
		return NULL;

	min_size = alloc_sizes & -alloc_sizes;
	if (min_size < PAGE_SIZE) {
		min_size = PAGE_SIZE;
		alloc_sizes |= PAGE_SIZE;
	} else {
		size = ALIGN(size, min_size);
	}
	if (attrs & DMA_ATTR_ALLOC_SINGLE_PAGES)
		alloc_sizes = min_size;

	count = PAGE_ALIGN(size) >> PAGE_SHIFT;
	pages = __iommu_dma_alloc_pages(dev, count, alloc_sizes >> PAGE_SHIFT,
					gfp);
	if (!pages)
		return NULL;

	size = iova_align(iovad, size);
	iova = iommu_dma_alloc_iova(domain, size, dev->coherent_dma_mask, dev);
	if (!iova)
		goto out_free_pages;

	if (sg_alloc_table_from_pages(&sgt, pages, count, 0, size, GFP_KERNEL))
		goto out_free_iova;

	if (!(ioprot & IOMMU_CACHE)) {
		struct scatterlist *sg;
		int i;

		for_each_sg(sgt.sgl, sg, sgt.orig_nents, i)
			arch_dma_prep_coherent(sg_page(sg), sg->length);
	}

	if (iommu_map_sg_atomic(domain, iova, sgt.sgl, sgt.orig_nents, ioprot)
			< size)
		goto out_free_sg;

	vaddr = dma_common_pages_remap(pages, size, prot,
			__builtin_return_address(0));
	if (!vaddr)
		goto out_unmap;

	*dma_handle = iova;
	sg_free_table(&sgt);
	return vaddr;

out_unmap:
	__iommu_dma_unmap(dev, iova, size);
out_free_sg:
	sg_free_table(&sgt);
out_free_iova:
	iommu_dma_free_iova(cookie, iova, size);
out_free_pages:
	__iommu_dma_free_pages(pages, count);
	return NULL;
}

/**
 * __iommu_dma_mmap - Map a buffer into provided user VMA
 * @pages: Array representing buffer from __iommu_dma_alloc()
 * @size: Size of buffer in bytes
 * @vma: VMA describing requested userspace mapping
 *
 * Maps the pages of the buffer in @pages into @vma. The caller is responsible
 * for verifying the correct size and protection of @vma beforehand.
 */
static int __iommu_dma_mmap(struct page **pages, size_t size,
		struct vm_area_struct *vma)
{
	return vm_map_pages(vma, pages, PAGE_ALIGN(size) >> PAGE_SHIFT);
}

static void iommu_dma_sync_single_for_cpu(struct device *dev,
		dma_addr_t dma_handle, size_t size, enum dma_data_direction dir)
{
	phys_addr_t phys;

	if (dev_is_dma_coherent(dev))
		return;

	phys = iommu_iova_to_phys(iommu_get_dma_domain(dev), dma_handle);
	arch_sync_dma_for_cpu(phys, size, dir);
}

static void iommu_dma_sync_single_for_device(struct device *dev,
		dma_addr_t dma_handle, size_t size, enum dma_data_direction dir)
{
	phys_addr_t phys;

	if (dev_is_dma_coherent(dev))
		return;

	phys = iommu_iova_to_phys(iommu_get_dma_domain(dev), dma_handle);
	arch_sync_dma_for_device(phys, size, dir);
}

static void iommu_dma_sync_sg_for_cpu(struct device *dev,
		struct scatterlist *sgl, int nelems,
		enum dma_data_direction dir)
{
	struct scatterlist *sg;
	int i;

	if (dev_is_dma_coherent(dev))
		return;

	for_each_sg(sgl, sg, nelems, i)
		arch_sync_dma_for_cpu(sg_phys(sg), sg->length, dir);
}

static void iommu_dma_sync_sg_for_device(struct device *dev,
		struct scatterlist *sgl, int nelems,
		enum dma_data_direction dir)
{
	struct scatterlist *sg;
	int i;

	if (dev_is_dma_coherent(dev))
		return;

	for_each_sg(sgl, sg, nelems, i)
		arch_sync_dma_for_device(sg_phys(sg), sg->length, dir);
}

static dma_addr_t iommu_dma_map_page(struct device *dev, struct page *page,
		unsigned long offset, size_t size, enum dma_data_direction dir,
		unsigned long attrs)
{
	phys_addr_t phys = page_to_phys(page) + offset;
	bool coherent = dev_is_dma_coherent(dev);
	int prot = dma_info_to_prot(dir, coherent, attrs);
	dma_addr_t dma_handle;

	dma_handle = __iommu_dma_map(dev, phys, size, prot, dma_get_mask(dev));
	if (!coherent && !(attrs & DMA_ATTR_SKIP_CPU_SYNC) &&
	    dma_handle != DMA_MAPPING_ERROR)
		arch_sync_dma_for_device(phys, size, dir);
	return dma_handle;
}

static void iommu_dma_unmap_page(struct device *dev, dma_addr_t dma_handle,
		size_t size, enum dma_data_direction dir, unsigned long attrs)
{
	if (!(attrs & DMA_ATTR_SKIP_CPU_SYNC))
		iommu_dma_sync_single_for_cpu(dev, dma_handle, size, dir);
	__iommu_dma_unmap(dev, dma_handle, size);
}

/*
 * Prepare a successfully-mapped scatterlist to give back to the caller.
 *
 * At this point the segments are already laid out by iommu_dma_map_sg() to
 * avoid individually crossing any boundaries, so we merely need to check a
 * segment's start address to avoid concatenating across one.
 */
static int __finalise_sg(struct device *dev, struct scatterlist *sg, int nents,
		dma_addr_t dma_addr)
{
	struct scatterlist *s, *cur = sg;
	unsigned long seg_mask = dma_get_seg_boundary(dev);
	unsigned int cur_len = 0, max_len = dma_get_max_seg_size(dev);
	int i, count = 0;

	for_each_sg(sg, s, nents, i) {
		/* Restore this segment's original unaligned fields first */
		unsigned int s_iova_off = sg_dma_address(s);
		unsigned int s_length = sg_dma_len(s);
		unsigned int s_iova_len = s->length;

		s->offset += s_iova_off;
		s->length = s_length;
		sg_dma_address(s) = DMA_MAPPING_ERROR;
		sg_dma_len(s) = 0;

		/*
		 * Now fill in the real DMA data. If...
		 * - there is a valid output segment to append to
		 * - and this segment starts on an IOVA page boundary
		 * - but doesn't fall at a segment boundary
		 * - and wouldn't make the resulting output segment too long
		 */
		if (cur_len && !s_iova_off && (dma_addr & seg_mask) &&
		    (max_len - cur_len >= s_length)) {
			/* ...then concatenate it with the previous one */
			cur_len += s_length;
		} else {
			/* Otherwise start the next output segment */
			if (i > 0)
				cur = sg_next(cur);
			cur_len = s_length;
			count++;

			sg_dma_address(cur) = dma_addr + s_iova_off;
		}

		sg_dma_len(cur) = cur_len;
		dma_addr += s_iova_len;

		if (s_length + s_iova_off < s_iova_len)
			cur_len = 0;
	}
	return count;
}

/*
 * If mapping failed, then just restore the original list,
 * but making sure the DMA fields are invalidated.
 */
static void __invalidate_sg(struct scatterlist *sg, int nents)
{
	struct scatterlist *s;
	int i;

	for_each_sg(sg, s, nents, i) {
		if (sg_dma_address(s) != DMA_MAPPING_ERROR)
			s->offset += sg_dma_address(s);
		if (sg_dma_len(s))
			s->length = sg_dma_len(s);
		sg_dma_address(s) = DMA_MAPPING_ERROR;
		sg_dma_len(s) = 0;
	}
}

/*
 * The DMA API client is passing in a scatterlist which could describe
 * any old buffer layout, but the IOMMU API requires everything to be
 * aligned to IOMMU pages. Hence the need for this complicated bit of
 * impedance-matching, to be able to hand off a suitably-aligned list,
 * but still preserve the original offsets and sizes for the caller.
 */
static int iommu_dma_map_sg(struct device *dev, struct scatterlist *sg,
		int nents, enum dma_data_direction dir, unsigned long attrs)
{
	struct iommu_domain *domain = iommu_get_dma_domain(dev);
	struct iommu_dma_cookie *cookie = domain->iova_cookie;
	struct iova_domain *iovad = &cookie->iovad;
	struct scatterlist *s, *prev = NULL;
	int prot = dma_info_to_prot(dir, dev_is_dma_coherent(dev), attrs);
	dma_addr_t iova;
	size_t iova_len = 0;
	unsigned long mask = dma_get_seg_boundary(dev);
	int i;

	if (unlikely(iommu_dma_deferred_attach(dev, domain)))
		return 0;

	if (!(attrs & DMA_ATTR_SKIP_CPU_SYNC))
		iommu_dma_sync_sg_for_device(dev, sg, nents, dir);

	/*
	 * Work out how much IOVA space we need, and align the segments to
	 * IOVA granules for the IOMMU driver to handle. With some clever
	 * trickery we can modify the list in-place, but reversibly, by
	 * stashing the unaligned parts in the as-yet-unused DMA fields.
	 */
	for_each_sg(sg, s, nents, i) {
		size_t s_iova_off = iova_offset(iovad, s->offset);
		size_t s_length = s->length;
		size_t pad_len = (mask - iova_len + 1) & mask;

		sg_dma_address(s) = s_iova_off;
		sg_dma_len(s) = s_length;
		s->offset -= s_iova_off;
		s_length = iova_align(iovad, s_length + s_iova_off);
		s->length = s_length;

		/*
		 * Due to the alignment of our single IOVA allocation, we can
		 * depend on these assumptions about the segment boundary mask:
		 * - If mask size >= IOVA size, then the IOVA range cannot
		 *   possibly fall across a boundary, so we don't care.
		 * - If mask size < IOVA size, then the IOVA range must start
		 *   exactly on a boundary, therefore we can lay things out
		 *   based purely on segment lengths without needing to know
		 *   the actual addresses beforehand.
		 * - The mask must be a power of 2, so pad_len == 0 if
		 *   iova_len == 0, thus we cannot dereference prev the first
		 *   time through here (i.e. before it has a meaningful value).
		 */
		if (pad_len && pad_len < s_length - 1) {
			prev->length += pad_len;
			iova_len += pad_len;
		}

		iova_len += s_length;
		prev = s;
	}

	iova = iommu_dma_alloc_iova(domain, iova_len, dma_get_mask(dev), dev);
	if (!iova)
		goto out_restore_sg;

	/*
	 * We'll leave any physical concatenation to the IOMMU driver's
	 * implementation - it knows better than we do.
	 */
	if (iommu_map_sg_atomic(domain, iova, sg, nents, prot) < iova_len)
		goto out_free_iova;

	return __finalise_sg(dev, sg, nents, iova);

out_free_iova:
	iommu_dma_free_iova(cookie, iova, iova_len);
out_restore_sg:
	__invalidate_sg(sg, nents);
	return 0;
}

static void iommu_dma_unmap_sg(struct device *dev, struct scatterlist *sg,
		int nents, enum dma_data_direction dir, unsigned long attrs)
{
	dma_addr_t start, end;
	struct scatterlist *tmp;
	int i;

	if (!(attrs & DMA_ATTR_SKIP_CPU_SYNC))
		iommu_dma_sync_sg_for_cpu(dev, sg, nents, dir);

	/*
	 * The scatterlist segments are mapped into a single
	 * contiguous IOVA allocation, so this is incredibly easy.
	 */
	start = sg_dma_address(sg);
	for_each_sg(sg_next(sg), tmp, nents - 1, i) {
		if (sg_dma_len(tmp) == 0)
			break;
		sg = tmp;
	}
	end = sg_dma_address(sg) + sg_dma_len(sg);
	__iommu_dma_unmap(dev, start, end - start);
}

static dma_addr_t iommu_dma_map_resource(struct device *dev, phys_addr_t phys,
		size_t size, enum dma_data_direction dir, unsigned long attrs)
{
	return __iommu_dma_map(dev, phys, size,
			dma_info_to_prot(dir, false, attrs) | IOMMU_MMIO,
			dma_get_mask(dev));
}

static void iommu_dma_unmap_resource(struct device *dev, dma_addr_t handle,
		size_t size, enum dma_data_direction dir, unsigned long attrs)
{
	__iommu_dma_unmap(dev, handle, size);
}

static void __iommu_dma_free(struct device *dev, size_t size, void *cpu_addr)
{
	size_t alloc_size = PAGE_ALIGN(size);
	int count = alloc_size >> PAGE_SHIFT;
	struct page *page = NULL, **pages = NULL;

	/* Non-coherent atomic allocation? Easy */
	if (IS_ENABLED(CONFIG_DMA_DIRECT_REMAP) &&
	    dma_free_from_pool(dev, cpu_addr, alloc_size))
		return;

	if (IS_ENABLED(CONFIG_DMA_REMAP) && is_vmalloc_addr(cpu_addr)) {
		/*
		 * If it the address is remapped, then it's either non-coherent
		 * or highmem CMA, or an iommu_dma_alloc_remap() construction.
		 */
		pages = dma_common_find_pages(cpu_addr);
		if (!pages)
			page = vmalloc_to_page(cpu_addr);
		dma_common_free_remap(cpu_addr, alloc_size);
	} else {
		/* Lowmem means a coherent atomic or CMA allocation */
		page = virt_to_page(cpu_addr);
	}

	if (pages)
		__iommu_dma_free_pages(pages, count);
	if (page)
		dma_free_contiguous(dev, page, alloc_size);
}

static void iommu_dma_free(struct device *dev, size_t size, void *cpu_addr,
		dma_addr_t handle, unsigned long attrs)
{
	__iommu_dma_unmap(dev, handle, size);
	__iommu_dma_free(dev, size, cpu_addr);
}

static void *iommu_dma_alloc_pages(struct device *dev, size_t size,
		struct page **pagep, gfp_t gfp, unsigned long attrs)
{
	bool coherent = dev_is_dma_coherent(dev);
	size_t alloc_size = PAGE_ALIGN(size);
	int node = dev_to_node(dev);
	struct page *page = NULL;
	void *cpu_addr;

	page = dma_alloc_contiguous(dev, alloc_size, gfp);
	if (!page)
		page = alloc_pages_node(node, gfp, get_order(alloc_size));
	if (!page)
		return NULL;

	if (IS_ENABLED(CONFIG_DMA_REMAP) && (!coherent || PageHighMem(page))) {
		pgprot_t prot = dma_pgprot(dev, PAGE_KERNEL, attrs);

		cpu_addr = dma_common_contiguous_remap(page, alloc_size,
				prot, __builtin_return_address(0));
		if (!cpu_addr)
			goto out_free_pages;

		if (!coherent)
			arch_dma_prep_coherent(page, size);
	} else {
		cpu_addr = page_address(page);
	}

	*pagep = page;
	memset(cpu_addr, 0, alloc_size);
	return cpu_addr;
out_free_pages:
	dma_free_contiguous(dev, page, alloc_size);
	return NULL;
}

static void *iommu_dma_alloc(struct device *dev, size_t size,
		dma_addr_t *handle, gfp_t gfp, unsigned long attrs)
{
	bool coherent = dev_is_dma_coherent(dev);
	int ioprot = dma_info_to_prot(DMA_BIDIRECTIONAL, coherent, attrs);
	struct page *page = NULL;
	void *cpu_addr;

	gfp |= __GFP_ZERO;

	if (IS_ENABLED(CONFIG_DMA_REMAP) && gfpflags_allow_blocking(gfp) &&
	    !(attrs & DMA_ATTR_FORCE_CONTIGUOUS)) {
		return iommu_dma_alloc_remap(dev, size, handle, gfp,
				dma_pgprot(dev, PAGE_KERNEL, attrs), attrs);
	}

	if (IS_ENABLED(CONFIG_DMA_DIRECT_REMAP) &&
	    !gfpflags_allow_blocking(gfp) && !coherent)
		page = dma_alloc_from_pool(dev, PAGE_ALIGN(size), &cpu_addr,
					       gfp, NULL);
	else
		cpu_addr = iommu_dma_alloc_pages(dev, size, &page, gfp, attrs);
	if (!cpu_addr)
		return NULL;

	*handle = __iommu_dma_map(dev, page_to_phys(page), size, ioprot,
			dev->coherent_dma_mask);
	if (*handle == DMA_MAPPING_ERROR) {
		__iommu_dma_free(dev, size, cpu_addr);
		return NULL;
	}

	return cpu_addr;
}

#ifdef CONFIG_DMA_REMAP
static void *iommu_dma_alloc_noncoherent(struct device *dev, size_t size,
		dma_addr_t *handle, enum dma_data_direction dir, gfp_t gfp)
{
	if (!gfpflags_allow_blocking(gfp)) {
		struct page *page;

		page = dma_common_alloc_pages(dev, size, handle, dir, gfp);
		if (!page)
			return NULL;
		return page_address(page);
	}

	return iommu_dma_alloc_remap(dev, size, handle, gfp | __GFP_ZERO,
				     PAGE_KERNEL, 0);
}

static void iommu_dma_free_noncoherent(struct device *dev, size_t size,
		void *cpu_addr, dma_addr_t handle, enum dma_data_direction dir)
{
	__iommu_dma_unmap(dev, handle, size);
	__iommu_dma_free(dev, size, cpu_addr);
}
#else
#define iommu_dma_alloc_noncoherent		NULL
#define iommu_dma_free_noncoherent		NULL
#endif /* CONFIG_DMA_REMAP */

static int iommu_dma_mmap(struct device *dev, struct vm_area_struct *vma,
		void *cpu_addr, dma_addr_t dma_addr, size_t size,
		unsigned long attrs)
{
	unsigned long nr_pages = PAGE_ALIGN(size) >> PAGE_SHIFT;
	unsigned long pfn, off = vma->vm_pgoff;
	int ret;

	vma->vm_page_prot = dma_pgprot(dev, vma->vm_page_prot, attrs);

	if (dma_mmap_from_dev_coherent(dev, vma, cpu_addr, size, &ret))
		return ret;

	if (off >= nr_pages || vma_pages(vma) > nr_pages - off)
		return -ENXIO;

	if (IS_ENABLED(CONFIG_DMA_REMAP) && is_vmalloc_addr(cpu_addr)) {
		struct page **pages = dma_common_find_pages(cpu_addr);

		if (pages)
			return __iommu_dma_mmap(pages, size, vma);
		pfn = vmalloc_to_pfn(cpu_addr);
	} else {
		pfn = page_to_pfn(virt_to_page(cpu_addr));
	}

	return remap_pfn_range(vma, vma->vm_start, pfn + off,
			       vma->vm_end - vma->vm_start,
			       vma->vm_page_prot);
}

static int iommu_dma_get_sgtable(struct device *dev, struct sg_table *sgt,
		void *cpu_addr, dma_addr_t dma_addr, size_t size,
		unsigned long attrs)
{
	struct page *page;
	int ret;

	if (IS_ENABLED(CONFIG_DMA_REMAP) && is_vmalloc_addr(cpu_addr)) {
		struct page **pages = dma_common_find_pages(cpu_addr);

		if (pages) {
			return sg_alloc_table_from_pages(sgt, pages,
					PAGE_ALIGN(size) >> PAGE_SHIFT,
					0, size, GFP_KERNEL);
		}

		page = vmalloc_to_page(cpu_addr);
	} else {
		page = virt_to_page(cpu_addr);
	}

	ret = sg_alloc_table(sgt, 1, GFP_KERNEL);
	if (!ret)
		sg_set_page(sgt->sgl, page, PAGE_ALIGN(size), 0);
	return ret;
}

static unsigned long iommu_dma_get_merge_boundary(struct device *dev)
{
	struct iommu_domain *domain = iommu_get_dma_domain(dev);

	return (1UL << __ffs(domain->pgsize_bitmap)) - 1;
}

static const struct dma_map_ops iommu_dma_ops = {
	.alloc			= iommu_dma_alloc,
	.free			= iommu_dma_free,
	.alloc_pages		= dma_common_alloc_pages,
	.free_pages		= dma_common_free_pages,
	.alloc_noncoherent	= iommu_dma_alloc_noncoherent,
	.free_noncoherent	= iommu_dma_free_noncoherent,
	.mmap			= iommu_dma_mmap,
	.get_sgtable		= iommu_dma_get_sgtable,
	.map_page		= iommu_dma_map_page,
	.unmap_page		= iommu_dma_unmap_page,
	.map_sg			= iommu_dma_map_sg,
	.unmap_sg		= iommu_dma_unmap_sg,
	.sync_single_for_cpu	= iommu_dma_sync_single_for_cpu,
	.sync_single_for_device	= iommu_dma_sync_single_for_device,
	.sync_sg_for_cpu	= iommu_dma_sync_sg_for_cpu,
	.sync_sg_for_device	= iommu_dma_sync_sg_for_device,
	.map_resource		= iommu_dma_map_resource,
	.unmap_resource		= iommu_dma_unmap_resource,
	.get_merge_boundary	= iommu_dma_get_merge_boundary,
};

/*
 * The IOMMU core code allocates the default DMA domain, which the underlying
 * IOMMU driver needs to support via the dma-iommu layer.
 */
void iommu_setup_dma_ops(struct device *dev, u64 dma_base, u64 size)
{
	struct iommu_domain *domain = iommu_get_domain_for_dev(dev);

	if (!domain)
		goto out_err;

	/*
	 * The IOMMU core code allocates the default DMA domain, which the
	 * underlying IOMMU driver needs to support via the dma-iommu layer.
	 */
	if (domain->type == IOMMU_DOMAIN_DMA) {
		if (iommu_dma_init_domain(domain, dma_base, size, dev))
			goto out_err;
		dev->dma_ops = &iommu_dma_ops;
	}

	return;
out_err:
	 pr_warn("Failed to set up IOMMU for device %s; retaining platform DMA ops\n",
		 dev_name(dev));
}

static struct iommu_dma_msi_page *iommu_dma_get_msi_page(struct device *dev,
		phys_addr_t msi_addr, struct iommu_domain *domain)
{
	struct iommu_dma_cookie *cookie = domain->iova_cookie;
	struct iommu_dma_msi_page *msi_page;
	dma_addr_t iova;
	int prot = IOMMU_WRITE | IOMMU_NOEXEC | IOMMU_MMIO;
	size_t size = cookie_msi_granule(cookie);

	msi_addr &= ~(phys_addr_t)(size - 1);
	list_for_each_entry(msi_page, &cookie->msi_page_list, list)
		if (msi_page->phys == msi_addr)
			return msi_page;

	msi_page = kzalloc(sizeof(*msi_page), GFP_KERNEL);
	if (!msi_page)
		return NULL;

	iova = iommu_dma_alloc_iova(domain, size, dma_get_mask(dev), dev);
	if (!iova)
		goto out_free_page;

	if (iommu_map(domain, iova, msi_addr, size, prot))
		goto out_free_iova;

	INIT_LIST_HEAD(&msi_page->list);
	msi_page->phys = msi_addr;
	msi_page->iova = iova;
	list_add(&msi_page->list, &cookie->msi_page_list);
	return msi_page;

out_free_iova:
	iommu_dma_free_iova(cookie, iova, size);
out_free_page:
	kfree(msi_page);
	return NULL;
}

int iommu_dma_prepare_msi(struct msi_desc *desc, phys_addr_t msi_addr)
{
	struct device *dev = msi_desc_to_dev(desc);
	struct iommu_domain *domain = iommu_get_domain_for_dev(dev);
	struct iommu_dma_msi_page *msi_page;
	static DEFINE_MUTEX(msi_prepare_lock); /* see below */

	if (!domain || !domain->iova_cookie) {
		desc->iommu_cookie = NULL;
		return 0;
	}

	/*
	 * In fact the whole prepare operation should already be serialised by
	 * irq_domain_mutex further up the callchain, but that's pretty subtle
	 * on its own, so consider this locking as failsafe documentation...
	 */
	mutex_lock(&msi_prepare_lock);
	msi_page = iommu_dma_get_msi_page(dev, msi_addr, domain);
	mutex_unlock(&msi_prepare_lock);

	msi_desc_set_iommu_cookie(desc, msi_page);

	if (!msi_page)
		return -ENOMEM;
	return 0;
}

void iommu_dma_compose_msi_msg(struct msi_desc *desc,
			       struct msi_msg *msg)
{
	struct device *dev = msi_desc_to_dev(desc);
	const struct iommu_domain *domain = iommu_get_domain_for_dev(dev);
	const struct iommu_dma_msi_page *msi_page;

	msi_page = msi_desc_get_iommu_cookie(desc);

	if (!domain || !domain->iova_cookie || WARN_ON(!msi_page))
		return;

	msg->address_hi = upper_32_bits(msi_page->iova);
	msg->address_lo &= cookie_msi_granule(domain->iova_cookie) - 1;
	msg->address_lo += lower_32_bits(msi_page->iova);
}

static int iommu_dma_init(void)
{
	return iova_cache_get();
}
arch_initcall(iommu_dma_init);<|MERGE_RESOLUTION|>--- conflicted
+++ resolved
@@ -399,11 +399,7 @@
 
 	return 0;
 }
-<<<<<<< HEAD
-EXPORT_SYMBOL_GPL(iommu_dma_reserve_iova);
-=======
 EXPORT_SYMBOL(iommu_dma_reserve_iova);
->>>>>>> 334f1c6b
 
 /*
  * Should be called prior to using dma-apis.
@@ -494,10 +490,6 @@
 				       true);
 
 	trace_android_vh_iommu_alloc_iova(dev, (dma_addr_t)iova << shift, size);
-<<<<<<< HEAD
-	trace_android_vh_iommu_iovad_alloc_iova(dev, iovad, (dma_addr_t)iova << shift, size);
-=======
->>>>>>> 334f1c6b
 
 	return (dma_addr_t)iova << shift;
 }
@@ -518,10 +510,6 @@
 				size >> iova_shift(iovad));
 
 	trace_android_vh_iommu_free_iova(iova, size);
-<<<<<<< HEAD
-	trace_android_vh_iommu_iovad_free_iova(iovad, iova, size);
-=======
->>>>>>> 334f1c6b
 }
 
 static void __iommu_dma_unmap(struct device *dev, dma_addr_t dma_addr,
