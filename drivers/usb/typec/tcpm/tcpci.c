// SPDX-License-Identifier: GPL-2.0+
/*
 * Copyright 2015-2017 Google, Inc
 *
 * USB Type-C Port Controller Interface.
 */

#include <linux/delay.h>
#include <linux/kernel.h>
#include <linux/module.h>
#include <linux/i2c.h>
#include <linux/interrupt.h>
#include <linux/property.h>
#include <linux/regmap.h>
#include <linux/usb/pd.h>
#include <linux/usb/tcpm.h>
#include <linux/usb/typec.h>
#include <trace/hooks/typec.h>

#include "tcpci.h"

#define	PD_RETRY_COUNT_DEFAULT			3
#define	PD_RETRY_COUNT_3_0_OR_HIGHER		2
#define	AUTO_DISCHARGE_DEFAULT_THRESHOLD_MV	3500
#define	VSINKPD_MIN_IR_DROP_MV			750
#define	VSRC_NEW_MIN_PERCENT			95
#define	VSRC_VALID_MIN_MV			500
#define	VPPS_NEW_MIN_PERCENT			95
#define	VPPS_VALID_MIN_MV			100
#define	VSINKDISCONNECT_PD_MIN_PERCENT		90

#define tcpc_presenting_rd(reg, cc) \
	(!(TCPC_ROLE_CTRL_DRP & (reg)) && \
	 (((reg) & (TCPC_ROLE_CTRL_## cc ##_MASK << TCPC_ROLE_CTRL_## cc ##_SHIFT)) == \
	  (TCPC_ROLE_CTRL_CC_RD << TCPC_ROLE_CTRL_## cc ##_SHIFT)))
<<<<<<< HEAD

#define tcpc_presenting_cc1_rd(reg) \
	(!(TCPC_ROLE_CTRL_DRP & (reg)) && \
	 (((reg) & (TCPC_ROLE_CTRL_CC1_MASK << TCPC_ROLE_CTRL_CC1_SHIFT)) == \
	  (TCPC_ROLE_CTRL_CC_RD << TCPC_ROLE_CTRL_CC1_SHIFT)))
#define tcpc_presenting_cc2_rd(reg) \
	(!(TCPC_ROLE_CTRL_DRP & (reg)) && \
	 (((reg) & (TCPC_ROLE_CTRL_CC2_MASK << TCPC_ROLE_CTRL_CC2_SHIFT)) == \
	  (TCPC_ROLE_CTRL_CC_RD << TCPC_ROLE_CTRL_CC2_SHIFT)))
=======
>>>>>>> 754a0abe

struct tcpci {
	struct device *dev;

	struct tcpm_port *port;

	struct regmap *regmap;

	bool controls_vbus;

	struct tcpc_dev tcpc;
	struct tcpci_data *data;
};

struct tcpci_chip {
	struct tcpci *tcpci;
	struct tcpci_data data;
};

struct tcpm_port *tcpci_get_tcpm_port(struct tcpci *tcpci)
{
	return tcpci->port;
}
EXPORT_SYMBOL_GPL(tcpci_get_tcpm_port);

static inline struct tcpci *tcpc_to_tcpci(struct tcpc_dev *tcpc)
{
	return container_of(tcpc, struct tcpci, tcpc);
}

static int tcpci_read16(struct tcpci *tcpci, unsigned int reg, u16 *val)
{
	return regmap_raw_read(tcpci->regmap, reg, val, sizeof(u16));
}

static int tcpci_write16(struct tcpci *tcpci, unsigned int reg, u16 val)
{
	return regmap_raw_write(tcpci->regmap, reg, &val, sizeof(u16));
}

static int tcpci_set_cc(struct tcpc_dev *tcpc, enum typec_cc_status cc)
{
	struct tcpci *tcpci = tcpc_to_tcpci(tcpc);
	unsigned int reg;
	int ret;

	switch (cc) {
	case TYPEC_CC_RA:
		reg = (TCPC_ROLE_CTRL_CC_RA << TCPC_ROLE_CTRL_CC1_SHIFT) |
			(TCPC_ROLE_CTRL_CC_RA << TCPC_ROLE_CTRL_CC2_SHIFT);
		break;
	case TYPEC_CC_RD:
		reg = (TCPC_ROLE_CTRL_CC_RD << TCPC_ROLE_CTRL_CC1_SHIFT) |
			(TCPC_ROLE_CTRL_CC_RD << TCPC_ROLE_CTRL_CC2_SHIFT);
		break;
	case TYPEC_CC_RP_DEF:
		reg = (TCPC_ROLE_CTRL_CC_RP << TCPC_ROLE_CTRL_CC1_SHIFT) |
			(TCPC_ROLE_CTRL_CC_RP << TCPC_ROLE_CTRL_CC2_SHIFT) |
			(TCPC_ROLE_CTRL_RP_VAL_DEF <<
			 TCPC_ROLE_CTRL_RP_VAL_SHIFT);
		break;
	case TYPEC_CC_RP_1_5:
		reg = (TCPC_ROLE_CTRL_CC_RP << TCPC_ROLE_CTRL_CC1_SHIFT) |
			(TCPC_ROLE_CTRL_CC_RP << TCPC_ROLE_CTRL_CC2_SHIFT) |
			(TCPC_ROLE_CTRL_RP_VAL_1_5 <<
			 TCPC_ROLE_CTRL_RP_VAL_SHIFT);
		break;
	case TYPEC_CC_RP_3_0:
		reg = (TCPC_ROLE_CTRL_CC_RP << TCPC_ROLE_CTRL_CC1_SHIFT) |
			(TCPC_ROLE_CTRL_CC_RP << TCPC_ROLE_CTRL_CC2_SHIFT) |
			(TCPC_ROLE_CTRL_RP_VAL_3_0 <<
			 TCPC_ROLE_CTRL_RP_VAL_SHIFT);
		break;
	case TYPEC_CC_OPEN:
	default:
		reg = (TCPC_ROLE_CTRL_CC_OPEN << TCPC_ROLE_CTRL_CC1_SHIFT) |
			(TCPC_ROLE_CTRL_CC_OPEN << TCPC_ROLE_CTRL_CC2_SHIFT);
		break;
	}

	ret = regmap_write(tcpci->regmap, TCPC_ROLE_CTRL, reg);
	if (ret < 0)
		return ret;

	return 0;
}

static int tcpci_apply_rc(struct tcpc_dev *tcpc, enum typec_cc_status cc,
			  enum typec_cc_polarity polarity)
{
	struct tcpci *tcpci = tcpc_to_tcpci(tcpc);
	unsigned int reg;
	int ret;

	ret = regmap_read(tcpci->regmap, TCPC_ROLE_CTRL, &reg);
	if (ret < 0)
		return ret;

	/*
	 * APPLY_RC state is when ROLE_CONTROL.CC1 != ROLE_CONTROL.CC2 and vbus autodischarge on
	 * disconnect is disabled. Bail out when ROLE_CONTROL.CC1 != ROLE_CONTROL.CC2.
	 */
	if (((reg & (TCPC_ROLE_CTRL_CC2_MASK << TCPC_ROLE_CTRL_CC2_SHIFT)) >>
	     TCPC_ROLE_CTRL_CC2_SHIFT) !=
	    ((reg & (TCPC_ROLE_CTRL_CC1_MASK << TCPC_ROLE_CTRL_CC1_SHIFT)) >>
	     TCPC_ROLE_CTRL_CC1_SHIFT))
		return 0;

	return regmap_update_bits(tcpci->regmap, TCPC_ROLE_CTRL, polarity == TYPEC_POLARITY_CC1 ?
				  TCPC_ROLE_CTRL_CC2_MASK << TCPC_ROLE_CTRL_CC2_SHIFT :
				  TCPC_ROLE_CTRL_CC1_MASK << TCPC_ROLE_CTRL_CC1_SHIFT,
				  TCPC_ROLE_CTRL_CC_OPEN);
}

static int tcpci_start_toggling(struct tcpc_dev *tcpc,
				enum typec_port_type port_type,
				enum typec_cc_status cc)
{
	int ret;
	struct tcpci *tcpci = tcpc_to_tcpci(tcpc);
	unsigned int reg = TCPC_ROLE_CTRL_DRP;
	int override_toggling = 0;

	if (port_type != TYPEC_PORT_DRP)
		return -EOPNOTSUPP;

	/* Handle vendor drp toggling */
	if (tcpci->data->start_drp_toggling) {
		trace_android_vh_typec_tcpci_override_toggling(tcpci, tcpci->data,
							       &override_toggling);
		ret = tcpci->data->start_drp_toggling(tcpci, tcpci->data, cc);
		if (ret < 0 || override_toggling)
			return ret;
	}

	switch (cc) {
	default:
	case TYPEC_CC_RP_DEF:
		reg |= (TCPC_ROLE_CTRL_RP_VAL_DEF <<
			TCPC_ROLE_CTRL_RP_VAL_SHIFT);
		break;
	case TYPEC_CC_RP_1_5:
		reg |= (TCPC_ROLE_CTRL_RP_VAL_1_5 <<
			TCPC_ROLE_CTRL_RP_VAL_SHIFT);
		break;
	case TYPEC_CC_RP_3_0:
		reg |= (TCPC_ROLE_CTRL_RP_VAL_3_0 <<
			TCPC_ROLE_CTRL_RP_VAL_SHIFT);
		break;
	}

	if (cc == TYPEC_CC_RD)
		reg |= (TCPC_ROLE_CTRL_CC_RD << TCPC_ROLE_CTRL_CC1_SHIFT) |
			   (TCPC_ROLE_CTRL_CC_RD << TCPC_ROLE_CTRL_CC2_SHIFT);
	else
		reg |= (TCPC_ROLE_CTRL_CC_RP << TCPC_ROLE_CTRL_CC1_SHIFT) |
			   (TCPC_ROLE_CTRL_CC_RP << TCPC_ROLE_CTRL_CC2_SHIFT);
	ret = regmap_write(tcpci->regmap, TCPC_ROLE_CTRL, reg);
	if (ret < 0)
		return ret;
	return regmap_write(tcpci->regmap, TCPC_COMMAND,
			    TCPC_CMD_LOOK4CONNECTION);
}

static enum typec_cc_status tcpci_to_typec_cc(unsigned int cc, bool sink)
{
	switch (cc) {
	case 0x1:
		return sink ? TYPEC_CC_RP_DEF : TYPEC_CC_RA;
	case 0x2:
		return sink ? TYPEC_CC_RP_1_5 : TYPEC_CC_RD;
	case 0x3:
		if (sink)
			return TYPEC_CC_RP_3_0;
		fallthrough;
	case 0x0:
	default:
		return TYPEC_CC_OPEN;
	}
}

static int tcpci_get_cc(struct tcpc_dev *tcpc,
			enum typec_cc_status *cc1, enum typec_cc_status *cc2)
{
	struct tcpci *tcpci = tcpc_to_tcpci(tcpc);
	unsigned int reg, role_control;
	int ret;

	ret = regmap_read(tcpci->regmap, TCPC_ROLE_CTRL, &role_control);
	if (ret < 0)
		return ret;

	ret = regmap_read(tcpci->regmap, TCPC_CC_STATUS, &reg);
	if (ret < 0)
		return ret;

	*cc1 = tcpci_to_typec_cc((reg >> TCPC_CC_STATUS_CC1_SHIFT) &
				 TCPC_CC_STATUS_CC1_MASK,
				 reg & TCPC_CC_STATUS_TERM ||
				 tcpc_presenting_rd(role_control, CC1));
	*cc2 = tcpci_to_typec_cc((reg >> TCPC_CC_STATUS_CC2_SHIFT) &
				 TCPC_CC_STATUS_CC2_MASK,
				 reg & TCPC_CC_STATUS_TERM ||
				 tcpc_presenting_rd(role_control, CC2));

	return 0;
}

static int tcpci_set_polarity(struct tcpc_dev *tcpc,
			      enum typec_cc_polarity polarity)
{
	struct tcpci *tcpci = tcpc_to_tcpci(tcpc);
	unsigned int reg;
	int ret;
	enum typec_cc_status cc1, cc2;

	/* Obtain Rp setting from role control */
	ret = regmap_read(tcpci->regmap, TCPC_ROLE_CTRL, &reg);
	if (ret < 0)
		return ret;

	ret = tcpci_get_cc(tcpc, &cc1, &cc2);
	if (ret < 0)
		return ret;

	/*
	 * When port has drp toggling enabled, ROLE_CONTROL would only have the initial
	 * terminations for the toggling and does not indicate the final cc
	 * terminations when ConnectionResult is 0 i.e. drp toggling stops and
	 * the connection is resolbed. Infer port role from TCPC_CC_STATUS based on the
	 * terminations seen. The port role is then used to set the cc terminations.
	 */
	if (reg & TCPC_ROLE_CTRL_DRP) {
		/* Disable DRP for the OPEN setting to take effect */
		reg = reg & ~TCPC_ROLE_CTRL_DRP;

		if (polarity == TYPEC_POLARITY_CC2) {
			reg &= ~(TCPC_ROLE_CTRL_CC2_MASK << TCPC_ROLE_CTRL_CC2_SHIFT);
			/* Local port is source */
			if (cc2 == TYPEC_CC_RD)
				/* Role control would have the Rp setting when DRP was enabled */
				reg |= TCPC_ROLE_CTRL_CC_RP << TCPC_ROLE_CTRL_CC2_SHIFT;
			else
				reg |= TCPC_ROLE_CTRL_CC_RD << TCPC_ROLE_CTRL_CC2_SHIFT;
		} else {
			reg &= ~(TCPC_ROLE_CTRL_CC1_MASK << TCPC_ROLE_CTRL_CC1_SHIFT);
			/* Local port is source */
			if (cc1 == TYPEC_CC_RD)
				/* Role control would have the Rp setting when DRP was enabled */
				reg |= TCPC_ROLE_CTRL_CC_RP << TCPC_ROLE_CTRL_CC1_SHIFT;
			else
				reg |= TCPC_ROLE_CTRL_CC_RD << TCPC_ROLE_CTRL_CC1_SHIFT;
		}
	}

	if (polarity == TYPEC_POLARITY_CC2)
		reg |= TCPC_ROLE_CTRL_CC_OPEN << TCPC_ROLE_CTRL_CC1_SHIFT;
	else
		reg |= TCPC_ROLE_CTRL_CC_OPEN << TCPC_ROLE_CTRL_CC2_SHIFT;
	ret = regmap_write(tcpci->regmap, TCPC_ROLE_CTRL, reg);
	if (ret < 0)
		return ret;

	return regmap_write(tcpci->regmap, TCPC_TCPC_CTRL,
			   (polarity == TYPEC_POLARITY_CC2) ?
			   TCPC_TCPC_CTRL_ORIENTATION : 0);
}

static void tcpci_set_partner_usb_comm_capable(struct tcpc_dev *tcpc, bool capable)
{
	struct tcpci *tcpci = tcpc_to_tcpci(tcpc);

	if (tcpci->data->set_partner_usb_comm_capable)
		tcpci->data->set_partner_usb_comm_capable(tcpci, tcpci->data, capable);
}

static int tcpci_set_vconn(struct tcpc_dev *tcpc, bool enable)
{
	struct tcpci *tcpci = tcpc_to_tcpci(tcpc);
	int ret;

	/* Handle vendor set vconn */
	if (tcpci->data->set_vconn) {
		ret = tcpci->data->set_vconn(tcpci, tcpci->data, enable);
		if (ret < 0)
			return ret;
	}

	return regmap_update_bits(tcpci->regmap, TCPC_POWER_CTRL,
				TCPC_POWER_CTRL_VCONN_ENABLE,
				enable ? TCPC_POWER_CTRL_VCONN_ENABLE : 0);
}

static int tcpci_enable_auto_vbus_discharge(struct tcpc_dev *dev, bool enable)
{
	struct tcpci *tcpci = tcpc_to_tcpci(dev);
	int ret;

	ret = regmap_update_bits(tcpci->regmap, TCPC_POWER_CTRL, TCPC_POWER_CTRL_AUTO_DISCHARGE,
				 enable ? TCPC_POWER_CTRL_AUTO_DISCHARGE : 0);
	return ret;
}

static int tcpci_set_auto_vbus_discharge_threshold(struct tcpc_dev *dev, enum typec_pwr_opmode mode,
						   bool pps_active, u32 requested_vbus_voltage_mv)
{
	struct tcpci *tcpci = tcpc_to_tcpci(dev);
	unsigned int pwr_ctrl, threshold = 0;
	int ret;

	/*
	 * Indicates that vbus is going to go away due PR_SWAP, hard reset etc.
	 * Do not discharge vbus here.
	 */
	if (requested_vbus_voltage_mv == 0)
		goto write_thresh;

	ret = regmap_read(tcpci->regmap, TCPC_POWER_CTRL, &pwr_ctrl);
	if (ret < 0)
		return ret;

	if (pwr_ctrl & TCPC_FAST_ROLE_SWAP_EN) {
		/* To prevent disconnect when the source is fast role swap is capable. */
		threshold = AUTO_DISCHARGE_DEFAULT_THRESHOLD_MV;
	} else if (mode == TYPEC_PWR_MODE_PD) {
		if (pps_active)
			threshold = ((VPPS_NEW_MIN_PERCENT * requested_vbus_voltage_mv / 100) -
				     VSINKPD_MIN_IR_DROP_MV - VPPS_VALID_MIN_MV) *
				     VSINKDISCONNECT_PD_MIN_PERCENT / 100;
		else
			threshold = ((VSRC_NEW_MIN_PERCENT * requested_vbus_voltage_mv / 100) -
				     VSINKPD_MIN_IR_DROP_MV - VSRC_VALID_MIN_MV) *
				     VSINKDISCONNECT_PD_MIN_PERCENT / 100;
	} else {
		/* 3.5V for non-pd sink */
		threshold = AUTO_DISCHARGE_DEFAULT_THRESHOLD_MV;
	}

	threshold = threshold / TCPC_VBUS_SINK_DISCONNECT_THRESH_LSB_MV;

	if (threshold > TCPC_VBUS_SINK_DISCONNECT_THRESH_MAX)
		return -EINVAL;

write_thresh:
	return tcpci_write16(tcpci, TCPC_VBUS_SINK_DISCONNECT_THRESH, threshold);
}

static int tcpci_enable_frs(struct tcpc_dev *dev, bool enable)
{
	struct tcpci *tcpci = tcpc_to_tcpci(dev);
	int ret;

	/* To prevent disconnect during FRS, set disconnect threshold to 3.5V */
	ret = tcpci_write16(tcpci, TCPC_VBUS_SINK_DISCONNECT_THRESH, enable ? 0 : 0x8c);
	if (ret < 0)
		return ret;

	ret = regmap_update_bits(tcpci->regmap, TCPC_POWER_CTRL, TCPC_FAST_ROLE_SWAP_EN, enable ?
				 TCPC_FAST_ROLE_SWAP_EN : 0);

	return ret;
}

static void tcpci_frs_sourcing_vbus(struct tcpc_dev *dev)
{
	struct tcpci *tcpci = tcpc_to_tcpci(dev);

	if (tcpci->data->frs_sourcing_vbus)
		tcpci->data->frs_sourcing_vbus(tcpci, tcpci->data);
}

static int tcpci_set_bist_data(struct tcpc_dev *tcpc, bool enable)
{
	struct tcpci *tcpci = tcpc_to_tcpci(tcpc);

	return regmap_update_bits(tcpci->regmap, TCPC_TCPC_CTRL, TCPC_TCPC_CTRL_BIST_TM,
				 enable ? TCPC_TCPC_CTRL_BIST_TM : 0);
}

static int tcpci_set_roles(struct tcpc_dev *tcpc, bool attached,
			   enum typec_role role, enum typec_data_role data)
{
	struct tcpci *tcpci = tcpc_to_tcpci(tcpc);
	unsigned int reg;
	int ret;

	reg = PD_REV20 << TCPC_MSG_HDR_INFO_REV_SHIFT;
	if (role == TYPEC_SOURCE)
		reg |= TCPC_MSG_HDR_INFO_PWR_ROLE;
	if (data == TYPEC_HOST)
		reg |= TCPC_MSG_HDR_INFO_DATA_ROLE;
	ret = regmap_write(tcpci->regmap, TCPC_MSG_HDR_INFO, reg);
	if (ret < 0)
		return ret;

	return 0;
}

static int tcpci_set_pd_rx(struct tcpc_dev *tcpc, bool enable)
{
	struct tcpci *tcpci = tcpc_to_tcpci(tcpc);
	unsigned int reg = 0;
	int ret;

	if (enable)
		reg = TCPC_RX_DETECT_SOP | TCPC_RX_DETECT_HARD_RESET;
	ret = regmap_write(tcpci->regmap, TCPC_RX_DETECT, reg);
	if (ret < 0)
		return ret;

	return 0;
}

static int tcpci_get_vbus(struct tcpc_dev *tcpc)
{
	struct tcpci *tcpci = tcpc_to_tcpci(tcpc);
	unsigned int reg;
	int ret, vbus, bypass = 0;

	trace_android_rvh_typec_tcpci_get_vbus(tcpci, tcpci->data, &vbus, &bypass);
	if (bypass)
		return vbus;

	ret = regmap_read(tcpci->regmap, TCPC_POWER_STATUS, &reg);
	if (ret < 0)
		return ret;

	return !!(reg & TCPC_POWER_STATUS_VBUS_PRES);
}

static int tcpci_check_contaminant(struct tcpc_dev *tcpc)
{
	struct tcpci *tcpci = tcpc_to_tcpci(tcpc);
	int ret = 0;

	trace_android_rvh_typec_tcpci_chk_contaminant(tcpci, tcpci->data, &ret);
	return ret;
}

static bool tcpci_is_vbus_vsafe0v(struct tcpc_dev *tcpc)
{
	struct tcpci *tcpci = tcpc_to_tcpci(tcpc);
	unsigned int reg;
	int ret;

	ret = regmap_read(tcpci->regmap, TCPC_EXTENDED_STATUS, &reg);
	if (ret < 0)
		return false;

	return !!(reg & TCPC_EXTENDED_STATUS_VSAFE0V);
}

static int tcpci_set_vbus(struct tcpc_dev *tcpc, bool source, bool sink)
{
	struct tcpci *tcpci = tcpc_to_tcpci(tcpc);
	int ret;

	if (tcpci->data->set_vbus) {
		ret = tcpci->data->set_vbus(tcpci, tcpci->data, source, sink);
		/* Bypass when ret > 0 */
		if (ret != 0)
			return ret < 0 ? ret : 0;
	}

	/* Disable both source and sink first before enabling anything */

	if (!source) {
		ret = regmap_write(tcpci->regmap, TCPC_COMMAND,
				   TCPC_CMD_DISABLE_SRC_VBUS);
		if (ret < 0)
			return ret;
	}

	if (!sink) {
		ret = regmap_write(tcpci->regmap, TCPC_COMMAND,
				   TCPC_CMD_DISABLE_SINK_VBUS);
		if (ret < 0)
			return ret;
	}

	if (source) {
		ret = regmap_write(tcpci->regmap, TCPC_COMMAND,
				   TCPC_CMD_SRC_VBUS_DEFAULT);
		if (ret < 0)
			return ret;
	}

	if (sink) {
		ret = regmap_write(tcpci->regmap, TCPC_COMMAND,
				   TCPC_CMD_SINK_VBUS);
		if (ret < 0)
			return ret;
	}

	return 0;
}

static int tcpci_pd_transmit(struct tcpc_dev *tcpc, enum tcpm_transmit_type type,
			     const struct pd_message *msg, unsigned int negotiated_rev)
{
	struct tcpci *tcpci = tcpc_to_tcpci(tcpc);
	u16 header = msg ? le16_to_cpu(msg->header) : 0;
	unsigned int reg, cnt;
	int ret;

	cnt = msg ? pd_header_cnt(header) * 4 : 0;
	/**
	 * TCPCI spec forbids direct access of TCPC_TX_DATA.
	 * But, since some of the chipsets offer this capability,
	 * it's fair to support both.
	 */
	if (tcpci->data->TX_BUF_BYTE_x_hidden) {
		u8 buf[TCPC_TRANSMIT_BUFFER_MAX_LEN] = {0,};
		u8 pos = 0;

		/* Payload + header + TCPC_TX_BYTE_CNT */
		buf[pos++] = cnt + 2;

		if (msg)
			memcpy(&buf[pos], &msg->header, sizeof(msg->header));

		pos += sizeof(header);

		if (cnt > 0)
			memcpy(&buf[pos], msg->payload, cnt);

		pos += cnt;
		ret = regmap_raw_write(tcpci->regmap, TCPC_TX_BYTE_CNT, buf, pos);
		if (ret < 0)
			return ret;
	} else {
		ret = regmap_write(tcpci->regmap, TCPC_TX_BYTE_CNT, cnt + 2);
		if (ret < 0)
			return ret;

		ret = tcpci_write16(tcpci, TCPC_TX_HDR, header);
		if (ret < 0)
			return ret;

		if (cnt > 0) {
			ret = regmap_raw_write(tcpci->regmap, TCPC_TX_DATA, &msg->payload, cnt);
			if (ret < 0)
				return ret;
		}
	}

	/* nRetryCount is 3 in PD2.0 spec where 2 in PD3.0 spec */
	reg = ((negotiated_rev > PD_REV20 ? PD_RETRY_COUNT_3_0_OR_HIGHER : PD_RETRY_COUNT_DEFAULT)
	       << TCPC_TRANSMIT_RETRY_SHIFT) | (type << TCPC_TRANSMIT_TYPE_SHIFT);
	ret = regmap_write(tcpci->regmap, TCPC_TRANSMIT, reg);
	if (ret < 0)
		return ret;

	return 0;
}

static int tcpci_init(struct tcpc_dev *tcpc)
{
	struct tcpci *tcpci = tcpc_to_tcpci(tcpc);
	unsigned long timeout = jiffies + msecs_to_jiffies(2000); /* XXX */
	unsigned int reg;
	int ret;

	while (time_before_eq(jiffies, timeout)) {
		ret = regmap_read(tcpci->regmap, TCPC_POWER_STATUS, &reg);
		if (ret < 0)
			return ret;
		if (!(reg & TCPC_POWER_STATUS_UNINIT))
			break;
		usleep_range(10000, 20000);
	}
	if (time_after(jiffies, timeout))
		return -ETIMEDOUT;

	/* Handle vendor init */
	if (tcpci->data->init) {
		ret = tcpci->data->init(tcpci, tcpci->data);
		if (ret < 0)
			return ret;
	}

	/* Clear all events */
	ret = tcpci_write16(tcpci, TCPC_ALERT, 0xffff);
	if (ret < 0)
		return ret;

	if (tcpci->controls_vbus)
		reg = TCPC_POWER_STATUS_VBUS_PRES;
	else
		reg = 0;
	ret = regmap_write(tcpci->regmap, TCPC_POWER_STATUS_MASK, reg);
	if (ret < 0)
		return ret;

	/* Enable Vbus detection */
	ret = regmap_write(tcpci->regmap, TCPC_COMMAND,
			   TCPC_CMD_ENABLE_VBUS_DETECT);
	if (ret < 0)
		return ret;

	reg = TCPC_ALERT_TX_SUCCESS | TCPC_ALERT_TX_FAILED |
		TCPC_ALERT_TX_DISCARDED | TCPC_ALERT_RX_STATUS |
		TCPC_ALERT_RX_HARD_RST | TCPC_ALERT_CC_STATUS;
	if (tcpci->controls_vbus)
		reg |= TCPC_ALERT_POWER_STATUS;
	/* Enable VSAFE0V status interrupt when detecting VSAFE0V is supported */
	if (tcpci->data->vbus_vsafe0v) {
		reg |= TCPC_ALERT_EXTENDED_STATUS;
		ret = regmap_write(tcpci->regmap, TCPC_EXTENDED_STATUS_MASK,
				   TCPC_EXTENDED_STATUS_VSAFE0V);
		if (ret < 0)
			return ret;
	}
	return tcpci_write16(tcpci, TCPC_ALERT_MASK, reg);
}

irqreturn_t tcpci_irq(struct tcpci *tcpci)
{
	u16 status;
	int ret;
	unsigned int raw;

	tcpci_read16(tcpci, TCPC_ALERT, &status);

	/*
	 * Clear alert status for everything except RX_STATUS, which shouldn't
	 * be cleared until we have successfully retrieved message.
	 */
	if (status & ~TCPC_ALERT_RX_STATUS)
		tcpci_write16(tcpci, TCPC_ALERT,
			      status & ~TCPC_ALERT_RX_STATUS);

	if (status & TCPC_ALERT_CC_STATUS)
		tcpm_cc_change(tcpci->port);

	if (status & TCPC_ALERT_POWER_STATUS) {
		regmap_read(tcpci->regmap, TCPC_POWER_STATUS_MASK, &raw);
		/*
		 * If power status mask has been reset, then the TCPC
		 * has reset.
		 */
		if (raw == 0xff)
			tcpm_tcpc_reset(tcpci->port);
		else
			tcpm_vbus_change(tcpci->port);
	}

	if (status & TCPC_ALERT_RX_STATUS) {
		struct pd_message msg;
		unsigned int cnt, payload_cnt;
		u16 header;

		regmap_read(tcpci->regmap, TCPC_RX_BYTE_CNT, &cnt);
		/*
		 * 'cnt' corresponds to READABLE_BYTE_COUNT in section 4.4.14
		 * of the TCPCI spec [Rev 2.0 Ver 1.0 October 2017] and is
		 * defined in table 4-36 as one greater than the number of
		 * bytes received. And that number includes the header. So:
		 */
		if (cnt > 3)
			payload_cnt = cnt - (1 + sizeof(msg.header));
		else
			payload_cnt = 0;

		tcpci_read16(tcpci, TCPC_RX_HDR, &header);
		msg.header = cpu_to_le16(header);

		if (WARN_ON(payload_cnt > sizeof(msg.payload)))
			payload_cnt = sizeof(msg.payload);

		if (payload_cnt > 0)
			regmap_raw_read(tcpci->regmap, TCPC_RX_DATA,
					&msg.payload, payload_cnt);

		/* Read complete, clear RX status alert bit */
		tcpci_write16(tcpci, TCPC_ALERT, TCPC_ALERT_RX_STATUS);

		tcpm_pd_receive(tcpci->port, &msg);
	}

	if (status & TCPC_ALERT_EXTENDED_STATUS) {
		ret = regmap_read(tcpci->regmap, TCPC_EXTENDED_STATUS, &raw);
		if (!ret && (raw & TCPC_EXTENDED_STATUS_VSAFE0V))
			tcpm_vbus_change(tcpci->port);
	}

	if (status & TCPC_ALERT_RX_HARD_RST)
		tcpm_pd_hard_reset(tcpci->port);

	if (status & TCPC_ALERT_TX_SUCCESS)
		tcpm_pd_transmit_complete(tcpci->port, TCPC_TX_SUCCESS);
	else if (status & TCPC_ALERT_TX_DISCARDED)
		tcpm_pd_transmit_complete(tcpci->port, TCPC_TX_DISCARDED);
	else if (status & TCPC_ALERT_TX_FAILED)
		tcpm_pd_transmit_complete(tcpci->port, TCPC_TX_FAILED);

	return IRQ_HANDLED;
}
EXPORT_SYMBOL_GPL(tcpci_irq);

static irqreturn_t _tcpci_irq(int irq, void *dev_id)
{
	struct tcpci_chip *chip = dev_id;

	return tcpci_irq(chip->tcpci);
}

static const struct regmap_config tcpci_regmap_config = {
	.reg_bits = 8,
	.val_bits = 8,

	.max_register = 0x7F, /* 0x80 .. 0xFF are vendor defined */
};

static int tcpci_parse_config(struct tcpci *tcpci)
{
	tcpci->controls_vbus = true; /* XXX */

	tcpci->tcpc.fwnode = device_get_named_child_node(tcpci->dev,
							 "connector");
	if (!tcpci->tcpc.fwnode) {
		dev_err(tcpci->dev, "Can't find connector node.\n");
		return -EINVAL;
	}

	return 0;
}

struct tcpci *tcpci_register_port(struct device *dev, struct tcpci_data *data)
{
	struct tcpci *tcpci;
	int err;

	tcpci = devm_kzalloc(dev, sizeof(*tcpci), GFP_KERNEL);
	if (!tcpci)
		return ERR_PTR(-ENOMEM);

	tcpci->dev = dev;
	tcpci->data = data;
	tcpci->regmap = data->regmap;

	tcpci->tcpc.init = tcpci_init;
	tcpci->tcpc.get_vbus = tcpci_get_vbus;
	tcpci->tcpc.set_vbus = tcpci_set_vbus;
	tcpci->tcpc.set_cc = tcpci_set_cc;
	tcpci->tcpc.apply_rc = tcpci_apply_rc;
	tcpci->tcpc.get_cc = tcpci_get_cc;
	tcpci->tcpc.set_polarity = tcpci_set_polarity;
	tcpci->tcpc.set_vconn = tcpci_set_vconn;
	tcpci->tcpc.start_toggling = tcpci_start_toggling;

	tcpci->tcpc.set_pd_rx = tcpci_set_pd_rx;
	tcpci->tcpc.set_roles = tcpci_set_roles;
	tcpci->tcpc.pd_transmit = tcpci_pd_transmit;
	tcpci->tcpc.set_bist_data = tcpci_set_bist_data;
	tcpci->tcpc.enable_frs = tcpci_enable_frs;
	tcpci->tcpc.frs_sourcing_vbus = tcpci_frs_sourcing_vbus;
	tcpci->tcpc.set_partner_usb_comm_capable = tcpci_set_partner_usb_comm_capable;
<<<<<<< HEAD
	tcpci->tcpc.check_contaminant = tcpci_check_contaminant;
=======
>>>>>>> 754a0abe

	if (tcpci->data->auto_discharge_disconnect) {
		tcpci->tcpc.enable_auto_vbus_discharge = tcpci_enable_auto_vbus_discharge;
		tcpci->tcpc.set_auto_vbus_discharge_threshold =
			tcpci_set_auto_vbus_discharge_threshold;
		regmap_update_bits(tcpci->regmap, TCPC_POWER_CTRL, TCPC_POWER_CTRL_BLEED_DISCHARGE,
				   TCPC_POWER_CTRL_BLEED_DISCHARGE);
	}

	if (tcpci->data->vbus_vsafe0v)
		tcpci->tcpc.is_vbus_vsafe0v = tcpci_is_vbus_vsafe0v;

	if (tcpci->data->auto_discharge_disconnect) {
		tcpci->tcpc.enable_auto_vbus_discharge = tcpci_enable_auto_vbus_discharge;
		tcpci->tcpc.set_auto_vbus_discharge_threshold =
			tcpci_set_auto_vbus_discharge_threshold;
	}

	err = tcpci_parse_config(tcpci);
	if (err < 0)
		return ERR_PTR(err);

	tcpci->port = tcpm_register_port(tcpci->dev, &tcpci->tcpc);
	if (IS_ERR(tcpci->port))
		return ERR_CAST(tcpci->port);

	return tcpci;
}
EXPORT_SYMBOL_GPL(tcpci_register_port);

void tcpci_unregister_port(struct tcpci *tcpci)
{
	tcpm_unregister_port(tcpci->port);
}
EXPORT_SYMBOL_GPL(tcpci_unregister_port);

static int tcpci_probe(struct i2c_client *client,
		       const struct i2c_device_id *i2c_id)
{
	struct tcpci_chip *chip;
	int err;
	u16 val = 0;

	chip = devm_kzalloc(&client->dev, sizeof(*chip), GFP_KERNEL);
	if (!chip)
		return -ENOMEM;

	chip->data.regmap = devm_regmap_init_i2c(client, &tcpci_regmap_config);
	if (IS_ERR(chip->data.regmap))
		return PTR_ERR(chip->data.regmap);

	i2c_set_clientdata(client, chip);

	/* Disable chip interrupts before requesting irq */
	err = regmap_raw_write(chip->data.regmap, TCPC_ALERT_MASK, &val,
			       sizeof(u16));
	if (err < 0)
		return err;

	chip->tcpci = tcpci_register_port(&client->dev, &chip->data);
	if (IS_ERR(chip->tcpci))
		return PTR_ERR(chip->tcpci);

	err = devm_request_threaded_irq(&client->dev, client->irq, NULL,
					_tcpci_irq,
					IRQF_ONESHOT | IRQF_TRIGGER_LOW,
					dev_name(&client->dev), chip);
	if (err < 0) {
		tcpci_unregister_port(chip->tcpci);
		return err;
	}

	return 0;
}

static int tcpci_remove(struct i2c_client *client)
{
	struct tcpci_chip *chip = i2c_get_clientdata(client);
	int err;

	/* Disable chip interrupts before unregistering port */
	err = tcpci_write16(chip->tcpci, TCPC_ALERT_MASK, 0);
	if (err < 0)
		return err;

	tcpci_unregister_port(chip->tcpci);

	return 0;
}

static const struct i2c_device_id tcpci_id[] = {
	{ "tcpci", 0 },
	{ }
};
MODULE_DEVICE_TABLE(i2c, tcpci_id);

#ifdef CONFIG_OF
static const struct of_device_id tcpci_of_match[] = {
	{ .compatible = "nxp,ptn5110", },
	{},
};
MODULE_DEVICE_TABLE(of, tcpci_of_match);
#endif

static struct i2c_driver tcpci_i2c_driver = {
	.driver = {
		.name = "tcpci",
		.of_match_table = of_match_ptr(tcpci_of_match),
	},
	.probe = tcpci_probe,
	.remove = tcpci_remove,
	.id_table = tcpci_id,
};
module_i2c_driver(tcpci_i2c_driver);

MODULE_DESCRIPTION("USB Type-C Port Controller Interface driver");
MODULE_LICENSE("GPL");<|MERGE_RESOLUTION|>--- conflicted
+++ resolved
@@ -33,18 +33,6 @@
 	(!(TCPC_ROLE_CTRL_DRP & (reg)) && \
 	 (((reg) & (TCPC_ROLE_CTRL_## cc ##_MASK << TCPC_ROLE_CTRL_## cc ##_SHIFT)) == \
 	  (TCPC_ROLE_CTRL_CC_RD << TCPC_ROLE_CTRL_## cc ##_SHIFT)))
-<<<<<<< HEAD
-
-#define tcpc_presenting_cc1_rd(reg) \
-	(!(TCPC_ROLE_CTRL_DRP & (reg)) && \
-	 (((reg) & (TCPC_ROLE_CTRL_CC1_MASK << TCPC_ROLE_CTRL_CC1_SHIFT)) == \
-	  (TCPC_ROLE_CTRL_CC_RD << TCPC_ROLE_CTRL_CC1_SHIFT)))
-#define tcpc_presenting_cc2_rd(reg) \
-	(!(TCPC_ROLE_CTRL_DRP & (reg)) && \
-	 (((reg) & (TCPC_ROLE_CTRL_CC2_MASK << TCPC_ROLE_CTRL_CC2_SHIFT)) == \
-	  (TCPC_ROLE_CTRL_CC_RD << TCPC_ROLE_CTRL_CC2_SHIFT)))
-=======
->>>>>>> 754a0abe
 
 struct tcpci {
 	struct device *dev;
@@ -803,10 +791,7 @@
 	tcpci->tcpc.enable_frs = tcpci_enable_frs;
 	tcpci->tcpc.frs_sourcing_vbus = tcpci_frs_sourcing_vbus;
 	tcpci->tcpc.set_partner_usb_comm_capable = tcpci_set_partner_usb_comm_capable;
-<<<<<<< HEAD
 	tcpci->tcpc.check_contaminant = tcpci_check_contaminant;
-=======
->>>>>>> 754a0abe
 
 	if (tcpci->data->auto_discharge_disconnect) {
 		tcpci->tcpc.enable_auto_vbus_discharge = tcpci_enable_auto_vbus_discharge;
