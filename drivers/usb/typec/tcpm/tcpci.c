// SPDX-License-Identifier: GPL-2.0+
/*
 * Copyright 2015-2017 Google, Inc
 *
 * USB Type-C Port Controller Interface.
 */

#include <linux/delay.h>
#include <linux/kernel.h>
#include <linux/module.h>
#include <linux/i2c.h>
#include <linux/interrupt.h>
#include <linux/property.h>
#include <linux/regmap.h>
#include <linux/usb/pd.h>
#include <linux/usb/tcpm.h>
#include <linux/usb/typec.h>
#include <trace/hooks/typec.h>

#include "tcpci.h"

#define	PD_RETRY_COUNT_DEFAULT			3
#define	PD_RETRY_COUNT_3_0_OR_HIGHER		2
#define	AUTO_DISCHARGE_DEFAULT_THRESHOLD_MV	3500
#define	VSINKPD_MIN_IR_DROP_MV			750
#define	VSRC_NEW_MIN_PERCENT			95
#define	VSRC_VALID_MIN_MV			500
#define	VPPS_NEW_MIN_PERCENT			95
#define	VPPS_VALID_MIN_MV			100
#define	VSINKDISCONNECT_PD_MIN_PERCENT		90

#define tcpc_presenting_rd(reg, cc) \
	(!(TCPC_ROLE_CTRL_DRP & (reg)) && \
	 (((reg) & (TCPC_ROLE_CTRL_## cc ##_MASK << TCPC_ROLE_CTRL_## cc ##_SHIFT)) == \
	  (TCPC_ROLE_CTRL_CC_RD << TCPC_ROLE_CTRL_## cc ##_SHIFT)))

#define tcpc_presenting_cc1_rd(reg) \
	(!(TCPC_ROLE_CTRL_DRP & (reg)) && \
	 (((reg) & (TCPC_ROLE_CTRL_CC1_MASK << TCPC_ROLE_CTRL_CC1_SHIFT)) == \
	  (TCPC_ROLE_CTRL_CC_RD << TCPC_ROLE_CTRL_CC1_SHIFT)))
#define tcpc_presenting_cc2_rd(reg) \
	(!(TCPC_ROLE_CTRL_DRP & (reg)) && \
	 (((reg) & (TCPC_ROLE_CTRL_CC2_MASK << TCPC_ROLE_CTRL_CC2_SHIFT)) == \
	  (TCPC_ROLE_CTRL_CC_RD << TCPC_ROLE_CTRL_CC2_SHIFT)))

struct tcpci {
	struct device *dev;

	struct tcpm_port *port;

	struct regmap *regmap;

	bool controls_vbus;

	struct tcpc_dev tcpc;
	struct tcpci_data *data;
};

struct tcpci_chip {
	struct tcpci *tcpci;
	struct tcpci_data data;
};

struct tcpm_port *tcpci_get_tcpm_port(struct tcpci *tcpci)
{
	return tcpci->port;
}
EXPORT_SYMBOL_GPL(tcpci_get_tcpm_port);

static inline struct tcpci *tcpc_to_tcpci(struct tcpc_dev *tcpc)
{
	return container_of(tcpc, struct tcpci, tcpc);
}

static int tcpci_read16(struct tcpci *tcpci, unsigned int reg, u16 *val)
{
	return regmap_raw_read(tcpci->regmap, reg, val, sizeof(u16));
}

static int tcpci_write16(struct tcpci *tcpci, unsigned int reg, u16 val)
{
	return regmap_raw_write(tcpci->regmap, reg, &val, sizeof(u16));
}

static int tcpci_set_cc(struct tcpc_dev *tcpc, enum typec_cc_status cc)
{
	struct tcpci *tcpci = tcpc_to_tcpci(tcpc);
	unsigned int reg;
	int ret;

	switch (cc) {
	case TYPEC_CC_RA:
		reg = (TCPC_ROLE_CTRL_CC_RA << TCPC_ROLE_CTRL_CC1_SHIFT) |
			(TCPC_ROLE_CTRL_CC_RA << TCPC_ROLE_CTRL_CC2_SHIFT);
		break;
	case TYPEC_CC_RD:
		reg = (TCPC_ROLE_CTRL_CC_RD << TCPC_ROLE_CTRL_CC1_SHIFT) |
			(TCPC_ROLE_CTRL_CC_RD << TCPC_ROLE_CTRL_CC2_SHIFT);
		break;
	case TYPEC_CC_RP_DEF:
		reg = (TCPC_ROLE_CTRL_CC_RP << TCPC_ROLE_CTRL_CC1_SHIFT) |
			(TCPC_ROLE_CTRL_CC_RP << TCPC_ROLE_CTRL_CC2_SHIFT) |
			(TCPC_ROLE_CTRL_RP_VAL_DEF <<
			 TCPC_ROLE_CTRL_RP_VAL_SHIFT);
		break;
	case TYPEC_CC_RP_1_5:
		reg = (TCPC_ROLE_CTRL_CC_RP << TCPC_ROLE_CTRL_CC1_SHIFT) |
			(TCPC_ROLE_CTRL_CC_RP << TCPC_ROLE_CTRL_CC2_SHIFT) |
			(TCPC_ROLE_CTRL_RP_VAL_1_5 <<
			 TCPC_ROLE_CTRL_RP_VAL_SHIFT);
		break;
	case TYPEC_CC_RP_3_0:
		reg = (TCPC_ROLE_CTRL_CC_RP << TCPC_ROLE_CTRL_CC1_SHIFT) |
			(TCPC_ROLE_CTRL_CC_RP << TCPC_ROLE_CTRL_CC2_SHIFT) |
			(TCPC_ROLE_CTRL_RP_VAL_3_0 <<
			 TCPC_ROLE_CTRL_RP_VAL_SHIFT);
		break;
	case TYPEC_CC_OPEN:
	default:
		reg = (TCPC_ROLE_CTRL_CC_OPEN << TCPC_ROLE_CTRL_CC1_SHIFT) |
			(TCPC_ROLE_CTRL_CC_OPEN << TCPC_ROLE_CTRL_CC2_SHIFT);
		break;
	}

	ret = regmap_write(tcpci->regmap, TCPC_ROLE_CTRL, reg);
	if (ret < 0)
		return ret;

	return 0;
}

static int tcpci_apply_rc(struct tcpc_dev *tcpc, enum typec_cc_status cc,
			  enum typec_cc_polarity polarity)
{
	struct tcpci *tcpci = tcpc_to_tcpci(tcpc);
	unsigned int reg;
	int ret;

	ret = regmap_read(tcpci->regmap, TCPC_ROLE_CTRL, &reg);
	if (ret < 0)
		return ret;

	/*
	 * APPLY_RC state is when ROLE_CONTROL.CC1 != ROLE_CONTROL.CC2 and vbus autodischarge on
	 * disconnect is disabled. Bail out when ROLE_CONTROL.CC1 != ROLE_CONTROL.CC2.
	 */
	if (((reg & (TCPC_ROLE_CTRL_CC2_MASK << TCPC_ROLE_CTRL_CC2_SHIFT)) >>
	     TCPC_ROLE_CTRL_CC2_SHIFT) !=
	    ((reg & (TCPC_ROLE_CTRL_CC1_MASK << TCPC_ROLE_CTRL_CC1_SHIFT)) >>
	     TCPC_ROLE_CTRL_CC1_SHIFT))
		return 0;

	return regmap_update_bits(tcpci->regmap, TCPC_ROLE_CTRL, polarity == TYPEC_POLARITY_CC1 ?
				  TCPC_ROLE_CTRL_CC2_MASK << TCPC_ROLE_CTRL_CC2_SHIFT :
				  TCPC_ROLE_CTRL_CC1_MASK << TCPC_ROLE_CTRL_CC1_SHIFT,
				  TCPC_ROLE_CTRL_CC_OPEN);
}

static int tcpci_start_toggling(struct tcpc_dev *tcpc,
				enum typec_port_type port_type,
				enum typec_cc_status cc)
{
	int ret;
	struct tcpci *tcpci = tcpc_to_tcpci(tcpc);
	unsigned int reg = TCPC_ROLE_CTRL_DRP;
	int override_toggling = 0;

	if (port_type != TYPEC_PORT_DRP)
		return -EOPNOTSUPP;

	/* Handle vendor drp toggling */
	if (tcpci->data->start_drp_toggling) {
		trace_android_vh_typec_tcpci_override_toggling(tcpci, tcpci->data,
							       &override_toggling);
		ret = tcpci->data->start_drp_toggling(tcpci, tcpci->data, cc);
		if (ret < 0 || override_toggling)
			return ret;
	}

	switch (cc) {
	default:
	case TYPEC_CC_RP_DEF:
		reg |= (TCPC_ROLE_CTRL_RP_VAL_DEF <<
			TCPC_ROLE_CTRL_RP_VAL_SHIFT);
		break;
	case TYPEC_CC_RP_1_5:
		reg |= (TCPC_ROLE_CTRL_RP_VAL_1_5 <<
			TCPC_ROLE_CTRL_RP_VAL_SHIFT);
		break;
	case TYPEC_CC_RP_3_0:
		reg |= (TCPC_ROLE_CTRL_RP_VAL_3_0 <<
			TCPC_ROLE_CTRL_RP_VAL_SHIFT);
		break;
	}

	if (cc == TYPEC_CC_RD)
		reg |= (TCPC_ROLE_CTRL_CC_RD << TCPC_ROLE_CTRL_CC1_SHIFT) |
			   (TCPC_ROLE_CTRL_CC_RD << TCPC_ROLE_CTRL_CC2_SHIFT);
	else
		reg |= (TCPC_ROLE_CTRL_CC_RP << TCPC_ROLE_CTRL_CC1_SHIFT) |
			   (TCPC_ROLE_CTRL_CC_RP << TCPC_ROLE_CTRL_CC2_SHIFT);
	ret = regmap_write(tcpci->regmap, TCPC_ROLE_CTRL, reg);
	if (ret < 0)
		return ret;
	return regmap_write(tcpci->regmap, TCPC_COMMAND,
			    TCPC_CMD_LOOK4CONNECTION);
}

static enum typec_cc_status tcpci_to_typec_cc(unsigned int cc, bool sink)
{
	switch (cc) {
	case 0x1:
		return sink ? TYPEC_CC_RP_DEF : TYPEC_CC_RA;
	case 0x2:
		return sink ? TYPEC_CC_RP_1_5 : TYPEC_CC_RD;
	case 0x3:
		if (sink)
			return TYPEC_CC_RP_3_0;
		fallthrough;
	case 0x0:
	default:
		return TYPEC_CC_OPEN;
	}
}

static int tcpci_get_cc(struct tcpc_dev *tcpc,
			enum typec_cc_status *cc1, enum typec_cc_status *cc2)
{
	struct tcpci *tcpci = tcpc_to_tcpci(tcpc);
	unsigned int reg, role_control;
	int ret;

	ret = regmap_read(tcpci->regmap, TCPC_ROLE_CTRL, &role_control);
	if (ret < 0)
		return ret;

	ret = regmap_read(tcpci->regmap, TCPC_CC_STATUS, &reg);
	if (ret < 0)
		return ret;

	*cc1 = tcpci_to_typec_cc((reg >> TCPC_CC_STATUS_CC1_SHIFT) &
				 TCPC_CC_STATUS_CC1_MASK,
				 reg & TCPC_CC_STATUS_TERM ||
				 tcpc_presenting_rd(role_control, CC1));
	*cc2 = tcpci_to_typec_cc((reg >> TCPC_CC_STATUS_CC2_SHIFT) &
				 TCPC_CC_STATUS_CC2_MASK,
				 reg & TCPC_CC_STATUS_TERM ||
				 tcpc_presenting_rd(role_control, CC2));

	return 0;
}

static int tcpci_set_polarity(struct tcpc_dev *tcpc,
			      enum typec_cc_polarity polarity)
{
	struct tcpci *tcpci = tcpc_to_tcpci(tcpc);
	unsigned int reg;
	int ret;
	enum typec_cc_status cc1, cc2;

	/* Obtain Rp setting from role control */
	ret = regmap_read(tcpci->regmap, TCPC_ROLE_CTRL, &reg);
	if (ret < 0)
		return ret;

	ret = tcpci_get_cc(tcpc, &cc1, &cc2);
	if (ret < 0)
		return ret;

	/*
	 * When port has drp toggling enabled, ROLE_CONTROL would only have the initial
	 * terminations for the toggling and does not indicate the final cc
	 * terminations when ConnectionResult is 0 i.e. drp toggling stops and
	 * the connection is resolbed. Infer port role from TCPC_CC_STATUS based on the
	 * terminations seen. The port role is then used to set the cc terminations.
	 */
	if (reg & TCPC_ROLE_CTRL_DRP) {
		/* Disable DRP for the OPEN setting to take effect */
		reg = reg & ~TCPC_ROLE_CTRL_DRP;

		if (polarity == TYPEC_POLARITY_CC2) {
			reg &= ~(TCPC_ROLE_CTRL_CC2_MASK << TCPC_ROLE_CTRL_CC2_SHIFT);
			/* Local port is source */
			if (cc2 == TYPEC_CC_RD)
				/* Role control would have the Rp setting when DRP was enabled */
				reg |= TCPC_ROLE_CTRL_CC_RP << TCPC_ROLE_CTRL_CC2_SHIFT;
			else
				reg |= TCPC_ROLE_CTRL_CC_RD << TCPC_ROLE_CTRL_CC2_SHIFT;
		} else {
			reg &= ~(TCPC_ROLE_CTRL_CC1_MASK << TCPC_ROLE_CTRL_CC1_SHIFT);
			/* Local port is source */
			if (cc1 == TYPEC_CC_RD)
				/* Role control would have the Rp setting when DRP was enabled */
				reg |= TCPC_ROLE_CTRL_CC_RP << TCPC_ROLE_CTRL_CC1_SHIFT;
			else
				reg |= TCPC_ROLE_CTRL_CC_RD << TCPC_ROLE_CTRL_CC1_SHIFT;
		}
	}

	if (polarity == TYPEC_POLARITY_CC2)
		reg |= TCPC_ROLE_CTRL_CC_OPEN << TCPC_ROLE_CTRL_CC1_SHIFT;
	else
		reg |= TCPC_ROLE_CTRL_CC_OPEN << TCPC_ROLE_CTRL_CC2_SHIFT;
	ret = regmap_write(tcpci->regmap, TCPC_ROLE_CTRL, reg);
	if (ret < 0)
		return ret;

	return regmap_write(tcpci->regmap, TCPC_TCPC_CTRL,
			   (polarity == TYPEC_POLARITY_CC2) ?
			   TCPC_TCPC_CTRL_ORIENTATION : 0);
}

static void tcpci_set_partner_usb_comm_capable(struct tcpc_dev *tcpc, bool capable)
{
	struct tcpci *tcpci = tcpc_to_tcpci(tcpc);

	if (tcpci->data->set_partner_usb_comm_capable)
		tcpci->data->set_partner_usb_comm_capable(tcpci, tcpci->data, capable);
}

static int tcpci_set_vconn(struct tcpc_dev *tcpc, bool enable)
{
	struct tcpci *tcpci = tcpc_to_tcpci(tcpc);
	int ret;

	/* Handle vendor set vconn */
	if (tcpci->data->set_vconn) {
		ret = tcpci->data->set_vconn(tcpci, tcpci->data, enable);
		if (ret < 0)
			return ret;
	}

	return regmap_update_bits(tcpci->regmap, TCPC_POWER_CTRL,
				TCPC_POWER_CTRL_VCONN_ENABLE,
				enable ? TCPC_POWER_CTRL_VCONN_ENABLE : 0);
}

static int tcpci_enable_auto_vbus_discharge(struct tcpc_dev *dev, bool enable)
{
	struct tcpci *tcpci = tcpc_to_tcpci(dev);
	int ret;

	ret = regmap_update_bits(tcpci->regmap, TCPC_POWER_CTRL, TCPC_POWER_CTRL_AUTO_DISCHARGE,
				 enable ? TCPC_POWER_CTRL_AUTO_DISCHARGE : 0);
	return ret;
}

static int tcpci_set_auto_vbus_discharge_threshold(struct tcpc_dev *dev, enum typec_pwr_opmode mode,
						   bool pps_active, u32 requested_vbus_voltage_mv)
{
	struct tcpci *tcpci = tcpc_to_tcpci(dev);
	unsigned int pwr_ctrl, threshold = 0;
	int ret;

	/*
	 * Indicates that vbus is going to go away due PR_SWAP, hard reset etc.
	 * Do not discharge vbus here.
	 */
	if (requested_vbus_voltage_mv == 0)
		goto write_thresh;

	ret = regmap_read(tcpci->regmap, TCPC_POWER_CTRL, &pwr_ctrl);
	if (ret < 0)
		return ret;

	if (pwr_ctrl & TCPC_FAST_ROLE_SWAP_EN) {
		/* To prevent disconnect when the source is fast role swap is capable. */
		threshold = AUTO_DISCHARGE_DEFAULT_THRESHOLD_MV;
	} else if (mode == TYPEC_PWR_MODE_PD) {
		if (pps_active)
			threshold = ((VPPS_NEW_MIN_PERCENT * requested_vbus_voltage_mv / 100) -
				     VSINKPD_MIN_IR_DROP_MV - VPPS_VALID_MIN_MV) *
				     VSINKDISCONNECT_PD_MIN_PERCENT / 100;
		else
			threshold = ((VSRC_NEW_MIN_PERCENT * requested_vbus_voltage_mv / 100) -
				     VSINKPD_MIN_IR_DROP_MV - VSRC_VALID_MIN_MV) *
				     VSINKDISCONNECT_PD_MIN_PERCENT / 100;
	} else {
		/* 3.5V for non-pd sink */
		threshold = AUTO_DISCHARGE_DEFAULT_THRESHOLD_MV;
	}

	threshold = threshold / TCPC_VBUS_SINK_DISCONNECT_THRESH_LSB_MV;

	if (threshold > TCPC_VBUS_SINK_DISCONNECT_THRESH_MAX)
		return -EINVAL;

write_thresh:
	return tcpci_write16(tcpci, TCPC_VBUS_SINK_DISCONNECT_THRESH, threshold);
}

static int tcpci_enable_frs(struct tcpc_dev *dev, bool enable)
{
	struct tcpci *tcpci = tcpc_to_tcpci(dev);
	int ret;

	/* To prevent disconnect during FRS, set disconnect threshold to 3.5V */
	ret = tcpci_write16(tcpci, TCPC_VBUS_SINK_DISCONNECT_THRESH, enable ? 0 : 0x8c);
	if (ret < 0)
		return ret;

	ret = regmap_update_bits(tcpci->regmap, TCPC_POWER_CTRL, TCPC_FAST_ROLE_SWAP_EN, enable ?
				 TCPC_FAST_ROLE_SWAP_EN : 0);

	return ret;
}

static void tcpci_frs_sourcing_vbus(struct tcpc_dev *dev)
{
	struct tcpci *tcpci = tcpc_to_tcpci(dev);

	if (tcpci->data->frs_sourcing_vbus)
		tcpci->data->frs_sourcing_vbus(tcpci, tcpci->data);
}

static int tcpci_set_bist_data(struct tcpc_dev *tcpc, bool enable)
{
	struct tcpci *tcpci = tcpc_to_tcpci(tcpc);

	return regmap_update_bits(tcpci->regmap, TCPC_TCPC_CTRL, TCPC_TCPC_CTRL_BIST_TM,
				 enable ? TCPC_TCPC_CTRL_BIST_TM : 0);
}

static int tcpci_set_roles(struct tcpc_dev *tcpc, bool attached,
			   enum typec_role role, enum typec_data_role data)
{
	struct tcpci *tcpci = tcpc_to_tcpci(tcpc);
	unsigned int reg;
	int ret;

	reg = PD_REV20 << TCPC_MSG_HDR_INFO_REV_SHIFT;
	if (role == TYPEC_SOURCE)
		reg |= TCPC_MSG_HDR_INFO_PWR_ROLE;
	if (data == TYPEC_HOST)
		reg |= TCPC_MSG_HDR_INFO_DATA_ROLE;
	ret = regmap_write(tcpci->regmap, TCPC_MSG_HDR_INFO, reg);
	if (ret < 0)
		return ret;

	return 0;
}

static int tcpci_set_pd_rx(struct tcpc_dev *tcpc, bool enable)
{
	struct tcpci *tcpci = tcpc_to_tcpci(tcpc);
	unsigned int reg = 0;
	int ret;

	if (enable)
		reg = TCPC_RX_DETECT_SOP | TCPC_RX_DETECT_HARD_RESET;
	ret = regmap_write(tcpci->regmap, TCPC_RX_DETECT, reg);
	if (ret < 0)
		return ret;

	return 0;
}

static int tcpci_get_vbus(struct tcpc_dev *tcpc)
{
	struct tcpci *tcpci = tcpc_to_tcpci(tcpc);
	unsigned int reg;
	int ret, vbus, bypass = 0;

	trace_android_rvh_typec_tcpci_get_vbus(tcpci, tcpci->data, &vbus, &bypass);
	if (bypass)
		return vbus;

	ret = regmap_read(tcpci->regmap, TCPC_POWER_STATUS, &reg);
	if (ret < 0)
		return ret;

	return !!(reg & TCPC_POWER_STATUS_VBUS_PRES);
}

static int tcpci_check_contaminant(struct tcpc_dev *tcpc)
{
	struct tcpci *tcpci = tcpc_to_tcpci(tcpc);
	int ret = 0;

	trace_android_rvh_typec_tcpci_chk_contaminant(tcpci, tcpci->data, &ret);
	return ret;
}

static bool tcpci_is_vbus_vsafe0v(struct tcpc_dev *tcpc)
{
	struct tcpci *tcpci = tcpc_to_tcpci(tcpc);
	unsigned int reg;
	int ret;

	ret = regmap_read(tcpci->regmap, TCPC_EXTENDED_STATUS, &reg);
	if (ret < 0)
		return false;

	return !!(reg & TCPC_EXTENDED_STATUS_VSAFE0V);
}

static int tcpci_set_vbus(struct tcpc_dev *tcpc, bool source, bool sink)
{
	struct tcpci *tcpci = tcpc_to_tcpci(tcpc);
	int ret;

	if (tcpci->data->set_vbus) {
		ret = tcpci->data->set_vbus(tcpci, tcpci->data, source, sink);
		/* Bypass when ret > 0 */
		if (ret != 0)
			return ret < 0 ? ret : 0;
	}

	/* Disable both source and sink first before enabling anything */

	if (!source) {
		ret = regmap_write(tcpci->regmap, TCPC_COMMAND,
				   TCPC_CMD_DISABLE_SRC_VBUS);
		if (ret < 0)
			return ret;
	}

	if (!sink) {
		ret = regmap_write(tcpci->regmap, TCPC_COMMAND,
				   TCPC_CMD_DISABLE_SINK_VBUS);
		if (ret < 0)
			return ret;
	}

	if (source) {
		ret = regmap_write(tcpci->regmap, TCPC_COMMAND,
				   TCPC_CMD_SRC_VBUS_DEFAULT);
		if (ret < 0)
			return ret;
	}

	if (sink) {
		ret = regmap_write(tcpci->regmap, TCPC_COMMAND,
				   TCPC_CMD_SINK_VBUS);
		if (ret < 0)
			return ret;
	}

	return 0;
}

static int tcpci_pd_transmit(struct tcpc_dev *tcpc, enum tcpm_transmit_type type,
			     const struct pd_message *msg, unsigned int negotiated_rev)
{
	struct tcpci *tcpci = tcpc_to_tcpci(tcpc);
	u16 header = msg ? le16_to_cpu(msg->header) : 0;
	unsigned int reg, cnt;
	int ret;

	cnt = msg ? pd_header_cnt(header) * 4 : 0;
	/**
	 * TCPCI spec forbids direct access of TCPC_TX_DATA.
	 * But, since some of the chipsets offer this capability,
	 * it's fair to support both.
	 */
	if (tcpci->data->TX_BUF_BYTE_x_hidden) {
		u8 buf[TCPC_TRANSMIT_BUFFER_MAX_LEN] = {0,};
		u8 pos = 0;

		/* Payload + header + TCPC_TX_BYTE_CNT */
		buf[pos++] = cnt + 2;

		if (msg)
			memcpy(&buf[pos], &msg->header, sizeof(msg->header));

		pos += sizeof(header);

		if (cnt > 0)
			memcpy(&buf[pos], msg->payload, cnt);

		pos += cnt;
		ret = regmap_raw_write(tcpci->regmap, TCPC_TX_BYTE_CNT, buf, pos);
		if (ret < 0)
			return ret;
	} else {
		ret = regmap_write(tcpci->regmap, TCPC_TX_BYTE_CNT, cnt + 2);
		if (ret < 0)
			return ret;

		ret = tcpci_write16(tcpci, TCPC_TX_HDR, header);
		if (ret < 0)
			return ret;

		if (cnt > 0) {
			ret = regmap_raw_write(tcpci->regmap, TCPC_TX_DATA, &msg->payload, cnt);
			if (ret < 0)
				return ret;
		}
	}

	/* nRetryCount is 3 in PD2.0 spec where 2 in PD3.0 spec */
	reg = ((negotiated_rev > PD_REV20 ? PD_RETRY_COUNT_3_0_OR_HIGHER : PD_RETRY_COUNT_DEFAULT)
	       << TCPC_TRANSMIT_RETRY_SHIFT) | (type << TCPC_TRANSMIT_TYPE_SHIFT);
	ret = regmap_write(tcpci->regmap, TCPC_TRANSMIT, reg);
	if (ret < 0)
		return ret;

	return 0;
}

static int tcpci_init(struct tcpc_dev *tcpc)
{
	struct tcpci *tcpci = tcpc_to_tcpci(tcpc);
	unsigned long timeout = jiffies + msecs_to_jiffies(2000); /* XXX */
	unsigned int reg;
	int ret;

	while (time_before_eq(jiffies, timeout)) {
		ret = regmap_read(tcpci->regmap, TCPC_POWER_STATUS, &reg);
		if (ret < 0)
			return ret;
		if (!(reg & TCPC_POWER_STATUS_UNINIT))
			break;
		usleep_range(10000, 20000);
	}
	if (time_after(jiffies, timeout))
		return -ETIMEDOUT;

	/* Handle vendor init */
	if (tcpci->data->init) {
		ret = tcpci->data->init(tcpci, tcpci->data);
		if (ret < 0)
			return ret;
	}

	/* Clear all events */
	ret = tcpci_write16(tcpci, TCPC_ALERT, 0xffff);
	if (ret < 0)
		return ret;

	if (tcpci->controls_vbus)
		reg = TCPC_POWER_STATUS_VBUS_PRES;
	else
		reg = 0;
	ret = regmap_write(tcpci->regmap, TCPC_POWER_STATUS_MASK, reg);
	if (ret < 0)
		return ret;

	/* Enable Vbus detection */
	ret = regmap_write(tcpci->regmap, TCPC_COMMAND,
			   TCPC_CMD_ENABLE_VBUS_DETECT);
	if (ret < 0)
		return ret;

	reg = TCPC_ALERT_TX_SUCCESS | TCPC_ALERT_TX_FAILED |
		TCPC_ALERT_TX_DISCARDED | TCPC_ALERT_RX_STATUS |
		TCPC_ALERT_RX_HARD_RST | TCPC_ALERT_CC_STATUS;
	if (tcpci->controls_vbus)
		reg |= TCPC_ALERT_POWER_STATUS;
	/* Enable VSAFE0V status interrupt when detecting VSAFE0V is supported */
	if (tcpci->data->vbus_vsafe0v) {
		reg |= TCPC_ALERT_EXTENDED_STATUS;
		ret = regmap_write(tcpci->regmap, TCPC_EXTENDED_STATUS_MASK,
				   TCPC_EXTENDED_STATUS_VSAFE0V);
		if (ret < 0)
			return ret;
	}
	return tcpci_write16(tcpci, TCPC_ALERT_MASK, reg);
}

irqreturn_t tcpci_irq(struct tcpci *tcpci)
{
	u16 status;
	int ret;
	unsigned int raw;

	tcpci_read16(tcpci, TCPC_ALERT, &status);

	/*
	 * Clear alert status for everything except RX_STATUS, which shouldn't
	 * be cleared until we have successfully retrieved message.
	 */
	if (status & ~TCPC_ALERT_RX_STATUS)
		tcpci_write16(tcpci, TCPC_ALERT,
			      status & ~TCPC_ALERT_RX_STATUS);

	if (status & TCPC_ALERT_CC_STATUS)
		tcpm_cc_change(tcpci->port);

	if (status & TCPC_ALERT_POWER_STATUS) {
		regmap_read(tcpci->regmap, TCPC_POWER_STATUS_MASK, &raw);
		/*
		 * If power status mask has been reset, then the TCPC
		 * has reset.
		 */
		if (raw == 0xff)
			tcpm_tcpc_reset(tcpci->port);
		else
			tcpm_vbus_change(tcpci->port);
	}

	if (status & TCPC_ALERT_RX_STATUS) {
		struct pd_message msg;
		unsigned int cnt, payload_cnt;
		u16 header;

		regmap_read(tcpci->regmap, TCPC_RX_BYTE_CNT, &cnt);
		/*
		 * 'cnt' corresponds to READABLE_BYTE_COUNT in section 4.4.14
		 * of the TCPCI spec [Rev 2.0 Ver 1.0 October 2017] and is
		 * defined in table 4-36 as one greater than the number of
		 * bytes received. And that number includes the header. So:
		 */
		if (cnt > 3)
			payload_cnt = cnt - (1 + sizeof(msg.header));
		else
			payload_cnt = 0;

		tcpci_read16(tcpci, TCPC_RX_HDR, &header);
		msg.header = cpu_to_le16(header);

		if (WARN_ON(payload_cnt > sizeof(msg.payload)))
			payload_cnt = sizeof(msg.payload);

		if (payload_cnt > 0)
			regmap_raw_read(tcpci->regmap, TCPC_RX_DATA,
					&msg.payload, payload_cnt);

		/* Read complete, clear RX status alert bit */
		tcpci_write16(tcpci, TCPC_ALERT, TCPC_ALERT_RX_STATUS);

		tcpm_pd_receive(tcpci->port, &msg);
	}

	if (tcpci->data->vbus_vsafe0v && (status & TCPC_ALERT_EXTENDED_STATUS)) {
		ret = regmap_read(tcpci->regmap, TCPC_EXTENDED_STATUS, &raw);
		if (!ret && (raw & TCPC_EXTENDED_STATUS_VSAFE0V))
			tcpm_vbus_change(tcpci->port);
	}

	if (status & TCPC_ALERT_RX_HARD_RST)
		tcpm_pd_hard_reset(tcpci->port);

	if (status & TCPC_ALERT_TX_SUCCESS)
		tcpm_pd_transmit_complete(tcpci->port, TCPC_TX_SUCCESS);
	else if (status & TCPC_ALERT_TX_DISCARDED)
		tcpm_pd_transmit_complete(tcpci->port, TCPC_TX_DISCARDED);
	else if (status & TCPC_ALERT_TX_FAILED)
		tcpm_pd_transmit_complete(tcpci->port, TCPC_TX_FAILED);

	return IRQ_HANDLED;
}
EXPORT_SYMBOL_GPL(tcpci_irq);

static irqreturn_t _tcpci_irq(int irq, void *dev_id)
{
	struct tcpci_chip *chip = dev_id;

	return tcpci_irq(chip->tcpci);
}

static const struct regmap_config tcpci_regmap_config = {
	.reg_bits = 8,
	.val_bits = 8,

	.max_register = 0x7F, /* 0x80 .. 0xFF are vendor defined */
};

static int tcpci_parse_config(struct tcpci *tcpci)
{
	tcpci->controls_vbus = true; /* XXX */

	tcpci->tcpc.fwnode = device_get_named_child_node(tcpci->dev,
							 "connector");
	if (!tcpci->tcpc.fwnode) {
		dev_err(tcpci->dev, "Can't find connector node.\n");
		return -EINVAL;
	}

	return 0;
}

struct tcpci *tcpci_register_port(struct device *dev, struct tcpci_data *data)
{
	struct tcpci *tcpci;
	int err;

	tcpci = devm_kzalloc(dev, sizeof(*tcpci), GFP_KERNEL);
	if (!tcpci)
		return ERR_PTR(-ENOMEM);

	tcpci->dev = dev;
	tcpci->data = data;
	tcpci->regmap = data->regmap;

	tcpci->tcpc.init = tcpci_init;
	tcpci->tcpc.get_vbus = tcpci_get_vbus;
	tcpci->tcpc.set_vbus = tcpci_set_vbus;
	tcpci->tcpc.set_cc = tcpci_set_cc;
	tcpci->tcpc.apply_rc = tcpci_apply_rc;
	tcpci->tcpc.get_cc = tcpci_get_cc;
	tcpci->tcpc.set_polarity = tcpci_set_polarity;
	tcpci->tcpc.set_vconn = tcpci_set_vconn;
	tcpci->tcpc.start_toggling = tcpci_start_toggling;

	tcpci->tcpc.set_pd_rx = tcpci_set_pd_rx;
	tcpci->tcpc.set_roles = tcpci_set_roles;
	tcpci->tcpc.pd_transmit = tcpci_pd_transmit;
	tcpci->tcpc.set_bist_data = tcpci_set_bist_data;
	tcpci->tcpc.enable_frs = tcpci_enable_frs;
	tcpci->tcpc.frs_sourcing_vbus = tcpci_frs_sourcing_vbus;
	tcpci->tcpc.set_partner_usb_comm_capable = tcpci_set_partner_usb_comm_capable;
	tcpci->tcpc.check_contaminant = tcpci_check_contaminant;

	if (tcpci->data->auto_discharge_disconnect) {
		tcpci->tcpc.enable_auto_vbus_discharge = tcpci_enable_auto_vbus_discharge;
		tcpci->tcpc.set_auto_vbus_discharge_threshold =
			tcpci_set_auto_vbus_discharge_threshold;
		regmap_update_bits(tcpci->regmap, TCPC_POWER_CTRL, TCPC_POWER_CTRL_BLEED_DISCHARGE,
				   TCPC_POWER_CTRL_BLEED_DISCHARGE);
	}

	if (tcpci->data->vbus_vsafe0v)
		tcpci->tcpc.is_vbus_vsafe0v = tcpci_is_vbus_vsafe0v;
<<<<<<< HEAD

	if (tcpci->data->auto_discharge_disconnect) {
		tcpci->tcpc.enable_auto_vbus_discharge = tcpci_enable_auto_vbus_discharge;
		tcpci->tcpc.set_auto_vbus_discharge_threshold =
			tcpci_set_auto_vbus_discharge_threshold;
	}
=======
>>>>>>> 334f1c6b

	err = tcpci_parse_config(tcpci);
	if (err < 0)
		return ERR_PTR(err);

	tcpci->port = tcpm_register_port(tcpci->dev, &tcpci->tcpc);
	if (IS_ERR(tcpci->port))
		return ERR_CAST(tcpci->port);

	return tcpci;
}
EXPORT_SYMBOL_GPL(tcpci_register_port);

void tcpci_unregister_port(struct tcpci *tcpci)
{
	tcpm_unregister_port(tcpci->port);
}
EXPORT_SYMBOL_GPL(tcpci_unregister_port);

static int tcpci_probe(struct i2c_client *client,
		       const struct i2c_device_id *i2c_id)
{
	struct tcpci_chip *chip;
	int err;
	u16 val = 0;

	chip = devm_kzalloc(&client->dev, sizeof(*chip), GFP_KERNEL);
	if (!chip)
		return -ENOMEM;

	chip->data.regmap = devm_regmap_init_i2c(client, &tcpci_regmap_config);
	if (IS_ERR(chip->data.regmap))
		return PTR_ERR(chip->data.regmap);

	i2c_set_clientdata(client, chip);

	/* Disable chip interrupts before requesting irq */
	err = regmap_raw_write(chip->data.regmap, TCPC_ALERT_MASK, &val,
			       sizeof(u16));
	if (err < 0)
		return err;

	chip->tcpci = tcpci_register_port(&client->dev, &chip->data);
	if (IS_ERR(chip->tcpci))
		return PTR_ERR(chip->tcpci);

	err = devm_request_threaded_irq(&client->dev, client->irq, NULL,
					_tcpci_irq,
					IRQF_ONESHOT | IRQF_TRIGGER_LOW,
					dev_name(&client->dev), chip);
	if (err < 0) {
		tcpci_unregister_port(chip->tcpci);
		return err;
	}

	return 0;
}

static int tcpci_remove(struct i2c_client *client)
{
	struct tcpci_chip *chip = i2c_get_clientdata(client);
	int err;

	/* Disable chip interrupts before unregistering port */
	err = tcpci_write16(chip->tcpci, TCPC_ALERT_MASK, 0);
	if (err < 0)
		return err;

	tcpci_unregister_port(chip->tcpci);

	return 0;
}

static const struct i2c_device_id tcpci_id[] = {
	{ "tcpci", 0 },
	{ }
};
MODULE_DEVICE_TABLE(i2c, tcpci_id);

#ifdef CONFIG_OF
static const struct of_device_id tcpci_of_match[] = {
	{ .compatible = "nxp,ptn5110", },
	{},
};
MODULE_DEVICE_TABLE(of, tcpci_of_match);
#endif

static struct i2c_driver tcpci_i2c_driver = {
	.driver = {
		.name = "tcpci",
		.of_match_table = of_match_ptr(tcpci_of_match),
	},
	.probe = tcpci_probe,
	.remove = tcpci_remove,
	.id_table = tcpci_id,
};
module_i2c_driver(tcpci_i2c_driver);

MODULE_DESCRIPTION("USB Type-C Port Controller Interface driver");
MODULE_LICENSE("GPL");<|MERGE_RESOLUTION|>--- conflicted
+++ resolved
@@ -812,15 +812,6 @@
 
 	if (tcpci->data->vbus_vsafe0v)
 		tcpci->tcpc.is_vbus_vsafe0v = tcpci_is_vbus_vsafe0v;
-<<<<<<< HEAD
-
-	if (tcpci->data->auto_discharge_disconnect) {
-		tcpci->tcpc.enable_auto_vbus_discharge = tcpci_enable_auto_vbus_discharge;
-		tcpci->tcpc.set_auto_vbus_discharge_threshold =
-			tcpci_set_auto_vbus_discharge_threshold;
-	}
-=======
->>>>>>> 334f1c6b
 
 	err = tcpci_parse_config(tcpci);
 	if (err < 0)
