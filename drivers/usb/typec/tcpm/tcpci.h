/* SPDX-License-Identifier: GPL-2.0+ */
/*
 * Copyright 2015-2017 Google, Inc
 *
 * USB Type-C Port Controller Interface.
 */

#ifndef __LINUX_USB_TCPCI_H
#define __LINUX_USB_TCPCI_H

#include <linux/usb/typec.h>

#define TCPC_VENDOR_ID			0x0
#define TCPC_PRODUCT_ID			0x2
#define TCPC_BCD_DEV			0x4
#define TCPC_TC_REV			0x6
#define TCPC_PD_REV			0x8
#define TCPC_PD_INT_REV			0xa

#define TCPC_ALERT			0x10
<<<<<<< HEAD
#define TCPC_ALERT_VENDOR		BIT(15)
=======
>>>>>>> a34582fe
#define TCPC_ALERT_EXTND		BIT(14)
#define TCPC_ALERT_EXTENDED_STATUS	BIT(13)
#define TCPC_ALERT_VBUS_DISCNCT		BIT(11)
#define TCPC_ALERT_RX_BUF_OVF		BIT(10)
#define TCPC_ALERT_FAULT		BIT(9)
#define TCPC_ALERT_V_ALARM_LO		BIT(8)
#define TCPC_ALERT_V_ALARM_HI		BIT(7)
#define TCPC_ALERT_TX_SUCCESS		BIT(6)
#define TCPC_ALERT_TX_DISCARDED		BIT(5)
#define TCPC_ALERT_TX_FAILED		BIT(4)
#define TCPC_ALERT_RX_HARD_RST		BIT(3)
#define TCPC_ALERT_RX_STATUS		BIT(2)
#define TCPC_ALERT_POWER_STATUS		BIT(1)
#define TCPC_ALERT_CC_STATUS		BIT(0)

<<<<<<< HEAD
#define TCPC_ALERT_MASK				0x12
#define TCPC_POWER_STATUS_MASK			0x14
#define TCPC_FAULT_STATUS_MASK			0x15
#define	TCPC_EXTENDED_STATUS_MASK		0x16
=======
#define TCPC_ALERT_MASK			0x12
#define TCPC_POWER_STATUS_MASK		0x14
#define TCPC_FAULT_STATUS_MASK		0x15

#define TCPC_EXTENDED_STATUS_MASK		0x16
>>>>>>> a34582fe
#define TCPC_EXTENDED_STATUS_MASK_VSAFE0V	BIT(0)

#define TCPC_ALERT_EXTENDED_MASK	0x17
#define TCPC_SINK_FAST_ROLE_SWAP	BIT(0)

#define TCPC_CONFIG_STD_OUTPUT		0x18

#define TCPC_TCPC_CTRL			0x19
#define TCPC_TCPC_CTRL_ORIENTATION	BIT(0)
#define TCPC_TCPC_CTRL_BIST_TM		BIT(1)

#define TCPC_EXTENDED_STATUS		0x20
#define TCPC_EXTENDED_STATUS_VSAFE0V	BIT(0)

#define TCPC_ROLE_CTRL			0x1a
#define TCPC_ROLE_CTRL_DRP		BIT(6)
#define TCPC_ROLE_CTRL_RP_VAL_SHIFT	4
#define TCPC_ROLE_CTRL_RP_VAL_MASK	0x3
#define TCPC_ROLE_CTRL_RP_VAL_DEF	0x0
#define TCPC_ROLE_CTRL_RP_VAL_1_5	0x1
#define TCPC_ROLE_CTRL_RP_VAL_3_0	0x2
#define TCPC_ROLE_CTRL_CC2_SHIFT	2
#define TCPC_ROLE_CTRL_CC2_MASK		0x3
#define TCPC_ROLE_CTRL_CC1_SHIFT	0
#define TCPC_ROLE_CTRL_CC1_MASK		0x3
#define TCPC_ROLE_CTRL_CC_RA		0x0
#define TCPC_ROLE_CTRL_CC_RP		0x1
#define TCPC_ROLE_CTRL_CC_RD		0x2
#define TCPC_ROLE_CTRL_CC_OPEN		0x3

#define TCPC_FAULT_CTRL			0x1b

#define TCPC_POWER_CTRL			0x1c
#define TCPC_POWER_CTRL_VCONN_ENABLE	BIT(0)
#define TCPC_POWER_CTRL_BLEED_DISCHARGE	BIT(3)
#define TCPC_POWER_CTRL_AUTO_DISCHARGE	BIT(4)
#define TCPC_FAST_ROLE_SWAP_EN		BIT(7)

#define TCPC_CC_STATUS			0x1d
#define TCPC_CC_STATUS_TOGGLING		BIT(5)
#define TCPC_CC_STATUS_TERM		BIT(4)
#define TCPC_CC_STATUS_CC2_SHIFT	2
#define TCPC_CC_STATUS_CC2_MASK		0x3
#define TCPC_CC_STATUS_CC1_SHIFT	0
#define TCPC_CC_STATUS_CC1_MASK		0x3

#define TCPC_POWER_STATUS		0x1e
#define TCPC_POWER_STATUS_DBG_ACC_CON	BIT(7)
#define TCPC_POWER_STATUS_UNINIT	BIT(6)
#define TCPC_POWER_STATUS_SOURCING_VBUS	BIT(4)
#define TCPC_POWER_STATUS_VBUS_DET	BIT(3)
#define TCPC_POWER_STATUS_VBUS_PRES	BIT(2)

#define TCPC_FAULT_STATUS		0x1f

#define TCPC_ALERT_EXTENDED		0x21

#define TCPC_COMMAND			0x23
#define TCPC_CMD_WAKE_I2C		0x11
#define TCPC_CMD_DISABLE_VBUS_DETECT	0x22
#define TCPC_CMD_ENABLE_VBUS_DETECT	0x33
#define TCPC_CMD_DISABLE_SINK_VBUS	0x44
#define TCPC_CMD_SINK_VBUS		0x55
#define TCPC_CMD_DISABLE_SRC_VBUS	0x66
#define TCPC_CMD_SRC_VBUS_DEFAULT	0x77
#define TCPC_CMD_SRC_VBUS_HIGH		0x88
#define TCPC_CMD_LOOK4CONNECTION	0x99
#define TCPC_CMD_RXONEMORE		0xAA
#define TCPC_CMD_I2C_IDLE		0xFF

#define TCPC_DEV_CAP_1			0x24
#define TCPC_DEV_CAP_2			0x26
#define TCPC_STD_INPUT_CAP		0x28
#define TCPC_STD_OUTPUT_CAP		0x29

#define TCPC_MSG_HDR_INFO		0x2e
#define TCPC_MSG_HDR_INFO_DATA_ROLE	BIT(3)
#define TCPC_MSG_HDR_INFO_PWR_ROLE	BIT(0)
#define TCPC_MSG_HDR_INFO_REV_SHIFT	1
#define TCPC_MSG_HDR_INFO_REV_MASK	0x3

#define TCPC_RX_DETECT			0x2f
#define TCPC_RX_DETECT_HARD_RESET	BIT(5)
#define TCPC_RX_DETECT_SOP		BIT(0)

#define TCPC_RX_BYTE_CNT		0x30
#define TCPC_RX_BUF_FRAME_TYPE		0x31
#define TCPC_RX_BUF_FRAME_TYPE_SOP	0
#define TCPC_RX_HDR			0x32
#define TCPC_RX_DATA			0x34 /* through 0x4f */

#define TCPC_TRANSMIT			0x50
#define TCPC_TRANSMIT_RETRY_SHIFT	4
#define TCPC_TRANSMIT_RETRY_MASK	0x3
#define TCPC_TRANSMIT_TYPE_SHIFT	0
#define TCPC_TRANSMIT_TYPE_MASK		0x7

#define TCPC_TX_BYTE_CNT		0x51
#define TCPC_TX_HDR			0x52
#define TCPC_TX_DATA			0x54 /* through 0x6f */

#define TCPC_VBUS_VOLTAGE			0x70
#define TCPC_VBUS_SINK_DISCONNECT_THRESH	0x72
<<<<<<< HEAD
#define TCPC_VBUS_SINK_DISCONNECT_THRESH_LSB	25
#define TCPC_VBUS_SINK_DISCONNECT_THRESH_MAX	1023
=======
#define TCPC_VBUS_SINK_DISCONNECT_THRESH_LSB_MV	25
#define TCPC_VBUS_SINK_DISCONNECT_THRESH_MAX	0x3ff
>>>>>>> a34582fe
#define TCPC_VBUS_STOP_DISCHARGE_THRESH		0x74
#define TCPC_VBUS_VOLTAGE_ALARM_HI_CFG		0x76
#define TCPC_VBUS_VOLTAGE_ALARM_LO_CFG		0x78

/* I2C_WRITE_BYTE_COUNT + 1 when TX_BUF_BYTE_x is only accessible I2C_WRITE_BYTE_COUNT */
#define TCPC_TRANSMIT_BUFFER_MAX_LEN		31

<<<<<<< HEAD
/*
 * @TX_BUF_BYTE_x_hidden
 *		optional; Set when TX_BUF_BYTE_x can only be accessed through I2C_WRITE_BYTE_COUNT.
 */
struct tcpci;

/*
 * @auto_discharge_disconnect:
 *		Optional; Enables TCPC to autonously discharge vbus on disconnect.
 * @get_vbus:
 *		Optional; From the tcpci spec, "The TCPC shall report VBUS present
 *		when TCPC detects VBUS rises above 4V. The TCPC shall report VBUS is
 *		not present when TCPC detects VBUS falls below 3.5V. The TCPC may report
 *		VBUS is not present if VBUS is between 3.5V and 4V." Between one
 *		implementation of TCPC and another, 3.5V < VBUS < 4V might or
 *		might not be reported as PRESENT. When VBUS < 4V is reported as
 *		absent, the link might be disconnected to early before
 *		vSinkDisconnect max(3.67V) is reached. Hence provide a chip
 *		specific callback for the tcpc chip driver override if needed.
 *		Return 0 from callback for TCPM to restart toggling.
=======
struct tcpci;

/*
 * @TX_BUF_BYTE_x_hidden:
 *		optional; Set when TX_BUF_BYTE_x can only be accessed through I2C_WRITE_BYTE_COUNT.
 * @frs_sourcing_vbus:
 *		Optional; Callback to perform chip specific operations when FRS
 *		is sourcing vbus.
 * @auto_discharge_disconnect:
 *		Optional; Enables TCPC to autonously discharge vbus on disconnect.
>>>>>>> a34582fe
 * @vbus_vsafe0v:
 *		optional; Set when TCPC can detect whether vbus is at VSAFE0V.
 */
struct tcpci_data {
	struct regmap *regmap;
	unsigned char TX_BUF_BYTE_x_hidden:1;
<<<<<<< HEAD
	bool override_toggling;
=======
>>>>>>> a34582fe
	unsigned char auto_discharge_disconnect:1;
	unsigned char vbus_vsafe0v:1;

	int (*init)(struct tcpci *tcpci, struct tcpci_data *data);
	int (*set_vconn)(struct tcpci *tcpci, struct tcpci_data *data,
			 bool enable);
	int (*start_drp_toggling)(struct tcpci *tcpci, struct tcpci_data *data,
				  enum typec_cc_status cc);
	int (*set_vbus)(struct tcpci *tcpci, struct tcpci_data *data, bool source, bool sink);
<<<<<<< HEAD
	int (*get_vbus)(struct tcpci *tcpci, struct tcpci_data *data);
	int (*set_roles)(struct tcpci *tcpci, struct tcpci_data *data, bool attached,
			 enum typec_role role, enum typec_data_role data_role,
			 bool usb_comm_capable);
	int (*get_current_limit)(struct tcpci *tcpci, struct tcpci_data *data);
	int (*set_current_limit)(struct tcpci *tcpci, struct tcpci_data *data, u32 max_ma, u32 mv);
	void (*set_pd_capable)(struct tcpci *tcpci, struct tcpci_data *data, bool capable);
	void (*set_cc_polarity)(struct tcpci *tcpci, struct tcpci_data *data,
				enum typec_cc_polarity polarity);
	int (*frs_sourcing_vbus)(struct tcpci *tcpci, struct tcpci_data *data);
	int (*enable_frs)(struct tcpci *tcpci, struct tcpci_data *data, bool enable);
	int (*check_contaminant)(struct tcpci *tcpci, struct tcpci_data *data);
=======
	void (*frs_sourcing_vbus)(struct tcpci *tcpci, struct tcpci_data *data);
>>>>>>> a34582fe
};

struct tcpci *tcpci_register_port(struct device *dev, struct tcpci_data *data);
void tcpci_unregister_port(struct tcpci *tcpci);
irqreturn_t tcpci_irq(struct tcpci *tcpci);
void tcpci_auto_discharge_update(struct tcpci *tcpci);
bool tcpci_is_debouncing(struct tcpci *tcpci);

struct tcpm_port;
struct tcpm_port *tcpci_get_tcpm_port(struct tcpci *tcpci);
#endif /* __LINUX_USB_TCPCI_H */<|MERGE_RESOLUTION|>--- conflicted
+++ resolved
@@ -18,10 +18,7 @@
 #define TCPC_PD_INT_REV			0xa
 
 #define TCPC_ALERT			0x10
-<<<<<<< HEAD
 #define TCPC_ALERT_VENDOR		BIT(15)
-=======
->>>>>>> a34582fe
 #define TCPC_ALERT_EXTND		BIT(14)
 #define TCPC_ALERT_EXTENDED_STATUS	BIT(13)
 #define TCPC_ALERT_VBUS_DISCNCT		BIT(11)
@@ -37,18 +34,11 @@
 #define TCPC_ALERT_POWER_STATUS		BIT(1)
 #define TCPC_ALERT_CC_STATUS		BIT(0)
 
-<<<<<<< HEAD
-#define TCPC_ALERT_MASK				0x12
-#define TCPC_POWER_STATUS_MASK			0x14
-#define TCPC_FAULT_STATUS_MASK			0x15
-#define	TCPC_EXTENDED_STATUS_MASK		0x16
-=======
 #define TCPC_ALERT_MASK			0x12
 #define TCPC_POWER_STATUS_MASK		0x14
 #define TCPC_FAULT_STATUS_MASK		0x15
 
 #define TCPC_EXTENDED_STATUS_MASK		0x16
->>>>>>> a34582fe
 #define TCPC_EXTENDED_STATUS_MASK_VSAFE0V	BIT(0)
 
 #define TCPC_ALERT_EXTENDED_MASK	0x17
@@ -152,13 +142,8 @@
 
 #define TCPC_VBUS_VOLTAGE			0x70
 #define TCPC_VBUS_SINK_DISCONNECT_THRESH	0x72
-<<<<<<< HEAD
-#define TCPC_VBUS_SINK_DISCONNECT_THRESH_LSB	25
-#define TCPC_VBUS_SINK_DISCONNECT_THRESH_MAX	1023
-=======
 #define TCPC_VBUS_SINK_DISCONNECT_THRESH_LSB_MV	25
 #define TCPC_VBUS_SINK_DISCONNECT_THRESH_MAX	0x3ff
->>>>>>> a34582fe
 #define TCPC_VBUS_STOP_DISCHARGE_THRESH		0x74
 #define TCPC_VBUS_VOLTAGE_ALARM_HI_CFG		0x76
 #define TCPC_VBUS_VOLTAGE_ALARM_LO_CFG		0x78
@@ -166,14 +151,14 @@
 /* I2C_WRITE_BYTE_COUNT + 1 when TX_BUF_BYTE_x is only accessible I2C_WRITE_BYTE_COUNT */
 #define TCPC_TRANSMIT_BUFFER_MAX_LEN		31
 
-<<<<<<< HEAD
+struct tcpci;
+
 /*
- * @TX_BUF_BYTE_x_hidden
+ * @TX_BUF_BYTE_x_hidden:
  *		optional; Set when TX_BUF_BYTE_x can only be accessed through I2C_WRITE_BYTE_COUNT.
- */
-struct tcpci;
-
-/*
+ * @frs_sourcing_vbus:
+ *		Optional; Callback to perform chip specific operations when FRS
+ *		is sourcing vbus.
  * @auto_discharge_disconnect:
  *		Optional; Enables TCPC to autonously discharge vbus on disconnect.
  * @get_vbus:
@@ -187,28 +172,13 @@
  *		vSinkDisconnect max(3.67V) is reached. Hence provide a chip
  *		specific callback for the tcpc chip driver override if needed.
  *		Return 0 from callback for TCPM to restart toggling.
-=======
-struct tcpci;
-
-/*
- * @TX_BUF_BYTE_x_hidden:
- *		optional; Set when TX_BUF_BYTE_x can only be accessed through I2C_WRITE_BYTE_COUNT.
- * @frs_sourcing_vbus:
- *		Optional; Callback to perform chip specific operations when FRS
- *		is sourcing vbus.
- * @auto_discharge_disconnect:
- *		Optional; Enables TCPC to autonously discharge vbus on disconnect.
->>>>>>> a34582fe
  * @vbus_vsafe0v:
  *		optional; Set when TCPC can detect whether vbus is at VSAFE0V.
  */
 struct tcpci_data {
 	struct regmap *regmap;
 	unsigned char TX_BUF_BYTE_x_hidden:1;
-<<<<<<< HEAD
 	bool override_toggling;
-=======
->>>>>>> a34582fe
 	unsigned char auto_discharge_disconnect:1;
 	unsigned char vbus_vsafe0v:1;
 
@@ -218,7 +188,6 @@
 	int (*start_drp_toggling)(struct tcpci *tcpci, struct tcpci_data *data,
 				  enum typec_cc_status cc);
 	int (*set_vbus)(struct tcpci *tcpci, struct tcpci_data *data, bool source, bool sink);
-<<<<<<< HEAD
 	int (*get_vbus)(struct tcpci *tcpci, struct tcpci_data *data);
 	int (*set_roles)(struct tcpci *tcpci, struct tcpci_data *data, bool attached,
 			 enum typec_role role, enum typec_data_role data_role,
@@ -228,12 +197,9 @@
 	void (*set_pd_capable)(struct tcpci *tcpci, struct tcpci_data *data, bool capable);
 	void (*set_cc_polarity)(struct tcpci *tcpci, struct tcpci_data *data,
 				enum typec_cc_polarity polarity);
-	int (*frs_sourcing_vbus)(struct tcpci *tcpci, struct tcpci_data *data);
+	void (*frs_sourcing_vbus)(struct tcpci *tcpci, struct tcpci_data *data);
 	int (*enable_frs)(struct tcpci *tcpci, struct tcpci_data *data, bool enable);
 	int (*check_contaminant)(struct tcpci *tcpci, struct tcpci_data *data);
-=======
-	void (*frs_sourcing_vbus)(struct tcpci *tcpci, struct tcpci_data *data);
->>>>>>> a34582fe
 };
 
 struct tcpci *tcpci_register_port(struct device *dev, struct tcpci_data *data);
