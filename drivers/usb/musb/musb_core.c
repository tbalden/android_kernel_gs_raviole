--- conflicted
+++ resolved
@@ -2020,20 +2020,9 @@
 		MUSB_DEVCTL_HR;
 	switch (devctl & ~s) {
 	case MUSB_QUIRK_B_DISCONNECT_99:
-<<<<<<< HEAD
-		if (musb->quirk_retries && !musb->flush_irq_work) {
-			musb_dbg(musb, "Poll devctl in case of suspend after disconnect\n");
-			schedule_delayed_work(&musb->irq_work,
-					      msecs_to_jiffies(1000));
-			musb->quirk_retries--;
-			break;
-		}
-		fallthrough;
-=======
 		musb_state_needs_recheck(musb, devctl,
 			"Poll devctl in case of suspend after disconnect");
 		break;
->>>>>>> 754a0abe
 	case MUSB_QUIRK_B_INVALID_VBUS_91:
 		if (musb_state_needs_recheck(musb, devctl,
 				"Poll devctl on invalid vbus, assume no session"))
@@ -2273,7 +2262,6 @@
 
 	spin_lock_irqsave(&musb->list_lock, flags);
 	is_suspended = musb->is_runtime_suspended;
-<<<<<<< HEAD
 
 	if (is_suspended) {
 		w = devm_kzalloc(musb->controller, sizeof(*w), GFP_ATOMIC);
@@ -2282,16 +2270,6 @@
 			goto out_unlock;
 		}
 
-=======
-
-	if (is_suspended) {
-		w = devm_kzalloc(musb->controller, sizeof(*w), GFP_ATOMIC);
-		if (!w) {
-			error = -ENOMEM;
-			goto out_unlock;
-		}
-
->>>>>>> 754a0abe
 		w->callback = callback;
 		w->data = data;
 
