--- conflicted
+++ resolved
@@ -981,8 +981,6 @@
 
 	trace_dwc3_gadget_ep_disable(dep);
 
-	dwc3_remove_requests(dwc, dep);
-
 	/* make sure HW endpoint isn't stalled */
 	if (dep->flags & DWC3_EP_STALL)
 		__dwc3_gadget_ep_set_halt(dep, 0, false);
@@ -990,10 +988,6 @@
 	reg = dwc3_readl(dwc->regs, DWC3_DALEPENA);
 	reg &= ~DWC3_DALEPENA_EP(dep->number);
 	dwc3_writel(dwc->regs, DWC3_DALEPENA, reg);
-
-	dep->stream_capable = false;
-	dep->type = 0;
-	dep->flags = 0;
 
 	/* Clear out the ep descriptors for non-ep0 */
 	if (dep->number > 1) {
@@ -1001,15 +995,12 @@
 		dep->endpoint.desc = NULL;
 	}
 
-<<<<<<< HEAD
-=======
 	dwc3_remove_requests(dwc, dep);
 
 	dep->stream_capable = false;
 	dep->type = 0;
 	dep->flags &= DWC3_EP_TXFIFO_RESIZED;
 
->>>>>>> d736cbf8
 	return 0;
 }
 
@@ -1825,13 +1816,8 @@
 {
 	struct dwc3		*dwc = dep->dwc;
 
-<<<<<<< HEAD
-	if (!dep->endpoint.desc || !dwc->pullups_connected) {
-		dev_err(dwc->dev, "%s: can't queue to disabled endpoint\n",
-=======
 	if (!dep->endpoint.desc || !dwc->pullups_connected || !dwc->connected) {
 		dev_dbg(dwc->dev, "%s: can't queue to disabled endpoint\n",
->>>>>>> d736cbf8
 				dep->name);
 		return -ESHUTDOWN;
 	}
