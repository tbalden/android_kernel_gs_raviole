// SPDX-License-Identifier: GPL-2.0
/*
 * debugfs.c - DesignWare USB3 DRD Controller DebugFS file
 *
 * Copyright (C) 2010-2011 Texas Instruments Incorporated - https://www.ti.com
 *
 * Authors: Felipe Balbi <balbi@ti.com>,
 *	    Sebastian Andrzej Siewior <bigeasy@linutronix.de>
 */

#include <linux/kernel.h>
#include <linux/slab.h>
#include <linux/ptrace.h>
#include <linux/types.h>
#include <linux/spinlock.h>
#include <linux/debugfs.h>
#include <linux/seq_file.h>
#include <linux/delay.h>
#include <linux/uaccess.h>

#include <linux/usb/ch9.h>

#include "core.h"
#include "gadget.h"
#include "io.h"
#include "debug.h"

#define DWC3_LSP_MUX_UNSELECTED 0xfffff

#define dump_register(nm)				\
{							\
	.name	= __stringify(nm),			\
	.offset	= DWC3_ ##nm,				\
}

#define dump_ep_register_set(n)			\
	{					\
		.name = "DEPCMDPAR2("__stringify(n)")",	\
		.offset = DWC3_DEP_BASE(n) +	\
			DWC3_DEPCMDPAR2,	\
	},					\
	{					\
		.name = "DEPCMDPAR1("__stringify(n)")",	\
		.offset = DWC3_DEP_BASE(n) +	\
			DWC3_DEPCMDPAR1,	\
	},					\
	{					\
		.name = "DEPCMDPAR0("__stringify(n)")",	\
		.offset = DWC3_DEP_BASE(n) +	\
			DWC3_DEPCMDPAR0,	\
	},					\
	{					\
		.name = "DEPCMD("__stringify(n)")",	\
		.offset = DWC3_DEP_BASE(n) +	\
			DWC3_DEPCMD,		\
	}


static const struct debugfs_reg32 dwc3_regs[] = {
	dump_register(GSBUSCFG0),
	dump_register(GSBUSCFG1),
	dump_register(GTXTHRCFG),
	dump_register(GRXTHRCFG),
	dump_register(GCTL),
	dump_register(GEVTEN),
	dump_register(GSTS),
	dump_register(GUCTL1),
	dump_register(GSNPSID),
	dump_register(GGPIO),
	dump_register(GUID),
	dump_register(GUCTL),
	dump_register(GBUSERRADDR0),
	dump_register(GBUSERRADDR1),
	dump_register(GPRTBIMAP0),
	dump_register(GPRTBIMAP1),
	dump_register(GHWPARAMS0),
	dump_register(GHWPARAMS1),
	dump_register(GHWPARAMS2),
	dump_register(GHWPARAMS3),
	dump_register(GHWPARAMS4),
	dump_register(GHWPARAMS5),
	dump_register(GHWPARAMS6),
	dump_register(GHWPARAMS7),
	dump_register(GDBGFIFOSPACE),
	dump_register(GDBGLTSSM),
	dump_register(GDBGBMU),
	dump_register(GPRTBIMAP_HS0),
	dump_register(GPRTBIMAP_HS1),
	dump_register(GPRTBIMAP_FS0),
	dump_register(GPRTBIMAP_FS1),

	dump_register(GUSB2PHYCFG(0)),
	dump_register(GUSB2PHYCFG(1)),
	dump_register(GUSB2PHYCFG(2)),
	dump_register(GUSB2PHYCFG(3)),
	dump_register(GUSB2PHYCFG(4)),
	dump_register(GUSB2PHYCFG(5)),
	dump_register(GUSB2PHYCFG(6)),
	dump_register(GUSB2PHYCFG(7)),
	dump_register(GUSB2PHYCFG(8)),
	dump_register(GUSB2PHYCFG(9)),
	dump_register(GUSB2PHYCFG(10)),
	dump_register(GUSB2PHYCFG(11)),
	dump_register(GUSB2PHYCFG(12)),
	dump_register(GUSB2PHYCFG(13)),
	dump_register(GUSB2PHYCFG(14)),
	dump_register(GUSB2PHYCFG(15)),

	dump_register(GUSB2I2CCTL(0)),
	dump_register(GUSB2I2CCTL(1)),
	dump_register(GUSB2I2CCTL(2)),
	dump_register(GUSB2I2CCTL(3)),
	dump_register(GUSB2I2CCTL(4)),
	dump_register(GUSB2I2CCTL(5)),
	dump_register(GUSB2I2CCTL(6)),
	dump_register(GUSB2I2CCTL(7)),
	dump_register(GUSB2I2CCTL(8)),
	dump_register(GUSB2I2CCTL(9)),
	dump_register(GUSB2I2CCTL(10)),
	dump_register(GUSB2I2CCTL(11)),
	dump_register(GUSB2I2CCTL(12)),
	dump_register(GUSB2I2CCTL(13)),
	dump_register(GUSB2I2CCTL(14)),
	dump_register(GUSB2I2CCTL(15)),

	dump_register(GUSB2PHYACC(0)),
	dump_register(GUSB2PHYACC(1)),
	dump_register(GUSB2PHYACC(2)),
	dump_register(GUSB2PHYACC(3)),
	dump_register(GUSB2PHYACC(4)),
	dump_register(GUSB2PHYACC(5)),
	dump_register(GUSB2PHYACC(6)),
	dump_register(GUSB2PHYACC(7)),
	dump_register(GUSB2PHYACC(8)),
	dump_register(GUSB2PHYACC(9)),
	dump_register(GUSB2PHYACC(10)),
	dump_register(GUSB2PHYACC(11)),
	dump_register(GUSB2PHYACC(12)),
	dump_register(GUSB2PHYACC(13)),
	dump_register(GUSB2PHYACC(14)),
	dump_register(GUSB2PHYACC(15)),

	dump_register(GUSB3PIPECTL(0)),
	dump_register(GUSB3PIPECTL(1)),
	dump_register(GUSB3PIPECTL(2)),
	dump_register(GUSB3PIPECTL(3)),
	dump_register(GUSB3PIPECTL(4)),
	dump_register(GUSB3PIPECTL(5)),
	dump_register(GUSB3PIPECTL(6)),
	dump_register(GUSB3PIPECTL(7)),
	dump_register(GUSB3PIPECTL(8)),
	dump_register(GUSB3PIPECTL(9)),
	dump_register(GUSB3PIPECTL(10)),
	dump_register(GUSB3PIPECTL(11)),
	dump_register(GUSB3PIPECTL(12)),
	dump_register(GUSB3PIPECTL(13)),
	dump_register(GUSB3PIPECTL(14)),
	dump_register(GUSB3PIPECTL(15)),

	dump_register(GTXFIFOSIZ(0)),
	dump_register(GTXFIFOSIZ(1)),
	dump_register(GTXFIFOSIZ(2)),
	dump_register(GTXFIFOSIZ(3)),
	dump_register(GTXFIFOSIZ(4)),
	dump_register(GTXFIFOSIZ(5)),
	dump_register(GTXFIFOSIZ(6)),
	dump_register(GTXFIFOSIZ(7)),
	dump_register(GTXFIFOSIZ(8)),
	dump_register(GTXFIFOSIZ(9)),
	dump_register(GTXFIFOSIZ(10)),
	dump_register(GTXFIFOSIZ(11)),
	dump_register(GTXFIFOSIZ(12)),
	dump_register(GTXFIFOSIZ(13)),
	dump_register(GTXFIFOSIZ(14)),
	dump_register(GTXFIFOSIZ(15)),
	dump_register(GTXFIFOSIZ(16)),
	dump_register(GTXFIFOSIZ(17)),
	dump_register(GTXFIFOSIZ(18)),
	dump_register(GTXFIFOSIZ(19)),
	dump_register(GTXFIFOSIZ(20)),
	dump_register(GTXFIFOSIZ(21)),
	dump_register(GTXFIFOSIZ(22)),
	dump_register(GTXFIFOSIZ(23)),
	dump_register(GTXFIFOSIZ(24)),
	dump_register(GTXFIFOSIZ(25)),
	dump_register(GTXFIFOSIZ(26)),
	dump_register(GTXFIFOSIZ(27)),
	dump_register(GTXFIFOSIZ(28)),
	dump_register(GTXFIFOSIZ(29)),
	dump_register(GTXFIFOSIZ(30)),
	dump_register(GTXFIFOSIZ(31)),

	dump_register(GRXFIFOSIZ(0)),
	dump_register(GRXFIFOSIZ(1)),
	dump_register(GRXFIFOSIZ(2)),
	dump_register(GRXFIFOSIZ(3)),
	dump_register(GRXFIFOSIZ(4)),
	dump_register(GRXFIFOSIZ(5)),
	dump_register(GRXFIFOSIZ(6)),
	dump_register(GRXFIFOSIZ(7)),
	dump_register(GRXFIFOSIZ(8)),
	dump_register(GRXFIFOSIZ(9)),
	dump_register(GRXFIFOSIZ(10)),
	dump_register(GRXFIFOSIZ(11)),
	dump_register(GRXFIFOSIZ(12)),
	dump_register(GRXFIFOSIZ(13)),
	dump_register(GRXFIFOSIZ(14)),
	dump_register(GRXFIFOSIZ(15)),
	dump_register(GRXFIFOSIZ(16)),
	dump_register(GRXFIFOSIZ(17)),
	dump_register(GRXFIFOSIZ(18)),
	dump_register(GRXFIFOSIZ(19)),
	dump_register(GRXFIFOSIZ(20)),
	dump_register(GRXFIFOSIZ(21)),
	dump_register(GRXFIFOSIZ(22)),
	dump_register(GRXFIFOSIZ(23)),
	dump_register(GRXFIFOSIZ(24)),
	dump_register(GRXFIFOSIZ(25)),
	dump_register(GRXFIFOSIZ(26)),
	dump_register(GRXFIFOSIZ(27)),
	dump_register(GRXFIFOSIZ(28)),
	dump_register(GRXFIFOSIZ(29)),
	dump_register(GRXFIFOSIZ(30)),
	dump_register(GRXFIFOSIZ(31)),

	dump_register(GEVNTADRLO(0)),
	dump_register(GEVNTADRHI(0)),
	dump_register(GEVNTSIZ(0)),
	dump_register(GEVNTCOUNT(0)),

	dump_register(GHWPARAMS8),
	dump_register(DCFG),
	dump_register(DCTL),
	dump_register(DEVTEN),
	dump_register(DSTS),
	dump_register(DGCMDPAR),
	dump_register(DGCMD),
	dump_register(DALEPENA),

	dump_ep_register_set(0),
	dump_ep_register_set(1),
	dump_ep_register_set(2),
	dump_ep_register_set(3),
	dump_ep_register_set(4),
	dump_ep_register_set(5),
	dump_ep_register_set(6),
	dump_ep_register_set(7),
	dump_ep_register_set(8),
	dump_ep_register_set(9),
	dump_ep_register_set(10),
	dump_ep_register_set(11),
	dump_ep_register_set(12),
	dump_ep_register_set(13),
	dump_ep_register_set(14),
	dump_ep_register_set(15),
	dump_ep_register_set(16),
	dump_ep_register_set(17),
	dump_ep_register_set(18),
	dump_ep_register_set(19),
	dump_ep_register_set(20),
	dump_ep_register_set(21),
	dump_ep_register_set(22),
	dump_ep_register_set(23),
	dump_ep_register_set(24),
	dump_ep_register_set(25),
	dump_ep_register_set(26),
	dump_ep_register_set(27),
	dump_ep_register_set(28),
	dump_ep_register_set(29),
	dump_ep_register_set(30),
	dump_ep_register_set(31),

	dump_register(OCFG),
	dump_register(OCTL),
	dump_register(OEVT),
	dump_register(OEVTEN),
	dump_register(OSTS),
};

static void dwc3_host_lsp(struct seq_file *s)
{
	struct dwc3		*dwc = s->private;
	bool			dbc_enabled;
	u32			sel;
	u32			reg;
	u32			val;

	dbc_enabled = !!(dwc->hwparams.hwparams1 & DWC3_GHWPARAMS1_ENDBC);

	sel = dwc->dbg_lsp_select;
	if (sel == DWC3_LSP_MUX_UNSELECTED) {
		seq_puts(s, "Write LSP selection to print for host\n");
		return;
	}

	reg = DWC3_GDBGLSPMUX_HOSTSELECT(sel);

	dwc3_writel(dwc->regs, DWC3_GDBGLSPMUX, reg);
	val = dwc3_readl(dwc->regs, DWC3_GDBGLSP);
	seq_printf(s, "GDBGLSP[%d] = 0x%08x\n", sel, val);

	if (dbc_enabled && sel < 256) {
		reg |= DWC3_GDBGLSPMUX_ENDBC;
		dwc3_writel(dwc->regs, DWC3_GDBGLSPMUX, reg);
		val = dwc3_readl(dwc->regs, DWC3_GDBGLSP);
		seq_printf(s, "GDBGLSP_DBC[%d] = 0x%08x\n", sel, val);
	}
}

static void dwc3_gadget_lsp(struct seq_file *s)
{
	struct dwc3		*dwc = s->private;
	int			i;
	u32			reg;

	for (i = 0; i < 16; i++) {
		reg = DWC3_GDBGLSPMUX_DEVSELECT(i);
		dwc3_writel(dwc->regs, DWC3_GDBGLSPMUX, reg);
		reg = dwc3_readl(dwc->regs, DWC3_GDBGLSP);
		seq_printf(s, "GDBGLSP[%d] = 0x%08x\n", i, reg);
	}
}

static int dwc3_lsp_show(struct seq_file *s, void *unused)
{
	struct dwc3		*dwc = s->private;
	unsigned int		current_mode;
	unsigned long		flags;
	u32			reg;

	spin_lock_irqsave(&dwc->lock, flags);
	reg = dwc3_readl(dwc->regs, DWC3_GSTS);
	current_mode = DWC3_GSTS_CURMOD(reg);

	switch (current_mode) {
	case DWC3_GSTS_CURMOD_HOST:
		dwc3_host_lsp(s);
		break;
	case DWC3_GSTS_CURMOD_DEVICE:
		dwc3_gadget_lsp(s);
		break;
	default:
		seq_puts(s, "Mode is unknown, no LSP register printed\n");
		break;
	}
	spin_unlock_irqrestore(&dwc->lock, flags);

	return 0;
}

static int dwc3_lsp_open(struct inode *inode, struct file *file)
{
	return single_open(file, dwc3_lsp_show, inode->i_private);
}

static ssize_t dwc3_lsp_write(struct file *file, const char __user *ubuf,
			      size_t count, loff_t *ppos)
{
	struct seq_file		*s = file->private_data;
	struct dwc3		*dwc = s->private;
	unsigned long		flags;
	char			buf[32] = { 0 };
	u32			sel;
	int			ret;

	if (copy_from_user(&buf, ubuf, min_t(size_t, sizeof(buf) - 1, count)))
		return -EFAULT;

	ret = kstrtouint(buf, 0, &sel);
	if (ret)
		return ret;

	spin_lock_irqsave(&dwc->lock, flags);
	dwc->dbg_lsp_select = sel;
	spin_unlock_irqrestore(&dwc->lock, flags);

	return count;
}

static const struct file_operations dwc3_lsp_fops = {
	.open			= dwc3_lsp_open,
	.write			= dwc3_lsp_write,
	.read			= seq_read,
	.llseek			= seq_lseek,
	.release		= single_release,
};

static int dwc3_mode_show(struct seq_file *s, void *unused)
{
	struct dwc3		*dwc = s->private;
	unsigned long		flags;
	u32			reg;

	spin_lock_irqsave(&dwc->lock, flags);
	reg = dwc3_readl(dwc->regs, DWC3_GCTL);
	spin_unlock_irqrestore(&dwc->lock, flags);

	switch (DWC3_GCTL_PRTCAP(reg)) {
	case DWC3_GCTL_PRTCAP_HOST:
		seq_printf(s, "host\n");
		break;
	case DWC3_GCTL_PRTCAP_DEVICE:
		seq_printf(s, "device\n");
		break;
	case DWC3_GCTL_PRTCAP_OTG:
		seq_printf(s, "otg\n");
		break;
	default:
		seq_printf(s, "UNKNOWN %08x\n", DWC3_GCTL_PRTCAP(reg));
	}

	return 0;
}

static int dwc3_mode_open(struct inode *inode, struct file *file)
{
	return single_open(file, dwc3_mode_show, inode->i_private);
}

static ssize_t dwc3_mode_write(struct file *file,
		const char __user *ubuf, size_t count, loff_t *ppos)
{
	struct seq_file		*s = file->private_data;
	struct dwc3		*dwc = s->private;
	u32			mode = 0;
	char			buf[32];

	if (copy_from_user(&buf, ubuf, min_t(size_t, sizeof(buf) - 1, count)))
		return -EFAULT;

	if (!strncmp(buf, "host", 4))
		mode = DWC3_GCTL_PRTCAP_HOST;

	if (!strncmp(buf, "device", 6))
		mode = DWC3_GCTL_PRTCAP_DEVICE;

	if (!strncmp(buf, "otg", 3))
		mode = DWC3_GCTL_PRTCAP_OTG;

	dwc3_set_mode(dwc, mode);

	return count;
}

static const struct file_operations dwc3_mode_fops = {
	.open			= dwc3_mode_open,
	.write			= dwc3_mode_write,
	.read			= seq_read,
	.llseek			= seq_lseek,
	.release		= single_release,
};

static int dwc3_testmode_show(struct seq_file *s, void *unused)
{
	struct dwc3		*dwc = s->private;
	unsigned long		flags;
	u32			reg;

	spin_lock_irqsave(&dwc->lock, flags);
	reg = dwc3_readl(dwc->regs, DWC3_DCTL);
	reg &= DWC3_DCTL_TSTCTRL_MASK;
	reg >>= 1;
	spin_unlock_irqrestore(&dwc->lock, flags);

	switch (reg) {
	case 0:
		seq_printf(s, "no test\n");
		break;
	case USB_TEST_J:
		seq_printf(s, "test_j\n");
		break;
	case USB_TEST_K:
		seq_printf(s, "test_k\n");
		break;
	case USB_TEST_SE0_NAK:
		seq_printf(s, "test_se0_nak\n");
		break;
	case USB_TEST_PACKET:
		seq_printf(s, "test_packet\n");
		break;
	case USB_TEST_FORCE_ENABLE:
		seq_printf(s, "test_force_enable\n");
		break;
	default:
		seq_printf(s, "UNKNOWN %d\n", reg);
	}

	return 0;
}

static int dwc3_testmode_open(struct inode *inode, struct file *file)
{
	return single_open(file, dwc3_testmode_show, inode->i_private);
}

static ssize_t dwc3_testmode_write(struct file *file,
		const char __user *ubuf, size_t count, loff_t *ppos)
{
	struct seq_file		*s = file->private_data;
	struct dwc3		*dwc = s->private;
	unsigned long		flags;
	u32			testmode = 0;
	char			buf[32];

	if (copy_from_user(&buf, ubuf, min_t(size_t, sizeof(buf) - 1, count)))
		return -EFAULT;

	if (!strncmp(buf, "test_j", 6))
		testmode = USB_TEST_J;
	else if (!strncmp(buf, "test_k", 6))
		testmode = USB_TEST_K;
	else if (!strncmp(buf, "test_se0_nak", 12))
		testmode = USB_TEST_SE0_NAK;
	else if (!strncmp(buf, "test_packet", 11))
		testmode = USB_TEST_PACKET;
	else if (!strncmp(buf, "test_force_enable", 17))
		testmode = USB_TEST_FORCE_ENABLE;
	else
		testmode = 0;

	spin_lock_irqsave(&dwc->lock, flags);
	dwc3_gadget_set_test_mode(dwc, testmode);
	spin_unlock_irqrestore(&dwc->lock, flags);

	return count;
}

static const struct file_operations dwc3_testmode_fops = {
	.open			= dwc3_testmode_open,
	.write			= dwc3_testmode_write,
	.read			= seq_read,
	.llseek			= seq_lseek,
	.release		= single_release,
};

static int dwc3_link_state_show(struct seq_file *s, void *unused)
{
	struct dwc3		*dwc = s->private;
	unsigned long		flags;
	enum dwc3_link_state	state;
	u32			reg;
	u8			speed;

	spin_lock_irqsave(&dwc->lock, flags);
	reg = dwc3_readl(dwc->regs, DWC3_GSTS);
	if (DWC3_GSTS_CURMOD(reg) != DWC3_GSTS_CURMOD_DEVICE) {
		seq_puts(s, "Not available\n");
		spin_unlock_irqrestore(&dwc->lock, flags);
		return 0;
	}

	reg = dwc3_readl(dwc->regs, DWC3_DSTS);
	state = DWC3_DSTS_USBLNKST(reg);
	speed = reg & DWC3_DSTS_CONNECTSPD;

	seq_printf(s, "%s\n", (speed >= DWC3_DSTS_SUPERSPEED) ?
		   dwc3_gadget_link_string(state) :
		   dwc3_gadget_hs_link_string(state));
	spin_unlock_irqrestore(&dwc->lock, flags);

	return 0;
}

static int dwc3_link_state_open(struct inode *inode, struct file *file)
{
	return single_open(file, dwc3_link_state_show, inode->i_private);
}

static ssize_t dwc3_link_state_write(struct file *file,
		const char __user *ubuf, size_t count, loff_t *ppos)
{
	struct seq_file		*s = file->private_data;
	struct dwc3		*dwc = s->private;
	unsigned long		flags;
	enum dwc3_link_state	state = 0;
	char			buf[32];
	u32			reg;
	u8			speed;

	if (copy_from_user(&buf, ubuf, min_t(size_t, sizeof(buf) - 1, count)))
		return -EFAULT;

	if (!strncmp(buf, "SS.Disabled", 11))
		state = DWC3_LINK_STATE_SS_DIS;
	else if (!strncmp(buf, "Rx.Detect", 9))
		state = DWC3_LINK_STATE_RX_DET;
	else if (!strncmp(buf, "SS.Inactive", 11))
		state = DWC3_LINK_STATE_SS_INACT;
	else if (!strncmp(buf, "Recovery", 8))
		state = DWC3_LINK_STATE_RECOV;
	else if (!strncmp(buf, "Compliance", 10))
		state = DWC3_LINK_STATE_CMPLY;
	else if (!strncmp(buf, "Loopback", 8))
		state = DWC3_LINK_STATE_LPBK;
	else
		return -EINVAL;

	spin_lock_irqsave(&dwc->lock, flags);
	reg = dwc3_readl(dwc->regs, DWC3_GSTS);
	if (DWC3_GSTS_CURMOD(reg) != DWC3_GSTS_CURMOD_DEVICE) {
		spin_unlock_irqrestore(&dwc->lock, flags);
		return -EINVAL;
	}

	reg = dwc3_readl(dwc->regs, DWC3_DSTS);
	speed = reg & DWC3_DSTS_CONNECTSPD;

	if (speed < DWC3_DSTS_SUPERSPEED &&
	    state != DWC3_LINK_STATE_RECOV) {
		spin_unlock_irqrestore(&dwc->lock, flags);
		return -EINVAL;
	}

	dwc3_gadget_set_link_state(dwc, state);
	spin_unlock_irqrestore(&dwc->lock, flags);

	return count;
}

static const struct file_operations dwc3_link_state_fops = {
	.open			= dwc3_link_state_open,
	.write			= dwc3_link_state_write,
	.read			= seq_read,
	.llseek			= seq_lseek,
	.release		= single_release,
};

struct dwc3_ep_file_map {
	const char name[25];
	const struct file_operations *const fops;
};

static int dwc3_tx_fifo_size_show(struct seq_file *s, void *unused)
{
	struct dwc3_ep		*dep = s->private;
	struct dwc3		*dwc = dep->dwc;
	unsigned long		flags;
	u32			mdwidth;
	u32			val;

	spin_lock_irqsave(&dwc->lock, flags);
	val = dwc3_core_fifo_space(dep, DWC3_TXFIFO);

	/* Convert to bytes */
	mdwidth = dwc3_mdwidth(dwc);

	val *= mdwidth;
	val >>= 3;
	seq_printf(s, "%u\n", val);
	spin_unlock_irqrestore(&dwc->lock, flags);

	return 0;
}

static int dwc3_rx_fifo_size_show(struct seq_file *s, void *unused)
{
	struct dwc3_ep		*dep = s->private;
	struct dwc3		*dwc = dep->dwc;
	unsigned long		flags;
	u32			mdwidth;
	u32			val;

	spin_lock_irqsave(&dwc->lock, flags);
	val = dwc3_core_fifo_space(dep, DWC3_RXFIFO);

	/* Convert to bytes */
	mdwidth = dwc3_mdwidth(dwc);

	val *= mdwidth;
	val >>= 3;
	seq_printf(s, "%u\n", val);
	spin_unlock_irqrestore(&dwc->lock, flags);

	return 0;
}

static int dwc3_tx_request_queue_show(struct seq_file *s, void *unused)
{
	struct dwc3_ep		*dep = s->private;
	struct dwc3		*dwc = dep->dwc;
	unsigned long		flags;
	u32			val;

	spin_lock_irqsave(&dwc->lock, flags);
	val = dwc3_core_fifo_space(dep, DWC3_TXREQQ);
	seq_printf(s, "%u\n", val);
	spin_unlock_irqrestore(&dwc->lock, flags);

	return 0;
}

static int dwc3_rx_request_queue_show(struct seq_file *s, void *unused)
{
	struct dwc3_ep		*dep = s->private;
	struct dwc3		*dwc = dep->dwc;
	unsigned long		flags;
	u32			val;

	spin_lock_irqsave(&dwc->lock, flags);
	val = dwc3_core_fifo_space(dep, DWC3_RXREQQ);
	seq_printf(s, "%u\n", val);
	spin_unlock_irqrestore(&dwc->lock, flags);

	return 0;
}

static int dwc3_rx_info_queue_show(struct seq_file *s, void *unused)
{
	struct dwc3_ep		*dep = s->private;
	struct dwc3		*dwc = dep->dwc;
	unsigned long		flags;
	u32			val;

	spin_lock_irqsave(&dwc->lock, flags);
	val = dwc3_core_fifo_space(dep, DWC3_RXINFOQ);
	seq_printf(s, "%u\n", val);
	spin_unlock_irqrestore(&dwc->lock, flags);

	return 0;
}

static int dwc3_descriptor_fetch_queue_show(struct seq_file *s, void *unused)
{
	struct dwc3_ep		*dep = s->private;
	struct dwc3		*dwc = dep->dwc;
	unsigned long		flags;
	u32			val;

	spin_lock_irqsave(&dwc->lock, flags);
	val = dwc3_core_fifo_space(dep, DWC3_DESCFETCHQ);
	seq_printf(s, "%u\n", val);
	spin_unlock_irqrestore(&dwc->lock, flags);

	return 0;
}

static int dwc3_event_queue_show(struct seq_file *s, void *unused)
{
	struct dwc3_ep		*dep = s->private;
	struct dwc3		*dwc = dep->dwc;
	unsigned long		flags;
	u32			val;

	spin_lock_irqsave(&dwc->lock, flags);
	val = dwc3_core_fifo_space(dep, DWC3_EVENTQ);
	seq_printf(s, "%u\n", val);
	spin_unlock_irqrestore(&dwc->lock, flags);

	return 0;
}

static int dwc3_transfer_type_show(struct seq_file *s, void *unused)
{
	struct dwc3_ep		*dep = s->private;
	struct dwc3		*dwc = dep->dwc;
	unsigned long		flags;

	spin_lock_irqsave(&dwc->lock, flags);
	if (!(dep->flags & DWC3_EP_ENABLED) ||
			!dep->endpoint.desc) {
		seq_printf(s, "--\n");
		goto out;
	}

	switch (usb_endpoint_type(dep->endpoint.desc)) {
	case USB_ENDPOINT_XFER_CONTROL:
		seq_printf(s, "control\n");
		break;
	case USB_ENDPOINT_XFER_ISOC:
		seq_printf(s, "isochronous\n");
		break;
	case USB_ENDPOINT_XFER_BULK:
		seq_printf(s, "bulk\n");
		break;
	case USB_ENDPOINT_XFER_INT:
		seq_printf(s, "interrupt\n");
		break;
	default:
		seq_printf(s, "--\n");
	}

out:
	spin_unlock_irqrestore(&dwc->lock, flags);

	return 0;
}

static int dwc3_trb_ring_show(struct seq_file *s, void *unused)
{
	struct dwc3_ep		*dep = s->private;
	struct dwc3		*dwc = dep->dwc;
	unsigned long		flags;
	int			i;

	spin_lock_irqsave(&dwc->lock, flags);
	if (dep->number <= 1) {
		seq_printf(s, "--\n");
		goto out;
	}

	seq_printf(s, "buffer_addr,size,type,ioc,isp_imi,csp,chn,lst,hwo\n");

	for (i = 0; i < DWC3_TRB_NUM; i++) {
		struct dwc3_trb *trb = &dep->trb_pool[i];
		unsigned int type = DWC3_TRBCTL_TYPE(trb->ctrl);

		seq_printf(s, "%08x%08x,%d,%s,%d,%d,%d,%d,%d,%d       %c%c\n",
				trb->bph, trb->bpl, trb->size,
				dwc3_trb_type_string(type),
				!!(trb->ctrl & DWC3_TRB_CTRL_IOC),
				!!(trb->ctrl & DWC3_TRB_CTRL_ISP_IMI),
				!!(trb->ctrl & DWC3_TRB_CTRL_CSP),
				!!(trb->ctrl & DWC3_TRB_CTRL_CHN),
				!!(trb->ctrl & DWC3_TRB_CTRL_LST),
				!!(trb->ctrl & DWC3_TRB_CTRL_HWO),
				dep->trb_enqueue == i ? 'E' : ' ',
				dep->trb_dequeue == i ? 'D' : ' ');
	}

out:
	spin_unlock_irqrestore(&dwc->lock, flags);

	return 0;
}

static int dwc3_ep_info_register_show(struct seq_file *s, void *unused)
{
	struct dwc3_ep		*dep = s->private;
	struct dwc3		*dwc = dep->dwc;
	unsigned long		flags;
	u64			ep_info;
	u32			lower_32_bits;
	u32			upper_32_bits;
	u32			reg;

	spin_lock_irqsave(&dwc->lock, flags);
	reg = DWC3_GDBGLSPMUX_EPSELECT(dep->number);
	dwc3_writel(dwc->regs, DWC3_GDBGLSPMUX, reg);

	lower_32_bits = dwc3_readl(dwc->regs, DWC3_GDBGEPINFO0);
	upper_32_bits = dwc3_readl(dwc->regs, DWC3_GDBGEPINFO1);

	ep_info = ((u64)upper_32_bits << 32) | lower_32_bits;
	seq_printf(s, "0x%016llx\n", ep_info);
	spin_unlock_irqrestore(&dwc->lock, flags);

	return 0;
}

DEFINE_SHOW_ATTRIBUTE(dwc3_tx_fifo_size);
DEFINE_SHOW_ATTRIBUTE(dwc3_rx_fifo_size);
DEFINE_SHOW_ATTRIBUTE(dwc3_tx_request_queue);
DEFINE_SHOW_ATTRIBUTE(dwc3_rx_request_queue);
DEFINE_SHOW_ATTRIBUTE(dwc3_rx_info_queue);
DEFINE_SHOW_ATTRIBUTE(dwc3_descriptor_fetch_queue);
DEFINE_SHOW_ATTRIBUTE(dwc3_event_queue);
DEFINE_SHOW_ATTRIBUTE(dwc3_transfer_type);
DEFINE_SHOW_ATTRIBUTE(dwc3_trb_ring);
DEFINE_SHOW_ATTRIBUTE(dwc3_ep_info_register);

static const struct dwc3_ep_file_map dwc3_ep_file_map[] = {
	{ "tx_fifo_size", &dwc3_tx_fifo_size_fops, },
	{ "rx_fifo_size", &dwc3_rx_fifo_size_fops, },
	{ "tx_request_queue", &dwc3_tx_request_queue_fops, },
	{ "rx_request_queue", &dwc3_rx_request_queue_fops, },
	{ "rx_info_queue", &dwc3_rx_info_queue_fops, },
	{ "descriptor_fetch_queue", &dwc3_descriptor_fetch_queue_fops, },
	{ "event_queue", &dwc3_event_queue_fops, },
	{ "transfer_type", &dwc3_transfer_type_fops, },
	{ "trb_ring", &dwc3_trb_ring_fops, },
	{ "GDBGEPINFO", &dwc3_ep_info_register_fops, },
};

static void dwc3_debugfs_create_endpoint_files(struct dwc3_ep *dep,
		struct dentry *parent)
{
	int			i;

	for (i = 0; i < ARRAY_SIZE(dwc3_ep_file_map); i++) {
		const struct file_operations *fops = dwc3_ep_file_map[i].fops;
		const char *name = dwc3_ep_file_map[i].name;

		debugfs_create_file(name, S_IRUGO, parent, dep, fops);
	}
}

void dwc3_debugfs_create_endpoint_dir(struct dwc3_ep *dep)
{
	struct dentry		*dir;
	struct dentry		*root;

<<<<<<< HEAD
	dir = debugfs_create_dir(dep->name, dep->dwc->root);
=======
	root = debugfs_lookup(dev_name(dep->dwc->dev), usb_debug_root);
	dir = debugfs_create_dir(dep->name, root);
>>>>>>> 754a0abe
	dwc3_debugfs_create_endpoint_files(dep, dir);
}

void dwc3_debugfs_init(struct dwc3 *dwc)
{
	struct dentry		*root;

	dwc->regset = kzalloc(sizeof(*dwc->regset), GFP_KERNEL);
	if (!dwc->regset)
		return;

	dwc->dbg_lsp_select = DWC3_LSP_MUX_UNSELECTED;

	dwc->regset->regs = dwc3_regs;
	dwc->regset->nregs = ARRAY_SIZE(dwc3_regs);
	dwc->regset->base = dwc->regs - DWC3_GLOBALS_REGS_START;

	root = debugfs_create_dir(dev_name(dwc->dev), usb_debug_root);
<<<<<<< HEAD
	dwc->root = root;

	debugfs_create_regset32("regdump", S_IRUGO, root, dwc->regset);

	debugfs_create_file("lsp_dump", S_IRUGO | S_IWUSR, root, dwc,
			    &dwc3_lsp_fops);
=======
	debugfs_create_regset32("regdump", 0444, root, dwc->regset);
	debugfs_create_file("lsp_dump", 0644, root, dwc, &dwc3_lsp_fops);
>>>>>>> 754a0abe

	if (IS_ENABLED(CONFIG_USB_DWC3_DUAL_ROLE)) {
		debugfs_create_file("mode", S_IRUGO | S_IWUSR, root, dwc,
				    &dwc3_mode_fops);
	}

	if (IS_ENABLED(CONFIG_USB_DWC3_DUAL_ROLE) ||
			IS_ENABLED(CONFIG_USB_DWC3_GADGET)) {
		debugfs_create_file("testmode", S_IRUGO | S_IWUSR, root, dwc,
				    &dwc3_testmode_fops);
		debugfs_create_file("link_state", S_IRUGO | S_IWUSR, root, dwc,
				    &dwc3_link_state_fops);
	}
}

void dwc3_debugfs_exit(struct dwc3 *dwc)
{
	debugfs_remove(debugfs_lookup(dev_name(dwc->dev), usb_debug_root));
	kfree(dwc->regset);
}<|MERGE_RESOLUTION|>--- conflicted
+++ resolved
@@ -397,13 +397,13 @@
 
 	switch (DWC3_GCTL_PRTCAP(reg)) {
 	case DWC3_GCTL_PRTCAP_HOST:
-		seq_printf(s, "host\n");
+		seq_puts(s, "host\n");
 		break;
 	case DWC3_GCTL_PRTCAP_DEVICE:
-		seq_printf(s, "device\n");
+		seq_puts(s, "device\n");
 		break;
 	case DWC3_GCTL_PRTCAP_OTG:
-		seq_printf(s, "otg\n");
+		seq_puts(s, "otg\n");
 		break;
 	default:
 		seq_printf(s, "UNKNOWN %08x\n", DWC3_GCTL_PRTCAP(reg));
@@ -427,6 +427,9 @@
 
 	if (copy_from_user(&buf, ubuf, min_t(size_t, sizeof(buf) - 1, count)))
 		return -EFAULT;
+
+	if (dwc->dr_mode != USB_DR_MODE_OTG)
+		return count;
 
 	if (!strncmp(buf, "host", 4))
 		mode = DWC3_GCTL_PRTCAP_HOST;
@@ -464,22 +467,22 @@
 
 	switch (reg) {
 	case 0:
-		seq_printf(s, "no test\n");
+		seq_puts(s, "no test\n");
 		break;
 	case USB_TEST_J:
-		seq_printf(s, "test_j\n");
+		seq_puts(s, "test_j\n");
 		break;
 	case USB_TEST_K:
-		seq_printf(s, "test_k\n");
+		seq_puts(s, "test_k\n");
 		break;
 	case USB_TEST_SE0_NAK:
-		seq_printf(s, "test_se0_nak\n");
+		seq_puts(s, "test_se0_nak\n");
 		break;
 	case USB_TEST_PACKET:
-		seq_printf(s, "test_packet\n");
+		seq_puts(s, "test_packet\n");
 		break;
 	case USB_TEST_FORCE_ENABLE:
-		seq_printf(s, "test_force_enable\n");
+		seq_puts(s, "test_force_enable\n");
 		break;
 	default:
 		seq_printf(s, "UNKNOWN %d\n", reg);
@@ -756,27 +759,26 @@
 	unsigned long		flags;
 
 	spin_lock_irqsave(&dwc->lock, flags);
-	if (!(dep->flags & DWC3_EP_ENABLED) ||
-			!dep->endpoint.desc) {
-		seq_printf(s, "--\n");
+	if (!(dep->flags & DWC3_EP_ENABLED) || !dep->endpoint.desc) {
+		seq_puts(s, "--\n");
 		goto out;
 	}
 
 	switch (usb_endpoint_type(dep->endpoint.desc)) {
 	case USB_ENDPOINT_XFER_CONTROL:
-		seq_printf(s, "control\n");
+		seq_puts(s, "control\n");
 		break;
 	case USB_ENDPOINT_XFER_ISOC:
-		seq_printf(s, "isochronous\n");
+		seq_puts(s, "isochronous\n");
 		break;
 	case USB_ENDPOINT_XFER_BULK:
-		seq_printf(s, "bulk\n");
+		seq_puts(s, "bulk\n");
 		break;
 	case USB_ENDPOINT_XFER_INT:
-		seq_printf(s, "interrupt\n");
+		seq_puts(s, "interrupt\n");
 		break;
 	default:
-		seq_printf(s, "--\n");
+		seq_puts(s, "--\n");
 	}
 
 out:
@@ -794,11 +796,11 @@
 
 	spin_lock_irqsave(&dwc->lock, flags);
 	if (dep->number <= 1) {
-		seq_printf(s, "--\n");
+		seq_puts(s, "--\n");
 		goto out;
 	}
 
-	seq_printf(s, "buffer_addr,size,type,ioc,isp_imi,csp,chn,lst,hwo\n");
+	seq_puts(s, "buffer_addr,size,type,ioc,isp_imi,csp,chn,lst,hwo\n");
 
 	for (i = 0; i < DWC3_TRB_NUM; i++) {
 		struct dwc3_trb *trb = &dep->trb_pool[i];
@@ -880,7 +882,7 @@
 		const struct file_operations *fops = dwc3_ep_file_map[i].fops;
 		const char *name = dwc3_ep_file_map[i].name;
 
-		debugfs_create_file(name, S_IRUGO, parent, dep, fops);
+		debugfs_create_file(name, 0444, parent, dep, fops);
 	}
 }
 
@@ -889,12 +891,8 @@
 	struct dentry		*dir;
 	struct dentry		*root;
 
-<<<<<<< HEAD
-	dir = debugfs_create_dir(dep->name, dep->dwc->root);
-=======
 	root = debugfs_lookup(dev_name(dep->dwc->dev), usb_debug_root);
 	dir = debugfs_create_dir(dep->name, root);
->>>>>>> 754a0abe
 	dwc3_debugfs_create_endpoint_files(dep, dir);
 }
 
@@ -913,28 +911,18 @@
 	dwc->regset->base = dwc->regs - DWC3_GLOBALS_REGS_START;
 
 	root = debugfs_create_dir(dev_name(dwc->dev), usb_debug_root);
-<<<<<<< HEAD
-	dwc->root = root;
-
-	debugfs_create_regset32("regdump", S_IRUGO, root, dwc->regset);
-
-	debugfs_create_file("lsp_dump", S_IRUGO | S_IWUSR, root, dwc,
-			    &dwc3_lsp_fops);
-=======
 	debugfs_create_regset32("regdump", 0444, root, dwc->regset);
 	debugfs_create_file("lsp_dump", 0644, root, dwc, &dwc3_lsp_fops);
->>>>>>> 754a0abe
-
-	if (IS_ENABLED(CONFIG_USB_DWC3_DUAL_ROLE)) {
-		debugfs_create_file("mode", S_IRUGO | S_IWUSR, root, dwc,
+
+	if (IS_ENABLED(CONFIG_USB_DWC3_DUAL_ROLE))
+		debugfs_create_file("mode", 0644, root, dwc,
 				    &dwc3_mode_fops);
-	}
 
 	if (IS_ENABLED(CONFIG_USB_DWC3_DUAL_ROLE) ||
 			IS_ENABLED(CONFIG_USB_DWC3_GADGET)) {
-		debugfs_create_file("testmode", S_IRUGO | S_IWUSR, root, dwc,
-				    &dwc3_testmode_fops);
-		debugfs_create_file("link_state", S_IRUGO | S_IWUSR, root, dwc,
+		debugfs_create_file("testmode", 0644, root, dwc,
+				&dwc3_testmode_fops);
+		debugfs_create_file("link_state", 0644, root, dwc,
 				    &dwc3_link_state_fops);
 	}
 }
