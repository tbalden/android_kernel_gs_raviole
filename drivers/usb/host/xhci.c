// SPDX-License-Identifier: GPL-2.0
/*
 * xHCI host controller driver
 *
 * Copyright (C) 2008 Intel Corp.
 *
 * Author: Sarah Sharp
 * Some code borrowed from the Linux EHCI driver.
 */

#include <linux/pci.h>
#include <linux/iopoll.h>
#include <linux/irq.h>
#include <linux/log2.h>
#include <linux/module.h>
#include <linux/moduleparam.h>
#include <linux/slab.h>
#include <linux/dmi.h>
#include <linux/dma-mapping.h>

#include "xhci.h"
#include "xhci-trace.h"
#include "xhci-debugfs.h"
#include "xhci-dbgcap.h"

#define DRIVER_AUTHOR "Sarah Sharp"
#define DRIVER_DESC "'eXtensible' Host Controller (xHC) Driver"

#define	PORT_WAKE_BITS	(PORT_WKOC_E | PORT_WKDISC_E | PORT_WKCONN_E)

/* Some 0.95 hardware can't handle the chain bit on a Link TRB being cleared */
static int link_quirk;
module_param(link_quirk, int, S_IRUGO | S_IWUSR);
MODULE_PARM_DESC(link_quirk, "Don't clear the chain bit on a link TRB");

static unsigned long long quirks;
module_param(quirks, ullong, S_IRUGO);
MODULE_PARM_DESC(quirks, "Bit flags for quirks to be enabled as default");

static bool td_on_ring(struct xhci_td *td, struct xhci_ring *ring)
{
	struct xhci_segment *seg = ring->first_seg;

	if (!td || !td->start_seg)
		return false;
	do {
		if (seg == td->start_seg)
			return true;
		seg = seg->next;
	} while (seg && seg != ring->first_seg);

	return false;
}

/*
 * xhci_handshake - spin reading hc until handshake completes or fails
 * @ptr: address of hc register to be read
 * @mask: bits to look at in result of read
 * @done: value of those bits when handshake succeeds
 * @usec: timeout in microseconds
 *
 * Returns negative errno, or zero on success
 *
 * Success happens when the "mask" bits have the specified value (hardware
 * handshake done).  There are two failure modes:  "usec" have passed (major
 * hardware flakeout), or the register reads as all-ones (hardware removed).
 */
int xhci_handshake(void __iomem *ptr, u32 mask, u32 done, u64 timeout_us)
{
	u32	result;
	int	ret;

	ret = readl_poll_timeout_atomic(ptr, result,
					(result & mask) == done ||
					result == U32_MAX,
					1, timeout_us);
	if (result == U32_MAX)		/* card removed */
		return -ENODEV;

	return ret;
}

/*
 * Disable interrupts and begin the xHCI halting process.
 */
void xhci_quiesce(struct xhci_hcd *xhci)
{
	u32 halted;
	u32 cmd;
	u32 mask;

	mask = ~(XHCI_IRQS);
	halted = readl(&xhci->op_regs->status) & STS_HALT;
	if (!halted)
		mask &= ~CMD_RUN;

	cmd = readl(&xhci->op_regs->command);
	cmd &= mask;
	writel(cmd, &xhci->op_regs->command);
}

/*
 * Force HC into halt state.
 *
 * Disable any IRQs and clear the run/stop bit.
 * HC will complete any current and actively pipelined transactions, and
 * should halt within 16 ms of the run/stop bit being cleared.
 * Read HC Halted bit in the status register to see when the HC is finished.
 */
int xhci_halt(struct xhci_hcd *xhci)
{
	int ret;
	xhci_dbg_trace(xhci, trace_xhci_dbg_init, "// Halt the HC");
	xhci_quiesce(xhci);

	ret = xhci_handshake(&xhci->op_regs->status,
			STS_HALT, STS_HALT, XHCI_MAX_HALT_USEC);
	if (ret) {
		xhci_warn(xhci, "Host halt failed, %d\n", ret);
		return ret;
	}
	xhci->xhc_state |= XHCI_STATE_HALTED;
	xhci->cmd_ring_state = CMD_RING_STATE_STOPPED;
	return ret;
}

/*
 * Set the run bit and wait for the host to be running.
 */
int xhci_start(struct xhci_hcd *xhci)
{
	u32 temp;
	int ret;

	temp = readl(&xhci->op_regs->command);
	temp |= (CMD_RUN);
	xhci_dbg_trace(xhci, trace_xhci_dbg_init, "// Turn on HC, cmd = 0x%x.",
			temp);
	writel(temp, &xhci->op_regs->command);

	/*
	 * Wait for the HCHalted Status bit to be 0 to indicate the host is
	 * running.
	 */
	ret = xhci_handshake(&xhci->op_regs->status,
			STS_HALT, 0, XHCI_MAX_HALT_USEC);
	if (ret == -ETIMEDOUT)
		xhci_err(xhci, "Host took too long to start, "
				"waited %u microseconds.\n",
				XHCI_MAX_HALT_USEC);
	if (!ret)
		/* clear state flags. Including dying, halted or removing */
		xhci->xhc_state = 0;

	return ret;
}

/*
 * Reset a halted HC.
 *
 * This resets pipelines, timers, counters, state machines, etc.
 * Transactions will be terminated immediately, and operational registers
 * will be set to their defaults.
 */
int xhci_reset(struct xhci_hcd *xhci, u64 timeout_us)
{
	u32 command;
	u32 state;
	int ret;

	state = readl(&xhci->op_regs->status);

	if (state == ~(u32)0) {
		xhci_warn(xhci, "Host not accessible, reset failed.\n");
		return -ENODEV;
	}

	if ((state & STS_HALT) == 0) {
		xhci_warn(xhci, "Host controller not halted, aborting reset.\n");
		return 0;
	}

	xhci_dbg_trace(xhci, trace_xhci_dbg_init, "// Reset the HC");
	command = readl(&xhci->op_regs->command);
	command |= CMD_RESET;
	writel(command, &xhci->op_regs->command);

	/* Existing Intel xHCI controllers require a delay of 1 mS,
	 * after setting the CMD_RESET bit, and before accessing any
	 * HC registers. This allows the HC to complete the
	 * reset operation and be ready for HC register access.
	 * Without this delay, the subsequent HC register access,
	 * may result in a system hang very rarely.
	 */
	if (xhci->quirks & XHCI_INTEL_HOST)
		udelay(1000);

	ret = xhci_handshake(&xhci->op_regs->command, CMD_RESET, 0, timeout_us);
	if (ret)
		return ret;

	if (xhci->quirks & XHCI_ASMEDIA_MODIFY_FLOWCONTROL)
		usb_asmedia_modifyflowcontrol(to_pci_dev(xhci_to_hcd(xhci)->self.controller));

	xhci_dbg_trace(xhci, trace_xhci_dbg_init,
			 "Wait for controller to be ready for doorbell rings");
	/*
	 * xHCI cannot write to any doorbells or operational registers other
	 * than status until the "Controller Not Ready" flag is cleared.
	 */
	ret = xhci_handshake(&xhci->op_regs->status, STS_CNR, 0, timeout_us);

	xhci->usb2_rhub.bus_state.port_c_suspend = 0;
	xhci->usb2_rhub.bus_state.suspended_ports = 0;
	xhci->usb2_rhub.bus_state.resuming_ports = 0;
	xhci->usb3_rhub.bus_state.port_c_suspend = 0;
	xhci->usb3_rhub.bus_state.suspended_ports = 0;
	xhci->usb3_rhub.bus_state.resuming_ports = 0;

	return ret;
}

static void xhci_zero_64b_regs(struct xhci_hcd *xhci)
{
	struct device *dev = xhci_to_hcd(xhci)->self.sysdev;
	int err, i;
	u64 val;
	u32 intrs;

	/*
	 * Some Renesas controllers get into a weird state if they are
	 * reset while programmed with 64bit addresses (they will preserve
	 * the top half of the address in internal, non visible
	 * registers). You end up with half the address coming from the
	 * kernel, and the other half coming from the firmware. Also,
	 * changing the programming leads to extra accesses even if the
	 * controller is supposed to be halted. The controller ends up with
	 * a fatal fault, and is then ripe for being properly reset.
	 *
	 * Special care is taken to only apply this if the device is behind
	 * an iommu. Doing anything when there is no iommu is definitely
	 * unsafe...
	 */
	if (!(xhci->quirks & XHCI_ZERO_64B_REGS) || !device_iommu_mapped(dev))
		return;

	xhci_info(xhci, "Zeroing 64bit base registers, expecting fault\n");

	/* Clear HSEIE so that faults do not get signaled */
	val = readl(&xhci->op_regs->command);
	val &= ~CMD_HSEIE;
	writel(val, &xhci->op_regs->command);

	/* Clear HSE (aka FATAL) */
	val = readl(&xhci->op_regs->status);
	val |= STS_FATAL;
	writel(val, &xhci->op_regs->status);

	/* Now zero the registers, and brace for impact */
	val = xhci_read_64(xhci, &xhci->op_regs->dcbaa_ptr);
	if (upper_32_bits(val))
		xhci_write_64(xhci, 0, &xhci->op_regs->dcbaa_ptr);
	val = xhci_read_64(xhci, &xhci->op_regs->cmd_ring);
	if (upper_32_bits(val))
		xhci_write_64(xhci, 0, &xhci->op_regs->cmd_ring);

	intrs = min_t(u32, HCS_MAX_INTRS(xhci->hcs_params1),
		      ARRAY_SIZE(xhci->run_regs->ir_set));

	for (i = 0; i < intrs; i++) {
		struct xhci_intr_reg __iomem *ir;

		ir = &xhci->run_regs->ir_set[i];
		val = xhci_read_64(xhci, &ir->erst_base);
		if (upper_32_bits(val))
			xhci_write_64(xhci, 0, &ir->erst_base);
		val= xhci_read_64(xhci, &ir->erst_dequeue);
		if (upper_32_bits(val))
			xhci_write_64(xhci, 0, &ir->erst_dequeue);
	}

	/* Wait for the fault to appear. It will be cleared on reset */
	err = xhci_handshake(&xhci->op_regs->status,
			     STS_FATAL, STS_FATAL,
			     XHCI_MAX_HALT_USEC);
	if (!err)
		xhci_info(xhci, "Fault detected\n");
}

#ifdef CONFIG_USB_PCI
/*
 * Set up MSI
 */
static int xhci_setup_msi(struct xhci_hcd *xhci)
{
	int ret;
	/*
	 * TODO:Check with MSI Soc for sysdev
	 */
	struct pci_dev  *pdev = to_pci_dev(xhci_to_hcd(xhci)->self.controller);

	ret = pci_alloc_irq_vectors(pdev, 1, 1, PCI_IRQ_MSI);
	if (ret < 0) {
		xhci_dbg_trace(xhci, trace_xhci_dbg_init,
				"failed to allocate MSI entry");
		return ret;
	}

	ret = request_irq(pdev->irq, xhci_msi_irq,
				0, "xhci_hcd", xhci_to_hcd(xhci));
	if (ret) {
		xhci_dbg_trace(xhci, trace_xhci_dbg_init,
				"disable MSI interrupt");
		pci_free_irq_vectors(pdev);
	}

	return ret;
}

/*
 * Set up MSI-X
 */
static int xhci_setup_msix(struct xhci_hcd *xhci)
{
	int i, ret = 0;
	struct usb_hcd *hcd = xhci_to_hcd(xhci);
	struct pci_dev *pdev = to_pci_dev(hcd->self.controller);

	/*
	 * calculate number of msi-x vectors supported.
	 * - HCS_MAX_INTRS: the max number of interrupts the host can handle,
	 *   with max number of interrupters based on the xhci HCSPARAMS1.
	 * - num_online_cpus: maximum msi-x vectors per CPUs core.
	 *   Add additional 1 vector to ensure always available interrupt.
	 */
	xhci->msix_count = min(num_online_cpus() + 1,
				HCS_MAX_INTRS(xhci->hcs_params1));

	ret = pci_alloc_irq_vectors(pdev, xhci->msix_count, xhci->msix_count,
			PCI_IRQ_MSIX);
	if (ret < 0) {
		xhci_dbg_trace(xhci, trace_xhci_dbg_init,
				"Failed to enable MSI-X");
		return ret;
	}

	for (i = 0; i < xhci->msix_count; i++) {
		ret = request_irq(pci_irq_vector(pdev, i), xhci_msi_irq, 0,
				"xhci_hcd", xhci_to_hcd(xhci));
		if (ret)
			goto disable_msix;
	}

	hcd->msix_enabled = 1;
	return ret;

disable_msix:
	xhci_dbg_trace(xhci, trace_xhci_dbg_init, "disable MSI-X interrupt");
	while (--i >= 0)
		free_irq(pci_irq_vector(pdev, i), xhci_to_hcd(xhci));
	pci_free_irq_vectors(pdev);
	return ret;
}

/* Free any IRQs and disable MSI-X */
static void xhci_cleanup_msix(struct xhci_hcd *xhci)
{
	struct usb_hcd *hcd = xhci_to_hcd(xhci);
	struct pci_dev *pdev = to_pci_dev(hcd->self.controller);

	if (xhci->quirks & XHCI_PLAT)
		return;

	/* return if using legacy interrupt */
	if (hcd->irq > 0)
		return;

	if (hcd->msix_enabled) {
		int i;

		for (i = 0; i < xhci->msix_count; i++)
			free_irq(pci_irq_vector(pdev, i), xhci_to_hcd(xhci));
	} else {
		free_irq(pci_irq_vector(pdev, 0), xhci_to_hcd(xhci));
	}

	pci_free_irq_vectors(pdev);
	hcd->msix_enabled = 0;
}

static void __maybe_unused xhci_msix_sync_irqs(struct xhci_hcd *xhci)
{
	struct usb_hcd *hcd = xhci_to_hcd(xhci);

	if (hcd->msix_enabled) {
		struct pci_dev *pdev = to_pci_dev(hcd->self.controller);
		int i;

		for (i = 0; i < xhci->msix_count; i++)
			synchronize_irq(pci_irq_vector(pdev, i));
	}
}

static int xhci_try_enable_msi(struct usb_hcd *hcd)
{
	struct xhci_hcd *xhci = hcd_to_xhci(hcd);
	struct pci_dev  *pdev;
	int ret;

	/* The xhci platform device has set up IRQs through usb_add_hcd. */
	if (xhci->quirks & XHCI_PLAT)
		return 0;

	pdev = to_pci_dev(xhci_to_hcd(xhci)->self.controller);
	/*
	 * Some Fresco Logic host controllers advertise MSI, but fail to
	 * generate interrupts.  Don't even try to enable MSI.
	 */
	if (xhci->quirks & XHCI_BROKEN_MSI)
		goto legacy_irq;

	/* unregister the legacy interrupt */
	if (hcd->irq)
		free_irq(hcd->irq, hcd);
	hcd->irq = 0;

	ret = xhci_setup_msix(xhci);
	if (ret)
		/* fall back to msi*/
		ret = xhci_setup_msi(xhci);

	if (!ret) {
		hcd->msi_enabled = 1;
		return 0;
	}

	if (!pdev->irq) {
		xhci_err(xhci, "No msi-x/msi found and no IRQ in BIOS\n");
		return -EINVAL;
	}

 legacy_irq:
	if (!strlen(hcd->irq_descr))
		snprintf(hcd->irq_descr, sizeof(hcd->irq_descr), "%s:usb%d",
			 hcd->driver->description, hcd->self.busnum);

	/* fall back to legacy interrupt*/
	ret = request_irq(pdev->irq, &usb_hcd_irq, IRQF_SHARED,
			hcd->irq_descr, hcd);
	if (ret) {
		xhci_err(xhci, "request interrupt %d failed\n",
				pdev->irq);
		return ret;
	}
	hcd->irq = pdev->irq;
	return 0;
}

#else

static inline int xhci_try_enable_msi(struct usb_hcd *hcd)
{
	return 0;
}

static inline void xhci_cleanup_msix(struct xhci_hcd *xhci)
{
}

static inline void xhci_msix_sync_irqs(struct xhci_hcd *xhci)
{
}

#endif

static void compliance_mode_recovery(struct timer_list *t)
{
	struct xhci_hcd *xhci;
	struct usb_hcd *hcd;
	struct xhci_hub *rhub;
	u32 temp;
	int i;

	xhci = from_timer(xhci, t, comp_mode_recovery_timer);
	rhub = &xhci->usb3_rhub;

	for (i = 0; i < rhub->num_ports; i++) {
		temp = readl(rhub->ports[i]->addr);
		if ((temp & PORT_PLS_MASK) == USB_SS_PORT_LS_COMP_MOD) {
			/*
			 * Compliance Mode Detected. Letting USB Core
			 * handle the Warm Reset
			 */
			xhci_dbg_trace(xhci, trace_xhci_dbg_quirks,
					"Compliance mode detected->port %d",
					i + 1);
			xhci_dbg_trace(xhci, trace_xhci_dbg_quirks,
					"Attempting compliance mode recovery");
			hcd = xhci->shared_hcd;

			if (hcd->state == HC_STATE_SUSPENDED)
				usb_hcd_resume_root_hub(hcd);

			usb_hcd_poll_rh_status(hcd);
		}
	}

	if (xhci->port_status_u0 != ((1 << rhub->num_ports) - 1))
		mod_timer(&xhci->comp_mode_recovery_timer,
			jiffies + msecs_to_jiffies(COMP_MODE_RCVRY_MSECS));
}

/*
 * Quirk to work around issue generated by the SN65LVPE502CP USB3.0 re-driver
 * that causes ports behind that hardware to enter compliance mode sometimes.
 * The quirk creates a timer that polls every 2 seconds the link state of
 * each host controller's port and recovers it by issuing a Warm reset
 * if Compliance mode is detected, otherwise the port will become "dead" (no
 * device connections or disconnections will be detected anymore). Becasue no
 * status event is generated when entering compliance mode (per xhci spec),
 * this quirk is needed on systems that have the failing hardware installed.
 */
static void compliance_mode_recovery_timer_init(struct xhci_hcd *xhci)
{
	xhci->port_status_u0 = 0;
	timer_setup(&xhci->comp_mode_recovery_timer, compliance_mode_recovery,
		    0);
	xhci->comp_mode_recovery_timer.expires = jiffies +
			msecs_to_jiffies(COMP_MODE_RCVRY_MSECS);

	add_timer(&xhci->comp_mode_recovery_timer);
	xhci_dbg_trace(xhci, trace_xhci_dbg_quirks,
			"Compliance mode recovery timer initialized");
}

/*
 * This function identifies the systems that have installed the SN65LVPE502CP
 * USB3.0 re-driver and that need the Compliance Mode Quirk.
 * Systems:
 * Vendor: Hewlett-Packard -> System Models: Z420, Z620 and Z820
 */
static bool xhci_compliance_mode_recovery_timer_quirk_check(void)
{
	const char *dmi_product_name, *dmi_sys_vendor;

	dmi_product_name = dmi_get_system_info(DMI_PRODUCT_NAME);
	dmi_sys_vendor = dmi_get_system_info(DMI_SYS_VENDOR);
	if (!dmi_product_name || !dmi_sys_vendor)
		return false;

	if (!(strstr(dmi_sys_vendor, "Hewlett-Packard")))
		return false;

	if (strstr(dmi_product_name, "Z420") ||
			strstr(dmi_product_name, "Z620") ||
			strstr(dmi_product_name, "Z820") ||
			strstr(dmi_product_name, "Z1 Workstation"))
		return true;

	return false;
}

static int xhci_all_ports_seen_u0(struct xhci_hcd *xhci)
{
	return (xhci->port_status_u0 == ((1 << xhci->usb3_rhub.num_ports) - 1));
}


/*
 * Initialize memory for HCD and xHC (one-time init).
 *
 * Program the PAGESIZE register, initialize the device context array, create
 * device contexts (?), set up a command ring segment (or two?), create event
 * ring (one for now).
 */
static int xhci_init(struct usb_hcd *hcd)
{
	struct xhci_hcd *xhci = hcd_to_xhci(hcd);
	int retval = 0;

	xhci_dbg_trace(xhci, trace_xhci_dbg_init, "xhci_init");
	spin_lock_init(&xhci->lock);
	if (xhci->hci_version == 0x95 && link_quirk) {
		xhci_dbg_trace(xhci, trace_xhci_dbg_quirks,
				"QUIRK: Not clearing Link TRB chain bits.");
		xhci->quirks |= XHCI_LINK_TRB_QUIRK;
	} else {
		xhci_dbg_trace(xhci, trace_xhci_dbg_init,
				"xHCI doesn't need link TRB QUIRK");
	}
	retval = xhci_mem_init(xhci, GFP_KERNEL);
	xhci_dbg_trace(xhci, trace_xhci_dbg_init, "Finished xhci_init");

	/* Initializing Compliance Mode Recovery Data If Needed */
	if (xhci_compliance_mode_recovery_timer_quirk_check()) {
		xhci->quirks |= XHCI_COMP_MODE_QUIRK;
		compliance_mode_recovery_timer_init(xhci);
	}

	return retval;
}

/*-------------------------------------------------------------------------*/


static int xhci_run_finished(struct xhci_hcd *xhci)
{
	if (xhci_start(xhci)) {
		xhci_halt(xhci);
		return -ENODEV;
	}
	xhci->shared_hcd->state = HC_STATE_RUNNING;
	xhci->cmd_ring_state = CMD_RING_STATE_RUNNING;

	if (xhci->quirks & XHCI_NEC_HOST)
		xhci_ring_cmd_db(xhci);

	xhci_dbg_trace(xhci, trace_xhci_dbg_init,
			"Finished xhci_run for USB3 roothub");
	return 0;
}

/*
 * Start the HC after it was halted.
 *
 * This function is called by the USB core when the HC driver is added.
 * Its opposite is xhci_stop().
 *
 * xhci_init() must be called once before this function can be called.
 * Reset the HC, enable device slot contexts, program DCBAAP, and
 * set command ring pointer and event ring pointer.
 *
 * Setup MSI-X vectors and enable interrupts.
 */
int xhci_run(struct usb_hcd *hcd)
{
	u32 temp;
	u64 temp_64;
	int ret;
	struct xhci_hcd *xhci = hcd_to_xhci(hcd);

	/* Start the xHCI host controller running only after the USB 2.0 roothub
	 * is setup.
	 */

	hcd->uses_new_polling = 1;
	if (!usb_hcd_is_primary_hcd(hcd))
		return xhci_run_finished(xhci);

	xhci_dbg_trace(xhci, trace_xhci_dbg_init, "xhci_run");

	ret = xhci_try_enable_msi(hcd);
	if (ret)
		return ret;

	temp_64 = xhci_read_64(xhci, &xhci->ir_set->erst_dequeue);
	temp_64 &= ~ERST_PTR_MASK;
	xhci_dbg_trace(xhci, trace_xhci_dbg_init,
			"ERST deq = 64'h%0lx", (long unsigned int) temp_64);

	xhci_dbg_trace(xhci, trace_xhci_dbg_init,
			"// Set the interrupt modulation register");
	temp = readl(&xhci->ir_set->irq_control);
	temp &= ~ER_IRQ_INTERVAL_MASK;
	temp |= (xhci->imod_interval / 250) & ER_IRQ_INTERVAL_MASK;
	writel(temp, &xhci->ir_set->irq_control);

	/* Set the HCD state before we enable the irqs */
	temp = readl(&xhci->op_regs->command);
	temp |= (CMD_EIE);
	xhci_dbg_trace(xhci, trace_xhci_dbg_init,
			"// Enable interrupts, cmd = 0x%x.", temp);
	writel(temp, &xhci->op_regs->command);

	temp = readl(&xhci->ir_set->irq_pending);
	xhci_dbg_trace(xhci, trace_xhci_dbg_init,
			"// Enabling event ring interrupter %p by writing 0x%x to irq_pending",
			xhci->ir_set, (unsigned int) ER_IRQ_ENABLE(temp));
	writel(ER_IRQ_ENABLE(temp), &xhci->ir_set->irq_pending);

	if (xhci->quirks & XHCI_NEC_HOST) {
		struct xhci_command *command;

		command = xhci_alloc_command(xhci, false, GFP_KERNEL);
		if (!command)
			return -ENOMEM;

		ret = xhci_queue_vendor_command(xhci, command, 0, 0, 0,
				TRB_TYPE(TRB_NEC_GET_FW));
		if (ret)
			xhci_free_command(xhci, command);
	}
	xhci_dbg_trace(xhci, trace_xhci_dbg_init,
			"Finished xhci_run for USB2 roothub");

	xhci_dbc_init(xhci);

	xhci_debugfs_init(xhci);

	return 0;
}
EXPORT_SYMBOL_GPL(xhci_run);

/*
 * Stop xHCI driver.
 *
 * This function is called by the USB core when the HC driver is removed.
 * Its opposite is xhci_run().
 *
 * Disable device contexts, disable IRQs, and quiesce the HC.
 * Reset the HC, finish any completed transactions, and cleanup memory.
 */
static void xhci_stop(struct usb_hcd *hcd)
{
	u32 temp;
	struct xhci_hcd *xhci = hcd_to_xhci(hcd);

	mutex_lock(&xhci->mutex);

	/* Only halt host and free memory after both hcds are removed */
	if (!usb_hcd_is_primary_hcd(hcd)) {
		mutex_unlock(&xhci->mutex);
		return;
	}

	xhci_dbc_exit(xhci);

	spin_lock_irq(&xhci->lock);
	xhci->xhc_state |= XHCI_STATE_HALTED;
	xhci->cmd_ring_state = CMD_RING_STATE_STOPPED;
	xhci_halt(xhci);
	xhci_reset(xhci, XHCI_RESET_SHORT_USEC);
	spin_unlock_irq(&xhci->lock);

	xhci_cleanup_msix(xhci);

	/* Deleting Compliance Mode Recovery Timer */
	if ((xhci->quirks & XHCI_COMP_MODE_QUIRK) &&
			(!(xhci_all_ports_seen_u0(xhci)))) {
		del_timer_sync(&xhci->comp_mode_recovery_timer);
		xhci_dbg_trace(xhci, trace_xhci_dbg_quirks,
				"%s: compliance mode recovery timer deleted",
				__func__);
	}

	if (xhci->quirks & XHCI_AMD_PLL_FIX)
		usb_amd_dev_put();

	xhci_dbg_trace(xhci, trace_xhci_dbg_init,
			"// Disabling event ring interrupts");
	temp = readl(&xhci->op_regs->status);
	writel((temp & ~0x1fff) | STS_EINT, &xhci->op_regs->status);
	temp = readl(&xhci->ir_set->irq_pending);
	writel(ER_IRQ_DISABLE(temp), &xhci->ir_set->irq_pending);

	xhci_dbg_trace(xhci, trace_xhci_dbg_init, "cleaning up memory");
	xhci_mem_cleanup(xhci);
	xhci_debugfs_exit(xhci);
	xhci_dbg_trace(xhci, trace_xhci_dbg_init,
			"xhci_stop completed - status = %x",
			readl(&xhci->op_regs->status));
	mutex_unlock(&xhci->mutex);
}

/*
 * Shutdown HC (not bus-specific)
 *
 * This is called when the machine is rebooting or halting.  We assume that the
 * machine will be powered off, and the HC's internal state will be reset.
 * Don't bother to free memory.
 *
 * This will only ever be called with the main usb_hcd (the USB3 roothub).
 */
void xhci_shutdown(struct usb_hcd *hcd)
{
	struct xhci_hcd *xhci = hcd_to_xhci(hcd);

	if (xhci->quirks & XHCI_SPURIOUS_REBOOT)
		usb_disable_xhci_ports(to_pci_dev(hcd->self.sysdev));

	spin_lock_irq(&xhci->lock);
	xhci_halt(xhci);
	/* Workaround for spurious wakeups at shutdown with HSW */
	if (xhci->quirks & XHCI_SPURIOUS_WAKEUP)
		xhci_reset(xhci, XHCI_RESET_SHORT_USEC);
	spin_unlock_irq(&xhci->lock);

	xhci_cleanup_msix(xhci);

	xhci_dbg_trace(xhci, trace_xhci_dbg_init,
			"xhci_shutdown completed - status = %x",
			readl(&xhci->op_regs->status));
}
EXPORT_SYMBOL_GPL(xhci_shutdown);

#ifdef CONFIG_PM
static void xhci_save_registers(struct xhci_hcd *xhci)
{
	xhci->s3.command = readl(&xhci->op_regs->command);
	xhci->s3.dev_nt = readl(&xhci->op_regs->dev_notification);
	xhci->s3.dcbaa_ptr = xhci_read_64(xhci, &xhci->op_regs->dcbaa_ptr);
	xhci->s3.config_reg = readl(&xhci->op_regs->config_reg);
	xhci->s3.erst_size = readl(&xhci->ir_set->erst_size);
	xhci->s3.erst_base = xhci_read_64(xhci, &xhci->ir_set->erst_base);
	xhci->s3.erst_dequeue = xhci_read_64(xhci, &xhci->ir_set->erst_dequeue);
	xhci->s3.irq_pending = readl(&xhci->ir_set->irq_pending);
	xhci->s3.irq_control = readl(&xhci->ir_set->irq_control);
}

static void xhci_restore_registers(struct xhci_hcd *xhci)
{
	writel(xhci->s3.command, &xhci->op_regs->command);
	writel(xhci->s3.dev_nt, &xhci->op_regs->dev_notification);
	xhci_write_64(xhci, xhci->s3.dcbaa_ptr, &xhci->op_regs->dcbaa_ptr);
	writel(xhci->s3.config_reg, &xhci->op_regs->config_reg);
	writel(xhci->s3.erst_size, &xhci->ir_set->erst_size);
	xhci_write_64(xhci, xhci->s3.erst_base, &xhci->ir_set->erst_base);
	xhci_write_64(xhci, xhci->s3.erst_dequeue, &xhci->ir_set->erst_dequeue);
	writel(xhci->s3.irq_pending, &xhci->ir_set->irq_pending);
	writel(xhci->s3.irq_control, &xhci->ir_set->irq_control);
}

static void xhci_set_cmd_ring_deq(struct xhci_hcd *xhci)
{
	u64	val_64;

	/* step 2: initialize command ring buffer */
	val_64 = xhci_read_64(xhci, &xhci->op_regs->cmd_ring);
	val_64 = (val_64 & (u64) CMD_RING_RSVD_BITS) |
		(xhci_trb_virt_to_dma(xhci->cmd_ring->deq_seg,
				      xhci->cmd_ring->dequeue) &
		 (u64) ~CMD_RING_RSVD_BITS) |
		xhci->cmd_ring->cycle_state;
	xhci_dbg_trace(xhci, trace_xhci_dbg_init,
			"// Setting command ring address to 0x%llx",
			(long unsigned long) val_64);
	xhci_write_64(xhci, val_64, &xhci->op_regs->cmd_ring);
}

/*
 * The whole command ring must be cleared to zero when we suspend the host.
 *
 * The host doesn't save the command ring pointer in the suspend well, so we
 * need to re-program it on resume.  Unfortunately, the pointer must be 64-byte
 * aligned, because of the reserved bits in the command ring dequeue pointer
 * register.  Therefore, we can't just set the dequeue pointer back in the
 * middle of the ring (TRBs are 16-byte aligned).
 */
static void xhci_clear_command_ring(struct xhci_hcd *xhci)
{
	struct xhci_ring *ring;
	struct xhci_segment *seg;

	ring = xhci->cmd_ring;
	seg = ring->deq_seg;
	do {
		memset(seg->trbs, 0,
			sizeof(union xhci_trb) * (TRBS_PER_SEGMENT - 1));
		seg->trbs[TRBS_PER_SEGMENT - 1].link.control &=
			cpu_to_le32(~TRB_CYCLE);
		seg = seg->next;
	} while (seg != ring->deq_seg);

	/* Reset the software enqueue and dequeue pointers */
	ring->deq_seg = ring->first_seg;
	ring->dequeue = ring->first_seg->trbs;
	ring->enq_seg = ring->deq_seg;
	ring->enqueue = ring->dequeue;

	ring->num_trbs_free = ring->num_segs * (TRBS_PER_SEGMENT - 1) - 1;
	/*
	 * Ring is now zeroed, so the HW should look for change of ownership
	 * when the cycle bit is set to 1.
	 */
	ring->cycle_state = 1;

	/*
	 * Reset the hardware dequeue pointer.
	 * Yes, this will need to be re-written after resume, but we're paranoid
	 * and want to make sure the hardware doesn't access bogus memory
	 * because, say, the BIOS or an SMI started the host without changing
	 * the command ring pointers.
	 */
	xhci_set_cmd_ring_deq(xhci);
}

/*
 * Disable port wake bits if do_wakeup is not set.
 *
 * Also clear a possible internal port wake state left hanging for ports that
 * detected termination but never successfully enumerated (trained to 0U).
 * Internal wake causes immediate xHCI wake after suspend. PORT_CSC write done
 * at enumeration clears this wake, force one here as well for unconnected ports
 */

static void xhci_disable_hub_port_wake(struct xhci_hcd *xhci,
				       struct xhci_hub *rhub,
				       bool do_wakeup)
{
	unsigned long flags;
	u32 t1, t2, portsc;
	int i;

	spin_lock_irqsave(&xhci->lock, flags);

	for (i = 0; i < rhub->num_ports; i++) {
		portsc = readl(rhub->ports[i]->addr);
		t1 = xhci_port_state_to_neutral(portsc);
		t2 = t1;

		/* clear wake bits if do_wake is not set */
		if (!do_wakeup)
			t2 &= ~PORT_WAKE_BITS;

		/* Don't touch csc bit if connected or connect change is set */
		if (!(portsc & (PORT_CSC | PORT_CONNECT)))
			t2 |= PORT_CSC;

		if (t1 != t2) {
			writel(t2, rhub->ports[i]->addr);
			xhci_dbg(xhci, "config port %d-%d wake bits, portsc: 0x%x, write: 0x%x\n",
				 rhub->hcd->self.busnum, i + 1, portsc, t2);
		}
	}
	spin_unlock_irqrestore(&xhci->lock, flags);
}

static bool xhci_pending_portevent(struct xhci_hcd *xhci)
{
	struct xhci_port	**ports;
	int			port_index;
	u32			status;
	u32			portsc;

	status = readl(&xhci->op_regs->status);
	if (status & STS_EINT)
		return true;
	/*
	 * Checking STS_EINT is not enough as there is a lag between a change
	 * bit being set and the Port Status Change Event that it generated
	 * being written to the Event Ring. See note in xhci 1.1 section 4.19.2.
	 */

	port_index = xhci->usb2_rhub.num_ports;
	ports = xhci->usb2_rhub.ports;
	while (port_index--) {
		portsc = readl(ports[port_index]->addr);
		if (portsc & PORT_CHANGE_MASK ||
		    (portsc & PORT_PLS_MASK) == XDEV_RESUME)
			return true;
	}
	port_index = xhci->usb3_rhub.num_ports;
	ports = xhci->usb3_rhub.ports;
	while (port_index--) {
		portsc = readl(ports[port_index]->addr);
		if (portsc & PORT_CHANGE_MASK ||
		    (portsc & PORT_PLS_MASK) == XDEV_RESUME)
			return true;
	}
	return false;
}

/*
 * Stop HC (not bus-specific)
 *
 * This is called when the machine transition into S3/S4 mode.
 *
 */
int xhci_suspend(struct xhci_hcd *xhci, bool do_wakeup)
{
	int			rc = 0;
	unsigned int		delay = XHCI_MAX_HALT_USEC * 2;
	struct usb_hcd		*hcd = xhci_to_hcd(xhci);
	u32			command;
	u32			res;

	if (!hcd->state)
		return 0;

	if (hcd->state != HC_STATE_SUSPENDED ||
			xhci->shared_hcd->state != HC_STATE_SUSPENDED)
		return -EINVAL;

	/* Clear root port wake on bits if wakeup not allowed. */
	xhci_disable_hub_port_wake(xhci, &xhci->usb3_rhub, do_wakeup);
	xhci_disable_hub_port_wake(xhci, &xhci->usb2_rhub, do_wakeup);

	if (!HCD_HW_ACCESSIBLE(hcd))
		return 0;

	xhci_dbc_suspend(xhci);

	/* Don't poll the roothubs on bus suspend. */
	xhci_dbg(xhci, "%s: stopping usb%d port polling.\n",
		 __func__, hcd->self.busnum);
	clear_bit(HCD_FLAG_POLL_RH, &hcd->flags);
	del_timer_sync(&hcd->rh_timer);
	clear_bit(HCD_FLAG_POLL_RH, &xhci->shared_hcd->flags);
	del_timer_sync(&xhci->shared_hcd->rh_timer);

	if (xhci->quirks & XHCI_SUSPEND_DELAY)
		usleep_range(1000, 1500);

	spin_lock_irq(&xhci->lock);
	clear_bit(HCD_FLAG_HW_ACCESSIBLE, &hcd->flags);
	clear_bit(HCD_FLAG_HW_ACCESSIBLE, &xhci->shared_hcd->flags);
	/* step 1: stop endpoint */
	/* skipped assuming that port suspend has done */

	/* step 2: clear Run/Stop bit */
	command = readl(&xhci->op_regs->command);
	command &= ~CMD_RUN;
	writel(command, &xhci->op_regs->command);

	/* Some chips from Fresco Logic need an extraordinary delay */
	delay *= (xhci->quirks & XHCI_SLOW_SUSPEND) ? 10 : 1;

	if (xhci_handshake(&xhci->op_regs->status,
		      STS_HALT, STS_HALT, delay)) {
		xhci_warn(xhci, "WARN: xHC CMD_RUN timeout\n");
		spin_unlock_irq(&xhci->lock);
		return -ETIMEDOUT;
	}
	xhci_clear_command_ring(xhci);

	/* step 3: save registers */
	xhci_save_registers(xhci);

	/* step 4: set CSS flag */
	command = readl(&xhci->op_regs->command);
	command |= CMD_CSS;
	writel(command, &xhci->op_regs->command);
	xhci->broken_suspend = 0;
	if (xhci_handshake(&xhci->op_regs->status,
				STS_SAVE, 0, 20 * 1000)) {
	/*
	 * AMD SNPS xHC 3.0 occasionally does not clear the
	 * SSS bit of USBSTS and when driver tries to poll
	 * to see if the xHC clears BIT(8) which never happens
	 * and driver assumes that controller is not responding
	 * and times out. To workaround this, its good to check
	 * if SRE and HCE bits are not set (as per xhci
	 * Section 5.4.2) and bypass the timeout.
	 */
		res = readl(&xhci->op_regs->status);
		if ((xhci->quirks & XHCI_SNPS_BROKEN_SUSPEND) &&
		    (((res & STS_SRE) == 0) &&
				((res & STS_HCE) == 0))) {
			xhci->broken_suspend = 1;
		} else {
			xhci_warn(xhci, "WARN: xHC save state timeout\n");
			spin_unlock_irq(&xhci->lock);
			return -ETIMEDOUT;
		}
	}
	spin_unlock_irq(&xhci->lock);

	/*
	 * Deleting Compliance Mode Recovery Timer because the xHCI Host
	 * is about to be suspended.
	 */
	if ((xhci->quirks & XHCI_COMP_MODE_QUIRK) &&
			(!(xhci_all_ports_seen_u0(xhci)))) {
		del_timer_sync(&xhci->comp_mode_recovery_timer);
		xhci_dbg_trace(xhci, trace_xhci_dbg_quirks,
				"%s: compliance mode recovery timer deleted",
				__func__);
	}

	/* step 5: remove core well power */
	/* synchronize irq when using MSI-X */
	xhci_msix_sync_irqs(xhci);

	return rc;
}
EXPORT_SYMBOL_GPL(xhci_suspend);

/*
 * start xHC (not bus-specific)
 *
 * This is called when the machine transition from S3/S4 mode.
 *
 */
int xhci_resume(struct xhci_hcd *xhci, bool hibernated)
{
	u32			command, temp = 0;
	struct usb_hcd		*hcd = xhci_to_hcd(xhci);
	struct usb_hcd		*secondary_hcd;
	int			retval = 0;
	bool			comp_timer_running = false;
	bool			pending_portevent = false;
	bool			reinit_xhc = false;

	if (!hcd->state)
		return 0;

	/* Wait a bit if either of the roothubs need to settle from the
	 * transition into bus suspend.
	 */

	if (time_before(jiffies, xhci->usb2_rhub.bus_state.next_statechange) ||
	    time_before(jiffies, xhci->usb3_rhub.bus_state.next_statechange))
		msleep(100);

	set_bit(HCD_FLAG_HW_ACCESSIBLE, &hcd->flags);
	set_bit(HCD_FLAG_HW_ACCESSIBLE, &xhci->shared_hcd->flags);

	spin_lock_irq(&xhci->lock);

	if (hibernated || xhci->quirks & XHCI_RESET_ON_RESUME || xhci->broken_suspend)
		reinit_xhc = true;

	if (!reinit_xhc) {
		/*
		 * Some controllers might lose power during suspend, so wait
		 * for controller not ready bit to clear, just as in xHC init.
		 */
		retval = xhci_handshake(&xhci->op_regs->status,
					STS_CNR, 0, 10 * 1000 * 1000);
		if (retval) {
			xhci_warn(xhci, "Controller not ready at resume %d\n",
				  retval);
			spin_unlock_irq(&xhci->lock);
			return retval;
		}
		/* step 1: restore register */
		xhci_restore_registers(xhci);
		/* step 2: initialize command ring buffer */
		xhci_set_cmd_ring_deq(xhci);
		/* step 3: restore state and start state*/
		/* step 3: set CRS flag */
		command = readl(&xhci->op_regs->command);
		command |= CMD_CRS;
		writel(command, &xhci->op_regs->command);
		/*
		 * Some controllers take up to 55+ ms to complete the controller
		 * restore so setting the timeout to 100ms. Xhci specification
		 * doesn't mention any timeout value.
		 */
		if (xhci_handshake(&xhci->op_regs->status,
			      STS_RESTORE, 0, 100 * 1000)) {
			xhci_warn(xhci, "WARN: xHC restore state timeout\n");
			spin_unlock_irq(&xhci->lock);
			return -ETIMEDOUT;
		}
	}

	temp = readl(&xhci->op_regs->status);
<<<<<<< HEAD

	/* re-initialize the HC on Restore Error, or Host Controller Error */
	if (temp & (STS_SRE | STS_HCE)) {
		reinit_xhc = true;
		xhci_warn(xhci, "xHC error in resume, USBSTS 0x%x, Reinit\n", temp);
	}

=======

	/* re-initialize the HC on Restore Error, or Host Controller Error */
	if (temp & (STS_SRE | STS_HCE)) {
		reinit_xhc = true;
		xhci_warn(xhci, "xHC error in resume, USBSTS 0x%x, Reinit\n", temp);
	}

>>>>>>> 334f1c6b
	if (reinit_xhc) {
		if ((xhci->quirks & XHCI_COMP_MODE_QUIRK) &&
				!(xhci_all_ports_seen_u0(xhci))) {
			del_timer_sync(&xhci->comp_mode_recovery_timer);
			xhci_dbg_trace(xhci, trace_xhci_dbg_quirks,
				"Compliance Mode Recovery Timer deleted!");
		}

		/* Let the USB core know _both_ roothubs lost power. */
		usb_root_hub_lost_power(xhci->main_hcd->self.root_hub);
		usb_root_hub_lost_power(xhci->shared_hcd->self.root_hub);

		xhci_dbg(xhci, "Stop HCD\n");
		xhci_halt(xhci);
		xhci_zero_64b_regs(xhci);
		retval = xhci_reset(xhci, XHCI_RESET_LONG_USEC);
		spin_unlock_irq(&xhci->lock);
		if (retval)
			return retval;
		xhci_cleanup_msix(xhci);

		xhci_dbg(xhci, "// Disabling event ring interrupts\n");
		temp = readl(&xhci->op_regs->status);
		writel((temp & ~0x1fff) | STS_EINT, &xhci->op_regs->status);
		temp = readl(&xhci->ir_set->irq_pending);
		writel(ER_IRQ_DISABLE(temp), &xhci->ir_set->irq_pending);

		xhci_dbg(xhci, "cleaning up memory\n");
		xhci_mem_cleanup(xhci);
		xhci_debugfs_exit(xhci);
		xhci_dbg(xhci, "xhci_stop completed - status = %x\n",
			    readl(&xhci->op_regs->status));

		/* USB core calls the PCI reinit and start functions twice:
		 * first with the primary HCD, and then with the secondary HCD.
		 * If we don't do the same, the host will never be started.
		 */
		if (!usb_hcd_is_primary_hcd(hcd))
			secondary_hcd = hcd;
		else
			secondary_hcd = xhci->shared_hcd;

		xhci_dbg(xhci, "Initialize the xhci_hcd\n");
		retval = xhci_init(hcd->primary_hcd);
		if (retval)
			return retval;
		comp_timer_running = true;

		xhci_dbg(xhci, "Start the primary HCD\n");
		retval = xhci_run(hcd->primary_hcd);
		if (!retval) {
			xhci_dbg(xhci, "Start the secondary HCD\n");
			retval = xhci_run(secondary_hcd);
		}
		hcd->state = HC_STATE_SUSPENDED;
		xhci->shared_hcd->state = HC_STATE_SUSPENDED;
		goto done;
	}

	/* step 4: set Run/Stop bit */
	command = readl(&xhci->op_regs->command);
	command |= CMD_RUN;
	writel(command, &xhci->op_regs->command);
	xhci_handshake(&xhci->op_regs->status, STS_HALT,
		  0, 250 * 1000);

	/* step 5: walk topology and initialize portsc,
	 * portpmsc and portli
	 */
	/* this is done in bus_resume */

	/* step 6: restart each of the previously
	 * Running endpoints by ringing their doorbells
	 */

	spin_unlock_irq(&xhci->lock);

	xhci_dbc_resume(xhci);

 done:
	if (retval == 0) {
		/*
		 * Resume roothubs only if there are pending events.
		 * USB 3 devices resend U3 LFPS wake after a 100ms delay if
		 * the first wake signalling failed, give it that chance.
		 */
		pending_portevent = xhci_pending_portevent(xhci);
		if (!pending_portevent) {
			msleep(120);
			pending_portevent = xhci_pending_portevent(xhci);
		}

		if (pending_portevent) {
			usb_hcd_resume_root_hub(xhci->shared_hcd);
			usb_hcd_resume_root_hub(hcd);
		}
	}
	/*
	 * If system is subject to the Quirk, Compliance Mode Timer needs to
	 * be re-initialized Always after a system resume. Ports are subject
	 * to suffer the Compliance Mode issue again. It doesn't matter if
	 * ports have entered previously to U0 before system's suspension.
	 */
	if ((xhci->quirks & XHCI_COMP_MODE_QUIRK) && !comp_timer_running)
		compliance_mode_recovery_timer_init(xhci);

	if (xhci->quirks & XHCI_ASMEDIA_MODIFY_FLOWCONTROL)
		usb_asmedia_modifyflowcontrol(to_pci_dev(hcd->self.controller));

	/* Re-enable port polling. */
	xhci_dbg(xhci, "%s: starting usb%d port polling.\n",
		 __func__, hcd->self.busnum);
	set_bit(HCD_FLAG_POLL_RH, &xhci->shared_hcd->flags);
	usb_hcd_poll_rh_status(xhci->shared_hcd);
	set_bit(HCD_FLAG_POLL_RH, &hcd->flags);
	usb_hcd_poll_rh_status(hcd);

	return retval;
}
EXPORT_SYMBOL_GPL(xhci_resume);
#endif	/* CONFIG_PM */

/*-------------------------------------------------------------------------*/

/*
 * Bypass the DMA mapping if URB is suitable for Immediate Transfer (IDT),
 * we'll copy the actual data into the TRB address register. This is limited to
 * transfers up to 8 bytes on output endpoints of any kind with wMaxPacketSize
 * >= 8 bytes. If suitable for IDT only one Transfer TRB per TD is allowed.
 */
static int xhci_map_urb_for_dma(struct usb_hcd *hcd, struct urb *urb,
				gfp_t mem_flags)
{
	if (xhci_urb_suitable_for_idt(urb))
		return 0;

	return usb_hcd_map_urb_for_dma(hcd, urb, mem_flags);
}

/*
 * xhci_get_endpoint_index - Used for passing endpoint bitmasks between the core and
 * HCDs.  Find the index for an endpoint given its descriptor.  Use the return
 * value to right shift 1 for the bitmask.
 *
 * Index  = (epnum * 2) + direction - 1,
 * where direction = 0 for OUT, 1 for IN.
 * For control endpoints, the IN index is used (OUT index is unused), so
 * index = (epnum * 2) + direction - 1 = (epnum * 2) + 1 - 1 = (epnum * 2)
 */
unsigned int xhci_get_endpoint_index(struct usb_endpoint_descriptor *desc)
{
	unsigned int index;
	if (usb_endpoint_xfer_control(desc))
		index = (unsigned int) (usb_endpoint_num(desc)*2);
	else
		index = (unsigned int) (usb_endpoint_num(desc)*2) +
			(usb_endpoint_dir_in(desc) ? 1 : 0) - 1;
	return index;
}
EXPORT_SYMBOL_GPL(xhci_get_endpoint_index);

/* The reverse operation to xhci_get_endpoint_index. Calculate the USB endpoint
 * address from the XHCI endpoint index.
 */
unsigned int xhci_get_endpoint_address(unsigned int ep_index)
{
	unsigned int number = DIV_ROUND_UP(ep_index, 2);
	unsigned int direction = ep_index % 2 ? USB_DIR_OUT : USB_DIR_IN;
	return direction | number;
}
EXPORT_SYMBOL_GPL(xhci_get_endpoint_address);

/* Find the flag for this endpoint (for use in the control context).  Use the
 * endpoint index to create a bitmask.  The slot context is bit 0, endpoint 0 is
 * bit 1, etc.
 */
static unsigned int xhci_get_endpoint_flag(struct usb_endpoint_descriptor *desc)
{
	return 1 << (xhci_get_endpoint_index(desc) + 1);
}

/* Compute the last valid endpoint context index.  Basically, this is the
 * endpoint index plus one.  For slot contexts with more than valid endpoint,
 * we find the most significant bit set in the added contexts flags.
 * e.g. ep 1 IN (with epnum 0x81) => added_ctxs = 0b1000
 * fls(0b1000) = 4, but the endpoint context index is 3, so subtract one.
 */
unsigned int xhci_last_valid_endpoint(u32 added_ctxs)
{
	return fls(added_ctxs) - 1;
}

/* Returns 1 if the arguments are OK;
 * returns 0 this is a root hub; returns -EINVAL for NULL pointers.
 */
static int xhci_check_args(struct usb_hcd *hcd, struct usb_device *udev,
		struct usb_host_endpoint *ep, int check_ep, bool check_virt_dev,
		const char *func) {
	struct xhci_hcd	*xhci;
	struct xhci_virt_device	*virt_dev;

	if (!hcd || (check_ep && !ep) || !udev) {
		pr_debug("xHCI %s called with invalid args\n", func);
		return -EINVAL;
	}
	if (!udev->parent) {
		pr_debug("xHCI %s called for root hub\n", func);
		return 0;
	}

	xhci = hcd_to_xhci(hcd);
	if (check_virt_dev) {
		if (!udev->slot_id || !xhci->devs[udev->slot_id]) {
			xhci_dbg(xhci, "xHCI %s called with unaddressed device\n",
					func);
			return -EINVAL;
		}

		virt_dev = xhci->devs[udev->slot_id];
		if (virt_dev->udev != udev) {
			xhci_dbg(xhci, "xHCI %s called with udev and "
					  "virt_dev does not match\n", func);
			return -EINVAL;
		}
	}

	if (xhci->xhc_state & XHCI_STATE_HALTED)
		return -ENODEV;

	return 1;
}

static int xhci_configure_endpoint(struct xhci_hcd *xhci,
		struct usb_device *udev, struct xhci_command *command,
		bool ctx_change, bool must_succeed);

/*
 * Full speed devices may have a max packet size greater than 8 bytes, but the
 * USB core doesn't know that until it reads the first 8 bytes of the
 * descriptor.  If the usb_device's max packet size changes after that point,
 * we need to issue an evaluate context command and wait on it.
 */
static int xhci_check_maxpacket(struct xhci_hcd *xhci, unsigned int slot_id,
		unsigned int ep_index, struct urb *urb, gfp_t mem_flags)
{
	struct xhci_container_ctx *out_ctx;
	struct xhci_input_control_ctx *ctrl_ctx;
	struct xhci_ep_ctx *ep_ctx;
	struct xhci_command *command;
	int max_packet_size;
	int hw_max_packet_size;
	int ret = 0;

	out_ctx = xhci->devs[slot_id]->out_ctx;
	ep_ctx = xhci_get_ep_ctx(xhci, out_ctx, ep_index);
	hw_max_packet_size = MAX_PACKET_DECODED(le32_to_cpu(ep_ctx->ep_info2));
	max_packet_size = usb_endpoint_maxp(&urb->dev->ep0.desc);
	if (hw_max_packet_size != max_packet_size) {
		xhci_dbg_trace(xhci,  trace_xhci_dbg_context_change,
				"Max Packet Size for ep 0 changed.");
		xhci_dbg_trace(xhci,  trace_xhci_dbg_context_change,
				"Max packet size in usb_device = %d",
				max_packet_size);
		xhci_dbg_trace(xhci,  trace_xhci_dbg_context_change,
				"Max packet size in xHCI HW = %d",
				hw_max_packet_size);
		xhci_dbg_trace(xhci,  trace_xhci_dbg_context_change,
				"Issuing evaluate context command.");

		/* Set up the input context flags for the command */
		/* FIXME: This won't work if a non-default control endpoint
		 * changes max packet sizes.
		 */

		command = xhci_alloc_command(xhci, true, mem_flags);
		if (!command)
			return -ENOMEM;

		command->in_ctx = xhci->devs[slot_id]->in_ctx;
		ctrl_ctx = xhci_get_input_control_ctx(command->in_ctx);
		if (!ctrl_ctx) {
			xhci_warn(xhci, "%s: Could not get input context, bad type.\n",
					__func__);
			ret = -ENOMEM;
			goto command_cleanup;
		}
		/* Set up the modified control endpoint 0 */
		xhci_endpoint_copy(xhci, xhci->devs[slot_id]->in_ctx,
				xhci->devs[slot_id]->out_ctx, ep_index);

		ep_ctx = xhci_get_ep_ctx(xhci, command->in_ctx, ep_index);
		ep_ctx->ep_info &= cpu_to_le32(~EP_STATE_MASK);/* must clear */
		ep_ctx->ep_info2 &= cpu_to_le32(~MAX_PACKET_MASK);
		ep_ctx->ep_info2 |= cpu_to_le32(MAX_PACKET(max_packet_size));

		ctrl_ctx->add_flags = cpu_to_le32(EP0_FLAG);
		ctrl_ctx->drop_flags = 0;

		ret = xhci_configure_endpoint(xhci, urb->dev, command,
				true, false);

		/* Clean up the input context for later use by bandwidth
		 * functions.
		 */
		ctrl_ctx->add_flags = cpu_to_le32(SLOT_FLAG);
command_cleanup:
		kfree(command->completion);
		kfree(command);
	}
	return ret;
}

/*
 * non-error returns are a promise to giveback() the urb later
 * we drop ownership so next owner (or urb unlink) can get it
 */
static int xhci_urb_enqueue(struct usb_hcd *hcd, struct urb *urb, gfp_t mem_flags)
{
	struct xhci_hcd *xhci = hcd_to_xhci(hcd);
	unsigned long flags;
	int ret = 0;
	unsigned int slot_id, ep_index;
	unsigned int *ep_state;
	struct urb_priv	*urb_priv;
	int num_tds;

	if (!urb)
		return -EINVAL;
	ret = xhci_check_args(hcd, urb->dev, urb->ep,
					true, true, __func__);
	if (ret <= 0)
		return ret ? ret : -EINVAL;

	slot_id = urb->dev->slot_id;
	ep_index = xhci_get_endpoint_index(&urb->ep->desc);
	ep_state = &xhci->devs[slot_id]->eps[ep_index].ep_state;

	if (!HCD_HW_ACCESSIBLE(hcd)) {
		if (!in_interrupt())
			xhci_dbg(xhci, "urb submitted during PCI suspend\n");
		return -ESHUTDOWN;
	}
	if (xhci->devs[slot_id]->flags & VDEV_PORT_ERROR) {
		xhci_dbg(xhci, "Can't queue urb, port error, link inactive\n");
		return -ENODEV;
	}

	if (xhci_vendor_usb_offload_skip_urb(xhci, urb)) {
		xhci_dbg(xhci, "skip urb for usb offload\n");
		return -EOPNOTSUPP;
	}

	if (usb_endpoint_xfer_isoc(&urb->ep->desc))
		num_tds = urb->number_of_packets;
	else if (usb_endpoint_is_bulk_out(&urb->ep->desc) &&
	    urb->transfer_buffer_length > 0 &&
	    urb->transfer_flags & URB_ZERO_PACKET &&
	    !(urb->transfer_buffer_length % usb_endpoint_maxp(&urb->ep->desc)))
		num_tds = 2;
	else
		num_tds = 1;

	urb_priv = kzalloc(struct_size(urb_priv, td, num_tds), mem_flags);
	if (!urb_priv)
		return -ENOMEM;

	urb_priv->num_tds = num_tds;
	urb_priv->num_tds_done = 0;
	urb->hcpriv = urb_priv;

	trace_xhci_urb_enqueue(urb);

	if (usb_endpoint_xfer_control(&urb->ep->desc)) {
		/* Check to see if the max packet size for the default control
		 * endpoint changed during FS device enumeration
		 */
		if (urb->dev->speed == USB_SPEED_FULL) {
			ret = xhci_check_maxpacket(xhci, slot_id,
					ep_index, urb, mem_flags);
			if (ret < 0) {
				xhci_urb_free_priv(urb_priv);
				urb->hcpriv = NULL;
				return ret;
			}
		}
	}

	spin_lock_irqsave(&xhci->lock, flags);

	if (xhci->xhc_state & XHCI_STATE_DYING) {
		xhci_dbg(xhci, "Ep 0x%x: URB %p submitted for non-responsive xHCI host.\n",
			 urb->ep->desc.bEndpointAddress, urb);
		ret = -ESHUTDOWN;
		goto free_priv;
	}
	if (*ep_state & (EP_GETTING_STREAMS | EP_GETTING_NO_STREAMS)) {
		xhci_warn(xhci, "WARN: Can't enqueue URB, ep in streams transition state %x\n",
			  *ep_state);
		ret = -EINVAL;
		goto free_priv;
	}
	if (*ep_state & EP_SOFT_CLEAR_TOGGLE) {
		xhci_warn(xhci, "Can't enqueue URB while manually clearing toggle\n");
		ret = -EINVAL;
		goto free_priv;
	}

	switch (usb_endpoint_type(&urb->ep->desc)) {

	case USB_ENDPOINT_XFER_CONTROL:
		ret = xhci_queue_ctrl_tx(xhci, GFP_ATOMIC, urb,
					 slot_id, ep_index);
		break;
	case USB_ENDPOINT_XFER_BULK:
		ret = xhci_queue_bulk_tx(xhci, GFP_ATOMIC, urb,
					 slot_id, ep_index);
		break;
	case USB_ENDPOINT_XFER_INT:
		ret = xhci_queue_intr_tx(xhci, GFP_ATOMIC, urb,
				slot_id, ep_index);
		break;
	case USB_ENDPOINT_XFER_ISOC:
		ret = xhci_queue_isoc_tx_prepare(xhci, GFP_ATOMIC, urb,
				slot_id, ep_index);
	}

	if (ret) {
free_priv:
		xhci_urb_free_priv(urb_priv);
		urb->hcpriv = NULL;
	}
	spin_unlock_irqrestore(&xhci->lock, flags);
	return ret;
}

/*
 * Remove the URB's TD from the endpoint ring.  This may cause the HC to stop
 * USB transfers, potentially stopping in the middle of a TRB buffer.  The HC
 * should pick up where it left off in the TD, unless a Set Transfer Ring
 * Dequeue Pointer is issued.
 *
 * The TRBs that make up the buffers for the canceled URB will be "removed" from
 * the ring.  Since the ring is a contiguous structure, they can't be physically
 * removed.  Instead, there are two options:
 *
 *  1) If the HC is in the middle of processing the URB to be canceled, we
 *     simply move the ring's dequeue pointer past those TRBs using the Set
 *     Transfer Ring Dequeue Pointer command.  This will be the common case,
 *     when drivers timeout on the last submitted URB and attempt to cancel.
 *
 *  2) If the HC is in the middle of a different TD, we turn the TRBs into a
 *     series of 1-TRB transfer no-op TDs.  (No-ops shouldn't be chained.)  The
 *     HC will need to invalidate the any TRBs it has cached after the stop
 *     endpoint command, as noted in the xHCI 0.95 errata.
 *
 *  3) The TD may have completed by the time the Stop Endpoint Command
 *     completes, so software needs to handle that case too.
 *
 * This function should protect against the TD enqueueing code ringing the
 * doorbell while this code is waiting for a Stop Endpoint command to complete.
 * It also needs to account for multiple cancellations on happening at the same
 * time for the same endpoint.
 *
 * Note that this function can be called in any context, or so says
 * usb_hcd_unlink_urb()
 */
static int xhci_urb_dequeue(struct usb_hcd *hcd, struct urb *urb, int status)
{
	unsigned long flags;
	int ret, i;
	u32 temp;
	struct xhci_hcd *xhci;
	struct urb_priv	*urb_priv;
	struct xhci_td *td;
	unsigned int ep_index;
	struct xhci_ring *ep_ring;
	struct xhci_virt_ep *ep;
	struct xhci_command *command;
	struct xhci_virt_device *vdev;

	xhci = hcd_to_xhci(hcd);
	spin_lock_irqsave(&xhci->lock, flags);

	trace_xhci_urb_dequeue(urb);

	/* Make sure the URB hasn't completed or been unlinked already */
	ret = usb_hcd_check_unlink_urb(hcd, urb, status);
	if (ret)
		goto done;

	/* give back URB now if we can't queue it for cancel */
	vdev = xhci->devs[urb->dev->slot_id];
	urb_priv = urb->hcpriv;
	if (!vdev || !urb_priv)
		goto err_giveback;

	ep_index = xhci_get_endpoint_index(&urb->ep->desc);
	ep = &vdev->eps[ep_index];
	ep_ring = xhci_urb_to_transfer_ring(xhci, urb);
	if (!ep || !ep_ring)
		goto err_giveback;

	/* If xHC is dead take it down and return ALL URBs in xhci_hc_died() */
	temp = readl(&xhci->op_regs->status);
	if (temp == ~(u32)0 || xhci->xhc_state & XHCI_STATE_DYING) {
		xhci_hc_died(xhci);
		goto done;
	}

	/*
	 * check ring is not re-allocated since URB was enqueued. If it is, then
	 * make sure none of the ring related pointers in this URB private data
	 * are touched, such as td_list, otherwise we overwrite freed data
	 */
	if (!td_on_ring(&urb_priv->td[0], ep_ring)) {
		xhci_err(xhci, "Canceled URB td not found on endpoint ring");
		for (i = urb_priv->num_tds_done; i < urb_priv->num_tds; i++) {
			td = &urb_priv->td[i];
			if (!list_empty(&td->cancelled_td_list))
				list_del_init(&td->cancelled_td_list);
		}
		goto err_giveback;
	}

	if (xhci->xhc_state & XHCI_STATE_HALTED) {
		xhci_dbg_trace(xhci, trace_xhci_dbg_cancel_urb,
				"HC halted, freeing TD manually.");
		for (i = urb_priv->num_tds_done;
		     i < urb_priv->num_tds;
		     i++) {
			td = &urb_priv->td[i];
			if (!list_empty(&td->td_list))
				list_del_init(&td->td_list);
			if (!list_empty(&td->cancelled_td_list))
				list_del_init(&td->cancelled_td_list);
		}
		goto err_giveback;
	}

	i = urb_priv->num_tds_done;
	if (i < urb_priv->num_tds)
		xhci_dbg_trace(xhci, trace_xhci_dbg_cancel_urb,
				"Cancel URB %p, dev %s, ep 0x%x, "
				"starting at offset 0x%llx",
				urb, urb->dev->devpath,
				urb->ep->desc.bEndpointAddress,
				(unsigned long long) xhci_trb_virt_to_dma(
					urb_priv->td[i].start_seg,
					urb_priv->td[i].first_trb));

	for (; i < urb_priv->num_tds; i++) {
		td = &urb_priv->td[i];
		/* TD can already be on cancelled list if ep halted on it */
		if (list_empty(&td->cancelled_td_list)) {
			td->cancel_status = TD_DIRTY;
			list_add_tail(&td->cancelled_td_list,
				      &ep->cancelled_td_list);
		}
	}

	/* Queue a stop endpoint command, but only if this is
	 * the first cancellation to be handled.
	 */
	if (!(ep->ep_state & EP_STOP_CMD_PENDING)) {
		command = xhci_alloc_command(xhci, false, GFP_ATOMIC);
		if (!command) {
			ret = -ENOMEM;
			goto done;
		}
		ep->ep_state |= EP_STOP_CMD_PENDING;
		ep->stop_cmd_timer.expires = jiffies +
			XHCI_STOP_EP_CMD_TIMEOUT * HZ;
		add_timer(&ep->stop_cmd_timer);
		xhci_queue_stop_endpoint(xhci, command, urb->dev->slot_id,
					 ep_index, 0);
		xhci_ring_cmd_db(xhci);
	}
done:
	spin_unlock_irqrestore(&xhci->lock, flags);
	return ret;

err_giveback:
	if (urb_priv)
		xhci_urb_free_priv(urb_priv);
	usb_hcd_unlink_urb_from_ep(hcd, urb);
	spin_unlock_irqrestore(&xhci->lock, flags);
	usb_hcd_giveback_urb(hcd, urb, -ESHUTDOWN);
	return ret;
}

/* Drop an endpoint from a new bandwidth configuration for this device.
 * Only one call to this function is allowed per endpoint before
 * check_bandwidth() or reset_bandwidth() must be called.
 * A call to xhci_drop_endpoint() followed by a call to xhci_add_endpoint() will
 * add the endpoint to the schedule with possibly new parameters denoted by a
 * different endpoint descriptor in usb_host_endpoint.
 * A call to xhci_add_endpoint() followed by a call to xhci_drop_endpoint() is
 * not allowed.
 *
 * The USB core will not allow URBs to be queued to an endpoint that is being
 * disabled, so there's no need for mutual exclusion to protect
 * the xhci->devs[slot_id] structure.
 */
int xhci_drop_endpoint(struct usb_hcd *hcd, struct usb_device *udev,
		       struct usb_host_endpoint *ep)
{
	struct xhci_hcd *xhci;
	struct xhci_container_ctx *in_ctx, *out_ctx;
	struct xhci_input_control_ctx *ctrl_ctx;
	unsigned int ep_index;
	struct xhci_ep_ctx *ep_ctx;
	u32 drop_flag;
	u32 new_add_flags, new_drop_flags;
	int ret;

	ret = xhci_check_args(hcd, udev, ep, 1, true, __func__);
	if (ret <= 0)
		return ret;
	xhci = hcd_to_xhci(hcd);
	if (xhci->xhc_state & XHCI_STATE_DYING)
		return -ENODEV;

	xhci_dbg(xhci, "%s called for udev %p\n", __func__, udev);
	drop_flag = xhci_get_endpoint_flag(&ep->desc);
	if (drop_flag == SLOT_FLAG || drop_flag == EP0_FLAG) {
		xhci_dbg(xhci, "xHCI %s - can't drop slot or ep 0 %#x\n",
				__func__, drop_flag);
		return 0;
	}

	in_ctx = xhci->devs[udev->slot_id]->in_ctx;
	out_ctx = xhci->devs[udev->slot_id]->out_ctx;
	ctrl_ctx = xhci_get_input_control_ctx(in_ctx);
	if (!ctrl_ctx) {
		xhci_warn(xhci, "%s: Could not get input context, bad type.\n",
				__func__);
		return 0;
	}

	ep_index = xhci_get_endpoint_index(&ep->desc);
	ep_ctx = xhci_get_ep_ctx(xhci, out_ctx, ep_index);
	/* If the HC already knows the endpoint is disabled,
	 * or the HCD has noted it is disabled, ignore this request
	 */
	if ((GET_EP_CTX_STATE(ep_ctx) == EP_STATE_DISABLED) ||
	    le32_to_cpu(ctrl_ctx->drop_flags) &
	    xhci_get_endpoint_flag(&ep->desc)) {
		/* Do not warn when called after a usb_device_reset */
		if (xhci->devs[udev->slot_id]->eps[ep_index].ring != NULL)
			xhci_warn(xhci, "xHCI %s called with disabled ep %p\n",
				  __func__, ep);
		return 0;
	}

	ctrl_ctx->drop_flags |= cpu_to_le32(drop_flag);
	new_drop_flags = le32_to_cpu(ctrl_ctx->drop_flags);

	ctrl_ctx->add_flags &= cpu_to_le32(~drop_flag);
	new_add_flags = le32_to_cpu(ctrl_ctx->add_flags);

	xhci_debugfs_remove_endpoint(xhci, xhci->devs[udev->slot_id], ep_index);

	xhci_endpoint_zero(xhci, xhci->devs[udev->slot_id], ep);

	xhci_dbg(xhci, "drop ep 0x%x, slot id %d, new drop flags = %#x, new add flags = %#x\n",
			(unsigned int) ep->desc.bEndpointAddress,
			udev->slot_id,
			(unsigned int) new_drop_flags,
			(unsigned int) new_add_flags);
	return 0;
}
EXPORT_SYMBOL_GPL(xhci_drop_endpoint);

/* Add an endpoint to a new possible bandwidth configuration for this device.
 * Only one call to this function is allowed per endpoint before
 * check_bandwidth() or reset_bandwidth() must be called.
 * A call to xhci_drop_endpoint() followed by a call to xhci_add_endpoint() will
 * add the endpoint to the schedule with possibly new parameters denoted by a
 * different endpoint descriptor in usb_host_endpoint.
 * A call to xhci_add_endpoint() followed by a call to xhci_drop_endpoint() is
 * not allowed.
 *
 * The USB core will not allow URBs to be queued to an endpoint until the
 * configuration or alt setting is installed in the device, so there's no need
 * for mutual exclusion to protect the xhci->devs[slot_id] structure.
 */
int xhci_add_endpoint(struct usb_hcd *hcd, struct usb_device *udev,
		      struct usb_host_endpoint *ep)
{
	struct xhci_hcd *xhci;
	struct xhci_container_ctx *in_ctx;
	unsigned int ep_index;
	struct xhci_input_control_ctx *ctrl_ctx;
	struct xhci_ep_ctx *ep_ctx;
	u32 added_ctxs;
	u32 new_add_flags, new_drop_flags;
	struct xhci_virt_device *virt_dev;
	int ret = 0;

	ret = xhci_check_args(hcd, udev, ep, 1, true, __func__);
	if (ret <= 0) {
		/* So we won't queue a reset ep command for a root hub */
		ep->hcpriv = NULL;
		return ret;
	}
	xhci = hcd_to_xhci(hcd);
	if (xhci->xhc_state & XHCI_STATE_DYING)
		return -ENODEV;

	added_ctxs = xhci_get_endpoint_flag(&ep->desc);
	if (added_ctxs == SLOT_FLAG || added_ctxs == EP0_FLAG) {
		/* FIXME when we have to issue an evaluate endpoint command to
		 * deal with ep0 max packet size changing once we get the
		 * descriptors
		 */
		xhci_dbg(xhci, "xHCI %s - can't add slot or ep 0 %#x\n",
				__func__, added_ctxs);
		return 0;
	}

	virt_dev = xhci->devs[udev->slot_id];
	in_ctx = virt_dev->in_ctx;
	ctrl_ctx = xhci_get_input_control_ctx(in_ctx);
	if (!ctrl_ctx) {
		xhci_warn(xhci, "%s: Could not get input context, bad type.\n",
				__func__);
		return 0;
	}

	ep_index = xhci_get_endpoint_index(&ep->desc);
	/* If this endpoint is already in use, and the upper layers are trying
	 * to add it again without dropping it, reject the addition.
	 */
	if (virt_dev->eps[ep_index].ring &&
			!(le32_to_cpu(ctrl_ctx->drop_flags) & added_ctxs)) {
		xhci_warn(xhci, "Trying to add endpoint 0x%x "
				"without dropping it.\n",
				(unsigned int) ep->desc.bEndpointAddress);
		return -EINVAL;
	}

	/* If the HCD has already noted the endpoint is enabled,
	 * ignore this request.
	 */
	if (le32_to_cpu(ctrl_ctx->add_flags) & added_ctxs) {
		xhci_warn(xhci, "xHCI %s called with enabled ep %p\n",
				__func__, ep);
		return 0;
	}

	/*
	 * Configuration and alternate setting changes must be done in
	 * process context, not interrupt context (or so documenation
	 * for usb_set_interface() and usb_set_configuration() claim).
	 */
	if (xhci_endpoint_init(xhci, virt_dev, udev, ep, GFP_NOIO) < 0) {
		dev_dbg(&udev->dev, "%s - could not initialize ep %#x\n",
				__func__, ep->desc.bEndpointAddress);
		return -ENOMEM;
	}

	ctrl_ctx->add_flags |= cpu_to_le32(added_ctxs);
	new_add_flags = le32_to_cpu(ctrl_ctx->add_flags);

	/* If xhci_endpoint_disable() was called for this endpoint, but the
	 * xHC hasn't been notified yet through the check_bandwidth() call,
	 * this re-adds a new state for the endpoint from the new endpoint
	 * descriptors.  We must drop and re-add this endpoint, so we leave the
	 * drop flags alone.
	 */
	new_drop_flags = le32_to_cpu(ctrl_ctx->drop_flags);

	/* Store the usb_device pointer for later use */
	ep->hcpriv = udev;

	ep_ctx = xhci_get_ep_ctx(xhci, virt_dev->in_ctx, ep_index);
	trace_xhci_add_endpoint(ep_ctx);

	xhci_dbg(xhci, "add ep 0x%x, slot id %d, new drop flags = %#x, new add flags = %#x\n",
			(unsigned int) ep->desc.bEndpointAddress,
			udev->slot_id,
			(unsigned int) new_drop_flags,
			(unsigned int) new_add_flags);
	return 0;
}
EXPORT_SYMBOL_GPL(xhci_add_endpoint);

static void xhci_zero_in_ctx(struct xhci_hcd *xhci, struct xhci_virt_device *virt_dev)
{
	struct xhci_input_control_ctx *ctrl_ctx;
	struct xhci_ep_ctx *ep_ctx;
	struct xhci_slot_ctx *slot_ctx;
	int i;

	ctrl_ctx = xhci_get_input_control_ctx(virt_dev->in_ctx);
	if (!ctrl_ctx) {
		xhci_warn(xhci, "%s: Could not get input context, bad type.\n",
				__func__);
		return;
	}

	/* When a device's add flag and drop flag are zero, any subsequent
	 * configure endpoint command will leave that endpoint's state
	 * untouched.  Make sure we don't leave any old state in the input
	 * endpoint contexts.
	 */
	ctrl_ctx->drop_flags = 0;
	ctrl_ctx->add_flags = 0;
	slot_ctx = xhci_get_slot_ctx(xhci, virt_dev->in_ctx);
	slot_ctx->dev_info &= cpu_to_le32(~LAST_CTX_MASK);
	/* Endpoint 0 is always valid */
	slot_ctx->dev_info |= cpu_to_le32(LAST_CTX(1));
	for (i = 1; i < 31; i++) {
		ep_ctx = xhci_get_ep_ctx(xhci, virt_dev->in_ctx, i);
		ep_ctx->ep_info = 0;
		ep_ctx->ep_info2 = 0;
		ep_ctx->deq = 0;
		ep_ctx->tx_info = 0;
	}
}

static int xhci_configure_endpoint_result(struct xhci_hcd *xhci,
		struct usb_device *udev, u32 *cmd_status)
{
	int ret;

	switch (*cmd_status) {
	case COMP_COMMAND_ABORTED:
	case COMP_COMMAND_RING_STOPPED:
		xhci_warn(xhci, "Timeout while waiting for configure endpoint command\n");
		ret = -ETIME;
		break;
	case COMP_RESOURCE_ERROR:
		dev_warn(&udev->dev,
			 "Not enough host controller resources for new device state.\n");
		ret = -ENOMEM;
		/* FIXME: can we allocate more resources for the HC? */
		break;
	case COMP_BANDWIDTH_ERROR:
	case COMP_SECONDARY_BANDWIDTH_ERROR:
		dev_warn(&udev->dev,
			 "Not enough bandwidth for new device state.\n");
		ret = -ENOSPC;
		/* FIXME: can we go back to the old state? */
		break;
	case COMP_TRB_ERROR:
		/* the HCD set up something wrong */
		dev_warn(&udev->dev, "ERROR: Endpoint drop flag = 0, "
				"add flag = 1, "
				"and endpoint is not disabled.\n");
		ret = -EINVAL;
		break;
	case COMP_INCOMPATIBLE_DEVICE_ERROR:
		dev_warn(&udev->dev,
			 "ERROR: Incompatible device for endpoint configure command.\n");
		ret = -ENODEV;
		break;
	case COMP_SUCCESS:
		xhci_dbg_trace(xhci, trace_xhci_dbg_context_change,
				"Successful Endpoint Configure command");
		ret = 0;
		break;
	default:
		xhci_err(xhci, "ERROR: unexpected command completion code 0x%x.\n",
				*cmd_status);
		ret = -EINVAL;
		break;
	}
	return ret;
}

static int xhci_evaluate_context_result(struct xhci_hcd *xhci,
		struct usb_device *udev, u32 *cmd_status)
{
	int ret;

	switch (*cmd_status) {
	case COMP_COMMAND_ABORTED:
	case COMP_COMMAND_RING_STOPPED:
		xhci_warn(xhci, "Timeout while waiting for evaluate context command\n");
		ret = -ETIME;
		break;
	case COMP_PARAMETER_ERROR:
		dev_warn(&udev->dev,
			 "WARN: xHCI driver setup invalid evaluate context command.\n");
		ret = -EINVAL;
		break;
	case COMP_SLOT_NOT_ENABLED_ERROR:
		dev_warn(&udev->dev,
			"WARN: slot not enabled for evaluate context command.\n");
		ret = -EINVAL;
		break;
	case COMP_CONTEXT_STATE_ERROR:
		dev_warn(&udev->dev,
			"WARN: invalid context state for evaluate context command.\n");
		ret = -EINVAL;
		break;
	case COMP_INCOMPATIBLE_DEVICE_ERROR:
		dev_warn(&udev->dev,
			"ERROR: Incompatible device for evaluate context command.\n");
		ret = -ENODEV;
		break;
	case COMP_MAX_EXIT_LATENCY_TOO_LARGE_ERROR:
		/* Max Exit Latency too large error */
		dev_warn(&udev->dev, "WARN: Max Exit Latency too large\n");
		ret = -EINVAL;
		break;
	case COMP_SUCCESS:
		xhci_dbg_trace(xhci, trace_xhci_dbg_context_change,
				"Successful evaluate context command");
		ret = 0;
		break;
	default:
		xhci_err(xhci, "ERROR: unexpected command completion code 0x%x.\n",
			*cmd_status);
		ret = -EINVAL;
		break;
	}
	return ret;
}

static u32 xhci_count_num_new_endpoints(struct xhci_hcd *xhci,
		struct xhci_input_control_ctx *ctrl_ctx)
{
	u32 valid_add_flags;
	u32 valid_drop_flags;

	/* Ignore the slot flag (bit 0), and the default control endpoint flag
	 * (bit 1).  The default control endpoint is added during the Address
	 * Device command and is never removed until the slot is disabled.
	 */
	valid_add_flags = le32_to_cpu(ctrl_ctx->add_flags) >> 2;
	valid_drop_flags = le32_to_cpu(ctrl_ctx->drop_flags) >> 2;

	/* Use hweight32 to count the number of ones in the add flags, or
	 * number of endpoints added.  Don't count endpoints that are changed
	 * (both added and dropped).
	 */
	return hweight32(valid_add_flags) -
		hweight32(valid_add_flags & valid_drop_flags);
}

static unsigned int xhci_count_num_dropped_endpoints(struct xhci_hcd *xhci,
		struct xhci_input_control_ctx *ctrl_ctx)
{
	u32 valid_add_flags;
	u32 valid_drop_flags;

	valid_add_flags = le32_to_cpu(ctrl_ctx->add_flags) >> 2;
	valid_drop_flags = le32_to_cpu(ctrl_ctx->drop_flags) >> 2;

	return hweight32(valid_drop_flags) -
		hweight32(valid_add_flags & valid_drop_flags);
}

/*
 * We need to reserve the new number of endpoints before the configure endpoint
 * command completes.  We can't subtract the dropped endpoints from the number
 * of active endpoints until the command completes because we can oversubscribe
 * the host in this case:
 *
 *  - the first configure endpoint command drops more endpoints than it adds
 *  - a second configure endpoint command that adds more endpoints is queued
 *  - the first configure endpoint command fails, so the config is unchanged
 *  - the second command may succeed, even though there isn't enough resources
 *
 * Must be called with xhci->lock held.
 */
static int xhci_reserve_host_resources(struct xhci_hcd *xhci,
		struct xhci_input_control_ctx *ctrl_ctx)
{
	u32 added_eps;

	added_eps = xhci_count_num_new_endpoints(xhci, ctrl_ctx);
	if (xhci->num_active_eps + added_eps > xhci->limit_active_eps) {
		xhci_dbg_trace(xhci, trace_xhci_dbg_quirks,
				"Not enough ep ctxs: "
				"%u active, need to add %u, limit is %u.",
				xhci->num_active_eps, added_eps,
				xhci->limit_active_eps);
		return -ENOMEM;
	}
	xhci->num_active_eps += added_eps;
	xhci_dbg_trace(xhci, trace_xhci_dbg_quirks,
			"Adding %u ep ctxs, %u now active.", added_eps,
			xhci->num_active_eps);
	return 0;
}

/*
 * The configure endpoint was failed by the xHC for some other reason, so we
 * need to revert the resources that failed configuration would have used.
 *
 * Must be called with xhci->lock held.
 */
static void xhci_free_host_resources(struct xhci_hcd *xhci,
		struct xhci_input_control_ctx *ctrl_ctx)
{
	u32 num_failed_eps;

	num_failed_eps = xhci_count_num_new_endpoints(xhci, ctrl_ctx);
	xhci->num_active_eps -= num_failed_eps;
	xhci_dbg_trace(xhci, trace_xhci_dbg_quirks,
			"Removing %u failed ep ctxs, %u now active.",
			num_failed_eps,
			xhci->num_active_eps);
}

/*
 * Now that the command has completed, clean up the active endpoint count by
 * subtracting out the endpoints that were dropped (but not changed).
 *
 * Must be called with xhci->lock held.
 */
static void xhci_finish_resource_reservation(struct xhci_hcd *xhci,
		struct xhci_input_control_ctx *ctrl_ctx)
{
	u32 num_dropped_eps;

	num_dropped_eps = xhci_count_num_dropped_endpoints(xhci, ctrl_ctx);
	xhci->num_active_eps -= num_dropped_eps;
	if (num_dropped_eps)
		xhci_dbg_trace(xhci, trace_xhci_dbg_quirks,
				"Removing %u dropped ep ctxs, %u now active.",
				num_dropped_eps,
				xhci->num_active_eps);
}

static unsigned int xhci_get_block_size(struct usb_device *udev)
{
	switch (udev->speed) {
	case USB_SPEED_LOW:
	case USB_SPEED_FULL:
		return FS_BLOCK;
	case USB_SPEED_HIGH:
		return HS_BLOCK;
	case USB_SPEED_SUPER:
	case USB_SPEED_SUPER_PLUS:
		return SS_BLOCK;
	case USB_SPEED_UNKNOWN:
	case USB_SPEED_WIRELESS:
	default:
		/* Should never happen */
		return 1;
	}
}

static unsigned int
xhci_get_largest_overhead(struct xhci_interval_bw *interval_bw)
{
	if (interval_bw->overhead[LS_OVERHEAD_TYPE])
		return LS_OVERHEAD;
	if (interval_bw->overhead[FS_OVERHEAD_TYPE])
		return FS_OVERHEAD;
	return HS_OVERHEAD;
}

/* If we are changing a LS/FS device under a HS hub,
 * make sure (if we are activating a new TT) that the HS bus has enough
 * bandwidth for this new TT.
 */
static int xhci_check_tt_bw_table(struct xhci_hcd *xhci,
		struct xhci_virt_device *virt_dev,
		int old_active_eps)
{
	struct xhci_interval_bw_table *bw_table;
	struct xhci_tt_bw_info *tt_info;

	/* Find the bandwidth table for the root port this TT is attached to. */
	bw_table = &xhci->rh_bw[virt_dev->real_port - 1].bw_table;
	tt_info = virt_dev->tt_info;
	/* If this TT already had active endpoints, the bandwidth for this TT
	 * has already been added.  Removing all periodic endpoints (and thus
	 * making the TT enactive) will only decrease the bandwidth used.
	 */
	if (old_active_eps)
		return 0;
	if (old_active_eps == 0 && tt_info->active_eps != 0) {
		if (bw_table->bw_used + TT_HS_OVERHEAD > HS_BW_LIMIT)
			return -ENOMEM;
		return 0;
	}
	/* Not sure why we would have no new active endpoints...
	 *
	 * Maybe because of an Evaluate Context change for a hub update or a
	 * control endpoint 0 max packet size change?
	 * FIXME: skip the bandwidth calculation in that case.
	 */
	return 0;
}

static int xhci_check_ss_bw(struct xhci_hcd *xhci,
		struct xhci_virt_device *virt_dev)
{
	unsigned int bw_reserved;

	bw_reserved = DIV_ROUND_UP(SS_BW_RESERVED*SS_BW_LIMIT_IN, 100);
	if (virt_dev->bw_table->ss_bw_in > (SS_BW_LIMIT_IN - bw_reserved))
		return -ENOMEM;

	bw_reserved = DIV_ROUND_UP(SS_BW_RESERVED*SS_BW_LIMIT_OUT, 100);
	if (virt_dev->bw_table->ss_bw_out > (SS_BW_LIMIT_OUT - bw_reserved))
		return -ENOMEM;

	return 0;
}

/*
 * This algorithm is a very conservative estimate of the worst-case scheduling
 * scenario for any one interval.  The hardware dynamically schedules the
 * packets, so we can't tell which microframe could be the limiting factor in
 * the bandwidth scheduling.  This only takes into account periodic endpoints.
 *
 * Obviously, we can't solve an NP complete problem to find the minimum worst
 * case scenario.  Instead, we come up with an estimate that is no less than
 * the worst case bandwidth used for any one microframe, but may be an
 * over-estimate.
 *
 * We walk the requirements for each endpoint by interval, starting with the
 * smallest interval, and place packets in the schedule where there is only one
 * possible way to schedule packets for that interval.  In order to simplify
 * this algorithm, we record the largest max packet size for each interval, and
 * assume all packets will be that size.
 *
 * For interval 0, we obviously must schedule all packets for each interval.
 * The bandwidth for interval 0 is just the amount of data to be transmitted
 * (the sum of all max ESIT payload sizes, plus any overhead per packet times
 * the number of packets).
 *
 * For interval 1, we have two possible microframes to schedule those packets
 * in.  For this algorithm, if we can schedule the same number of packets for
 * each possible scheduling opportunity (each microframe), we will do so.  The
 * remaining number of packets will be saved to be transmitted in the gaps in
 * the next interval's scheduling sequence.
 *
 * As we move those remaining packets to be scheduled with interval 2 packets,
 * we have to double the number of remaining packets to transmit.  This is
 * because the intervals are actually powers of 2, and we would be transmitting
 * the previous interval's packets twice in this interval.  We also have to be
 * sure that when we look at the largest max packet size for this interval, we
 * also look at the largest max packet size for the remaining packets and take
 * the greater of the two.
 *
 * The algorithm continues to evenly distribute packets in each scheduling
 * opportunity, and push the remaining packets out, until we get to the last
 * interval.  Then those packets and their associated overhead are just added
 * to the bandwidth used.
 */
static int xhci_check_bw_table(struct xhci_hcd *xhci,
		struct xhci_virt_device *virt_dev,
		int old_active_eps)
{
	unsigned int bw_reserved;
	unsigned int max_bandwidth;
	unsigned int bw_used;
	unsigned int block_size;
	struct xhci_interval_bw_table *bw_table;
	unsigned int packet_size = 0;
	unsigned int overhead = 0;
	unsigned int packets_transmitted = 0;
	unsigned int packets_remaining = 0;
	unsigned int i;

	if (virt_dev->udev->speed >= USB_SPEED_SUPER)
		return xhci_check_ss_bw(xhci, virt_dev);

	if (virt_dev->udev->speed == USB_SPEED_HIGH) {
		max_bandwidth = HS_BW_LIMIT;
		/* Convert percent of bus BW reserved to blocks reserved */
		bw_reserved = DIV_ROUND_UP(HS_BW_RESERVED * max_bandwidth, 100);
	} else {
		max_bandwidth = FS_BW_LIMIT;
		bw_reserved = DIV_ROUND_UP(FS_BW_RESERVED * max_bandwidth, 100);
	}

	bw_table = virt_dev->bw_table;
	/* We need to translate the max packet size and max ESIT payloads into
	 * the units the hardware uses.
	 */
	block_size = xhci_get_block_size(virt_dev->udev);

	/* If we are manipulating a LS/FS device under a HS hub, double check
	 * that the HS bus has enough bandwidth if we are activing a new TT.
	 */
	if (virt_dev->tt_info) {
		xhci_dbg_trace(xhci, trace_xhci_dbg_quirks,
				"Recalculating BW for rootport %u",
				virt_dev->real_port);
		if (xhci_check_tt_bw_table(xhci, virt_dev, old_active_eps)) {
			xhci_warn(xhci, "Not enough bandwidth on HS bus for "
					"newly activated TT.\n");
			return -ENOMEM;
		}
		xhci_dbg_trace(xhci, trace_xhci_dbg_quirks,
				"Recalculating BW for TT slot %u port %u",
				virt_dev->tt_info->slot_id,
				virt_dev->tt_info->ttport);
	} else {
		xhci_dbg_trace(xhci, trace_xhci_dbg_quirks,
				"Recalculating BW for rootport %u",
				virt_dev->real_port);
	}

	/* Add in how much bandwidth will be used for interval zero, or the
	 * rounded max ESIT payload + number of packets * largest overhead.
	 */
	bw_used = DIV_ROUND_UP(bw_table->interval0_esit_payload, block_size) +
		bw_table->interval_bw[0].num_packets *
		xhci_get_largest_overhead(&bw_table->interval_bw[0]);

	for (i = 1; i < XHCI_MAX_INTERVAL; i++) {
		unsigned int bw_added;
		unsigned int largest_mps;
		unsigned int interval_overhead;

		/*
		 * How many packets could we transmit in this interval?
		 * If packets didn't fit in the previous interval, we will need
		 * to transmit that many packets twice within this interval.
		 */
		packets_remaining = 2 * packets_remaining +
			bw_table->interval_bw[i].num_packets;

		/* Find the largest max packet size of this or the previous
		 * interval.
		 */
		if (list_empty(&bw_table->interval_bw[i].endpoints))
			largest_mps = 0;
		else {
			struct xhci_virt_ep *virt_ep;
			struct list_head *ep_entry;

			ep_entry = bw_table->interval_bw[i].endpoints.next;
			virt_ep = list_entry(ep_entry,
					struct xhci_virt_ep, bw_endpoint_list);
			/* Convert to blocks, rounding up */
			largest_mps = DIV_ROUND_UP(
					virt_ep->bw_info.max_packet_size,
					block_size);
		}
		if (largest_mps > packet_size)
			packet_size = largest_mps;

		/* Use the larger overhead of this or the previous interval. */
		interval_overhead = xhci_get_largest_overhead(
				&bw_table->interval_bw[i]);
		if (interval_overhead > overhead)
			overhead = interval_overhead;

		/* How many packets can we evenly distribute across
		 * (1 << (i + 1)) possible scheduling opportunities?
		 */
		packets_transmitted = packets_remaining >> (i + 1);

		/* Add in the bandwidth used for those scheduled packets */
		bw_added = packets_transmitted * (overhead + packet_size);

		/* How many packets do we have remaining to transmit? */
		packets_remaining = packets_remaining % (1 << (i + 1));

		/* What largest max packet size should those packets have? */
		/* If we've transmitted all packets, don't carry over the
		 * largest packet size.
		 */
		if (packets_remaining == 0) {
			packet_size = 0;
			overhead = 0;
		} else if (packets_transmitted > 0) {
			/* Otherwise if we do have remaining packets, and we've
			 * scheduled some packets in this interval, take the
			 * largest max packet size from endpoints with this
			 * interval.
			 */
			packet_size = largest_mps;
			overhead = interval_overhead;
		}
		/* Otherwise carry over packet_size and overhead from the last
		 * time we had a remainder.
		 */
		bw_used += bw_added;
		if (bw_used > max_bandwidth) {
			xhci_warn(xhci, "Not enough bandwidth. "
					"Proposed: %u, Max: %u\n",
				bw_used, max_bandwidth);
			return -ENOMEM;
		}
	}
	/*
	 * Ok, we know we have some packets left over after even-handedly
	 * scheduling interval 15.  We don't know which microframes they will
	 * fit into, so we over-schedule and say they will be scheduled every
	 * microframe.
	 */
	if (packets_remaining > 0)
		bw_used += overhead + packet_size;

	if (!virt_dev->tt_info && virt_dev->udev->speed == USB_SPEED_HIGH) {
		unsigned int port_index = virt_dev->real_port - 1;

		/* OK, we're manipulating a HS device attached to a
		 * root port bandwidth domain.  Include the number of active TTs
		 * in the bandwidth used.
		 */
		bw_used += TT_HS_OVERHEAD *
			xhci->rh_bw[port_index].num_active_tts;
	}

	xhci_dbg_trace(xhci, trace_xhci_dbg_quirks,
		"Final bandwidth: %u, Limit: %u, Reserved: %u, "
		"Available: %u " "percent",
		bw_used, max_bandwidth, bw_reserved,
		(max_bandwidth - bw_used - bw_reserved) * 100 /
		max_bandwidth);

	bw_used += bw_reserved;
	if (bw_used > max_bandwidth) {
		xhci_warn(xhci, "Not enough bandwidth. Proposed: %u, Max: %u\n",
				bw_used, max_bandwidth);
		return -ENOMEM;
	}

	bw_table->bw_used = bw_used;
	return 0;
}

static bool xhci_is_async_ep(unsigned int ep_type)
{
	return (ep_type != ISOC_OUT_EP && ep_type != INT_OUT_EP &&
					ep_type != ISOC_IN_EP &&
					ep_type != INT_IN_EP);
}

static bool xhci_is_sync_in_ep(unsigned int ep_type)
{
	return (ep_type == ISOC_IN_EP || ep_type == INT_IN_EP);
}

static unsigned int xhci_get_ss_bw_consumed(struct xhci_bw_info *ep_bw)
{
	unsigned int mps = DIV_ROUND_UP(ep_bw->max_packet_size, SS_BLOCK);

	if (ep_bw->ep_interval == 0)
		return SS_OVERHEAD_BURST +
			(ep_bw->mult * ep_bw->num_packets *
					(SS_OVERHEAD + mps));
	return DIV_ROUND_UP(ep_bw->mult * ep_bw->num_packets *
				(SS_OVERHEAD + mps + SS_OVERHEAD_BURST),
				1 << ep_bw->ep_interval);

}

static void xhci_drop_ep_from_interval_table(struct xhci_hcd *xhci,
		struct xhci_bw_info *ep_bw,
		struct xhci_interval_bw_table *bw_table,
		struct usb_device *udev,
		struct xhci_virt_ep *virt_ep,
		struct xhci_tt_bw_info *tt_info)
{
	struct xhci_interval_bw	*interval_bw;
	int normalized_interval;

	if (xhci_is_async_ep(ep_bw->type))
		return;

	if (udev->speed >= USB_SPEED_SUPER) {
		if (xhci_is_sync_in_ep(ep_bw->type))
			xhci->devs[udev->slot_id]->bw_table->ss_bw_in -=
				xhci_get_ss_bw_consumed(ep_bw);
		else
			xhci->devs[udev->slot_id]->bw_table->ss_bw_out -=
				xhci_get_ss_bw_consumed(ep_bw);
		return;
	}

	/* SuperSpeed endpoints never get added to intervals in the table, so
	 * this check is only valid for HS/FS/LS devices.
	 */
	if (list_empty(&virt_ep->bw_endpoint_list))
		return;
	/* For LS/FS devices, we need to translate the interval expressed in
	 * microframes to frames.
	 */
	if (udev->speed == USB_SPEED_HIGH)
		normalized_interval = ep_bw->ep_interval;
	else
		normalized_interval = ep_bw->ep_interval - 3;

	if (normalized_interval == 0)
		bw_table->interval0_esit_payload -= ep_bw->max_esit_payload;
	interval_bw = &bw_table->interval_bw[normalized_interval];
	interval_bw->num_packets -= ep_bw->num_packets;
	switch (udev->speed) {
	case USB_SPEED_LOW:
		interval_bw->overhead[LS_OVERHEAD_TYPE] -= 1;
		break;
	case USB_SPEED_FULL:
		interval_bw->overhead[FS_OVERHEAD_TYPE] -= 1;
		break;
	case USB_SPEED_HIGH:
		interval_bw->overhead[HS_OVERHEAD_TYPE] -= 1;
		break;
	case USB_SPEED_SUPER:
	case USB_SPEED_SUPER_PLUS:
	case USB_SPEED_UNKNOWN:
	case USB_SPEED_WIRELESS:
		/* Should never happen because only LS/FS/HS endpoints will get
		 * added to the endpoint list.
		 */
		return;
	}
	if (tt_info)
		tt_info->active_eps -= 1;
	list_del_init(&virt_ep->bw_endpoint_list);
}

static void xhci_add_ep_to_interval_table(struct xhci_hcd *xhci,
		struct xhci_bw_info *ep_bw,
		struct xhci_interval_bw_table *bw_table,
		struct usb_device *udev,
		struct xhci_virt_ep *virt_ep,
		struct xhci_tt_bw_info *tt_info)
{
	struct xhci_interval_bw	*interval_bw;
	struct xhci_virt_ep *smaller_ep;
	int normalized_interval;

	if (xhci_is_async_ep(ep_bw->type))
		return;

	if (udev->speed == USB_SPEED_SUPER) {
		if (xhci_is_sync_in_ep(ep_bw->type))
			xhci->devs[udev->slot_id]->bw_table->ss_bw_in +=
				xhci_get_ss_bw_consumed(ep_bw);
		else
			xhci->devs[udev->slot_id]->bw_table->ss_bw_out +=
				xhci_get_ss_bw_consumed(ep_bw);
		return;
	}

	/* For LS/FS devices, we need to translate the interval expressed in
	 * microframes to frames.
	 */
	if (udev->speed == USB_SPEED_HIGH)
		normalized_interval = ep_bw->ep_interval;
	else
		normalized_interval = ep_bw->ep_interval - 3;

	if (normalized_interval == 0)
		bw_table->interval0_esit_payload += ep_bw->max_esit_payload;
	interval_bw = &bw_table->interval_bw[normalized_interval];
	interval_bw->num_packets += ep_bw->num_packets;
	switch (udev->speed) {
	case USB_SPEED_LOW:
		interval_bw->overhead[LS_OVERHEAD_TYPE] += 1;
		break;
	case USB_SPEED_FULL:
		interval_bw->overhead[FS_OVERHEAD_TYPE] += 1;
		break;
	case USB_SPEED_HIGH:
		interval_bw->overhead[HS_OVERHEAD_TYPE] += 1;
		break;
	case USB_SPEED_SUPER:
	case USB_SPEED_SUPER_PLUS:
	case USB_SPEED_UNKNOWN:
	case USB_SPEED_WIRELESS:
		/* Should never happen because only LS/FS/HS endpoints will get
		 * added to the endpoint list.
		 */
		return;
	}

	if (tt_info)
		tt_info->active_eps += 1;
	/* Insert the endpoint into the list, largest max packet size first. */
	list_for_each_entry(smaller_ep, &interval_bw->endpoints,
			bw_endpoint_list) {
		if (ep_bw->max_packet_size >=
				smaller_ep->bw_info.max_packet_size) {
			/* Add the new ep before the smaller endpoint */
			list_add_tail(&virt_ep->bw_endpoint_list,
					&smaller_ep->bw_endpoint_list);
			return;
		}
	}
	/* Add the new endpoint at the end of the list. */
	list_add_tail(&virt_ep->bw_endpoint_list,
			&interval_bw->endpoints);
}

void xhci_update_tt_active_eps(struct xhci_hcd *xhci,
		struct xhci_virt_device *virt_dev,
		int old_active_eps)
{
	struct xhci_root_port_bw_info *rh_bw_info;
	if (!virt_dev->tt_info)
		return;

	rh_bw_info = &xhci->rh_bw[virt_dev->real_port - 1];
	if (old_active_eps == 0 &&
				virt_dev->tt_info->active_eps != 0) {
		rh_bw_info->num_active_tts += 1;
		rh_bw_info->bw_table.bw_used += TT_HS_OVERHEAD;
	} else if (old_active_eps != 0 &&
				virt_dev->tt_info->active_eps == 0) {
		rh_bw_info->num_active_tts -= 1;
		rh_bw_info->bw_table.bw_used -= TT_HS_OVERHEAD;
	}
}

static int xhci_reserve_bandwidth(struct xhci_hcd *xhci,
		struct xhci_virt_device *virt_dev,
		struct xhci_container_ctx *in_ctx)
{
	struct xhci_bw_info ep_bw_info[31];
	int i;
	struct xhci_input_control_ctx *ctrl_ctx;
	int old_active_eps = 0;

	if (virt_dev->tt_info)
		old_active_eps = virt_dev->tt_info->active_eps;

	ctrl_ctx = xhci_get_input_control_ctx(in_ctx);
	if (!ctrl_ctx) {
		xhci_warn(xhci, "%s: Could not get input context, bad type.\n",
				__func__);
		return -ENOMEM;
	}

	for (i = 0; i < 31; i++) {
		if (!EP_IS_ADDED(ctrl_ctx, i) && !EP_IS_DROPPED(ctrl_ctx, i))
			continue;

		/* Make a copy of the BW info in case we need to revert this */
		memcpy(&ep_bw_info[i], &virt_dev->eps[i].bw_info,
				sizeof(ep_bw_info[i]));
		/* Drop the endpoint from the interval table if the endpoint is
		 * being dropped or changed.
		 */
		if (EP_IS_DROPPED(ctrl_ctx, i))
			xhci_drop_ep_from_interval_table(xhci,
					&virt_dev->eps[i].bw_info,
					virt_dev->bw_table,
					virt_dev->udev,
					&virt_dev->eps[i],
					virt_dev->tt_info);
	}
	/* Overwrite the information stored in the endpoints' bw_info */
	xhci_update_bw_info(xhci, virt_dev->in_ctx, ctrl_ctx, virt_dev);
	for (i = 0; i < 31; i++) {
		/* Add any changed or added endpoints to the interval table */
		if (EP_IS_ADDED(ctrl_ctx, i))
			xhci_add_ep_to_interval_table(xhci,
					&virt_dev->eps[i].bw_info,
					virt_dev->bw_table,
					virt_dev->udev,
					&virt_dev->eps[i],
					virt_dev->tt_info);
	}

	if (!xhci_check_bw_table(xhci, virt_dev, old_active_eps)) {
		/* Ok, this fits in the bandwidth we have.
		 * Update the number of active TTs.
		 */
		xhci_update_tt_active_eps(xhci, virt_dev, old_active_eps);
		return 0;
	}

	/* We don't have enough bandwidth for this, revert the stored info. */
	for (i = 0; i < 31; i++) {
		if (!EP_IS_ADDED(ctrl_ctx, i) && !EP_IS_DROPPED(ctrl_ctx, i))
			continue;

		/* Drop the new copies of any added or changed endpoints from
		 * the interval table.
		 */
		if (EP_IS_ADDED(ctrl_ctx, i)) {
			xhci_drop_ep_from_interval_table(xhci,
					&virt_dev->eps[i].bw_info,
					virt_dev->bw_table,
					virt_dev->udev,
					&virt_dev->eps[i],
					virt_dev->tt_info);
		}
		/* Revert the endpoint back to its old information */
		memcpy(&virt_dev->eps[i].bw_info, &ep_bw_info[i],
				sizeof(ep_bw_info[i]));
		/* Add any changed or dropped endpoints back into the table */
		if (EP_IS_DROPPED(ctrl_ctx, i))
			xhci_add_ep_to_interval_table(xhci,
					&virt_dev->eps[i].bw_info,
					virt_dev->bw_table,
					virt_dev->udev,
					&virt_dev->eps[i],
					virt_dev->tt_info);
	}
	return -ENOMEM;
}


/* Issue a configure endpoint command or evaluate context command
 * and wait for it to finish.
 */
static int xhci_configure_endpoint(struct xhci_hcd *xhci,
		struct usb_device *udev,
		struct xhci_command *command,
		bool ctx_change, bool must_succeed)
{
	int ret;
	unsigned long flags;
	struct xhci_input_control_ctx *ctrl_ctx;
	struct xhci_virt_device *virt_dev;
	struct xhci_slot_ctx *slot_ctx;

	if (!command)
		return -EINVAL;

	spin_lock_irqsave(&xhci->lock, flags);

	if (xhci->xhc_state & XHCI_STATE_DYING) {
		spin_unlock_irqrestore(&xhci->lock, flags);
		return -ESHUTDOWN;
	}

	virt_dev = xhci->devs[udev->slot_id];

	ctrl_ctx = xhci_get_input_control_ctx(command->in_ctx);
	if (!ctrl_ctx) {
		spin_unlock_irqrestore(&xhci->lock, flags);
		xhci_warn(xhci, "%s: Could not get input context, bad type.\n",
				__func__);
		return -ENOMEM;
	}

	if ((xhci->quirks & XHCI_EP_LIMIT_QUIRK) &&
			xhci_reserve_host_resources(xhci, ctrl_ctx)) {
		spin_unlock_irqrestore(&xhci->lock, flags);
		xhci_warn(xhci, "Not enough host resources, "
				"active endpoint contexts = %u\n",
				xhci->num_active_eps);
		return -ENOMEM;
	}
	if ((xhci->quirks & XHCI_SW_BW_CHECKING) &&
	    xhci_reserve_bandwidth(xhci, virt_dev, command->in_ctx)) {
		if ((xhci->quirks & XHCI_EP_LIMIT_QUIRK))
			xhci_free_host_resources(xhci, ctrl_ctx);
		spin_unlock_irqrestore(&xhci->lock, flags);
		xhci_warn(xhci, "Not enough bandwidth\n");
		return -ENOMEM;
	}

	slot_ctx = xhci_get_slot_ctx(xhci, command->in_ctx);

	trace_xhci_configure_endpoint_ctrl_ctx(ctrl_ctx);
	trace_xhci_configure_endpoint(slot_ctx);

	if (!ctx_change)
		ret = xhci_queue_configure_endpoint(xhci, command,
				command->in_ctx->dma,
				udev->slot_id, must_succeed);
	else
		ret = xhci_queue_evaluate_context(xhci, command,
				command->in_ctx->dma,
				udev->slot_id, must_succeed);
	if (ret < 0) {
		if ((xhci->quirks & XHCI_EP_LIMIT_QUIRK))
			xhci_free_host_resources(xhci, ctrl_ctx);
		spin_unlock_irqrestore(&xhci->lock, flags);
		xhci_dbg_trace(xhci,  trace_xhci_dbg_context_change,
				"FIXME allocate a new ring segment");
		return -ENOMEM;
	}
	xhci_ring_cmd_db(xhci);
	spin_unlock_irqrestore(&xhci->lock, flags);

	/* Wait for the configure endpoint command to complete */
	wait_for_completion(command->completion);

	if (!ctx_change)
		ret = xhci_configure_endpoint_result(xhci, udev,
						     &command->status);
	else
		ret = xhci_evaluate_context_result(xhci, udev,
						   &command->status);

	if ((xhci->quirks & XHCI_EP_LIMIT_QUIRK)) {
		spin_lock_irqsave(&xhci->lock, flags);
		/* If the command failed, remove the reserved resources.
		 * Otherwise, clean up the estimate to include dropped eps.
		 */
		if (ret)
			xhci_free_host_resources(xhci, ctrl_ctx);
		else
			xhci_finish_resource_reservation(xhci, ctrl_ctx);
		spin_unlock_irqrestore(&xhci->lock, flags);
	}
	if (ret)
		goto failed;

	ret = xhci_vendor_sync_dev_ctx(xhci, udev->slot_id);
	if (ret)
		xhci_warn(xhci, "sync device context failed, ret=%d", ret);

failed:
	return ret;
}

static void xhci_check_bw_drop_ep_streams(struct xhci_hcd *xhci,
	struct xhci_virt_device *vdev, int i)
{
	struct xhci_virt_ep *ep = &vdev->eps[i];

	if (ep->ep_state & EP_HAS_STREAMS) {
		xhci_warn(xhci, "WARN: endpoint 0x%02x has streams on set_interface, freeing streams.\n",
				xhci_get_endpoint_address(i));
		xhci_free_stream_info(xhci, ep->stream_info);
		ep->stream_info = NULL;
		ep->ep_state &= ~EP_HAS_STREAMS;
	}
}

/* Called after one or more calls to xhci_add_endpoint() or
 * xhci_drop_endpoint().  If this call fails, the USB core is expected
 * to call xhci_reset_bandwidth().
 *
 * Since we are in the middle of changing either configuration or
 * installing a new alt setting, the USB core won't allow URBs to be
 * enqueued for any endpoint on the old config or interface.  Nothing
 * else should be touching the xhci->devs[slot_id] structure, so we
 * don't need to take the xhci->lock for manipulating that.
 */
int xhci_check_bandwidth(struct usb_hcd *hcd, struct usb_device *udev)
{
	int i;
	int ret = 0;
	struct xhci_hcd *xhci;
	struct xhci_virt_device	*virt_dev;
	struct xhci_input_control_ctx *ctrl_ctx;
	struct xhci_slot_ctx *slot_ctx;
	struct xhci_command *command;

	ret = xhci_check_args(hcd, udev, NULL, 0, true, __func__);
	if (ret <= 0)
		return ret;
	xhci = hcd_to_xhci(hcd);
	if ((xhci->xhc_state & XHCI_STATE_DYING) ||
		(xhci->xhc_state & XHCI_STATE_REMOVING))
		return -ENODEV;

	xhci_dbg(xhci, "%s called for udev %p\n", __func__, udev);
	virt_dev = xhci->devs[udev->slot_id];

	command = xhci_alloc_command(xhci, true, GFP_KERNEL);
	if (!command)
		return -ENOMEM;

	command->in_ctx = virt_dev->in_ctx;

	/* See section 4.6.6 - A0 = 1; A1 = D0 = D1 = 0 */
	ctrl_ctx = xhci_get_input_control_ctx(command->in_ctx);
	if (!ctrl_ctx) {
		xhci_warn(xhci, "%s: Could not get input context, bad type.\n",
				__func__);
		ret = -ENOMEM;
		goto command_cleanup;
	}
	ctrl_ctx->add_flags |= cpu_to_le32(SLOT_FLAG);
	ctrl_ctx->add_flags &= cpu_to_le32(~EP0_FLAG);
	ctrl_ctx->drop_flags &= cpu_to_le32(~(SLOT_FLAG | EP0_FLAG));

	/* Don't issue the command if there's no endpoints to update. */
	if (ctrl_ctx->add_flags == cpu_to_le32(SLOT_FLAG) &&
	    ctrl_ctx->drop_flags == 0) {
		ret = 0;
		goto command_cleanup;
	}
	/* Fix up Context Entries field. Minimum value is EP0 == BIT(1). */
	slot_ctx = xhci_get_slot_ctx(xhci, virt_dev->in_ctx);
	for (i = 31; i >= 1; i--) {
		__le32 le32 = cpu_to_le32(BIT(i));

		if ((virt_dev->eps[i-1].ring && !(ctrl_ctx->drop_flags & le32))
		    || (ctrl_ctx->add_flags & le32) || i == 1) {
			slot_ctx->dev_info &= cpu_to_le32(~LAST_CTX_MASK);
			slot_ctx->dev_info |= cpu_to_le32(LAST_CTX(i));
			break;
		}
	}

	ret = xhci_configure_endpoint(xhci, udev, command,
			false, false);
	if (ret)
		/* Callee should call reset_bandwidth() */
		goto command_cleanup;

	/* Free any rings that were dropped, but not changed. */
	for (i = 1; i < 31; i++) {
		if ((le32_to_cpu(ctrl_ctx->drop_flags) & (1 << (i + 1))) &&
		    !(le32_to_cpu(ctrl_ctx->add_flags) & (1 << (i + 1)))) {
			xhci_free_endpoint_ring(xhci, virt_dev, i);
			xhci_check_bw_drop_ep_streams(xhci, virt_dev, i);
		}
	}
	xhci_zero_in_ctx(xhci, virt_dev);
	/*
	 * Install any rings for completely new endpoints or changed endpoints,
	 * and free any old rings from changed endpoints.
	 */
	for (i = 1; i < 31; i++) {
		if (!virt_dev->eps[i].new_ring)
			continue;
		/* Only free the old ring if it exists.
		 * It may not if this is the first add of an endpoint.
		 */
		if (virt_dev->eps[i].ring) {
			xhci_free_endpoint_ring(xhci, virt_dev, i);
		}
		xhci_check_bw_drop_ep_streams(xhci, virt_dev, i);
		virt_dev->eps[i].ring = virt_dev->eps[i].new_ring;
		virt_dev->eps[i].new_ring = NULL;
		xhci_debugfs_create_endpoint(xhci, virt_dev, i);
	}
command_cleanup:
	kfree(command->completion);
	kfree(command);

	return ret;
}
EXPORT_SYMBOL_GPL(xhci_check_bandwidth);

void xhci_reset_bandwidth(struct usb_hcd *hcd, struct usb_device *udev)
{
	struct xhci_hcd *xhci;
	struct xhci_virt_device	*virt_dev;
	int i, ret;

	ret = xhci_check_args(hcd, udev, NULL, 0, true, __func__);
	if (ret <= 0)
		return;
	xhci = hcd_to_xhci(hcd);

	xhci_dbg(xhci, "%s called for udev %p\n", __func__, udev);
	virt_dev = xhci->devs[udev->slot_id];
	/* Free any rings allocated for added endpoints */
	for (i = 0; i < 31; i++) {
		if (virt_dev->eps[i].new_ring) {
			xhci_debugfs_remove_endpoint(xhci, virt_dev, i);
			if (xhci_vendor_is_usb_offload_enabled(xhci, virt_dev, i))
				xhci_vendor_free_transfer_ring(xhci, virt_dev, i);
			else
				xhci_ring_free(xhci, virt_dev->eps[i].new_ring);

			virt_dev->eps[i].new_ring = NULL;
		}
	}
	xhci_zero_in_ctx(xhci, virt_dev);
}
EXPORT_SYMBOL_GPL(xhci_reset_bandwidth);

static void xhci_setup_input_ctx_for_config_ep(struct xhci_hcd *xhci,
		struct xhci_container_ctx *in_ctx,
		struct xhci_container_ctx *out_ctx,
		struct xhci_input_control_ctx *ctrl_ctx,
		u32 add_flags, u32 drop_flags)
{
	ctrl_ctx->add_flags = cpu_to_le32(add_flags);
	ctrl_ctx->drop_flags = cpu_to_le32(drop_flags);
	xhci_slot_copy(xhci, in_ctx, out_ctx);
	ctrl_ctx->add_flags |= cpu_to_le32(SLOT_FLAG);
}

static void xhci_endpoint_disable(struct usb_hcd *hcd,
				  struct usb_host_endpoint *host_ep)
{
	struct xhci_hcd		*xhci;
	struct xhci_virt_device	*vdev;
	struct xhci_virt_ep	*ep;
	struct usb_device	*udev;
	unsigned long		flags;
	unsigned int		ep_index;

	xhci = hcd_to_xhci(hcd);
rescan:
	spin_lock_irqsave(&xhci->lock, flags);

	udev = (struct usb_device *)host_ep->hcpriv;
	if (!udev || !udev->slot_id)
		goto done;

	vdev = xhci->devs[udev->slot_id];
	if (!vdev)
		goto done;

	ep_index = xhci_get_endpoint_index(&host_ep->desc);
	ep = &vdev->eps[ep_index];
	if (!ep)
		goto done;

	/* wait for hub_tt_work to finish clearing hub TT */
	if (ep->ep_state & EP_CLEARING_TT) {
		spin_unlock_irqrestore(&xhci->lock, flags);
		schedule_timeout_uninterruptible(1);
		goto rescan;
	}

	if (ep->ep_state)
		xhci_dbg(xhci, "endpoint disable with ep_state 0x%x\n",
			 ep->ep_state);
done:
	host_ep->hcpriv = NULL;
	spin_unlock_irqrestore(&xhci->lock, flags);
}

/*
 * Called after usb core issues a clear halt control message.
 * The host side of the halt should already be cleared by a reset endpoint
 * command issued when the STALL event was received.
 *
 * The reset endpoint command may only be issued to endpoints in the halted
 * state. For software that wishes to reset the data toggle or sequence number
 * of an endpoint that isn't in the halted state this function will issue a
 * configure endpoint command with the Drop and Add bits set for the target
 * endpoint. Refer to the additional note in xhci spcification section 4.6.8.
 */

static void xhci_endpoint_reset(struct usb_hcd *hcd,
		struct usb_host_endpoint *host_ep)
{
	struct xhci_hcd *xhci;
	struct usb_device *udev;
	struct xhci_virt_device *vdev;
	struct xhci_virt_ep *ep;
	struct xhci_input_control_ctx *ctrl_ctx;
	struct xhci_command *stop_cmd, *cfg_cmd;
	unsigned int ep_index;
	unsigned long flags;
	u32 ep_flag;
	int err;

	xhci = hcd_to_xhci(hcd);
	if (!host_ep->hcpriv)
		return;
	udev = (struct usb_device *) host_ep->hcpriv;
	vdev = xhci->devs[udev->slot_id];

	/*
	 * vdev may be lost due to xHC restore error and re-initialization
	 * during S3/S4 resume. A new vdev will be allocated later by
	 * xhci_discover_or_reset_device()
	 */
	if (!udev->slot_id || !vdev)
		return;
	ep_index = xhci_get_endpoint_index(&host_ep->desc);
	ep = &vdev->eps[ep_index];
	if (!ep)
		return;

	/* Bail out if toggle is already being cleared by a endpoint reset */
	spin_lock_irqsave(&xhci->lock, flags);
	if (ep->ep_state & EP_HARD_CLEAR_TOGGLE) {
		ep->ep_state &= ~EP_HARD_CLEAR_TOGGLE;
		spin_unlock_irqrestore(&xhci->lock, flags);
		return;
	}
	spin_unlock_irqrestore(&xhci->lock, flags);
	/* Only interrupt and bulk ep's use data toggle, USB2 spec 5.5.4-> */
	if (usb_endpoint_xfer_control(&host_ep->desc) ||
	    usb_endpoint_xfer_isoc(&host_ep->desc))
		return;

	ep_flag = xhci_get_endpoint_flag(&host_ep->desc);

	if (ep_flag == SLOT_FLAG || ep_flag == EP0_FLAG)
		return;

	stop_cmd = xhci_alloc_command(xhci, true, GFP_NOWAIT);
	if (!stop_cmd)
		return;

	cfg_cmd = xhci_alloc_command_with_ctx(xhci, true, GFP_NOWAIT);
	if (!cfg_cmd)
		goto cleanup;

	spin_lock_irqsave(&xhci->lock, flags);

	/* block queuing new trbs and ringing ep doorbell */
	ep->ep_state |= EP_SOFT_CLEAR_TOGGLE;

	/*
	 * Make sure endpoint ring is empty before resetting the toggle/seq.
	 * Driver is required to synchronously cancel all transfer request.
	 * Stop the endpoint to force xHC to update the output context
	 */

	if (!list_empty(&ep->ring->td_list)) {
		dev_err(&udev->dev, "EP not empty, refuse reset\n");
		spin_unlock_irqrestore(&xhci->lock, flags);
		xhci_free_command(xhci, cfg_cmd);
		goto cleanup;
	}

	err = xhci_queue_stop_endpoint(xhci, stop_cmd, udev->slot_id,
					ep_index, 0);
	if (err < 0) {
		spin_unlock_irqrestore(&xhci->lock, flags);
		xhci_free_command(xhci, cfg_cmd);
		xhci_dbg(xhci, "%s: Failed to queue stop ep command, %d ",
				__func__, err);
		goto cleanup;
	}

	xhci_ring_cmd_db(xhci);
	spin_unlock_irqrestore(&xhci->lock, flags);

	wait_for_completion(stop_cmd->completion);

	err = xhci_vendor_sync_dev_ctx(xhci, udev->slot_id);
	if (err) {
		xhci_warn(xhci, "%s: Failed to sync device context failed, err=%d",
			  __func__, err);
		goto cleanup;
	}

	spin_lock_irqsave(&xhci->lock, flags);

	/* config ep command clears toggle if add and drop ep flags are set */
	ctrl_ctx = xhci_get_input_control_ctx(cfg_cmd->in_ctx);
	if (!ctrl_ctx) {
		spin_unlock_irqrestore(&xhci->lock, flags);
		xhci_free_command(xhci, cfg_cmd);
		xhci_warn(xhci, "%s: Could not get input context, bad type.\n",
				__func__);
		goto cleanup;
	}

	xhci_setup_input_ctx_for_config_ep(xhci, cfg_cmd->in_ctx, vdev->out_ctx,
					   ctrl_ctx, ep_flag, ep_flag);
	xhci_endpoint_copy(xhci, cfg_cmd->in_ctx, vdev->out_ctx, ep_index);

	err = xhci_queue_configure_endpoint(xhci, cfg_cmd, cfg_cmd->in_ctx->dma,
				      udev->slot_id, false);
	if (err < 0) {
		spin_unlock_irqrestore(&xhci->lock, flags);
		xhci_free_command(xhci, cfg_cmd);
		xhci_dbg(xhci, "%s: Failed to queue config ep command, %d ",
				__func__, err);
		goto cleanup;
	}

	xhci_ring_cmd_db(xhci);
	spin_unlock_irqrestore(&xhci->lock, flags);

	wait_for_completion(cfg_cmd->completion);

	err = xhci_vendor_sync_dev_ctx(xhci, udev->slot_id);
	if (err)
		xhci_warn(xhci, "%s: Failed to sync device context failed, err=%d",
			  __func__, err);

	xhci_free_command(xhci, cfg_cmd);
cleanup:
	xhci_free_command(xhci, stop_cmd);
	spin_lock_irqsave(&xhci->lock, flags);
	if (ep->ep_state & EP_SOFT_CLEAR_TOGGLE)
		ep->ep_state &= ~EP_SOFT_CLEAR_TOGGLE;
	spin_unlock_irqrestore(&xhci->lock, flags);
}

static int xhci_check_streams_endpoint(struct xhci_hcd *xhci,
		struct usb_device *udev, struct usb_host_endpoint *ep,
		unsigned int slot_id)
{
	int ret;
	unsigned int ep_index;
	unsigned int ep_state;

	if (!ep)
		return -EINVAL;
	ret = xhci_check_args(xhci_to_hcd(xhci), udev, ep, 1, true, __func__);
	if (ret <= 0)
		return ret ? ret : -EINVAL;
	if (usb_ss_max_streams(&ep->ss_ep_comp) == 0) {
		xhci_warn(xhci, "WARN: SuperSpeed Endpoint Companion"
				" descriptor for ep 0x%x does not support streams\n",
				ep->desc.bEndpointAddress);
		return -EINVAL;
	}

	ep_index = xhci_get_endpoint_index(&ep->desc);
	ep_state = xhci->devs[slot_id]->eps[ep_index].ep_state;
	if (ep_state & EP_HAS_STREAMS ||
			ep_state & EP_GETTING_STREAMS) {
		xhci_warn(xhci, "WARN: SuperSpeed bulk endpoint 0x%x "
				"already has streams set up.\n",
				ep->desc.bEndpointAddress);
		xhci_warn(xhci, "Send email to xHCI maintainer and ask for "
				"dynamic stream context array reallocation.\n");
		return -EINVAL;
	}
	if (!list_empty(&xhci->devs[slot_id]->eps[ep_index].ring->td_list)) {
		xhci_warn(xhci, "Cannot setup streams for SuperSpeed bulk "
				"endpoint 0x%x; URBs are pending.\n",
				ep->desc.bEndpointAddress);
		return -EINVAL;
	}
	return 0;
}

static void xhci_calculate_streams_entries(struct xhci_hcd *xhci,
		unsigned int *num_streams, unsigned int *num_stream_ctxs)
{
	unsigned int max_streams;

	/* The stream context array size must be a power of two */
	*num_stream_ctxs = roundup_pow_of_two(*num_streams);
	/*
	 * Find out how many primary stream array entries the host controller
	 * supports.  Later we may use secondary stream arrays (similar to 2nd
	 * level page entries), but that's an optional feature for xHCI host
	 * controllers. xHCs must support at least 4 stream IDs.
	 */
	max_streams = HCC_MAX_PSA(xhci->hcc_params);
	if (*num_stream_ctxs > max_streams) {
		xhci_dbg(xhci, "xHCI HW only supports %u stream ctx entries.\n",
				max_streams);
		*num_stream_ctxs = max_streams;
		*num_streams = max_streams;
	}
}

/* Returns an error code if one of the endpoint already has streams.
 * This does not change any data structures, it only checks and gathers
 * information.
 */
static int xhci_calculate_streams_and_bitmask(struct xhci_hcd *xhci,
		struct usb_device *udev,
		struct usb_host_endpoint **eps, unsigned int num_eps,
		unsigned int *num_streams, u32 *changed_ep_bitmask)
{
	unsigned int max_streams;
	unsigned int endpoint_flag;
	int i;
	int ret;

	for (i = 0; i < num_eps; i++) {
		ret = xhci_check_streams_endpoint(xhci, udev,
				eps[i], udev->slot_id);
		if (ret < 0)
			return ret;

		max_streams = usb_ss_max_streams(&eps[i]->ss_ep_comp);
		if (max_streams < (*num_streams - 1)) {
			xhci_dbg(xhci, "Ep 0x%x only supports %u stream IDs.\n",
					eps[i]->desc.bEndpointAddress,
					max_streams);
			*num_streams = max_streams+1;
		}

		endpoint_flag = xhci_get_endpoint_flag(&eps[i]->desc);
		if (*changed_ep_bitmask & endpoint_flag)
			return -EINVAL;
		*changed_ep_bitmask |= endpoint_flag;
	}
	return 0;
}

static u32 xhci_calculate_no_streams_bitmask(struct xhci_hcd *xhci,
		struct usb_device *udev,
		struct usb_host_endpoint **eps, unsigned int num_eps)
{
	u32 changed_ep_bitmask = 0;
	unsigned int slot_id;
	unsigned int ep_index;
	unsigned int ep_state;
	int i;

	slot_id = udev->slot_id;
	if (!xhci->devs[slot_id])
		return 0;

	for (i = 0; i < num_eps; i++) {
		ep_index = xhci_get_endpoint_index(&eps[i]->desc);
		ep_state = xhci->devs[slot_id]->eps[ep_index].ep_state;
		/* Are streams already being freed for the endpoint? */
		if (ep_state & EP_GETTING_NO_STREAMS) {
			xhci_warn(xhci, "WARN Can't disable streams for "
					"endpoint 0x%x, "
					"streams are being disabled already\n",
					eps[i]->desc.bEndpointAddress);
			return 0;
		}
		/* Are there actually any streams to free? */
		if (!(ep_state & EP_HAS_STREAMS) &&
				!(ep_state & EP_GETTING_STREAMS)) {
			xhci_warn(xhci, "WARN Can't disable streams for "
					"endpoint 0x%x, "
					"streams are already disabled!\n",
					eps[i]->desc.bEndpointAddress);
			xhci_warn(xhci, "WARN xhci_free_streams() called "
					"with non-streams endpoint\n");
			return 0;
		}
		changed_ep_bitmask |= xhci_get_endpoint_flag(&eps[i]->desc);
	}
	return changed_ep_bitmask;
}

/*
 * The USB device drivers use this function (through the HCD interface in USB
 * core) to prepare a set of bulk endpoints to use streams.  Streams are used to
 * coordinate mass storage command queueing across multiple endpoints (basically
 * a stream ID == a task ID).
 *
 * Setting up streams involves allocating the same size stream context array
 * for each endpoint and issuing a configure endpoint command for all endpoints.
 *
 * Don't allow the call to succeed if one endpoint only supports one stream
 * (which means it doesn't support streams at all).
 *
 * Drivers may get less stream IDs than they asked for, if the host controller
 * hardware or endpoints claim they can't support the number of requested
 * stream IDs.
 */
static int xhci_alloc_streams(struct usb_hcd *hcd, struct usb_device *udev,
		struct usb_host_endpoint **eps, unsigned int num_eps,
		unsigned int num_streams, gfp_t mem_flags)
{
	int i, ret;
	struct xhci_hcd *xhci;
	struct xhci_virt_device *vdev;
	struct xhci_command *config_cmd;
	struct xhci_input_control_ctx *ctrl_ctx;
	unsigned int ep_index;
	unsigned int num_stream_ctxs;
	unsigned int max_packet;
	unsigned long flags;
	u32 changed_ep_bitmask = 0;

	if (!eps)
		return -EINVAL;

	/* Add one to the number of streams requested to account for
	 * stream 0 that is reserved for xHCI usage.
	 */
	num_streams += 1;
	xhci = hcd_to_xhci(hcd);
	xhci_dbg(xhci, "Driver wants %u stream IDs (including stream 0).\n",
			num_streams);

	/* MaxPSASize value 0 (2 streams) means streams are not supported */
	if ((xhci->quirks & XHCI_BROKEN_STREAMS) ||
			HCC_MAX_PSA(xhci->hcc_params) < 4) {
		xhci_dbg(xhci, "xHCI controller does not support streams.\n");
		return -ENOSYS;
	}

	config_cmd = xhci_alloc_command_with_ctx(xhci, true, mem_flags);
	if (!config_cmd)
		return -ENOMEM;

	ctrl_ctx = xhci_get_input_control_ctx(config_cmd->in_ctx);
	if (!ctrl_ctx) {
		xhci_warn(xhci, "%s: Could not get input context, bad type.\n",
				__func__);
		xhci_free_command(xhci, config_cmd);
		return -ENOMEM;
	}

	/* Check to make sure all endpoints are not already configured for
	 * streams.  While we're at it, find the maximum number of streams that
	 * all the endpoints will support and check for duplicate endpoints.
	 */
	spin_lock_irqsave(&xhci->lock, flags);
	ret = xhci_calculate_streams_and_bitmask(xhci, udev, eps,
			num_eps, &num_streams, &changed_ep_bitmask);
	if (ret < 0) {
		xhci_free_command(xhci, config_cmd);
		spin_unlock_irqrestore(&xhci->lock, flags);
		return ret;
	}
	if (num_streams <= 1) {
		xhci_warn(xhci, "WARN: endpoints can't handle "
				"more than one stream.\n");
		xhci_free_command(xhci, config_cmd);
		spin_unlock_irqrestore(&xhci->lock, flags);
		return -EINVAL;
	}
	vdev = xhci->devs[udev->slot_id];
	/* Mark each endpoint as being in transition, so
	 * xhci_urb_enqueue() will reject all URBs.
	 */
	for (i = 0; i < num_eps; i++) {
		ep_index = xhci_get_endpoint_index(&eps[i]->desc);
		vdev->eps[ep_index].ep_state |= EP_GETTING_STREAMS;
	}
	spin_unlock_irqrestore(&xhci->lock, flags);

	/* Setup internal data structures and allocate HW data structures for
	 * streams (but don't install the HW structures in the input context
	 * until we're sure all memory allocation succeeded).
	 */
	xhci_calculate_streams_entries(xhci, &num_streams, &num_stream_ctxs);
	xhci_dbg(xhci, "Need %u stream ctx entries for %u stream IDs.\n",
			num_stream_ctxs, num_streams);

	for (i = 0; i < num_eps; i++) {
		ep_index = xhci_get_endpoint_index(&eps[i]->desc);
		max_packet = usb_endpoint_maxp(&eps[i]->desc);
		vdev->eps[ep_index].stream_info = xhci_alloc_stream_info(xhci,
				num_stream_ctxs,
				num_streams,
				max_packet, mem_flags);
		if (!vdev->eps[ep_index].stream_info)
			goto cleanup;
		/* Set maxPstreams in endpoint context and update deq ptr to
		 * point to stream context array. FIXME
		 */
	}

	/* Set up the input context for a configure endpoint command. */
	for (i = 0; i < num_eps; i++) {
		struct xhci_ep_ctx *ep_ctx;

		ep_index = xhci_get_endpoint_index(&eps[i]->desc);
		ep_ctx = xhci_get_ep_ctx(xhci, config_cmd->in_ctx, ep_index);

		xhci_endpoint_copy(xhci, config_cmd->in_ctx,
				vdev->out_ctx, ep_index);
		xhci_setup_streams_ep_input_ctx(xhci, ep_ctx,
				vdev->eps[ep_index].stream_info);
	}
	/* Tell the HW to drop its old copy of the endpoint context info
	 * and add the updated copy from the input context.
	 */
	xhci_setup_input_ctx_for_config_ep(xhci, config_cmd->in_ctx,
			vdev->out_ctx, ctrl_ctx,
			changed_ep_bitmask, changed_ep_bitmask);

	/* Issue and wait for the configure endpoint command */
	ret = xhci_configure_endpoint(xhci, udev, config_cmd,
			false, false);

	/* xHC rejected the configure endpoint command for some reason, so we
	 * leave the old ring intact and free our internal streams data
	 * structure.
	 */
	if (ret < 0)
		goto cleanup;

	spin_lock_irqsave(&xhci->lock, flags);
	for (i = 0; i < num_eps; i++) {
		ep_index = xhci_get_endpoint_index(&eps[i]->desc);
		vdev->eps[ep_index].ep_state &= ~EP_GETTING_STREAMS;
		xhci_dbg(xhci, "Slot %u ep ctx %u now has streams.\n",
			 udev->slot_id, ep_index);
		vdev->eps[ep_index].ep_state |= EP_HAS_STREAMS;
	}
	xhci_free_command(xhci, config_cmd);
	spin_unlock_irqrestore(&xhci->lock, flags);

	for (i = 0; i < num_eps; i++) {
		ep_index = xhci_get_endpoint_index(&eps[i]->desc);
		xhci_debugfs_create_stream_files(xhci, vdev, ep_index);
	}
	/* Subtract 1 for stream 0, which drivers can't use */
	return num_streams - 1;

cleanup:
	/* If it didn't work, free the streams! */
	for (i = 0; i < num_eps; i++) {
		ep_index = xhci_get_endpoint_index(&eps[i]->desc);
		xhci_free_stream_info(xhci, vdev->eps[ep_index].stream_info);
		vdev->eps[ep_index].stream_info = NULL;
		/* FIXME Unset maxPstreams in endpoint context and
		 * update deq ptr to point to normal string ring.
		 */
		vdev->eps[ep_index].ep_state &= ~EP_GETTING_STREAMS;
		vdev->eps[ep_index].ep_state &= ~EP_HAS_STREAMS;
		xhci_endpoint_zero(xhci, vdev, eps[i]);
	}
	xhci_free_command(xhci, config_cmd);
	return -ENOMEM;
}

/* Transition the endpoint from using streams to being a "normal" endpoint
 * without streams.
 *
 * Modify the endpoint context state, submit a configure endpoint command,
 * and free all endpoint rings for streams if that completes successfully.
 */
static int xhci_free_streams(struct usb_hcd *hcd, struct usb_device *udev,
		struct usb_host_endpoint **eps, unsigned int num_eps,
		gfp_t mem_flags)
{
	int i, ret;
	struct xhci_hcd *xhci;
	struct xhci_virt_device *vdev;
	struct xhci_command *command;
	struct xhci_input_control_ctx *ctrl_ctx;
	unsigned int ep_index;
	unsigned long flags;
	u32 changed_ep_bitmask;

	xhci = hcd_to_xhci(hcd);
	vdev = xhci->devs[udev->slot_id];

	/* Set up a configure endpoint command to remove the streams rings */
	spin_lock_irqsave(&xhci->lock, flags);
	changed_ep_bitmask = xhci_calculate_no_streams_bitmask(xhci,
			udev, eps, num_eps);
	if (changed_ep_bitmask == 0) {
		spin_unlock_irqrestore(&xhci->lock, flags);
		return -EINVAL;
	}

	/* Use the xhci_command structure from the first endpoint.  We may have
	 * allocated too many, but the driver may call xhci_free_streams() for
	 * each endpoint it grouped into one call to xhci_alloc_streams().
	 */
	ep_index = xhci_get_endpoint_index(&eps[0]->desc);
	command = vdev->eps[ep_index].stream_info->free_streams_command;
	ctrl_ctx = xhci_get_input_control_ctx(command->in_ctx);
	if (!ctrl_ctx) {
		spin_unlock_irqrestore(&xhci->lock, flags);
		xhci_warn(xhci, "%s: Could not get input context, bad type.\n",
				__func__);
		return -EINVAL;
	}

	for (i = 0; i < num_eps; i++) {
		struct xhci_ep_ctx *ep_ctx;

		ep_index = xhci_get_endpoint_index(&eps[i]->desc);
		ep_ctx = xhci_get_ep_ctx(xhci, command->in_ctx, ep_index);
		xhci->devs[udev->slot_id]->eps[ep_index].ep_state |=
			EP_GETTING_NO_STREAMS;

		xhci_endpoint_copy(xhci, command->in_ctx,
				vdev->out_ctx, ep_index);
		xhci_setup_no_streams_ep_input_ctx(ep_ctx,
				&vdev->eps[ep_index]);
	}
	xhci_setup_input_ctx_for_config_ep(xhci, command->in_ctx,
			vdev->out_ctx, ctrl_ctx,
			changed_ep_bitmask, changed_ep_bitmask);
	spin_unlock_irqrestore(&xhci->lock, flags);

	/* Issue and wait for the configure endpoint command,
	 * which must succeed.
	 */
	ret = xhci_configure_endpoint(xhci, udev, command,
			false, true);

	/* xHC rejected the configure endpoint command for some reason, so we
	 * leave the streams rings intact.
	 */
	if (ret < 0)
		return ret;

	spin_lock_irqsave(&xhci->lock, flags);
	for (i = 0; i < num_eps; i++) {
		ep_index = xhci_get_endpoint_index(&eps[i]->desc);
		xhci_free_stream_info(xhci, vdev->eps[ep_index].stream_info);
		vdev->eps[ep_index].stream_info = NULL;
		/* FIXME Unset maxPstreams in endpoint context and
		 * update deq ptr to point to normal string ring.
		 */
		vdev->eps[ep_index].ep_state &= ~EP_GETTING_NO_STREAMS;
		vdev->eps[ep_index].ep_state &= ~EP_HAS_STREAMS;
	}
	spin_unlock_irqrestore(&xhci->lock, flags);

	return 0;
}

/*
 * Deletes endpoint resources for endpoints that were active before a Reset
 * Device command, or a Disable Slot command.  The Reset Device command leaves
 * the control endpoint intact, whereas the Disable Slot command deletes it.
 *
 * Must be called with xhci->lock held.
 */
void xhci_free_device_endpoint_resources(struct xhci_hcd *xhci,
	struct xhci_virt_device *virt_dev, bool drop_control_ep)
{
	int i;
	unsigned int num_dropped_eps = 0;
	unsigned int drop_flags = 0;

	for (i = (drop_control_ep ? 0 : 1); i < 31; i++) {
		if (virt_dev->eps[i].ring) {
			drop_flags |= 1 << i;
			num_dropped_eps++;
		}
	}
	xhci->num_active_eps -= num_dropped_eps;
	if (num_dropped_eps)
		xhci_dbg_trace(xhci, trace_xhci_dbg_quirks,
				"Dropped %u ep ctxs, flags = 0x%x, "
				"%u now active.",
				num_dropped_eps, drop_flags,
				xhci->num_active_eps);
}

/*
 * This submits a Reset Device Command, which will set the device state to 0,
 * set the device address to 0, and disable all the endpoints except the default
 * control endpoint.  The USB core should come back and call
 * xhci_address_device(), and then re-set up the configuration.  If this is
 * called because of a usb_reset_and_verify_device(), then the old alternate
 * settings will be re-installed through the normal bandwidth allocation
 * functions.
 *
 * Wait for the Reset Device command to finish.  Remove all structures
 * associated with the endpoints that were disabled.  Clear the input device
 * structure? Reset the control endpoint 0 max packet size?
 *
 * If the virt_dev to be reset does not exist or does not match the udev,
 * it means the device is lost, possibly due to the xHC restore error and
 * re-initialization during S3/S4. In this case, call xhci_alloc_dev() to
 * re-allocate the device.
 */
static int xhci_discover_or_reset_device(struct usb_hcd *hcd,
		struct usb_device *udev)
{
	int ret, i;
	unsigned long flags;
	struct xhci_hcd *xhci;
	unsigned int slot_id;
	struct xhci_virt_device *virt_dev;
	struct xhci_command *reset_device_cmd;
	struct xhci_slot_ctx *slot_ctx;
	int old_active_eps = 0;

	ret = xhci_check_args(hcd, udev, NULL, 0, false, __func__);
	if (ret <= 0)
		return ret;
	xhci = hcd_to_xhci(hcd);
	slot_id = udev->slot_id;
	virt_dev = xhci->devs[slot_id];
	if (!virt_dev) {
		xhci_dbg(xhci, "The device to be reset with slot ID %u does "
				"not exist. Re-allocate the device\n", slot_id);
		ret = xhci_alloc_dev(hcd, udev);
		if (ret == 1)
			return 0;
		else
			return -EINVAL;
	}

	if (virt_dev->tt_info)
		old_active_eps = virt_dev->tt_info->active_eps;

	if (virt_dev->udev != udev) {
		/* If the virt_dev and the udev does not match, this virt_dev
		 * may belong to another udev.
		 * Re-allocate the device.
		 */
		xhci_dbg(xhci, "The device to be reset with slot ID %u does "
				"not match the udev. Re-allocate the device\n",
				slot_id);
		ret = xhci_alloc_dev(hcd, udev);
		if (ret == 1)
			return 0;
		else
			return -EINVAL;
	}

	/* If device is not setup, there is no point in resetting it */
	slot_ctx = xhci_get_slot_ctx(xhci, virt_dev->out_ctx);
	if (GET_SLOT_STATE(le32_to_cpu(slot_ctx->dev_state)) ==
						SLOT_STATE_DISABLED)
		return 0;

	trace_xhci_discover_or_reset_device(slot_ctx);

	xhci_dbg(xhci, "Resetting device with slot ID %u\n", slot_id);
	/* Allocate the command structure that holds the struct completion.
	 * Assume we're in process context, since the normal device reset
	 * process has to wait for the device anyway.  Storage devices are
	 * reset as part of error handling, so use GFP_NOIO instead of
	 * GFP_KERNEL.
	 */
	reset_device_cmd = xhci_alloc_command(xhci, true, GFP_NOIO);
	if (!reset_device_cmd) {
		xhci_dbg(xhci, "Couldn't allocate command structure.\n");
		return -ENOMEM;
	}

	/* Attempt to submit the Reset Device command to the command ring */
	spin_lock_irqsave(&xhci->lock, flags);

	ret = xhci_queue_reset_device(xhci, reset_device_cmd, slot_id);
	if (ret) {
		xhci_dbg(xhci, "FIXME: allocate a command ring segment\n");
		spin_unlock_irqrestore(&xhci->lock, flags);
		goto command_cleanup;
	}
	xhci_ring_cmd_db(xhci);
	spin_unlock_irqrestore(&xhci->lock, flags);

	/* Wait for the Reset Device command to finish */
	wait_for_completion(reset_device_cmd->completion);

	ret = xhci_vendor_sync_dev_ctx(xhci, slot_id);
	if (ret) {
		xhci_warn(xhci, "%s: Failed to sync device context failed, err=%d",
			  __func__, ret);
		goto command_cleanup;
	}

	/* The Reset Device command can't fail, according to the 0.95/0.96 spec,
	 * unless we tried to reset a slot ID that wasn't enabled,
	 * or the device wasn't in the addressed or configured state.
	 */
	ret = reset_device_cmd->status;
	switch (ret) {
	case COMP_COMMAND_ABORTED:
	case COMP_COMMAND_RING_STOPPED:
		xhci_warn(xhci, "Timeout waiting for reset device command\n");
		ret = -ETIME;
		goto command_cleanup;
	case COMP_SLOT_NOT_ENABLED_ERROR: /* 0.95 completion for bad slot ID */
	case COMP_CONTEXT_STATE_ERROR: /* 0.96 completion code for same thing */
		xhci_dbg(xhci, "Can't reset device (slot ID %u) in %s state\n",
				slot_id,
				xhci_get_slot_state(xhci, virt_dev->out_ctx));
		xhci_dbg(xhci, "Not freeing device rings.\n");
		/* Don't treat this as an error.  May change my mind later. */
		ret = 0;
		goto command_cleanup;
	case COMP_SUCCESS:
		xhci_dbg(xhci, "Successful reset device command.\n");
		break;
	default:
		if (xhci_is_vendor_info_code(xhci, ret))
			break;
		xhci_warn(xhci, "Unknown completion code %u for "
				"reset device command.\n", ret);
		ret = -EINVAL;
		goto command_cleanup;
	}

	/* Free up host controller endpoint resources */
	if ((xhci->quirks & XHCI_EP_LIMIT_QUIRK)) {
		spin_lock_irqsave(&xhci->lock, flags);
		/* Don't delete the default control endpoint resources */
		xhci_free_device_endpoint_resources(xhci, virt_dev, false);
		spin_unlock_irqrestore(&xhci->lock, flags);
	}

	/* Everything but endpoint 0 is disabled, so free the rings. */
	for (i = 1; i < 31; i++) {
		struct xhci_virt_ep *ep = &virt_dev->eps[i];

		if (ep->ep_state & EP_HAS_STREAMS) {
			xhci_warn(xhci, "WARN: endpoint 0x%02x has streams on device reset, freeing streams.\n",
					xhci_get_endpoint_address(i));
			xhci_free_stream_info(xhci, ep->stream_info);
			ep->stream_info = NULL;
			ep->ep_state &= ~EP_HAS_STREAMS;
		}

		if (ep->ring) {
			xhci_debugfs_remove_endpoint(xhci, virt_dev, i);
			xhci_free_endpoint_ring(xhci, virt_dev, i);
		}
		if (!list_empty(&virt_dev->eps[i].bw_endpoint_list))
			xhci_drop_ep_from_interval_table(xhci,
					&virt_dev->eps[i].bw_info,
					virt_dev->bw_table,
					udev,
					&virt_dev->eps[i],
					virt_dev->tt_info);
		xhci_clear_endpoint_bw_info(&virt_dev->eps[i].bw_info);
	}
	/* If necessary, update the number of active TTs on this root port */
	xhci_update_tt_active_eps(xhci, virt_dev, old_active_eps);
	virt_dev->flags = 0;
	ret = 0;

command_cleanup:
	xhci_free_command(xhci, reset_device_cmd);
	return ret;
}

/*
 * At this point, the struct usb_device is about to go away, the device has
 * disconnected, and all traffic has been stopped and the endpoints have been
 * disabled.  Free any HC data structures associated with that device.
 */
static void xhci_free_dev(struct usb_hcd *hcd, struct usb_device *udev)
{
	struct xhci_hcd *xhci = hcd_to_xhci(hcd);
	struct xhci_virt_device *virt_dev;
	struct xhci_slot_ctx *slot_ctx;
	int i, ret;

	/*
	 * We called pm_runtime_get_noresume when the device was attached.
	 * Decrement the counter here to allow controller to runtime suspend
	 * if no devices remain.
	 */
	if (xhci->quirks & XHCI_RESET_ON_RESUME)
		pm_runtime_put_noidle(hcd->self.controller);

	ret = xhci_check_args(hcd, udev, NULL, 0, true, __func__);
	/* If the host is halted due to driver unload, we still need to free the
	 * device.
	 */
	if (ret <= 0 && ret != -ENODEV)
		return;

	virt_dev = xhci->devs[udev->slot_id];
	slot_ctx = xhci_get_slot_ctx(xhci, virt_dev->out_ctx);
	trace_xhci_free_dev(slot_ctx);

	/* Stop any wayward timer functions (which may grab the lock) */
	for (i = 0; i < 31; i++) {
		virt_dev->eps[i].ep_state &= ~EP_STOP_CMD_PENDING;
		del_timer_sync(&virt_dev->eps[i].stop_cmd_timer);
	}
	virt_dev->udev = NULL;
	xhci_disable_slot(xhci, udev->slot_id);
	xhci_free_virt_device(xhci, udev->slot_id);
}

int xhci_disable_slot(struct xhci_hcd *xhci, u32 slot_id)
{
	struct xhci_command *command;
	unsigned long flags;
	u32 state;
	int ret = 0;

	command = xhci_alloc_command(xhci, true, GFP_KERNEL);
	if (!command)
		return -ENOMEM;

	xhci_debugfs_remove_slot(xhci, slot_id);

	spin_lock_irqsave(&xhci->lock, flags);
	/* Don't disable the slot if the host controller is dead. */
	state = readl(&xhci->op_regs->status);
	if (state == 0xffffffff || (xhci->xhc_state & XHCI_STATE_DYING) ||
			(xhci->xhc_state & XHCI_STATE_HALTED)) {
		spin_unlock_irqrestore(&xhci->lock, flags);
		kfree(command);
		return -ENODEV;
	}

	ret = xhci_queue_slot_control(xhci, command, TRB_DISABLE_SLOT,
				slot_id);
	if (ret) {
		spin_unlock_irqrestore(&xhci->lock, flags);
		kfree(command);
		return ret;
	}
	xhci_ring_cmd_db(xhci);
	spin_unlock_irqrestore(&xhci->lock, flags);

	wait_for_completion(command->completion);

	if (command->status != COMP_SUCCESS)
		xhci_warn(xhci, "Unsuccessful disable slot %u command, status %d\n",
			  slot_id, command->status);

	xhci_free_command(xhci, command);

	return ret;
}

/*
 * Checks if we have enough host controller resources for the default control
 * endpoint.
 *
 * Must be called with xhci->lock held.
 */
static int xhci_reserve_host_control_ep_resources(struct xhci_hcd *xhci)
{
	if (xhci->num_active_eps + 1 > xhci->limit_active_eps) {
		xhci_dbg_trace(xhci, trace_xhci_dbg_quirks,
				"Not enough ep ctxs: "
				"%u active, need to add 1, limit is %u.",
				xhci->num_active_eps, xhci->limit_active_eps);
		return -ENOMEM;
	}
	xhci->num_active_eps += 1;
	xhci_dbg_trace(xhci, trace_xhci_dbg_quirks,
			"Adding 1 ep ctx, %u now active.",
			xhci->num_active_eps);
	return 0;
}


/*
 * Returns 0 if the xHC ran out of device slots, the Enable Slot command
 * timed out, or allocating memory failed.  Returns 1 on success.
 */
int xhci_alloc_dev(struct usb_hcd *hcd, struct usb_device *udev)
{
	struct xhci_hcd *xhci = hcd_to_xhci(hcd);
	struct xhci_virt_device *vdev;
	struct xhci_slot_ctx *slot_ctx;
	unsigned long flags;
	int ret, slot_id;
	struct xhci_command *command;

	command = xhci_alloc_command(xhci, true, GFP_KERNEL);
	if (!command)
		return 0;

	spin_lock_irqsave(&xhci->lock, flags);
	ret = xhci_queue_slot_control(xhci, command, TRB_ENABLE_SLOT, 0);
	if (ret) {
		spin_unlock_irqrestore(&xhci->lock, flags);
		xhci_dbg(xhci, "FIXME: allocate a command ring segment\n");
		xhci_free_command(xhci, command);
		return 0;
	}
	xhci_ring_cmd_db(xhci);
	spin_unlock_irqrestore(&xhci->lock, flags);

	wait_for_completion(command->completion);
	slot_id = command->slot_id;

	if (!slot_id || command->status != COMP_SUCCESS) {
		xhci_err(xhci, "Error while assigning device slot ID\n");
		xhci_err(xhci, "Max number of devices this xHCI host supports is %u.\n",
				HCS_MAX_SLOTS(
					readl(&xhci->cap_regs->hcs_params1)));
		xhci_free_command(xhci, command);
		return 0;
	}

	xhci_free_command(xhci, command);

	if ((xhci->quirks & XHCI_EP_LIMIT_QUIRK)) {
		spin_lock_irqsave(&xhci->lock, flags);
		ret = xhci_reserve_host_control_ep_resources(xhci);
		if (ret) {
			spin_unlock_irqrestore(&xhci->lock, flags);
			xhci_warn(xhci, "Not enough host resources, "
					"active endpoint contexts = %u\n",
					xhci->num_active_eps);
			goto disable_slot;
		}
		spin_unlock_irqrestore(&xhci->lock, flags);
	}
	/* Use GFP_NOIO, since this function can be called from
	 * xhci_discover_or_reset_device(), which may be called as part of
	 * mass storage driver error handling.
	 */
	if (!xhci_alloc_virt_device(xhci, slot_id, udev, GFP_NOIO)) {
		xhci_warn(xhci, "Could not allocate xHCI USB device data structures\n");
		goto disable_slot;
	}

	ret = xhci_vendor_sync_dev_ctx(xhci, slot_id);
	if (ret) {
		xhci_warn(xhci, "%s: Failed to sync device context failed, err=%d",
			  __func__, ret);
		goto disable_slot;
	}

	vdev = xhci->devs[slot_id];
	slot_ctx = xhci_get_slot_ctx(xhci, vdev->out_ctx);
	trace_xhci_alloc_dev(slot_ctx);

	udev->slot_id = slot_id;

	xhci_debugfs_create_slot(xhci, slot_id);

	/*
	 * If resetting upon resume, we can't put the controller into runtime
	 * suspend if there is a device attached.
	 */
	if (xhci->quirks & XHCI_RESET_ON_RESUME)
		pm_runtime_get_noresume(hcd->self.controller);

	/* Is this a LS or FS device under a HS hub? */
	/* Hub or peripherial? */
	return 1;

disable_slot:
	xhci_disable_slot(xhci, udev->slot_id);
	xhci_free_virt_device(xhci, udev->slot_id);

	return 0;
}

/*
 * Issue an Address Device command and optionally send a corresponding
 * SetAddress request to the device.
 */
static int xhci_setup_device(struct usb_hcd *hcd, struct usb_device *udev,
			     enum xhci_setup_dev setup)
{
	const char *act = setup == SETUP_CONTEXT_ONLY ? "context" : "address";
	unsigned long flags;
	struct xhci_virt_device *virt_dev;
	int ret = 0;
	struct xhci_hcd *xhci = hcd_to_xhci(hcd);
	struct xhci_slot_ctx *slot_ctx;
	struct xhci_input_control_ctx *ctrl_ctx;
	u64 temp_64;
	struct xhci_command *command = NULL;

	mutex_lock(&xhci->mutex);

	if (xhci->xhc_state) {	/* dying, removing or halted */
		ret = -ESHUTDOWN;
		goto out;
	}

	if (!udev->slot_id) {
		xhci_dbg_trace(xhci, trace_xhci_dbg_address,
				"Bad Slot ID %d", udev->slot_id);
		ret = -EINVAL;
		goto out;
	}

	virt_dev = xhci->devs[udev->slot_id];

	if (WARN_ON(!virt_dev)) {
		/*
		 * In plug/unplug torture test with an NEC controller,
		 * a zero-dereference was observed once due to virt_dev = 0.
		 * Print useful debug rather than crash if it is observed again!
		 */
		xhci_warn(xhci, "Virt dev invalid for slot_id 0x%x!\n",
			udev->slot_id);
		ret = -EINVAL;
		goto out;
	}
	slot_ctx = xhci_get_slot_ctx(xhci, virt_dev->out_ctx);
	trace_xhci_setup_device_slot(slot_ctx);

	if (setup == SETUP_CONTEXT_ONLY) {
		if (GET_SLOT_STATE(le32_to_cpu(slot_ctx->dev_state)) ==
		    SLOT_STATE_DEFAULT) {
			xhci_dbg(xhci, "Slot already in default state\n");
			goto out;
		}
	}

	command = xhci_alloc_command(xhci, true, GFP_KERNEL);
	if (!command) {
		ret = -ENOMEM;
		goto out;
	}

	command->in_ctx = virt_dev->in_ctx;

	slot_ctx = xhci_get_slot_ctx(xhci, virt_dev->in_ctx);
	ctrl_ctx = xhci_get_input_control_ctx(virt_dev->in_ctx);
	if (!ctrl_ctx) {
		xhci_warn(xhci, "%s: Could not get input context, bad type.\n",
				__func__);
		ret = -EINVAL;
		goto out;
	}
	/*
	 * If this is the first Set Address since device plug-in or
	 * virt_device realloaction after a resume with an xHCI power loss,
	 * then set up the slot context.
	 */
	if (!slot_ctx->dev_info)
		xhci_setup_addressable_virt_dev(xhci, udev);
	/* Otherwise, update the control endpoint ring enqueue pointer. */
	else
		xhci_copy_ep0_dequeue_into_input_ctx(xhci, udev);
	ctrl_ctx->add_flags = cpu_to_le32(SLOT_FLAG | EP0_FLAG);
	ctrl_ctx->drop_flags = 0;

	trace_xhci_address_ctx(xhci, virt_dev->in_ctx,
				le32_to_cpu(slot_ctx->dev_info) >> 27);

	trace_xhci_address_ctrl_ctx(ctrl_ctx);
	spin_lock_irqsave(&xhci->lock, flags);
	trace_xhci_setup_device(virt_dev);
	ret = xhci_queue_address_device(xhci, command, virt_dev->in_ctx->dma,
					udev->slot_id, setup);
	if (ret) {
		spin_unlock_irqrestore(&xhci->lock, flags);
		xhci_dbg_trace(xhci, trace_xhci_dbg_address,
				"FIXME: allocate a command ring segment");
		goto out;
	}
	xhci_ring_cmd_db(xhci);
	spin_unlock_irqrestore(&xhci->lock, flags);

	/* ctrl tx can take up to 5 sec; XXX: need more time for xHC? */
	wait_for_completion(command->completion);

	ret = xhci_vendor_sync_dev_ctx(xhci, udev->slot_id);
	if (ret) {
		xhci_warn(xhci, "%s: Failed to sync device context failed, err=%d",
			  __func__, ret);
		goto out;
	}

	/* FIXME: From section 4.3.4: "Software shall be responsible for timing
	 * the SetAddress() "recovery interval" required by USB and aborting the
	 * command on a timeout.
	 */
	switch (command->status) {
	case COMP_COMMAND_ABORTED:
	case COMP_COMMAND_RING_STOPPED:
		xhci_warn(xhci, "Timeout while waiting for setup device command\n");
		ret = -ETIME;
		break;
	case COMP_CONTEXT_STATE_ERROR:
	case COMP_SLOT_NOT_ENABLED_ERROR:
		xhci_err(xhci, "Setup ERROR: setup %s command for slot %d.\n",
			 act, udev->slot_id);
		ret = -EINVAL;
		break;
	case COMP_USB_TRANSACTION_ERROR:
		dev_warn(&udev->dev, "Device not responding to setup %s.\n", act);

		mutex_unlock(&xhci->mutex);
		ret = xhci_disable_slot(xhci, udev->slot_id);
		xhci_free_virt_device(xhci, udev->slot_id);
		if (!ret)
			xhci_alloc_dev(hcd, udev);
		kfree(command->completion);
		kfree(command);
		return -EPROTO;
	case COMP_INCOMPATIBLE_DEVICE_ERROR:
		dev_warn(&udev->dev,
			 "ERROR: Incompatible device for setup %s command\n", act);
		ret = -ENODEV;
		break;
	case COMP_SUCCESS:
		xhci_dbg_trace(xhci, trace_xhci_dbg_address,
			       "Successful setup %s command", act);
		break;
	default:
		xhci_err(xhci,
			 "ERROR: unexpected setup %s command completion code 0x%x.\n",
			 act, command->status);
		trace_xhci_address_ctx(xhci, virt_dev->out_ctx, 1);
		ret = -EINVAL;
		break;
	}
	if (ret)
		goto out;
	temp_64 = xhci_read_64(xhci, &xhci->op_regs->dcbaa_ptr);
	xhci_dbg_trace(xhci, trace_xhci_dbg_address,
			"Op regs DCBAA ptr = %#016llx", temp_64);
	xhci_dbg_trace(xhci, trace_xhci_dbg_address,
		"Slot ID %d dcbaa entry @%p = %#016llx",
		udev->slot_id,
		&xhci->dcbaa->dev_context_ptrs[udev->slot_id],
		(unsigned long long)
		le64_to_cpu(xhci->dcbaa->dev_context_ptrs[udev->slot_id]));
	xhci_dbg_trace(xhci, trace_xhci_dbg_address,
			"Output Context DMA address = %#08llx",
			(unsigned long long)virt_dev->out_ctx->dma);
	trace_xhci_address_ctx(xhci, virt_dev->in_ctx,
				le32_to_cpu(slot_ctx->dev_info) >> 27);
	/*
	 * USB core uses address 1 for the roothubs, so we add one to the
	 * address given back to us by the HC.
	 */
	trace_xhci_address_ctx(xhci, virt_dev->out_ctx,
				le32_to_cpu(slot_ctx->dev_info) >> 27);
	/* Zero the input context control for later use */
	ctrl_ctx->add_flags = 0;
	ctrl_ctx->drop_flags = 0;
	slot_ctx = xhci_get_slot_ctx(xhci, virt_dev->out_ctx);
	udev->devaddr = (u8)(le32_to_cpu(slot_ctx->dev_state) & DEV_ADDR_MASK);

	xhci_dbg_trace(xhci, trace_xhci_dbg_address,
		       "Internal device address = %d",
		       le32_to_cpu(slot_ctx->dev_state) & DEV_ADDR_MASK);
out:
	mutex_unlock(&xhci->mutex);
	if (command) {
		kfree(command->completion);
		kfree(command);
	}
	return ret;
}

int xhci_address_device(struct usb_hcd *hcd, struct usb_device *udev)
{
	return xhci_setup_device(hcd, udev, SETUP_CONTEXT_ADDRESS);
}
EXPORT_SYMBOL_GPL(xhci_address_device);

static int xhci_enable_device(struct usb_hcd *hcd, struct usb_device *udev)
{
	return xhci_setup_device(hcd, udev, SETUP_CONTEXT_ONLY);
}

/*
 * Transfer the port index into real index in the HW port status
 * registers. Caculate offset between the port's PORTSC register
 * and port status base. Divide the number of per port register
 * to get the real index. The raw port number bases 1.
 */
int xhci_find_raw_port_number(struct usb_hcd *hcd, int port1)
{
	struct xhci_hub *rhub;

	rhub = xhci_get_rhub(hcd);
	return rhub->ports[port1 - 1]->hw_portnum + 1;
}

/*
 * Issue an Evaluate Context command to change the Maximum Exit Latency in the
 * slot context.  If that succeeds, store the new MEL in the xhci_virt_device.
 */
static int __maybe_unused xhci_change_max_exit_latency(struct xhci_hcd *xhci,
			struct usb_device *udev, u16 max_exit_latency)
{
	struct xhci_virt_device *virt_dev;
	struct xhci_command *command;
	struct xhci_input_control_ctx *ctrl_ctx;
	struct xhci_slot_ctx *slot_ctx;
	unsigned long flags;
	int ret;

	spin_lock_irqsave(&xhci->lock, flags);

	virt_dev = xhci->devs[udev->slot_id];

	/*
	 * virt_dev might not exists yet if xHC resumed from hibernate (S4) and
	 * xHC was re-initialized. Exit latency will be set later after
	 * hub_port_finish_reset() is done and xhci->devs[] are re-allocated
	 */

	if (!virt_dev || max_exit_latency == virt_dev->current_mel) {
		spin_unlock_irqrestore(&xhci->lock, flags);
		return 0;
	}

	/* Attempt to issue an Evaluate Context command to change the MEL. */
	command = xhci->lpm_command;
	ctrl_ctx = xhci_get_input_control_ctx(command->in_ctx);
	if (!ctrl_ctx) {
		spin_unlock_irqrestore(&xhci->lock, flags);
		xhci_warn(xhci, "%s: Could not get input context, bad type.\n",
				__func__);
		return -ENOMEM;
	}

	ret = xhci_vendor_sync_dev_ctx(xhci, udev->slot_id);
	if (ret) {
		spin_unlock_irqrestore(&xhci->lock, flags);
		xhci_warn(xhci, "%s: Failed to sync device context failed, err=%d",
			  __func__, ret);
		return ret;
	}

	xhci_slot_copy(xhci, command->in_ctx, virt_dev->out_ctx);
	spin_unlock_irqrestore(&xhci->lock, flags);

	ctrl_ctx->add_flags |= cpu_to_le32(SLOT_FLAG);
	slot_ctx = xhci_get_slot_ctx(xhci, command->in_ctx);
	slot_ctx->dev_info2 &= cpu_to_le32(~((u32) MAX_EXIT));
	slot_ctx->dev_info2 |= cpu_to_le32(max_exit_latency);
	slot_ctx->dev_state = 0;

	xhci_dbg_trace(xhci, trace_xhci_dbg_context_change,
			"Set up evaluate context for LPM MEL change.");

	/* Issue and wait for the evaluate context command. */
	ret = xhci_configure_endpoint(xhci, udev, command,
			true, true);

	if (!ret) {
		spin_lock_irqsave(&xhci->lock, flags);
		virt_dev->current_mel = max_exit_latency;
		spin_unlock_irqrestore(&xhci->lock, flags);
	}
	return ret;
}

struct xhci_vendor_ops *xhci_vendor_get_ops(struct xhci_hcd *xhci)
{
	return xhci->vendor_ops;
}
EXPORT_SYMBOL_GPL(xhci_vendor_get_ops);

int xhci_vendor_sync_dev_ctx(struct xhci_hcd *xhci, unsigned int slot_id)
{
	struct xhci_vendor_ops *ops = xhci_vendor_get_ops(xhci);

	if (ops && ops->sync_dev_ctx)
		return ops->sync_dev_ctx(xhci, slot_id);
	return 0;
}

bool xhci_vendor_usb_offload_skip_urb(struct xhci_hcd *xhci, struct urb *urb)
{
	struct xhci_vendor_ops *ops = xhci_vendor_get_ops(xhci);

	if (ops && ops->usb_offload_skip_urb)
		return ops->usb_offload_skip_urb(xhci, urb);
	return false;
}

#ifdef CONFIG_PM

/* BESL to HIRD Encoding array for USB2 LPM */
static int xhci_besl_encoding[16] = {125, 150, 200, 300, 400, 500, 1000, 2000,
	3000, 4000, 5000, 6000, 7000, 8000, 9000, 10000};

/* Calculate HIRD/BESL for USB2 PORTPMSC*/
static int xhci_calculate_hird_besl(struct xhci_hcd *xhci,
					struct usb_device *udev)
{
	int u2del, besl, besl_host;
	int besl_device = 0;
	u32 field;

	u2del = HCS_U2_LATENCY(xhci->hcs_params3);
	field = le32_to_cpu(udev->bos->ext_cap->bmAttributes);

	if (field & USB_BESL_SUPPORT) {
		for (besl_host = 0; besl_host < 16; besl_host++) {
			if (xhci_besl_encoding[besl_host] >= u2del)
				break;
		}
		/* Use baseline BESL value as default */
		if (field & USB_BESL_BASELINE_VALID)
			besl_device = USB_GET_BESL_BASELINE(field);
		else if (field & USB_BESL_DEEP_VALID)
			besl_device = USB_GET_BESL_DEEP(field);
	} else {
		if (u2del <= 50)
			besl_host = 0;
		else
			besl_host = (u2del - 51) / 75 + 1;
	}

	besl = besl_host + besl_device;
	if (besl > 15)
		besl = 15;

	return besl;
}

/* Calculate BESLD, L1 timeout and HIRDM for USB2 PORTHLPMC */
static int xhci_calculate_usb2_hw_lpm_params(struct usb_device *udev)
{
	u32 field;
	int l1;
	int besld = 0;
	int hirdm = 0;

	field = le32_to_cpu(udev->bos->ext_cap->bmAttributes);

	/* xHCI l1 is set in steps of 256us, xHCI 1.0 section 5.4.11.2 */
	l1 = udev->l1_params.timeout / 256;

	/* device has preferred BESLD */
	if (field & USB_BESL_DEEP_VALID) {
		besld = USB_GET_BESL_DEEP(field);
		hirdm = 1;
	}

	return PORT_BESLD(besld) | PORT_L1_TIMEOUT(l1) | PORT_HIRDM(hirdm);
}

static int xhci_set_usb2_hardware_lpm(struct usb_hcd *hcd,
			struct usb_device *udev, int enable)
{
	struct xhci_hcd	*xhci = hcd_to_xhci(hcd);
	struct xhci_port **ports;
	__le32 __iomem	*pm_addr, *hlpm_addr;
	u32		pm_val, hlpm_val, field;
	unsigned int	port_num;
	unsigned long	flags;
	int		hird, exit_latency;
	int		ret;

	if (xhci->quirks & XHCI_HW_LPM_DISABLE)
		return -EPERM;

	if (hcd->speed >= HCD_USB3 || !xhci->hw_lpm_support ||
			!udev->lpm_capable)
		return -EPERM;

	if (!udev->parent || udev->parent->parent ||
			udev->descriptor.bDeviceClass == USB_CLASS_HUB)
		return -EPERM;

	if (udev->usb2_hw_lpm_capable != 1)
		return -EPERM;

	spin_lock_irqsave(&xhci->lock, flags);

	ports = xhci->usb2_rhub.ports;
	port_num = udev->portnum - 1;
	pm_addr = ports[port_num]->addr + PORTPMSC;
	pm_val = readl(pm_addr);
	hlpm_addr = ports[port_num]->addr + PORTHLPMC;

	xhci_dbg(xhci, "%s port %d USB2 hardware LPM\n",
			enable ? "enable" : "disable", port_num + 1);

	if (enable) {
		/* Host supports BESL timeout instead of HIRD */
		if (udev->usb2_hw_lpm_besl_capable) {
			/* if device doesn't have a preferred BESL value use a
			 * default one which works with mixed HIRD and BESL
			 * systems. See XHCI_DEFAULT_BESL definition in xhci.h
			 */
			field = le32_to_cpu(udev->bos->ext_cap->bmAttributes);
			if ((field & USB_BESL_SUPPORT) &&
			    (field & USB_BESL_BASELINE_VALID))
				hird = USB_GET_BESL_BASELINE(field);
			else
				hird = udev->l1_params.besl;

			exit_latency = xhci_besl_encoding[hird];
			spin_unlock_irqrestore(&xhci->lock, flags);

			/* USB 3.0 code dedicate one xhci->lpm_command->in_ctx
			 * input context for link powermanagement evaluate
			 * context commands. It is protected by hcd->bandwidth
			 * mutex and is shared by all devices. We need to set
			 * the max ext latency in USB 2 BESL LPM as well, so
			 * use the same mutex and xhci_change_max_exit_latency()
			 */
			mutex_lock(hcd->bandwidth_mutex);
			ret = xhci_change_max_exit_latency(xhci, udev,
							   exit_latency);
			mutex_unlock(hcd->bandwidth_mutex);

			if (ret < 0)
				return ret;
			spin_lock_irqsave(&xhci->lock, flags);

			hlpm_val = xhci_calculate_usb2_hw_lpm_params(udev);
			writel(hlpm_val, hlpm_addr);
			/* flush write */
			readl(hlpm_addr);
		} else {
			hird = xhci_calculate_hird_besl(xhci, udev);
		}

		pm_val &= ~PORT_HIRD_MASK;
		pm_val |= PORT_HIRD(hird) | PORT_RWE | PORT_L1DS(udev->slot_id);
		writel(pm_val, pm_addr);
		pm_val = readl(pm_addr);
		pm_val |= PORT_HLE;
		writel(pm_val, pm_addr);
		/* flush write */
		readl(pm_addr);
	} else {
		pm_val &= ~(PORT_HLE | PORT_RWE | PORT_HIRD_MASK | PORT_L1DS_MASK);
		writel(pm_val, pm_addr);
		/* flush write */
		readl(pm_addr);
		if (udev->usb2_hw_lpm_besl_capable) {
			spin_unlock_irqrestore(&xhci->lock, flags);
			mutex_lock(hcd->bandwidth_mutex);
			xhci_change_max_exit_latency(xhci, udev, 0);
			mutex_unlock(hcd->bandwidth_mutex);
			readl_poll_timeout(ports[port_num]->addr, pm_val,
					   (pm_val & PORT_PLS_MASK) == XDEV_U0,
					   100, 10000);
			return 0;
		}
	}

	spin_unlock_irqrestore(&xhci->lock, flags);
	return 0;
}

/* check if a usb2 port supports a given extened capability protocol
 * only USB2 ports extended protocol capability values are cached.
 * Return 1 if capability is supported
 */
static int xhci_check_usb2_port_capability(struct xhci_hcd *xhci, int port,
					   unsigned capability)
{
	u32 port_offset, port_count;
	int i;

	for (i = 0; i < xhci->num_ext_caps; i++) {
		if (xhci->ext_caps[i] & capability) {
			/* port offsets starts at 1 */
			port_offset = XHCI_EXT_PORT_OFF(xhci->ext_caps[i]) - 1;
			port_count = XHCI_EXT_PORT_COUNT(xhci->ext_caps[i]);
			if (port >= port_offset &&
			    port < port_offset + port_count)
				return 1;
		}
	}
	return 0;
}

static int xhci_update_device(struct usb_hcd *hcd, struct usb_device *udev)
{
	struct xhci_hcd	*xhci = hcd_to_xhci(hcd);
	int		portnum = udev->portnum - 1;

	if (hcd->speed >= HCD_USB3 || !udev->lpm_capable)
		return 0;

	/* we only support lpm for non-hub device connected to root hub yet */
	if (!udev->parent || udev->parent->parent ||
			udev->descriptor.bDeviceClass == USB_CLASS_HUB)
		return 0;

	if (xhci->hw_lpm_support == 1 &&
			xhci_check_usb2_port_capability(
				xhci, portnum, XHCI_HLC)) {
		udev->usb2_hw_lpm_capable = 1;
		udev->l1_params.timeout = XHCI_L1_TIMEOUT;
		udev->l1_params.besl = XHCI_DEFAULT_BESL;
		if (xhci_check_usb2_port_capability(xhci, portnum,
					XHCI_BLC))
			udev->usb2_hw_lpm_besl_capable = 1;
	}

	return 0;
}

/*---------------------- USB 3.0 Link PM functions ------------------------*/

/* Service interval in nanoseconds = 2^(bInterval - 1) * 125us * 1000ns / 1us */
static unsigned long long xhci_service_interval_to_ns(
		struct usb_endpoint_descriptor *desc)
{
	return (1ULL << (desc->bInterval - 1)) * 125 * 1000;
}

static u16 xhci_get_timeout_no_hub_lpm(struct usb_device *udev,
		enum usb3_link_state state)
{
	unsigned long long sel;
	unsigned long long pel;
	unsigned int max_sel_pel;
	char *state_name;

	switch (state) {
	case USB3_LPM_U1:
		/* Convert SEL and PEL stored in nanoseconds to microseconds */
		sel = DIV_ROUND_UP(udev->u1_params.sel, 1000);
		pel = DIV_ROUND_UP(udev->u1_params.pel, 1000);
		max_sel_pel = USB3_LPM_MAX_U1_SEL_PEL;
		state_name = "U1";
		break;
	case USB3_LPM_U2:
		sel = DIV_ROUND_UP(udev->u2_params.sel, 1000);
		pel = DIV_ROUND_UP(udev->u2_params.pel, 1000);
		max_sel_pel = USB3_LPM_MAX_U2_SEL_PEL;
		state_name = "U2";
		break;
	default:
		dev_warn(&udev->dev, "%s: Can't get timeout for non-U1 or U2 state.\n",
				__func__);
		return USB3_LPM_DISABLED;
	}

	if (sel <= max_sel_pel && pel <= max_sel_pel)
		return USB3_LPM_DEVICE_INITIATED;

	if (sel > max_sel_pel)
		dev_dbg(&udev->dev, "Device-initiated %s disabled "
				"due to long SEL %llu ms\n",
				state_name, sel);
	else
		dev_dbg(&udev->dev, "Device-initiated %s disabled "
				"due to long PEL %llu ms\n",
				state_name, pel);
	return USB3_LPM_DISABLED;
}

/* The U1 timeout should be the maximum of the following values:
 *  - For control endpoints, U1 system exit latency (SEL) * 3
 *  - For bulk endpoints, U1 SEL * 5
 *  - For interrupt endpoints:
 *    - Notification EPs, U1 SEL * 3
 *    - Periodic EPs, max(105% of bInterval, U1 SEL * 2)
 *  - For isochronous endpoints, max(105% of bInterval, U1 SEL * 2)
 */
static unsigned long long xhci_calculate_intel_u1_timeout(
		struct usb_device *udev,
		struct usb_endpoint_descriptor *desc)
{
	unsigned long long timeout_ns;
	int ep_type;
	int intr_type;

	ep_type = usb_endpoint_type(desc);
	switch (ep_type) {
	case USB_ENDPOINT_XFER_CONTROL:
		timeout_ns = udev->u1_params.sel * 3;
		break;
	case USB_ENDPOINT_XFER_BULK:
		timeout_ns = udev->u1_params.sel * 5;
		break;
	case USB_ENDPOINT_XFER_INT:
		intr_type = usb_endpoint_interrupt_type(desc);
		if (intr_type == USB_ENDPOINT_INTR_NOTIFICATION) {
			timeout_ns = udev->u1_params.sel * 3;
			break;
		}
		/* Otherwise the calculation is the same as isoc eps */
		fallthrough;
	case USB_ENDPOINT_XFER_ISOC:
		timeout_ns = xhci_service_interval_to_ns(desc);
		timeout_ns = DIV_ROUND_UP_ULL(timeout_ns * 105, 100);
		if (timeout_ns < udev->u1_params.sel * 2)
			timeout_ns = udev->u1_params.sel * 2;
		break;
	default:
		return 0;
	}

	return timeout_ns;
}

/* Returns the hub-encoded U1 timeout value. */
static u16 xhci_calculate_u1_timeout(struct xhci_hcd *xhci,
		struct usb_device *udev,
		struct usb_endpoint_descriptor *desc)
{
	unsigned long long timeout_ns;

	/* Prevent U1 if service interval is shorter than U1 exit latency */
	if (usb_endpoint_xfer_int(desc) || usb_endpoint_xfer_isoc(desc)) {
		if (xhci_service_interval_to_ns(desc) <= udev->u1_params.mel) {
			dev_dbg(&udev->dev, "Disable U1, ESIT shorter than exit latency\n");
			return USB3_LPM_DISABLED;
		}
	}

	if (xhci->quirks & XHCI_INTEL_HOST)
		timeout_ns = xhci_calculate_intel_u1_timeout(udev, desc);
	else
		timeout_ns = udev->u1_params.sel;

	/* The U1 timeout is encoded in 1us intervals.
	 * Don't return a timeout of zero, because that's USB3_LPM_DISABLED.
	 */
	if (timeout_ns == USB3_LPM_DISABLED)
		timeout_ns = 1;
	else
		timeout_ns = DIV_ROUND_UP_ULL(timeout_ns, 1000);

	/* If the necessary timeout value is bigger than what we can set in the
	 * USB 3.0 hub, we have to disable hub-initiated U1.
	 */
	if (timeout_ns <= USB3_LPM_U1_MAX_TIMEOUT)
		return timeout_ns;
	dev_dbg(&udev->dev, "Hub-initiated U1 disabled "
			"due to long timeout %llu ms\n", timeout_ns);
	return xhci_get_timeout_no_hub_lpm(udev, USB3_LPM_U1);
}

/* The U2 timeout should be the maximum of:
 *  - 10 ms (to avoid the bandwidth impact on the scheduler)
 *  - largest bInterval of any active periodic endpoint (to avoid going
 *    into lower power link states between intervals).
 *  - the U2 Exit Latency of the device
 */
static unsigned long long xhci_calculate_intel_u2_timeout(
		struct usb_device *udev,
		struct usb_endpoint_descriptor *desc)
{
	unsigned long long timeout_ns;
	unsigned long long u2_del_ns;

	timeout_ns = 10 * 1000 * 1000;

	if ((usb_endpoint_xfer_int(desc) || usb_endpoint_xfer_isoc(desc)) &&
			(xhci_service_interval_to_ns(desc) > timeout_ns))
		timeout_ns = xhci_service_interval_to_ns(desc);

	u2_del_ns = le16_to_cpu(udev->bos->ss_cap->bU2DevExitLat) * 1000ULL;
	if (u2_del_ns > timeout_ns)
		timeout_ns = u2_del_ns;

	return timeout_ns;
}

/* Returns the hub-encoded U2 timeout value. */
static u16 xhci_calculate_u2_timeout(struct xhci_hcd *xhci,
		struct usb_device *udev,
		struct usb_endpoint_descriptor *desc)
{
	unsigned long long timeout_ns;

	/* Prevent U2 if service interval is shorter than U2 exit latency */
	if (usb_endpoint_xfer_int(desc) || usb_endpoint_xfer_isoc(desc)) {
		if (xhci_service_interval_to_ns(desc) <= udev->u2_params.mel) {
			dev_dbg(&udev->dev, "Disable U2, ESIT shorter than exit latency\n");
			return USB3_LPM_DISABLED;
		}
	}

	if (xhci->quirks & XHCI_INTEL_HOST)
		timeout_ns = xhci_calculate_intel_u2_timeout(udev, desc);
	else
		timeout_ns = udev->u2_params.sel;

	/* The U2 timeout is encoded in 256us intervals */
	timeout_ns = DIV_ROUND_UP_ULL(timeout_ns, 256 * 1000);
	/* If the necessary timeout value is bigger than what we can set in the
	 * USB 3.0 hub, we have to disable hub-initiated U2.
	 */
	if (timeout_ns <= USB3_LPM_U2_MAX_TIMEOUT)
		return timeout_ns;
	dev_dbg(&udev->dev, "Hub-initiated U2 disabled "
			"due to long timeout %llu ms\n", timeout_ns);
	return xhci_get_timeout_no_hub_lpm(udev, USB3_LPM_U2);
}

static u16 xhci_call_host_update_timeout_for_endpoint(struct xhci_hcd *xhci,
		struct usb_device *udev,
		struct usb_endpoint_descriptor *desc,
		enum usb3_link_state state,
		u16 *timeout)
{
	if (state == USB3_LPM_U1)
		return xhci_calculate_u1_timeout(xhci, udev, desc);
	else if (state == USB3_LPM_U2)
		return xhci_calculate_u2_timeout(xhci, udev, desc);

	return USB3_LPM_DISABLED;
}

static int xhci_update_timeout_for_endpoint(struct xhci_hcd *xhci,
		struct usb_device *udev,
		struct usb_endpoint_descriptor *desc,
		enum usb3_link_state state,
		u16 *timeout)
{
	u16 alt_timeout;

	alt_timeout = xhci_call_host_update_timeout_for_endpoint(xhci, udev,
		desc, state, timeout);

	/* If we found we can't enable hub-initiated LPM, and
	 * the U1 or U2 exit latency was too high to allow
	 * device-initiated LPM as well, then we will disable LPM
	 * for this device, so stop searching any further.
	 */
	if (alt_timeout == USB3_LPM_DISABLED) {
		*timeout = alt_timeout;
		return -E2BIG;
	}
	if (alt_timeout > *timeout)
		*timeout = alt_timeout;
	return 0;
}

static int xhci_update_timeout_for_interface(struct xhci_hcd *xhci,
		struct usb_device *udev,
		struct usb_host_interface *alt,
		enum usb3_link_state state,
		u16 *timeout)
{
	int j;

	for (j = 0; j < alt->desc.bNumEndpoints; j++) {
		if (xhci_update_timeout_for_endpoint(xhci, udev,
					&alt->endpoint[j].desc, state, timeout))
			return -E2BIG;
		continue;
	}
	return 0;
}

static int xhci_check_intel_tier_policy(struct usb_device *udev,
		enum usb3_link_state state)
{
	struct usb_device *parent;
	unsigned int num_hubs;

	if (state == USB3_LPM_U2)
		return 0;

	/* Don't enable U1 if the device is on a 2nd tier hub or lower. */
	for (parent = udev->parent, num_hubs = 0; parent->parent;
			parent = parent->parent)
		num_hubs++;

	if (num_hubs < 2)
		return 0;

	dev_dbg(&udev->dev, "Disabling U1 link state for device"
			" below second-tier hub.\n");
	dev_dbg(&udev->dev, "Plug device into first-tier hub "
			"to decrease power consumption.\n");
	return -E2BIG;
}

static int xhci_check_tier_policy(struct xhci_hcd *xhci,
		struct usb_device *udev,
		enum usb3_link_state state)
{
	if (xhci->quirks & XHCI_INTEL_HOST)
		return xhci_check_intel_tier_policy(udev, state);
	else
		return 0;
}

/* Returns the U1 or U2 timeout that should be enabled.
 * If the tier check or timeout setting functions return with a non-zero exit
 * code, that means the timeout value has been finalized and we shouldn't look
 * at any more endpoints.
 */
static u16 xhci_calculate_lpm_timeout(struct usb_hcd *hcd,
			struct usb_device *udev, enum usb3_link_state state)
{
	struct xhci_hcd *xhci = hcd_to_xhci(hcd);
	struct usb_host_config *config;
	char *state_name;
	int i;
	u16 timeout = USB3_LPM_DISABLED;

	if (state == USB3_LPM_U1)
		state_name = "U1";
	else if (state == USB3_LPM_U2)
		state_name = "U2";
	else {
		dev_warn(&udev->dev, "Can't enable unknown link state %i\n",
				state);
		return timeout;
	}

	if (xhci_check_tier_policy(xhci, udev, state) < 0)
		return timeout;

	/* Gather some information about the currently installed configuration
	 * and alternate interface settings.
	 */
	if (xhci_update_timeout_for_endpoint(xhci, udev, &udev->ep0.desc,
			state, &timeout))
		return timeout;

	config = udev->actconfig;
	if (!config)
		return timeout;

	for (i = 0; i < config->desc.bNumInterfaces; i++) {
		struct usb_driver *driver;
		struct usb_interface *intf = config->interface[i];

		if (!intf)
			continue;

		/* Check if any currently bound drivers want hub-initiated LPM
		 * disabled.
		 */
		if (intf->dev.driver) {
			driver = to_usb_driver(intf->dev.driver);
			if (driver && driver->disable_hub_initiated_lpm) {
				dev_dbg(&udev->dev, "Hub-initiated %s disabled at request of driver %s\n",
					state_name, driver->name);
				timeout = xhci_get_timeout_no_hub_lpm(udev,
								      state);
				if (timeout == USB3_LPM_DISABLED)
					return timeout;
			}
		}

		/* Not sure how this could happen... */
		if (!intf->cur_altsetting)
			continue;

		if (xhci_update_timeout_for_interface(xhci, udev,
					intf->cur_altsetting,
					state, &timeout))
			return timeout;
	}
	return timeout;
}

static int calculate_max_exit_latency(struct usb_device *udev,
		enum usb3_link_state state_changed,
		u16 hub_encoded_timeout)
{
	unsigned long long u1_mel_us = 0;
	unsigned long long u2_mel_us = 0;
	unsigned long long mel_us = 0;
	bool disabling_u1;
	bool disabling_u2;
	bool enabling_u1;
	bool enabling_u2;

	disabling_u1 = (state_changed == USB3_LPM_U1 &&
			hub_encoded_timeout == USB3_LPM_DISABLED);
	disabling_u2 = (state_changed == USB3_LPM_U2 &&
			hub_encoded_timeout == USB3_LPM_DISABLED);

	enabling_u1 = (state_changed == USB3_LPM_U1 &&
			hub_encoded_timeout != USB3_LPM_DISABLED);
	enabling_u2 = (state_changed == USB3_LPM_U2 &&
			hub_encoded_timeout != USB3_LPM_DISABLED);

	/* If U1 was already enabled and we're not disabling it,
	 * or we're going to enable U1, account for the U1 max exit latency.
	 */
	if ((udev->u1_params.timeout != USB3_LPM_DISABLED && !disabling_u1) ||
			enabling_u1)
		u1_mel_us = DIV_ROUND_UP(udev->u1_params.mel, 1000);
	if ((udev->u2_params.timeout != USB3_LPM_DISABLED && !disabling_u2) ||
			enabling_u2)
		u2_mel_us = DIV_ROUND_UP(udev->u2_params.mel, 1000);

	if (u1_mel_us > u2_mel_us)
		mel_us = u1_mel_us;
	else
		mel_us = u2_mel_us;
	/* xHCI host controller max exit latency field is only 16 bits wide. */
	if (mel_us > MAX_EXIT) {
		dev_warn(&udev->dev, "Link PM max exit latency of %lluus "
				"is too big.\n", mel_us);
		return -E2BIG;
	}
	return mel_us;
}

/* Returns the USB3 hub-encoded value for the U1/U2 timeout. */
static int xhci_enable_usb3_lpm_timeout(struct usb_hcd *hcd,
			struct usb_device *udev, enum usb3_link_state state)
{
	struct xhci_hcd	*xhci;
	u16 hub_encoded_timeout;
	int mel;
	int ret;

	xhci = hcd_to_xhci(hcd);
	/* The LPM timeout values are pretty host-controller specific, so don't
	 * enable hub-initiated timeouts unless the vendor has provided
	 * information about their timeout algorithm.
	 */
	if (!xhci || !(xhci->quirks & XHCI_LPM_SUPPORT) ||
			!xhci->devs[udev->slot_id])
		return USB3_LPM_DISABLED;

	hub_encoded_timeout = xhci_calculate_lpm_timeout(hcd, udev, state);
	mel = calculate_max_exit_latency(udev, state, hub_encoded_timeout);
	if (mel < 0) {
		/* Max Exit Latency is too big, disable LPM. */
		hub_encoded_timeout = USB3_LPM_DISABLED;
		mel = 0;
	}

	ret = xhci_change_max_exit_latency(xhci, udev, mel);
	if (ret)
		return ret;
	return hub_encoded_timeout;
}

static int xhci_disable_usb3_lpm_timeout(struct usb_hcd *hcd,
			struct usb_device *udev, enum usb3_link_state state)
{
	struct xhci_hcd	*xhci;
	u16 mel;

	xhci = hcd_to_xhci(hcd);
	if (!xhci || !(xhci->quirks & XHCI_LPM_SUPPORT) ||
			!xhci->devs[udev->slot_id])
		return 0;

	mel = calculate_max_exit_latency(udev, state, USB3_LPM_DISABLED);
	return xhci_change_max_exit_latency(xhci, udev, mel);
}
#else /* CONFIG_PM */

static int xhci_set_usb2_hardware_lpm(struct usb_hcd *hcd,
				struct usb_device *udev, int enable)
{
	return 0;
}

static int xhci_update_device(struct usb_hcd *hcd, struct usb_device *udev)
{
	return 0;
}

static int xhci_enable_usb3_lpm_timeout(struct usb_hcd *hcd,
			struct usb_device *udev, enum usb3_link_state state)
{
	return USB3_LPM_DISABLED;
}

static int xhci_disable_usb3_lpm_timeout(struct usb_hcd *hcd,
			struct usb_device *udev, enum usb3_link_state state)
{
	return 0;
}
#endif	/* CONFIG_PM */

/*-------------------------------------------------------------------------*/

/* Once a hub descriptor is fetched for a device, we need to update the xHC's
 * internal data structures for the device.
 */
static int xhci_update_hub_device(struct usb_hcd *hcd, struct usb_device *hdev,
			struct usb_tt *tt, gfp_t mem_flags)
{
	struct xhci_hcd *xhci = hcd_to_xhci(hcd);
	struct xhci_virt_device *vdev;
	struct xhci_command *config_cmd;
	struct xhci_input_control_ctx *ctrl_ctx;
	struct xhci_slot_ctx *slot_ctx;
	unsigned long flags;
	unsigned think_time;
	int ret;

	/* Ignore root hubs */
	if (!hdev->parent)
		return 0;

	vdev = xhci->devs[hdev->slot_id];
	if (!vdev) {
		xhci_warn(xhci, "Cannot update hub desc for unknown device.\n");
		return -EINVAL;
	}

	config_cmd = xhci_alloc_command_with_ctx(xhci, true, mem_flags);
	if (!config_cmd)
		return -ENOMEM;

	ctrl_ctx = xhci_get_input_control_ctx(config_cmd->in_ctx);
	if (!ctrl_ctx) {
		xhci_warn(xhci, "%s: Could not get input context, bad type.\n",
				__func__);
		xhci_free_command(xhci, config_cmd);
		return -ENOMEM;
	}

	spin_lock_irqsave(&xhci->lock, flags);
	if (hdev->speed == USB_SPEED_HIGH &&
			xhci_alloc_tt_info(xhci, vdev, hdev, tt, GFP_ATOMIC)) {
		xhci_dbg(xhci, "Could not allocate xHCI TT structure.\n");
		xhci_free_command(xhci, config_cmd);
		spin_unlock_irqrestore(&xhci->lock, flags);
		return -ENOMEM;
	}

	ret = xhci_vendor_sync_dev_ctx(xhci, hdev->slot_id);
	if (ret) {
		xhci_warn(xhci, "%s: Failed to sync device context failed, err=%d",
			  __func__, ret);
		xhci_free_command(xhci, config_cmd);
		spin_unlock_irqrestore(&xhci->lock, flags);
		return ret;
	}

	xhci_slot_copy(xhci, config_cmd->in_ctx, vdev->out_ctx);
	ctrl_ctx->add_flags |= cpu_to_le32(SLOT_FLAG);
	slot_ctx = xhci_get_slot_ctx(xhci, config_cmd->in_ctx);
	slot_ctx->dev_info |= cpu_to_le32(DEV_HUB);
	/*
	 * refer to section 6.2.2: MTT should be 0 for full speed hub,
	 * but it may be already set to 1 when setup an xHCI virtual
	 * device, so clear it anyway.
	 */
	if (tt->multi)
		slot_ctx->dev_info |= cpu_to_le32(DEV_MTT);
	else if (hdev->speed == USB_SPEED_FULL)
		slot_ctx->dev_info &= cpu_to_le32(~DEV_MTT);

	if (xhci->hci_version > 0x95) {
		xhci_dbg(xhci, "xHCI version %x needs hub "
				"TT think time and number of ports\n",
				(unsigned int) xhci->hci_version);
		slot_ctx->dev_info2 |= cpu_to_le32(XHCI_MAX_PORTS(hdev->maxchild));
		/* Set TT think time - convert from ns to FS bit times.
		 * 0 = 8 FS bit times, 1 = 16 FS bit times,
		 * 2 = 24 FS bit times, 3 = 32 FS bit times.
		 *
		 * xHCI 1.0: this field shall be 0 if the device is not a
		 * High-spped hub.
		 */
		think_time = tt->think_time;
		if (think_time != 0)
			think_time = (think_time / 666) - 1;
		if (xhci->hci_version < 0x100 || hdev->speed == USB_SPEED_HIGH)
			slot_ctx->tt_info |=
				cpu_to_le32(TT_THINK_TIME(think_time));
	} else {
		xhci_dbg(xhci, "xHCI version %x doesn't need hub "
				"TT think time or number of ports\n",
				(unsigned int) xhci->hci_version);
	}
	slot_ctx->dev_state = 0;
	spin_unlock_irqrestore(&xhci->lock, flags);

	xhci_dbg(xhci, "Set up %s for hub device.\n",
			(xhci->hci_version > 0x95) ?
			"configure endpoint" : "evaluate context");

	/* Issue and wait for the configure endpoint or
	 * evaluate context command.
	 */
	if (xhci->hci_version > 0x95)
		ret = xhci_configure_endpoint(xhci, hdev, config_cmd,
				false, false);
	else
		ret = xhci_configure_endpoint(xhci, hdev, config_cmd,
				true, false);

	xhci_free_command(xhci, config_cmd);
	return ret;
}

static int xhci_get_frame(struct usb_hcd *hcd)
{
	struct xhci_hcd *xhci = hcd_to_xhci(hcd);
	/* EHCI mods by the periodic size.  Why? */
	return readl(&xhci->run_regs->microframe_index) >> 3;
}

int xhci_gen_setup(struct usb_hcd *hcd, xhci_get_quirks_t get_quirks)
{
	struct xhci_hcd		*xhci;
	/*
	 * TODO: Check with DWC3 clients for sysdev according to
	 * quirks
	 */
	struct device		*dev = hcd->self.sysdev;
	unsigned int		minor_rev;
	int			retval;

	/* Accept arbitrarily long scatter-gather lists */
	hcd->self.sg_tablesize = ~0;

	/* support to build packet from discontinuous buffers */
	hcd->self.no_sg_constraint = 1;

	/* XHCI controllers don't stop the ep queue on short packets :| */
	hcd->self.no_stop_on_short = 1;

	xhci = hcd_to_xhci(hcd);

	if (usb_hcd_is_primary_hcd(hcd)) {
		xhci->main_hcd = hcd;
		xhci->usb2_rhub.hcd = hcd;
		/* Mark the first roothub as being USB 2.0.
		 * The xHCI driver will register the USB 3.0 roothub.
		 */
		hcd->speed = HCD_USB2;
		hcd->self.root_hub->speed = USB_SPEED_HIGH;
		/*
		 * USB 2.0 roothub under xHCI has an integrated TT,
		 * (rate matching hub) as opposed to having an OHCI/UHCI
		 * companion controller.
		 */
		hcd->has_tt = 1;
	} else {
		/*
		 * Early xHCI 1.1 spec did not mention USB 3.1 capable hosts
		 * should return 0x31 for sbrn, or that the minor revision
		 * is a two digit BCD containig minor and sub-minor numbers.
		 * This was later clarified in xHCI 1.2.
		 *
		 * Some USB 3.1 capable hosts therefore have sbrn 0x30, and
		 * minor revision set to 0x1 instead of 0x10.
		 */
		if (xhci->usb3_rhub.min_rev == 0x1)
			minor_rev = 1;
		else
			minor_rev = xhci->usb3_rhub.min_rev / 0x10;

		switch (minor_rev) {
		case 2:
			hcd->speed = HCD_USB32;
			hcd->self.root_hub->speed = USB_SPEED_SUPER_PLUS;
			hcd->self.root_hub->rx_lanes = 2;
			hcd->self.root_hub->tx_lanes = 2;
			break;
		case 1:
			hcd->speed = HCD_USB31;
			hcd->self.root_hub->speed = USB_SPEED_SUPER_PLUS;
			break;
		}
		xhci_info(xhci, "Host supports USB 3.%x %sSuperSpeed\n",
			  minor_rev,
			  minor_rev ? "Enhanced " : "");

		xhci->usb3_rhub.hcd = hcd;
		/* xHCI private pointer was set in xhci_pci_probe for the second
		 * registered roothub.
		 */
		return 0;
	}

	mutex_init(&xhci->mutex);
	xhci->cap_regs = hcd->regs;
	xhci->op_regs = hcd->regs +
		HC_LENGTH(readl(&xhci->cap_regs->hc_capbase));
	xhci->run_regs = hcd->regs +
		(readl(&xhci->cap_regs->run_regs_off) & RTSOFF_MASK);
	/* Cache read-only capability registers */
	xhci->hcs_params1 = readl(&xhci->cap_regs->hcs_params1);
	xhci->hcs_params2 = readl(&xhci->cap_regs->hcs_params2);
	xhci->hcs_params3 = readl(&xhci->cap_regs->hcs_params3);
	xhci->hcc_params = readl(&xhci->cap_regs->hc_capbase);
	xhci->hci_version = HC_VERSION(xhci->hcc_params);
	xhci->hcc_params = readl(&xhci->cap_regs->hcc_params);
	if (xhci->hci_version > 0x100)
		xhci->hcc_params2 = readl(&xhci->cap_regs->hcc_params2);

	xhci->quirks |= quirks;

	get_quirks(dev, xhci);

	/* In xhci controllers which follow xhci 1.0 spec gives a spurious
	 * success event after a short transfer. This quirk will ignore such
	 * spurious event.
	 */
	if (xhci->hci_version > 0x96)
		xhci->quirks |= XHCI_SPURIOUS_SUCCESS;

	/* Make sure the HC is halted. */
	retval = xhci_halt(xhci);
	if (retval)
		return retval;

	xhci_zero_64b_regs(xhci);

	xhci_dbg(xhci, "Resetting HCD\n");
	/* Reset the internal HC memory state and registers. */
	retval = xhci_reset(xhci, XHCI_RESET_LONG_USEC);
	if (retval)
		return retval;
	xhci_dbg(xhci, "Reset complete\n");

	/*
	 * On some xHCI controllers (e.g. R-Car SoCs), the AC64 bit (bit 0)
	 * of HCCPARAMS1 is set to 1. However, the xHCs don't support 64-bit
	 * address memory pointers actually. So, this driver clears the AC64
	 * bit of xhci->hcc_params to call dma_set_coherent_mask(dev,
	 * DMA_BIT_MASK(32)) in this xhci_gen_setup().
	 */
	if (xhci->quirks & XHCI_NO_64BIT_SUPPORT)
		xhci->hcc_params &= ~BIT(0);

	/* Set dma_mask and coherent_dma_mask to 64-bits,
	 * if xHC supports 64-bit addressing */
	if (HCC_64BIT_ADDR(xhci->hcc_params) &&
			!dma_set_mask(dev, DMA_BIT_MASK(64))) {
		xhci_dbg(xhci, "Enabling 64-bit DMA addresses.\n");
		dma_set_coherent_mask(dev, DMA_BIT_MASK(64));
	} else {
		/*
		 * This is to avoid error in cases where a 32-bit USB
		 * controller is used on a 64-bit capable system.
		 */
		retval = dma_set_mask(dev, DMA_BIT_MASK(32));
		if (retval)
			return retval;
		xhci_dbg(xhci, "Enabling 32-bit DMA addresses.\n");
		dma_set_coherent_mask(dev, DMA_BIT_MASK(32));
	}

	xhci_dbg(xhci, "Calling HCD init\n");
	/* Initialize HCD and host controller data structures. */
	retval = xhci_init(hcd);
	if (retval)
		return retval;
	xhci_dbg(xhci, "Called HCD init\n");

	xhci_info(xhci, "hcc params 0x%08x hci version 0x%x quirks 0x%016llx\n",
		  xhci->hcc_params, xhci->hci_version, xhci->quirks);

	return 0;
}
EXPORT_SYMBOL_GPL(xhci_gen_setup);

static void xhci_clear_tt_buffer_complete(struct usb_hcd *hcd,
		struct usb_host_endpoint *ep)
{
	struct xhci_hcd *xhci;
	struct usb_device *udev;
	unsigned int slot_id;
	unsigned int ep_index;
	unsigned long flags;

	xhci = hcd_to_xhci(hcd);

	spin_lock_irqsave(&xhci->lock, flags);
	udev = (struct usb_device *)ep->hcpriv;
	slot_id = udev->slot_id;
	ep_index = xhci_get_endpoint_index(&ep->desc);

	xhci->devs[slot_id]->eps[ep_index].ep_state &= ~EP_CLEARING_TT;
	xhci_ring_doorbell_for_active_rings(xhci, slot_id, ep_index);
	spin_unlock_irqrestore(&xhci->lock, flags);
}

static const struct hc_driver xhci_hc_driver = {
	.description =		"xhci-hcd",
	.product_desc =		"xHCI Host Controller",
	.hcd_priv_size =	sizeof(struct xhci_hcd),

	/*
	 * generic hardware linkage
	 */
	.irq =			xhci_irq,
	.flags =		HCD_MEMORY | HCD_DMA | HCD_USB3 | HCD_SHARED |
				HCD_BH,

	/*
	 * basic lifecycle operations
	 */
	.reset =		NULL, /* set in xhci_init_driver() */
	.start =		xhci_run,
	.stop =			xhci_stop,
	.shutdown =		xhci_shutdown,

	/*
	 * managing i/o requests and associated device resources
	 */
	.map_urb_for_dma =      xhci_map_urb_for_dma,
	.urb_enqueue =		xhci_urb_enqueue,
	.urb_dequeue =		xhci_urb_dequeue,
	.alloc_dev =		xhci_alloc_dev,
	.free_dev =		xhci_free_dev,
	.alloc_streams =	xhci_alloc_streams,
	.free_streams =		xhci_free_streams,
	.add_endpoint =		xhci_add_endpoint,
	.drop_endpoint =	xhci_drop_endpoint,
	.endpoint_disable =	xhci_endpoint_disable,
	.endpoint_reset =	xhci_endpoint_reset,
	.check_bandwidth =	xhci_check_bandwidth,
	.reset_bandwidth =	xhci_reset_bandwidth,
	.address_device =	xhci_address_device,
	.enable_device =	xhci_enable_device,
	.update_hub_device =	xhci_update_hub_device,
	.reset_device =		xhci_discover_or_reset_device,

	/*
	 * scheduling support
	 */
	.get_frame_number =	xhci_get_frame,

	/*
	 * root hub support
	 */
	.hub_control =		xhci_hub_control,
	.hub_status_data =	xhci_hub_status_data,
	.bus_suspend =		xhci_bus_suspend,
	.bus_resume =		xhci_bus_resume,
	.get_resuming_ports =	xhci_get_resuming_ports,

	/*
	 * call back when device connected and addressed
	 */
	.update_device =        xhci_update_device,
	.set_usb2_hw_lpm =	xhci_set_usb2_hardware_lpm,
	.enable_usb3_lpm_timeout =	xhci_enable_usb3_lpm_timeout,
	.disable_usb3_lpm_timeout =	xhci_disable_usb3_lpm_timeout,
	.find_raw_port_number =	xhci_find_raw_port_number,
	.clear_tt_buffer_complete = xhci_clear_tt_buffer_complete,
};

void xhci_init_driver(struct hc_driver *drv,
		      const struct xhci_driver_overrides *over)
{
	BUG_ON(!over);

	/* Copy the generic table to drv then apply the overrides */
	*drv = xhci_hc_driver;

	if (over) {
		drv->hcd_priv_size += over->extra_priv_size;
		if (over->reset)
			drv->reset = over->reset;
		if (over->start)
			drv->start = over->start;
		if (over->add_endpoint)
			drv->add_endpoint = over->add_endpoint;
		if (over->drop_endpoint)
			drv->drop_endpoint = over->drop_endpoint;
		if (over->check_bandwidth)
			drv->check_bandwidth = over->check_bandwidth;
		if (over->reset_bandwidth)
			drv->reset_bandwidth = over->reset_bandwidth;
		if (over->address_device)
			drv->address_device = over->address_device;
		if (over->bus_suspend)
			drv->bus_suspend = over->bus_suspend;
		if (over->bus_resume)
			drv->bus_resume = over->bus_resume;
	}
}
EXPORT_SYMBOL_GPL(xhci_init_driver);

MODULE_DESCRIPTION(DRIVER_DESC);
MODULE_AUTHOR(DRIVER_AUTHOR);
MODULE_LICENSE("GPL");

static int __init xhci_hcd_init(void)
{
	/*
	 * Check the compiler generated sizes of structures that must be laid
	 * out in specific ways for hardware access.
	 */
	BUILD_BUG_ON(sizeof(struct xhci_doorbell_array) != 256*32/8);
	BUILD_BUG_ON(sizeof(struct xhci_slot_ctx) != 8*32/8);
	BUILD_BUG_ON(sizeof(struct xhci_ep_ctx) != 8*32/8);
	/* xhci_device_control has eight fields, and also
	 * embeds one xhci_slot_ctx and 31 xhci_ep_ctx
	 */
	BUILD_BUG_ON(sizeof(struct xhci_stream_ctx) != 4*32/8);
	BUILD_BUG_ON(sizeof(union xhci_trb) != 4*32/8);
	BUILD_BUG_ON(sizeof(struct xhci_erst_entry) != 4*32/8);
	BUILD_BUG_ON(sizeof(struct xhci_cap_regs) != 8*32/8);
	BUILD_BUG_ON(sizeof(struct xhci_intr_reg) != 8*32/8);
	/* xhci_run_regs has eight fields and embeds 128 xhci_intr_regs */
	BUILD_BUG_ON(sizeof(struct xhci_run_regs) != (8+8*128)*32/8);

	if (usb_disabled())
		return -ENODEV;

	xhci_debugfs_create_root();

	return 0;
}

/*
 * If an init function is provided, an exit function must also be provided
 * to allow module unload.
 */
static void __exit xhci_hcd_fini(void)
{
	xhci_debugfs_remove_root();
}

module_init(xhci_hcd_init);
module_exit(xhci_hcd_fini);<|MERGE_RESOLUTION|>--- conflicted
+++ resolved
@@ -65,7 +65,7 @@
  * handshake done).  There are two failure modes:  "usec" have passed (major
  * hardware flakeout), or the register reads as all-ones (hardware removed).
  */
-int xhci_handshake(void __iomem *ptr, u32 mask, u32 done, u64 timeout_us)
+int xhci_handshake(void __iomem *ptr, u32 mask, u32 done, int usec)
 {
 	u32	result;
 	int	ret;
@@ -73,7 +73,7 @@
 	ret = readl_poll_timeout_atomic(ptr, result,
 					(result & mask) == done ||
 					result == U32_MAX,
-					1, timeout_us);
+					1, usec);
 	if (result == U32_MAX)		/* card removed */
 		return -ENODEV;
 
@@ -162,7 +162,7 @@
  * Transactions will be terminated immediately, and operational registers
  * will be set to their defaults.
  */
-int xhci_reset(struct xhci_hcd *xhci, u64 timeout_us)
+int xhci_reset(struct xhci_hcd *xhci)
 {
 	u32 command;
 	u32 state;
@@ -195,7 +195,8 @@
 	if (xhci->quirks & XHCI_INTEL_HOST)
 		udelay(1000);
 
-	ret = xhci_handshake(&xhci->op_regs->command, CMD_RESET, 0, timeout_us);
+	ret = xhci_handshake(&xhci->op_regs->command,
+			CMD_RESET, 0, 10 * 1000 * 1000);
 	if (ret)
 		return ret;
 
@@ -208,7 +209,8 @@
 	 * xHCI cannot write to any doorbells or operational registers other
 	 * than status until the "Controller Not Ready" flag is cleared.
 	 */
-	ret = xhci_handshake(&xhci->op_regs->status, STS_CNR, 0, timeout_us);
+	ret = xhci_handshake(&xhci->op_regs->status,
+			STS_CNR, 0, 10 * 1000 * 1000);
 
 	xhci->usb2_rhub.bus_state.port_c_suspend = 0;
 	xhci->usb2_rhub.bus_state.suspended_ports = 0;
@@ -729,7 +731,7 @@
 	xhci->xhc_state |= XHCI_STATE_HALTED;
 	xhci->cmd_ring_state = CMD_RING_STATE_STOPPED;
 	xhci_halt(xhci);
-	xhci_reset(xhci, XHCI_RESET_SHORT_USEC);
+	xhci_reset(xhci);
 	spin_unlock_irq(&xhci->lock);
 
 	xhci_cleanup_msix(xhci);
@@ -782,7 +784,7 @@
 	xhci_halt(xhci);
 	/* Workaround for spurious wakeups at shutdown with HSW */
 	if (xhci->quirks & XHCI_SPURIOUS_WAKEUP)
-		xhci_reset(xhci, XHCI_RESET_SHORT_USEC);
+		xhci_reset(xhci);
 	spin_unlock_irq(&xhci->lock);
 
 	xhci_cleanup_msix(xhci);
@@ -991,8 +993,7 @@
 	xhci_dbc_suspend(xhci);
 
 	/* Don't poll the roothubs on bus suspend. */
-	xhci_dbg(xhci, "%s: stopping usb%d port polling.\n",
-		 __func__, hcd->self.busnum);
+	xhci_dbg(xhci, "%s: stopping port polling.\n", __func__);
 	clear_bit(HCD_FLAG_POLL_RH, &hcd->flags);
 	del_timer_sync(&hcd->rh_timer);
 	clear_bit(HCD_FLAG_POLL_RH, &xhci->shared_hcd->flags);
@@ -1146,7 +1147,6 @@
 	}
 
 	temp = readl(&xhci->op_regs->status);
-<<<<<<< HEAD
 
 	/* re-initialize the HC on Restore Error, or Host Controller Error */
 	if (temp & (STS_SRE | STS_HCE)) {
@@ -1154,15 +1154,6 @@
 		xhci_warn(xhci, "xHC error in resume, USBSTS 0x%x, Reinit\n", temp);
 	}
 
-=======
-
-	/* re-initialize the HC on Restore Error, or Host Controller Error */
-	if (temp & (STS_SRE | STS_HCE)) {
-		reinit_xhc = true;
-		xhci_warn(xhci, "xHC error in resume, USBSTS 0x%x, Reinit\n", temp);
-	}
-
->>>>>>> 334f1c6b
 	if (reinit_xhc) {
 		if ((xhci->quirks & XHCI_COMP_MODE_QUIRK) &&
 				!(xhci_all_ports_seen_u0(xhci))) {
@@ -1178,7 +1169,7 @@
 		xhci_dbg(xhci, "Stop HCD\n");
 		xhci_halt(xhci);
 		xhci_zero_64b_regs(xhci);
-		retval = xhci_reset(xhci, XHCI_RESET_LONG_USEC);
+		retval = xhci_reset(xhci);
 		spin_unlock_irq(&xhci->lock);
 		if (retval)
 			return retval;
@@ -1273,8 +1264,7 @@
 		usb_asmedia_modifyflowcontrol(to_pci_dev(hcd->self.controller));
 
 	/* Re-enable port polling. */
-	xhci_dbg(xhci, "%s: starting usb%d port polling.\n",
-		 __func__, hcd->self.busnum);
+	xhci_dbg(xhci, "%s: starting port polling.\n", __func__);
 	set_bit(HCD_FLAG_POLL_RH, &xhci->shared_hcd->flags);
 	usb_hcd_poll_rh_status(xhci->shared_hcd);
 	set_bit(HCD_FLAG_POLL_RH, &hcd->flags);
@@ -5290,7 +5280,7 @@
 
 	xhci_dbg(xhci, "Resetting HCD\n");
 	/* Reset the internal HC memory state and registers. */
-	retval = xhci_reset(xhci, XHCI_RESET_LONG_USEC);
+	retval = xhci_reset(xhci);
 	if (retval)
 		return retval;
 	xhci_dbg(xhci, "Reset complete\n");
