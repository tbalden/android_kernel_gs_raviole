// SPDX-License-Identifier: GPL-2.0
/*
 * xHCI host controller driver
 *
 * Copyright (C) 2008 Intel Corp.
 *
 * Author: Sarah Sharp
 * Some code borrowed from the Linux EHCI driver.
 */

#include <linux/pci.h>
#include <linux/iopoll.h>
#include <linux/irq.h>
#include <linux/log2.h>
#include <linux/module.h>
#include <linux/moduleparam.h>
#include <linux/slab.h>
#include <linux/dmi.h>
#include <linux/dma-mapping.h>

#include "xhci.h"
#include "xhci-trace.h"
#include "xhci-debugfs.h"
#include "xhci-dbgcap.h"
#include "xhci-plat.h"

#define DRIVER_AUTHOR "Sarah Sharp"
#define DRIVER_DESC "'eXtensible' Host Controller (xHC) Driver"

#define	PORT_WAKE_BITS	(PORT_WKOC_E | PORT_WKDISC_E | PORT_WKCONN_E)

/* Some 0.95 hardware can't handle the chain bit on a Link TRB being cleared */
static int link_quirk;
module_param(link_quirk, int, S_IRUGO | S_IWUSR);
MODULE_PARM_DESC(link_quirk, "Don't clear the chain bit on a link TRB");

static unsigned long long quirks;
module_param(quirks, ullong, S_IRUGO);
MODULE_PARM_DESC(quirks, "Bit flags for quirks to be enabled as default");

static bool td_on_ring(struct xhci_td *td, struct xhci_ring *ring)
{
	struct xhci_segment *seg = ring->first_seg;

	if (!td || !td->start_seg)
		return false;
	do {
		if (seg == td->start_seg)
			return true;
		seg = seg->next;
	} while (seg && seg != ring->first_seg);

	return false;
}

/*
 * xhci_handshake - spin reading hc until handshake completes or fails
 * @ptr: address of hc register to be read
 * @mask: bits to look at in result of read
 * @done: value of those bits when handshake succeeds
 * @usec: timeout in microseconds
 *
 * Returns negative errno, or zero on success
 *
 * Success happens when the "mask" bits have the specified value (hardware
 * handshake done).  There are two failure modes:  "usec" have passed (major
 * hardware flakeout), or the register reads as all-ones (hardware removed).
 */
int xhci_handshake(void __iomem *ptr, u32 mask, u32 done, int usec)
{
	u32	result;
	int	ret;

	ret = readl_poll_timeout_atomic(ptr, result,
					(result & mask) == done ||
					result == U32_MAX,
					1, usec);
	if (result == U32_MAX)		/* card removed */
		return -ENODEV;

	return ret;
}

/*
 * Disable interrupts and begin the xHCI halting process.
 */
void xhci_quiesce(struct xhci_hcd *xhci)
{
	u32 halted;
	u32 cmd;
	u32 mask;

	mask = ~(XHCI_IRQS);
	halted = readl(&xhci->op_regs->status) & STS_HALT;
	if (!halted)
		mask &= ~CMD_RUN;

	cmd = readl(&xhci->op_regs->command);
	cmd &= mask;
	writel(cmd, &xhci->op_regs->command);
}

/*
 * Force HC into halt state.
 *
 * Disable any IRQs and clear the run/stop bit.
 * HC will complete any current and actively pipelined transactions, and
 * should halt within 16 ms of the run/stop bit being cleared.
 * Read HC Halted bit in the status register to see when the HC is finished.
 */
int xhci_halt(struct xhci_hcd *xhci)
{
	int ret;
	xhci_dbg_trace(xhci, trace_xhci_dbg_init, "// Halt the HC");
	xhci_quiesce(xhci);

	ret = xhci_handshake(&xhci->op_regs->status,
			STS_HALT, STS_HALT, XHCI_MAX_HALT_USEC);
	if (ret) {
		xhci_warn(xhci, "Host halt failed, %d\n", ret);
		return ret;
	}
	xhci->xhc_state |= XHCI_STATE_HALTED;
	xhci->cmd_ring_state = CMD_RING_STATE_STOPPED;
	return ret;
}

/*
 * Set the run bit and wait for the host to be running.
 */
int xhci_start(struct xhci_hcd *xhci)
{
	u32 temp;
	int ret;

	temp = readl(&xhci->op_regs->command);
	temp |= (CMD_RUN);
	xhci_dbg_trace(xhci, trace_xhci_dbg_init, "// Turn on HC, cmd = 0x%x.",
			temp);
	writel(temp, &xhci->op_regs->command);

	/*
	 * Wait for the HCHalted Status bit to be 0 to indicate the host is
	 * running.
	 */
	ret = xhci_handshake(&xhci->op_regs->status,
			STS_HALT, 0, XHCI_MAX_HALT_USEC);
	if (ret == -ETIMEDOUT)
		xhci_err(xhci, "Host took too long to start, "
				"waited %u microseconds.\n",
				XHCI_MAX_HALT_USEC);
	if (!ret)
		/* clear state flags. Including dying, halted or removing */
		xhci->xhc_state = 0;

	return ret;
}

/*
 * Reset a halted HC.
 *
 * This resets pipelines, timers, counters, state machines, etc.
 * Transactions will be terminated immediately, and operational registers
 * will be set to their defaults.
 */
int xhci_reset(struct xhci_hcd *xhci)
{
	u32 command;
	u32 state;
	int ret;

	state = readl(&xhci->op_regs->status);

	if (state == ~(u32)0) {
		xhci_warn(xhci, "Host not accessible, reset failed.\n");
		return -ENODEV;
	}

	if ((state & STS_HALT) == 0) {
		xhci_warn(xhci, "Host controller not halted, aborting reset.\n");
		return 0;
	}

	xhci_dbg_trace(xhci, trace_xhci_dbg_init, "// Reset the HC");
	command = readl(&xhci->op_regs->command);
	command |= CMD_RESET;
	writel(command, &xhci->op_regs->command);

	/* Existing Intel xHCI controllers require a delay of 1 mS,
	 * after setting the CMD_RESET bit, and before accessing any
	 * HC registers. This allows the HC to complete the
	 * reset operation and be ready for HC register access.
	 * Without this delay, the subsequent HC register access,
	 * may result in a system hang very rarely.
	 */
	if (xhci->quirks & XHCI_INTEL_HOST)
		udelay(1000);

	ret = xhci_handshake(&xhci->op_regs->command,
			CMD_RESET, 0, 10 * 1000 * 1000);
	if (ret)
		return ret;

	if (xhci->quirks & XHCI_ASMEDIA_MODIFY_FLOWCONTROL)
		usb_asmedia_modifyflowcontrol(to_pci_dev(xhci_to_hcd(xhci)->self.controller));

	xhci_dbg_trace(xhci, trace_xhci_dbg_init,
			 "Wait for controller to be ready for doorbell rings");
	/*
	 * xHCI cannot write to any doorbells or operational registers other
	 * than status until the "Controller Not Ready" flag is cleared.
	 */
	ret = xhci_handshake(&xhci->op_regs->status,
			STS_CNR, 0, 10 * 1000 * 1000);

	xhci->usb2_rhub.bus_state.port_c_suspend = 0;
	xhci->usb2_rhub.bus_state.suspended_ports = 0;
	xhci->usb2_rhub.bus_state.resuming_ports = 0;
	xhci->usb3_rhub.bus_state.port_c_suspend = 0;
	xhci->usb3_rhub.bus_state.suspended_ports = 0;
	xhci->usb3_rhub.bus_state.resuming_ports = 0;

	return ret;
}

static void xhci_zero_64b_regs(struct xhci_hcd *xhci)
{
	struct device *dev = xhci_to_hcd(xhci)->self.sysdev;
	int err, i;
	u64 val;
	u32 intrs;

	/*
	 * Some Renesas controllers get into a weird state if they are
	 * reset while programmed with 64bit addresses (they will preserve
	 * the top half of the address in internal, non visible
	 * registers). You end up with half the address coming from the
	 * kernel, and the other half coming from the firmware. Also,
	 * changing the programming leads to extra accesses even if the
	 * controller is supposed to be halted. The controller ends up with
	 * a fatal fault, and is then ripe for being properly reset.
	 *
	 * Special care is taken to only apply this if the device is behind
	 * an iommu. Doing anything when there is no iommu is definitely
	 * unsafe...
	 */
	if (!(xhci->quirks & XHCI_ZERO_64B_REGS) || !device_iommu_mapped(dev))
		return;

	xhci_info(xhci, "Zeroing 64bit base registers, expecting fault\n");

	/* Clear HSEIE so that faults do not get signaled */
	val = readl(&xhci->op_regs->command);
	val &= ~CMD_HSEIE;
	writel(val, &xhci->op_regs->command);

	/* Clear HSE (aka FATAL) */
	val = readl(&xhci->op_regs->status);
	val |= STS_FATAL;
	writel(val, &xhci->op_regs->status);

	/* Now zero the registers, and brace for impact */
	val = xhci_read_64(xhci, &xhci->op_regs->dcbaa_ptr);
	if (upper_32_bits(val))
		xhci_write_64(xhci, 0, &xhci->op_regs->dcbaa_ptr);
	val = xhci_read_64(xhci, &xhci->op_regs->cmd_ring);
	if (upper_32_bits(val))
		xhci_write_64(xhci, 0, &xhci->op_regs->cmd_ring);

	intrs = min_t(u32, HCS_MAX_INTRS(xhci->hcs_params1),
		      ARRAY_SIZE(xhci->run_regs->ir_set));

	for (i = 0; i < intrs; i++) {
		struct xhci_intr_reg __iomem *ir;

		ir = &xhci->run_regs->ir_set[i];
		val = xhci_read_64(xhci, &ir->erst_base);
		if (upper_32_bits(val))
			xhci_write_64(xhci, 0, &ir->erst_base);
		val= xhci_read_64(xhci, &ir->erst_dequeue);
		if (upper_32_bits(val))
			xhci_write_64(xhci, 0, &ir->erst_dequeue);
	}

	/* Wait for the fault to appear. It will be cleared on reset */
	err = xhci_handshake(&xhci->op_regs->status,
			     STS_FATAL, STS_FATAL,
			     XHCI_MAX_HALT_USEC);
	if (!err)
		xhci_info(xhci, "Fault detected\n");
}

#ifdef CONFIG_USB_PCI
/*
 * Set up MSI
 */
static int xhci_setup_msi(struct xhci_hcd *xhci)
{
	int ret;
	/*
	 * TODO:Check with MSI Soc for sysdev
	 */
	struct pci_dev  *pdev = to_pci_dev(xhci_to_hcd(xhci)->self.controller);

	ret = pci_alloc_irq_vectors(pdev, 1, 1, PCI_IRQ_MSI);
	if (ret < 0) {
		xhci_dbg_trace(xhci, trace_xhci_dbg_init,
				"failed to allocate MSI entry");
		return ret;
	}

	ret = request_irq(pdev->irq, xhci_msi_irq,
				0, "xhci_hcd", xhci_to_hcd(xhci));
	if (ret) {
		xhci_dbg_trace(xhci, trace_xhci_dbg_init,
				"disable MSI interrupt");
		pci_free_irq_vectors(pdev);
	}

	return ret;
}

/*
 * Set up MSI-X
 */
static int xhci_setup_msix(struct xhci_hcd *xhci)
{
	int i, ret = 0;
	struct usb_hcd *hcd = xhci_to_hcd(xhci);
	struct pci_dev *pdev = to_pci_dev(hcd->self.controller);

	/*
	 * calculate number of msi-x vectors supported.
	 * - HCS_MAX_INTRS: the max number of interrupts the host can handle,
	 *   with max number of interrupters based on the xhci HCSPARAMS1.
	 * - num_online_cpus: maximum msi-x vectors per CPUs core.
	 *   Add additional 1 vector to ensure always available interrupt.
	 */
	xhci->msix_count = min(num_online_cpus() + 1,
				HCS_MAX_INTRS(xhci->hcs_params1));

	ret = pci_alloc_irq_vectors(pdev, xhci->msix_count, xhci->msix_count,
			PCI_IRQ_MSIX);
	if (ret < 0) {
		xhci_dbg_trace(xhci, trace_xhci_dbg_init,
				"Failed to enable MSI-X");
		return ret;
	}

	for (i = 0; i < xhci->msix_count; i++) {
		ret = request_irq(pci_irq_vector(pdev, i), xhci_msi_irq, 0,
				"xhci_hcd", xhci_to_hcd(xhci));
		if (ret)
			goto disable_msix;
	}

	hcd->msix_enabled = 1;
	return ret;

disable_msix:
	xhci_dbg_trace(xhci, trace_xhci_dbg_init, "disable MSI-X interrupt");
	while (--i >= 0)
		free_irq(pci_irq_vector(pdev, i), xhci_to_hcd(xhci));
	pci_free_irq_vectors(pdev);
	return ret;
}

/* Free any IRQs and disable MSI-X */
static void xhci_cleanup_msix(struct xhci_hcd *xhci)
{
	struct usb_hcd *hcd = xhci_to_hcd(xhci);
	struct pci_dev *pdev = to_pci_dev(hcd->self.controller);

	if (xhci->quirks & XHCI_PLAT)
		return;

	/* return if using legacy interrupt */
	if (hcd->irq > 0)
		return;

	if (hcd->msix_enabled) {
		int i;

		for (i = 0; i < xhci->msix_count; i++)
			free_irq(pci_irq_vector(pdev, i), xhci_to_hcd(xhci));
	} else {
		free_irq(pci_irq_vector(pdev, 0), xhci_to_hcd(xhci));
	}

	pci_free_irq_vectors(pdev);
	hcd->msix_enabled = 0;
}

static void __maybe_unused xhci_msix_sync_irqs(struct xhci_hcd *xhci)
{
	struct usb_hcd *hcd = xhci_to_hcd(xhci);

	if (hcd->msix_enabled) {
		struct pci_dev *pdev = to_pci_dev(hcd->self.controller);
		int i;

		for (i = 0; i < xhci->msix_count; i++)
			synchronize_irq(pci_irq_vector(pdev, i));
	}
}

static int xhci_try_enable_msi(struct usb_hcd *hcd)
{
	struct xhci_hcd *xhci = hcd_to_xhci(hcd);
	struct pci_dev  *pdev;
	int ret;

	/* The xhci platform device has set up IRQs through usb_add_hcd. */
	if (xhci->quirks & XHCI_PLAT)
		return 0;

	pdev = to_pci_dev(xhci_to_hcd(xhci)->self.controller);
	/*
	 * Some Fresco Logic host controllers advertise MSI, but fail to
	 * generate interrupts.  Don't even try to enable MSI.
	 */
	if (xhci->quirks & XHCI_BROKEN_MSI)
		goto legacy_irq;

	/* unregister the legacy interrupt */
	if (hcd->irq)
		free_irq(hcd->irq, hcd);
	hcd->irq = 0;

	ret = xhci_setup_msix(xhci);
	if (ret)
		/* fall back to msi*/
		ret = xhci_setup_msi(xhci);

	if (!ret) {
		hcd->msi_enabled = 1;
		return 0;
	}

	if (!pdev->irq) {
		xhci_err(xhci, "No msi-x/msi found and no IRQ in BIOS\n");
		return -EINVAL;
	}

 legacy_irq:
	if (!strlen(hcd->irq_descr))
		snprintf(hcd->irq_descr, sizeof(hcd->irq_descr), "%s:usb%d",
			 hcd->driver->description, hcd->self.busnum);

	/* fall back to legacy interrupt*/
	ret = request_irq(pdev->irq, &usb_hcd_irq, IRQF_SHARED,
			hcd->irq_descr, hcd);
	if (ret) {
		xhci_err(xhci, "request interrupt %d failed\n",
				pdev->irq);
		return ret;
	}
	hcd->irq = pdev->irq;
	return 0;
}

#else

static inline int xhci_try_enable_msi(struct usb_hcd *hcd)
{
	return 0;
}

static inline void xhci_cleanup_msix(struct xhci_hcd *xhci)
{
}

static inline void xhci_msix_sync_irqs(struct xhci_hcd *xhci)
{
}

#endif

static void compliance_mode_recovery(struct timer_list *t)
{
	struct xhci_hcd *xhci;
	struct usb_hcd *hcd;
	struct xhci_hub *rhub;
	u32 temp;
	int i;

	xhci = from_timer(xhci, t, comp_mode_recovery_timer);
	rhub = &xhci->usb3_rhub;

	for (i = 0; i < rhub->num_ports; i++) {
		temp = readl(rhub->ports[i]->addr);
		if ((temp & PORT_PLS_MASK) == USB_SS_PORT_LS_COMP_MOD) {
			/*
			 * Compliance Mode Detected. Letting USB Core
			 * handle the Warm Reset
			 */
			xhci_dbg_trace(xhci, trace_xhci_dbg_quirks,
					"Compliance mode detected->port %d",
					i + 1);
			xhci_dbg_trace(xhci, trace_xhci_dbg_quirks,
					"Attempting compliance mode recovery");
			hcd = xhci->shared_hcd;

			if (hcd->state == HC_STATE_SUSPENDED)
				usb_hcd_resume_root_hub(hcd);

			usb_hcd_poll_rh_status(hcd);
		}
	}

	if (xhci->port_status_u0 != ((1 << rhub->num_ports) - 1))
		mod_timer(&xhci->comp_mode_recovery_timer,
			jiffies + msecs_to_jiffies(COMP_MODE_RCVRY_MSECS));
}

/*
 * Quirk to work around issue generated by the SN65LVPE502CP USB3.0 re-driver
 * that causes ports behind that hardware to enter compliance mode sometimes.
 * The quirk creates a timer that polls every 2 seconds the link state of
 * each host controller's port and recovers it by issuing a Warm reset
 * if Compliance mode is detected, otherwise the port will become "dead" (no
 * device connections or disconnections will be detected anymore). Becasue no
 * status event is generated when entering compliance mode (per xhci spec),
 * this quirk is needed on systems that have the failing hardware installed.
 */
static void compliance_mode_recovery_timer_init(struct xhci_hcd *xhci)
{
	xhci->port_status_u0 = 0;
	timer_setup(&xhci->comp_mode_recovery_timer, compliance_mode_recovery,
		    0);
	xhci->comp_mode_recovery_timer.expires = jiffies +
			msecs_to_jiffies(COMP_MODE_RCVRY_MSECS);

	add_timer(&xhci->comp_mode_recovery_timer);
	xhci_dbg_trace(xhci, trace_xhci_dbg_quirks,
			"Compliance mode recovery timer initialized");
}

/*
 * This function identifies the systems that have installed the SN65LVPE502CP
 * USB3.0 re-driver and that need the Compliance Mode Quirk.
 * Systems:
 * Vendor: Hewlett-Packard -> System Models: Z420, Z620 and Z820
 */
static bool xhci_compliance_mode_recovery_timer_quirk_check(void)
{
	const char *dmi_product_name, *dmi_sys_vendor;

	dmi_product_name = dmi_get_system_info(DMI_PRODUCT_NAME);
	dmi_sys_vendor = dmi_get_system_info(DMI_SYS_VENDOR);
	if (!dmi_product_name || !dmi_sys_vendor)
		return false;

	if (!(strstr(dmi_sys_vendor, "Hewlett-Packard")))
		return false;

	if (strstr(dmi_product_name, "Z420") ||
			strstr(dmi_product_name, "Z620") ||
			strstr(dmi_product_name, "Z820") ||
			strstr(dmi_product_name, "Z1 Workstation"))
		return true;

	return false;
}

static int xhci_all_ports_seen_u0(struct xhci_hcd *xhci)
{
	return (xhci->port_status_u0 == ((1 << xhci->usb3_rhub.num_ports) - 1));
}


/*
 * Initialize memory for HCD and xHC (one-time init).
 *
 * Program the PAGESIZE register, initialize the device context array, create
 * device contexts (?), set up a command ring segment (or two?), create event
 * ring (one for now).
 */
static int xhci_init(struct usb_hcd *hcd)
{
	struct xhci_hcd *xhci = hcd_to_xhci(hcd);
	int retval = 0;

	xhci_dbg_trace(xhci, trace_xhci_dbg_init, "xhci_init");
	spin_lock_init(&xhci->lock);
	if (xhci->hci_version == 0x95 && link_quirk) {
		xhci_dbg_trace(xhci, trace_xhci_dbg_quirks,
				"QUIRK: Not clearing Link TRB chain bits.");
		xhci->quirks |= XHCI_LINK_TRB_QUIRK;
	} else {
		xhci_dbg_trace(xhci, trace_xhci_dbg_init,
				"xHCI doesn't need link TRB QUIRK");
	}
	retval = xhci_mem_init(xhci, GFP_KERNEL);
	xhci_dbg_trace(xhci, trace_xhci_dbg_init, "Finished xhci_init");

	/* Initializing Compliance Mode Recovery Data If Needed */
	if (xhci_compliance_mode_recovery_timer_quirk_check()) {
		xhci->quirks |= XHCI_COMP_MODE_QUIRK;
		compliance_mode_recovery_timer_init(xhci);
	}

	return retval;
}

/*-------------------------------------------------------------------------*/


static int xhci_run_finished(struct xhci_hcd *xhci)
{
	if (xhci_start(xhci)) {
		xhci_halt(xhci);
		return -ENODEV;
	}
	xhci->shared_hcd->state = HC_STATE_RUNNING;
	xhci->cmd_ring_state = CMD_RING_STATE_RUNNING;

	if (xhci->quirks & XHCI_NEC_HOST)
		xhci_ring_cmd_db(xhci);

	xhci_dbg_trace(xhci, trace_xhci_dbg_init,
			"Finished xhci_run for USB3 roothub");
	return 0;
}

/*
 * Start the HC after it was halted.
 *
 * This function is called by the USB core when the HC driver is added.
 * Its opposite is xhci_stop().
 *
 * xhci_init() must be called once before this function can be called.
 * Reset the HC, enable device slot contexts, program DCBAAP, and
 * set command ring pointer and event ring pointer.
 *
 * Setup MSI-X vectors and enable interrupts.
 */
int xhci_run(struct usb_hcd *hcd)
{
	u32 temp;
	u64 temp_64;
	int ret;
	struct xhci_hcd *xhci = hcd_to_xhci(hcd);

	/* Start the xHCI host controller running only after the USB 2.0 roothub
	 * is setup.
	 */

	hcd->uses_new_polling = 1;
	if (!usb_hcd_is_primary_hcd(hcd))
		return xhci_run_finished(xhci);

	xhci_dbg_trace(xhci, trace_xhci_dbg_init, "xhci_run");

	ret = xhci_try_enable_msi(hcd);
	if (ret)
		return ret;

	temp_64 = xhci_read_64(xhci, &xhci->ir_set->erst_dequeue);
	temp_64 &= ~ERST_PTR_MASK;
	xhci_dbg_trace(xhci, trace_xhci_dbg_init,
			"ERST deq = 64'h%0lx", (long unsigned int) temp_64);

	xhci_dbg_trace(xhci, trace_xhci_dbg_init,
			"// Set the interrupt modulation register");
	temp = readl(&xhci->ir_set->irq_control);
	temp &= ~ER_IRQ_INTERVAL_MASK;
	temp |= (xhci->imod_interval / 250) & ER_IRQ_INTERVAL_MASK;
	writel(temp, &xhci->ir_set->irq_control);

	/* Set the HCD state before we enable the irqs */
	temp = readl(&xhci->op_regs->command);
	temp |= (CMD_EIE);
	xhci_dbg_trace(xhci, trace_xhci_dbg_init,
			"// Enable interrupts, cmd = 0x%x.", temp);
	writel(temp, &xhci->op_regs->command);

	temp = readl(&xhci->ir_set->irq_pending);
	xhci_dbg_trace(xhci, trace_xhci_dbg_init,
			"// Enabling event ring interrupter %p by writing 0x%x to irq_pending",
			xhci->ir_set, (unsigned int) ER_IRQ_ENABLE(temp));
	writel(ER_IRQ_ENABLE(temp), &xhci->ir_set->irq_pending);

	if (xhci->quirks & XHCI_NEC_HOST) {
		struct xhci_command *command;

		command = xhci_alloc_command(xhci, false, GFP_KERNEL);
		if (!command)
			return -ENOMEM;

		ret = xhci_queue_vendor_command(xhci, command, 0, 0, 0,
				TRB_TYPE(TRB_NEC_GET_FW));
		if (ret)
			xhci_free_command(xhci, command);
	}
	xhci_dbg_trace(xhci, trace_xhci_dbg_init,
			"Finished xhci_run for USB2 roothub");

	xhci_dbc_init(xhci);

	xhci_debugfs_init(xhci);

	return 0;
}
EXPORT_SYMBOL_GPL(xhci_run);

/*
 * Stop xHCI driver.
 *
 * This function is called by the USB core when the HC driver is removed.
 * Its opposite is xhci_run().
 *
 * Disable device contexts, disable IRQs, and quiesce the HC.
 * Reset the HC, finish any completed transactions, and cleanup memory.
 */
static void xhci_stop(struct usb_hcd *hcd)
{
	u32 temp;
	struct xhci_hcd *xhci = hcd_to_xhci(hcd);

	mutex_lock(&xhci->mutex);

	/* Only halt host and free memory after both hcds are removed */
	if (!usb_hcd_is_primary_hcd(hcd)) {
		mutex_unlock(&xhci->mutex);
		return;
	}

	xhci_dbc_exit(xhci);

	spin_lock_irq(&xhci->lock);
	xhci->xhc_state |= XHCI_STATE_HALTED;
	xhci->cmd_ring_state = CMD_RING_STATE_STOPPED;
	xhci_halt(xhci);
	xhci_reset(xhci);
	spin_unlock_irq(&xhci->lock);

	xhci_cleanup_msix(xhci);

	/* Deleting Compliance Mode Recovery Timer */
	if ((xhci->quirks & XHCI_COMP_MODE_QUIRK) &&
			(!(xhci_all_ports_seen_u0(xhci)))) {
		del_timer_sync(&xhci->comp_mode_recovery_timer);
		xhci_dbg_trace(xhci, trace_xhci_dbg_quirks,
				"%s: compliance mode recovery timer deleted",
				__func__);
	}

	if (xhci->quirks & XHCI_AMD_PLL_FIX)
		usb_amd_dev_put();

	xhci_dbg_trace(xhci, trace_xhci_dbg_init,
			"// Disabling event ring interrupts");
	temp = readl(&xhci->op_regs->status);
	writel((temp & ~0x1fff) | STS_EINT, &xhci->op_regs->status);
	temp = readl(&xhci->ir_set->irq_pending);
	writel(ER_IRQ_DISABLE(temp), &xhci->ir_set->irq_pending);

	xhci_dbg_trace(xhci, trace_xhci_dbg_init, "cleaning up memory");
	xhci_mem_cleanup(xhci);
	xhci_debugfs_exit(xhci);
	xhci_dbg_trace(xhci, trace_xhci_dbg_init,
			"xhci_stop completed - status = %x",
			readl(&xhci->op_regs->status));
	mutex_unlock(&xhci->mutex);
}

/*
 * Shutdown HC (not bus-specific)
 *
 * This is called when the machine is rebooting or halting.  We assume that the
 * machine will be powered off, and the HC's internal state will be reset.
 * Don't bother to free memory.
 *
 * This will only ever be called with the main usb_hcd (the USB3 roothub).
 */
void xhci_shutdown(struct usb_hcd *hcd)
{
	struct xhci_hcd *xhci = hcd_to_xhci(hcd);

	if (xhci->quirks & XHCI_SPURIOUS_REBOOT)
		usb_disable_xhci_ports(to_pci_dev(hcd->self.sysdev));

	spin_lock_irq(&xhci->lock);
	xhci_halt(xhci);
	/* Workaround for spurious wakeups at shutdown with HSW */
	if (xhci->quirks & XHCI_SPURIOUS_WAKEUP)
		xhci_reset(xhci);
	spin_unlock_irq(&xhci->lock);

	xhci_cleanup_msix(xhci);

	xhci_dbg_trace(xhci, trace_xhci_dbg_init,
			"xhci_shutdown completed - status = %x",
			readl(&xhci->op_regs->status));
}
EXPORT_SYMBOL_GPL(xhci_shutdown);

#ifdef CONFIG_PM
static void xhci_save_registers(struct xhci_hcd *xhci)
{
	xhci->s3.command = readl(&xhci->op_regs->command);
	xhci->s3.dev_nt = readl(&xhci->op_regs->dev_notification);
	xhci->s3.dcbaa_ptr = xhci_read_64(xhci, &xhci->op_regs->dcbaa_ptr);
	xhci->s3.config_reg = readl(&xhci->op_regs->config_reg);
	xhci->s3.erst_size = readl(&xhci->ir_set->erst_size);
	xhci->s3.erst_base = xhci_read_64(xhci, &xhci->ir_set->erst_base);
	xhci->s3.erst_dequeue = xhci_read_64(xhci, &xhci->ir_set->erst_dequeue);
	xhci->s3.irq_pending = readl(&xhci->ir_set->irq_pending);
	xhci->s3.irq_control = readl(&xhci->ir_set->irq_control);
}

static void xhci_restore_registers(struct xhci_hcd *xhci)
{
	writel(xhci->s3.command, &xhci->op_regs->command);
	writel(xhci->s3.dev_nt, &xhci->op_regs->dev_notification);
	xhci_write_64(xhci, xhci->s3.dcbaa_ptr, &xhci->op_regs->dcbaa_ptr);
	writel(xhci->s3.config_reg, &xhci->op_regs->config_reg);
	writel(xhci->s3.erst_size, &xhci->ir_set->erst_size);
	xhci_write_64(xhci, xhci->s3.erst_base, &xhci->ir_set->erst_base);
	xhci_write_64(xhci, xhci->s3.erst_dequeue, &xhci->ir_set->erst_dequeue);
	writel(xhci->s3.irq_pending, &xhci->ir_set->irq_pending);
	writel(xhci->s3.irq_control, &xhci->ir_set->irq_control);
}

static void xhci_set_cmd_ring_deq(struct xhci_hcd *xhci)
{
	u64	val_64;

	/* step 2: initialize command ring buffer */
	val_64 = xhci_read_64(xhci, &xhci->op_regs->cmd_ring);
	val_64 = (val_64 & (u64) CMD_RING_RSVD_BITS) |
		(xhci_trb_virt_to_dma(xhci->cmd_ring->deq_seg,
				      xhci->cmd_ring->dequeue) &
		 (u64) ~CMD_RING_RSVD_BITS) |
		xhci->cmd_ring->cycle_state;
	xhci_dbg_trace(xhci, trace_xhci_dbg_init,
			"// Setting command ring address to 0x%llx",
			(long unsigned long) val_64);
	xhci_write_64(xhci, val_64, &xhci->op_regs->cmd_ring);
}

/*
 * The whole command ring must be cleared to zero when we suspend the host.
 *
 * The host doesn't save the command ring pointer in the suspend well, so we
 * need to re-program it on resume.  Unfortunately, the pointer must be 64-byte
 * aligned, because of the reserved bits in the command ring dequeue pointer
 * register.  Therefore, we can't just set the dequeue pointer back in the
 * middle of the ring (TRBs are 16-byte aligned).
 */
static void xhci_clear_command_ring(struct xhci_hcd *xhci)
{
	struct xhci_ring *ring;
	struct xhci_segment *seg;

	ring = xhci->cmd_ring;
	seg = ring->deq_seg;
	do {
		memset(seg->trbs, 0,
			sizeof(union xhci_trb) * (TRBS_PER_SEGMENT - 1));
		seg->trbs[TRBS_PER_SEGMENT - 1].link.control &=
			cpu_to_le32(~TRB_CYCLE);
		seg = seg->next;
	} while (seg != ring->deq_seg);

	/* Reset the software enqueue and dequeue pointers */
	ring->deq_seg = ring->first_seg;
	ring->dequeue = ring->first_seg->trbs;
	ring->enq_seg = ring->deq_seg;
	ring->enqueue = ring->dequeue;

	ring->num_trbs_free = ring->num_segs * (TRBS_PER_SEGMENT - 1) - 1;
	/*
	 * Ring is now zeroed, so the HW should look for change of ownership
	 * when the cycle bit is set to 1.
	 */
	ring->cycle_state = 1;

	/*
	 * Reset the hardware dequeue pointer.
	 * Yes, this will need to be re-written after resume, but we're paranoid
	 * and want to make sure the hardware doesn't access bogus memory
	 * because, say, the BIOS or an SMI started the host without changing
	 * the command ring pointers.
	 */
	xhci_set_cmd_ring_deq(xhci);
}

/*
 * Disable port wake bits if do_wakeup is not set.
 *
 * Also clear a possible internal port wake state left hanging for ports that
 * detected termination but never successfully enumerated (trained to 0U).
 * Internal wake causes immediate xHCI wake after suspend. PORT_CSC write done
 * at enumeration clears this wake, force one here as well for unconnected ports
 */

static void xhci_disable_hub_port_wake(struct xhci_hcd *xhci,
				       struct xhci_hub *rhub,
				       bool do_wakeup)
{
	unsigned long flags;
	u32 t1, t2, portsc;
	int i;

	spin_lock_irqsave(&xhci->lock, flags);

	for (i = 0; i < rhub->num_ports; i++) {
		portsc = readl(rhub->ports[i]->addr);
		t1 = xhci_port_state_to_neutral(portsc);
		t2 = t1;

		/* clear wake bits if do_wake is not set */
		if (!do_wakeup)
			t2 &= ~PORT_WAKE_BITS;

		/* Don't touch csc bit if connected or connect change is set */
		if (!(portsc & (PORT_CSC | PORT_CONNECT)))
			t2 |= PORT_CSC;

		if (t1 != t2) {
			writel(t2, rhub->ports[i]->addr);
			xhci_dbg(xhci, "config port %d-%d wake bits, portsc: 0x%x, write: 0x%x\n",
				 rhub->hcd->self.busnum, i + 1, portsc, t2);
		}
	}
	spin_unlock_irqrestore(&xhci->lock, flags);
}

static bool xhci_pending_portevent(struct xhci_hcd *xhci)
{
	struct xhci_port	**ports;
	int			port_index;
	u32			status;
	u32			portsc;

	status = readl(&xhci->op_regs->status);
	if (status & STS_EINT)
		return true;
	/*
	 * Checking STS_EINT is not enough as there is a lag between a change
	 * bit being set and the Port Status Change Event that it generated
	 * being written to the Event Ring. See note in xhci 1.1 section 4.19.2.
	 */

	port_index = xhci->usb2_rhub.num_ports;
	ports = xhci->usb2_rhub.ports;
	while (port_index--) {
		portsc = readl(ports[port_index]->addr);
		if (portsc & PORT_CHANGE_MASK ||
		    (portsc & PORT_PLS_MASK) == XDEV_RESUME)
			return true;
	}
	port_index = xhci->usb3_rhub.num_ports;
	ports = xhci->usb3_rhub.ports;
	while (port_index--) {
		portsc = readl(ports[port_index]->addr);
		if (portsc & PORT_CHANGE_MASK ||
		    (portsc & PORT_PLS_MASK) == XDEV_RESUME)
			return true;
	}
	return false;
}

/*
 * Stop HC (not bus-specific)
 *
 * This is called when the machine transition into S3/S4 mode.
 *
 */
int xhci_suspend(struct xhci_hcd *xhci, bool do_wakeup)
{
	int			rc = 0;
	unsigned int		delay = XHCI_MAX_HALT_USEC * 2;
	struct usb_hcd		*hcd = xhci_to_hcd(xhci);
	u32			command;
	u32			res;

	if (!hcd->state)
		return 0;

	if (hcd->state != HC_STATE_SUSPENDED ||
			xhci->shared_hcd->state != HC_STATE_SUSPENDED)
		return -EINVAL;

	/* Clear root port wake on bits if wakeup not allowed. */
	xhci_disable_hub_port_wake(xhci, &xhci->usb3_rhub, do_wakeup);
	xhci_disable_hub_port_wake(xhci, &xhci->usb2_rhub, do_wakeup);

	if (!HCD_HW_ACCESSIBLE(hcd))
		return 0;

	xhci_dbc_suspend(xhci);

	/* Don't poll the roothubs on bus suspend. */
	xhci_dbg(xhci, "%s: stopping port polling.\n", __func__);
	clear_bit(HCD_FLAG_POLL_RH, &hcd->flags);
	del_timer_sync(&hcd->rh_timer);
	clear_bit(HCD_FLAG_POLL_RH, &xhci->shared_hcd->flags);
	del_timer_sync(&xhci->shared_hcd->rh_timer);

	if (xhci->quirks & XHCI_SUSPEND_DELAY)
		usleep_range(1000, 1500);

	spin_lock_irq(&xhci->lock);
	clear_bit(HCD_FLAG_HW_ACCESSIBLE, &hcd->flags);
	clear_bit(HCD_FLAG_HW_ACCESSIBLE, &xhci->shared_hcd->flags);
	/* step 1: stop endpoint */
	/* skipped assuming that port suspend has done */

	/* step 2: clear Run/Stop bit */
	command = readl(&xhci->op_regs->command);
	command &= ~CMD_RUN;
	writel(command, &xhci->op_regs->command);

	/* Some chips from Fresco Logic need an extraordinary delay */
	delay *= (xhci->quirks & XHCI_SLOW_SUSPEND) ? 10 : 1;

	if (xhci_handshake(&xhci->op_regs->status,
		      STS_HALT, STS_HALT, delay)) {
		xhci_warn(xhci, "WARN: xHC CMD_RUN timeout\n");
		spin_unlock_irq(&xhci->lock);
		return -ETIMEDOUT;
	}
	xhci_clear_command_ring(xhci);

	/* step 3: save registers */
	xhci_save_registers(xhci);

	/* step 4: set CSS flag */
	command = readl(&xhci->op_regs->command);
	command |= CMD_CSS;
	writel(command, &xhci->op_regs->command);
	xhci->broken_suspend = 0;
	if (xhci_handshake(&xhci->op_regs->status,
				STS_SAVE, 0, 20 * 1000)) {
	/*
	 * AMD SNPS xHC 3.0 occasionally does not clear the
	 * SSS bit of USBSTS and when driver tries to poll
	 * to see if the xHC clears BIT(8) which never happens
	 * and driver assumes that controller is not responding
	 * and times out. To workaround this, its good to check
	 * if SRE and HCE bits are not set (as per xhci
	 * Section 5.4.2) and bypass the timeout.
	 */
		res = readl(&xhci->op_regs->status);
		if ((xhci->quirks & XHCI_SNPS_BROKEN_SUSPEND) &&
		    (((res & STS_SRE) == 0) &&
				((res & STS_HCE) == 0))) {
			xhci->broken_suspend = 1;
		} else {
			xhci_warn(xhci, "WARN: xHC save state timeout\n");
			spin_unlock_irq(&xhci->lock);
			return -ETIMEDOUT;
		}
	}
	spin_unlock_irq(&xhci->lock);

	/*
	 * Deleting Compliance Mode Recovery Timer because the xHCI Host
	 * is about to be suspended.
	 */
	if ((xhci->quirks & XHCI_COMP_MODE_QUIRK) &&
			(!(xhci_all_ports_seen_u0(xhci)))) {
		del_timer_sync(&xhci->comp_mode_recovery_timer);
		xhci_dbg_trace(xhci, trace_xhci_dbg_quirks,
				"%s: compliance mode recovery timer deleted",
				__func__);
	}

	/* step 5: remove core well power */
	/* synchronize irq when using MSI-X */
	xhci_msix_sync_irqs(xhci);

	return rc;
}
EXPORT_SYMBOL_GPL(xhci_suspend);

/*
 * start xHC (not bus-specific)
 *
 * This is called when the machine transition from S3/S4 mode.
 *
 */
int xhci_resume(struct xhci_hcd *xhci, bool hibernated)
{
	u32			command, temp = 0;
	struct usb_hcd		*hcd = xhci_to_hcd(xhci);
	struct usb_hcd		*secondary_hcd;
	int			retval = 0;
	bool			comp_timer_running = false;
	bool			pending_portevent = false;

	if (!hcd->state)
		return 0;

	/* Wait a bit if either of the roothubs need to settle from the
	 * transition into bus suspend.
	 */

	if (time_before(jiffies, xhci->usb2_rhub.bus_state.next_statechange) ||
	    time_before(jiffies, xhci->usb3_rhub.bus_state.next_statechange))
		msleep(100);

	set_bit(HCD_FLAG_HW_ACCESSIBLE, &hcd->flags);
	set_bit(HCD_FLAG_HW_ACCESSIBLE, &xhci->shared_hcd->flags);

	spin_lock_irq(&xhci->lock);
	if ((xhci->quirks & XHCI_RESET_ON_RESUME) || xhci->broken_suspend)
		hibernated = true;

	if (!hibernated) {
		/*
		 * Some controllers might lose power during suspend, so wait
		 * for controller not ready bit to clear, just as in xHC init.
		 */
		retval = xhci_handshake(&xhci->op_regs->status,
					STS_CNR, 0, 10 * 1000 * 1000);
		if (retval) {
			xhci_warn(xhci, "Controller not ready at resume %d\n",
				  retval);
			spin_unlock_irq(&xhci->lock);
			return retval;
		}
		/* step 1: restore register */
		xhci_restore_registers(xhci);
		/* step 2: initialize command ring buffer */
		xhci_set_cmd_ring_deq(xhci);
		/* step 3: restore state and start state*/
		/* step 3: set CRS flag */
		command = readl(&xhci->op_regs->command);
		command |= CMD_CRS;
		writel(command, &xhci->op_regs->command);
		/*
		 * Some controllers take up to 55+ ms to complete the controller
		 * restore so setting the timeout to 100ms. Xhci specification
		 * doesn't mention any timeout value.
		 */
		if (xhci_handshake(&xhci->op_regs->status,
			      STS_RESTORE, 0, 100 * 1000)) {
			xhci_warn(xhci, "WARN: xHC restore state timeout\n");
			spin_unlock_irq(&xhci->lock);
			return -ETIMEDOUT;
		}
		temp = readl(&xhci->op_regs->status);
	}

	/* If restore operation fails, re-initialize the HC during resume */
	if ((temp & STS_SRE) || hibernated) {

		if ((xhci->quirks & XHCI_COMP_MODE_QUIRK) &&
				!(xhci_all_ports_seen_u0(xhci))) {
			del_timer_sync(&xhci->comp_mode_recovery_timer);
			xhci_dbg_trace(xhci, trace_xhci_dbg_quirks,
				"Compliance Mode Recovery Timer deleted!");
		}

		/* Let the USB core know _both_ roothubs lost power. */
		usb_root_hub_lost_power(xhci->main_hcd->self.root_hub);
		usb_root_hub_lost_power(xhci->shared_hcd->self.root_hub);

		xhci_dbg(xhci, "Stop HCD\n");
		xhci_halt(xhci);
		xhci_zero_64b_regs(xhci);
		retval = xhci_reset(xhci);
		spin_unlock_irq(&xhci->lock);
		if (retval)
			return retval;
		xhci_cleanup_msix(xhci);

		xhci_dbg(xhci, "// Disabling event ring interrupts\n");
		temp = readl(&xhci->op_regs->status);
		writel((temp & ~0x1fff) | STS_EINT, &xhci->op_regs->status);
		temp = readl(&xhci->ir_set->irq_pending);
		writel(ER_IRQ_DISABLE(temp), &xhci->ir_set->irq_pending);

		xhci_dbg(xhci, "cleaning up memory\n");
		xhci_mem_cleanup(xhci);
		xhci_debugfs_exit(xhci);
		xhci_dbg(xhci, "xhci_stop completed - status = %x\n",
			    readl(&xhci->op_regs->status));

		/* USB core calls the PCI reinit and start functions twice:
		 * first with the primary HCD, and then with the secondary HCD.
		 * If we don't do the same, the host will never be started.
		 */
		if (!usb_hcd_is_primary_hcd(hcd))
			secondary_hcd = hcd;
		else
			secondary_hcd = xhci->shared_hcd;

		xhci_dbg(xhci, "Initialize the xhci_hcd\n");
		retval = xhci_init(hcd->primary_hcd);
		if (retval)
			return retval;
		comp_timer_running = true;

		xhci_dbg(xhci, "Start the primary HCD\n");
		retval = xhci_run(hcd->primary_hcd);
		if (!retval) {
			xhci_dbg(xhci, "Start the secondary HCD\n");
			retval = xhci_run(secondary_hcd);
		}
		hcd->state = HC_STATE_SUSPENDED;
		xhci->shared_hcd->state = HC_STATE_SUSPENDED;
		goto done;
	}

	/* step 4: set Run/Stop bit */
	command = readl(&xhci->op_regs->command);
	command |= CMD_RUN;
	writel(command, &xhci->op_regs->command);
	xhci_handshake(&xhci->op_regs->status, STS_HALT,
		  0, 250 * 1000);

	/* step 5: walk topology and initialize portsc,
	 * portpmsc and portli
	 */
	/* this is done in bus_resume */

	/* step 6: restart each of the previously
	 * Running endpoints by ringing their doorbells
	 */

	spin_unlock_irq(&xhci->lock);

	xhci_dbc_resume(xhci);

 done:
	if (retval == 0) {
		/*
		 * Resume roothubs only if there are pending events.
		 * USB 3 devices resend U3 LFPS wake after a 100ms delay if
		 * the first wake signalling failed, give it that chance.
		 */
		pending_portevent = xhci_pending_portevent(xhci);
		if (!pending_portevent) {
			msleep(120);
			pending_portevent = xhci_pending_portevent(xhci);
		}

		if (pending_portevent) {
			usb_hcd_resume_root_hub(xhci->shared_hcd);
			usb_hcd_resume_root_hub(hcd);
		}
	}
	/*
	 * If system is subject to the Quirk, Compliance Mode Timer needs to
	 * be re-initialized Always after a system resume. Ports are subject
	 * to suffer the Compliance Mode issue again. It doesn't matter if
	 * ports have entered previously to U0 before system's suspension.
	 */
	if ((xhci->quirks & XHCI_COMP_MODE_QUIRK) && !comp_timer_running)
		compliance_mode_recovery_timer_init(xhci);

	if (xhci->quirks & XHCI_ASMEDIA_MODIFY_FLOWCONTROL)
		usb_asmedia_modifyflowcontrol(to_pci_dev(hcd->self.controller));

	/* Re-enable port polling. */
	xhci_dbg(xhci, "%s: starting port polling.\n", __func__);
	set_bit(HCD_FLAG_POLL_RH, &xhci->shared_hcd->flags);
	usb_hcd_poll_rh_status(xhci->shared_hcd);
	set_bit(HCD_FLAG_POLL_RH, &hcd->flags);
	usb_hcd_poll_rh_status(hcd);

	return retval;
}
EXPORT_SYMBOL_GPL(xhci_resume);
#endif	/* CONFIG_PM */

/*-------------------------------------------------------------------------*/

static int xhci_map_temp_buffer(struct usb_hcd *hcd, struct urb *urb)
{
	void *temp;
	int ret = 0;
	unsigned int buf_len;
	enum dma_data_direction dir;

	dir = usb_urb_dir_in(urb) ? DMA_FROM_DEVICE : DMA_TO_DEVICE;
	buf_len = urb->transfer_buffer_length;

	temp = kzalloc_node(buf_len, GFP_ATOMIC,
			    dev_to_node(hcd->self.sysdev));

	if (usb_urb_dir_out(urb))
		sg_pcopy_to_buffer(urb->sg, urb->num_sgs,
				   temp, buf_len, 0);

	urb->transfer_buffer = temp;
	urb->transfer_dma = dma_map_single(hcd->self.sysdev,
					   urb->transfer_buffer,
					   urb->transfer_buffer_length,
					   dir);

	if (dma_mapping_error(hcd->self.sysdev,
			      urb->transfer_dma)) {
		ret = -EAGAIN;
		kfree(temp);
	} else {
		urb->transfer_flags |= URB_DMA_MAP_SINGLE;
	}

	return ret;
}

static bool xhci_urb_temp_buffer_required(struct usb_hcd *hcd,
					  struct urb *urb)
{
	bool ret = false;
	unsigned int i;
	unsigned int len = 0;
	unsigned int trb_size;
	unsigned int max_pkt;
	struct scatterlist *sg;
	struct scatterlist *tail_sg;

	tail_sg = urb->sg;
	max_pkt = usb_endpoint_maxp(&urb->ep->desc);

	if (!urb->num_sgs)
		return ret;

	if (urb->dev->speed >= USB_SPEED_SUPER)
		trb_size = TRB_CACHE_SIZE_SS;
	else
		trb_size = TRB_CACHE_SIZE_HS;

	if (urb->transfer_buffer_length != 0 &&
	    !(urb->transfer_flags & URB_NO_TRANSFER_DMA_MAP)) {
		for_each_sg(urb->sg, sg, urb->num_sgs, i) {
			len = len + sg->length;
			if (i > trb_size - 2) {
				len = len - tail_sg->length;
				if (len < max_pkt) {
					ret = true;
					break;
				}

				tail_sg = sg_next(tail_sg);
			}
		}
	}
	return ret;
}

static void xhci_unmap_temp_buf(struct usb_hcd *hcd, struct urb *urb)
{
	unsigned int len;
	unsigned int buf_len;
	enum dma_data_direction dir;

	dir = usb_urb_dir_in(urb) ? DMA_FROM_DEVICE : DMA_TO_DEVICE;

	buf_len = urb->transfer_buffer_length;

	if (IS_ENABLED(CONFIG_HAS_DMA) &&
	    (urb->transfer_flags & URB_DMA_MAP_SINGLE))
		dma_unmap_single(hcd->self.sysdev,
				 urb->transfer_dma,
				 urb->transfer_buffer_length,
				 dir);

	if (usb_urb_dir_in(urb)) {
		len = sg_pcopy_from_buffer(urb->sg, urb->num_sgs,
					   urb->transfer_buffer,
					   buf_len,
					   0);
		if (len != buf_len) {
			xhci_dbg(hcd_to_xhci(hcd),
				 "Copy from tmp buf to urb sg list failed\n");
			urb->actual_length = len;
		}
	}
	urb->transfer_flags &= ~URB_DMA_MAP_SINGLE;
	kfree(urb->transfer_buffer);
	urb->transfer_buffer = NULL;
}

/*
 * Bypass the DMA mapping if URB is suitable for Immediate Transfer (IDT),
 * we'll copy the actual data into the TRB address register. This is limited to
 * transfers up to 8 bytes on output endpoints of any kind with wMaxPacketSize
 * >= 8 bytes. If suitable for IDT only one Transfer TRB per TD is allowed.
 */
static int xhci_map_urb_for_dma(struct usb_hcd *hcd, struct urb *urb,
				gfp_t mem_flags)
{
	struct xhci_hcd *xhci;

	xhci = hcd_to_xhci(hcd);

	if (xhci_urb_suitable_for_idt(urb))
		return 0;

	if (xhci->quirks & XHCI_SG_TRB_CACHE_SIZE_QUIRK) {
		if (xhci_urb_temp_buffer_required(hcd, urb))
			return xhci_map_temp_buffer(hcd, urb);
	}
	return usb_hcd_map_urb_for_dma(hcd, urb, mem_flags);
}

static void xhci_unmap_urb_for_dma(struct usb_hcd *hcd, struct urb *urb)
{
	struct xhci_hcd *xhci;
	bool unmap_temp_buf = false;

	xhci = hcd_to_xhci(hcd);

	if (urb->num_sgs && (urb->transfer_flags & URB_DMA_MAP_SINGLE))
		unmap_temp_buf = true;

	if ((xhci->quirks & XHCI_SG_TRB_CACHE_SIZE_QUIRK) && unmap_temp_buf)
		xhci_unmap_temp_buf(hcd, urb);
	else
		usb_hcd_unmap_urb_for_dma(hcd, urb);
}

/**
 * xhci_get_endpoint_index - Used for passing endpoint bitmasks between the core and
 * HCDs.  Find the index for an endpoint given its descriptor.  Use the return
 * value to right shift 1 for the bitmask.
 *
 * Index  = (epnum * 2) + direction - 1,
 * where direction = 0 for OUT, 1 for IN.
 * For control endpoints, the IN index is used (OUT index is unused), so
 * index = (epnum * 2) + direction - 1 = (epnum * 2) + 1 - 1 = (epnum * 2)
 */
unsigned int xhci_get_endpoint_index(struct usb_endpoint_descriptor *desc)
{
	unsigned int index;
	if (usb_endpoint_xfer_control(desc))
		index = (unsigned int) (usb_endpoint_num(desc)*2);
	else
		index = (unsigned int) (usb_endpoint_num(desc)*2) +
			(usb_endpoint_dir_in(desc) ? 1 : 0) - 1;
	return index;
}
EXPORT_SYMBOL_GPL(xhci_get_endpoint_index);

/* The reverse operation to xhci_get_endpoint_index. Calculate the USB endpoint
 * address from the XHCI endpoint index.
 */
unsigned int xhci_get_endpoint_address(unsigned int ep_index)
{
	unsigned int number = DIV_ROUND_UP(ep_index, 2);
	unsigned int direction = ep_index % 2 ? USB_DIR_OUT : USB_DIR_IN;
	return direction | number;
}
EXPORT_SYMBOL_GPL(xhci_get_endpoint_address);

/* Find the flag for this endpoint (for use in the control context).  Use the
 * endpoint index to create a bitmask.  The slot context is bit 0, endpoint 0 is
 * bit 1, etc.
 */
static unsigned int xhci_get_endpoint_flag(struct usb_endpoint_descriptor *desc)
{
	return 1 << (xhci_get_endpoint_index(desc) + 1);
}

/* Compute the last valid endpoint context index.  Basically, this is the
 * endpoint index plus one.  For slot contexts with more than valid endpoint,
 * we find the most significant bit set in the added contexts flags.
 * e.g. ep 1 IN (with epnum 0x81) => added_ctxs = 0b1000
 * fls(0b1000) = 4, but the endpoint context index is 3, so subtract one.
 */
unsigned int xhci_last_valid_endpoint(u32 added_ctxs)
{
	return fls(added_ctxs) - 1;
}

/* Returns 1 if the arguments are OK;
 * returns 0 this is a root hub; returns -EINVAL for NULL pointers.
 */
static int xhci_check_args(struct usb_hcd *hcd, struct usb_device *udev,
		struct usb_host_endpoint *ep, int check_ep, bool check_virt_dev,
		const char *func) {
	struct xhci_hcd	*xhci;
	struct xhci_virt_device	*virt_dev;

	if (!hcd || (check_ep && !ep) || !udev) {
		pr_debug("xHCI %s called with invalid args\n", func);
		return -EINVAL;
	}
	if (!udev->parent) {
		pr_debug("xHCI %s called for root hub\n", func);
		return 0;
	}

	xhci = hcd_to_xhci(hcd);
	if (check_virt_dev) {
		if (!udev->slot_id || !xhci->devs[udev->slot_id]) {
			xhci_dbg(xhci, "xHCI %s called with unaddressed device\n",
					func);
			return -EINVAL;
		}

		virt_dev = xhci->devs[udev->slot_id];
		if (virt_dev->udev != udev) {
			xhci_dbg(xhci, "xHCI %s called with udev and "
					  "virt_dev does not match\n", func);
			return -EINVAL;
		}
	}

	if (xhci->xhc_state & XHCI_STATE_HALTED)
		return -ENODEV;

	return 1;
}

static int xhci_configure_endpoint(struct xhci_hcd *xhci,
		struct usb_device *udev, struct xhci_command *command,
		bool ctx_change, bool must_succeed);

/*
 * Full speed devices may have a max packet size greater than 8 bytes, but the
 * USB core doesn't know that until it reads the first 8 bytes of the
 * descriptor.  If the usb_device's max packet size changes after that point,
 * we need to issue an evaluate context command and wait on it.
 */
static int xhci_check_maxpacket(struct xhci_hcd *xhci, unsigned int slot_id,
		unsigned int ep_index, struct urb *urb, gfp_t mem_flags)
{
	struct xhci_container_ctx *out_ctx;
	struct xhci_input_control_ctx *ctrl_ctx;
	struct xhci_ep_ctx *ep_ctx;
	struct xhci_command *command;
	int max_packet_size;
	int hw_max_packet_size;
	int ret = 0;

	out_ctx = xhci->devs[slot_id]->out_ctx;
	ep_ctx = xhci_get_ep_ctx(xhci, out_ctx, ep_index);
	hw_max_packet_size = MAX_PACKET_DECODED(le32_to_cpu(ep_ctx->ep_info2));
	max_packet_size = usb_endpoint_maxp(&urb->dev->ep0.desc);
	if (hw_max_packet_size != max_packet_size) {
		xhci_dbg_trace(xhci,  trace_xhci_dbg_context_change,
				"Max Packet Size for ep 0 changed.");
		xhci_dbg_trace(xhci,  trace_xhci_dbg_context_change,
				"Max packet size in usb_device = %d",
				max_packet_size);
		xhci_dbg_trace(xhci,  trace_xhci_dbg_context_change,
				"Max packet size in xHCI HW = %d",
				hw_max_packet_size);
		xhci_dbg_trace(xhci,  trace_xhci_dbg_context_change,
				"Issuing evaluate context command.");

		/* Set up the input context flags for the command */
		/* FIXME: This won't work if a non-default control endpoint
		 * changes max packet sizes.
		 */

		command = xhci_alloc_command(xhci, true, mem_flags);
		if (!command)
			return -ENOMEM;

		command->in_ctx = xhci->devs[slot_id]->in_ctx;
		ctrl_ctx = xhci_get_input_control_ctx(command->in_ctx);
		if (!ctrl_ctx) {
			xhci_warn(xhci, "%s: Could not get input context, bad type.\n",
					__func__);
			ret = -ENOMEM;
			goto command_cleanup;
		}
		/* Set up the modified control endpoint 0 */
		xhci_endpoint_copy(xhci, xhci->devs[slot_id]->in_ctx,
				xhci->devs[slot_id]->out_ctx, ep_index);

		ep_ctx = xhci_get_ep_ctx(xhci, command->in_ctx, ep_index);
		ep_ctx->ep_info &= cpu_to_le32(~EP_STATE_MASK);/* must clear */
		ep_ctx->ep_info2 &= cpu_to_le32(~MAX_PACKET_MASK);
		ep_ctx->ep_info2 |= cpu_to_le32(MAX_PACKET(max_packet_size));

		ctrl_ctx->add_flags = cpu_to_le32(EP0_FLAG);
		ctrl_ctx->drop_flags = 0;

		ret = xhci_configure_endpoint(xhci, urb->dev, command,
				true, false);

		/* Clean up the input context for later use by bandwidth
		 * functions.
		 */
		ctrl_ctx->add_flags = cpu_to_le32(SLOT_FLAG);
command_cleanup:
		kfree(command->completion);
		kfree(command);
	}
	return ret;
}

/*
 * non-error returns are a promise to giveback() the urb later
 * we drop ownership so next owner (or urb unlink) can get it
 */
static int xhci_urb_enqueue(struct usb_hcd *hcd, struct urb *urb, gfp_t mem_flags)
{
	struct xhci_hcd *xhci = hcd_to_xhci(hcd);
	unsigned long flags;
	int ret = 0;
	unsigned int slot_id, ep_index;
	unsigned int *ep_state;
	struct urb_priv	*urb_priv;
	int num_tds;

	if (!urb || xhci_check_args(hcd, urb->dev, urb->ep,
					true, true, __func__) <= 0)
		return -EINVAL;

	slot_id = urb->dev->slot_id;
	ep_index = xhci_get_endpoint_index(&urb->ep->desc);
	ep_state = &xhci->devs[slot_id]->eps[ep_index].ep_state;

	if (!HCD_HW_ACCESSIBLE(hcd))
		return -ESHUTDOWN;

	if (xhci->devs[slot_id]->flags & VDEV_PORT_ERROR) {
		xhci_dbg(xhci, "Can't queue urb, port error, link inactive\n");
		return -ENODEV;
	}

	if (xhci_vendor_usb_offload_skip_urb(xhci, urb)) {
		xhci_dbg(xhci, "skip urb for usb offload\n");
		return -EOPNOTSUPP;
	}

	if (usb_endpoint_xfer_isoc(&urb->ep->desc))
		num_tds = urb->number_of_packets;
	else if (usb_endpoint_is_bulk_out(&urb->ep->desc) &&
	    urb->transfer_buffer_length > 0 &&
	    urb->transfer_flags & URB_ZERO_PACKET &&
	    !(urb->transfer_buffer_length % usb_endpoint_maxp(&urb->ep->desc)))
		num_tds = 2;
	else
		num_tds = 1;

	urb_priv = kzalloc(struct_size(urb_priv, td, num_tds), mem_flags);
	if (!urb_priv)
		return -ENOMEM;

	urb_priv->num_tds = num_tds;
	urb_priv->num_tds_done = 0;
	urb->hcpriv = urb_priv;

	trace_xhci_urb_enqueue(urb);

	if (usb_endpoint_xfer_control(&urb->ep->desc)) {
		/* Check to see if the max packet size for the default control
		 * endpoint changed during FS device enumeration
		 */
		if (urb->dev->speed == USB_SPEED_FULL) {
			ret = xhci_check_maxpacket(xhci, slot_id,
					ep_index, urb, mem_flags);
			if (ret < 0) {
				xhci_urb_free_priv(urb_priv);
				urb->hcpriv = NULL;
				return ret;
			}
		}
	}

	spin_lock_irqsave(&xhci->lock, flags);

	if (xhci->xhc_state & XHCI_STATE_DYING) {
		xhci_dbg(xhci, "Ep 0x%x: URB %p submitted for non-responsive xHCI host.\n",
			 urb->ep->desc.bEndpointAddress, urb);
		ret = -ESHUTDOWN;
		goto free_priv;
	}
	if (*ep_state & (EP_GETTING_STREAMS | EP_GETTING_NO_STREAMS)) {
		xhci_warn(xhci, "WARN: Can't enqueue URB, ep in streams transition state %x\n",
			  *ep_state);
		ret = -EINVAL;
		goto free_priv;
	}
	if (*ep_state & EP_SOFT_CLEAR_TOGGLE) {
		xhci_warn(xhci, "Can't enqueue URB while manually clearing toggle\n");
		ret = -EINVAL;
		goto free_priv;
	}

	switch (usb_endpoint_type(&urb->ep->desc)) {

	case USB_ENDPOINT_XFER_CONTROL:
		ret = xhci_queue_ctrl_tx(xhci, GFP_ATOMIC, urb,
					 slot_id, ep_index);
		break;
	case USB_ENDPOINT_XFER_BULK:
		ret = xhci_queue_bulk_tx(xhci, GFP_ATOMIC, urb,
					 slot_id, ep_index);
		break;
	case USB_ENDPOINT_XFER_INT:
		ret = xhci_queue_intr_tx(xhci, GFP_ATOMIC, urb,
				slot_id, ep_index);
		break;
	case USB_ENDPOINT_XFER_ISOC:
		ret = xhci_queue_isoc_tx_prepare(xhci, GFP_ATOMIC, urb,
				slot_id, ep_index);
	}

	if (ret) {
free_priv:
		xhci_urb_free_priv(urb_priv);
		urb->hcpriv = NULL;
	}
	spin_unlock_irqrestore(&xhci->lock, flags);
	return ret;
}

/*
 * Remove the URB's TD from the endpoint ring.  This may cause the HC to stop
 * USB transfers, potentially stopping in the middle of a TRB buffer.  The HC
 * should pick up where it left off in the TD, unless a Set Transfer Ring
 * Dequeue Pointer is issued.
 *
 * The TRBs that make up the buffers for the canceled URB will be "removed" from
 * the ring.  Since the ring is a contiguous structure, they can't be physically
 * removed.  Instead, there are two options:
 *
 *  1) If the HC is in the middle of processing the URB to be canceled, we
 *     simply move the ring's dequeue pointer past those TRBs using the Set
 *     Transfer Ring Dequeue Pointer command.  This will be the common case,
 *     when drivers timeout on the last submitted URB and attempt to cancel.
 *
 *  2) If the HC is in the middle of a different TD, we turn the TRBs into a
 *     series of 1-TRB transfer no-op TDs.  (No-ops shouldn't be chained.)  The
 *     HC will need to invalidate the any TRBs it has cached after the stop
 *     endpoint command, as noted in the xHCI 0.95 errata.
 *
 *  3) The TD may have completed by the time the Stop Endpoint Command
 *     completes, so software needs to handle that case too.
 *
 * This function should protect against the TD enqueueing code ringing the
 * doorbell while this code is waiting for a Stop Endpoint command to complete.
 * It also needs to account for multiple cancellations on happening at the same
 * time for the same endpoint.
 *
 * Note that this function can be called in any context, or so says
 * usb_hcd_unlink_urb()
 */
static int xhci_urb_dequeue(struct usb_hcd *hcd, struct urb *urb, int status)
{
	unsigned long flags;
	int ret, i;
	u32 temp;
	struct xhci_hcd *xhci;
	struct urb_priv	*urb_priv;
	struct xhci_td *td;
	unsigned int ep_index;
	struct xhci_ring *ep_ring;
	struct xhci_virt_ep *ep;
	struct xhci_command *command;
	struct xhci_virt_device *vdev;

	xhci = hcd_to_xhci(hcd);
	spin_lock_irqsave(&xhci->lock, flags);

	trace_xhci_urb_dequeue(urb);

	/* Make sure the URB hasn't completed or been unlinked already */
	ret = usb_hcd_check_unlink_urb(hcd, urb, status);
	if (ret)
		goto done;

	/* give back URB now if we can't queue it for cancel */
	vdev = xhci->devs[urb->dev->slot_id];
	urb_priv = urb->hcpriv;
	if (!vdev || !urb_priv)
		goto err_giveback;

	ep_index = xhci_get_endpoint_index(&urb->ep->desc);
	ep = &vdev->eps[ep_index];
	ep_ring = xhci_urb_to_transfer_ring(xhci, urb);
	if (!ep || !ep_ring)
		goto err_giveback;

	/* If xHC is dead take it down and return ALL URBs in xhci_hc_died() */
	temp = readl(&xhci->op_regs->status);
	if (temp == ~(u32)0 || xhci->xhc_state & XHCI_STATE_DYING) {
		xhci_hc_died(xhci);
		goto done;
	}

	/*
	 * check ring is not re-allocated since URB was enqueued. If it is, then
	 * make sure none of the ring related pointers in this URB private data
	 * are touched, such as td_list, otherwise we overwrite freed data
	 */
	if (!td_on_ring(&urb_priv->td[0], ep_ring)) {
		xhci_err(xhci, "Canceled URB td not found on endpoint ring");
		for (i = urb_priv->num_tds_done; i < urb_priv->num_tds; i++) {
			td = &urb_priv->td[i];
			if (!list_empty(&td->cancelled_td_list))
				list_del_init(&td->cancelled_td_list);
		}
		goto err_giveback;
	}

	if (xhci->xhc_state & XHCI_STATE_HALTED) {
		xhci_dbg_trace(xhci, trace_xhci_dbg_cancel_urb,
				"HC halted, freeing TD manually.");
		for (i = urb_priv->num_tds_done;
		     i < urb_priv->num_tds;
		     i++) {
			td = &urb_priv->td[i];
			if (!list_empty(&td->td_list))
				list_del_init(&td->td_list);
			if (!list_empty(&td->cancelled_td_list))
				list_del_init(&td->cancelled_td_list);
		}
		goto err_giveback;
	}

	i = urb_priv->num_tds_done;
	if (i < urb_priv->num_tds)
		xhci_dbg_trace(xhci, trace_xhci_dbg_cancel_urb,
				"Cancel URB %p, dev %s, ep 0x%x, "
				"starting at offset 0x%llx",
				urb, urb->dev->devpath,
				urb->ep->desc.bEndpointAddress,
				(unsigned long long) xhci_trb_virt_to_dma(
					urb_priv->td[i].start_seg,
					urb_priv->td[i].first_trb));

	for (; i < urb_priv->num_tds; i++) {
		td = &urb_priv->td[i];
		/* TD can already be on cancelled list if ep halted on it */
		if (list_empty(&td->cancelled_td_list)) {
			td->cancel_status = TD_DIRTY;
			list_add_tail(&td->cancelled_td_list,
				      &ep->cancelled_td_list);
		}
	}

	/* Queue a stop endpoint command, but only if this is
	 * the first cancellation to be handled.
	 */
	if (!(ep->ep_state & EP_STOP_CMD_PENDING)) {
		command = xhci_alloc_command(xhci, false, GFP_ATOMIC);
		if (!command) {
			ret = -ENOMEM;
			goto done;
		}
		ep->ep_state |= EP_STOP_CMD_PENDING;
		ep->stop_cmd_timer.expires = jiffies +
			XHCI_STOP_EP_CMD_TIMEOUT * HZ;
		add_timer(&ep->stop_cmd_timer);
		xhci_queue_stop_endpoint(xhci, command, urb->dev->slot_id,
					 ep_index, 0);
		xhci_ring_cmd_db(xhci);
	}
done:
	spin_unlock_irqrestore(&xhci->lock, flags);
	return ret;

err_giveback:
	if (urb_priv)
		xhci_urb_free_priv(urb_priv);
	usb_hcd_unlink_urb_from_ep(hcd, urb);
	spin_unlock_irqrestore(&xhci->lock, flags);
	usb_hcd_giveback_urb(hcd, urb, -ESHUTDOWN);
	return ret;
}

/* Drop an endpoint from a new bandwidth configuration for this device.
 * Only one call to this function is allowed per endpoint before
 * check_bandwidth() or reset_bandwidth() must be called.
 * A call to xhci_drop_endpoint() followed by a call to xhci_add_endpoint() will
 * add the endpoint to the schedule with possibly new parameters denoted by a
 * different endpoint descriptor in usb_host_endpoint.
 * A call to xhci_add_endpoint() followed by a call to xhci_drop_endpoint() is
 * not allowed.
 *
 * The USB core will not allow URBs to be queued to an endpoint that is being
 * disabled, so there's no need for mutual exclusion to protect
 * the xhci->devs[slot_id] structure.
 */
int xhci_drop_endpoint(struct usb_hcd *hcd, struct usb_device *udev,
		       struct usb_host_endpoint *ep)
{
	struct xhci_hcd *xhci;
	struct xhci_container_ctx *in_ctx, *out_ctx;
	struct xhci_input_control_ctx *ctrl_ctx;
	unsigned int ep_index;
	struct xhci_ep_ctx *ep_ctx;
	u32 drop_flag;
	u32 new_add_flags, new_drop_flags;
	int ret;

	ret = xhci_check_args(hcd, udev, ep, 1, true, __func__);
	if (ret <= 0)
		return ret;
	xhci = hcd_to_xhci(hcd);
	if (xhci->xhc_state & XHCI_STATE_DYING)
		return -ENODEV;

	xhci_dbg(xhci, "%s called for udev %p\n", __func__, udev);
	drop_flag = xhci_get_endpoint_flag(&ep->desc);
	if (drop_flag == SLOT_FLAG || drop_flag == EP0_FLAG) {
		xhci_dbg(xhci, "xHCI %s - can't drop slot or ep 0 %#x\n",
				__func__, drop_flag);
		return 0;
	}

	in_ctx = xhci->devs[udev->slot_id]->in_ctx;
	out_ctx = xhci->devs[udev->slot_id]->out_ctx;
	ctrl_ctx = xhci_get_input_control_ctx(in_ctx);
	if (!ctrl_ctx) {
		xhci_warn(xhci, "%s: Could not get input context, bad type.\n",
				__func__);
		return 0;
	}

	ep_index = xhci_get_endpoint_index(&ep->desc);
	ep_ctx = xhci_get_ep_ctx(xhci, out_ctx, ep_index);
	/* If the HC already knows the endpoint is disabled,
	 * or the HCD has noted it is disabled, ignore this request
	 */
	if ((GET_EP_CTX_STATE(ep_ctx) == EP_STATE_DISABLED) ||
	    le32_to_cpu(ctrl_ctx->drop_flags) &
	    xhci_get_endpoint_flag(&ep->desc)) {
		/* Do not warn when called after a usb_device_reset */
		if (xhci->devs[udev->slot_id]->eps[ep_index].ring != NULL)
			xhci_warn(xhci, "xHCI %s called with disabled ep %p\n",
				  __func__, ep);
		return 0;
	}

	ctrl_ctx->drop_flags |= cpu_to_le32(drop_flag);
	new_drop_flags = le32_to_cpu(ctrl_ctx->drop_flags);

	ctrl_ctx->add_flags &= cpu_to_le32(~drop_flag);
	new_add_flags = le32_to_cpu(ctrl_ctx->add_flags);

	xhci_debugfs_remove_endpoint(xhci, xhci->devs[udev->slot_id], ep_index);

	xhci_endpoint_zero(xhci, xhci->devs[udev->slot_id], ep);

	xhci_dbg(xhci, "drop ep 0x%x, slot id %d, new drop flags = %#x, new add flags = %#x\n",
			(unsigned int) ep->desc.bEndpointAddress,
			udev->slot_id,
			(unsigned int) new_drop_flags,
			(unsigned int) new_add_flags);
	return 0;
}
EXPORT_SYMBOL_GPL(xhci_drop_endpoint);

/* Add an endpoint to a new possible bandwidth configuration for this device.
 * Only one call to this function is allowed per endpoint before
 * check_bandwidth() or reset_bandwidth() must be called.
 * A call to xhci_drop_endpoint() followed by a call to xhci_add_endpoint() will
 * add the endpoint to the schedule with possibly new parameters denoted by a
 * different endpoint descriptor in usb_host_endpoint.
 * A call to xhci_add_endpoint() followed by a call to xhci_drop_endpoint() is
 * not allowed.
 *
 * The USB core will not allow URBs to be queued to an endpoint until the
 * configuration or alt setting is installed in the device, so there's no need
 * for mutual exclusion to protect the xhci->devs[slot_id] structure.
 */
int xhci_add_endpoint(struct usb_hcd *hcd, struct usb_device *udev,
		      struct usb_host_endpoint *ep)
{
	struct xhci_hcd *xhci;
	struct xhci_container_ctx *in_ctx;
	unsigned int ep_index;
	struct xhci_input_control_ctx *ctrl_ctx;
	struct xhci_ep_ctx *ep_ctx;
	u32 added_ctxs;
	u32 new_add_flags, new_drop_flags;
	struct xhci_virt_device *virt_dev;
	int ret = 0;

	ret = xhci_check_args(hcd, udev, ep, 1, true, __func__);
	if (ret <= 0) {
		/* So we won't queue a reset ep command for a root hub */
		ep->hcpriv = NULL;
		return ret;
	}
	xhci = hcd_to_xhci(hcd);
	if (xhci->xhc_state & XHCI_STATE_DYING)
		return -ENODEV;

	added_ctxs = xhci_get_endpoint_flag(&ep->desc);
	if (added_ctxs == SLOT_FLAG || added_ctxs == EP0_FLAG) {
		/* FIXME when we have to issue an evaluate endpoint command to
		 * deal with ep0 max packet size changing once we get the
		 * descriptors
		 */
		xhci_dbg(xhci, "xHCI %s - can't add slot or ep 0 %#x\n",
				__func__, added_ctxs);
		return 0;
	}

	virt_dev = xhci->devs[udev->slot_id];
	in_ctx = virt_dev->in_ctx;
	ctrl_ctx = xhci_get_input_control_ctx(in_ctx);
	if (!ctrl_ctx) {
		xhci_warn(xhci, "%s: Could not get input context, bad type.\n",
				__func__);
		return 0;
	}

	ep_index = xhci_get_endpoint_index(&ep->desc);
	/* If this endpoint is already in use, and the upper layers are trying
	 * to add it again without dropping it, reject the addition.
	 */
	if (virt_dev->eps[ep_index].ring &&
			!(le32_to_cpu(ctrl_ctx->drop_flags) & added_ctxs)) {
		xhci_warn(xhci, "Trying to add endpoint 0x%x "
				"without dropping it.\n",
				(unsigned int) ep->desc.bEndpointAddress);
		return -EINVAL;
	}

	/* If the HCD has already noted the endpoint is enabled,
	 * ignore this request.
	 */
	if (le32_to_cpu(ctrl_ctx->add_flags) & added_ctxs) {
		xhci_warn(xhci, "xHCI %s called with enabled ep %p\n",
				__func__, ep);
		return 0;
	}

	/*
	 * Configuration and alternate setting changes must be done in
	 * process context, not interrupt context (or so documenation
	 * for usb_set_interface() and usb_set_configuration() claim).
	 */
	if (xhci_endpoint_init(xhci, virt_dev, udev, ep, GFP_NOIO) < 0) {
		dev_dbg(&udev->dev, "%s - could not initialize ep %#x\n",
				__func__, ep->desc.bEndpointAddress);
		return -ENOMEM;
	}

	ctrl_ctx->add_flags |= cpu_to_le32(added_ctxs);
	new_add_flags = le32_to_cpu(ctrl_ctx->add_flags);

	/* If xhci_endpoint_disable() was called for this endpoint, but the
	 * xHC hasn't been notified yet through the check_bandwidth() call,
	 * this re-adds a new state for the endpoint from the new endpoint
	 * descriptors.  We must drop and re-add this endpoint, so we leave the
	 * drop flags alone.
	 */
	new_drop_flags = le32_to_cpu(ctrl_ctx->drop_flags);

	/* Store the usb_device pointer for later use */
	ep->hcpriv = udev;

	ep_ctx = xhci_get_ep_ctx(xhci, virt_dev->in_ctx, ep_index);
	trace_xhci_add_endpoint(ep_ctx);

	xhci_dbg(xhci, "add ep 0x%x, slot id %d, new drop flags = %#x, new add flags = %#x\n",
			(unsigned int) ep->desc.bEndpointAddress,
			udev->slot_id,
			(unsigned int) new_drop_flags,
			(unsigned int) new_add_flags);
	return 0;
}
EXPORT_SYMBOL_GPL(xhci_add_endpoint);

static void xhci_zero_in_ctx(struct xhci_hcd *xhci, struct xhci_virt_device *virt_dev)
{
	struct xhci_input_control_ctx *ctrl_ctx;
	struct xhci_ep_ctx *ep_ctx;
	struct xhci_slot_ctx *slot_ctx;
	int i;

	ctrl_ctx = xhci_get_input_control_ctx(virt_dev->in_ctx);
	if (!ctrl_ctx) {
		xhci_warn(xhci, "%s: Could not get input context, bad type.\n",
				__func__);
		return;
	}

	/* When a device's add flag and drop flag are zero, any subsequent
	 * configure endpoint command will leave that endpoint's state
	 * untouched.  Make sure we don't leave any old state in the input
	 * endpoint contexts.
	 */
	ctrl_ctx->drop_flags = 0;
	ctrl_ctx->add_flags = 0;
	slot_ctx = xhci_get_slot_ctx(xhci, virt_dev->in_ctx);
	slot_ctx->dev_info &= cpu_to_le32(~LAST_CTX_MASK);
	/* Endpoint 0 is always valid */
	slot_ctx->dev_info |= cpu_to_le32(LAST_CTX(1));
	for (i = 1; i < 31; i++) {
		ep_ctx = xhci_get_ep_ctx(xhci, virt_dev->in_ctx, i);
		ep_ctx->ep_info = 0;
		ep_ctx->ep_info2 = 0;
		ep_ctx->deq = 0;
		ep_ctx->tx_info = 0;
	}
}

static int xhci_configure_endpoint_result(struct xhci_hcd *xhci,
		struct usb_device *udev, u32 *cmd_status)
{
	int ret;

	switch (*cmd_status) {
	case COMP_COMMAND_ABORTED:
	case COMP_COMMAND_RING_STOPPED:
		xhci_warn(xhci, "Timeout while waiting for configure endpoint command\n");
		ret = -ETIME;
		break;
	case COMP_RESOURCE_ERROR:
		dev_warn(&udev->dev,
			 "Not enough host controller resources for new device state.\n");
		ret = -ENOMEM;
		/* FIXME: can we allocate more resources for the HC? */
		break;
	case COMP_BANDWIDTH_ERROR:
	case COMP_SECONDARY_BANDWIDTH_ERROR:
		dev_warn(&udev->dev,
			 "Not enough bandwidth for new device state.\n");
		ret = -ENOSPC;
		/* FIXME: can we go back to the old state? */
		break;
	case COMP_TRB_ERROR:
		/* the HCD set up something wrong */
		dev_warn(&udev->dev, "ERROR: Endpoint drop flag = 0, "
				"add flag = 1, "
				"and endpoint is not disabled.\n");
		ret = -EINVAL;
		break;
	case COMP_INCOMPATIBLE_DEVICE_ERROR:
		dev_warn(&udev->dev,
			 "ERROR: Incompatible device for endpoint configure command.\n");
		ret = -ENODEV;
		break;
	case COMP_SUCCESS:
		xhci_dbg_trace(xhci, trace_xhci_dbg_context_change,
				"Successful Endpoint Configure command");
		ret = 0;
		break;
	default:
		xhci_err(xhci, "ERROR: unexpected command completion code 0x%x.\n",
				*cmd_status);
		ret = -EINVAL;
		break;
	}
	return ret;
}

static int xhci_evaluate_context_result(struct xhci_hcd *xhci,
		struct usb_device *udev, u32 *cmd_status)
{
	int ret;

	switch (*cmd_status) {
	case COMP_COMMAND_ABORTED:
	case COMP_COMMAND_RING_STOPPED:
		xhci_warn(xhci, "Timeout while waiting for evaluate context command\n");
		ret = -ETIME;
		break;
	case COMP_PARAMETER_ERROR:
		dev_warn(&udev->dev,
			 "WARN: xHCI driver setup invalid evaluate context command.\n");
		ret = -EINVAL;
		break;
	case COMP_SLOT_NOT_ENABLED_ERROR:
		dev_warn(&udev->dev,
			"WARN: slot not enabled for evaluate context command.\n");
		ret = -EINVAL;
		break;
	case COMP_CONTEXT_STATE_ERROR:
		dev_warn(&udev->dev,
			"WARN: invalid context state for evaluate context command.\n");
		ret = -EINVAL;
		break;
	case COMP_INCOMPATIBLE_DEVICE_ERROR:
		dev_warn(&udev->dev,
			"ERROR: Incompatible device for evaluate context command.\n");
		ret = -ENODEV;
		break;
	case COMP_MAX_EXIT_LATENCY_TOO_LARGE_ERROR:
		/* Max Exit Latency too large error */
		dev_warn(&udev->dev, "WARN: Max Exit Latency too large\n");
		ret = -EINVAL;
		break;
	case COMP_SUCCESS:
		xhci_dbg_trace(xhci, trace_xhci_dbg_context_change,
				"Successful evaluate context command");
		ret = 0;
		break;
	default:
		xhci_err(xhci, "ERROR: unexpected command completion code 0x%x.\n",
			*cmd_status);
		ret = -EINVAL;
		break;
	}
	return ret;
}

static u32 xhci_count_num_new_endpoints(struct xhci_hcd *xhci,
		struct xhci_input_control_ctx *ctrl_ctx)
{
	u32 valid_add_flags;
	u32 valid_drop_flags;

	/* Ignore the slot flag (bit 0), and the default control endpoint flag
	 * (bit 1).  The default control endpoint is added during the Address
	 * Device command and is never removed until the slot is disabled.
	 */
	valid_add_flags = le32_to_cpu(ctrl_ctx->add_flags) >> 2;
	valid_drop_flags = le32_to_cpu(ctrl_ctx->drop_flags) >> 2;

	/* Use hweight32 to count the number of ones in the add flags, or
	 * number of endpoints added.  Don't count endpoints that are changed
	 * (both added and dropped).
	 */
	return hweight32(valid_add_flags) -
		hweight32(valid_add_flags & valid_drop_flags);
}

static unsigned int xhci_count_num_dropped_endpoints(struct xhci_hcd *xhci,
		struct xhci_input_control_ctx *ctrl_ctx)
{
	u32 valid_add_flags;
	u32 valid_drop_flags;

	valid_add_flags = le32_to_cpu(ctrl_ctx->add_flags) >> 2;
	valid_drop_flags = le32_to_cpu(ctrl_ctx->drop_flags) >> 2;

	return hweight32(valid_drop_flags) -
		hweight32(valid_add_flags & valid_drop_flags);
}

/*
 * We need to reserve the new number of endpoints before the configure endpoint
 * command completes.  We can't subtract the dropped endpoints from the number
 * of active endpoints until the command completes because we can oversubscribe
 * the host in this case:
 *
 *  - the first configure endpoint command drops more endpoints than it adds
 *  - a second configure endpoint command that adds more endpoints is queued
 *  - the first configure endpoint command fails, so the config is unchanged
 *  - the second command may succeed, even though there isn't enough resources
 *
 * Must be called with xhci->lock held.
 */
static int xhci_reserve_host_resources(struct xhci_hcd *xhci,
		struct xhci_input_control_ctx *ctrl_ctx)
{
	u32 added_eps;

	added_eps = xhci_count_num_new_endpoints(xhci, ctrl_ctx);
	if (xhci->num_active_eps + added_eps > xhci->limit_active_eps) {
		xhci_dbg_trace(xhci, trace_xhci_dbg_quirks,
				"Not enough ep ctxs: "
				"%u active, need to add %u, limit is %u.",
				xhci->num_active_eps, added_eps,
				xhci->limit_active_eps);
		return -ENOMEM;
	}
	xhci->num_active_eps += added_eps;
	xhci_dbg_trace(xhci, trace_xhci_dbg_quirks,
			"Adding %u ep ctxs, %u now active.", added_eps,
			xhci->num_active_eps);
	return 0;
}

/*
 * The configure endpoint was failed by the xHC for some other reason, so we
 * need to revert the resources that failed configuration would have used.
 *
 * Must be called with xhci->lock held.
 */
static void xhci_free_host_resources(struct xhci_hcd *xhci,
		struct xhci_input_control_ctx *ctrl_ctx)
{
	u32 num_failed_eps;

	num_failed_eps = xhci_count_num_new_endpoints(xhci, ctrl_ctx);
	xhci->num_active_eps -= num_failed_eps;
	xhci_dbg_trace(xhci, trace_xhci_dbg_quirks,
			"Removing %u failed ep ctxs, %u now active.",
			num_failed_eps,
			xhci->num_active_eps);
}

/*
 * Now that the command has completed, clean up the active endpoint count by
 * subtracting out the endpoints that were dropped (but not changed).
 *
 * Must be called with xhci->lock held.
 */
static void xhci_finish_resource_reservation(struct xhci_hcd *xhci,
		struct xhci_input_control_ctx *ctrl_ctx)
{
	u32 num_dropped_eps;

	num_dropped_eps = xhci_count_num_dropped_endpoints(xhci, ctrl_ctx);
	xhci->num_active_eps -= num_dropped_eps;
	if (num_dropped_eps)
		xhci_dbg_trace(xhci, trace_xhci_dbg_quirks,
				"Removing %u dropped ep ctxs, %u now active.",
				num_dropped_eps,
				xhci->num_active_eps);
}

static unsigned int xhci_get_block_size(struct usb_device *udev)
{
	switch (udev->speed) {
	case USB_SPEED_LOW:
	case USB_SPEED_FULL:
		return FS_BLOCK;
	case USB_SPEED_HIGH:
		return HS_BLOCK;
	case USB_SPEED_SUPER:
	case USB_SPEED_SUPER_PLUS:
		return SS_BLOCK;
	case USB_SPEED_UNKNOWN:
	case USB_SPEED_WIRELESS:
	default:
		/* Should never happen */
		return 1;
	}
}

static unsigned int
xhci_get_largest_overhead(struct xhci_interval_bw *interval_bw)
{
	if (interval_bw->overhead[LS_OVERHEAD_TYPE])
		return LS_OVERHEAD;
	if (interval_bw->overhead[FS_OVERHEAD_TYPE])
		return FS_OVERHEAD;
	return HS_OVERHEAD;
}

/* If we are changing a LS/FS device under a HS hub,
 * make sure (if we are activating a new TT) that the HS bus has enough
 * bandwidth for this new TT.
 */
static int xhci_check_tt_bw_table(struct xhci_hcd *xhci,
		struct xhci_virt_device *virt_dev,
		int old_active_eps)
{
	struct xhci_interval_bw_table *bw_table;
	struct xhci_tt_bw_info *tt_info;

	/* Find the bandwidth table for the root port this TT is attached to. */
	bw_table = &xhci->rh_bw[virt_dev->real_port - 1].bw_table;
	tt_info = virt_dev->tt_info;
	/* If this TT already had active endpoints, the bandwidth for this TT
	 * has already been added.  Removing all periodic endpoints (and thus
	 * making the TT enactive) will only decrease the bandwidth used.
	 */
	if (old_active_eps)
		return 0;
	if (old_active_eps == 0 && tt_info->active_eps != 0) {
		if (bw_table->bw_used + TT_HS_OVERHEAD > HS_BW_LIMIT)
			return -ENOMEM;
		return 0;
	}
	/* Not sure why we would have no new active endpoints...
	 *
	 * Maybe because of an Evaluate Context change for a hub update or a
	 * control endpoint 0 max packet size change?
	 * FIXME: skip the bandwidth calculation in that case.
	 */
	return 0;
}

static int xhci_check_ss_bw(struct xhci_hcd *xhci,
		struct xhci_virt_device *virt_dev)
{
	unsigned int bw_reserved;

	bw_reserved = DIV_ROUND_UP(SS_BW_RESERVED*SS_BW_LIMIT_IN, 100);
	if (virt_dev->bw_table->ss_bw_in > (SS_BW_LIMIT_IN - bw_reserved))
		return -ENOMEM;

	bw_reserved = DIV_ROUND_UP(SS_BW_RESERVED*SS_BW_LIMIT_OUT, 100);
	if (virt_dev->bw_table->ss_bw_out > (SS_BW_LIMIT_OUT - bw_reserved))
		return -ENOMEM;

	return 0;
}

/*
 * This algorithm is a very conservative estimate of the worst-case scheduling
 * scenario for any one interval.  The hardware dynamically schedules the
 * packets, so we can't tell which microframe could be the limiting factor in
 * the bandwidth scheduling.  This only takes into account periodic endpoints.
 *
 * Obviously, we can't solve an NP complete problem to find the minimum worst
 * case scenario.  Instead, we come up with an estimate that is no less than
 * the worst case bandwidth used for any one microframe, but may be an
 * over-estimate.
 *
 * We walk the requirements for each endpoint by interval, starting with the
 * smallest interval, and place packets in the schedule where there is only one
 * possible way to schedule packets for that interval.  In order to simplify
 * this algorithm, we record the largest max packet size for each interval, and
 * assume all packets will be that size.
 *
 * For interval 0, we obviously must schedule all packets for each interval.
 * The bandwidth for interval 0 is just the amount of data to be transmitted
 * (the sum of all max ESIT payload sizes, plus any overhead per packet times
 * the number of packets).
 *
 * For interval 1, we have two possible microframes to schedule those packets
 * in.  For this algorithm, if we can schedule the same number of packets for
 * each possible scheduling opportunity (each microframe), we will do so.  The
 * remaining number of packets will be saved to be transmitted in the gaps in
 * the next interval's scheduling sequence.
 *
 * As we move those remaining packets to be scheduled with interval 2 packets,
 * we have to double the number of remaining packets to transmit.  This is
 * because the intervals are actually powers of 2, and we would be transmitting
 * the previous interval's packets twice in this interval.  We also have to be
 * sure that when we look at the largest max packet size for this interval, we
 * also look at the largest max packet size for the remaining packets and take
 * the greater of the two.
 *
 * The algorithm continues to evenly distribute packets in each scheduling
 * opportunity, and push the remaining packets out, until we get to the last
 * interval.  Then those packets and their associated overhead are just added
 * to the bandwidth used.
 */
static int xhci_check_bw_table(struct xhci_hcd *xhci,
		struct xhci_virt_device *virt_dev,
		int old_active_eps)
{
	unsigned int bw_reserved;
	unsigned int max_bandwidth;
	unsigned int bw_used;
	unsigned int block_size;
	struct xhci_interval_bw_table *bw_table;
	unsigned int packet_size = 0;
	unsigned int overhead = 0;
	unsigned int packets_transmitted = 0;
	unsigned int packets_remaining = 0;
	unsigned int i;

	if (virt_dev->udev->speed >= USB_SPEED_SUPER)
		return xhci_check_ss_bw(xhci, virt_dev);

	if (virt_dev->udev->speed == USB_SPEED_HIGH) {
		max_bandwidth = HS_BW_LIMIT;
		/* Convert percent of bus BW reserved to blocks reserved */
		bw_reserved = DIV_ROUND_UP(HS_BW_RESERVED * max_bandwidth, 100);
	} else {
		max_bandwidth = FS_BW_LIMIT;
		bw_reserved = DIV_ROUND_UP(FS_BW_RESERVED * max_bandwidth, 100);
	}

	bw_table = virt_dev->bw_table;
	/* We need to translate the max packet size and max ESIT payloads into
	 * the units the hardware uses.
	 */
	block_size = xhci_get_block_size(virt_dev->udev);

	/* If we are manipulating a LS/FS device under a HS hub, double check
	 * that the HS bus has enough bandwidth if we are activing a new TT.
	 */
	if (virt_dev->tt_info) {
		xhci_dbg_trace(xhci, trace_xhci_dbg_quirks,
				"Recalculating BW for rootport %u",
				virt_dev->real_port);
		if (xhci_check_tt_bw_table(xhci, virt_dev, old_active_eps)) {
			xhci_warn(xhci, "Not enough bandwidth on HS bus for "
					"newly activated TT.\n");
			return -ENOMEM;
		}
		xhci_dbg_trace(xhci, trace_xhci_dbg_quirks,
				"Recalculating BW for TT slot %u port %u",
				virt_dev->tt_info->slot_id,
				virt_dev->tt_info->ttport);
	} else {
		xhci_dbg_trace(xhci, trace_xhci_dbg_quirks,
				"Recalculating BW for rootport %u",
				virt_dev->real_port);
	}

	/* Add in how much bandwidth will be used for interval zero, or the
	 * rounded max ESIT payload + number of packets * largest overhead.
	 */
	bw_used = DIV_ROUND_UP(bw_table->interval0_esit_payload, block_size) +
		bw_table->interval_bw[0].num_packets *
		xhci_get_largest_overhead(&bw_table->interval_bw[0]);

	for (i = 1; i < XHCI_MAX_INTERVAL; i++) {
		unsigned int bw_added;
		unsigned int largest_mps;
		unsigned int interval_overhead;

		/*
		 * How many packets could we transmit in this interval?
		 * If packets didn't fit in the previous interval, we will need
		 * to transmit that many packets twice within this interval.
		 */
		packets_remaining = 2 * packets_remaining +
			bw_table->interval_bw[i].num_packets;

		/* Find the largest max packet size of this or the previous
		 * interval.
		 */
		if (list_empty(&bw_table->interval_bw[i].endpoints))
			largest_mps = 0;
		else {
			struct xhci_virt_ep *virt_ep;
			struct list_head *ep_entry;

			ep_entry = bw_table->interval_bw[i].endpoints.next;
			virt_ep = list_entry(ep_entry,
					struct xhci_virt_ep, bw_endpoint_list);
			/* Convert to blocks, rounding up */
			largest_mps = DIV_ROUND_UP(
					virt_ep->bw_info.max_packet_size,
					block_size);
		}
		if (largest_mps > packet_size)
			packet_size = largest_mps;

		/* Use the larger overhead of this or the previous interval. */
		interval_overhead = xhci_get_largest_overhead(
				&bw_table->interval_bw[i]);
		if (interval_overhead > overhead)
			overhead = interval_overhead;

		/* How many packets can we evenly distribute across
		 * (1 << (i + 1)) possible scheduling opportunities?
		 */
		packets_transmitted = packets_remaining >> (i + 1);

		/* Add in the bandwidth used for those scheduled packets */
		bw_added = packets_transmitted * (overhead + packet_size);

		/* How many packets do we have remaining to transmit? */
		packets_remaining = packets_remaining % (1 << (i + 1));

		/* What largest max packet size should those packets have? */
		/* If we've transmitted all packets, don't carry over the
		 * largest packet size.
		 */
		if (packets_remaining == 0) {
			packet_size = 0;
			overhead = 0;
		} else if (packets_transmitted > 0) {
			/* Otherwise if we do have remaining packets, and we've
			 * scheduled some packets in this interval, take the
			 * largest max packet size from endpoints with this
			 * interval.
			 */
			packet_size = largest_mps;
			overhead = interval_overhead;
		}
		/* Otherwise carry over packet_size and overhead from the last
		 * time we had a remainder.
		 */
		bw_used += bw_added;
		if (bw_used > max_bandwidth) {
			xhci_warn(xhci, "Not enough bandwidth. "
					"Proposed: %u, Max: %u\n",
				bw_used, max_bandwidth);
			return -ENOMEM;
		}
	}
	/*
	 * Ok, we know we have some packets left over after even-handedly
	 * scheduling interval 15.  We don't know which microframes they will
	 * fit into, so we over-schedule and say they will be scheduled every
	 * microframe.
	 */
	if (packets_remaining > 0)
		bw_used += overhead + packet_size;

	if (!virt_dev->tt_info && virt_dev->udev->speed == USB_SPEED_HIGH) {
		unsigned int port_index = virt_dev->real_port - 1;

		/* OK, we're manipulating a HS device attached to a
		 * root port bandwidth domain.  Include the number of active TTs
		 * in the bandwidth used.
		 */
		bw_used += TT_HS_OVERHEAD *
			xhci->rh_bw[port_index].num_active_tts;
	}

	xhci_dbg_trace(xhci, trace_xhci_dbg_quirks,
		"Final bandwidth: %u, Limit: %u, Reserved: %u, "
		"Available: %u " "percent",
		bw_used, max_bandwidth, bw_reserved,
		(max_bandwidth - bw_used - bw_reserved) * 100 /
		max_bandwidth);

	bw_used += bw_reserved;
	if (bw_used > max_bandwidth) {
		xhci_warn(xhci, "Not enough bandwidth. Proposed: %u, Max: %u\n",
				bw_used, max_bandwidth);
		return -ENOMEM;
	}

	bw_table->bw_used = bw_used;
	return 0;
}

static bool xhci_is_async_ep(unsigned int ep_type)
{
	return (ep_type != ISOC_OUT_EP && ep_type != INT_OUT_EP &&
					ep_type != ISOC_IN_EP &&
					ep_type != INT_IN_EP);
}

static bool xhci_is_sync_in_ep(unsigned int ep_type)
{
	return (ep_type == ISOC_IN_EP || ep_type == INT_IN_EP);
}

static unsigned int xhci_get_ss_bw_consumed(struct xhci_bw_info *ep_bw)
{
	unsigned int mps = DIV_ROUND_UP(ep_bw->max_packet_size, SS_BLOCK);

	if (ep_bw->ep_interval == 0)
		return SS_OVERHEAD_BURST +
			(ep_bw->mult * ep_bw->num_packets *
					(SS_OVERHEAD + mps));
	return DIV_ROUND_UP(ep_bw->mult * ep_bw->num_packets *
				(SS_OVERHEAD + mps + SS_OVERHEAD_BURST),
				1 << ep_bw->ep_interval);

}

static void xhci_drop_ep_from_interval_table(struct xhci_hcd *xhci,
		struct xhci_bw_info *ep_bw,
		struct xhci_interval_bw_table *bw_table,
		struct usb_device *udev,
		struct xhci_virt_ep *virt_ep,
		struct xhci_tt_bw_info *tt_info)
{
	struct xhci_interval_bw	*interval_bw;
	int normalized_interval;

	if (xhci_is_async_ep(ep_bw->type))
		return;

	if (udev->speed >= USB_SPEED_SUPER) {
		if (xhci_is_sync_in_ep(ep_bw->type))
			xhci->devs[udev->slot_id]->bw_table->ss_bw_in -=
				xhci_get_ss_bw_consumed(ep_bw);
		else
			xhci->devs[udev->slot_id]->bw_table->ss_bw_out -=
				xhci_get_ss_bw_consumed(ep_bw);
		return;
	}

	/* SuperSpeed endpoints never get added to intervals in the table, so
	 * this check is only valid for HS/FS/LS devices.
	 */
	if (list_empty(&virt_ep->bw_endpoint_list))
		return;
	/* For LS/FS devices, we need to translate the interval expressed in
	 * microframes to frames.
	 */
	if (udev->speed == USB_SPEED_HIGH)
		normalized_interval = ep_bw->ep_interval;
	else
		normalized_interval = ep_bw->ep_interval - 3;

	if (normalized_interval == 0)
		bw_table->interval0_esit_payload -= ep_bw->max_esit_payload;
	interval_bw = &bw_table->interval_bw[normalized_interval];
	interval_bw->num_packets -= ep_bw->num_packets;
	switch (udev->speed) {
	case USB_SPEED_LOW:
		interval_bw->overhead[LS_OVERHEAD_TYPE] -= 1;
		break;
	case USB_SPEED_FULL:
		interval_bw->overhead[FS_OVERHEAD_TYPE] -= 1;
		break;
	case USB_SPEED_HIGH:
		interval_bw->overhead[HS_OVERHEAD_TYPE] -= 1;
		break;
	case USB_SPEED_SUPER:
	case USB_SPEED_SUPER_PLUS:
	case USB_SPEED_UNKNOWN:
	case USB_SPEED_WIRELESS:
		/* Should never happen because only LS/FS/HS endpoints will get
		 * added to the endpoint list.
		 */
		return;
	}
	if (tt_info)
		tt_info->active_eps -= 1;
	list_del_init(&virt_ep->bw_endpoint_list);
}

static void xhci_add_ep_to_interval_table(struct xhci_hcd *xhci,
		struct xhci_bw_info *ep_bw,
		struct xhci_interval_bw_table *bw_table,
		struct usb_device *udev,
		struct xhci_virt_ep *virt_ep,
		struct xhci_tt_bw_info *tt_info)
{
	struct xhci_interval_bw	*interval_bw;
	struct xhci_virt_ep *smaller_ep;
	int normalized_interval;

	if (xhci_is_async_ep(ep_bw->type))
		return;

	if (udev->speed == USB_SPEED_SUPER) {
		if (xhci_is_sync_in_ep(ep_bw->type))
			xhci->devs[udev->slot_id]->bw_table->ss_bw_in +=
				xhci_get_ss_bw_consumed(ep_bw);
		else
			xhci->devs[udev->slot_id]->bw_table->ss_bw_out +=
				xhci_get_ss_bw_consumed(ep_bw);
		return;
	}

	/* For LS/FS devices, we need to translate the interval expressed in
	 * microframes to frames.
	 */
	if (udev->speed == USB_SPEED_HIGH)
		normalized_interval = ep_bw->ep_interval;
	else
		normalized_interval = ep_bw->ep_interval - 3;

	if (normalized_interval == 0)
		bw_table->interval0_esit_payload += ep_bw->max_esit_payload;
	interval_bw = &bw_table->interval_bw[normalized_interval];
	interval_bw->num_packets += ep_bw->num_packets;
	switch (udev->speed) {
	case USB_SPEED_LOW:
		interval_bw->overhead[LS_OVERHEAD_TYPE] += 1;
		break;
	case USB_SPEED_FULL:
		interval_bw->overhead[FS_OVERHEAD_TYPE] += 1;
		break;
	case USB_SPEED_HIGH:
		interval_bw->overhead[HS_OVERHEAD_TYPE] += 1;
		break;
	case USB_SPEED_SUPER:
	case USB_SPEED_SUPER_PLUS:
	case USB_SPEED_UNKNOWN:
	case USB_SPEED_WIRELESS:
		/* Should never happen because only LS/FS/HS endpoints will get
		 * added to the endpoint list.
		 */
		return;
	}

	if (tt_info)
		tt_info->active_eps += 1;
	/* Insert the endpoint into the list, largest max packet size first. */
	list_for_each_entry(smaller_ep, &interval_bw->endpoints,
			bw_endpoint_list) {
		if (ep_bw->max_packet_size >=
				smaller_ep->bw_info.max_packet_size) {
			/* Add the new ep before the smaller endpoint */
			list_add_tail(&virt_ep->bw_endpoint_list,
					&smaller_ep->bw_endpoint_list);
			return;
		}
	}
	/* Add the new endpoint at the end of the list. */
	list_add_tail(&virt_ep->bw_endpoint_list,
			&interval_bw->endpoints);
}

void xhci_update_tt_active_eps(struct xhci_hcd *xhci,
		struct xhci_virt_device *virt_dev,
		int old_active_eps)
{
	struct xhci_root_port_bw_info *rh_bw_info;
	if (!virt_dev->tt_info)
		return;

	rh_bw_info = &xhci->rh_bw[virt_dev->real_port - 1];
	if (old_active_eps == 0 &&
				virt_dev->tt_info->active_eps != 0) {
		rh_bw_info->num_active_tts += 1;
		rh_bw_info->bw_table.bw_used += TT_HS_OVERHEAD;
	} else if (old_active_eps != 0 &&
				virt_dev->tt_info->active_eps == 0) {
		rh_bw_info->num_active_tts -= 1;
		rh_bw_info->bw_table.bw_used -= TT_HS_OVERHEAD;
	}
}

static int xhci_reserve_bandwidth(struct xhci_hcd *xhci,
		struct xhci_virt_device *virt_dev,
		struct xhci_container_ctx *in_ctx)
{
	struct xhci_bw_info ep_bw_info[31];
	int i;
	struct xhci_input_control_ctx *ctrl_ctx;
	int old_active_eps = 0;

	if (virt_dev->tt_info)
		old_active_eps = virt_dev->tt_info->active_eps;

	ctrl_ctx = xhci_get_input_control_ctx(in_ctx);
	if (!ctrl_ctx) {
		xhci_warn(xhci, "%s: Could not get input context, bad type.\n",
				__func__);
		return -ENOMEM;
	}

	for (i = 0; i < 31; i++) {
		if (!EP_IS_ADDED(ctrl_ctx, i) && !EP_IS_DROPPED(ctrl_ctx, i))
			continue;

		/* Make a copy of the BW info in case we need to revert this */
		memcpy(&ep_bw_info[i], &virt_dev->eps[i].bw_info,
				sizeof(ep_bw_info[i]));
		/* Drop the endpoint from the interval table if the endpoint is
		 * being dropped or changed.
		 */
		if (EP_IS_DROPPED(ctrl_ctx, i))
			xhci_drop_ep_from_interval_table(xhci,
					&virt_dev->eps[i].bw_info,
					virt_dev->bw_table,
					virt_dev->udev,
					&virt_dev->eps[i],
					virt_dev->tt_info);
	}
	/* Overwrite the information stored in the endpoints' bw_info */
	xhci_update_bw_info(xhci, virt_dev->in_ctx, ctrl_ctx, virt_dev);
	for (i = 0; i < 31; i++) {
		/* Add any changed or added endpoints to the interval table */
		if (EP_IS_ADDED(ctrl_ctx, i))
			xhci_add_ep_to_interval_table(xhci,
					&virt_dev->eps[i].bw_info,
					virt_dev->bw_table,
					virt_dev->udev,
					&virt_dev->eps[i],
					virt_dev->tt_info);
	}

	if (!xhci_check_bw_table(xhci, virt_dev, old_active_eps)) {
		/* Ok, this fits in the bandwidth we have.
		 * Update the number of active TTs.
		 */
		xhci_update_tt_active_eps(xhci, virt_dev, old_active_eps);
		return 0;
	}

	/* We don't have enough bandwidth for this, revert the stored info. */
	for (i = 0; i < 31; i++) {
		if (!EP_IS_ADDED(ctrl_ctx, i) && !EP_IS_DROPPED(ctrl_ctx, i))
			continue;

		/* Drop the new copies of any added or changed endpoints from
		 * the interval table.
		 */
		if (EP_IS_ADDED(ctrl_ctx, i)) {
			xhci_drop_ep_from_interval_table(xhci,
					&virt_dev->eps[i].bw_info,
					virt_dev->bw_table,
					virt_dev->udev,
					&virt_dev->eps[i],
					virt_dev->tt_info);
		}
		/* Revert the endpoint back to its old information */
		memcpy(&virt_dev->eps[i].bw_info, &ep_bw_info[i],
				sizeof(ep_bw_info[i]));
		/* Add any changed or dropped endpoints back into the table */
		if (EP_IS_DROPPED(ctrl_ctx, i))
			xhci_add_ep_to_interval_table(xhci,
					&virt_dev->eps[i].bw_info,
					virt_dev->bw_table,
					virt_dev->udev,
					&virt_dev->eps[i],
					virt_dev->tt_info);
	}
	return -ENOMEM;
}


/* Issue a configure endpoint command or evaluate context command
 * and wait for it to finish.
 */
static int xhci_configure_endpoint(struct xhci_hcd *xhci,
		struct usb_device *udev,
		struct xhci_command *command,
		bool ctx_change, bool must_succeed)
{
	int ret;
	unsigned long flags;
	struct xhci_input_control_ctx *ctrl_ctx;
	struct xhci_virt_device *virt_dev;
	struct xhci_slot_ctx *slot_ctx;

	if (!command)
		return -EINVAL;

	spin_lock_irqsave(&xhci->lock, flags);

	if (xhci->xhc_state & XHCI_STATE_DYING) {
		spin_unlock_irqrestore(&xhci->lock, flags);
		return -ESHUTDOWN;
	}

	virt_dev = xhci->devs[udev->slot_id];

	ctrl_ctx = xhci_get_input_control_ctx(command->in_ctx);
	if (!ctrl_ctx) {
		spin_unlock_irqrestore(&xhci->lock, flags);
		xhci_warn(xhci, "%s: Could not get input context, bad type.\n",
				__func__);
		return -ENOMEM;
	}

	if ((xhci->quirks & XHCI_EP_LIMIT_QUIRK) &&
			xhci_reserve_host_resources(xhci, ctrl_ctx)) {
		spin_unlock_irqrestore(&xhci->lock, flags);
		xhci_warn(xhci, "Not enough host resources, "
				"active endpoint contexts = %u\n",
				xhci->num_active_eps);
		return -ENOMEM;
	}
	if ((xhci->quirks & XHCI_SW_BW_CHECKING) &&
	    xhci_reserve_bandwidth(xhci, virt_dev, command->in_ctx)) {
		if ((xhci->quirks & XHCI_EP_LIMIT_QUIRK))
			xhci_free_host_resources(xhci, ctrl_ctx);
		spin_unlock_irqrestore(&xhci->lock, flags);
		xhci_warn(xhci, "Not enough bandwidth\n");
		return -ENOMEM;
	}

	slot_ctx = xhci_get_slot_ctx(xhci, command->in_ctx);

	trace_xhci_configure_endpoint_ctrl_ctx(ctrl_ctx);
	trace_xhci_configure_endpoint(slot_ctx);

	if (!ctx_change)
		ret = xhci_queue_configure_endpoint(xhci, command,
				command->in_ctx->dma,
				udev->slot_id, must_succeed);
	else
		ret = xhci_queue_evaluate_context(xhci, command,
				command->in_ctx->dma,
				udev->slot_id, must_succeed);
	if (ret < 0) {
		if ((xhci->quirks & XHCI_EP_LIMIT_QUIRK))
			xhci_free_host_resources(xhci, ctrl_ctx);
		spin_unlock_irqrestore(&xhci->lock, flags);
		xhci_dbg_trace(xhci,  trace_xhci_dbg_context_change,
				"FIXME allocate a new ring segment");
		return -ENOMEM;
	}
	xhci_ring_cmd_db(xhci);
	spin_unlock_irqrestore(&xhci->lock, flags);

	/* Wait for the configure endpoint command to complete */
	wait_for_completion(command->completion);

	if (!ctx_change)
		ret = xhci_configure_endpoint_result(xhci, udev,
						     &command->status);
	else
		ret = xhci_evaluate_context_result(xhci, udev,
						   &command->status);

	if ((xhci->quirks & XHCI_EP_LIMIT_QUIRK)) {
		spin_lock_irqsave(&xhci->lock, flags);
		/* If the command failed, remove the reserved resources.
		 * Otherwise, clean up the estimate to include dropped eps.
		 */
		if (ret)
			xhci_free_host_resources(xhci, ctrl_ctx);
		else
			xhci_finish_resource_reservation(xhci, ctrl_ctx);
		spin_unlock_irqrestore(&xhci->lock, flags);
	}
	if (ret)
		goto failed;

	ret = xhci_vendor_sync_dev_ctx(xhci, udev->slot_id);
	if (ret)
		xhci_warn(xhci, "sync device context failed, ret=%d", ret);

failed:
	return ret;
}

static void xhci_check_bw_drop_ep_streams(struct xhci_hcd *xhci,
	struct xhci_virt_device *vdev, int i)
{
	struct xhci_virt_ep *ep = &vdev->eps[i];

	if (ep->ep_state & EP_HAS_STREAMS) {
		xhci_warn(xhci, "WARN: endpoint 0x%02x has streams on set_interface, freeing streams.\n",
				xhci_get_endpoint_address(i));
		xhci_free_stream_info(xhci, ep->stream_info);
		ep->stream_info = NULL;
		ep->ep_state &= ~EP_HAS_STREAMS;
	}
}

/* Called after one or more calls to xhci_add_endpoint() or
 * xhci_drop_endpoint().  If this call fails, the USB core is expected
 * to call xhci_reset_bandwidth().
 *
 * Since we are in the middle of changing either configuration or
 * installing a new alt setting, the USB core won't allow URBs to be
 * enqueued for any endpoint on the old config or interface.  Nothing
 * else should be touching the xhci->devs[slot_id] structure, so we
 * don't need to take the xhci->lock for manipulating that.
 */
int xhci_check_bandwidth(struct usb_hcd *hcd, struct usb_device *udev)
{
	int i;
	int ret = 0;
	struct xhci_hcd *xhci;
	struct xhci_virt_device	*virt_dev;
	struct xhci_input_control_ctx *ctrl_ctx;
	struct xhci_slot_ctx *slot_ctx;
	struct xhci_command *command;

	ret = xhci_check_args(hcd, udev, NULL, 0, true, __func__);
	if (ret <= 0)
		return ret;
	xhci = hcd_to_xhci(hcd);
	if ((xhci->xhc_state & XHCI_STATE_DYING) ||
		(xhci->xhc_state & XHCI_STATE_REMOVING))
		return -ENODEV;

	xhci_dbg(xhci, "%s called for udev %p\n", __func__, udev);
	virt_dev = xhci->devs[udev->slot_id];

	command = xhci_alloc_command(xhci, true, GFP_KERNEL);
	if (!command)
		return -ENOMEM;

	command->in_ctx = virt_dev->in_ctx;

	/* See section 4.6.6 - A0 = 1; A1 = D0 = D1 = 0 */
	ctrl_ctx = xhci_get_input_control_ctx(command->in_ctx);
	if (!ctrl_ctx) {
		xhci_warn(xhci, "%s: Could not get input context, bad type.\n",
				__func__);
		ret = -ENOMEM;
		goto command_cleanup;
	}
	ctrl_ctx->add_flags |= cpu_to_le32(SLOT_FLAG);
	ctrl_ctx->add_flags &= cpu_to_le32(~EP0_FLAG);
	ctrl_ctx->drop_flags &= cpu_to_le32(~(SLOT_FLAG | EP0_FLAG));

	/* Don't issue the command if there's no endpoints to update. */
	if (ctrl_ctx->add_flags == cpu_to_le32(SLOT_FLAG) &&
	    ctrl_ctx->drop_flags == 0) {
		ret = 0;
		goto command_cleanup;
	}
	/* Fix up Context Entries field. Minimum value is EP0 == BIT(1). */
	slot_ctx = xhci_get_slot_ctx(xhci, virt_dev->in_ctx);
	for (i = 31; i >= 1; i--) {
		__le32 le32 = cpu_to_le32(BIT(i));

		if ((virt_dev->eps[i-1].ring && !(ctrl_ctx->drop_flags & le32))
		    || (ctrl_ctx->add_flags & le32) || i == 1) {
			slot_ctx->dev_info &= cpu_to_le32(~LAST_CTX_MASK);
			slot_ctx->dev_info |= cpu_to_le32(LAST_CTX(i));
			break;
		}
	}

	ret = xhci_configure_endpoint(xhci, udev, command,
			false, false);
	if (ret)
		/* Callee should call reset_bandwidth() */
		goto command_cleanup;

	/* Free any rings that were dropped, but not changed. */
	for (i = 1; i < 31; i++) {
		if ((le32_to_cpu(ctrl_ctx->drop_flags) & (1 << (i + 1))) &&
		    !(le32_to_cpu(ctrl_ctx->add_flags) & (1 << (i + 1)))) {
			xhci_free_endpoint_ring(xhci, virt_dev, i);
			xhci_check_bw_drop_ep_streams(xhci, virt_dev, i);
		}
	}
	xhci_zero_in_ctx(xhci, virt_dev);
	/*
	 * Install any rings for completely new endpoints or changed endpoints,
	 * and free any old rings from changed endpoints.
	 */
	for (i = 1; i < 31; i++) {
		if (!virt_dev->eps[i].new_ring)
			continue;
		/* Only free the old ring if it exists.
		 * It may not if this is the first add of an endpoint.
		 */
		if (virt_dev->eps[i].ring) {
			xhci_free_endpoint_ring(xhci, virt_dev, i);
		}
		xhci_check_bw_drop_ep_streams(xhci, virt_dev, i);
		virt_dev->eps[i].ring = virt_dev->eps[i].new_ring;
		virt_dev->eps[i].new_ring = NULL;
		xhci_debugfs_create_endpoint(xhci, virt_dev, i);
	}
command_cleanup:
	kfree(command->completion);
	kfree(command);

	return ret;
}
EXPORT_SYMBOL_GPL(xhci_check_bandwidth);

void xhci_reset_bandwidth(struct usb_hcd *hcd, struct usb_device *udev)
{
	struct xhci_hcd *xhci;
	struct xhci_virt_device	*virt_dev;
	int i, ret;

	ret = xhci_check_args(hcd, udev, NULL, 0, true, __func__);
	if (ret <= 0)
		return;
	xhci = hcd_to_xhci(hcd);

	xhci_dbg(xhci, "%s called for udev %p\n", __func__, udev);
	virt_dev = xhci->devs[udev->slot_id];
	/* Free any rings allocated for added endpoints */
	for (i = 0; i < 31; i++) {
		if (virt_dev->eps[i].new_ring) {
			xhci_debugfs_remove_endpoint(xhci, virt_dev, i);
			if (xhci_vendor_is_usb_offload_enabled(xhci, virt_dev, i))
				xhci_vendor_free_transfer_ring(xhci, virt_dev, i);
			else
				xhci_ring_free(xhci, virt_dev->eps[i].new_ring);

			virt_dev->eps[i].new_ring = NULL;
		}
	}
	xhci_zero_in_ctx(xhci, virt_dev);
}
EXPORT_SYMBOL_GPL(xhci_reset_bandwidth);

static void xhci_setup_input_ctx_for_config_ep(struct xhci_hcd *xhci,
		struct xhci_container_ctx *in_ctx,
		struct xhci_container_ctx *out_ctx,
		struct xhci_input_control_ctx *ctrl_ctx,
		u32 add_flags, u32 drop_flags)
{
	ctrl_ctx->add_flags = cpu_to_le32(add_flags);
	ctrl_ctx->drop_flags = cpu_to_le32(drop_flags);
	xhci_slot_copy(xhci, in_ctx, out_ctx);
	ctrl_ctx->add_flags |= cpu_to_le32(SLOT_FLAG);
}

static void xhci_endpoint_disable(struct usb_hcd *hcd,
				  struct usb_host_endpoint *host_ep)
{
	struct xhci_hcd		*xhci;
	struct xhci_virt_device	*vdev;
	struct xhci_virt_ep	*ep;
	struct usb_device	*udev;
	unsigned long		flags;
	unsigned int		ep_index;

	xhci = hcd_to_xhci(hcd);
rescan:
	spin_lock_irqsave(&xhci->lock, flags);

	udev = (struct usb_device *)host_ep->hcpriv;
	if (!udev || !udev->slot_id)
		goto done;

	vdev = xhci->devs[udev->slot_id];
	if (!vdev)
		goto done;

	ep_index = xhci_get_endpoint_index(&host_ep->desc);
	ep = &vdev->eps[ep_index];
	if (!ep)
		goto done;

	/* wait for hub_tt_work to finish clearing hub TT */
	if (ep->ep_state & EP_CLEARING_TT) {
		spin_unlock_irqrestore(&xhci->lock, flags);
		schedule_timeout_uninterruptible(1);
		goto rescan;
	}

	if (ep->ep_state)
		xhci_dbg(xhci, "endpoint disable with ep_state 0x%x\n",
			 ep->ep_state);
done:
	host_ep->hcpriv = NULL;
	spin_unlock_irqrestore(&xhci->lock, flags);
}

/*
 * Called after usb core issues a clear halt control message.
 * The host side of the halt should already be cleared by a reset endpoint
 * command issued when the STALL event was received.
 *
 * The reset endpoint command may only be issued to endpoints in the halted
 * state. For software that wishes to reset the data toggle or sequence number
 * of an endpoint that isn't in the halted state this function will issue a
 * configure endpoint command with the Drop and Add bits set for the target
 * endpoint. Refer to the additional note in xhci spcification section 4.6.8.
 */

static void xhci_endpoint_reset(struct usb_hcd *hcd,
		struct usb_host_endpoint *host_ep)
{
	struct xhci_hcd *xhci;
	struct usb_device *udev;
	struct xhci_virt_device *vdev;
	struct xhci_virt_ep *ep;
	struct xhci_input_control_ctx *ctrl_ctx;
	struct xhci_command *stop_cmd, *cfg_cmd;
	unsigned int ep_index;
	unsigned long flags;
	u32 ep_flag;
	int err;

	xhci = hcd_to_xhci(hcd);
	if (!host_ep->hcpriv)
		return;
	udev = (struct usb_device *) host_ep->hcpriv;
	vdev = xhci->devs[udev->slot_id];

	/*
	 * vdev may be lost due to xHC restore error and re-initialization
	 * during S3/S4 resume. A new vdev will be allocated later by
	 * xhci_discover_or_reset_device()
	 */
	if (!udev->slot_id || !vdev)
		return;
	ep_index = xhci_get_endpoint_index(&host_ep->desc);
	ep = &vdev->eps[ep_index];
	if (!ep)
		return;

	/* Bail out if toggle is already being cleared by a endpoint reset */
	if (ep->ep_state & EP_HARD_CLEAR_TOGGLE) {
		ep->ep_state &= ~EP_HARD_CLEAR_TOGGLE;
		return;
	}
	/* Only interrupt and bulk ep's use data toggle, USB2 spec 5.5.4-> */
	if (usb_endpoint_xfer_control(&host_ep->desc) ||
	    usb_endpoint_xfer_isoc(&host_ep->desc))
		return;

	ep_flag = xhci_get_endpoint_flag(&host_ep->desc);

	if (ep_flag == SLOT_FLAG || ep_flag == EP0_FLAG)
		return;

	stop_cmd = xhci_alloc_command(xhci, true, GFP_NOWAIT);
	if (!stop_cmd)
		return;

	cfg_cmd = xhci_alloc_command_with_ctx(xhci, true, GFP_NOWAIT);
	if (!cfg_cmd)
		goto cleanup;

	spin_lock_irqsave(&xhci->lock, flags);

	/* block queuing new trbs and ringing ep doorbell */
	ep->ep_state |= EP_SOFT_CLEAR_TOGGLE;

	/*
	 * Make sure endpoint ring is empty before resetting the toggle/seq.
	 * Driver is required to synchronously cancel all transfer request.
	 * Stop the endpoint to force xHC to update the output context
	 */

	if (!list_empty(&ep->ring->td_list)) {
		dev_err(&udev->dev, "EP not empty, refuse reset\n");
		spin_unlock_irqrestore(&xhci->lock, flags);
		xhci_free_command(xhci, cfg_cmd);
		goto cleanup;
	}

	err = xhci_queue_stop_endpoint(xhci, stop_cmd, udev->slot_id,
					ep_index, 0);
	if (err < 0) {
		spin_unlock_irqrestore(&xhci->lock, flags);
		xhci_free_command(xhci, cfg_cmd);
		xhci_dbg(xhci, "%s: Failed to queue stop ep command, %d ",
				__func__, err);
		goto cleanup;
	}

	xhci_ring_cmd_db(xhci);
	spin_unlock_irqrestore(&xhci->lock, flags);

	wait_for_completion(stop_cmd->completion);

	err = xhci_vendor_sync_dev_ctx(xhci, udev->slot_id);
	if (err) {
		xhci_warn(xhci, "%s: Failed to sync device context failed, err=%d",
			  __func__, err);
		goto cleanup;
	}

	spin_lock_irqsave(&xhci->lock, flags);

	/* config ep command clears toggle if add and drop ep flags are set */
	ctrl_ctx = xhci_get_input_control_ctx(cfg_cmd->in_ctx);
	if (!ctrl_ctx) {
		spin_unlock_irqrestore(&xhci->lock, flags);
		xhci_free_command(xhci, cfg_cmd);
		xhci_warn(xhci, "%s: Could not get input context, bad type.\n",
				__func__);
		goto cleanup;
	}

	xhci_setup_input_ctx_for_config_ep(xhci, cfg_cmd->in_ctx, vdev->out_ctx,
					   ctrl_ctx, ep_flag, ep_flag);
	xhci_endpoint_copy(xhci, cfg_cmd->in_ctx, vdev->out_ctx, ep_index);

	err = xhci_queue_configure_endpoint(xhci, cfg_cmd, cfg_cmd->in_ctx->dma,
				      udev->slot_id, false);
	if (err < 0) {
		spin_unlock_irqrestore(&xhci->lock, flags);
		xhci_free_command(xhci, cfg_cmd);
		xhci_dbg(xhci, "%s: Failed to queue config ep command, %d ",
				__func__, err);
		goto cleanup;
	}

	xhci_ring_cmd_db(xhci);
	spin_unlock_irqrestore(&xhci->lock, flags);

	wait_for_completion(cfg_cmd->completion);

	err = xhci_vendor_sync_dev_ctx(xhci, udev->slot_id);
	if (err)
		xhci_warn(xhci, "%s: Failed to sync device context failed, err=%d",
			  __func__, err);

	xhci_free_command(xhci, cfg_cmd);
cleanup:
	xhci_free_command(xhci, stop_cmd);
	if (ep->ep_state & EP_SOFT_CLEAR_TOGGLE)
		ep->ep_state &= ~EP_SOFT_CLEAR_TOGGLE;
}

static int xhci_check_streams_endpoint(struct xhci_hcd *xhci,
		struct usb_device *udev, struct usb_host_endpoint *ep,
		unsigned int slot_id)
{
	int ret;
	unsigned int ep_index;
	unsigned int ep_state;

	if (!ep)
		return -EINVAL;
	ret = xhci_check_args(xhci_to_hcd(xhci), udev, ep, 1, true, __func__);
	if (ret <= 0)
		return -EINVAL;
	if (usb_ss_max_streams(&ep->ss_ep_comp) == 0) {
		xhci_warn(xhci, "WARN: SuperSpeed Endpoint Companion"
				" descriptor for ep 0x%x does not support streams\n",
				ep->desc.bEndpointAddress);
		return -EINVAL;
	}

	ep_index = xhci_get_endpoint_index(&ep->desc);
	ep_state = xhci->devs[slot_id]->eps[ep_index].ep_state;
	if (ep_state & EP_HAS_STREAMS ||
			ep_state & EP_GETTING_STREAMS) {
		xhci_warn(xhci, "WARN: SuperSpeed bulk endpoint 0x%x "
				"already has streams set up.\n",
				ep->desc.bEndpointAddress);
		xhci_warn(xhci, "Send email to xHCI maintainer and ask for "
				"dynamic stream context array reallocation.\n");
		return -EINVAL;
	}
	if (!list_empty(&xhci->devs[slot_id]->eps[ep_index].ring->td_list)) {
		xhci_warn(xhci, "Cannot setup streams for SuperSpeed bulk "
				"endpoint 0x%x; URBs are pending.\n",
				ep->desc.bEndpointAddress);
		return -EINVAL;
	}
	return 0;
}

static void xhci_calculate_streams_entries(struct xhci_hcd *xhci,
		unsigned int *num_streams, unsigned int *num_stream_ctxs)
{
	unsigned int max_streams;

	/* The stream context array size must be a power of two */
	*num_stream_ctxs = roundup_pow_of_two(*num_streams);
	/*
	 * Find out how many primary stream array entries the host controller
	 * supports.  Later we may use secondary stream arrays (similar to 2nd
	 * level page entries), but that's an optional feature for xHCI host
	 * controllers. xHCs must support at least 4 stream IDs.
	 */
	max_streams = HCC_MAX_PSA(xhci->hcc_params);
	if (*num_stream_ctxs > max_streams) {
		xhci_dbg(xhci, "xHCI HW only supports %u stream ctx entries.\n",
				max_streams);
		*num_stream_ctxs = max_streams;
		*num_streams = max_streams;
	}
}

/* Returns an error code if one of the endpoint already has streams.
 * This does not change any data structures, it only checks and gathers
 * information.
 */
static int xhci_calculate_streams_and_bitmask(struct xhci_hcd *xhci,
		struct usb_device *udev,
		struct usb_host_endpoint **eps, unsigned int num_eps,
		unsigned int *num_streams, u32 *changed_ep_bitmask)
{
	unsigned int max_streams;
	unsigned int endpoint_flag;
	int i;
	int ret;

	for (i = 0; i < num_eps; i++) {
		ret = xhci_check_streams_endpoint(xhci, udev,
				eps[i], udev->slot_id);
		if (ret < 0)
			return ret;

		max_streams = usb_ss_max_streams(&eps[i]->ss_ep_comp);
		if (max_streams < (*num_streams - 1)) {
			xhci_dbg(xhci, "Ep 0x%x only supports %u stream IDs.\n",
					eps[i]->desc.bEndpointAddress,
					max_streams);
			*num_streams = max_streams+1;
		}

		endpoint_flag = xhci_get_endpoint_flag(&eps[i]->desc);
		if (*changed_ep_bitmask & endpoint_flag)
			return -EINVAL;
		*changed_ep_bitmask |= endpoint_flag;
	}
	return 0;
}

static u32 xhci_calculate_no_streams_bitmask(struct xhci_hcd *xhci,
		struct usb_device *udev,
		struct usb_host_endpoint **eps, unsigned int num_eps)
{
	u32 changed_ep_bitmask = 0;
	unsigned int slot_id;
	unsigned int ep_index;
	unsigned int ep_state;
	int i;

	slot_id = udev->slot_id;
	if (!xhci->devs[slot_id])
		return 0;

	for (i = 0; i < num_eps; i++) {
		ep_index = xhci_get_endpoint_index(&eps[i]->desc);
		ep_state = xhci->devs[slot_id]->eps[ep_index].ep_state;
		/* Are streams already being freed for the endpoint? */
		if (ep_state & EP_GETTING_NO_STREAMS) {
			xhci_warn(xhci, "WARN Can't disable streams for "
					"endpoint 0x%x, "
					"streams are being disabled already\n",
					eps[i]->desc.bEndpointAddress);
			return 0;
		}
		/* Are there actually any streams to free? */
		if (!(ep_state & EP_HAS_STREAMS) &&
				!(ep_state & EP_GETTING_STREAMS)) {
			xhci_warn(xhci, "WARN Can't disable streams for "
					"endpoint 0x%x, "
					"streams are already disabled!\n",
					eps[i]->desc.bEndpointAddress);
			xhci_warn(xhci, "WARN xhci_free_streams() called "
					"with non-streams endpoint\n");
			return 0;
		}
		changed_ep_bitmask |= xhci_get_endpoint_flag(&eps[i]->desc);
	}
	return changed_ep_bitmask;
}

/*
 * The USB device drivers use this function (through the HCD interface in USB
 * core) to prepare a set of bulk endpoints to use streams.  Streams are used to
 * coordinate mass storage command queueing across multiple endpoints (basically
 * a stream ID == a task ID).
 *
 * Setting up streams involves allocating the same size stream context array
 * for each endpoint and issuing a configure endpoint command for all endpoints.
 *
 * Don't allow the call to succeed if one endpoint only supports one stream
 * (which means it doesn't support streams at all).
 *
 * Drivers may get less stream IDs than they asked for, if the host controller
 * hardware or endpoints claim they can't support the number of requested
 * stream IDs.
 */
static int xhci_alloc_streams(struct usb_hcd *hcd, struct usb_device *udev,
		struct usb_host_endpoint **eps, unsigned int num_eps,
		unsigned int num_streams, gfp_t mem_flags)
{
	int i, ret;
	struct xhci_hcd *xhci;
	struct xhci_virt_device *vdev;
	struct xhci_command *config_cmd;
	struct xhci_input_control_ctx *ctrl_ctx;
	unsigned int ep_index;
	unsigned int num_stream_ctxs;
	unsigned int max_packet;
	unsigned long flags;
	u32 changed_ep_bitmask = 0;

	if (!eps)
		return -EINVAL;

	/* Add one to the number of streams requested to account for
	 * stream 0 that is reserved for xHCI usage.
	 */
	num_streams += 1;
	xhci = hcd_to_xhci(hcd);
	xhci_dbg(xhci, "Driver wants %u stream IDs (including stream 0).\n",
			num_streams);

	/* MaxPSASize value 0 (2 streams) means streams are not supported */
	if ((xhci->quirks & XHCI_BROKEN_STREAMS) ||
			HCC_MAX_PSA(xhci->hcc_params) < 4) {
		xhci_dbg(xhci, "xHCI controller does not support streams.\n");
		return -ENOSYS;
	}

	config_cmd = xhci_alloc_command_with_ctx(xhci, true, mem_flags);
	if (!config_cmd)
		return -ENOMEM;

	ctrl_ctx = xhci_get_input_control_ctx(config_cmd->in_ctx);
	if (!ctrl_ctx) {
		xhci_warn(xhci, "%s: Could not get input context, bad type.\n",
				__func__);
		xhci_free_command(xhci, config_cmd);
		return -ENOMEM;
	}

	/* Check to make sure all endpoints are not already configured for
	 * streams.  While we're at it, find the maximum number of streams that
	 * all the endpoints will support and check for duplicate endpoints.
	 */
	spin_lock_irqsave(&xhci->lock, flags);
	ret = xhci_calculate_streams_and_bitmask(xhci, udev, eps,
			num_eps, &num_streams, &changed_ep_bitmask);
	if (ret < 0) {
		xhci_free_command(xhci, config_cmd);
		spin_unlock_irqrestore(&xhci->lock, flags);
		return ret;
	}
	if (num_streams <= 1) {
		xhci_warn(xhci, "WARN: endpoints can't handle "
				"more than one stream.\n");
		xhci_free_command(xhci, config_cmd);
		spin_unlock_irqrestore(&xhci->lock, flags);
		return -EINVAL;
	}
	vdev = xhci->devs[udev->slot_id];
	/* Mark each endpoint as being in transition, so
	 * xhci_urb_enqueue() will reject all URBs.
	 */
	for (i = 0; i < num_eps; i++) {
		ep_index = xhci_get_endpoint_index(&eps[i]->desc);
		vdev->eps[ep_index].ep_state |= EP_GETTING_STREAMS;
	}
	spin_unlock_irqrestore(&xhci->lock, flags);

	/* Setup internal data structures and allocate HW data structures for
	 * streams (but don't install the HW structures in the input context
	 * until we're sure all memory allocation succeeded).
	 */
	xhci_calculate_streams_entries(xhci, &num_streams, &num_stream_ctxs);
	xhci_dbg(xhci, "Need %u stream ctx entries for %u stream IDs.\n",
			num_stream_ctxs, num_streams);

	for (i = 0; i < num_eps; i++) {
		ep_index = xhci_get_endpoint_index(&eps[i]->desc);
		max_packet = usb_endpoint_maxp(&eps[i]->desc);
		vdev->eps[ep_index].stream_info = xhci_alloc_stream_info(xhci,
				num_stream_ctxs,
				num_streams,
				max_packet, mem_flags);
		if (!vdev->eps[ep_index].stream_info)
			goto cleanup;
		/* Set maxPstreams in endpoint context and update deq ptr to
		 * point to stream context array. FIXME
		 */
	}

	/* Set up the input context for a configure endpoint command. */
	for (i = 0; i < num_eps; i++) {
		struct xhci_ep_ctx *ep_ctx;

		ep_index = xhci_get_endpoint_index(&eps[i]->desc);
		ep_ctx = xhci_get_ep_ctx(xhci, config_cmd->in_ctx, ep_index);

		xhci_endpoint_copy(xhci, config_cmd->in_ctx,
				vdev->out_ctx, ep_index);
		xhci_setup_streams_ep_input_ctx(xhci, ep_ctx,
				vdev->eps[ep_index].stream_info);
	}
	/* Tell the HW to drop its old copy of the endpoint context info
	 * and add the updated copy from the input context.
	 */
	xhci_setup_input_ctx_for_config_ep(xhci, config_cmd->in_ctx,
			vdev->out_ctx, ctrl_ctx,
			changed_ep_bitmask, changed_ep_bitmask);

	/* Issue and wait for the configure endpoint command */
	ret = xhci_configure_endpoint(xhci, udev, config_cmd,
			false, false);

	/* xHC rejected the configure endpoint command for some reason, so we
	 * leave the old ring intact and free our internal streams data
	 * structure.
	 */
	if (ret < 0)
		goto cleanup;

	spin_lock_irqsave(&xhci->lock, flags);
	for (i = 0; i < num_eps; i++) {
		ep_index = xhci_get_endpoint_index(&eps[i]->desc);
		vdev->eps[ep_index].ep_state &= ~EP_GETTING_STREAMS;
		xhci_dbg(xhci, "Slot %u ep ctx %u now has streams.\n",
			 udev->slot_id, ep_index);
		vdev->eps[ep_index].ep_state |= EP_HAS_STREAMS;
	}
	xhci_free_command(xhci, config_cmd);
	spin_unlock_irqrestore(&xhci->lock, flags);

	for (i = 0; i < num_eps; i++) {
		ep_index = xhci_get_endpoint_index(&eps[i]->desc);
		xhci_debugfs_create_stream_files(xhci, vdev, ep_index);
	}
	/* Subtract 1 for stream 0, which drivers can't use */
	return num_streams - 1;

cleanup:
	/* If it didn't work, free the streams! */
	for (i = 0; i < num_eps; i++) {
		ep_index = xhci_get_endpoint_index(&eps[i]->desc);
		xhci_free_stream_info(xhci, vdev->eps[ep_index].stream_info);
		vdev->eps[ep_index].stream_info = NULL;
		/* FIXME Unset maxPstreams in endpoint context and
		 * update deq ptr to point to normal string ring.
		 */
		vdev->eps[ep_index].ep_state &= ~EP_GETTING_STREAMS;
		vdev->eps[ep_index].ep_state &= ~EP_HAS_STREAMS;
		xhci_endpoint_zero(xhci, vdev, eps[i]);
	}
	xhci_free_command(xhci, config_cmd);
	return -ENOMEM;
}

/* Transition the endpoint from using streams to being a "normal" endpoint
 * without streams.
 *
 * Modify the endpoint context state, submit a configure endpoint command,
 * and free all endpoint rings for streams if that completes successfully.
 */
static int xhci_free_streams(struct usb_hcd *hcd, struct usb_device *udev,
		struct usb_host_endpoint **eps, unsigned int num_eps,
		gfp_t mem_flags)
{
	int i, ret;
	struct xhci_hcd *xhci;
	struct xhci_virt_device *vdev;
	struct xhci_command *command;
	struct xhci_input_control_ctx *ctrl_ctx;
	unsigned int ep_index;
	unsigned long flags;
	u32 changed_ep_bitmask;

	xhci = hcd_to_xhci(hcd);
	vdev = xhci->devs[udev->slot_id];

	/* Set up a configure endpoint command to remove the streams rings */
	spin_lock_irqsave(&xhci->lock, flags);
	changed_ep_bitmask = xhci_calculate_no_streams_bitmask(xhci,
			udev, eps, num_eps);
	if (changed_ep_bitmask == 0) {
		spin_unlock_irqrestore(&xhci->lock, flags);
		return -EINVAL;
	}

	/* Use the xhci_command structure from the first endpoint.  We may have
	 * allocated too many, but the driver may call xhci_free_streams() for
	 * each endpoint it grouped into one call to xhci_alloc_streams().
	 */
	ep_index = xhci_get_endpoint_index(&eps[0]->desc);
	command = vdev->eps[ep_index].stream_info->free_streams_command;
	ctrl_ctx = xhci_get_input_control_ctx(command->in_ctx);
	if (!ctrl_ctx) {
		spin_unlock_irqrestore(&xhci->lock, flags);
		xhci_warn(xhci, "%s: Could not get input context, bad type.\n",
				__func__);
		return -EINVAL;
	}

	for (i = 0; i < num_eps; i++) {
		struct xhci_ep_ctx *ep_ctx;

		ep_index = xhci_get_endpoint_index(&eps[i]->desc);
		ep_ctx = xhci_get_ep_ctx(xhci, command->in_ctx, ep_index);
		xhci->devs[udev->slot_id]->eps[ep_index].ep_state |=
			EP_GETTING_NO_STREAMS;

		xhci_endpoint_copy(xhci, command->in_ctx,
				vdev->out_ctx, ep_index);
		xhci_setup_no_streams_ep_input_ctx(ep_ctx,
				&vdev->eps[ep_index]);
	}
	xhci_setup_input_ctx_for_config_ep(xhci, command->in_ctx,
			vdev->out_ctx, ctrl_ctx,
			changed_ep_bitmask, changed_ep_bitmask);
	spin_unlock_irqrestore(&xhci->lock, flags);

	/* Issue and wait for the configure endpoint command,
	 * which must succeed.
	 */
	ret = xhci_configure_endpoint(xhci, udev, command,
			false, true);

	/* xHC rejected the configure endpoint command for some reason, so we
	 * leave the streams rings intact.
	 */
	if (ret < 0)
		return ret;

	spin_lock_irqsave(&xhci->lock, flags);
	for (i = 0; i < num_eps; i++) {
		ep_index = xhci_get_endpoint_index(&eps[i]->desc);
		xhci_free_stream_info(xhci, vdev->eps[ep_index].stream_info);
		vdev->eps[ep_index].stream_info = NULL;
		/* FIXME Unset maxPstreams in endpoint context and
		 * update deq ptr to point to normal string ring.
		 */
		vdev->eps[ep_index].ep_state &= ~EP_GETTING_NO_STREAMS;
		vdev->eps[ep_index].ep_state &= ~EP_HAS_STREAMS;
	}
	spin_unlock_irqrestore(&xhci->lock, flags);

	return 0;
}

/*
 * Deletes endpoint resources for endpoints that were active before a Reset
 * Device command, or a Disable Slot command.  The Reset Device command leaves
 * the control endpoint intact, whereas the Disable Slot command deletes it.
 *
 * Must be called with xhci->lock held.
 */
void xhci_free_device_endpoint_resources(struct xhci_hcd *xhci,
	struct xhci_virt_device *virt_dev, bool drop_control_ep)
{
	int i;
	unsigned int num_dropped_eps = 0;
	unsigned int drop_flags = 0;

	for (i = (drop_control_ep ? 0 : 1); i < 31; i++) {
		if (virt_dev->eps[i].ring) {
			drop_flags |= 1 << i;
			num_dropped_eps++;
		}
	}
	xhci->num_active_eps -= num_dropped_eps;
	if (num_dropped_eps)
		xhci_dbg_trace(xhci, trace_xhci_dbg_quirks,
				"Dropped %u ep ctxs, flags = 0x%x, "
				"%u now active.",
				num_dropped_eps, drop_flags,
				xhci->num_active_eps);
}

/*
 * This submits a Reset Device Command, which will set the device state to 0,
 * set the device address to 0, and disable all the endpoints except the default
 * control endpoint.  The USB core should come back and call
 * xhci_address_device(), and then re-set up the configuration.  If this is
 * called because of a usb_reset_and_verify_device(), then the old alternate
 * settings will be re-installed through the normal bandwidth allocation
 * functions.
 *
 * Wait for the Reset Device command to finish.  Remove all structures
 * associated with the endpoints that were disabled.  Clear the input device
 * structure? Reset the control endpoint 0 max packet size?
 *
 * If the virt_dev to be reset does not exist or does not match the udev,
 * it means the device is lost, possibly due to the xHC restore error and
 * re-initialization during S3/S4. In this case, call xhci_alloc_dev() to
 * re-allocate the device.
 */
static int xhci_discover_or_reset_device(struct usb_hcd *hcd,
		struct usb_device *udev)
{
	int ret, i;
	unsigned long flags;
	struct xhci_hcd *xhci;
	unsigned int slot_id;
	struct xhci_virt_device *virt_dev;
	struct xhci_command *reset_device_cmd;
	struct xhci_slot_ctx *slot_ctx;
	int old_active_eps = 0;

	ret = xhci_check_args(hcd, udev, NULL, 0, false, __func__);
	if (ret <= 0)
		return ret;
	xhci = hcd_to_xhci(hcd);
	slot_id = udev->slot_id;
	virt_dev = xhci->devs[slot_id];
	if (!virt_dev) {
		xhci_dbg(xhci, "The device to be reset with slot ID %u does "
				"not exist. Re-allocate the device\n", slot_id);
		ret = xhci_alloc_dev(hcd, udev);
		if (ret == 1)
			return 0;
		else
			return -EINVAL;
	}

	if (virt_dev->tt_info)
		old_active_eps = virt_dev->tt_info->active_eps;

	if (virt_dev->udev != udev) {
		/* If the virt_dev and the udev does not match, this virt_dev
		 * may belong to another udev.
		 * Re-allocate the device.
		 */
		xhci_dbg(xhci, "The device to be reset with slot ID %u does "
				"not match the udev. Re-allocate the device\n",
				slot_id);
		ret = xhci_alloc_dev(hcd, udev);
		if (ret == 1)
			return 0;
		else
			return -EINVAL;
	}

	/* If device is not setup, there is no point in resetting it */
	slot_ctx = xhci_get_slot_ctx(xhci, virt_dev->out_ctx);
	if (GET_SLOT_STATE(le32_to_cpu(slot_ctx->dev_state)) ==
						SLOT_STATE_DISABLED)
		return 0;

	trace_xhci_discover_or_reset_device(slot_ctx);

	xhci_dbg(xhci, "Resetting device with slot ID %u\n", slot_id);
	/* Allocate the command structure that holds the struct completion.
	 * Assume we're in process context, since the normal device reset
	 * process has to wait for the device anyway.  Storage devices are
	 * reset as part of error handling, so use GFP_NOIO instead of
	 * GFP_KERNEL.
	 */
	reset_device_cmd = xhci_alloc_command(xhci, true, GFP_NOIO);
	if (!reset_device_cmd) {
		xhci_dbg(xhci, "Couldn't allocate command structure.\n");
		return -ENOMEM;
	}

	/* Attempt to submit the Reset Device command to the command ring */
	spin_lock_irqsave(&xhci->lock, flags);

	ret = xhci_queue_reset_device(xhci, reset_device_cmd, slot_id);
	if (ret) {
		xhci_dbg(xhci, "FIXME: allocate a command ring segment\n");
		spin_unlock_irqrestore(&xhci->lock, flags);
		goto command_cleanup;
	}
	xhci_ring_cmd_db(xhci);
	spin_unlock_irqrestore(&xhci->lock, flags);

	/* Wait for the Reset Device command to finish */
	wait_for_completion(reset_device_cmd->completion);

	ret = xhci_vendor_sync_dev_ctx(xhci, slot_id);
	if (ret) {
		xhci_warn(xhci, "%s: Failed to sync device context failed, err=%d",
			  __func__, ret);
		goto command_cleanup;
	}

	/* The Reset Device command can't fail, according to the 0.95/0.96 spec,
	 * unless we tried to reset a slot ID that wasn't enabled,
	 * or the device wasn't in the addressed or configured state.
	 */
	ret = reset_device_cmd->status;
	switch (ret) {
	case COMP_COMMAND_ABORTED:
	case COMP_COMMAND_RING_STOPPED:
		xhci_warn(xhci, "Timeout waiting for reset device command\n");
		ret = -ETIME;
		goto command_cleanup;
	case COMP_SLOT_NOT_ENABLED_ERROR: /* 0.95 completion for bad slot ID */
	case COMP_CONTEXT_STATE_ERROR: /* 0.96 completion code for same thing */
		xhci_dbg(xhci, "Can't reset device (slot ID %u) in %s state\n",
				slot_id,
				xhci_get_slot_state(xhci, virt_dev->out_ctx));
		xhci_dbg(xhci, "Not freeing device rings.\n");
		/* Don't treat this as an error.  May change my mind later. */
		ret = 0;
		goto command_cleanup;
	case COMP_SUCCESS:
		xhci_dbg(xhci, "Successful reset device command.\n");
		break;
	default:
		if (xhci_is_vendor_info_code(xhci, ret))
			break;
		xhci_warn(xhci, "Unknown completion code %u for "
				"reset device command.\n", ret);
		ret = -EINVAL;
		goto command_cleanup;
	}

	/* Free up host controller endpoint resources */
	if ((xhci->quirks & XHCI_EP_LIMIT_QUIRK)) {
		spin_lock_irqsave(&xhci->lock, flags);
		/* Don't delete the default control endpoint resources */
		xhci_free_device_endpoint_resources(xhci, virt_dev, false);
		spin_unlock_irqrestore(&xhci->lock, flags);
	}

	/* Everything but endpoint 0 is disabled, so free the rings. */
	for (i = 1; i < 31; i++) {
		struct xhci_virt_ep *ep = &virt_dev->eps[i];

		if (ep->ep_state & EP_HAS_STREAMS) {
			xhci_warn(xhci, "WARN: endpoint 0x%02x has streams on device reset, freeing streams.\n",
					xhci_get_endpoint_address(i));
			xhci_free_stream_info(xhci, ep->stream_info);
			ep->stream_info = NULL;
			ep->ep_state &= ~EP_HAS_STREAMS;
		}

		if (ep->ring) {
			xhci_debugfs_remove_endpoint(xhci, virt_dev, i);
			xhci_free_endpoint_ring(xhci, virt_dev, i);
		}
		if (!list_empty(&virt_dev->eps[i].bw_endpoint_list))
			xhci_drop_ep_from_interval_table(xhci,
					&virt_dev->eps[i].bw_info,
					virt_dev->bw_table,
					udev,
					&virt_dev->eps[i],
					virt_dev->tt_info);
		xhci_clear_endpoint_bw_info(&virt_dev->eps[i].bw_info);
	}
	/* If necessary, update the number of active TTs on this root port */
	xhci_update_tt_active_eps(xhci, virt_dev, old_active_eps);
	virt_dev->flags = 0;
	ret = 0;

command_cleanup:
	xhci_free_command(xhci, reset_device_cmd);
	return ret;
}

/*
 * At this point, the struct usb_device is about to go away, the device has
 * disconnected, and all traffic has been stopped and the endpoints have been
 * disabled.  Free any HC data structures associated with that device.
 */
static void xhci_free_dev(struct usb_hcd *hcd, struct usb_device *udev)
{
	struct xhci_hcd *xhci = hcd_to_xhci(hcd);
	struct xhci_virt_device *virt_dev;
	struct xhci_slot_ctx *slot_ctx;
	int i, ret;

#ifndef CONFIG_USB_DEFAULT_PERSIST
	/*
	 * We called pm_runtime_get_noresume when the device was attached.
	 * Decrement the counter here to allow controller to runtime suspend
	 * if no devices remain.
	 */
	if (xhci->quirks & XHCI_RESET_ON_RESUME)
		pm_runtime_put_noidle(hcd->self.controller);
#endif

	ret = xhci_check_args(hcd, udev, NULL, 0, true, __func__);
	/* If the host is halted due to driver unload, we still need to free the
	 * device.
	 */
	if (ret <= 0 && ret != -ENODEV)
		return;

	virt_dev = xhci->devs[udev->slot_id];
	slot_ctx = xhci_get_slot_ctx(xhci, virt_dev->out_ctx);
	trace_xhci_free_dev(slot_ctx);

	/* Stop any wayward timer functions (which may grab the lock) */
	for (i = 0; i < 31; i++) {
		virt_dev->eps[i].ep_state &= ~EP_STOP_CMD_PENDING;
		del_timer_sync(&virt_dev->eps[i].stop_cmd_timer);
	}
	virt_dev->udev = NULL;
	ret = xhci_disable_slot(xhci, udev->slot_id);
	if (ret)
		xhci_free_virt_device(xhci, udev->slot_id);
}

int xhci_disable_slot(struct xhci_hcd *xhci, u32 slot_id)
{
	struct xhci_command *command;
	unsigned long flags;
	u32 state;
	int ret = 0;

	command = xhci_alloc_command(xhci, false, GFP_KERNEL);
	if (!command)
		return -ENOMEM;

	xhci_debugfs_remove_slot(xhci, slot_id);

	spin_lock_irqsave(&xhci->lock, flags);
	/* Don't disable the slot if the host controller is dead. */
	state = readl(&xhci->op_regs->status);
	if (state == 0xffffffff || (xhci->xhc_state & XHCI_STATE_DYING) ||
			(xhci->xhc_state & XHCI_STATE_HALTED)) {
		spin_unlock_irqrestore(&xhci->lock, flags);
		kfree(command);
		return -ENODEV;
	}

	ret = xhci_queue_slot_control(xhci, command, TRB_DISABLE_SLOT,
				slot_id);
	if (ret) {
		spin_unlock_irqrestore(&xhci->lock, flags);
		kfree(command);
		return ret;
	}
	xhci_ring_cmd_db(xhci);
	spin_unlock_irqrestore(&xhci->lock, flags);
	return ret;
}

/*
 * Checks if we have enough host controller resources for the default control
 * endpoint.
 *
 * Must be called with xhci->lock held.
 */
static int xhci_reserve_host_control_ep_resources(struct xhci_hcd *xhci)
{
	if (xhci->num_active_eps + 1 > xhci->limit_active_eps) {
		xhci_dbg_trace(xhci, trace_xhci_dbg_quirks,
				"Not enough ep ctxs: "
				"%u active, need to add 1, limit is %u.",
				xhci->num_active_eps, xhci->limit_active_eps);
		return -ENOMEM;
	}
	xhci->num_active_eps += 1;
	xhci_dbg_trace(xhci, trace_xhci_dbg_quirks,
			"Adding 1 ep ctx, %u now active.",
			xhci->num_active_eps);
	return 0;
}


/*
 * Returns 0 if the xHC ran out of device slots, the Enable Slot command
 * timed out, or allocating memory failed.  Returns 1 on success.
 */
int xhci_alloc_dev(struct usb_hcd *hcd, struct usb_device *udev)
{
	struct xhci_hcd *xhci = hcd_to_xhci(hcd);
	struct xhci_virt_device *vdev;
	struct xhci_slot_ctx *slot_ctx;
	unsigned long flags;
	int ret, slot_id;
	struct xhci_command *command;

	command = xhci_alloc_command(xhci, true, GFP_KERNEL);
	if (!command)
		return 0;

	spin_lock_irqsave(&xhci->lock, flags);
	ret = xhci_queue_slot_control(xhci, command, TRB_ENABLE_SLOT, 0);
	if (ret) {
		spin_unlock_irqrestore(&xhci->lock, flags);
		xhci_dbg(xhci, "FIXME: allocate a command ring segment\n");
		xhci_free_command(xhci, command);
		return 0;
	}
	xhci_ring_cmd_db(xhci);
	spin_unlock_irqrestore(&xhci->lock, flags);

	wait_for_completion(command->completion);
	slot_id = command->slot_id;

	if (!slot_id || command->status != COMP_SUCCESS) {
		xhci_err(xhci, "Error while assigning device slot ID\n");
		xhci_err(xhci, "Max number of devices this xHCI host supports is %u.\n",
				HCS_MAX_SLOTS(
					readl(&xhci->cap_regs->hcs_params1)));
		xhci_free_command(xhci, command);
		return 0;
	}

	xhci_free_command(xhci, command);

	if ((xhci->quirks & XHCI_EP_LIMIT_QUIRK)) {
		spin_lock_irqsave(&xhci->lock, flags);
		ret = xhci_reserve_host_control_ep_resources(xhci);
		if (ret) {
			spin_unlock_irqrestore(&xhci->lock, flags);
			xhci_warn(xhci, "Not enough host resources, "
					"active endpoint contexts = %u\n",
					xhci->num_active_eps);
			goto disable_slot;
		}
		spin_unlock_irqrestore(&xhci->lock, flags);
	}
	/* Use GFP_NOIO, since this function can be called from
	 * xhci_discover_or_reset_device(), which may be called as part of
	 * mass storage driver error handling.
	 */
	if (!xhci_alloc_virt_device(xhci, slot_id, udev, GFP_NOIO)) {
		xhci_warn(xhci, "Could not allocate xHCI USB device data structures\n");
		goto disable_slot;
	}

	ret = xhci_vendor_sync_dev_ctx(xhci, slot_id);
	if (ret) {
		xhci_warn(xhci, "%s: Failed to sync device context failed, err=%d",
			  __func__, ret);
		goto disable_slot;
	}

	vdev = xhci->devs[slot_id];
	slot_ctx = xhci_get_slot_ctx(xhci, vdev->out_ctx);
	trace_xhci_alloc_dev(slot_ctx);

	udev->slot_id = slot_id;

	xhci_debugfs_create_slot(xhci, slot_id);

#ifndef CONFIG_USB_DEFAULT_PERSIST
	/*
	 * If resetting upon resume, we can't put the controller into runtime
	 * suspend if there is a device attached.
	 */
	if (xhci->quirks & XHCI_RESET_ON_RESUME)
		pm_runtime_get_noresume(hcd->self.controller);
#endif

	/* Is this a LS or FS device under a HS hub? */
	/* Hub or peripherial? */
	return 1;

disable_slot:
	ret = xhci_disable_slot(xhci, udev->slot_id);
	if (ret)
		xhci_free_virt_device(xhci, udev->slot_id);

	return 0;
}

/*
 * Issue an Address Device command and optionally send a corresponding
 * SetAddress request to the device.
 */
static int xhci_setup_device(struct usb_hcd *hcd, struct usb_device *udev,
			     enum xhci_setup_dev setup)
{
	const char *act = setup == SETUP_CONTEXT_ONLY ? "context" : "address";
	unsigned long flags;
	struct xhci_virt_device *virt_dev;
	int ret = 0;
	struct xhci_hcd *xhci = hcd_to_xhci(hcd);
	struct xhci_slot_ctx *slot_ctx;
	struct xhci_input_control_ctx *ctrl_ctx;
	u64 temp_64;
	struct xhci_command *command = NULL;

	mutex_lock(&xhci->mutex);

	if (xhci->xhc_state) {	/* dying, removing or halted */
		ret = -ESHUTDOWN;
		goto out;
	}

	if (!udev->slot_id) {
		xhci_dbg_trace(xhci, trace_xhci_dbg_address,
				"Bad Slot ID %d", udev->slot_id);
		ret = -EINVAL;
		goto out;
	}

	virt_dev = xhci->devs[udev->slot_id];

	if (WARN_ON(!virt_dev)) {
		/*
		 * In plug/unplug torture test with an NEC controller,
		 * a zero-dereference was observed once due to virt_dev = 0.
		 * Print useful debug rather than crash if it is observed again!
		 */
		xhci_warn(xhci, "Virt dev invalid for slot_id 0x%x!\n",
			udev->slot_id);
		ret = -EINVAL;
		goto out;
	}
	slot_ctx = xhci_get_slot_ctx(xhci, virt_dev->out_ctx);
	trace_xhci_setup_device_slot(slot_ctx);

	if (setup == SETUP_CONTEXT_ONLY) {
		if (GET_SLOT_STATE(le32_to_cpu(slot_ctx->dev_state)) ==
		    SLOT_STATE_DEFAULT) {
			xhci_dbg(xhci, "Slot already in default state\n");
			goto out;
		}
	}

	command = xhci_alloc_command(xhci, true, GFP_KERNEL);
	if (!command) {
		ret = -ENOMEM;
		goto out;
	}

	command->in_ctx = virt_dev->in_ctx;

	slot_ctx = xhci_get_slot_ctx(xhci, virt_dev->in_ctx);
	ctrl_ctx = xhci_get_input_control_ctx(virt_dev->in_ctx);
	if (!ctrl_ctx) {
		xhci_warn(xhci, "%s: Could not get input context, bad type.\n",
				__func__);
		ret = -EINVAL;
		goto out;
	}
	/*
	 * If this is the first Set Address since device plug-in or
	 * virt_device realloaction after a resume with an xHCI power loss,
	 * then set up the slot context.
	 */
	if (!slot_ctx->dev_info)
		xhci_setup_addressable_virt_dev(xhci, udev);
	/* Otherwise, update the control endpoint ring enqueue pointer. */
	else
		xhci_copy_ep0_dequeue_into_input_ctx(xhci, udev);
	ctrl_ctx->add_flags = cpu_to_le32(SLOT_FLAG | EP0_FLAG);
	ctrl_ctx->drop_flags = 0;

	trace_xhci_address_ctx(xhci, virt_dev->in_ctx,
				le32_to_cpu(slot_ctx->dev_info) >> 27);

	trace_xhci_address_ctrl_ctx(ctrl_ctx);
	spin_lock_irqsave(&xhci->lock, flags);
	trace_xhci_setup_device(virt_dev);
	ret = xhci_queue_address_device(xhci, command, virt_dev->in_ctx->dma,
					udev->slot_id, setup);
	if (ret) {
		spin_unlock_irqrestore(&xhci->lock, flags);
		xhci_dbg_trace(xhci, trace_xhci_dbg_address,
				"FIXME: allocate a command ring segment");
		goto out;
	}
	xhci_ring_cmd_db(xhci);
	spin_unlock_irqrestore(&xhci->lock, flags);

	/* ctrl tx can take up to 5 sec; XXX: need more time for xHC? */
	wait_for_completion(command->completion);

	ret = xhci_vendor_sync_dev_ctx(xhci, udev->slot_id);
	if (ret) {
		xhci_warn(xhci, "%s: Failed to sync device context failed, err=%d",
			  __func__, ret);
		goto out;
	}

	/* FIXME: From section 4.3.4: "Software shall be responsible for timing
	 * the SetAddress() "recovery interval" required by USB and aborting the
	 * command on a timeout.
	 */
	switch (command->status) {
	case COMP_COMMAND_ABORTED:
	case COMP_COMMAND_RING_STOPPED:
		xhci_warn(xhci, "Timeout while waiting for setup device command\n");
		ret = -ETIME;
		break;
	case COMP_CONTEXT_STATE_ERROR:
	case COMP_SLOT_NOT_ENABLED_ERROR:
		xhci_err(xhci, "Setup ERROR: setup %s command for slot %d.\n",
			 act, udev->slot_id);
		ret = -EINVAL;
		break;
	case COMP_USB_TRANSACTION_ERROR:
		dev_warn(&udev->dev, "Device not responding to setup %s.\n", act);

		mutex_unlock(&xhci->mutex);
		ret = xhci_disable_slot(xhci, udev->slot_id);
		if (!ret)
			xhci_alloc_dev(hcd, udev);
		kfree(command->completion);
		kfree(command);
		return -EPROTO;
	case COMP_INCOMPATIBLE_DEVICE_ERROR:
		dev_warn(&udev->dev,
			 "ERROR: Incompatible device for setup %s command\n", act);
		ret = -ENODEV;
		break;
	case COMP_SUCCESS:
		xhci_dbg_trace(xhci, trace_xhci_dbg_address,
			       "Successful setup %s command", act);
		break;
	default:
		xhci_err(xhci,
			 "ERROR: unexpected setup %s command completion code 0x%x.\n",
			 act, command->status);
		trace_xhci_address_ctx(xhci, virt_dev->out_ctx, 1);
		ret = -EINVAL;
		break;
	}
	if (ret)
		goto out;
	temp_64 = xhci_read_64(xhci, &xhci->op_regs->dcbaa_ptr);
	xhci_dbg_trace(xhci, trace_xhci_dbg_address,
			"Op regs DCBAA ptr = %#016llx", temp_64);
	xhci_dbg_trace(xhci, trace_xhci_dbg_address,
		"Slot ID %d dcbaa entry @%p = %#016llx",
		udev->slot_id,
		&xhci->dcbaa->dev_context_ptrs[udev->slot_id],
		(unsigned long long)
		le64_to_cpu(xhci->dcbaa->dev_context_ptrs[udev->slot_id]));
	xhci_dbg_trace(xhci, trace_xhci_dbg_address,
			"Output Context DMA address = %#08llx",
			(unsigned long long)virt_dev->out_ctx->dma);
	trace_xhci_address_ctx(xhci, virt_dev->in_ctx,
				le32_to_cpu(slot_ctx->dev_info) >> 27);
	/*
	 * USB core uses address 1 for the roothubs, so we add one to the
	 * address given back to us by the HC.
	 */
	trace_xhci_address_ctx(xhci, virt_dev->out_ctx,
				le32_to_cpu(slot_ctx->dev_info) >> 27);
	/* Zero the input context control for later use */
	ctrl_ctx->add_flags = 0;
	ctrl_ctx->drop_flags = 0;
	slot_ctx = xhci_get_slot_ctx(xhci, virt_dev->out_ctx);
	udev->devaddr = (u8)(le32_to_cpu(slot_ctx->dev_state) & DEV_ADDR_MASK);

	xhci_dbg_trace(xhci, trace_xhci_dbg_address,
		       "Internal device address = %d",
		       le32_to_cpu(slot_ctx->dev_state) & DEV_ADDR_MASK);
out:
	mutex_unlock(&xhci->mutex);
	if (command) {
		kfree(command->completion);
		kfree(command);
	}
	return ret;
}

int xhci_address_device(struct usb_hcd *hcd, struct usb_device *udev)
{
	return xhci_setup_device(hcd, udev, SETUP_CONTEXT_ADDRESS);
}
EXPORT_SYMBOL_GPL(xhci_address_device);

static int xhci_enable_device(struct usb_hcd *hcd, struct usb_device *udev)
{
	return xhci_setup_device(hcd, udev, SETUP_CONTEXT_ONLY);
}

/*
 * Transfer the port index into real index in the HW port status
 * registers. Caculate offset between the port's PORTSC register
 * and port status base. Divide the number of per port register
 * to get the real index. The raw port number bases 1.
 */
int xhci_find_raw_port_number(struct usb_hcd *hcd, int port1)
{
	struct xhci_hub *rhub;

	rhub = xhci_get_rhub(hcd);
	return rhub->ports[port1 - 1]->hw_portnum + 1;
}

/*
 * Issue an Evaluate Context command to change the Maximum Exit Latency in the
 * slot context.  If that succeeds, store the new MEL in the xhci_virt_device.
 */
static int __maybe_unused xhci_change_max_exit_latency(struct xhci_hcd *xhci,
			struct usb_device *udev, u16 max_exit_latency)
{
	struct xhci_virt_device *virt_dev;
	struct xhci_command *command;
	struct xhci_input_control_ctx *ctrl_ctx;
	struct xhci_slot_ctx *slot_ctx;
	unsigned long flags;
	int ret;

	spin_lock_irqsave(&xhci->lock, flags);

	virt_dev = xhci->devs[udev->slot_id];

	/*
	 * virt_dev might not exists yet if xHC resumed from hibernate (S4) and
	 * xHC was re-initialized. Exit latency will be set later after
	 * hub_port_finish_reset() is done and xhci->devs[] are re-allocated
	 */

	if (!virt_dev || max_exit_latency == virt_dev->current_mel) {
		spin_unlock_irqrestore(&xhci->lock, flags);
		return 0;
	}

	/* Attempt to issue an Evaluate Context command to change the MEL. */
	command = xhci->lpm_command;
	ctrl_ctx = xhci_get_input_control_ctx(command->in_ctx);
	if (!ctrl_ctx) {
		spin_unlock_irqrestore(&xhci->lock, flags);
		xhci_warn(xhci, "%s: Could not get input context, bad type.\n",
				__func__);
		return -ENOMEM;
	}

	ret = xhci_vendor_sync_dev_ctx(xhci, udev->slot_id);
	if (ret) {
		spin_unlock_irqrestore(&xhci->lock, flags);
		xhci_warn(xhci, "%s: Failed to sync device context failed, err=%d",
			  __func__, ret);
		return ret;
	}

	xhci_slot_copy(xhci, command->in_ctx, virt_dev->out_ctx);
	spin_unlock_irqrestore(&xhci->lock, flags);

	ctrl_ctx->add_flags |= cpu_to_le32(SLOT_FLAG);
	slot_ctx = xhci_get_slot_ctx(xhci, command->in_ctx);
	slot_ctx->dev_info2 &= cpu_to_le32(~((u32) MAX_EXIT));
	slot_ctx->dev_info2 |= cpu_to_le32(max_exit_latency);
	slot_ctx->dev_state = 0;

	xhci_dbg_trace(xhci, trace_xhci_dbg_context_change,
			"Set up evaluate context for LPM MEL change.");

	/* Issue and wait for the evaluate context command. */
	ret = xhci_configure_endpoint(xhci, udev, command,
			true, true);

	if (!ret) {
		spin_lock_irqsave(&xhci->lock, flags);
		virt_dev->current_mel = max_exit_latency;
		spin_unlock_irqrestore(&xhci->lock, flags);
	}
	return ret;
}

struct xhci_vendor_ops *xhci_vendor_get_ops(struct xhci_hcd *xhci)
{
	return xhci_to_priv(xhci)->vendor_ops;
}
EXPORT_SYMBOL_GPL(xhci_vendor_get_ops);

int xhci_vendor_sync_dev_ctx(struct xhci_hcd *xhci, unsigned int slot_id)
{
	struct xhci_vendor_ops *ops = xhci_vendor_get_ops(xhci);

	if (ops && ops->sync_dev_ctx)
		return ops->sync_dev_ctx(xhci, slot_id);
	return 0;
}

bool xhci_vendor_usb_offload_skip_urb(struct xhci_hcd *xhci, struct urb *urb)
{
	struct xhci_vendor_ops *ops = xhci_vendor_get_ops(xhci);

	if (ops && ops->usb_offload_skip_urb)
		return ops->usb_offload_skip_urb(xhci, urb);
	return false;
}

#ifdef CONFIG_PM

/* BESL to HIRD Encoding array for USB2 LPM */
static int xhci_besl_encoding[16] = {125, 150, 200, 300, 400, 500, 1000, 2000,
	3000, 4000, 5000, 6000, 7000, 8000, 9000, 10000};

/* Calculate HIRD/BESL for USB2 PORTPMSC*/
static int xhci_calculate_hird_besl(struct xhci_hcd *xhci,
					struct usb_device *udev)
{
	int u2del, besl, besl_host;
	int besl_device = 0;
	u32 field;

	u2del = HCS_U2_LATENCY(xhci->hcs_params3);
	field = le32_to_cpu(udev->bos->ext_cap->bmAttributes);

	if (field & USB_BESL_SUPPORT) {
		for (besl_host = 0; besl_host < 16; besl_host++) {
			if (xhci_besl_encoding[besl_host] >= u2del)
				break;
		}
		/* Use baseline BESL value as default */
		if (field & USB_BESL_BASELINE_VALID)
			besl_device = USB_GET_BESL_BASELINE(field);
		else if (field & USB_BESL_DEEP_VALID)
			besl_device = USB_GET_BESL_DEEP(field);
	} else {
		if (u2del <= 50)
			besl_host = 0;
		else
			besl_host = (u2del - 51) / 75 + 1;
	}

	besl = besl_host + besl_device;
	if (besl > 15)
		besl = 15;

	return besl;
}

/* Calculate BESLD, L1 timeout and HIRDM for USB2 PORTHLPMC */
static int xhci_calculate_usb2_hw_lpm_params(struct usb_device *udev)
{
	u32 field;
	int l1;
	int besld = 0;
	int hirdm = 0;

	field = le32_to_cpu(udev->bos->ext_cap->bmAttributes);

	/* xHCI l1 is set in steps of 256us, xHCI 1.0 section 5.4.11.2 */
	l1 = udev->l1_params.timeout / 256;

	/* device has preferred BESLD */
	if (field & USB_BESL_DEEP_VALID) {
		besld = USB_GET_BESL_DEEP(field);
		hirdm = 1;
	}

	return PORT_BESLD(besld) | PORT_L1_TIMEOUT(l1) | PORT_HIRDM(hirdm);
}

static int xhci_set_usb2_hardware_lpm(struct usb_hcd *hcd,
			struct usb_device *udev, int enable)
{
	struct xhci_hcd	*xhci = hcd_to_xhci(hcd);
	struct xhci_port **ports;
	__le32 __iomem	*pm_addr, *hlpm_addr;
	u32		pm_val, hlpm_val, field;
	unsigned int	port_num;
	unsigned long	flags;
	int		hird, exit_latency;
	int		ret;

	if (xhci->quirks & XHCI_HW_LPM_DISABLE)
		return -EPERM;

	if (hcd->speed >= HCD_USB3 || !xhci->hw_lpm_support ||
			!udev->lpm_capable)
		return -EPERM;

	if (!udev->parent || udev->parent->parent ||
			udev->descriptor.bDeviceClass == USB_CLASS_HUB)
		return -EPERM;

	if (udev->usb2_hw_lpm_capable != 1)
		return -EPERM;

	spin_lock_irqsave(&xhci->lock, flags);

	ports = xhci->usb2_rhub.ports;
	port_num = udev->portnum - 1;
	pm_addr = ports[port_num]->addr + PORTPMSC;
	pm_val = readl(pm_addr);
	hlpm_addr = ports[port_num]->addr + PORTHLPMC;

	xhci_dbg(xhci, "%s port %d USB2 hardware LPM\n",
			enable ? "enable" : "disable", port_num + 1);

	if (enable) {
		/* Host supports BESL timeout instead of HIRD */
		if (udev->usb2_hw_lpm_besl_capable) {
			/* if device doesn't have a preferred BESL value use a
			 * default one which works with mixed HIRD and BESL
			 * systems. See XHCI_DEFAULT_BESL definition in xhci.h
			 */
			field = le32_to_cpu(udev->bos->ext_cap->bmAttributes);
			if ((field & USB_BESL_SUPPORT) &&
			    (field & USB_BESL_BASELINE_VALID))
				hird = USB_GET_BESL_BASELINE(field);
			else
				hird = udev->l1_params.besl;

			exit_latency = xhci_besl_encoding[hird];
			spin_unlock_irqrestore(&xhci->lock, flags);

			/* USB 3.0 code dedicate one xhci->lpm_command->in_ctx
			 * input context for link powermanagement evaluate
			 * context commands. It is protected by hcd->bandwidth
			 * mutex and is shared by all devices. We need to set
			 * the max ext latency in USB 2 BESL LPM as well, so
			 * use the same mutex and xhci_change_max_exit_latency()
			 */
			mutex_lock(hcd->bandwidth_mutex);
			ret = xhci_change_max_exit_latency(xhci, udev,
							   exit_latency);
			mutex_unlock(hcd->bandwidth_mutex);

			if (ret < 0)
				return ret;
			spin_lock_irqsave(&xhci->lock, flags);

			hlpm_val = xhci_calculate_usb2_hw_lpm_params(udev);
			writel(hlpm_val, hlpm_addr);
			/* flush write */
			readl(hlpm_addr);
		} else {
			hird = xhci_calculate_hird_besl(xhci, udev);
		}

		pm_val &= ~PORT_HIRD_MASK;
		pm_val |= PORT_HIRD(hird) | PORT_RWE | PORT_L1DS(udev->slot_id);
		writel(pm_val, pm_addr);
		pm_val = readl(pm_addr);
		pm_val |= PORT_HLE;
		writel(pm_val, pm_addr);
		/* flush write */
		readl(pm_addr);
	} else {
		pm_val &= ~(PORT_HLE | PORT_RWE | PORT_HIRD_MASK | PORT_L1DS_MASK);
		writel(pm_val, pm_addr);
		/* flush write */
		readl(pm_addr);
		if (udev->usb2_hw_lpm_besl_capable) {
			spin_unlock_irqrestore(&xhci->lock, flags);
			mutex_lock(hcd->bandwidth_mutex);
			xhci_change_max_exit_latency(xhci, udev, 0);
			mutex_unlock(hcd->bandwidth_mutex);
			readl_poll_timeout(ports[port_num]->addr, pm_val,
					   (pm_val & PORT_PLS_MASK) == XDEV_U0,
					   100, 10000);
			return 0;
		}
	}

	spin_unlock_irqrestore(&xhci->lock, flags);
	return 0;
}

/* check if a usb2 port supports a given extened capability protocol
 * only USB2 ports extended protocol capability values are cached.
 * Return 1 if capability is supported
 */
static int xhci_check_usb2_port_capability(struct xhci_hcd *xhci, int port,
					   unsigned capability)
{
	u32 port_offset, port_count;
	int i;

	for (i = 0; i < xhci->num_ext_caps; i++) {
		if (xhci->ext_caps[i] & capability) {
			/* port offsets starts at 1 */
			port_offset = XHCI_EXT_PORT_OFF(xhci->ext_caps[i]) - 1;
			port_count = XHCI_EXT_PORT_COUNT(xhci->ext_caps[i]);
			if (port >= port_offset &&
			    port < port_offset + port_count)
				return 1;
		}
	}
	return 0;
}

static int xhci_update_device(struct usb_hcd *hcd, struct usb_device *udev)
{
	struct xhci_hcd	*xhci = hcd_to_xhci(hcd);
	int		portnum = udev->portnum - 1;

	if (hcd->speed >= HCD_USB3 || !udev->lpm_capable)
		return 0;

	/* we only support lpm for non-hub device connected to root hub yet */
	if (!udev->parent || udev->parent->parent ||
			udev->descriptor.bDeviceClass == USB_CLASS_HUB)
		return 0;

	if (xhci->hw_lpm_support == 1 &&
			xhci_check_usb2_port_capability(
				xhci, portnum, XHCI_HLC)) {
		udev->usb2_hw_lpm_capable = 1;
		udev->l1_params.timeout = XHCI_L1_TIMEOUT;
		udev->l1_params.besl = XHCI_DEFAULT_BESL;
		if (xhci_check_usb2_port_capability(xhci, portnum,
					XHCI_BLC))
			udev->usb2_hw_lpm_besl_capable = 1;
	}

	return 0;
}

/*---------------------- USB 3.0 Link PM functions ------------------------*/

/* Service interval in nanoseconds = 2^(bInterval - 1) * 125us * 1000ns / 1us */
static unsigned long long xhci_service_interval_to_ns(
		struct usb_endpoint_descriptor *desc)
{
	return (1ULL << (desc->bInterval - 1)) * 125 * 1000;
}

static u16 xhci_get_timeout_no_hub_lpm(struct usb_device *udev,
		enum usb3_link_state state)
{
	unsigned long long sel;
	unsigned long long pel;
	unsigned int max_sel_pel;
	char *state_name;

	switch (state) {
	case USB3_LPM_U1:
		/* Convert SEL and PEL stored in nanoseconds to microseconds */
		sel = DIV_ROUND_UP(udev->u1_params.sel, 1000);
		pel = DIV_ROUND_UP(udev->u1_params.pel, 1000);
		max_sel_pel = USB3_LPM_MAX_U1_SEL_PEL;
		state_name = "U1";
		break;
	case USB3_LPM_U2:
		sel = DIV_ROUND_UP(udev->u2_params.sel, 1000);
		pel = DIV_ROUND_UP(udev->u2_params.pel, 1000);
		max_sel_pel = USB3_LPM_MAX_U2_SEL_PEL;
		state_name = "U2";
		break;
	default:
		dev_warn(&udev->dev, "%s: Can't get timeout for non-U1 or U2 state.\n",
				__func__);
		return USB3_LPM_DISABLED;
	}

	if (sel <= max_sel_pel && pel <= max_sel_pel)
		return USB3_LPM_DEVICE_INITIATED;

	if (sel > max_sel_pel)
		dev_dbg(&udev->dev, "Device-initiated %s disabled "
				"due to long SEL %llu ms\n",
				state_name, sel);
	else
		dev_dbg(&udev->dev, "Device-initiated %s disabled "
				"due to long PEL %llu ms\n",
				state_name, pel);
	return USB3_LPM_DISABLED;
}

/* The U1 timeout should be the maximum of the following values:
 *  - For control endpoints, U1 system exit latency (SEL) * 3
 *  - For bulk endpoints, U1 SEL * 5
 *  - For interrupt endpoints:
 *    - Notification EPs, U1 SEL * 3
 *    - Periodic EPs, max(105% of bInterval, U1 SEL * 2)
 *  - For isochronous endpoints, max(105% of bInterval, U1 SEL * 2)
 */
static unsigned long long xhci_calculate_intel_u1_timeout(
		struct usb_device *udev,
		struct usb_endpoint_descriptor *desc)
{
	unsigned long long timeout_ns;
	int ep_type;
	int intr_type;

	ep_type = usb_endpoint_type(desc);
	switch (ep_type) {
	case USB_ENDPOINT_XFER_CONTROL:
		timeout_ns = udev->u1_params.sel * 3;
		break;
	case USB_ENDPOINT_XFER_BULK:
		timeout_ns = udev->u1_params.sel * 5;
		break;
	case USB_ENDPOINT_XFER_INT:
		intr_type = usb_endpoint_interrupt_type(desc);
		if (intr_type == USB_ENDPOINT_INTR_NOTIFICATION) {
			timeout_ns = udev->u1_params.sel * 3;
			break;
		}
		/* Otherwise the calculation is the same as isoc eps */
		fallthrough;
	case USB_ENDPOINT_XFER_ISOC:
		timeout_ns = xhci_service_interval_to_ns(desc);
		timeout_ns = DIV_ROUND_UP_ULL(timeout_ns * 105, 100);
		if (timeout_ns < udev->u1_params.sel * 2)
			timeout_ns = udev->u1_params.sel * 2;
		break;
	default:
		return 0;
	}

	return timeout_ns;
}

/* Returns the hub-encoded U1 timeout value. */
static u16 xhci_calculate_u1_timeout(struct xhci_hcd *xhci,
		struct usb_device *udev,
		struct usb_endpoint_descriptor *desc)
{
	unsigned long long timeout_ns;

	if (xhci->quirks & XHCI_INTEL_HOST)
		timeout_ns = xhci_calculate_intel_u1_timeout(udev, desc);
	else
		timeout_ns = udev->u1_params.sel;

	/* Prevent U1 if service interval is shorter than U1 exit latency */
	if (usb_endpoint_xfer_int(desc) || usb_endpoint_xfer_isoc(desc)) {
		if (xhci_service_interval_to_ns(desc) <= timeout_ns) {
			dev_dbg(&udev->dev, "Disable U1, ESIT shorter than exit latency\n");
			return USB3_LPM_DISABLED;
		}
	}

	/* The U1 timeout is encoded in 1us intervals.
	 * Don't return a timeout of zero, because that's USB3_LPM_DISABLED.
	 */
	if (timeout_ns == USB3_LPM_DISABLED)
		timeout_ns = 1;
	else
		timeout_ns = DIV_ROUND_UP_ULL(timeout_ns, 1000);

	/* If the necessary timeout value is bigger than what we can set in the
	 * USB 3.0 hub, we have to disable hub-initiated U1.
	 */
	if (timeout_ns <= USB3_LPM_U1_MAX_TIMEOUT)
		return timeout_ns;
	dev_dbg(&udev->dev, "Hub-initiated U1 disabled "
			"due to long timeout %llu ms\n", timeout_ns);
	return xhci_get_timeout_no_hub_lpm(udev, USB3_LPM_U1);
}

/* The U2 timeout should be the maximum of:
 *  - 10 ms (to avoid the bandwidth impact on the scheduler)
 *  - largest bInterval of any active periodic endpoint (to avoid going
 *    into lower power link states between intervals).
 *  - the U2 Exit Latency of the device
 */
static unsigned long long xhci_calculate_intel_u2_timeout(
		struct usb_device *udev,
		struct usb_endpoint_descriptor *desc)
{
	unsigned long long timeout_ns;
	unsigned long long u2_del_ns;

	timeout_ns = 10 * 1000 * 1000;

	if ((usb_endpoint_xfer_int(desc) || usb_endpoint_xfer_isoc(desc)) &&
			(xhci_service_interval_to_ns(desc) > timeout_ns))
		timeout_ns = xhci_service_interval_to_ns(desc);

	u2_del_ns = le16_to_cpu(udev->bos->ss_cap->bU2DevExitLat) * 1000ULL;
	if (u2_del_ns > timeout_ns)
		timeout_ns = u2_del_ns;

	return timeout_ns;
}

/* Returns the hub-encoded U2 timeout value. */
static u16 xhci_calculate_u2_timeout(struct xhci_hcd *xhci,
		struct usb_device *udev,
		struct usb_endpoint_descriptor *desc)
{
	unsigned long long timeout_ns;

	if (xhci->quirks & XHCI_INTEL_HOST)
		timeout_ns = xhci_calculate_intel_u2_timeout(udev, desc);
	else
		timeout_ns = udev->u2_params.sel;

	/* Prevent U2 if service interval is shorter than U2 exit latency */
	if (usb_endpoint_xfer_int(desc) || usb_endpoint_xfer_isoc(desc)) {
		if (xhci_service_interval_to_ns(desc) <= timeout_ns) {
			dev_dbg(&udev->dev, "Disable U2, ESIT shorter than exit latency\n");
			return USB3_LPM_DISABLED;
		}
	}

	/* The U2 timeout is encoded in 256us intervals */
	timeout_ns = DIV_ROUND_UP_ULL(timeout_ns, 256 * 1000);
	/* If the necessary timeout value is bigger than what we can set in the
	 * USB 3.0 hub, we have to disable hub-initiated U2.
	 */
	if (timeout_ns <= USB3_LPM_U2_MAX_TIMEOUT)
		return timeout_ns;
	dev_dbg(&udev->dev, "Hub-initiated U2 disabled "
			"due to long timeout %llu ms\n", timeout_ns);
	return xhci_get_timeout_no_hub_lpm(udev, USB3_LPM_U2);
}

static u16 xhci_call_host_update_timeout_for_endpoint(struct xhci_hcd *xhci,
		struct usb_device *udev,
		struct usb_endpoint_descriptor *desc,
		enum usb3_link_state state,
		u16 *timeout)
{
	if (state == USB3_LPM_U1)
		return xhci_calculate_u1_timeout(xhci, udev, desc);
	else if (state == USB3_LPM_U2)
		return xhci_calculate_u2_timeout(xhci, udev, desc);

	return USB3_LPM_DISABLED;
}

static int xhci_update_timeout_for_endpoint(struct xhci_hcd *xhci,
		struct usb_device *udev,
		struct usb_endpoint_descriptor *desc,
		enum usb3_link_state state,
		u16 *timeout)
{
	u16 alt_timeout;

	alt_timeout = xhci_call_host_update_timeout_for_endpoint(xhci, udev,
		desc, state, timeout);

	/* If we found we can't enable hub-initiated LPM, and
	 * the U1 or U2 exit latency was too high to allow
	 * device-initiated LPM as well, then we will disable LPM
	 * for this device, so stop searching any further.
	 */
	if (alt_timeout == USB3_LPM_DISABLED) {
		*timeout = alt_timeout;
		return -E2BIG;
	}
	if (alt_timeout > *timeout)
		*timeout = alt_timeout;
	return 0;
}

static int xhci_update_timeout_for_interface(struct xhci_hcd *xhci,
		struct usb_device *udev,
		struct usb_host_interface *alt,
		enum usb3_link_state state,
		u16 *timeout)
{
	int j;

	for (j = 0; j < alt->desc.bNumEndpoints; j++) {
		if (xhci_update_timeout_for_endpoint(xhci, udev,
					&alt->endpoint[j].desc, state, timeout))
			return -E2BIG;
	}
	return 0;
}

static int xhci_check_intel_tier_policy(struct usb_device *udev,
		enum usb3_link_state state)
{
	struct usb_device *parent;
	unsigned int num_hubs;

	if (state == USB3_LPM_U2)
		return 0;

	/* Don't enable U1 if the device is on a 2nd tier hub or lower. */
	for (parent = udev->parent, num_hubs = 0; parent->parent;
			parent = parent->parent)
		num_hubs++;

	if (num_hubs < 2)
		return 0;

	dev_dbg(&udev->dev, "Disabling U1 link state for device"
			" below second-tier hub.\n");
	dev_dbg(&udev->dev, "Plug device into first-tier hub "
			"to decrease power consumption.\n");
	return -E2BIG;
}

static int xhci_check_tier_policy(struct xhci_hcd *xhci,
		struct usb_device *udev,
		enum usb3_link_state state)
{
	if (xhci->quirks & XHCI_INTEL_HOST)
		return xhci_check_intel_tier_policy(udev, state);
	else
		return 0;
}

/* Returns the U1 or U2 timeout that should be enabled.
 * If the tier check or timeout setting functions return with a non-zero exit
 * code, that means the timeout value has been finalized and we shouldn't look
 * at any more endpoints.
 */
static u16 xhci_calculate_lpm_timeout(struct usb_hcd *hcd,
			struct usb_device *udev, enum usb3_link_state state)
{
	struct xhci_hcd *xhci = hcd_to_xhci(hcd);
	struct usb_host_config *config;
	char *state_name;
	int i;
	u16 timeout = USB3_LPM_DISABLED;

	if (state == USB3_LPM_U1)
		state_name = "U1";
	else if (state == USB3_LPM_U2)
		state_name = "U2";
	else {
		dev_warn(&udev->dev, "Can't enable unknown link state %i\n",
				state);
		return timeout;
	}

	if (xhci_check_tier_policy(xhci, udev, state) < 0)
		return timeout;

	/* Gather some information about the currently installed configuration
	 * and alternate interface settings.
	 */
	if (xhci_update_timeout_for_endpoint(xhci, udev, &udev->ep0.desc,
			state, &timeout))
		return timeout;

	config = udev->actconfig;
	if (!config)
		return timeout;

	for (i = 0; i < config->desc.bNumInterfaces; i++) {
		struct usb_driver *driver;
		struct usb_interface *intf = config->interface[i];

		if (!intf)
			continue;

		/* Check if any currently bound drivers want hub-initiated LPM
		 * disabled.
		 */
		if (intf->dev.driver) {
			driver = to_usb_driver(intf->dev.driver);
			if (driver && driver->disable_hub_initiated_lpm) {
				dev_dbg(&udev->dev, "Hub-initiated %s disabled at request of driver %s\n",
					state_name, driver->name);
				timeout = xhci_get_timeout_no_hub_lpm(udev,
								      state);
				if (timeout == USB3_LPM_DISABLED)
					return timeout;
			}
		}

		/* Not sure how this could happen... */
		if (!intf->cur_altsetting)
			continue;

		if (xhci_update_timeout_for_interface(xhci, udev,
					intf->cur_altsetting,
					state, &timeout))
			return timeout;
	}
	return timeout;
}

static int calculate_max_exit_latency(struct usb_device *udev,
		enum usb3_link_state state_changed,
		u16 hub_encoded_timeout)
{
	unsigned long long u1_mel_us = 0;
	unsigned long long u2_mel_us = 0;
	unsigned long long mel_us = 0;
	bool disabling_u1;
	bool disabling_u2;
	bool enabling_u1;
	bool enabling_u2;

	disabling_u1 = (state_changed == USB3_LPM_U1 &&
			hub_encoded_timeout == USB3_LPM_DISABLED);
	disabling_u2 = (state_changed == USB3_LPM_U2 &&
			hub_encoded_timeout == USB3_LPM_DISABLED);

	enabling_u1 = (state_changed == USB3_LPM_U1 &&
			hub_encoded_timeout != USB3_LPM_DISABLED);
	enabling_u2 = (state_changed == USB3_LPM_U2 &&
			hub_encoded_timeout != USB3_LPM_DISABLED);

	/* If U1 was already enabled and we're not disabling it,
	 * or we're going to enable U1, account for the U1 max exit latency.
	 */
	if ((udev->u1_params.timeout != USB3_LPM_DISABLED && !disabling_u1) ||
			enabling_u1)
		u1_mel_us = DIV_ROUND_UP(udev->u1_params.mel, 1000);
	if ((udev->u2_params.timeout != USB3_LPM_DISABLED && !disabling_u2) ||
			enabling_u2)
		u2_mel_us = DIV_ROUND_UP(udev->u2_params.mel, 1000);

	if (u1_mel_us > u2_mel_us)
		mel_us = u1_mel_us;
	else
		mel_us = u2_mel_us;
	/* xHCI host controller max exit latency field is only 16 bits wide. */
	if (mel_us > MAX_EXIT) {
		dev_warn(&udev->dev, "Link PM max exit latency of %lluus "
				"is too big.\n", mel_us);
		return -E2BIG;
	}
	return mel_us;
}

/* Returns the USB3 hub-encoded value for the U1/U2 timeout. */
static int xhci_enable_usb3_lpm_timeout(struct usb_hcd *hcd,
			struct usb_device *udev, enum usb3_link_state state)
{
	struct xhci_hcd	*xhci;
	u16 hub_encoded_timeout;
	int mel;
	int ret;

	xhci = hcd_to_xhci(hcd);
	/* The LPM timeout values are pretty host-controller specific, so don't
	 * enable hub-initiated timeouts unless the vendor has provided
	 * information about their timeout algorithm.
	 */
	if (!xhci || !(xhci->quirks & XHCI_LPM_SUPPORT) ||
			!xhci->devs[udev->slot_id])
		return USB3_LPM_DISABLED;

	hub_encoded_timeout = xhci_calculate_lpm_timeout(hcd, udev, state);
	mel = calculate_max_exit_latency(udev, state, hub_encoded_timeout);
	if (mel < 0) {
		/* Max Exit Latency is too big, disable LPM. */
		hub_encoded_timeout = USB3_LPM_DISABLED;
		mel = 0;
	}

	ret = xhci_change_max_exit_latency(xhci, udev, mel);
	if (ret)
		return ret;
	return hub_encoded_timeout;
}

static int xhci_disable_usb3_lpm_timeout(struct usb_hcd *hcd,
			struct usb_device *udev, enum usb3_link_state state)
{
	struct xhci_hcd	*xhci;
	u16 mel;

	xhci = hcd_to_xhci(hcd);
	if (!xhci || !(xhci->quirks & XHCI_LPM_SUPPORT) ||
			!xhci->devs[udev->slot_id])
		return 0;

	mel = calculate_max_exit_latency(udev, state, USB3_LPM_DISABLED);
	return xhci_change_max_exit_latency(xhci, udev, mel);
}
#else /* CONFIG_PM */

static int xhci_set_usb2_hardware_lpm(struct usb_hcd *hcd,
				struct usb_device *udev, int enable)
{
	return 0;
}

static int xhci_update_device(struct usb_hcd *hcd, struct usb_device *udev)
{
	return 0;
}

static int xhci_enable_usb3_lpm_timeout(struct usb_hcd *hcd,
			struct usb_device *udev, enum usb3_link_state state)
{
	return USB3_LPM_DISABLED;
}

static int xhci_disable_usb3_lpm_timeout(struct usb_hcd *hcd,
			struct usb_device *udev, enum usb3_link_state state)
{
	return 0;
}
#endif	/* CONFIG_PM */

/*-------------------------------------------------------------------------*/

/* Once a hub descriptor is fetched for a device, we need to update the xHC's
 * internal data structures for the device.
 */
static int xhci_update_hub_device(struct usb_hcd *hcd, struct usb_device *hdev,
			struct usb_tt *tt, gfp_t mem_flags)
{
	struct xhci_hcd *xhci = hcd_to_xhci(hcd);
	struct xhci_virt_device *vdev;
	struct xhci_command *config_cmd;
	struct xhci_input_control_ctx *ctrl_ctx;
	struct xhci_slot_ctx *slot_ctx;
	unsigned long flags;
	unsigned think_time;
	int ret;

	/* Ignore root hubs */
	if (!hdev->parent)
		return 0;

	vdev = xhci->devs[hdev->slot_id];
	if (!vdev) {
		xhci_warn(xhci, "Cannot update hub desc for unknown device.\n");
		return -EINVAL;
	}

	config_cmd = xhci_alloc_command_with_ctx(xhci, true, mem_flags);
	if (!config_cmd)
		return -ENOMEM;

	ctrl_ctx = xhci_get_input_control_ctx(config_cmd->in_ctx);
	if (!ctrl_ctx) {
		xhci_warn(xhci, "%s: Could not get input context, bad type.\n",
				__func__);
		xhci_free_command(xhci, config_cmd);
		return -ENOMEM;
	}

	spin_lock_irqsave(&xhci->lock, flags);
	if (hdev->speed == USB_SPEED_HIGH &&
			xhci_alloc_tt_info(xhci, vdev, hdev, tt, GFP_ATOMIC)) {
		xhci_dbg(xhci, "Could not allocate xHCI TT structure.\n");
		xhci_free_command(xhci, config_cmd);
		spin_unlock_irqrestore(&xhci->lock, flags);
		return -ENOMEM;
	}

	ret = xhci_vendor_sync_dev_ctx(xhci, hdev->slot_id);
	if (ret) {
		xhci_warn(xhci, "%s: Failed to sync device context failed, err=%d",
			  __func__, ret);
		xhci_free_command(xhci, config_cmd);
		spin_unlock_irqrestore(&xhci->lock, flags);
		return ret;
	}

	xhci_slot_copy(xhci, config_cmd->in_ctx, vdev->out_ctx);
	ctrl_ctx->add_flags |= cpu_to_le32(SLOT_FLAG);
	slot_ctx = xhci_get_slot_ctx(xhci, config_cmd->in_ctx);
	slot_ctx->dev_info |= cpu_to_le32(DEV_HUB);
	/*
	 * refer to section 6.2.2: MTT should be 0 for full speed hub,
	 * but it may be already set to 1 when setup an xHCI virtual
	 * device, so clear it anyway.
	 */
	if (tt->multi)
		slot_ctx->dev_info |= cpu_to_le32(DEV_MTT);
	else if (hdev->speed == USB_SPEED_FULL)
		slot_ctx->dev_info &= cpu_to_le32(~DEV_MTT);

	if (xhci->hci_version > 0x95) {
		xhci_dbg(xhci, "xHCI version %x needs hub "
				"TT think time and number of ports\n",
				(unsigned int) xhci->hci_version);
		slot_ctx->dev_info2 |= cpu_to_le32(XHCI_MAX_PORTS(hdev->maxchild));
		/* Set TT think time - convert from ns to FS bit times.
		 * 0 = 8 FS bit times, 1 = 16 FS bit times,
		 * 2 = 24 FS bit times, 3 = 32 FS bit times.
		 *
		 * xHCI 1.0: this field shall be 0 if the device is not a
		 * High-spped hub.
		 */
		think_time = tt->think_time;
		if (think_time != 0)
			think_time = (think_time / 666) - 1;
		if (xhci->hci_version < 0x100 || hdev->speed == USB_SPEED_HIGH)
			slot_ctx->tt_info |=
				cpu_to_le32(TT_THINK_TIME(think_time));
	} else {
		xhci_dbg(xhci, "xHCI version %x doesn't need hub "
				"TT think time or number of ports\n",
				(unsigned int) xhci->hci_version);
	}
	slot_ctx->dev_state = 0;
	spin_unlock_irqrestore(&xhci->lock, flags);

	xhci_dbg(xhci, "Set up %s for hub device.\n",
			(xhci->hci_version > 0x95) ?
			"configure endpoint" : "evaluate context");

	/* Issue and wait for the configure endpoint or
	 * evaluate context command.
	 */
	if (xhci->hci_version > 0x95)
		ret = xhci_configure_endpoint(xhci, hdev, config_cmd,
				false, false);
	else
		ret = xhci_configure_endpoint(xhci, hdev, config_cmd,
				true, false);

	xhci_free_command(xhci, config_cmd);
	return ret;
}

static int xhci_get_frame(struct usb_hcd *hcd)
{
	struct xhci_hcd *xhci = hcd_to_xhci(hcd);
	/* EHCI mods by the periodic size.  Why? */
	return readl(&xhci->run_regs->microframe_index) >> 3;
}

int xhci_gen_setup(struct usb_hcd *hcd, xhci_get_quirks_t get_quirks)
{
	struct xhci_hcd		*xhci;
	/*
	 * TODO: Check with DWC3 clients for sysdev according to
	 * quirks
	 */
	struct device		*dev = hcd->self.sysdev;
	unsigned int		minor_rev;
	int			retval;

	/* Accept arbitrarily long scatter-gather lists */
	hcd->self.sg_tablesize = ~0;

	/* support to build packet from discontinuous buffers */
	hcd->self.no_sg_constraint = 1;

	/* XHCI controllers don't stop the ep queue on short packets :| */
	hcd->self.no_stop_on_short = 1;

	xhci = hcd_to_xhci(hcd);

	if (usb_hcd_is_primary_hcd(hcd)) {
		xhci->main_hcd = hcd;
		xhci->usb2_rhub.hcd = hcd;
		/* Mark the first roothub as being USB 2.0.
		 * The xHCI driver will register the USB 3.0 roothub.
		 */
		hcd->speed = HCD_USB2;
		hcd->self.root_hub->speed = USB_SPEED_HIGH;
		/*
		 * USB 2.0 roothub under xHCI has an integrated TT,
		 * (rate matching hub) as opposed to having an OHCI/UHCI
		 * companion controller.
		 */
		hcd->has_tt = 1;
	} else {
		/*
		 * Early xHCI 1.1 spec did not mention USB 3.1 capable hosts
		 * should return 0x31 for sbrn, or that the minor revision
		 * is a two digit BCD containig minor and sub-minor numbers.
		 * This was later clarified in xHCI 1.2.
		 *
		 * Some USB 3.1 capable hosts therefore have sbrn 0x30, and
		 * minor revision set to 0x1 instead of 0x10.
		 */
		if (xhci->usb3_rhub.min_rev == 0x1)
			minor_rev = 1;
		else
			minor_rev = xhci->usb3_rhub.min_rev / 0x10;

		switch (minor_rev) {
		case 2:
			hcd->speed = HCD_USB32;
			hcd->self.root_hub->speed = USB_SPEED_SUPER_PLUS;
			hcd->self.root_hub->rx_lanes = 2;
			hcd->self.root_hub->tx_lanes = 2;
			hcd->self.root_hub->ssp_rate = USB_SSP_GEN_2x2;
			break;
		case 1:
			hcd->speed = HCD_USB31;
			hcd->self.root_hub->speed = USB_SPEED_SUPER_PLUS;
			hcd->self.root_hub->ssp_rate = USB_SSP_GEN_2x1;
			break;
		}
		xhci_info(xhci, "Host supports USB 3.%x %sSuperSpeed\n",
			  minor_rev,
			  minor_rev ? "Enhanced " : "");

		xhci->usb3_rhub.hcd = hcd;
		/* xHCI private pointer was set in xhci_pci_probe for the second
		 * registered roothub.
		 */
		return 0;
	}

	mutex_init(&xhci->mutex);
	xhci->cap_regs = hcd->regs;
	xhci->op_regs = hcd->regs +
		HC_LENGTH(readl(&xhci->cap_regs->hc_capbase));
	xhci->run_regs = hcd->regs +
		(readl(&xhci->cap_regs->run_regs_off) & RTSOFF_MASK);
	/* Cache read-only capability registers */
	xhci->hcs_params1 = readl(&xhci->cap_regs->hcs_params1);
	xhci->hcs_params2 = readl(&xhci->cap_regs->hcs_params2);
	xhci->hcs_params3 = readl(&xhci->cap_regs->hcs_params3);
	xhci->hcc_params = readl(&xhci->cap_regs->hc_capbase);
	xhci->hci_version = HC_VERSION(xhci->hcc_params);
	xhci->hcc_params = readl(&xhci->cap_regs->hcc_params);
	if (xhci->hci_version > 0x100)
		xhci->hcc_params2 = readl(&xhci->cap_regs->hcc_params2);

	xhci->quirks |= quirks;

	get_quirks(dev, xhci);

	/* In xhci controllers which follow xhci 1.0 spec gives a spurious
	 * success event after a short transfer. This quirk will ignore such
	 * spurious event.
	 */
	if (xhci->hci_version > 0x96)
		xhci->quirks |= XHCI_SPURIOUS_SUCCESS;

	/* Make sure the HC is halted. */
	retval = xhci_halt(xhci);
	if (retval)
		return retval;

	xhci_zero_64b_regs(xhci);

	xhci_dbg(xhci, "Resetting HCD\n");
	/* Reset the internal HC memory state and registers. */
	retval = xhci_reset(xhci);
	if (retval)
		return retval;
	xhci_dbg(xhci, "Reset complete\n");

	/*
	 * On some xHCI controllers (e.g. R-Car SoCs), the AC64 bit (bit 0)
	 * of HCCPARAMS1 is set to 1. However, the xHCs don't support 64-bit
	 * address memory pointers actually. So, this driver clears the AC64
	 * bit of xhci->hcc_params to call dma_set_coherent_mask(dev,
	 * DMA_BIT_MASK(32)) in this xhci_gen_setup().
	 */
	if (xhci->quirks & XHCI_NO_64BIT_SUPPORT)
		xhci->hcc_params &= ~BIT(0);

	/* Set dma_mask and coherent_dma_mask to 64-bits,
	 * if xHC supports 64-bit addressing */
	if (HCC_64BIT_ADDR(xhci->hcc_params) &&
			!dma_set_mask(dev, DMA_BIT_MASK(64))) {
		xhci_dbg(xhci, "Enabling 64-bit DMA addresses.\n");
		dma_set_coherent_mask(dev, DMA_BIT_MASK(64));
	} else {
		/*
		 * This is to avoid error in cases where a 32-bit USB
		 * controller is used on a 64-bit capable system.
		 */
		retval = dma_set_mask(dev, DMA_BIT_MASK(32));
		if (retval)
			return retval;
		xhci_dbg(xhci, "Enabling 32-bit DMA addresses.\n");
		dma_set_coherent_mask(dev, DMA_BIT_MASK(32));
	}

	xhci_dbg(xhci, "Calling HCD init\n");
	/* Initialize HCD and host controller data structures. */
	retval = xhci_init(hcd);
	if (retval)
		return retval;
	xhci_dbg(xhci, "Called HCD init\n");

	xhci_info(xhci, "hcc params 0x%08x hci version 0x%x quirks 0x%016llx\n",
		  xhci->hcc_params, xhci->hci_version, xhci->quirks);

	return 0;
}
EXPORT_SYMBOL_GPL(xhci_gen_setup);

static void xhci_clear_tt_buffer_complete(struct usb_hcd *hcd,
		struct usb_host_endpoint *ep)
{
	struct xhci_hcd *xhci;
	struct usb_device *udev;
	unsigned int slot_id;
	unsigned int ep_index;
	unsigned long flags;

	xhci = hcd_to_xhci(hcd);

	spin_lock_irqsave(&xhci->lock, flags);
	udev = (struct usb_device *)ep->hcpriv;
	slot_id = udev->slot_id;
	ep_index = xhci_get_endpoint_index(&ep->desc);

	xhci->devs[slot_id]->eps[ep_index].ep_state &= ~EP_CLEARING_TT;
	xhci_ring_doorbell_for_active_rings(xhci, slot_id, ep_index);
	spin_unlock_irqrestore(&xhci->lock, flags);
}

static const struct hc_driver xhci_hc_driver = {
	.description =		"xhci-hcd",
	.product_desc =		"xHCI Host Controller",
	.hcd_priv_size =	sizeof(struct xhci_hcd),

	/*
	 * generic hardware linkage
	 */
	.irq =			xhci_irq,
	.flags =		HCD_MEMORY | HCD_DMA | HCD_USB3 | HCD_SHARED |
				HCD_BH,

	/*
	 * basic lifecycle operations
	 */
	.reset =		NULL, /* set in xhci_init_driver() */
	.start =		xhci_run,
	.stop =			xhci_stop,
	.shutdown =		xhci_shutdown,

	/*
	 * managing i/o requests and associated device resources
	 */
	.map_urb_for_dma =      xhci_map_urb_for_dma,
	.unmap_urb_for_dma =    xhci_unmap_urb_for_dma,
	.urb_enqueue =		xhci_urb_enqueue,
	.urb_dequeue =		xhci_urb_dequeue,
	.alloc_dev =		xhci_alloc_dev,
	.free_dev =		xhci_free_dev,
	.alloc_streams =	xhci_alloc_streams,
	.free_streams =		xhci_free_streams,
	.add_endpoint =		xhci_add_endpoint,
	.drop_endpoint =	xhci_drop_endpoint,
	.endpoint_disable =	xhci_endpoint_disable,
	.endpoint_reset =	xhci_endpoint_reset,
	.check_bandwidth =	xhci_check_bandwidth,
	.reset_bandwidth =	xhci_reset_bandwidth,
	.address_device =	xhci_address_device,
	.enable_device =	xhci_enable_device,
	.update_hub_device =	xhci_update_hub_device,
	.reset_device =		xhci_discover_or_reset_device,

	/*
	 * scheduling support
	 */
	.get_frame_number =	xhci_get_frame,

	/*
	 * root hub support
	 */
	.hub_control =		xhci_hub_control,
	.hub_status_data =	xhci_hub_status_data,
	.bus_suspend =		xhci_bus_suspend,
	.bus_resume =		xhci_bus_resume,
	.get_resuming_ports =	xhci_get_resuming_ports,

	/*
	 * call back when device connected and addressed
	 */
	.update_device =        xhci_update_device,
	.set_usb2_hw_lpm =	xhci_set_usb2_hardware_lpm,
	.enable_usb3_lpm_timeout =	xhci_enable_usb3_lpm_timeout,
	.disable_usb3_lpm_timeout =	xhci_disable_usb3_lpm_timeout,
	.find_raw_port_number =	xhci_find_raw_port_number,
	.clear_tt_buffer_complete = xhci_clear_tt_buffer_complete,
};

void xhci_init_driver(struct hc_driver *drv,
		      const struct xhci_driver_overrides *over)
{
	BUG_ON(!over);

	/* Copy the generic table to drv then apply the overrides */
	*drv = xhci_hc_driver;

	if (over) {
		drv->hcd_priv_size += over->extra_priv_size;
		if (over->reset)
			drv->reset = over->reset;
		if (over->start)
			drv->start = over->start;
		if (over->add_endpoint)
			drv->add_endpoint = over->add_endpoint;
		if (over->drop_endpoint)
			drv->drop_endpoint = over->drop_endpoint;
		if (over->check_bandwidth)
			drv->check_bandwidth = over->check_bandwidth;
		if (over->reset_bandwidth)
			drv->reset_bandwidth = over->reset_bandwidth;
<<<<<<< HEAD
		if (over->address_device)
			drv->address_device = over->address_device;
		if (over->bus_suspend)
			drv->bus_suspend = over->bus_suspend;
		if (over->bus_resume)
			drv->bus_resume = over->bus_resume;
=======
>>>>>>> 754a0abe
	}
}
EXPORT_SYMBOL_GPL(xhci_init_driver);

MODULE_DESCRIPTION(DRIVER_DESC);
MODULE_AUTHOR(DRIVER_AUTHOR);
MODULE_LICENSE("GPL");

static int __init xhci_hcd_init(void)
{
	/*
	 * Check the compiler generated sizes of structures that must be laid
	 * out in specific ways for hardware access.
	 */
	BUILD_BUG_ON(sizeof(struct xhci_doorbell_array) != 256*32/8);
	BUILD_BUG_ON(sizeof(struct xhci_slot_ctx) != 8*32/8);
	BUILD_BUG_ON(sizeof(struct xhci_ep_ctx) != 8*32/8);
	/* xhci_device_control has eight fields, and also
	 * embeds one xhci_slot_ctx and 31 xhci_ep_ctx
	 */
	BUILD_BUG_ON(sizeof(struct xhci_stream_ctx) != 4*32/8);
	BUILD_BUG_ON(sizeof(union xhci_trb) != 4*32/8);
	BUILD_BUG_ON(sizeof(struct xhci_erst_entry) != 4*32/8);
	BUILD_BUG_ON(sizeof(struct xhci_cap_regs) != 8*32/8);
	BUILD_BUG_ON(sizeof(struct xhci_intr_reg) != 8*32/8);
	/* xhci_run_regs has eight fields and embeds 128 xhci_intr_regs */
	BUILD_BUG_ON(sizeof(struct xhci_run_regs) != (8+8*128)*32/8);

	if (usb_disabled())
		return -ENODEV;

	xhci_debugfs_create_root();

	return 0;
}

/*
 * If an init function is provided, an exit function must also be provided
 * to allow module unload.
 */
static void __exit xhci_hcd_fini(void)
{
	xhci_debugfs_remove_root();
}

module_init(xhci_hcd_init);
module_exit(xhci_hcd_fini);<|MERGE_RESOLUTION|>--- conflicted
+++ resolved
@@ -5549,15 +5549,12 @@
 			drv->check_bandwidth = over->check_bandwidth;
 		if (over->reset_bandwidth)
 			drv->reset_bandwidth = over->reset_bandwidth;
-<<<<<<< HEAD
 		if (over->address_device)
 			drv->address_device = over->address_device;
 		if (over->bus_suspend)
 			drv->bus_suspend = over->bus_suspend;
 		if (over->bus_resume)
 			drv->bus_resume = over->bus_resume;
-=======
->>>>>>> 754a0abe
 	}
 }
 EXPORT_SYMBOL_GPL(xhci_init_driver);
