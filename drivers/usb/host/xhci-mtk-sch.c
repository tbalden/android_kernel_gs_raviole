--- conflicted
+++ resolved
@@ -444,7 +444,6 @@
 }
 
 static int check_fs_bus_bw(struct mu3h_sch_ep_info *sch_ep, int offset)
-<<<<<<< HEAD
 {
 	struct mu3h_sch_tt *tt = sch_ep->sch_tt;
 	u32 num_esit, tmp;
@@ -470,33 +469,6 @@
 }
 
 static int check_sch_tt(struct mu3h_sch_ep_info *sch_ep, u32 offset)
-=======
->>>>>>> 754a0abe
-{
-	struct mu3h_sch_tt *tt = sch_ep->sch_tt;
-	u32 num_esit, tmp;
-	int base;
-	int i, j;
-
-	num_esit = XHCI_MTK_MAX_ESIT / sch_ep->esit;
-	for (i = 0; i < num_esit; i++) {
-		base = offset + i * sch_ep->esit;
-
-		/*
-		 * Compared with hs bus, no matter what ep type,
-		 * the hub will always delay one uframe to send data
-		 */
-		for (j = 0; j < sch_ep->cs_count; j++) {
-			tmp = tt->fs_bus_bw[base + j] + sch_ep->bw_cost_per_microframe;
-			if (tmp > FS_PAYLOAD_MAX)
-				return -ESCH_BW_OVERFLOW;
-		}
-	}
-
-	return 0;
-}
-
-static int check_sch_tt(struct mu3h_sch_ep_info *sch_ep, u32 offset)
 {
 	u32 extra_cs_count;
 	u32 start_ss, last_ss;
@@ -516,13 +488,6 @@
 		 */
 		if (!(start_ss == 7 || last_ss < 6))
 			return -ESCH_SS_Y6;
-<<<<<<< HEAD
-
-		for (i = 0; i < sch_ep->cs_count; i++)
-			if (test_bit(offset + i, tt->ss_bit_map))
-				return -ESCH_SS_OVERLAP;
-=======
->>>>>>> 754a0abe
 
 	} else {
 		u32 cs_count = DIV_ROUND_UP(sch_ep->maxpkt, FS_PAYLOAD_MAX);
@@ -550,12 +515,6 @@
 		if (cs_count > 7)
 			cs_count = 7; /* HW limit */
 
-<<<<<<< HEAD
-		if (test_bit(offset, tt->ss_bit_map))
-			return -ESCH_SS_OVERLAP;
-
-=======
->>>>>>> 754a0abe
 		sch_ep->cs_count = cs_count;
 		/* one for ss, the other for idle */
 		sch_ep->num_budget_microframes = cs_count + 2;
@@ -576,17 +535,9 @@
 	struct mu3h_sch_tt *tt = sch_ep->sch_tt;
 	u32 base, num_esit;
 	int bw_updated;
-<<<<<<< HEAD
-	int bits;
 	int i, j;
 
 	num_esit = XHCI_MTK_MAX_ESIT / sch_ep->esit;
-	bits = (sch_ep->ep_type == ISOC_OUT_EP) ? sch_ep->cs_count : 1;
-=======
-	int i, j;
-
-	num_esit = XHCI_MTK_MAX_ESIT / sch_ep->esit;
->>>>>>> 754a0abe
 
 	if (used)
 		bw_updated = sch_ep->bw_cost_per_microframe;
@@ -596,16 +547,6 @@
 	for (i = 0; i < num_esit; i++) {
 		base = sch_ep->offset + i * sch_ep->esit;
 
-<<<<<<< HEAD
-		for (j = 0; j < bits; j++) {
-			if (used)
-				set_bit(base + j, tt->ss_bit_map);
-			else
-				clear_bit(base + j, tt->ss_bit_map);
-		}
-
-=======
->>>>>>> 754a0abe
 		for (j = 0; j < sch_ep->cs_count; j++)
 			tt->fs_bus_bw[base + j] += bw_updated;
 	}
@@ -618,7 +559,6 @@
 
 static int load_ep_bw(struct mu3h_sch_bw_info *sch_bw,
 		      struct mu3h_sch_ep_info *sch_ep, bool loaded)
-<<<<<<< HEAD
 {
 	if (sch_ep->sch_tt)
 		update_sch_tt(sch_ep, loaded);
@@ -647,77 +587,23 @@
 
 static int check_sch_bw(struct mu3h_sch_bw_info *sch_bw,
 			struct mu3h_sch_ep_info *sch_ep)
-=======
->>>>>>> 754a0abe
-{
-	if (sch_ep->sch_tt)
-		update_sch_tt(sch_ep, loaded);
-
-	/* update bus bandwidth info */
-	update_bus_bw(sch_bw, sch_ep, loaded);
-	sch_ep->allocated = loaded;
-
-	return 0;
-}
-
-static u32 get_esit_boundary(struct mu3h_sch_ep_info *sch_ep)
-{
-	u32 boundary = sch_ep->esit;
-
-	if (sch_ep->sch_tt) { /* LS/FS with TT */
-		/* tune for CS */
-		if (sch_ep->ep_type != ISOC_OUT_EP)
-			boundary++;
-		else if (boundary > 1) /* normally esit >= 8 for FS/LS */
-			boundary--;
-	}
-
-	return boundary;
-}
-
-static int check_sch_bw(struct mu3h_sch_bw_info *sch_bw,
-			struct mu3h_sch_ep_info *sch_ep)
 {
 	const u32 esit_boundary = get_esit_boundary(sch_ep);
 	const u32 bw_boundary = get_bw_boundary(sch_ep->speed);
 	u32 offset;
-<<<<<<< HEAD
-	u32 min_bw;
-	u32 min_index;
-	u32 worst_bw;
-	u32 bw_boundary;
-	u32 esit_boundary;
-	u32 min_num_budget;
-	u32 min_cs_count;
-=======
 	u32 worst_bw;
 	u32 min_bw = ~0;
 	int min_index = -1;
->>>>>>> 754a0abe
 	int ret = 0;
 
 	/*
 	 * Search through all possible schedule microframes.
 	 * and find a microframe where its worst bandwidth is minimum.
 	 */
-<<<<<<< HEAD
-	min_bw = ~0;
-	min_index = 0;
-	min_cs_count = sch_ep->cs_count;
-	min_num_budget = sch_ep->num_budget_microframes;
-	esit_boundary = get_esit_boundary(sch_ep);
-	for (offset = 0; offset < sch_ep->esit; offset++) {
-		if (sch_ep->sch_tt) {
-			ret = check_sch_tt(sch_ep, offset);
-			if (ret)
-				continue;
-		}
-=======
 	for (offset = 0; offset < sch_ep->esit; offset++) {
 		ret = check_sch_tt(sch_ep, offset);
 		if (ret)
 			continue;
->>>>>>> 754a0abe
 
 		if ((offset + sch_ep->num_budget_microframes) > esit_boundary)
 			break;
@@ -739,13 +625,7 @@
 			break;
 	}
 
-<<<<<<< HEAD
-	bw_boundary = get_bw_boundary(sch_ep->speed);
-	/* check bandwidth */
-	if (min_bw > bw_boundary)
-=======
 	if (min_index < 0)
->>>>>>> 754a0abe
 		return ret ? ret : -ESCH_BW_OVERFLOW;
 
 	sch_ep->offset = min_index;
