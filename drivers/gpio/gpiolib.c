--- conflicted
+++ resolved
@@ -4396,12 +4396,8 @@
 		return ret;
 	}
 
-<<<<<<< HEAD
-	if (driver_register(&gpio_stub_drv) < 0) {
-=======
 	ret = driver_register(&gpio_stub_drv);
 	if (ret < 0) {
->>>>>>> 76081a5f
 		pr_err("gpiolib: could not register GPIO stub driver\n");
 		bus_unregister(&gpio_bus_type);
 		return ret;
