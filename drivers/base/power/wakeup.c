--- conflicted
+++ resolved
@@ -1000,9 +1000,6 @@
 
 void pm_system_irq_wakeup(unsigned int irq_number)
 {
-<<<<<<< HEAD
-	if (pm_wakeup_irq == 0) {
-=======
 	unsigned long flags;
 
 	raw_spin_lock_irqsave(&wakeup_irq_lock, flags);
@@ -1017,7 +1014,6 @@
 	raw_spin_unlock_irqrestore(&wakeup_irq_lock, flags);
 
 	if (irq_number) {
->>>>>>> 334f1c6b
 		struct irq_desc *desc;
 		const char *name = "null";
 
@@ -1029,11 +1025,6 @@
 
 		log_irq_wakeup_reason(irq_number);
 		pr_warn("%s: %d triggered %s\n", __func__, irq_number, name);
-<<<<<<< HEAD
-
-		pm_wakeup_irq = irq_number;
-=======
->>>>>>> 334f1c6b
 		pm_system_wakeup();
 	}
 }
