--- conflicted
+++ resolved
@@ -1723,7 +1723,6 @@
 /**
  * __fw_devlink_link_to_consumers - Create device links to consumers of a device
  * @dev - Device that needs to be linked to its consumers
-<<<<<<< HEAD
  *
  * This function looks at all the consumer fwnodes of @dev and creates device
  * links between the consumer device and @dev (supplier).
@@ -1734,18 +1733,6 @@
  * sync_state() callback before the real consumer device gets to be added and
  * then probed.
  *
-=======
- *
- * This function looks at all the consumer fwnodes of @dev and creates device
- * links between the consumer device and @dev (supplier).
- *
- * If the consumer device has not been added yet, then this function creates a
- * SYNC_STATE_ONLY link between @dev (supplier) and the closest ancestor device
- * of the consumer fwnode. This is necessary to make sure @dev doesn't get a
- * sync_state() callback before the real consumer device gets to be added and
- * then probed.
- *
->>>>>>> 334f1c6b
  * Once device links are created from the real consumer to @dev (supplier), the
  * fwnode links are deleted.
  */
@@ -1807,19 +1794,11 @@
  * __fw_devlink_link_to_suppliers - Create device links to suppliers of a device
  * @dev - The consumer device that needs to be linked to its suppliers
  * @fwnode - Root of the fwnode tree that is used to create device links
-<<<<<<< HEAD
  *
  * This function looks at all the supplier fwnodes of fwnode tree rooted at
  * @fwnode and creates device links between @dev (consumer) and all the
  * supplier devices of the entire fwnode tree at @fwnode.
  *
-=======
- *
- * This function looks at all the supplier fwnodes of fwnode tree rooted at
- * @fwnode and creates device links between @dev (consumer) and all the
- * supplier devices of the entire fwnode tree at @fwnode.
- *
->>>>>>> 334f1c6b
  * The function creates normal (non-SYNC_STATE_ONLY) device links between @dev
  * and the real suppliers of @dev. Once these device links are created, the
  * fwnode links are deleted. When such device links are successfully created,
@@ -2759,6 +2738,7 @@
 	device_pm_init(dev);
 	set_dev_node(dev, -1);
 #ifdef CONFIG_GENERIC_MSI_IRQ
+	raw_spin_lock_init(&dev->msi_lock);
 	INIT_LIST_HEAD(&dev->msi_list);
 #endif
 	INIT_LIST_HEAD(&dev->links.consumers);
