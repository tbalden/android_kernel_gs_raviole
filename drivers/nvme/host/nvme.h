/* SPDX-License-Identifier: GPL-2.0 */
/*
 * Copyright (c) 2011-2014, Intel Corporation.
 */

#ifndef _NVME_H
#define _NVME_H

#include <linux/nvme.h>
#include <linux/cdev.h>
#include <linux/pci.h>
#include <linux/kref.h>
#include <linux/blk-mq.h>
#include <linux/lightnvm.h>
#include <linux/sed-opal.h>
#include <linux/fault-inject.h>
#include <linux/rcupdate.h>
#include <linux/wait.h>
#include <linux/t10-pi.h>

#include <trace/events/block.h>

extern unsigned int nvme_io_timeout;
#define NVME_IO_TIMEOUT	(nvme_io_timeout * HZ)

extern unsigned int admin_timeout;
#define NVME_ADMIN_TIMEOUT	(admin_timeout * HZ)

#define NVME_DEFAULT_KATO	5

#ifdef CONFIG_ARCH_NO_SG_CHAIN
#define  NVME_INLINE_SG_CNT  0
#define  NVME_INLINE_METADATA_SG_CNT  0
#else
#define  NVME_INLINE_SG_CNT  2
#define  NVME_INLINE_METADATA_SG_CNT  1
#endif

/*
 * Default to a 4K page size, with the intention to update this
 * path in the future to accommodate architectures with differing
 * kernel and IO page sizes.
 */
#define NVME_CTRL_PAGE_SHIFT	12
#define NVME_CTRL_PAGE_SIZE	(1 << NVME_CTRL_PAGE_SHIFT)

extern struct workqueue_struct *nvme_wq;
extern struct workqueue_struct *nvme_reset_wq;
extern struct workqueue_struct *nvme_delete_wq;

enum {
	NVME_NS_LBA		= 0,
	NVME_NS_LIGHTNVM	= 1,
};

/*
 * List of workarounds for devices that required behavior not specified in
 * the standard.
 */
enum nvme_quirks {
	/*
	 * Prefers I/O aligned to a stripe size specified in a vendor
	 * specific Identify field.
	 */
	NVME_QUIRK_STRIPE_SIZE			= (1 << 0),

	/*
	 * The controller doesn't handle Identify value others than 0 or 1
	 * correctly.
	 */
	NVME_QUIRK_IDENTIFY_CNS			= (1 << 1),

	/*
	 * The controller deterministically returns O's on reads to
	 * logical blocks that deallocate was called on.
	 */
	NVME_QUIRK_DEALLOCATE_ZEROES		= (1 << 2),

	/*
	 * The controller needs a delay before starts checking the device
	 * readiness, which is done by reading the NVME_CSTS_RDY bit.
	 */
	NVME_QUIRK_DELAY_BEFORE_CHK_RDY		= (1 << 3),

	/*
	 * APST should not be used.
	 */
	NVME_QUIRK_NO_APST			= (1 << 4),

	/*
	 * The deepest sleep state should not be used.
	 */
	NVME_QUIRK_NO_DEEPEST_PS		= (1 << 5),

	/*
	 * Supports the LighNVM command set if indicated in vs[1].
	 */
	NVME_QUIRK_LIGHTNVM			= (1 << 6),

	/*
	 * Set MEDIUM priority on SQ creation
	 */
	NVME_QUIRK_MEDIUM_PRIO_SQ		= (1 << 7),

	/*
	 * Ignore device provided subnqn.
	 */
	NVME_QUIRK_IGNORE_DEV_SUBNQN		= (1 << 8),

	/*
	 * Broken Write Zeroes.
	 */
	NVME_QUIRK_DISABLE_WRITE_ZEROES		= (1 << 9),

	/*
	 * Force simple suspend/resume path.
	 */
	NVME_QUIRK_SIMPLE_SUSPEND		= (1 << 10),

	/*
	 * Use only one interrupt vector for all queues
	 */
	NVME_QUIRK_SINGLE_VECTOR		= (1 << 11),

	/*
	 * Use non-standard 128 bytes SQEs.
	 */
	NVME_QUIRK_128_BYTES_SQES		= (1 << 12),

	/*
	 * Prevent tag overlap between queues
	 */
	NVME_QUIRK_SHARED_TAGS                  = (1 << 13),

	/*
	 * Don't change the value of the temperature threshold feature
	 */
	NVME_QUIRK_NO_TEMP_THRESH_CHANGE	= (1 << 14),

	/*
	 * The controller doesn't handle the Identify Namespace
	 * Identification Descriptor list subcommand despite claiming
	 * NVMe 1.3 compliance.
	 */
	NVME_QUIRK_NO_NS_DESC_LIST		= (1 << 15),

	/*
	 * The controller does not properly handle DMA addresses over
	 * 48 bits.
	 */
	NVME_QUIRK_DMA_ADDRESS_BITS_48		= (1 << 16),
};

/*
 * Common request structure for NVMe passthrough.  All drivers must have
 * this structure as the first member of their request-private data.
 */
struct nvme_request {
	struct nvme_command	*cmd;
	union nvme_result	result;
	u8			retries;
	u8			flags;
	u16			status;
	struct nvme_ctrl	*ctrl;
};

/*
 * Mark a bio as coming in through the mpath node.
 */
#define REQ_NVME_MPATH		REQ_DRV

enum {
	NVME_REQ_CANCELLED		= (1 << 0),
	NVME_REQ_USERCMD		= (1 << 1),
};

static inline struct nvme_request *nvme_req(struct request *req)
{
	return blk_mq_rq_to_pdu(req);
}

static inline u16 nvme_req_qid(struct request *req)
{
	if (!req->q->queuedata)
		return 0;

	return req->mq_hctx->queue_num + 1;
}

/* The below value is the specific amount of delay needed before checking
 * readiness in case of the PCI_DEVICE(0x1c58, 0x0003), which needs the
 * NVME_QUIRK_DELAY_BEFORE_CHK_RDY quirk enabled. The value (in ms) was
 * found empirically.
 */
#define NVME_QUIRK_DELAY_AMOUNT		2300

/*
 * enum nvme_ctrl_state: Controller state
 *
 * @NVME_CTRL_NEW:		New controller just allocated, initial state
 * @NVME_CTRL_LIVE:		Controller is connected and I/O capable
 * @NVME_CTRL_RESETTING:	Controller is resetting (or scheduled reset)
 * @NVME_CTRL_CONNECTING:	Controller is disconnected, now connecting the
 *				transport
 * @NVME_CTRL_DELETING:		Controller is deleting (or scheduled deletion)
 * @NVME_CTRL_DELETING_NOIO:	Controller is deleting and I/O is not
 *				disabled/failed immediately. This state comes
 * 				after all async event processing took place and
 * 				before ns removal and the controller deletion
 * 				progress
 * @NVME_CTRL_DEAD:		Controller is non-present/unresponsive during
 *				shutdown or removal. In this case we forcibly
 *				kill all inflight I/O as they have no chance to
 *				complete
 */
enum nvme_ctrl_state {
	NVME_CTRL_NEW,
	NVME_CTRL_LIVE,
	NVME_CTRL_RESETTING,
	NVME_CTRL_CONNECTING,
	NVME_CTRL_DELETING,
	NVME_CTRL_DELETING_NOIO,
	NVME_CTRL_DEAD,
};

struct nvme_fault_inject {
#ifdef CONFIG_FAULT_INJECTION_DEBUG_FS
	struct fault_attr attr;
	struct dentry *parent;
	bool dont_retry;	/* DNR, do not retry */
	u16 status;		/* status code */
#endif
};

struct nvme_ctrl {
	bool comp_seen;
	enum nvme_ctrl_state state;
	bool identified;
	spinlock_t lock;
	struct mutex scan_lock;
	const struct nvme_ctrl_ops *ops;
	struct request_queue *admin_q;
	struct request_queue *connect_q;
	struct request_queue *fabrics_q;
	struct device *dev;
	int instance;
	int numa_node;
	struct blk_mq_tag_set *tagset;
	struct blk_mq_tag_set *admin_tagset;
	struct list_head namespaces;
	struct rw_semaphore namespaces_rwsem;
	struct device ctrl_device;
	struct device *device;	/* char device */
#ifdef CONFIG_NVME_HWMON
	struct device *hwmon_device;
#endif
	struct cdev cdev;
	struct work_struct reset_work;
	struct work_struct delete_work;
	wait_queue_head_t state_wq;

	struct nvme_subsystem *subsys;
	struct list_head subsys_entry;

	struct opal_dev *opal_dev;

	char name[12];
	u16 cntlid;

	u32 ctrl_config;
	u16 mtfa;
	u32 queue_count;

	u64 cap;
	u32 max_hw_sectors;
	u32 max_segments;
	u32 max_integrity_segments;
	u32 max_discard_sectors;
	u32 max_discard_segments;
	u32 max_zeroes_sectors;
#ifdef CONFIG_BLK_DEV_ZONED
	u32 max_zone_append;
#endif
	u16 crdt[3];
	u16 oncs;
	u16 oacs;
	u16 nssa;
	u16 nr_streams;
	u16 sqsize;
	u32 max_namespaces;
	atomic_t abort_limit;
	u8 vwc;
	u32 vs;
	u32 sgls;
	u16 kas;
	u8 npss;
	u8 apsta;
	u16 wctemp;
	u16 cctemp;
	u32 oaes;
	u32 aen_result;
	u32 ctratt;
	unsigned int shutdown_timeout;
	unsigned int kato;
	bool subsystem;
	unsigned long quirks;
	struct nvme_id_power_state psd[32];
	struct nvme_effects_log *effects;
	struct xarray cels;
	struct work_struct scan_work;
	struct work_struct async_event_work;
	struct delayed_work ka_work;
	struct delayed_work failfast_work;
	struct nvme_command ka_cmd;
	struct work_struct fw_act_work;
	unsigned long events;

#ifdef CONFIG_NVME_MULTIPATH
	/* asymmetric namespace access: */
	u8 anacap;
	u8 anatt;
	u32 anagrpmax;
	u32 nanagrpid;
	struct mutex ana_lock;
	struct nvme_ana_rsp_hdr *ana_log_buf;
	size_t ana_log_size;
	struct timer_list anatt_timer;
	struct work_struct ana_work;
#endif

	/* Power saving configuration */
	u64 ps_max_latency_us;
	bool apst_enabled;

	/* PCIe only: */
	u32 hmpre;
	u32 hmmin;
	u32 hmminds;
	u16 hmmaxd;

	/* Fabrics only */
	u32 ioccsz;
	u32 iorcsz;
	u16 icdoff;
	u16 maxcmd;
	int nr_reconnects;
	unsigned long flags;
#define NVME_CTRL_FAILFAST_EXPIRED	0
	struct nvmf_ctrl_options *opts;

	struct page *discard_page;
	unsigned long discard_page_busy;

	struct nvme_fault_inject fault_inject;
};

enum nvme_iopolicy {
	NVME_IOPOLICY_NUMA,
	NVME_IOPOLICY_RR,
};

struct nvme_subsystem {
	int			instance;
	struct device		dev;
	/*
	 * Because we unregister the device on the last put we need
	 * a separate refcount.
	 */
	struct kref		ref;
	struct list_head	entry;
	struct mutex		lock;
	struct list_head	ctrls;
	struct list_head	nsheads;
	char			subnqn[NVMF_NQN_SIZE];
	char			serial[20];
	char			model[40];
	char			firmware_rev[8];
	u8			cmic;
	u16			vendor_id;
	u16			awupf;	/* 0's based awupf value. */
	struct ida		ns_ida;
#ifdef CONFIG_NVME_MULTIPATH
	enum nvme_iopolicy	iopolicy;
#endif
};

/*
 * Container structure for uniqueue namespace identifiers.
 */
struct nvme_ns_ids {
	u8	eui64[8];
	u8	nguid[16];
	uuid_t	uuid;
	u8	csi;
};

/*
 * Anchor structure for namespaces.  There is one for each namespace in a
 * NVMe subsystem that any of our controllers can see, and the namespace
 * structure for each controller is chained of it.  For private namespaces
 * there is a 1:1 relation to our namespace structures, that is ->list
 * only ever has a single entry for private namespaces.
 */
struct nvme_ns_head {
	struct list_head	list;
	struct srcu_struct      srcu;
	struct nvme_subsystem	*subsys;
	unsigned		ns_id;
	struct nvme_ns_ids	ids;
	struct list_head	entry;
	struct kref		ref;
	bool			shared;
	int			instance;
	struct nvme_effects_log *effects;

	struct cdev		cdev;
	struct device		cdev_device;

	struct gendisk		*disk;
#ifdef CONFIG_NVME_MULTIPATH
	struct bio_list		requeue_list;
	spinlock_t		requeue_lock;
	struct work_struct	requeue_work;
	struct mutex		lock;
	unsigned long		flags;
#define NVME_NSHEAD_DISK_LIVE	0
	struct nvme_ns __rcu	*current_path[];
#endif
};

static inline bool nvme_ns_head_multipath(struct nvme_ns_head *head)
{
	return IS_ENABLED(CONFIG_NVME_MULTIPATH) && head->disk;
}

enum nvme_ns_features {
	NVME_NS_EXT_LBAS = 1 << 0, /* support extended LBA format */
	NVME_NS_METADATA_SUPPORTED = 1 << 1, /* support getting generated md */
};

struct nvme_ns {
	struct list_head list;

	struct nvme_ctrl *ctrl;
	struct request_queue *queue;
	struct gendisk *disk;
#ifdef CONFIG_NVME_MULTIPATH
	enum nvme_ana_state ana_state;
	u32 ana_grpid;
#endif
	struct list_head siblings;
	struct nvm_dev *ndev;
	struct kref kref;
	struct nvme_ns_head *head;

	int lba_shift;
	u16 ms;
	u16 sgs;
	u32 sws;
	u8 pi_type;
#ifdef CONFIG_BLK_DEV_ZONED
	u64 zsze;
#endif
	unsigned long features;
	unsigned long flags;
#define NVME_NS_REMOVING	0
#define NVME_NS_DEAD     	1
#define NVME_NS_ANA_PENDING	2
#define NVME_NS_FORCE_RO	3

	struct cdev		cdev;
	struct device		cdev_device;

	struct nvme_fault_inject fault_inject;

};

/* NVMe ns supports metadata actions by the controller (generate/strip) */
static inline bool nvme_ns_has_pi(struct nvme_ns *ns)
{
	return ns->pi_type && ns->ms == sizeof(struct t10_pi_tuple);
}

struct nvme_ctrl_ops {
	const char *name;
	struct module *module;
	unsigned int flags;
#define NVME_F_FABRICS			(1 << 0)
#define NVME_F_METADATA_SUPPORTED	(1 << 1)
#define NVME_F_PCI_P2PDMA		(1 << 2)
	int (*reg_read32)(struct nvme_ctrl *ctrl, u32 off, u32 *val);
	int (*reg_write32)(struct nvme_ctrl *ctrl, u32 off, u32 val);
	int (*reg_read64)(struct nvme_ctrl *ctrl, u32 off, u64 *val);
	void (*free_ctrl)(struct nvme_ctrl *ctrl);
	void (*submit_async_event)(struct nvme_ctrl *ctrl);
	void (*delete_ctrl)(struct nvme_ctrl *ctrl);
	int (*get_address)(struct nvme_ctrl *ctrl, char *buf, int size);
};

#ifdef CONFIG_FAULT_INJECTION_DEBUG_FS
void nvme_fault_inject_init(struct nvme_fault_inject *fault_inj,
			    const char *dev_name);
void nvme_fault_inject_fini(struct nvme_fault_inject *fault_inject);
void nvme_should_fail(struct request *req);
#else
static inline void nvme_fault_inject_init(struct nvme_fault_inject *fault_inj,
					  const char *dev_name)
{
}
static inline void nvme_fault_inject_fini(struct nvme_fault_inject *fault_inj)
{
}
static inline void nvme_should_fail(struct request *req) {}
#endif

static inline int nvme_reset_subsystem(struct nvme_ctrl *ctrl)
{
	if (!ctrl->subsystem)
		return -ENOTTY;
	return ctrl->ops->reg_write32(ctrl, NVME_REG_NSSR, 0x4E564D65);
}

/*
 * Convert a 512B sector number to a device logical block number.
 */
static inline u64 nvme_sect_to_lba(struct nvme_ns *ns, sector_t sector)
{
	return sector >> (ns->lba_shift - SECTOR_SHIFT);
}

/*
 * Convert a device logical block number to a 512B sector number.
 */
static inline sector_t nvme_lba_to_sect(struct nvme_ns *ns, u64 lba)
{
	return lba << (ns->lba_shift - SECTOR_SHIFT);
}

/*
 * Convert byte length to nvme's 0-based num dwords
 */
static inline u32 nvme_bytes_to_numd(size_t len)
{
	return (len >> 2) - 1;
}

static inline bool nvme_is_ana_error(u16 status)
{
	switch (status & 0x7ff) {
	case NVME_SC_ANA_TRANSITION:
	case NVME_SC_ANA_INACCESSIBLE:
	case NVME_SC_ANA_PERSISTENT_LOSS:
		return true;
	default:
		return false;
	}
}

static inline bool nvme_is_path_error(u16 status)
{
	/* check for a status code type of 'path related status' */
	return (status & 0x700) == 0x300;
}

/*
 * Fill in the status and result information from the CQE, and then figure out
 * if blk-mq will need to use IPI magic to complete the request, and if yes do
 * so.  If not let the caller complete the request without an indirect function
 * call.
 */
static inline bool nvme_try_complete_req(struct request *req, __le16 status,
		union nvme_result result)
{
	struct nvme_request *rq = nvme_req(req);

	rq->status = le16_to_cpu(status) >> 1;
	rq->result = result;
	/* inject error when permitted by fault injection framework */
	nvme_should_fail(req);
	if (unlikely(blk_should_fake_timeout(req->q)))
		return true;
	return blk_mq_complete_request_remote(req);
}

static inline void nvme_get_ctrl(struct nvme_ctrl *ctrl)
{
	get_device(ctrl->device);
}

static inline void nvme_put_ctrl(struct nvme_ctrl *ctrl)
{
	put_device(ctrl->device);
}

static inline bool nvme_is_aen_req(u16 qid, __u16 command_id)
{
	return !qid && command_id >= NVME_AQ_BLK_MQ_DEPTH;
}

void nvme_complete_rq(struct request *req);
blk_status_t nvme_host_path_error(struct request *req);
bool nvme_cancel_request(struct request *req, void *data, bool reserved);
void nvme_cancel_tagset(struct nvme_ctrl *ctrl);
void nvme_cancel_admin_tagset(struct nvme_ctrl *ctrl);
bool nvme_change_ctrl_state(struct nvme_ctrl *ctrl,
		enum nvme_ctrl_state new_state);
bool nvme_wait_reset(struct nvme_ctrl *ctrl);
int nvme_disable_ctrl(struct nvme_ctrl *ctrl);
int nvme_enable_ctrl(struct nvme_ctrl *ctrl);
int nvme_shutdown_ctrl(struct nvme_ctrl *ctrl);
int nvme_init_ctrl(struct nvme_ctrl *ctrl, struct device *dev,
		const struct nvme_ctrl_ops *ops, unsigned long quirks);
void nvme_uninit_ctrl(struct nvme_ctrl *ctrl);
void nvme_start_ctrl(struct nvme_ctrl *ctrl);
void nvme_stop_ctrl(struct nvme_ctrl *ctrl);
int nvme_init_ctrl_finish(struct nvme_ctrl *ctrl);

void nvme_remove_namespaces(struct nvme_ctrl *ctrl);

int nvme_sec_submit(void *data, u16 spsp, u8 secp, void *buffer, size_t len,
		bool send);

void nvme_complete_async_event(struct nvme_ctrl *ctrl, __le16 status,
		volatile union nvme_result *res);

void nvme_stop_queues(struct nvme_ctrl *ctrl);
void nvme_start_queues(struct nvme_ctrl *ctrl);
void nvme_kill_queues(struct nvme_ctrl *ctrl);
void nvme_sync_queues(struct nvme_ctrl *ctrl);
void nvme_sync_io_queues(struct nvme_ctrl *ctrl);
void nvme_unfreeze(struct nvme_ctrl *ctrl);
void nvme_wait_freeze(struct nvme_ctrl *ctrl);
int nvme_wait_freeze_timeout(struct nvme_ctrl *ctrl, long timeout);
void nvme_start_freeze(struct nvme_ctrl *ctrl);

#define NVME_QID_ANY -1
struct request *nvme_alloc_request(struct request_queue *q,
		struct nvme_command *cmd, blk_mq_req_flags_t flags);
void nvme_cleanup_cmd(struct request *req);
blk_status_t nvme_setup_cmd(struct nvme_ns *ns, struct request *req);
blk_status_t nvme_fail_nonready_command(struct nvme_ctrl *ctrl,
		struct request *req);
bool __nvme_check_ready(struct nvme_ctrl *ctrl, struct request *rq,
		bool queue_live);

static inline bool nvme_check_ready(struct nvme_ctrl *ctrl, struct request *rq,
		bool queue_live)
{
	if (likely(ctrl->state == NVME_CTRL_LIVE))
		return true;
	if (ctrl->ops->flags & NVME_F_FABRICS &&
	    ctrl->state == NVME_CTRL_DELETING)
		return true;
	return __nvme_check_ready(ctrl, rq, queue_live);
}
int nvme_submit_sync_cmd(struct request_queue *q, struct nvme_command *cmd,
		void *buf, unsigned bufflen);
int __nvme_submit_sync_cmd(struct request_queue *q, struct nvme_command *cmd,
		union nvme_result *result, void *buffer, unsigned bufflen,
		unsigned timeout, int qid, int at_head,
		blk_mq_req_flags_t flags);
int nvme_set_features(struct nvme_ctrl *dev, unsigned int fid,
		      unsigned int dword11, void *buffer, size_t buflen,
		      u32 *result);
int nvme_get_features(struct nvme_ctrl *dev, unsigned int fid,
		      unsigned int dword11, void *buffer, size_t buflen,
		      u32 *result);
int nvme_set_queue_count(struct nvme_ctrl *ctrl, int *count);
void nvme_stop_keep_alive(struct nvme_ctrl *ctrl);
int nvme_reset_ctrl(struct nvme_ctrl *ctrl);
int nvme_reset_ctrl_sync(struct nvme_ctrl *ctrl);
int nvme_try_sched_reset(struct nvme_ctrl *ctrl);
int nvme_delete_ctrl(struct nvme_ctrl *ctrl);
void nvme_queue_scan(struct nvme_ctrl *ctrl);
int nvme_get_log(struct nvme_ctrl *ctrl, u32 nsid, u8 log_page, u8 lsp, u8 csi,
		void *log, size_t size, u64 offset);
bool nvme_tryget_ns_head(struct nvme_ns_head *head);
void nvme_put_ns_head(struct nvme_ns_head *head);
int nvme_cdev_add(struct cdev *cdev, struct device *cdev_device,
		const struct file_operations *fops, struct module *owner);
void nvme_cdev_del(struct cdev *cdev, struct device *cdev_device);
int nvme_ioctl(struct block_device *bdev, fmode_t mode,
		unsigned int cmd, unsigned long arg);
long nvme_ns_chr_ioctl(struct file *file, unsigned int cmd, unsigned long arg);
int nvme_ns_head_ioctl(struct block_device *bdev, fmode_t mode,
		unsigned int cmd, unsigned long arg);
long nvme_ns_head_chr_ioctl(struct file *file, unsigned int cmd,
		unsigned long arg);
long nvme_dev_ioctl(struct file *file, unsigned int cmd,
		unsigned long arg);
int nvme_getgeo(struct block_device *bdev, struct hd_geometry *geo);

extern const struct attribute_group *nvme_ns_id_attr_groups[];
extern const struct pr_ops nvme_pr_ops;
extern const struct block_device_operations nvme_ns_head_ops;

struct nvme_ns *nvme_find_path(struct nvme_ns_head *head);
#ifdef CONFIG_NVME_MULTIPATH
static inline bool nvme_ctrl_use_ana(struct nvme_ctrl *ctrl)
{
	return ctrl->ana_log_buf != NULL;
}

void nvme_mpath_unfreeze(struct nvme_subsystem *subsys);
void nvme_mpath_wait_freeze(struct nvme_subsystem *subsys);
void nvme_mpath_start_freeze(struct nvme_subsystem *subsys);
bool nvme_mpath_set_disk_name(struct nvme_ns *ns, char *disk_name, int *flags);
void nvme_failover_req(struct request *req);
void nvme_kick_requeue_lists(struct nvme_ctrl *ctrl);
int nvme_mpath_alloc_disk(struct nvme_ctrl *ctrl,struct nvme_ns_head *head);
void nvme_mpath_add_disk(struct nvme_ns *ns, struct nvme_id_ns *id);
void nvme_mpath_remove_disk(struct nvme_ns_head *head);
int nvme_mpath_init_identify(struct nvme_ctrl *ctrl, struct nvme_id_ctrl *id);
void nvme_mpath_init_ctrl(struct nvme_ctrl *ctrl);
void nvme_mpath_uninit(struct nvme_ctrl *ctrl);
void nvme_mpath_stop(struct nvme_ctrl *ctrl);
bool nvme_mpath_clear_current_path(struct nvme_ns *ns);
void nvme_mpath_clear_ctrl_paths(struct nvme_ctrl *ctrl);

static inline void nvme_mpath_check_last_path(struct nvme_ns *ns)
{
	struct nvme_ns_head *head = ns->head;

	if (head->disk && list_empty(&head->list))
		kblockd_schedule_work(&head->requeue_work);
}

static inline void nvme_trace_bio_complete(struct request *req)
{
	struct nvme_ns *ns = req->q->queuedata;

	if (req->cmd_flags & REQ_NVME_MPATH)
		trace_block_bio_complete(ns->head->disk->queue, req->bio);
}

extern struct device_attribute dev_attr_ana_grpid;
extern struct device_attribute dev_attr_ana_state;
extern struct device_attribute subsys_attr_iopolicy;

#else
static inline bool nvme_ctrl_use_ana(struct nvme_ctrl *ctrl)
{
	return false;
}
static inline bool nvme_mpath_set_disk_name(struct nvme_ns *ns, char *disk_name,
		int *flags)
{
	return false;
}
static inline void nvme_failover_req(struct request *req)
{
}
static inline void nvme_kick_requeue_lists(struct nvme_ctrl *ctrl)
{
}
static inline int nvme_mpath_alloc_disk(struct nvme_ctrl *ctrl,
		struct nvme_ns_head *head)
{
	return 0;
}
static inline void nvme_mpath_add_disk(struct nvme_ns *ns,
		struct nvme_id_ns *id)
{
}
static inline void nvme_mpath_remove_disk(struct nvme_ns_head *head)
{
}
static inline bool nvme_mpath_clear_current_path(struct nvme_ns *ns)
{
	return false;
}
static inline void nvme_mpath_clear_ctrl_paths(struct nvme_ctrl *ctrl)
{
}
static inline void nvme_mpath_check_last_path(struct nvme_ns *ns)
{
}
static inline void nvme_trace_bio_complete(struct request *req)
{
}
static inline void nvme_mpath_init_ctrl(struct nvme_ctrl *ctrl)
{
}
<<<<<<< HEAD
static inline void nvme_mpath_init_ctrl(struct nvme_ctrl *ctrl)
{
}
=======
>>>>>>> 754a0abe
static inline int nvme_mpath_init_identify(struct nvme_ctrl *ctrl,
		struct nvme_id_ctrl *id)
{
	if (ctrl->subsys->cmic & NVME_CTRL_CMIC_ANA)
		dev_warn(ctrl->device,
"Please enable CONFIG_NVME_MULTIPATH for full support of multi-port devices.\n");
	return 0;
}
static inline void nvme_mpath_uninit(struct nvme_ctrl *ctrl)
{
}
static inline void nvme_mpath_stop(struct nvme_ctrl *ctrl)
{
}
static inline void nvme_mpath_unfreeze(struct nvme_subsystem *subsys)
{
}
static inline void nvme_mpath_wait_freeze(struct nvme_subsystem *subsys)
{
}
static inline void nvme_mpath_start_freeze(struct nvme_subsystem *subsys)
{
}
#endif /* CONFIG_NVME_MULTIPATH */

int nvme_revalidate_zones(struct nvme_ns *ns);
int nvme_ns_report_zones(struct nvme_ns *ns, sector_t sector,
		unsigned int nr_zones, report_zones_cb cb, void *data);
#ifdef CONFIG_BLK_DEV_ZONED
int nvme_update_zone_info(struct nvme_ns *ns, unsigned lbaf);
blk_status_t nvme_setup_zone_mgmt_send(struct nvme_ns *ns, struct request *req,
				       struct nvme_command *cmnd,
				       enum nvme_zone_mgmt_action action);
#else
static inline blk_status_t nvme_setup_zone_mgmt_send(struct nvme_ns *ns,
		struct request *req, struct nvme_command *cmnd,
		enum nvme_zone_mgmt_action action)
{
	return BLK_STS_NOTSUPP;
}

static inline int nvme_update_zone_info(struct nvme_ns *ns, unsigned lbaf)
{
	dev_warn(ns->ctrl->device,
		 "Please enable CONFIG_BLK_DEV_ZONED to support ZNS devices\n");
	return -EPROTONOSUPPORT;
}
#endif

#ifdef CONFIG_NVM
int nvme_nvm_register(struct nvme_ns *ns, char *disk_name, int node);
void nvme_nvm_unregister(struct nvme_ns *ns);
extern const struct attribute_group nvme_nvm_attr_group;
int nvme_nvm_ioctl(struct nvme_ns *ns, unsigned int cmd, void __user *argp);
#else
static inline int nvme_nvm_register(struct nvme_ns *ns, char *disk_name,
				    int node)
{
	return 0;
}

static inline void nvme_nvm_unregister(struct nvme_ns *ns) {};
static inline int nvme_nvm_ioctl(struct nvme_ns *ns, unsigned int cmd,
		void __user *argp)
{
	return -ENOTTY;
}
#endif /* CONFIG_NVM */

static inline struct nvme_ns *nvme_get_ns_from_dev(struct device *dev)
{
	return dev_to_disk(dev)->private_data;
}

#ifdef CONFIG_NVME_HWMON
int nvme_hwmon_init(struct nvme_ctrl *ctrl);
void nvme_hwmon_exit(struct nvme_ctrl *ctrl);
#else
static inline int nvme_hwmon_init(struct nvme_ctrl *ctrl)
{
	return 0;
}

static inline void nvme_hwmon_exit(struct nvme_ctrl *ctrl)
{
}
#endif

static inline bool nvme_ctrl_sgl_supported(struct nvme_ctrl *ctrl)
{
	return ctrl->sgls & ((1 << 0) | (1 << 1));
}

u32 nvme_command_effects(struct nvme_ctrl *ctrl, struct nvme_ns *ns,
			 u8 opcode);
int nvme_execute_passthru_rq(struct request *rq);
struct nvme_ctrl *nvme_ctrl_from_file(struct file *file);
struct nvme_ns *nvme_find_get_ns(struct nvme_ctrl *ctrl, unsigned nsid);
void nvme_put_ns(struct nvme_ns *ns);

#endif /* _NVME_H */<|MERGE_RESOLUTION|>--- conflicted
+++ resolved
@@ -781,12 +781,6 @@
 static inline void nvme_mpath_init_ctrl(struct nvme_ctrl *ctrl)
 {
 }
-<<<<<<< HEAD
-static inline void nvme_mpath_init_ctrl(struct nvme_ctrl *ctrl)
-{
-}
-=======
->>>>>>> 754a0abe
 static inline int nvme_mpath_init_identify(struct nvme_ctrl *ctrl,
 		struct nvme_id_ctrl *id)
 {
