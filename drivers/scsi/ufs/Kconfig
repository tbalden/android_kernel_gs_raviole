#
# Kernel configuration file for the UFS Host Controller
#
# This code is based on drivers/scsi/ufs/Kconfig
# Copyright (C) 2011-2013 Samsung India Software Operations
#
# Authors:
#	Santosh Yaraganavi <santosh.sy@samsung.com>
#	Vinayak Holikatti <h.vinayak@samsung.com>
#
# This program is free software; you can redistribute it and/or
# modify it under the terms of the GNU General Public License
# as published by the Free Software Foundation; either version 2
# of the License, or (at your option) any later version.
# See the COPYING file in the top-level directory or visit
# <http://www.gnu.org/licenses/gpl-2.0.html>
#
# This program is distributed in the hope that it will be useful,
# but WITHOUT ANY WARRANTY; without even the implied warranty of
# MERCHANTABILITY or FITNESS FOR A PARTICULAR PURPOSE.  See the
# GNU General Public License for more details.
#
# This program is provided "AS IS" and "WITH ALL FAULTS" and
# without warranty of any kind. You are solely responsible for
# determining the appropriateness of using and distributing
# the program and assume all risks associated with your exercise
# of rights with respect to the program, including but not limited
# to infringement of third party rights, the risks and costs of
# program errors, damage to or loss of data, programs or equipment,
# and unavailability or interruption of operations. Under no
# circumstances will the contributor of this Program be liable for
# any damages of any kind arising from your use or distribution of
# this program.

config SCSI_UFSHCD
	tristate "Universal Flash Storage Controller Driver Core"
	depends on SCSI && SCSI_DMA
	select PM_DEVFREQ
	select DEVFREQ_GOV_SIMPLE_ONDEMAND
	select NLS
	help
	  This selects the support for UFS devices in Linux, say Y and make
	  sure that you know the name of your UFS host adapter (the card
	  inside your computer that "speaks" the UFS protocol, also
	  called UFS Host Controller), because you will be asked for it.
	  The module will be called ufshcd.

	  To compile this driver as a module, choose M here and read
	  <file:Documentation/scsi/ufs.rst>.
	  However, do not compile this as a module if your root file system
	  (the one containing the directory /) is located on a UFS device.

if SCSI_UFSHCD

config SCSI_UFSHCD_PCI
	tristate "PCI bus based UFS Controller support"
	depends on PCI
	help
	  This selects the PCI UFS Host Controller Interface. Select this if
	  you have UFS Host Controller with PCI Interface.

	  If you have a controller with this interface, say Y or M here.

	  If unsure, say N.

config SCSI_UFS_DWC_TC_PCI
	tristate "DesignWare pci support using a G210 Test Chip"
	depends on SCSI_UFSHCD_PCI
	help
	  Synopsys Test Chip is a PHY for prototyping purposes.

	  If unsure, say N.

config SCSI_UFSHCD_PLATFORM
	tristate "Platform bus based UFS Controller support"
	depends on HAS_IOMEM
	help
	  This selects the UFS host controller support. Select this if
	  you have an UFS controller on Platform bus.

	  If you have a controller with this interface, say Y or M here.

	  If unsure, say N.

config SCSI_UFS_CDNS_PLATFORM
	tristate "Cadence UFS Controller platform driver"
	depends on SCSI_UFSHCD_PLATFORM
	help
	  This selects the Cadence-specific additions to UFSHCD platform driver.

	  If unsure, say N.

config SCSI_UFS_DWC_TC_PLATFORM
	tristate "DesignWare platform support using a G210 Test Chip"
	depends on SCSI_UFSHCD_PLATFORM
	help
	  Synopsys Test Chip is a PHY for prototyping purposes.

	  If unsure, say N.

config SCSI_UFS_QCOM
	tristate "QCOM specific hooks to UFS controller platform driver"
	depends on SCSI_UFSHCD_PLATFORM && ARCH_QCOM
	select QCOM_SCM if SCSI_UFS_CRYPTO
	select RESET_CONTROLLER
	help
	  This selects the QCOM specific additions to UFSHCD platform driver.
	  UFS host on QCOM needs some vendor specific configuration before
	  accessing the hardware which includes PHY configuration and vendor
	  specific registers.

	  Select this if you have UFS controller on QCOM chipset.
	  If unsure, say N.

config SCSI_UFS_MEDIATEK
	tristate "Mediatek specific hooks to UFS controller platform driver"
	depends on SCSI_UFSHCD_PLATFORM && ARCH_MEDIATEK
	select PHY_MTK_UFS
	select RESET_TI_SYSCON
	help
	  This selects the Mediatek specific additions to UFSHCD platform driver.
	  UFS host on Mediatek needs some vendor specific configuration before
	  accessing the hardware which includes PHY configuration and vendor
	  specific registers.

	  Select this if you have UFS controller on Mediatek chipset.

	  If unsure, say N.

config SCSI_UFS_HISI
	tristate "Hisilicon specific hooks to UFS controller platform driver"
	depends on (ARCH_HISI || COMPILE_TEST) && SCSI_UFSHCD_PLATFORM
	help
	  This selects the Hisilicon specific additions to UFSHCD platform driver.

	  Select this if you have UFS controller on Hisilicon chipset.
	  If unsure, say N.

config SCSI_UFS_TI_J721E
	tristate "TI glue layer for Cadence UFS Controller"
	depends on OF && HAS_IOMEM && (ARCH_K3 || COMPILE_TEST)
	help
	  This selects driver for TI glue layer for Cadence UFS Host
	  Controller IP.

	  Selects this if you have TI platform with UFS controller.
	  If unsure, say N.

config SCSI_UFS_BSG
	bool "Universal Flash Storage BSG device node"
	select BLK_DEV_BSGLIB
	help
	  Universal Flash Storage (UFS) is SCSI transport specification for
	  accessing flash storage on digital cameras, mobile phones and
	  consumer electronic devices.
	  A UFS controller communicates with a UFS device by exchanging
	  UFS Protocol Information Units (UPIUs).
	  UPIUs can not only be used as a transport layer for the SCSI protocol
	  but are also used by the UFS native command set.
	  This transport driver supports exchanging UFS protocol information units
	  with a UFS device. See also the ufshcd driver, which is a SCSI driver
	  that supports UFS devices.

	  Select this if you need a bsg device node for your UFS controller.
	  If unsure, say N.

config SCSI_UFS_EXYNOS
	tristate "EXYNOS UFS Host Controller Driver"
	depends on SCSI_UFSHCD && SCSI_UFSHCD_PLATFORM
	help
	  This selects the EXYNOS UFS host controller driver which
	  run with Exynos SoCs.

	  If you have a controller with this interface, say Y or M here.
	  If unsure, say N.

config SCSI_UFS_CRYPTO
	bool "UFS Crypto Engine Support"
	depends on BLK_INLINE_ENCRYPTION
	help
	  Enable Crypto Engine Support in UFS.
	  Enabling this makes it possible for the kernel to use the crypto
	  capabilities of the UFS device (if present) to perform crypto
	  operations on data being transferred to/from the device.

config SCSI_UFS_HPB
	bool "Support UFS Host Performance Booster"
<<<<<<< HEAD
	depends on SCSI_UFSHCD
=======
>>>>>>> 334f1c6b
	help
	  The UFS HPB feature improves random read performance. It caches
	  L2P (logical to physical) map of UFS to host DRAM. The driver uses HPB
	  read command by piggybacking physical page number for bypassing FTL (flash
	  translation layer)'s L2P address translation.

<<<<<<< HEAD
=======
config SCSI_UFS_FAULT_INJECTION
	bool "UFS Fault Injection Support"
	depends on FAULT_INJECTION
	help
	  Enable fault injection support in the UFS driver. This makes it easier
	  to test the UFS error handler and abort handler.

config SCSI_UFS_HWMON
	bool "UFS Temperature Notification"
	depends on SCSI_UFSHCD=HWMON || HWMON=y
	help
	  This provides support for UFS hardware monitoring. If enabled,
	  a hardware monitoring device will be created for the UFS device.

	  If unsure, say N.

>>>>>>> 334f1c6b
config SCSI_UFS_PIXEL_FIPS140
	tristate "Enable FIPS 140 CMVP Module"
	depends on m && SCSI_UFS_EXYNOS && SCSI_UFS_CRYPTO
	help
	  Build a module capable of executing FIPS140-2 compliant self tests of
	  the UFS crypto engine. The module is used to execute power on self
	  test for cases where the hardware component does not support
<<<<<<< HEAD
	  the functionality natively.
=======
	  the functionality natively.

endif
>>>>>>> 334f1c6b
<|MERGE_RESOLUTION|>--- conflicted
+++ resolved
@@ -185,18 +185,12 @@
 
 config SCSI_UFS_HPB
 	bool "Support UFS Host Performance Booster"
-<<<<<<< HEAD
-	depends on SCSI_UFSHCD
-=======
->>>>>>> 334f1c6b
 	help
 	  The UFS HPB feature improves random read performance. It caches
 	  L2P (logical to physical) map of UFS to host DRAM. The driver uses HPB
 	  read command by piggybacking physical page number for bypassing FTL (flash
 	  translation layer)'s L2P address translation.
 
-<<<<<<< HEAD
-=======
 config SCSI_UFS_FAULT_INJECTION
 	bool "UFS Fault Injection Support"
 	depends on FAULT_INJECTION
@@ -213,7 +207,6 @@
 
 	  If unsure, say N.
 
->>>>>>> 334f1c6b
 config SCSI_UFS_PIXEL_FIPS140
 	tristate "Enable FIPS 140 CMVP Module"
 	depends on m && SCSI_UFS_EXYNOS && SCSI_UFS_CRYPTO
@@ -221,10 +214,6 @@
 	  Build a module capable of executing FIPS140-2 compliant self tests of
 	  the UFS crypto engine. The module is used to execute power on self
 	  test for cases where the hardware component does not support
-<<<<<<< HEAD
 	  the functionality natively.
-=======
-	  the functionality natively.
-
-endif
->>>>>>> 334f1c6b
+
+endif