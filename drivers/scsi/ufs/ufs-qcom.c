// SPDX-License-Identifier: GPL-2.0-only
/*
 * Copyright (c) 2013-2016, Linux Foundation. All rights reserved.
 */

#include <linux/acpi.h>
#include <linux/time.h>
#include <linux/of.h>
#include <linux/platform_device.h>
#include <linux/phy/phy.h>
#include <linux/gpio/consumer.h>
#include <linux/reset-controller.h>
#include <linux/devfreq.h>

#include "ufshcd.h"
#include "ufshcd-pltfrm.h"
#include "unipro.h"
#include "ufs-qcom.h"
#include "ufshci.h"
#include "ufs_quirks.h"
#define UFS_QCOM_DEFAULT_DBG_PRINT_EN	\
	(UFS_QCOM_DBG_PRINT_REGS_EN | UFS_QCOM_DBG_PRINT_TEST_BUS_EN)

enum {
	TSTBUS_UAWM,
	TSTBUS_UARM,
	TSTBUS_TXUC,
	TSTBUS_RXUC,
	TSTBUS_DFC,
	TSTBUS_TRLUT,
	TSTBUS_TMRLUT,
	TSTBUS_OCSC,
	TSTBUS_UTP_HCI,
	TSTBUS_COMBINED,
	TSTBUS_WRAPPER,
	TSTBUS_UNIPRO,
	TSTBUS_MAX,
};

static struct ufs_qcom_host *ufs_qcom_hosts[MAX_UFS_QCOM_HOSTS];

static void ufs_qcom_get_default_testbus_cfg(struct ufs_qcom_host *host);
static int ufs_qcom_set_dme_vs_core_clk_ctrl_clear_div(struct ufs_hba *hba,
						       u32 clk_cycles);

static struct ufs_qcom_host *rcdev_to_ufs_host(struct reset_controller_dev *rcd)
{
	return container_of(rcd, struct ufs_qcom_host, rcdev);
}

static void ufs_qcom_dump_regs_wrapper(struct ufs_hba *hba, int offset, int len,
				       const char *prefix, void *priv)
{
	ufshcd_dump_regs(hba, offset, len * 4, prefix);
}

static int ufs_qcom_get_connected_tx_lanes(struct ufs_hba *hba, u32 *tx_lanes)
{
	int err = 0;

	err = ufshcd_dme_get(hba,
			UIC_ARG_MIB(PA_CONNECTEDTXDATALANES), tx_lanes);
	if (err)
		dev_err(hba->dev, "%s: couldn't read PA_CONNECTEDTXDATALANES %d\n",
				__func__, err);

	return err;
}

static int ufs_qcom_host_clk_get(struct device *dev,
		const char *name, struct clk **clk_out, bool optional)
{
	struct clk *clk;
	int err = 0;

	clk = devm_clk_get(dev, name);
	if (!IS_ERR(clk)) {
		*clk_out = clk;
		return 0;
	}

	err = PTR_ERR(clk);

	if (optional && err == -ENOENT) {
		*clk_out = NULL;
		return 0;
	}

	if (err != -EPROBE_DEFER)
		dev_err(dev, "failed to get %s err %d\n", name, err);

	return err;
}

static int ufs_qcom_host_clk_enable(struct device *dev,
		const char *name, struct clk *clk)
{
	int err = 0;

	err = clk_prepare_enable(clk);
	if (err)
		dev_err(dev, "%s: %s enable failed %d\n", __func__, name, err);

	return err;
}

static void ufs_qcom_disable_lane_clks(struct ufs_qcom_host *host)
{
	if (!host->is_lane_clks_enabled)
		return;

	clk_disable_unprepare(host->tx_l1_sync_clk);
	clk_disable_unprepare(host->tx_l0_sync_clk);
	clk_disable_unprepare(host->rx_l1_sync_clk);
	clk_disable_unprepare(host->rx_l0_sync_clk);

	host->is_lane_clks_enabled = false;
}

static int ufs_qcom_enable_lane_clks(struct ufs_qcom_host *host)
{
	int err = 0;
	struct device *dev = host->hba->dev;

	if (host->is_lane_clks_enabled)
		return 0;

	err = ufs_qcom_host_clk_enable(dev, "rx_lane0_sync_clk",
		host->rx_l0_sync_clk);
	if (err)
		goto out;

	err = ufs_qcom_host_clk_enable(dev, "tx_lane0_sync_clk",
		host->tx_l0_sync_clk);
	if (err)
		goto disable_rx_l0;

	err = ufs_qcom_host_clk_enable(dev, "rx_lane1_sync_clk",
			host->rx_l1_sync_clk);
	if (err)
		goto disable_tx_l0;

	err = ufs_qcom_host_clk_enable(dev, "tx_lane1_sync_clk",
			host->tx_l1_sync_clk);
	if (err)
		goto disable_rx_l1;

	host->is_lane_clks_enabled = true;
	goto out;

disable_rx_l1:
	clk_disable_unprepare(host->rx_l1_sync_clk);
disable_tx_l0:
	clk_disable_unprepare(host->tx_l0_sync_clk);
disable_rx_l0:
	clk_disable_unprepare(host->rx_l0_sync_clk);
out:
	return err;
}

static int ufs_qcom_init_lane_clks(struct ufs_qcom_host *host)
{
	int err = 0;
	struct device *dev = host->hba->dev;

	if (has_acpi_companion(dev))
		return 0;

	err = ufs_qcom_host_clk_get(dev, "rx_lane0_sync_clk",
					&host->rx_l0_sync_clk, false);
	if (err)
		goto out;

	err = ufs_qcom_host_clk_get(dev, "tx_lane0_sync_clk",
					&host->tx_l0_sync_clk, false);
	if (err)
		goto out;

	/* In case of single lane per direction, don't read lane1 clocks */
	if (host->hba->lanes_per_direction > 1) {
		err = ufs_qcom_host_clk_get(dev, "rx_lane1_sync_clk",
			&host->rx_l1_sync_clk, false);
		if (err)
			goto out;

		err = ufs_qcom_host_clk_get(dev, "tx_lane1_sync_clk",
			&host->tx_l1_sync_clk, true);
	}
out:
	return err;
}

static int ufs_qcom_link_startup_post_change(struct ufs_hba *hba)
{
	u32 tx_lanes;

	return ufs_qcom_get_connected_tx_lanes(hba, &tx_lanes);
}

static int ufs_qcom_check_hibern8(struct ufs_hba *hba)
{
	int err;
	u32 tx_fsm_val = 0;
	unsigned long timeout = jiffies + msecs_to_jiffies(HBRN8_POLL_TOUT_MS);

	do {
		err = ufshcd_dme_get(hba,
				UIC_ARG_MIB_SEL(MPHY_TX_FSM_STATE,
					UIC_ARG_MPHY_TX_GEN_SEL_INDEX(0)),
				&tx_fsm_val);
		if (err || tx_fsm_val == TX_FSM_HIBERN8)
			break;

		/* sleep for max. 200us */
		usleep_range(100, 200);
	} while (time_before(jiffies, timeout));

	/*
	 * we might have scheduled out for long during polling so
	 * check the state again.
	 */
	if (time_after(jiffies, timeout))
		err = ufshcd_dme_get(hba,
				UIC_ARG_MIB_SEL(MPHY_TX_FSM_STATE,
					UIC_ARG_MPHY_TX_GEN_SEL_INDEX(0)),
				&tx_fsm_val);

	if (err) {
		dev_err(hba->dev, "%s: unable to get TX_FSM_STATE, err %d\n",
				__func__, err);
	} else if (tx_fsm_val != TX_FSM_HIBERN8) {
		err = tx_fsm_val;
		dev_err(hba->dev, "%s: invalid TX_FSM_STATE = %d\n",
				__func__, err);
	}

	return err;
}

static void ufs_qcom_select_unipro_mode(struct ufs_qcom_host *host)
{
	ufshcd_rmwl(host->hba, QUNIPRO_SEL,
		   ufs_qcom_cap_qunipro(host) ? QUNIPRO_SEL : 0,
		   REG_UFS_CFG1);
	/* make sure above configuration is applied before we return */
	mb();
}

/*
 * ufs_qcom_host_reset - reset host controller and PHY
 */
static int ufs_qcom_host_reset(struct ufs_hba *hba)
{
	int ret = 0;
	struct ufs_qcom_host *host = ufshcd_get_variant(hba);
	bool reenable_intr = false;

	if (!host->core_reset) {
		dev_warn(hba->dev, "%s: reset control not set\n", __func__);
		goto out;
	}

	reenable_intr = hba->is_irq_enabled;
	disable_irq(hba->irq);
	hba->is_irq_enabled = false;

	ret = reset_control_assert(host->core_reset);
	if (ret) {
		dev_err(hba->dev, "%s: core_reset assert failed, err = %d\n",
				 __func__, ret);
		goto out;
	}

	/*
	 * The hardware requirement for delay between assert/deassert
	 * is at least 3-4 sleep clock (32.7KHz) cycles, which comes to
	 * ~125us (4/32768). To be on the safe side add 200us delay.
	 */
	usleep_range(200, 210);

	ret = reset_control_deassert(host->core_reset);
	if (ret)
		dev_err(hba->dev, "%s: core_reset deassert failed, err = %d\n",
				 __func__, ret);

	usleep_range(1000, 1100);

	if (reenable_intr) {
		enable_irq(hba->irq);
		hba->is_irq_enabled = true;
	}

out:
	return ret;
}

static int ufs_qcom_power_up_sequence(struct ufs_hba *hba)
{
	struct ufs_qcom_host *host = ufshcd_get_variant(hba);
	struct phy *phy = host->generic_phy;
	int ret = 0;
	bool is_rate_B = (UFS_QCOM_LIMIT_HS_RATE == PA_HS_MODE_B)
							? true : false;

	/* Reset UFS Host Controller and PHY */
	ret = ufs_qcom_host_reset(hba);
	if (ret)
		dev_warn(hba->dev, "%s: host reset returned %d\n",
				  __func__, ret);

	if (is_rate_B)
		phy_set_mode(phy, PHY_MODE_UFS_HS_B);

	/* phy initialization - calibrate the phy */
	ret = phy_init(phy);
	if (ret) {
		dev_err(hba->dev, "%s: phy init failed, ret = %d\n",
			__func__, ret);
		goto out;
	}

	/* power on phy - start serdes and phy's power and clocks */
	ret = phy_power_on(phy);
	if (ret) {
		dev_err(hba->dev, "%s: phy power on failed, ret = %d\n",
			__func__, ret);
		goto out_disable_phy;
	}

	ufs_qcom_select_unipro_mode(host);

	return 0;

out_disable_phy:
	phy_exit(phy);
out:
	return ret;
}

/*
 * The UTP controller has a number of internal clock gating cells (CGCs).
 * Internal hardware sub-modules within the UTP controller control the CGCs.
 * Hardware CGCs disable the clock to inactivate UTP sub-modules not involved
 * in a specific operation, UTP controller CGCs are by default disabled and
 * this function enables them (after every UFS link startup) to save some power
 * leakage.
 */
static void ufs_qcom_enable_hw_clk_gating(struct ufs_hba *hba)
{
	ufshcd_writel(hba,
		ufshcd_readl(hba, REG_UFS_CFG2) | REG_UFS_CFG2_CGC_EN_ALL,
		REG_UFS_CFG2);

	/* Ensure that HW clock gating is enabled before next operations */
	mb();
}

static int ufs_qcom_hce_enable_notify(struct ufs_hba *hba,
				      enum ufs_notify_change_status status)
{
	struct ufs_qcom_host *host = ufshcd_get_variant(hba);
	int err = 0;

	switch (status) {
	case PRE_CHANGE:
		ufs_qcom_power_up_sequence(hba);
		/*
		 * The PHY PLL output is the source of tx/rx lane symbol
		 * clocks, hence, enable the lane clocks only after PHY
		 * is initialized.
		 */
		err = ufs_qcom_enable_lane_clks(host);
		break;
	case POST_CHANGE:
		/* check if UFS PHY moved from DISABLED to HIBERN8 */
		err = ufs_qcom_check_hibern8(hba);
		ufs_qcom_enable_hw_clk_gating(hba);
		ufs_qcom_ice_enable(host);
		break;
	default:
		dev_err(hba->dev, "%s: invalid status %d\n", __func__, status);
		err = -EINVAL;
		break;
	}
	return err;
}

/*
 * Returns zero for success and non-zero in case of a failure
 */
static int ufs_qcom_cfg_timers(struct ufs_hba *hba, u32 gear,
			       u32 hs, u32 rate, bool update_link_startup_timer)
{
	int ret = 0;
	struct ufs_qcom_host *host = ufshcd_get_variant(hba);
	struct ufs_clk_info *clki;
	u32 core_clk_period_in_ns;
	u32 tx_clk_cycles_per_us = 0;
	unsigned long core_clk_rate = 0;
	u32 core_clk_cycles_per_us = 0;

	static u32 pwm_fr_table[][2] = {
		{UFS_PWM_G1, 0x1},
		{UFS_PWM_G2, 0x1},
		{UFS_PWM_G3, 0x1},
		{UFS_PWM_G4, 0x1},
	};

	static u32 hs_fr_table_rA[][2] = {
		{UFS_HS_G1, 0x1F},
		{UFS_HS_G2, 0x3e},
		{UFS_HS_G3, 0x7D},
	};

	static u32 hs_fr_table_rB[][2] = {
		{UFS_HS_G1, 0x24},
		{UFS_HS_G2, 0x49},
		{UFS_HS_G3, 0x92},
	};

	/*
	 * The Qunipro controller does not use following registers:
	 * SYS1CLK_1US_REG, TX_SYMBOL_CLK_1US_REG, CLK_NS_REG &
	 * UFS_REG_PA_LINK_STARTUP_TIMER
	 * But UTP controller uses SYS1CLK_1US_REG register for Interrupt
	 * Aggregation logic.
	*/
	if (ufs_qcom_cap_qunipro(host) && !ufshcd_is_intr_aggr_allowed(hba))
		goto out;

	if (gear == 0) {
		dev_err(hba->dev, "%s: invalid gear = %d\n", __func__, gear);
		goto out_error;
	}

	list_for_each_entry(clki, &hba->clk_list_head, list) {
		if (!strcmp(clki->name, "core_clk"))
			core_clk_rate = clk_get_rate(clki->clk);
	}

	/* If frequency is smaller than 1MHz, set to 1MHz */
	if (core_clk_rate < DEFAULT_CLK_RATE_HZ)
		core_clk_rate = DEFAULT_CLK_RATE_HZ;

	core_clk_cycles_per_us = core_clk_rate / USEC_PER_SEC;
	if (ufshcd_readl(hba, REG_UFS_SYS1CLK_1US) != core_clk_cycles_per_us) {
		ufshcd_writel(hba, core_clk_cycles_per_us, REG_UFS_SYS1CLK_1US);
		/*
		 * make sure above write gets applied before we return from
		 * this function.
		 */
		mb();
	}

	if (ufs_qcom_cap_qunipro(host))
		goto out;

	core_clk_period_in_ns = NSEC_PER_SEC / core_clk_rate;
	core_clk_period_in_ns <<= OFFSET_CLK_NS_REG;
	core_clk_period_in_ns &= MASK_CLK_NS_REG;

	switch (hs) {
	case FASTAUTO_MODE:
	case FAST_MODE:
		if (rate == PA_HS_MODE_A) {
			if (gear > ARRAY_SIZE(hs_fr_table_rA)) {
				dev_err(hba->dev,
					"%s: index %d exceeds table size %zu\n",
					__func__, gear,
					ARRAY_SIZE(hs_fr_table_rA));
				goto out_error;
			}
			tx_clk_cycles_per_us = hs_fr_table_rA[gear-1][1];
		} else if (rate == PA_HS_MODE_B) {
			if (gear > ARRAY_SIZE(hs_fr_table_rB)) {
				dev_err(hba->dev,
					"%s: index %d exceeds table size %zu\n",
					__func__, gear,
					ARRAY_SIZE(hs_fr_table_rB));
				goto out_error;
			}
			tx_clk_cycles_per_us = hs_fr_table_rB[gear-1][1];
		} else {
			dev_err(hba->dev, "%s: invalid rate = %d\n",
				__func__, rate);
			goto out_error;
		}
		break;
	case SLOWAUTO_MODE:
	case SLOW_MODE:
		if (gear > ARRAY_SIZE(pwm_fr_table)) {
			dev_err(hba->dev,
					"%s: index %d exceeds table size %zu\n",
					__func__, gear,
					ARRAY_SIZE(pwm_fr_table));
			goto out_error;
		}
		tx_clk_cycles_per_us = pwm_fr_table[gear-1][1];
		break;
	case UNCHANGED:
	default:
		dev_err(hba->dev, "%s: invalid mode = %d\n", __func__, hs);
		goto out_error;
	}

	if (ufshcd_readl(hba, REG_UFS_TX_SYMBOL_CLK_NS_US) !=
	    (core_clk_period_in_ns | tx_clk_cycles_per_us)) {
		/* this register 2 fields shall be written at once */
		ufshcd_writel(hba, core_clk_period_in_ns | tx_clk_cycles_per_us,
			      REG_UFS_TX_SYMBOL_CLK_NS_US);
		/*
		 * make sure above write gets applied before we return from
		 * this function.
		 */
		mb();
	}

	if (update_link_startup_timer) {
		ufshcd_writel(hba, ((core_clk_rate / MSEC_PER_SEC) * 100),
			      REG_UFS_PA_LINK_STARTUP_TIMER);
		/*
		 * make sure that this configuration is applied before
		 * we return
		 */
		mb();
	}
	goto out;

out_error:
	ret = -EINVAL;
out:
	return ret;
}

static int ufs_qcom_link_startup_notify(struct ufs_hba *hba,
					enum ufs_notify_change_status status)
{
	int err = 0;
	struct ufs_qcom_host *host = ufshcd_get_variant(hba);

	switch (status) {
	case PRE_CHANGE:
		if (ufs_qcom_cfg_timers(hba, UFS_PWM_G1, SLOWAUTO_MODE,
					0, true)) {
			dev_err(hba->dev, "%s: ufs_qcom_cfg_timers() failed\n",
				__func__);
			err = -EINVAL;
			goto out;
		}

		if (ufs_qcom_cap_qunipro(host))
			/*
			 * set unipro core clock cycles to 150 & clear clock
			 * divider
			 */
			err = ufs_qcom_set_dme_vs_core_clk_ctrl_clear_div(hba,
									  150);

		/*
		 * Some UFS devices (and may be host) have issues if LCC is
		 * enabled. So we are setting PA_Local_TX_LCC_Enable to 0
		 * before link startup which will make sure that both host
		 * and device TX LCC are disabled once link startup is
		 * completed.
		 */
		if (ufshcd_get_local_unipro_ver(hba) != UFS_UNIPRO_VER_1_41)
			err = ufshcd_disable_host_tx_lcc(hba);

		break;
	case POST_CHANGE:
		ufs_qcom_link_startup_post_change(hba);
		break;
	default:
		break;
	}

out:
	return err;
}

static void ufs_qcom_device_reset_ctrl(struct ufs_hba *hba, bool asserted)
{
	struct ufs_qcom_host *host = ufshcd_get_variant(hba);

	/* reset gpio is optional */
	if (!host->device_reset)
		return;

	gpiod_set_value_cansleep(host->device_reset, asserted);
}

<<<<<<< HEAD
static int ufs_qcom_suspend(struct ufs_hba *hba, enum ufs_pm_op pm_op)
=======
static int ufs_qcom_suspend(struct ufs_hba *hba, enum ufs_pm_op pm_op,
	enum ufs_notify_change_status status)
>>>>>>> 334f1c6b
{
	struct ufs_qcom_host *host = ufshcd_get_variant(hba);
	struct phy *phy = host->generic_phy;

	if (status == PRE_CHANGE)
		return 0;

	if (ufs_qcom_is_link_off(hba)) {
		/*
		 * Disable the tx/rx lane symbol clocks before PHY is
		 * powered down as the PLL source should be disabled
		 * after downstream clocks are disabled.
		 */
		ufs_qcom_disable_lane_clks(host);
		phy_power_off(phy);

		/* reset the connected UFS device during power down */
		ufs_qcom_device_reset_ctrl(hba, true);

	} else if (!ufs_qcom_is_link_active(hba)) {
		ufs_qcom_disable_lane_clks(host);
	}

	return 0;
}

static int ufs_qcom_resume(struct ufs_hba *hba, enum ufs_pm_op pm_op)
{
	struct ufs_qcom_host *host = ufshcd_get_variant(hba);
	struct phy *phy = host->generic_phy;
	int err;

	if (ufs_qcom_is_link_off(hba)) {
		err = phy_power_on(phy);
		if (err) {
			dev_err(hba->dev, "%s: failed PHY power on: %d\n",
				__func__, err);
			return err;
		}

		err = ufs_qcom_enable_lane_clks(host);
		if (err)
			return err;

	} else if (!ufs_qcom_is_link_active(hba)) {
		err = ufs_qcom_enable_lane_clks(host);
		if (err)
			return err;
	}

	err = ufs_qcom_ice_resume(host);
	if (err)
		return err;

	hba->is_sys_suspended = false;
	return 0;
}

static void ufs_qcom_dev_ref_clk_ctrl(struct ufs_qcom_host *host, bool enable)
{
	if (host->dev_ref_clk_ctrl_mmio &&
	    (enable ^ host->is_dev_ref_clk_enabled)) {
		u32 temp = readl_relaxed(host->dev_ref_clk_ctrl_mmio);

		if (enable)
			temp |= host->dev_ref_clk_en_mask;
		else
			temp &= ~host->dev_ref_clk_en_mask;

		/*
		 * If we are here to disable this clock it might be immediately
		 * after entering into hibern8 in which case we need to make
		 * sure that device ref_clk is active for specific time after
		 * hibern8 enter.
		 */
		if (!enable) {
			unsigned long gating_wait;

			gating_wait = host->hba->dev_info.clk_gating_wait_us;
			if (!gating_wait) {
				udelay(1);
			} else {
				/*
				 * bRefClkGatingWaitTime defines the minimum
				 * time for which the reference clock is
				 * required by device during transition from
				 * HS-MODE to LS-MODE or HIBERN8 state. Give it
				 * more delay to be on the safe side.
				 */
				gating_wait += 10;
				usleep_range(gating_wait, gating_wait + 10);
			}
		}

		writel_relaxed(temp, host->dev_ref_clk_ctrl_mmio);

		/* ensure that ref_clk is enabled/disabled before we return */
		wmb();

		/*
		 * If we call hibern8 exit after this, we need to make sure that
		 * device ref_clk is stable for at least 1us before the hibern8
		 * exit command.
		 */
		if (enable)
			udelay(1);

		host->is_dev_ref_clk_enabled = enable;
	}
}

static int ufs_qcom_pwr_change_notify(struct ufs_hba *hba,
				enum ufs_notify_change_status status,
				struct ufs_pa_layer_attr *dev_max_params,
				struct ufs_pa_layer_attr *dev_req_params)
{
	struct ufs_qcom_host *host = ufshcd_get_variant(hba);
	struct ufs_dev_params ufs_qcom_cap;
	int ret = 0;

	if (!dev_req_params) {
		pr_err("%s: incoming dev_req_params is NULL\n", __func__);
		ret = -EINVAL;
		goto out;
	}

	switch (status) {
	case PRE_CHANGE:
		ufshcd_init_pwr_dev_param(&ufs_qcom_cap);
		ufs_qcom_cap.hs_rate = UFS_QCOM_LIMIT_HS_RATE;

		if (host->hw_ver.major == 0x1) {
			/*
			 * HS-G3 operations may not reliably work on legacy QCOM
			 * UFS host controller hardware even though capability
			 * exchange during link startup phase may end up
			 * negotiating maximum supported gear as G3.
			 * Hence downgrade the maximum supported gear to HS-G2.
			 */
			if (ufs_qcom_cap.hs_tx_gear > UFS_HS_G2)
				ufs_qcom_cap.hs_tx_gear = UFS_HS_G2;
			if (ufs_qcom_cap.hs_rx_gear > UFS_HS_G2)
				ufs_qcom_cap.hs_rx_gear = UFS_HS_G2;
		}

		ret = ufshcd_get_pwr_dev_param(&ufs_qcom_cap,
					       dev_max_params,
					       dev_req_params);
		if (ret) {
			pr_err("%s: failed to determine capabilities\n",
					__func__);
			goto out;
		}

		/* enable the device ref clock before changing to HS mode */
		if (!ufshcd_is_hs_mode(&hba->pwr_info) &&
			ufshcd_is_hs_mode(dev_req_params))
			ufs_qcom_dev_ref_clk_ctrl(host, true);

		if (host->hw_ver.major >= 0x4) {
			ufshcd_dme_configure_adapt(hba,
						dev_req_params->gear_tx,
						PA_INITIAL_ADAPT);
		}
		break;
	case POST_CHANGE:
		if (ufs_qcom_cfg_timers(hba, dev_req_params->gear_rx,
					dev_req_params->pwr_rx,
					dev_req_params->hs_rate, false)) {
			dev_err(hba->dev, "%s: ufs_qcom_cfg_timers() failed\n",
				__func__);
			/*
			 * we return error code at the end of the routine,
			 * but continue to configure UFS_PHY_TX_LANE_ENABLE
			 * and bus voting as usual
			 */
			ret = -EINVAL;
		}

		/* cache the power mode parameters to use internally */
		memcpy(&host->dev_req_params,
				dev_req_params, sizeof(*dev_req_params));

		/* disable the device ref clock if entered PWM mode */
		if (ufshcd_is_hs_mode(&hba->pwr_info) &&
			!ufshcd_is_hs_mode(dev_req_params))
			ufs_qcom_dev_ref_clk_ctrl(host, false);
		break;
	default:
		ret = -EINVAL;
		break;
	}
out:
	return ret;
}

static int ufs_qcom_quirk_host_pa_saveconfigtime(struct ufs_hba *hba)
{
	int err;
	u32 pa_vs_config_reg1;

	err = ufshcd_dme_get(hba, UIC_ARG_MIB(PA_VS_CONFIG_REG1),
			     &pa_vs_config_reg1);
	if (err)
		goto out;

	/* Allow extension of MSB bits of PA_SaveConfigTime attribute */
	err = ufshcd_dme_set(hba, UIC_ARG_MIB(PA_VS_CONFIG_REG1),
			    (pa_vs_config_reg1 | (1 << 12)));

out:
	return err;
}

static int ufs_qcom_apply_dev_quirks(struct ufs_hba *hba)
{
	int err = 0;

	if (hba->dev_quirks & UFS_DEVICE_QUIRK_HOST_PA_SAVECONFIGTIME)
		err = ufs_qcom_quirk_host_pa_saveconfigtime(hba);

	if (hba->dev_info.wmanufacturerid == UFS_VENDOR_WDC)
		hba->dev_quirks |= UFS_DEVICE_QUIRK_HOST_PA_TACTIVATE;

	return err;
}

static u32 ufs_qcom_get_ufs_hci_version(struct ufs_hba *hba)
{
	struct ufs_qcom_host *host = ufshcd_get_variant(hba);

	if (host->hw_ver.major == 0x1)
		return ufshci_version(1, 1);
	else
		return ufshci_version(2, 0);
}

/**
 * ufs_qcom_advertise_quirks - advertise the known QCOM UFS controller quirks
 * @hba: host controller instance
 *
 * QCOM UFS host controller might have some non standard behaviours (quirks)
 * than what is specified by UFSHCI specification. Advertise all such
 * quirks to standard UFS host controller driver so standard takes them into
 * account.
 */
static void ufs_qcom_advertise_quirks(struct ufs_hba *hba)
{
	struct ufs_qcom_host *host = ufshcd_get_variant(hba);

	if (host->hw_ver.major == 0x01) {
		hba->quirks |= UFSHCD_QUIRK_DELAY_BEFORE_DME_CMDS
			    | UFSHCD_QUIRK_BROKEN_PA_RXHSUNTERMCAP
			    | UFSHCD_QUIRK_DME_PEER_ACCESS_AUTO_MODE;

		if (host->hw_ver.minor == 0x0001 && host->hw_ver.step == 0x0001)
			hba->quirks |= UFSHCD_QUIRK_BROKEN_INTR_AGGR;

		hba->quirks |= UFSHCD_QUIRK_BROKEN_LCC;
	}

	if (host->hw_ver.major == 0x2) {
		hba->quirks |= UFSHCD_QUIRK_BROKEN_UFS_HCI_VERSION;

		if (!ufs_qcom_cap_qunipro(host))
			/* Legacy UniPro mode still need following quirks */
			hba->quirks |= (UFSHCD_QUIRK_DELAY_BEFORE_DME_CMDS
				| UFSHCD_QUIRK_DME_PEER_ACCESS_AUTO_MODE
				| UFSHCD_QUIRK_BROKEN_PA_RXHSUNTERMCAP);
	}
}

static void ufs_qcom_set_caps(struct ufs_hba *hba)
{
	struct ufs_qcom_host *host = ufshcd_get_variant(hba);

	hba->caps |= UFSHCD_CAP_CLK_GATING | UFSHCD_CAP_HIBERN8_WITH_CLK_GATING;
	hba->caps |= UFSHCD_CAP_CLK_SCALING;
	hba->caps |= UFSHCD_CAP_AUTO_BKOPS_SUSPEND;
	hba->caps |= UFSHCD_CAP_WB_EN;
	hba->caps |= UFSHCD_CAP_CRYPTO;
	hba->caps |= UFSHCD_CAP_AGGR_POWER_COLLAPSE;

	if (host->hw_ver.major >= 0x2) {
		host->caps = UFS_QCOM_CAP_QUNIPRO |
			     UFS_QCOM_CAP_RETAIN_SEC_CFG_AFTER_PWR_COLLAPSE;
	}
}

/**
 * ufs_qcom_setup_clocks - enables/disable clocks
 * @hba: host controller instance
 * @on: If true, enable clocks else disable them.
 * @status: PRE_CHANGE or POST_CHANGE notify
 *
 * Returns 0 on success, non-zero on failure.
 */
static int ufs_qcom_setup_clocks(struct ufs_hba *hba, bool on,
				 enum ufs_notify_change_status status)
{
	struct ufs_qcom_host *host = ufshcd_get_variant(hba);

	/*
	 * In case ufs_qcom_init() is not yet done, simply ignore.
	 * This ufs_qcom_setup_clocks() shall be called from
	 * ufs_qcom_init() after init is done.
	 */
	if (!host)
		return 0;

	switch (status) {
	case PRE_CHANGE:
		if (!on) {
			if (!ufs_qcom_is_link_active(hba)) {
				/* disable device ref_clk */
				ufs_qcom_dev_ref_clk_ctrl(host, false);
			}
		}
		break;
	case POST_CHANGE:
		if (on) {
			/* enable the device ref clock for HS mode*/
			if (ufshcd_is_hs_mode(&hba->pwr_info))
				ufs_qcom_dev_ref_clk_ctrl(host, true);
		}
		break;
	}

	return 0;
}

static int
ufs_qcom_reset_assert(struct reset_controller_dev *rcdev, unsigned long id)
{
	struct ufs_qcom_host *host = rcdev_to_ufs_host(rcdev);

	/* Currently this code only knows about a single reset. */
	WARN_ON(id);
	ufs_qcom_assert_reset(host->hba);
	/* provide 1ms delay to let the reset pulse propagate. */
	usleep_range(1000, 1100);
	return 0;
}

static int
ufs_qcom_reset_deassert(struct reset_controller_dev *rcdev, unsigned long id)
{
	struct ufs_qcom_host *host = rcdev_to_ufs_host(rcdev);

	/* Currently this code only knows about a single reset. */
	WARN_ON(id);
	ufs_qcom_deassert_reset(host->hba);

	/*
	 * after reset deassertion, phy will need all ref clocks,
	 * voltage, current to settle down before starting serdes.
	 */
	usleep_range(1000, 1100);
	return 0;
}

static const struct reset_control_ops ufs_qcom_reset_ops = {
	.assert = ufs_qcom_reset_assert,
	.deassert = ufs_qcom_reset_deassert,
};

#define	ANDROID_BOOT_DEV_MAX	30
static char android_boot_dev[ANDROID_BOOT_DEV_MAX];

#ifndef MODULE
static int __init get_android_boot_dev(char *str)
{
	strlcpy(android_boot_dev, str, ANDROID_BOOT_DEV_MAX);
	return 1;
}
__setup("androidboot.bootdevice=", get_android_boot_dev);
#endif

/**
 * ufs_qcom_init - bind phy with controller
 * @hba: host controller instance
 *
 * Binds PHY with controller and powers up PHY enabling clocks
 * and regulators.
 *
 * Returns -EPROBE_DEFER if binding fails, returns negative error
 * on phy power up failure and returns zero on success.
 */
static int ufs_qcom_init(struct ufs_hba *hba)
{
	int err;
	struct device *dev = hba->dev;
	struct platform_device *pdev = to_platform_device(dev);
	struct ufs_qcom_host *host;
	struct resource *res;
	struct ufs_clk_info *clki;

	if (strlen(android_boot_dev) && strcmp(android_boot_dev, dev_name(dev)))
		return -ENODEV;

	host = devm_kzalloc(dev, sizeof(*host), GFP_KERNEL);
	if (!host) {
		err = -ENOMEM;
		dev_err(dev, "%s: no memory for qcom ufs host\n", __func__);
		goto out;
	}

	/* Make a two way bind between the qcom host and the hba */
	host->hba = hba;
	ufshcd_set_variant(hba, host);

	/* Setup the reset control of HCI */
	host->core_reset = devm_reset_control_get(hba->dev, "rst");
	if (IS_ERR(host->core_reset)) {
		err = PTR_ERR(host->core_reset);
		dev_warn(dev, "Failed to get reset control %d\n", err);
		host->core_reset = NULL;
		err = 0;
	}

	/* Fire up the reset controller. Failure here is non-fatal. */
	host->rcdev.of_node = dev->of_node;
	host->rcdev.ops = &ufs_qcom_reset_ops;
	host->rcdev.owner = dev->driver->owner;
	host->rcdev.nr_resets = 1;
	err = devm_reset_controller_register(dev, &host->rcdev);
	if (err) {
		dev_warn(dev, "Failed to register reset controller\n");
		err = 0;
	}

	/*
	 * voting/devoting device ref_clk source is time consuming hence
	 * skip devoting it during aggressive clock gating. This clock
	 * will still be gated off during runtime suspend.
	 */
	host->generic_phy = devm_phy_get(dev, "ufsphy");

	if (host->generic_phy == ERR_PTR(-EPROBE_DEFER)) {
		/*
		 * UFS driver might be probed before the phy driver does.
		 * In that case we would like to return EPROBE_DEFER code.
		 */
		err = -EPROBE_DEFER;
		dev_warn(dev, "%s: required phy device. hasn't probed yet. err = %d\n",
			__func__, err);
		goto out_variant_clear;
	} else if (IS_ERR(host->generic_phy)) {
		if (has_acpi_companion(dev)) {
			host->generic_phy = NULL;
		} else {
			err = PTR_ERR(host->generic_phy);
			dev_err(dev, "%s: PHY get failed %d\n", __func__, err);
			goto out_variant_clear;
		}
	}

	host->device_reset = devm_gpiod_get_optional(dev, "reset",
						     GPIOD_OUT_HIGH);
	if (IS_ERR(host->device_reset)) {
		err = PTR_ERR(host->device_reset);
		if (err != -EPROBE_DEFER)
			dev_err(dev, "failed to acquire reset gpio: %d\n", err);
		goto out_variant_clear;
	}

	ufs_qcom_get_controller_revision(hba, &host->hw_ver.major,
		&host->hw_ver.minor, &host->hw_ver.step);

	/*
	 * for newer controllers, device reference clock control bit has
	 * moved inside UFS controller register address space itself.
	 */
	if (host->hw_ver.major >= 0x02) {
		host->dev_ref_clk_ctrl_mmio = hba->mmio_base + REG_UFS_CFG1;
		host->dev_ref_clk_en_mask = BIT(26);
	} else {
		/* "dev_ref_clk_ctrl_mem" is optional resource */
		res = platform_get_resource_byname(pdev, IORESOURCE_MEM,
						   "dev_ref_clk_ctrl_mem");
		if (res) {
			host->dev_ref_clk_ctrl_mmio =
					devm_ioremap_resource(dev, res);
			if (IS_ERR(host->dev_ref_clk_ctrl_mmio))
				host->dev_ref_clk_ctrl_mmio = NULL;
			host->dev_ref_clk_en_mask = BIT(5);
		}
	}

	list_for_each_entry(clki, &hba->clk_list_head, list) {
		if (!strcmp(clki->name, "core_clk_unipro"))
			clki->keep_link_active = true;
	}

	err = ufs_qcom_init_lane_clks(host);
	if (err)
		goto out_variant_clear;

	ufs_qcom_set_caps(hba);
	ufs_qcom_advertise_quirks(hba);

	err = ufs_qcom_ice_init(host);
	if (err)
		goto out_variant_clear;

	ufs_qcom_setup_clocks(hba, true, POST_CHANGE);

	if (hba->dev->id < MAX_UFS_QCOM_HOSTS)
		ufs_qcom_hosts[hba->dev->id] = host;

	host->dbg_print_en |= UFS_QCOM_DEFAULT_DBG_PRINT_EN;
	ufs_qcom_get_default_testbus_cfg(host);
	err = ufs_qcom_testbus_config(host);
	if (err) {
		dev_warn(dev, "%s: failed to configure the testbus %d\n",
				__func__, err);
		err = 0;
	}

	goto out;

out_variant_clear:
	ufshcd_set_variant(hba, NULL);
out:
	return err;
}

static void ufs_qcom_exit(struct ufs_hba *hba)
{
	struct ufs_qcom_host *host = ufshcd_get_variant(hba);

	ufs_qcom_disable_lane_clks(host);
	phy_power_off(host->generic_phy);
	phy_exit(host->generic_phy);
}

static int ufs_qcom_set_dme_vs_core_clk_ctrl_clear_div(struct ufs_hba *hba,
						       u32 clk_cycles)
{
	int err;
	u32 core_clk_ctrl_reg;

	if (clk_cycles > DME_VS_CORE_CLK_CTRL_MAX_CORE_CLK_1US_CYCLES_MASK)
		return -EINVAL;

	err = ufshcd_dme_get(hba,
			    UIC_ARG_MIB(DME_VS_CORE_CLK_CTRL),
			    &core_clk_ctrl_reg);
	if (err)
		goto out;

	core_clk_ctrl_reg &= ~DME_VS_CORE_CLK_CTRL_MAX_CORE_CLK_1US_CYCLES_MASK;
	core_clk_ctrl_reg |= clk_cycles;

	/* Clear CORE_CLK_DIV_EN */
	core_clk_ctrl_reg &= ~DME_VS_CORE_CLK_CTRL_CORE_CLK_DIV_EN_BIT;

	err = ufshcd_dme_set(hba,
			    UIC_ARG_MIB(DME_VS_CORE_CLK_CTRL),
			    core_clk_ctrl_reg);
out:
	return err;
}

static int ufs_qcom_clk_scale_up_pre_change(struct ufs_hba *hba)
{
	/* nothing to do as of now */
	return 0;
}

static int ufs_qcom_clk_scale_up_post_change(struct ufs_hba *hba)
{
	struct ufs_qcom_host *host = ufshcd_get_variant(hba);

	if (!ufs_qcom_cap_qunipro(host))
		return 0;

	/* set unipro core clock cycles to 150 and clear clock divider */
	return ufs_qcom_set_dme_vs_core_clk_ctrl_clear_div(hba, 150);
}

static int ufs_qcom_clk_scale_down_pre_change(struct ufs_hba *hba)
{
	struct ufs_qcom_host *host = ufshcd_get_variant(hba);
	int err;
	u32 core_clk_ctrl_reg;

	if (!ufs_qcom_cap_qunipro(host))
		return 0;

	err = ufshcd_dme_get(hba,
			    UIC_ARG_MIB(DME_VS_CORE_CLK_CTRL),
			    &core_clk_ctrl_reg);

	/* make sure CORE_CLK_DIV_EN is cleared */
	if (!err &&
	    (core_clk_ctrl_reg & DME_VS_CORE_CLK_CTRL_CORE_CLK_DIV_EN_BIT)) {
		core_clk_ctrl_reg &= ~DME_VS_CORE_CLK_CTRL_CORE_CLK_DIV_EN_BIT;
		err = ufshcd_dme_set(hba,
				    UIC_ARG_MIB(DME_VS_CORE_CLK_CTRL),
				    core_clk_ctrl_reg);
	}

	return err;
}

static int ufs_qcom_clk_scale_down_post_change(struct ufs_hba *hba)
{
	struct ufs_qcom_host *host = ufshcd_get_variant(hba);

	if (!ufs_qcom_cap_qunipro(host))
		return 0;

	/* set unipro core clock cycles to 75 and clear clock divider */
	return ufs_qcom_set_dme_vs_core_clk_ctrl_clear_div(hba, 75);
}

static int ufs_qcom_clk_scale_notify(struct ufs_hba *hba,
		bool scale_up, enum ufs_notify_change_status status)
{
	struct ufs_qcom_host *host = ufshcd_get_variant(hba);
	struct ufs_pa_layer_attr *dev_req_params = &host->dev_req_params;
	int err = 0;

	if (status == PRE_CHANGE) {
		err = ufshcd_uic_hibern8_enter(hba);
		if (err)
			return err;
		if (scale_up)
			err = ufs_qcom_clk_scale_up_pre_change(hba);
		else
			err = ufs_qcom_clk_scale_down_pre_change(hba);
		if (err)
			ufshcd_uic_hibern8_exit(hba);

	} else {
		if (scale_up)
			err = ufs_qcom_clk_scale_up_post_change(hba);
		else
			err = ufs_qcom_clk_scale_down_post_change(hba);


		if (err || !dev_req_params) {
			ufshcd_uic_hibern8_exit(hba);
			goto out;
		}

		ufs_qcom_cfg_timers(hba,
				    dev_req_params->gear_rx,
				    dev_req_params->pwr_rx,
				    dev_req_params->hs_rate,
				    false);
		ufshcd_uic_hibern8_exit(hba);
	}

out:
	return err;
}

static void ufs_qcom_print_hw_debug_reg_all(struct ufs_hba *hba,
		void *priv, void (*print_fn)(struct ufs_hba *hba,
		int offset, int num_regs, const char *str, void *priv))
{
	u32 reg;
	struct ufs_qcom_host *host;

	if (unlikely(!hba)) {
		pr_err("%s: hba is NULL\n", __func__);
		return;
	}
	if (unlikely(!print_fn)) {
		dev_err(hba->dev, "%s: print_fn is NULL\n", __func__);
		return;
	}

	host = ufshcd_get_variant(hba);
	if (!(host->dbg_print_en & UFS_QCOM_DBG_PRINT_REGS_EN))
		return;

	reg = ufs_qcom_get_debug_reg_offset(host, UFS_UFS_DBG_RD_REG_OCSC);
	print_fn(hba, reg, 44, "UFS_UFS_DBG_RD_REG_OCSC ", priv);

	reg = ufshcd_readl(hba, REG_UFS_CFG1);
	reg |= UTP_DBG_RAMS_EN;
	ufshcd_writel(hba, reg, REG_UFS_CFG1);

	reg = ufs_qcom_get_debug_reg_offset(host, UFS_UFS_DBG_RD_EDTL_RAM);
	print_fn(hba, reg, 32, "UFS_UFS_DBG_RD_EDTL_RAM ", priv);

	reg = ufs_qcom_get_debug_reg_offset(host, UFS_UFS_DBG_RD_DESC_RAM);
	print_fn(hba, reg, 128, "UFS_UFS_DBG_RD_DESC_RAM ", priv);

	reg = ufs_qcom_get_debug_reg_offset(host, UFS_UFS_DBG_RD_PRDT_RAM);
	print_fn(hba, reg, 64, "UFS_UFS_DBG_RD_PRDT_RAM ", priv);

	/* clear bit 17 - UTP_DBG_RAMS_EN */
	ufshcd_rmwl(hba, UTP_DBG_RAMS_EN, 0, REG_UFS_CFG1);

	reg = ufs_qcom_get_debug_reg_offset(host, UFS_DBG_RD_REG_UAWM);
	print_fn(hba, reg, 4, "UFS_DBG_RD_REG_UAWM ", priv);

	reg = ufs_qcom_get_debug_reg_offset(host, UFS_DBG_RD_REG_UARM);
	print_fn(hba, reg, 4, "UFS_DBG_RD_REG_UARM ", priv);

	reg = ufs_qcom_get_debug_reg_offset(host, UFS_DBG_RD_REG_TXUC);
	print_fn(hba, reg, 48, "UFS_DBG_RD_REG_TXUC ", priv);

	reg = ufs_qcom_get_debug_reg_offset(host, UFS_DBG_RD_REG_RXUC);
	print_fn(hba, reg, 27, "UFS_DBG_RD_REG_RXUC ", priv);

	reg = ufs_qcom_get_debug_reg_offset(host, UFS_DBG_RD_REG_DFC);
	print_fn(hba, reg, 19, "UFS_DBG_RD_REG_DFC ", priv);

	reg = ufs_qcom_get_debug_reg_offset(host, UFS_DBG_RD_REG_TRLUT);
	print_fn(hba, reg, 34, "UFS_DBG_RD_REG_TRLUT ", priv);

	reg = ufs_qcom_get_debug_reg_offset(host, UFS_DBG_RD_REG_TMRLUT);
	print_fn(hba, reg, 9, "UFS_DBG_RD_REG_TMRLUT ", priv);
}

static void ufs_qcom_enable_test_bus(struct ufs_qcom_host *host)
{
	if (host->dbg_print_en & UFS_QCOM_DBG_PRINT_TEST_BUS_EN) {
		ufshcd_rmwl(host->hba, UFS_REG_TEST_BUS_EN,
				UFS_REG_TEST_BUS_EN, REG_UFS_CFG1);
		ufshcd_rmwl(host->hba, TEST_BUS_EN, TEST_BUS_EN, REG_UFS_CFG1);
	} else {
		ufshcd_rmwl(host->hba, UFS_REG_TEST_BUS_EN, 0, REG_UFS_CFG1);
		ufshcd_rmwl(host->hba, TEST_BUS_EN, 0, REG_UFS_CFG1);
	}
}

static void ufs_qcom_get_default_testbus_cfg(struct ufs_qcom_host *host)
{
	/* provide a legal default configuration */
	host->testbus.select_major = TSTBUS_UNIPRO;
	host->testbus.select_minor = 37;
}

static bool ufs_qcom_testbus_cfg_is_ok(struct ufs_qcom_host *host)
{
	if (host->testbus.select_major >= TSTBUS_MAX) {
		dev_err(host->hba->dev,
			"%s: UFS_CFG1[TEST_BUS_SEL} may not equal 0x%05X\n",
			__func__, host->testbus.select_major);
		return false;
	}

	return true;
}

int ufs_qcom_testbus_config(struct ufs_qcom_host *host)
{
	int reg;
	int offset;
	u32 mask = TEST_BUS_SUB_SEL_MASK;

	if (!host)
		return -EINVAL;

	if (!ufs_qcom_testbus_cfg_is_ok(host))
		return -EPERM;

	switch (host->testbus.select_major) {
	case TSTBUS_UAWM:
		reg = UFS_TEST_BUS_CTRL_0;
		offset = 24;
		break;
	case TSTBUS_UARM:
		reg = UFS_TEST_BUS_CTRL_0;
		offset = 16;
		break;
	case TSTBUS_TXUC:
		reg = UFS_TEST_BUS_CTRL_0;
		offset = 8;
		break;
	case TSTBUS_RXUC:
		reg = UFS_TEST_BUS_CTRL_0;
		offset = 0;
		break;
	case TSTBUS_DFC:
		reg = UFS_TEST_BUS_CTRL_1;
		offset = 24;
		break;
	case TSTBUS_TRLUT:
		reg = UFS_TEST_BUS_CTRL_1;
		offset = 16;
		break;
	case TSTBUS_TMRLUT:
		reg = UFS_TEST_BUS_CTRL_1;
		offset = 8;
		break;
	case TSTBUS_OCSC:
		reg = UFS_TEST_BUS_CTRL_1;
		offset = 0;
		break;
	case TSTBUS_WRAPPER:
		reg = UFS_TEST_BUS_CTRL_2;
		offset = 16;
		break;
	case TSTBUS_COMBINED:
		reg = UFS_TEST_BUS_CTRL_2;
		offset = 8;
		break;
	case TSTBUS_UTP_HCI:
		reg = UFS_TEST_BUS_CTRL_2;
		offset = 0;
		break;
	case TSTBUS_UNIPRO:
		reg = UFS_UNIPRO_CFG;
		offset = 20;
		mask = 0xFFF;
		break;
	/*
	 * No need for a default case, since
	 * ufs_qcom_testbus_cfg_is_ok() checks that the configuration
	 * is legal
	 */
	}
	mask <<= offset;
	ufshcd_rmwl(host->hba, TEST_BUS_SEL,
		    (u32)host->testbus.select_major << 19,
		    REG_UFS_CFG1);
	ufshcd_rmwl(host->hba, mask,
		    (u32)host->testbus.select_minor << offset,
		    reg);
	ufs_qcom_enable_test_bus(host);
	/*
	 * Make sure the test bus configuration is
	 * committed before returning.
	 */
	mb();

	return 0;
}

static void ufs_qcom_dump_dbg_regs(struct ufs_hba *hba)
{
	ufshcd_dump_regs(hba, REG_UFS_SYS1CLK_1US, 16 * 4,
			 "HCI Vendor Specific Registers ");

	ufs_qcom_print_hw_debug_reg_all(hba, NULL, ufs_qcom_dump_regs_wrapper);
}

/**
 * ufs_qcom_device_reset() - toggle the (optional) device reset line
 * @hba: per-adapter instance
 *
 * Toggles the (optional) reset line to reset the attached device.
 */
static int ufs_qcom_device_reset(struct ufs_hba *hba)
{
	struct ufs_qcom_host *host = ufshcd_get_variant(hba);

	/* reset gpio is optional */
	if (!host->device_reset)
		return -EOPNOTSUPP;

	/*
	 * The UFS device shall detect reset pulses of 1us, sleep for 10us to
	 * be on the safe side.
	 */
	ufs_qcom_device_reset_ctrl(hba, true);
	usleep_range(10, 15);

	ufs_qcom_device_reset_ctrl(hba, false);
	usleep_range(10, 15);

	return 0;
}

#if IS_ENABLED(CONFIG_DEVFREQ_GOV_SIMPLE_ONDEMAND)
static void ufs_qcom_config_scaling_param(struct ufs_hba *hba,
					  struct devfreq_dev_profile *p,
					  void *data)
{
	static struct devfreq_simple_ondemand_data *d;

	if (!data)
		return;

	d = (struct devfreq_simple_ondemand_data *)data;
	p->polling_ms = 60;
	d->upthreshold = 70;
	d->downdifferential = 5;
}
#else
static void ufs_qcom_config_scaling_param(struct ufs_hba *hba,
					  struct devfreq_dev_profile *p,
					  void *data)
{
}
#endif

/*
 * struct ufs_hba_qcom_vops - UFS QCOM specific variant operations
 *
 * The variant operations configure the necessary controller and PHY
 * handshake during initialization.
 */
static const struct ufs_hba_variant_ops ufs_hba_qcom_vops = {
	.name                   = "qcom",
	.init                   = ufs_qcom_init,
	.exit                   = ufs_qcom_exit,
	.get_ufs_hci_version	= ufs_qcom_get_ufs_hci_version,
	.clk_scale_notify	= ufs_qcom_clk_scale_notify,
	.setup_clocks           = ufs_qcom_setup_clocks,
	.hce_enable_notify      = ufs_qcom_hce_enable_notify,
	.link_startup_notify    = ufs_qcom_link_startup_notify,
	.pwr_change_notify	= ufs_qcom_pwr_change_notify,
	.apply_dev_quirks	= ufs_qcom_apply_dev_quirks,
	.suspend		= ufs_qcom_suspend,
	.resume			= ufs_qcom_resume,
	.dbg_register_dump	= ufs_qcom_dump_dbg_regs,
	.device_reset		= ufs_qcom_device_reset,
	.config_scaling_param = ufs_qcom_config_scaling_param,
	.program_key		= ufs_qcom_ice_program_key,
};

/**
 * ufs_qcom_probe - probe routine of the driver
 * @pdev: pointer to Platform device handle
 *
 * Return zero for success and non-zero for failure
 */
static int ufs_qcom_probe(struct platform_device *pdev)
{
	int err;
	struct device *dev = &pdev->dev;

	/* Perform generic probe */
	err = ufshcd_pltfrm_init(pdev, &ufs_hba_qcom_vops);
	if (err)
		dev_err(dev, "ufshcd_pltfrm_init() failed %d\n", err);

	return err;
}

/**
 * ufs_qcom_remove - set driver_data of the device to NULL
 * @pdev: pointer to platform device handle
 *
 * Always returns 0
 */
static int ufs_qcom_remove(struct platform_device *pdev)
{
	struct ufs_hba *hba =  platform_get_drvdata(pdev);

	pm_runtime_get_sync(&(pdev)->dev);
	ufshcd_remove(hba);
	return 0;
}

static const struct of_device_id ufs_qcom_of_match[] = {
	{ .compatible = "qcom,ufshc"},
	{},
};
MODULE_DEVICE_TABLE(of, ufs_qcom_of_match);

#ifdef CONFIG_ACPI
static const struct acpi_device_id ufs_qcom_acpi_match[] = {
	{ "QCOM24A5" },
	{ },
};
MODULE_DEVICE_TABLE(acpi, ufs_qcom_acpi_match);
#endif

static const struct dev_pm_ops ufs_qcom_pm_ops = {
	SET_SYSTEM_SLEEP_PM_OPS(ufshcd_system_suspend, ufshcd_system_resume)
	SET_RUNTIME_PM_OPS(ufshcd_runtime_suspend, ufshcd_runtime_resume, NULL)
	.prepare	 = ufshcd_suspend_prepare,
	.complete	 = ufshcd_resume_complete,
};

static struct platform_driver ufs_qcom_pltform = {
	.probe	= ufs_qcom_probe,
	.remove	= ufs_qcom_remove,
	.shutdown = ufshcd_pltfrm_shutdown,
	.driver	= {
		.name	= "ufshcd-qcom",
		.pm	= &ufs_qcom_pm_ops,
		.of_match_table = of_match_ptr(ufs_qcom_of_match),
		.acpi_match_table = ACPI_PTR(ufs_qcom_acpi_match),
	},
};
module_platform_driver(ufs_qcom_pltform);

MODULE_LICENSE("GPL v2");<|MERGE_RESOLUTION|>--- conflicted
+++ resolved
@@ -589,12 +589,8 @@
 	gpiod_set_value_cansleep(host->device_reset, asserted);
 }
 
-<<<<<<< HEAD
-static int ufs_qcom_suspend(struct ufs_hba *hba, enum ufs_pm_op pm_op)
-=======
 static int ufs_qcom_suspend(struct ufs_hba *hba, enum ufs_pm_op pm_op,
 	enum ufs_notify_change_status status)
->>>>>>> 334f1c6b
 {
 	struct ufs_qcom_host *host = ufshcd_get_variant(hba);
 	struct phy *phy = host->generic_phy;
