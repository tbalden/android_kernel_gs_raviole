--- conflicted
+++ resolved
@@ -73,11 +73,8 @@
 	UFS_EVT_LINK_STARTUP_FAIL,
 	UFS_EVT_RESUME_ERR,
 	UFS_EVT_SUSPEND_ERR,
-<<<<<<< HEAD
-=======
 	UFS_EVT_WL_SUSP_ERR,
 	UFS_EVT_WL_RES_ERR,
->>>>>>> 754a0abe
 
 	/* abnormal events */
 	UFS_EVT_DEV_RESET,
@@ -226,11 +223,8 @@
 #endif
 
 	bool req_abort_skip;
-<<<<<<< HEAD
 
 	ANDROID_KABI_RESERVE(1);
-=======
->>>>>>> 754a0abe
 };
 
 /**
@@ -365,14 +359,11 @@
 			       const union ufs_crypto_cfg_entry *cfg, int slot);
 	void	(*event_notify)(struct ufs_hba *hba,
 				enum ufs_event_type evt, void *data);
-<<<<<<< HEAD
 
 	ANDROID_KABI_RESERVE(1);
 	ANDROID_KABI_RESERVE(2);
 	ANDROID_KABI_RESERVE(3);
 	ANDROID_KABI_RESERVE(4);
-=======
->>>>>>> 754a0abe
 };
 
 /* clock gating state  */
@@ -590,7 +581,6 @@
 	UFSHCD_QUIRK_ALIGN_SG_WITH_PAGE_SIZE		= 1 << 14,
 
 	/*
-<<<<<<< HEAD
 	 * This quirk needs to be enabled if the host controller does not
 	 * support UIC command
 	 */
@@ -603,8 +593,6 @@
 	UFSHCD_QUIRK_SKIP_INTERFACE_CONFIGURATION	= 1 << 16,
 
 	/*
-=======
->>>>>>> 754a0abe
 	 * This quirk needs to be enabled if the host controller supports inline
 	 * encryption, but it needs to initialize the crypto capabilities in a
 	 * nonstandard way and/or it needs to override blk_ksm_ll_ops.  If
@@ -700,7 +688,6 @@
 	u32 wb_flush_threshold;
 };
 
-<<<<<<< HEAD
 #ifdef CONFIG_SCSI_UFS_HPB
 /**
  * struct ufshpb_dev_info - UFSHPB device related info
@@ -726,8 +713,6 @@
 };
 #endif
 
-=======
->>>>>>> 754a0abe
 struct ufs_hba_monitor {
 	unsigned long chunk_size;
 
@@ -940,13 +925,10 @@
 	struct request_queue	*bsg_queue;
 	struct delayed_work rpm_dev_flush_recheck_work;
 
-<<<<<<< HEAD
 #ifdef CONFIG_SCSI_UFS_HPB
 	struct ufshpb_dev_info ufshpb_dev;
 #endif
 
-=======
->>>>>>> 754a0abe
 	struct ufs_hba_monitor	monitor;
 
 #ifdef CONFIG_SCSI_UFS_CRYPTO
@@ -957,21 +939,17 @@
 #endif
 #ifdef CONFIG_DEBUG_FS
 	struct dentry *debugfs_root;
-<<<<<<< HEAD
-#endif
-
-	ANDROID_KABI_RESERVE(1);
-	ANDROID_KABI_RESERVE(2);
-	ANDROID_KABI_RESERVE(3);
-	ANDROID_KABI_RESERVE(4);
-=======
 	struct delayed_work debugfs_ee_work;
 	u32 debugfs_ee_rate_limit_ms;
 #endif
 	u32 luns_avail;
 	bool complete_put;
 	bool rpmb_complete_put;
->>>>>>> 754a0abe
+
+	ANDROID_KABI_RESERVE(1);
+	ANDROID_KABI_RESERVE(2);
+	ANDROID_KABI_RESERVE(3);
+	ANDROID_KABI_RESERVE(4);
 };
 
 /* Returns true if clocks can be gated. Otherwise false */
@@ -1066,6 +1044,7 @@
 int ufshcd_link_recovery(struct ufs_hba *hba);
 int ufshcd_make_hba_operational(struct ufs_hba *hba);
 void ufshcd_remove(struct ufs_hba *);
+int ufshcd_uic_hibern8_enter(struct ufs_hba *hba);
 int ufshcd_uic_hibern8_exit(struct ufs_hba *hba);
 void ufshcd_delay_us(unsigned long us, unsigned long tolerance);
 int ufshcd_wait_for_register(struct ufs_hba *hba, u32 reg, u32 mask,
@@ -1401,26 +1380,10 @@
 
 static inline int ufshcd_vops_device_reset(struct ufs_hba *hba)
 {
-<<<<<<< HEAD
-	if (hba->vops && hba->vops->device_reset) {
-		int err = hba->vops->device_reset(hba);
-
-		if (!err) {
-			ufshcd_set_ufs_dev_active(hba);
-			if (ufshcd_is_wb_allowed(hba)) {
-				hba->wb_enabled = false;
-				hba->wb_buf_flush_enabled = false;
-			}
-		}
-		if (err != -EOPNOTSUPP)
-			ufshcd_update_evt_hist(hba, UFS_EVT_DEV_RESET, err);
-	}
-=======
 	if (hba->vops && hba->vops->device_reset)
 		return hba->vops->device_reset(hba);
 
 	return -EOPNOTSUPP;
->>>>>>> 754a0abe
 }
 
 static inline void ufshcd_vops_config_scaling_param(struct ufs_hba *hba,
@@ -1432,8 +1395,6 @@
 }
 
 extern struct ufs_pm_lvl_states ufs_pm_lvl_states[];
-<<<<<<< HEAD
-=======
 
 /*
  * ufshcd_scsi_to_upiu_lun - maps scsi LUN to UPIU LUN
@@ -1491,7 +1452,6 @@
 {
 	return pm_runtime_get_sync(&hba->sdev_rpmb->sdev_gendev);
 }
->>>>>>> 754a0abe
 
 static inline int ufshcd_rpmb_rpm_put(struct ufs_hba *hba)
 {
