--- conflicted
+++ resolved
@@ -1585,7 +1585,6 @@
 	}
 unblock_reqs:
 	ufshcd_scsi_unblock_requests(hba);
-	ufshcd_clear_ua_wluns(hba);
 }
 
 /**
@@ -3974,6 +3973,8 @@
 	if (ret)
 		dev_err(hba->dev, "%s: link recovery failed, err %d",
 			__func__, ret);
+	else
+		ufshcd_clear_ua_wluns(hba);
 
 	return ret;
 }
@@ -5970,6 +5971,9 @@
 	ufshcd_scsi_unblock_requests(hba);
 	ufshcd_err_handling_unprepare(hba);
 	up(&hba->eh_sem);
+
+	if (!err && needs_reset)
+		ufshcd_clear_ua_wluns(hba);
 }
 
 /**
@@ -6907,22 +6911,11 @@
 	ufshcd_set_clk_freq(hba, true);
 
 	err = ufshcd_hba_enable(hba);
-	if (err)
-		goto out;
 
 	/* Establish the link again and restore the device */
-	err = ufshcd_probe_hba(hba, false);
-<<<<<<< HEAD
-
-	if (!err && (hba->ufshcd_state != UFSHCD_STATE_OPERATIONAL))
-		err = -EIO;
-
-	if (!err && !hba->clk_gating.is_suspended)
-=======
 	if (!err)
->>>>>>> a34582fe
-		ufshcd_clear_ua_wluns(hba);
-out:
+		err = ufshcd_probe_hba(hba, false);
+
 	if (err)
 		dev_err(hba->dev, "%s: Host init failed %d\n", __func__, err);
 	ufshcd_update_reg_hist(&hba->ufs_stats.host_reset, (u32)err);
