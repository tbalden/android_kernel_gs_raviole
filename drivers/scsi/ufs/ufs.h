--- conflicted
+++ resolved
@@ -344,6 +344,7 @@
 };
 #define UFS_DEV_HPB_SUPPORT_VERSION		0x310
 
+#define POWER_DESC_MAX_SIZE			0x62
 #define POWER_DESC_MAX_ACTV_ICC_LVLS		16
 
 /* Attribute  bActiveICCLevel parameter bit masks definitions */
@@ -362,14 +363,8 @@
 
 /* Exception event mask values */
 enum {
-	MASK_EE_STATUS			= 0xFFFF,
-	MASK_EE_DYNCAP_EVENT		= BIT(0),
-	MASK_EE_SYSPOOL_EVENT		= BIT(1),
-	MASK_EE_URGENT_BKOPS		= BIT(2),
-	MASK_EE_TOO_HIGH_TEMP		= BIT(3),
-	MASK_EE_TOO_LOW_TEMP		= BIT(4),
-	MASK_EE_WRITEBOOSTER_EVENT	= BIT(5),
-	MASK_EE_PERFORMANCE_THROTTLING	= BIT(6),
+	MASK_EE_STATUS		= 0xFFFF,
+	MASK_EE_URGENT_BKOPS	= (1 << 2),
 };
 
 /* Background operation status */
@@ -461,7 +456,7 @@
 	UFS_ACTIVE_PWR_MODE	= 1,
 	UFS_SLEEP_PWR_MODE	= 2,
 	UFS_POWERDOWN_PWR_MODE	= 3,
-	UFS_DEEPSLEEP_PWR_MODE	= 4,
+	UFS_DEEPSLEEP_PWR_MODE  = 4,
 };
 
 #define UFS_WB_BUF_REMAIN_PERCENT(val) ((val) / 10)
@@ -590,31 +585,23 @@
 	u8	max_lu_supported;
 	u16	wmanufacturerid;
 	/*UFS device Product Name */
-<<<<<<< HEAD
-	u8 *model;
-	u16 wspecversion;
-	u32 clk_gating_wait_us;
-	u32 d_ext_ufs_feature_sup;
-	u8 b_wb_buffer_type;
-	u32 d_wb_alloc_units;
-	bool b_rpm_dev_flush_capable;
-	u8 b_presrv_uspc_en;
-	/* UFS HPB related flag */
-	bool	hpb_enabled;
-	ANDROID_KABI_RESERVE(1);
-=======
 	u8	*model;
 	u16	wspecversion;
 	u32	clk_gating_wait_us;
+	u32	d_ext_ufs_feature_sup;
 
 	/* UFS WB related flags */
 	bool    wb_enabled;
 	bool    wb_buf_flush_enabled;
 	u8	wb_dedicated_lu;
 	u8      wb_buffer_type;
+	u32	d_wb_alloc_units;
 
 	bool	b_rpm_dev_flush_capable;
 	u8	b_presrv_uspc_en;
+	/* UFS HPB related flag */
+	bool	hpb_enabled;
+	ANDROID_KABI_RESERVE(1);
 };
 
 /*
@@ -632,7 +619,6 @@
  */
 enum ufs_trace_tsf_t {
 	UFS_TSF_CDB, UFS_TSF_OSF, UFS_TSF_TM_INPUT, UFS_TSF_TM_OUTPUT
->>>>>>> 754a0abe
 };
 
 /**
