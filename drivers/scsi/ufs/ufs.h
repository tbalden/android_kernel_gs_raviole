--- conflicted
+++ resolved
@@ -348,12 +348,9 @@
 
 /* Possible values for dExtendedUFSFeaturesSupport */
 enum {
-<<<<<<< HEAD
-=======
 	UFS_DEV_LOW_TEMP_NOTIF		= BIT(4),
 	UFS_DEV_HIGH_TEMP_NOTIF		= BIT(5),
 	UFS_DEV_EXT_TEMP_NOTIF		= BIT(6),
->>>>>>> 334f1c6b
 	UFS_DEV_HPB_SUPPORT		= BIT(7),
 	UFS_DEV_WRITE_BOOSTER_SUP	= BIT(8),
 };
@@ -606,19 +603,6 @@
 	u8	max_lu_supported;
 	u16	wmanufacturerid;
 	/*UFS device Product Name */
-<<<<<<< HEAD
-	u8 *model;
-	u16 wspecversion;
-	u32 clk_gating_wait_us;
-	u32 d_ext_ufs_feature_sup;
-	u8 b_wb_buffer_type;
-	u32 d_wb_alloc_units;
-	bool b_rpm_dev_flush_capable;
-	u8 b_presrv_uspc_en;
-	/* UFS HPB related flag */
-	bool	hpb_enabled;
-	ANDROID_KABI_RESERVE(1);
-=======
 	u8	*model;
 	u16	wspecversion;
 	u32	clk_gating_wait_us;
@@ -653,7 +637,6 @@
  */
 enum ufs_trace_tsf_t {
 	UFS_TSF_CDB, UFS_TSF_OSF, UFS_TSF_TM_INPUT, UFS_TSF_TM_OUTPUT
->>>>>>> 334f1c6b
 };
 
 /**
