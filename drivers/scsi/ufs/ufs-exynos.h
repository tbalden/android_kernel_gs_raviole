--- conflicted
+++ resolved
@@ -56,7 +56,6 @@
 	EXT_SYSREG = 0,
 	EXT_BLK_MAX,
 #define EXT_BLK_MAX 1
-<<<<<<< HEAD
 };
 
 enum exynos_ufs_param_id {
@@ -102,7 +101,7 @@
 	enum exynos_host_state h_state_prev;
 	enum exynos_clk_state c_state;
 
-	u32 mclk_rate;
+	unsigned long mclk_rate;
 
 	int num_lanes;
 
@@ -111,62 +110,6 @@
 
 	int id;
 
-=======
-};
-
-enum exynos_ufs_param_id {
-	UFS_S_PARAM_EOM_VER = 0,
-	UFS_S_PARAM_EOM_SZ,
-	UFS_S_PARAM_EOM_OFS,
-	UFS_S_PARAM_LANE,
-	UFS_S_PARAM_H8_D_MS,
-	UFS_S_PARAM_MON,
-	UFS_S_PARAM_NUM,
-};
-
-struct exynos_ufs {
-	struct device *dev;
-	struct ufs_hba *hba;
-
-	/*
-	 * Do not change the order of iomem variables.
-	 * Standard HCI regision is populated in core driver.
-	 */
-	void __iomem *reg_hci;			/* exynos-specific hci */
-	void __iomem *reg_unipro;		/* unipro */
-	void __iomem *reg_ufsp;			/* ufs protector */
-	void __iomem *reg_phy;			/* phy */
-	void __iomem *reg_cport;		/* cport */
-#define NUM_OF_UFS_MMIO_REGIONS 5
-
-	/*
-	 * Do not change the order of remap variables.
-	 */
-	struct regmap *regmap_sys;		/* io coherency */
-	struct ext_cxt cxt_phy_iso;
-	struct ext_cxt cxt_iocc;
-
-	/*
-	 * Do not change the order of clock variables
-	 */
-	struct clk *clk_hci;
-	struct clk *clk_unipro;
-
-	/* exynos specific state */
-	enum exynos_host_state h_state;
-	enum exynos_host_state h_state_prev;
-	enum exynos_clk_state c_state;
-
-	unsigned long mclk_rate;
-
-	int num_lanes;
-
-	struct uic_pwr_mode req_pmd_parm;
-	struct uic_pwr_mode act_pmd_parm;
-
-	int id;
-
->>>>>>> 334f1c6b
 	/* to prevent races to dump among threads */
 	spinlock_t dbg_lock;
 	int under_dump;
@@ -205,7 +148,6 @@
 
 	/* manual_gc */
 	struct ufs_manual_gc manual_gc;
-<<<<<<< HEAD
 
 	/* pixel ufs request statistics */
 	struct pixel_req_stats req_stats[REQ_TYPE_MAX];
@@ -227,36 +169,8 @@
 	/* ufs command logging */
 	u8 enable_cmd_log;
 	struct pixel_cmd_log cmd_log;
-
-	/* security_out write counter */
-	u32 security_out_wc;
-};
-
-=======
-
-	/* pixel ufs request statistics */
-	struct pixel_req_stats req_stats[REQ_TYPE_MAX];
-	u64 peak_reqs[REQ_TYPE_MAX];
-	u64 peak_queue_depth;
-	/* pixel ufs I/O quatity statistics */
-	struct pixel_io_stats io_stats[IO_TYPE_MAX];
-
-	/* To monitor slow UFS I/O requests. */
-	u64 slowio_min_us;
-	u64 slowio[PIXEL_SLOWIO_OP_MAX][PIXEL_SLOWIO_SYS_MAX];
-
-	/* Pointer to GSA device */
-	struct device *gsa_dev;
-
-	/* Hibern8 recording */
-	struct pixel_ufs_stats ufs_stats;
-
-	/* ufs command logging */
-	u8 enable_cmd_log;
-	struct pixel_cmd_log cmd_log;
-};
-
->>>>>>> 334f1c6b
+};
+
 static inline struct exynos_ufs *to_exynos_ufs(struct ufs_hba *hba)
 {
 	return dev_get_platdata(hba->dev);
