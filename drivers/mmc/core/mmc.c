// SPDX-License-Identifier: GPL-2.0-only
/*
 *  linux/drivers/mmc/core/mmc.c
 *
 *  Copyright (C) 2003-2004 Russell King, All Rights Reserved.
 *  Copyright (C) 2005-2007 Pierre Ossman, All Rights Reserved.
 *  MMCv4 support Copyright (C) 2006 Philip Langdale, All Rights Reserved.
 */

#include <linux/err.h>
#include <linux/of.h>
#include <linux/slab.h>
#include <linux/stat.h>
#include <linux/pm_runtime.h>

#include <linux/mmc/host.h>
#include <linux/mmc/card.h>
#include <linux/mmc/mmc.h>

#include "core.h"
#include "card.h"
#include "host.h"
#include "bus.h"
#include "mmc_ops.h"
#include "quirks.h"
#include "sd_ops.h"
#include "pwrseq.h"

#define DEFAULT_CMD6_TIMEOUT_MS	500
#define MIN_CACHE_EN_TIMEOUT_MS 1600
#define CACHE_FLUSH_TIMEOUT_MS 30000 /* 30s */

static const unsigned int tran_exp[] = {
	10000,		100000,		1000000,	10000000,
	0,		0,		0,		0
};

static const unsigned char tran_mant[] = {
	0,	10,	12,	13,	15,	20,	25,	30,
	35,	40,	45,	50,	55,	60,	70,	80,
};

static const unsigned int taac_exp[] = {
	1,	10,	100,	1000,	10000,	100000,	1000000, 10000000,
};

static const unsigned int taac_mant[] = {
	0,	10,	12,	13,	15,	20,	25,	30,
	35,	40,	45,	50,	55,	60,	70,	80,
};

#define UNSTUFF_BITS(resp,start,size)					\
	({								\
		const int __size = size;				\
		const u32 __mask = (__size < 32 ? 1 << __size : 0) - 1;	\
		const int __off = 3 - ((start) / 32);			\
		const int __shft = (start) & 31;			\
		u32 __res;						\
									\
		__res = resp[__off] >> __shft;				\
		if (__size + __shft > 32)				\
			__res |= resp[__off-1] << ((32 - __shft) % 32);	\
		__res & __mask;						\
	})

/*
 * Given the decoded CSD structure, decode the raw CID to our CID structure.
 */
static int mmc_decode_cid(struct mmc_card *card)
{
	u32 *resp = card->raw_cid;

	/*
	 * The selection of the format here is based upon published
	 * specs from sandisk and from what people have reported.
	 */
	switch (card->csd.mmca_vsn) {
	case 0: /* MMC v1.0 - v1.2 */
	case 1: /* MMC v1.4 */
		card->cid.manfid	= UNSTUFF_BITS(resp, 104, 24);
		card->cid.prod_name[0]	= UNSTUFF_BITS(resp, 96, 8);
		card->cid.prod_name[1]	= UNSTUFF_BITS(resp, 88, 8);
		card->cid.prod_name[2]	= UNSTUFF_BITS(resp, 80, 8);
		card->cid.prod_name[3]	= UNSTUFF_BITS(resp, 72, 8);
		card->cid.prod_name[4]	= UNSTUFF_BITS(resp, 64, 8);
		card->cid.prod_name[5]	= UNSTUFF_BITS(resp, 56, 8);
		card->cid.prod_name[6]	= UNSTUFF_BITS(resp, 48, 8);
		card->cid.hwrev		= UNSTUFF_BITS(resp, 44, 4);
		card->cid.fwrev		= UNSTUFF_BITS(resp, 40, 4);
		card->cid.serial	= UNSTUFF_BITS(resp, 16, 24);
		card->cid.month		= UNSTUFF_BITS(resp, 12, 4);
		card->cid.year		= UNSTUFF_BITS(resp, 8, 4) + 1997;
		break;

	case 2: /* MMC v2.0 - v2.2 */
	case 3: /* MMC v3.1 - v3.3 */
	case 4: /* MMC v4 */
		card->cid.manfid	= UNSTUFF_BITS(resp, 120, 8);
		card->cid.oemid		= UNSTUFF_BITS(resp, 104, 16);
		card->cid.prod_name[0]	= UNSTUFF_BITS(resp, 96, 8);
		card->cid.prod_name[1]	= UNSTUFF_BITS(resp, 88, 8);
		card->cid.prod_name[2]	= UNSTUFF_BITS(resp, 80, 8);
		card->cid.prod_name[3]	= UNSTUFF_BITS(resp, 72, 8);
		card->cid.prod_name[4]	= UNSTUFF_BITS(resp, 64, 8);
		card->cid.prod_name[5]	= UNSTUFF_BITS(resp, 56, 8);
		card->cid.prv		= UNSTUFF_BITS(resp, 48, 8);
		card->cid.serial	= UNSTUFF_BITS(resp, 16, 32);
		card->cid.month		= UNSTUFF_BITS(resp, 12, 4);
		card->cid.year		= UNSTUFF_BITS(resp, 8, 4) + 1997;
		break;

	default:
		pr_err("%s: card has unknown MMCA version %d\n",
			mmc_hostname(card->host), card->csd.mmca_vsn);
		return -EINVAL;
	}

	return 0;
}

static void mmc_set_erase_size(struct mmc_card *card)
{
	if (card->ext_csd.erase_group_def & 1)
		card->erase_size = card->ext_csd.hc_erase_size;
	else
		card->erase_size = card->csd.erase_size;

	mmc_init_erase(card);
}

/*
 * Given a 128-bit response, decode to our card CSD structure.
 */
static int mmc_decode_csd(struct mmc_card *card)
{
	struct mmc_csd *csd = &card->csd;
	unsigned int e, m, a, b;
	u32 *resp = card->raw_csd;

	/*
	 * We only understand CSD structure v1.1 and v1.2.
	 * v1.2 has extra information in bits 15, 11 and 10.
	 * We also support eMMC v4.4 & v4.41.
	 */
	csd->structure = UNSTUFF_BITS(resp, 126, 2);
	if (csd->structure == 0) {
		pr_err("%s: unrecognised CSD structure version %d\n",
			mmc_hostname(card->host), csd->structure);
		return -EINVAL;
	}

	csd->mmca_vsn	 = UNSTUFF_BITS(resp, 122, 4);
	m = UNSTUFF_BITS(resp, 115, 4);
	e = UNSTUFF_BITS(resp, 112, 3);
	csd->taac_ns	 = (taac_exp[e] * taac_mant[m] + 9) / 10;
	csd->taac_clks	 = UNSTUFF_BITS(resp, 104, 8) * 100;

	m = UNSTUFF_BITS(resp, 99, 4);
	e = UNSTUFF_BITS(resp, 96, 3);
	csd->max_dtr	  = tran_exp[e] * tran_mant[m];
	csd->cmdclass	  = UNSTUFF_BITS(resp, 84, 12);

	e = UNSTUFF_BITS(resp, 47, 3);
	m = UNSTUFF_BITS(resp, 62, 12);
	csd->capacity	  = (1 + m) << (e + 2);

	csd->read_blkbits = UNSTUFF_BITS(resp, 80, 4);
	csd->read_partial = UNSTUFF_BITS(resp, 79, 1);
	csd->write_misalign = UNSTUFF_BITS(resp, 78, 1);
	csd->read_misalign = UNSTUFF_BITS(resp, 77, 1);
	csd->dsr_imp = UNSTUFF_BITS(resp, 76, 1);
	csd->r2w_factor = UNSTUFF_BITS(resp, 26, 3);
	csd->write_blkbits = UNSTUFF_BITS(resp, 22, 4);
	csd->write_partial = UNSTUFF_BITS(resp, 21, 1);

	if (csd->write_blkbits >= 9) {
		a = UNSTUFF_BITS(resp, 42, 5);
		b = UNSTUFF_BITS(resp, 37, 5);
		csd->erase_size = (a + 1) * (b + 1);
		csd->erase_size <<= csd->write_blkbits - 9;
	}

	return 0;
}

static void mmc_select_card_type(struct mmc_card *card)
{
	struct mmc_host *host = card->host;
	u8 card_type = card->ext_csd.raw_card_type;
	u32 caps = host->caps, caps2 = host->caps2;
	unsigned int hs_max_dtr = 0, hs200_max_dtr = 0;
	unsigned int avail_type = 0;

	if (caps & MMC_CAP_MMC_HIGHSPEED &&
	    card_type & EXT_CSD_CARD_TYPE_HS_26) {
		hs_max_dtr = MMC_HIGH_26_MAX_DTR;
		avail_type |= EXT_CSD_CARD_TYPE_HS_26;
	}

	if (caps & MMC_CAP_MMC_HIGHSPEED &&
	    card_type & EXT_CSD_CARD_TYPE_HS_52) {
		hs_max_dtr = MMC_HIGH_52_MAX_DTR;
		avail_type |= EXT_CSD_CARD_TYPE_HS_52;
	}

	if (caps & (MMC_CAP_1_8V_DDR | MMC_CAP_3_3V_DDR) &&
	    card_type & EXT_CSD_CARD_TYPE_DDR_1_8V) {
		hs_max_dtr = MMC_HIGH_DDR_MAX_DTR;
		avail_type |= EXT_CSD_CARD_TYPE_DDR_1_8V;
	}

	if (caps & MMC_CAP_1_2V_DDR &&
	    card_type & EXT_CSD_CARD_TYPE_DDR_1_2V) {
		hs_max_dtr = MMC_HIGH_DDR_MAX_DTR;
		avail_type |= EXT_CSD_CARD_TYPE_DDR_1_2V;
	}

	if (caps2 & MMC_CAP2_HS200_1_8V_SDR &&
	    card_type & EXT_CSD_CARD_TYPE_HS200_1_8V) {
		hs200_max_dtr = MMC_HS200_MAX_DTR;
		avail_type |= EXT_CSD_CARD_TYPE_HS200_1_8V;
	}

	if (caps2 & MMC_CAP2_HS200_1_2V_SDR &&
	    card_type & EXT_CSD_CARD_TYPE_HS200_1_2V) {
		hs200_max_dtr = MMC_HS200_MAX_DTR;
		avail_type |= EXT_CSD_CARD_TYPE_HS200_1_2V;
	}

	if (caps2 & MMC_CAP2_HS400_1_8V &&
	    card_type & EXT_CSD_CARD_TYPE_HS400_1_8V) {
		hs200_max_dtr = MMC_HS200_MAX_DTR;
		avail_type |= EXT_CSD_CARD_TYPE_HS400_1_8V;
	}

	if (caps2 & MMC_CAP2_HS400_1_2V &&
	    card_type & EXT_CSD_CARD_TYPE_HS400_1_2V) {
		hs200_max_dtr = MMC_HS200_MAX_DTR;
		avail_type |= EXT_CSD_CARD_TYPE_HS400_1_2V;
	}

	if ((caps2 & MMC_CAP2_HS400_ES) &&
	    card->ext_csd.strobe_support &&
	    (avail_type & EXT_CSD_CARD_TYPE_HS400))
		avail_type |= EXT_CSD_CARD_TYPE_HS400ES;

	card->ext_csd.hs_max_dtr = hs_max_dtr;
	card->ext_csd.hs200_max_dtr = hs200_max_dtr;
	card->mmc_avail_type = avail_type;
}

static void mmc_manage_enhanced_area(struct mmc_card *card, u8 *ext_csd)
{
	u8 hc_erase_grp_sz, hc_wp_grp_sz;

	/*
	 * Disable these attributes by default
	 */
	card->ext_csd.enhanced_area_offset = -EINVAL;
	card->ext_csd.enhanced_area_size = -EINVAL;

	/*
	 * Enhanced area feature support -- check whether the eMMC
	 * card has the Enhanced area enabled.  If so, export enhanced
	 * area offset and size to user by adding sysfs interface.
	 */
	if ((ext_csd[EXT_CSD_PARTITION_SUPPORT] & 0x2) &&
	    (ext_csd[EXT_CSD_PARTITION_ATTRIBUTE] & 0x1)) {
		if (card->ext_csd.partition_setting_completed) {
			hc_erase_grp_sz =
				ext_csd[EXT_CSD_HC_ERASE_GRP_SIZE];
			hc_wp_grp_sz =
				ext_csd[EXT_CSD_HC_WP_GRP_SIZE];

			/*
			 * calculate the enhanced data area offset, in bytes
			 */
			card->ext_csd.enhanced_area_offset =
				(((unsigned long long)ext_csd[139]) << 24) +
				(((unsigned long long)ext_csd[138]) << 16) +
				(((unsigned long long)ext_csd[137]) << 8) +
				(((unsigned long long)ext_csd[136]));
			if (mmc_card_blockaddr(card))
				card->ext_csd.enhanced_area_offset <<= 9;
			/*
			 * calculate the enhanced data area size, in kilobytes
			 */
			card->ext_csd.enhanced_area_size =
				(ext_csd[142] << 16) + (ext_csd[141] << 8) +
				ext_csd[140];
			card->ext_csd.enhanced_area_size *=
				(size_t)(hc_erase_grp_sz * hc_wp_grp_sz);
			card->ext_csd.enhanced_area_size <<= 9;
		} else {
			pr_warn("%s: defines enhanced area without partition setting complete\n",
				mmc_hostname(card->host));
		}
	}
}

static void mmc_part_add(struct mmc_card *card, u64 size,
			 unsigned int part_cfg, char *name, int idx, bool ro,
			 int area_type)
{
	card->part[card->nr_parts].size = size;
	card->part[card->nr_parts].part_cfg = part_cfg;
	sprintf(card->part[card->nr_parts].name, name, idx);
	card->part[card->nr_parts].force_ro = ro;
	card->part[card->nr_parts].area_type = area_type;
	card->nr_parts++;
}

static void mmc_manage_gp_partitions(struct mmc_card *card, u8 *ext_csd)
{
	int idx;
	u8 hc_erase_grp_sz, hc_wp_grp_sz;
	u64 part_size;

	/*
	 * General purpose partition feature support --
	 * If ext_csd has the size of general purpose partitions,
	 * set size, part_cfg, partition name in mmc_part.
	 */
	if (ext_csd[EXT_CSD_PARTITION_SUPPORT] &
	    EXT_CSD_PART_SUPPORT_PART_EN) {
		hc_erase_grp_sz =
			ext_csd[EXT_CSD_HC_ERASE_GRP_SIZE];
		hc_wp_grp_sz =
			ext_csd[EXT_CSD_HC_WP_GRP_SIZE];

		for (idx = 0; idx < MMC_NUM_GP_PARTITION; idx++) {
			if (!ext_csd[EXT_CSD_GP_SIZE_MULT + idx * 3] &&
			    !ext_csd[EXT_CSD_GP_SIZE_MULT + idx * 3 + 1] &&
			    !ext_csd[EXT_CSD_GP_SIZE_MULT + idx * 3 + 2])
				continue;
			if (card->ext_csd.partition_setting_completed == 0) {
				pr_warn("%s: has partition size defined without partition complete\n",
					mmc_hostname(card->host));
				break;
			}
			part_size =
				(ext_csd[EXT_CSD_GP_SIZE_MULT + idx * 3 + 2]
				<< 16) +
				(ext_csd[EXT_CSD_GP_SIZE_MULT + idx * 3 + 1]
				<< 8) +
				ext_csd[EXT_CSD_GP_SIZE_MULT + idx * 3];
			part_size *= (hc_erase_grp_sz * hc_wp_grp_sz);
			mmc_part_add(card, part_size << 19,
				EXT_CSD_PART_CONFIG_ACC_GP0 + idx,
				"gp%d", idx, false,
				MMC_BLK_DATA_AREA_GP);
		}
	}
}

/* Minimum partition switch timeout in milliseconds */
#define MMC_MIN_PART_SWITCH_TIME	300

/*
 * Decode extended CSD.
 */
static int mmc_decode_ext_csd(struct mmc_card *card, u8 *ext_csd)
{
	int err = 0, idx;
	u64 part_size;
	struct device_node *np;
	bool broken_hpi = false;

	/* Version is coded in the CSD_STRUCTURE byte in the EXT_CSD register */
	card->ext_csd.raw_ext_csd_structure = ext_csd[EXT_CSD_STRUCTURE];
	if (card->csd.structure == 3) {
		if (card->ext_csd.raw_ext_csd_structure > 2) {
			pr_err("%s: unrecognised EXT_CSD structure "
				"version %d\n", mmc_hostname(card->host),
					card->ext_csd.raw_ext_csd_structure);
			err = -EINVAL;
			goto out;
		}
	}

	np = mmc_of_find_child_device(card->host, 0);
	if (np && of_device_is_compatible(np, "mmc-card"))
		broken_hpi = of_property_read_bool(np, "broken-hpi");
	of_node_put(np);

	/*
	 * The EXT_CSD format is meant to be forward compatible. As long
	 * as CSD_STRUCTURE does not change, all values for EXT_CSD_REV
	 * are authorized, see JEDEC JESD84-B50 section B.8.
	 */
	card->ext_csd.rev = ext_csd[EXT_CSD_REV];

	/* fixup device after ext_csd revision field is updated */
	mmc_fixup_device(card, mmc_ext_csd_fixups);

	card->ext_csd.raw_sectors[0] = ext_csd[EXT_CSD_SEC_CNT + 0];
	card->ext_csd.raw_sectors[1] = ext_csd[EXT_CSD_SEC_CNT + 1];
	card->ext_csd.raw_sectors[2] = ext_csd[EXT_CSD_SEC_CNT + 2];
	card->ext_csd.raw_sectors[3] = ext_csd[EXT_CSD_SEC_CNT + 3];
	if (card->ext_csd.rev >= 2) {
		card->ext_csd.sectors =
			ext_csd[EXT_CSD_SEC_CNT + 0] << 0 |
			ext_csd[EXT_CSD_SEC_CNT + 1] << 8 |
			ext_csd[EXT_CSD_SEC_CNT + 2] << 16 |
			ext_csd[EXT_CSD_SEC_CNT + 3] << 24;

		/* Cards with density > 2GiB are sector addressed */
		if (card->ext_csd.sectors > (2u * 1024 * 1024 * 1024) / 512)
			mmc_card_set_blockaddr(card);
	}

	card->ext_csd.strobe_support = ext_csd[EXT_CSD_STROBE_SUPPORT];
	card->ext_csd.raw_card_type = ext_csd[EXT_CSD_CARD_TYPE];
	mmc_select_card_type(card);

	card->ext_csd.raw_s_a_timeout = ext_csd[EXT_CSD_S_A_TIMEOUT];
	card->ext_csd.raw_erase_timeout_mult =
		ext_csd[EXT_CSD_ERASE_TIMEOUT_MULT];
	card->ext_csd.raw_hc_erase_grp_size =
		ext_csd[EXT_CSD_HC_ERASE_GRP_SIZE];
	if (card->ext_csd.rev >= 3) {
		u8 sa_shift = ext_csd[EXT_CSD_S_A_TIMEOUT];
		card->ext_csd.part_config = ext_csd[EXT_CSD_PART_CONFIG];

		/* EXT_CSD value is in units of 10ms, but we store in ms */
		card->ext_csd.part_time = 10 * ext_csd[EXT_CSD_PART_SWITCH_TIME];

		/* Sleep / awake timeout in 100ns units */
		if (sa_shift > 0 && sa_shift <= 0x17)
			card->ext_csd.sa_timeout =
					1 << ext_csd[EXT_CSD_S_A_TIMEOUT];
		card->ext_csd.erase_group_def =
			ext_csd[EXT_CSD_ERASE_GROUP_DEF];
		card->ext_csd.hc_erase_timeout = 300 *
			ext_csd[EXT_CSD_ERASE_TIMEOUT_MULT];
		card->ext_csd.hc_erase_size =
			ext_csd[EXT_CSD_HC_ERASE_GRP_SIZE] << 10;

		card->ext_csd.rel_sectors = ext_csd[EXT_CSD_REL_WR_SEC_C];

		/*
		 * There are two boot regions of equal size, defined in
		 * multiples of 128K.
		 */
		if (ext_csd[EXT_CSD_BOOT_MULT] && mmc_boot_partition_access(card->host)) {
			for (idx = 0; idx < MMC_NUM_BOOT_PARTITION; idx++) {
				part_size = ext_csd[EXT_CSD_BOOT_MULT] << 17;
				mmc_part_add(card, part_size,
					EXT_CSD_PART_CONFIG_ACC_BOOT0 + idx,
					"boot%d", idx, true,
					MMC_BLK_DATA_AREA_BOOT);
			}
		}
	}

	card->ext_csd.raw_hc_erase_gap_size =
		ext_csd[EXT_CSD_HC_WP_GRP_SIZE];
	card->ext_csd.raw_sec_trim_mult =
		ext_csd[EXT_CSD_SEC_TRIM_MULT];
	card->ext_csd.raw_sec_erase_mult =
		ext_csd[EXT_CSD_SEC_ERASE_MULT];
	card->ext_csd.raw_sec_feature_support =
		ext_csd[EXT_CSD_SEC_FEATURE_SUPPORT];
	card->ext_csd.raw_trim_mult =
		ext_csd[EXT_CSD_TRIM_MULT];
	card->ext_csd.raw_partition_support = ext_csd[EXT_CSD_PARTITION_SUPPORT];
	card->ext_csd.raw_driver_strength = ext_csd[EXT_CSD_DRIVER_STRENGTH];
	if (card->ext_csd.rev >= 4) {
		if (ext_csd[EXT_CSD_PARTITION_SETTING_COMPLETED] &
		    EXT_CSD_PART_SETTING_COMPLETED)
			card->ext_csd.partition_setting_completed = 1;
		else
			card->ext_csd.partition_setting_completed = 0;

		mmc_manage_enhanced_area(card, ext_csd);

		mmc_manage_gp_partitions(card, ext_csd);

		card->ext_csd.sec_trim_mult =
			ext_csd[EXT_CSD_SEC_TRIM_MULT];
		card->ext_csd.sec_erase_mult =
			ext_csd[EXT_CSD_SEC_ERASE_MULT];
		card->ext_csd.sec_feature_support =
			ext_csd[EXT_CSD_SEC_FEATURE_SUPPORT];
		card->ext_csd.trim_timeout = 300 *
			ext_csd[EXT_CSD_TRIM_MULT];

		/*
		 * Note that the call to mmc_part_add above defaults to read
		 * only. If this default assumption is changed, the call must
		 * take into account the value of boot_locked below.
		 */
		card->ext_csd.boot_ro_lock = ext_csd[EXT_CSD_BOOT_WP];
		card->ext_csd.boot_ro_lockable = true;

		/* Save power class values */
		card->ext_csd.raw_pwr_cl_52_195 =
			ext_csd[EXT_CSD_PWR_CL_52_195];
		card->ext_csd.raw_pwr_cl_26_195 =
			ext_csd[EXT_CSD_PWR_CL_26_195];
		card->ext_csd.raw_pwr_cl_52_360 =
			ext_csd[EXT_CSD_PWR_CL_52_360];
		card->ext_csd.raw_pwr_cl_26_360 =
			ext_csd[EXT_CSD_PWR_CL_26_360];
		card->ext_csd.raw_pwr_cl_200_195 =
			ext_csd[EXT_CSD_PWR_CL_200_195];
		card->ext_csd.raw_pwr_cl_200_360 =
			ext_csd[EXT_CSD_PWR_CL_200_360];
		card->ext_csd.raw_pwr_cl_ddr_52_195 =
			ext_csd[EXT_CSD_PWR_CL_DDR_52_195];
		card->ext_csd.raw_pwr_cl_ddr_52_360 =
			ext_csd[EXT_CSD_PWR_CL_DDR_52_360];
		card->ext_csd.raw_pwr_cl_ddr_200_360 =
			ext_csd[EXT_CSD_PWR_CL_DDR_200_360];
	}

	if (card->ext_csd.rev >= 5) {
		/* Adjust production date as per JEDEC JESD84-B451 */
		if (card->cid.year < 2010)
			card->cid.year += 16;

		/* check whether the eMMC card supports BKOPS */
		if (ext_csd[EXT_CSD_BKOPS_SUPPORT] & 0x1) {
			card->ext_csd.bkops = 1;
			card->ext_csd.man_bkops_en =
					(ext_csd[EXT_CSD_BKOPS_EN] &
						EXT_CSD_MANUAL_BKOPS_MASK);
			card->ext_csd.raw_bkops_status =
				ext_csd[EXT_CSD_BKOPS_STATUS];
			if (card->ext_csd.man_bkops_en)
				pr_debug("%s: MAN_BKOPS_EN bit is set\n",
					mmc_hostname(card->host));
			card->ext_csd.auto_bkops_en =
					(ext_csd[EXT_CSD_BKOPS_EN] &
						EXT_CSD_AUTO_BKOPS_MASK);
			if (card->ext_csd.auto_bkops_en)
				pr_debug("%s: AUTO_BKOPS_EN bit is set\n",
					mmc_hostname(card->host));
		}

		/* check whether the eMMC card supports HPI */
		if (!mmc_card_broken_hpi(card) &&
		    !broken_hpi && (ext_csd[EXT_CSD_HPI_FEATURES] & 0x1)) {
			card->ext_csd.hpi = 1;
			if (ext_csd[EXT_CSD_HPI_FEATURES] & 0x2)
				card->ext_csd.hpi_cmd =	MMC_STOP_TRANSMISSION;
			else
				card->ext_csd.hpi_cmd = MMC_SEND_STATUS;
			/*
			 * Indicate the maximum timeout to close
			 * a command interrupted by HPI
			 */
			card->ext_csd.out_of_int_time =
				ext_csd[EXT_CSD_OUT_OF_INTERRUPT_TIME] * 10;
		}

		card->ext_csd.rel_param = ext_csd[EXT_CSD_WR_REL_PARAM];
		card->ext_csd.rst_n_function = ext_csd[EXT_CSD_RST_N_FUNCTION];

		/*
		 * RPMB regions are defined in multiples of 128K.
		 */
		card->ext_csd.raw_rpmb_size_mult = ext_csd[EXT_CSD_RPMB_MULT];
		if (ext_csd[EXT_CSD_RPMB_MULT] && mmc_host_cmd23(card->host)) {
			mmc_part_add(card, ext_csd[EXT_CSD_RPMB_MULT] << 17,
				EXT_CSD_PART_CONFIG_ACC_RPMB,
				"rpmb", 0, false,
				MMC_BLK_DATA_AREA_RPMB);
		}
	}

	card->ext_csd.raw_erased_mem_count = ext_csd[EXT_CSD_ERASED_MEM_CONT];
	if (ext_csd[EXT_CSD_ERASED_MEM_CONT])
		card->erased_byte = 0xFF;
	else
		card->erased_byte = 0x0;

	/* eMMC v4.5 or later */
	card->ext_csd.generic_cmd6_time = DEFAULT_CMD6_TIMEOUT_MS;
	if (card->ext_csd.rev >= 6) {
		card->ext_csd.feature_support |= MMC_DISCARD_FEATURE;

		card->ext_csd.generic_cmd6_time = 10 *
			ext_csd[EXT_CSD_GENERIC_CMD6_TIME];
		card->ext_csd.power_off_longtime = 10 *
			ext_csd[EXT_CSD_POWER_OFF_LONG_TIME];

		card->ext_csd.cache_size =
			ext_csd[EXT_CSD_CACHE_SIZE + 0] << 0 |
			ext_csd[EXT_CSD_CACHE_SIZE + 1] << 8 |
			ext_csd[EXT_CSD_CACHE_SIZE + 2] << 16 |
			ext_csd[EXT_CSD_CACHE_SIZE + 3] << 24;

		if (ext_csd[EXT_CSD_DATA_SECTOR_SIZE] == 1)
			card->ext_csd.data_sector_size = 4096;
		else
			card->ext_csd.data_sector_size = 512;

		if ((ext_csd[EXT_CSD_DATA_TAG_SUPPORT] & 1) &&
		    (ext_csd[EXT_CSD_TAG_UNIT_SIZE] <= 8)) {
			card->ext_csd.data_tag_unit_size =
			((unsigned int) 1 << ext_csd[EXT_CSD_TAG_UNIT_SIZE]) *
			(card->ext_csd.data_sector_size);
		} else {
			card->ext_csd.data_tag_unit_size = 0;
		}

		card->ext_csd.max_packed_writes =
			ext_csd[EXT_CSD_MAX_PACKED_WRITES];
		card->ext_csd.max_packed_reads =
			ext_csd[EXT_CSD_MAX_PACKED_READS];
	} else {
		card->ext_csd.data_sector_size = 512;
	}

	/*
	 * GENERIC_CMD6_TIME is to be used "unless a specific timeout is defined
	 * when accessing a specific field", so use it here if there is no
	 * PARTITION_SWITCH_TIME.
	 */
	if (!card->ext_csd.part_time)
		card->ext_csd.part_time = card->ext_csd.generic_cmd6_time;
	/* Some eMMC set the value too low so set a minimum */
	if (card->ext_csd.part_time < MMC_MIN_PART_SWITCH_TIME)
		card->ext_csd.part_time = MMC_MIN_PART_SWITCH_TIME;

	/* eMMC v5 or later */
	if (card->ext_csd.rev >= 7) {
		memcpy(card->ext_csd.fwrev, &ext_csd[EXT_CSD_FIRMWARE_VERSION],
		       MMC_FIRMWARE_LEN);
		card->ext_csd.ffu_capable =
			(ext_csd[EXT_CSD_SUPPORTED_MODE] & 0x1) &&
			!(ext_csd[EXT_CSD_FW_CONFIG] & 0x1);

		card->ext_csd.pre_eol_info = ext_csd[EXT_CSD_PRE_EOL_INFO];
		card->ext_csd.device_life_time_est_typ_a =
			ext_csd[EXT_CSD_DEVICE_LIFE_TIME_EST_TYP_A];
		card->ext_csd.device_life_time_est_typ_b =
			ext_csd[EXT_CSD_DEVICE_LIFE_TIME_EST_TYP_B];
	}

	/* eMMC v5.1 or later */
	if (card->ext_csd.rev >= 8) {
		card->ext_csd.cmdq_support = ext_csd[EXT_CSD_CMDQ_SUPPORT] &
					     EXT_CSD_CMDQ_SUPPORTED;
		card->ext_csd.cmdq_depth = (ext_csd[EXT_CSD_CMDQ_DEPTH] &
					    EXT_CSD_CMDQ_DEPTH_MASK) + 1;
		/* Exclude inefficiently small queue depths */
		if (card->ext_csd.cmdq_depth <= 2) {
			card->ext_csd.cmdq_support = false;
			card->ext_csd.cmdq_depth = 0;
		}
		if (card->ext_csd.cmdq_support) {
			pr_debug("%s: Command Queue supported depth %u\n",
				 mmc_hostname(card->host),
				 card->ext_csd.cmdq_depth);
		}
		card->ext_csd.enhanced_rpmb_supported =
					(card->ext_csd.rel_param &
					 EXT_CSD_WR_REL_PARAM_EN_RPMB_REL_WR);
	}
out:
	return err;
}

static int mmc_read_ext_csd(struct mmc_card *card)
{
	u8 *ext_csd;
	int err;

	if (!mmc_can_ext_csd(card))
		return 0;

	err = mmc_get_ext_csd(card, &ext_csd);
	if (err) {
		/* If the host or the card can't do the switch,
		 * fail more gracefully. */
		if ((err != -EINVAL)
		 && (err != -ENOSYS)
		 && (err != -EFAULT))
			return err;

		/*
		 * High capacity cards should have this "magic" size
		 * stored in their CSD.
		 */
		if (card->csd.capacity == (4096 * 512)) {
			pr_err("%s: unable to read EXT_CSD on a possible high capacity card. Card will be ignored.\n",
				mmc_hostname(card->host));
		} else {
			pr_warn("%s: unable to read EXT_CSD, performance might suffer\n",
				mmc_hostname(card->host));
			err = 0;
		}

		return err;
	}

	err = mmc_decode_ext_csd(card, ext_csd);
	kfree(ext_csd);
	return err;
}

static int mmc_compare_ext_csds(struct mmc_card *card, unsigned bus_width)
{
	u8 *bw_ext_csd;
	int err;

	if (bus_width == MMC_BUS_WIDTH_1)
		return 0;

	err = mmc_get_ext_csd(card, &bw_ext_csd);
	if (err)
		return err;

	/* only compare read only fields */
	err = !((card->ext_csd.raw_partition_support ==
			bw_ext_csd[EXT_CSD_PARTITION_SUPPORT]) &&
		(card->ext_csd.raw_erased_mem_count ==
			bw_ext_csd[EXT_CSD_ERASED_MEM_CONT]) &&
		(card->ext_csd.rev ==
			bw_ext_csd[EXT_CSD_REV]) &&
		(card->ext_csd.raw_ext_csd_structure ==
			bw_ext_csd[EXT_CSD_STRUCTURE]) &&
		(card->ext_csd.raw_card_type ==
			bw_ext_csd[EXT_CSD_CARD_TYPE]) &&
		(card->ext_csd.raw_s_a_timeout ==
			bw_ext_csd[EXT_CSD_S_A_TIMEOUT]) &&
		(card->ext_csd.raw_hc_erase_gap_size ==
			bw_ext_csd[EXT_CSD_HC_WP_GRP_SIZE]) &&
		(card->ext_csd.raw_erase_timeout_mult ==
			bw_ext_csd[EXT_CSD_ERASE_TIMEOUT_MULT]) &&
		(card->ext_csd.raw_hc_erase_grp_size ==
			bw_ext_csd[EXT_CSD_HC_ERASE_GRP_SIZE]) &&
		(card->ext_csd.raw_sec_trim_mult ==
			bw_ext_csd[EXT_CSD_SEC_TRIM_MULT]) &&
		(card->ext_csd.raw_sec_erase_mult ==
			bw_ext_csd[EXT_CSD_SEC_ERASE_MULT]) &&
		(card->ext_csd.raw_sec_feature_support ==
			bw_ext_csd[EXT_CSD_SEC_FEATURE_SUPPORT]) &&
		(card->ext_csd.raw_trim_mult ==
			bw_ext_csd[EXT_CSD_TRIM_MULT]) &&
		(card->ext_csd.raw_sectors[0] ==
			bw_ext_csd[EXT_CSD_SEC_CNT + 0]) &&
		(card->ext_csd.raw_sectors[1] ==
			bw_ext_csd[EXT_CSD_SEC_CNT + 1]) &&
		(card->ext_csd.raw_sectors[2] ==
			bw_ext_csd[EXT_CSD_SEC_CNT + 2]) &&
		(card->ext_csd.raw_sectors[3] ==
			bw_ext_csd[EXT_CSD_SEC_CNT + 3]) &&
		(card->ext_csd.raw_pwr_cl_52_195 ==
			bw_ext_csd[EXT_CSD_PWR_CL_52_195]) &&
		(card->ext_csd.raw_pwr_cl_26_195 ==
			bw_ext_csd[EXT_CSD_PWR_CL_26_195]) &&
		(card->ext_csd.raw_pwr_cl_52_360 ==
			bw_ext_csd[EXT_CSD_PWR_CL_52_360]) &&
		(card->ext_csd.raw_pwr_cl_26_360 ==
			bw_ext_csd[EXT_CSD_PWR_CL_26_360]) &&
		(card->ext_csd.raw_pwr_cl_200_195 ==
			bw_ext_csd[EXT_CSD_PWR_CL_200_195]) &&
		(card->ext_csd.raw_pwr_cl_200_360 ==
			bw_ext_csd[EXT_CSD_PWR_CL_200_360]) &&
		(card->ext_csd.raw_pwr_cl_ddr_52_195 ==
			bw_ext_csd[EXT_CSD_PWR_CL_DDR_52_195]) &&
		(card->ext_csd.raw_pwr_cl_ddr_52_360 ==
			bw_ext_csd[EXT_CSD_PWR_CL_DDR_52_360]) &&
		(card->ext_csd.raw_pwr_cl_ddr_200_360 ==
			bw_ext_csd[EXT_CSD_PWR_CL_DDR_200_360]));

	if (err)
		err = -EINVAL;

	kfree(bw_ext_csd);
	return err;
}

MMC_DEV_ATTR(cid, "%08x%08x%08x%08x\n", card->raw_cid[0], card->raw_cid[1],
	card->raw_cid[2], card->raw_cid[3]);
MMC_DEV_ATTR(csd, "%08x%08x%08x%08x\n", card->raw_csd[0], card->raw_csd[1],
	card->raw_csd[2], card->raw_csd[3]);
MMC_DEV_ATTR(date, "%02d/%04d\n", card->cid.month, card->cid.year);
MMC_DEV_ATTR(erase_size, "%u\n", card->erase_size << 9);
MMC_DEV_ATTR(preferred_erase_size, "%u\n", card->pref_erase << 9);
MMC_DEV_ATTR(ffu_capable, "%d\n", card->ext_csd.ffu_capable);
MMC_DEV_ATTR(hwrev, "0x%x\n", card->cid.hwrev);
MMC_DEV_ATTR(manfid, "0x%06x\n", card->cid.manfid);
MMC_DEV_ATTR(name, "%s\n", card->cid.prod_name);
MMC_DEV_ATTR(oemid, "0x%04x\n", card->cid.oemid);
MMC_DEV_ATTR(prv, "0x%x\n", card->cid.prv);
MMC_DEV_ATTR(rev, "0x%x\n", card->ext_csd.rev);
MMC_DEV_ATTR(pre_eol_info, "0x%02x\n", card->ext_csd.pre_eol_info);
MMC_DEV_ATTR(life_time, "0x%02x 0x%02x\n",
	card->ext_csd.device_life_time_est_typ_a,
	card->ext_csd.device_life_time_est_typ_b);
MMC_DEV_ATTR(serial, "0x%08x\n", card->cid.serial);
MMC_DEV_ATTR(enhanced_area_offset, "%llu\n",
		card->ext_csd.enhanced_area_offset);
MMC_DEV_ATTR(enhanced_area_size, "%u\n", card->ext_csd.enhanced_area_size);
MMC_DEV_ATTR(raw_rpmb_size_mult, "%#x\n", card->ext_csd.raw_rpmb_size_mult);
MMC_DEV_ATTR(enhanced_rpmb_supported, "%#x\n",
	card->ext_csd.enhanced_rpmb_supported);
MMC_DEV_ATTR(rel_sectors, "%#x\n", card->ext_csd.rel_sectors);
MMC_DEV_ATTR(ocr, "0x%08x\n", card->ocr);
MMC_DEV_ATTR(rca, "0x%04x\n", card->rca);
MMC_DEV_ATTR(cmdq_en, "%d\n", card->ext_csd.cmdq_en);

static ssize_t mmc_fwrev_show(struct device *dev,
			      struct device_attribute *attr,
			      char *buf)
{
	struct mmc_card *card = mmc_dev_to_card(dev);

	if (card->ext_csd.rev < 7) {
		return sprintf(buf, "0x%x\n", card->cid.fwrev);
	} else {
		return sprintf(buf, "0x%*phN\n", MMC_FIRMWARE_LEN,
			       card->ext_csd.fwrev);
	}
}

static DEVICE_ATTR(fwrev, S_IRUGO, mmc_fwrev_show, NULL);

static ssize_t mmc_dsr_show(struct device *dev,
			    struct device_attribute *attr,
			    char *buf)
{
	struct mmc_card *card = mmc_dev_to_card(dev);
	struct mmc_host *host = card->host;

	if (card->csd.dsr_imp && host->dsr_req)
		return sprintf(buf, "0x%x\n", host->dsr);
	else
		/* return default DSR value */
		return sprintf(buf, "0x%x\n", 0x404);
}

static DEVICE_ATTR(dsr, S_IRUGO, mmc_dsr_show, NULL);

static struct attribute *mmc_std_attrs[] = {
	&dev_attr_cid.attr,
	&dev_attr_csd.attr,
	&dev_attr_date.attr,
	&dev_attr_erase_size.attr,
	&dev_attr_preferred_erase_size.attr,
	&dev_attr_fwrev.attr,
	&dev_attr_ffu_capable.attr,
	&dev_attr_hwrev.attr,
	&dev_attr_manfid.attr,
	&dev_attr_name.attr,
	&dev_attr_oemid.attr,
	&dev_attr_prv.attr,
	&dev_attr_rev.attr,
	&dev_attr_pre_eol_info.attr,
	&dev_attr_life_time.attr,
	&dev_attr_serial.attr,
	&dev_attr_enhanced_area_offset.attr,
	&dev_attr_enhanced_area_size.attr,
	&dev_attr_raw_rpmb_size_mult.attr,
	&dev_attr_enhanced_rpmb_supported.attr,
	&dev_attr_rel_sectors.attr,
	&dev_attr_ocr.attr,
	&dev_attr_rca.attr,
	&dev_attr_dsr.attr,
	&dev_attr_cmdq_en.attr,
	NULL,
};
ATTRIBUTE_GROUPS(mmc_std);

static struct device_type mmc_type = {
	.groups = mmc_std_groups,
};

/*
 * Select the PowerClass for the current bus width
 * If power class is defined for 4/8 bit bus in the
 * extended CSD register, select it by executing the
 * mmc_switch command.
 */
static int __mmc_select_powerclass(struct mmc_card *card,
				   unsigned int bus_width)
{
	struct mmc_host *host = card->host;
	struct mmc_ext_csd *ext_csd = &card->ext_csd;
	unsigned int pwrclass_val = 0;
	int err = 0;

	switch (1 << host->ios.vdd) {
	case MMC_VDD_165_195:
		if (host->ios.clock <= MMC_HIGH_26_MAX_DTR)
			pwrclass_val = ext_csd->raw_pwr_cl_26_195;
		else if (host->ios.clock <= MMC_HIGH_52_MAX_DTR)
			pwrclass_val = (bus_width <= EXT_CSD_BUS_WIDTH_8) ?
				ext_csd->raw_pwr_cl_52_195 :
				ext_csd->raw_pwr_cl_ddr_52_195;
		else if (host->ios.clock <= MMC_HS200_MAX_DTR)
			pwrclass_val = ext_csd->raw_pwr_cl_200_195;
		break;
	case MMC_VDD_27_28:
	case MMC_VDD_28_29:
	case MMC_VDD_29_30:
	case MMC_VDD_30_31:
	case MMC_VDD_31_32:
	case MMC_VDD_32_33:
	case MMC_VDD_33_34:
	case MMC_VDD_34_35:
	case MMC_VDD_35_36:
		if (host->ios.clock <= MMC_HIGH_26_MAX_DTR)
			pwrclass_val = ext_csd->raw_pwr_cl_26_360;
		else if (host->ios.clock <= MMC_HIGH_52_MAX_DTR)
			pwrclass_val = (bus_width <= EXT_CSD_BUS_WIDTH_8) ?
				ext_csd->raw_pwr_cl_52_360 :
				ext_csd->raw_pwr_cl_ddr_52_360;
		else if (host->ios.clock <= MMC_HS200_MAX_DTR)
			pwrclass_val = (bus_width == EXT_CSD_DDR_BUS_WIDTH_8) ?
				ext_csd->raw_pwr_cl_ddr_200_360 :
				ext_csd->raw_pwr_cl_200_360;
		break;
	default:
		pr_warn("%s: Voltage range not supported for power class\n",
			mmc_hostname(host));
		return -EINVAL;
	}

	if (bus_width & (EXT_CSD_BUS_WIDTH_8 | EXT_CSD_DDR_BUS_WIDTH_8))
		pwrclass_val = (pwrclass_val & EXT_CSD_PWR_CL_8BIT_MASK) >>
				EXT_CSD_PWR_CL_8BIT_SHIFT;
	else
		pwrclass_val = (pwrclass_val & EXT_CSD_PWR_CL_4BIT_MASK) >>
				EXT_CSD_PWR_CL_4BIT_SHIFT;

	/* If the power class is different from the default value */
	if (pwrclass_val > 0) {
		err = mmc_switch(card, EXT_CSD_CMD_SET_NORMAL,
				 EXT_CSD_POWER_CLASS,
				 pwrclass_val,
				 card->ext_csd.generic_cmd6_time);
	}

	return err;
}

static int mmc_select_powerclass(struct mmc_card *card)
{
	struct mmc_host *host = card->host;
	u32 bus_width, ext_csd_bits;
	int err, ddr;

	/* Power class selection is supported for versions >= 4.0 */
	if (!mmc_can_ext_csd(card))
		return 0;

	bus_width = host->ios.bus_width;
	/* Power class values are defined only for 4/8 bit bus */
	if (bus_width == MMC_BUS_WIDTH_1)
		return 0;

	ddr = card->mmc_avail_type & EXT_CSD_CARD_TYPE_DDR_52;
	if (ddr)
		ext_csd_bits = (bus_width == MMC_BUS_WIDTH_8) ?
			EXT_CSD_DDR_BUS_WIDTH_8 : EXT_CSD_DDR_BUS_WIDTH_4;
	else
		ext_csd_bits = (bus_width == MMC_BUS_WIDTH_8) ?
			EXT_CSD_BUS_WIDTH_8 :  EXT_CSD_BUS_WIDTH_4;

	err = __mmc_select_powerclass(card, ext_csd_bits);
	if (err)
		pr_warn("%s: power class selection to bus width %d ddr %d failed\n",
			mmc_hostname(host), 1 << bus_width, ddr);

	return err;
}

/*
 * Set the bus speed for the selected speed mode.
 */
static void mmc_set_bus_speed(struct mmc_card *card)
{
	unsigned int max_dtr = (unsigned int)-1;

	if ((mmc_card_hs200(card) || mmc_card_hs400(card)) &&
	     max_dtr > card->ext_csd.hs200_max_dtr)
		max_dtr = card->ext_csd.hs200_max_dtr;
	else if (mmc_card_hs(card) && max_dtr > card->ext_csd.hs_max_dtr)
		max_dtr = card->ext_csd.hs_max_dtr;
	else if (max_dtr > card->csd.max_dtr)
		max_dtr = card->csd.max_dtr;

	mmc_set_clock(card->host, max_dtr);
}

/*
 * Select the bus width amoung 4-bit and 8-bit(SDR).
 * If the bus width is changed successfully, return the selected width value.
 * Zero is returned instead of error value if the wide width is not supported.
 */
static int mmc_select_bus_width(struct mmc_card *card)
{
	static unsigned ext_csd_bits[] = {
		EXT_CSD_BUS_WIDTH_8,
		EXT_CSD_BUS_WIDTH_4,
	};
	static unsigned bus_widths[] = {
		MMC_BUS_WIDTH_8,
		MMC_BUS_WIDTH_4,
	};
	struct mmc_host *host = card->host;
	unsigned idx, bus_width = 0;
	int err = 0;

	if (!mmc_can_ext_csd(card) ||
	    !(host->caps & (MMC_CAP_4_BIT_DATA | MMC_CAP_8_BIT_DATA)))
		return 0;

	idx = (host->caps & MMC_CAP_8_BIT_DATA) ? 0 : 1;

	/*
	 * Unlike SD, MMC cards dont have a configuration register to notify
	 * supported bus width. So bus test command should be run to identify
	 * the supported bus width or compare the ext csd values of current
	 * bus width and ext csd values of 1 bit mode read earlier.
	 */
	for (; idx < ARRAY_SIZE(bus_widths); idx++) {
		/*
		 * Host is capable of 8bit transfer, then switch
		 * the device to work in 8bit transfer mode. If the
		 * mmc switch command returns error then switch to
		 * 4bit transfer mode. On success set the corresponding
		 * bus width on the host.
		 */
		err = mmc_switch(card, EXT_CSD_CMD_SET_NORMAL,
				 EXT_CSD_BUS_WIDTH,
				 ext_csd_bits[idx],
				 card->ext_csd.generic_cmd6_time);
		if (err)
			continue;

		bus_width = bus_widths[idx];
		mmc_set_bus_width(host, bus_width);

		/*
		 * If controller can't handle bus width test,
		 * compare ext_csd previously read in 1 bit mode
		 * against ext_csd at new bus width
		 */
		if (!(host->caps & MMC_CAP_BUS_WIDTH_TEST))
			err = mmc_compare_ext_csds(card, bus_width);
		else
			err = mmc_bus_test(card, bus_width);

		if (!err) {
			err = bus_width;
			break;
		} else {
			pr_warn("%s: switch to bus width %d failed\n",
				mmc_hostname(host), 1 << bus_width);
		}
	}

	return err;
}

/*
 * Switch to the high-speed mode
 */
static int mmc_select_hs(struct mmc_card *card)
{
	int err;

	err = __mmc_switch(card, EXT_CSD_CMD_SET_NORMAL,
			   EXT_CSD_HS_TIMING, EXT_CSD_TIMING_HS,
			   card->ext_csd.generic_cmd6_time, MMC_TIMING_MMC_HS,
			   true, true, MMC_CMD_RETRIES);
	if (err)
		pr_warn("%s: switch to high-speed failed, err:%d\n",
			mmc_hostname(card->host), err);

	return err;
}

/*
 * Activate wide bus and DDR if supported.
 */
static int mmc_select_hs_ddr(struct mmc_card *card)
{
	struct mmc_host *host = card->host;
	u32 bus_width, ext_csd_bits;
	int err = 0;

	if (!(card->mmc_avail_type & EXT_CSD_CARD_TYPE_DDR_52))
		return 0;

	bus_width = host->ios.bus_width;
	if (bus_width == MMC_BUS_WIDTH_1)
		return 0;

	ext_csd_bits = (bus_width == MMC_BUS_WIDTH_8) ?
		EXT_CSD_DDR_BUS_WIDTH_8 : EXT_CSD_DDR_BUS_WIDTH_4;

	err = __mmc_switch(card, EXT_CSD_CMD_SET_NORMAL,
			   EXT_CSD_BUS_WIDTH,
			   ext_csd_bits,
			   card->ext_csd.generic_cmd6_time,
			   MMC_TIMING_MMC_DDR52,
			   true, true, MMC_CMD_RETRIES);
	if (err) {
		pr_err("%s: switch to bus width %d ddr failed\n",
			mmc_hostname(host), 1 << bus_width);
		return err;
	}

	/*
	 * eMMC cards can support 3.3V to 1.2V i/o (vccq)
	 * signaling.
	 *
	 * EXT_CSD_CARD_TYPE_DDR_1_8V means 3.3V or 1.8V vccq.
	 *
	 * 1.8V vccq at 3.3V core voltage (vcc) is not required
	 * in the JEDEC spec for DDR.
	 *
	 * Even (e)MMC card can support 3.3v to 1.2v vccq, but not all
	 * host controller can support this, like some of the SDHCI
	 * controller which connect to an eMMC device. Some of these
	 * host controller still needs to use 1.8v vccq for supporting
	 * DDR mode.
	 *
	 * So the sequence will be:
	 * if (host and device can both support 1.2v IO)
	 *	use 1.2v IO;
	 * else if (host and device can both support 1.8v IO)
	 *	use 1.8v IO;
	 * so if host and device can only support 3.3v IO, this is the
	 * last choice.
	 *
	 * WARNING: eMMC rules are NOT the same as SD DDR
	 */
	if (card->mmc_avail_type & EXT_CSD_CARD_TYPE_DDR_1_2V) {
		err = mmc_set_signal_voltage(host, MMC_SIGNAL_VOLTAGE_120);
		if (!err)
			return 0;
	}

	if (card->mmc_avail_type & EXT_CSD_CARD_TYPE_DDR_1_8V &&
	    host->caps & MMC_CAP_1_8V_DDR)
		err = mmc_set_signal_voltage(host, MMC_SIGNAL_VOLTAGE_180);

	/* make sure vccq is 3.3v after switching disaster */
	if (err)
		err = mmc_set_signal_voltage(host, MMC_SIGNAL_VOLTAGE_330);

	return err;
}

static int mmc_select_hs400(struct mmc_card *card)
{
	struct mmc_host *host = card->host;
	unsigned int max_dtr;
	int err = 0;
	u8 val;

	/*
	 * HS400 mode requires 8-bit bus width
	 */
	if (!(card->mmc_avail_type & EXT_CSD_CARD_TYPE_HS400 &&
	      host->ios.bus_width == MMC_BUS_WIDTH_8))
		return 0;

	/* Switch card to HS mode */
	val = EXT_CSD_TIMING_HS;
	err = __mmc_switch(card, EXT_CSD_CMD_SET_NORMAL,
			   EXT_CSD_HS_TIMING, val,
			   card->ext_csd.generic_cmd6_time, 0,
			   false, true, MMC_CMD_RETRIES);
	if (err) {
		pr_err("%s: switch to high-speed from hs200 failed, err:%d\n",
			mmc_hostname(host), err);
		return err;
	}

	/* Prepare host to downgrade to HS timing */
	if (host->ops->hs400_downgrade)
		host->ops->hs400_downgrade(host);

	/* Set host controller to HS timing */
	mmc_set_timing(host, MMC_TIMING_MMC_HS);

	/* Reduce frequency to HS frequency */
	max_dtr = card->ext_csd.hs_max_dtr;
	mmc_set_clock(host, max_dtr);

	err = mmc_switch_status(card, true);
	if (err)
		goto out_err;

	if (host->ops->hs400_prepare_ddr)
		host->ops->hs400_prepare_ddr(host);

	/* Switch card to DDR */
	err = mmc_switch(card, EXT_CSD_CMD_SET_NORMAL,
			 EXT_CSD_BUS_WIDTH,
			 EXT_CSD_DDR_BUS_WIDTH_8,
			 card->ext_csd.generic_cmd6_time);
	if (err) {
		pr_err("%s: switch to bus width for hs400 failed, err:%d\n",
			mmc_hostname(host), err);
		return err;
	}

	/* Switch card to HS400 */
	val = EXT_CSD_TIMING_HS400 |
	      card->drive_strength << EXT_CSD_DRV_STR_SHIFT;
	err = __mmc_switch(card, EXT_CSD_CMD_SET_NORMAL,
			   EXT_CSD_HS_TIMING, val,
			   card->ext_csd.generic_cmd6_time, 0,
			   false, true, MMC_CMD_RETRIES);
	if (err) {
		pr_err("%s: switch to hs400 failed, err:%d\n",
			 mmc_hostname(host), err);
		return err;
	}

	/* Set host controller to HS400 timing and frequency */
	mmc_set_timing(host, MMC_TIMING_MMC_HS400);
	mmc_set_bus_speed(card);

	if (host->ops->hs400_complete)
		host->ops->hs400_complete(host);

	err = mmc_switch_status(card, true);
	if (err)
		goto out_err;

	return 0;

out_err:
	pr_err("%s: %s failed, error %d\n", mmc_hostname(card->host),
	       __func__, err);
	return err;
}

int mmc_hs200_to_hs400(struct mmc_card *card)
{
	return mmc_select_hs400(card);
}

int mmc_hs400_to_hs200(struct mmc_card *card)
{
	struct mmc_host *host = card->host;
	unsigned int max_dtr;
	int err;
	u8 val;

	/* Reduce frequency to HS */
	max_dtr = card->ext_csd.hs_max_dtr;
	mmc_set_clock(host, max_dtr);

	/* Switch HS400 to HS DDR */
	val = EXT_CSD_TIMING_HS;
	err = __mmc_switch(card, EXT_CSD_CMD_SET_NORMAL, EXT_CSD_HS_TIMING,
			   val, card->ext_csd.generic_cmd6_time, 0,
			   false, true, MMC_CMD_RETRIES);
	if (err)
		goto out_err;

	if (host->ops->hs400_downgrade)
		host->ops->hs400_downgrade(host);

	mmc_set_timing(host, MMC_TIMING_MMC_DDR52);

	err = mmc_switch_status(card, true);
	if (err)
		goto out_err;

	/* Switch HS DDR to HS */
	err = __mmc_switch(card, EXT_CSD_CMD_SET_NORMAL, EXT_CSD_BUS_WIDTH,
			   EXT_CSD_BUS_WIDTH_8, card->ext_csd.generic_cmd6_time,
			   0, false, true, MMC_CMD_RETRIES);
	if (err)
		goto out_err;

	mmc_set_timing(host, MMC_TIMING_MMC_HS);

	err = mmc_switch_status(card, true);
	if (err)
		goto out_err;

	/* Switch HS to HS200 */
	val = EXT_CSD_TIMING_HS200 |
	      card->drive_strength << EXT_CSD_DRV_STR_SHIFT;
	err = __mmc_switch(card, EXT_CSD_CMD_SET_NORMAL, EXT_CSD_HS_TIMING,
			   val, card->ext_csd.generic_cmd6_time, 0,
			   false, true, MMC_CMD_RETRIES);
	if (err)
		goto out_err;

	mmc_set_timing(host, MMC_TIMING_MMC_HS200);

	/*
	 * For HS200, CRC errors are not a reliable way to know the switch
	 * failed. If there really is a problem, we would expect tuning will
	 * fail and the result ends up the same.
	 */
	err = mmc_switch_status(card, false);
	if (err)
		goto out_err;

	mmc_set_bus_speed(card);

	/* Prepare tuning for HS400 mode. */
	if (host->ops->prepare_hs400_tuning)
		host->ops->prepare_hs400_tuning(host, &host->ios);

	return 0;

out_err:
	pr_err("%s: %s failed, error %d\n", mmc_hostname(card->host),
	       __func__, err);
	return err;
}

static void mmc_select_driver_type(struct mmc_card *card)
{
	int card_drv_type, drive_strength, drv_type = 0;
	int fixed_drv_type = card->host->fixed_drv_type;

	card_drv_type = card->ext_csd.raw_driver_strength |
			mmc_driver_type_mask(0);

	if (fixed_drv_type >= 0)
		drive_strength = card_drv_type & mmc_driver_type_mask(fixed_drv_type)
				 ? fixed_drv_type : 0;
	else
		drive_strength = mmc_select_drive_strength(card,
							   card->ext_csd.hs200_max_dtr,
							   card_drv_type, &drv_type);

	card->drive_strength = drive_strength;

	if (drv_type)
		mmc_set_driver_type(card->host, drv_type);
}

static int mmc_select_hs400es(struct mmc_card *card)
{
	struct mmc_host *host = card->host;
	int err = -EINVAL;
	u8 val;

	if (!(host->caps & MMC_CAP_8_BIT_DATA)) {
		err = -ENOTSUPP;
		goto out_err;
	}

	if (card->mmc_avail_type & EXT_CSD_CARD_TYPE_HS400_1_2V)
		err = mmc_set_signal_voltage(host, MMC_SIGNAL_VOLTAGE_120);

	if (err && card->mmc_avail_type & EXT_CSD_CARD_TYPE_HS400_1_8V)
		err = mmc_set_signal_voltage(host, MMC_SIGNAL_VOLTAGE_180);

	/* If fails try again during next card power cycle */
	if (err)
		goto out_err;

	err = mmc_select_bus_width(card);
	if (err != MMC_BUS_WIDTH_8) {
		pr_err("%s: switch to 8bit bus width failed, err:%d\n",
			mmc_hostname(host), err);
		err = err < 0 ? err : -ENOTSUPP;
		goto out_err;
	}

	/* Switch card to HS mode */
	err = __mmc_switch(card, EXT_CSD_CMD_SET_NORMAL,
			   EXT_CSD_HS_TIMING, EXT_CSD_TIMING_HS,
			   card->ext_csd.generic_cmd6_time, 0,
			   false, true, MMC_CMD_RETRIES);
	if (err) {
		pr_err("%s: switch to hs for hs400es failed, err:%d\n",
			mmc_hostname(host), err);
		goto out_err;
	}

	mmc_set_timing(host, MMC_TIMING_MMC_HS);
	err = mmc_switch_status(card, true);
	if (err)
		goto out_err;

	mmc_set_clock(host, card->ext_csd.hs_max_dtr);

	/* Switch card to DDR with strobe bit */
	val = EXT_CSD_DDR_BUS_WIDTH_8 | EXT_CSD_BUS_WIDTH_STROBE;
	err = mmc_switch(card, EXT_CSD_CMD_SET_NORMAL,
			 EXT_CSD_BUS_WIDTH,
			 val,
			 card->ext_csd.generic_cmd6_time);
	if (err) {
		pr_err("%s: switch to bus width for hs400es failed, err:%d\n",
			mmc_hostname(host), err);
		goto out_err;
	}

	mmc_select_driver_type(card);

	/* Switch card to HS400 */
	val = EXT_CSD_TIMING_HS400 |
	      card->drive_strength << EXT_CSD_DRV_STR_SHIFT;
	err = __mmc_switch(card, EXT_CSD_CMD_SET_NORMAL,
			   EXT_CSD_HS_TIMING, val,
			   card->ext_csd.generic_cmd6_time, 0,
			   false, true, MMC_CMD_RETRIES);
	if (err) {
		pr_err("%s: switch to hs400es failed, err:%d\n",
			mmc_hostname(host), err);
		goto out_err;
	}

	/* Set host controller to HS400 timing and frequency */
	mmc_set_timing(host, MMC_TIMING_MMC_HS400);

	/* Controller enable enhanced strobe function */
	host->ios.enhanced_strobe = true;
	if (host->ops->hs400_enhanced_strobe)
		host->ops->hs400_enhanced_strobe(host, &host->ios);

	err = mmc_switch_status(card, true);
	if (err)
		goto out_err;

	return 0;

out_err:
	pr_err("%s: %s failed, error %d\n", mmc_hostname(card->host),
	       __func__, err);
	return err;
}

/*
 * For device supporting HS200 mode, the following sequence
 * should be done before executing the tuning process.
 * 1. set the desired bus width(4-bit or 8-bit, 1-bit is not supported)
 * 2. switch to HS200 mode
 * 3. set the clock to > 52Mhz and <=200MHz
 */
static int mmc_select_hs200(struct mmc_card *card)
{
	struct mmc_host *host = card->host;
	unsigned int old_timing, old_signal_voltage;
	int err = -EINVAL;
	u8 val;

	old_signal_voltage = host->ios.signal_voltage;
	if (card->mmc_avail_type & EXT_CSD_CARD_TYPE_HS200_1_2V)
		err = mmc_set_signal_voltage(host, MMC_SIGNAL_VOLTAGE_120);

	if (err && card->mmc_avail_type & EXT_CSD_CARD_TYPE_HS200_1_8V)
		err = mmc_set_signal_voltage(host, MMC_SIGNAL_VOLTAGE_180);

	/* If fails try again during next card power cycle */
	if (err)
		return err;

	mmc_select_driver_type(card);

	/*
	 * Set the bus width(4 or 8) with host's support and
	 * switch to HS200 mode if bus width is set successfully.
	 */
	err = mmc_select_bus_width(card);
	if (err > 0) {
		val = EXT_CSD_TIMING_HS200 |
		      card->drive_strength << EXT_CSD_DRV_STR_SHIFT;
		err = __mmc_switch(card, EXT_CSD_CMD_SET_NORMAL,
				   EXT_CSD_HS_TIMING, val,
				   card->ext_csd.generic_cmd6_time, 0,
				   false, true, MMC_CMD_RETRIES);
		if (err)
			goto err;
		old_timing = host->ios.timing;
		mmc_set_timing(host, MMC_TIMING_MMC_HS200);

		/*
		 * For HS200, CRC errors are not a reliable way to know the
		 * switch failed. If there really is a problem, we would expect
		 * tuning will fail and the result ends up the same.
		 */
		err = mmc_switch_status(card, false);

		/*
		 * mmc_select_timing() assumes timing has not changed if
		 * it is a switch error.
		 */
		if (err == -EBADMSG)
			mmc_set_timing(host, old_timing);
	}
err:
	if (err) {
		/* fall back to the old signal voltage, if fails report error */
		if (mmc_set_signal_voltage(host, old_signal_voltage))
			err = -EIO;

		pr_err("%s: %s failed, error %d\n", mmc_hostname(card->host),
		       __func__, err);
	}
	return err;
}

/*
 * Activate High Speed, HS200 or HS400ES mode if supported.
 */
static int mmc_select_timing(struct mmc_card *card)
{
	int err = 0;

	if (!mmc_can_ext_csd(card))
		goto bus_speed;

	if (card->mmc_avail_type & EXT_CSD_CARD_TYPE_HS400ES)
		err = mmc_select_hs400es(card);
	else if (card->mmc_avail_type & EXT_CSD_CARD_TYPE_HS200)
		err = mmc_select_hs200(card);
	else if (card->mmc_avail_type & EXT_CSD_CARD_TYPE_HS)
		err = mmc_select_hs(card);

	if (err && err != -EBADMSG)
		return err;

bus_speed:
	/*
	 * Set the bus speed to the selected bus timing.
	 * If timing is not selected, backward compatible is the default.
	 */
	mmc_set_bus_speed(card);
	return 0;
}

/*
 * Execute tuning sequence to seek the proper bus operating
 * conditions for HS200 and HS400, which sends CMD21 to the device.
 */
static int mmc_hs200_tuning(struct mmc_card *card)
{
	struct mmc_host *host = card->host;

	/*
	 * Timing should be adjusted to the HS400 target
	 * operation frequency for tuning process
	 */
	if (card->mmc_avail_type & EXT_CSD_CARD_TYPE_HS400 &&
	    host->ios.bus_width == MMC_BUS_WIDTH_8)
		if (host->ops->prepare_hs400_tuning)
			host->ops->prepare_hs400_tuning(host, &host->ios);

	return mmc_execute_tuning(card);
}

/*
 * Handle the detection and initialisation of a card.
 *
 * In the case of a resume, "oldcard" will contain the card
 * we're trying to reinitialise.
 */
static int mmc_init_card(struct mmc_host *host, u32 ocr,
	struct mmc_card *oldcard)
{
	struct mmc_card *card;
	int err;
	u32 cid[4];
	u32 rocr;

	WARN_ON(!host->claimed);

	/* Set correct bus mode for MMC before attempting init */
	if (!mmc_host_is_spi(host))
		mmc_set_bus_mode(host, MMC_BUSMODE_OPENDRAIN);

	/*
	 * Since we're changing the OCR value, we seem to
	 * need to tell some cards to go back to the idle
	 * state.  We wait 1ms to give cards time to
	 * respond.
	 * mmc_go_idle is needed for eMMC that are asleep
	 */
	mmc_go_idle(host);

	/* The extra bit indicates that we support high capacity */
	err = mmc_send_op_cond(host, ocr | (1 << 30), &rocr);
	if (err)
		goto err;

	/*
	 * For SPI, enable CRC as appropriate.
	 */
	if (mmc_host_is_spi(host)) {
		err = mmc_spi_set_crc(host, use_spi_crc);
		if (err)
			goto err;
	}

	/*
	 * Fetch CID from card.
	 */
	err = mmc_send_cid(host, cid);
	if (err)
		goto err;

	if (oldcard) {
		if (memcmp(cid, oldcard->raw_cid, sizeof(cid)) != 0) {
			pr_debug("%s: Perhaps the card was replaced\n",
				mmc_hostname(host));
			err = -ENOENT;
			goto err;
		}

		card = oldcard;
	} else {
		/*
		 * Allocate card structure.
		 */
		card = mmc_alloc_card(host, &mmc_type);
		if (IS_ERR(card)) {
			err = PTR_ERR(card);
			goto err;
		}

		card->ocr = ocr;
		card->type = MMC_TYPE_MMC;
		card->rca = 1;
		memcpy(card->raw_cid, cid, sizeof(card->raw_cid));
	}

	/*
	 * Call the optional HC's init_card function to handle quirks.
	 */
	if (host->ops->init_card)
		host->ops->init_card(host, card);

	/*
	 * For native busses:  set card RCA and quit open drain mode.
	 */
	if (!mmc_host_is_spi(host)) {
		err = mmc_set_relative_addr(card);
		if (err)
			goto free_card;

		mmc_set_bus_mode(host, MMC_BUSMODE_PUSHPULL);
	}

	if (!oldcard) {
		/*
		 * Fetch CSD from card.
		 */
		err = mmc_send_csd(card, card->raw_csd);
		if (err)
			goto free_card;

		err = mmc_decode_csd(card);
		if (err)
			goto free_card;
		err = mmc_decode_cid(card);
		if (err)
			goto free_card;
	}

	/*
	 * handling only for cards supporting DSR and hosts requesting
	 * DSR configuration
	 */
	if (card->csd.dsr_imp && host->dsr_req)
		mmc_set_dsr(host);

	/*
	 * Select card, as all following commands rely on that.
	 */
	if (!mmc_host_is_spi(host)) {
		err = mmc_select_card(card);
		if (err)
			goto free_card;
	}

	if (!oldcard) {
		/* Read extended CSD. */
		err = mmc_read_ext_csd(card);
		if (err)
			goto free_card;

		/*
		 * If doing byte addressing, check if required to do sector
		 * addressing.  Handle the case of <2GB cards needing sector
		 * addressing.  See section 8.1 JEDEC Standard JED84-A441;
		 * ocr register has bit 30 set for sector addressing.
		 */
		if (rocr & BIT(30))
			mmc_card_set_blockaddr(card);

		/* Erase size depends on CSD and Extended CSD */
		mmc_set_erase_size(card);
	}

	/* Enable ERASE_GRP_DEF. This bit is lost after a reset or power off. */
	if (card->ext_csd.rev >= 3) {
		err = mmc_switch(card, EXT_CSD_CMD_SET_NORMAL,
				 EXT_CSD_ERASE_GROUP_DEF, 1,
				 card->ext_csd.generic_cmd6_time);

		if (err && err != -EBADMSG)
			goto free_card;

		if (err) {
			/*
			 * Just disable enhanced area off & sz
			 * will try to enable ERASE_GROUP_DEF
			 * during next time reinit
			 */
			card->ext_csd.enhanced_area_offset = -EINVAL;
			card->ext_csd.enhanced_area_size = -EINVAL;
		} else {
			card->ext_csd.erase_group_def = 1;
			/*
			 * enable ERASE_GRP_DEF successfully.
			 * This will affect the erase size, so
			 * here need to reset erase size
			 */
			mmc_set_erase_size(card);
		}
	}

	/*
	 * Ensure eMMC user default partition is enabled
	 */
	if (card->ext_csd.part_config & EXT_CSD_PART_CONFIG_ACC_MASK) {
		card->ext_csd.part_config &= ~EXT_CSD_PART_CONFIG_ACC_MASK;
		err = mmc_switch(card, EXT_CSD_CMD_SET_NORMAL, EXT_CSD_PART_CONFIG,
				 card->ext_csd.part_config,
				 card->ext_csd.part_time);
		if (err && err != -EBADMSG)
			goto free_card;
	}

	/*
	 * Enable power_off_notification byte in the ext_csd register
	 */
	if (card->ext_csd.rev >= 6) {
		err = mmc_switch(card, EXT_CSD_CMD_SET_NORMAL,
				 EXT_CSD_POWER_OFF_NOTIFICATION,
				 EXT_CSD_POWER_ON,
				 card->ext_csd.generic_cmd6_time);
		if (err && err != -EBADMSG)
			goto free_card;

		/*
		 * The err can be -EBADMSG or 0,
		 * so check for success and update the flag
		 */
		if (!err)
			card->ext_csd.power_off_notification = EXT_CSD_POWER_ON;
	}

	/* set erase_arg */
	if (mmc_can_discard(card))
		card->erase_arg = MMC_DISCARD_ARG;
	else if (mmc_can_trim(card))
		card->erase_arg = MMC_TRIM_ARG;
	else
		card->erase_arg = MMC_ERASE_ARG;

	/*
	 * Select timing interface
	 */
	err = mmc_select_timing(card);
	if (err)
		goto free_card;

	if (mmc_card_hs200(card)) {
		host->doing_init_tune = 1;

		err = mmc_hs200_tuning(card);
		if (!err)
			err = mmc_select_hs400(card);

		host->doing_init_tune = 0;

		if (err)
			goto free_card;

	} else if (!mmc_card_hs400es(card)) {
		/* Select the desired bus width optionally */
		err = mmc_select_bus_width(card);
		if (err > 0 && mmc_card_hs(card)) {
			err = mmc_select_hs_ddr(card);
			if (err)
				goto free_card;
		}
	}

	/*
	 * Choose the power class with selected bus interface
	 */
	mmc_select_powerclass(card);

	/*
	 * Enable HPI feature (if supported)
	 */
	if (card->ext_csd.hpi) {
		err = mmc_switch(card, EXT_CSD_CMD_SET_NORMAL,
				EXT_CSD_HPI_MGMT, 1,
				card->ext_csd.generic_cmd6_time);
		if (err && err != -EBADMSG)
			goto free_card;
		if (err) {
			pr_warn("%s: Enabling HPI failed\n",
				mmc_hostname(card->host));
			card->ext_csd.hpi_en = 0;
		} else {
			card->ext_csd.hpi_en = 1;
		}
	}

	/*
	 * If cache size is higher than 0, this indicates the existence of cache
	 * and it can be turned on. Note that some eMMCs from Micron has been
	 * reported to need ~800 ms timeout, while enabling the cache after
	 * sudden power failure tests. Let's extend the timeout to a minimum of
	 * DEFAULT_CACHE_EN_TIMEOUT_MS and do it for all cards.
	 */
	if (card->ext_csd.cache_size > 0) {
		unsigned int timeout_ms = MIN_CACHE_EN_TIMEOUT_MS;

		timeout_ms = max(card->ext_csd.generic_cmd6_time, timeout_ms);
		err = mmc_switch(card, EXT_CSD_CMD_SET_NORMAL,
				EXT_CSD_CACHE_CTRL, 1, timeout_ms);
		if (err && err != -EBADMSG)
			goto free_card;

		/*
		 * Only if no error, cache is turned on successfully.
		 */
		if (err) {
			pr_warn("%s: Cache is supported, but failed to turn on (%d)\n",
				mmc_hostname(card->host), err);
			card->ext_csd.cache_ctrl = 0;
		} else {
			card->ext_csd.cache_ctrl = 1;
		}
	}

	/*
	 * Enable Command Queue if supported. Note that Packed Commands cannot
	 * be used with Command Queue.
	 */
	card->ext_csd.cmdq_en = false;
	if (card->ext_csd.cmdq_support && host->caps2 & MMC_CAP2_CQE) {
		err = mmc_cmdq_enable(card);
		if (err && err != -EBADMSG)
			goto free_card;
		if (err) {
			pr_warn("%s: Enabling CMDQ failed\n",
				mmc_hostname(card->host));
			card->ext_csd.cmdq_support = false;
			card->ext_csd.cmdq_depth = 0;
		}
	}
	/*
	 * In some cases (e.g. RPMB or mmc_test), the Command Queue must be
	 * disabled for a time, so a flag is needed to indicate to re-enable the
	 * Command Queue.
	 */
	card->reenable_cmdq = card->ext_csd.cmdq_en;

	if (host->cqe_ops && !host->cqe_enabled) {
		err = host->cqe_ops->cqe_enable(host, card);
		if (!err) {
			host->cqe_enabled = true;

			if (card->ext_csd.cmdq_en) {
				pr_info("%s: Command Queue Engine enabled\n",
					mmc_hostname(host));
			} else {
				host->hsq_enabled = true;
				pr_info("%s: Host Software Queue enabled\n",
					mmc_hostname(host));
			}
		}
	}

	if (host->caps2 & MMC_CAP2_AVOID_3_3V &&
	    host->ios.signal_voltage == MMC_SIGNAL_VOLTAGE_330) {
		pr_err("%s: Host failed to negotiate down from 3.3V\n",
			mmc_hostname(host));
		err = -EINVAL;
		goto free_card;
	}

	if (!oldcard)
		host->card = card;

	return 0;

free_card:
	if (!oldcard)
		mmc_remove_card(card);
err:
	return err;
}

static int mmc_can_sleep(struct mmc_card *card)
{
	return card->ext_csd.rev >= 3;
}

static int mmc_sleep_busy_cb(void *cb_data, bool *busy)
{
	struct mmc_host *host = cb_data;

	*busy = host->ops->card_busy(host);
	return 0;
}

static int mmc_sleep(struct mmc_host *host)
{
	struct mmc_command cmd = {};
	struct mmc_card *card = host->card;
	unsigned int timeout_ms = DIV_ROUND_UP(card->ext_csd.sa_timeout, 10000);
	bool use_r1b_resp;
	int err;

	/* Re-tuning can't be done once the card is deselected */
	mmc_retune_hold(host);

	err = mmc_deselect_cards(host);
	if (err)
		goto out_release;

	cmd.opcode = MMC_SLEEP_AWAKE;
	cmd.arg = card->rca << 16;
	cmd.arg |= 1 << 15;
	use_r1b_resp = mmc_prepare_busy_cmd(host, &cmd, timeout_ms);

	err = mmc_wait_for_cmd(host, &cmd, 0);
	if (err)
		goto out_release;

	/*
	 * If the host does not wait while the card signals busy, then we can
	 * try to poll, but only if the host supports HW polling, as the
	 * SEND_STATUS cmd is not allowed. If we can't poll, then we simply need
	 * to wait the sleep/awake timeout.
	 */
	if (host->caps & MMC_CAP_WAIT_WHILE_BUSY && use_r1b_resp)
		goto out_release;

	if (!host->ops->card_busy) {
		mmc_delay(timeout_ms);
		goto out_release;
	}

	err = __mmc_poll_for_busy(card, timeout_ms, &mmc_sleep_busy_cb, host);

out_release:
	mmc_retune_release(host);
	return err;
}

static int mmc_can_poweroff_notify(const struct mmc_card *card)
{
	return card &&
		mmc_card_mmc(card) &&
		(card->ext_csd.power_off_notification == EXT_CSD_POWER_ON);
}

static int mmc_poweroff_notify(struct mmc_card *card, unsigned int notify_type)
{
	unsigned int timeout = card->ext_csd.generic_cmd6_time;
	int err;

	/* Use EXT_CSD_POWER_OFF_SHORT as default notification type. */
	if (notify_type == EXT_CSD_POWER_OFF_LONG)
		timeout = card->ext_csd.power_off_longtime;

	err = __mmc_switch(card, EXT_CSD_CMD_SET_NORMAL,
			EXT_CSD_POWER_OFF_NOTIFICATION,
			notify_type, timeout, 0, false, false, MMC_CMD_RETRIES);
	if (err)
		pr_err("%s: Power Off Notification timed out, %u\n",
		       mmc_hostname(card->host), timeout);

	/* Disable the power off notification after the switch operation. */
	card->ext_csd.power_off_notification = EXT_CSD_NO_POWER_NOTIFICATION;

	return err;
}

/*
 * Host is being removed. Free up the current card.
 */
static void mmc_remove(struct mmc_host *host)
{
	mmc_remove_card(host->card);
	host->card = NULL;
}

/*
 * Card detection - card is alive.
 */
static int mmc_alive(struct mmc_host *host)
{
	return mmc_send_status(host->card, NULL);
}

/*
 * Card detection callback from host.
 */
static void mmc_detect(struct mmc_host *host)
{
	int err;

	mmc_get_card(host->card, NULL);

	/*
	 * Just check if our card has been removed.
	 */
	err = _mmc_detect_card_removed(host);

	mmc_put_card(host->card, NULL);

	if (err) {
		mmc_remove(host);

		mmc_claim_host(host);
		mmc_detach_bus(host);
		mmc_power_off(host);
		mmc_release_host(host);
	}
}

static bool _mmc_cache_enabled(struct mmc_host *host)
{
	return host->card->ext_csd.cache_size > 0 &&
	       host->card->ext_csd.cache_ctrl & 1;
}

<<<<<<< HEAD
=======
/*
 * Flush the internal cache of the eMMC to non-volatile storage.
 */
static int _mmc_flush_cache(struct mmc_host *host)
{
	int err = 0;

	if (_mmc_cache_enabled(host)) {
		err = mmc_switch(host->card, EXT_CSD_CMD_SET_NORMAL,
				 EXT_CSD_FLUSH_CACHE, 1,
				 CACHE_FLUSH_TIMEOUT_MS);
		if (err)
			pr_err("%s: cache flush error %d\n",
			       mmc_hostname(host), err);
	}

	return err;
}

>>>>>>> 754a0abe
static int _mmc_suspend(struct mmc_host *host, bool is_suspend)
{
	int err = 0;
	unsigned int notify_type = is_suspend ? EXT_CSD_POWER_OFF_SHORT :
					EXT_CSD_POWER_OFF_LONG;

	mmc_claim_host(host);

	if (mmc_card_suspended(host->card))
		goto out;

	err = _mmc_flush_cache(host);
	if (err)
		goto out;

	if (mmc_can_poweroff_notify(host->card) &&
	    ((host->caps2 & MMC_CAP2_FULL_PWR_CYCLE) || !is_suspend ||
	     (host->caps2 & MMC_CAP2_FULL_PWR_CYCLE_IN_SUSPEND)))
		err = mmc_poweroff_notify(host->card, notify_type);
	else if (mmc_can_sleep(host->card))
		err = mmc_sleep(host);
	else if (!mmc_host_is_spi(host))
		err = mmc_deselect_cards(host);

	if (!err) {
		mmc_power_off(host);
		mmc_card_set_suspended(host->card);
	}
out:
	mmc_release_host(host);
	return err;
}

/*
 * Suspend callback
 */
static int mmc_suspend(struct mmc_host *host)
{
	int err;

	err = _mmc_suspend(host, true);
	if (!err) {
		pm_runtime_disable(&host->card->dev);
		pm_runtime_set_suspended(&host->card->dev);
	}

	return err;
}

/*
 * This function tries to determine if the same card is still present
 * and, if so, restore all state to it.
 */
static int _mmc_resume(struct mmc_host *host)
{
	int err = 0;

	mmc_claim_host(host);

	if (!mmc_card_suspended(host->card))
		goto out;

	mmc_power_up(host, host->card->ocr);
	err = mmc_init_card(host, host->card->ocr, host->card);
	mmc_card_clr_suspended(host->card);

out:
	mmc_release_host(host);
	return err;
}

/*
 * Shutdown callback
 */
static int mmc_shutdown(struct mmc_host *host)
{
	int err = 0;

	/*
	 * In a specific case for poweroff notify, we need to resume the card
	 * before we can shutdown it properly.
	 */
	if (mmc_can_poweroff_notify(host->card) &&
		!(host->caps2 & MMC_CAP2_FULL_PWR_CYCLE))
		err = _mmc_resume(host);

	if (!err)
		err = _mmc_suspend(host, false);

	return err;
}

/*
 * Callback for resume.
 */
static int mmc_resume(struct mmc_host *host)
{
	pm_runtime_enable(&host->card->dev);
	return 0;
}

/*
 * Callback for runtime_suspend.
 */
static int mmc_runtime_suspend(struct mmc_host *host)
{
	int err;

	if (!(host->caps & MMC_CAP_AGGRESSIVE_PM))
		return 0;

	err = _mmc_suspend(host, true);
	if (err)
		pr_err("%s: error %d doing aggressive suspend\n",
			mmc_hostname(host), err);

	return err;
}

/*
 * Callback for runtime_resume.
 */
static int mmc_runtime_resume(struct mmc_host *host)
{
	int err;

	err = _mmc_resume(host);
	if (err && err != -ENOMEDIUM)
		pr_err("%s: error %d doing runtime resume\n",
			mmc_hostname(host), err);

	return 0;
}

static int mmc_can_reset(struct mmc_card *card)
{
	u8 rst_n_function;

	rst_n_function = card->ext_csd.rst_n_function;
	if ((rst_n_function & EXT_CSD_RST_N_EN_MASK) != EXT_CSD_RST_N_ENABLED)
		return 0;
	return 1;
}

static int _mmc_hw_reset(struct mmc_host *host)
{
	struct mmc_card *card = host->card;

	/*
	 * In the case of recovery, we can't expect flushing the cache to work
	 * always, but we have a go and ignore errors.
	 */
	_mmc_flush_cache(host);

	if ((host->caps & MMC_CAP_HW_RESET) && host->ops->hw_reset &&
	     mmc_can_reset(card)) {
		/* If the card accept RST_n signal, send it. */
		mmc_set_clock(host, host->f_init);
		host->ops->hw_reset(host);
		/* Set initial state and call mmc_set_ios */
		mmc_set_initial_state(host);
	} else {
		/* Do a brute force power cycle */
		mmc_power_cycle(host, card->ocr);
		mmc_pwrseq_reset(host);
	}
	return mmc_init_card(host, card->ocr, card);
}

static const struct mmc_bus_ops mmc_ops = {
	.remove = mmc_remove,
	.detect = mmc_detect,
	.suspend = mmc_suspend,
	.resume = mmc_resume,
	.runtime_suspend = mmc_runtime_suspend,
	.runtime_resume = mmc_runtime_resume,
	.alive = mmc_alive,
	.shutdown = mmc_shutdown,
	.hw_reset = _mmc_hw_reset,
	.cache_enabled = _mmc_cache_enabled,
<<<<<<< HEAD
=======
	.flush_cache = _mmc_flush_cache,
>>>>>>> 754a0abe
};

/*
 * Starting point for MMC card init.
 */
int mmc_attach_mmc(struct mmc_host *host)
{
	int err;
	u32 ocr, rocr;

	WARN_ON(!host->claimed);

	/* Set correct bus mode for MMC before attempting attach */
	if (!mmc_host_is_spi(host))
		mmc_set_bus_mode(host, MMC_BUSMODE_OPENDRAIN);

	err = mmc_send_op_cond(host, 0, &ocr);
	if (err)
		return err;

	mmc_attach_bus(host, &mmc_ops);
	if (host->ocr_avail_mmc)
		host->ocr_avail = host->ocr_avail_mmc;

	/*
	 * We need to get OCR a different way for SPI.
	 */
	if (mmc_host_is_spi(host)) {
		err = mmc_spi_read_ocr(host, 1, &ocr);
		if (err)
			goto err;
	}

	rocr = mmc_select_voltage(host, ocr);

	/*
	 * Can we support the voltage of the card?
	 */
	if (!rocr) {
		err = -EINVAL;
		goto err;
	}

	/*
	 * Detect and init the card.
	 */
	err = mmc_init_card(host, rocr, NULL);
	if (err)
		goto err;

	mmc_release_host(host);
	err = mmc_add_card(host->card);
	if (err)
		goto remove_card;

	mmc_claim_host(host);
	return 0;

remove_card:
	mmc_remove_card(host->card);
	mmc_claim_host(host);
	host->card = NULL;
err:
	mmc_detach_bus(host);

	pr_err("%s: error %d whilst initialising MMC card\n",
		mmc_hostname(host), err);

	return err;
}<|MERGE_RESOLUTION|>--- conflicted
+++ resolved
@@ -2037,8 +2037,6 @@
 	       host->card->ext_csd.cache_ctrl & 1;
 }
 
-<<<<<<< HEAD
-=======
 /*
  * Flush the internal cache of the eMMC to non-volatile storage.
  */
@@ -2058,7 +2056,6 @@
 	return err;
 }
 
->>>>>>> 754a0abe
 static int _mmc_suspend(struct mmc_host *host, bool is_suspend)
 {
 	int err = 0;
@@ -2239,10 +2236,7 @@
 	.shutdown = mmc_shutdown,
 	.hw_reset = _mmc_hw_reset,
 	.cache_enabled = _mmc_cache_enabled,
-<<<<<<< HEAD
-=======
 	.flush_cache = _mmc_flush_cache,
->>>>>>> 754a0abe
 };
 
 /*
