// SPDX-License-Identifier: GPL-2.0
/*
 * Copyright (C) 2010 Samsung Electronics.
 *
 */

#include <linux/kernel.h>
#include <linux/init.h>
#include <linux/sched.h>
#include <linux/fs.h>
#include <linux/poll.h>
#include <linux/if_arp.h>
#include <linux/ip.h>
#include <linux/if_ether.h>
#include <linux/etherdevice.h>
#include <linux/device.h>
#include <linux/module.h>
#include <trace/events/napi.h>
#include <net/ip.h>
#include <linux/ip.h>
#include <linux/tcp.h>
#include <linux/netdevice.h>
#include <soc/google/exynos-modem-ctrl.h>

#include "modem_prj.h"
#include "modem_utils.h"
#include "modem_dump.h"

static ssize_t waketime_show(struct device *dev,
		struct device_attribute *attr, char *buf)
{
	unsigned int msec;
	struct io_device *iod = dev_get_drvdata(dev);

	msec = jiffies_to_msecs(iod->waketime);

	return scnprintf(buf, PAGE_SIZE, "raw waketime : %ums\n", msec);
}

static ssize_t waketime_store(struct device *dev,
		struct device_attribute *attr, const char *buf, size_t count)
{
	unsigned long msec;
	int ret;
	struct io_device *iod = dev_get_drvdata(dev);

	if (!iod) {
		mif_err("INVALID IO device\n");
		return -EINVAL;
	}

	ret = kstrtoul(buf, 10, &msec);
	if (ret)
		return count;

	if (!msec) {
		mif_info("%s: (%ld) is not valied, use previous value(%d)\n",
			iod->name, msec,
			jiffies_to_msecs(iod->mc->iod->waketime));
		return count;
	}

	iod->waketime = msecs_to_jiffies(msec);
#ifdef DEBUG_MODEM_IF
	mif_err("%s: waketime = %lu ms\n", iod->name, msec);
#endif

	if (iod->format == IPC_MULTI_RAW) {
		struct modem_shared *msd = iod->msd;
		unsigned int i;

		for (i = SIPC_CH_ID_PDP_0; i < SIPC_CH_ID_BT_DUN; i++) {
			iod = get_iod_with_channel(msd, i);
			if (iod) {
				iod->waketime = msecs_to_jiffies(msec);
#ifdef DEBUG_MODEM_IF
				mif_err("%s: waketime = %lu ms\n",
					iod->name, msec);
#endif
			}
		}
	}

	return count;
}

static struct device_attribute attr_waketime =
	__ATTR_RW(waketime);

static ssize_t loopback_show(struct device *dev,
		struct device_attribute *attr, char *buf)
{
	struct io_device *iod = dev_get_drvdata(dev);
	struct modem_shared *msd = iod->msd;
	unsigned char *ip = (unsigned char *)&msd->loopback_ipaddr;

	return scnprintf(buf, PAGE_SIZE, "%u.%u.%u.%u\n", ip[0], ip[1], ip[2], ip[3]);
}

static ssize_t loopback_store(struct device *dev,
		struct device_attribute *attr, const char *buf, size_t count)
{
	struct io_device *iod = dev_get_drvdata(dev);
	struct modem_shared *msd = iod->msd;

	msd->loopback_ipaddr = ipv4str_to_be32(buf, count);

	return count;
}

static struct device_attribute attr_loopback =
	__ATTR_RW(loopback);

static void iodev_showtxlink(struct io_device *iod, void *args)
{
	char **p = (char **)args;
	struct link_device *ld = get_current_link(iod);
	ssize_t count = 0;

	if (iod->io_typ == IODEV_NET && IS_CONNECTED(iod, ld))
		count += scnprintf(*p + count, PAGE_SIZE - count,
				"%s<->%s\n", iod->name, ld->name);

	*p += count;
}

static ssize_t txlink_show(struct device *dev,
		struct device_attribute *attr, char *buf)
{
	struct io_device *iod = dev_get_drvdata(dev);
	struct modem_shared *msd = iod->msd;
	char *p = buf;

	iodevs_for_each(msd, iodev_showtxlink, &p);

	return p - buf;
}

static ssize_t txlink_store(struct device *dev,
		struct device_attribute *attr, const char *buf, size_t count)
{
	/* don't change without gpio dynamic switching */
	return -EINVAL;
}

static struct device_attribute attr_txlink =
	__ATTR_RW(txlink);

enum gro_opt {
	GRO_FULL_SUPPORT,
	GRO_TCP_ONLY,
	GRO_NONE,
	MAX_GRO_OPTION
};
static enum gro_opt gro_support = GRO_FULL_SUPPORT;

static ssize_t gro_option_show(struct device *dev,
		struct device_attribute *attr, char *buf)
{
	return scnprintf(buf, PAGE_SIZE, "%u\n", gro_support);
}

static ssize_t gro_option_store(struct device *dev,
		struct device_attribute *attr, const char *buf, size_t count)
{
	int ret;
	int input;

	ret = kstrtouint(buf, 0, &input);
	if (ret || input > MAX_GRO_OPTION) {
		mif_err("Error(%u) invalid value: gro support: %u\n",
				input, gro_support);
		return -EINVAL;
	}
	gro_support = input;
	ret = count;
	return ret;
}

static struct device_attribute attr_gro_option =
	__ATTR_RW(gro_option);

static int queue_skb_to_iod(struct sk_buff *skb, struct io_device *iod)
{
	struct sk_buff_head *rxq = &iod->sk_rx_q;
	int len = skb->len;

	if (iod->attrs & IO_ATTR_NO_CHECK_MAXQ)
		goto enqueue;

	if (rxq->qlen > MAX_IOD_RXQ_LEN) {
		mif_err_limited("%s: application may be dead (rxq->qlen %d > %d)\n",
			iod->name, rxq->qlen, MAX_IOD_RXQ_LEN);
		dev_kfree_skb_any(skb);
		goto exit;
	}

enqueue:
	mif_debug("%s: rxq->qlen = %d\n", iod->name, rxq->qlen);
	skb_queue_tail(rxq, skb);

exit:
	wake_up(&iod->wq);
	return len;
}

static int gather_multi_frame(struct sipc5_link_header *hdr,
			      struct sk_buff *skb)
{
	struct multi_frame_control ctrl = hdr->ctrl;
	struct io_device *iod = skbpriv(skb)->iod;
	struct modem_ctl *mc = iod->mc;
	struct sk_buff_head *multi_q = &iod->sk_multi_q[ctrl.id];
	int len = skb->len;

#ifdef DEBUG_MODEM_IF
	/* If there has been no multiple frame with this ID, ... */
	if (skb_queue_empty(multi_q)) {
		struct sipc_fmt_hdr *fh = (struct sipc_fmt_hdr *)skb->data;

		mif_err("%s<-%s: start of multi-frame (ID:%d len:%d)\n",
			iod->name, mc->name, ctrl.id, fh->len);
	}
#endif
	skb_queue_tail(multi_q, skb);

	if (ctrl.more) {
		/* The last frame has not arrived yet. */
		mif_err("%s<-%s: recv multi-frame (ID:%d rcvd:%d)\n",
			iod->name, mc->name, ctrl.id, skb->len);
	} else {
		struct sk_buff_head *rxq = &iod->sk_rx_q;
		unsigned long flags;

		/* It is the last frame because the "more" bit is 0. */
		mif_err("%s<-%s: end of multi-frame (ID:%d rcvd:%d)\n",
			iod->name, mc->name, ctrl.id, skb->len);

		spin_lock_irqsave(&rxq->lock, flags);
		skb_queue_splice_tail_init(multi_q, rxq);
		spin_unlock_irqrestore(&rxq->lock, flags);

		wake_up(&iod->wq);
	}

	return len;
}

static int gather_multi_frame_sit(struct exynos_link_header *hdr, struct sk_buff *skb)
{
	u16 ctrl = hdr->cfg;
	struct io_device *iod = skbpriv(skb)->iod;
	struct modem_ctl *mc = iod->mc;
	struct sk_buff_head *multi_q = &iod->sk_multi_q[exynos_multi_packet_index(ctrl)];
	struct sk_buff_head *rxq = &iod->sk_rx_q;
	struct sk_buff *skb_new, *skb_cur, *tmp;
	int total_len = 0;
	int ret = skb->len;

#ifdef DEBUG_MODEM_IF_LINK_RX
	/* If there has been no multiple frame with this ID, ... */
	if (skb_queue_empty(multi_q)) {
		mif_err("%s<-%s: start of multi-frame (pkt_index:%d fr_index:%d len:%d)\n",
			iod->name, mc->name, exynos_multi_packet_index(ctrl),
			exynos_multi_frame_index(ctrl), hdr->len);
	}
#endif
	skb_queue_tail(multi_q, skb);

	/* The last frame has not arrived yet. */
	if (!exynos_multi_last(ctrl)) {
		mif_err("%s<-%s: recv of multi-frame (CH_ID:0x%02x rcvd:%d)\n",
			iod->name, mc->name, hdr->ch_id, skb->len);

		return ret;
	}

	/* It is the last frame because the "more" bit is 0. */
	mif_err("%s<-%s: end multi-frame (CH_ID:0x%02x rcvd:%d)\n",
		iod->name, mc->name, hdr->ch_id, skb->len);

	/* check totoal multi packet size */
	skb_queue_walk(multi_q, skb_cur)
		total_len += skb_cur->len;

	mif_info("Total multi-frame packet size is %d\n", total_len);

	skb_new = dev_alloc_skb(total_len);
	if (unlikely(!skb_new)) {
		mif_err("ERR - alloc_skb fail\n");
		skb_dequeue_tail(multi_q);
		ret = -ENOMEM;

		goto out;
	}

	skb_queue_walk_safe(multi_q, skb_cur, tmp) {
		__skb_unlink(skb_cur, multi_q);
		memcpy(skb_put(skb_new, skb_cur->len), skb_cur->data, skb_cur->len);
		dev_consume_skb_any(skb_cur);
	}

out:
	skb_queue_purge(multi_q);
	skb_queue_head_init(multi_q);

	if (skb_new) {
		skb_trim(skb_new, skb_new->len);
		skb_queue_tail(rxq, skb_new);

		wake_up(&iod->wq);
	}

	return ret;
}

static inline int rx_frame_with_link_header(struct sk_buff *skb)
{
	struct sipc5_link_header *hdr;
	struct exynos_link_header *hdr_sit;
	bool multi_frame = skbpriv(skb)->ld->is_multi_frame(skb->data);
	int hdr_len = skbpriv(skb)->ld->get_hdr_len(skb->data);

	switch (skbpriv(skb)->ld->protocol) {
	case PROTOCOL_SIPC:
		/* Remove SIPC5 link header */
		hdr = (struct sipc5_link_header *)skb->data;
		skb_pull(skb, hdr_len);

		if (multi_frame)
			return gather_multi_frame(hdr, skb);
		else
			return queue_skb_to_iod(skb, skbpriv(skb)->iod);
		break;
	case PROTOCOL_SIT:
		hdr_sit = (struct exynos_link_header *)skb->data;
		skb_pull(skb, EXYNOS_HEADER_SIZE);

		if (multi_frame)
			return gather_multi_frame_sit(hdr_sit, skb);
		else
			return queue_skb_to_iod(skb, skbpriv(skb)->iod);
		break;
	default:
		mif_err("protocol error %d\n", skbpriv(skb)->ld->protocol);
		return -EINVAL;
	}

	return 0;
}

static int rx_fmt_ipc(struct sk_buff *skb)
{
	if (skbpriv(skb)->lnk_hdr)
		return rx_frame_with_link_header(skb);
	else
		return queue_skb_to_iod(skb, skbpriv(skb)->iod);
}

static int rx_raw_misc(struct sk_buff *skb)
{
	struct io_device *iod = skbpriv(skb)->iod;

	if (skbpriv(skb)->lnk_hdr) {
		/* Remove the SIPC5 link header */
		skb_pull(skb, skbpriv(skb)->ld->get_hdr_len(skb->data));
	}

	return queue_skb_to_iod(skb, iod);
}

static int check_gro_support(struct sk_buff *skb)
{

	if (gro_support == GRO_NONE)
		return 0;

	switch (skb->data[0] & 0xF0) {
	case 0x40:
		return (gro_support == GRO_FULL_SUPPORT) ?
			((ip_hdr(skb)->protocol == IPPROTO_TCP) ||
				(ip_hdr(skb)->protocol == IPPROTO_UDP)) :
			(ip_hdr(skb)->protocol == IPPROTO_TCP);

	case 0x60:
		return (gro_support == GRO_FULL_SUPPORT) ?
			((ipv6_hdr(skb)->nexthdr == NEXTHDR_TCP) ||
				(ipv6_hdr(skb)->nexthdr == NEXTHDR_UDP)) :
			(ipv6_hdr(skb)->nexthdr == NEXTHDR_TCP);
	}

	return 0;
}

static int rx_multi_pdp(struct sk_buff *skb)
{
	struct link_device *ld = skbpriv(skb)->ld;
	struct io_device *iod = skbpriv(skb)->iod;
	struct iphdr *iphdr;
	int len = skb->len;
	int ret = 0;
	struct napi_struct *napi = NULL;

	skb->dev = (skbpriv(skb)->rx_clat ? iod->clat_ndev : iod->ndev);
	if (!skb->dev || !iod->ndev) {
		mif_info("%s: ERR! no iod->ndev\n", iod->name);
		return -ENODEV;
	}

	if (skbpriv(skb)->lnk_hdr) {
		/* Remove the SIPC5 link header */
		skb_pull(skb, skbpriv(skb)->ld->get_hdr_len(skb->data));
	}

	iod->ndev->stats.rx_packets++;
	iod->ndev->stats.rx_bytes += skb->len;

	/* check the version of IP */
	iphdr = (struct iphdr *)skb->data;
	if (iphdr->version == IPv6)
		skb->protocol = htons(ETH_P_IPV6);
	else
		skb->protocol = htons(ETH_P_IP);

#ifdef DEBUG_MODEM_IF_IP_DATA
	print_ipv4_packet(skb->data, RX);
#endif
#if defined(DEBUG_MODEM_IF_IODEV_RX) && defined(DEBUG_MODEM_IF_PS_DATA)
	mif_pkt(iod->ch, "IOD-RX", skb);
#endif

	skb_reset_transport_header(skb);
	skb_reset_network_header(skb);
	skb_reset_mac_header(skb);
#if IS_ENABLED(CONFIG_CPIF_TP_MONITOR)
	tpmon_add_rx_bytes(skb);
#endif

	napi = skbpriv(skb)->napi;
	if (!napi || !check_gro_support(skb)) {
		ret = netif_receive_skb(skb);
		if (ret != NET_RX_SUCCESS)
			mif_err_limited("%s: %s<-%s: ERR! netif_receive_skb\n",
					ld->name, iod->name, iod->mc->name);
	} else {
		ret = napi_gro_receive(napi, skb);
<<<<<<< HEAD

		ld->gro_flush(ld, napi);
=======
		if (ret == GRO_DROP)
			mif_err_limited("%s: %s<-%s: ERR! napi_gro_receive\n",
					ld->name, iod->name, iod->mc->name);
>>>>>>> a6b97bd0
	}
	return len;
}

static int rx_demux(struct link_device *ld, struct sk_buff *skb)
{
	struct io_device *iod;
	u8 ch = skbpriv(skb)->sipc_ch;
	struct link_device *skb_ld = skbpriv(skb)->ld;

	if (unlikely(ch == 0)) {
		mif_err("%s: ERR! invalid ch# %d\n", ld->name, ch);
		return -ENODEV;
	}

	/* IP loopback */
	if (ch == DATA_LOOPBACK_CHANNEL && ld->msd->loopback_ipaddr)
		ch = SIPC_CH_ID_PDP_0;

	iod = link_get_iod_with_channel(ld, ch);
	if (unlikely(!iod)) {
		mif_err("%s: ERR! no iod with ch# %d\n", ld->name, ch);
		return -ENODEV;
	}

	if (atomic_read(&iod->opened) <= 0) {
		mif_err_limited("%s: ERR! %s is not opened\n",
				ld->name, iod->name);
		return -ENODEV;
	}

	switch (skb_ld->protocol) {
	case PROTOCOL_SIPC:
		if (skb_ld->is_fmt_ch(ch)) {
			iod->mc->receive_first_ipc = 1;
			return rx_fmt_ipc(skb);
		} else if (skb_ld->is_ps_ch(ch))
			return rx_multi_pdp(skb);
		else
			return rx_raw_misc(skb);
		break;
	case PROTOCOL_SIT:
		if (skb_ld->is_fmt_ch(ch) || skb_ld->is_oem_ch(ch)) {
			iod->mc->receive_first_ipc = 1;
			return rx_fmt_ipc(skb);
		} else if (skb_ld->is_wfs0_ch(ch))
			return rx_fmt_ipc(skb);
		else if (skb_ld->is_ps_ch(ch) || skb_ld->is_embms_ch(ch))
			return rx_multi_pdp(skb);
		else
			return rx_raw_misc(skb);
		break;
	default:
		mif_err("protocol error %d\n", skb_ld->protocol);
		return -EINVAL;
	}
}

static int io_dev_recv_skb_single_from_link_dev(struct io_device *iod,
						struct link_device *ld,
						struct sk_buff *skb)
{
	int err;

	cpif_wake_lock_timeout(iod->ws, iod->waketime ?: msecs_to_jiffies(200));

	if (skbpriv(skb)->lnk_hdr && ld->aligned) {
		/* Cut off the padding in the current SIPC5 frame */
		skb_trim(skb, skbpriv(skb)->ld->get_frame_len(skb->data));
	}

	err = rx_demux(ld, skb);
	if (err < 0) {
		mif_err_limited("%s<-%s: ERR! rx_demux fail (err %d)\n",
				iod->name, ld->name, err);
	}

	return err;
}

/*
 * @brief	called by a link device with the "recv_net_skb" method to upload each PS
 *	data packet to the network protocol stack
 */
static int io_dev_recv_net_skb_from_link_dev(struct io_device *iod,
					     struct link_device *ld,
					     struct sk_buff *skb)
{
	if (unlikely(atomic_read(&iod->opened) <= 0)) {
		struct modem_ctl *mc = iod->mc;

		mif_err_limited("%s: %s<-%s: ERR! %s is not opened\n",
				ld->name, iod->name, mc->name, iod->name);
		return -ENODEV;
	}

	cpif_wake_lock_timeout(iod->ws, iod->waketime ?: msecs_to_jiffies(200));

	return rx_multi_pdp(skb);
}

static void io_dev_sim_state_changed(struct io_device *iod, bool sim_online)
{
	if (atomic_read(&iod->opened) == 0) {
		mif_info("%s: ERR! not opened\n", iod->name);
	} else if (iod->mc->sim_state.online == sim_online) {
		mif_info("%s: SIM state not changed\n", iod->name);
	} else {
		iod->mc->sim_state.online = sim_online;
		iod->mc->sim_state.changed = true;
		mif_info("%s: SIM state changed {online %d, changed %d}\n",
			iod->name, iod->mc->sim_state.online,
			iod->mc->sim_state.changed);
		wake_up(&iod->wq);
	}
}

void iodev_dump_status(struct io_device *iod, void *args)
{
	if (iod->format == IPC_RAW && iod->io_typ == IODEV_NET) {
		struct link_device *ld = get_current_link(iod);

		mif_com_log(iod->mc->msd, "%s: %s\n", iod->name, ld->name);
	}
}

u16 exynos_build_fr_config(struct io_device *iod, struct link_device *ld,
				unsigned int count)
{
	u16 fr_cfg = 0;
	u8 frames = 0;
	u8 *packet_index  = &iod->packet_index;

	if (iod->format > IPC_DUMP)
		return 0;

	if (iod->format >= IPC_BOOT)
		return fr_cfg |= (EXYNOS_SINGLE_MASK << 8);

	if ((count + EXYNOS_HEADER_SIZE) <= SZ_2K) {
		fr_cfg |= (EXYNOS_SINGLE_MASK << 8);
	} else {
		frames = count / (SZ_2K - EXYNOS_HEADER_SIZE);
		frames = (count % (SZ_2K - EXYNOS_HEADER_SIZE)) ? frames : frames - 1;

		fr_cfg |= ((EXYNOS_MULTI_START_MASK | (0x3f & ++*packet_index)) << 8) | frames;
	}

	return fr_cfg;
}

void exynos_build_header(struct io_device *iod, struct link_device *ld,
				u8 *buff, u16 cfg, u8 ctl, size_t count)
{
	u16 *exynos_header = (u16 *)(buff + EXYNOS_START_OFFSET);
	u16 *frame_seq = (u16 *)(buff + EXYNOS_FRAME_SEQ_OFFSET);
	u16 *frag_cfg = (u16 *)(buff + EXYNOS_FRAG_CONFIG_OFFSET);
	u16 *size = (u16 *)(buff + EXYNOS_LEN_OFFSET);
	struct exynos_seq_num *seq_num = &(iod->seq_num);

	*exynos_header = EXYNOS_START_MASK;
	*frame_seq = ++seq_num->frame_cnt;
	*frag_cfg = cfg;
	*size = (u16)(EXYNOS_HEADER_SIZE + count);
	buff[EXYNOS_CH_ID_OFFSET] = iod->ch;

	if (cfg == EXYNOS_SINGLE_MASK)
		*frag_cfg = cfg;

	buff[EXYNOS_CH_SEQ_OFFSET] = ++seq_num->ch_cnt[iod->ch];
}

static inline void sipc5_inc_info_id(struct io_device *iod)
{
	spin_lock(&iod->info_id_lock);
	iod->info_id = (iod->info_id + 1) & 0x7F;
	spin_unlock(&iod->info_id_lock);
}

u8 sipc5_build_config(struct io_device *iod, struct link_device *ld,
			     unsigned int count)
{
	u8 cfg = SIPC5_START_MASK;

	if (iod->format > IPC_DUMP)
		return 0;

	if (ld->aligned)
		cfg |= SIPC5_PADDING_EXIST;

	if (iod->max_tx_size > 0 &&
		(count + SIPC5_MIN_HEADER_SIZE) > iod->max_tx_size) {
		mif_info("%s: MULTI_FRAME_CFG: count=%u\n", iod->name, count);
		cfg |= SIPC5_MULTI_FRAME_CFG;
		sipc5_inc_info_id(iod);
	}

	return cfg;
}

void sipc5_build_header(struct io_device *iod, u8 *buff, u8 cfg,
		unsigned int tx_bytes, unsigned int remains)
{
	u16 *sz16 = (u16 *)(buff + SIPC5_LEN_OFFSET);
	u32 *sz32 = (u32 *)(buff + SIPC5_LEN_OFFSET);
	unsigned int hdr_len = sipc5_get_hdr_len(&cfg);
	u8 ctrl;

	/* Store the config field and the channel ID field */
	buff[SIPC5_CONFIG_OFFSET] = cfg;
	buff[SIPC5_CH_ID_OFFSET] = iod->ch;

	/* Store the frame length field */
	if (sipc5_ext_len(buff))
		*sz32 = (u32)(hdr_len + tx_bytes);
	else
		*sz16 = (u16)(hdr_len + tx_bytes);

	/* Store the control field */
	if (sipc5_multi_frame(buff)) {
		ctrl = (remains > 0) ? 1 << 7 : 0;
		ctrl |= iod->info_id;
		buff[SIPC5_CTRL_OFFSET] = ctrl;
		mif_info("MULTI: ctrl=0x%x(tx_bytes:%u, remains:%u)\n",
				ctrl, tx_bytes, remains);
	}
}

static int dummy_net_open(struct net_device *ndev)
{
	return -EINVAL;
}
static const struct net_device_ops dummy_net_ops = {
	.ndo_open = dummy_net_open,
};

static int cpif_cdev_create_device(struct io_device *iod, const struct file_operations *fops)
{
	int ret = 0;
	static u32 idx;

	cdev_init(&iod->cdev, fops);
	iod->cdev.owner = THIS_MODULE;

	ret = cdev_add(&iod->cdev, iod->msd->cdev_major + idx, 1);
	if (IS_ERR_VALUE((unsigned long)ret)) {
		mif_err("cdev_add() for %s failed:%d\n", iod->name, ret);
		return ret;
	}
	idx++;

	iod->cdevice = device_create(iod->msd->cdev_class, NULL, iod->cdev.dev, iod, iod->name);
	if (IS_ERR_OR_NULL(iod->cdevice)) {
		mif_err("device_create() for %s failed\n", iod->name);
		ret = -ENOMEM;
		cdev_del(&iod->cdev);
		return ret;
	}

	return ret;
}

int sipc5_init_io_device(struct io_device *iod)
{
	int ret = 0;
	int i;
	struct vnet *vnet;

	if (iod->attrs & IO_ATTR_SBD_IPC)
		iod->sbd_ipc = true;

	if (iod->attrs & IO_ATTR_NO_LINK_HEADER)
		iod->link_header = false;
	else
		iod->link_header = true;

	iod->sim_state_changed = io_dev_sim_state_changed;

	/* Get data from link device */
	iod->recv_skb_single = io_dev_recv_skb_single_from_link_dev;
	iod->recv_net_skb = io_dev_recv_net_skb_from_link_dev;

	/* Register misc or net device */
	switch (iod->io_typ) {
	case IODEV_BOOTDUMP:
		init_waitqueue_head(&iod->wq);
		skb_queue_head_init(&iod->sk_rx_q);

		ret = cpif_cdev_create_device(iod, get_bootdump_io_fops());
		if (ret)
			mif_info("%s: ERR! cpif_cdev_create_device failed\n", iod->name);
		break;

	case IODEV_IPC:
		init_waitqueue_head(&iod->wq);
		skb_queue_head_init(&iod->sk_rx_q);

		ret = cpif_cdev_create_device(iod, get_ipc_io_fops());
		if (ret)
			mif_info("%s: ERR! cpif_cdev_create_device failed\n", iod->name);

		if (iod->ch == SIPC_CH_ID_CPLOG1) {
			iod->ndev = alloc_netdev(sizeof(struct vnet), iod->name,
					NET_NAME_UNKNOWN, vnet_setup);
			if (!iod->ndev) {
				mif_info("%s: ERR! alloc_netdev fail\n", iod->name);
				return -ENOMEM;
			}

			iod->ndev->netdev_ops = &dummy_net_ops;
			ret = register_netdev(iod->ndev);
			if (ret) {
				mif_info("%s: ERR! register_netdev fail\n", iod->name);
				free_netdev(iod->ndev);
			}

			vnet = netdev_priv(iod->ndev);
			vnet->iod = iod;
			mif_info("iod:%s, both registered\n", iod->name);
		}
		break;

	case IODEV_NET:
		skb_queue_head_init(&iod->sk_rx_q);
		INIT_LIST_HEAD(&iod->node_ndev);

		iod->ndev = alloc_netdev_mqs(sizeof(struct vnet),
					iod->name, NET_NAME_UNKNOWN, vnet_setup,
					MAX_NDEV_TX_Q, MAX_NDEV_RX_Q);
		if (!iod->ndev) {
			mif_info("%s: ERR! alloc_netdev fail\n", iod->name);
			return -ENOMEM;
		}

		ret = register_netdev(iod->ndev);
		if (ret) {
			mif_info("%s: ERR! register_netdev fail\n", iod->name);
			free_netdev(iod->ndev);
		}

		mif_debug("iod 0x%pK\n", iod);
		vnet = netdev_priv(iod->ndev);
		mif_debug("vnet 0x%pK\n", vnet);
		vnet->iod = iod;

#if IS_ENABLED(CONFIG_CPIF_TP_MONITOR)
		INIT_LIST_HEAD(&iod->node_all_ndev);
		tpmon_add_net_node(&iod->node_all_ndev);
#endif
		break;

	case IODEV_DUMMY:
		skb_queue_head_init(&iod->sk_rx_q);

		ret = cpif_cdev_create_device(iod, NULL);
		if (ret)
			mif_info("%s: ERR! cpif_cdev_create_device fail\n", iod->name);

		ret = device_create_file(iod->cdevice, &attr_waketime);
		if (ret)
			mif_info("%s: ERR! device_create_file fail\n",
				iod->name);

		ret = device_create_file(iod->cdevice, &attr_loopback);
		if (ret)
			mif_err("failed to create `loopback file' : %s\n",
					iod->name);

		ret = device_create_file(iod->cdevice, &attr_txlink);
		if (ret)
			mif_err("failed to create `txlink file' : %s\n",
					iod->name);

		ret = device_create_file(iod->cdevice, &attr_gro_option);
		if (ret)
			mif_err("failed to create `gro_option file' : %s\n",
					iod->name);
		break;

	default:
		mif_info("%s: ERR! wrong io_type %d\n", iod->name, iod->io_typ);
		return -EINVAL;
	}

	for (i = 0; i < NUM_SIPC_MULTI_FRAME_IDS; i++)
		skb_queue_head_init(&iod->sk_multi_q[i]);

	return ret;
}

void sipc5_deinit_io_device(struct io_device *iod)
{
	mif_err("%s: io_typ=%d\n", iod->name, iod->io_typ);

	cpif_wake_lock_unregister(iod->ws);

	/* De-register char or net device */
	switch (iod->io_typ) {
	case IODEV_BOOTDUMP:
		device_destroy(iod->msd->cdev_class, iod->cdev.dev);
		cdev_del(&iod->cdev);
		break;

	case IODEV_IPC:
		if (iod->ch == SIPC_CH_ID_CPLOG1) {
			unregister_netdev(iod->ndev);
			free_netdev(iod->ndev);
		}

		device_destroy(iod->msd->cdev_class, iod->cdev.dev);
		cdev_del(&iod->cdev);
		break;

	case IODEV_NET:
		unregister_netdev(iod->ndev);
		free_netdev(iod->ndev);
		break;

	case IODEV_DUMMY:
		device_remove_file(iod->cdevice, &attr_waketime);
		device_remove_file(iod->cdevice, &attr_loopback);
		device_remove_file(iod->cdevice, &attr_txlink);
		device_remove_file(iod->cdevice, &attr_gro_option);

		device_destroy(iod->msd->cdev_class, iod->cdev.dev);
		cdev_del(&iod->cdev);
		break;
	}
}
<|MERGE_RESOLUTION|>--- conflicted
+++ resolved
@@ -444,14 +444,9 @@
 					ld->name, iod->name, iod->mc->name);
 	} else {
 		ret = napi_gro_receive(napi, skb);
-<<<<<<< HEAD
-
-		ld->gro_flush(ld, napi);
-=======
 		if (ret == GRO_DROP)
 			mif_err_limited("%s: %s<-%s: ERR! napi_gro_receive\n",
 					ld->name, iod->name, iod->mc->name);
->>>>>>> a6b97bd0
 	}
 	return len;
 }
