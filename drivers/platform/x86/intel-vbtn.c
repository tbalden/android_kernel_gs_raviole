--- conflicted
+++ resolved
@@ -84,15 +84,9 @@
 		return;
 
 	m = !(vgbs & VGBS_TABLET_MODE_FLAGS);
-<<<<<<< HEAD
-	input_report_switch(priv->input_dev, SW_TABLET_MODE, m);
-	m = (vgbs & VGBS_DOCK_MODE_FLAG) ? 1 : 0;
-	input_report_switch(priv->input_dev, SW_DOCK, m);
-=======
 	input_report_switch(priv->switches_dev, SW_TABLET_MODE, m);
 	m = (vgbs & VGBS_DOCK_MODE_FLAG) ? 1 : 0;
 	input_report_switch(priv->switches_dev, SW_DOCK, m);
->>>>>>> 754a0abe
 }
 
 /*
