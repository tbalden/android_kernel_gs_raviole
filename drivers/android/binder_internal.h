/* SPDX-License-Identifier: GPL-2.0 */

#ifndef _LINUX_BINDER_INTERNAL_H
#define _LINUX_BINDER_INTERNAL_H

#include <linux/export.h>
#include <linux/fs.h>
#include <linux/list.h>
#include <linux/miscdevice.h>
#include <linux/mutex.h>
#include <linux/refcount.h>
#include <linux/stddef.h>
#include <linux/types.h>
#include <linux/uidgid.h>
#include <uapi/linux/android/binderfs.h>
#include "binder_alloc.h"

struct binder_context {
	struct binder_node *binder_context_mgr_node;
	struct mutex context_mgr_node_lock;
	kuid_t binder_context_mgr_uid;
	const char *name;
};

/**
 * struct binder_device - information about a binder device node
 * @hlist:          list of binder devices (only used for devices requested via
 *                  CONFIG_ANDROID_BINDER_DEVICES)
 * @miscdev:        information about a binder character device node
 * @context:        binder context information
 * @binderfs_inode: This is the inode of the root dentry of the super block
 *                  belonging to a binderfs mount.
 */
struct binder_device {
	struct hlist_node hlist;
	struct miscdevice miscdev;
	struct binder_context context;
	struct inode *binderfs_inode;
	refcount_t ref;
};

/**
 * binderfs_mount_opts - mount options for binderfs
 * @max: maximum number of allocatable binderfs binder devices
 * @stats_mode: enable binder stats in binderfs.
 */
struct binderfs_mount_opts {
	int max;
	int stats_mode;
};

/**
 * binderfs_info - information about a binderfs mount
 * @ipc_ns:         The ipc namespace the binderfs mount belongs to.
 * @control_dentry: This records the dentry of this binderfs mount
 *                  binder-control device.
 * @root_uid:       uid that needs to be used when a new binder device is
 *                  created.
 * @root_gid:       gid that needs to be used when a new binder device is
 *                  created.
 * @mount_opts:     The mount options in use.
 * @device_count:   The current number of allocated binder devices.
 * @proc_log_dir:   Pointer to the directory dentry containing process-specific
 *                  logs.
 */
struct binderfs_info {
	struct ipc_namespace *ipc_ns;
	struct dentry *control_dentry;
	kuid_t root_uid;
	kgid_t root_gid;
	struct binderfs_mount_opts mount_opts;
	int device_count;
	struct dentry *proc_log_dir;
};

extern const struct file_operations binder_fops;

extern char *binder_devices_param;

#ifdef CONFIG_ANDROID_BINDERFS
extern bool is_binderfs_device(const struct inode *inode);
extern struct dentry *binderfs_create_file(struct dentry *dir, const char *name,
					   const struct file_operations *fops,
					   void *data);
extern void binderfs_remove_file(struct dentry *dentry);
#else
static inline bool is_binderfs_device(const struct inode *inode)
{
	return false;
}
static inline struct dentry *binderfs_create_file(struct dentry *dir,
					   const char *name,
					   const struct file_operations *fops,
					   void *data)
{
	return NULL;
}
static inline void binderfs_remove_file(struct dentry *dentry) {}
#endif

#ifdef CONFIG_ANDROID_BINDERFS
extern int __init init_binderfs(void);
#else
static inline int __init init_binderfs(void)
{
	return 0;
}
#endif

int binder_stats_show(struct seq_file *m, void *unused);
DEFINE_SHOW_ATTRIBUTE(binder_stats);

int binder_state_show(struct seq_file *m, void *unused);
DEFINE_SHOW_ATTRIBUTE(binder_state);

int binder_transactions_show(struct seq_file *m, void *unused);
DEFINE_SHOW_ATTRIBUTE(binder_transactions);

int binder_transaction_log_show(struct seq_file *m, void *unused);
DEFINE_SHOW_ATTRIBUTE(binder_transaction_log);

struct binder_transaction_log_entry {
	int debug_id;
	int debug_id_done;
	int call_type;
	int from_proc;
	int from_thread;
	int target_handle;
	int to_proc;
	int to_thread;
	int to_node;
	int data_size;
	int offsets_size;
	int return_error_line;
	uint32_t return_error;
	uint32_t return_error_param;
	char context_name[BINDERFS_MAX_NAME + 1];
};

struct binder_transaction_log {
	atomic_t cur;
	bool full;
	struct binder_transaction_log_entry entry[32];
};

enum binder_stat_types {
	BINDER_STAT_PROC,
	BINDER_STAT_THREAD,
	BINDER_STAT_NODE,
	BINDER_STAT_REF,
	BINDER_STAT_DEATH,
	BINDER_STAT_TRANSACTION,
	BINDER_STAT_TRANSACTION_COMPLETE,
	BINDER_STAT_COUNT
};

struct binder_stats {
	atomic_t br[_IOC_NR(BR_ONEWAY_SPAM_SUSPECT) + 1];
	atomic_t bc[_IOC_NR(BC_REPLY_SG) + 1];
	atomic_t obj_created[BINDER_STAT_COUNT];
	atomic_t obj_deleted[BINDER_STAT_COUNT];
};

/**
 * struct binder_work - work enqueued on a worklist
 * @entry:             node enqueued on list
 * @type:              type of work to be performed
 *
 * There are separate work lists for proc, thread, and node (async).
 */
struct binder_work {
	struct list_head entry;

	enum binder_work_type {
		BINDER_WORK_TRANSACTION = 1,
		BINDER_WORK_TRANSACTION_COMPLETE,
		BINDER_WORK_TRANSACTION_ONEWAY_SPAM_SUSPECT,
		BINDER_WORK_RETURN_ERROR,
		BINDER_WORK_NODE,
		BINDER_WORK_DEAD_BINDER,
		BINDER_WORK_DEAD_BINDER_AND_CLEAR,
		BINDER_WORK_CLEAR_DEATH_NOTIFICATION,
	} type;
};

struct binder_error {
	struct binder_work work;
	uint32_t cmd;
};

/**
 * struct binder_node - binder node bookkeeping
 * @debug_id:             unique ID for debugging
 *                        (invariant after initialized)
 * @lock:                 lock for node fields
 * @work:                 worklist element for node work
 *                        (protected by @proc->inner_lock)
 * @rb_node:              element for proc->nodes tree
 *                        (protected by @proc->inner_lock)
 * @dead_node:            element for binder_dead_nodes list
 *                        (protected by binder_dead_nodes_lock)
 * @proc:                 binder_proc that owns this node
 *                        (invariant after initialized)
 * @refs:                 list of references on this node
 *                        (protected by @lock)
 * @internal_strong_refs: used to take strong references when
 *                        initiating a transaction
 *                        (protected by @proc->inner_lock if @proc
 *                        and by @lock)
 * @local_weak_refs:      weak user refs from local process
 *                        (protected by @proc->inner_lock if @proc
 *                        and by @lock)
 * @local_strong_refs:    strong user refs from local process
 *                        (protected by @proc->inner_lock if @proc
 *                        and by @lock)
 * @tmp_refs:             temporary kernel refs
 *                        (protected by @proc->inner_lock while @proc
 *                        is valid, and by binder_dead_nodes_lock
 *                        if @proc is NULL. During inc/dec and node release
 *                        it is also protected by @lock to provide safety
 *                        as the node dies and @proc becomes NULL)
 * @ptr:                  userspace pointer for node
 *                        (invariant, no lock needed)
 * @cookie:               userspace cookie for node
 *                        (invariant, no lock needed)
 * @has_strong_ref:       userspace notified of strong ref
 *                        (protected by @proc->inner_lock if @proc
 *                        and by @lock)
 * @pending_strong_ref:   userspace has acked notification of strong ref
 *                        (protected by @proc->inner_lock if @proc
 *                        and by @lock)
 * @has_weak_ref:         userspace notified of weak ref
 *                        (protected by @proc->inner_lock if @proc
 *                        and by @lock)
 * @pending_weak_ref:     userspace has acked notification of weak ref
 *                        (protected by @proc->inner_lock if @proc
 *                        and by @lock)
 * @has_async_transaction: async transaction to node in progress
 *                        (protected by @lock)
 * @sched_policy:         minimum scheduling policy for node
 *                        (invariant after initialized)
 * @accept_fds:           file descriptor operations supported for node
 *                        (invariant after initialized)
 * @min_priority:         minimum scheduling priority
 *                        (invariant after initialized)
 * @inherit_rt:           inherit RT scheduling policy from caller
 * @txn_security_ctx:     require sender's security context
 *                        (invariant after initialized)
 * @async_todo:           list of async work items
 *                        (protected by @proc->inner_lock)
 *
 * Bookkeeping structure for binder nodes.
 */
struct binder_node {
	int debug_id;
	spinlock_t lock;
	struct binder_work work;
	union {
		struct rb_node rb_node;
		struct hlist_node dead_node;
	};
	struct binder_proc *proc;
	struct hlist_head refs;
	int internal_strong_refs;
	int local_weak_refs;
	int local_strong_refs;
	int tmp_refs;
	binder_uintptr_t ptr;
	binder_uintptr_t cookie;
	struct {
		/*
		 * bitfield elements protected by
		 * proc inner_lock
		 */
		u8 has_strong_ref:1;
		u8 pending_strong_ref:1;
		u8 has_weak_ref:1;
		u8 pending_weak_ref:1;
	};
	struct {
		/*
		 * invariant after initialization
		 */
		u8 sched_policy:2;
		u8 inherit_rt:1;
		u8 accept_fds:1;
		u8 txn_security_ctx:1;
		u8 min_priority;
	};
	bool has_async_transaction;
	struct list_head async_todo;
};

struct binder_ref_death {
	/**
	 * @work: worklist element for death notifications
	 *        (protected by inner_lock of the proc that
	 *        this ref belongs to)
	 */
	struct binder_work work;
	binder_uintptr_t cookie;
};

/**
 * struct binder_ref_data - binder_ref counts and id
 * @debug_id:        unique ID for the ref
 * @desc:            unique userspace handle for ref
 * @strong:          strong ref count (debugging only if not locked)
 * @weak:            weak ref count (debugging only if not locked)
 *
 * Structure to hold ref count and ref id information. Since
 * the actual ref can only be accessed with a lock, this structure
 * is used to return information about the ref to callers of
 * ref inc/dec functions.
 */
struct binder_ref_data {
	int debug_id;
	uint32_t desc;
	int strong;
	int weak;
};

/**
 * struct binder_ref - struct to track references on nodes
 * @data:        binder_ref_data containing id, handle, and current refcounts
 * @rb_node_desc: node for lookup by @data.desc in proc's rb_tree
 * @rb_node_node: node for lookup by @node in proc's rb_tree
 * @node_entry:  list entry for node->refs list in target node
 *               (protected by @node->lock)
 * @proc:        binder_proc containing ref
 * @node:        binder_node of target node. When cleaning up a
 *               ref for deletion in binder_cleanup_ref, a non-NULL
 *               @node indicates the node must be freed
 * @death:       pointer to death notification (ref_death) if requested
 *               (protected by @node->lock)
 *
 * Structure to track references from procA to target node (on procB). This
 * structure is unsafe to access without holding @proc->outer_lock.
 */
struct binder_ref {
	/* Lookups needed: */
	/*   node + proc => ref (transaction) */
	/*   desc + proc => ref (transaction, inc/dec ref) */
	/*   node => refs + procs (proc exit) */
	struct binder_ref_data data;
	struct rb_node rb_node_desc;
	struct rb_node rb_node_node;
	struct hlist_node node_entry;
	struct binder_proc *proc;
	struct binder_node *node;
	struct binder_ref_death *death;
};

/**
 * struct binder_priority - scheduler policy and priority
 * @sched_policy            scheduler policy
 * @prio                    [100..139] for SCHED_NORMAL, [0..99] for FIFO/RT
 *
 * The binder driver supports inheriting the following scheduler policies:
 * SCHED_NORMAL
 * SCHED_BATCH
 * SCHED_FIFO
 * SCHED_RR
 */
struct binder_priority {
	unsigned int sched_policy;
	int prio;
};

/**
 * struct binder_proc - binder process bookkeeping
 * @proc_node:            element for binder_procs list
 * @threads:              rbtree of binder_threads in this proc
 *                        (protected by @inner_lock)
 * @nodes:                rbtree of binder nodes associated with
 *                        this proc ordered by node->ptr
 *                        (protected by @inner_lock)
 * @refs_by_desc:         rbtree of refs ordered by ref->desc
 *                        (protected by @outer_lock)
 * @refs_by_node:         rbtree of refs ordered by ref->node
 *                        (protected by @outer_lock)
 * @waiting_threads:      threads currently waiting for proc work
 *                        (protected by @inner_lock)
 * @pid                   PID of group_leader of process
 *                        (invariant after initialized)
 * @tsk                   task_struct for group_leader of process
 *                        (invariant after initialized)
 * @deferred_work_node:   element for binder_deferred_list
 *                        (protected by binder_deferred_lock)
 * @deferred_work:        bitmap of deferred work to perform
 *                        (protected by binder_deferred_lock)
 * @outstanding_txns:     number of transactions to be transmitted before
 *                        processes in freeze_wait are woken up
 *                        (protected by @inner_lock)
 * @is_dead:              process is dead and awaiting free
 *                        when outstanding transactions are cleaned up
 *                        (protected by @inner_lock)
 * @is_frozen:            process is frozen and unable to service
 *                        binder transactions
 *                        (protected by @inner_lock)
 * @sync_recv:            process received sync transactions since last frozen
 *                        (protected by @inner_lock)
 * @async_recv:           process received async transactions since last frozen
 *                        (protected by @inner_lock)
 * @freeze_wait:          waitqueue of processes waiting for all outstanding
 *                        transactions to be processed
 *                        (protected by @inner_lock)
 * @todo:                 list of work for this process
 *                        (protected by @inner_lock)
 * @stats:                per-process binder statistics
 *                        (atomics, no lock needed)
 * @delivered_death:      list of delivered death notification
 *                        (protected by @inner_lock)
 * @max_threads:          cap on number of binder threads
 *                        (protected by @inner_lock)
 * @requested_threads:    number of binder threads requested but not
 *                        yet started. In current implementation, can
 *                        only be 0 or 1.
 *                        (protected by @inner_lock)
 * @requested_threads_started: number binder threads started
 *                        (protected by @inner_lock)
 * @tmp_ref:              temporary reference to indicate proc is in use
 *                        (protected by @inner_lock)
 * @default_priority:     default scheduler priority
 *                        (invariant after initialized)
 * @debugfs_entry:        debugfs node
 * @alloc:                binder allocator bookkeeping
 * @context:              binder_context for this proc
 *                        (invariant after initialized)
 * @inner_lock:           can nest under outer_lock and/or node lock
 * @outer_lock:           no nesting under innor or node lock
 *                        Lock order: 1) outer, 2) node, 3) inner
 * @binderfs_entry:       process-specific binderfs log file
 * @oneway_spam_detection_enabled: process enabled oneway spam detection
 *                        or not
 *
 * Bookkeeping structure for binder processes
 */
struct binder_proc {
	struct hlist_node proc_node;
	struct rb_root threads;
	struct rb_root nodes;
	struct rb_root refs_by_desc;
	struct rb_root refs_by_node;
	struct list_head waiting_threads;
	int pid;
	struct task_struct *tsk;
	struct hlist_node deferred_work_node;
	int deferred_work;
	int outstanding_txns;
	bool is_dead;
	bool is_frozen;
	bool sync_recv;
	bool async_recv;
	wait_queue_head_t freeze_wait;

	struct list_head todo;
	struct binder_stats stats;
	struct list_head delivered_death;
	int max_threads;
	int requested_threads;
	int requested_threads_started;
	int tmp_ref;
	struct binder_priority default_priority;
	struct dentry *debugfs_entry;
	struct binder_alloc alloc;
	struct binder_context *context;
	spinlock_t inner_lock;
	spinlock_t outer_lock;
	struct dentry *binderfs_entry;
	bool oneway_spam_detection_enabled;
};

/**
 * struct binder_thread - binder thread bookkeeping
 * @proc:                 binder process for this thread
 *                        (invariant after initialization)
 * @rb_node:              element for proc->threads rbtree
 *                        (protected by @proc->inner_lock)
 * @waiting_thread_node:  element for @proc->waiting_threads list
 *                        (protected by @proc->inner_lock)
 * @pid:                  PID for this thread
 *                        (invariant after initialization)
 * @looper:               bitmap of looping state
 *                        (only accessed by this thread)
 * @looper_needs_return:  looping thread needs to exit driver
 *                        (no lock needed)
 * @transaction_stack:    stack of in-progress transactions for this thread
 *                        (protected by @proc->inner_lock)
 * @todo:                 list of work to do for this thread
 *                        (protected by @proc->inner_lock)
 * @process_todo:         whether work in @todo should be processed
 *                        (protected by @proc->inner_lock)
 * @return_error:         transaction errors reported by this thread
 *                        (only accessed by this thread)
 * @reply_error:          transaction errors reported by target thread
 *                        (protected by @proc->inner_lock)
 * @wait:                 wait queue for thread work
 * @stats:                per-thread statistics
 *                        (atomics, no lock needed)
 * @tmp_ref:              temporary reference to indicate thread is in use
 *                        (atomic since @proc->inner_lock cannot
 *                        always be acquired)
 * @is_dead:              thread is dead and awaiting free
 *                        when outstanding transactions are cleaned up
 *                        (protected by @proc->inner_lock)
 * @task:                 struct task_struct for this thread
 *
 * Bookkeeping structure for binder threads.
 */
struct binder_thread {
	struct binder_proc *proc;
	struct rb_node rb_node;
	struct list_head waiting_thread_node;
	int pid;
	int looper;              /* only modified by this thread */
	bool looper_need_return; /* can be written by other thread */
	struct binder_transaction *transaction_stack;
	struct list_head todo;
	bool process_todo;
	struct binder_error return_error;
	struct binder_error reply_error;
	wait_queue_head_t wait;
	struct binder_stats stats;
	atomic_t tmp_ref;
	bool is_dead;
	struct task_struct *task;
};

/**
 * struct binder_txn_fd_fixup - transaction fd fixup list element
 * @fixup_entry:          list entry
 * @file:                 struct file to be associated with new fd
 * @offset:               offset in buffer data to this fixup
 *
 * List element for fd fixups in a transaction. Since file
 * descriptors need to be allocated in the context of the
 * target process, we pass each fd to be processed in this
 * struct.
 */
struct binder_txn_fd_fixup {
	struct list_head fixup_entry;
	struct file *file;
	size_t offset;
};

struct binder_transaction {
	int debug_id;
	struct binder_work work;
	struct binder_thread *from;
	struct binder_transaction *from_parent;
	struct binder_proc *to_proc;
	struct binder_thread *to_thread;
	struct binder_transaction *to_parent;
	unsigned need_reply:1;
<<<<<<< HEAD
	/* unsigned is_dead:1; */	/* not used at the moment */

	struct binder_buffer *buffer;
	unsigned int	code;
	unsigned int	flags;
	struct binder_priority	priority;
	struct binder_priority	saved_priority;
	bool    set_priority_called;
	kuid_t	sender_euid;
=======
	/* unsigned is_dead:1; */       /* not used at the moment */

	struct binder_buffer *buffer;
	unsigned int    code;
	unsigned int    flags;
	struct binder_priority priority;
	struct binder_priority saved_priority;
	bool set_priority_called;
	kuid_t  sender_euid;
>>>>>>> 754a0abe
	struct list_head fd_fixups;
	binder_uintptr_t security_ctx;
	/**
	 * @lock:  protects @from, @to_proc, and @to_thread
	 *
	 * @from, @to_proc, and @to_thread can be set to NULL
	 * during thread teardown
	 */
	spinlock_t lock;
	ANDROID_VENDOR_DATA(1);
<<<<<<< HEAD
	ANDROID_OEM_DATA_ARRAY(1, 2);
=======
>>>>>>> 754a0abe
};

/**
 * struct binder_object - union of flat binder object types
 * @hdr:   generic object header
 * @fbo:   binder object (nodes and refs)
 * @fdo:   file descriptor object
 * @bbo:   binder buffer pointer
 * @fdao:  file descriptor array
 *
 * Used for type-independent object copies
 */
struct binder_object {
	union {
		struct binder_object_header hdr;
		struct flat_binder_object fbo;
		struct binder_fd_object fdo;
		struct binder_buffer_object bbo;
		struct binder_fd_array_object fdao;
	};
};

extern struct binder_transaction_log binder_transaction_log;
extern struct binder_transaction_log binder_transaction_log_failed;
#endif /* _LINUX_BINDER_INTERNAL_H */<|MERGE_RESOLUTION|>--- conflicted
+++ resolved
@@ -553,17 +553,6 @@
 	struct binder_thread *to_thread;
 	struct binder_transaction *to_parent;
 	unsigned need_reply:1;
-<<<<<<< HEAD
-	/* unsigned is_dead:1; */	/* not used at the moment */
-
-	struct binder_buffer *buffer;
-	unsigned int	code;
-	unsigned int	flags;
-	struct binder_priority	priority;
-	struct binder_priority	saved_priority;
-	bool    set_priority_called;
-	kuid_t	sender_euid;
-=======
 	/* unsigned is_dead:1; */       /* not used at the moment */
 
 	struct binder_buffer *buffer;
@@ -573,7 +562,6 @@
 	struct binder_priority saved_priority;
 	bool set_priority_called;
 	kuid_t  sender_euid;
->>>>>>> 754a0abe
 	struct list_head fd_fixups;
 	binder_uintptr_t security_ctx;
 	/**
@@ -584,10 +572,7 @@
 	 */
 	spinlock_t lock;
 	ANDROID_VENDOR_DATA(1);
-<<<<<<< HEAD
 	ANDROID_OEM_DATA_ARRAY(1, 2);
-=======
->>>>>>> 754a0abe
 };
 
 /**
