# SPDX-License-Identifier: GPL-2.0
menu "Android"

config ANDROID
	bool "Android Drivers"
	help
	  Enable support for various drivers needed on the Android platform

if ANDROID

config ANDROID_BINDER_IPC
	bool "Android Binder IPC Driver"
	depends on MMU
	default n
	help
	  Binder is used in Android for both communication between processes,
	  and remote method invocation.

	  This means one Android process can call a method/routine in another
	  Android process, using Binder to identify, invoke and pass arguments
	  between said processes.

config ANDROID_BINDERFS
	bool "Android Binderfs filesystem"
	depends on ANDROID_BINDER_IPC
	default n
	help
	  Binderfs is a pseudo-filesystem for the Android Binder IPC driver
	  which can be mounted per-ipc namespace allowing to run multiple
	  instances of Android.
	  Each binderfs mount initially only contains a binder-control device.
	  It can be used to dynamically allocate new binder IPC devices via
	  ioctls.

config ANDROID_BINDER_DEVICES
	string "Android Binder devices"
	depends on ANDROID_BINDER_IPC
	default "binder,hwbinder,vndbinder"
	help
	  Default value for the binder.devices parameter.

	  The binder.devices parameter is a comma-separated list of strings
	  that specifies the names of the binder device nodes that will be
	  created. Each binder device has its own context manager, and is
	  therefore logically separated from the other devices.

config ANDROID_BINDER_IPC_SELFTEST
	bool "Android Binder IPC Driver Selftest"
	depends on ANDROID_BINDER_IPC
	help
	  This feature allows binder selftest to run.

	  Binder selftest checks the allocation and free of binder buffers
	  exhaustively with combinations of various buffer sizes and
	  alignments.

config ANDROID_DEBUG_SYMBOLS
	bool "Android Debug Symbols"
	help
	  Enables export of debug symbols that are useful for offline debugging
	  of a kernel. These symbols would be used in vendor modules to find
	  addresses of the core kernel symbols for vendor extensions.

	  This driver is statically compiled into kernel and maintains all the
	  required symbol addresses for vendor modules and provides necessary
	  interface vendor modules.

config ANDROID_VENDOR_HOOKS
	bool "Android Vendor Hooks"
	depends on TRACEPOINTS
	help
	  Enable vendor hooks implemented as tracepoints

	  Allow vendor modules to attach to tracepoint "hooks" defined via
	  DECLARE_HOOK or DECLARE_RESTRICTED_HOOK.

<<<<<<< HEAD
config ANDROID_STRUCT_PADDING
	bool "Android Struct Padding"
	default y
	help
	  This option enables the padding that the Android GKI kernel adds
	  to many different kernel structures to support an in-kernel stable ABI
	  over the lifespan of support for the kernel as well as OEM additional
	  fields that are needed by some of the Android kernel tracepoints.

	  Only disable this option if you have a system that needs the Android
	  kernel drivers, but is NOT an Android GKI kernel image and you do NOT
	  use the Android kernel tracepoints. If disabled it has the possibility
	  to make the kernel static and runtime image slightly smaller but will
	  NOT be supported by the Google Android kernel team.

	  If even slightly unsure, say Y.

=======
>>>>>>> 334f1c6b
endif # if ANDROID

endmenu<|MERGE_RESOLUTION|>--- conflicted
+++ resolved
@@ -74,26 +74,6 @@
 	  Allow vendor modules to attach to tracepoint "hooks" defined via
 	  DECLARE_HOOK or DECLARE_RESTRICTED_HOOK.
 
-<<<<<<< HEAD
-config ANDROID_STRUCT_PADDING
-	bool "Android Struct Padding"
-	default y
-	help
-	  This option enables the padding that the Android GKI kernel adds
-	  to many different kernel structures to support an in-kernel stable ABI
-	  over the lifespan of support for the kernel as well as OEM additional
-	  fields that are needed by some of the Android kernel tracepoints.
-
-	  Only disable this option if you have a system that needs the Android
-	  kernel drivers, but is NOT an Android GKI kernel image and you do NOT
-	  use the Android kernel tracepoints. If disabled it has the possibility
-	  to make the kernel static and runtime image slightly smaller but will
-	  NOT be supported by the Google Android kernel team.
-
-	  If even slightly unsure, say Y.
-
-=======
->>>>>>> 334f1c6b
 endif # if ANDROID
 
 endmenu