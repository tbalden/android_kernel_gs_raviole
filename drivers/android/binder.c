// SPDX-License-Identifier: GPL-2.0-only
/* binder.c
 *
 * Android IPC Subsystem
 *
 * Copyright (C) 2007-2008 Google, Inc.
 */

/*
 * Locking overview
 *
 * There are 3 main spinlocks which must be acquired in the
 * order shown:
 *
 * 1) proc->outer_lock : protects binder_ref
 *    binder_proc_lock() and binder_proc_unlock() are
 *    used to acq/rel.
 * 2) node->lock : protects most fields of binder_node.
 *    binder_node_lock() and binder_node_unlock() are
 *    used to acq/rel
 * 3) proc->inner_lock : protects the thread and node lists
 *    (proc->threads, proc->waiting_threads, proc->nodes)
 *    and all todo lists associated with the binder_proc
 *    (proc->todo, thread->todo, proc->delivered_death and
 *    node->async_todo), as well as thread->transaction_stack
 *    binder_inner_proc_lock() and binder_inner_proc_unlock()
 *    are used to acq/rel
 *
 * Any lock under procA must never be nested under any lock at the same
 * level or below on procB.
 *
 * Functions that require a lock held on entry indicate which lock
 * in the suffix of the function name:
 *
 * foo_olocked() : requires node->outer_lock
 * foo_nlocked() : requires node->lock
 * foo_ilocked() : requires proc->inner_lock
 * foo_oilocked(): requires proc->outer_lock and proc->inner_lock
 * foo_nilocked(): requires node->lock and proc->inner_lock
 * ...
 */

#define pr_fmt(fmt) KBUILD_MODNAME ": " fmt

#include <linux/fdtable.h>
#include <linux/file.h>
#include <linux/freezer.h>
#include <linux/fs.h>
#include <linux/list.h>
#include <linux/miscdevice.h>
#include <linux/module.h>
#include <linux/mutex.h>
#include <linux/nsproxy.h>
#include <linux/poll.h>
#include <linux/debugfs.h>
#include <linux/rbtree.h>
#include <linux/sched/signal.h>
#include <linux/sched/mm.h>
#include <linux/seq_file.h>
#include <linux/string.h>
#include <linux/uaccess.h>
#include <linux/pid_namespace.h>
#include <linux/security.h>
#include <linux/spinlock.h>
#include <linux/ratelimit.h>
#include <linux/syscalls.h>
#include <linux/task_work.h>
#include <linux/sizes.h>
#include <linux/android_vendor.h>

#include <uapi/linux/sched/types.h>
#include <uapi/linux/android/binder.h>

#include <asm/cacheflush.h>

#include "binder_internal.h"
#include "binder_trace.h"
#include <trace/hooks/binder.h>

static HLIST_HEAD(binder_deferred_list);
static DEFINE_MUTEX(binder_deferred_lock);

static HLIST_HEAD(binder_devices);
static HLIST_HEAD(binder_procs);
static DEFINE_MUTEX(binder_procs_lock);

static HLIST_HEAD(binder_dead_nodes);
static DEFINE_SPINLOCK(binder_dead_nodes_lock);

static struct dentry *binder_debugfs_dir_entry_root;
static struct dentry *binder_debugfs_dir_entry_proc;
static atomic_t binder_last_id;

static int proc_show(struct seq_file *m, void *unused);
DEFINE_SHOW_ATTRIBUTE(proc);

#define FORBIDDEN_MMAP_FLAGS                (VM_WRITE)

enum {
	BINDER_DEBUG_USER_ERROR             = 1U << 0,
	BINDER_DEBUG_FAILED_TRANSACTION     = 1U << 1,
	BINDER_DEBUG_DEAD_TRANSACTION       = 1U << 2,
	BINDER_DEBUG_OPEN_CLOSE             = 1U << 3,
	BINDER_DEBUG_DEAD_BINDER            = 1U << 4,
	BINDER_DEBUG_DEATH_NOTIFICATION     = 1U << 5,
	BINDER_DEBUG_READ_WRITE             = 1U << 6,
	BINDER_DEBUG_USER_REFS              = 1U << 7,
	BINDER_DEBUG_THREADS                = 1U << 8,
	BINDER_DEBUG_TRANSACTION            = 1U << 9,
	BINDER_DEBUG_TRANSACTION_COMPLETE   = 1U << 10,
	BINDER_DEBUG_FREE_BUFFER            = 1U << 11,
	BINDER_DEBUG_INTERNAL_REFS          = 1U << 12,
	BINDER_DEBUG_PRIORITY_CAP           = 1U << 13,
	BINDER_DEBUG_SPINLOCKS              = 1U << 14,
};
static uint32_t binder_debug_mask = BINDER_DEBUG_USER_ERROR |
	BINDER_DEBUG_FAILED_TRANSACTION | BINDER_DEBUG_DEAD_TRANSACTION;
module_param_named(debug_mask, binder_debug_mask, uint, 0644);

char *binder_devices_param = CONFIG_ANDROID_BINDER_DEVICES;
module_param_named(devices, binder_devices_param, charp, 0444);

static DECLARE_WAIT_QUEUE_HEAD(binder_user_error_wait);
static int binder_stop_on_user_error;

static int binder_set_stop_on_user_error(const char *val,
					 const struct kernel_param *kp)
{
	int ret;

	ret = param_set_int(val, kp);
	if (binder_stop_on_user_error < 2)
		wake_up(&binder_user_error_wait);
	return ret;
}
module_param_call(stop_on_user_error, binder_set_stop_on_user_error,
	param_get_int, &binder_stop_on_user_error, 0644);

#define binder_debug(mask, x...) \
	do { \
		if (binder_debug_mask & mask) \
			pr_info_ratelimited(x); \
	} while (0)

#define binder_user_error(x...) \
	do { \
		if (binder_debug_mask & BINDER_DEBUG_USER_ERROR) \
			pr_info_ratelimited(x); \
		if (binder_stop_on_user_error) \
			binder_stop_on_user_error = 2; \
	} while (0)

#define to_flat_binder_object(hdr) \
	container_of(hdr, struct flat_binder_object, hdr)

#define to_binder_fd_object(hdr) container_of(hdr, struct binder_fd_object, hdr)

#define to_binder_buffer_object(hdr) \
	container_of(hdr, struct binder_buffer_object, hdr)

#define to_binder_fd_array_object(hdr) \
	container_of(hdr, struct binder_fd_array_object, hdr)

static struct binder_stats binder_stats;

static inline void binder_stats_deleted(enum binder_stat_types type)
{
	atomic_inc(&binder_stats.obj_deleted[type]);
}

static inline void binder_stats_created(enum binder_stat_types type)
{
	atomic_inc(&binder_stats.obj_created[type]);
}

struct binder_transaction_log binder_transaction_log;
struct binder_transaction_log binder_transaction_log_failed;

static struct binder_transaction_log_entry *binder_transaction_log_add(
	struct binder_transaction_log *log)
{
	struct binder_transaction_log_entry *e;
	unsigned int cur = atomic_inc_return(&log->cur);

	if (cur >= ARRAY_SIZE(log->entry))
		log->full = true;
	e = &log->entry[cur % ARRAY_SIZE(log->entry)];
	WRITE_ONCE(e->debug_id_done, 0);
	/*
	 * write-barrier to synchronize access to e->debug_id_done.
	 * We make sure the initialized 0 value is seen before
	 * memset() other fields are zeroed by memset.
	 */
	smp_wmb();
	memset(e, 0, sizeof(*e));
	return e;
}

enum binder_deferred_state {
	BINDER_DEFERRED_FLUSH        = 0x01,
	BINDER_DEFERRED_RELEASE      = 0x02,
};

enum {
	BINDER_LOOPER_STATE_REGISTERED  = 0x01,
	BINDER_LOOPER_STATE_ENTERED     = 0x02,
	BINDER_LOOPER_STATE_EXITED      = 0x04,
	BINDER_LOOPER_STATE_INVALID     = 0x08,
	BINDER_LOOPER_STATE_WAITING     = 0x10,
	BINDER_LOOPER_STATE_POLL        = 0x20,
};

/**
 * binder_proc_lock() - Acquire outer lock for given binder_proc
 * @proc:         struct binder_proc to acquire
 *
 * Acquires proc->outer_lock. Used to protect binder_ref
 * structures associated with the given proc.
 */
#define binder_proc_lock(proc) _binder_proc_lock(proc, __LINE__)
static void
_binder_proc_lock(struct binder_proc *proc, int line)
	__acquires(&proc->outer_lock)
{
	binder_debug(BINDER_DEBUG_SPINLOCKS,
		     "%s: line=%d\n", __func__, line);
	spin_lock(&proc->outer_lock);
}

/**
 * binder_proc_unlock() - Release spinlock for given binder_proc
 * @proc:         struct binder_proc to acquire
 *
 * Release lock acquired via binder_proc_lock()
 */
#define binder_proc_unlock(_proc) _binder_proc_unlock(_proc, __LINE__)
static void
_binder_proc_unlock(struct binder_proc *proc, int line)
	__releases(&proc->outer_lock)
{
	binder_debug(BINDER_DEBUG_SPINLOCKS,
		     "%s: line=%d\n", __func__, line);
	spin_unlock(&proc->outer_lock);
}

/**
 * binder_inner_proc_lock() - Acquire inner lock for given binder_proc
 * @proc:         struct binder_proc to acquire
 *
 * Acquires proc->inner_lock. Used to protect todo lists
 */
#define binder_inner_proc_lock(proc) _binder_inner_proc_lock(proc, __LINE__)
static void
_binder_inner_proc_lock(struct binder_proc *proc, int line)
	__acquires(&proc->inner_lock)
{
	binder_debug(BINDER_DEBUG_SPINLOCKS,
		     "%s: line=%d\n", __func__, line);
	spin_lock(&proc->inner_lock);
}

/**
 * binder_inner_proc_unlock() - Release inner lock for given binder_proc
 * @proc:         struct binder_proc to acquire
 *
 * Release lock acquired via binder_inner_proc_lock()
 */
#define binder_inner_proc_unlock(proc) _binder_inner_proc_unlock(proc, __LINE__)
static void
_binder_inner_proc_unlock(struct binder_proc *proc, int line)
	__releases(&proc->inner_lock)
{
	binder_debug(BINDER_DEBUG_SPINLOCKS,
		     "%s: line=%d\n", __func__, line);
	spin_unlock(&proc->inner_lock);
}

/**
 * binder_node_lock() - Acquire spinlock for given binder_node
 * @node:         struct binder_node to acquire
 *
 * Acquires node->lock. Used to protect binder_node fields
 */
#define binder_node_lock(node) _binder_node_lock(node, __LINE__)
static void
_binder_node_lock(struct binder_node *node, int line)
	__acquires(&node->lock)
{
	binder_debug(BINDER_DEBUG_SPINLOCKS,
		     "%s: line=%d\n", __func__, line);
	spin_lock(&node->lock);
}

/**
 * binder_node_unlock() - Release spinlock for given binder_proc
 * @node:         struct binder_node to acquire
 *
 * Release lock acquired via binder_node_lock()
 */
#define binder_node_unlock(node) _binder_node_unlock(node, __LINE__)
static void
_binder_node_unlock(struct binder_node *node, int line)
	__releases(&node->lock)
{
	binder_debug(BINDER_DEBUG_SPINLOCKS,
		     "%s: line=%d\n", __func__, line);
	spin_unlock(&node->lock);
}

/**
 * binder_node_inner_lock() - Acquire node and inner locks
 * @node:         struct binder_node to acquire
 *
 * Acquires node->lock. If node->proc also acquires
 * proc->inner_lock. Used to protect binder_node fields
 */
#define binder_node_inner_lock(node) _binder_node_inner_lock(node, __LINE__)
static void
_binder_node_inner_lock(struct binder_node *node, int line)
	__acquires(&node->lock) __acquires(&node->proc->inner_lock)
{
	binder_debug(BINDER_DEBUG_SPINLOCKS,
		     "%s: line=%d\n", __func__, line);
	spin_lock(&node->lock);
	if (node->proc)
		binder_inner_proc_lock(node->proc);
	else
		/* annotation for sparse */
		__acquire(&node->proc->inner_lock);
}

/**
 * binder_node_unlock() - Release node and inner locks
 * @node:         struct binder_node to acquire
 *
 * Release lock acquired via binder_node_lock()
 */
#define binder_node_inner_unlock(node) _binder_node_inner_unlock(node, __LINE__)
static void
_binder_node_inner_unlock(struct binder_node *node, int line)
	__releases(&node->lock) __releases(&node->proc->inner_lock)
{
	struct binder_proc *proc = node->proc;

	binder_debug(BINDER_DEBUG_SPINLOCKS,
		     "%s: line=%d\n", __func__, line);
	if (proc)
		binder_inner_proc_unlock(proc);
	else
		/* annotation for sparse */
		__release(&node->proc->inner_lock);
	spin_unlock(&node->lock);
}

static bool binder_worklist_empty_ilocked(struct list_head *list)
{
	return list_empty(list);
}

/**
 * binder_worklist_empty() - Check if no items on the work list
 * @proc:       binder_proc associated with list
 * @list:	list to check
 *
 * Return: true if there are no items on list, else false
 */
static bool binder_worklist_empty(struct binder_proc *proc,
				  struct list_head *list)
{
	bool ret;

	binder_inner_proc_lock(proc);
	ret = binder_worklist_empty_ilocked(list);
	binder_inner_proc_unlock(proc);
	return ret;
}

/**
 * binder_enqueue_work_ilocked() - Add an item to the work list
 * @work:         struct binder_work to add to list
 * @target_list:  list to add work to
 *
 * Adds the work to the specified list. Asserts that work
 * is not already on a list.
 *
 * Requires the proc->inner_lock to be held.
 */
static void
binder_enqueue_work_ilocked(struct binder_work *work,
			   struct list_head *target_list)
{
	BUG_ON(target_list == NULL);
	BUG_ON(work->entry.next && !list_empty(&work->entry));
	list_add_tail(&work->entry, target_list);
}

/**
 * binder_enqueue_deferred_thread_work_ilocked() - Add deferred thread work
 * @thread:       thread to queue work to
 * @work:         struct binder_work to add to list
 *
 * Adds the work to the todo list of the thread. Doesn't set the process_todo
 * flag, which means that (if it wasn't already set) the thread will go to
 * sleep without handling this work when it calls read.
 *
 * Requires the proc->inner_lock to be held.
 */
static void
binder_enqueue_deferred_thread_work_ilocked(struct binder_thread *thread,
					    struct binder_work *work)
{
	WARN_ON(!list_empty(&thread->waiting_thread_node));
	binder_enqueue_work_ilocked(work, &thread->todo);
}

/**
 * binder_enqueue_thread_work_ilocked() - Add an item to the thread work list
 * @thread:       thread to queue work to
 * @work:         struct binder_work to add to list
 *
 * Adds the work to the todo list of the thread, and enables processing
 * of the todo queue.
 *
 * Requires the proc->inner_lock to be held.
 */
static void
binder_enqueue_thread_work_ilocked(struct binder_thread *thread,
				   struct binder_work *work)
{
	WARN_ON(!list_empty(&thread->waiting_thread_node));
	binder_enqueue_work_ilocked(work, &thread->todo);
	thread->process_todo = true;
}

/**
 * binder_enqueue_thread_work() - Add an item to the thread work list
 * @thread:       thread to queue work to
 * @work:         struct binder_work to add to list
 *
 * Adds the work to the todo list of the thread, and enables processing
 * of the todo queue.
 */
static void
binder_enqueue_thread_work(struct binder_thread *thread,
			   struct binder_work *work)
{
	binder_inner_proc_lock(thread->proc);
	binder_enqueue_thread_work_ilocked(thread, work);
	binder_inner_proc_unlock(thread->proc);
}

static void
binder_dequeue_work_ilocked(struct binder_work *work)
{
	list_del_init(&work->entry);
}

/**
 * binder_dequeue_work() - Removes an item from the work list
 * @proc:         binder_proc associated with list
 * @work:         struct binder_work to remove from list
 *
 * Removes the specified work item from whatever list it is on.
 * Can safely be called if work is not on any list.
 */
static void
binder_dequeue_work(struct binder_proc *proc, struct binder_work *work)
{
	binder_inner_proc_lock(proc);
	binder_dequeue_work_ilocked(work);
	binder_inner_proc_unlock(proc);
}

static struct binder_work *binder_dequeue_work_head_ilocked(
					struct list_head *list)
{
	struct binder_work *w;

	w = list_first_entry_or_null(list, struct binder_work, entry);
	if (w)
		list_del_init(&w->entry);
	return w;
}

static void
binder_defer_work(struct binder_proc *proc, enum binder_deferred_state defer);
static void binder_free_thread(struct binder_thread *thread);
static void binder_free_proc(struct binder_proc *proc);
static void binder_inc_node_tmpref_ilocked(struct binder_node *node);

static bool binder_has_work_ilocked(struct binder_thread *thread,
				    bool do_proc_work)
{
	int ret = 0;

	trace_android_vh_binder_has_work_ilocked(thread, do_proc_work, &ret);
	if (ret)
		return true;
	return thread->process_todo ||
		thread->looper_need_return ||
		(do_proc_work &&
		 !binder_worklist_empty_ilocked(&thread->proc->todo));
}

static bool binder_has_work(struct binder_thread *thread, bool do_proc_work)
{
	bool has_work;

	binder_inner_proc_lock(thread->proc);
	has_work = binder_has_work_ilocked(thread, do_proc_work);
	binder_inner_proc_unlock(thread->proc);

	return has_work;
}

static bool binder_available_for_proc_work_ilocked(struct binder_thread *thread)
{
	return !thread->transaction_stack &&
		binder_worklist_empty_ilocked(&thread->todo) &&
		(thread->looper & (BINDER_LOOPER_STATE_ENTERED |
				   BINDER_LOOPER_STATE_REGISTERED));
}

static void binder_wakeup_poll_threads_ilocked(struct binder_proc *proc,
					       bool sync)
{
	struct rb_node *n;
	struct binder_thread *thread;

	for (n = rb_first(&proc->threads); n != NULL; n = rb_next(n)) {
		thread = rb_entry(n, struct binder_thread, rb_node);
		if (thread->looper & BINDER_LOOPER_STATE_POLL &&
		    binder_available_for_proc_work_ilocked(thread)) {
			trace_android_vh_binder_wakeup_ilocked(thread->task, sync, proc);
			if (sync)
				wake_up_interruptible_sync(&thread->wait);
			else
				wake_up_interruptible(&thread->wait);
		}
	}
}

/**
 * binder_select_thread_ilocked() - selects a thread for doing proc work.
 * @proc:	process to select a thread from
 *
 * Note that calling this function moves the thread off the waiting_threads
 * list, so it can only be woken up by the caller of this function, or a
 * signal. Therefore, callers *should* always wake up the thread this function
 * returns.
 *
 * Return:	If there's a thread currently waiting for process work,
 *		returns that thread. Otherwise returns NULL.
 */
static struct binder_thread *
binder_select_thread_ilocked(struct binder_proc *proc)
{
	struct binder_thread *thread;

	assert_spin_locked(&proc->inner_lock);
	thread = list_first_entry_or_null(&proc->waiting_threads,
					  struct binder_thread,
					  waiting_thread_node);

	if (thread)
		list_del_init(&thread->waiting_thread_node);

	return thread;
}

/**
 * binder_wakeup_thread_ilocked() - wakes up a thread for doing proc work.
 * @proc:	process to wake up a thread in
 * @thread:	specific thread to wake-up (may be NULL)
 * @sync:	whether to do a synchronous wake-up
 *
 * This function wakes up a thread in the @proc process.
 * The caller may provide a specific thread to wake-up in
 * the @thread parameter. If @thread is NULL, this function
 * will wake up threads that have called poll().
 *
 * Note that for this function to work as expected, callers
 * should first call binder_select_thread() to find a thread
 * to handle the work (if they don't have a thread already),
 * and pass the result into the @thread parameter.
 */
static void binder_wakeup_thread_ilocked(struct binder_proc *proc,
					 struct binder_thread *thread,
					 bool sync)
{
	assert_spin_locked(&proc->inner_lock);

	if (thread) {
		trace_android_vh_binder_wakeup_ilocked(thread->task, sync, proc);
		if (sync)
			wake_up_interruptible_sync(&thread->wait);
		else
			wake_up_interruptible(&thread->wait);
		return;
	}

	/* Didn't find a thread waiting for proc work; this can happen
	 * in two scenarios:
	 * 1. All threads are busy handling transactions
	 *    In that case, one of those threads should call back into
	 *    the kernel driver soon and pick up this work.
	 * 2. Threads are using the (e)poll interface, in which case
	 *    they may be blocked on the waitqueue without having been
	 *    added to waiting_threads. For this case, we just iterate
	 *    over all threads not handling transaction work, and
	 *    wake them all up. We wake all because we don't know whether
	 *    a thread that called into (e)poll is handling non-binder
	 *    work currently.
	 */
	binder_wakeup_poll_threads_ilocked(proc, sync);
}

static void binder_wakeup_proc_ilocked(struct binder_proc *proc)
{
	struct binder_thread *thread = binder_select_thread_ilocked(proc);

	binder_wakeup_thread_ilocked(proc, thread, /* sync = */false);
}

static bool is_rt_policy(int policy)
<<<<<<< HEAD
{
	return policy == SCHED_FIFO || policy == SCHED_RR;
}

static bool is_fair_policy(int policy)
{
	return policy == SCHED_NORMAL || policy == SCHED_BATCH;
}

static bool binder_supported_policy(int policy)
{
	return is_fair_policy(policy) || is_rt_policy(policy);
}

static int to_userspace_prio(int policy, int kernel_priority)
{
	if (is_fair_policy(policy))
		return PRIO_TO_NICE(kernel_priority);
	else
		return MAX_USER_RT_PRIO - 1 - kernel_priority;
}

static int to_kernel_prio(int policy, int user_priority)
{
	if (is_fair_policy(policy))
		return NICE_TO_PRIO(user_priority);
	else
		return MAX_USER_RT_PRIO - 1 - user_priority;
}

static void binder_do_set_priority(struct task_struct *task,
				   struct binder_priority desired,
				   bool verify)
{
	int priority; /* user-space prio value */
	bool has_cap_nice;
	unsigned int policy = desired.sched_policy;

=======
{
	return policy == SCHED_FIFO || policy == SCHED_RR;
}

static bool is_fair_policy(int policy)
{
	return policy == SCHED_NORMAL || policy == SCHED_BATCH;
}

static bool binder_supported_policy(int policy)
{
	return is_fair_policy(policy) || is_rt_policy(policy);
}

static int to_userspace_prio(int policy, int kernel_priority)
{
	if (is_fair_policy(policy))
		return PRIO_TO_NICE(kernel_priority);
	else
		return MAX_USER_RT_PRIO - 1 - kernel_priority;
}

static int to_kernel_prio(int policy, int user_priority)
{
	if (is_fair_policy(policy))
		return NICE_TO_PRIO(user_priority);
	else
		return MAX_USER_RT_PRIO - 1 - user_priority;
}

static void binder_do_set_priority(struct task_struct *task,
				   struct binder_priority desired,
				   bool verify)
{
	int priority; /* user-space prio value */
	bool has_cap_nice;
	unsigned int policy = desired.sched_policy;

>>>>>>> 334f1c6b
	if (task->policy == policy && task->normal_prio == desired.prio)
		return;

	has_cap_nice = has_capability_noaudit(task, CAP_SYS_NICE);

	priority = to_userspace_prio(policy, desired.prio);

	if (verify && is_rt_policy(policy) && !has_cap_nice) {
		long max_rtprio = task_rlimit(task, RLIMIT_RTPRIO);

		if (max_rtprio == 0) {
			policy = SCHED_NORMAL;
			priority = MIN_NICE;
		} else if (priority > max_rtprio) {
			priority = max_rtprio;
		}
	}

	if (verify && is_fair_policy(policy) && !has_cap_nice) {
		long min_nice = rlimit_to_nice(task_rlimit(task, RLIMIT_NICE));

		if (min_nice > MAX_NICE) {
			binder_user_error("%d RLIMIT_NICE not set\n",
					  task->pid);
			return;
		} else if (priority < min_nice) {
			priority = min_nice;
		}
<<<<<<< HEAD
	}

	if (policy != desired.sched_policy ||
	    to_kernel_prio(policy, priority) != desired.prio)
		binder_debug(BINDER_DEBUG_PRIORITY_CAP,
			     "%d: priority %d not allowed, using %d instead\n",
			      task->pid, desired.prio,
			      to_kernel_prio(policy, priority));

	trace_binder_set_priority(task->tgid, task->pid, task->normal_prio,
				  to_kernel_prio(policy, priority),
				  desired.prio);

	/* Set the actual priority */
	if (task->policy != policy || is_rt_policy(policy)) {
		struct sched_param params;

		params.sched_priority = is_rt_policy(policy) ? priority : 0;

		sched_setscheduler_nocheck(task,
					   policy | SCHED_RESET_ON_FORK,
					   &params);
	}
=======
	}

	if (policy != desired.sched_policy ||
	    to_kernel_prio(policy, priority) != desired.prio)
		binder_debug(BINDER_DEBUG_PRIORITY_CAP,
			     "%d: priority %d not allowed, using %d instead\n",
			      task->pid, desired.prio,
			      to_kernel_prio(policy, priority));

	trace_binder_set_priority(task->tgid, task->pid, task->normal_prio,
				  to_kernel_prio(policy, priority),
				  desired.prio);

	/* Set the actual priority */
	if (task->policy != policy || is_rt_policy(policy)) {
		struct sched_param params;

		params.sched_priority = is_rt_policy(policy) ? priority : 0;

		sched_setscheduler_nocheck(task,
					   policy | SCHED_RESET_ON_FORK,
					   &params);
	}
>>>>>>> 334f1c6b
	if (is_fair_policy(policy))
		set_user_nice(task, priority);
}

static void binder_set_priority(struct task_struct *task,
				struct binder_priority desired)
{
	binder_do_set_priority(task, desired, /* verify = */ true);
}

static void binder_restore_priority(struct task_struct *task,
				    struct binder_priority desired)
{
	binder_do_set_priority(task, desired, /* verify = */ false);
}

static void binder_transaction_priority(struct task_struct *task,
					struct binder_transaction *t,
					struct binder_priority node_prio,
					bool inherit_rt)
{
	struct binder_priority desired_prio = t->priority;
	bool skip = false;

	if (t->set_priority_called)
		return;

	t->set_priority_called = true;
	t->saved_priority.sched_policy = task->policy;
	t->saved_priority.prio = task->normal_prio;

	trace_android_vh_binder_priority_skip(task, &skip);
	if (skip)
		return;

	if (!inherit_rt && is_rt_policy(desired_prio.sched_policy)) {
		desired_prio.prio = NICE_TO_PRIO(0);
		desired_prio.sched_policy = SCHED_NORMAL;
	}

	if (node_prio.prio < t->priority.prio ||
	    (node_prio.prio == t->priority.prio &&
	     node_prio.sched_policy == SCHED_FIFO)) {
		/*
		 * In case the minimum priority on the node is
		 * higher (lower value), use that priority. If
		 * the priority is the same, but the node uses
		 * SCHED_FIFO, prefer SCHED_FIFO, since it can
		 * run unbounded, unlike SCHED_RR.
		 */
		desired_prio = node_prio;
	}

	binder_set_priority(task, desired_prio);
	trace_android_vh_binder_set_priority(t, task);
}

static struct binder_node *binder_get_node_ilocked(struct binder_proc *proc,
						   binder_uintptr_t ptr)
{
	struct rb_node *n = proc->nodes.rb_node;
	struct binder_node *node;

	assert_spin_locked(&proc->inner_lock);

	while (n) {
		node = rb_entry(n, struct binder_node, rb_node);

		if (ptr < node->ptr)
			n = n->rb_left;
		else if (ptr > node->ptr)
			n = n->rb_right;
		else {
			/*
			 * take an implicit weak reference
			 * to ensure node stays alive until
			 * call to binder_put_node()
			 */
			binder_inc_node_tmpref_ilocked(node);
			return node;
		}
	}
	return NULL;
}

static struct binder_node *binder_get_node(struct binder_proc *proc,
					   binder_uintptr_t ptr)
{
	struct binder_node *node;

	binder_inner_proc_lock(proc);
	node = binder_get_node_ilocked(proc, ptr);
	binder_inner_proc_unlock(proc);
	return node;
}

static struct binder_node *binder_init_node_ilocked(
						struct binder_proc *proc,
						struct binder_node *new_node,
						struct flat_binder_object *fp)
{
	struct rb_node **p = &proc->nodes.rb_node;
	struct rb_node *parent = NULL;
	struct binder_node *node;
	binder_uintptr_t ptr = fp ? fp->binder : 0;
	binder_uintptr_t cookie = fp ? fp->cookie : 0;
	__u32 flags = fp ? fp->flags : 0;
	s8 priority;

	assert_spin_locked(&proc->inner_lock);

	while (*p) {

		parent = *p;
		node = rb_entry(parent, struct binder_node, rb_node);

		if (ptr < node->ptr)
			p = &(*p)->rb_left;
		else if (ptr > node->ptr)
			p = &(*p)->rb_right;
		else {
			/*
			 * A matching node is already in
			 * the rb tree. Abandon the init
			 * and return it.
			 */
			binder_inc_node_tmpref_ilocked(node);
			return node;
		}
	}
	node = new_node;
	binder_stats_created(BINDER_STAT_NODE);
	node->tmp_refs++;
	rb_link_node(&node->rb_node, parent, p);
	rb_insert_color(&node->rb_node, &proc->nodes);
	node->debug_id = atomic_inc_return(&binder_last_id);
	node->proc = proc;
	node->ptr = ptr;
	node->cookie = cookie;
	node->work.type = BINDER_WORK_NODE;
	priority = flags & FLAT_BINDER_FLAG_PRIORITY_MASK;
	node->sched_policy = (flags & FLAT_BINDER_FLAG_SCHED_POLICY_MASK) >>
		FLAT_BINDER_FLAG_SCHED_POLICY_SHIFT;
	node->min_priority = to_kernel_prio(node->sched_policy, priority);
	node->accept_fds = !!(flags & FLAT_BINDER_FLAG_ACCEPTS_FDS);
	node->inherit_rt = !!(flags & FLAT_BINDER_FLAG_INHERIT_RT);
	node->txn_security_ctx = !!(flags & FLAT_BINDER_FLAG_TXN_SECURITY_CTX);
	spin_lock_init(&node->lock);
	INIT_LIST_HEAD(&node->work.entry);
	INIT_LIST_HEAD(&node->async_todo);
	binder_debug(BINDER_DEBUG_INTERNAL_REFS,
		     "%d:%d node %d u%016llx c%016llx created\n",
		     proc->pid, current->pid, node->debug_id,
		     (u64)node->ptr, (u64)node->cookie);

	return node;
}

static struct binder_node *binder_new_node(struct binder_proc *proc,
					   struct flat_binder_object *fp)
{
	struct binder_node *node;
	struct binder_node *new_node = kzalloc(sizeof(*node), GFP_KERNEL);

	if (!new_node)
		return NULL;
	binder_inner_proc_lock(proc);
	node = binder_init_node_ilocked(proc, new_node, fp);
	binder_inner_proc_unlock(proc);
	if (node != new_node)
		/*
		 * The node was already added by another thread
		 */
		kfree(new_node);

	return node;
}

static void binder_free_node(struct binder_node *node)
{
	kfree(node);
	binder_stats_deleted(BINDER_STAT_NODE);
}

static int binder_inc_node_nilocked(struct binder_node *node, int strong,
				    int internal,
				    struct list_head *target_list)
{
	struct binder_proc *proc = node->proc;

	assert_spin_locked(&node->lock);
	if (proc)
		assert_spin_locked(&proc->inner_lock);
	if (strong) {
		if (internal) {
			if (target_list == NULL &&
			    node->internal_strong_refs == 0 &&
			    !(node->proc &&
			      node == node->proc->context->binder_context_mgr_node &&
			      node->has_strong_ref)) {
				pr_err("invalid inc strong node for %d\n",
					node->debug_id);
				return -EINVAL;
			}
			node->internal_strong_refs++;
		} else
			node->local_strong_refs++;
		if (!node->has_strong_ref && target_list) {
			struct binder_thread *thread = container_of(target_list,
						    struct binder_thread, todo);
			binder_dequeue_work_ilocked(&node->work);
			BUG_ON(&thread->todo != target_list);
			binder_enqueue_deferred_thread_work_ilocked(thread,
								   &node->work);
		}
	} else {
		if (!internal)
			node->local_weak_refs++;
		if (!node->has_weak_ref && list_empty(&node->work.entry)) {
			if (target_list == NULL) {
				pr_err("invalid inc weak node for %d\n",
					node->debug_id);
				return -EINVAL;
			}
			/*
			 * See comment above
			 */
			binder_enqueue_work_ilocked(&node->work, target_list);
		}
	}
	return 0;
}

static int binder_inc_node(struct binder_node *node, int strong, int internal,
			   struct list_head *target_list)
{
	int ret;

	binder_node_inner_lock(node);
	ret = binder_inc_node_nilocked(node, strong, internal, target_list);
	binder_node_inner_unlock(node);

	return ret;
}

static bool binder_dec_node_nilocked(struct binder_node *node,
				     int strong, int internal)
{
	struct binder_proc *proc = node->proc;

	assert_spin_locked(&node->lock);
	if (proc)
		assert_spin_locked(&proc->inner_lock);
	if (strong) {
		if (internal)
			node->internal_strong_refs--;
		else
			node->local_strong_refs--;
		if (node->local_strong_refs || node->internal_strong_refs)
			return false;
	} else {
		if (!internal)
			node->local_weak_refs--;
		if (node->local_weak_refs || node->tmp_refs ||
				!hlist_empty(&node->refs))
			return false;
	}

	if (proc && (node->has_strong_ref || node->has_weak_ref)) {
		if (list_empty(&node->work.entry)) {
			binder_enqueue_work_ilocked(&node->work, &proc->todo);
			binder_wakeup_proc_ilocked(proc);
		}
	} else {
		if (hlist_empty(&node->refs) && !node->local_strong_refs &&
		    !node->local_weak_refs && !node->tmp_refs) {
			if (proc) {
				binder_dequeue_work_ilocked(&node->work);
				rb_erase(&node->rb_node, &proc->nodes);
				binder_debug(BINDER_DEBUG_INTERNAL_REFS,
					     "refless node %d deleted\n",
					     node->debug_id);
			} else {
				BUG_ON(!list_empty(&node->work.entry));
				spin_lock(&binder_dead_nodes_lock);
				/*
				 * tmp_refs could have changed so
				 * check it again
				 */
				if (node->tmp_refs) {
					spin_unlock(&binder_dead_nodes_lock);
					return false;
				}
				hlist_del(&node->dead_node);
				spin_unlock(&binder_dead_nodes_lock);
				binder_debug(BINDER_DEBUG_INTERNAL_REFS,
					     "dead node %d deleted\n",
					     node->debug_id);
			}
			return true;
		}
	}
	return false;
}

static void binder_dec_node(struct binder_node *node, int strong, int internal)
{
	bool free_node;

	binder_node_inner_lock(node);
	free_node = binder_dec_node_nilocked(node, strong, internal);
	binder_node_inner_unlock(node);
	if (free_node)
		binder_free_node(node);
}

static void binder_inc_node_tmpref_ilocked(struct binder_node *node)
{
	/*
	 * No call to binder_inc_node() is needed since we
	 * don't need to inform userspace of any changes to
	 * tmp_refs
	 */
	node->tmp_refs++;
}

/**
 * binder_inc_node_tmpref() - take a temporary reference on node
 * @node:	node to reference
 *
 * Take reference on node to prevent the node from being freed
 * while referenced only by a local variable. The inner lock is
 * needed to serialize with the node work on the queue (which
 * isn't needed after the node is dead). If the node is dead
 * (node->proc is NULL), use binder_dead_nodes_lock to protect
 * node->tmp_refs against dead-node-only cases where the node
 * lock cannot be acquired (eg traversing the dead node list to
 * print nodes)
 */
static void binder_inc_node_tmpref(struct binder_node *node)
{
	binder_node_lock(node);
	if (node->proc)
		binder_inner_proc_lock(node->proc);
	else
		spin_lock(&binder_dead_nodes_lock);
	binder_inc_node_tmpref_ilocked(node);
	if (node->proc)
		binder_inner_proc_unlock(node->proc);
	else
		spin_unlock(&binder_dead_nodes_lock);
	binder_node_unlock(node);
}

/**
 * binder_dec_node_tmpref() - remove a temporary reference on node
 * @node:	node to reference
 *
 * Release temporary reference on node taken via binder_inc_node_tmpref()
 */
static void binder_dec_node_tmpref(struct binder_node *node)
{
	bool free_node;

	binder_node_inner_lock(node);
	if (!node->proc)
		spin_lock(&binder_dead_nodes_lock);
	else
		__acquire(&binder_dead_nodes_lock);
	node->tmp_refs--;
	BUG_ON(node->tmp_refs < 0);
	if (!node->proc)
		spin_unlock(&binder_dead_nodes_lock);
	else
		__release(&binder_dead_nodes_lock);
	/*
	 * Call binder_dec_node() to check if all refcounts are 0
	 * and cleanup is needed. Calling with strong=0 and internal=1
	 * causes no actual reference to be released in binder_dec_node().
	 * If that changes, a change is needed here too.
	 */
	free_node = binder_dec_node_nilocked(node, 0, 1);
	binder_node_inner_unlock(node);
	if (free_node)
		binder_free_node(node);
}

static void binder_put_node(struct binder_node *node)
{
	binder_dec_node_tmpref(node);
}

static struct binder_ref *binder_get_ref_olocked(struct binder_proc *proc,
						 u32 desc, bool need_strong_ref)
{
	struct rb_node *n = proc->refs_by_desc.rb_node;
	struct binder_ref *ref;

	while (n) {
		ref = rb_entry(n, struct binder_ref, rb_node_desc);

		if (desc < ref->data.desc) {
			n = n->rb_left;
		} else if (desc > ref->data.desc) {
			n = n->rb_right;
		} else if (need_strong_ref && !ref->data.strong) {
			binder_user_error("tried to use weak ref as strong ref\n");
			return NULL;
		} else {
			return ref;
		}
	}
	return NULL;
}

/**
 * binder_get_ref_for_node_olocked() - get the ref associated with given node
 * @proc:	binder_proc that owns the ref
 * @node:	binder_node of target
 * @new_ref:	newly allocated binder_ref to be initialized or %NULL
 *
 * Look up the ref for the given node and return it if it exists
 *
 * If it doesn't exist and the caller provides a newly allocated
 * ref, initialize the fields of the newly allocated ref and insert
 * into the given proc rb_trees and node refs list.
 *
 * Return:	the ref for node. It is possible that another thread
 *		allocated/initialized the ref first in which case the
 *		returned ref would be different than the passed-in
 *		new_ref. new_ref must be kfree'd by the caller in
 *		this case.
 */
static struct binder_ref *binder_get_ref_for_node_olocked(
					struct binder_proc *proc,
					struct binder_node *node,
					struct binder_ref *new_ref)
{
	struct binder_context *context = proc->context;
	struct rb_node **p = &proc->refs_by_node.rb_node;
	struct rb_node *parent = NULL;
	struct binder_ref *ref;
	struct rb_node *n;

	while (*p) {
		parent = *p;
		ref = rb_entry(parent, struct binder_ref, rb_node_node);

		if (node < ref->node)
			p = &(*p)->rb_left;
		else if (node > ref->node)
			p = &(*p)->rb_right;
		else
			return ref;
	}
	if (!new_ref)
		return NULL;

	binder_stats_created(BINDER_STAT_REF);
	new_ref->data.debug_id = atomic_inc_return(&binder_last_id);
	new_ref->proc = proc;
	new_ref->node = node;
	rb_link_node(&new_ref->rb_node_node, parent, p);
	rb_insert_color(&new_ref->rb_node_node, &proc->refs_by_node);

	new_ref->data.desc = (node == context->binder_context_mgr_node) ? 0 : 1;
	for (n = rb_first(&proc->refs_by_desc); n != NULL; n = rb_next(n)) {
		ref = rb_entry(n, struct binder_ref, rb_node_desc);
		if (ref->data.desc > new_ref->data.desc)
			break;
		new_ref->data.desc = ref->data.desc + 1;
	}

	p = &proc->refs_by_desc.rb_node;
	while (*p) {
		parent = *p;
		ref = rb_entry(parent, struct binder_ref, rb_node_desc);

		if (new_ref->data.desc < ref->data.desc)
			p = &(*p)->rb_left;
		else if (new_ref->data.desc > ref->data.desc)
			p = &(*p)->rb_right;
		else
			BUG();
	}
	rb_link_node(&new_ref->rb_node_desc, parent, p);
	rb_insert_color(&new_ref->rb_node_desc, &proc->refs_by_desc);

	binder_node_lock(node);
	hlist_add_head(&new_ref->node_entry, &node->refs);

	binder_debug(BINDER_DEBUG_INTERNAL_REFS,
		     "%d new ref %d desc %d for node %d\n",
		      proc->pid, new_ref->data.debug_id, new_ref->data.desc,
		      node->debug_id);
	trace_android_vh_binder_new_ref(proc->tsk, new_ref->data.desc, new_ref->node->debug_id);
	binder_node_unlock(node);
	return new_ref;
}

static void binder_cleanup_ref_olocked(struct binder_ref *ref)
{
	bool delete_node = false;

	binder_debug(BINDER_DEBUG_INTERNAL_REFS,
		     "%d delete ref %d desc %d for node %d\n",
		      ref->proc->pid, ref->data.debug_id, ref->data.desc,
		      ref->node->debug_id);

	rb_erase(&ref->rb_node_desc, &ref->proc->refs_by_desc);
	rb_erase(&ref->rb_node_node, &ref->proc->refs_by_node);

	binder_node_inner_lock(ref->node);
	if (ref->data.strong)
		binder_dec_node_nilocked(ref->node, 1, 1);

	hlist_del(&ref->node_entry);
	delete_node = binder_dec_node_nilocked(ref->node, 0, 1);
	binder_node_inner_unlock(ref->node);
	/*
	 * Clear ref->node unless we want the caller to free the node
	 */
	if (!delete_node) {
		/*
		 * The caller uses ref->node to determine
		 * whether the node needs to be freed. Clear
		 * it since the node is still alive.
		 */
		ref->node = NULL;
	}

	if (ref->death) {
		binder_debug(BINDER_DEBUG_DEAD_BINDER,
			     "%d delete ref %d desc %d has death notification\n",
			      ref->proc->pid, ref->data.debug_id,
			      ref->data.desc);
		binder_dequeue_work(ref->proc, &ref->death->work);
		binder_stats_deleted(BINDER_STAT_DEATH);
	}
	binder_stats_deleted(BINDER_STAT_REF);
}

/**
 * binder_inc_ref_olocked() - increment the ref for given handle
 * @ref:         ref to be incremented
 * @strong:      if true, strong increment, else weak
 * @target_list: list to queue node work on
 *
 * Increment the ref. @ref->proc->outer_lock must be held on entry
 *
 * Return: 0, if successful, else errno
 */
static int binder_inc_ref_olocked(struct binder_ref *ref, int strong,
				  struct list_head *target_list)
{
	int ret;

	if (strong) {
		if (ref->data.strong == 0) {
			ret = binder_inc_node(ref->node, 1, 1, target_list);
			if (ret)
				return ret;
		}
		ref->data.strong++;
	} else {
		if (ref->data.weak == 0) {
			ret = binder_inc_node(ref->node, 0, 1, target_list);
			if (ret)
				return ret;
		}
		ref->data.weak++;
	}
	return 0;
}

/**
 * binder_dec_ref() - dec the ref for given handle
 * @ref:	ref to be decremented
 * @strong:	if true, strong decrement, else weak
 *
 * Decrement the ref.
 *
 * Return: true if ref is cleaned up and ready to be freed
 */
static bool binder_dec_ref_olocked(struct binder_ref *ref, int strong)
{
	if (strong) {
		if (ref->data.strong == 0) {
			binder_user_error("%d invalid dec strong, ref %d desc %d s %d w %d\n",
					  ref->proc->pid, ref->data.debug_id,
					  ref->data.desc, ref->data.strong,
					  ref->data.weak);
			return false;
		}
		ref->data.strong--;
		if (ref->data.strong == 0)
			binder_dec_node(ref->node, strong, 1);
	} else {
		if (ref->data.weak == 0) {
			binder_user_error("%d invalid dec weak, ref %d desc %d s %d w %d\n",
					  ref->proc->pid, ref->data.debug_id,
					  ref->data.desc, ref->data.strong,
					  ref->data.weak);
			return false;
		}
		ref->data.weak--;
	}
	if (ref->data.strong == 0 && ref->data.weak == 0) {
		binder_cleanup_ref_olocked(ref);
		return true;
	}
	return false;
}

/**
 * binder_get_node_from_ref() - get the node from the given proc/desc
 * @proc:	proc containing the ref
 * @desc:	the handle associated with the ref
 * @need_strong_ref: if true, only return node if ref is strong
 * @rdata:	the id/refcount data for the ref
 *
 * Given a proc and ref handle, return the associated binder_node
 *
 * Return: a binder_node or NULL if not found or not strong when strong required
 */
static struct binder_node *binder_get_node_from_ref(
		struct binder_proc *proc,
		u32 desc, bool need_strong_ref,
		struct binder_ref_data *rdata)
{
	struct binder_node *node;
	struct binder_ref *ref;

	binder_proc_lock(proc);
	ref = binder_get_ref_olocked(proc, desc, need_strong_ref);
	if (!ref)
		goto err_no_ref;
	node = ref->node;
	/*
	 * Take an implicit reference on the node to ensure
	 * it stays alive until the call to binder_put_node()
	 */
	binder_inc_node_tmpref(node);
	if (rdata)
		*rdata = ref->data;
	binder_proc_unlock(proc);

	return node;

err_no_ref:
	binder_proc_unlock(proc);
	return NULL;
}

/**
 * binder_free_ref() - free the binder_ref
 * @ref:	ref to free
 *
 * Free the binder_ref. Free the binder_node indicated by ref->node
 * (if non-NULL) and the binder_ref_death indicated by ref->death.
 */
static void binder_free_ref(struct binder_ref *ref)
{
	trace_android_vh_binder_del_ref(ref->proc ? ref->proc->tsk : 0, ref->data.desc);
	if (ref->node)
		binder_free_node(ref->node);
	kfree(ref->death);
	kfree(ref);
}

/**
 * binder_update_ref_for_handle() - inc/dec the ref for given handle
 * @proc:	proc containing the ref
 * @desc:	the handle associated with the ref
 * @increment:	true=inc reference, false=dec reference
 * @strong:	true=strong reference, false=weak reference
 * @rdata:	the id/refcount data for the ref
 *
 * Given a proc and ref handle, increment or decrement the ref
 * according to "increment" arg.
 *
 * Return: 0 if successful, else errno
 */
static int binder_update_ref_for_handle(struct binder_proc *proc,
		uint32_t desc, bool increment, bool strong,
		struct binder_ref_data *rdata)
{
	int ret = 0;
	struct binder_ref *ref;
	bool delete_ref = false;

	binder_proc_lock(proc);
	ref = binder_get_ref_olocked(proc, desc, strong);
	if (!ref) {
		ret = -EINVAL;
		goto err_no_ref;
	}
	if (increment)
		ret = binder_inc_ref_olocked(ref, strong, NULL);
	else
		delete_ref = binder_dec_ref_olocked(ref, strong);

	if (rdata)
		*rdata = ref->data;
	binder_proc_unlock(proc);

	if (delete_ref)
		binder_free_ref(ref);
	return ret;

err_no_ref:
	binder_proc_unlock(proc);
	return ret;
}

/**
 * binder_dec_ref_for_handle() - dec the ref for given handle
 * @proc:	proc containing the ref
 * @desc:	the handle associated with the ref
 * @strong:	true=strong reference, false=weak reference
 * @rdata:	the id/refcount data for the ref
 *
 * Just calls binder_update_ref_for_handle() to decrement the ref.
 *
 * Return: 0 if successful, else errno
 */
static int binder_dec_ref_for_handle(struct binder_proc *proc,
		uint32_t desc, bool strong, struct binder_ref_data *rdata)
{
	return binder_update_ref_for_handle(proc, desc, false, strong, rdata);
}


/**
 * binder_inc_ref_for_node() - increment the ref for given proc/node
 * @proc:	 proc containing the ref
 * @node:	 target node
 * @strong:	 true=strong reference, false=weak reference
 * @target_list: worklist to use if node is incremented
 * @rdata:	 the id/refcount data for the ref
 *
 * Given a proc and node, increment the ref. Create the ref if it
 * doesn't already exist
 *
 * Return: 0 if successful, else errno
 */
static int binder_inc_ref_for_node(struct binder_proc *proc,
			struct binder_node *node,
			bool strong,
			struct list_head *target_list,
			struct binder_ref_data *rdata)
{
	struct binder_ref *ref;
	struct binder_ref *new_ref = NULL;
	int ret = 0;

	binder_proc_lock(proc);
	ref = binder_get_ref_for_node_olocked(proc, node, NULL);
	if (!ref) {
		binder_proc_unlock(proc);
		new_ref = kzalloc(sizeof(*ref), GFP_KERNEL);
		if (!new_ref)
			return -ENOMEM;
		binder_proc_lock(proc);
		ref = binder_get_ref_for_node_olocked(proc, node, new_ref);
	}
	ret = binder_inc_ref_olocked(ref, strong, target_list);
	*rdata = ref->data;
	binder_proc_unlock(proc);
	if (new_ref && ref != new_ref)
		/*
		 * Another thread created the ref first so
		 * free the one we allocated
		 */
		kfree(new_ref);
	return ret;
}

static void binder_pop_transaction_ilocked(struct binder_thread *target_thread,
					   struct binder_transaction *t)
{
	BUG_ON(!target_thread);
	assert_spin_locked(&target_thread->proc->inner_lock);
	BUG_ON(target_thread->transaction_stack != t);
	BUG_ON(target_thread->transaction_stack->from != target_thread);
	target_thread->transaction_stack =
		target_thread->transaction_stack->from_parent;
	t->from = NULL;
}

/**
 * binder_thread_dec_tmpref() - decrement thread->tmp_ref
 * @thread:	thread to decrement
 *
 * A thread needs to be kept alive while being used to create or
 * handle a transaction. binder_get_txn_from() is used to safely
 * extract t->from from a binder_transaction and keep the thread
 * indicated by t->from from being freed. When done with that
 * binder_thread, this function is called to decrement the
 * tmp_ref and free if appropriate (thread has been released
 * and no transaction being processed by the driver)
 */
static void binder_thread_dec_tmpref(struct binder_thread *thread)
{
	/*
	 * atomic is used to protect the counter value while
	 * it cannot reach zero or thread->is_dead is false
	 */
	binder_inner_proc_lock(thread->proc);
	atomic_dec(&thread->tmp_ref);
	if (thread->is_dead && !atomic_read(&thread->tmp_ref)) {
		binder_inner_proc_unlock(thread->proc);
		binder_free_thread(thread);
		return;
	}
	binder_inner_proc_unlock(thread->proc);
}

/**
 * binder_proc_dec_tmpref() - decrement proc->tmp_ref
 * @proc:	proc to decrement
 *
 * A binder_proc needs to be kept alive while being used to create or
 * handle a transaction. proc->tmp_ref is incremented when
 * creating a new transaction or the binder_proc is currently in-use
 * by threads that are being released. When done with the binder_proc,
 * this function is called to decrement the counter and free the
 * proc if appropriate (proc has been released, all threads have
 * been released and not currenly in-use to process a transaction).
 */
static void binder_proc_dec_tmpref(struct binder_proc *proc)
{
	binder_inner_proc_lock(proc);
	proc->tmp_ref--;
	if (proc->is_dead && RB_EMPTY_ROOT(&proc->threads) &&
			!proc->tmp_ref) {
		binder_inner_proc_unlock(proc);
		binder_free_proc(proc);
		return;
	}
	binder_inner_proc_unlock(proc);
}

/**
 * binder_get_txn_from() - safely extract the "from" thread in transaction
 * @t:	binder transaction for t->from
 *
 * Atomically return the "from" thread and increment the tmp_ref
 * count for the thread to ensure it stays alive until
 * binder_thread_dec_tmpref() is called.
 *
 * Return: the value of t->from
 */
static struct binder_thread *binder_get_txn_from(
		struct binder_transaction *t)
{
	struct binder_thread *from;

	spin_lock(&t->lock);
	from = t->from;
	if (from)
		atomic_inc(&from->tmp_ref);
	spin_unlock(&t->lock);
	return from;
}

/**
 * binder_get_txn_from_and_acq_inner() - get t->from and acquire inner lock
 * @t:	binder transaction for t->from
 *
 * Same as binder_get_txn_from() except it also acquires the proc->inner_lock
 * to guarantee that the thread cannot be released while operating on it.
 * The caller must call binder_inner_proc_unlock() to release the inner lock
 * as well as call binder_dec_thread_txn() to release the reference.
 *
 * Return: the value of t->from
 */
static struct binder_thread *binder_get_txn_from_and_acq_inner(
		struct binder_transaction *t)
	__acquires(&t->from->proc->inner_lock)
{
	struct binder_thread *from;

	from = binder_get_txn_from(t);
	if (!from) {
		__acquire(&from->proc->inner_lock);
		return NULL;
	}
	binder_inner_proc_lock(from->proc);
	if (t->from) {
		BUG_ON(from != t->from);
		return from;
	}
	binder_inner_proc_unlock(from->proc);
	__acquire(&from->proc->inner_lock);
	binder_thread_dec_tmpref(from);
	return NULL;
}

/**
 * binder_free_txn_fixups() - free unprocessed fd fixups
 * @t:	binder transaction for t->from
 *
 * If the transaction is being torn down prior to being
 * processed by the target process, free all of the
 * fd fixups and fput the file structs. It is safe to
 * call this function after the fixups have been
 * processed -- in that case, the list will be empty.
 */
static void binder_free_txn_fixups(struct binder_transaction *t)
{
	struct binder_txn_fd_fixup *fixup, *tmp;

	list_for_each_entry_safe(fixup, tmp, &t->fd_fixups, fixup_entry) {
		fput(fixup->file);
		list_del(&fixup->fixup_entry);
		kfree(fixup);
	}
}

static void binder_free_transaction(struct binder_transaction *t)
{
	struct binder_proc *target_proc = t->to_proc;

	if (target_proc) {
		binder_inner_proc_lock(target_proc);
		target_proc->outstanding_txns--;
		if (target_proc->outstanding_txns < 0)
			pr_warn("%s: Unexpected outstanding_txns %d\n",
				__func__, target_proc->outstanding_txns);
		if (!target_proc->outstanding_txns && target_proc->is_frozen)
			wake_up_interruptible_all(&target_proc->freeze_wait);
		if (t->buffer)
			t->buffer->transaction = NULL;
		binder_inner_proc_unlock(target_proc);
	}
	/*
	 * If the transaction has no target_proc, then
	 * t->buffer->transaction has already been cleared.
	 */
	binder_free_txn_fixups(t);
	kfree(t);
	binder_stats_deleted(BINDER_STAT_TRANSACTION);
}

static void binder_send_failed_reply(struct binder_transaction *t,
				     uint32_t error_code)
{
	struct binder_thread *target_thread;
	struct binder_transaction *next;

	BUG_ON(t->flags & TF_ONE_WAY);
	while (1) {
		target_thread = binder_get_txn_from_and_acq_inner(t);
		if (target_thread) {
			binder_debug(BINDER_DEBUG_FAILED_TRANSACTION,
				     "send failed reply for transaction %d to %d:%d\n",
				      t->debug_id,
				      target_thread->proc->pid,
				      target_thread->pid);

			binder_pop_transaction_ilocked(target_thread, t);
			if (target_thread->reply_error.cmd == BR_OK) {
				target_thread->reply_error.cmd = error_code;
				binder_enqueue_thread_work_ilocked(
					target_thread,
					&target_thread->reply_error.work);
				wake_up_interruptible(&target_thread->wait);
			} else {
				/*
				 * Cannot get here for normal operation, but
				 * we can if multiple synchronous transactions
				 * are sent without blocking for responses.
				 * Just ignore the 2nd error in this case.
				 */
				pr_warn("Unexpected reply error: %u\n",
					target_thread->reply_error.cmd);
			}
			binder_inner_proc_unlock(target_thread->proc);
			binder_thread_dec_tmpref(target_thread);
			binder_free_transaction(t);
			return;
		}
		__release(&target_thread->proc->inner_lock);
		next = t->from_parent;

		binder_debug(BINDER_DEBUG_FAILED_TRANSACTION,
			     "send failed reply for transaction %d, target dead\n",
			     t->debug_id);

		binder_free_transaction(t);
		if (next == NULL) {
			binder_debug(BINDER_DEBUG_DEAD_BINDER,
				     "reply failed, no target thread at root\n");
			return;
		}
		t = next;
		binder_debug(BINDER_DEBUG_DEAD_BINDER,
			     "reply failed, no target thread -- retry %d\n",
			      t->debug_id);
	}
}

/**
 * binder_cleanup_transaction() - cleans up undelivered transaction
 * @t:		transaction that needs to be cleaned up
 * @reason:	reason the transaction wasn't delivered
 * @error_code:	error to return to caller (if synchronous call)
 */
static void binder_cleanup_transaction(struct binder_transaction *t,
				       const char *reason,
				       uint32_t error_code)
{
	if (t->buffer->target_node && !(t->flags & TF_ONE_WAY)) {
		binder_send_failed_reply(t, error_code);
	} else {
		binder_debug(BINDER_DEBUG_DEAD_TRANSACTION,
			"undelivered transaction %d, %s\n",
			t->debug_id, reason);
		binder_free_transaction(t);
	}
}

/**
 * binder_get_object() - gets object and checks for valid metadata
 * @proc:	binder_proc owning the buffer
 * @buffer:	binder_buffer that we're parsing.
 * @offset:	offset in the @buffer at which to validate an object.
 * @object:	struct binder_object to read into
 *
 * Return:	If there's a valid metadata object at @offset in @buffer, the
 *		size of that object. Otherwise, it returns zero. The object
 *		is read into the struct binder_object pointed to by @object.
 */
static size_t binder_get_object(struct binder_proc *proc,
				struct binder_buffer *buffer,
				unsigned long offset,
				struct binder_object *object)
{
	size_t read_size;
	struct binder_object_header *hdr;
	size_t object_size = 0;

	read_size = min_t(size_t, sizeof(*object), buffer->data_size - offset);
	if (offset > buffer->data_size || read_size < sizeof(*hdr) ||
	    binder_alloc_copy_from_buffer(&proc->alloc, object, buffer,
					  offset, read_size))
		return 0;

	/* Ok, now see if we read a complete object. */
	hdr = &object->hdr;
	switch (hdr->type) {
	case BINDER_TYPE_BINDER:
	case BINDER_TYPE_WEAK_BINDER:
	case BINDER_TYPE_HANDLE:
	case BINDER_TYPE_WEAK_HANDLE:
		object_size = sizeof(struct flat_binder_object);
		break;
	case BINDER_TYPE_FD:
		object_size = sizeof(struct binder_fd_object);
		break;
	case BINDER_TYPE_PTR:
		object_size = sizeof(struct binder_buffer_object);
		break;
	case BINDER_TYPE_FDA:
		object_size = sizeof(struct binder_fd_array_object);
		break;
	default:
		return 0;
	}
	if (offset <= buffer->data_size - object_size &&
	    buffer->data_size >= object_size)
		return object_size;
	else
		return 0;
}

/**
 * binder_validate_ptr() - validates binder_buffer_object in a binder_buffer.
 * @proc:	binder_proc owning the buffer
 * @b:		binder_buffer containing the object
 * @object:	struct binder_object to read into
 * @index:	index in offset array at which the binder_buffer_object is
 *		located
 * @start_offset: points to the start of the offset array
 * @object_offsetp: offset of @object read from @b
 * @num_valid:	the number of valid offsets in the offset array
 *
 * Return:	If @index is within the valid range of the offset array
 *		described by @start and @num_valid, and if there's a valid
 *		binder_buffer_object at the offset found in index @index
 *		of the offset array, that object is returned. Otherwise,
 *		%NULL is returned.
 *		Note that the offset found in index @index itself is not
 *		verified; this function assumes that @num_valid elements
 *		from @start were previously verified to have valid offsets.
 *		If @object_offsetp is non-NULL, then the offset within
 *		@b is written to it.
 */
static struct binder_buffer_object *binder_validate_ptr(
						struct binder_proc *proc,
						struct binder_buffer *b,
						struct binder_object *object,
						binder_size_t index,
						binder_size_t start_offset,
						binder_size_t *object_offsetp,
						binder_size_t num_valid)
{
	size_t object_size;
	binder_size_t object_offset;
	unsigned long buffer_offset;

	if (index >= num_valid)
		return NULL;

	buffer_offset = start_offset + sizeof(binder_size_t) * index;
	if (binder_alloc_copy_from_buffer(&proc->alloc, &object_offset,
					  b, buffer_offset,
					  sizeof(object_offset)))
		return NULL;
	object_size = binder_get_object(proc, b, object_offset, object);
	if (!object_size || object->hdr.type != BINDER_TYPE_PTR)
		return NULL;
	if (object_offsetp)
		*object_offsetp = object_offset;

	return &object->bbo;
}

/**
 * binder_validate_fixup() - validates pointer/fd fixups happen in order.
 * @proc:		binder_proc owning the buffer
 * @b:			transaction buffer
 * @objects_start_offset: offset to start of objects buffer
 * @buffer_obj_offset:	offset to binder_buffer_object in which to fix up
 * @fixup_offset:	start offset in @buffer to fix up
 * @last_obj_offset:	offset to last binder_buffer_object that we fixed
 * @last_min_offset:	minimum fixup offset in object at @last_obj_offset
 *
 * Return:		%true if a fixup in buffer @buffer at offset @offset is
 *			allowed.
 *
 * For safety reasons, we only allow fixups inside a buffer to happen
 * at increasing offsets; additionally, we only allow fixup on the last
 * buffer object that was verified, or one of its parents.
 *
 * Example of what is allowed:
 *
 * A
 *   B (parent = A, offset = 0)
 *   C (parent = A, offset = 16)
 *     D (parent = C, offset = 0)
 *   E (parent = A, offset = 32) // min_offset is 16 (C.parent_offset)
 *
 * Examples of what is not allowed:
 *
 * Decreasing offsets within the same parent:
 * A
 *   C (parent = A, offset = 16)
 *   B (parent = A, offset = 0) // decreasing offset within A
 *
 * Referring to a parent that wasn't the last object or any of its parents:
 * A
 *   B (parent = A, offset = 0)
 *   C (parent = A, offset = 0)
 *   C (parent = A, offset = 16)
 *     D (parent = B, offset = 0) // B is not A or any of A's parents
 */
static bool binder_validate_fixup(struct binder_proc *proc,
				  struct binder_buffer *b,
				  binder_size_t objects_start_offset,
				  binder_size_t buffer_obj_offset,
				  binder_size_t fixup_offset,
				  binder_size_t last_obj_offset,
				  binder_size_t last_min_offset)
{
	if (!last_obj_offset) {
		/* Nothing to fix up in */
		return false;
	}

	while (last_obj_offset != buffer_obj_offset) {
		unsigned long buffer_offset;
		struct binder_object last_object;
		struct binder_buffer_object *last_bbo;
		size_t object_size = binder_get_object(proc, b, last_obj_offset,
						       &last_object);
		if (object_size != sizeof(*last_bbo))
			return false;

		last_bbo = &last_object.bbo;
		/*
		 * Safe to retrieve the parent of last_obj, since it
		 * was already previously verified by the driver.
		 */
		if ((last_bbo->flags & BINDER_BUFFER_FLAG_HAS_PARENT) == 0)
			return false;
		last_min_offset = last_bbo->parent_offset + sizeof(uintptr_t);
		buffer_offset = objects_start_offset +
			sizeof(binder_size_t) * last_bbo->parent;
		if (binder_alloc_copy_from_buffer(&proc->alloc,
						  &last_obj_offset,
						  b, buffer_offset,
						  sizeof(last_obj_offset)))
			return false;
	}
	return (fixup_offset >= last_min_offset);
}

/**
 * struct binder_task_work_cb - for deferred close
 *
 * @twork:                callback_head for task work
 * @fd:                   fd to close
 *
 * Structure to pass task work to be handled after
 * returning from binder_ioctl() via task_work_add().
 */
struct binder_task_work_cb {
	struct callback_head twork;
	struct file *file;
};

/**
 * binder_do_fd_close() - close list of file descriptors
 * @twork:	callback head for task work
 *
 * It is not safe to call ksys_close() during the binder_ioctl()
 * function if there is a chance that binder's own file descriptor
 * might be closed. This is to meet the requirements for using
 * fdget() (see comments for __fget_light()). Therefore use
 * task_work_add() to schedule the close operation once we have
 * returned from binder_ioctl(). This function is a callback
 * for that mechanism and does the actual ksys_close() on the
 * given file descriptor.
 */
static void binder_do_fd_close(struct callback_head *twork)
{
	struct binder_task_work_cb *twcb = container_of(twork,
			struct binder_task_work_cb, twork);

	fput(twcb->file);
	kfree(twcb);
}

/**
 * binder_deferred_fd_close() - schedule a close for the given file-descriptor
 * @fd:		file-descriptor to close
 *
 * See comments in binder_do_fd_close(). This function is used to schedule
 * a file-descriptor to be closed after returning from binder_ioctl().
 */
static void binder_deferred_fd_close(int fd)
{
	struct binder_task_work_cb *twcb;

	twcb = kzalloc(sizeof(*twcb), GFP_KERNEL);
	if (!twcb)
		return;
	init_task_work(&twcb->twork, binder_do_fd_close);
	__close_fd_get_file(fd, &twcb->file);
	if (twcb->file) {
		filp_close(twcb->file, current->files);
		task_work_add(current, &twcb->twork, TWA_RESUME);
	} else {
		kfree(twcb);
	}
}

static void binder_transaction_buffer_release(struct binder_proc *proc,
					      struct binder_thread *thread,
					      struct binder_buffer *buffer,
					      binder_size_t failed_at,
					      bool is_failure)
{
	int debug_id = buffer->debug_id;
	binder_size_t off_start_offset, buffer_offset, off_end_offset;

	binder_debug(BINDER_DEBUG_TRANSACTION,
		     "%d buffer release %d, size %zd-%zd, failed at %llx\n",
		     proc->pid, buffer->debug_id,
		     buffer->data_size, buffer->offsets_size,
		     (unsigned long long)failed_at);

	if (buffer->target_node)
		binder_dec_node(buffer->target_node, 1, 0);

	off_start_offset = ALIGN(buffer->data_size, sizeof(void *));
	off_end_offset = is_failure && failed_at ? failed_at :
				off_start_offset + buffer->offsets_size;
	for (buffer_offset = off_start_offset; buffer_offset < off_end_offset;
	     buffer_offset += sizeof(binder_size_t)) {
		struct binder_object_header *hdr;
		size_t object_size = 0;
		struct binder_object object;
		binder_size_t object_offset;

		if (!binder_alloc_copy_from_buffer(&proc->alloc, &object_offset,
						   buffer, buffer_offset,
						   sizeof(object_offset)))
			object_size = binder_get_object(proc, buffer,
							object_offset, &object);
		if (object_size == 0) {
			pr_err("transaction release %d bad object at offset %lld, size %zd\n",
			       debug_id, (u64)object_offset, buffer->data_size);
			continue;
		}
		hdr = &object.hdr;
		switch (hdr->type) {
		case BINDER_TYPE_BINDER:
		case BINDER_TYPE_WEAK_BINDER: {
			struct flat_binder_object *fp;
			struct binder_node *node;

			fp = to_flat_binder_object(hdr);
			node = binder_get_node(proc, fp->binder);
			if (node == NULL) {
				pr_err("transaction release %d bad node %016llx\n",
				       debug_id, (u64)fp->binder);
				break;
			}
			binder_debug(BINDER_DEBUG_TRANSACTION,
				     "        node %d u%016llx\n",
				     node->debug_id, (u64)node->ptr);
			binder_dec_node(node, hdr->type == BINDER_TYPE_BINDER,
					0);
			binder_put_node(node);
		} break;
		case BINDER_TYPE_HANDLE:
		case BINDER_TYPE_WEAK_HANDLE: {
			struct flat_binder_object *fp;
			struct binder_ref_data rdata;
			int ret;

			fp = to_flat_binder_object(hdr);
			ret = binder_dec_ref_for_handle(proc, fp->handle,
				hdr->type == BINDER_TYPE_HANDLE, &rdata);

			if (ret) {
				pr_err("transaction release %d bad handle %d, ret = %d\n",
				 debug_id, fp->handle, ret);
				break;
			}
			binder_debug(BINDER_DEBUG_TRANSACTION,
				     "        ref %d desc %d\n",
				     rdata.debug_id, rdata.desc);
		} break;

		case BINDER_TYPE_FD: {
			/*
			 * No need to close the file here since user-space
			 * closes it for for successfully delivered
			 * transactions. For transactions that weren't
			 * delivered, the new fd was never allocated so
			 * there is no need to close and the fput on the
			 * file is done when the transaction is torn
			 * down.
			 */
		} break;
		case BINDER_TYPE_PTR:
			/*
			 * Nothing to do here, this will get cleaned up when the
			 * transaction buffer gets freed
			 */
			break;
		case BINDER_TYPE_FDA: {
			struct binder_fd_array_object *fda;
			struct binder_buffer_object *parent;
			struct binder_object ptr_object;
			binder_size_t fda_offset;
			size_t fd_index;
			binder_size_t fd_buf_size;
			binder_size_t num_valid;

			if (is_failure) {
				/*
				 * The fd fixups have not been applied so no
				 * fds need to be closed.
				 */
				continue;
			}

			num_valid = (buffer_offset - off_start_offset) /
						sizeof(binder_size_t);
			fda = to_binder_fd_array_object(hdr);
			parent = binder_validate_ptr(proc, buffer, &ptr_object,
						     fda->parent,
						     off_start_offset,
						     NULL,
						     num_valid);
			if (!parent) {
				pr_err("transaction release %d bad parent offset\n",
				       debug_id);
				continue;
			}
			fd_buf_size = sizeof(u32) * fda->num_fds;
			if (fda->num_fds >= SIZE_MAX / sizeof(u32)) {
				pr_err("transaction release %d invalid number of fds (%lld)\n",
				       debug_id, (u64)fda->num_fds);
				continue;
			}
			if (fd_buf_size > parent->length ||
			    fda->parent_offset > parent->length - fd_buf_size) {
				/* No space for all file descriptors here. */
				pr_err("transaction release %d not enough space for %lld fds in buffer\n",
				       debug_id, (u64)fda->num_fds);
				continue;
			}
			/*
			 * the source data for binder_buffer_object is visible
			 * to user-space and the @buffer element is the user
			 * pointer to the buffer_object containing the fd_array.
			 * Convert the address to an offset relative to
			 * the base of the transaction buffer.
			 */
			fda_offset =
			    (parent->buffer - (uintptr_t)buffer->user_data) +
			    fda->parent_offset;
			for (fd_index = 0; fd_index < fda->num_fds;
			     fd_index++) {
				u32 fd;
				int err;
				binder_size_t offset = fda_offset +
					fd_index * sizeof(fd);

				err = binder_alloc_copy_from_buffer(
						&proc->alloc, &fd, buffer,
						offset, sizeof(fd));
				WARN_ON(err);
				if (!err) {
					binder_deferred_fd_close(fd);
					/*
					 * Need to make sure the thread goes
					 * back to userspace to complete the
					 * deferred close
					 */
					if (thread)
						thread->looper_need_return = true;
				}
			}
		} break;
		default:
			pr_err("transaction release %d bad object type %x\n",
				debug_id, hdr->type);
			break;
		}
	}
}

static int binder_translate_binder(struct flat_binder_object *fp,
				   struct binder_transaction *t,
				   struct binder_thread *thread)
{
	struct binder_node *node;
	struct binder_proc *proc = thread->proc;
	struct binder_proc *target_proc = t->to_proc;
	struct binder_ref_data rdata;
	int ret = 0;

	node = binder_get_node(proc, fp->binder);
	if (!node) {
		node = binder_new_node(proc, fp);
		if (!node)
			return -ENOMEM;
	}
	if (fp->cookie != node->cookie) {
		binder_user_error("%d:%d sending u%016llx node %d, cookie mismatch %016llx != %016llx\n",
				  proc->pid, thread->pid, (u64)fp->binder,
				  node->debug_id, (u64)fp->cookie,
				  (u64)node->cookie);
		ret = -EINVAL;
		goto done;
	}
	if (security_binder_transfer_binder(binder_get_cred(proc),
					    binder_get_cred(target_proc))) {
		ret = -EPERM;
		goto done;
	}

	ret = binder_inc_ref_for_node(target_proc, node,
			fp->hdr.type == BINDER_TYPE_BINDER,
			&thread->todo, &rdata);
	if (ret)
		goto done;

	if (fp->hdr.type == BINDER_TYPE_BINDER)
		fp->hdr.type = BINDER_TYPE_HANDLE;
	else
		fp->hdr.type = BINDER_TYPE_WEAK_HANDLE;
	fp->binder = 0;
	fp->handle = rdata.desc;
	fp->cookie = 0;

	trace_binder_transaction_node_to_ref(t, node, &rdata);
	binder_debug(BINDER_DEBUG_TRANSACTION,
		     "        node %d u%016llx -> ref %d desc %d\n",
		     node->debug_id, (u64)node->ptr,
		     rdata.debug_id, rdata.desc);
done:
	binder_put_node(node);
	return ret;
}

static int binder_translate_handle(struct flat_binder_object *fp,
				   struct binder_transaction *t,
				   struct binder_thread *thread)
{
	struct binder_proc *proc = thread->proc;
	struct binder_proc *target_proc = t->to_proc;
	struct binder_node *node;
	struct binder_ref_data src_rdata;
	int ret = 0;

	node = binder_get_node_from_ref(proc, fp->handle,
			fp->hdr.type == BINDER_TYPE_HANDLE, &src_rdata);
	if (!node) {
		binder_user_error("%d:%d got transaction with invalid handle, %d\n",
				  proc->pid, thread->pid, fp->handle);
		return -EINVAL;
	}
	if (security_binder_transfer_binder(binder_get_cred(proc),
					    binder_get_cred(target_proc))) {
		ret = -EPERM;
		goto done;
	}

	binder_node_lock(node);
	if (node->proc == target_proc) {
		if (fp->hdr.type == BINDER_TYPE_HANDLE)
			fp->hdr.type = BINDER_TYPE_BINDER;
		else
			fp->hdr.type = BINDER_TYPE_WEAK_BINDER;
		fp->binder = node->ptr;
		fp->cookie = node->cookie;
		if (node->proc)
			binder_inner_proc_lock(node->proc);
		else
			__acquire(&node->proc->inner_lock);
		binder_inc_node_nilocked(node,
					 fp->hdr.type == BINDER_TYPE_BINDER,
					 0, NULL);
		if (node->proc)
			binder_inner_proc_unlock(node->proc);
		else
			__release(&node->proc->inner_lock);
		trace_binder_transaction_ref_to_node(t, node, &src_rdata);
		binder_debug(BINDER_DEBUG_TRANSACTION,
			     "        ref %d desc %d -> node %d u%016llx\n",
			     src_rdata.debug_id, src_rdata.desc, node->debug_id,
			     (u64)node->ptr);
		binder_node_unlock(node);
	} else {
		struct binder_ref_data dest_rdata;

		binder_node_unlock(node);
		ret = binder_inc_ref_for_node(target_proc, node,
				fp->hdr.type == BINDER_TYPE_HANDLE,
				NULL, &dest_rdata);
		if (ret)
			goto done;

		fp->binder = 0;
		fp->handle = dest_rdata.desc;
		fp->cookie = 0;
		trace_binder_transaction_ref_to_ref(t, node, &src_rdata,
						    &dest_rdata);
		binder_debug(BINDER_DEBUG_TRANSACTION,
			     "        ref %d desc %d -> ref %d desc %d (node %d)\n",
			     src_rdata.debug_id, src_rdata.desc,
			     dest_rdata.debug_id, dest_rdata.desc,
			     node->debug_id);
	}
done:
	binder_put_node(node);
	return ret;
}

static int binder_translate_fd(u32 fd, binder_size_t fd_offset,
			       struct binder_transaction *t,
			       struct binder_thread *thread,
			       struct binder_transaction *in_reply_to)
{
	struct binder_proc *proc = thread->proc;
	struct binder_proc *target_proc = t->to_proc;
	struct binder_txn_fd_fixup *fixup;
	struct file *file;
	int ret = 0;
	bool target_allows_fd;

	if (in_reply_to)
		target_allows_fd = !!(in_reply_to->flags & TF_ACCEPT_FDS);
	else
		target_allows_fd = t->buffer->target_node->accept_fds;
	if (!target_allows_fd) {
		binder_user_error("%d:%d got %s with fd, %d, but target does not allow fds\n",
				  proc->pid, thread->pid,
				  in_reply_to ? "reply" : "transaction",
				  fd);
		ret = -EPERM;
		goto err_fd_not_accepted;
	}

	file = fget(fd);
	if (!file) {
		binder_user_error("%d:%d got transaction with invalid fd, %d\n",
				  proc->pid, thread->pid, fd);
		ret = -EBADF;
		goto err_fget;
	}
	ret = security_binder_transfer_file(binder_get_cred(proc),
					    binder_get_cred(target_proc), file);
	if (ret < 0) {
		ret = -EPERM;
		goto err_security;
	}

	/*
	 * Add fixup record for this transaction. The allocation
	 * of the fd in the target needs to be done from a
	 * target thread.
	 */
	fixup = kzalloc(sizeof(*fixup), GFP_KERNEL);
	if (!fixup) {
		ret = -ENOMEM;
		goto err_alloc;
	}
	fixup->file = file;
	fixup->offset = fd_offset;
	trace_binder_transaction_fd_send(t, fd, fixup->offset);
	list_add_tail(&fixup->fixup_entry, &t->fd_fixups);

	return ret;

err_alloc:
err_security:
	fput(file);
err_fget:
err_fd_not_accepted:
	return ret;
}

static int binder_translate_fd_array(struct binder_fd_array_object *fda,
				     struct binder_buffer_object *parent,
				     struct binder_transaction *t,
				     struct binder_thread *thread,
				     struct binder_transaction *in_reply_to)
{
	binder_size_t fdi, fd_buf_size;
	binder_size_t fda_offset;
	struct binder_proc *proc = thread->proc;
	struct binder_proc *target_proc = t->to_proc;

	fd_buf_size = sizeof(u32) * fda->num_fds;
	if (fda->num_fds >= SIZE_MAX / sizeof(u32)) {
		binder_user_error("%d:%d got transaction with invalid number of fds (%lld)\n",
				  proc->pid, thread->pid, (u64)fda->num_fds);
		return -EINVAL;
	}
	if (fd_buf_size > parent->length ||
	    fda->parent_offset > parent->length - fd_buf_size) {
		/* No space for all file descriptors here. */
		binder_user_error("%d:%d not enough space to store %lld fds in buffer\n",
				  proc->pid, thread->pid, (u64)fda->num_fds);
		return -EINVAL;
	}
	/*
	 * the source data for binder_buffer_object is visible
	 * to user-space and the @buffer element is the user
	 * pointer to the buffer_object containing the fd_array.
	 * Convert the address to an offset relative to
	 * the base of the transaction buffer.
	 */
	fda_offset = (parent->buffer - (uintptr_t)t->buffer->user_data) +
		fda->parent_offset;
	if (!IS_ALIGNED((unsigned long)fda_offset, sizeof(u32))) {
		binder_user_error("%d:%d parent offset not aligned correctly.\n",
				  proc->pid, thread->pid);
		return -EINVAL;
	}
	for (fdi = 0; fdi < fda->num_fds; fdi++) {
		u32 fd;
		int ret;
		binder_size_t offset = fda_offset + fdi * sizeof(fd);

		ret = binder_alloc_copy_from_buffer(&target_proc->alloc,
						    &fd, t->buffer,
						    offset, sizeof(fd));
		if (!ret)
			ret = binder_translate_fd(fd, offset, t, thread,
						  in_reply_to);
		if (ret)
			return ret > 0 ? -EINVAL : ret;
	}
	return 0;
}

static int binder_fixup_parent(struct binder_transaction *t,
			       struct binder_thread *thread,
			       struct binder_buffer_object *bp,
			       binder_size_t off_start_offset,
			       binder_size_t num_valid,
			       binder_size_t last_fixup_obj_off,
			       binder_size_t last_fixup_min_off)
{
	struct binder_buffer_object *parent;
	struct binder_buffer *b = t->buffer;
	struct binder_proc *proc = thread->proc;
	struct binder_proc *target_proc = t->to_proc;
	struct binder_object object;
	binder_size_t buffer_offset;
	binder_size_t parent_offset;

	if (!(bp->flags & BINDER_BUFFER_FLAG_HAS_PARENT))
		return 0;

	parent = binder_validate_ptr(target_proc, b, &object, bp->parent,
				     off_start_offset, &parent_offset,
				     num_valid);
	if (!parent) {
		binder_user_error("%d:%d got transaction with invalid parent offset or type\n",
				  proc->pid, thread->pid);
		return -EINVAL;
	}

	if (!binder_validate_fixup(target_proc, b, off_start_offset,
				   parent_offset, bp->parent_offset,
				   last_fixup_obj_off,
				   last_fixup_min_off)) {
		binder_user_error("%d:%d got transaction with out-of-order buffer fixup\n",
				  proc->pid, thread->pid);
		return -EINVAL;
	}

	if (parent->length < sizeof(binder_uintptr_t) ||
	    bp->parent_offset > parent->length - sizeof(binder_uintptr_t)) {
		/* No space for a pointer here! */
		binder_user_error("%d:%d got transaction with invalid parent offset\n",
				  proc->pid, thread->pid);
		return -EINVAL;
	}
	buffer_offset = bp->parent_offset +
			(uintptr_t)parent->buffer - (uintptr_t)b->user_data;
	if (binder_alloc_copy_to_buffer(&target_proc->alloc, b, buffer_offset,
					&bp->buffer, sizeof(bp->buffer))) {
		binder_user_error("%d:%d got transaction with invalid parent offset\n",
				  proc->pid, thread->pid);
		return -EINVAL;
	}

	return 0;
}

/**
 * binder_proc_transaction() - sends a transaction to a process and wakes it up
 * @t:		transaction to send
 * @proc:	process to send the transaction to
 * @thread:	thread in @proc to send the transaction to (may be NULL)
 *
 * This function queues a transaction to the specified process. It will try
 * to find a thread in the target process to handle the transaction and
 * wake it up. If no thread is found, the work is queued to the proc
 * waitqueue.
 *
 * If the @thread parameter is not NULL, the transaction is always queued
 * to the waitlist of that specific thread.
 *
 * Return:	0 if the transaction was successfully queued
 *		BR_DEAD_REPLY if the target process or thread is dead
 *		BR_FROZEN_REPLY if the target process or thread is frozen
 */
static int binder_proc_transaction(struct binder_transaction *t,
				    struct binder_proc *proc,
				    struct binder_thread *thread)
{
	struct binder_node *node = t->buffer->target_node;
	struct binder_priority node_prio;
	bool oneway = !!(t->flags & TF_ONE_WAY);
	bool pending_async = false;
	bool skip = false;

	BUG_ON(!node);
	binder_node_lock(node);
	node_prio.prio = node->min_priority;
	node_prio.sched_policy = node->sched_policy;

	if (oneway) {
		BUG_ON(thread);
		if (node->has_async_transaction)
			pending_async = true;
		else
			node->has_async_transaction = true;
	}

	binder_inner_proc_lock(proc);
	if (proc->is_frozen) {
		proc->sync_recv |= !oneway;
		proc->async_recv |= oneway;
	}

	if ((proc->is_frozen && !oneway) || proc->is_dead ||
			(thread && thread->is_dead)) {
		binder_inner_proc_unlock(proc);
		binder_node_unlock(node);
		return proc->is_frozen ? BR_FROZEN_REPLY : BR_DEAD_REPLY;
	}

	trace_android_vh_binder_proc_transaction_entry(proc, t,
		&thread, node->debug_id, pending_async, !oneway, &skip);

	if (!thread && !pending_async && !skip)
		thread = binder_select_thread_ilocked(proc);

	trace_android_vh_binder_proc_transaction(current, proc->tsk,
		thread ? thread->task : 0, node->debug_id, t->code, pending_async);

	if (thread) {
		binder_transaction_priority(thread->task, t, node_prio,
					    node->inherit_rt);
		binder_enqueue_thread_work_ilocked(thread, &t->work);
	} else if (!pending_async) {
		binder_enqueue_work_ilocked(&t->work, &proc->todo);
	} else {
		binder_enqueue_work_ilocked(&t->work, &node->async_todo);
	}
<<<<<<< HEAD

	trace_android_vh_binder_proc_transaction_end(current, proc->tsk,
		thread ? thread->task : NULL, t->code, pending_async, !oneway);
=======
>>>>>>> 334f1c6b

	if (!pending_async)
		binder_wakeup_thread_ilocked(proc, thread, !oneway /* sync */);

	proc->outstanding_txns++;
	binder_inner_proc_unlock(proc);
	binder_node_unlock(node);

	return 0;
}

/**
 * binder_get_node_refs_for_txn() - Get required refs on node for txn
 * @node:         struct binder_node for which to get refs
 * @proc:         returns @node->proc if valid
 * @error:        if no @proc then returns BR_DEAD_REPLY
 *
 * User-space normally keeps the node alive when creating a transaction
 * since it has a reference to the target. The local strong ref keeps it
 * alive if the sending process dies before the target process processes
 * the transaction. If the source process is malicious or has a reference
 * counting bug, relying on the local strong ref can fail.
 *
 * Since user-space can cause the local strong ref to go away, we also take
 * a tmpref on the node to ensure it survives while we are constructing
 * the transaction. We also need a tmpref on the proc while we are
 * constructing the transaction, so we take that here as well.
 *
 * Return: The target_node with refs taken or NULL if no @node->proc is NULL.
 * Also sets @proc if valid. If the @node->proc is NULL indicating that the
 * target proc has died, @error is set to BR_DEAD_REPLY
 */
static struct binder_node *binder_get_node_refs_for_txn(
		struct binder_node *node,
		struct binder_proc **procp,
		uint32_t *error)
{
	struct binder_node *target_node = NULL;

	binder_node_inner_lock(node);
	if (node->proc) {
		target_node = node;
		binder_inc_node_nilocked(node, 1, 0, NULL);
		binder_inc_node_tmpref_ilocked(node);
		node->proc->tmp_ref++;
		*procp = node->proc;
	} else
		*error = BR_DEAD_REPLY;
	binder_node_inner_unlock(node);

	return target_node;
}

static void binder_transaction(struct binder_proc *proc,
			       struct binder_thread *thread,
			       struct binder_transaction_data *tr, int reply,
			       binder_size_t extra_buffers_size)
{
	int ret;
	struct binder_transaction *t;
	struct binder_work *w;
	struct binder_work *tcomplete;
	binder_size_t buffer_offset = 0;
	binder_size_t off_start_offset, off_end_offset;
	binder_size_t off_min;
	binder_size_t sg_buf_offset, sg_buf_end_offset;
	struct binder_proc *target_proc = NULL;
	struct binder_thread *target_thread = NULL;
	struct binder_node *target_node = NULL;
	struct binder_transaction *in_reply_to = NULL;
	struct binder_transaction_log_entry *e;
	uint32_t return_error = 0;
	uint32_t return_error_param = 0;
	uint32_t return_error_line = 0;
	binder_size_t last_fixup_obj_off = 0;
	binder_size_t last_fixup_min_off = 0;
	struct binder_context *context = proc->context;
	int t_debug_id = atomic_inc_return(&binder_last_id);
	char *secctx = NULL;
	u32 secctx_sz = 0;

	e = binder_transaction_log_add(&binder_transaction_log);
	e->debug_id = t_debug_id;
	e->call_type = reply ? 2 : !!(tr->flags & TF_ONE_WAY);
	e->from_proc = proc->pid;
	e->from_thread = thread->pid;
	e->target_handle = tr->target.handle;
	e->data_size = tr->data_size;
	e->offsets_size = tr->offsets_size;
	strscpy(e->context_name, proc->context->name, BINDERFS_MAX_NAME);

	if (reply) {
		binder_inner_proc_lock(proc);
		in_reply_to = thread->transaction_stack;
		if (in_reply_to == NULL) {
			binder_inner_proc_unlock(proc);
			binder_user_error("%d:%d got reply transaction with no transaction stack\n",
					  proc->pid, thread->pid);
			return_error = BR_FAILED_REPLY;
			return_error_param = -EPROTO;
			return_error_line = __LINE__;
			goto err_empty_call_stack;
		}
		if (in_reply_to->to_thread != thread) {
			spin_lock(&in_reply_to->lock);
			binder_user_error("%d:%d got reply transaction with bad transaction stack, transaction %d has target %d:%d\n",
				proc->pid, thread->pid, in_reply_to->debug_id,
				in_reply_to->to_proc ?
				in_reply_to->to_proc->pid : 0,
				in_reply_to->to_thread ?
				in_reply_to->to_thread->pid : 0);
			spin_unlock(&in_reply_to->lock);
			binder_inner_proc_unlock(proc);
			return_error = BR_FAILED_REPLY;
			return_error_param = -EPROTO;
			return_error_line = __LINE__;
			in_reply_to = NULL;
			goto err_bad_call_stack;
		}
		thread->transaction_stack = in_reply_to->to_parent;
		binder_inner_proc_unlock(proc);
		target_thread = binder_get_txn_from_and_acq_inner(in_reply_to);
		if (target_thread == NULL) {
			/* annotation for sparse */
			__release(&target_thread->proc->inner_lock);
			return_error = BR_DEAD_REPLY;
			return_error_line = __LINE__;
			goto err_dead_binder;
		}
		if (target_thread->transaction_stack != in_reply_to) {
			binder_user_error("%d:%d got reply transaction with bad target transaction stack %d, expected %d\n",
				proc->pid, thread->pid,
				target_thread->transaction_stack ?
				target_thread->transaction_stack->debug_id : 0,
				in_reply_to->debug_id);
			binder_inner_proc_unlock(target_thread->proc);
			return_error = BR_FAILED_REPLY;
			return_error_param = -EPROTO;
			return_error_line = __LINE__;
			in_reply_to = NULL;
			target_thread = NULL;
			goto err_dead_binder;
		}
		target_proc = target_thread->proc;
		target_proc->tmp_ref++;
		binder_inner_proc_unlock(target_thread->proc);
		trace_android_vh_binder_reply(target_proc, proc, thread, tr);
	} else {
		if (tr->target.handle) {
			struct binder_ref *ref;

			/*
			 * There must already be a strong ref
			 * on this node. If so, do a strong
			 * increment on the node to ensure it
			 * stays alive until the transaction is
			 * done.
			 */
			binder_proc_lock(proc);
			ref = binder_get_ref_olocked(proc, tr->target.handle,
						     true);
			if (ref) {
				target_node = binder_get_node_refs_for_txn(
						ref->node, &target_proc,
						&return_error);
			} else {
				binder_user_error("%d:%d got transaction to invalid handle, %u\n",
						  proc->pid, thread->pid, tr->target.handle);
				return_error = BR_FAILED_REPLY;
			}
			binder_proc_unlock(proc);
		} else {
			mutex_lock(&context->context_mgr_node_lock);
			target_node = context->binder_context_mgr_node;
			if (target_node)
				target_node = binder_get_node_refs_for_txn(
						target_node, &target_proc,
						&return_error);
			else
				return_error = BR_DEAD_REPLY;
			mutex_unlock(&context->context_mgr_node_lock);
			if (target_node && target_proc->pid == proc->pid) {
				binder_user_error("%d:%d got transaction to context manager from process owning it\n",
						  proc->pid, thread->pid);
				return_error = BR_FAILED_REPLY;
				return_error_param = -EINVAL;
				return_error_line = __LINE__;
				goto err_invalid_target_handle;
			}
		}
		if (!target_node) {
			/*
			 * return_error is set above
			 */
			return_error_param = -EINVAL;
			return_error_line = __LINE__;
			goto err_dead_binder;
		}
		e->to_node = target_node->debug_id;
<<<<<<< HEAD
		trace_android_vh_binder_trans(target_proc, proc, thread, tr);
		if (security_binder_transaction(binder_get_cred(proc),
					binder_get_cred(target_proc)) < 0) {
=======
		if (WARN_ON(proc == target_proc)) {
			return_error = BR_FAILED_REPLY;
			return_error_param = -EINVAL;
			return_error_line = __LINE__;
			goto err_invalid_target_handle;
		}
		trace_android_vh_binder_trans(target_proc, proc, thread, tr);
		if (security_binder_transaction(proc->cred,
						target_proc->cred) < 0) {
>>>>>>> 334f1c6b
			return_error = BR_FAILED_REPLY;
			return_error_param = -EPERM;
			return_error_line = __LINE__;
			goto err_invalid_target_handle;
		}
		binder_inner_proc_lock(proc);

		w = list_first_entry_or_null(&thread->todo,
					     struct binder_work, entry);
		if (!(tr->flags & TF_ONE_WAY) && w &&
		    w->type == BINDER_WORK_TRANSACTION) {
			/*
			 * Do not allow new outgoing transaction from a
			 * thread that has a transaction at the head of
			 * its todo list. Only need to check the head
			 * because binder_select_thread_ilocked picks a
			 * thread from proc->waiting_threads to enqueue
			 * the transaction, and nothing is queued to the
			 * todo list while the thread is on waiting_threads.
			 */
			binder_user_error("%d:%d new transaction not allowed when there is a transaction on thread todo\n",
					  proc->pid, thread->pid);
			binder_inner_proc_unlock(proc);
			return_error = BR_FAILED_REPLY;
			return_error_param = -EPROTO;
			return_error_line = __LINE__;
			goto err_bad_todo_list;
		}

		if (!(tr->flags & TF_ONE_WAY) && thread->transaction_stack) {
			struct binder_transaction *tmp;

			tmp = thread->transaction_stack;
			if (tmp->to_thread != thread) {
				spin_lock(&tmp->lock);
				binder_user_error("%d:%d got new transaction with bad transaction stack, transaction %d has target %d:%d\n",
					proc->pid, thread->pid, tmp->debug_id,
					tmp->to_proc ? tmp->to_proc->pid : 0,
					tmp->to_thread ?
					tmp->to_thread->pid : 0);
				spin_unlock(&tmp->lock);
				binder_inner_proc_unlock(proc);
				return_error = BR_FAILED_REPLY;
				return_error_param = -EPROTO;
				return_error_line = __LINE__;
				goto err_bad_call_stack;
			}
			while (tmp) {
				struct binder_thread *from;

				spin_lock(&tmp->lock);
				from = tmp->from;
				if (from && from->proc == target_proc) {
					atomic_inc(&from->tmp_ref);
					target_thread = from;
					spin_unlock(&tmp->lock);
					break;
				}
				spin_unlock(&tmp->lock);
				tmp = tmp->from_parent;
			}
		}
		binder_inner_proc_unlock(proc);
	}
	if (target_thread)
		e->to_thread = target_thread->pid;
	e->to_proc = target_proc->pid;
	trace_android_rvh_binder_transaction(target_proc, proc, thread, tr);

	/* TODO: reuse incoming transaction for reply */
	t = kzalloc(sizeof(*t), GFP_KERNEL);
	if (t == NULL) {
		return_error = BR_FAILED_REPLY;
		return_error_param = -ENOMEM;
		return_error_line = __LINE__;
		goto err_alloc_t_failed;
	}
	INIT_LIST_HEAD(&t->fd_fixups);
	binder_stats_created(BINDER_STAT_TRANSACTION);
	spin_lock_init(&t->lock);
	trace_android_vh_binder_transaction_init(t);

	tcomplete = kzalloc(sizeof(*tcomplete), GFP_KERNEL);
	if (tcomplete == NULL) {
		return_error = BR_FAILED_REPLY;
		return_error_param = -ENOMEM;
		return_error_line = __LINE__;
		goto err_alloc_tcomplete_failed;
	}
	binder_stats_created(BINDER_STAT_TRANSACTION_COMPLETE);

	t->debug_id = t_debug_id;

	if (reply)
		binder_debug(BINDER_DEBUG_TRANSACTION,
			     "%d:%d BC_REPLY %d -> %d:%d, data %016llx-%016llx size %lld-%lld-%lld\n",
			     proc->pid, thread->pid, t->debug_id,
			     target_proc->pid, target_thread->pid,
			     (u64)tr->data.ptr.buffer,
			     (u64)tr->data.ptr.offsets,
			     (u64)tr->data_size, (u64)tr->offsets_size,
			     (u64)extra_buffers_size);
	else
		binder_debug(BINDER_DEBUG_TRANSACTION,
			     "%d:%d BC_TRANSACTION %d -> %d - node %d, data %016llx-%016llx size %lld-%lld-%lld\n",
			     proc->pid, thread->pid, t->debug_id,
			     target_proc->pid, target_node->debug_id,
			     (u64)tr->data.ptr.buffer,
			     (u64)tr->data.ptr.offsets,
			     (u64)tr->data_size, (u64)tr->offsets_size,
			     (u64)extra_buffers_size);

	if (!reply && !(tr->flags & TF_ONE_WAY))
		t->from = thread;
	else
		t->from = NULL;
	t->sender_euid = task_euid(proc->tsk);
	t->to_proc = target_proc;
	t->to_thread = target_thread;
	t->code = tr->code;
	t->flags = tr->flags;
	if (!(t->flags & TF_ONE_WAY) &&
	    binder_supported_policy(current->policy)) {
		/* Inherit supported policies for synchronous transactions */
		t->priority.sched_policy = current->policy;
		t->priority.prio = current->normal_prio;
	} else {
		/* Otherwise, fall back to the default priority */
		t->priority = target_proc->default_priority;
	}

	if (target_node && target_node->txn_security_ctx) {
		u32 secid;
		size_t added_size;
		int max_retries = 100;

<<<<<<< HEAD
		security_cred_getsecid(binder_get_cred(proc), &secid);
=======
		security_cred_getsecid(proc->cred, &secid);
>>>>>>> 334f1c6b
 retry_alloc:
		ret = security_secid_to_secctx(secid, &secctx, &secctx_sz);
		if (ret == -ENOMEM && max_retries-- > 0) {
			struct page *dummy_page;

			/*
			 * security_secid_to_secctx() can fail because of a
			 * GFP_ATOMIC allocation in which case -ENOMEM is
			 * returned. This needs to be retried, but there is
			 * currently no way to tell userspace to retry so we
			 * do it here. We make sure there is still available
			 * memory first and then retry.
			 */
			dummy_page = alloc_page(GFP_KERNEL);
			if (dummy_page) {
				__free_page(dummy_page);
				goto retry_alloc;
			}
		}
		if (ret) {
			return_error = BR_FAILED_REPLY;
			return_error_param = ret;
			return_error_line = __LINE__;
			goto err_get_secctx_failed;
		}
		added_size = ALIGN(secctx_sz, sizeof(u64));
		extra_buffers_size += added_size;
		if (extra_buffers_size < added_size) {
			/* integer overflow of extra_buffers_size */
			return_error = BR_FAILED_REPLY;
			return_error_param = -EINVAL;
			return_error_line = __LINE__;
			goto err_bad_extra_size;
		}
	}

	trace_binder_transaction(reply, t, target_node);

	t->buffer = binder_alloc_new_buf(&target_proc->alloc, tr->data_size,
		tr->offsets_size, extra_buffers_size,
		!reply && (t->flags & TF_ONE_WAY), current->tgid);
	if (IS_ERR(t->buffer)) {
		/*
		 * -ESRCH indicates VMA cleared. The target is dying.
		 */
		return_error_param = PTR_ERR(t->buffer);
		return_error = return_error_param == -ESRCH ?
			BR_DEAD_REPLY : BR_FAILED_REPLY;
		return_error_line = __LINE__;
		t->buffer = NULL;
		goto err_binder_alloc_buf_failed;
	}
	if (secctx) {
		int err;
		size_t buf_offset = ALIGN(tr->data_size, sizeof(void *)) +
				    ALIGN(tr->offsets_size, sizeof(void *)) +
				    ALIGN(extra_buffers_size, sizeof(void *)) -
				    ALIGN(secctx_sz, sizeof(u64));

		t->security_ctx = (uintptr_t)t->buffer->user_data + buf_offset;
		err = binder_alloc_copy_to_buffer(&target_proc->alloc,
						  t->buffer, buf_offset,
						  secctx, secctx_sz);
		if (err) {
			t->security_ctx = 0;
			WARN_ON(1);
		}
		security_release_secctx(secctx, secctx_sz);
		secctx = NULL;
	}
	t->buffer->debug_id = t->debug_id;
	t->buffer->transaction = t;
	t->buffer->target_node = target_node;
	t->buffer->clear_on_free = !!(t->flags & TF_CLEAR_BUF);
	trace_binder_transaction_alloc_buf(t->buffer);

	if (binder_alloc_copy_user_to_buffer(
				&target_proc->alloc,
				t->buffer, 0,
				(const void __user *)
					(uintptr_t)tr->data.ptr.buffer,
				tr->data_size)) {
		binder_user_error("%d:%d got transaction with invalid data ptr\n",
				proc->pid, thread->pid);
		return_error = BR_FAILED_REPLY;
		return_error_param = -EFAULT;
		return_error_line = __LINE__;
		goto err_copy_data_failed;
	}
	if (binder_alloc_copy_user_to_buffer(
				&target_proc->alloc,
				t->buffer,
				ALIGN(tr->data_size, sizeof(void *)),
				(const void __user *)
					(uintptr_t)tr->data.ptr.offsets,
				tr->offsets_size)) {
		binder_user_error("%d:%d got transaction with invalid offsets ptr\n",
				proc->pid, thread->pid);
		return_error = BR_FAILED_REPLY;
		return_error_param = -EFAULT;
		return_error_line = __LINE__;
		goto err_copy_data_failed;
	}
	if (!IS_ALIGNED(tr->offsets_size, sizeof(binder_size_t))) {
		binder_user_error("%d:%d got transaction with invalid offsets size, %lld\n",
				proc->pid, thread->pid, (u64)tr->offsets_size);
		return_error = BR_FAILED_REPLY;
		return_error_param = -EINVAL;
		return_error_line = __LINE__;
		goto err_bad_offset;
	}
	if (!IS_ALIGNED(extra_buffers_size, sizeof(u64))) {
		binder_user_error("%d:%d got transaction with unaligned buffers size, %lld\n",
				  proc->pid, thread->pid,
				  (u64)extra_buffers_size);
		return_error = BR_FAILED_REPLY;
		return_error_param = -EINVAL;
		return_error_line = __LINE__;
		goto err_bad_offset;
	}
	off_start_offset = ALIGN(tr->data_size, sizeof(void *));
	buffer_offset = off_start_offset;
	off_end_offset = off_start_offset + tr->offsets_size;
	sg_buf_offset = ALIGN(off_end_offset, sizeof(void *));
	sg_buf_end_offset = sg_buf_offset + extra_buffers_size -
		ALIGN(secctx_sz, sizeof(u64));
	off_min = 0;
	for (buffer_offset = off_start_offset; buffer_offset < off_end_offset;
	     buffer_offset += sizeof(binder_size_t)) {
		struct binder_object_header *hdr;
		size_t object_size;
		struct binder_object object;
		binder_size_t object_offset;

		if (binder_alloc_copy_from_buffer(&target_proc->alloc,
						  &object_offset,
						  t->buffer,
						  buffer_offset,
						  sizeof(object_offset))) {
			return_error = BR_FAILED_REPLY;
			return_error_param = -EINVAL;
			return_error_line = __LINE__;
			goto err_bad_offset;
		}
		object_size = binder_get_object(target_proc, t->buffer,
						object_offset, &object);
		if (object_size == 0 || object_offset < off_min) {
			binder_user_error("%d:%d got transaction with invalid offset (%lld, min %lld max %lld) or object.\n",
					  proc->pid, thread->pid,
					  (u64)object_offset,
					  (u64)off_min,
					  (u64)t->buffer->data_size);
			return_error = BR_FAILED_REPLY;
			return_error_param = -EINVAL;
			return_error_line = __LINE__;
			goto err_bad_offset;
		}

		hdr = &object.hdr;
		off_min = object_offset + object_size;
		switch (hdr->type) {
		case BINDER_TYPE_BINDER:
		case BINDER_TYPE_WEAK_BINDER: {
			struct flat_binder_object *fp;

			fp = to_flat_binder_object(hdr);
			ret = binder_translate_binder(fp, t, thread);

			if (ret < 0 ||
			    binder_alloc_copy_to_buffer(&target_proc->alloc,
							t->buffer,
							object_offset,
							fp, sizeof(*fp))) {
				return_error = BR_FAILED_REPLY;
				return_error_param = ret;
				return_error_line = __LINE__;
				goto err_translate_failed;
			}
		} break;
		case BINDER_TYPE_HANDLE:
		case BINDER_TYPE_WEAK_HANDLE: {
			struct flat_binder_object *fp;

			fp = to_flat_binder_object(hdr);
			ret = binder_translate_handle(fp, t, thread);
			if (ret < 0 ||
			    binder_alloc_copy_to_buffer(&target_proc->alloc,
							t->buffer,
							object_offset,
							fp, sizeof(*fp))) {
				return_error = BR_FAILED_REPLY;
				return_error_param = ret;
				return_error_line = __LINE__;
				goto err_translate_failed;
			}
		} break;

		case BINDER_TYPE_FD: {
			struct binder_fd_object *fp = to_binder_fd_object(hdr);
			binder_size_t fd_offset = object_offset +
				(uintptr_t)&fp->fd - (uintptr_t)fp;
			int ret = binder_translate_fd(fp->fd, fd_offset, t,
						      thread, in_reply_to);

			fp->pad_binder = 0;
			if (ret < 0 ||
			    binder_alloc_copy_to_buffer(&target_proc->alloc,
							t->buffer,
							object_offset,
							fp, sizeof(*fp))) {
				return_error = BR_FAILED_REPLY;
				return_error_param = ret;
				return_error_line = __LINE__;
				goto err_translate_failed;
			}
		} break;
		case BINDER_TYPE_FDA: {
			struct binder_object ptr_object;
			binder_size_t parent_offset;
			struct binder_fd_array_object *fda =
				to_binder_fd_array_object(hdr);
			size_t num_valid = (buffer_offset - off_start_offset) /
						sizeof(binder_size_t);
			struct binder_buffer_object *parent =
				binder_validate_ptr(target_proc, t->buffer,
						    &ptr_object, fda->parent,
						    off_start_offset,
						    &parent_offset,
						    num_valid);
			if (!parent) {
				binder_user_error("%d:%d got transaction with invalid parent offset or type\n",
						  proc->pid, thread->pid);
				return_error = BR_FAILED_REPLY;
				return_error_param = -EINVAL;
				return_error_line = __LINE__;
				goto err_bad_parent;
			}
			if (!binder_validate_fixup(target_proc, t->buffer,
						   off_start_offset,
						   parent_offset,
						   fda->parent_offset,
						   last_fixup_obj_off,
						   last_fixup_min_off)) {
				binder_user_error("%d:%d got transaction with out-of-order buffer fixup\n",
						  proc->pid, thread->pid);
				return_error = BR_FAILED_REPLY;
				return_error_param = -EINVAL;
				return_error_line = __LINE__;
				goto err_bad_parent;
			}
			ret = binder_translate_fd_array(fda, parent, t, thread,
							in_reply_to);
			if (ret < 0) {
				return_error = BR_FAILED_REPLY;
				return_error_param = ret;
				return_error_line = __LINE__;
				goto err_translate_failed;
			}
			last_fixup_obj_off = parent_offset;
			last_fixup_min_off =
				fda->parent_offset + sizeof(u32) * fda->num_fds;
		} break;
		case BINDER_TYPE_PTR: {
			struct binder_buffer_object *bp =
				to_binder_buffer_object(hdr);
			size_t buf_left = sg_buf_end_offset - sg_buf_offset;
			size_t num_valid;

			if (bp->length > buf_left) {
				binder_user_error("%d:%d got transaction with too large buffer\n",
						  proc->pid, thread->pid);
				return_error = BR_FAILED_REPLY;
				return_error_param = -EINVAL;
				return_error_line = __LINE__;
				goto err_bad_offset;
			}
			if (binder_alloc_copy_user_to_buffer(
						&target_proc->alloc,
						t->buffer,
						sg_buf_offset,
						(const void __user *)
							(uintptr_t)bp->buffer,
						bp->length)) {
				binder_user_error("%d:%d got transaction with invalid offsets ptr\n",
						  proc->pid, thread->pid);
				return_error_param = -EFAULT;
				return_error = BR_FAILED_REPLY;
				return_error_line = __LINE__;
				goto err_copy_data_failed;
			}
			/* Fixup buffer pointer to target proc address space */
			bp->buffer = (uintptr_t)
				t->buffer->user_data + sg_buf_offset;
			sg_buf_offset += ALIGN(bp->length, sizeof(u64));

			num_valid = (buffer_offset - off_start_offset) /
					sizeof(binder_size_t);
			ret = binder_fixup_parent(t, thread, bp,
						  off_start_offset,
						  num_valid,
						  last_fixup_obj_off,
						  last_fixup_min_off);
			if (ret < 0 ||
			    binder_alloc_copy_to_buffer(&target_proc->alloc,
							t->buffer,
							object_offset,
							bp, sizeof(*bp))) {
				return_error = BR_FAILED_REPLY;
				return_error_param = ret;
				return_error_line = __LINE__;
				goto err_translate_failed;
			}
			last_fixup_obj_off = object_offset;
			last_fixup_min_off = 0;
		} break;
		default:
			binder_user_error("%d:%d got transaction with invalid object type, %x\n",
				proc->pid, thread->pid, hdr->type);
			return_error = BR_FAILED_REPLY;
			return_error_param = -EINVAL;
			return_error_line = __LINE__;
			goto err_bad_object_type;
		}
	}
	if (t->buffer->oneway_spam_suspect)
		tcomplete->type = BINDER_WORK_TRANSACTION_ONEWAY_SPAM_SUSPECT;
	else
		tcomplete->type = BINDER_WORK_TRANSACTION_COMPLETE;
	t->work.type = BINDER_WORK_TRANSACTION;

	if (reply) {
		binder_enqueue_thread_work(thread, tcomplete);
		binder_inner_proc_lock(target_proc);
		if (target_thread->is_dead) {
			return_error = BR_DEAD_REPLY;
			binder_inner_proc_unlock(target_proc);
			goto err_dead_proc_or_thread;
		}
		BUG_ON(t->buffer->async_transaction != 0);
		binder_pop_transaction_ilocked(target_thread, in_reply_to);
		binder_enqueue_thread_work_ilocked(target_thread, &t->work);
		target_proc->outstanding_txns++;
		binder_inner_proc_unlock(target_proc);
		wake_up_interruptible_sync(&target_thread->wait);
		trace_android_vh_binder_restore_priority(in_reply_to, current);
		binder_restore_priority(current, in_reply_to->saved_priority);
		binder_free_transaction(in_reply_to);
	} else if (!(t->flags & TF_ONE_WAY)) {
		BUG_ON(t->buffer->async_transaction != 0);
		binder_inner_proc_lock(proc);
		/*
		 * Defer the TRANSACTION_COMPLETE, so we don't return to
		 * userspace immediately; this allows the target process to
		 * immediately start processing this transaction, reducing
		 * latency. We will then return the TRANSACTION_COMPLETE when
		 * the target replies (or there is an error).
		 */
		binder_enqueue_deferred_thread_work_ilocked(thread, tcomplete);
		t->need_reply = 1;
		t->from_parent = thread->transaction_stack;
		thread->transaction_stack = t;
		binder_inner_proc_unlock(proc);
		return_error = binder_proc_transaction(t,
				target_proc, target_thread);
		if (return_error) {
			binder_inner_proc_lock(proc);
			binder_pop_transaction_ilocked(thread, t);
			binder_inner_proc_unlock(proc);
			goto err_dead_proc_or_thread;
		}
	} else {
		BUG_ON(target_node == NULL);
		BUG_ON(t->buffer->async_transaction != 1);
		binder_enqueue_thread_work(thread, tcomplete);
		return_error = binder_proc_transaction(t, target_proc, NULL);
		if (return_error)
			goto err_dead_proc_or_thread;
	}
	if (target_thread)
		binder_thread_dec_tmpref(target_thread);
	binder_proc_dec_tmpref(target_proc);
	if (target_node)
		binder_dec_node_tmpref(target_node);
	/*
	 * write barrier to synchronize with initialization
	 * of log entry
	 */
	smp_wmb();
	WRITE_ONCE(e->debug_id_done, t_debug_id);
	return;

err_dead_proc_or_thread:
	return_error_line = __LINE__;
	binder_dequeue_work(proc, tcomplete);
err_translate_failed:
err_bad_object_type:
err_bad_offset:
err_bad_parent:
err_copy_data_failed:
	binder_free_txn_fixups(t);
	trace_binder_transaction_failed_buffer_release(t->buffer);
	binder_transaction_buffer_release(target_proc, NULL, t->buffer,
					  buffer_offset, true);
	if (target_node)
		binder_dec_node_tmpref(target_node);
	target_node = NULL;
	t->buffer->transaction = NULL;
	binder_alloc_free_buf(&target_proc->alloc, t->buffer);
err_binder_alloc_buf_failed:
err_bad_extra_size:
	if (secctx)
		security_release_secctx(secctx, secctx_sz);
err_get_secctx_failed:
	kfree(tcomplete);
	binder_stats_deleted(BINDER_STAT_TRANSACTION_COMPLETE);
err_alloc_tcomplete_failed:
	kfree(t);
	binder_stats_deleted(BINDER_STAT_TRANSACTION);
err_alloc_t_failed:
err_bad_todo_list:
err_bad_call_stack:
err_empty_call_stack:
err_dead_binder:
err_invalid_target_handle:
	if (target_thread)
		binder_thread_dec_tmpref(target_thread);
	if (target_proc)
		binder_proc_dec_tmpref(target_proc);
	if (target_node) {
		binder_dec_node(target_node, 1, 0);
		binder_dec_node_tmpref(target_node);
	}

	binder_debug(BINDER_DEBUG_FAILED_TRANSACTION,
		     "%d:%d transaction failed %d/%d, size %lld-%lld line %d\n",
		     proc->pid, thread->pid, return_error, return_error_param,
		     (u64)tr->data_size, (u64)tr->offsets_size,
		     return_error_line);

	{
		struct binder_transaction_log_entry *fe;

		e->return_error = return_error;
		e->return_error_param = return_error_param;
		e->return_error_line = return_error_line;
		fe = binder_transaction_log_add(&binder_transaction_log_failed);
		*fe = *e;
		/*
		 * write barrier to synchronize with initialization
		 * of log entry
		 */
		smp_wmb();
		WRITE_ONCE(e->debug_id_done, t_debug_id);
		WRITE_ONCE(fe->debug_id_done, t_debug_id);
	}

	BUG_ON(thread->return_error.cmd != BR_OK);
	if (in_reply_to) {
		trace_android_vh_binder_restore_priority(in_reply_to, current);
		binder_restore_priority(current, in_reply_to->saved_priority);
		thread->return_error.cmd = BR_TRANSACTION_COMPLETE;
		binder_enqueue_thread_work(thread, &thread->return_error.work);
		binder_send_failed_reply(in_reply_to, return_error);
	} else {
		thread->return_error.cmd = return_error;
		binder_enqueue_thread_work(thread, &thread->return_error.work);
	}
}

/**
 * binder_free_buf() - free the specified buffer
 * @proc:	binder proc that owns buffer
 * @buffer:	buffer to be freed
 * @is_failure:	failed to send transaction
 *
 * If buffer for an async transaction, enqueue the next async
 * transaction from the node.
 *
 * Cleanup buffer and free it.
 */
static void
binder_free_buf(struct binder_proc *proc,
		struct binder_thread *thread,
		struct binder_buffer *buffer, bool is_failure)
{
	binder_inner_proc_lock(proc);
	if (buffer->transaction) {
		buffer->transaction->buffer = NULL;
		buffer->transaction = NULL;
	}
	binder_inner_proc_unlock(proc);
	if (buffer->async_transaction && buffer->target_node) {
		struct binder_node *buf_node;
		struct binder_work *w;

		buf_node = buffer->target_node;
		binder_node_inner_lock(buf_node);
		BUG_ON(!buf_node->has_async_transaction);
		BUG_ON(buf_node->proc != proc);
		w = binder_dequeue_work_head_ilocked(
				&buf_node->async_todo);
		if (!w) {
			buf_node->has_async_transaction = false;
		} else {
			binder_enqueue_work_ilocked(
					w, &proc->todo);
			binder_wakeup_proc_ilocked(proc);
		}
		binder_node_inner_unlock(buf_node);
	}
	trace_binder_transaction_buffer_release(buffer);
	binder_transaction_buffer_release(proc, thread, buffer, 0, is_failure);
	binder_alloc_free_buf(&proc->alloc, buffer);
}

static int binder_thread_write(struct binder_proc *proc,
			struct binder_thread *thread,
			binder_uintptr_t binder_buffer, size_t size,
			binder_size_t *consumed)
{
	uint32_t cmd;
	struct binder_context *context = proc->context;
	void __user *buffer = (void __user *)(uintptr_t)binder_buffer;
	void __user *ptr = buffer + *consumed;
	void __user *end = buffer + size;

	while (ptr < end && thread->return_error.cmd == BR_OK) {
		int ret;

		if (get_user(cmd, (uint32_t __user *)ptr))
			return -EFAULT;
		ptr += sizeof(uint32_t);
		trace_binder_command(cmd);
		if (_IOC_NR(cmd) < ARRAY_SIZE(binder_stats.bc)) {
			atomic_inc(&binder_stats.bc[_IOC_NR(cmd)]);
			atomic_inc(&proc->stats.bc[_IOC_NR(cmd)]);
			atomic_inc(&thread->stats.bc[_IOC_NR(cmd)]);
		}
		switch (cmd) {
		case BC_INCREFS:
		case BC_ACQUIRE:
		case BC_RELEASE:
		case BC_DECREFS: {
			uint32_t target;
			const char *debug_string;
			bool strong = cmd == BC_ACQUIRE || cmd == BC_RELEASE;
			bool increment = cmd == BC_INCREFS || cmd == BC_ACQUIRE;
			struct binder_ref_data rdata;

			if (get_user(target, (uint32_t __user *)ptr))
				return -EFAULT;

			ptr += sizeof(uint32_t);
			ret = -1;
			if (increment && !target) {
				struct binder_node *ctx_mgr_node;
				mutex_lock(&context->context_mgr_node_lock);
				ctx_mgr_node = context->binder_context_mgr_node;
				if (ctx_mgr_node)
					ret = binder_inc_ref_for_node(
							proc, ctx_mgr_node,
							strong, NULL, &rdata);
				mutex_unlock(&context->context_mgr_node_lock);
			}
			if (ret)
				ret = binder_update_ref_for_handle(
						proc, target, increment, strong,
						&rdata);
			if (!ret && rdata.desc != target) {
				binder_user_error("%d:%d tried to acquire reference to desc %d, got %d instead\n",
					proc->pid, thread->pid,
					target, rdata.desc);
			}
			switch (cmd) {
			case BC_INCREFS:
				debug_string = "IncRefs";
				break;
			case BC_ACQUIRE:
				debug_string = "Acquire";
				break;
			case BC_RELEASE:
				debug_string = "Release";
				break;
			case BC_DECREFS:
			default:
				debug_string = "DecRefs";
				break;
			}
			if (ret) {
				binder_user_error("%d:%d %s %d refcount change on invalid ref %d ret %d\n",
					proc->pid, thread->pid, debug_string,
					strong, target, ret);
				break;
			}
			binder_debug(BINDER_DEBUG_USER_REFS,
				     "%d:%d %s ref %d desc %d s %d w %d\n",
				     proc->pid, thread->pid, debug_string,
				     rdata.debug_id, rdata.desc, rdata.strong,
				     rdata.weak);
			break;
		}
		case BC_INCREFS_DONE:
		case BC_ACQUIRE_DONE: {
			binder_uintptr_t node_ptr;
			binder_uintptr_t cookie;
			struct binder_node *node;
			bool free_node;

			if (get_user(node_ptr, (binder_uintptr_t __user *)ptr))
				return -EFAULT;
			ptr += sizeof(binder_uintptr_t);
			if (get_user(cookie, (binder_uintptr_t __user *)ptr))
				return -EFAULT;
			ptr += sizeof(binder_uintptr_t);
			node = binder_get_node(proc, node_ptr);
			if (node == NULL) {
				binder_user_error("%d:%d %s u%016llx no match\n",
					proc->pid, thread->pid,
					cmd == BC_INCREFS_DONE ?
					"BC_INCREFS_DONE" :
					"BC_ACQUIRE_DONE",
					(u64)node_ptr);
				break;
			}
			if (cookie != node->cookie) {
				binder_user_error("%d:%d %s u%016llx node %d cookie mismatch %016llx != %016llx\n",
					proc->pid, thread->pid,
					cmd == BC_INCREFS_DONE ?
					"BC_INCREFS_DONE" : "BC_ACQUIRE_DONE",
					(u64)node_ptr, node->debug_id,
					(u64)cookie, (u64)node->cookie);
				binder_put_node(node);
				break;
			}
			binder_node_inner_lock(node);
			if (cmd == BC_ACQUIRE_DONE) {
				if (node->pending_strong_ref == 0) {
					binder_user_error("%d:%d BC_ACQUIRE_DONE node %d has no pending acquire request\n",
						proc->pid, thread->pid,
						node->debug_id);
					binder_node_inner_unlock(node);
					binder_put_node(node);
					break;
				}
				node->pending_strong_ref = 0;
			} else {
				if (node->pending_weak_ref == 0) {
					binder_user_error("%d:%d BC_INCREFS_DONE node %d has no pending increfs request\n",
						proc->pid, thread->pid,
						node->debug_id);
					binder_node_inner_unlock(node);
					binder_put_node(node);
					break;
				}
				node->pending_weak_ref = 0;
			}
			free_node = binder_dec_node_nilocked(node,
					cmd == BC_ACQUIRE_DONE, 0);
			WARN_ON(free_node);
			binder_debug(BINDER_DEBUG_USER_REFS,
				     "%d:%d %s node %d ls %d lw %d tr %d\n",
				     proc->pid, thread->pid,
				     cmd == BC_INCREFS_DONE ? "BC_INCREFS_DONE" : "BC_ACQUIRE_DONE",
				     node->debug_id, node->local_strong_refs,
				     node->local_weak_refs, node->tmp_refs);
			binder_node_inner_unlock(node);
			binder_put_node(node);
			break;
		}
		case BC_ATTEMPT_ACQUIRE:
			pr_err("BC_ATTEMPT_ACQUIRE not supported\n");
			return -EINVAL;
		case BC_ACQUIRE_RESULT:
			pr_err("BC_ACQUIRE_RESULT not supported\n");
			return -EINVAL;

		case BC_FREE_BUFFER: {
			binder_uintptr_t data_ptr;
			struct binder_buffer *buffer;

			if (get_user(data_ptr, (binder_uintptr_t __user *)ptr))
				return -EFAULT;
			ptr += sizeof(binder_uintptr_t);

			buffer = binder_alloc_prepare_to_free(&proc->alloc,
							      data_ptr);
			if (IS_ERR_OR_NULL(buffer)) {
				if (PTR_ERR(buffer) == -EPERM) {
					binder_user_error(
						"%d:%d BC_FREE_BUFFER u%016llx matched unreturned or currently freeing buffer\n",
						proc->pid, thread->pid,
						(u64)data_ptr);
				} else {
					binder_user_error(
						"%d:%d BC_FREE_BUFFER u%016llx no match\n",
						proc->pid, thread->pid,
						(u64)data_ptr);
				}
				break;
			}
			binder_debug(BINDER_DEBUG_FREE_BUFFER,
				     "%d:%d BC_FREE_BUFFER u%016llx found buffer %d for %s transaction\n",
				     proc->pid, thread->pid, (u64)data_ptr,
				     buffer->debug_id,
				     buffer->transaction ? "active" : "finished");
			binder_free_buf(proc, thread, buffer, false);
			break;
		}

		case BC_TRANSACTION_SG:
		case BC_REPLY_SG: {
			struct binder_transaction_data_sg tr;

			if (copy_from_user(&tr, ptr, sizeof(tr)))
				return -EFAULT;
			ptr += sizeof(tr);
			binder_transaction(proc, thread, &tr.transaction_data,
					   cmd == BC_REPLY_SG, tr.buffers_size);
			break;
		}
		case BC_TRANSACTION:
		case BC_REPLY: {
			struct binder_transaction_data tr;

			if (copy_from_user(&tr, ptr, sizeof(tr)))
				return -EFAULT;
			ptr += sizeof(tr);
			binder_transaction(proc, thread, &tr,
					   cmd == BC_REPLY, 0);
			break;
		}

		case BC_REGISTER_LOOPER:
			binder_debug(BINDER_DEBUG_THREADS,
				     "%d:%d BC_REGISTER_LOOPER\n",
				     proc->pid, thread->pid);
			binder_inner_proc_lock(proc);
			if (thread->looper & BINDER_LOOPER_STATE_ENTERED) {
				thread->looper |= BINDER_LOOPER_STATE_INVALID;
				binder_user_error("%d:%d ERROR: BC_REGISTER_LOOPER called after BC_ENTER_LOOPER\n",
					proc->pid, thread->pid);
			} else if (proc->requested_threads == 0) {
				thread->looper |= BINDER_LOOPER_STATE_INVALID;
				binder_user_error("%d:%d ERROR: BC_REGISTER_LOOPER called without request\n",
					proc->pid, thread->pid);
			} else {
				proc->requested_threads--;
				proc->requested_threads_started++;
			}
			thread->looper |= BINDER_LOOPER_STATE_REGISTERED;
			binder_inner_proc_unlock(proc);
			trace_android_vh_binder_looper_state_registered(thread, proc);
			break;
		case BC_ENTER_LOOPER:
			binder_debug(BINDER_DEBUG_THREADS,
				     "%d:%d BC_ENTER_LOOPER\n",
				     proc->pid, thread->pid);
			if (thread->looper & BINDER_LOOPER_STATE_REGISTERED) {
				thread->looper |= BINDER_LOOPER_STATE_INVALID;
				binder_user_error("%d:%d ERROR: BC_ENTER_LOOPER called after BC_REGISTER_LOOPER\n",
					proc->pid, thread->pid);
			}
			thread->looper |= BINDER_LOOPER_STATE_ENTERED;
			break;
		case BC_EXIT_LOOPER:
			binder_debug(BINDER_DEBUG_THREADS,
				     "%d:%d BC_EXIT_LOOPER\n",
				     proc->pid, thread->pid);
			thread->looper |= BINDER_LOOPER_STATE_EXITED;
			break;

		case BC_REQUEST_DEATH_NOTIFICATION:
		case BC_CLEAR_DEATH_NOTIFICATION: {
			uint32_t target;
			binder_uintptr_t cookie;
			struct binder_ref *ref;
			struct binder_ref_death *death = NULL;

			if (get_user(target, (uint32_t __user *)ptr))
				return -EFAULT;
			ptr += sizeof(uint32_t);
			if (get_user(cookie, (binder_uintptr_t __user *)ptr))
				return -EFAULT;
			ptr += sizeof(binder_uintptr_t);
			if (cmd == BC_REQUEST_DEATH_NOTIFICATION) {
				/*
				 * Allocate memory for death notification
				 * before taking lock
				 */
				death = kzalloc(sizeof(*death), GFP_KERNEL);
				if (death == NULL) {
					WARN_ON(thread->return_error.cmd !=
						BR_OK);
					thread->return_error.cmd = BR_ERROR;
					binder_enqueue_thread_work(
						thread,
						&thread->return_error.work);
					binder_debug(
						BINDER_DEBUG_FAILED_TRANSACTION,
						"%d:%d BC_REQUEST_DEATH_NOTIFICATION failed\n",
						proc->pid, thread->pid);
					break;
				}
			}
			binder_proc_lock(proc);
			ref = binder_get_ref_olocked(proc, target, false);
			if (ref == NULL) {
				binder_user_error("%d:%d %s invalid ref %d\n",
					proc->pid, thread->pid,
					cmd == BC_REQUEST_DEATH_NOTIFICATION ?
					"BC_REQUEST_DEATH_NOTIFICATION" :
					"BC_CLEAR_DEATH_NOTIFICATION",
					target);
				binder_proc_unlock(proc);
				kfree(death);
				break;
			}

			binder_debug(BINDER_DEBUG_DEATH_NOTIFICATION,
				     "%d:%d %s %016llx ref %d desc %d s %d w %d for node %d\n",
				     proc->pid, thread->pid,
				     cmd == BC_REQUEST_DEATH_NOTIFICATION ?
				     "BC_REQUEST_DEATH_NOTIFICATION" :
				     "BC_CLEAR_DEATH_NOTIFICATION",
				     (u64)cookie, ref->data.debug_id,
				     ref->data.desc, ref->data.strong,
				     ref->data.weak, ref->node->debug_id);

			binder_node_lock(ref->node);
			if (cmd == BC_REQUEST_DEATH_NOTIFICATION) {
				if (ref->death) {
					binder_user_error("%d:%d BC_REQUEST_DEATH_NOTIFICATION death notification already set\n",
						proc->pid, thread->pid);
					binder_node_unlock(ref->node);
					binder_proc_unlock(proc);
					kfree(death);
					break;
				}
				binder_stats_created(BINDER_STAT_DEATH);
				INIT_LIST_HEAD(&death->work.entry);
				death->cookie = cookie;
				ref->death = death;
				if (ref->node->proc == NULL) {
					ref->death->work.type = BINDER_WORK_DEAD_BINDER;

					binder_inner_proc_lock(proc);
					binder_enqueue_work_ilocked(
						&ref->death->work, &proc->todo);
					binder_wakeup_proc_ilocked(proc);
					binder_inner_proc_unlock(proc);
				}
			} else {
				if (ref->death == NULL) {
					binder_user_error("%d:%d BC_CLEAR_DEATH_NOTIFICATION death notification not active\n",
						proc->pid, thread->pid);
					binder_node_unlock(ref->node);
					binder_proc_unlock(proc);
					break;
				}
				death = ref->death;
				if (death->cookie != cookie) {
					binder_user_error("%d:%d BC_CLEAR_DEATH_NOTIFICATION death notification cookie mismatch %016llx != %016llx\n",
						proc->pid, thread->pid,
						(u64)death->cookie,
						(u64)cookie);
					binder_node_unlock(ref->node);
					binder_proc_unlock(proc);
					break;
				}
				ref->death = NULL;
				binder_inner_proc_lock(proc);
				if (list_empty(&death->work.entry)) {
					death->work.type = BINDER_WORK_CLEAR_DEATH_NOTIFICATION;
					if (thread->looper &
					    (BINDER_LOOPER_STATE_REGISTERED |
					     BINDER_LOOPER_STATE_ENTERED))
						binder_enqueue_thread_work_ilocked(
								thread,
								&death->work);
					else {
						binder_enqueue_work_ilocked(
								&death->work,
								&proc->todo);
						binder_wakeup_proc_ilocked(
								proc);
					}
				} else {
					BUG_ON(death->work.type != BINDER_WORK_DEAD_BINDER);
					death->work.type = BINDER_WORK_DEAD_BINDER_AND_CLEAR;
				}
				binder_inner_proc_unlock(proc);
			}
			binder_node_unlock(ref->node);
			binder_proc_unlock(proc);
		} break;
		case BC_DEAD_BINDER_DONE: {
			struct binder_work *w;
			binder_uintptr_t cookie;
			struct binder_ref_death *death = NULL;

			if (get_user(cookie, (binder_uintptr_t __user *)ptr))
				return -EFAULT;

			ptr += sizeof(cookie);
			binder_inner_proc_lock(proc);
			list_for_each_entry(w, &proc->delivered_death,
					    entry) {
				struct binder_ref_death *tmp_death =
					container_of(w,
						     struct binder_ref_death,
						     work);

				if (tmp_death->cookie == cookie) {
					death = tmp_death;
					break;
				}
			}
			binder_debug(BINDER_DEBUG_DEAD_BINDER,
				     "%d:%d BC_DEAD_BINDER_DONE %016llx found %pK\n",
				     proc->pid, thread->pid, (u64)cookie,
				     death);
			if (death == NULL) {
				binder_user_error("%d:%d BC_DEAD_BINDER_DONE %016llx not found\n",
					proc->pid, thread->pid, (u64)cookie);
				binder_inner_proc_unlock(proc);
				break;
			}
			binder_dequeue_work_ilocked(&death->work);
			if (death->work.type == BINDER_WORK_DEAD_BINDER_AND_CLEAR) {
				death->work.type = BINDER_WORK_CLEAR_DEATH_NOTIFICATION;
				if (thread->looper &
					(BINDER_LOOPER_STATE_REGISTERED |
					 BINDER_LOOPER_STATE_ENTERED))
					binder_enqueue_thread_work_ilocked(
						thread, &death->work);
				else {
					binder_enqueue_work_ilocked(
							&death->work,
							&proc->todo);
					binder_wakeup_proc_ilocked(proc);
				}
			}
			binder_inner_proc_unlock(proc);
		} break;

		default:
			pr_err("%d:%d unknown command %d\n",
			       proc->pid, thread->pid, cmd);
			return -EINVAL;
		}
		*consumed = ptr - buffer;
	}
	return 0;
}

static void binder_stat_br(struct binder_proc *proc,
			   struct binder_thread *thread, uint32_t cmd)
{
	trace_binder_return(cmd);
	if (_IOC_NR(cmd) < ARRAY_SIZE(binder_stats.br)) {
		atomic_inc(&binder_stats.br[_IOC_NR(cmd)]);
		atomic_inc(&proc->stats.br[_IOC_NR(cmd)]);
		atomic_inc(&thread->stats.br[_IOC_NR(cmd)]);
	}
}

static int binder_put_node_cmd(struct binder_proc *proc,
			       struct binder_thread *thread,
			       void __user **ptrp,
			       binder_uintptr_t node_ptr,
			       binder_uintptr_t node_cookie,
			       int node_debug_id,
			       uint32_t cmd, const char *cmd_name)
{
	void __user *ptr = *ptrp;

	if (put_user(cmd, (uint32_t __user *)ptr))
		return -EFAULT;
	ptr += sizeof(uint32_t);

	if (put_user(node_ptr, (binder_uintptr_t __user *)ptr))
		return -EFAULT;
	ptr += sizeof(binder_uintptr_t);

	if (put_user(node_cookie, (binder_uintptr_t __user *)ptr))
		return -EFAULT;
	ptr += sizeof(binder_uintptr_t);

	binder_stat_br(proc, thread, cmd);
	binder_debug(BINDER_DEBUG_USER_REFS, "%d:%d %s %d u%016llx c%016llx\n",
		     proc->pid, thread->pid, cmd_name, node_debug_id,
		     (u64)node_ptr, (u64)node_cookie);

	*ptrp = ptr;
	return 0;
}

static int binder_wait_for_work(struct binder_thread *thread,
				bool do_proc_work)
{
	DEFINE_WAIT(wait);
	struct binder_proc *proc = thread->proc;
	int ret = 0;

	freezer_do_not_count();
	binder_inner_proc_lock(proc);
	for (;;) {
		prepare_to_wait(&thread->wait, &wait, TASK_INTERRUPTIBLE);
		if (binder_has_work_ilocked(thread, do_proc_work))
			break;
		if (do_proc_work)
			list_add(&thread->waiting_thread_node,
				 &proc->waiting_threads);
		trace_android_vh_binder_wait_for_work(do_proc_work, thread, proc);
		binder_inner_proc_unlock(proc);
		schedule();
		binder_inner_proc_lock(proc);
		list_del_init(&thread->waiting_thread_node);
		if (signal_pending(current)) {
			ret = -EINTR;
			break;
		}
	}
	finish_wait(&thread->wait, &wait);
	binder_inner_proc_unlock(proc);
	freezer_count();

	return ret;
}

/**
 * binder_apply_fd_fixups() - finish fd translation
 * @proc:         binder_proc associated @t->buffer
 * @t:	binder transaction with list of fd fixups
 *
 * Now that we are in the context of the transaction target
 * process, we can allocate and install fds. Process the
 * list of fds to translate and fixup the buffer with the
 * new fds.
 *
 * If we fail to allocate an fd, then free the resources by
 * fput'ing files that have not been processed and ksys_close'ing
 * any fds that have already been allocated.
 */
static int binder_apply_fd_fixups(struct binder_proc *proc,
				  struct binder_transaction *t)
{
	struct binder_txn_fd_fixup *fixup, *tmp;
	int ret = 0;

	list_for_each_entry(fixup, &t->fd_fixups, fixup_entry) {
		int fd = get_unused_fd_flags(O_CLOEXEC);

		if (fd < 0) {
			binder_debug(BINDER_DEBUG_TRANSACTION,
				     "failed fd fixup txn %d fd %d\n",
				     t->debug_id, fd);
			ret = -ENOMEM;
			break;
		}
		binder_debug(BINDER_DEBUG_TRANSACTION,
			     "fd fixup txn %d fd %d\n",
			     t->debug_id, fd);
		trace_binder_transaction_fd_recv(t, fd, fixup->offset);
		fd_install(fd, fixup->file);
		fixup->file = NULL;
		if (binder_alloc_copy_to_buffer(&proc->alloc, t->buffer,
						fixup->offset, &fd,
						sizeof(u32))) {
			ret = -EINVAL;
			break;
		}
	}
	list_for_each_entry_safe(fixup, tmp, &t->fd_fixups, fixup_entry) {
		if (fixup->file) {
			fput(fixup->file);
		} else if (ret) {
			u32 fd;
			int err;

			err = binder_alloc_copy_from_buffer(&proc->alloc, &fd,
							    t->buffer,
							    fixup->offset,
							    sizeof(fd));
			WARN_ON(err);
			if (!err)
				binder_deferred_fd_close(fd);
		}
		list_del(&fixup->fixup_entry);
		kfree(fixup);
	}

	return ret;
}

static int binder_thread_read(struct binder_proc *proc,
			      struct binder_thread *thread,
			      binder_uintptr_t binder_buffer, size_t size,
			      binder_size_t *consumed, int non_block)
{
	void __user *buffer = (void __user *)(uintptr_t)binder_buffer;
	void __user *ptr = buffer + *consumed;
	void __user *end = buffer + size;

	int ret = 0;
	int wait_for_proc_work;

	if (*consumed == 0) {
		if (put_user(BR_NOOP, (uint32_t __user *)ptr))
			return -EFAULT;
		ptr += sizeof(uint32_t);
	}

retry:
	binder_inner_proc_lock(proc);
	wait_for_proc_work = binder_available_for_proc_work_ilocked(thread);
	binder_inner_proc_unlock(proc);

	thread->looper |= BINDER_LOOPER_STATE_WAITING;

	trace_binder_wait_for_work(wait_for_proc_work,
				   !!thread->transaction_stack,
				   !binder_worklist_empty(proc, &thread->todo));
	if (wait_for_proc_work) {
		if (!(thread->looper & (BINDER_LOOPER_STATE_REGISTERED |
					BINDER_LOOPER_STATE_ENTERED))) {
			binder_user_error("%d:%d ERROR: Thread waiting for process work before calling BC_REGISTER_LOOPER or BC_ENTER_LOOPER (state %x)\n",
				proc->pid, thread->pid, thread->looper);
			wait_event_interruptible(binder_user_error_wait,
						 binder_stop_on_user_error < 2);
		}
		trace_android_vh_binder_restore_priority(NULL, current);
		binder_restore_priority(current, proc->default_priority);
	}

	if (non_block) {
		if (!binder_has_work(thread, wait_for_proc_work))
			ret = -EAGAIN;
	} else {
		ret = binder_wait_for_work(thread, wait_for_proc_work);
	}

	thread->looper &= ~BINDER_LOOPER_STATE_WAITING;

	if (ret)
		return ret;

	while (1) {
		uint32_t cmd;
		struct binder_transaction_data_secctx tr;
		struct binder_transaction_data *trd = &tr.transaction_data;
		struct binder_work *w = NULL;
		struct list_head *list = NULL;
		struct binder_transaction *t = NULL;
		struct binder_thread *t_from;
		size_t trsize = sizeof(*trd);

		binder_inner_proc_lock(proc);
		trace_android_vh_binder_select_worklist_ilocked(&list, thread,
						proc, wait_for_proc_work);
		if (list)
			goto skip;
		if (!binder_worklist_empty_ilocked(&thread->todo))
			list = &thread->todo;
		else if (!binder_worklist_empty_ilocked(&proc->todo) &&
			   wait_for_proc_work)
			list = &proc->todo;
		else {
			binder_inner_proc_unlock(proc);

			/* no data added */
			if (ptr - buffer == 4 && !thread->looper_need_return)
				goto retry;
			break;
		}
skip:
		if (end - ptr < sizeof(tr) + 4) {
			binder_inner_proc_unlock(proc);
			break;
		}
		trace_android_vh_binder_thread_read(&list, proc, thread);
		w = binder_dequeue_work_head_ilocked(list);
		if (binder_worklist_empty_ilocked(&thread->todo))
			thread->process_todo = false;

		switch (w->type) {
		case BINDER_WORK_TRANSACTION: {
			binder_inner_proc_unlock(proc);
			t = container_of(w, struct binder_transaction, work);
		} break;
		case BINDER_WORK_RETURN_ERROR: {
			struct binder_error *e = container_of(
					w, struct binder_error, work);

			WARN_ON(e->cmd == BR_OK);
			binder_inner_proc_unlock(proc);
			if (put_user(e->cmd, (uint32_t __user *)ptr))
				return -EFAULT;
			cmd = e->cmd;
			e->cmd = BR_OK;
			ptr += sizeof(uint32_t);

			binder_stat_br(proc, thread, cmd);
		} break;
		case BINDER_WORK_TRANSACTION_COMPLETE:
		case BINDER_WORK_TRANSACTION_ONEWAY_SPAM_SUSPECT: {
			if (proc->oneway_spam_detection_enabled &&
				   w->type == BINDER_WORK_TRANSACTION_ONEWAY_SPAM_SUSPECT)
				cmd = BR_ONEWAY_SPAM_SUSPECT;
			else
				cmd = BR_TRANSACTION_COMPLETE;
			binder_inner_proc_unlock(proc);
			kfree(w);
			binder_stats_deleted(BINDER_STAT_TRANSACTION_COMPLETE);
			if (put_user(cmd, (uint32_t __user *)ptr))
				return -EFAULT;
			ptr += sizeof(uint32_t);

			binder_stat_br(proc, thread, cmd);
			binder_debug(BINDER_DEBUG_TRANSACTION_COMPLETE,
				     "%d:%d BR_TRANSACTION_COMPLETE\n",
				     proc->pid, thread->pid);
		} break;
		case BINDER_WORK_NODE: {
			struct binder_node *node = container_of(w, struct binder_node, work);
			int strong, weak;
			binder_uintptr_t node_ptr = node->ptr;
			binder_uintptr_t node_cookie = node->cookie;
			int node_debug_id = node->debug_id;
			int has_weak_ref;
			int has_strong_ref;
			void __user *orig_ptr = ptr;

			BUG_ON(proc != node->proc);
			strong = node->internal_strong_refs ||
					node->local_strong_refs;
			weak = !hlist_empty(&node->refs) ||
					node->local_weak_refs ||
					node->tmp_refs || strong;
			has_strong_ref = node->has_strong_ref;
			has_weak_ref = node->has_weak_ref;

			if (weak && !has_weak_ref) {
				node->has_weak_ref = 1;
				node->pending_weak_ref = 1;
				node->local_weak_refs++;
			}
			if (strong && !has_strong_ref) {
				node->has_strong_ref = 1;
				node->pending_strong_ref = 1;
				node->local_strong_refs++;
			}
			if (!strong && has_strong_ref)
				node->has_strong_ref = 0;
			if (!weak && has_weak_ref)
				node->has_weak_ref = 0;
			if (!weak && !strong) {
				binder_debug(BINDER_DEBUG_INTERNAL_REFS,
					     "%d:%d node %d u%016llx c%016llx deleted\n",
					     proc->pid, thread->pid,
					     node_debug_id,
					     (u64)node_ptr,
					     (u64)node_cookie);
				rb_erase(&node->rb_node, &proc->nodes);
				binder_inner_proc_unlock(proc);
				binder_node_lock(node);
				/*
				 * Acquire the node lock before freeing the
				 * node to serialize with other threads that
				 * may have been holding the node lock while
				 * decrementing this node (avoids race where
				 * this thread frees while the other thread
				 * is unlocking the node after the final
				 * decrement)
				 */
				binder_node_unlock(node);
				binder_free_node(node);
			} else
				binder_inner_proc_unlock(proc);

			if (weak && !has_weak_ref)
				ret = binder_put_node_cmd(
						proc, thread, &ptr, node_ptr,
						node_cookie, node_debug_id,
						BR_INCREFS, "BR_INCREFS");
			if (!ret && strong && !has_strong_ref)
				ret = binder_put_node_cmd(
						proc, thread, &ptr, node_ptr,
						node_cookie, node_debug_id,
						BR_ACQUIRE, "BR_ACQUIRE");
			if (!ret && !strong && has_strong_ref)
				ret = binder_put_node_cmd(
						proc, thread, &ptr, node_ptr,
						node_cookie, node_debug_id,
						BR_RELEASE, "BR_RELEASE");
			if (!ret && !weak && has_weak_ref)
				ret = binder_put_node_cmd(
						proc, thread, &ptr, node_ptr,
						node_cookie, node_debug_id,
						BR_DECREFS, "BR_DECREFS");
			if (orig_ptr == ptr)
				binder_debug(BINDER_DEBUG_INTERNAL_REFS,
					     "%d:%d node %d u%016llx c%016llx state unchanged\n",
					     proc->pid, thread->pid,
					     node_debug_id,
					     (u64)node_ptr,
					     (u64)node_cookie);
			if (ret)
				return ret;
		} break;
		case BINDER_WORK_DEAD_BINDER:
		case BINDER_WORK_DEAD_BINDER_AND_CLEAR:
		case BINDER_WORK_CLEAR_DEATH_NOTIFICATION: {
			struct binder_ref_death *death;
			uint32_t cmd;
			binder_uintptr_t cookie;

			death = container_of(w, struct binder_ref_death, work);
			if (w->type == BINDER_WORK_CLEAR_DEATH_NOTIFICATION)
				cmd = BR_CLEAR_DEATH_NOTIFICATION_DONE;
			else
				cmd = BR_DEAD_BINDER;
			cookie = death->cookie;

			binder_debug(BINDER_DEBUG_DEATH_NOTIFICATION,
				     "%d:%d %s %016llx\n",
				      proc->pid, thread->pid,
				      cmd == BR_DEAD_BINDER ?
				      "BR_DEAD_BINDER" :
				      "BR_CLEAR_DEATH_NOTIFICATION_DONE",
				      (u64)cookie);
			if (w->type == BINDER_WORK_CLEAR_DEATH_NOTIFICATION) {
				binder_inner_proc_unlock(proc);
				kfree(death);
				binder_stats_deleted(BINDER_STAT_DEATH);
			} else {
				binder_enqueue_work_ilocked(
						w, &proc->delivered_death);
				binder_inner_proc_unlock(proc);
			}
			if (put_user(cmd, (uint32_t __user *)ptr))
				return -EFAULT;
			ptr += sizeof(uint32_t);
			if (put_user(cookie,
				     (binder_uintptr_t __user *)ptr))
				return -EFAULT;
			ptr += sizeof(binder_uintptr_t);
			binder_stat_br(proc, thread, cmd);
			if (cmd == BR_DEAD_BINDER)
				goto done; /* DEAD_BINDER notifications can cause transactions */
		} break;
		default:
			binder_inner_proc_unlock(proc);
			pr_err("%d:%d: bad work type %d\n",
			       proc->pid, thread->pid, w->type);
			break;
		}

		if (!t)
			continue;

		BUG_ON(t->buffer == NULL);
		if (t->buffer->target_node) {
			struct binder_node *target_node = t->buffer->target_node;
			struct binder_priority node_prio;

			trd->target.ptr = target_node->ptr;
			trd->cookie =  target_node->cookie;
			node_prio.sched_policy = target_node->sched_policy;
			node_prio.prio = target_node->min_priority;
			binder_transaction_priority(current, t, node_prio,
						    target_node->inherit_rt);
			cmd = BR_TRANSACTION;
		} else {
			trd->target.ptr = 0;
			trd->cookie = 0;
			cmd = BR_REPLY;
		}
		trd->code = t->code;
		trd->flags = t->flags;
		trd->sender_euid = from_kuid(current_user_ns(), t->sender_euid);

		t_from = binder_get_txn_from(t);
		if (t_from) {
			struct task_struct *sender = t_from->proc->tsk;

			trd->sender_pid =
				task_tgid_nr_ns(sender,
						task_active_pid_ns(current));
			trace_android_vh_sync_txn_recvd(thread->task, t_from->task);
		} else {
			trd->sender_pid = 0;
		}

		ret = binder_apply_fd_fixups(proc, t);
		if (ret) {
			struct binder_buffer *buffer = t->buffer;
			bool oneway = !!(t->flags & TF_ONE_WAY);
			int tid = t->debug_id;

			if (t_from)
				binder_thread_dec_tmpref(t_from);
			buffer->transaction = NULL;
			binder_cleanup_transaction(t, "fd fixups failed",
						   BR_FAILED_REPLY);
			binder_free_buf(proc, thread, buffer, true);
			binder_debug(BINDER_DEBUG_FAILED_TRANSACTION,
				     "%d:%d %stransaction %d fd fixups failed %d/%d, line %d\n",
				     proc->pid, thread->pid,
				     oneway ? "async " :
					(cmd == BR_REPLY ? "reply " : ""),
				     tid, BR_FAILED_REPLY, ret, __LINE__);
			if (cmd == BR_REPLY) {
				cmd = BR_FAILED_REPLY;
				if (put_user(cmd, (uint32_t __user *)ptr))
					return -EFAULT;
				ptr += sizeof(uint32_t);
				binder_stat_br(proc, thread, cmd);
				break;
			}
			continue;
		}
		trd->data_size = t->buffer->data_size;
		trd->offsets_size = t->buffer->offsets_size;
		trd->data.ptr.buffer = (uintptr_t)t->buffer->user_data;
		trd->data.ptr.offsets = trd->data.ptr.buffer +
					ALIGN(t->buffer->data_size,
					    sizeof(void *));

		tr.secctx = t->security_ctx;
		if (t->security_ctx) {
			cmd = BR_TRANSACTION_SEC_CTX;
			trsize = sizeof(tr);
		}
		if (put_user(cmd, (uint32_t __user *)ptr)) {
			if (t_from)
				binder_thread_dec_tmpref(t_from);

			binder_cleanup_transaction(t, "put_user failed",
						   BR_FAILED_REPLY);

			return -EFAULT;
		}
		ptr += sizeof(uint32_t);
		if (copy_to_user(ptr, &tr, trsize)) {
			if (t_from)
				binder_thread_dec_tmpref(t_from);

			binder_cleanup_transaction(t, "copy_to_user failed",
						   BR_FAILED_REPLY);

			return -EFAULT;
		}
		ptr += trsize;

		trace_binder_transaction_received(t);
		binder_stat_br(proc, thread, cmd);
		binder_debug(BINDER_DEBUG_TRANSACTION,
			     "%d:%d %s %d %d:%d, cmd %d size %zd-%zd ptr %016llx-%016llx\n",
			     proc->pid, thread->pid,
			     (cmd == BR_TRANSACTION) ? "BR_TRANSACTION" :
				(cmd == BR_TRANSACTION_SEC_CTX) ?
				     "BR_TRANSACTION_SEC_CTX" : "BR_REPLY",
			     t->debug_id, t_from ? t_from->proc->pid : 0,
			     t_from ? t_from->pid : 0, cmd,
			     t->buffer->data_size, t->buffer->offsets_size,
			     (u64)trd->data.ptr.buffer,
			     (u64)trd->data.ptr.offsets);

		if (t_from)
			binder_thread_dec_tmpref(t_from);
		t->buffer->allow_user_free = 1;
		if (cmd != BR_REPLY && !(t->flags & TF_ONE_WAY)) {
			binder_inner_proc_lock(thread->proc);
			t->to_parent = thread->transaction_stack;
			t->to_thread = thread;
			thread->transaction_stack = t;
			binder_inner_proc_unlock(thread->proc);
		} else {
			binder_free_transaction(t);
		}
		break;
	}

done:

	*consumed = ptr - buffer;
	binder_inner_proc_lock(proc);
	if (proc->requested_threads == 0 &&
	    list_empty(&thread->proc->waiting_threads) &&
	    proc->requested_threads_started < proc->max_threads &&
	    (thread->looper & (BINDER_LOOPER_STATE_REGISTERED |
	     BINDER_LOOPER_STATE_ENTERED)) /* the user-space code fails to */
	     /*spawn a new thread if we leave this out */) {
		proc->requested_threads++;
		binder_inner_proc_unlock(proc);
		binder_debug(BINDER_DEBUG_THREADS,
			     "%d:%d BR_SPAWN_LOOPER\n",
			     proc->pid, thread->pid);
		if (put_user(BR_SPAWN_LOOPER, (uint32_t __user *)buffer))
			return -EFAULT;
		binder_stat_br(proc, thread, BR_SPAWN_LOOPER);
	} else
		binder_inner_proc_unlock(proc);
	return 0;
}

static void binder_release_work(struct binder_proc *proc,
				struct list_head *list)
{
	struct binder_work *w;
	enum binder_work_type wtype;

	while (1) {
		binder_inner_proc_lock(proc);
		w = binder_dequeue_work_head_ilocked(list);
		wtype = w ? w->type : 0;
		binder_inner_proc_unlock(proc);
		if (!w)
			return;

		switch (wtype) {
		case BINDER_WORK_TRANSACTION: {
			struct binder_transaction *t;

			t = container_of(w, struct binder_transaction, work);

			binder_cleanup_transaction(t, "process died.",
						   BR_DEAD_REPLY);
		} break;
		case BINDER_WORK_RETURN_ERROR: {
			struct binder_error *e = container_of(
					w, struct binder_error, work);

			binder_debug(BINDER_DEBUG_DEAD_TRANSACTION,
				"undelivered TRANSACTION_ERROR: %u\n",
				e->cmd);
		} break;
		case BINDER_WORK_TRANSACTION_COMPLETE: {
			binder_debug(BINDER_DEBUG_DEAD_TRANSACTION,
				"undelivered TRANSACTION_COMPLETE\n");
			kfree(w);
			binder_stats_deleted(BINDER_STAT_TRANSACTION_COMPLETE);
		} break;
		case BINDER_WORK_DEAD_BINDER_AND_CLEAR:
		case BINDER_WORK_CLEAR_DEATH_NOTIFICATION: {
			struct binder_ref_death *death;

			death = container_of(w, struct binder_ref_death, work);
			binder_debug(BINDER_DEBUG_DEAD_TRANSACTION,
				"undelivered death notification, %016llx\n",
				(u64)death->cookie);
			kfree(death);
			binder_stats_deleted(BINDER_STAT_DEATH);
		} break;
		case BINDER_WORK_NODE:
			break;
		default:
			pr_err("unexpected work type, %d, not freed\n",
			       wtype);
			break;
		}
	}

}

static struct binder_thread *binder_get_thread_ilocked(
		struct binder_proc *proc, struct binder_thread *new_thread)
{
	struct binder_thread *thread = NULL;
	struct rb_node *parent = NULL;
	struct rb_node **p = &proc->threads.rb_node;

	while (*p) {
		parent = *p;
		thread = rb_entry(parent, struct binder_thread, rb_node);

		if (current->pid < thread->pid)
			p = &(*p)->rb_left;
		else if (current->pid > thread->pid)
			p = &(*p)->rb_right;
		else
			return thread;
	}
	if (!new_thread)
		return NULL;
	thread = new_thread;
	binder_stats_created(BINDER_STAT_THREAD);
	thread->proc = proc;
	thread->pid = current->pid;
	get_task_struct(current);
	thread->task = current;
	atomic_set(&thread->tmp_ref, 0);
	init_waitqueue_head(&thread->wait);
	INIT_LIST_HEAD(&thread->todo);
	rb_link_node(&thread->rb_node, parent, p);
	rb_insert_color(&thread->rb_node, &proc->threads);
	thread->looper_need_return = true;
	thread->return_error.work.type = BINDER_WORK_RETURN_ERROR;
	thread->return_error.cmd = BR_OK;
	thread->reply_error.work.type = BINDER_WORK_RETURN_ERROR;
	thread->reply_error.cmd = BR_OK;
	INIT_LIST_HEAD(&new_thread->waiting_thread_node);
	return thread;
}

static struct binder_thread *binder_get_thread(struct binder_proc *proc)
{
	struct binder_thread *thread;
	struct binder_thread *new_thread;

	binder_inner_proc_lock(proc);
	thread = binder_get_thread_ilocked(proc, NULL);
	binder_inner_proc_unlock(proc);
	if (!thread) {
		new_thread = kzalloc(sizeof(*thread), GFP_KERNEL);
		if (new_thread == NULL)
			return NULL;
		binder_inner_proc_lock(proc);
		thread = binder_get_thread_ilocked(proc, new_thread);
		binder_inner_proc_unlock(proc);
		if (thread != new_thread)
			kfree(new_thread);
	}
	return thread;
}

static void binder_free_proc(struct binder_proc *proc)
{
	struct binder_device *device;
	struct binder_proc_ext *eproc =
		container_of(proc, struct binder_proc_ext, proc);

	BUG_ON(!list_empty(&proc->todo));
	BUG_ON(!list_empty(&proc->delivered_death));
	if (proc->outstanding_txns)
		pr_warn("%s: Unexpected outstanding_txns %d\n",
			__func__, proc->outstanding_txns);
	device = container_of(proc->context, struct binder_device, context);
	if (refcount_dec_and_test(&device->ref)) {
		kfree(proc->context->name);
		kfree(device);
	}
	binder_alloc_deferred_release(&proc->alloc);
	put_task_struct(proc->tsk);
	put_cred(eproc->cred);
	binder_stats_deleted(BINDER_STAT_PROC);
	trace_android_vh_binder_free_proc(proc);
	kfree(eproc);
}

static void binder_free_thread(struct binder_thread *thread)
{
	BUG_ON(!list_empty(&thread->todo));
	binder_stats_deleted(BINDER_STAT_THREAD);
	binder_proc_dec_tmpref(thread->proc);
	put_task_struct(thread->task);
	kfree(thread);
}

static int binder_thread_release(struct binder_proc *proc,
				 struct binder_thread *thread)
{
	struct binder_transaction *t;
	struct binder_transaction *send_reply = NULL;
	int active_transactions = 0;
	struct binder_transaction *last_t = NULL;

	binder_inner_proc_lock(thread->proc);
	/*
	 * take a ref on the proc so it survives
	 * after we remove this thread from proc->threads.
	 * The corresponding dec is when we actually
	 * free the thread in binder_free_thread()
	 */
	proc->tmp_ref++;
	/*
	 * take a ref on this thread to ensure it
	 * survives while we are releasing it
	 */
	atomic_inc(&thread->tmp_ref);
	rb_erase(&thread->rb_node, &proc->threads);
	t = thread->transaction_stack;
	if (t) {
		spin_lock(&t->lock);
		if (t->to_thread == thread)
			send_reply = t;
	} else {
		__acquire(&t->lock);
	}
	thread->is_dead = true;

	while (t) {
		last_t = t;
		active_transactions++;
		binder_debug(BINDER_DEBUG_DEAD_TRANSACTION,
			     "release %d:%d transaction %d %s, still active\n",
			      proc->pid, thread->pid,
			     t->debug_id,
			     (t->to_thread == thread) ? "in" : "out");

		if (t->to_thread == thread) {
			thread->proc->outstanding_txns--;
			t->to_proc = NULL;
			t->to_thread = NULL;
			if (t->buffer) {
				t->buffer->transaction = NULL;
				t->buffer = NULL;
			}
			t = t->to_parent;
		} else if (t->from == thread) {
			t->from = NULL;
			t = t->from_parent;
		} else
			BUG();
		spin_unlock(&last_t->lock);
		if (t)
			spin_lock(&t->lock);
		else
			__acquire(&t->lock);
	}
	/* annotation for sparse, lock not acquired in last iteration above */
	__release(&t->lock);

	/*
	 * If this thread used poll, make sure we remove the waitqueue from any
	 * poll data structures holding it.
	 */
	if (thread->looper & BINDER_LOOPER_STATE_POLL)
		wake_up_pollfree(&thread->wait);

	binder_inner_proc_unlock(thread->proc);

	/*
	 * This is needed to avoid races between wake_up_pollfree() above and
	 * someone else removing the last entry from the queue for other reasons
	 * (e.g. ep_remove_wait_queue() being called due to an epoll file
	 * descriptor being closed).  Such other users hold an RCU read lock, so
	 * we can be sure they're done after we call synchronize_rcu().
	 */
	if (thread->looper & BINDER_LOOPER_STATE_POLL)
		synchronize_rcu();

	if (send_reply)
		binder_send_failed_reply(send_reply, BR_DEAD_REPLY);
	binder_release_work(proc, &thread->todo);
	trace_android_vh_binder_thread_release(proc, thread);
	binder_thread_dec_tmpref(thread);
	return active_transactions;
}

static __poll_t binder_poll(struct file *filp,
				struct poll_table_struct *wait)
{
	struct binder_proc *proc = filp->private_data;
	struct binder_thread *thread = NULL;
	bool wait_for_proc_work;

	thread = binder_get_thread(proc);
	if (!thread)
		return POLLERR;

	binder_inner_proc_lock(thread->proc);
	thread->looper |= BINDER_LOOPER_STATE_POLL;
	wait_for_proc_work = binder_available_for_proc_work_ilocked(thread);

	binder_inner_proc_unlock(thread->proc);

	poll_wait(filp, &thread->wait, wait);

	if (binder_has_work(thread, wait_for_proc_work))
		return EPOLLIN;

	return 0;
}

static int binder_ioctl_write_read(struct file *filp,
				unsigned int cmd, unsigned long arg,
				struct binder_thread *thread)
{
	int ret = 0;
	struct binder_proc *proc = filp->private_data;
	unsigned int size = _IOC_SIZE(cmd);
	void __user *ubuf = (void __user *)arg;
	struct binder_write_read bwr;

	if (size != sizeof(struct binder_write_read)) {
		ret = -EINVAL;
		goto out;
	}
	if (copy_from_user(&bwr, ubuf, sizeof(bwr))) {
		ret = -EFAULT;
		goto out;
	}
	binder_debug(BINDER_DEBUG_READ_WRITE,
		     "%d:%d write %lld at %016llx, read %lld at %016llx\n",
		     proc->pid, thread->pid,
		     (u64)bwr.write_size, (u64)bwr.write_buffer,
		     (u64)bwr.read_size, (u64)bwr.read_buffer);

	if (bwr.write_size > 0) {
		ret = binder_thread_write(proc, thread,
					  bwr.write_buffer,
					  bwr.write_size,
					  &bwr.write_consumed);
		trace_binder_write_done(ret);
		if (ret < 0) {
			bwr.read_consumed = 0;
			if (copy_to_user(ubuf, &bwr, sizeof(bwr)))
				ret = -EFAULT;
			goto out;
		}
	}
	if (bwr.read_size > 0) {
		ret = binder_thread_read(proc, thread, bwr.read_buffer,
					 bwr.read_size,
					 &bwr.read_consumed,
					 filp->f_flags & O_NONBLOCK);
		trace_binder_read_done(ret);
		binder_inner_proc_lock(proc);
		if (!binder_worklist_empty_ilocked(&proc->todo))
			binder_wakeup_proc_ilocked(proc);
		binder_inner_proc_unlock(proc);
		trace_android_vh_binder_read_done(proc, thread);
		if (ret < 0) {
			if (copy_to_user(ubuf, &bwr, sizeof(bwr)))
				ret = -EFAULT;
			goto out;
		}
	}
	binder_debug(BINDER_DEBUG_READ_WRITE,
		     "%d:%d wrote %lld of %lld, read return %lld of %lld\n",
		     proc->pid, thread->pid,
		     (u64)bwr.write_consumed, (u64)bwr.write_size,
		     (u64)bwr.read_consumed, (u64)bwr.read_size);
	if (copy_to_user(ubuf, &bwr, sizeof(bwr))) {
		ret = -EFAULT;
		goto out;
	}
out:
	return ret;
}

static int binder_ioctl_set_ctx_mgr(struct file *filp,
				    struct flat_binder_object *fbo)
{
	int ret = 0;
	struct binder_proc *proc = filp->private_data;
	struct binder_context *context = proc->context;
	struct binder_node *new_node;
	kuid_t curr_euid = current_euid();

	mutex_lock(&context->context_mgr_node_lock);
	if (context->binder_context_mgr_node) {
		pr_err("BINDER_SET_CONTEXT_MGR already set\n");
		ret = -EBUSY;
		goto out;
	}
	ret = security_binder_set_context_mgr(binder_get_cred(proc));
	if (ret < 0)
		goto out;
	if (uid_valid(context->binder_context_mgr_uid)) {
		if (!uid_eq(context->binder_context_mgr_uid, curr_euid)) {
			pr_err("BINDER_SET_CONTEXT_MGR bad uid %d != %d\n",
			       from_kuid(&init_user_ns, curr_euid),
			       from_kuid(&init_user_ns,
					 context->binder_context_mgr_uid));
			ret = -EPERM;
			goto out;
		}
	} else {
		context->binder_context_mgr_uid = curr_euid;
	}
	new_node = binder_new_node(proc, fbo);
	if (!new_node) {
		ret = -ENOMEM;
		goto out;
	}
	binder_node_lock(new_node);
	new_node->local_weak_refs++;
	new_node->local_strong_refs++;
	new_node->has_strong_ref = 1;
	new_node->has_weak_ref = 1;
	context->binder_context_mgr_node = new_node;
	binder_node_unlock(new_node);
	binder_put_node(new_node);
out:
	mutex_unlock(&context->context_mgr_node_lock);
	return ret;
}

static int binder_ioctl_get_node_info_for_ref(struct binder_proc *proc,
		struct binder_node_info_for_ref *info)
{
	struct binder_node *node;
	struct binder_context *context = proc->context;
	__u32 handle = info->handle;

	if (info->strong_count || info->weak_count || info->reserved1 ||
	    info->reserved2 || info->reserved3) {
		binder_user_error("%d BINDER_GET_NODE_INFO_FOR_REF: only handle may be non-zero.",
				  proc->pid);
		return -EINVAL;
	}

	/* This ioctl may only be used by the context manager */
	mutex_lock(&context->context_mgr_node_lock);
	if (!context->binder_context_mgr_node ||
		context->binder_context_mgr_node->proc != proc) {
		mutex_unlock(&context->context_mgr_node_lock);
		return -EPERM;
	}
	mutex_unlock(&context->context_mgr_node_lock);

	node = binder_get_node_from_ref(proc, handle, true, NULL);
	if (!node)
		return -EINVAL;

	info->strong_count = node->local_strong_refs +
		node->internal_strong_refs;
	info->weak_count = node->local_weak_refs;

	binder_put_node(node);

	return 0;
}

static int binder_ioctl_get_node_debug_info(struct binder_proc *proc,
				struct binder_node_debug_info *info)
{
	struct rb_node *n;
	binder_uintptr_t ptr = info->ptr;

	memset(info, 0, sizeof(*info));

	binder_inner_proc_lock(proc);
	for (n = rb_first(&proc->nodes); n != NULL; n = rb_next(n)) {
		struct binder_node *node = rb_entry(n, struct binder_node,
						    rb_node);
		if (node->ptr > ptr) {
			info->ptr = node->ptr;
			info->cookie = node->cookie;
			info->has_strong_ref = node->has_strong_ref;
			info->has_weak_ref = node->has_weak_ref;
			break;
		}
	}
	binder_inner_proc_unlock(proc);

	return 0;
}

static bool binder_txns_pending_ilocked(struct binder_proc *proc)
{
	struct rb_node *n;
	struct binder_thread *thread;

	if (proc->outstanding_txns > 0)
		return true;

	for (n = rb_first(&proc->threads); n; n = rb_next(n)) {
		thread = rb_entry(n, struct binder_thread, rb_node);
		if (thread->transaction_stack)
			return true;
	}
	return false;
}

static int binder_ioctl_freeze(struct binder_freeze_info *info,
			       struct binder_proc *target_proc)
{
	int ret = 0;

	if (!info->enable) {
		binder_inner_proc_lock(target_proc);
		target_proc->sync_recv = false;
		target_proc->async_recv = false;
		target_proc->is_frozen = false;
		binder_inner_proc_unlock(target_proc);
		return 0;
	}

	/*
	 * Freezing the target. Prevent new transactions by
	 * setting frozen state. If timeout specified, wait
	 * for transactions to drain.
	 */
	binder_inner_proc_lock(target_proc);
	target_proc->sync_recv = false;
	target_proc->async_recv = false;
	target_proc->is_frozen = true;
	binder_inner_proc_unlock(target_proc);

	if (info->timeout_ms > 0)
		ret = wait_event_interruptible_timeout(
			target_proc->freeze_wait,
			(!target_proc->outstanding_txns),
			msecs_to_jiffies(info->timeout_ms));

	/* Check pending transactions that wait for reply */
	if (ret >= 0) {
		binder_inner_proc_lock(target_proc);
		if (binder_txns_pending_ilocked(target_proc))
			ret = -EAGAIN;
		binder_inner_proc_unlock(target_proc);
	}

	if (ret < 0) {
		binder_inner_proc_lock(target_proc);
		target_proc->is_frozen = false;
		binder_inner_proc_unlock(target_proc);
	}

	return ret;
}

static int binder_ioctl_get_freezer_info(
				struct binder_frozen_status_info *info)
{
	struct binder_proc *target_proc;
	bool found = false;
	__u32 txns_pending;

	info->sync_recv = 0;
	info->async_recv = 0;

	mutex_lock(&binder_procs_lock);
	hlist_for_each_entry(target_proc, &binder_procs, proc_node) {
		if (target_proc->pid == info->pid) {
			found = true;
			binder_inner_proc_lock(target_proc);
			txns_pending = binder_txns_pending_ilocked(target_proc);
			info->sync_recv |= target_proc->sync_recv |
					(txns_pending << 1);
			info->async_recv |= target_proc->async_recv;
			binder_inner_proc_unlock(target_proc);
		}
	}
	mutex_unlock(&binder_procs_lock);

	if (!found)
		return -EINVAL;

	return 0;
}

static long binder_ioctl(struct file *filp, unsigned int cmd, unsigned long arg)
{
	int ret;
	struct binder_proc *proc = filp->private_data;
	struct binder_thread *thread;
	unsigned int size = _IOC_SIZE(cmd);
	void __user *ubuf = (void __user *)arg;

	/*pr_info("binder_ioctl: %d:%d %x %lx\n",
			proc->pid, current->pid, cmd, arg);*/

	binder_selftest_alloc(&proc->alloc);

	trace_binder_ioctl(cmd, arg);

	ret = wait_event_interruptible(binder_user_error_wait, binder_stop_on_user_error < 2);
	if (ret)
		goto err_unlocked;

	thread = binder_get_thread(proc);
	if (thread == NULL) {
		ret = -ENOMEM;
		goto err;
	}

	switch (cmd) {
	case BINDER_WRITE_READ:
		ret = binder_ioctl_write_read(filp, cmd, arg, thread);
		if (ret)
			goto err;
		break;
	case BINDER_SET_MAX_THREADS: {
		int max_threads;

		if (copy_from_user(&max_threads, ubuf,
				   sizeof(max_threads))) {
			ret = -EINVAL;
			goto err;
		}
		binder_inner_proc_lock(proc);
		proc->max_threads = max_threads;
		binder_inner_proc_unlock(proc);
		break;
	}
	case BINDER_SET_CONTEXT_MGR_EXT: {
		struct flat_binder_object fbo;

		if (copy_from_user(&fbo, ubuf, sizeof(fbo))) {
			ret = -EINVAL;
			goto err;
		}
		ret = binder_ioctl_set_ctx_mgr(filp, &fbo);
		if (ret)
			goto err;
		break;
	}
	case BINDER_SET_CONTEXT_MGR:
		ret = binder_ioctl_set_ctx_mgr(filp, NULL);
		if (ret)
			goto err;
		break;
	case BINDER_THREAD_EXIT:
		binder_debug(BINDER_DEBUG_THREADS, "%d:%d exit\n",
			     proc->pid, thread->pid);
		binder_thread_release(proc, thread);
		thread = NULL;
		break;
	case BINDER_VERSION: {
		struct binder_version __user *ver = ubuf;

		if (size != sizeof(struct binder_version)) {
			ret = -EINVAL;
			goto err;
		}
		if (put_user(BINDER_CURRENT_PROTOCOL_VERSION,
			     &ver->protocol_version)) {
			ret = -EINVAL;
			goto err;
		}
		break;
	}
	case BINDER_GET_NODE_INFO_FOR_REF: {
		struct binder_node_info_for_ref info;

		if (copy_from_user(&info, ubuf, sizeof(info))) {
			ret = -EFAULT;
			goto err;
		}

		ret = binder_ioctl_get_node_info_for_ref(proc, &info);
		if (ret < 0)
			goto err;

		if (copy_to_user(ubuf, &info, sizeof(info))) {
			ret = -EFAULT;
			goto err;
		}

		break;
	}
	case BINDER_GET_NODE_DEBUG_INFO: {
		struct binder_node_debug_info info;

		if (copy_from_user(&info, ubuf, sizeof(info))) {
			ret = -EFAULT;
			goto err;
		}

		ret = binder_ioctl_get_node_debug_info(proc, &info);
		if (ret < 0)
			goto err;

		if (copy_to_user(ubuf, &info, sizeof(info))) {
			ret = -EFAULT;
			goto err;
		}
		break;
	}
	case BINDER_FREEZE: {
		struct binder_freeze_info info;
		struct binder_proc **target_procs = NULL, *target_proc;
		int target_procs_count = 0, i = 0;

		ret = 0;

		if (copy_from_user(&info, ubuf, sizeof(info))) {
			ret = -EFAULT;
			goto err;
		}

		mutex_lock(&binder_procs_lock);
		hlist_for_each_entry(target_proc, &binder_procs, proc_node) {
			if (target_proc->pid == info.pid)
				target_procs_count++;
		}

		if (target_procs_count == 0) {
			mutex_unlock(&binder_procs_lock);
			ret = -EINVAL;
			goto err;
		}

		target_procs = kcalloc(target_procs_count,
				       sizeof(struct binder_proc *),
				       GFP_KERNEL);

		if (!target_procs) {
			mutex_unlock(&binder_procs_lock);
			ret = -ENOMEM;
			goto err;
		}

		hlist_for_each_entry(target_proc, &binder_procs, proc_node) {
			if (target_proc->pid != info.pid)
				continue;

			binder_inner_proc_lock(target_proc);
			target_proc->tmp_ref++;
			binder_inner_proc_unlock(target_proc);

			target_procs[i++] = target_proc;
		}
		mutex_unlock(&binder_procs_lock);

		for (i = 0; i < target_procs_count; i++) {
			if (ret >= 0)
				ret = binder_ioctl_freeze(&info,
							  target_procs[i]);

			binder_proc_dec_tmpref(target_procs[i]);
		}

		kfree(target_procs);

		if (ret < 0)
			goto err;
		break;
	}
	case BINDER_GET_FROZEN_INFO: {
		struct binder_frozen_status_info info;

		if (copy_from_user(&info, ubuf, sizeof(info))) {
			ret = -EFAULT;
			goto err;
		}

		ret = binder_ioctl_get_freezer_info(&info);
		if (ret < 0)
			goto err;

		if (copy_to_user(ubuf, &info, sizeof(info))) {
			ret = -EFAULT;
			goto err;
		}
		break;
	}
	case BINDER_ENABLE_ONEWAY_SPAM_DETECTION: {
		uint32_t enable;

		if (copy_from_user(&enable, ubuf, sizeof(enable))) {
			ret = -EFAULT;
			goto err;
		}
		binder_inner_proc_lock(proc);
		proc->oneway_spam_detection_enabled = (bool)enable;
		binder_inner_proc_unlock(proc);
		break;
	}
	default:
		ret = -EINVAL;
		goto err;
	}
	ret = 0;
err:
	if (thread)
		thread->looper_need_return = false;
	wait_event_interruptible(binder_user_error_wait, binder_stop_on_user_error < 2);
	if (ret && ret != -EINTR)
		pr_info("%d:%d ioctl %x %lx returned %d\n", proc->pid, current->pid, cmd, arg, ret);
err_unlocked:
	trace_binder_ioctl_done(ret);
	return ret;
}

static void binder_vma_open(struct vm_area_struct *vma)
{
	struct binder_proc *proc = vma->vm_private_data;

	binder_debug(BINDER_DEBUG_OPEN_CLOSE,
		     "%d open vm area %lx-%lx (%ld K) vma %lx pagep %lx\n",
		     proc->pid, vma->vm_start, vma->vm_end,
		     (vma->vm_end - vma->vm_start) / SZ_1K, vma->vm_flags,
		     (unsigned long)pgprot_val(vma->vm_page_prot));
}

static void binder_vma_close(struct vm_area_struct *vma)
{
	struct binder_proc *proc = vma->vm_private_data;

	binder_debug(BINDER_DEBUG_OPEN_CLOSE,
		     "%d close vm area %lx-%lx (%ld K) vma %lx pagep %lx\n",
		     proc->pid, vma->vm_start, vma->vm_end,
		     (vma->vm_end - vma->vm_start) / SZ_1K, vma->vm_flags,
		     (unsigned long)pgprot_val(vma->vm_page_prot));
	binder_alloc_vma_close(&proc->alloc);
}

static vm_fault_t binder_vm_fault(struct vm_fault *vmf)
{
	return VM_FAULT_SIGBUS;
}

static const struct vm_operations_struct binder_vm_ops = {
	.open = binder_vma_open,
	.close = binder_vma_close,
	.fault = binder_vm_fault,
};

static int binder_mmap(struct file *filp, struct vm_area_struct *vma)
{
	struct binder_proc *proc = filp->private_data;

	if (proc->tsk != current->group_leader)
		return -EINVAL;

	binder_debug(BINDER_DEBUG_OPEN_CLOSE,
		     "%s: %d %lx-%lx (%ld K) vma %lx pagep %lx\n",
		     __func__, proc->pid, vma->vm_start, vma->vm_end,
		     (vma->vm_end - vma->vm_start) / SZ_1K, vma->vm_flags,
		     (unsigned long)pgprot_val(vma->vm_page_prot));

	if (vma->vm_flags & FORBIDDEN_MMAP_FLAGS) {
		pr_err("%s: %d %lx-%lx %s failed %d\n", __func__,
		       proc->pid, vma->vm_start, vma->vm_end, "bad vm_flags", -EPERM);
		return -EPERM;
	}
	vma->vm_flags |= VM_DONTCOPY | VM_MIXEDMAP;
	vma->vm_flags &= ~VM_MAYWRITE;

	vma->vm_ops = &binder_vm_ops;
	vma->vm_private_data = proc;

	return binder_alloc_mmap_handler(&proc->alloc, vma);
}

static int binder_open(struct inode *nodp, struct file *filp)
{
	struct binder_proc *proc, *itr;
	struct binder_proc_ext *eproc;
	struct binder_device *binder_dev;
	struct binderfs_info *info;
	struct dentry *binder_binderfs_dir_entry_proc = NULL;
	bool existing_pid = false;

	binder_debug(BINDER_DEBUG_OPEN_CLOSE, "%s: %d:%d\n", __func__,
		     current->group_leader->pid, current->pid);

	eproc = kzalloc(sizeof(*eproc), GFP_KERNEL);
	proc = &eproc->proc;
	if (proc == NULL)
		return -ENOMEM;
	spin_lock_init(&proc->inner_lock);
	spin_lock_init(&proc->outer_lock);
	get_task_struct(current->group_leader);
	proc->tsk = current->group_leader;
	eproc->cred = get_cred(filp->f_cred);
	INIT_LIST_HEAD(&proc->todo);
	init_waitqueue_head(&proc->freeze_wait);
	if (binder_supported_policy(current->policy)) {
		proc->default_priority.sched_policy = current->policy;
		proc->default_priority.prio = current->normal_prio;
	} else {
		proc->default_priority.sched_policy = SCHED_NORMAL;
		proc->default_priority.prio = NICE_TO_PRIO(0);
	}

	/* binderfs stashes devices in i_private */
	if (is_binderfs_device(nodp)) {
		binder_dev = nodp->i_private;
		info = nodp->i_sb->s_fs_info;
		binder_binderfs_dir_entry_proc = info->proc_log_dir;
	} else {
		binder_dev = container_of(filp->private_data,
					  struct binder_device, miscdev);
	}
	refcount_inc(&binder_dev->ref);
	proc->context = &binder_dev->context;
	binder_alloc_init(&proc->alloc);

	binder_stats_created(BINDER_STAT_PROC);
	proc->pid = current->group_leader->pid;
	INIT_LIST_HEAD(&proc->delivered_death);
	INIT_LIST_HEAD(&proc->waiting_threads);
	filp->private_data = proc;

	mutex_lock(&binder_procs_lock);
	hlist_for_each_entry(itr, &binder_procs, proc_node) {
		if (itr->pid == proc->pid) {
			existing_pid = true;
			break;
		}
	}
	hlist_add_head(&proc->proc_node, &binder_procs);
	mutex_unlock(&binder_procs_lock);
	trace_android_vh_binder_preset(&binder_procs, &binder_procs_lock);
	if (binder_debugfs_dir_entry_proc && !existing_pid) {
		char strbuf[11];

		snprintf(strbuf, sizeof(strbuf), "%u", proc->pid);
		/*
		 * proc debug entries are shared between contexts.
		 * Only create for the first PID to avoid debugfs log spamming
		 * The printing code will anyway print all contexts for a given
		 * PID so this is not a problem.
		 */
		proc->debugfs_entry = debugfs_create_file(strbuf, 0444,
			binder_debugfs_dir_entry_proc,
			(void *)(unsigned long)proc->pid,
			&proc_fops);
	}

	if (binder_binderfs_dir_entry_proc && !existing_pid) {
		char strbuf[11];
		struct dentry *binderfs_entry;

		snprintf(strbuf, sizeof(strbuf), "%u", proc->pid);
		/*
		 * Similar to debugfs, the process specific log file is shared
		 * between contexts. Only create for the first PID.
		 * This is ok since same as debugfs, the log file will contain
		 * information on all contexts of a given PID.
		 */
		binderfs_entry = binderfs_create_file(binder_binderfs_dir_entry_proc,
			strbuf, &proc_fops, (void *)(unsigned long)proc->pid);
		if (!IS_ERR(binderfs_entry)) {
			proc->binderfs_entry = binderfs_entry;
		} else {
			int error;

			error = PTR_ERR(binderfs_entry);
			pr_warn("Unable to create file %s in binderfs (error %d)\n",
				strbuf, error);
		}
	}

	return 0;
}

static int binder_flush(struct file *filp, fl_owner_t id)
{
	struct binder_proc *proc = filp->private_data;

	binder_defer_work(proc, BINDER_DEFERRED_FLUSH);

	return 0;
}

static void binder_deferred_flush(struct binder_proc *proc)
{
	struct rb_node *n;
	int wake_count = 0;

	binder_inner_proc_lock(proc);
	for (n = rb_first(&proc->threads); n != NULL; n = rb_next(n)) {
		struct binder_thread *thread = rb_entry(n, struct binder_thread, rb_node);

		thread->looper_need_return = true;
		if (thread->looper & BINDER_LOOPER_STATE_WAITING) {
			wake_up_interruptible(&thread->wait);
			wake_count++;
		}
	}
	binder_inner_proc_unlock(proc);

	binder_debug(BINDER_DEBUG_OPEN_CLOSE,
		     "binder_flush: %d woke %d threads\n", proc->pid,
		     wake_count);
}

static int binder_release(struct inode *nodp, struct file *filp)
{
	struct binder_proc *proc = filp->private_data;

	debugfs_remove(proc->debugfs_entry);

	if (proc->binderfs_entry) {
		binderfs_remove_file(proc->binderfs_entry);
		proc->binderfs_entry = NULL;
	}

	binder_defer_work(proc, BINDER_DEFERRED_RELEASE);

	return 0;
}

static int binder_node_release(struct binder_node *node, int refs)
{
	struct binder_ref *ref;
	int death = 0;
	struct binder_proc *proc = node->proc;

	binder_release_work(proc, &node->async_todo);

	binder_node_lock(node);
	binder_inner_proc_lock(proc);
	binder_dequeue_work_ilocked(&node->work);
	/*
	 * The caller must have taken a temporary ref on the node,
	 */
	BUG_ON(!node->tmp_refs);
	if (hlist_empty(&node->refs) && node->tmp_refs == 1) {
		binder_inner_proc_unlock(proc);
		binder_node_unlock(node);
		binder_free_node(node);

		return refs;
	}

	node->proc = NULL;
	node->local_strong_refs = 0;
	node->local_weak_refs = 0;
	binder_inner_proc_unlock(proc);

	spin_lock(&binder_dead_nodes_lock);
	hlist_add_head(&node->dead_node, &binder_dead_nodes);
	spin_unlock(&binder_dead_nodes_lock);

	hlist_for_each_entry(ref, &node->refs, node_entry) {
		refs++;
		/*
		 * Need the node lock to synchronize
		 * with new notification requests and the
		 * inner lock to synchronize with queued
		 * death notifications.
		 */
		binder_inner_proc_lock(ref->proc);
		if (!ref->death) {
			binder_inner_proc_unlock(ref->proc);
			continue;
		}

		death++;

		BUG_ON(!list_empty(&ref->death->work.entry));
		ref->death->work.type = BINDER_WORK_DEAD_BINDER;
		binder_enqueue_work_ilocked(&ref->death->work,
					    &ref->proc->todo);
		binder_wakeup_proc_ilocked(ref->proc);
		binder_inner_proc_unlock(ref->proc);
	}

	binder_debug(BINDER_DEBUG_DEAD_BINDER,
		     "node %d now dead, refs %d, death %d\n",
		     node->debug_id, refs, death);
	binder_node_unlock(node);
	binder_put_node(node);

	return refs;
}

static void binder_deferred_release(struct binder_proc *proc)
{
	struct binder_context *context = proc->context;
	struct rb_node *n;
	int threads, nodes, incoming_refs, outgoing_refs, active_transactions;

	mutex_lock(&binder_procs_lock);
	hlist_del(&proc->proc_node);
	mutex_unlock(&binder_procs_lock);

	mutex_lock(&context->context_mgr_node_lock);
	if (context->binder_context_mgr_node &&
	    context->binder_context_mgr_node->proc == proc) {
		binder_debug(BINDER_DEBUG_DEAD_BINDER,
			     "%s: %d context_mgr_node gone\n",
			     __func__, proc->pid);
		context->binder_context_mgr_node = NULL;
	}
	mutex_unlock(&context->context_mgr_node_lock);
	binder_inner_proc_lock(proc);
	/*
	 * Make sure proc stays alive after we
	 * remove all the threads
	 */
	proc->tmp_ref++;

	proc->is_dead = true;
	proc->is_frozen = false;
	proc->sync_recv = false;
	proc->async_recv = false;
	threads = 0;
	active_transactions = 0;
	while ((n = rb_first(&proc->threads))) {
		struct binder_thread *thread;

		thread = rb_entry(n, struct binder_thread, rb_node);
		binder_inner_proc_unlock(proc);
		threads++;
		active_transactions += binder_thread_release(proc, thread);
		binder_inner_proc_lock(proc);
	}

	nodes = 0;
	incoming_refs = 0;
	while ((n = rb_first(&proc->nodes))) {
		struct binder_node *node;

		node = rb_entry(n, struct binder_node, rb_node);
		nodes++;
		/*
		 * take a temporary ref on the node before
		 * calling binder_node_release() which will either
		 * kfree() the node or call binder_put_node()
		 */
		binder_inc_node_tmpref_ilocked(node);
		rb_erase(&node->rb_node, &proc->nodes);
		binder_inner_proc_unlock(proc);
		incoming_refs = binder_node_release(node, incoming_refs);
		binder_inner_proc_lock(proc);
	}
	binder_inner_proc_unlock(proc);

	outgoing_refs = 0;
	binder_proc_lock(proc);
	while ((n = rb_first(&proc->refs_by_desc))) {
		struct binder_ref *ref;

		ref = rb_entry(n, struct binder_ref, rb_node_desc);
		outgoing_refs++;
		binder_cleanup_ref_olocked(ref);
		binder_proc_unlock(proc);
		binder_free_ref(ref);
		binder_proc_lock(proc);
	}
	binder_proc_unlock(proc);

	binder_release_work(proc, &proc->todo);
	binder_release_work(proc, &proc->delivered_death);

	binder_debug(BINDER_DEBUG_OPEN_CLOSE,
		     "%s: %d threads %d, nodes %d (ref %d), refs %d, active transactions %d\n",
		     __func__, proc->pid, threads, nodes, incoming_refs,
		     outgoing_refs, active_transactions);

	binder_proc_dec_tmpref(proc);
}

static void binder_deferred_func(struct work_struct *work)
{
	struct binder_proc *proc;

	int defer;

	do {
		mutex_lock(&binder_deferred_lock);
		if (!hlist_empty(&binder_deferred_list)) {
			proc = hlist_entry(binder_deferred_list.first,
					struct binder_proc, deferred_work_node);
			hlist_del_init(&proc->deferred_work_node);
			defer = proc->deferred_work;
			proc->deferred_work = 0;
		} else {
			proc = NULL;
			defer = 0;
		}
		mutex_unlock(&binder_deferred_lock);

		if (defer & BINDER_DEFERRED_FLUSH)
			binder_deferred_flush(proc);

		if (defer & BINDER_DEFERRED_RELEASE)
			binder_deferred_release(proc); /* frees proc */
	} while (proc);
}
static DECLARE_WORK(binder_deferred_work, binder_deferred_func);

static void
binder_defer_work(struct binder_proc *proc, enum binder_deferred_state defer)
{
	mutex_lock(&binder_deferred_lock);
	proc->deferred_work |= defer;
	if (hlist_unhashed(&proc->deferred_work_node)) {
		hlist_add_head(&proc->deferred_work_node,
				&binder_deferred_list);
		schedule_work(&binder_deferred_work);
	}
	mutex_unlock(&binder_deferred_lock);
}

static void print_binder_transaction_ilocked(struct seq_file *m,
					     struct binder_proc *proc,
					     const char *prefix,
					     struct binder_transaction *t)
{
	struct binder_proc *to_proc;
	struct binder_buffer *buffer = t->buffer;

	spin_lock(&t->lock);
	trace_android_vh_binder_print_transaction_info(m, proc, prefix, t);
	to_proc = t->to_proc;
	seq_printf(m,
		   "%s %d: %pK from %d:%d to %d:%d code %x flags %x pri %d:%d r%d",
		   prefix, t->debug_id, t,
		   t->from ? t->from->proc->pid : 0,
		   t->from ? t->from->pid : 0,
		   to_proc ? to_proc->pid : 0,
		   t->to_thread ? t->to_thread->pid : 0,
		   t->code, t->flags, t->priority.sched_policy,
		   t->priority.prio, t->need_reply);
	spin_unlock(&t->lock);

	if (proc != to_proc) {
		/*
		 * Can only safely deref buffer if we are holding the
		 * correct proc inner lock for this node
		 */
		seq_puts(m, "\n");
		return;
	}

	if (buffer == NULL) {
		seq_puts(m, " buffer free\n");
		return;
	}
	if (buffer->target_node)
		seq_printf(m, " node %d", buffer->target_node->debug_id);
	seq_printf(m, " size %zd:%zd data %pK\n",
		   buffer->data_size, buffer->offsets_size,
		   buffer->user_data);
}

static void print_binder_work_ilocked(struct seq_file *m,
				     struct binder_proc *proc,
				     const char *prefix,
				     const char *transaction_prefix,
				     struct binder_work *w)
{
	struct binder_node *node;
	struct binder_transaction *t;

	switch (w->type) {
	case BINDER_WORK_TRANSACTION:
		t = container_of(w, struct binder_transaction, work);
		print_binder_transaction_ilocked(
				m, proc, transaction_prefix, t);
		break;
	case BINDER_WORK_RETURN_ERROR: {
		struct binder_error *e = container_of(
				w, struct binder_error, work);

		seq_printf(m, "%stransaction error: %u\n",
			   prefix, e->cmd);
	} break;
	case BINDER_WORK_TRANSACTION_COMPLETE:
		seq_printf(m, "%stransaction complete\n", prefix);
		break;
	case BINDER_WORK_NODE:
		node = container_of(w, struct binder_node, work);
		seq_printf(m, "%snode work %d: u%016llx c%016llx\n",
			   prefix, node->debug_id,
			   (u64)node->ptr, (u64)node->cookie);
		break;
	case BINDER_WORK_DEAD_BINDER:
		seq_printf(m, "%shas dead binder\n", prefix);
		break;
	case BINDER_WORK_DEAD_BINDER_AND_CLEAR:
		seq_printf(m, "%shas cleared dead binder\n", prefix);
		break;
	case BINDER_WORK_CLEAR_DEATH_NOTIFICATION:
		seq_printf(m, "%shas cleared death notification\n", prefix);
		break;
	default:
		seq_printf(m, "%sunknown work: type %d\n", prefix, w->type);
		break;
	}
}

static void print_binder_thread_ilocked(struct seq_file *m,
					struct binder_thread *thread,
					int print_always)
{
	struct binder_transaction *t;
	struct binder_work *w;
	size_t start_pos = m->count;
	size_t header_pos;

	seq_printf(m, "  thread %d: l %02x need_return %d tr %d\n",
			thread->pid, thread->looper,
			thread->looper_need_return,
			atomic_read(&thread->tmp_ref));
	header_pos = m->count;
	t = thread->transaction_stack;
	while (t) {
		if (t->from == thread) {
			print_binder_transaction_ilocked(m, thread->proc,
					"    outgoing transaction", t);
			t = t->from_parent;
		} else if (t->to_thread == thread) {
			print_binder_transaction_ilocked(m, thread->proc,
						 "    incoming transaction", t);
			t = t->to_parent;
		} else {
			print_binder_transaction_ilocked(m, thread->proc,
					"    bad transaction", t);
			t = NULL;
		}
	}
	list_for_each_entry(w, &thread->todo, entry) {
		print_binder_work_ilocked(m, thread->proc, "    ",
					  "    pending transaction", w);
	}
	if (!print_always && m->count == header_pos)
		m->count = start_pos;
}

static void print_binder_node_nilocked(struct seq_file *m,
				       struct binder_node *node)
{
	struct binder_ref *ref;
	struct binder_work *w;
	int count;

	count = 0;
	hlist_for_each_entry(ref, &node->refs, node_entry)
		count++;

	seq_printf(m, "  node %d: u%016llx c%016llx pri %d:%d hs %d hw %d ls %d lw %d is %d iw %d tr %d",
		   node->debug_id, (u64)node->ptr, (u64)node->cookie,
		   node->sched_policy, node->min_priority,
		   node->has_strong_ref, node->has_weak_ref,
		   node->local_strong_refs, node->local_weak_refs,
		   node->internal_strong_refs, count, node->tmp_refs);
	if (count) {
		seq_puts(m, " proc");
		hlist_for_each_entry(ref, &node->refs, node_entry)
			seq_printf(m, " %d", ref->proc->pid);
	}
	seq_puts(m, "\n");
	if (node->proc) {
		list_for_each_entry(w, &node->async_todo, entry)
			print_binder_work_ilocked(m, node->proc, "    ",
					  "    pending async transaction", w);
	}
}

static void print_binder_ref_olocked(struct seq_file *m,
				     struct binder_ref *ref)
{
	binder_node_lock(ref->node);
	seq_printf(m, "  ref %d: desc %d %snode %d s %d w %d d %pK\n",
		   ref->data.debug_id, ref->data.desc,
		   ref->node->proc ? "" : "dead ",
		   ref->node->debug_id, ref->data.strong,
		   ref->data.weak, ref->death);
	binder_node_unlock(ref->node);
}

static void print_binder_proc(struct seq_file *m,
			      struct binder_proc *proc, int print_all)
{
	struct binder_work *w;
	struct rb_node *n;
	size_t start_pos = m->count;
	size_t header_pos;
	struct binder_node *last_node = NULL;

	seq_printf(m, "proc %d\n", proc->pid);
	seq_printf(m, "context %s\n", proc->context->name);
	header_pos = m->count;

	binder_inner_proc_lock(proc);
	for (n = rb_first(&proc->threads); n != NULL; n = rb_next(n))
		print_binder_thread_ilocked(m, rb_entry(n, struct binder_thread,
						rb_node), print_all);

	for (n = rb_first(&proc->nodes); n != NULL; n = rb_next(n)) {
		struct binder_node *node = rb_entry(n, struct binder_node,
						    rb_node);
		if (!print_all && !node->has_async_transaction)
			continue;

		/*
		 * take a temporary reference on the node so it
		 * survives and isn't removed from the tree
		 * while we print it.
		 */
		binder_inc_node_tmpref_ilocked(node);
		/* Need to drop inner lock to take node lock */
		binder_inner_proc_unlock(proc);
		if (last_node)
			binder_put_node(last_node);
		binder_node_inner_lock(node);
		print_binder_node_nilocked(m, node);
		binder_node_inner_unlock(node);
		last_node = node;
		binder_inner_proc_lock(proc);
	}
	binder_inner_proc_unlock(proc);
	if (last_node)
		binder_put_node(last_node);

	if (print_all) {
		binder_proc_lock(proc);
		for (n = rb_first(&proc->refs_by_desc);
		     n != NULL;
		     n = rb_next(n))
			print_binder_ref_olocked(m, rb_entry(n,
							    struct binder_ref,
							    rb_node_desc));
		binder_proc_unlock(proc);
	}
	binder_alloc_print_allocated(m, &proc->alloc);
	binder_inner_proc_lock(proc);
	list_for_each_entry(w, &proc->todo, entry)
		print_binder_work_ilocked(m, proc, "  ",
					  "  pending transaction", w);
	list_for_each_entry(w, &proc->delivered_death, entry) {
		seq_puts(m, "  has delivered dead binder\n");
		break;
	}
	binder_inner_proc_unlock(proc);
	if (!print_all && m->count == header_pos)
		m->count = start_pos;
}

static const char * const binder_return_strings[] = {
	"BR_ERROR",
	"BR_OK",
	"BR_TRANSACTION",
	"BR_REPLY",
	"BR_ACQUIRE_RESULT",
	"BR_DEAD_REPLY",
	"BR_TRANSACTION_COMPLETE",
	"BR_INCREFS",
	"BR_ACQUIRE",
	"BR_RELEASE",
	"BR_DECREFS",
	"BR_ATTEMPT_ACQUIRE",
	"BR_NOOP",
	"BR_SPAWN_LOOPER",
	"BR_FINISHED",
	"BR_DEAD_BINDER",
	"BR_CLEAR_DEATH_NOTIFICATION_DONE",
	"BR_FAILED_REPLY",
	"BR_FROZEN_REPLY",
	"BR_ONEWAY_SPAM_SUSPECT",
};

static const char * const binder_command_strings[] = {
	"BC_TRANSACTION",
	"BC_REPLY",
	"BC_ACQUIRE_RESULT",
	"BC_FREE_BUFFER",
	"BC_INCREFS",
	"BC_ACQUIRE",
	"BC_RELEASE",
	"BC_DECREFS",
	"BC_INCREFS_DONE",
	"BC_ACQUIRE_DONE",
	"BC_ATTEMPT_ACQUIRE",
	"BC_REGISTER_LOOPER",
	"BC_ENTER_LOOPER",
	"BC_EXIT_LOOPER",
	"BC_REQUEST_DEATH_NOTIFICATION",
	"BC_CLEAR_DEATH_NOTIFICATION",
	"BC_DEAD_BINDER_DONE",
	"BC_TRANSACTION_SG",
	"BC_REPLY_SG",
};

static const char * const binder_objstat_strings[] = {
	"proc",
	"thread",
	"node",
	"ref",
	"death",
	"transaction",
	"transaction_complete"
};

static void print_binder_stats(struct seq_file *m, const char *prefix,
			       struct binder_stats *stats)
{
	int i;

	BUILD_BUG_ON(ARRAY_SIZE(stats->bc) !=
		     ARRAY_SIZE(binder_command_strings));
	for (i = 0; i < ARRAY_SIZE(stats->bc); i++) {
		int temp = atomic_read(&stats->bc[i]);

		if (temp)
			seq_printf(m, "%s%s: %d\n", prefix,
				   binder_command_strings[i], temp);
	}

	BUILD_BUG_ON(ARRAY_SIZE(stats->br) !=
		     ARRAY_SIZE(binder_return_strings));
	for (i = 0; i < ARRAY_SIZE(stats->br); i++) {
		int temp = atomic_read(&stats->br[i]);

		if (temp)
			seq_printf(m, "%s%s: %d\n", prefix,
				   binder_return_strings[i], temp);
	}

	BUILD_BUG_ON(ARRAY_SIZE(stats->obj_created) !=
		     ARRAY_SIZE(binder_objstat_strings));
	BUILD_BUG_ON(ARRAY_SIZE(stats->obj_created) !=
		     ARRAY_SIZE(stats->obj_deleted));
	for (i = 0; i < ARRAY_SIZE(stats->obj_created); i++) {
		int created = atomic_read(&stats->obj_created[i]);
		int deleted = atomic_read(&stats->obj_deleted[i]);

		if (created || deleted)
			seq_printf(m, "%s%s: active %d total %d\n",
				prefix,
				binder_objstat_strings[i],
				created - deleted,
				created);
	}
}

static void print_binder_proc_stats(struct seq_file *m,
				    struct binder_proc *proc)
{
	struct binder_work *w;
	struct binder_thread *thread;
	struct rb_node *n;
	int count, strong, weak, ready_threads;
	size_t free_async_space =
		binder_alloc_get_free_async_space(&proc->alloc);

	seq_printf(m, "proc %d\n", proc->pid);
	seq_printf(m, "context %s\n", proc->context->name);
	count = 0;
	ready_threads = 0;
	binder_inner_proc_lock(proc);
	for (n = rb_first(&proc->threads); n != NULL; n = rb_next(n))
		count++;

	list_for_each_entry(thread, &proc->waiting_threads, waiting_thread_node)
		ready_threads++;

	seq_printf(m, "  threads: %d\n", count);
	seq_printf(m, "  requested threads: %d+%d/%d\n"
			"  ready threads %d\n"
			"  free async space %zd\n", proc->requested_threads,
			proc->requested_threads_started, proc->max_threads,
			ready_threads,
			free_async_space);
	count = 0;
	for (n = rb_first(&proc->nodes); n != NULL; n = rb_next(n))
		count++;
	binder_inner_proc_unlock(proc);
	seq_printf(m, "  nodes: %d\n", count);
	count = 0;
	strong = 0;
	weak = 0;
	binder_proc_lock(proc);
	for (n = rb_first(&proc->refs_by_desc); n != NULL; n = rb_next(n)) {
		struct binder_ref *ref = rb_entry(n, struct binder_ref,
						  rb_node_desc);
		count++;
		strong += ref->data.strong;
		weak += ref->data.weak;
	}
	binder_proc_unlock(proc);
	seq_printf(m, "  refs: %d s %d w %d\n", count, strong, weak);

	count = binder_alloc_get_allocated_count(&proc->alloc);
	seq_printf(m, "  buffers: %d\n", count);

	binder_alloc_print_pages(m, &proc->alloc);

	count = 0;
	binder_inner_proc_lock(proc);
	list_for_each_entry(w, &proc->todo, entry) {
		if (w->type == BINDER_WORK_TRANSACTION)
			count++;
	}
	binder_inner_proc_unlock(proc);
	seq_printf(m, "  pending transactions: %d\n", count);

	print_binder_stats(m, "  ", &proc->stats);
}


int binder_state_show(struct seq_file *m, void *unused)
{
	struct binder_proc *proc;
	struct binder_node *node;
	struct binder_node *last_node = NULL;

	seq_puts(m, "binder state:\n");

	spin_lock(&binder_dead_nodes_lock);
	if (!hlist_empty(&binder_dead_nodes))
		seq_puts(m, "dead nodes:\n");
	hlist_for_each_entry(node, &binder_dead_nodes, dead_node) {
		/*
		 * take a temporary reference on the node so it
		 * survives and isn't removed from the list
		 * while we print it.
		 */
		node->tmp_refs++;
		spin_unlock(&binder_dead_nodes_lock);
		if (last_node)
			binder_put_node(last_node);
		binder_node_lock(node);
		print_binder_node_nilocked(m, node);
		binder_node_unlock(node);
		last_node = node;
		spin_lock(&binder_dead_nodes_lock);
	}
	spin_unlock(&binder_dead_nodes_lock);
	if (last_node)
		binder_put_node(last_node);

	mutex_lock(&binder_procs_lock);
	hlist_for_each_entry(proc, &binder_procs, proc_node)
		print_binder_proc(m, proc, 1);
	mutex_unlock(&binder_procs_lock);

	return 0;
}

int binder_stats_show(struct seq_file *m, void *unused)
{
	struct binder_proc *proc;

	seq_puts(m, "binder stats:\n");

	print_binder_stats(m, "", &binder_stats);

	mutex_lock(&binder_procs_lock);
	hlist_for_each_entry(proc, &binder_procs, proc_node)
		print_binder_proc_stats(m, proc);
	mutex_unlock(&binder_procs_lock);

	return 0;
}

int binder_transactions_show(struct seq_file *m, void *unused)
{
	struct binder_proc *proc;

	seq_puts(m, "binder transactions:\n");
	mutex_lock(&binder_procs_lock);
	hlist_for_each_entry(proc, &binder_procs, proc_node)
		print_binder_proc(m, proc, 0);
	mutex_unlock(&binder_procs_lock);

	return 0;
}

static int proc_show(struct seq_file *m, void *unused)
{
	struct binder_proc *itr;
	int pid = (unsigned long)m->private;

	mutex_lock(&binder_procs_lock);
	hlist_for_each_entry(itr, &binder_procs, proc_node) {
		if (itr->pid == pid) {
			seq_puts(m, "binder proc state:\n");
			print_binder_proc(m, itr, 1);
		}
	}
	mutex_unlock(&binder_procs_lock);

	return 0;
}

static void print_binder_transaction_log_entry(struct seq_file *m,
					struct binder_transaction_log_entry *e)
{
	int debug_id = READ_ONCE(e->debug_id_done);
	/*
	 * read barrier to guarantee debug_id_done read before
	 * we print the log values
	 */
	smp_rmb();
	seq_printf(m,
		   "%d: %s from %d:%d to %d:%d context %s node %d handle %d size %d:%d ret %d/%d l=%d",
		   e->debug_id, (e->call_type == 2) ? "reply" :
		   ((e->call_type == 1) ? "async" : "call "), e->from_proc,
		   e->from_thread, e->to_proc, e->to_thread, e->context_name,
		   e->to_node, e->target_handle, e->data_size, e->offsets_size,
		   e->return_error, e->return_error_param,
		   e->return_error_line);
	/*
	 * read-barrier to guarantee read of debug_id_done after
	 * done printing the fields of the entry
	 */
	smp_rmb();
	seq_printf(m, debug_id && debug_id == READ_ONCE(e->debug_id_done) ?
			"\n" : " (incomplete)\n");
}

int binder_transaction_log_show(struct seq_file *m, void *unused)
{
	struct binder_transaction_log *log = m->private;
	unsigned int log_cur = atomic_read(&log->cur);
	unsigned int count;
	unsigned int cur;
	int i;

	count = log_cur + 1;
	cur = count < ARRAY_SIZE(log->entry) && !log->full ?
		0 : count % ARRAY_SIZE(log->entry);
	if (count > ARRAY_SIZE(log->entry) || log->full)
		count = ARRAY_SIZE(log->entry);
	for (i = 0; i < count; i++) {
		unsigned int index = cur++ % ARRAY_SIZE(log->entry);

		print_binder_transaction_log_entry(m, &log->entry[index]);
	}
	return 0;
}

const struct file_operations binder_fops = {
	.owner = THIS_MODULE,
	.poll = binder_poll,
	.unlocked_ioctl = binder_ioctl,
	.compat_ioctl = compat_ptr_ioctl,
	.mmap = binder_mmap,
	.open = binder_open,
	.flush = binder_flush,
	.release = binder_release,
};

static int __init init_binder_device(const char *name)
{
	int ret;
	struct binder_device *binder_device;

	binder_device = kzalloc(sizeof(*binder_device), GFP_KERNEL);
	if (!binder_device)
		return -ENOMEM;

	binder_device->miscdev.fops = &binder_fops;
	binder_device->miscdev.minor = MISC_DYNAMIC_MINOR;
	binder_device->miscdev.name = name;

	refcount_set(&binder_device->ref, 1);
	binder_device->context.binder_context_mgr_uid = INVALID_UID;
	binder_device->context.name = name;
	mutex_init(&binder_device->context.context_mgr_node_lock);

	ret = misc_register(&binder_device->miscdev);
	if (ret < 0) {
		kfree(binder_device);
		return ret;
	}

	hlist_add_head(&binder_device->hlist, &binder_devices);

	return ret;
}

static int __init binder_init(void)
{
	int ret;
	char *device_name, *device_tmp;
	struct binder_device *device;
	struct hlist_node *tmp;
	char *device_names = NULL;

	ret = binder_alloc_shrinker_init();
	if (ret)
		return ret;

	atomic_set(&binder_transaction_log.cur, ~0U);
	atomic_set(&binder_transaction_log_failed.cur, ~0U);

	binder_debugfs_dir_entry_root = debugfs_create_dir("binder", NULL);
	if (binder_debugfs_dir_entry_root)
		binder_debugfs_dir_entry_proc = debugfs_create_dir("proc",
						 binder_debugfs_dir_entry_root);

	if (binder_debugfs_dir_entry_root) {
		debugfs_create_file("state",
				    0444,
				    binder_debugfs_dir_entry_root,
				    NULL,
				    &binder_state_fops);
		debugfs_create_file("stats",
				    0444,
				    binder_debugfs_dir_entry_root,
				    NULL,
				    &binder_stats_fops);
		debugfs_create_file("transactions",
				    0444,
				    binder_debugfs_dir_entry_root,
				    NULL,
				    &binder_transactions_fops);
		debugfs_create_file("transaction_log",
				    0444,
				    binder_debugfs_dir_entry_root,
				    &binder_transaction_log,
				    &binder_transaction_log_fops);
		debugfs_create_file("failed_transaction_log",
				    0444,
				    binder_debugfs_dir_entry_root,
				    &binder_transaction_log_failed,
				    &binder_transaction_log_fops);
	}

	if (!IS_ENABLED(CONFIG_ANDROID_BINDERFS) &&
	    strcmp(binder_devices_param, "") != 0) {
		/*
		* Copy the module_parameter string, because we don't want to
		* tokenize it in-place.
		 */
		device_names = kstrdup(binder_devices_param, GFP_KERNEL);
		if (!device_names) {
			ret = -ENOMEM;
			goto err_alloc_device_names_failed;
		}

		device_tmp = device_names;
		while ((device_name = strsep(&device_tmp, ","))) {
			ret = init_binder_device(device_name);
			if (ret)
				goto err_init_binder_device_failed;
		}
	}

	ret = init_binderfs();
	if (ret)
		goto err_init_binder_device_failed;

	return ret;

err_init_binder_device_failed:
	hlist_for_each_entry_safe(device, tmp, &binder_devices, hlist) {
		misc_deregister(&device->miscdev);
		hlist_del(&device->hlist);
		kfree(device);
	}

	kfree(device_names);

err_alloc_device_names_failed:
	debugfs_remove_recursive(binder_debugfs_dir_entry_root);

	return ret;
}

device_initcall(binder_init);

#define CREATE_TRACE_POINTS
#include "binder_trace.h"
EXPORT_TRACEPOINT_SYMBOL_GPL(binder_transaction_received);

MODULE_LICENSE("GPL v2");<|MERGE_RESOLUTION|>--- conflicted
+++ resolved
@@ -491,11 +491,6 @@
 static bool binder_has_work_ilocked(struct binder_thread *thread,
 				    bool do_proc_work)
 {
-	int ret = 0;
-
-	trace_android_vh_binder_has_work_ilocked(thread, do_proc_work, &ret);
-	if (ret)
-		return true;
 	return thread->process_todo ||
 		thread->looper_need_return ||
 		(do_proc_work &&
@@ -623,7 +618,6 @@
 }
 
 static bool is_rt_policy(int policy)
-<<<<<<< HEAD
 {
 	return policy == SCHED_FIFO || policy == SCHED_RR;
 }
@@ -662,46 +656,6 @@
 	bool has_cap_nice;
 	unsigned int policy = desired.sched_policy;
 
-=======
-{
-	return policy == SCHED_FIFO || policy == SCHED_RR;
-}
-
-static bool is_fair_policy(int policy)
-{
-	return policy == SCHED_NORMAL || policy == SCHED_BATCH;
-}
-
-static bool binder_supported_policy(int policy)
-{
-	return is_fair_policy(policy) || is_rt_policy(policy);
-}
-
-static int to_userspace_prio(int policy, int kernel_priority)
-{
-	if (is_fair_policy(policy))
-		return PRIO_TO_NICE(kernel_priority);
-	else
-		return MAX_USER_RT_PRIO - 1 - kernel_priority;
-}
-
-static int to_kernel_prio(int policy, int user_priority)
-{
-	if (is_fair_policy(policy))
-		return NICE_TO_PRIO(user_priority);
-	else
-		return MAX_USER_RT_PRIO - 1 - user_priority;
-}
-
-static void binder_do_set_priority(struct task_struct *task,
-				   struct binder_priority desired,
-				   bool verify)
-{
-	int priority; /* user-space prio value */
-	bool has_cap_nice;
-	unsigned int policy = desired.sched_policy;
-
->>>>>>> 334f1c6b
 	if (task->policy == policy && task->normal_prio == desired.prio)
 		return;
 
@@ -730,7 +684,6 @@
 		} else if (priority < min_nice) {
 			priority = min_nice;
 		}
-<<<<<<< HEAD
 	}
 
 	if (policy != desired.sched_policy ||
@@ -754,31 +707,6 @@
 					   policy | SCHED_RESET_ON_FORK,
 					   &params);
 	}
-=======
-	}
-
-	if (policy != desired.sched_policy ||
-	    to_kernel_prio(policy, priority) != desired.prio)
-		binder_debug(BINDER_DEBUG_PRIORITY_CAP,
-			     "%d: priority %d not allowed, using %d instead\n",
-			      task->pid, desired.prio,
-			      to_kernel_prio(policy, priority));
-
-	trace_binder_set_priority(task->tgid, task->pid, task->normal_prio,
-				  to_kernel_prio(policy, priority),
-				  desired.prio);
-
-	/* Set the actual priority */
-	if (task->policy != policy || is_rt_policy(policy)) {
-		struct sched_param params;
-
-		params.sched_priority = is_rt_policy(policy) ? priority : 0;
-
-		sched_setscheduler_nocheck(task,
-					   policy | SCHED_RESET_ON_FORK,
-					   &params);
-	}
->>>>>>> 334f1c6b
 	if (is_fair_policy(policy))
 		set_user_nice(task, priority);
 }
@@ -2252,8 +2180,7 @@
 		ret = -EINVAL;
 		goto done;
 	}
-	if (security_binder_transfer_binder(binder_get_cred(proc),
-					    binder_get_cred(target_proc))) {
+	if (security_binder_transfer_binder(proc->cred, target_proc->cred)) {
 		ret = -EPERM;
 		goto done;
 	}
@@ -2299,8 +2226,7 @@
 				  proc->pid, thread->pid, fp->handle);
 		return -EINVAL;
 	}
-	if (security_binder_transfer_binder(binder_get_cred(proc),
-					    binder_get_cred(target_proc))) {
+	if (security_binder_transfer_binder(proc->cred, target_proc->cred)) {
 		ret = -EPERM;
 		goto done;
 	}
@@ -2388,8 +2314,7 @@
 		ret = -EBADF;
 		goto err_fget;
 	}
-	ret = security_binder_transfer_file(binder_get_cred(proc),
-					    binder_get_cred(target_proc), file);
+	ret = security_binder_transfer_file(proc->cred, target_proc->cred, file);
 	if (ret < 0) {
 		ret = -EPERM;
 		goto err_security;
@@ -2557,7 +2482,6 @@
 	struct binder_priority node_prio;
 	bool oneway = !!(t->flags & TF_ONE_WAY);
 	bool pending_async = false;
-	bool skip = false;
 
 	BUG_ON(!node);
 	binder_node_lock(node);
@@ -2585,10 +2509,7 @@
 		return proc->is_frozen ? BR_FROZEN_REPLY : BR_DEAD_REPLY;
 	}
 
-	trace_android_vh_binder_proc_transaction_entry(proc, t,
-		&thread, node->debug_id, pending_async, !oneway, &skip);
-
-	if (!thread && !pending_async && !skip)
+	if (!thread && !pending_async)
 		thread = binder_select_thread_ilocked(proc);
 
 	trace_android_vh_binder_proc_transaction(current, proc->tsk,
@@ -2603,12 +2524,6 @@
 	} else {
 		binder_enqueue_work_ilocked(&t->work, &node->async_todo);
 	}
-<<<<<<< HEAD
-
-	trace_android_vh_binder_proc_transaction_end(current, proc->tsk,
-		thread ? thread->task : NULL, t->code, pending_async, !oneway);
-=======
->>>>>>> 334f1c6b
 
 	if (!pending_async)
 		binder_wakeup_thread_ilocked(proc, thread, !oneway /* sync */);
@@ -2808,11 +2723,6 @@
 			goto err_dead_binder;
 		}
 		e->to_node = target_node->debug_id;
-<<<<<<< HEAD
-		trace_android_vh_binder_trans(target_proc, proc, thread, tr);
-		if (security_binder_transaction(binder_get_cred(proc),
-					binder_get_cred(target_proc)) < 0) {
-=======
 		if (WARN_ON(proc == target_proc)) {
 			return_error = BR_FAILED_REPLY;
 			return_error_param = -EINVAL;
@@ -2822,7 +2732,6 @@
 		trace_android_vh_binder_trans(target_proc, proc, thread, tr);
 		if (security_binder_transaction(proc->cred,
 						target_proc->cred) < 0) {
->>>>>>> 334f1c6b
 			return_error = BR_FAILED_REPLY;
 			return_error_param = -EPERM;
 			return_error_line = __LINE__;
@@ -2890,7 +2799,6 @@
 	if (target_thread)
 		e->to_thread = target_thread->pid;
 	e->to_proc = target_proc->pid;
-	trace_android_rvh_binder_transaction(target_proc, proc, thread, tr);
 
 	/* TODO: reuse incoming transaction for reply */
 	t = kzalloc(sizeof(*t), GFP_KERNEL);
@@ -2959,11 +2867,7 @@
 		size_t added_size;
 		int max_retries = 100;
 
-<<<<<<< HEAD
-		security_cred_getsecid(binder_get_cred(proc), &secid);
-=======
 		security_cred_getsecid(proc->cred, &secid);
->>>>>>> 334f1c6b
  retry_alloc:
 		ret = security_secid_to_secctx(secid, &secctx, &secctx_sz);
 		if (ret == -ENOMEM && max_retries-- > 0) {
@@ -3522,10 +3426,17 @@
 				struct binder_node *ctx_mgr_node;
 				mutex_lock(&context->context_mgr_node_lock);
 				ctx_mgr_node = context->binder_context_mgr_node;
-				if (ctx_mgr_node)
+				if (ctx_mgr_node) {
+					if (ctx_mgr_node->proc == proc) {
+						binder_user_error("%d:%d context manager tried to acquire desc 0\n",
+								  proc->pid, thread->pid);
+						mutex_unlock(&context->context_mgr_node_lock);
+						return -EINVAL;
+					}
 					ret = binder_inc_ref_for_node(
 							proc, ctx_mgr_node,
 							strong, NULL, &rdata);
+				}
 				mutex_unlock(&context->context_mgr_node_lock);
 			}
 			if (ret)
@@ -3715,7 +3626,6 @@
 			}
 			thread->looper |= BINDER_LOOPER_STATE_REGISTERED;
 			binder_inner_proc_unlock(proc);
-			trace_android_vh_binder_looper_state_registered(thread, proc);
 			break;
 		case BC_ENTER_LOOPER:
 			binder_debug(BINDER_DEBUG_THREADS,
@@ -4122,10 +4032,6 @@
 		size_t trsize = sizeof(*trd);
 
 		binder_inner_proc_lock(proc);
-		trace_android_vh_binder_select_worklist_ilocked(&list, thread,
-						proc, wait_for_proc_work);
-		if (list)
-			goto skip;
 		if (!binder_worklist_empty_ilocked(&thread->todo))
 			list = &thread->todo;
 		else if (!binder_worklist_empty_ilocked(&proc->todo) &&
@@ -4139,12 +4045,11 @@
 				goto retry;
 			break;
 		}
-skip:
+
 		if (end - ptr < sizeof(tr) + 4) {
 			binder_inner_proc_unlock(proc);
 			break;
 		}
-		trace_android_vh_binder_thread_read(&list, proc, thread);
 		w = binder_dequeue_work_head_ilocked(list);
 		if (binder_worklist_empty_ilocked(&thread->todo))
 			thread->process_todo = false;
@@ -4594,8 +4499,6 @@
 static void binder_free_proc(struct binder_proc *proc)
 {
 	struct binder_device *device;
-	struct binder_proc_ext *eproc =
-		container_of(proc, struct binder_proc_ext, proc);
 
 	BUG_ON(!list_empty(&proc->todo));
 	BUG_ON(!list_empty(&proc->delivered_death));
@@ -4609,10 +4512,9 @@
 	}
 	binder_alloc_deferred_release(&proc->alloc);
 	put_task_struct(proc->tsk);
-	put_cred(eproc->cred);
+	put_cred(proc->cred);
 	binder_stats_deleted(BINDER_STAT_PROC);
-	trace_android_vh_binder_free_proc(proc);
-	kfree(eproc);
+	kfree(proc);
 }
 
 static void binder_free_thread(struct binder_thread *thread)
@@ -4710,7 +4612,6 @@
 	if (send_reply)
 		binder_send_failed_reply(send_reply, BR_DEAD_REPLY);
 	binder_release_work(proc, &thread->todo);
-	trace_android_vh_binder_thread_release(proc, thread);
 	binder_thread_dec_tmpref(thread);
 	return active_transactions;
 }
@@ -4787,7 +4688,6 @@
 		if (!binder_worklist_empty_ilocked(&proc->todo))
 			binder_wakeup_proc_ilocked(proc);
 		binder_inner_proc_unlock(proc);
-		trace_android_vh_binder_read_done(proc, thread);
 		if (ret < 0) {
 			if (copy_to_user(ubuf, &bwr, sizeof(bwr)))
 				ret = -EFAULT;
@@ -4822,7 +4722,7 @@
 		ret = -EBUSY;
 		goto out;
 	}
-	ret = security_binder_set_context_mgr(binder_get_cred(proc));
+	ret = security_binder_set_context_mgr(proc->cred);
 	if (ret < 0)
 		goto out;
 	if (uid_valid(context->binder_context_mgr_uid)) {
@@ -5298,7 +5198,6 @@
 static int binder_open(struct inode *nodp, struct file *filp)
 {
 	struct binder_proc *proc, *itr;
-	struct binder_proc_ext *eproc;
 	struct binder_device *binder_dev;
 	struct binderfs_info *info;
 	struct dentry *binder_binderfs_dir_entry_proc = NULL;
@@ -5307,15 +5206,14 @@
 	binder_debug(BINDER_DEBUG_OPEN_CLOSE, "%s: %d:%d\n", __func__,
 		     current->group_leader->pid, current->pid);
 
-	eproc = kzalloc(sizeof(*eproc), GFP_KERNEL);
-	proc = &eproc->proc;
+	proc = kzalloc(sizeof(*proc), GFP_KERNEL);
 	if (proc == NULL)
 		return -ENOMEM;
 	spin_lock_init(&proc->inner_lock);
 	spin_lock_init(&proc->outer_lock);
 	get_task_struct(current->group_leader);
 	proc->tsk = current->group_leader;
-	eproc->cred = get_cred(filp->f_cred);
+	proc->cred = get_cred(filp->f_cred);
 	INIT_LIST_HEAD(&proc->todo);
 	init_waitqueue_head(&proc->freeze_wait);
 	if (binder_supported_policy(current->policy)) {
