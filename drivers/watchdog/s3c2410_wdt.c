--- conflicted
+++ resolved
@@ -35,8 +35,6 @@
 #include <linux/preempt.h>
 #include <linux/of_address.h>
 #include <soc/google/exynos-el3_mon.h>
-<<<<<<< HEAD
-=======
 #include <trace/hooks/sched.h>
 #include <asm/stacktrace.h>
 #include <linux/minmax.h>
@@ -45,7 +43,6 @@
 #include <linux/rcupdate.h>
 #include <linux/pid.h>
 #include <linux/sched/task.h>
->>>>>>> 334f1c6b
 
 #define S3C2410_WTCON		0x00
 #define S3C2410_WTDAT		0x04
@@ -100,11 +97,8 @@
 #define BIG_CLUSTER				1
 #define MULTISTAGE_WDT_RATIO			80
 #define WINDOW_MULTIPLIER			2
-<<<<<<< HEAD
-=======
 
 #define PRINT_CPUS_LIMIT			(30)
->>>>>>> 334f1c6b
 
 static bool nowayout	= WATCHDOG_NOWAYOUT;
 static int tmr_margin;
@@ -125,15 +119,12 @@
 			__MODULE_STRING(WATCHDOG_NOWAYOUT) ")");
 MODULE_PARM_DESC(soft_noboot, "Watchdog action, set to 1 to ignore reboots, 0 to reboot (default 0)");
 
-<<<<<<< HEAD
-=======
 struct schedstat {
 	u64 rt_load;
 	u64 kcpustat_softirq;
 	u64 kcpustat_irq;
 };
 
->>>>>>> 334f1c6b
 struct s3c2410_wdt {
 	struct device		*dev;
 	struct clk		*rate_clock;
@@ -158,12 +149,9 @@
 	unsigned int noncpu_out_reg_val;
 	int in_suspend;
 	int in_panic;
-<<<<<<< HEAD
-=======
 	pid_t dog_owner_pid;
 	u64 pet_when;
 	struct schedstat __percpu *schedstat;
->>>>>>> 334f1c6b
 };
 
 /*
@@ -393,7 +381,6 @@
 }
 
 static int s3c2410wdt_noncpu_int_en(struct s3c2410_wdt *wdt, bool mask)
-<<<<<<< HEAD
 {
 	int ret;
 	u32 mask_val = 1 << wdt->drv_data->mask_bit;
@@ -467,81 +454,6 @@
 {
 	int ret;
 	u32 mask_val = 1 << wdt->drv_data->mask_bit;
-=======
-{
-	int ret;
-	u32 mask_val = 1 << wdt->drv_data->mask_bit;
-	u32 val = mask_val, reg_val = 0;
-
-	/* No need to do anything if no PMU CONFIG needed */
-	if (!(wdt->drv_data->quirks & QUIRK_HAS_PMU_CONFIG))
-		return 0;
-
-	/* If mask value is true, wdt interrupt disable */
-	if (mask)
-		val = 0;
-
-	ret = exynos_pmu_update(wdt->drv_data->noncpu_int_en, mask_val, val);
-
-	if (ret < 0) {
-		dev_err(wdt->dev, "failed to update reg(%d)\n", ret);
-		return ret;
-	}
-
-	ret = exynos_pmu_read(wdt->drv_data->noncpu_int_en, &reg_val);
-	if (ret < 0) {
-		dev_err(wdt->dev,
-			"Couldn't get NONCPU_INT_EN register, ret = (%d)\n", ret);
-		return ret;
-	}
-
-	wdt->noncpu_int_reg_val = reg_val;
-
-	dev_info(wdt->dev, "NONCPU_INT_EN set %s done, val = %x, mask = %d\n",
-		 val ? "true" : "false", reg_val, mask);
-
-	return ret;
-}
-
-static int s3c2410wdt_noncpu_out(struct s3c2410_wdt *wdt, bool en)
-{
-	int ret;
-	u32 cnt_en_val = 1 << wdt->drv_data->cnt_en_bit;
-	u32 val = cnt_en_val, reg_val = 0;
-
-	/* No need to do anything if no PMU CONFIG needed */
-	if (!(wdt->drv_data->quirks & QUIRK_HAS_PMU_CONFIG))
-		return 0;
-
-	/* If en value is false, wdt counter disable */
-	if (!en)
-		val = 0;
-
-	ret = exynos_pmu_update(wdt->drv_data->noncpu_out, cnt_en_val, val);
-	if (ret < 0) {
-		dev_err(wdt->dev, "failed to update reg(%d)\n", ret);
-		return ret;
-	}
-
-	ret = exynos_pmu_read(wdt->drv_data->noncpu_out, &reg_val);
-	if (ret < 0) {
-		dev_err(wdt->dev, "Couldn't get NONCPU_OUT register, ret = (%d)\n", ret);
-		return ret;
-	}
-
-	wdt->noncpu_out_reg_val = reg_val;
-
-	dev_info(wdt->dev, "NONCPU_OUT set %s done, val = %x, en= %d\n",
-		 val ? "true" : "false", reg_val, en);
-
-	return ret;
-}
-
-static int s3c2410wdt_mask_wdt_reset(struct s3c2410_wdt *wdt, bool mask)
-{
-	int ret;
-	u32 mask_val = 1 << wdt->drv_data->mask_bit;
->>>>>>> 334f1c6b
 	u32 val = 0, mask_reset_reg_val = 0, disable_reg_val = 0;
 
 	/* No need to do anything if no PMU CONFIG needed */
@@ -639,11 +551,8 @@
 	writel(wtcon, wdt->reg_base + S3C2410_WTCON);
 }
 
-<<<<<<< HEAD
-=======
 #define per_schedstat(wdt, cpu) per_cpu_ptr(wdt->schedstat, cpu)
 
->>>>>>> 334f1c6b
 static int s3c2410wdt_keepalive(struct watchdog_device *wdd)
 {
 	int cpu;
@@ -654,15 +563,9 @@
 
 	if (wdt->cluster == LITTLE_CLUSTER)
 		s3c2410wdt_multistage_wdt_keepalive();
-<<<<<<< HEAD
 
 	old_wtcnt = readl(wdt->reg_base + S3C2410_WTCNT);
 
-=======
-
-	old_wtcnt = readl(wdt->reg_base + S3C2410_WTCNT);
-
->>>>>>> 334f1c6b
 	spin_lock_irqsave(&wdt->lock, flags);
 	writel(wdt->count, wdt->reg_base + S3C2410_WTCNT);
 	spin_unlock_irqrestore(&wdt->lock, flags);
@@ -671,8 +574,6 @@
 	dev_dbg(wdt->dev, "Watchdog cluster %u keepalive!, old_wtcnt = %lx, wtcnt = %lx\n",
 		wdt->cluster, old_wtcnt, wtcnt);
 
-<<<<<<< HEAD
-=======
 	wdt->dog_owner_pid = task_active_pid_ns(current) == &init_pid_ns ? current->pid : 0;
 	wdt->pet_when = sched_clock();
 	if (wdt->schedstat) {
@@ -685,7 +586,6 @@
 		}
 	}
 
->>>>>>> 334f1c6b
 	preempt_enable();
 
 	return 0;
@@ -839,19 +739,11 @@
 
 	return 0;
 }
-<<<<<<< HEAD
 
 static int s3c2410wdt_stop_intclear(struct s3c2410_wdt *wdt)
 {
 	unsigned long flags;
 
-=======
-
-static int s3c2410wdt_stop_intclear(struct s3c2410_wdt *wdt)
-{
-	unsigned long flags;
-
->>>>>>> 334f1c6b
 	spin_lock_irqsave(&wdt->lock, flags);
 	__s3c2410wdt_stop(wdt);
 	writel(1, wdt->reg_base + S3C2410_WTCLRINT);
@@ -1135,7 +1027,6 @@
 }
 
 int s3c2410wdt_set_emergency_stop(int index)
-<<<<<<< HEAD
 {
 	struct s3c2410_wdt *wdt = s3c_wdt[index];
 
@@ -1612,6 +1503,16 @@
 	.priority = 0,
 };
 
+static void vh_scheduler_tick(void *data, struct rq *unused)
+{
+	struct s3c2410_wdt *wdt = data;
+
+	if (!rt_prio(current->prio))
+		return;
+
+	this_cpu_ptr(wdt->schedstat)->rt_load += NSEC_PER_SEC / HZ;
+}
+
 static int s3c2410wdt_probe(struct platform_device *pdev)
 {
 	struct device *dev = &pdev->dev;
@@ -1622,22 +1523,15 @@
 	int started = 0;
 	int ret;
 	unsigned int cluster_index;
-=======
-{
-	struct s3c2410_wdt *wdt = s3c_wdt[index];
->>>>>>> 334f1c6b
-
+
+	wdt = devm_kzalloc(dev, sizeof(*wdt), GFP_KERNEL);
 	if (!wdt)
-		return -ENODEV;
-
-	/* stop watchdog */
-	dev_emerg(wdt->dev, "%s: watchdog is stopped\n", __func__);
-	s3c2410wdt_stop(&wdt->wdt_device);
-	return 0;
-}
-EXPORT_SYMBOL(s3c2410wdt_set_emergency_stop);
-
-<<<<<<< HEAD
+		return -ENOMEM;
+
+	wdt->dev = dev;
+	spin_lock_init(&wdt->lock);
+	wdt->wdt_device = s3c2410_wdd;
+
 	if (of_property_read_u32(dev->of_node, "index", &cluster_index)) {
 		dev_err(dev, "Watchdog cluster index lookup failed.\n");
 		return -EINVAL;
@@ -1728,590 +1622,6 @@
 		ret = -ENOENT;
 		goto err;
 	}
-=======
-int s3c2410wdt_keepalive_emergency(bool reset, int index, unsigned int sec)
-{
-	struct s3c2410_wdt *wdt = s3c_wdt[index];
-
-	if (!wdt)
-		return -ENODEV;
->>>>>>> 334f1c6b
-
-	if (reset) {
-		dev_emerg(wdt->dev, "watchdog reset is started to %dsecs\n", sec);
-		s3c2410wdt_set_heartbeat(&wdt->wdt_device, sec);
-		s3c2410wdt_start(&wdt->wdt_device);
-		s3c2410wdt_multistage_wdt_stop();
-	}
-	s3c2410wdt_keepalive(&wdt->wdt_device);
-	return 0;
-}
-EXPORT_SYMBOL(s3c2410wdt_keepalive_emergency);
-
-static int s3c2410wdt_get_multistage_index(void)
-{
-	int i;
-
-	for (i = 0; i < MAX_WATCHDOG_CLUSTER_CNT; i++) {
-		if (s3c_wdt[i] && s3c_wdt[i]->use_multistage_wdt)
-			return i;
-	}
-
-	return -ENODEV;
-}
-
-int s3c2410wdt_keepalive_common(void)
-{
-	struct s3c2410_wdt *wdt = s3c_wdt[LITTLE_CLUSTER];
-
-	if (!wdt)
-		return -ENODEV;
-
-	return s3c2410wdt_keepalive(&wdt->wdt_device);
-}
-EXPORT_SYMBOL(s3c2410wdt_keepalive_common);
-
-static int s3c2410wdt_multistage_set_heartbeat(struct s3c2410_wdt *wdt, int ratio)
-{
-	int index;
-	unsigned int count;
-	unsigned int wtcon, multi_wtcon, wtmincnt;
-
-	index = s3c2410wdt_get_multistage_index();
-
-	if (index < 0)
-		return -ENODEV;
-
-	/* set the pre-scaler */
-	wtcon = readl(wdt->reg_base + S3C2410_WTCON);
-	wtcon &= S3C2410_WTCON_PRESCALE_MASK;
-
-	multi_wtcon = readl(s3c_wdt[index]->reg_base + S3C2410_WTCON);
-	multi_wtcon &= ~S3C2410_WTCON_PRESCALE_MASK;
-	multi_wtcon |= wtcon;
-
-	count = (wdt->count * ratio) / 100;
-
-	if (wdt->drv_data->quirks & QUIRK_HAS_WTMINCNT_REG) {
-		wtmincnt = count * WINDOW_MULTIPLIER;
-		writel(wtmincnt, s3c_wdt[index]->reg_base + EXYNOS_WTMINCNT);
-	}
-
-	writel(count, s3c_wdt[index]->reg_base + S3C2410_WTDAT);
-	writel(multi_wtcon, s3c_wdt[index]->reg_base + S3C2410_WTCON);
-	s3c_wdt[index]->count = count;
-
-	return 0;
-}
-
-static void s3c2410wdt_multistage_wdt_keepalive(void)
-{
-	int index;
-	unsigned long flags, old_wtcnt = 0, wtcnt = 0;
-
-	index = s3c2410wdt_get_multistage_index();
-
-	if (index < 0)
-		return;
-
-	old_wtcnt = readl(s3c_wdt[index]->reg_base + S3C2410_WTCNT);
-
-	spin_lock_irqsave(&s3c_wdt[index]->lock, flags);
-	writel(s3c_wdt[index]->count, s3c_wdt[index]->reg_base + S3C2410_WTCNT);
-	spin_unlock_irqrestore(&s3c_wdt[index]->lock, flags);
-
-	wtcnt = readl(s3c_wdt[index]->reg_base + S3C2410_WTCNT);
-	dev_info(s3c_wdt[index]->dev,
-		 "Watchdog cluster %u keepalive!, old_wtcnt = %lx, wtcnt = %lx\n",
-		 s3c_wdt[index]->cluster, old_wtcnt, wtcnt);
-}
-
-static int s3c2410wdt_multistage_wdt_stop(void)
-{
-	int index;
-	unsigned long wtcon;
-
-	index = s3c2410wdt_get_multistage_index();
-
-	if (index < 0)
-		return -ENODEV;
-
-	wtcon = readl(s3c_wdt[index]->reg_base + S3C2410_WTCON);
-	wtcon &= ~(S3C2410_WTCON_ENABLE | S3C2410_WTCON_INTEN);
-	writel(wtcon, s3c_wdt[index]->reg_base + S3C2410_WTCON);
-
-	dev_info(s3c_wdt[index]->dev, "%s: cluster %u stop done, WTCON %08lx\n",
-		 __func__, s3c_wdt[index]->cluster, wtcon);
-
-	return 0;
-}
-
-static int s3c2410wdt_multistage_wdt_start(void)
-{
-	int index;
-	unsigned long wtcon;
-
-	index = s3c2410wdt_get_multistage_index();
-
-	if (index < 0)
-		return -ENODEV;
-
-	s3c2410wdt_multistage_wdt_stop();
-
-	wtcon = readl(s3c_wdt[index]->reg_base + S3C2410_WTCON);
-	wtcon |= S3C2410_WTCON_ENABLE | S3C2410_WTCON_DIV128;
-
-	wtcon |= S3C2410_WTCON_INTEN;
-	wtcon &= ~S3C2410_WTCON_RSTEN;
-
-	if (s3c_wdt[index]->drv_data->quirks & QUIRK_HAS_WTMINCNT_REG) {
-		wtcon |= EXYNOS_WTCON_WINDOWED_WD;
-		writel(s3c_wdt[index]->count * WINDOW_MULTIPLIER,
-		       s3c_wdt[index]->reg_base + EXYNOS_WTMINCNT);
-	}
-	writel(s3c_wdt[index]->count, s3c_wdt[index]->reg_base + S3C2410_WTDAT);
-	writel(s3c_wdt[index]->count, s3c_wdt[index]->reg_base + S3C2410_WTCNT);
-	writel(wtcon, s3c_wdt[index]->reg_base + S3C2410_WTCON);
-
-	dev_info(s3c_wdt[index]->dev, "%s: count=0x%08x, wtcon=%08lx\n",
-		 __func__, s3c_wdt[index]->count, wtcon);
-
-	return 0;
-}
-
-static struct wdt_panic_block {
-	struct notifier_block nb_panic_block;
-	struct s3c2410_wdt *wdt;
-} wdt_block;
-
-static int s3c2410wdt_panic_handler(struct notifier_block *nb,
-				    unsigned long l, void *buf)
-{
-	struct wdt_panic_block *wdt_panic = (struct wdt_panic_block *)nb;
-	struct s3c2410_wdt *wdt = wdt_panic->wdt;
-	int i;
-	unsigned int timeout;
-
-	if (!wdt)
-		return -ENODEV;
-
-	timeout = wdt->wdt_device.timeout;
-	for (i = 0; i < MAX_WATCHDOG_CLUSTER_CNT; i++)
-		s3c_wdt[i]->in_panic = 1;
-
-	/* We assumed that num_online_cpus() > 1 status is abnormal */
-	if (num_online_cpus() > 1)
-		timeout = 10;
-
-	s3c2410wdt_keepalive_emergency(true, 0, timeout);
-
-	return 0;
-}
-
-int s3c2410wdt_set_emergency_reset(unsigned int timeout_cnt, int index)
-{
-	struct s3c2410_wdt *wdt = s3c_wdt[index];
-	unsigned int wtdat = 0;
-	unsigned int wtcnt = wtdat + timeout_cnt;
-	unsigned long wtcon;
-
-	if (!wdt)
-		return -ENODEV;
-
-	/* emergency reset with wdt reset */
-	wtcon = readl(wdt->reg_base + S3C2410_WTCON);
-	wtcon |= S3C2410_WTCON_RSTEN | S3C2410_WTCON_ENABLE;
-
-	if (wdt->drv_data->quirks & QUIRK_HAS_WTMINCNT_REG)
-		writel(wtdat * WINDOW_MULTIPLIER, wdt->reg_base + EXYNOS_WTMINCNT);
-	writel(wtdat, wdt->reg_base + S3C2410_WTDAT);
-	writel(wtcnt, wdt->reg_base + S3C2410_WTCNT);
-	writel(wtcon, wdt->reg_base + S3C2410_WTCON);
-
-	return 0;
-}
-EXPORT_SYMBOL(s3c2410wdt_set_emergency_reset);
-
-inline int s3c2410wdt_multistage_emergency_reset(unsigned int timeout_cnt)
-{
-	unsigned int wtdat = 0;
-	unsigned int wtcnt = wtdat + timeout_cnt;
-	unsigned long wtcon;
-	int index;
-
-	index = s3c2410wdt_get_multistage_index();
-
-	if (index < 0)
-		return -ENODEV;
-
-	/* emergency reset with wdt reset */
-	wtcon = readl(s3c_wdt[index]->reg_base + S3C2410_WTCON);
-	wtcon |= S3C2410_WTCON_INTEN | S3C2410_WTCON_ENABLE;
-
-	if (s3c_wdt[index]->drv_data->quirks & QUIRK_HAS_WTMINCNT_REG)
-		writel(wtdat * WINDOW_MULTIPLIER,
-		       s3c_wdt[index]->reg_base + EXYNOS_WTMINCNT);
-	writel(wtdat, s3c_wdt[index]->reg_base + S3C2410_WTDAT);
-	writel(wtcnt, s3c_wdt[index]->reg_base + S3C2410_WTCNT);
-	writel(wtcon, s3c_wdt[index]->reg_base + S3C2410_WTCON);
-
-	return 0;
-}
-
-inline void s3c2410wdt_reset_confirm(unsigned long mtime, int index)
-{
-	struct s3c2410_wdt *wdt = s3c_wdt[index];
-	unsigned int wtcon, wtdat, wtcnt, disable_reg, mask_reset_reg;
-	unsigned long total_time = 0;
-	int ret;
-
-	if (!wdt)
-		return;
-
-	wtcon = readl(wdt->reg_base + S3C2410_WTCON);
-
-	dev_info(wdt->dev, "Current %s_cluster watchdog %sable, wtcon = %x\n",
-		 index ? "Big" : "Little", (wtcon & S3C2410_WTCON_ENABLE) ? "en" : "dis", wtcon);
-
-	ret = regmap_read(wdt->pmureg, wdt->drv_data->mask_reset_reg, &mask_reset_reg);
-	if (ret) {
-		dev_err(wdt->dev, "Couldn't get MASK_WDT_RESET register\n");
-		return;
-	}
-
-	ret = regmap_read(wdt->pmureg, wdt->drv_data->disable_reg, &disable_reg);
-	if (ret) {
-		dev_err(wdt->dev, "Couldn't get DISABLE_WDT register\n");
-		return;
-	}
-
-	/*  Fake watchdog bits in both registers must be cleared. */
-	dev_info(wdt->dev, "DISABLE_WDT reg:  %x, MASK_WDT_RESET reg: %x\n",
-		 disable_reg, mask_reset_reg);
-
-	/* If watchdog is disabled, do not print wtcnt value. */
-	if (!(wtcon & S3C2410_WTCON_ENABLE))
-		return;
-
-	do {
-		/*
-		 * It continues to print the wtcnt and wddat values
-		 * until watchdog reset is taken.
-		 */
-		wtdat = readl(wdt->reg_base + S3C2410_WTDAT);
-		wtcnt = readl(wdt->reg_base + S3C2410_WTCNT);
-		dev_info(wdt->dev, "%lu milliseconds, wtdat = %u, wtcnt = %u",
-			 total_time, wtdat, wtcnt);
-		total_time += mtime;
-		mdelay(mtime);
-	} while (1);
-
-	/* This function does not return. */
-}
-EXPORT_SYMBOL(s3c2410wdt_reset_confirm);
-
-#ifdef CONFIG_PM_SLEEP
-static int s3c2410wdt_dev_suspend(struct device *dev)
-{
-	struct s3c2410_wdt *wdt = dev_get_drvdata(dev);
-
-	if (!wdt)
-		return 0;
-
-	/* little cluster wdt should excute syscore suspend */
-	if (wdt->cluster == LITTLE_CLUSTER)
-		return 0;
-
-	wdt->in_suspend = 1;
-	s3c2410wdt_keepalive(&wdt->wdt_device);
-	/* Save watchdog state, and turn it off. */
-	wdt->wtcon_save = readl(wdt->reg_base + S3C2410_WTCON);
-	wdt->wtdat_save = readl(wdt->reg_base + S3C2410_WTDAT);
-
-	return 0;
-}
-
-static int s3c2410wdt_dev_resume(struct device *dev)
-{
-	int ret = 0;
-	unsigned int val, wtmincnt;
-	struct s3c2410_wdt *wdt = dev_get_drvdata(dev);
-
-	if (!wdt)
-		return ret;
-
-	/* little cluster wdt should excute syscore resume */
-	if (wdt->cluster == LITTLE_CLUSTER)
-		return ret;
-
-	wdt->in_suspend = 0;
-	if (wdt->drv_data->auto_disable_func) {
-		ret = wdt->drv_data->auto_disable_func(wdt, false);
-		if (ret < 0) {
-			dev_info(wdt->dev, "automatic_dsiable fail");
-			return ret;
-		}
-	}
-
-	s3c2410wdt_stop_intclear(wdt);
-
-	/* Restore watchdog state. */
-	if (wdt->drv_data->quirks & QUIRK_HAS_WTMINCNT_REG) {
-		wtmincnt = wdt->wtdat_save * WINDOW_MULTIPLIER;
-		writel(wtmincnt, wdt->reg_base + EXYNOS_WTMINCNT);
-	}
-
-	writel(wdt->wtdat_save, wdt->reg_base + S3C2410_WTDAT);
-	writel(wdt->wtdat_save, wdt->reg_base + S3C2410_WTCNT); /* Reset count */
-	writel(wdt->wtcon_save, wdt->reg_base + S3C2410_WTCON);
-	if (!wdt->use_multistage_wdt && wdt->drv_data->pmu_reset_func) {
-		ret = wdt->drv_data->pmu_reset_func(wdt, false);
-		if (ret < 0) {
-			dev_info(wdt->dev, "wdt reset mask fail");
-			return ret;
-		}
-	}
-
-	if (wdt->drv_data->pmu_count_en_func) {
-		ret = wdt->drv_data->pmu_count_en_func(wdt, true);
-		if (ret < 0) {
-			dev_info(wdt->dev, "wdt count enable fail\n");
-			return ret;
-		}
-	}
-
-	val = readl(wdt->reg_base + S3C2410_WTCON);
-	dev_info(wdt->dev, "watchdog %sabled, con: 0x%08x, dat: 0x%08x, cnt: 0x%08x\n",
-		 (val & S3C2410_WTCON_ENABLE) ? "en" : "dis", val,
-		 readl(wdt->reg_base + S3C2410_WTDAT),
-		 readl(wdt->reg_base + S3C2410_WTCNT));
-
-	if (wdt->drv_data->quirks & QUIRK_HAS_WTMINCNT_REG)
-		dev_info(wdt->dev, "windowed_wd %sabled, wtmincnt: 0x%08x\n",
-			 (wdt->wtcon_save & EXYNOS_WTCON_WINDOWED_WD) ? "en" : "dis", wtmincnt);
-
-	return ret;
-}
-#else
-#define	s3c2410wdt_dev_suspend	NULL
-#define	s3c2410wdt_dev_resume	NULL
-#endif
-static SIMPLE_DEV_PM_OPS(s3c_wdt_pm_ops, s3c2410wdt_dev_suspend, s3c2410wdt_dev_resume);
-
-#ifdef CONFIG_PM
-static int s3c2410wdt_syscore_suspend(void)
-{
-	struct s3c2410_wdt *wdt = s3c_wdt[LITTLE_CLUSTER];
-
-	if (!wdt)
-		return 0;
-
-	wdt->in_suspend = 1;
-	s3c2410wdt_keepalive(&wdt->wdt_device);
-	/* Save watchdog state, and turn it off. */
-	wdt->wtcon_save = readl(wdt->reg_base + S3C2410_WTCON);
-	wdt->wtdat_save = readl(wdt->reg_base + S3C2410_WTDAT);
-
-	return 0;
-}
-
-static void s3c2410wdt_syscore_resume(void)
-{
-	int ret;
-	unsigned int val;
-	struct s3c2410_wdt *wdt = s3c_wdt[LITTLE_CLUSTER];
-
-	if (!wdt)
-		return;
-
-	wdt->in_suspend = 0;
-	if (wdt->drv_data->auto_disable_func) {
-		ret = wdt->drv_data->auto_disable_func(wdt, false);
-		if (ret < 0) {
-			dev_info(wdt->dev, "automatic_dsiable fail");
-			return;
-		}
-	}
-
-	s3c2410wdt_stop_intclear(wdt);
-	/* Restore watchdog state. */
-	if (wdt->drv_data->quirks & QUIRK_HAS_WTMINCNT_REG)
-		writel(wdt->wtdat_save * WINDOW_MULTIPLIER, wdt->reg_base + EXYNOS_WTMINCNT);
-	writel(wdt->wtdat_save, wdt->reg_base + S3C2410_WTDAT);
-	writel(wdt->wtdat_save, wdt->reg_base + S3C2410_WTCNT);/* Reset count */
-	writel(wdt->wtcon_save, wdt->reg_base + S3C2410_WTCON);
-
-	if (!wdt->use_multistage_wdt && wdt->drv_data->pmu_reset_func) {
-		ret = wdt->drv_data->pmu_reset_func(wdt, false);
-		if (ret < 0) {
-			dev_info(wdt->dev, "pmu reset function fail");
-			return;
-		}
-	}
-
-	if (wdt->drv_data->pmu_count_en_func) {
-		ret = wdt->drv_data->pmu_count_en_func(wdt, true);
-		if (ret < 0) {
-			dev_info(wdt->dev, "wdt count enable fail\n");
-			return;
-		}
-	}
-
-	val = readl(wdt->reg_base + S3C2410_WTCON);
-	dev_info(wdt->dev, "watchdog %sabled, con: 0x%08x, dat: 0x%08x, cnt: 0x%08x\n",
-		 (val & S3C2410_WTCON_ENABLE) ? "en" : "dis", val,
-		 readl(wdt->reg_base + S3C2410_WTDAT),
-		 readl(wdt->reg_base + S3C2410_WTCNT));
-}
-
-#else
-#define s3c2410_wdt_syscore_suspend		NULL
-#define s3c2410_wdt_syscore_resume		NULL
-#endif
-
-static struct syscore_ops s3c2410wdt_syscore_ops = {
-	.suspend	= s3c2410wdt_syscore_suspend,
-	.resume		= s3c2410wdt_syscore_resume,
-};
-
-static int s3c2410wdt_pm_notifier(struct notifier_block *notifier,
-				  unsigned long pm_event, void *v)
-{
-	struct s3c2410_wdt *wdt = s3c_wdt[LITTLE_CLUSTER];
-
-	switch (pm_event) {
-	case PM_SUSPEND_PREPARE:
-		s3c2410wdt_keepalive(&wdt->wdt_device);
-		break;
-	}
-
-	return NOTIFY_OK;
-}
-
-static struct notifier_block s3c2410wdt_pm_nb = {
-	.notifier_call = s3c2410wdt_pm_notifier,
-	.priority = 0,
-};
-
-static void vh_scheduler_tick(void *data, struct rq *unused)
-{
-	struct s3c2410_wdt *wdt = data;
-
-	if (!rt_prio(current->prio))
-		return;
-
-	this_cpu_ptr(wdt->schedstat)->rt_load += NSEC_PER_SEC / HZ;
-}
-
-static int s3c2410wdt_probe(struct platform_device *pdev)
-{
-	struct device *dev = &pdev->dev;
-	struct s3c2410_wdt *wdt;
-	struct resource *wdt_irq;
-	unsigned int wtcon, disable_reg_val = 0, mask_reset_reg_val = 0;
-	unsigned int noncpu_int_reg_val = 0, noncpu_out_reg_val = 0;
-	int started = 0;
-	int ret;
-	unsigned int cluster_index;
-
-	wdt = devm_kzalloc(dev, sizeof(*wdt), GFP_KERNEL);
-	if (!wdt)
-		return -ENOMEM;
-
-	wdt->dev = dev;
-	spin_lock_init(&wdt->lock);
-	wdt->wdt_device = s3c2410_wdd;
-
-	if (of_property_read_u32(dev->of_node, "index", &cluster_index)) {
-		dev_err(dev, "Watchdog cluster index lookup failed.\n");
-		return -EINVAL;
-	}
-	dev_info(dev, "watchdog cluster%d probe\n", cluster_index);
-
-	/* s3c_wdt[0] = Little cluster wdt, s3c_wdt[1] = Big cluster wdt */
-	if (cluster_index >= MAX_WATCHDOG_CLUSTER_CNT) {
-		dev_err(dev, "Watchdog index property too large.\n");
-		return -EINVAL;
-	}
-	s3c_wdt[cluster_index] = wdt;
-	wdt->cluster = cluster_index;
-
-	wdt->drv_data = s3c2410_get_wdt_drv_data(pdev);
-
-	if (of_find_property(dev->of_node, "use_multistage_wdt", NULL)) {
-		/* If use multistage watchdog, value is 1*/
-		wdt->use_multistage_wdt = true;
-	} else {
-		/* Not use Multistage watchdog */
-		wdt->use_multistage_wdt = false;
-		dev_info(dev, "It is not a multistage watchdog.\n");
-	}
-
-	if (wdt->drv_data->quirks & QUIRKS_HAVE_PMUREG) {
-		struct device_node *syscon_np;
-		struct resource res;
-
-		wdt->pmureg = syscon_regmap_lookup_by_phandle(dev->of_node,
-							      "samsung,syscon-phandle");
-		if (IS_ERR(wdt->pmureg)) {
-			dev_err(dev, "syscon regmap lookup failed.\n");
-			return PTR_ERR(wdt->pmureg);
-		}
-
-		syscon_np = of_parse_phandle(dev->of_node, "samsung,syscon-phandle", 0);
-		if (!syscon_np) {
-			dev_err(dev, "syscon device node not found\n");
-			return -EINVAL;
-		}
-
-		if (of_address_to_resource(syscon_np, 0, &res)) {
-			dev_err(dev, "failed to get syscon base address\n");
-			return -ENOMEM;
-		}
-
-		wdt->pmu_alive_pa = res.start;
-	}
-	if (wdt->drv_data->mask_reset_reg) {
-		ret = regmap_read(wdt->pmureg, wdt->drv_data->mask_reset_reg, &mask_reset_reg_val);
-		if (ret) {
-			dev_err(wdt->dev, "Couldn't get MASK_WDT_RESET register\n");
-			return PTR_ERR(wdt->pmureg);
-		}
-
-		dev_info(wdt->dev, "MASK_WDT_RESET reg val: %x\n", mask_reset_reg_val);
-	}
-
-	if (wdt->drv_data->disable_reg) {
-		ret = regmap_read(wdt->pmureg, wdt->drv_data->disable_reg, &disable_reg_val);
-		if (ret) {
-			dev_err(wdt->dev, "Couldn't get DISABLE_WDT register\n");
-			return PTR_ERR(wdt->pmureg);
-		}
-
-		dev_info(wdt->dev, "DISABLE_WDT reg val: %x\n", disable_reg_val);
-	}
-
-	if (wdt->drv_data->noncpu_int_en) {
-		ret = regmap_read(wdt->pmureg, wdt->drv_data->noncpu_int_en, &noncpu_int_reg_val);
-		if (ret) {
-			dev_err(wdt->dev, "Couldn't get NONCPU_INT_EN register\n");
-			return PTR_ERR(wdt->pmureg);
-		}
-
-		dev_info(wdt->dev, "NONCPU_INT_EN reg val: %x\n", noncpu_int_reg_val);
-	}
-
-	wdt->disable_reg_val = disable_reg_val;
-	wdt->mask_reset_reg_val = mask_reset_reg_val;
-	wdt->noncpu_int_reg_val = noncpu_int_reg_val;
-	wdt->noncpu_out_reg_val = noncpu_out_reg_val;
-
-	wdt_irq = platform_get_resource(pdev, IORESOURCE_IRQ, 0);
-	if (!wdt_irq) {
-		dev_err(dev, "no irq resource specified\n");
-		ret = -ENOENT;
-		goto err;
-	}
 
 	/* get the memory region for the watchdog timer */
 	wdt->reg_base = devm_platform_ioremap_resource(pdev, 0);
@@ -2326,23 +1636,10 @@
 	if (IS_ERR(wdt->rate_clock)) {
 		dev_err(dev, "failed to find watchdog rate clock source\n");
 		ret = PTR_ERR(wdt->rate_clock);
-<<<<<<< HEAD
 		goto err;
 	}
 	wdt->freq = clk_get_rate(wdt->rate_clock);
 
-	wdt->gate_clock = devm_clk_get(dev, "gate_watchdog");
-	if (IS_ERR(wdt->gate_clock)) {
-		dev_err(dev, "failed to find watchdog gate clock source\n");
-		ret = PTR_ERR(wdt->gate_clock);
-=======
->>>>>>> 334f1c6b
-		goto err;
-	}
-	wdt->freq = clk_get_rate(wdt->rate_clock);
-
-<<<<<<< HEAD
-=======
 	wdt->gate_clock = devm_clk_get(dev, "gate_watchdog");
 	if (IS_ERR(wdt->gate_clock)) {
 		dev_err(dev, "failed to find watchdog gate clock source\n");
@@ -2350,7 +1647,6 @@
 		goto err;
 	}
 
->>>>>>> 334f1c6b
 	ret = clk_prepare_enable(wdt->gate_clock);
 	if (ret < 0) {
 		dev_err(dev, "failed to enable gate clock\n");
@@ -2429,8 +1725,6 @@
 			goto err_unregister;
 	}
 
-<<<<<<< HEAD
-=======
 	if (wdt->cluster == LITTLE_CLUSTER) {
 		wdt->schedstat = alloc_percpu(struct schedstat);
 		if (!wdt->schedstat) {
@@ -2440,7 +1734,6 @@
 		WARN_ON(register_trace_android_vh_scheduler_tick(vh_scheduler_tick, wdt));
 	}
 
->>>>>>> 334f1c6b
 	s3c2410wdt_mask_dbgack(wdt, true);
 
 	if (tmr_atboot && started == 0) {
@@ -2527,16 +1820,6 @@
 	wdt->gate_clock = NULL;
 
 	unregister_pm_notifier(&s3c2410wdt_pm_nb);
-<<<<<<< HEAD
-
-	return ret;
-}
-
-static void s3c2410wdt_shutdown(struct platform_device *dev)
-{
-	struct s3c2410_wdt *wdt = platform_get_drvdata(dev);
-
-=======
 
 	if (wdt->schedstat) {
 		WARN_ON(unregister_trace_android_vh_scheduler_tick(vh_scheduler_tick, wdt));
@@ -2550,7 +1833,6 @@
 {
 	struct s3c2410_wdt *wdt = platform_get_drvdata(dev);
 
->>>>>>> 334f1c6b
 #ifdef CONFIG_S3C2410_SHUTDOWN_REBOOT
 	if (wdt->cluster == 0) {
 		/* 0 and multistage are reconfigured altogether by this */
