/*
 * Compressed RAM block device
 *
 * Copyright (C) 2008, 2009, 2010  Nitin Gupta
 *               2012, 2013 Minchan Kim
 *
 * This code is released using a dual license strategy: BSD/GPL
 * You can choose the licence that better fits your requirements.
 *
 * Released under the terms of 3-clause BSD License
 * Released under the terms of GNU General Public License Version 2.0
 *
 */

#define KMSG_COMPONENT "zram"
#define pr_fmt(fmt) KMSG_COMPONENT ": " fmt

#include <linux/module.h>
#include <linux/kernel.h>
#include <linux/bio.h>
#include <linux/bitops.h>
#include <linux/blkdev.h>
#include <linux/buffer_head.h>
#include <linux/device.h>
#include <linux/genhd.h>
#include <linux/highmem.h>
#include <linux/slab.h>
#include <linux/backing-dev.h>
#include <linux/string.h>
#include <linux/vmalloc.h>
#include <linux/err.h>
#include <linux/idr.h>
#include <linux/sysfs.h>
#include <linux/debugfs.h>
#include <linux/cpuhotplug.h>
#include <linux/part_stat.h>

#include "zram_drv.h"
#include "zcomp.h"

static DEFINE_IDR(zram_index_idr);
/* idr index must be protected */
static DEFINE_MUTEX(zram_index_mutex);

static int zram_major;
static const char *default_compressor = "lzo-rle";

/* Module params (documentation at end) */
static unsigned int num_devices = 1;

static const struct block_device_operations zram_devops;
static const struct block_device_operations zram_wb_devops;

static void zram_free_page(struct zram *zram, size_t index);
static int zram_bvec_read(struct zram *zram, struct bio_vec *bvec,
			u32 index, int offset, struct bio *bio, bool accesss);


static int zram_slot_trylock(struct zram *zram, u32 index)
{
	return bit_spin_trylock(ZRAM_LOCK, &zram->table[index].flags);
}

void zram_slot_lock(struct zram *zram, u32 index)
{
	bit_spin_lock(ZRAM_LOCK, &zram->table[index].flags);
}

void zram_slot_unlock(struct zram *zram, u32 index)
{
	bit_spin_unlock(ZRAM_LOCK, &zram->table[index].flags);
}

static inline bool init_done(struct zram *zram)
{
	return zram->disksize;
}

static inline struct zram *dev_to_zram(struct device *dev)
{
	return (struct zram *)dev_to_disk(dev)->private_data;
}

unsigned long zram_get_handle(struct zram *zram, u32 index)
{
	return zram->table[index].handle;
}

static void zram_set_handle(struct zram *zram, u32 index, unsigned long handle)
{
	zram->table[index].handle = handle;
}

/* flag operations require table entry bit_spin_lock() being held */
bool zram_test_flag(struct zram *zram, u32 index,
			enum zram_pageflags flag)
{
	return zram->table[index].flags & BIT(flag);
}

static void zram_set_flag(struct zram *zram, u32 index,
			enum zram_pageflags flag)
{
	zram->table[index].flags |= BIT(flag);
}

static void zram_clear_flag(struct zram *zram, u32 index,
			enum zram_pageflags flag)
{
	zram->table[index].flags &= ~BIT(flag);
}

static inline void zram_set_element(struct zram *zram, u32 index,
			unsigned long element)
{
	zram->table[index].element = element;
}

unsigned long zram_get_element(struct zram *zram, u32 index)
{
	return zram->table[index].element;
}

size_t zram_get_obj_size(struct zram *zram, u32 index)
{
	return zram->table[index].flags & (BIT(ZRAM_FLAG_SHIFT) - 1);
}

static void zram_set_obj_size(struct zram *zram,
					u32 index, size_t size)
{
	unsigned long flags = zram->table[index].flags >> ZRAM_FLAG_SHIFT;

	zram->table[index].flags = (flags << ZRAM_FLAG_SHIFT) | size;
}

static inline bool zram_allocated(struct zram *zram, u32 index)
{
	return zram_get_obj_size(zram, index) ||
			zram_test_flag(zram, index, ZRAM_SAME) ||
			zram_test_flag(zram, index, ZRAM_WB);
}

#if PAGE_SIZE != 4096
static inline bool is_partial_io(struct bio_vec *bvec)
{
	return bvec->bv_len != PAGE_SIZE;
}
#else
static inline bool is_partial_io(struct bio_vec *bvec)
{
	return false;
}
#endif

/*
 * Check if request is within bounds and aligned on zram logical blocks.
 */
static inline bool valid_io_request(struct zram *zram,
		sector_t start, unsigned int size)
{
	u64 end, bound;

	/* unaligned request */
	if (unlikely(start & (ZRAM_SECTOR_PER_LOGICAL_BLOCK - 1)))
		return false;
	if (unlikely(size & (ZRAM_LOGICAL_BLOCK_SIZE - 1)))
		return false;

	end = start + (size >> SECTOR_SHIFT);
	bound = zram->disksize >> SECTOR_SHIFT;
	/* out of range range */
	if (unlikely(start >= bound || end > bound || start > end))
		return false;

	/* I/O request is valid */
	return true;
}

static void update_position(u32 *index, int *offset, struct bio_vec *bvec)
{
	*index  += (*offset + bvec->bv_len) / PAGE_SIZE;
	*offset = (*offset + bvec->bv_len) % PAGE_SIZE;
}

static inline void update_max_used_page(struct zram *zram)
{
	unsigned long alloced_pages = zs_get_total_pages(zram->mem_pool);
	if (atomic_long_read(&zram->max_used_pages) < alloced_pages)
		atomic_long_set(&zram->max_used_pages, alloced_pages);
}

static ssize_t initstate_show(struct device *dev,
		struct device_attribute *attr, char *buf)
{
	u32 val;
	struct zram *zram = dev_to_zram(dev);

	down_read(&zram->init_lock);
	val = init_done(zram);
	up_read(&zram->init_lock);

	return scnprintf(buf, PAGE_SIZE, "%u\n", val);
}

static ssize_t disksize_show(struct device *dev,
		struct device_attribute *attr, char *buf)
{
	struct zram *zram = dev_to_zram(dev);

	return scnprintf(buf, PAGE_SIZE, "%llu\n", zram->disksize);
}

static ssize_t mem_limit_store(struct device *dev,
		struct device_attribute *attr, const char *buf, size_t len)
{
	u64 limit;
	char *tmp;
	struct zram *zram = dev_to_zram(dev);

	limit = memparse(buf, &tmp);
	if (buf == tmp) /* no chars parsed, invalid input */
		return -EINVAL;

	down_write(&zram->init_lock);
	zram->limit_pages = PAGE_ALIGN(limit) >> PAGE_SHIFT;
	up_write(&zram->init_lock);

	return len;
}

unsigned long zram_stat_read(struct zram *zram, enum zram_stat_item item)
{
	long ret = 0;
	int cpu;

	for_each_possible_cpu(cpu)
		ret += per_cpu_ptr(zram->pcp_stats, cpu)->items[item];

	return ret;
}

void init_zram_stat(struct zram *zram)
{
	int cpu;

	for_each_possible_cpu(cpu)
		memset(per_cpu_ptr(zram->pcp_stats, cpu), 0, sizeof(struct zram_stats));
	atomic_long_set(&zram->max_used_pages, 0);
}

static ssize_t mem_used_max_store(struct device *dev,
		struct device_attribute *attr, const char *buf, size_t len)
{
	int err;
	unsigned long val;
	struct zram *zram = dev_to_zram(dev);

	err = kstrtoul(buf, 10, &val);
	if (err || val != 0)
		return -EINVAL;

	down_read(&zram->init_lock);
	if (init_done(zram))
		atomic_long_set(&zram->max_used_pages, zs_get_total_pages(zram->mem_pool));
	up_read(&zram->init_lock);

	return len;
}

static ssize_t idle_store(struct device *dev,
		struct device_attribute *attr, const char *buf, size_t len)
{
	struct zram *zram = dev_to_zram(dev);
	unsigned long nr_pages = zram->disksize >> PAGE_SHIFT;
	int index;

	if (!sysfs_streq(buf, "all"))
		return -EINVAL;

	down_read(&zram->init_lock);
	if (!init_done(zram)) {
		up_read(&zram->init_lock);
		return -EINVAL;
	}

	for (index = 0; index < nr_pages; index++) {
		/*
		 * Do not mark ZRAM_UNDER_WB slot as ZRAM_IDLE to close race.
		 * See the comment in writeback_store.
		 */
		zram_slot_lock(zram, index);
		if (zram_allocated(zram, index) &&
				!zram_test_flag(zram, index, ZRAM_UNDER_WB))
			zram_set_flag(zram, index, ZRAM_IDLE);
		zram_slot_unlock(zram, index);
	}

	up_read(&zram->init_lock);

	return len;
}

#ifdef CONFIG_ZRAM_WRITEBACK
static ssize_t writeback_limit_enable_store(struct device *dev,
		struct device_attribute *attr, const char *buf, size_t len)
{
	struct zram *zram = dev_to_zram(dev);
	u64 val;
	ssize_t ret = -EINVAL;

	if (kstrtoull(buf, 10, &val))
		return ret;

	down_read(&zram->init_lock);
	spin_lock(&zram->wb_limit_lock);
	zram->wb_limit_enable = val;
	spin_unlock(&zram->wb_limit_lock);
	up_read(&zram->init_lock);
	ret = len;

	return ret;
}

static ssize_t writeback_limit_enable_show(struct device *dev,
		struct device_attribute *attr, char *buf)
{
	bool val;
	struct zram *zram = dev_to_zram(dev);

	down_read(&zram->init_lock);
	spin_lock(&zram->wb_limit_lock);
	val = zram->wb_limit_enable;
	spin_unlock(&zram->wb_limit_lock);
	up_read(&zram->init_lock);

	return scnprintf(buf, PAGE_SIZE, "%d\n", val);
}

static ssize_t writeback_limit_store(struct device *dev,
		struct device_attribute *attr, const char *buf, size_t len)
{
	struct zram *zram = dev_to_zram(dev);
	u64 val;
	ssize_t ret = -EINVAL;

	if (kstrtoull(buf, 10, &val))
		return ret;

	down_read(&zram->init_lock);
	spin_lock(&zram->wb_limit_lock);
	zram->bd_wb_limit = val;
	spin_unlock(&zram->wb_limit_lock);
	up_read(&zram->init_lock);
	ret = len;

	return ret;
}

static ssize_t writeback_limit_show(struct device *dev,
		struct device_attribute *attr, char *buf)
{
	u64 val;
	struct zram *zram = dev_to_zram(dev);

	down_read(&zram->init_lock);
	spin_lock(&zram->wb_limit_lock);
	val = zram->bd_wb_limit;
	spin_unlock(&zram->wb_limit_lock);
	up_read(&zram->init_lock);

	return scnprintf(buf, PAGE_SIZE, "%llu\n", val);
}

static void reset_bdev(struct zram *zram)
{
	struct block_device *bdev;

	if (!zram->backing_dev)
		return;

	bdev = zram->bdev;
	if (zram->old_block_size)
		set_blocksize(bdev, zram->old_block_size);
	blkdev_put(bdev, FMODE_READ|FMODE_WRITE|FMODE_EXCL);
	/* hope filp_close flush all of IO */
	filp_close(zram->backing_dev, NULL);
	zram->backing_dev = NULL;
	zram->old_block_size = 0;
	zram->bdev = NULL;
	zram->disk->fops = &zram_devops;
	kvfree(zram->bitmap);
	zram->bitmap = NULL;
}

static ssize_t backing_dev_show(struct device *dev,
		struct device_attribute *attr, char *buf)
{
	struct file *file;
	struct zram *zram = dev_to_zram(dev);
	char *p;
	ssize_t ret;

	down_read(&zram->init_lock);
	file = zram->backing_dev;
	if (!file) {
		memcpy(buf, "none\n", 5);
		up_read(&zram->init_lock);
		return 5;
	}

	p = file_path(file, buf, PAGE_SIZE - 1);
	if (IS_ERR(p)) {
		ret = PTR_ERR(p);
		goto out;
	}

	ret = strlen(p);
	memmove(buf, p, ret);
	buf[ret++] = '\n';
out:
	up_read(&zram->init_lock);
	return ret;
}

static ssize_t backing_dev_store(struct device *dev,
		struct device_attribute *attr, const char *buf, size_t len)
{
	char *file_name;
	size_t sz;
	struct file *backing_dev = NULL;
	struct inode *inode;
	struct address_space *mapping;
	unsigned int bitmap_sz, old_block_size = 0;
	unsigned long nr_pages, *bitmap = NULL;
	struct block_device *bdev = NULL;
	int err;
	struct zram *zram = dev_to_zram(dev);

	file_name = kmalloc(PATH_MAX, GFP_KERNEL);
	if (!file_name)
		return -ENOMEM;

	down_write(&zram->init_lock);
	if (init_done(zram)) {
		pr_info("Can't setup backing device for initialized device\n");
		err = -EBUSY;
		goto out;
	}

	strlcpy(file_name, buf, PATH_MAX);
	/* ignore trailing newline */
	sz = strlen(file_name);
	if (sz > 0 && file_name[sz - 1] == '\n')
		file_name[sz - 1] = 0x00;

	backing_dev = filp_open_block(file_name, O_RDWR|O_LARGEFILE, 0);
	if (IS_ERR(backing_dev)) {
		err = PTR_ERR(backing_dev);
		backing_dev = NULL;
		goto out;
	}

	mapping = backing_dev->f_mapping;
	inode = mapping->host;

	/* Support only block device in this moment */
	if (!S_ISBLK(inode->i_mode)) {
		err = -ENOTBLK;
		goto out;
	}

	bdev = blkdev_get_by_dev(inode->i_rdev,
			FMODE_READ | FMODE_WRITE | FMODE_EXCL, zram);
	if (IS_ERR(bdev)) {
		err = PTR_ERR(bdev);
		bdev = NULL;
		goto out;
	}

	nr_pages = i_size_read(inode) >> PAGE_SHIFT;
	bitmap_sz = BITS_TO_LONGS(nr_pages) * sizeof(long);
	bitmap = kvzalloc(bitmap_sz, GFP_KERNEL);
	if (!bitmap) {
		err = -ENOMEM;
		goto out;
	}

	old_block_size = block_size(bdev);
	err = set_blocksize(bdev, PAGE_SIZE);
	if (err)
		goto out;

	reset_bdev(zram);

	zram->old_block_size = old_block_size;
	zram->bdev = bdev;
	zram->backing_dev = backing_dev;
	zram->bitmap = bitmap;
	zram->nr_pages = nr_pages;
	/*
	 * With writeback feature, zram does asynchronous IO so it's no longer
	 * synchronous device so let's remove synchronous io flag. Othewise,
	 * upper layer(e.g., swap) could wait IO completion rather than
	 * (submit and return), which will cause system sluggish.
	 * Furthermore, when the IO function returns(e.g., swap_readpage),
	 * upper layer expects IO was done so it could deallocate the page
	 * freely but in fact, IO is going on so finally could cause
	 * use-after-free when the IO is really done.
	 */
	zram->disk->fops = &zram_wb_devops;
	up_write(&zram->init_lock);

	pr_info("setup backing device %s\n", file_name);
	kfree(file_name);

	return len;
out:
	if (bitmap)
		kvfree(bitmap);

	if (bdev)
		blkdev_put(bdev, FMODE_READ | FMODE_WRITE | FMODE_EXCL);

	if (backing_dev)
		filp_close(backing_dev, NULL);

	up_write(&zram->init_lock);

	kfree(file_name);

	return err;
}

static unsigned long alloc_block_bdev(struct zram *zram)
{
	unsigned long blk_idx = 1;
retry:
	/* skip 0 bit to confuse zram.handle = 0 */
	blk_idx = find_next_zero_bit(zram->bitmap, zram->nr_pages, blk_idx);
	if (blk_idx == zram->nr_pages)
		return 0;

	if (test_and_set_bit(blk_idx, zram->bitmap))
		goto retry;

	this_cpu_inc(zram->pcp_stats->items[NR_BD_COUNT]);
	return blk_idx;
}

static void free_block_bdev(struct zram *zram, unsigned long blk_idx)
{
	int was_set;

	was_set = test_and_clear_bit(blk_idx, zram->bitmap);
	WARN_ON_ONCE(!was_set);
	this_cpu_dec(zram->pcp_stats->items[NR_BD_COUNT]);
}

static void zram_page_end_io(struct bio *bio)
{
	struct page *page = bio_first_page_all(bio);

	page_endio(page, op_is_write(bio_op(bio)),
			blk_status_to_errno(bio->bi_status));
	bio_put(bio);
}

/*
 * Returns 1 if the submission is successful.
 */
static int read_from_bdev_async(struct zram *zram, struct bio_vec *bvec,
			unsigned long entry, struct bio *parent)
{
	struct bio *bio;

	bio = bio_alloc(GFP_ATOMIC, 1);
	if (!bio)
		return -ENOMEM;

	bio->bi_iter.bi_sector = entry * (PAGE_SIZE >> 9);
	bio_set_dev(bio, zram->bdev);
	if (!bio_add_page(bio, bvec->bv_page, bvec->bv_len, bvec->bv_offset)) {
		bio_put(bio);
		return -EIO;
	}

	if (!parent) {
		bio->bi_opf = REQ_OP_READ;
		bio->bi_end_io = zram_page_end_io;
	} else {
		bio->bi_opf = parent->bi_opf;
		bio_chain(bio, parent);
	}

	submit_bio(bio);
	return 1;
}

#define PAGE_WB_SIG "page_index="

#define PAGE_WRITEBACK 0
#define HUGE_WRITEBACK 1
#define IDLE_WRITEBACK 2


static ssize_t writeback_store(struct device *dev,
		struct device_attribute *attr, const char *buf, size_t len)
{
	struct zram *zram = dev_to_zram(dev);
	unsigned long nr_pages = zram->disksize >> PAGE_SHIFT;
	unsigned long index = 0;
	struct bio bio;
	struct bio_vec bio_vec;
	struct page *page;
	ssize_t ret = len;
	int mode, err;
	unsigned long blk_idx = 0;

	if (sysfs_streq(buf, "idle"))
		mode = IDLE_WRITEBACK;
	else if (sysfs_streq(buf, "huge"))
		mode = HUGE_WRITEBACK;
	else {
		if (strncmp(buf, PAGE_WB_SIG, sizeof(PAGE_WB_SIG) - 1))
			return -EINVAL;

		if (kstrtol(buf + sizeof(PAGE_WB_SIG) - 1, 10, &index) ||
				index >= nr_pages)
			return -EINVAL;

		nr_pages = 1;
		mode = PAGE_WRITEBACK;
	}

	down_read(&zram->init_lock);
	if (!init_done(zram)) {
		ret = -EINVAL;
		goto release_init_lock;
	}

	if (!zram->backing_dev) {
		ret = -ENODEV;
		goto release_init_lock;
	}

	page = alloc_page(GFP_KERNEL);
	if (!page) {
		ret = -ENOMEM;
		goto release_init_lock;
	}

	for (; nr_pages != 0; index++, nr_pages--) {
		struct bio_vec bvec;

		bvec.bv_page = page;
		bvec.bv_len = PAGE_SIZE;
		bvec.bv_offset = 0;

		spin_lock(&zram->wb_limit_lock);
		if (zram->wb_limit_enable && !zram->bd_wb_limit) {
			spin_unlock(&zram->wb_limit_lock);
			ret = -EIO;
			break;
		}
		spin_unlock(&zram->wb_limit_lock);

		if (!blk_idx) {
			blk_idx = alloc_block_bdev(zram);
			if (!blk_idx) {
				ret = -ENOSPC;
				break;
			}
		}

		zram_slot_lock(zram, index);
		if (!zram_allocated(zram, index))
			goto next;

		if (zram_test_flag(zram, index, ZRAM_WB) ||
				zram_test_flag(zram, index, ZRAM_SAME) ||
				zram_test_flag(zram, index, ZRAM_UNDER_WB))
			goto next;

		if (mode == IDLE_WRITEBACK &&
			  !zram_test_flag(zram, index, ZRAM_IDLE))
			goto next;
		if (mode == HUGE_WRITEBACK &&
			  !zram_test_flag(zram, index, ZRAM_HUGE))
			goto next;
		/*
		 * Clearing ZRAM_UNDER_WB is duty of caller.
		 * IOW, zram_free_page never clear it.
		 */
		zram_set_flag(zram, index, ZRAM_UNDER_WB);
		/*
		 * For hugepage writeback, we also need to set ZRAM_IDLE bit
		 * to prevent race window between writing the huge page and
		 * populating new allocated hugepage in the same slot.
		 * In that case, new slot will not have ZRAM_IDLE bit so
		 * we could prevent the race.  Please find the detail below
		 * comments.
		 */
		zram_set_flag(zram, index, ZRAM_IDLE);
		zram_slot_unlock(zram, index);
		if (zram_bvec_read(zram, &bvec, index, 0, NULL, false)) {
			zram_slot_lock(zram, index);
			zram_clear_flag(zram, index, ZRAM_UNDER_WB);
			zram_clear_flag(zram, index, ZRAM_IDLE);
			zram_slot_unlock(zram, index);
			continue;
		}

		bio_init(&bio, &bio_vec, 1);
		bio_set_dev(&bio, zram->bdev);
		bio.bi_iter.bi_sector = blk_idx * (PAGE_SIZE >> 9);
		bio.bi_opf = REQ_OP_WRITE | REQ_SYNC;

		bio_add_page(&bio, bvec.bv_page, bvec.bv_len,
				bvec.bv_offset);
		/*
		 * XXX: A single page IO would be inefficient for write
		 * but it would be not bad as starter.
		 */
		err = submit_bio_wait(&bio);
		if (err) {
			zram_slot_lock(zram, index);
			zram_clear_flag(zram, index, ZRAM_UNDER_WB);
			zram_clear_flag(zram, index, ZRAM_IDLE);
			zram_slot_unlock(zram, index);
			/*
			 * Return last IO error unless every IO were
			 * not suceeded.
			 */
			ret = err;
			continue;
		}

		this_cpu_inc(zram->pcp_stats->items[NR_BD_WRITE]);
		/*
		 * We released zram_slot_lock so need to verify if the slot was
		 * changed under us. If slot was freed, we can catch it by
		 * zram_allocated below.
		 * A subtle case is the slot was freed/reallocated/marked as
		 * ZRAM_IDLE again so we just wrote stale data but has freed
		 * fresh data in the slot so user will see stale data in upcoming
		 * access. To close the race, idle_store doesn't allow to mark
		 * ZRAM_IDLE on the slot with ZRAM_UNDER_WB. Thus, newl populated
		 * page will not have ZRAM_IDLE bit any longer so we can catch it
		 * by checking ZRAM_IDLE bit.
		 */
		zram_slot_lock(zram, index);
		if (!zram_allocated(zram, index) ||
			  !zram_test_flag(zram, index, ZRAM_IDLE)) {
			zram_clear_flag(zram, index, ZRAM_UNDER_WB);
			zram_clear_flag(zram, index, ZRAM_IDLE);
			goto next;
		}

		zram_free_page(zram, index);
		zram_clear_flag(zram, index, ZRAM_UNDER_WB);
		zram_set_flag(zram, index, ZRAM_WB);
		zram_set_element(zram, index, blk_idx);
		blk_idx = 0;
		this_cpu_inc(zram->pcp_stats->items[NR_PAGE_STORED]);
		spin_lock(&zram->wb_limit_lock);
		if (zram->wb_limit_enable && zram->bd_wb_limit > 0)
			zram->bd_wb_limit -=  1UL << (PAGE_SHIFT - 12);
		spin_unlock(&zram->wb_limit_lock);
next:
		zram_slot_unlock(zram, index);
	}

	if (blk_idx)
		free_block_bdev(zram, blk_idx);
	__free_page(page);
release_init_lock:
	up_read(&zram->init_lock);

	return ret;
}

struct zram_work {
	struct work_struct work;
	struct zram *zram;
	unsigned long entry;
	struct bio *bio;
	struct bio_vec bvec;
};

#if PAGE_SIZE != 4096
static void zram_sync_read(struct work_struct *work)
{
	struct zram_work *zw = container_of(work, struct zram_work, work);
	struct zram *zram = zw->zram;
	unsigned long entry = zw->entry;
	struct bio *bio = zw->bio;

	read_from_bdev_async(zram, &zw->bvec, entry, bio);
}

/*
 * Block layer want one ->submit_bio to be active at a time, so if we use
 * chained IO with parent IO in same context, it's a deadlock. To avoid that,
 * use a worker thread context.
 */
static int read_from_bdev_sync(struct zram *zram, struct bio_vec *bvec,
				unsigned long entry, struct bio *bio)
{
	struct zram_work work;

	work.bvec = *bvec;
	work.zram = zram;
	work.entry = entry;
	work.bio = bio;

	INIT_WORK_ONSTACK(&work.work, zram_sync_read);
	queue_work(system_unbound_wq, &work.work);
	flush_work(&work.work);
	destroy_work_on_stack(&work.work);

	return 1;
}
#else
static int read_from_bdev_sync(struct zram *zram, struct bio_vec *bvec,
				unsigned long entry, struct bio *bio)
{
	WARN_ON(1);
	return -EIO;
}
#endif

static int read_from_bdev(struct zram *zram, struct bio_vec *bvec,
			unsigned long entry, struct bio *parent, bool sync)
{
	this_cpu_inc(zram->pcp_stats->items[NR_BD_READ]);
	if (sync)
		return read_from_bdev_sync(zram, bvec, entry, parent);
	else
		return read_from_bdev_async(zram, bvec, entry, parent);
}
#else
static inline void reset_bdev(struct zram *zram) {};
static int read_from_bdev(struct zram *zram, struct bio_vec *bvec,
			unsigned long entry, struct bio *parent, bool sync)
{
	return -EIO;
}

static void free_block_bdev(struct zram *zram, unsigned long blk_idx) {};
#endif

#ifdef CONFIG_ZRAM_MEMORY_TRACKING

static struct dentry *zram_debugfs_root;

static void zram_debugfs_create(void)
{
	zram_debugfs_root = debugfs_create_dir("zram", NULL);
}

static void zram_debugfs_destroy(void)
{
	debugfs_remove_recursive(zram_debugfs_root);
}

static void zram_accessed(struct zram *zram, u32 index)
{
	zram_clear_flag(zram, index, ZRAM_IDLE);
	zram->table[index].ac_time = ktime_get_boottime();
}

static ssize_t read_block_state(struct file *file, char __user *buf,
				size_t count, loff_t *ppos)
{
	char *kbuf;
	ssize_t index, written = 0;
	struct zram *zram = file->private_data;
	unsigned long nr_pages = zram->disksize >> PAGE_SHIFT;
	struct timespec64 ts;

	kbuf = kvmalloc(count, GFP_KERNEL);
	if (!kbuf)
		return -ENOMEM;

	down_read(&zram->init_lock);
	if (!init_done(zram)) {
		up_read(&zram->init_lock);
		kvfree(kbuf);
		return -EINVAL;
	}

	for (index = *ppos; index < nr_pages; index++) {
		int copied;

		zram_slot_lock(zram, index);
		if (!zram_allocated(zram, index))
			goto next;

		ts = ktime_to_timespec64(zram->table[index].ac_time);
		copied = snprintf(kbuf + written, count,
			"%12zd %12lld.%06lu %c%c%c%c\n",
			index, (s64)ts.tv_sec,
			ts.tv_nsec / NSEC_PER_USEC,
			zram_test_flag(zram, index, ZRAM_SAME) ? 's' : '.',
			zram_test_flag(zram, index, ZRAM_WB) ? 'w' : '.',
			zram_test_flag(zram, index, ZRAM_HUGE) ? 'h' : '.',
			zram_test_flag(zram, index, ZRAM_IDLE) ? 'i' : '.');

		if (count <= copied) {
			zram_slot_unlock(zram, index);
			break;
		}
		written += copied;
		count -= copied;
next:
		zram_slot_unlock(zram, index);
		*ppos += 1;
	}

	up_read(&zram->init_lock);
	if (copy_to_user(buf, kbuf, written))
		written = -EFAULT;
	kvfree(kbuf);

	return written;
}

static const struct file_operations proc_zram_block_state_op = {
	.open = simple_open,
	.read = read_block_state,
	.llseek = default_llseek,
};

static void zram_debugfs_register(struct zram *zram)
{
	if (!zram_debugfs_root)
		return;

	zram->debugfs_dir = debugfs_create_dir(zram->disk->disk_name,
						zram_debugfs_root);
	debugfs_create_file("block_state", 0400, zram->debugfs_dir,
				zram, &proc_zram_block_state_op);
}

static void zram_debugfs_unregister(struct zram *zram)
{
	debugfs_remove_recursive(zram->debugfs_dir);
}
#else
static void zram_debugfs_create(void) {};
static void zram_debugfs_destroy(void) {};
static void zram_accessed(struct zram *zram, u32 index)
{
	zram_clear_flag(zram, index, ZRAM_IDLE);
};
static void zram_debugfs_register(struct zram *zram) {};
static void zram_debugfs_unregister(struct zram *zram) {};
#endif

/*
 * We switched to per-cpu streams and this attr is not needed anymore.
 * However, we will keep it around for some time, because:
 * a) we may revert per-cpu streams in the future
 * b) it's visible to user space and we need to follow our 2 years
 *    retirement rule; but we already have a number of 'soon to be
 *    altered' attrs, so max_comp_streams need to wait for the next
 *    layoff cycle.
 */
static ssize_t max_comp_streams_show(struct device *dev,
		struct device_attribute *attr, char *buf)
{
	return scnprintf(buf, PAGE_SIZE, "%d\n", num_online_cpus());
}

static ssize_t max_comp_streams_store(struct device *dev,
		struct device_attribute *attr, const char *buf, size_t len)
{
	return len;
}

static ssize_t comp_algorithm_show(struct device *dev,
		struct device_attribute *attr, char *buf)
{
	size_t sz;
	struct zram *zram = dev_to_zram(dev);

	down_read(&zram->init_lock);
	sz = zcomp_available_show(zram->compressor, buf);
	up_read(&zram->init_lock);

	return sz;
}

static ssize_t comp_algorithm_store(struct device *dev,
		struct device_attribute *attr, const char *buf, size_t len)
{
	struct zram *zram = dev_to_zram(dev);
	char compressor[ARRAY_SIZE(zram->compressor)];
	size_t sz;

	strlcpy(compressor, buf, sizeof(compressor));
	/* ignore trailing newline */
	sz = strlen(compressor);
	if (sz > 0 && compressor[sz - 1] == '\n')
		compressor[sz - 1] = 0x00;

	if (!zcomp_available_algorithm(compressor))
		return -EINVAL;

	down_write(&zram->init_lock);
	if (init_done(zram)) {
		up_write(&zram->init_lock);
		pr_info("Can't change algorithm for initialized device\n");
		return -EBUSY;
	}

	strcpy(zram->compressor, compressor);
	up_write(&zram->init_lock);
	return len;
}

static ssize_t compact_store(struct device *dev,
		struct device_attribute *attr, const char *buf, size_t len)
{
	struct zram *zram = dev_to_zram(dev);

	down_read(&zram->init_lock);
	if (!init_done(zram)) {
		up_read(&zram->init_lock);
		return -EINVAL;
	}

	zs_compact(zram->mem_pool);
	up_read(&zram->init_lock);

	return len;
}

static ssize_t io_stat_show(struct device *dev,
		struct device_attribute *attr, char *buf)
{
	struct zram *zram = dev_to_zram(dev);
	ssize_t ret;
	unsigned long failed_reads, failed_writes, invalid_io, notify_free;

	down_read(&zram->init_lock);

	failed_reads = zram_stat_read(zram, NR_FAILED_READ);
	failed_writes = zram_stat_read(zram, NR_FAILED_WRITE);
	invalid_io = zram_stat_read(zram, NR_INVALID_IO);
	notify_free = zram_stat_read(zram, NR_NOTIFY_FREE);

	ret = scnprintf(buf, PAGE_SIZE,
<<<<<<< HEAD
			"%8llu %8llu %8llu %8llu\n",
=======
			"%8lu %8lu %8lu %8lu\n",
>>>>>>> 334f1c6b
			failed_reads, failed_writes, invalid_io, notify_free);
	up_read(&zram->init_lock);

	return ret;
}

static ssize_t mm_stat_show(struct device *dev,
		struct device_attribute *attr, char *buf)
{
	struct zram *zram = dev_to_zram(dev);
	struct zs_pool_stats pool_stats;
	unsigned long orig_size, compr_size, max_used, same_pages,
		      huge_pages, huge_pages_since, mem_used;
	ssize_t ret;

	mem_used = 0;
	memset(&pool_stats, 0x00, sizeof(struct zs_pool_stats));

	down_read(&zram->init_lock);
	if (init_done(zram)) {
		mem_used = zs_get_total_pages(zram->mem_pool);
		zs_pool_stats(zram->mem_pool, &pool_stats);
	}

	orig_size = zram_stat_read(zram, NR_PAGE_STORED);
	compr_size = zram_stat_read(zram, COMPRESSED_SIZE);
	max_used = atomic_long_read(&zram->max_used_pages);
	same_pages = zram_stat_read(zram, NR_SAME_PAGE);
	huge_pages = zram_stat_read(zram, NR_HUGE_PAGE);
	huge_pages_since = zram_stat_read(zram, NR_HUGE_PAGE_SINCE);

	ret = scnprintf(buf, PAGE_SIZE,
<<<<<<< HEAD
			"%8llu %8llu %8llu %8lu %8ld %8llu %8lu %8llu %8llu\n",
=======
			"%8lu %8lu %8lu %8lu %8lu %8lu %8ld %8lu %8lu\n",
>>>>>>> 334f1c6b
			orig_size << PAGE_SHIFT, compr_size,
			mem_used << PAGE_SHIFT, zram->limit_pages << PAGE_SHIFT,
			max_used << PAGE_SHIFT, same_pages,
			atomic_long_read(&pool_stats.pages_compacted), huge_pages,
			huge_pages_since);

	up_read(&zram->init_lock);

	return ret;
}

#ifdef CONFIG_ZRAM_WRITEBACK
#define FOUR_K(x) ((x) * (1 << (PAGE_SHIFT - 12)))
static ssize_t bd_stat_show(struct device *dev,
		struct device_attribute *attr, char *buf)
{
	struct zram *zram = dev_to_zram(dev);
	ssize_t ret;
	unsigned long bd_count, bd_reads, bd_writes;

	down_read(&zram->init_lock);
	bd_count = zram_stat_read(zram, NR_BD_COUNT);
	bd_reads = zram_stat_read(zram, NR_BD_READ);
	bd_writes = zram_stat_read(zram, NR_BD_WRITE);

<<<<<<< HEAD
	ret = scnprintf(buf, PAGE_SIZE, "%8llu %8llu %8llu\n",
=======
	ret = scnprintf(buf, PAGE_SIZE, "%8lu %8lu %8lu\n",
>>>>>>> 334f1c6b
			FOUR_K(bd_count), FOUR_K(bd_reads),FOUR_K(bd_writes));
	up_read(&zram->init_lock);

	return ret;
}
#endif

static ssize_t debug_stat_show(struct device *dev,
		struct device_attribute *attr, char *buf)
{
	int version = 2;
	struct zram *zram = dev_to_zram(dev);
	ssize_t ret;
	unsigned long miss_free;

	down_read(&zram->init_lock);
	miss_free = zram_stat_read(zram, NR_MISS_FREE);
<<<<<<< HEAD
	ret = scnprintf(buf, PAGE_SIZE, "version: %d\n%8llu\n", version, miss_free);
=======
	ret = scnprintf(buf, PAGE_SIZE, "version: %d\n%8lu\n", version, miss_free);
>>>>>>> 334f1c6b
	up_read(&zram->init_lock);

	return ret;
}

static DEVICE_ATTR_RO(io_stat);
static DEVICE_ATTR_RO(mm_stat);
#ifdef CONFIG_ZRAM_WRITEBACK
static DEVICE_ATTR_RO(bd_stat);
#endif
static DEVICE_ATTR_RO(debug_stat);

static void zram_meta_free(struct zram *zram, u64 disksize)
{
	size_t num_pages = disksize >> PAGE_SHIFT;
	size_t index;

	/* Free all pages that are still in this zram device */
	for (index = 0; index < num_pages; index++) {
		zram_slot_lock(zram, index);
		zram_free_page(zram, index);
		zram_slot_unlock(zram, index);
	}

	zs_destroy_pool(zram->mem_pool);
	vfree(zram->table);
}

static bool zram_meta_alloc(struct zram *zram, u64 disksize)
{
	size_t num_pages;

	num_pages = disksize >> PAGE_SHIFT;
	zram->table = vzalloc(array_size(num_pages, sizeof(*zram->table)));
	if (!zram->table)
		return false;

	zram->mem_pool = zs_create_pool(zram->disk->disk_name);
	if (!zram->mem_pool) {
		vfree(zram->table);
		return false;
	}

	return true;
}

void zram_slot_update(struct zram *zram, u32 index,
		unsigned long handle, unsigned int comp_len)
{
	/*
	 * free memory associated with this sector
	 * before overwriting unused sectors.
	 */
	zram_slot_lock(zram, index);
	__this_cpu_inc(zram->pcp_stats->items[NR_PAGE_STORED]);
	zram_free_page(zram, index);

	if (comp_len == 0) {
		zram_set_flag(zram, index, ZRAM_SAME);
		zram_set_element(zram, index, handle);
		__this_cpu_inc(zram->pcp_stats->items[NR_SAME_PAGE]);
	} else {
		if (comp_len == PAGE_SIZE) {
			zram_set_flag(zram, index, ZRAM_HUGE);
			__this_cpu_inc(zram->pcp_stats->items[NR_HUGE_PAGE]);
			__this_cpu_inc(
				zram->pcp_stats->items[NR_HUGE_PAGE_SINCE]);
		}
		zram_set_handle(zram, index, handle);
		zram_set_obj_size(zram, index, comp_len);
	}
	zram_accessed(zram, index);
	zram_slot_unlock(zram, index);
	if (comp_len) {
		this_cpu_add(zram->pcp_stats->items[COMPRESSED_SIZE], comp_len);
		update_max_used_page(zram);
	}
}

/*
 * To protect concurrent access to the same index entry,
 * caller should hold this table index entry's bit_spinlock to
 * indicate this index entry is accessing.
 */
static void zram_free_page(struct zram *zram, size_t index)
{
	unsigned long handle;

#ifdef CONFIG_ZRAM_MEMORY_TRACKING
	zram->table[index].ac_time = 0;
#endif
	if (zram_test_flag(zram, index, ZRAM_IDLE))
		zram_clear_flag(zram, index, ZRAM_IDLE);

	if (zram_test_flag(zram, index, ZRAM_HUGE)) {
		zram_clear_flag(zram, index, ZRAM_HUGE);
		__this_cpu_dec(zram->pcp_stats->items[NR_HUGE_PAGE]);
	}

	if (zram_test_flag(zram, index, ZRAM_WB)) {
		zram_clear_flag(zram, index, ZRAM_WB);
		free_block_bdev(zram, zram_get_element(zram, index));
		goto out;
	}

	/*
	 * No memory is allocated for same element filled pages.
	 * Simply clear same page flag.
	 */
	if (zram_test_flag(zram, index, ZRAM_SAME)) {
		zram_clear_flag(zram, index, ZRAM_SAME);
		__this_cpu_dec(zram->pcp_stats->items[NR_SAME_PAGE]);
		goto out;
	}

	handle = zram_get_handle(zram, index);
	if (!handle)
		return;

	zs_free(zram->mem_pool, handle);

	__this_cpu_sub(zram->pcp_stats->items[COMPRESSED_SIZE], zram_get_obj_size(zram, index));
out:
	__this_cpu_dec(zram->pcp_stats->items[NR_PAGE_STORED]);
	zram_set_handle(zram, index, 0);
	zram_set_obj_size(zram, index, 0);
	WARN_ON_ONCE(zram->table[index].flags &
		~(1UL << ZRAM_LOCK | 1UL << ZRAM_UNDER_WB));
}

static int __zram_bvec_read(struct zram *zram, struct page *page, u32 index,
				struct bio *bio, bool partial_io, bool access)
{
	int ret;

	zram_slot_lock(zram, index);
	if (access)
		zram_accessed(zram, index);
	if (zram_test_flag(zram, index, ZRAM_WB)) {
		struct bio_vec bvec;

		zram_slot_unlock(zram, index);

		bvec.bv_page = page;
		bvec.bv_len = PAGE_SIZE;
		bvec.bv_offset = 0;
		return read_from_bdev(zram, &bvec,
				zram_get_element(zram, index),
				bio, partial_io);
	}

	ret = zcomp_decompress(zram->comp, index, page);
	zram_slot_unlock(zram, index);

	return ret;
}

static int zram_bvec_read(struct zram *zram, struct bio_vec *bvec,
			u32 index, int offset, struct bio *bio, bool access)
{
	int ret;
	struct page *page;

	page = bvec->bv_page;
	if (is_partial_io(bvec)) {
		/* Use a temporary buffer to decompress the page */
		page = alloc_page(GFP_NOIO|__GFP_HIGHMEM);
		if (!page)
			return -ENOMEM;
	}

	ret = __zram_bvec_read(zram, page, index, bio, is_partial_io(bvec), access);
	if (unlikely(ret))
		goto out;

	if (is_partial_io(bvec)) {
		void *dst = kmap_atomic(bvec->bv_page);
		void *src = kmap_atomic(page);

		memcpy(dst + bvec->bv_offset, src + offset, bvec->bv_len);
		kunmap_atomic(src);
		kunmap_atomic(dst);
	}
out:
	if (is_partial_io(bvec))
		__free_page(page);

	return ret;
}

static int __zram_bvec_write(struct zram *zram, struct bio_vec *bvec,
		u32 index, struct bio *bio)
{
	struct page *page = bvec->bv_page;

	if (zram->limit_pages &&
			zs_get_total_pages(zram->mem_pool) > zram->limit_pages)
		return -ENOMEM;

	return zcomp_compress(zram->comp, index, page, bio);
}

static int zram_bvec_write(struct zram *zram, struct bio_vec *bvec,
				u32 index, int offset, struct bio *bio)
{
	int ret;
	struct page *page = NULL;
	void *src;
	struct bio_vec vec;

	vec = *bvec;
	if (is_partial_io(bvec)) {
		void *dst;
		/*
		 * This is a partial IO. We need to read the full page
		 * before to write the changes.
		 */
		page = alloc_page(GFP_NOIO|__GFP_HIGHMEM);
		if (!page)
			return -ENOMEM;

		ret = __zram_bvec_read(zram, page, index, bio, true, true);
		if (ret)
			goto out;

		src = kmap_atomic(bvec->bv_page);
		dst = kmap_atomic(page);
		memcpy(dst + offset, src + bvec->bv_offset, bvec->bv_len);
		kunmap_atomic(dst);
		kunmap_atomic(src);

		vec.bv_page = page;
		vec.bv_len = PAGE_SIZE;
		vec.bv_offset = 0;
	}

	ret = __zram_bvec_write(zram, &vec, index, bio);
out:
	if (is_partial_io(bvec))
		__free_page(page);
	return ret;
}

/*
 * zram_bio_discard - handler on discard request
 * @index: physical block index in PAGE_SIZE units
 * @offset: byte offset within physical block
 */
static void zram_bio_discard(struct zram *zram, u32 index,
			     int offset, struct bio *bio)
{
	size_t n = bio->bi_iter.bi_size;

	/*
	 * zram manages data in physical block size units. Because logical block
	 * size isn't identical with physical block size on some arch, we
	 * could get a discard request pointing to a specific offset within a
	 * certain physical block.  Although we can handle this request by
	 * reading that physiclal block and decompressing and partially zeroing
	 * and re-compressing and then re-storing it, this isn't reasonable
	 * because our intent with a discard request is to save memory.  So
	 * skipping this logical block is appropriate here.
	 */
	if (offset) {
		if (n <= (PAGE_SIZE - offset))
			return;

		n -= (PAGE_SIZE - offset);
		index++;
	}

	while (n >= PAGE_SIZE) {
		zram_slot_lock(zram, index);
		zram_free_page(zram, index);
		zram_slot_unlock(zram, index);
		this_cpu_inc(zram->pcp_stats->items[NR_NOTIFY_FREE]);
		index++;
		n -= PAGE_SIZE;
	}
}

/*
 * Returns errno if it has some problem. Otherwise return 0 or 1.
 * Returns 0 if IO request was done synchronously
 * Returns 1 if IO request was successfully submitted.
 */
static int zram_bvec_rw(struct zram *zram, struct bio_vec *bvec, u32 index,
			int offset, unsigned int op, struct bio *bio)
{
	int ret;

	if (!op_is_write(op)) {
		this_cpu_inc(zram->pcp_stats->items[NR_READ]);
		ret = zram_bvec_read(zram, bvec, index, offset, bio, true);
		flush_dcache_page(bvec->bv_page);
	} else {
		this_cpu_inc(zram->pcp_stats->items[NR_WRITE]);
		ret = zram_bvec_write(zram, bvec, index, offset, bio);
	}


	return ret;
}

void zram_bio_endio(struct zram *zram, struct bio *bio, bool is_write, int err)
{
	if (unlikely(err < 0)) {
		if (is_write)
			this_cpu_inc(zram->pcp_stats->items[NR_FAILED_WRITE]);
		else
			this_cpu_inc(zram->pcp_stats->items[NR_FAILED_READ]);
		bio_io_error(bio);
	} else {
		bio_endio(bio);
	}
}

void zram_page_write_endio(struct zram *zram, struct page *page, int err)
{
	/*
	 * XXX: Unfortunately, there is no way to call bio's end_io
	 * in rw_page write case. To prevent reclaming swap page
	 * reclaiming, it set page to dirty.
	 */
	if (unlikely(err)) {
		this_cpu_inc(zram->pcp_stats->items[NR_FAILED_WRITE]);
		if (!PageDirty(page))
			SetPageDirty(page);
	}
	page_endio(page, true, err);
}

static void __zram_make_request(struct zram *zram, struct bio *bio)
{
	int offset;
	u32 index;
	struct bio_vec bvec;
	struct bvec_iter iter;
	unsigned long start_time;
	int ret = 0;
	const int op = bio_op(bio);

	index = bio->bi_iter.bi_sector >> SECTORS_PER_PAGE_SHIFT;
	offset = (bio->bi_iter.bi_sector &
		  (SECTORS_PER_PAGE - 1)) << SECTOR_SHIFT;

	switch (op) {
	case REQ_OP_DISCARD:
	case REQ_OP_WRITE_ZEROES:
		zram_bio_discard(zram, index, offset, bio);
		bio_endio(bio);
		return;
	default:
		break;
	}

	start_time = bio_start_io_acct(bio);
	bio_for_each_segment(bvec, bio, iter) {
		struct bio_vec bv = bvec;
		unsigned int unwritten = bvec.bv_len;

		do {
			bv.bv_len = min_t(unsigned int, PAGE_SIZE - offset,
							unwritten);
			ret = zram_bvec_rw(zram, &bv, index, offset, op, bio);
			if (ret < 0) {
				bio->bi_status = BLK_STS_IOERR;
				break;
			}

			bv.bv_offset += bv.bv_len;
			unwritten -= bv.bv_len;

			update_position(&index, &offset, &bv);
		} while (unwritten);
	}
	bio_end_io_acct(bio, start_time);
	zram_bio_endio(zram, bio, op_is_write(op), ret);
}

/*
 * Handler function for all zram I/O requests.
 */
static blk_qc_t zram_submit_bio(struct bio *bio)
{
	struct zram *zram = bio->bi_disk->private_data;

	if (!valid_io_request(zram, bio->bi_iter.bi_sector,
					bio->bi_iter.bi_size)) {
		this_cpu_inc(zram->pcp_stats->items[NR_INVALID_IO]);
		goto error;
	}

	__zram_make_request(zram, bio);
	return BLK_QC_T_NONE;

error:
	bio_io_error(bio);
	return BLK_QC_T_NONE;
}

static void zram_slot_free_notify(struct block_device *bdev,
				unsigned long index)
{
	struct zram *zram;

	zram = bdev->bd_disk->private_data;

	this_cpu_inc(zram->pcp_stats->items[NR_NOTIFY_FREE]);
	if (!zram_slot_trylock(zram, index)) {
		this_cpu_inc(zram->pcp_stats->items[NR_MISS_FREE]);
		return;
	}

	zram_free_page(zram, index);
	zram_slot_unlock(zram, index);
}

static int zram_rw_page(struct block_device *bdev, sector_t sector,
		       struct page *page, unsigned int op)
{
	int offset, ret;
	u32 index;
	struct zram *zram;
	struct bio_vec bv;
	unsigned long start_time;

	if (PageTransHuge(page))
		return -ENOTSUPP;
	zram = bdev->bd_disk->private_data;

	if (!valid_io_request(zram, sector, PAGE_SIZE)) {
		this_cpu_inc(zram->pcp_stats->items[NR_INVALID_IO]);
		ret = -EINVAL;
		goto out;
	}

	index = sector >> SECTORS_PER_PAGE_SHIFT;
	offset = (sector & (SECTORS_PER_PAGE - 1)) << SECTOR_SHIFT;

	bv.bv_page = page;
	bv.bv_len = PAGE_SIZE;
	bv.bv_offset = 0;

	start_time = disk_start_io_acct(bdev->bd_disk, SECTORS_PER_PAGE, op);
	ret = zram_bvec_rw(zram, &bv, index, offset, op, NULL);
	disk_end_io_acct(bdev->bd_disk, op, start_time);
out:
	/*
	 * If I/O fails, just return error(ie, non-zero) without
	 * calling page_endio.
	 * It causes resubmit the I/O with bio request by upper functions
	 * of rw_page(e.g., swap_readpage, __swap_writepage) and
	 * bio->bi_end_io does things to handle the error
	 * (e.g., SetPageError, set_page_dirty and extra works).
	 */
	if (unlikely(ret < 0))
		return ret;

	switch (ret) {
	case 0:
		page_endio(page, op_is_write(op), 0);
		break;
	case 1:
		ret = 0;
		break;
	default:
		WARN_ON(1);
	}
	return ret;
}

static void zram_reset_device(struct zram *zram)
{
	struct zcomp *comp;
	u64 disksize;

	down_write(&zram->init_lock);

	zram->limit_pages = 0;

	if (!init_done(zram)) {
		up_write(&zram->init_lock);
		return;
	}

	comp = zram->comp;
	disksize = zram->disksize;
	zram->disksize = 0;

	set_capacity(zram->disk, 0);
	part_stat_set_all(&zram->disk->part0, 0);

	up_write(&zram->init_lock);
	/* I/O operation under all of CPU are done so let's free */
	zram_meta_free(zram, disksize);
	init_zram_stat(zram);
	zcomp_destroy(comp);
	reset_bdev(zram);
}

static ssize_t disksize_store(struct device *dev,
		struct device_attribute *attr, const char *buf, size_t len)
{
	u64 disksize;
	struct zcomp *comp;
	struct zram *zram = dev_to_zram(dev);
	int err;

	disksize = memparse(buf, NULL);
	if (!disksize)
		return -EINVAL;

	down_write(&zram->init_lock);
	if (init_done(zram)) {
		pr_info("Cannot change disksize for initialized device\n");
		err = -EBUSY;
		goto out_unlock;
	}

	disksize = PAGE_ALIGN(disksize);
	if (!zram_meta_alloc(zram, disksize)) {
		err = -ENOMEM;
		goto out_unlock;
	}

	comp = zcomp_create(zram->compressor, zram);
	if (IS_ERR(comp)) {
		pr_err("Cannot initialise %s compressing backend\n",
				zram->compressor);
		err = PTR_ERR(comp);
		goto out_free_meta;
	}

	zram->comp = comp;
	zram->disksize = disksize;
	set_capacity(zram->disk, zram->disksize >> SECTOR_SHIFT);

	revalidate_disk_size(zram->disk, true);
	up_write(&zram->init_lock);

	return len;

out_free_meta:
	zram_meta_free(zram, disksize);
out_unlock:
	up_write(&zram->init_lock);
	return err;
}

static ssize_t reset_store(struct device *dev,
		struct device_attribute *attr, const char *buf, size_t len)
{
	int ret;
	unsigned short do_reset;
	struct zram *zram;
	struct block_device *bdev;

	ret = kstrtou16(buf, 10, &do_reset);
	if (ret)
		return ret;

	if (!do_reset)
		return -EINVAL;

	zram = dev_to_zram(dev);
	bdev = bdget_disk(zram->disk, 0);
	if (!bdev)
		return -ENOMEM;

	mutex_lock(&bdev->bd_mutex);
	/* Do not reset an active device or claimed device */
	if (bdev->bd_openers || zram->claim) {
		mutex_unlock(&bdev->bd_mutex);
		bdput(bdev);
		return -EBUSY;
	}

	/* From now on, anyone can't open /dev/zram[0-9] */
	zram->claim = true;
	mutex_unlock(&bdev->bd_mutex);

	/* Make sure all the pending I/O are finished */
	fsync_bdev(bdev);
	zram_reset_device(zram);
	revalidate_disk_size(zram->disk, true);
	bdput(bdev);

	mutex_lock(&bdev->bd_mutex);
	zram->claim = false;
	mutex_unlock(&bdev->bd_mutex);

	return len;
}

static int zram_open(struct block_device *bdev, fmode_t mode)
{
	int ret = 0;
	struct zram *zram;

	WARN_ON(!mutex_is_locked(&bdev->bd_mutex));

	zram = bdev->bd_disk->private_data;
	/* zram was claimed to reset so open request fails */
	if (zram->claim)
		ret = -EBUSY;

	return ret;
}

static const struct block_device_operations zram_devops = {
	.open = zram_open,
	.submit_bio = zram_submit_bio,
	.swap_slot_free_notify = zram_slot_free_notify,
	.rw_page = zram_rw_page,
	.owner = THIS_MODULE
};

static const struct block_device_operations zram_wb_devops = {
	.open = zram_open,
	.submit_bio = zram_submit_bio,
	.swap_slot_free_notify = zram_slot_free_notify,
	.owner = THIS_MODULE
};

static DEVICE_ATTR_WO(compact);
static DEVICE_ATTR_RW(disksize);
static DEVICE_ATTR_RO(initstate);
static DEVICE_ATTR_WO(reset);
static DEVICE_ATTR_WO(mem_limit);
static DEVICE_ATTR_WO(mem_used_max);
static DEVICE_ATTR_WO(idle);
static DEVICE_ATTR_RW(max_comp_streams);
static DEVICE_ATTR_RW(comp_algorithm);
#ifdef CONFIG_ZRAM_WRITEBACK
static DEVICE_ATTR_RW(backing_dev);
static DEVICE_ATTR_WO(writeback);
static DEVICE_ATTR_RW(writeback_limit);
static DEVICE_ATTR_RW(writeback_limit_enable);
#endif

static struct attribute *zram_disk_attrs[] = {
	&dev_attr_disksize.attr,
	&dev_attr_initstate.attr,
	&dev_attr_reset.attr,
	&dev_attr_compact.attr,
	&dev_attr_mem_limit.attr,
	&dev_attr_mem_used_max.attr,
	&dev_attr_idle.attr,
	&dev_attr_max_comp_streams.attr,
	&dev_attr_comp_algorithm.attr,
#ifdef CONFIG_ZRAM_WRITEBACK
	&dev_attr_backing_dev.attr,
	&dev_attr_writeback.attr,
	&dev_attr_writeback_limit.attr,
	&dev_attr_writeback_limit_enable.attr,
#endif
	&dev_attr_io_stat.attr,
	&dev_attr_mm_stat.attr,
#ifdef CONFIG_ZRAM_WRITEBACK
	&dev_attr_bd_stat.attr,
#endif
	&dev_attr_debug_stat.attr,
	NULL,
};

static const struct attribute_group zram_disk_attr_group = {
	.attrs = zram_disk_attrs,
};

static const struct attribute_group *zram_disk_attr_groups[] = {
	&zram_disk_attr_group,
	NULL,
};

/*
 * Allocate and initialize new zram device. the function returns
 * '>= 0' device_id upon success, and negative value otherwise.
 */
static int zram_add(void)
{
	struct zram *zram;
	struct request_queue *queue;
	int ret, device_id;

	zram = kzalloc(sizeof(struct zram), GFP_KERNEL);
	if (!zram)
		return -ENOMEM;

	zram->pcp_stats = alloc_percpu_gfp(struct zram_stats, GFP_KERNEL|__GFP_ZERO);
	if (!zram->pcp_stats)  {
		ret = -ENOMEM;
		goto out_free_dev;
	}

	ret = idr_alloc(&zram_index_idr, zram, 0, 0, GFP_KERNEL);
	if (ret < 0)
		goto out_free_stat;
	device_id = ret;

	init_rwsem(&zram->init_lock);
#ifdef CONFIG_ZRAM_WRITEBACK
	spin_lock_init(&zram->wb_limit_lock);
#endif
	queue = blk_alloc_queue(NUMA_NO_NODE);
	if (!queue) {
		pr_err("Error allocating disk queue for device %d\n",
			device_id);
		ret = -ENOMEM;
		goto out_free_idr;
	}

	/* gendisk structure */
	zram->disk = alloc_disk(1);
	if (!zram->disk) {
		pr_err("Error allocating disk structure for device %d\n",
			device_id);
		ret = -ENOMEM;
		goto out_free_queue;
	}

	zram->disk->major = zram_major;
	zram->disk->first_minor = device_id;
	zram->disk->fops = &zram_devops;
	zram->disk->queue = queue;
	zram->disk->private_data = zram;
	snprintf(zram->disk->disk_name, 16, "zram%d", device_id);

	/* Actual capacity set using syfs (/sys/block/zram<id>/disksize */
	set_capacity(zram->disk, 0);
	/* zram devices sort of resembles non-rotational disks */
	blk_queue_flag_set(QUEUE_FLAG_NONROT, zram->disk->queue);
	blk_queue_flag_clear(QUEUE_FLAG_ADD_RANDOM, zram->disk->queue);

	/*
	 * To ensure that we always get PAGE_SIZE aligned
	 * and n*PAGE_SIZED sized I/O requests.
	 */
	blk_queue_physical_block_size(zram->disk->queue, PAGE_SIZE);
	blk_queue_logical_block_size(zram->disk->queue,
					ZRAM_LOGICAL_BLOCK_SIZE);
	blk_queue_io_min(zram->disk->queue, PAGE_SIZE);
	blk_queue_io_opt(zram->disk->queue, PAGE_SIZE);
	zram->disk->queue->limits.discard_granularity = PAGE_SIZE;
	blk_queue_max_discard_sectors(zram->disk->queue, UINT_MAX);
	blk_queue_flag_set(QUEUE_FLAG_DISCARD, zram->disk->queue);

	/*
	 * zram_bio_discard() will clear all logical blocks if logical block
	 * size is identical with physical block size(PAGE_SIZE). But if it is
	 * different, we will skip discarding some parts of logical blocks in
	 * the part of the request range which isn't aligned to physical block
	 * size.  So we can't ensure that all discarded logical blocks are
	 * zeroed.
	 */
	if (ZRAM_LOGICAL_BLOCK_SIZE == PAGE_SIZE)
		blk_queue_max_write_zeroes_sectors(zram->disk->queue, UINT_MAX);

	blk_queue_flag_set(QUEUE_FLAG_STABLE_WRITES, zram->disk->queue);
	device_add_disk(NULL, zram->disk, zram_disk_attr_groups);

	strlcpy(zram->compressor, default_compressor, sizeof(zram->compressor));

	zram_debugfs_register(zram);
	pr_info("Added device: %s\n", zram->disk->disk_name);
	return device_id;

out_free_queue:
	blk_cleanup_queue(queue);
out_free_idr:
	idr_remove(&zram_index_idr, device_id);
out_free_stat:
	free_percpu(zram->pcp_stats);
out_free_dev:
	kfree(zram);
	return ret;
}

static int zram_remove(struct zram *zram)
{
	struct block_device *bdev;

	bdev = bdget_disk(zram->disk, 0);
	if (!bdev)
		return -ENOMEM;

	mutex_lock(&bdev->bd_mutex);
	if (bdev->bd_openers || zram->claim) {
		mutex_unlock(&bdev->bd_mutex);
		bdput(bdev);
		return -EBUSY;
	}

	zram->claim = true;
	mutex_unlock(&bdev->bd_mutex);

	zram_debugfs_unregister(zram);

	/* Make sure all the pending I/O are finished */
	fsync_bdev(bdev);
	zram_reset_device(zram);
	bdput(bdev);

	pr_info("Removed device: %s\n", zram->disk->disk_name);

	del_gendisk(zram->disk);
	blk_cleanup_queue(zram->disk->queue);
	put_disk(zram->disk);
	free_percpu(zram->pcp_stats);
	kfree(zram);
	return 0;
}

/* zram-control sysfs attributes */

/*
 * NOTE: hot_add attribute is not the usual read-only sysfs attribute. In a
 * sense that reading from this file does alter the state of your system -- it
 * creates a new un-initialized zram device and returns back this device's
 * device_id (or an error code if it fails to create a new device).
 */
static ssize_t hot_add_show(struct class *class,
			struct class_attribute *attr,
			char *buf)
{
	int ret;

	mutex_lock(&zram_index_mutex);
	ret = zram_add();
	mutex_unlock(&zram_index_mutex);

	if (ret < 0)
		return ret;
	return scnprintf(buf, PAGE_SIZE, "%d\n", ret);
}
static struct class_attribute class_attr_hot_add =
	__ATTR(hot_add, 0400, hot_add_show, NULL);

static ssize_t hot_remove_store(struct class *class,
			struct class_attribute *attr,
			const char *buf,
			size_t count)
{
	struct zram *zram;
	int ret, dev_id;

	/* dev_id is gendisk->first_minor, which is `int' */
	ret = kstrtoint(buf, 10, &dev_id);
	if (ret)
		return ret;
	if (dev_id < 0)
		return -EINVAL;

	mutex_lock(&zram_index_mutex);

	zram = idr_find(&zram_index_idr, dev_id);
	if (zram) {
		ret = zram_remove(zram);
		if (!ret)
			idr_remove(&zram_index_idr, dev_id);
	} else {
		ret = -ENODEV;
	}

	mutex_unlock(&zram_index_mutex);
	return ret ? ret : count;
}
static CLASS_ATTR_WO(hot_remove);

static struct attribute *zram_control_class_attrs[] = {
	&class_attr_hot_add.attr,
	&class_attr_hot_remove.attr,
	NULL,
};
ATTRIBUTE_GROUPS(zram_control_class);

static struct class zram_control_class = {
	.name		= "zram-control",
	.owner		= THIS_MODULE,
	.class_groups	= zram_control_class_groups,
};

static int zram_remove_cb(int id, void *ptr, void *data)
{
	zram_remove(ptr);
	return 0;
}

static void destroy_devices(void)
{
	class_unregister(&zram_control_class);
	idr_for_each(&zram_index_idr, &zram_remove_cb, NULL);
	zram_debugfs_destroy();
	idr_destroy(&zram_index_idr);
	unregister_blkdev(zram_major, "zram");
}

static int __init zram_init(void)
{
	int ret;

	ret = class_register(&zram_control_class);
	if (ret) {
		pr_err("Unable to register zram-control class\n");
		return ret;
	}

	zram_debugfs_create();
	zram_major = register_blkdev(0, "zram");
	if (zram_major <= 0) {
		pr_err("Unable to get major number\n");
		class_unregister(&zram_control_class);
		return -EBUSY;
	}

	while (num_devices != 0) {
		mutex_lock(&zram_index_mutex);
		ret = zram_add();
		mutex_unlock(&zram_index_mutex);
		if (ret < 0)
			goto out_error;
		num_devices--;
	}

	return 0;

out_error:
	destroy_devices();
	return ret;
}

static void __exit zram_exit(void)
{
	destroy_devices();
}

module_init(zram_init);
module_exit(zram_exit);

module_param(num_devices, uint, 0);
MODULE_PARM_DESC(num_devices, "Number of pre-created zram devices");

MODULE_LICENSE("Dual BSD/GPL");
MODULE_AUTHOR("Nitin Gupta <ngupta@vflare.org>");
MODULE_DESCRIPTION("Compressed RAM Block Device");<|MERGE_RESOLUTION|>--- conflicted
+++ resolved
@@ -1052,11 +1052,7 @@
 	notify_free = zram_stat_read(zram, NR_NOTIFY_FREE);
 
 	ret = scnprintf(buf, PAGE_SIZE,
-<<<<<<< HEAD
-			"%8llu %8llu %8llu %8llu\n",
-=======
 			"%8lu %8lu %8lu %8lu\n",
->>>>>>> 334f1c6b
 			failed_reads, failed_writes, invalid_io, notify_free);
 	up_read(&zram->init_lock);
 
@@ -1089,11 +1085,7 @@
 	huge_pages_since = zram_stat_read(zram, NR_HUGE_PAGE_SINCE);
 
 	ret = scnprintf(buf, PAGE_SIZE,
-<<<<<<< HEAD
-			"%8llu %8llu %8llu %8lu %8ld %8llu %8lu %8llu %8llu\n",
-=======
 			"%8lu %8lu %8lu %8lu %8lu %8lu %8ld %8lu %8lu\n",
->>>>>>> 334f1c6b
 			orig_size << PAGE_SHIFT, compr_size,
 			mem_used << PAGE_SHIFT, zram->limit_pages << PAGE_SHIFT,
 			max_used << PAGE_SHIFT, same_pages,
@@ -1119,11 +1111,7 @@
 	bd_reads = zram_stat_read(zram, NR_BD_READ);
 	bd_writes = zram_stat_read(zram, NR_BD_WRITE);
 
-<<<<<<< HEAD
-	ret = scnprintf(buf, PAGE_SIZE, "%8llu %8llu %8llu\n",
-=======
 	ret = scnprintf(buf, PAGE_SIZE, "%8lu %8lu %8lu\n",
->>>>>>> 334f1c6b
 			FOUR_K(bd_count), FOUR_K(bd_reads),FOUR_K(bd_writes));
 	up_read(&zram->init_lock);
 
@@ -1141,11 +1129,7 @@
 
 	down_read(&zram->init_lock);
 	miss_free = zram_stat_read(zram, NR_MISS_FREE);
-<<<<<<< HEAD
-	ret = scnprintf(buf, PAGE_SIZE, "version: %d\n%8llu\n", version, miss_free);
-=======
 	ret = scnprintf(buf, PAGE_SIZE, "version: %d\n%8lu\n", version, miss_free);
->>>>>>> 334f1c6b
 	up_read(&zram->init_lock);
 
 	return ret;
