// SPDX-License-Identifier: GPL-2.0
/*
 * DMABUF System heap exporter
 *
 * Copyright (C) 2011 Google, Inc.
 * Copyright (C) 2019, 2020 Linaro Ltd.
 *
 * Portions based off of Andrew Davis' SRAM heap:
 * Copyright (C) 2019 Texas Instruments Incorporated - http://www.ti.com/
 *	Andrew F. Davis <afd@ti.com>
 */

#include <linux/dma-buf.h>
#include <linux/dma-mapping.h>
#include <linux/dma-heap.h>
#include <linux/err.h>
#include <linux/highmem.h>
#include <linux/mm.h>
#include <linux/module.h>
#include <linux/scatterlist.h>
#include <linux/slab.h>
#include <linux/vmalloc.h>

#include "page_pool.h"
#include "deferred-free-helper.h"

static struct dma_heap *sys_heap;
static struct dma_heap *sys_uncached_heap;

struct system_heap_buffer {
	struct dma_heap *heap;
	struct list_head attachments;
	struct mutex lock;
	unsigned long len;
	struct sg_table sg_table;
	int vmap_cnt;
	void *vaddr;
<<<<<<< HEAD
	struct deferred_freelist_item deferred_free;
=======
>>>>>>> 754a0abe

	bool uncached;
};

struct dma_heap_attachment {
	struct device *dev;
	struct sg_table *table;
	struct list_head list;
	bool mapped;

	bool uncached;
};

#define HIGH_ORDER_GFP  (((GFP_HIGHUSER | __GFP_ZERO | __GFP_NOWARN \
				| __GFP_NORETRY) & ~__GFP_RECLAIM) \
				| __GFP_COMP)
#define LOW_ORDER_GFP (GFP_HIGHUSER | __GFP_ZERO | __GFP_COMP)
static gfp_t order_flags[] = {HIGH_ORDER_GFP, LOW_ORDER_GFP, LOW_ORDER_GFP};
/*
 * The selection of the orders used for allocation (1MB, 64K, 4K) is designed
 * to match with the sizes often found in IOMMUs. Using order 4 pages instead
 * of order 0 pages can significantly improve the performance of many IOMMUs
 * by reducing TLB pressure and time spent updating page tables.
 */
static const unsigned int orders[] = {8, 4, 0};
#define NUM_ORDERS ARRAY_SIZE(orders)
struct dmabuf_page_pool *pools[NUM_ORDERS];

static struct sg_table *dup_sg_table(struct sg_table *table)
{
	struct sg_table *new_table;
	int ret, i;
	struct scatterlist *sg, *new_sg;

	new_table = kzalloc(sizeof(*new_table), GFP_KERNEL);
	if (!new_table)
		return ERR_PTR(-ENOMEM);

	ret = sg_alloc_table(new_table, table->orig_nents, GFP_KERNEL);
	if (ret) {
		kfree(new_table);
		return ERR_PTR(-ENOMEM);
	}

	new_sg = new_table->sgl;
	for_each_sgtable_sg(table, sg, i) {
		sg_set_page(new_sg, sg_page(sg), sg->length, sg->offset);
		new_sg = sg_next(new_sg);
	}

	return new_table;
}

static int system_heap_attach(struct dma_buf *dmabuf,
			      struct dma_buf_attachment *attachment)
{
	struct system_heap_buffer *buffer = dmabuf->priv;
	struct dma_heap_attachment *a;
	struct sg_table *table;

	a = kzalloc(sizeof(*a), GFP_KERNEL);
	if (!a)
		return -ENOMEM;

	table = dup_sg_table(&buffer->sg_table);
	if (IS_ERR(table)) {
		kfree(a);
		return -ENOMEM;
	}

	a->table = table;
	a->dev = attachment->dev;
	INIT_LIST_HEAD(&a->list);
	a->mapped = false;
	a->uncached = buffer->uncached;
	attachment->priv = a;

	mutex_lock(&buffer->lock);
	list_add(&a->list, &buffer->attachments);
	mutex_unlock(&buffer->lock);

	return 0;
}

static void system_heap_detach(struct dma_buf *dmabuf,
			       struct dma_buf_attachment *attachment)
{
	struct system_heap_buffer *buffer = dmabuf->priv;
	struct dma_heap_attachment *a = attachment->priv;

	mutex_lock(&buffer->lock);
	list_del(&a->list);
	mutex_unlock(&buffer->lock);

	sg_free_table(a->table);
	kfree(a->table);
	kfree(a);
}

static struct sg_table *system_heap_map_dma_buf(struct dma_buf_attachment *attachment,
						enum dma_data_direction direction)
{
	struct dma_heap_attachment *a = attachment->priv;
	struct sg_table *table = a->table;
<<<<<<< HEAD
	int attr = attachment->dma_map_attrs;
	int ret;

	if (a->uncached)
		attr |= DMA_ATTR_SKIP_CPU_SYNC;
=======
	int attr = 0;
	int ret;

	if (a->uncached)
		attr = DMA_ATTR_SKIP_CPU_SYNC;
>>>>>>> 754a0abe

	ret = dma_map_sgtable(attachment->dev, table, direction, attr);
	if (ret)
		return ERR_PTR(ret);

	a->mapped = true;
	return table;
}

static void system_heap_unmap_dma_buf(struct dma_buf_attachment *attachment,
				      struct sg_table *table,
				      enum dma_data_direction direction)
{
	struct dma_heap_attachment *a = attachment->priv;
<<<<<<< HEAD
	int attr = attachment->dma_map_attrs;

	if (a->uncached)
		attr |= DMA_ATTR_SKIP_CPU_SYNC;
=======
	int attr = 0;

	if (a->uncached)
		attr = DMA_ATTR_SKIP_CPU_SYNC;
>>>>>>> 754a0abe
	a->mapped = false;
	dma_unmap_sgtable(attachment->dev, table, direction, attr);
}

static int system_heap_dma_buf_begin_cpu_access(struct dma_buf *dmabuf,
						enum dma_data_direction direction)
{
	struct system_heap_buffer *buffer = dmabuf->priv;
	struct dma_heap_attachment *a;

	mutex_lock(&buffer->lock);

	if (buffer->vmap_cnt)
		invalidate_kernel_vmap_range(buffer->vaddr, buffer->len);

	if (!buffer->uncached) {
		list_for_each_entry(a, &buffer->attachments, list) {
			if (!a->mapped)
				continue;
			dma_sync_sgtable_for_cpu(a->dev, a->table, direction);
		}
	}
	mutex_unlock(&buffer->lock);

	return 0;
}

static int system_heap_dma_buf_end_cpu_access(struct dma_buf *dmabuf,
					      enum dma_data_direction direction)
{
	struct system_heap_buffer *buffer = dmabuf->priv;
	struct dma_heap_attachment *a;

	mutex_lock(&buffer->lock);

	if (buffer->vmap_cnt)
		flush_kernel_vmap_range(buffer->vaddr, buffer->len);

	if (!buffer->uncached) {
		list_for_each_entry(a, &buffer->attachments, list) {
			if (!a->mapped)
				continue;
			dma_sync_sgtable_for_device(a->dev, a->table, direction);
		}
	}
	mutex_unlock(&buffer->lock);

	return 0;
}

static int system_heap_mmap(struct dma_buf *dmabuf, struct vm_area_struct *vma)
{
	struct system_heap_buffer *buffer = dmabuf->priv;
	struct sg_table *table = &buffer->sg_table;
	unsigned long addr = vma->vm_start;
	struct sg_page_iter piter;
	int ret;

	if (buffer->uncached)
		vma->vm_page_prot = pgprot_writecombine(vma->vm_page_prot);

	for_each_sgtable_page(table, &piter, vma->vm_pgoff) {
		struct page *page = sg_page_iter_page(&piter);

		ret = remap_pfn_range(vma, addr, page_to_pfn(page), PAGE_SIZE,
				      vma->vm_page_prot);
		if (ret)
			return ret;
		addr += PAGE_SIZE;
		if (addr >= vma->vm_end)
			return 0;
	}
	return 0;
}

static void *system_heap_do_vmap(struct system_heap_buffer *buffer)
{
	struct sg_table *table = &buffer->sg_table;
	int npages = PAGE_ALIGN(buffer->len) / PAGE_SIZE;
	struct page **pages = vmalloc(sizeof(struct page *) * npages);
	struct page **tmp = pages;
	struct sg_page_iter piter;
	pgprot_t pgprot = PAGE_KERNEL;
	void *vaddr;

	if (!pages)
		return ERR_PTR(-ENOMEM);

	if (buffer->uncached)
		pgprot = pgprot_writecombine(PAGE_KERNEL);

	for_each_sgtable_page(table, &piter, 0) {
		WARN_ON(tmp - pages >= npages);
		*tmp++ = sg_page_iter_page(&piter);
	}

	vaddr = vmap(pages, npages, VM_MAP, pgprot);
	vfree(pages);

	if (!vaddr)
		return ERR_PTR(-ENOMEM);

	return vaddr;
}

static int system_heap_vmap(struct dma_buf *dmabuf, struct dma_buf_map *map)
{
	struct system_heap_buffer *buffer = dmabuf->priv;
	void *vaddr;
	int ret = 0;

	mutex_lock(&buffer->lock);
	if (buffer->vmap_cnt) {
		buffer->vmap_cnt++;
		dma_buf_map_set_vaddr(map, buffer->vaddr);
		goto out;
	}

	vaddr = system_heap_do_vmap(buffer);
	if (IS_ERR(vaddr)) {
		ret = PTR_ERR(vaddr);
		goto out;
	}

	buffer->vaddr = vaddr;
	buffer->vmap_cnt++;
	dma_buf_map_set_vaddr(map, buffer->vaddr);
out:
	mutex_unlock(&buffer->lock);

	return ret;
}

static void system_heap_vunmap(struct dma_buf *dmabuf, struct dma_buf_map *map)
{
	struct system_heap_buffer *buffer = dmabuf->priv;

	mutex_lock(&buffer->lock);
	if (!--buffer->vmap_cnt) {
		vunmap(buffer->vaddr);
		buffer->vaddr = NULL;
	}
	mutex_unlock(&buffer->lock);
	dma_buf_map_clear(map);
}

static int system_heap_zero_buffer(struct system_heap_buffer *buffer)
{
	struct sg_table *sgt = &buffer->sg_table;
	struct sg_page_iter piter;
	struct page *p;
	void *vaddr;
	int ret = 0;

	for_each_sgtable_page(sgt, &piter, 0) {
		p = sg_page_iter_page(&piter);
		vaddr = kmap_atomic(p);
		memset(vaddr, 0, PAGE_SIZE);
		kunmap_atomic(vaddr);
	}

	return ret;
}

static void system_heap_buf_free(struct deferred_freelist_item *item,
				 enum df_reason reason)
{
	struct system_heap_buffer *buffer;
	struct sg_table *table;
	struct scatterlist *sg;
	int i, j;

	buffer = container_of(item, struct system_heap_buffer, deferred_free);
	/* Zero the buffer pages before adding back to the pool */
	if (reason == DF_NORMAL)
		if (system_heap_zero_buffer(buffer))
			reason = DF_UNDER_PRESSURE; // On failure, just free

	table = &buffer->sg_table;
	for_each_sg(table->sgl, sg, table->nents, i) {
		struct page *page = sg_page(sg);

		if (reason == DF_UNDER_PRESSURE) {
			__free_pages(page, compound_order(page));
		} else {
			for (j = 0; j < NUM_ORDERS; j++) {
				if (compound_order(page) == orders[j])
					break;
			}
			dmabuf_page_pool_free(pools[j], page);
		}
	}
	sg_free_table(table);
	kfree(buffer);
}

static void system_heap_dma_buf_release(struct dma_buf *dmabuf)
{
	struct system_heap_buffer *buffer = dmabuf->priv;
	int npages = PAGE_ALIGN(buffer->len) / PAGE_SIZE;

	deferred_free(&buffer->deferred_free, system_heap_buf_free, npages);
}

static const struct dma_buf_ops system_heap_buf_ops = {
	.attach = system_heap_attach,
	.detach = system_heap_detach,
	.map_dma_buf = system_heap_map_dma_buf,
	.unmap_dma_buf = system_heap_unmap_dma_buf,
	.begin_cpu_access = system_heap_dma_buf_begin_cpu_access,
	.end_cpu_access = system_heap_dma_buf_end_cpu_access,
	.mmap = system_heap_mmap,
	.vmap = system_heap_vmap,
	.vunmap = system_heap_vunmap,
	.release = system_heap_dma_buf_release,
};

static struct page *alloc_largest_available(unsigned long size,
					    unsigned int max_order)
{
	struct page *page;
	int i;

	for (i = 0; i < NUM_ORDERS; i++) {
		if (size <  (PAGE_SIZE << orders[i]))
			continue;
		if (max_order < orders[i])
			continue;
		page = dmabuf_page_pool_alloc(pools[i]);
		if (!page)
			continue;
		return page;
	}
	return NULL;
}

static struct dma_buf *system_heap_do_allocate(struct dma_heap *heap,
					       unsigned long len,
					       unsigned long fd_flags,
					       unsigned long heap_flags,
					       bool uncached)
{
	struct system_heap_buffer *buffer;
	DEFINE_DMA_BUF_EXPORT_INFO(exp_info);
	unsigned long size_remaining = len;
	unsigned int max_order = orders[0];
	struct dma_buf *dmabuf;
	struct sg_table *table;
	struct scatterlist *sg;
	struct list_head pages;
	struct page *page, *tmp_page;
	int i, ret = -ENOMEM;

	buffer = kzalloc(sizeof(*buffer), GFP_KERNEL);
	if (!buffer)
		return ERR_PTR(-ENOMEM);

	INIT_LIST_HEAD(&buffer->attachments);
	mutex_init(&buffer->lock);
	buffer->heap = heap;
	buffer->len = len;
	buffer->uncached = uncached;

	INIT_LIST_HEAD(&pages);
	i = 0;
	while (size_remaining > 0) {
		/*
		 * Avoid trying to allocate memory if the process
		 * has been killed by SIGKILL
		 */
		if (fatal_signal_pending(current)) {
			ret = -EINTR;
			goto free_buffer;
		}

		page = alloc_largest_available(size_remaining, max_order);
		if (!page)
			goto free_buffer;

		list_add_tail(&page->lru, &pages);
		size_remaining -= page_size(page);
		max_order = compound_order(page);
		i++;
	}

	table = &buffer->sg_table;
	if (sg_alloc_table(table, i, GFP_KERNEL))
		goto free_buffer;

	sg = table->sgl;
	list_for_each_entry_safe(page, tmp_page, &pages, lru) {
		sg_set_page(sg, page, page_size(page), 0);
		sg = sg_next(sg);
		list_del(&page->lru);
	}

	/* create the dmabuf */
	exp_info.exp_name = dma_heap_get_name(heap);
	exp_info.ops = &system_heap_buf_ops;
	exp_info.size = buffer->len;
	exp_info.flags = fd_flags;
	exp_info.priv = buffer;
	dmabuf = dma_buf_export(&exp_info);
	if (IS_ERR(dmabuf)) {
		ret = PTR_ERR(dmabuf);
		goto free_pages;
	}

	/*
	 * For uncached buffers, we need to initially flush cpu cache, since
	 * the __GFP_ZERO on the allocation means the zeroing was done by the
	 * cpu and thus it is likely cached. Map (and implicitly flush) and
	 * unmap it now so we don't get corruption later on.
	 */
	if (buffer->uncached) {
		dma_map_sgtable(dma_heap_get_dev(heap), table, DMA_BIDIRECTIONAL, 0);
		dma_unmap_sgtable(dma_heap_get_dev(heap), table, DMA_BIDIRECTIONAL, 0);
	}

	return dmabuf;

free_pages:
	for_each_sgtable_sg(table, sg, i) {
		struct page *p = sg_page(sg);

		__free_pages(p, compound_order(p));
	}
	sg_free_table(table);
free_buffer:
	list_for_each_entry_safe(page, tmp_page, &pages, lru)
		__free_pages(page, compound_order(page));
	kfree(buffer);

	return ERR_PTR(ret);
}

static struct dma_buf *system_heap_allocate(struct dma_heap *heap,
					    unsigned long len,
					    unsigned long fd_flags,
					    unsigned long heap_flags)
{
	return system_heap_do_allocate(heap, len, fd_flags, heap_flags, false);
}

<<<<<<< HEAD
static long system_get_pool_size(struct dma_heap *heap)
{
	int i;
	long num_pages = 0;
	struct dmabuf_page_pool **pool;

	pool = pools;
	for (i = 0; i < NUM_ORDERS; i++, pool++) {
		num_pages += ((*pool)->count[POOL_LOWPAGE] +
			      (*pool)->count[POOL_HIGHPAGE]) << (*pool)->order;
	}

	return num_pages << PAGE_SHIFT;
}

=======
>>>>>>> 754a0abe
static const struct dma_heap_ops system_heap_ops = {
	.allocate = system_heap_allocate,
	.get_pool_size = system_get_pool_size,
};

static struct dma_buf *system_uncached_heap_allocate(struct dma_heap *heap,
						     unsigned long len,
						     unsigned long fd_flags,
						     unsigned long heap_flags)
{
	return system_heap_do_allocate(heap, len, fd_flags, heap_flags, true);
}

/* Dummy function to be used until we can call coerce_mask_and_coherent */
static struct dma_buf *system_uncached_heap_not_initialized(struct dma_heap *heap,
							    unsigned long len,
							    unsigned long fd_flags,
							    unsigned long heap_flags)
{
	return ERR_PTR(-EBUSY);
}

static struct dma_heap_ops system_uncached_heap_ops = {
	/* After system_heap_create is complete, we will swap this */
	.allocate = system_uncached_heap_not_initialized,
};

static struct dma_buf *system_uncached_heap_allocate(struct dma_heap *heap,
						     unsigned long len,
						     unsigned long fd_flags,
						     unsigned long heap_flags)
{
	return system_heap_do_allocate(heap, len, fd_flags, heap_flags, true);
}

/* Dummy function to be used until we can call coerce_mask_and_coherent */
static struct dma_buf *system_uncached_heap_not_initialized(struct dma_heap *heap,
							    unsigned long len,
							    unsigned long fd_flags,
							    unsigned long heap_flags)
{
	return ERR_PTR(-EBUSY);
}

static struct dma_heap_ops system_uncached_heap_ops = {
	/* After system_heap_create is complete, we will swap this */
	.allocate = system_uncached_heap_not_initialized,
};

static int system_heap_create(void)
{
	struct dma_heap_export_info exp_info;
	int i;

	for (i = 0; i < NUM_ORDERS; i++) {
		pools[i] = dmabuf_page_pool_create(order_flags[i], orders[i]);

		if (!pools[i]) {
			int j;

			pr_err("%s: page pool creation failed!\n", __func__);
			for (j = 0; j < i; j++)
				dmabuf_page_pool_destroy(pools[j]);
			return -ENOMEM;
		}
	}

	exp_info.name = "system";
	exp_info.ops = &system_heap_ops;
	exp_info.priv = NULL;

	sys_heap = dma_heap_add(&exp_info);
	if (IS_ERR(sys_heap))
		return PTR_ERR(sys_heap);

	exp_info.name = "system-uncached";
	exp_info.ops = &system_uncached_heap_ops;
	exp_info.priv = NULL;

	sys_uncached_heap = dma_heap_add(&exp_info);
	if (IS_ERR(sys_uncached_heap))
		return PTR_ERR(sys_uncached_heap);

	dma_coerce_mask_and_coherent(dma_heap_get_dev(sys_uncached_heap), DMA_BIT_MASK(64));
	mb(); /* make sure we only set allocate after dma_mask is set */
	system_uncached_heap_ops.allocate = system_uncached_heap_allocate;

	return 0;
}
module_init(system_heap_create);
MODULE_LICENSE("GPL v2");<|MERGE_RESOLUTION|>--- conflicted
+++ resolved
@@ -35,10 +35,7 @@
 	struct sg_table sg_table;
 	int vmap_cnt;
 	void *vaddr;
-<<<<<<< HEAD
 	struct deferred_freelist_item deferred_free;
-=======
->>>>>>> 754a0abe
 
 	bool uncached;
 };
@@ -143,19 +140,11 @@
 {
 	struct dma_heap_attachment *a = attachment->priv;
 	struct sg_table *table = a->table;
-<<<<<<< HEAD
 	int attr = attachment->dma_map_attrs;
 	int ret;
 
 	if (a->uncached)
 		attr |= DMA_ATTR_SKIP_CPU_SYNC;
-=======
-	int attr = 0;
-	int ret;
-
-	if (a->uncached)
-		attr = DMA_ATTR_SKIP_CPU_SYNC;
->>>>>>> 754a0abe
 
 	ret = dma_map_sgtable(attachment->dev, table, direction, attr);
 	if (ret)
@@ -170,17 +159,10 @@
 				      enum dma_data_direction direction)
 {
 	struct dma_heap_attachment *a = attachment->priv;
-<<<<<<< HEAD
 	int attr = attachment->dma_map_attrs;
 
 	if (a->uncached)
 		attr |= DMA_ATTR_SKIP_CPU_SYNC;
-=======
-	int attr = 0;
-
-	if (a->uncached)
-		attr = DMA_ATTR_SKIP_CPU_SYNC;
->>>>>>> 754a0abe
 	a->mapped = false;
 	dma_unmap_sgtable(attachment->dev, table, direction, attr);
 }
@@ -525,7 +507,6 @@
 	return system_heap_do_allocate(heap, len, fd_flags, heap_flags, false);
 }
 
-<<<<<<< HEAD
 static long system_get_pool_size(struct dma_heap *heap)
 {
 	int i;
@@ -541,8 +522,6 @@
 	return num_pages << PAGE_SHIFT;
 }
 
-=======
->>>>>>> 754a0abe
 static const struct dma_heap_ops system_heap_ops = {
 	.allocate = system_heap_allocate,
 	.get_pool_size = system_get_pool_size,
