--- conflicted
+++ resolved
@@ -1211,11 +1211,7 @@
 	reg = gic_dist_base(d) + offset + (index * 8);
 	val = gic_mpidr_to_affinity(cpu_logical_map(cpu));
 
-<<<<<<< HEAD
-	trace_android_vh_gic_v3_set_affinity(d, mask_val, &val, force, gic_dist_base(d));
-=======
 	trace_android_rvh_gic_v3_set_affinity(d, mask_val, &val, force, gic_dist_base(d));
->>>>>>> 76081a5f
 	gic_write_irouter(val, reg);
 
 	/*
@@ -1271,18 +1267,11 @@
 #endif /* CONFIG_CPU_PM */
 
 #ifdef CONFIG_PM
-<<<<<<< HEAD
-static void gic_resume(void)
+void gic_resume(void)
 {
 	trace_android_vh_gic_resume(gic_data.domain, gic_data.dist_base);
 }
-=======
-void gic_resume(void)
-{
-	trace_android_vh_gic_resume(gic_data.domain, gic_data.dist_base);
-}
 EXPORT_SYMBOL_GPL(gic_resume);
->>>>>>> 76081a5f
 
 static struct syscore_ops gic_syscore_ops = {
 	.resume = gic_resume,
@@ -1295,10 +1284,7 @@
 
 #else
 static inline void gic_syscore_init(void) { }
-<<<<<<< HEAD
-=======
 void gic_resume(void) { }
->>>>>>> 76081a5f
 #endif
 
 
