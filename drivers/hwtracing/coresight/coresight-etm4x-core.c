// SPDX-License-Identifier: GPL-2.0
/*
 * Copyright (c) 2014, The Linux Foundation. All rights reserved.
 */

#include <linux/bitops.h>
#include <linux/kernel.h>
#include <linux/moduleparam.h>
#include <linux/init.h>
#include <linux/types.h>
#include <linux/device.h>
#include <linux/io.h>
#include <linux/err.h>
#include <linux/fs.h>
#include <linux/slab.h>
#include <linux/delay.h>
#include <linux/smp.h>
#include <linux/sysfs.h>
#include <linux/stat.h>
#include <linux/clk.h>
#include <linux/cpu.h>
#include <linux/cpu_pm.h>
#include <linux/coresight.h>
#include <linux/coresight-pmu.h>
#include <linux/pm_wakeup.h>
#include <linux/amba/bus.h>
#include <linux/seq_file.h>
#include <linux/uaccess.h>
#include <linux/perf_event.h>
#include <linux/platform_device.h>
#include <linux/pm_runtime.h>
#include <linux/property.h>

#include <asm/barrier.h>
#include <asm/sections.h>
#include <asm/sysreg.h>
#include <asm/local.h>
#include <asm/virt.h>

#include "coresight-etm4x.h"
#include "coresight-etm-perf.h"
#include "coresight-self-hosted-trace.h"

static int boot_enable;
module_param(boot_enable, int, 0444);
MODULE_PARM_DESC(boot_enable, "Enable tracing on boot");

#define PARAM_PM_SAVE_FIRMWARE	  0 /* save self-hosted state as per firmware */
#define PARAM_PM_SAVE_NEVER	  1 /* never save any state */
#define PARAM_PM_SAVE_SELF_HOSTED 2 /* save self-hosted state only */

static int pm_save_enable = PARAM_PM_SAVE_FIRMWARE;
module_param(pm_save_enable, int, 0444);
MODULE_PARM_DESC(pm_save_enable,
	"Save/restore state on power down: 1 = never, 2 = self-hosted");

static struct etmv4_drvdata *etmdrvdata[NR_CPUS];
static void etm4_set_default_config(struct etmv4_config *config);
static int etm4_set_event_filters(struct etmv4_drvdata *drvdata,
				  struct perf_event *event);
static u64 etm4_get_access_type(struct etmv4_config *config);

static enum cpuhp_state hp_online;

struct etm4_init_arg {
	unsigned int		pid;
	struct etmv4_drvdata	*drvdata;
	struct csdev_access	*csa;
};

/*
 * Check if TRCSSPCICRn(i) is implemented for a given instance.
 *
 * TRCSSPCICRn is implemented only if :
 *	TRCSSPCICR<n> is present only if all of the following are true:
 *		TRCIDR4.NUMSSCC > n.
 *		TRCIDR4.NUMPC > 0b0000 .
 *		TRCSSCSR<n>.PC == 0b1
 */
static inline bool etm4x_sspcicrn_present(struct etmv4_drvdata *drvdata, int n)
{
	return (n < drvdata->nr_ss_cmp) &&
	       drvdata->nr_pe &&
	       (drvdata->config.ss_status[n] & TRCSSCSRn_PC);
}

u64 etm4x_sysreg_read(u32 offset, bool _relaxed, bool _64bit)
{
	u64 res = 0;

	switch (offset) {
	ETM4x_READ_SYSREG_CASES(res)
	default :
		pr_warn_ratelimited("etm4x: trying to read unsupported register @%x\n",
			 offset);
	}

	if (!_relaxed)
		__iormb(res);	/* Imitate the !relaxed I/O helpers */

	return res;
}

void etm4x_sysreg_write(u64 val, u32 offset, bool _relaxed, bool _64bit)
{
	if (!_relaxed)
		__iowmb();	/* Imitate the !relaxed I/O helpers */
	if (!_64bit)
		val &= GENMASK(31, 0);

	switch (offset) {
	ETM4x_WRITE_SYSREG_CASES(val)
	default :
		pr_warn_ratelimited("etm4x: trying to write to unsupported register @%x\n",
			offset);
	}
<<<<<<< HEAD
}

static u64 ete_sysreg_read(u32 offset, bool _relaxed, bool _64bit)
{
	u64 res = 0;

	switch (offset) {
	ETE_READ_CASES(res)
	default :
		pr_warn_ratelimited("ete: trying to read unsupported register @%x\n",
				    offset);
	}

	if (!_relaxed)
		__iormb(res);	/* Imitate the !relaxed I/O helpers */

	return res;
}

static void ete_sysreg_write(u64 val, u32 offset, bool _relaxed, bool _64bit)
{
=======
}

static u64 ete_sysreg_read(u32 offset, bool _relaxed, bool _64bit)
{
	u64 res = 0;

	switch (offset) {
	ETE_READ_CASES(res)
	default :
		pr_warn_ratelimited("ete: trying to read unsupported register @%x\n",
				    offset);
	}

	if (!_relaxed)
		__iormb(res);	/* Imitate the !relaxed I/O helpers */

	return res;
}

static void ete_sysreg_write(u64 val, u32 offset, bool _relaxed, bool _64bit)
{
>>>>>>> 334f1c6b
	if (!_relaxed)
		__iowmb();	/* Imitate the !relaxed I/O helpers */
	if (!_64bit)
		val &= GENMASK(31, 0);

	switch (offset) {
	ETE_WRITE_CASES(val)
	default :
		pr_warn_ratelimited("ete: trying to write to unsupported register @%x\n",
				    offset);
	}
}

static void etm_detect_os_lock(struct etmv4_drvdata *drvdata,
			       struct csdev_access *csa)
{
	u32 oslsr = etm4x_relaxed_read32(csa, TRCOSLSR);

	drvdata->os_lock_model = ETM_OSLSR_OSLM(oslsr);
}

static void etm_write_os_lock(struct etmv4_drvdata *drvdata,
			      struct csdev_access *csa, u32 val)
{
	val = !!val;

	switch (drvdata->os_lock_model) {
	case ETM_OSLOCK_PRESENT:
		etm4x_relaxed_write32(csa, val, TRCOSLAR);
		break;
	case ETM_OSLOCK_PE:
		write_sysreg_s(val, SYS_OSLAR_EL1);
		break;
	default:
		pr_warn_once("CPU%d: Unsupported Trace OSLock model: %x\n",
			     smp_processor_id(), drvdata->os_lock_model);
		fallthrough;
	case ETM_OSLOCK_NI:
		return;
	}
	isb();
}

static inline void etm4_os_unlock_csa(struct etmv4_drvdata *drvdata,
				      struct csdev_access *csa)
{
	WARN_ON(drvdata->cpu != smp_processor_id());

	/* Writing 0 to OS Lock unlocks the trace unit registers */
	etm_write_os_lock(drvdata, csa, 0x0);
	drvdata->os_unlock = true;
}

static void etm4_os_unlock(struct etmv4_drvdata *drvdata)
{
	if (!WARN_ON(!drvdata->csdev))
		etm4_os_unlock_csa(drvdata, &drvdata->csdev->access);
}

static void etm4_os_lock(struct etmv4_drvdata *drvdata)
{
	if (WARN_ON(!drvdata->csdev))
		return;
	/* Writing 0x1 to OS Lock locks the trace registers */
	etm_write_os_lock(drvdata, &drvdata->csdev->access, 0x1);
	drvdata->os_unlock = false;
}

static void etm4_cs_lock(struct etmv4_drvdata *drvdata,
			 struct csdev_access *csa)
{
	/* Software Lock is only accessible via memory mapped interface */
	if (csa->io_mem)
		CS_LOCK(csa->base);
}

static void etm4_cs_unlock(struct etmv4_drvdata *drvdata,
			   struct csdev_access *csa)
{
	if (csa->io_mem)
		CS_UNLOCK(csa->base);
}

static int etm4_cpu_id(struct coresight_device *csdev)
{
	struct etmv4_drvdata *drvdata = dev_get_drvdata(csdev->dev.parent);

	return drvdata->cpu;
}

static int etm4_trace_id(struct coresight_device *csdev)
{
	struct etmv4_drvdata *drvdata = dev_get_drvdata(csdev->dev.parent);

	return drvdata->trcid;
}

struct etm4_enable_arg {
	struct etmv4_drvdata *drvdata;
	int rc;
};

/*
 * etm4x_prohibit_trace - Prohibit the CPU from tracing at all ELs.
 * When the CPU supports FEAT_TRF, we could move the ETM to a trace
 * prohibited state by filtering the Exception levels via TRFCR_EL1.
 */
static void etm4x_prohibit_trace(struct etmv4_drvdata *drvdata)
{
	/* If the CPU doesn't support FEAT_TRF, nothing to do */
	if (!drvdata->trfcr)
		return;
	cpu_prohibit_trace();
}

/*
 * etm4x_allow_trace - Allow CPU tracing in the respective ELs,
 * as configured by the drvdata->config.mode for the current
 * session. Even though we have TRCVICTLR bits to filter the
 * trace in the ELs, it doesn't prevent the ETM from generating
 * a packet (e.g, TraceInfo) that might contain the addresses from
 * the excluded levels. Thus we use the additional controls provided
 * via the Trace Filtering controls (FEAT_TRF) to make sure no trace
 * is generated for the excluded ELs.
 */
static void etm4x_allow_trace(struct etmv4_drvdata *drvdata)
{
	u64 trfcr = drvdata->trfcr;

	/* If the CPU doesn't support FEAT_TRF, nothing to do */
	if (!trfcr)
		return;

	if (drvdata->config.mode & ETM_MODE_EXCL_KERN)
		trfcr &= ~TRFCR_ELx_ExTRE;
	if (drvdata->config.mode & ETM_MODE_EXCL_USER)
		trfcr &= ~TRFCR_ELx_E0TRE;

	write_trfcr(trfcr);
}

#ifdef CONFIG_ETM4X_IMPDEF_FEATURE

#define HISI_HIP08_AMBA_ID		0x000b6d01
#define ETM4_AMBA_MASK			0xfffff
#define HISI_HIP08_CORE_COMMIT_MASK	0x3000
#define HISI_HIP08_CORE_COMMIT_SHIFT	12
#define HISI_HIP08_CORE_COMMIT_FULL	0b00
#define HISI_HIP08_CORE_COMMIT_LVL_1	0b01
#define HISI_HIP08_CORE_COMMIT_REG	sys_reg(3, 1, 15, 2, 5)

struct etm4_arch_features {
	void (*arch_callback)(bool enable);
};

static bool etm4_hisi_match_pid(unsigned int id)
{
	return (id & ETM4_AMBA_MASK) == HISI_HIP08_AMBA_ID;
}

static void etm4_hisi_config_core_commit(bool enable)
{
	u8 commit = enable ? HISI_HIP08_CORE_COMMIT_LVL_1 :
		    HISI_HIP08_CORE_COMMIT_FULL;
	u64 val;

	/*
	 * bit 12 and 13 of HISI_HIP08_CORE_COMMIT_REG are used together
	 * to set core-commit, 2'b00 means cpu is at full speed, 2'b01,
	 * 2'b10, 2'b11 mean reduce pipeline speed, and 2'b01 means level-1
	 * speed(minimun value). So bit 12 and 13 should be cleared together.
	 */
	val = read_sysreg_s(HISI_HIP08_CORE_COMMIT_REG);
	val &= ~HISI_HIP08_CORE_COMMIT_MASK;
	val |= commit << HISI_HIP08_CORE_COMMIT_SHIFT;
	write_sysreg_s(val, HISI_HIP08_CORE_COMMIT_REG);
}

static struct etm4_arch_features etm4_features[] = {
	[ETM4_IMPDEF_HISI_CORE_COMMIT] = {
		.arch_callback = etm4_hisi_config_core_commit,
	},
	{},
};

static void etm4_enable_arch_specific(struct etmv4_drvdata *drvdata)
{
	struct etm4_arch_features *ftr;
	int bit;

	for_each_set_bit(bit, drvdata->arch_features, ETM4_IMPDEF_FEATURE_MAX) {
		ftr = &etm4_features[bit];

		if (ftr->arch_callback)
			ftr->arch_callback(true);
	}
}

static void etm4_disable_arch_specific(struct etmv4_drvdata *drvdata)
{
	struct etm4_arch_features *ftr;
	int bit;

	for_each_set_bit(bit, drvdata->arch_features, ETM4_IMPDEF_FEATURE_MAX) {
		ftr = &etm4_features[bit];

		if (ftr->arch_callback)
			ftr->arch_callback(false);
	}
}

static void etm4_check_arch_features(struct etmv4_drvdata *drvdata,
				      unsigned int id)
{
	if (etm4_hisi_match_pid(id))
		set_bit(ETM4_IMPDEF_HISI_CORE_COMMIT, drvdata->arch_features);
}
#else
static void etm4_enable_arch_specific(struct etmv4_drvdata *drvdata)
{
}

static void etm4_disable_arch_specific(struct etmv4_drvdata *drvdata)
{
}

static void etm4_check_arch_features(struct etmv4_drvdata *drvdata,
				     unsigned int id)
{
}
#endif /* CONFIG_ETM4X_IMPDEF_FEATURE */

static int etm4_enable_hw(struct etmv4_drvdata *drvdata)
{
	int i, rc;
	struct etmv4_config *config = &drvdata->config;
	struct coresight_device *csdev = drvdata->csdev;
	struct device *etm_dev = &csdev->dev;
	struct csdev_access *csa = &csdev->access;
<<<<<<< HEAD


=======


>>>>>>> 334f1c6b
	etm4_cs_unlock(drvdata, csa);
	etm4_enable_arch_specific(drvdata);

	etm4_os_unlock(drvdata);

	rc = coresight_claim_device_unlocked(csdev);
	if (rc)
		goto done;

	/* Disable the trace unit before programming trace registers */
	etm4x_relaxed_write32(csa, 0, TRCPRGCTLR);

	/*
	 * If we use system instructions, we need to synchronize the
	 * write to the TRCPRGCTLR, before accessing the TRCSTATR.
	 * See ARM IHI0064F, section
	 * "4.3.7 Synchronization of register updates"
	 */
	if (!csa->io_mem)
		isb();

	/* wait for TRCSTATR.IDLE to go up */
	if (coresight_timeout(csa, TRCSTATR, TRCSTATR_IDLE_BIT, 1))
		dev_err(etm_dev,
			"timeout while waiting for Idle Trace Status\n");
	if (drvdata->nr_pe)
		etm4x_relaxed_write32(csa, config->pe_sel, TRCPROCSELR);
	etm4x_relaxed_write32(csa, config->cfg, TRCCONFIGR);
<<<<<<< HEAD
	/* nothing specific implemented */
	etm4x_relaxed_write32(csa, 0x0, TRCAUXCTLR);
=======
	/* Set IDLEACK to 1: ETM trace unit idle acknowledge is asserted
	 * irrespective of the ETM trace unit idle state.
	 */
	etm4x_relaxed_write32(csa, BIT(1), TRCAUXCTLR);
>>>>>>> 334f1c6b
	etm4x_relaxed_write32(csa, config->eventctrl0, TRCEVENTCTL0R);
	etm4x_relaxed_write32(csa, config->eventctrl1, TRCEVENTCTL1R);
	if (drvdata->stallctl)
		etm4x_relaxed_write32(csa, config->stall_ctrl, TRCSTALLCTLR);
	etm4x_relaxed_write32(csa, config->ts_ctrl, TRCTSCTLR);
	etm4x_relaxed_write32(csa, config->syncfreq, TRCSYNCPR);
	etm4x_relaxed_write32(csa, config->ccctlr, TRCCCCTLR);
	etm4x_relaxed_write32(csa, config->bb_ctrl, TRCBBCTLR);
	etm4x_relaxed_write32(csa, drvdata->trcid, TRCTRACEIDR);
	etm4x_relaxed_write32(csa, config->vinst_ctrl, TRCVICTLR);
	etm4x_relaxed_write32(csa, config->viiectlr, TRCVIIECTLR);
	etm4x_relaxed_write32(csa, config->vissctlr, TRCVISSCTLR);
	if (drvdata->nr_pe_cmp)
		etm4x_relaxed_write32(csa, config->vipcssctlr, TRCVIPCSSCTLR);
	for (i = 0; i < drvdata->nrseqstate - 1; i++)
		etm4x_relaxed_write32(csa, config->seq_ctrl[i], TRCSEQEVRn(i));
	etm4x_relaxed_write32(csa, config->seq_rst, TRCSEQRSTEVR);
	etm4x_relaxed_write32(csa, config->seq_state, TRCSEQSTR);
	etm4x_relaxed_write32(csa, config->ext_inp, TRCEXTINSELR);
	for (i = 0; i < drvdata->nr_cntr; i++) {
		etm4x_relaxed_write32(csa, config->cntrldvr[i], TRCCNTRLDVRn(i));
		etm4x_relaxed_write32(csa, config->cntr_ctrl[i], TRCCNTCTLRn(i));
		etm4x_relaxed_write32(csa, config->cntr_val[i], TRCCNTVRn(i));
	}

	/*
	 * Resource selector pair 0 is always implemented and reserved.  As
	 * such start at 2.
	 */
	for (i = 2; i < drvdata->nr_resource * 2; i++)
		etm4x_relaxed_write32(csa, config->res_ctrl[i], TRCRSCTLRn(i));

	for (i = 0; i < drvdata->nr_ss_cmp; i++) {
		/* always clear status bit on restart if using single-shot */
		if (config->ss_ctrl[i] || config->ss_pe_cmp[i])
			config->ss_status[i] &= ~BIT(31);
		etm4x_relaxed_write32(csa, config->ss_ctrl[i], TRCSSCCRn(i));
		etm4x_relaxed_write32(csa, config->ss_status[i], TRCSSCSRn(i));
		if (etm4x_sspcicrn_present(drvdata, i))
			etm4x_relaxed_write32(csa, config->ss_pe_cmp[i], TRCSSPCICRn(i));
	}
	for (i = 0; i < drvdata->nr_addr_cmp; i++) {
		etm4x_relaxed_write64(csa, config->addr_val[i], TRCACVRn(i));
		etm4x_relaxed_write64(csa, config->addr_acc[i], TRCACATRn(i));
	}
	for (i = 0; i < drvdata->numcidc; i++)
		etm4x_relaxed_write64(csa, config->ctxid_pid[i], TRCCIDCVRn(i));
	etm4x_relaxed_write32(csa, config->ctxid_mask0, TRCCIDCCTLR0);
	if (drvdata->numcidc > 4)
		etm4x_relaxed_write32(csa, config->ctxid_mask1, TRCCIDCCTLR1);

	for (i = 0; i < drvdata->numvmidc; i++)
		etm4x_relaxed_write64(csa, config->vmid_val[i], TRCVMIDCVRn(i));
	etm4x_relaxed_write32(csa, config->vmid_mask0, TRCVMIDCCTLR0);
	if (drvdata->numvmidc > 4)
		etm4x_relaxed_write32(csa, config->vmid_mask1, TRCVMIDCCTLR1);

	if (!drvdata->skip_power_up) {
		u32 trcpdcr = etm4x_relaxed_read32(csa, TRCPDCR);

		/*
		 * Request to keep the trace unit powered and also
		 * emulation of powerdown
		 */
		etm4x_relaxed_write32(csa, trcpdcr | TRCPDCR_PU, TRCPDCR);
	}

	/*
	 * ETE mandates that the TRCRSR is written to before
	 * enabling it.
	 */
	if (etm4x_is_ete(drvdata))
		etm4x_relaxed_write32(csa, TRCRSR_TA, TRCRSR);

	etm4x_allow_trace(drvdata);
	/* Enable the trace unit */
	etm4x_relaxed_write32(csa, 1, TRCPRGCTLR);

	/* Synchronize the register updates for sysreg access */
	if (!csa->io_mem)
		isb();

	/* wait for TRCSTATR.IDLE to go back down to '0' */
	if (coresight_timeout(csa, TRCSTATR, TRCSTATR_IDLE_BIT, 0))
		dev_err(etm_dev,
			"timeout while waiting for Idle Trace Status\n");

	/*
	 * As recommended by section 4.3.7 ("Synchronization when using the
	 * memory-mapped interface") of ARM IHI 0064D
	 */
	dsb(sy);
	isb();

done:
	etm4_cs_lock(drvdata, csa);

	dev_dbg(etm_dev, "cpu: %d enable smp call done: %d\n",
		drvdata->cpu, rc);
	return rc;
}

static void etm4_enable_hw_smp_call(void *info)
{
	struct etm4_enable_arg *arg = info;

	if (WARN_ON(!arg))
		return;
	arg->rc = etm4_enable_hw(arg->drvdata);
}

/*
 * The goal of function etm4_config_timestamp_event() is to configure a
 * counter that will tell the tracer to emit a timestamp packet when it
 * reaches zero.  This is done in order to get a more fine grained idea
 * of when instructions are executed so that they can be correlated
 * with execution on other CPUs.
 *
 * To do this the counter itself is configured to self reload and
 * TRCRSCTLR1 (always true) used to get the counter to decrement.  From
 * there a resource selector is configured with the counter and the
 * timestamp control register to use the resource selector to trigger the
 * event that will insert a timestamp packet in the stream.
 */
static int etm4_config_timestamp_event(struct etmv4_drvdata *drvdata)
{
	int ctridx, ret = -EINVAL;
	int counter, rselector;
	u32 val = 0;
	struct etmv4_config *config = &drvdata->config;

	/* No point in trying if we don't have at least one counter */
	if (!drvdata->nr_cntr)
		goto out;

	/* Find a counter that hasn't been initialised */
	for (ctridx = 0; ctridx < drvdata->nr_cntr; ctridx++)
		if (config->cntr_val[ctridx] == 0)
			break;

	/* All the counters have been configured already, bail out */
	if (ctridx == drvdata->nr_cntr) {
		pr_debug("%s: no available counter found\n", __func__);
		ret = -ENOSPC;
		goto out;
	}

	/*
	 * Searching for an available resource selector to use, starting at
	 * '2' since every implementation has at least 2 resource selector.
	 * ETMIDR4 gives the number of resource selector _pairs_,
	 * hence multiply by 2.
	 */
	for (rselector = 2; rselector < drvdata->nr_resource * 2; rselector++)
		if (!config->res_ctrl[rselector])
			break;

	if (rselector == drvdata->nr_resource * 2) {
		pr_debug("%s: no available resource selector found\n",
			 __func__);
		ret = -ENOSPC;
		goto out;
	}

	/* Remember what counter we used */
	counter = 1 << ctridx;

	/*
	 * Initialise original and reload counter value to the smallest
	 * possible value in order to get as much precision as we can.
	 */
	config->cntr_val[ctridx] = 1;
	config->cntrldvr[ctridx] = 1;

	/* Set the trace counter control register */
	val =  0x1 << 16	|  /* Bit 16, reload counter automatically */
	       0x0 << 7		|  /* Select single resource selector */
	       0x1;		   /* Resource selector 1, i.e always true */

	config->cntr_ctrl[ctridx] = val;

	val = 0x2 << 16		| /* Group 0b0010 - Counter and sequencers */
	      counter << 0;	  /* Counter to use */

	config->res_ctrl[rselector] = val;

	val = 0x0 << 7		| /* Select single resource selector */
	      rselector;	  /* Resource selector */

	config->ts_ctrl = val;

	ret = 0;
out:
	return ret;
}

static int etm4_parse_event_config(struct etmv4_drvdata *drvdata,
				   struct perf_event *event)
{
	int ret = 0;
	struct etmv4_config *config = &drvdata->config;
	struct perf_event_attr *attr = &event->attr;

	if (!attr) {
		ret = -EINVAL;
		goto out;
	}

	/* Clear configuration from previous run */
	memset(config, 0, sizeof(struct etmv4_config));

	if (attr->exclude_kernel)
		config->mode = ETM_MODE_EXCL_KERN;

	if (attr->exclude_user)
		config->mode = ETM_MODE_EXCL_USER;

	/* Always start from the default config */
	etm4_set_default_config(config);

	/* Configure filters specified on the perf cmd line, if any. */
	ret = etm4_set_event_filters(drvdata, event);
	if (ret)
		goto out;

	/* Go from generic option to ETMv4 specifics */
	if (attr->config & BIT(ETM_OPT_CYCACC)) {
		config->cfg |= BIT(4);
		/* TRM: Must program this for cycacc to work */
		config->ccctlr = ETM_CYC_THRESHOLD_DEFAULT;
	}
	if (attr->config & BIT(ETM_OPT_TS)) {
		/*
		 * Configure timestamps to be emitted at regular intervals in
		 * order to correlate instructions executed on different CPUs
		 * (CPU-wide trace scenarios).
		 */
		ret = etm4_config_timestamp_event(drvdata);

		/*
		 * No need to go further if timestamp intervals can't
		 * be configured.
		 */
		if (ret)
			goto out;

		/* bit[11], Global timestamp tracing bit */
		config->cfg |= BIT(11);
	}

	if (attr->config & BIT(ETM_OPT_CTXTID))
		/* bit[6], Context ID tracing bit */
		config->cfg |= BIT(ETM4_CFG_BIT_CTXTID);

	/*
	 * If set bit ETM_OPT_CTXTID2 in perf config, this asks to trace VMID
	 * for recording CONTEXTIDR_EL2.  Do not enable VMID tracing if the
	 * kernel is not running in EL2.
	 */
	if (attr->config & BIT(ETM_OPT_CTXTID2)) {
		if (!is_kernel_in_hyp_mode()) {
			ret = -EINVAL;
			goto out;
		}
		config->cfg |= BIT(ETM4_CFG_BIT_VMID) | BIT(ETM4_CFG_BIT_VMID_OPT);
	}

	/* return stack - enable if selected and supported */
	if ((attr->config & BIT(ETM_OPT_RETSTK)) && drvdata->retstack)
		/* bit[12], Return stack enable bit */
		config->cfg |= BIT(12);

out:
	return ret;
}

static int etm4_enable_perf(struct coresight_device *csdev,
			    struct perf_event *event)
{
	int ret = 0;
	struct etmv4_drvdata *drvdata = dev_get_drvdata(csdev->dev.parent);

	if (WARN_ON_ONCE(drvdata->cpu != smp_processor_id())) {
		ret = -EINVAL;
		goto out;
	}

	/* Configure the tracer based on the session's specifics */
	ret = etm4_parse_event_config(drvdata, event);
	if (ret)
		goto out;
	/* And enable it */
	ret = etm4_enable_hw(drvdata);

out:
	return ret;
}

static int etm4_enable_sysfs(struct coresight_device *csdev)
{
	struct etmv4_drvdata *drvdata = dev_get_drvdata(csdev->dev.parent);
	struct etm4_enable_arg arg = { };
	int ret;

	spin_lock(&drvdata->spinlock);

	/*
	 * Executing etm4_enable_hw on the cpu whose ETM is being enabled
	 * ensures that register writes occur when cpu is powered.
	 */
	arg.drvdata = drvdata;
	ret = smp_call_function_single(drvdata->cpu,
				       etm4_enable_hw_smp_call, &arg, 1);
	if (!ret)
		ret = arg.rc;
	if (!ret)
		drvdata->sticky_enable = true;
	spin_unlock(&drvdata->spinlock);

	if (!ret)
		dev_dbg(&csdev->dev, "ETM tracing enabled\n");
	return ret;
}

static int etm4_enable(struct coresight_device *csdev,
		       struct perf_event *event, u32 mode)
{
	int ret;
	u32 val;
	struct etmv4_drvdata *drvdata = dev_get_drvdata(csdev->dev.parent);

	val = local_cmpxchg(&drvdata->mode, CS_MODE_DISABLED, mode);

	/* Someone is already using the tracer */
	if (val)
		return -EBUSY;

	switch (mode) {
	case CS_MODE_SYSFS:
		ret = etm4_enable_sysfs(csdev);
		break;
	case CS_MODE_PERF:
		ret = etm4_enable_perf(csdev, event);
		break;
	default:
		ret = -EINVAL;
	}

	/* The tracer didn't start */
	if (ret)
		local_set(&drvdata->mode, CS_MODE_DISABLED);

	return ret;
}

static void etm4_disable_hw(void *info)
{
	u32 control;
	struct etmv4_drvdata *drvdata = info;
	struct etmv4_config *config = &drvdata->config;
	struct coresight_device *csdev = drvdata->csdev;
	struct device *etm_dev = &csdev->dev;
	struct csdev_access *csa = &csdev->access;
	int i;

	etm4_cs_unlock(drvdata, csa);
	etm4_disable_arch_specific(drvdata);

	if (!drvdata->skip_power_up) {
		/* power can be removed from the trace unit now */
		control = etm4x_relaxed_read32(csa, TRCPDCR);
		control &= ~TRCPDCR_PU;
		etm4x_relaxed_write32(csa, control, TRCPDCR);
	}

	control = etm4x_relaxed_read32(csa, TRCPRGCTLR);

	/* EN, bit[0] Trace unit enable bit */
	control &= ~0x1;

	/*
	 * If the CPU supports v8.4 Trace filter Control,
	 * set the ETM to trace prohibited region.
	 */
	etm4x_prohibit_trace(drvdata);
	/*
	 * Make sure everything completes before disabling, as recommended
	 * by section 7.3.77 ("TRCVICTLR, ViewInst Main Control Register,
	 * SSTATUS") of ARM IHI 0064D
	 */
	dsb(sy);
	isb();
	/* Trace synchronization barrier, is a nop if not supported */
	tsb_csync();
	etm4x_relaxed_write32(csa, control, TRCPRGCTLR);

	/* wait for TRCSTATR.PMSTABLE to go to '1' */
	if (coresight_timeout(csa, TRCSTATR, TRCSTATR_PMSTABLE_BIT, 1))
		dev_err(etm_dev,
			"timeout while waiting for PM stable Trace Status\n");
	/* read the status of the single shot comparators */
	for (i = 0; i < drvdata->nr_ss_cmp; i++) {
		config->ss_status[i] =
			etm4x_relaxed_read32(csa, TRCSSCSRn(i));
	}

	/* read back the current counter values */
	for (i = 0; i < drvdata->nr_cntr; i++) {
		config->cntr_val[i] =
			etm4x_relaxed_read32(csa, TRCCNTVRn(i));
	}

	coresight_disclaim_device_unlocked(csdev);
	etm4_cs_lock(drvdata, csa);

	dev_dbg(&drvdata->csdev->dev,
		"cpu: %d disable smp call done\n", drvdata->cpu);
}

static int etm4_disable_perf(struct coresight_device *csdev,
			     struct perf_event *event)
{
	u32 control;
	struct etm_filters *filters = event->hw.addr_filters;
	struct etmv4_drvdata *drvdata = dev_get_drvdata(csdev->dev.parent);

	if (WARN_ON_ONCE(drvdata->cpu != smp_processor_id()))
		return -EINVAL;

	etm4_disable_hw(drvdata);

	/*
	 * Check if the start/stop logic was active when the unit was stopped.
	 * That way we can re-enable the start/stop logic when the process is
	 * scheduled again.  Configuration of the start/stop logic happens in
	 * function etm4_set_event_filters().
	 */
	control = etm4x_relaxed_read32(&csdev->access, TRCVICTLR);
	/* TRCVICTLR::SSSTATUS, bit[9] */
	filters->ssstatus = (control & BIT(9));

	return 0;
}

static void etm4_disable_sysfs(struct coresight_device *csdev)
{
	struct etmv4_drvdata *drvdata = dev_get_drvdata(csdev->dev.parent);

	/*
	 * Taking hotplug lock here protects from clocks getting disabled
	 * with tracing being left on (crash scenario) if user disable occurs
	 * after cpu online mask indicates the cpu is offline but before the
	 * DYING hotplug callback is serviced by the ETM driver.
	 */
	cpus_read_lock();
	spin_lock(&drvdata->spinlock);

	/*
	 * Executing etm4_disable_hw on the cpu whose ETM is being disabled
	 * ensures that register writes occur when cpu is powered.
	 */
	smp_call_function_single(drvdata->cpu, etm4_disable_hw, drvdata, 1);

	spin_unlock(&drvdata->spinlock);
	cpus_read_unlock();

	dev_dbg(&csdev->dev, "ETM tracing disabled\n");
}

static void etm4_disable(struct coresight_device *csdev,
			 struct perf_event *event)
{
	u32 mode;
	struct etmv4_drvdata *drvdata = dev_get_drvdata(csdev->dev.parent);

	/*
	 * For as long as the tracer isn't disabled another entity can't
	 * change its status.  As such we can read the status here without
	 * fearing it will change under us.
	 */
	mode = local_read(&drvdata->mode);

	switch (mode) {
	case CS_MODE_DISABLED:
		break;
	case CS_MODE_SYSFS:
		etm4_disable_sysfs(csdev);
		break;
	case CS_MODE_PERF:
		etm4_disable_perf(csdev, event);
		break;
	}

	if (mode)
		local_set(&drvdata->mode, CS_MODE_DISABLED);
}

static const struct coresight_ops_source etm4_source_ops = {
	.cpu_id		= etm4_cpu_id,
	.trace_id	= etm4_trace_id,
	.enable		= etm4_enable,
	.disable	= etm4_disable,
};

static const struct coresight_ops etm4_cs_ops = {
	.source_ops	= &etm4_source_ops,
};

static inline bool cpu_supports_sysreg_trace(void)
{
	u64 dfr0 = read_sysreg_s(SYS_ID_AA64DFR0_EL1);

	return ((dfr0 >> ID_AA64DFR0_TRACEVER_SHIFT) & 0xfUL) > 0;
}

static bool etm4_init_sysreg_access(struct etmv4_drvdata *drvdata,
				    struct csdev_access *csa)
{
	u32 devarch;

	if (!cpu_supports_sysreg_trace())
		return false;

	/*
	 * ETMs implementing sysreg access must implement TRCDEVARCH.
	 */
	devarch = read_etm4x_sysreg_const_offset(TRCDEVARCH);
	switch (devarch & ETM_DEVARCH_ID_MASK) {
	case ETM_DEVARCH_ETMv4x_ARCH:
		*csa = (struct csdev_access) {
			.io_mem	= false,
			.read	= etm4x_sysreg_read,
			.write	= etm4x_sysreg_write,
		};
		break;
	case ETM_DEVARCH_ETE_ARCH:
		*csa = (struct csdev_access) {
			.io_mem	= false,
			.read	= ete_sysreg_read,
			.write	= ete_sysreg_write,
		};
		break;
	default:
		return false;
	}

	drvdata->arch = etm_devarch_to_arch(devarch);
	return true;
}

static bool etm4_init_iomem_access(struct etmv4_drvdata *drvdata,
				   struct csdev_access *csa)
{
	u32 devarch = readl_relaxed(drvdata->base + TRCDEVARCH);
	u32 idr1 = readl_relaxed(drvdata->base + TRCIDR1);

	/*
	 * All ETMs must implement TRCDEVARCH to indicate that
	 * the component is an ETMv4. To support any broken
	 * implementations we fall back to TRCIDR1 check, which
	 * is not really reliable.
	 */
	if ((devarch & ETM_DEVARCH_ID_MASK) == ETM_DEVARCH_ETMv4x_ARCH) {
		drvdata->arch = etm_devarch_to_arch(devarch);
	} else {
		pr_warn("CPU%d: ETM4x incompatible TRCDEVARCH: %x, falling back to TRCIDR1\n",
			smp_processor_id(), devarch);

		if (ETM_TRCIDR1_ARCH_MAJOR(idr1) != ETM_TRCIDR1_ARCH_ETMv4)
			return false;
		drvdata->arch = etm_trcidr_to_arch(idr1);
	}

	*csa = CSDEV_ACCESS_IOMEM(drvdata->base);
	return true;
}

static bool etm4_init_csdev_access(struct etmv4_drvdata *drvdata,
				   struct csdev_access *csa)
{
	/*
	 * Always choose the memory mapped io, if there is
	 * a memory map to prevent sysreg access on broken
	 * systems.
	 */
	if (drvdata->base)
		return etm4_init_iomem_access(drvdata, csa);

	if (etm4_init_sysreg_access(drvdata, csa))
		return true;

	return false;
}

static void cpu_detect_trace_filtering(struct etmv4_drvdata *drvdata)
{
	u64 dfr0 = read_sysreg(id_aa64dfr0_el1);
	u64 trfcr;

	drvdata->trfcr = 0;
	if (!cpuid_feature_extract_unsigned_field(dfr0, ID_AA64DFR0_TRACE_FILT_SHIFT))
		return;

	/*
	 * If the CPU supports v8.4 SelfHosted Tracing, enable
	 * tracing at the kernel EL and EL0, forcing to use the
	 * virtual time as the timestamp.
	 */
	trfcr = (TRFCR_ELx_TS_VIRTUAL |
		 TRFCR_ELx_ExTRE |
		 TRFCR_ELx_E0TRE);

	/* If we are running at EL2, allow tracing the CONTEXTIDR_EL2. */
	if (is_kernel_in_hyp_mode())
		trfcr |= TRFCR_EL2_CX;

	drvdata->trfcr = trfcr;
}

static void etm4_init_arch_data(void *info)
{
	u32 etmidr0;
	u32 etmidr2;
	u32 etmidr3;
	u32 etmidr4;
	u32 etmidr5;
	struct etm4_init_arg *init_arg = info;
	struct etmv4_drvdata *drvdata;
	struct csdev_access *csa;
	int i;

	drvdata = init_arg->drvdata;
	csa = init_arg->csa;

	/*
	 * If we are unable to detect the access mechanism,
	 * or unable to detect the trace unit type, fail
	 * early.
	 */
	if (!etm4_init_csdev_access(drvdata, csa))
		return;

	/* Detect the support for OS Lock before we actually use it */
	etm_detect_os_lock(drvdata, csa);

	/* Make sure all registers are accessible */
	etm4_os_unlock_csa(drvdata, csa);
	etm4_cs_unlock(drvdata, csa);

	etm4_check_arch_features(drvdata, init_arg->pid);

	/* find all capabilities of the tracing unit */
	etmidr0 = etm4x_relaxed_read32(csa, TRCIDR0);

	/* INSTP0, bits[2:1] P0 tracing support field */
	if (BMVAL(etmidr0, 1, 1) && BMVAL(etmidr0, 2, 2))
		drvdata->instrp0 = true;
	else
		drvdata->instrp0 = false;

	/* TRCBB, bit[5] Branch broadcast tracing support bit */
	if (BMVAL(etmidr0, 5, 5))
		drvdata->trcbb = true;
	else
		drvdata->trcbb = false;

	/* TRCCOND, bit[6] Conditional instruction tracing support bit */
	if (BMVAL(etmidr0, 6, 6))
		drvdata->trccond = true;
	else
		drvdata->trccond = false;

	/* TRCCCI, bit[7] Cycle counting instruction bit */
	if (BMVAL(etmidr0, 7, 7))
		drvdata->trccci = true;
	else
		drvdata->trccci = false;

	/* RETSTACK, bit[9] Return stack bit */
	if (BMVAL(etmidr0, 9, 9))
		drvdata->retstack = true;
	else
		drvdata->retstack = false;

	/* NUMEVENT, bits[11:10] Number of events field */
	drvdata->nr_event = BMVAL(etmidr0, 10, 11);
	/* QSUPP, bits[16:15] Q element support field */
	drvdata->q_support = BMVAL(etmidr0, 15, 16);
	/* TSSIZE, bits[28:24] Global timestamp size field */
	drvdata->ts_size = BMVAL(etmidr0, 24, 28);

	/* maximum size of resources */
	etmidr2 = etm4x_relaxed_read32(csa, TRCIDR2);
	/* CIDSIZE, bits[9:5] Indicates the Context ID size */
	drvdata->ctxid_size = BMVAL(etmidr2, 5, 9);
	/* VMIDSIZE, bits[14:10] Indicates the VMID size */
	drvdata->vmid_size = BMVAL(etmidr2, 10, 14);
	/* CCSIZE, bits[28:25] size of the cycle counter in bits minus 12 */
	drvdata->ccsize = BMVAL(etmidr2, 25, 28);

	etmidr3 = etm4x_relaxed_read32(csa, TRCIDR3);
	/* CCITMIN, bits[11:0] minimum threshold value that can be programmed */
	drvdata->ccitmin = BMVAL(etmidr3, 0, 11);
	/* EXLEVEL_S, bits[19:16] Secure state instruction tracing */
	drvdata->s_ex_level = BMVAL(etmidr3, 16, 19);
	drvdata->config.s_ex_level = drvdata->s_ex_level;
	/* EXLEVEL_NS, bits[23:20] Non-secure state instruction tracing */
	drvdata->ns_ex_level = BMVAL(etmidr3, 20, 23);

	/*
	 * TRCERR, bit[24] whether a trace unit can trace a
	 * system error exception.
	 */
	if (BMVAL(etmidr3, 24, 24))
		drvdata->trc_error = true;
	else
		drvdata->trc_error = false;

	/* SYNCPR, bit[25] implementation has a fixed synchronization period? */
	if (BMVAL(etmidr3, 25, 25))
		drvdata->syncpr = true;
	else
		drvdata->syncpr = false;

	/* STALLCTL, bit[26] is stall control implemented? */
	if (BMVAL(etmidr3, 26, 26))
		drvdata->stallctl = true;
	else
		drvdata->stallctl = false;

	/* SYSSTALL, bit[27] implementation can support stall control? */
	if (BMVAL(etmidr3, 27, 27))
		drvdata->sysstall = true;
	else
		drvdata->sysstall = false;

	/* NUMPROC, bits[30:28] the number of PEs available for tracing */
	drvdata->nr_pe = BMVAL(etmidr3, 28, 30);

	/* NOOVERFLOW, bit[31] is trace overflow prevention supported */
	if (BMVAL(etmidr3, 31, 31))
		drvdata->nooverflow = true;
	else
		drvdata->nooverflow = false;

	/* number of resources trace unit supports */
	etmidr4 = etm4x_relaxed_read32(csa, TRCIDR4);
	/* NUMACPAIRS, bits[0:3] number of addr comparator pairs for tracing */
	drvdata->nr_addr_cmp = BMVAL(etmidr4, 0, 3);
	/* NUMPC, bits[15:12] number of PE comparator inputs for tracing */
	drvdata->nr_pe_cmp = BMVAL(etmidr4, 12, 15);
	/*
	 * NUMRSPAIR, bits[19:16]
	 * The number of resource pairs conveyed by the HW starts at 0, i.e a
	 * value of 0x0 indicate 1 resource pair, 0x1 indicate two and so on.
	 * As such add 1 to the value of NUMRSPAIR for a better representation.
	 *
	 * For ETM v4.3 and later, 0x0 means 0, and no pairs are available -
	 * the default TRUE and FALSE resource selectors are omitted.
	 * Otherwise for values 0x1 and above the number is N + 1 as per v4.2.
	 */
	drvdata->nr_resource = BMVAL(etmidr4, 16, 19);
	if ((drvdata->arch < ETM_ARCH_V4_3) || (drvdata->nr_resource > 0))
		drvdata->nr_resource += 1;
	/*
	 * NUMSSCC, bits[23:20] the number of single-shot
	 * comparator control for tracing. Read any status regs as these
	 * also contain RO capability data.
	 */
	drvdata->nr_ss_cmp = BMVAL(etmidr4, 20, 23);
	for (i = 0; i < drvdata->nr_ss_cmp; i++) {
		drvdata->config.ss_status[i] =
			etm4x_relaxed_read32(csa, TRCSSCSRn(i));
	}
	/* NUMCIDC, bits[27:24] number of Context ID comparators for tracing */
	drvdata->numcidc = BMVAL(etmidr4, 24, 27);
	/* NUMVMIDC, bits[31:28] number of VMID comparators for tracing */
	drvdata->numvmidc = BMVAL(etmidr4, 28, 31);

	etmidr5 = etm4x_relaxed_read32(csa, TRCIDR5);
	/* NUMEXTIN, bits[8:0] number of external inputs implemented */
	drvdata->nr_ext_inp = BMVAL(etmidr5, 0, 8);
	/* TRACEIDSIZE, bits[21:16] indicates the trace ID width */
	drvdata->trcid_size = BMVAL(etmidr5, 16, 21);
	/* ATBTRIG, bit[22] implementation can support ATB triggers? */
	if (BMVAL(etmidr5, 22, 22))
		drvdata->atbtrig = true;
	else
		drvdata->atbtrig = false;
	/*
	 * LPOVERRIDE, bit[23] implementation supports
	 * low-power state override
	 */
	if (BMVAL(etmidr5, 23, 23) && (!drvdata->skip_power_up))
		drvdata->lpoverride = true;
	else
		drvdata->lpoverride = false;
	/* NUMSEQSTATE, bits[27:25] number of sequencer states implemented */
	drvdata->nrseqstate = BMVAL(etmidr5, 25, 27);
	/* NUMCNTR, bits[30:28] number of counters available for tracing */
	drvdata->nr_cntr = BMVAL(etmidr5, 28, 30);
	etm4_cs_lock(drvdata, csa);
	cpu_detect_trace_filtering(drvdata);
}

static inline u32 etm4_get_victlr_access_type(struct etmv4_config *config)
{
	return etm4_get_access_type(config) << TRCVICTLR_EXLEVEL_SHIFT;
}

/* Set ELx trace filter access in the TRCVICTLR register */
static void etm4_set_victlr_access(struct etmv4_config *config)
{
	config->vinst_ctrl &= ~TRCVICTLR_EXLEVEL_MASK;
	config->vinst_ctrl |= etm4_get_victlr_access_type(config);
}

static void etm4_set_default_config(struct etmv4_config *config)
{
	/* disable all events tracing */
	config->eventctrl0 = 0x0;
	config->eventctrl1 = 0x0;

	/* disable stalling */
	config->stall_ctrl = 0x0;

	/* enable trace synchronization every 4096 bytes, if available */
	config->syncfreq = 0xC;

	/* disable timestamp event */
	config->ts_ctrl = 0x0;

	/* TRCVICTLR::EVENT = 0x01, select the always on logic */
	config->vinst_ctrl = BIT(0);

	/* TRCVICTLR::EXLEVEL_NS:EXLEVELS: Set kernel / user filtering */
	etm4_set_victlr_access(config);
}

static u64 etm4_get_ns_access_type(struct etmv4_config *config)
{
	u64 access_type = 0;

	/*
	 * EXLEVEL_NS, for NonSecure Exception levels.
	 * The mask here is a generic value and must be
	 * shifted to the corresponding field for the registers
	 */
	if (!is_kernel_in_hyp_mode()) {
		/* Stay away from hypervisor mode for non-VHE */
		access_type =  ETM_EXLEVEL_NS_HYP;
		if (config->mode & ETM_MODE_EXCL_KERN)
			access_type |= ETM_EXLEVEL_NS_OS;
	} else if (config->mode & ETM_MODE_EXCL_KERN) {
		access_type = ETM_EXLEVEL_NS_HYP;
	}

	if (config->mode & ETM_MODE_EXCL_USER)
		access_type |= ETM_EXLEVEL_NS_APP;

	return access_type;
}

/*
 * Construct the exception level masks for a given config.
 * This must be shifted to the corresponding register field
 * for usage.
 */
static u64 etm4_get_access_type(struct etmv4_config *config)
{
	/* All Secure exception levels are excluded from the trace */
	return etm4_get_ns_access_type(config) | (u64)config->s_ex_level;
}

static u64 etm4_get_comparator_access_type(struct etmv4_config *config)
{
	return etm4_get_access_type(config) << TRCACATR_EXLEVEL_SHIFT;
}

static void etm4_set_comparator_filter(struct etmv4_config *config,
				       u64 start, u64 stop, int comparator)
{
	u64 access_type = etm4_get_comparator_access_type(config);

	/* First half of default address comparator */
	config->addr_val[comparator] = start;
	config->addr_acc[comparator] = access_type;
	config->addr_type[comparator] = ETM_ADDR_TYPE_RANGE;

	/* Second half of default address comparator */
	config->addr_val[comparator + 1] = stop;
	config->addr_acc[comparator + 1] = access_type;
	config->addr_type[comparator + 1] = ETM_ADDR_TYPE_RANGE;

	/*
	 * Configure the ViewInst function to include this address range
	 * comparator.
	 *
	 * @comparator is divided by two since it is the index in the
	 * etmv4_config::addr_val array but register TRCVIIECTLR deals with
	 * address range comparator _pairs_.
	 *
	 * Therefore:
	 *	index 0 -> compatator pair 0
	 *	index 2 -> comparator pair 1
	 *	index 4 -> comparator pair 2
	 *	...
	 *	index 14 -> comparator pair 7
	 */
	config->viiectlr |= BIT(comparator / 2);
}

static void etm4_set_start_stop_filter(struct etmv4_config *config,
				       u64 address, int comparator,
				       enum etm_addr_type type)
{
	int shift;
	u64 access_type = etm4_get_comparator_access_type(config);

	/* Configure the comparator */
	config->addr_val[comparator] = address;
	config->addr_acc[comparator] = access_type;
	config->addr_type[comparator] = type;

	/*
	 * Configure ViewInst Start-Stop control register.
	 * Addresses configured to start tracing go from bit 0 to n-1,
	 * while those configured to stop tracing from 16 to 16 + n-1.
	 */
	shift = (type == ETM_ADDR_TYPE_START ? 0 : 16);
	config->vissctlr |= BIT(shift + comparator);
}

static void etm4_set_default_filter(struct etmv4_config *config)
{
	/* Trace everything 'default' filter achieved by no filtering */
	config->viiectlr = 0x0;

	/*
	 * TRCVICTLR::SSSTATUS == 1, the start-stop logic is
	 * in the started state
	 */
	config->vinst_ctrl |= BIT(9);
	config->mode |= ETM_MODE_VIEWINST_STARTSTOP;

	/* No start-stop filtering for ViewInst */
	config->vissctlr = 0x0;
}

static void etm4_set_default(struct etmv4_config *config)
{
	if (WARN_ON_ONCE(!config))
		return;

	/*
	 * Make default initialisation trace everything
	 *
	 * This is done by a minimum default config sufficient to enable
	 * full instruction trace - with a default filter for trace all
	 * achieved by having no filtering.
	 */
	etm4_set_default_config(config);
	etm4_set_default_filter(config);
}

static int etm4_get_next_comparator(struct etmv4_drvdata *drvdata, u32 type)
{
	int nr_comparator, index = 0;
	struct etmv4_config *config = &drvdata->config;

	/*
	 * nr_addr_cmp holds the number of comparator _pair_, so time 2
	 * for the total number of comparators.
	 */
	nr_comparator = drvdata->nr_addr_cmp * 2;

	/* Go through the tally of comparators looking for a free one. */
	while (index < nr_comparator) {
		switch (type) {
		case ETM_ADDR_TYPE_RANGE:
			if (config->addr_type[index] == ETM_ADDR_TYPE_NONE &&
			    config->addr_type[index + 1] == ETM_ADDR_TYPE_NONE)
				return index;

			/* Address range comparators go in pairs */
			index += 2;
			break;
		case ETM_ADDR_TYPE_START:
		case ETM_ADDR_TYPE_STOP:
			if (config->addr_type[index] == ETM_ADDR_TYPE_NONE)
				return index;

			/* Start/stop address can have odd indexes */
			index += 1;
			break;
		default:
			return -EINVAL;
		}
	}

	/* If we are here all the comparators have been used. */
	return -ENOSPC;
}

static int etm4_set_event_filters(struct etmv4_drvdata *drvdata,
				  struct perf_event *event)
{
	int i, comparator, ret = 0;
	u64 address;
	struct etmv4_config *config = &drvdata->config;
	struct etm_filters *filters = event->hw.addr_filters;

	if (!filters)
		goto default_filter;

	/* Sync events with what Perf got */
	perf_event_addr_filters_sync(event);

	/*
	 * If there are no filters to deal with simply go ahead with
	 * the default filter, i.e the entire address range.
	 */
	if (!filters->nr_filters)
		goto default_filter;

	for (i = 0; i < filters->nr_filters; i++) {
		struct etm_filter *filter = &filters->etm_filter[i];
		enum etm_addr_type type = filter->type;

		/* See if a comparator is free. */
		comparator = etm4_get_next_comparator(drvdata, type);
		if (comparator < 0) {
			ret = comparator;
			goto out;
		}

		switch (type) {
		case ETM_ADDR_TYPE_RANGE:
			etm4_set_comparator_filter(config,
						   filter->start_addr,
						   filter->stop_addr,
						   comparator);
			/*
			 * TRCVICTLR::SSSTATUS == 1, the start-stop logic is
			 * in the started state
			 */
			config->vinst_ctrl |= BIT(9);

			/* No start-stop filtering for ViewInst */
			config->vissctlr = 0x0;
			break;
		case ETM_ADDR_TYPE_START:
		case ETM_ADDR_TYPE_STOP:
			/* Get the right start or stop address */
			address = (type == ETM_ADDR_TYPE_START ?
				   filter->start_addr :
				   filter->stop_addr);

			/* Configure comparator */
			etm4_set_start_stop_filter(config, address,
						   comparator, type);

			/*
			 * If filters::ssstatus == 1, trace acquisition was
			 * started but the process was yanked away before the
			 * the stop address was hit.  As such the start/stop
			 * logic needs to be re-started so that tracing can
			 * resume where it left.
			 *
			 * The start/stop logic status when a process is
			 * scheduled out is checked in function
			 * etm4_disable_perf().
			 */
			if (filters->ssstatus)
				config->vinst_ctrl |= BIT(9);

			/* No include/exclude filtering for ViewInst */
			config->viiectlr = 0x0;
			break;
		default:
			ret = -EINVAL;
			goto out;
		}
	}

	goto out;


default_filter:
	etm4_set_default_filter(config);

out:
	return ret;
}

void etm4_config_trace_mode(struct etmv4_config *config)
{
	u32 mode;

	mode = config->mode;
	mode &= (ETM_MODE_EXCL_KERN | ETM_MODE_EXCL_USER);

	/* excluding kernel AND user space doesn't make sense */
	WARN_ON_ONCE(mode == (ETM_MODE_EXCL_KERN | ETM_MODE_EXCL_USER));

	/* nothing to do if neither flags are set */
	if (!(mode & ETM_MODE_EXCL_KERN) && !(mode & ETM_MODE_EXCL_USER))
		return;

	etm4_set_victlr_access(config);
}

static int etm4_online_cpu(unsigned int cpu)
{
	if (!etmdrvdata[cpu])
		return 0;

	if (etmdrvdata[cpu]->boot_enable && !etmdrvdata[cpu]->sticky_enable)
		coresight_enable(etmdrvdata[cpu]->csdev);
	return 0;
}

static int etm4_starting_cpu(unsigned int cpu)
{
	if (!etmdrvdata[cpu])
		return 0;

	spin_lock(&etmdrvdata[cpu]->spinlock);
	if (!etmdrvdata[cpu]->os_unlock)
		etm4_os_unlock(etmdrvdata[cpu]);

	if (local_read(&etmdrvdata[cpu]->mode))
		etm4_enable_hw(etmdrvdata[cpu]);
	spin_unlock(&etmdrvdata[cpu]->spinlock);
	return 0;
}

static int etm4_dying_cpu(unsigned int cpu)
{
	if (!etmdrvdata[cpu])
		return 0;

	spin_lock(&etmdrvdata[cpu]->spinlock);
	if (local_read(&etmdrvdata[cpu]->mode))
		etm4_disable_hw(etmdrvdata[cpu]);
	spin_unlock(&etmdrvdata[cpu]->spinlock);
	return 0;
}

static void etm4_init_trace_id(struct etmv4_drvdata *drvdata)
{
	drvdata->trcid = coresight_get_trace_id(drvdata->cpu);
}

static int __etm4_cpu_save(struct etmv4_drvdata *drvdata)
{
	int i, ret = 0;
	struct etmv4_save_state *state;
	struct coresight_device *csdev = drvdata->csdev;
	struct csdev_access *csa;
	struct device *etm_dev;
<<<<<<< HEAD
=======
	struct coresight_device *funnel_csdev = csdev->pdata->conns[0].child_dev;
>>>>>>> 334f1c6b

	if (WARN_ON(!csdev))
		return -ENODEV;

	etm_dev = &csdev->dev;
	csa = &csdev->access;

	/*
	 * As recommended by 3.4.1 ("The procedure when powering down the PE")
	 * of ARM IHI 0064D
	 */
	dsb(sy);
	isb();

	etm4_cs_unlock(drvdata, csa);
	/* Lock the OS lock to disable trace and external debugger access */
	etm4_os_lock(drvdata);

	/* wait for TRCSTATR.PMSTABLE to go up */
	if (coresight_timeout(csa, TRCSTATR, TRCSTATR_PMSTABLE_BIT, 1)) {
		dev_err(etm_dev,
			"timeout while waiting for PM Stable Status\n");
		etm4_os_unlock(drvdata);
		ret = -EBUSY;
		goto out;
	}

	state = drvdata->save_state;

	state->trcprgctlr = etm4x_read32(csa, TRCPRGCTLR);
	if (drvdata->nr_pe)
		state->trcprocselr = etm4x_read32(csa, TRCPROCSELR);
	state->trcconfigr = etm4x_read32(csa, TRCCONFIGR);
	state->trcauxctlr = etm4x_read32(csa, TRCAUXCTLR);
	state->trceventctl0r = etm4x_read32(csa, TRCEVENTCTL0R);
	state->trceventctl1r = etm4x_read32(csa, TRCEVENTCTL1R);
	if (drvdata->stallctl)
		state->trcstallctlr = etm4x_read32(csa, TRCSTALLCTLR);
	state->trctsctlr = etm4x_read32(csa, TRCTSCTLR);
	state->trcsyncpr = etm4x_read32(csa, TRCSYNCPR);
	state->trcccctlr = etm4x_read32(csa, TRCCCCTLR);
	state->trcbbctlr = etm4x_read32(csa, TRCBBCTLR);
	state->trctraceidr = etm4x_read32(csa, TRCTRACEIDR);
	state->trcqctlr = etm4x_read32(csa, TRCQCTLR);

	state->trcvictlr = etm4x_read32(csa, TRCVICTLR);
	state->trcviiectlr = etm4x_read32(csa, TRCVIIECTLR);
	state->trcvissctlr = etm4x_read32(csa, TRCVISSCTLR);
	if (drvdata->nr_pe_cmp)
		state->trcvipcssctlr = etm4x_read32(csa, TRCVIPCSSCTLR);
	state->trcvdctlr = etm4x_read32(csa, TRCVDCTLR);
	state->trcvdsacctlr = etm4x_read32(csa, TRCVDSACCTLR);
	state->trcvdarcctlr = etm4x_read32(csa, TRCVDARCCTLR);

	for (i = 0; i < drvdata->nrseqstate - 1; i++)
		state->trcseqevr[i] = etm4x_read32(csa, TRCSEQEVRn(i));

	state->trcseqrstevr = etm4x_read32(csa, TRCSEQRSTEVR);
	state->trcseqstr = etm4x_read32(csa, TRCSEQSTR);
	state->trcextinselr = etm4x_read32(csa, TRCEXTINSELR);

	for (i = 0; i < drvdata->nr_cntr; i++) {
		state->trccntrldvr[i] = etm4x_read32(csa, TRCCNTRLDVRn(i));
		state->trccntctlr[i] = etm4x_read32(csa, TRCCNTCTLRn(i));
		state->trccntvr[i] = etm4x_read32(csa, TRCCNTVRn(i));
	}

	for (i = 0; i < drvdata->nr_resource * 2; i++)
		state->trcrsctlr[i] = etm4x_read32(csa, TRCRSCTLRn(i));

	for (i = 0; i < drvdata->nr_ss_cmp; i++) {
		state->trcssccr[i] = etm4x_read32(csa, TRCSSCCRn(i));
		state->trcsscsr[i] = etm4x_read32(csa, TRCSSCSRn(i));
		if (etm4x_sspcicrn_present(drvdata, i))
			state->trcsspcicr[i] = etm4x_read32(csa, TRCSSPCICRn(i));
	}

	for (i = 0; i < drvdata->nr_addr_cmp * 2; i++) {
		state->trcacvr[i] = etm4x_read64(csa, TRCACVRn(i));
		state->trcacatr[i] = etm4x_read64(csa, TRCACATRn(i));
	}

	/*
	 * Data trace stream is architecturally prohibited for A profile cores
	 * so we don't save (or later restore) trcdvcvr and trcdvcmr - As per
	 * section 1.3.4 ("Possible functional configurations of an ETMv4 trace
	 * unit") of ARM IHI 0064D.
	 */

	for (i = 0; i < drvdata->numcidc; i++)
		state->trccidcvr[i] = etm4x_read64(csa, TRCCIDCVRn(i));

	for (i = 0; i < drvdata->numvmidc; i++)
		state->trcvmidcvr[i] = etm4x_read64(csa, TRCVMIDCVRn(i));

	state->trccidcctlr0 = etm4x_read32(csa, TRCCIDCCTLR0);
	if (drvdata->numcidc > 4)
		state->trccidcctlr1 = etm4x_read32(csa, TRCCIDCCTLR1);

	state->trcvmidcctlr0 = etm4x_read32(csa, TRCVMIDCCTLR0);
	if (drvdata->numvmidc > 4)
		state->trcvmidcctlr0 = etm4x_read32(csa, TRCVMIDCCTLR1);

	state->trcclaimset = etm4x_read32(csa, TRCCLAIMCLR);

	if (!drvdata->skip_power_up)
		state->trcpdcr = etm4x_read32(csa, TRCPDCR);

<<<<<<< HEAD
	/* wait for TRCSTATR.IDLE to go up */
	if (coresight_timeout(csa, TRCSTATR, TRCSTATR_IDLE_BIT, 1)) {
		dev_err(etm_dev,
			"timeout while waiting for Idle Trace Status\n");
		etm4_os_unlock(drvdata);
		ret = -EBUSY;
		goto out;
	}
=======
	link_ops(funnel_csdev)->disable(funnel_csdev, csdev->pdata->conns[0].child_port, 0);
>>>>>>> 334f1c6b

	drvdata->state_needs_restore = true;

	/*
	 * Power can be removed from the trace unit now. We do this to
	 * potentially save power on systems that respect the TRCPDCR_PU
	 * despite requesting software to save/restore state.
	 */
	if (!drvdata->skip_power_up)
		etm4x_relaxed_write32(csa, (state->trcpdcr & ~TRCPDCR_PU),
				      TRCPDCR);
out:
	etm4_cs_lock(drvdata, csa);
	return ret;
}

static int etm4_cpu_save(struct etmv4_drvdata *drvdata)
{
	int ret = 0;

	/* Save the TRFCR irrespective of whether the ETM is ON */
	if (drvdata->trfcr)
		drvdata->save_trfcr = read_trfcr();
	/*
	 * Save and restore the ETM Trace registers only if
	 * the ETM is active.
	 */
	if (local_read(&drvdata->mode) && drvdata->save_state)
		ret = __etm4_cpu_save(drvdata);
	return ret;
}

static void __etm4_cpu_restore(struct etmv4_drvdata *drvdata)
{
	int i;
	struct etmv4_save_state *state = drvdata->save_state;
	struct csdev_access tmp_csa = CSDEV_ACCESS_IOMEM(drvdata->base);
	struct csdev_access *csa = &tmp_csa;
<<<<<<< HEAD
=======
	struct coresight_device *csdev = drvdata->csdev;
	struct coresight_device *funnel_csdev = csdev->pdata->conns[0].child_dev;
>>>>>>> 334f1c6b

	etm4_cs_unlock(drvdata, csa);
	etm4x_relaxed_write32(csa, state->trcclaimset, TRCCLAIMSET);

	etm4x_relaxed_write32(csa, state->trcprgctlr, TRCPRGCTLR);
	if (drvdata->nr_pe)
		etm4x_relaxed_write32(csa, state->trcprocselr, TRCPROCSELR);
	etm4x_relaxed_write32(csa, state->trcconfigr, TRCCONFIGR);
	etm4x_relaxed_write32(csa, state->trcauxctlr, TRCAUXCTLR);
	etm4x_relaxed_write32(csa, state->trceventctl0r, TRCEVENTCTL0R);
	etm4x_relaxed_write32(csa, state->trceventctl1r, TRCEVENTCTL1R);
	if (drvdata->stallctl)
		etm4x_relaxed_write32(csa, state->trcstallctlr, TRCSTALLCTLR);
	etm4x_relaxed_write32(csa, state->trctsctlr, TRCTSCTLR);
	etm4x_relaxed_write32(csa, state->trcsyncpr, TRCSYNCPR);
	etm4x_relaxed_write32(csa, state->trcccctlr, TRCCCCTLR);
	etm4x_relaxed_write32(csa, state->trcbbctlr, TRCBBCTLR);
	etm4x_relaxed_write32(csa, state->trctraceidr, TRCTRACEIDR);
	etm4x_relaxed_write32(csa, state->trcqctlr, TRCQCTLR);

	etm4x_relaxed_write32(csa, state->trcvictlr, TRCVICTLR);
	etm4x_relaxed_write32(csa, state->trcviiectlr, TRCVIIECTLR);
	etm4x_relaxed_write32(csa, state->trcvissctlr, TRCVISSCTLR);
	if (drvdata->nr_pe_cmp)
		etm4x_relaxed_write32(csa, state->trcvipcssctlr, TRCVIPCSSCTLR);
	etm4x_relaxed_write32(csa, state->trcvdctlr, TRCVDCTLR);
	etm4x_relaxed_write32(csa, state->trcvdsacctlr, TRCVDSACCTLR);
	etm4x_relaxed_write32(csa, state->trcvdarcctlr, TRCVDARCCTLR);

	for (i = 0; i < drvdata->nrseqstate - 1; i++)
		etm4x_relaxed_write32(csa, state->trcseqevr[i], TRCSEQEVRn(i));

	etm4x_relaxed_write32(csa, state->trcseqrstevr, TRCSEQRSTEVR);
	etm4x_relaxed_write32(csa, state->trcseqstr, TRCSEQSTR);
	etm4x_relaxed_write32(csa, state->trcextinselr, TRCEXTINSELR);

	for (i = 0; i < drvdata->nr_cntr; i++) {
		etm4x_relaxed_write32(csa, state->trccntrldvr[i], TRCCNTRLDVRn(i));
		etm4x_relaxed_write32(csa, state->trccntctlr[i], TRCCNTCTLRn(i));
		etm4x_relaxed_write32(csa, state->trccntvr[i], TRCCNTVRn(i));
	}

	for (i = 0; i < drvdata->nr_resource * 2; i++)
		etm4x_relaxed_write32(csa, state->trcrsctlr[i], TRCRSCTLRn(i));

	for (i = 0; i < drvdata->nr_ss_cmp; i++) {
		etm4x_relaxed_write32(csa, state->trcssccr[i], TRCSSCCRn(i));
		etm4x_relaxed_write32(csa, state->trcsscsr[i], TRCSSCSRn(i));
		if (etm4x_sspcicrn_present(drvdata, i))
			etm4x_relaxed_write32(csa, state->trcsspcicr[i], TRCSSPCICRn(i));
	}

	for (i = 0; i < drvdata->nr_addr_cmp * 2; i++) {
		etm4x_relaxed_write64(csa, state->trcacvr[i], TRCACVRn(i));
		etm4x_relaxed_write64(csa, state->trcacatr[i], TRCACATRn(i));
	}

	for (i = 0; i < drvdata->numcidc; i++)
		etm4x_relaxed_write64(csa, state->trccidcvr[i], TRCCIDCVRn(i));

	for (i = 0; i < drvdata->numvmidc; i++)
		etm4x_relaxed_write64(csa, state->trcvmidcvr[i], TRCVMIDCVRn(i));

	etm4x_relaxed_write32(csa, state->trccidcctlr0, TRCCIDCCTLR0);
	if (drvdata->numcidc > 4)
		etm4x_relaxed_write32(csa, state->trccidcctlr1, TRCCIDCCTLR1);

	etm4x_relaxed_write32(csa, state->trcvmidcctlr0, TRCVMIDCCTLR0);
	if (drvdata->numvmidc > 4)
		etm4x_relaxed_write32(csa, state->trcvmidcctlr0, TRCVMIDCCTLR1);

	etm4x_relaxed_write32(csa, state->trcclaimset, TRCCLAIMSET);

	if (!drvdata->skip_power_up)
		etm4x_relaxed_write32(csa, state->trcpdcr, TRCPDCR);

	drvdata->state_needs_restore = false;

	/*
	 * As recommended by section 4.3.7 ("Synchronization when using the
	 * memory-mapped interface") of ARM IHI 0064D
	 */
	dsb(sy);
	isb();

	link_ops(funnel_csdev)->enable(funnel_csdev, csdev->pdata->conns[0].child_port, 0);

	/* Unlock the OS lock to re-enable trace and external debug access */
	etm4_os_unlock(drvdata);
	etm4_cs_lock(drvdata, csa);
}

static void etm4_cpu_restore(struct etmv4_drvdata *drvdata)
{
	if (drvdata->trfcr)
		write_trfcr(drvdata->save_trfcr);
	if (drvdata->state_needs_restore)
		__etm4_cpu_restore(drvdata);
}

static int etm4_cpu_pm_notify(struct notifier_block *nb, unsigned long cmd,
			      void *v)
{
	struct etmv4_drvdata *drvdata;
	unsigned int cpu = smp_processor_id();

	if (!etmdrvdata[cpu])
		return NOTIFY_OK;

	drvdata = etmdrvdata[cpu];

	if (WARN_ON_ONCE(drvdata->cpu != cpu))
		return NOTIFY_BAD;

	switch (cmd) {
	case CPU_PM_ENTER:
		if (etm4_cpu_save(drvdata))
			return NOTIFY_BAD;
		break;
	case CPU_PM_EXIT:
	case CPU_PM_ENTER_FAILED:
		etm4_cpu_restore(drvdata);
		break;
	default:
		return NOTIFY_DONE;
	}

	return NOTIFY_OK;
}

static struct notifier_block etm4_cpu_pm_nb = {
	.notifier_call = etm4_cpu_pm_notify,
};

/* Setup PM. Deals with error conditions and counts */
static int __init etm4_pm_setup(void)
{
	int ret;

	ret = cpu_pm_register_notifier(&etm4_cpu_pm_nb);
	if (ret)
		return ret;

	ret = cpuhp_setup_state_nocalls(CPUHP_AP_ARM_CORESIGHT_STARTING,
					"arm/coresight4:starting",
					etm4_starting_cpu, etm4_dying_cpu);

	if (ret)
		goto unregister_notifier;

	ret = cpuhp_setup_state_nocalls(CPUHP_AP_ONLINE_DYN,
					"arm/coresight4:online",
					etm4_online_cpu, NULL);

	/* HP dyn state ID returned in ret on success */
	if (ret > 0) {
		hp_online = ret;
		return 0;
	}

	/* failed dyn state - remove others */
	cpuhp_remove_state_nocalls(CPUHP_AP_ARM_CORESIGHT_STARTING);

unregister_notifier:
	cpu_pm_unregister_notifier(&etm4_cpu_pm_nb);
	return ret;
}

static void etm4_pm_clear(void)
{
	cpu_pm_unregister_notifier(&etm4_cpu_pm_nb);
	cpuhp_remove_state_nocalls(CPUHP_AP_ARM_CORESIGHT_STARTING);
	if (hp_online) {
		cpuhp_remove_state_nocalls(hp_online);
		hp_online = 0;
	}
}

static int etm4_probe(struct device *dev, void __iomem *base, u32 etm_pid)
{
	int ret;
	struct coresight_platform_data *pdata = NULL;
	struct etmv4_drvdata *drvdata;
	struct coresight_desc desc = { 0 };
	struct etm4_init_arg init_arg = { 0 };
	u8 major, minor;
	char *type_name;

	drvdata = devm_kzalloc(dev, sizeof(*drvdata), GFP_KERNEL);
	if (!drvdata)
		return -ENOMEM;

	dev_set_drvdata(dev, drvdata);

	if (pm_save_enable == PARAM_PM_SAVE_FIRMWARE)
		pm_save_enable = coresight_loses_context_with_cpu(dev) ?
			       PARAM_PM_SAVE_SELF_HOSTED : PARAM_PM_SAVE_NEVER;

	if (pm_save_enable != PARAM_PM_SAVE_NEVER) {
		drvdata->save_state = devm_kmalloc(dev,
				sizeof(struct etmv4_save_state), GFP_KERNEL);
		if (!drvdata->save_state)
			return -ENOMEM;
	}

	drvdata->base = base;

	spin_lock_init(&drvdata->spinlock);

	drvdata->cpu = coresight_get_cpu(dev);
	if (drvdata->cpu < 0)
		return drvdata->cpu;

	init_arg.drvdata = drvdata;
	init_arg.csa = &desc.access;
	init_arg.pid = etm_pid;

	if (smp_call_function_single(drvdata->cpu,
				etm4_init_arch_data,  &init_arg, 1))
		dev_err(dev, "ETM arch init failed\n");

	if (!drvdata->arch)
		return -EINVAL;

	/* TRCPDCR is not accessible with system instructions. */
	if (!desc.access.io_mem ||
	    fwnode_property_present(dev_fwnode(dev), "qcom,skip-power-up"))
		drvdata->skip_power_up = true;

	major = ETM_ARCH_MAJOR_VERSION(drvdata->arch);
	minor = ETM_ARCH_MINOR_VERSION(drvdata->arch);

	if (etm4x_is_ete(drvdata)) {
		type_name = "ete";
		/* ETE v1 has major version == 0b101. Adjust this for logging.*/
		major -= 4;
	} else {
		type_name = "etm";
	}

	desc.name = devm_kasprintf(dev, GFP_KERNEL,
				   "%s%d", type_name, drvdata->cpu);
	if (!desc.name)
		return -ENOMEM;

	etm4_init_trace_id(drvdata);
	etm4_set_default(&drvdata->config);

	pdata = coresight_get_platform_data(dev);
	if (IS_ERR(pdata))
		return PTR_ERR(pdata);

	dev->platform_data = pdata;

	desc.type = CORESIGHT_DEV_TYPE_SOURCE;
	desc.subtype.source_subtype = CORESIGHT_DEV_SUBTYPE_SOURCE_PROC;
	desc.ops = &etm4_cs_ops;
	desc.pdata = pdata;
	desc.dev = dev;
	desc.groups = coresight_etmv4_groups;
	drvdata->csdev = coresight_register(&desc);
	if (IS_ERR(drvdata->csdev))
		return PTR_ERR(drvdata->csdev);

	ret = etm_perf_symlink(drvdata->csdev, true);
	if (ret) {
		coresight_unregister(drvdata->csdev);
		return ret;
	}

	etmdrvdata[drvdata->cpu] = drvdata;

	dev_info(&drvdata->csdev->dev, "CPU%d: %s v%d.%d initialized\n",
		 drvdata->cpu, type_name, major, minor);

	if (boot_enable) {
		coresight_enable(drvdata->csdev);
		drvdata->boot_enable = true;
	}

	return 0;
}

static int etm4_probe_amba(struct amba_device *adev, const struct amba_id *id)
{
	void __iomem *base;
	struct device *dev = &adev->dev;
	struct resource *res = &adev->res;
	int ret;

	/* Validity for the resource is already checked by the AMBA core */
	base = devm_ioremap_resource(dev, res);
	if (IS_ERR(base))
		return PTR_ERR(base);

	ret = etm4_probe(dev, base, id->id);
	if (!ret)
		pm_runtime_put(&adev->dev);

	return ret;
}

static int etm4_probe_platform_dev(struct platform_device *pdev)
{
	int ret;

	pm_runtime_get_noresume(&pdev->dev);
	pm_runtime_set_active(&pdev->dev);
	pm_runtime_enable(&pdev->dev);

	/*
	 * System register based devices could match the
	 * HW by reading appropriate registers on the HW
	 * and thus we could skip the PID.
	 */
	ret = etm4_probe(&pdev->dev, NULL, 0);

	pm_runtime_put(&pdev->dev);
	return ret;
}

static struct amba_cs_uci_id uci_id_etm4[] = {
	{
		/*  ETMv4 UCI data */
		.devarch	= ETM_DEVARCH_ETMv4x_ARCH,
		.devarch_mask	= ETM_DEVARCH_ID_MASK,
		.devtype	= 0x00000013,
	}
};

static void clear_etmdrvdata(void *info)
{
	int cpu = *(int *)info;

	etmdrvdata[cpu] = NULL;
}

static int __exit etm4_remove_dev(struct etmv4_drvdata *drvdata)
{
	etm_perf_symlink(drvdata->csdev, false);
	/*
	 * Taking hotplug lock here to avoid racing between etm4_remove_dev()
	 * and CPU hotplug call backs.
	 */
	cpus_read_lock();
	/*
	 * The readers for etmdrvdata[] are CPU hotplug call backs
	 * and PM notification call backs. Change etmdrvdata[i] on
	 * CPU i ensures these call backs has consistent view
	 * inside one call back function.
	 */
	if (smp_call_function_single(drvdata->cpu, clear_etmdrvdata, &drvdata->cpu, 1))
		etmdrvdata[drvdata->cpu] = NULL;

	cpus_read_unlock();

	coresight_unregister(drvdata->csdev);

	return 0;
}

static void __exit etm4_remove_amba(struct amba_device *adev)
{
	struct etmv4_drvdata *drvdata = dev_get_drvdata(&adev->dev);

	if (drvdata)
		etm4_remove_dev(drvdata);
}

static int __exit etm4_remove_platform_dev(struct platform_device *pdev)
{
	int ret = 0;
	struct etmv4_drvdata *drvdata = dev_get_drvdata(&pdev->dev);

	if (drvdata)
		ret = etm4_remove_dev(drvdata);
	pm_runtime_disable(&pdev->dev);
	return ret;
}

static const struct amba_id etm4_ids[] = {
	CS_AMBA_ID(0x000bb95d),			/* Cortex-A53 */
	CS_AMBA_ID(0x000bb95e),			/* Cortex-A57 */
	CS_AMBA_ID(0x000bb95a),			/* Cortex-A72 */
	CS_AMBA_ID(0x000bb959),			/* Cortex-A73 */
	CS_AMBA_UCI_ID(0x000bb9da, uci_id_etm4),/* Cortex-A35 */
	CS_AMBA_UCI_ID(0x000bbd05, uci_id_etm4),/* Cortex-A55 */
	CS_AMBA_UCI_ID(0x000bbd0a, uci_id_etm4),/* Cortex-A75 */
	CS_AMBA_UCI_ID(0x000bbd0c, uci_id_etm4),/* Neoverse N1 */
	CS_AMBA_UCI_ID(0x000f0205, uci_id_etm4),/* Qualcomm Kryo */
	CS_AMBA_UCI_ID(0x000f0211, uci_id_etm4),/* Qualcomm Kryo */
	CS_AMBA_UCI_ID(0x000bb802, uci_id_etm4),/* Qualcomm Kryo 385 Cortex-A55 */
	CS_AMBA_UCI_ID(0x000bb803, uci_id_etm4),/* Qualcomm Kryo 385 Cortex-A75 */
	CS_AMBA_UCI_ID(0x000bb805, uci_id_etm4),/* Qualcomm Kryo 4XX Cortex-A55 */
	CS_AMBA_UCI_ID(0x000bb804, uci_id_etm4),/* Qualcomm Kryo 4XX Cortex-A76 */
	CS_AMBA_UCI_ID(0x000cc0af, uci_id_etm4),/* Marvell ThunderX2 */
	CS_AMBA_UCI_ID(0x000b6d01, uci_id_etm4),/* HiSilicon-Hip08 */
	CS_AMBA_UCI_ID(0x000b6d02, uci_id_etm4),/* HiSilicon-Hip09 */
	{},
};

MODULE_DEVICE_TABLE(amba, etm4_ids);

static struct amba_driver etm4x_amba_driver = {
	.drv = {
		.name   = "coresight-etm4x",
		.owner  = THIS_MODULE,
		.suppress_bind_attrs = true,
	},
	.probe		= etm4_probe_amba,
	.remove         = etm4_remove_amba,
	.id_table	= etm4_ids,
};

static const struct of_device_id etm4_sysreg_match[] = {
	{ .compatible	= "arm,coresight-etm4x-sysreg" },
	{ .compatible	= "arm,embedded-trace-extension" },
	{}
};

static struct platform_driver etm4_platform_driver = {
	.probe		= etm4_probe_platform_dev,
	.remove		= etm4_remove_platform_dev,
	.driver			= {
		.name			= "coresight-etm4x",
		.of_match_table		= etm4_sysreg_match,
		.suppress_bind_attrs	= true,
	},
};

static int __init etm4x_init(void)
{
	int ret;

	ret = etm4_pm_setup();

	/* etm4_pm_setup() does its own cleanup - exit on error */
	if (ret)
		return ret;

	ret = amba_driver_register(&etm4x_amba_driver);
	if (ret) {
		pr_err("Error registering etm4x AMBA driver\n");
		goto clear_pm;
	}

	ret = platform_driver_register(&etm4_platform_driver);
	if (!ret)
		return 0;

	pr_err("Error registering etm4x platform driver\n");
	amba_driver_unregister(&etm4x_amba_driver);

clear_pm:
	etm4_pm_clear();
	return ret;
}

static void __exit etm4x_exit(void)
{
	amba_driver_unregister(&etm4x_amba_driver);
	platform_driver_unregister(&etm4_platform_driver);
	etm4_pm_clear();
}

module_init(etm4x_init);
module_exit(etm4x_exit);

MODULE_AUTHOR("Pratik Patel <pratikp@codeaurora.org>");
MODULE_AUTHOR("Mathieu Poirier <mathieu.poirier@linaro.org>");
MODULE_DESCRIPTION("Arm CoreSight Program Flow Trace v4.x driver");
MODULE_LICENSE("GPL v2");<|MERGE_RESOLUTION|>--- conflicted
+++ resolved
@@ -114,7 +114,6 @@
 		pr_warn_ratelimited("etm4x: trying to write to unsupported register @%x\n",
 			offset);
 	}
-<<<<<<< HEAD
 }
 
 static u64 ete_sysreg_read(u32 offset, bool _relaxed, bool _64bit)
@@ -136,29 +135,6 @@
 
 static void ete_sysreg_write(u64 val, u32 offset, bool _relaxed, bool _64bit)
 {
-=======
-}
-
-static u64 ete_sysreg_read(u32 offset, bool _relaxed, bool _64bit)
-{
-	u64 res = 0;
-
-	switch (offset) {
-	ETE_READ_CASES(res)
-	default :
-		pr_warn_ratelimited("ete: trying to read unsupported register @%x\n",
-				    offset);
-	}
-
-	if (!_relaxed)
-		__iormb(res);	/* Imitate the !relaxed I/O helpers */
-
-	return res;
-}
-
-static void ete_sysreg_write(u64 val, u32 offset, bool _relaxed, bool _64bit)
-{
->>>>>>> 334f1c6b
 	if (!_relaxed)
 		__iowmb();	/* Imitate the !relaxed I/O helpers */
 	if (!_64bit)
@@ -398,13 +374,8 @@
 	struct coresight_device *csdev = drvdata->csdev;
 	struct device *etm_dev = &csdev->dev;
 	struct csdev_access *csa = &csdev->access;
-<<<<<<< HEAD
-
-
-=======
-
-
->>>>>>> 334f1c6b
+
+
 	etm4_cs_unlock(drvdata, csa);
 	etm4_enable_arch_specific(drvdata);
 
@@ -433,15 +404,10 @@
 	if (drvdata->nr_pe)
 		etm4x_relaxed_write32(csa, config->pe_sel, TRCPROCSELR);
 	etm4x_relaxed_write32(csa, config->cfg, TRCCONFIGR);
-<<<<<<< HEAD
-	/* nothing specific implemented */
-	etm4x_relaxed_write32(csa, 0x0, TRCAUXCTLR);
-=======
 	/* Set IDLEACK to 1: ETM trace unit idle acknowledge is asserted
 	 * irrespective of the ETM trace unit idle state.
 	 */
 	etm4x_relaxed_write32(csa, BIT(1), TRCAUXCTLR);
->>>>>>> 334f1c6b
 	etm4x_relaxed_write32(csa, config->eventctrl0, TRCEVENTCTL0R);
 	etm4x_relaxed_write32(csa, config->eventctrl1, TRCEVENTCTL1R);
 	if (drvdata->stallctl)
@@ -1603,10 +1569,7 @@
 	struct coresight_device *csdev = drvdata->csdev;
 	struct csdev_access *csa;
 	struct device *etm_dev;
-<<<<<<< HEAD
-=======
 	struct coresight_device *funnel_csdev = csdev->pdata->conns[0].child_dev;
->>>>>>> 334f1c6b
 
 	if (WARN_ON(!csdev))
 		return -ENODEV;
@@ -1715,18 +1678,7 @@
 	if (!drvdata->skip_power_up)
 		state->trcpdcr = etm4x_read32(csa, TRCPDCR);
 
-<<<<<<< HEAD
-	/* wait for TRCSTATR.IDLE to go up */
-	if (coresight_timeout(csa, TRCSTATR, TRCSTATR_IDLE_BIT, 1)) {
-		dev_err(etm_dev,
-			"timeout while waiting for Idle Trace Status\n");
-		etm4_os_unlock(drvdata);
-		ret = -EBUSY;
-		goto out;
-	}
-=======
 	link_ops(funnel_csdev)->disable(funnel_csdev, csdev->pdata->conns[0].child_port, 0);
->>>>>>> 334f1c6b
 
 	drvdata->state_needs_restore = true;
 
@@ -1765,11 +1717,8 @@
 	struct etmv4_save_state *state = drvdata->save_state;
 	struct csdev_access tmp_csa = CSDEV_ACCESS_IOMEM(drvdata->base);
 	struct csdev_access *csa = &tmp_csa;
-<<<<<<< HEAD
-=======
 	struct coresight_device *csdev = drvdata->csdev;
 	struct coresight_device *funnel_csdev = csdev->pdata->conns[0].child_dev;
->>>>>>> 334f1c6b
 
 	etm4_cs_unlock(drvdata, csa);
 	etm4x_relaxed_write32(csa, state->trcclaimset, TRCCLAIMSET);
