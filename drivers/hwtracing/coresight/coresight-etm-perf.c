// SPDX-License-Identifier: GPL-2.0
/*
 * Copyright(C) 2015 Linaro Limited. All rights reserved.
 * Author: Mathieu Poirier <mathieu.poirier@linaro.org>
 */

#include <linux/coresight.h>
#include <linux/coresight-pmu.h>
#include <linux/cpumask.h>
#include <linux/device.h>
#include <linux/list.h>
#include <linux/mm.h>
#include <linux/init.h>
#include <linux/perf_event.h>
#include <linux/percpu-defs.h>
#include <linux/slab.h>
#include <linux/stringhash.h>
#include <linux/types.h>
#include <linux/workqueue.h>

#include "coresight-etm-perf.h"
#include "coresight-priv.h"

static struct pmu etm_pmu;
static bool etm_perf_up;

/*
 * An ETM context for a running event includes the perf aux handle
 * and aux_data. For ETM, the aux_data (etm_event_data), consists of
 * the trace path and the sink configuration. The event data is accessible
 * via perf_get_aux(handle). However, a sink could "end" a perf output
 * handle via the IRQ handler. And if the "sink" encounters a failure
 * to "begin" another session (e.g due to lack of space in the buffer),
 * the handle will be cleared. Thus, the event_data may not be accessible
 * from the handle when we get to the etm_event_stop(), which is required
 * for stopping the trace path. The event_data is guaranteed to stay alive
 * until "free_aux()", which cannot happen as long as the event is active on
 * the ETM. Thus the event_data for the session must be part of the ETM context
 * to make sure we can disable the trace path.
 */
struct etm_ctxt {
	struct perf_output_handle handle;
	struct etm_event_data *event_data;
};

static DEFINE_PER_CPU(struct etm_ctxt, etm_ctxt);
static DEFINE_PER_CPU(struct coresight_device *, csdev_src);

/*
 * The PMU formats were orignally for ETMv3.5/PTM's ETMCR 'config';
 * now take them as general formats and apply on all ETMs.
 */
PMU_FORMAT_ATTR(cycacc,		"config:" __stringify(ETM_OPT_CYCACC));
/* contextid1 enables tracing CONTEXTIDR_EL1 for ETMv4 */
PMU_FORMAT_ATTR(contextid1,	"config:" __stringify(ETM_OPT_CTXTID));
/* contextid2 enables tracing CONTEXTIDR_EL2 for ETMv4 */
PMU_FORMAT_ATTR(contextid2,	"config:" __stringify(ETM_OPT_CTXTID2));
PMU_FORMAT_ATTR(timestamp,	"config:" __stringify(ETM_OPT_TS));
PMU_FORMAT_ATTR(retstack,	"config:" __stringify(ETM_OPT_RETSTK));
/* Sink ID - same for all ETMs */
PMU_FORMAT_ATTR(sinkid,		"config2:0-31");

/*
 * contextid always traces the "PID".  The PID is in CONTEXTIDR_EL1
 * when the kernel is running at EL1; when the kernel is at EL2,
 * the PID is in CONTEXTIDR_EL2.
 */
static ssize_t format_attr_contextid_show(struct device *dev,
					  struct device_attribute *attr,
					  char *page)
{
	int pid_fmt = ETM_OPT_CTXTID;

#if IS_ENABLED(CONFIG_CORESIGHT_SOURCE_ETM4X)
	pid_fmt = is_kernel_in_hyp_mode() ? ETM_OPT_CTXTID2 : ETM_OPT_CTXTID;
#endif
	return sprintf(page, "config:%d\n", pid_fmt);
}

<<<<<<< HEAD
struct device_attribute format_attr_contextid =
=======
static struct device_attribute format_attr_contextid =
>>>>>>> 754a0abe
	__ATTR(contextid, 0444, format_attr_contextid_show, NULL);

static struct attribute *etm_config_formats_attr[] = {
	&format_attr_cycacc.attr,
	&format_attr_contextid.attr,
	&format_attr_contextid1.attr,
	&format_attr_contextid2.attr,
	&format_attr_timestamp.attr,
	&format_attr_retstack.attr,
	&format_attr_sinkid.attr,
	NULL,
};

static const struct attribute_group etm_pmu_format_group = {
	.name   = "format",
	.attrs  = etm_config_formats_attr,
};

static struct attribute *etm_config_sinks_attr[] = {
	NULL,
};

static const struct attribute_group etm_pmu_sinks_group = {
	.name   = "sinks",
	.attrs  = etm_config_sinks_attr,
};

static const struct attribute_group *etm_pmu_attr_groups[] = {
	&etm_pmu_format_group,
	&etm_pmu_sinks_group,
	NULL,
};

static inline struct list_head **
etm_event_cpu_path_ptr(struct etm_event_data *data, int cpu)
{
	return per_cpu_ptr(data->path, cpu);
}

static inline struct list_head *
etm_event_cpu_path(struct etm_event_data *data, int cpu)
{
	return *etm_event_cpu_path_ptr(data, cpu);
}

static void etm_event_read(struct perf_event *event) {}

static int etm_addr_filters_alloc(struct perf_event *event)
{
	struct etm_filters *filters;
	int node = event->cpu == -1 ? -1 : cpu_to_node(event->cpu);

	filters = kzalloc_node(sizeof(struct etm_filters), GFP_KERNEL, node);
	if (!filters)
		return -ENOMEM;

	if (event->parent)
		memcpy(filters, event->parent->hw.addr_filters,
		       sizeof(*filters));

	event->hw.addr_filters = filters;

	return 0;
}

static void etm_event_destroy(struct perf_event *event)
{
	kfree(event->hw.addr_filters);
	event->hw.addr_filters = NULL;
}

static int etm_event_init(struct perf_event *event)
{
	int ret = 0;

	if (event->attr.type != etm_pmu.type) {
		ret = -ENOENT;
		goto out;
	}

	ret = etm_addr_filters_alloc(event);
	if (ret)
		goto out;

	event->destroy = etm_event_destroy;
out:
	return ret;
}

static void free_sink_buffer(struct etm_event_data *event_data)
{
	int cpu;
	cpumask_t *mask = &event_data->mask;
	struct coresight_device *sink;

	if (!event_data->snk_config)
		return;

	if (WARN_ON(cpumask_empty(mask)))
		return;

	cpu = cpumask_first(mask);
	sink = coresight_get_sink(etm_event_cpu_path(event_data, cpu));
	sink_ops(sink)->free_buffer(event_data->snk_config);
}

static void free_event_data(struct work_struct *work)
{
	int cpu;
	cpumask_t *mask;
	struct etm_event_data *event_data;

	event_data = container_of(work, struct etm_event_data, work);
	mask = &event_data->mask;

	/* Free the sink buffers, if there are any */
	free_sink_buffer(event_data);

	for_each_cpu(cpu, mask) {
		struct list_head **ppath;

		ppath = etm_event_cpu_path_ptr(event_data, cpu);
		if (!(IS_ERR_OR_NULL(*ppath)))
			coresight_release_path(*ppath);
		*ppath = NULL;
	}

	free_percpu(event_data->path);
	kfree(event_data);
}

static void *alloc_event_data(int cpu)
{
	cpumask_t *mask;
	struct etm_event_data *event_data;

	/* First get memory for the session's data */
	event_data = kzalloc(sizeof(struct etm_event_data), GFP_KERNEL);
	if (!event_data)
		return NULL;


	mask = &event_data->mask;
	if (cpu != -1)
		cpumask_set_cpu(cpu, mask);
	else
		cpumask_copy(mask, cpu_present_mask);

	/*
	 * Each CPU has a single path between source and destination.  As such
	 * allocate an array using CPU numbers as indexes.  That way a path
	 * for any CPU can easily be accessed at any given time.  We proceed
	 * the same way for sessions involving a single CPU.  The cost of
	 * unused memory when dealing with single CPU trace scenarios is small
	 * compared to the cost of searching through an optimized array.
	 */
	event_data->path = alloc_percpu(struct list_head *);

	if (!event_data->path) {
		kfree(event_data);
		return NULL;
	}

	return event_data;
}

static void etm_free_aux(void *data)
{
	struct etm_event_data *event_data = data;

	schedule_work(&event_data->work);
}

/*
 * Check if two given sinks are compatible with each other,
 * so that they can use the same sink buffers, when an event
 * moves around.
 */
static bool sinks_compatible(struct coresight_device *a,
			     struct coresight_device *b)
{
	if (!a || !b)
		return false;
	/*
	 * If the sinks are of the same subtype and driven
	 * by the same driver, we can use the same buffer
	 * on these sinks.
	 */
	return (a->subtype.sink_subtype == b->subtype.sink_subtype) &&
	       (sink_ops(a) == sink_ops(b));
}

static void *etm_setup_aux(struct perf_event *event, void **pages,
			   int nr_pages, bool overwrite)
{
	u32 id;
	int cpu = event->cpu;
	cpumask_t *mask;
	struct coresight_device *sink = NULL;
	struct coresight_device *user_sink = NULL, *last_sink = NULL;
	struct etm_event_data *event_data = NULL;

	event_data = alloc_event_data(cpu);
	if (!event_data)
		return NULL;
	INIT_WORK(&event_data->work, free_event_data);

	/* First get the selected sink from user space. */
	if (event->attr.config2) {
		id = (u32)event->attr.config2;
		sink = user_sink = coresight_get_sink_by_id(id);
	}

	mask = &event_data->mask;

	/*
	 * Setup the path for each CPU in a trace session. We try to build
	 * trace path for each CPU in the mask. If we don't find an ETM
	 * for the CPU or fail to build a path, we clear the CPU from the
	 * mask and continue with the rest. If ever we try to trace on those
	 * CPUs, we can handle it and fail the session.
	 */
	for_each_cpu(cpu, mask) {
		struct list_head *path;
		struct coresight_device *csdev;

		csdev = per_cpu(csdev_src, cpu);
		/*
		 * If there is no ETM associated with this CPU clear it from
		 * the mask and continue with the rest. If ever we try to trace
		 * on this CPU, we handle it accordingly.
		 */
		if (!csdev) {
			cpumask_clear_cpu(cpu, mask);
			continue;
		}

		/*
		 * No sink provided - look for a default sink for all the ETMs,
		 * where this event can be scheduled.
		 * We allocate the sink specific buffers only once for this
		 * event. If the ETMs have different default sink devices, we
		 * can only use a single "type" of sink as the event can carry
		 * only one sink specific buffer. Thus we have to make sure
		 * that the sinks are of the same type and driven by the same
		 * driver, as the one we allocate the buffer for. As such
		 * we choose the first sink and check if the remaining ETMs
		 * have a compatible default sink. We don't trace on a CPU
		 * if the sink is not compatible.
		 */
		if (!user_sink) {
			/* Find the default sink for this ETM */
			sink = coresight_find_default_sink(csdev);
			if (!sink) {
				cpumask_clear_cpu(cpu, mask);
				continue;
			}

			/* Check if this sink compatible with the last sink */
			if (last_sink && !sinks_compatible(last_sink, sink)) {
				cpumask_clear_cpu(cpu, mask);
				continue;
			}
			last_sink = sink;
		}

		/*
		 * Building a path doesn't enable it, it simply builds a
		 * list of devices from source to sink that can be
		 * referenced later when the path is actually needed.
		 */
		path = coresight_build_path(csdev, sink);
		if (IS_ERR(path)) {
			cpumask_clear_cpu(cpu, mask);
			continue;
		}

		*etm_event_cpu_path_ptr(event_data, cpu) = path;
	}

	/* no sink found for any CPU - cannot trace */
	if (!sink)
		goto err;

	/* If we don't have any CPUs ready for tracing, abort */
	cpu = cpumask_first(mask);
	if (cpu >= nr_cpu_ids)
		goto err;

	if (!sink_ops(sink)->alloc_buffer || !sink_ops(sink)->free_buffer)
		goto err;

	/*
	 * Allocate the sink buffer for this session. All the sinks
	 * where this event can be scheduled are ensured to be of the
	 * same type. Thus the same sink configuration is used by the
	 * sinks.
	 */
	event_data->snk_config =
			sink_ops(sink)->alloc_buffer(sink, event, pages,
						     nr_pages, overwrite);
	if (!event_data->snk_config)
		goto err;

out:
	return event_data;

err:
	etm_free_aux(event_data);
	event_data = NULL;
	goto out;
}

static void etm_event_start(struct perf_event *event, int flags)
{
	int cpu = smp_processor_id();
	struct etm_event_data *event_data;
	struct etm_ctxt *ctxt = this_cpu_ptr(&etm_ctxt);
	struct perf_output_handle *handle = &ctxt->handle;
	struct coresight_device *sink, *csdev = per_cpu(csdev_src, cpu);
	struct list_head *path;

	if (!csdev)
		goto fail;

	/* Have we messed up our tracking ? */
	if (WARN_ON(ctxt->event_data))
		goto fail;

	/*
	 * Deal with the ring buffer API and get a handle on the
	 * session's information.
	 */
	event_data = perf_aux_output_begin(handle, event);
	if (!event_data)
		goto fail;

	/*
	 * Check if this ETM is allowed to trace, as decided
	 * at etm_setup_aux(). This could be due to an unreachable
	 * sink from this ETM. We can't do much in this case if
	 * the sink was specified or hinted to the driver. For
	 * now, simply don't record anything on this ETM.
	 */
	if (!cpumask_test_cpu(cpu, &event_data->mask))
		goto fail_end_stop;

	path = etm_event_cpu_path(event_data, cpu);
	/* We need a sink, no need to continue without one */
	sink = coresight_get_sink(path);
	if (WARN_ON_ONCE(!sink))
		goto fail_end_stop;

	/* Nothing will happen without a path */
	if (coresight_enable_path(path, CS_MODE_PERF, handle))
		goto fail_end_stop;

	/* Tell the perf core the event is alive */
	event->hw.state = 0;

	/* Finally enable the tracer */
	if (source_ops(csdev)->enable(csdev, event, CS_MODE_PERF))
		goto fail_disable_path;

	/* Save the event_data for this ETM */
	ctxt->event_data = event_data;
out:
	return;

fail_disable_path:
	coresight_disable_path(path);
fail_end_stop:
	perf_aux_output_flag(handle, PERF_AUX_FLAG_TRUNCATED);
	perf_aux_output_end(handle, 0);
fail:
	event->hw.state = PERF_HES_STOPPED;
	goto out;
}

static void etm_event_stop(struct perf_event *event, int mode)
{
	int cpu = smp_processor_id();
	unsigned long size;
	struct coresight_device *sink, *csdev = per_cpu(csdev_src, cpu);
	struct etm_ctxt *ctxt = this_cpu_ptr(&etm_ctxt);
	struct perf_output_handle *handle = &ctxt->handle;
	struct etm_event_data *event_data;
	struct list_head *path;

	/*
	 * If we still have access to the event_data via handle,
	 * confirm that we haven't messed up the tracking.
	 */
	if (handle->event &&
	    WARN_ON(perf_get_aux(handle) != ctxt->event_data))
		return;

	event_data = ctxt->event_data;
	/* Clear the event_data as this ETM is stopping the trace. */
	ctxt->event_data = NULL;

	if (event->hw.state == PERF_HES_STOPPED)
		return;

	/* We must have a valid event_data for a running event */
	if (WARN_ON(!event_data))
		return;

	if (!csdev)
		return;

	path = etm_event_cpu_path(event_data, cpu);
	if (!path)
		return;

	sink = coresight_get_sink(path);
	if (!sink)
		return;

	/* stop tracer */
	source_ops(csdev)->disable(csdev, event);

	/* tell the core */
	event->hw.state = PERF_HES_STOPPED;

	/*
	 * If the handle is not bound to an event anymore
	 * (e.g, the sink driver was unable to restart the
	 * handle due to lack of buffer space), we don't
	 * have to do anything here.
	 */
	if (handle->event && (mode & PERF_EF_UPDATE)) {
		if (WARN_ON_ONCE(handle->event != event))
			return;

		/* update trace information */
		if (!sink_ops(sink)->update_buffer)
			return;

		size = sink_ops(sink)->update_buffer(sink, handle,
					      event_data->snk_config);
		perf_aux_output_end(handle, size);
	}

	/* Disabling the path make its elements available to other sessions */
	coresight_disable_path(path);
}

static int etm_event_add(struct perf_event *event, int mode)
{
	int ret = 0;
	struct hw_perf_event *hwc = &event->hw;

	if (mode & PERF_EF_START) {
		etm_event_start(event, 0);
		if (hwc->state & PERF_HES_STOPPED)
			ret = -EINVAL;
	} else {
		hwc->state = PERF_HES_STOPPED;
	}

	return ret;
}

static void etm_event_del(struct perf_event *event, int mode)
{
	etm_event_stop(event, PERF_EF_UPDATE);
}

static int etm_addr_filters_validate(struct list_head *filters)
{
	bool range = false, address = false;
	int index = 0;
	struct perf_addr_filter *filter;

	list_for_each_entry(filter, filters, entry) {
		/*
		 * No need to go further if there's no more
		 * room for filters.
		 */
		if (++index > ETM_ADDR_CMP_MAX)
			return -EOPNOTSUPP;

		/* filter::size==0 means single address trigger */
		if (filter->size) {
			/*
			 * The existing code relies on START/STOP filters
			 * being address filters.
			 */
			if (filter->action == PERF_ADDR_FILTER_ACTION_START ||
			    filter->action == PERF_ADDR_FILTER_ACTION_STOP)
				return -EOPNOTSUPP;

			range = true;
		} else
			address = true;

		/*
		 * At this time we don't allow range and start/stop filtering
		 * to cohabitate, they have to be mutually exclusive.
		 */
		if (range && address)
			return -EOPNOTSUPP;
	}

	return 0;
}

static void etm_addr_filters_sync(struct perf_event *event)
{
	struct perf_addr_filters_head *head = perf_event_addr_filters(event);
	unsigned long start, stop;
	struct perf_addr_filter_range *fr = event->addr_filter_ranges;
	struct etm_filters *filters = event->hw.addr_filters;
	struct etm_filter *etm_filter;
	struct perf_addr_filter *filter;
	int i = 0;

	list_for_each_entry(filter, &head->list, entry) {
		start = fr[i].start;
		stop = start + fr[i].size;
		etm_filter = &filters->etm_filter[i];

		switch (filter->action) {
		case PERF_ADDR_FILTER_ACTION_FILTER:
			etm_filter->start_addr = start;
			etm_filter->stop_addr = stop;
			etm_filter->type = ETM_ADDR_TYPE_RANGE;
			break;
		case PERF_ADDR_FILTER_ACTION_START:
			etm_filter->start_addr = start;
			etm_filter->type = ETM_ADDR_TYPE_START;
			break;
		case PERF_ADDR_FILTER_ACTION_STOP:
			etm_filter->stop_addr = stop;
			etm_filter->type = ETM_ADDR_TYPE_STOP;
			break;
		}
		i++;
	}

	filters->nr_filters = i;
}

int etm_perf_symlink(struct coresight_device *csdev, bool link)
{
	char entry[sizeof("cpu9999999")];
	int ret = 0, cpu = source_ops(csdev)->cpu_id(csdev);
	struct device *pmu_dev = etm_pmu.dev;
	struct device *cs_dev = &csdev->dev;

	sprintf(entry, "cpu%d", cpu);

	if (!etm_perf_up)
		return -EPROBE_DEFER;

	if (link) {
		ret = sysfs_create_link(&pmu_dev->kobj, &cs_dev->kobj, entry);
		if (ret)
			return ret;
		per_cpu(csdev_src, cpu) = csdev;
	} else {
		sysfs_remove_link(&pmu_dev->kobj, entry);
		per_cpu(csdev_src, cpu) = NULL;
	}

	return 0;
}
EXPORT_SYMBOL_GPL(etm_perf_symlink);

static ssize_t etm_perf_sink_name_show(struct device *dev,
				       struct device_attribute *dattr,
				       char *buf)
{
	struct dev_ext_attribute *ea;

	ea = container_of(dattr, struct dev_ext_attribute, attr);
	return scnprintf(buf, PAGE_SIZE, "0x%lx\n", (unsigned long)(ea->var));
}

int etm_perf_add_symlink_sink(struct coresight_device *csdev)
{
	int ret;
	unsigned long hash;
	const char *name;
	struct device *pmu_dev = etm_pmu.dev;
	struct device *dev = &csdev->dev;
	struct dev_ext_attribute *ea;

	if (csdev->type != CORESIGHT_DEV_TYPE_SINK &&
	    csdev->type != CORESIGHT_DEV_TYPE_LINKSINK)
		return -EINVAL;

	if (csdev->ea != NULL)
		return -EINVAL;

	if (!etm_perf_up)
		return -EPROBE_DEFER;

	ea = devm_kzalloc(dev, sizeof(*ea), GFP_KERNEL);
	if (!ea)
		return -ENOMEM;

	name = dev_name(dev);
	/* See function coresight_get_sink_by_id() to know where this is used */
	hash = hashlen_hash(hashlen_string(NULL, name));

	sysfs_attr_init(&ea->attr.attr);
	ea->attr.attr.name = devm_kstrdup(dev, name, GFP_KERNEL);
	if (!ea->attr.attr.name)
		return -ENOMEM;

	ea->attr.attr.mode = 0444;
	ea->attr.show = etm_perf_sink_name_show;
	ea->var = (unsigned long *)hash;

	ret = sysfs_add_file_to_group(&pmu_dev->kobj,
				      &ea->attr.attr, "sinks");

	if (!ret)
		csdev->ea = ea;

	return ret;
}

void etm_perf_del_symlink_sink(struct coresight_device *csdev)
{
	struct device *pmu_dev = etm_pmu.dev;
	struct dev_ext_attribute *ea = csdev->ea;

	if (csdev->type != CORESIGHT_DEV_TYPE_SINK &&
	    csdev->type != CORESIGHT_DEV_TYPE_LINKSINK)
		return;

	if (!ea)
		return;

	sysfs_remove_file_from_group(&pmu_dev->kobj,
				     &ea->attr.attr, "sinks");
	csdev->ea = NULL;
}

int __init etm_perf_init(void)
{
	int ret;

	etm_pmu.capabilities		= (PERF_PMU_CAP_EXCLUSIVE |
					   PERF_PMU_CAP_ITRACE);

	etm_pmu.attr_groups		= etm_pmu_attr_groups;
	etm_pmu.task_ctx_nr		= perf_sw_context;
	etm_pmu.read			= etm_event_read;
	etm_pmu.event_init		= etm_event_init;
	etm_pmu.setup_aux		= etm_setup_aux;
	etm_pmu.free_aux		= etm_free_aux;
	etm_pmu.start			= etm_event_start;
	etm_pmu.stop			= etm_event_stop;
	etm_pmu.add			= etm_event_add;
	etm_pmu.del			= etm_event_del;
	etm_pmu.addr_filters_sync	= etm_addr_filters_sync;
	etm_pmu.addr_filters_validate	= etm_addr_filters_validate;
	etm_pmu.nr_addr_filters		= ETM_ADDR_CMP_MAX;

	ret = perf_pmu_register(&etm_pmu, CORESIGHT_ETM_PMU_NAME, -1);
	if (ret == 0)
		etm_perf_up = true;

	return ret;
}

void __exit etm_perf_exit(void)
{
	perf_pmu_unregister(&etm_pmu);
}<|MERGE_RESOLUTION|>--- conflicted
+++ resolved
@@ -77,11 +77,7 @@
 	return sprintf(page, "config:%d\n", pid_fmt);
 }
 
-<<<<<<< HEAD
-struct device_attribute format_attr_contextid =
-=======
 static struct device_attribute format_attr_contextid =
->>>>>>> 754a0abe
 	__ATTR(contextid, 0444, format_attr_contextid_show, NULL);
 
 static struct attribute *etm_config_formats_attr[] = {
