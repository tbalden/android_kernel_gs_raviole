--- conflicted
+++ resolved
@@ -2640,11 +2640,7 @@
 	 * to be promoted.
 	 */
 	if (update_dirty_scope) {
-<<<<<<< HEAD
-		update_pinned_page_dirty_scope(iommu);
-=======
 		iommu->num_non_pinned_groups--;
->>>>>>> 754a0abe
 		if (iommu->dirty_page_tracking)
 			vfio_iommu_populate_bitmap_full(iommu);
 	}
