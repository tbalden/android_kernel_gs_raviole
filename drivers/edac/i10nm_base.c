--- conflicted
+++ resolved
@@ -31,13 +31,6 @@
 #define I10NM_GET_CAPID3_CFG(d, reg)	\
 	pci_read_config_dword((d)->pcu_cr3, 0x90, &(reg))
 #define I10NM_GET_DIMMMTR(m, i, j)	\
-<<<<<<< HEAD
-	readl((m)->mbase + 0x2080c + (i) * 0x4000 + (j) * 4)
-#define I10NM_GET_MCDDRTCFG(m, i, j)	\
-	readl((m)->mbase + 0x20970 + (i) * 0x4000 + (j) * 4)
-#define I10NM_GET_MCMTR(m, i)		\
-	readl((m)->mbase + 0x20ef8 + (i) * 0x4000)
-=======
 	readl((m)->mbase + ((m)->hbm_mc ? 0x80c : 0x2080c) + \
 	(i) * (m)->chan_mmio_sz + (j) * 4)
 #define I10NM_GET_MCDDRTCFG(m, i, j)	\
@@ -49,7 +42,6 @@
 #define I10NM_GET_AMAP(m, i)		\
 	readl((m)->mbase + ((m)->hbm_mc ? 0x814 : 0x20814) + \
 	(i) * (m)->chan_mmio_sz)
->>>>>>> 754a0abe
 
 #define I10NM_GET_SCK_MMIO_BASE(reg)	(GET_BITFIELD(reg, 0, 28) << 23)
 #define I10NM_GET_IMC_MMIO_OFFSET(reg)	(GET_BITFIELD(reg, 0, 10) << 12)
