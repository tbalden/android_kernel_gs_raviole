--- conflicted
+++ resolved
@@ -66,11 +66,7 @@
 		ret = ib_copy_to_udata(udata, &resp,
 				       min(udata->outlen, sizeof(resp)));
 		if (ret) {
-<<<<<<< HEAD
-			hns_roce_pd_free(to_hr_dev(ib_dev), pd->pdn);
-=======
 			ida_free(&pd_ida->ida, id);
->>>>>>> 754a0abe
 			ibdev_err(ib_dev, "failed to copy to udata, ret = %d\n", ret);
 		}
 	}
