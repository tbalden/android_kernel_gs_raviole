/*
 * Copyright (c) 2016 Hisilicon Limited.
 *
 * This software is available to you under a choice of one of two
 * licenses.  You may choose to be licensed under the terms of the GNU
 * General Public License (GPL) Version 2, available from the file
 * COPYING in the main directory of this source tree, or the
 * OpenIB.org BSD license below:
 *
 *     Redistribution and use in source and binary forms, with or
 *     without modification, are permitted provided that the following
 *     conditions are met:
 *
 *      - Redistributions of source code must retain the above
 *        copyright notice, this list of conditions and the following
 *        disclaimer.
 *
 *      - Redistributions in binary form must reproduce the above
 *        copyright notice, this list of conditions and the following
 *        disclaimer in the documentation and/or other materials
 *        provided with the distribution.
 *
 * THE SOFTWARE IS PROVIDED "AS IS", WITHOUT WARRANTY OF ANY KIND,
 * EXPRESS OR IMPLIED, INCLUDING BUT NOT LIMITED TO THE WARRANTIES OF
 * MERCHANTABILITY, FITNESS FOR A PARTICULAR PURPOSE AND
 * NONINFRINGEMENT. IN NO EVENT SHALL THE AUTHORS OR COPYRIGHT HOLDERS
 * BE LIABLE FOR ANY CLAIM, DAMAGES OR OTHER LIABILITY, WHETHER IN AN
 * ACTION OF CONTRACT, TORT OR OTHERWISE, ARISING FROM, OUT OF OR IN
 * CONNECTION WITH THE SOFTWARE OR THE USE OR OTHER DEALINGS IN THE
 * SOFTWARE.
 */

#include <linux/platform_device.h>
#include <rdma/ib_umem.h>
#include <rdma/uverbs_ioctl.h>
#include "hns_roce_device.h"
#include "hns_roce_cmd.h"
#include "hns_roce_hem.h"
#include "hns_roce_common.h"

static u8 get_least_load_bankid_for_cq(struct hns_roce_bank *bank)
{
	u32 least_load = bank[0].inuse;
	u8 bankid = 0;
	u32 bankcnt;
	u8 i;

	for (i = 1; i < HNS_ROCE_CQ_BANK_NUM; i++) {
		bankcnt = bank[i].inuse;
		if (bankcnt < least_load) {
			least_load = bankcnt;
			bankid = i;
		}
	}

	return bankid;
}

static int alloc_cqn(struct hns_roce_dev *hr_dev, struct hns_roce_cq *hr_cq)
{
	struct hns_roce_cq_table *cq_table = &hr_dev->cq_table;
	struct hns_roce_bank *bank;
	u8 bankid;
	int id;

	mutex_lock(&cq_table->bank_mutex);
	bankid = get_least_load_bankid_for_cq(cq_table->bank);
	bank = &cq_table->bank[bankid];

	id = ida_alloc_range(&bank->ida, bank->min, bank->max, GFP_KERNEL);
	if (id < 0) {
		mutex_unlock(&cq_table->bank_mutex);
		return id;
	}

	/* the lower 2 bits is bankid */
	hr_cq->cqn = (id << CQ_BANKID_SHIFT) | bankid;
	bank->inuse++;
	mutex_unlock(&cq_table->bank_mutex);

	return 0;
}

static inline u8 get_cq_bankid(unsigned long cqn)
{
	/* The lower 2 bits of CQN are used to hash to different banks */
	return (u8)(cqn & GENMASK(1, 0));
}

static void free_cqn(struct hns_roce_dev *hr_dev, unsigned long cqn)
{
	struct hns_roce_cq_table *cq_table = &hr_dev->cq_table;
	struct hns_roce_bank *bank;

	bank = &cq_table->bank[get_cq_bankid(cqn)];

	ida_free(&bank->ida, cqn >> CQ_BANKID_SHIFT);

	mutex_lock(&cq_table->bank_mutex);
	bank->inuse--;
	mutex_unlock(&cq_table->bank_mutex);
}

static int alloc_cqc(struct hns_roce_dev *hr_dev, struct hns_roce_cq *hr_cq)
{
	struct hns_roce_cq_table *cq_table = &hr_dev->cq_table;
	struct ib_device *ibdev = &hr_dev->ib_dev;
	struct hns_roce_cmd_mailbox *mailbox;
	u64 mtts[MTT_MIN_COUNT] = { 0 };
	dma_addr_t dma_handle;
	int ret;

	ret = hns_roce_mtr_find(hr_dev, &hr_cq->mtr, 0, mtts, ARRAY_SIZE(mtts),
				&dma_handle);
	if (!ret) {
		ibdev_err(ibdev, "failed to find CQ mtr, ret = %d.\n", ret);
		return -EINVAL;
	}

	/* Get CQC memory HEM(Hardware Entry Memory) table */
	ret = hns_roce_table_get(hr_dev, &cq_table->table, hr_cq->cqn);
	if (ret) {
		ibdev_err(ibdev, "failed to get CQ(0x%lx) context, ret = %d.\n",
			  hr_cq->cqn, ret);
		goto err_out;
	}

	ret = xa_err(xa_store(&cq_table->array, hr_cq->cqn, hr_cq, GFP_KERNEL));
	if (ret) {
		ibdev_err(ibdev, "failed to xa_store CQ, ret = %d.\n", ret);
		goto err_put;
	}

	/* Allocate mailbox memory */
	mailbox = hns_roce_alloc_cmd_mailbox(hr_dev);
	if (IS_ERR(mailbox)) {
		ret = PTR_ERR(mailbox);
		goto err_xa;
	}

	hr_dev->hw->write_cqc(hr_dev, hr_cq, mailbox->buf, mtts, dma_handle);

	/* Send mailbox to hw */
	ret = hns_roce_cmd_mbox(hr_dev, mailbox->dma, 0, hr_cq->cqn, 0,
			HNS_ROCE_CMD_CREATE_CQC, HNS_ROCE_CMD_TIMEOUT_MSECS);
	hns_roce_free_cmd_mailbox(hr_dev, mailbox);
	if (ret) {
		ibdev_err(ibdev,
			  "failed to send create cmd for CQ(0x%lx), ret = %d.\n",
			  hr_cq->cqn, ret);
		goto err_xa;
	}

	hr_cq->cons_index = 0;
	hr_cq->arm_sn = 1;

	refcount_set(&hr_cq->refcount, 1);
	init_completion(&hr_cq->free);

	return 0;

err_xa:
	xa_erase(&cq_table->array, hr_cq->cqn);

err_put:
	hns_roce_table_put(hr_dev, &cq_table->table, hr_cq->cqn);

err_out:
	return ret;
}

static void free_cqc(struct hns_roce_dev *hr_dev, struct hns_roce_cq *hr_cq)
{
	struct hns_roce_cq_table *cq_table = &hr_dev->cq_table;
	struct device *dev = hr_dev->dev;
	int ret;

	ret = hns_roce_cmd_mbox(hr_dev, 0, 0, hr_cq->cqn, 1,
				HNS_ROCE_CMD_DESTROY_CQC,
				HNS_ROCE_CMD_TIMEOUT_MSECS);
	if (ret)
		dev_err(dev, "DESTROY_CQ failed (%d) for CQN %06lx\n", ret,
			hr_cq->cqn);

	xa_erase(&cq_table->array, hr_cq->cqn);

	/* Waiting interrupt process procedure carried out */
	synchronize_irq(hr_dev->eq_table.eq[hr_cq->vector].irq);

	/* wait for all interrupt processed */
	if (refcount_dec_and_test(&hr_cq->refcount))
		complete(&hr_cq->free);
	wait_for_completion(&hr_cq->free);

	hns_roce_table_put(hr_dev, &cq_table->table, hr_cq->cqn);
}

static int alloc_cq_buf(struct hns_roce_dev *hr_dev, struct hns_roce_cq *hr_cq,
			struct ib_udata *udata, unsigned long addr)
{
	struct ib_device *ibdev = &hr_dev->ib_dev;
	struct hns_roce_buf_attr buf_attr = {};
	int ret;

	buf_attr.page_shift = hr_dev->caps.cqe_buf_pg_sz + PAGE_SHIFT;
	buf_attr.region[0].size = hr_cq->cq_depth * hr_cq->cqe_size;
	buf_attr.region[0].hopnum = hr_dev->caps.cqe_hop_num;
	buf_attr.region_count = 1;

	ret = hns_roce_mtr_create(hr_dev, &hr_cq->mtr, &buf_attr,
				  hr_dev->caps.cqe_ba_pg_sz + PAGE_SHIFT,
				  udata, addr);
	if (ret)
		ibdev_err(ibdev, "failed to alloc CQ mtr, ret = %d.\n", ret);

	return ret;
}

static void free_cq_buf(struct hns_roce_dev *hr_dev, struct hns_roce_cq *hr_cq)
{
	hns_roce_mtr_destroy(hr_dev, &hr_cq->mtr);
}

static int alloc_cq_db(struct hns_roce_dev *hr_dev, struct hns_roce_cq *hr_cq,
		       struct ib_udata *udata, unsigned long addr,
		       struct hns_roce_ib_create_cq_resp *resp)
{
	bool has_db = hr_dev->caps.flags & HNS_ROCE_CAP_FLAG_CQ_RECORD_DB;
	struct hns_roce_ucontext *uctx;
	int err;

	if (udata) {
		if (has_db &&
		    udata->outlen >= offsetofend(typeof(*resp), cap_flags)) {
			uctx = rdma_udata_to_drv_context(udata,
					struct hns_roce_ucontext, ibucontext);
			err = hns_roce_db_map_user(uctx, addr, &hr_cq->db);
			if (err)
				return err;
			hr_cq->flags |= HNS_ROCE_CQ_FLAG_RECORD_DB;
			resp->cap_flags |= HNS_ROCE_CQ_FLAG_RECORD_DB;
		}
	} else {
		if (has_db) {
			err = hns_roce_alloc_db(hr_dev, &hr_cq->db, 1);
			if (err)
				return err;
			hr_cq->set_ci_db = hr_cq->db.db_record;
			*hr_cq->set_ci_db = 0;
			hr_cq->flags |= HNS_ROCE_CQ_FLAG_RECORD_DB;
		}
		hr_cq->db_reg = hr_dev->reg_base + hr_dev->odb_offset +
				DB_REG_OFFSET * hr_dev->priv_uar.index;
	}

	return 0;
}

static void free_cq_db(struct hns_roce_dev *hr_dev, struct hns_roce_cq *hr_cq,
		       struct ib_udata *udata)
{
	struct hns_roce_ucontext *uctx;

	if (!(hr_cq->flags & HNS_ROCE_CQ_FLAG_RECORD_DB))
		return;

	hr_cq->flags &= ~HNS_ROCE_CQ_FLAG_RECORD_DB;
	if (udata) {
		uctx = rdma_udata_to_drv_context(udata,
						 struct hns_roce_ucontext,
						 ibucontext);
		hns_roce_db_unmap_user(uctx, &hr_cq->db);
	} else {
		hns_roce_free_db(hr_dev, &hr_cq->db);
	}
}

static int verify_cq_create_attr(struct hns_roce_dev *hr_dev,
				 const struct ib_cq_init_attr *attr)
{
	struct ib_device *ibdev = &hr_dev->ib_dev;

	if (!attr->cqe || attr->cqe > hr_dev->caps.max_cqes) {
		ibdev_err(ibdev, "failed to check CQ count %u, max = %u.\n",
			  attr->cqe, hr_dev->caps.max_cqes);
		return -EINVAL;
	}

	if (attr->comp_vector >= hr_dev->caps.num_comp_vectors) {
		ibdev_err(ibdev, "failed to check CQ vector = %u, max = %d.\n",
			  attr->comp_vector, hr_dev->caps.num_comp_vectors);
		return -EINVAL;
	}

	return 0;
}

static int get_cq_ucmd(struct hns_roce_cq *hr_cq, struct ib_udata *udata,
		       struct hns_roce_ib_create_cq *ucmd)
{
	struct ib_device *ibdev = hr_cq->ib_cq.device;
	int ret;

	ret = ib_copy_from_udata(ucmd, udata, min(udata->inlen, sizeof(*ucmd)));
	if (ret) {
		ibdev_err(ibdev, "failed to copy CQ udata, ret = %d.\n", ret);
		return ret;
	}

	return 0;
}

static void set_cq_param(struct hns_roce_cq *hr_cq, u32 cq_entries, int vector,
			 struct hns_roce_ib_create_cq *ucmd)
{
	struct hns_roce_dev *hr_dev = to_hr_dev(hr_cq->ib_cq.device);

	cq_entries = max(cq_entries, hr_dev->caps.min_cqes);
	cq_entries = roundup_pow_of_two(cq_entries);
	hr_cq->ib_cq.cqe = cq_entries - 1; /* used as cqe index */
	hr_cq->cq_depth = cq_entries;
	hr_cq->vector = vector;

	spin_lock_init(&hr_cq->lock);
	INIT_LIST_HEAD(&hr_cq->sq_list);
	INIT_LIST_HEAD(&hr_cq->rq_list);
}

static void set_cqe_size(struct hns_roce_cq *hr_cq, struct ib_udata *udata,
			 struct hns_roce_ib_create_cq *ucmd)
{
	struct hns_roce_dev *hr_dev = to_hr_dev(hr_cq->ib_cq.device);

	if (udata) {
		if (udata->inlen >= offsetofend(typeof(*ucmd), cqe_size))
			hr_cq->cqe_size = ucmd->cqe_size;
		else
			hr_cq->cqe_size = HNS_ROCE_V2_CQE_SIZE;
	} else {
		hr_cq->cqe_size = hr_dev->caps.cqe_sz;
	}
}

int hns_roce_create_cq(struct ib_cq *ib_cq, const struct ib_cq_init_attr *attr,
		       struct ib_udata *udata)
{
	struct hns_roce_dev *hr_dev = to_hr_dev(ib_cq->device);
	struct hns_roce_ib_create_cq_resp resp = {};
	struct hns_roce_cq *hr_cq = to_hr_cq(ib_cq);
	struct ib_device *ibdev = &hr_dev->ib_dev;
	struct hns_roce_ib_create_cq ucmd = {};
	int ret;

	if (attr->flags)
		return -EOPNOTSUPP;

	ret = verify_cq_create_attr(hr_dev, attr);
	if (ret)
		return ret;

	if (udata) {
<<<<<<< HEAD
		ret = ib_copy_from_udata(&ucmd, udata,
					 min(udata->inlen, sizeof(ucmd)));
		if (ret) {
			ibdev_err(ibdev, "Failed to copy CQ udata, err %d\n",
				  ret);
=======
		ret = get_cq_ucmd(hr_cq, udata, &ucmd);
		if (ret)
>>>>>>> 754a0abe
			return ret;
	}

	set_cq_param(hr_cq, attr->cqe, attr->comp_vector, &ucmd);

	set_cqe_size(hr_cq, udata, &ucmd);

	ret = alloc_cq_buf(hr_dev, hr_cq, udata, ucmd.buf_addr);
	if (ret) {
		ibdev_err(ibdev, "failed to alloc CQ buf, ret = %d.\n", ret);
		return ret;
	}

	ret = alloc_cq_db(hr_dev, hr_cq, udata, ucmd.db_addr, &resp);
	if (ret) {
		ibdev_err(ibdev, "failed to alloc CQ db, ret = %d.\n", ret);
		goto err_cq_buf;
	}

	ret = alloc_cqn(hr_dev, hr_cq);
	if (ret) {
		ibdev_err(ibdev, "failed to alloc CQN, ret = %d.\n", ret);
		goto err_cq_db;
	}

	ret = alloc_cqc(hr_dev, hr_cq);
	if (ret) {
		ibdev_err(ibdev,
			  "failed to alloc CQ context, ret = %d.\n", ret);
		goto err_cqn;
	}

	/*
	 * For the QP created by kernel space, tptr value should be initialized
	 * to zero; For the QP created by user space, it will cause synchronous
	 * problems if tptr is set to zero here, so we initialize it in user
	 * space.
	 */
	if (!udata && hr_cq->tptr_addr)
		*hr_cq->tptr_addr = 0;

	if (udata) {
		resp.cqn = hr_cq->cqn;
		ret = ib_copy_to_udata(udata, &resp,
				       min(udata->outlen, sizeof(resp)));
		if (ret)
			goto err_cqc;
	}

	return 0;

err_cqc:
	free_cqc(hr_dev, hr_cq);
err_cqn:
	free_cqn(hr_dev, hr_cq->cqn);
err_cq_db:
	free_cq_db(hr_dev, hr_cq, udata);
err_cq_buf:
	free_cq_buf(hr_dev, hr_cq);
	return ret;
}

int hns_roce_destroy_cq(struct ib_cq *ib_cq, struct ib_udata *udata)
{
	struct hns_roce_dev *hr_dev = to_hr_dev(ib_cq->device);
	struct hns_roce_cq *hr_cq = to_hr_cq(ib_cq);

	if (hr_dev->hw->destroy_cq)
		hr_dev->hw->destroy_cq(ib_cq, udata);

	free_cqc(hr_dev, hr_cq);
	free_cqn(hr_dev, hr_cq->cqn);
	free_cq_db(hr_dev, hr_cq, udata);
	free_cq_buf(hr_dev, hr_cq);

	return 0;
}

void hns_roce_cq_completion(struct hns_roce_dev *hr_dev, u32 cqn)
{
	struct hns_roce_cq *hr_cq;
	struct ib_cq *ibcq;

	hr_cq = xa_load(&hr_dev->cq_table.array,
			cqn & (hr_dev->caps.num_cqs - 1));
	if (!hr_cq) {
		dev_warn(hr_dev->dev, "Completion event for bogus CQ 0x%06x\n",
			 cqn);
		return;
	}

	++hr_cq->arm_sn;
	ibcq = &hr_cq->ib_cq;
	if (ibcq->comp_handler)
		ibcq->comp_handler(ibcq, ibcq->cq_context);
}

void hns_roce_cq_event(struct hns_roce_dev *hr_dev, u32 cqn, int event_type)
{
	struct device *dev = hr_dev->dev;
	struct hns_roce_cq *hr_cq;
	struct ib_event event;
	struct ib_cq *ibcq;

	hr_cq = xa_load(&hr_dev->cq_table.array,
			cqn & (hr_dev->caps.num_cqs - 1));
	if (!hr_cq) {
		dev_warn(dev, "Async event for bogus CQ 0x%06x\n", cqn);
		return;
	}

	if (event_type != HNS_ROCE_EVENT_TYPE_CQ_ID_INVALID &&
	    event_type != HNS_ROCE_EVENT_TYPE_CQ_ACCESS_ERROR &&
	    event_type != HNS_ROCE_EVENT_TYPE_CQ_OVERFLOW) {
		dev_err(dev, "Unexpected event type 0x%x on CQ 0x%06x\n",
			event_type, cqn);
		return;
	}

	refcount_inc(&hr_cq->refcount);

	ibcq = &hr_cq->ib_cq;
	if (ibcq->event_handler) {
		event.device = ibcq->device;
		event.element.cq = ibcq;
		event.event = IB_EVENT_CQ_ERR;
		ibcq->event_handler(&event, ibcq->cq_context);
	}

	if (refcount_dec_and_test(&hr_cq->refcount))
		complete(&hr_cq->free);
}

void hns_roce_init_cq_table(struct hns_roce_dev *hr_dev)
{
	struct hns_roce_cq_table *cq_table = &hr_dev->cq_table;
	unsigned int reserved_from_bot;
	unsigned int i;

	mutex_init(&cq_table->bank_mutex);
	xa_init(&cq_table->array);

	reserved_from_bot = hr_dev->caps.reserved_cqs;

	for (i = 0; i < reserved_from_bot; i++) {
		cq_table->bank[get_cq_bankid(i)].inuse++;
		cq_table->bank[get_cq_bankid(i)].min++;
	}

	for (i = 0; i < HNS_ROCE_CQ_BANK_NUM; i++) {
		ida_init(&cq_table->bank[i].ida);
		cq_table->bank[i].max = hr_dev->caps.num_cqs /
					HNS_ROCE_CQ_BANK_NUM - 1;
	}
}

void hns_roce_cleanup_cq_table(struct hns_roce_dev *hr_dev)
{
	int i;

	for (i = 0; i < HNS_ROCE_CQ_BANK_NUM; i++)
		ida_destroy(&hr_dev->cq_table.bank[i].ida);
}<|MERGE_RESOLUTION|>--- conflicted
+++ resolved
@@ -359,16 +359,8 @@
 		return ret;
 
 	if (udata) {
-<<<<<<< HEAD
-		ret = ib_copy_from_udata(&ucmd, udata,
-					 min(udata->inlen, sizeof(ucmd)));
-		if (ret) {
-			ibdev_err(ibdev, "Failed to copy CQ udata, err %d\n",
-				  ret);
-=======
 		ret = get_cq_ucmd(hr_cq, udata, &ucmd);
 		if (ret)
->>>>>>> 754a0abe
 			return ret;
 	}
 
