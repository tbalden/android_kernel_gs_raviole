// SPDX-License-Identifier: GPL-2.0-or-later
/*
 * RDMA Transport Layer
 *
 * Copyright (c) 2014 - 2018 ProfitBricks GmbH. All rights reserved.
 * Copyright (c) 2018 - 2019 1&1 IONOS Cloud GmbH. All rights reserved.
 * Copyright (c) 2019 - 2020 1&1 IONOS SE. All rights reserved.
 */
#undef pr_fmt
#define pr_fmt(fmt) KBUILD_MODNAME " L" __stringify(__LINE__) ": " fmt

#include <linux/module.h>
#include <linux/inet.h>

#include "rtrs-pri.h"
#include "rtrs-log.h"

MODULE_DESCRIPTION("RDMA Transport Core");
MODULE_LICENSE("GPL");

struct rtrs_iu *rtrs_iu_alloc(u32 iu_num, size_t size, gfp_t gfp_mask,
			      struct ib_device *dma_dev,
			      enum dma_data_direction dir,
			      void (*done)(struct ib_cq *cq, struct ib_wc *wc))
{
	struct rtrs_iu *ius, *iu;
	int i;

	ius = kcalloc(iu_num, sizeof(*ius), gfp_mask);
	if (!ius)
		return NULL;
	for (i = 0; i < iu_num; i++) {
		iu = &ius[i];
		iu->direction = dir;
		iu->buf = kzalloc(size, gfp_mask);
		if (!iu->buf)
			goto err;

		iu->dma_addr = ib_dma_map_single(dma_dev, iu->buf, size, dir);
		if (ib_dma_mapping_error(dma_dev, iu->dma_addr))
			goto err;

		iu->cqe.done  = done;
		iu->size      = size;
	}
	return ius;
err:
	rtrs_iu_free(ius, dma_dev, i);
	return NULL;
}
EXPORT_SYMBOL_GPL(rtrs_iu_alloc);

<<<<<<< HEAD
void rtrs_iu_free(struct rtrs_iu *ius, struct ib_device *ibdev, u32 queue_size)
=======
void rtrs_iu_free(struct rtrs_iu *ius, struct ib_device *ibdev, u32 queue_num)
>>>>>>> 754a0abe
{
	struct rtrs_iu *iu;
	int i;

	if (!ius)
		return;

	for (i = 0; i < queue_num; i++) {
		iu = &ius[i];
		ib_dma_unmap_single(ibdev, iu->dma_addr, iu->size, iu->direction);
		kfree(iu->buf);
	}
	kfree(ius);
}
EXPORT_SYMBOL_GPL(rtrs_iu_free);

int rtrs_iu_post_recv(struct rtrs_con *con, struct rtrs_iu *iu)
{
	struct rtrs_sess *sess = con->sess;
	struct ib_recv_wr wr;
	struct ib_sge list;

	list.addr   = iu->dma_addr;
	list.length = iu->size;
	list.lkey   = sess->dev->ib_pd->local_dma_lkey;

	if (list.length == 0) {
		rtrs_wrn(con->sess,
			  "Posting receive work request failed, sg list is empty\n");
		return -EINVAL;
	}
	wr = (struct ib_recv_wr) {
		.wr_cqe  = &iu->cqe,
		.sg_list = &list,
		.num_sge = 1,
	};

	return ib_post_recv(con->qp, &wr, NULL);
}
EXPORT_SYMBOL_GPL(rtrs_iu_post_recv);

int rtrs_post_recv_empty(struct rtrs_con *con, struct ib_cqe *cqe)
{
	struct ib_recv_wr wr;

	wr = (struct ib_recv_wr) {
		.wr_cqe  = cqe,
	};

	return ib_post_recv(con->qp, &wr, NULL);
}
EXPORT_SYMBOL_GPL(rtrs_post_recv_empty);

static int rtrs_post_send(struct ib_qp *qp, struct ib_send_wr *head,
<<<<<<< HEAD
			     struct ib_send_wr *wr)
{
	if (head) {
		struct ib_send_wr *tail = head;

		while (tail->next)
			tail = tail->next;
		tail->next = wr;
=======
			  struct ib_send_wr *wr, struct ib_send_wr *tail)
{
	if (head) {
		struct ib_send_wr *next = head;

		while (next->next)
			next = next->next;
		next->next = wr;
>>>>>>> 754a0abe
	} else {
		head = wr;
	}

<<<<<<< HEAD
=======
	if (tail)
		wr->next = tail;

>>>>>>> 754a0abe
	return ib_post_send(qp, head, NULL);
}

int rtrs_iu_post_send(struct rtrs_con *con, struct rtrs_iu *iu, size_t size,
		       struct ib_send_wr *head)
{
	struct rtrs_sess *sess = con->sess;
	struct ib_send_wr wr;
	struct ib_sge list;

	if (WARN_ON(size == 0))
		return -EINVAL;

	list.addr   = iu->dma_addr;
	list.length = size;
	list.lkey   = sess->dev->ib_pd->local_dma_lkey;

	wr = (struct ib_send_wr) {
		.wr_cqe     = &iu->cqe,
		.sg_list    = &list,
		.num_sge    = 1,
		.opcode     = IB_WR_SEND,
		.send_flags = IB_SEND_SIGNALED,
	};

<<<<<<< HEAD
	return rtrs_post_send(con->qp, head, &wr);
=======
	return rtrs_post_send(con->qp, head, &wr, NULL);
>>>>>>> 754a0abe
}
EXPORT_SYMBOL_GPL(rtrs_iu_post_send);

int rtrs_iu_post_rdma_write_imm(struct rtrs_con *con, struct rtrs_iu *iu,
				struct ib_sge *sge, unsigned int num_sge,
				u32 rkey, u64 rdma_addr, u32 imm_data,
				enum ib_send_flags flags,
				struct ib_send_wr *head,
				struct ib_send_wr *tail)
{
	struct ib_rdma_wr wr;
	int i;

	wr = (struct ib_rdma_wr) {
		.wr.wr_cqe	  = &iu->cqe,
		.wr.sg_list	  = sge,
		.wr.num_sge	  = num_sge,
		.rkey		  = rkey,
		.remote_addr	  = rdma_addr,
		.wr.opcode	  = IB_WR_RDMA_WRITE_WITH_IMM,
		.wr.ex.imm_data = cpu_to_be32(imm_data),
		.wr.send_flags  = flags,
	};

	/*
	 * If one of the sges has 0 size, the operation will fail with a
	 * length error
	 */
	for (i = 0; i < num_sge; i++)
		if (WARN_ON(sge[i].length == 0))
			return -EINVAL;

<<<<<<< HEAD
	return rtrs_post_send(con->qp, head, &wr.wr);
=======
	return rtrs_post_send(con->qp, head, &wr.wr, tail);
>>>>>>> 754a0abe
}
EXPORT_SYMBOL_GPL(rtrs_iu_post_rdma_write_imm);

int rtrs_post_rdma_write_imm_empty(struct rtrs_con *con, struct ib_cqe *cqe,
				    u32 imm_data, enum ib_send_flags flags,
				    struct ib_send_wr *head)
{
	struct ib_rdma_wr wr;

	wr = (struct ib_rdma_wr) {
		.wr.wr_cqe	= cqe,
		.wr.send_flags	= flags,
		.wr.opcode	= IB_WR_RDMA_WRITE_WITH_IMM,
		.wr.ex.imm_data	= cpu_to_be32(imm_data),
	};

<<<<<<< HEAD
	return rtrs_post_send(con->qp, head, &wr.wr);
=======
	return rtrs_post_send(con->qp, head, &wr.wr, NULL);
>>>>>>> 754a0abe
}
EXPORT_SYMBOL_GPL(rtrs_post_rdma_write_imm_empty);

static void qp_event_handler(struct ib_event *ev, void *ctx)
{
	struct rtrs_con *con = ctx;

	switch (ev->event) {
	case IB_EVENT_COMM_EST:
		rtrs_info(con->sess, "QP event %s (%d) received\n",
			   ib_event_msg(ev->event), ev->event);
		rdma_notify(con->cm_id, IB_EVENT_COMM_EST);
		break;
	default:
		rtrs_info(con->sess, "Unhandled QP event %s (%d) received\n",
			   ib_event_msg(ev->event), ev->event);
		break;
	}
}

static int create_cq(struct rtrs_con *con, int cq_vector, int nr_cqe,
		     enum ib_poll_context poll_ctx)
{
	struct rdma_cm_id *cm_id = con->cm_id;
	struct ib_cq *cq;

	cq = ib_cq_pool_get(cm_id->device, nr_cqe, cq_vector, poll_ctx);
	if (IS_ERR(cq)) {
		rtrs_err(con->sess, "Creating completion queue failed, errno: %ld\n",
			  PTR_ERR(cq));
		return PTR_ERR(cq);
	}
	con->cq = cq;
	con->nr_cqe = nr_cqe;

	return 0;
}

static int create_qp(struct rtrs_con *con, struct ib_pd *pd,
		     u32 max_send_wr, u32 max_recv_wr, u32 max_sge)
{
	struct ib_qp_init_attr init_attr = {NULL};
	struct rdma_cm_id *cm_id = con->cm_id;
	int ret;

	init_attr.cap.max_send_wr = max_send_wr;
	init_attr.cap.max_recv_wr = max_recv_wr;
	init_attr.cap.max_recv_sge = 1;
	init_attr.event_handler = qp_event_handler;
	init_attr.qp_context = con;
	init_attr.cap.max_send_sge = max_sge;

	init_attr.qp_type = IB_QPT_RC;
	init_attr.send_cq = con->cq;
	init_attr.recv_cq = con->cq;
	init_attr.sq_sig_type = IB_SIGNAL_REQ_WR;

	ret = rdma_create_qp(cm_id, pd, &init_attr);
	if (ret) {
		rtrs_err(con->sess, "Creating QP failed, err: %d\n", ret);
		return ret;
	}
	con->qp = cm_id->qp;

	return ret;
}

int rtrs_cq_qp_create(struct rtrs_sess *sess, struct rtrs_con *con,
<<<<<<< HEAD
		       u32 max_send_sge, int cq_vector, int cq_size,
=======
		       u32 max_send_sge, int cq_vector, int nr_cqe,
>>>>>>> 754a0abe
		       u32 max_send_wr, u32 max_recv_wr,
		       enum ib_poll_context poll_ctx)
{
	int err;

	err = create_cq(con, cq_vector, nr_cqe, poll_ctx);
	if (err)
		return err;

	err = create_qp(con, sess->dev->ib_pd, max_send_wr, max_recv_wr,
			max_send_sge);
	if (err) {
		ib_cq_pool_put(con->cq, con->nr_cqe);
		con->cq = NULL;
		return err;
	}
	con->sess = sess;

	return 0;
}
EXPORT_SYMBOL_GPL(rtrs_cq_qp_create);

void rtrs_cq_qp_destroy(struct rtrs_con *con)
{
	if (con->qp) {
		rdma_destroy_qp(con->cm_id);
		con->qp = NULL;
	}
	if (con->cq) {
		ib_cq_pool_put(con->cq, con->nr_cqe);
		con->cq = NULL;
	}
}
EXPORT_SYMBOL_GPL(rtrs_cq_qp_destroy);

static void schedule_hb(struct rtrs_sess *sess)
{
	queue_delayed_work(sess->hb_wq, &sess->hb_dwork,
			   msecs_to_jiffies(sess->hb_interval_ms));
}

void rtrs_send_hb_ack(struct rtrs_sess *sess)
{
	struct rtrs_con *usr_con = sess->con[0];
	u32 imm;
	int err;

	imm = rtrs_to_imm(RTRS_HB_ACK_IMM, 0);
	err = rtrs_post_rdma_write_imm_empty(usr_con, sess->hb_cqe, imm,
					     0, NULL);
	if (err) {
		sess->hb_err_handler(usr_con);
		return;
	}
}
EXPORT_SYMBOL_GPL(rtrs_send_hb_ack);

static void hb_work(struct work_struct *work)
{
	struct rtrs_con *usr_con;
	struct rtrs_sess *sess;
	u32 imm;
	int err;

	sess = container_of(to_delayed_work(work), typeof(*sess), hb_dwork);
	usr_con = sess->con[0];

	if (sess->hb_missed_cnt > sess->hb_missed_max) {
		sess->hb_err_handler(usr_con);
		return;
	}
	if (sess->hb_missed_cnt++) {
		/* Reschedule work without sending hb */
		schedule_hb(sess);
		return;
	}

	sess->hb_last_sent = ktime_get();

	imm = rtrs_to_imm(RTRS_HB_MSG_IMM, 0);
	err = rtrs_post_rdma_write_imm_empty(usr_con, sess->hb_cqe, imm,
					     0, NULL);
	if (err) {
		sess->hb_err_handler(usr_con);
		return;
	}

	schedule_hb(sess);
}

void rtrs_init_hb(struct rtrs_sess *sess, struct ib_cqe *cqe,
		  unsigned int interval_ms, unsigned int missed_max,
		  void (*err_handler)(struct rtrs_con *con),
		  struct workqueue_struct *wq)
{
	sess->hb_cqe = cqe;
	sess->hb_interval_ms = interval_ms;
	sess->hb_err_handler = err_handler;
	sess->hb_wq = wq;
	sess->hb_missed_max = missed_max;
	sess->hb_missed_cnt = 0;
	INIT_DELAYED_WORK(&sess->hb_dwork, hb_work);
}
EXPORT_SYMBOL_GPL(rtrs_init_hb);

void rtrs_start_hb(struct rtrs_sess *sess)
{
	schedule_hb(sess);
}
EXPORT_SYMBOL_GPL(rtrs_start_hb);

void rtrs_stop_hb(struct rtrs_sess *sess)
{
	cancel_delayed_work_sync(&sess->hb_dwork);
	sess->hb_missed_cnt = 0;
}
EXPORT_SYMBOL_GPL(rtrs_stop_hb);

static int rtrs_str_gid_to_sockaddr(const char *addr, size_t len,
				     short port, struct sockaddr_storage *dst)
{
	struct sockaddr_ib *dst_ib = (struct sockaddr_ib *)dst;
	int ret;

	/*
	 * We can use some of the IPv6 functions since GID is a valid
	 * IPv6 address format
	 */
	ret = in6_pton(addr, len, dst_ib->sib_addr.sib_raw, '\0', NULL);
	if (ret == 0)
		return -EINVAL;

	dst_ib->sib_family = AF_IB;
	/*
	 * Use the same TCP server port number as the IB service ID
	 * on the IB port space range
	 */
	dst_ib->sib_sid = cpu_to_be64(RDMA_IB_IP_PS_IB | port);
	dst_ib->sib_sid_mask = cpu_to_be64(0xffffffffffffffffULL);
	dst_ib->sib_pkey = cpu_to_be16(0xffff);

	return 0;
}

/**
 * rtrs_str_to_sockaddr() - Convert rtrs address string to sockaddr
 * @addr:	String representation of an addr (IPv4, IPv6 or IB GID):
 *              - "ip:192.168.1.1"
 *              - "ip:fe80::200:5aee:feaa:20a2"
 *              - "gid:fe80::200:5aee:feaa:20a2"
 * @len:        String address length
 * @port:	Destination port
 * @dst:	Destination sockaddr structure
 *
 * Returns 0 if conversion successful. Non-zero on error.
 */
static int rtrs_str_to_sockaddr(const char *addr, size_t len,
				u16 port, struct sockaddr_storage *dst)
{
	if (strncmp(addr, "gid:", 4) == 0) {
		return rtrs_str_gid_to_sockaddr(addr + 4, len - 4, port, dst);
	} else if (strncmp(addr, "ip:", 3) == 0) {
		char port_str[8];
		char *cpy;
		int err;

		snprintf(port_str, sizeof(port_str), "%u", port);
		cpy = kstrndup(addr + 3, len - 3, GFP_KERNEL);
		err = cpy ? inet_pton_with_scope(&init_net, AF_UNSPEC,
						 cpy, port_str, dst) : -ENOMEM;
		kfree(cpy);

		return err;
	}
	return -EPROTONOSUPPORT;
}

/**
 * sockaddr_to_str() - convert sockaddr to a string.
 * @addr:	the sockadddr structure to be converted.
 * @buf:	string containing socket addr.
 * @len:	string length.
 *
 * The return value is the number of characters written into buf not
 * including the trailing '\0'. If len is == 0 the function returns 0..
 */
int sockaddr_to_str(const struct sockaddr *addr, char *buf, size_t len)
{

	switch (addr->sa_family) {
	case AF_IB:
		return scnprintf(buf, len, "gid:%pI6",
			&((struct sockaddr_ib *)addr)->sib_addr.sib_raw);
	case AF_INET:
		return scnprintf(buf, len, "ip:%pI4",
			&((struct sockaddr_in *)addr)->sin_addr);
	case AF_INET6:
		return scnprintf(buf, len, "ip:%pI6c",
			  &((struct sockaddr_in6 *)addr)->sin6_addr);
	}
	return scnprintf(buf, len, "<invalid address family>");
}
EXPORT_SYMBOL(sockaddr_to_str);

/**
 * rtrs_addr_to_str() - convert rtrs_addr to a string "src@dst"
 * @addr:	the rtrs_addr structure to be converted
 * @buf:	string containing source and destination addr of a path
 *		separated by '@' I.e. "ip:1.1.1.1@ip:1.1.1.2"
 *		"ip:1.1.1.1@ip:1.1.1.2".
 * @len:	string length
 *
 * The return value is the number of characters written into buf not
 * including the trailing '\0'.
 */
int rtrs_addr_to_str(const struct rtrs_addr *addr, char *buf, size_t len)
{
	int cnt;

	cnt = sockaddr_to_str((struct sockaddr *)addr->src,
			      buf, len);
	cnt += scnprintf(buf + cnt, len - cnt, "@");
	sockaddr_to_str((struct sockaddr *)addr->dst,
			buf + cnt, len - cnt);
	return cnt;
}
EXPORT_SYMBOL(rtrs_addr_to_str);

/**
 * rtrs_addr_to_sockaddr() - convert path string "src,dst" or "src@dst"
 * to sockaddreses
 * @str:	string containing source and destination addr of a path
 *		separated by ',' or '@' I.e. "ip:1.1.1.1,ip:1.1.1.2" or
 *		"ip:1.1.1.1@ip:1.1.1.2". If str contains only one address it's
 *		considered to be destination.
 * @len:	string length
 * @port:	Destination port number.
 * @addr:	will be set to the source/destination address or to NULL
 *		if str doesn't contain any source address.
 *
 * Returns zero if conversion successful. Non-zero otherwise.
 */
int rtrs_addr_to_sockaddr(const char *str, size_t len, u16 port,
			  struct rtrs_addr *addr)
{
	const char *d;

	d = strchr(str, ',');
	if (!d)
		d = strchr(str, '@');
	if (d) {
		if (rtrs_str_to_sockaddr(str, d - str, 0, addr->src))
			return -EINVAL;
		d += 1;
		len -= d - str;
		str  = d;

	} else {
		addr->src = NULL;
	}
	return rtrs_str_to_sockaddr(str, len, port, addr->dst);
}
EXPORT_SYMBOL(rtrs_addr_to_sockaddr);

void rtrs_rdma_dev_pd_init(enum ib_pd_flags pd_flags,
			    struct rtrs_rdma_dev_pd *pool)
{
	WARN_ON(pool->ops && (!pool->ops->alloc ^ !pool->ops->free));
	INIT_LIST_HEAD(&pool->list);
	mutex_init(&pool->mutex);
	pool->pd_flags = pd_flags;
}
EXPORT_SYMBOL(rtrs_rdma_dev_pd_init);

void rtrs_rdma_dev_pd_deinit(struct rtrs_rdma_dev_pd *pool)
{
	mutex_destroy(&pool->mutex);
	WARN_ON(!list_empty(&pool->list));
}
EXPORT_SYMBOL(rtrs_rdma_dev_pd_deinit);

static void dev_free(struct kref *ref)
{
	struct rtrs_rdma_dev_pd *pool;
	struct rtrs_ib_dev *dev;

	dev = container_of(ref, typeof(*dev), ref);
	pool = dev->pool;

	mutex_lock(&pool->mutex);
	list_del(&dev->entry);
	mutex_unlock(&pool->mutex);

	if (pool->ops && pool->ops->deinit)
		pool->ops->deinit(dev);

	ib_dealloc_pd(dev->ib_pd);

	if (pool->ops && pool->ops->free)
		pool->ops->free(dev);
	else
		kfree(dev);
}

int rtrs_ib_dev_put(struct rtrs_ib_dev *dev)
{
	return kref_put(&dev->ref, dev_free);
}
EXPORT_SYMBOL(rtrs_ib_dev_put);

static int rtrs_ib_dev_get(struct rtrs_ib_dev *dev)
{
	return kref_get_unless_zero(&dev->ref);
}

struct rtrs_ib_dev *
rtrs_ib_dev_find_or_add(struct ib_device *ib_dev,
			 struct rtrs_rdma_dev_pd *pool)
{
	struct rtrs_ib_dev *dev;

	mutex_lock(&pool->mutex);
	list_for_each_entry(dev, &pool->list, entry) {
		if (dev->ib_dev->node_guid == ib_dev->node_guid &&
		    rtrs_ib_dev_get(dev))
			goto out_unlock;
	}
	mutex_unlock(&pool->mutex);
	if (pool->ops && pool->ops->alloc)
		dev = pool->ops->alloc();
	else
		dev = kzalloc(sizeof(*dev), GFP_KERNEL);
	if (IS_ERR_OR_NULL(dev))
		goto out_err;

	kref_init(&dev->ref);
	dev->pool = pool;
	dev->ib_dev = ib_dev;
	dev->ib_pd = ib_alloc_pd(ib_dev, pool->pd_flags);
	if (IS_ERR(dev->ib_pd))
		goto out_free_dev;

	if (pool->ops && pool->ops->init && pool->ops->init(dev))
		goto out_free_pd;

	mutex_lock(&pool->mutex);
	list_add(&dev->entry, &pool->list);
out_unlock:
	mutex_unlock(&pool->mutex);
	return dev;

out_free_pd:
	ib_dealloc_pd(dev->ib_pd);
out_free_dev:
	if (pool->ops && pool->ops->free)
		pool->ops->free(dev);
	else
		kfree(dev);
out_err:
	return NULL;
}
EXPORT_SYMBOL(rtrs_ib_dev_find_or_add);<|MERGE_RESOLUTION|>--- conflicted
+++ resolved
@@ -50,11 +50,7 @@
 }
 EXPORT_SYMBOL_GPL(rtrs_iu_alloc);
 
-<<<<<<< HEAD
-void rtrs_iu_free(struct rtrs_iu *ius, struct ib_device *ibdev, u32 queue_size)
-=======
 void rtrs_iu_free(struct rtrs_iu *ius, struct ib_device *ibdev, u32 queue_num)
->>>>>>> 754a0abe
 {
 	struct rtrs_iu *iu;
 	int i;
@@ -109,16 +105,6 @@
 EXPORT_SYMBOL_GPL(rtrs_post_recv_empty);
 
 static int rtrs_post_send(struct ib_qp *qp, struct ib_send_wr *head,
-<<<<<<< HEAD
-			     struct ib_send_wr *wr)
-{
-	if (head) {
-		struct ib_send_wr *tail = head;
-
-		while (tail->next)
-			tail = tail->next;
-		tail->next = wr;
-=======
 			  struct ib_send_wr *wr, struct ib_send_wr *tail)
 {
 	if (head) {
@@ -127,17 +113,13 @@
 		while (next->next)
 			next = next->next;
 		next->next = wr;
->>>>>>> 754a0abe
 	} else {
 		head = wr;
 	}
 
-<<<<<<< HEAD
-=======
 	if (tail)
 		wr->next = tail;
 
->>>>>>> 754a0abe
 	return ib_post_send(qp, head, NULL);
 }
 
@@ -163,11 +145,7 @@
 		.send_flags = IB_SEND_SIGNALED,
 	};
 
-<<<<<<< HEAD
-	return rtrs_post_send(con->qp, head, &wr);
-=======
 	return rtrs_post_send(con->qp, head, &wr, NULL);
->>>>>>> 754a0abe
 }
 EXPORT_SYMBOL_GPL(rtrs_iu_post_send);
 
@@ -200,11 +178,7 @@
 		if (WARN_ON(sge[i].length == 0))
 			return -EINVAL;
 
-<<<<<<< HEAD
-	return rtrs_post_send(con->qp, head, &wr.wr);
-=======
 	return rtrs_post_send(con->qp, head, &wr.wr, tail);
->>>>>>> 754a0abe
 }
 EXPORT_SYMBOL_GPL(rtrs_iu_post_rdma_write_imm);
 
@@ -221,11 +195,7 @@
 		.wr.ex.imm_data	= cpu_to_be32(imm_data),
 	};
 
-<<<<<<< HEAD
-	return rtrs_post_send(con->qp, head, &wr.wr);
-=======
 	return rtrs_post_send(con->qp, head, &wr.wr, NULL);
->>>>>>> 754a0abe
 }
 EXPORT_SYMBOL_GPL(rtrs_post_rdma_write_imm_empty);
 
@@ -294,11 +264,7 @@
 }
 
 int rtrs_cq_qp_create(struct rtrs_sess *sess, struct rtrs_con *con,
-<<<<<<< HEAD
-		       u32 max_send_sge, int cq_vector, int cq_size,
-=======
 		       u32 max_send_sge, int cq_vector, int nr_cqe,
->>>>>>> 754a0abe
 		       u32 max_send_wr, u32 max_recv_wr,
 		       enum ib_poll_context poll_ctx)
 {
