// SPDX-License-Identifier: GPL-2.0-or-later
/*
 * RDMA Transport Layer
 *
 * Copyright (c) 2014 - 2018 ProfitBricks GmbH. All rights reserved.
 * Copyright (c) 2018 - 2019 1&1 IONOS Cloud GmbH. All rights reserved.
 * Copyright (c) 2019 - 2020 1&1 IONOS SE. All rights reserved.
 */

#undef pr_fmt
#define pr_fmt(fmt) KBUILD_MODNAME " L" __stringify(__LINE__) ": " fmt

#include <linux/module.h>
#include <linux/mempool.h>

#include "rtrs-srv.h"
#include "rtrs-log.h"
#include <rdma/ib_cm.h>
#include <rdma/ib_verbs.h>

MODULE_DESCRIPTION("RDMA Transport Server");
MODULE_LICENSE("GPL");

/* Must be power of 2, see mask from mr->page_size in ib_sg_to_pages() */
#define DEFAULT_MAX_CHUNK_SIZE (128 << 10)
#define DEFAULT_SESS_QUEUE_DEPTH 512
#define MAX_HDR_SIZE PAGE_SIZE

/* We guarantee to serve 10 paths at least */
#define CHUNK_POOL_SZ 10

static struct rtrs_rdma_dev_pd dev_pd;
static mempool_t *chunk_pool;
struct class *rtrs_dev_class;
static struct rtrs_srv_ib_ctx ib_ctx;

static int __read_mostly max_chunk_size = DEFAULT_MAX_CHUNK_SIZE;
static int __read_mostly sess_queue_depth = DEFAULT_SESS_QUEUE_DEPTH;

static bool always_invalidate = true;
module_param(always_invalidate, bool, 0444);
MODULE_PARM_DESC(always_invalidate,
		 "Invalidate memory registration for contiguous memory regions before accessing.");

module_param_named(max_chunk_size, max_chunk_size, int, 0444);
MODULE_PARM_DESC(max_chunk_size,
		 "Max size for each IO request, when change the unit is in byte (default: "
		 __stringify(DEFAULT_MAX_CHUNK_SIZE) "KB)");

module_param_named(sess_queue_depth, sess_queue_depth, int, 0444);
MODULE_PARM_DESC(sess_queue_depth,
		 "Number of buffers for pending I/O requests to allocate per session. Maximum: "
		 __stringify(MAX_SESS_QUEUE_DEPTH) " (default: "
		 __stringify(DEFAULT_SESS_QUEUE_DEPTH) ")");

static cpumask_t cq_affinity_mask = { CPU_BITS_ALL };

static struct workqueue_struct *rtrs_wq;

static inline struct rtrs_srv_con *to_srv_con(struct rtrs_con *c)
{
	return container_of(c, struct rtrs_srv_con, c);
}

static inline struct rtrs_srv_sess *to_srv_sess(struct rtrs_sess *s)
{
	return container_of(s, struct rtrs_srv_sess, s);
}

static bool rtrs_srv_change_state(struct rtrs_srv_sess *sess,
				  enum rtrs_srv_state new_state)
{
	enum rtrs_srv_state old_state;
	bool changed = false;

	spin_lock_irq(&sess->state_lock);
	old_state = sess->state;
	switch (new_state) {
	case RTRS_SRV_CONNECTED:
		if (old_state == RTRS_SRV_CONNECTING)
			changed = true;
		break;
	case RTRS_SRV_CLOSING:
		if (old_state == RTRS_SRV_CONNECTING ||
		    old_state == RTRS_SRV_CONNECTED)
			changed = true;
		break;
	case RTRS_SRV_CLOSED:
		if (old_state == RTRS_SRV_CLOSING)
			changed = true;
		break;
	default:
		break;
	}
	if (changed)
		sess->state = new_state;
	spin_unlock_irq(&sess->state_lock);

	return changed;
}

static void free_id(struct rtrs_srv_op *id)
{
	if (!id)
		return;
	kfree(id);
}

static void rtrs_srv_free_ops_ids(struct rtrs_srv_sess *sess)
{
	struct rtrs_srv *srv = sess->srv;
	int i;

	if (sess->ops_ids) {
		for (i = 0; i < srv->queue_depth; i++)
			free_id(sess->ops_ids[i]);
		kfree(sess->ops_ids);
		sess->ops_ids = NULL;
	}
}

static void rtrs_srv_rdma_done(struct ib_cq *cq, struct ib_wc *wc);

static struct ib_cqe io_comp_cqe = {
	.done = rtrs_srv_rdma_done
};

static inline void rtrs_srv_inflight_ref_release(struct percpu_ref *ref)
{
	struct rtrs_srv_sess *sess = container_of(ref, struct rtrs_srv_sess, ids_inflight_ref);

	percpu_ref_exit(&sess->ids_inflight_ref);
	complete(&sess->complete_done);
}

static int rtrs_srv_alloc_ops_ids(struct rtrs_srv_sess *sess)
{
	struct rtrs_srv *srv = sess->srv;
	struct rtrs_srv_op *id;
	int i, ret;

	sess->ops_ids = kcalloc(srv->queue_depth, sizeof(*sess->ops_ids),
				GFP_KERNEL);
	if (!sess->ops_ids)
		goto err;

	for (i = 0; i < srv->queue_depth; ++i) {
		id = kzalloc(sizeof(*id), GFP_KERNEL);
		if (!id)
			goto err;

		sess->ops_ids[i] = id;
	}

	ret = percpu_ref_init(&sess->ids_inflight_ref,
			      rtrs_srv_inflight_ref_release, 0, GFP_KERNEL);
	if (ret) {
		pr_err("Percpu reference init failed\n");
		goto err;
	}
	init_completion(&sess->complete_done);

	return 0;

err:
	rtrs_srv_free_ops_ids(sess);
	return -ENOMEM;
}

static inline void rtrs_srv_get_ops_ids(struct rtrs_srv_sess *sess)
{
	percpu_ref_get(&sess->ids_inflight_ref);
}

static inline void rtrs_srv_put_ops_ids(struct rtrs_srv_sess *sess)
{
	percpu_ref_put(&sess->ids_inflight_ref);
}

static void rtrs_srv_reg_mr_done(struct ib_cq *cq, struct ib_wc *wc)
{
	struct rtrs_srv_con *con = to_srv_con(wc->qp->qp_context);
	struct rtrs_sess *s = con->c.sess;
	struct rtrs_srv_sess *sess = to_srv_sess(s);

	if (unlikely(wc->status != IB_WC_SUCCESS)) {
		rtrs_err(s, "REG MR failed: %s\n",
			  ib_wc_status_msg(wc->status));
		close_sess(sess);
		return;
	}
}

static struct ib_cqe local_reg_cqe = {
	.done = rtrs_srv_reg_mr_done
};

static int rdma_write_sg(struct rtrs_srv_op *id)
{
	struct rtrs_sess *s = id->con->c.sess;
	struct rtrs_srv_sess *sess = to_srv_sess(s);
	dma_addr_t dma_addr = sess->dma_addr[id->msg_id];
	struct rtrs_srv_mr *srv_mr;
	struct rtrs_srv *srv = sess->srv;
	struct ib_send_wr inv_wr;
	struct ib_rdma_wr imm_wr;
	struct ib_rdma_wr *wr = NULL;
	enum ib_send_flags flags;
	size_t sg_cnt;
	int err, offset;
	bool need_inval;
	u32 rkey = 0;
	struct ib_reg_wr rwr;
	struct ib_sge *plist;
	struct ib_sge list;

	sg_cnt = le16_to_cpu(id->rd_msg->sg_cnt);
	need_inval = le16_to_cpu(id->rd_msg->flags) & RTRS_MSG_NEED_INVAL_F;
	if (unlikely(sg_cnt != 1))
		return -EINVAL;

	offset = 0;

	wr		= &id->tx_wr;
	plist		= &id->tx_sg;
	plist->addr	= dma_addr + offset;
	plist->length	= le32_to_cpu(id->rd_msg->desc[0].len);

	/* WR will fail with length error
	 * if this is 0
	 */
	if (unlikely(plist->length == 0)) {
		rtrs_err(s, "Invalid RDMA-Write sg list length 0\n");
		return -EINVAL;
	}

	plist->lkey = sess->s.dev->ib_pd->local_dma_lkey;
	offset += plist->length;

	wr->wr.sg_list	= plist;
	wr->wr.num_sge	= 1;
	wr->remote_addr	= le64_to_cpu(id->rd_msg->desc[0].addr);
	wr->rkey	= le32_to_cpu(id->rd_msg->desc[0].key);
	if (rkey == 0)
		rkey = wr->rkey;
	else
		/* Only one key is actually used */
		WARN_ON_ONCE(rkey != wr->rkey);

	wr->wr.opcode = IB_WR_RDMA_WRITE;
	wr->wr.wr_cqe   = &io_comp_cqe;
	wr->wr.ex.imm_data = 0;
	wr->wr.send_flags  = 0;

	if (need_inval && always_invalidate) {
		wr->wr.next = &rwr.wr;
		rwr.wr.next = &inv_wr;
		inv_wr.next = &imm_wr.wr;
	} else if (always_invalidate) {
		wr->wr.next = &rwr.wr;
		rwr.wr.next = &imm_wr.wr;
	} else if (need_inval) {
		wr->wr.next = &inv_wr;
		inv_wr.next = &imm_wr.wr;
	} else {
		wr->wr.next = &imm_wr.wr;
	}
	/*
	 * From time to time we have to post signaled sends,
	 * or send queue will fill up and only QP reset can help.
	 */
	flags = (atomic_inc_return(&id->con->wr_cnt) % srv->queue_depth) ?
		0 : IB_SEND_SIGNALED;

	if (need_inval) {
		inv_wr.sg_list = NULL;
		inv_wr.num_sge = 0;
		inv_wr.opcode = IB_WR_SEND_WITH_INV;
		inv_wr.wr_cqe   = &io_comp_cqe;
		inv_wr.send_flags = 0;
		inv_wr.ex.invalidate_rkey = rkey;
	}

	imm_wr.wr.next = NULL;
	if (always_invalidate) {
		struct rtrs_msg_rkey_rsp *msg;

		srv_mr = &sess->mrs[id->msg_id];
		rwr.wr.opcode = IB_WR_REG_MR;
		rwr.wr.wr_cqe = &local_reg_cqe;
		rwr.wr.num_sge = 0;
		rwr.mr = srv_mr->mr;
		rwr.wr.send_flags = 0;
		rwr.key = srv_mr->mr->rkey;
		rwr.access = (IB_ACCESS_LOCAL_WRITE |
			      IB_ACCESS_REMOTE_WRITE);
		msg = srv_mr->iu->buf;
		msg->buf_id = cpu_to_le16(id->msg_id);
		msg->type = cpu_to_le16(RTRS_MSG_RKEY_RSP);
		msg->rkey = cpu_to_le32(srv_mr->mr->rkey);

		list.addr   = srv_mr->iu->dma_addr;
		list.length = sizeof(*msg);
		list.lkey   = sess->s.dev->ib_pd->local_dma_lkey;
		imm_wr.wr.sg_list = &list;
		imm_wr.wr.num_sge = 1;
		imm_wr.wr.opcode = IB_WR_SEND_WITH_IMM;
		ib_dma_sync_single_for_device(sess->s.dev->ib_dev,
					      srv_mr->iu->dma_addr,
					      srv_mr->iu->size, DMA_TO_DEVICE);
	} else {
		imm_wr.wr.sg_list = NULL;
		imm_wr.wr.num_sge = 0;
		imm_wr.wr.opcode = IB_WR_RDMA_WRITE_WITH_IMM;
	}
	imm_wr.wr.send_flags = flags;
	imm_wr.wr.ex.imm_data = cpu_to_be32(rtrs_to_io_rsp_imm(id->msg_id,
							     0, need_inval));

	imm_wr.wr.wr_cqe   = &io_comp_cqe;
	ib_dma_sync_single_for_device(sess->s.dev->ib_dev, dma_addr,
				      offset, DMA_BIDIRECTIONAL);

	err = ib_post_send(id->con->c.qp, &id->tx_wr.wr, NULL);
	if (unlikely(err))
		rtrs_err(s,
			  "Posting RDMA-Write-Request to QP failed, err: %d\n",
			  err);

	return err;
}

/**
 * send_io_resp_imm() - respond to client with empty IMM on failed READ/WRITE
 *                      requests or on successful WRITE request.
 * @con:	the connection to send back result
 * @id:		the id associated with the IO
 * @errno:	the error number of the IO.
 *
 * Return 0 on success, errno otherwise.
 */
static int send_io_resp_imm(struct rtrs_srv_con *con, struct rtrs_srv_op *id,
			    int errno)
{
	struct rtrs_sess *s = con->c.sess;
	struct rtrs_srv_sess *sess = to_srv_sess(s);
	struct ib_send_wr inv_wr, *wr = NULL;
	struct ib_rdma_wr imm_wr;
	struct ib_reg_wr rwr;
	struct rtrs_srv *srv = sess->srv;
	struct rtrs_srv_mr *srv_mr;
	bool need_inval = false;
	enum ib_send_flags flags;
	u32 imm;
	int err;

	if (id->dir == READ) {
		struct rtrs_msg_rdma_read *rd_msg = id->rd_msg;
		size_t sg_cnt;

		need_inval = le16_to_cpu(rd_msg->flags) &
				RTRS_MSG_NEED_INVAL_F;
		sg_cnt = le16_to_cpu(rd_msg->sg_cnt);

		if (need_inval) {
			if (likely(sg_cnt)) {
				inv_wr.wr_cqe   = &io_comp_cqe;
				inv_wr.sg_list = NULL;
				inv_wr.num_sge = 0;
				inv_wr.opcode = IB_WR_SEND_WITH_INV;
				inv_wr.send_flags = 0;
				/* Only one key is actually used */
				inv_wr.ex.invalidate_rkey =
					le32_to_cpu(rd_msg->desc[0].key);
			} else {
				WARN_ON_ONCE(1);
				need_inval = false;
			}
		}
	}

	if (need_inval && always_invalidate) {
		wr = &inv_wr;
		inv_wr.next = &rwr.wr;
		rwr.wr.next = &imm_wr.wr;
	} else if (always_invalidate) {
		wr = &rwr.wr;
		rwr.wr.next = &imm_wr.wr;
	} else if (need_inval) {
		wr = &inv_wr;
		inv_wr.next = &imm_wr.wr;
	} else {
		wr = &imm_wr.wr;
	}
	/*
	 * From time to time we have to post signalled sends,
	 * or send queue will fill up and only QP reset can help.
	 */
	flags = (atomic_inc_return(&con->wr_cnt) % srv->queue_depth) ?
		0 : IB_SEND_SIGNALED;
	imm = rtrs_to_io_rsp_imm(id->msg_id, errno, need_inval);
	imm_wr.wr.next = NULL;
	if (always_invalidate) {
		struct ib_sge list;
		struct rtrs_msg_rkey_rsp *msg;

		srv_mr = &sess->mrs[id->msg_id];
		rwr.wr.next = &imm_wr.wr;
		rwr.wr.opcode = IB_WR_REG_MR;
		rwr.wr.wr_cqe = &local_reg_cqe;
		rwr.wr.num_sge = 0;
		rwr.wr.send_flags = 0;
		rwr.mr = srv_mr->mr;
		rwr.key = srv_mr->mr->rkey;
		rwr.access = (IB_ACCESS_LOCAL_WRITE |
			      IB_ACCESS_REMOTE_WRITE);
		msg = srv_mr->iu->buf;
		msg->buf_id = cpu_to_le16(id->msg_id);
		msg->type = cpu_to_le16(RTRS_MSG_RKEY_RSP);
		msg->rkey = cpu_to_le32(srv_mr->mr->rkey);

		list.addr   = srv_mr->iu->dma_addr;
		list.length = sizeof(*msg);
		list.lkey   = sess->s.dev->ib_pd->local_dma_lkey;
		imm_wr.wr.sg_list = &list;
		imm_wr.wr.num_sge = 1;
		imm_wr.wr.opcode = IB_WR_SEND_WITH_IMM;
		ib_dma_sync_single_for_device(sess->s.dev->ib_dev,
					      srv_mr->iu->dma_addr,
					      srv_mr->iu->size, DMA_TO_DEVICE);
	} else {
		imm_wr.wr.sg_list = NULL;
		imm_wr.wr.num_sge = 0;
		imm_wr.wr.opcode = IB_WR_RDMA_WRITE_WITH_IMM;
	}
	imm_wr.wr.send_flags = flags;
	imm_wr.wr.wr_cqe   = &io_comp_cqe;

	imm_wr.wr.ex.imm_data = cpu_to_be32(imm);

	err = ib_post_send(id->con->c.qp, wr, NULL);
	if (unlikely(err))
		rtrs_err_rl(s, "Posting RDMA-Reply to QP failed, err: %d\n",
			     err);

	return err;
}

void close_sess(struct rtrs_srv_sess *sess)
{
	if (rtrs_srv_change_state(sess, RTRS_SRV_CLOSING))
		queue_work(rtrs_wq, &sess->close_work);
	WARN_ON(sess->state != RTRS_SRV_CLOSING);
}

static inline const char *rtrs_srv_state_str(enum rtrs_srv_state state)
{
	switch (state) {
	case RTRS_SRV_CONNECTING:
		return "RTRS_SRV_CONNECTING";
	case RTRS_SRV_CONNECTED:
		return "RTRS_SRV_CONNECTED";
	case RTRS_SRV_CLOSING:
		return "RTRS_SRV_CLOSING";
	case RTRS_SRV_CLOSED:
		return "RTRS_SRV_CLOSED";
	default:
		return "UNKNOWN";
	}
}

/**
 * rtrs_srv_resp_rdma() - Finish an RDMA request
 *
 * @id:		Internal RTRS operation identifier
 * @status:	Response Code sent to the other side for this operation.
 *		0 = success, <=0 error
 * Context: any
 *
 * Finish a RDMA operation. A message is sent to the client and the
 * corresponding memory areas will be released.
 */
bool rtrs_srv_resp_rdma(struct rtrs_srv_op *id, int status)
{
	struct rtrs_srv_sess *sess;
	struct rtrs_srv_con *con;
	struct rtrs_sess *s;
	int err;

	if (WARN_ON(!id))
		return true;

	con = id->con;
	s = con->c.sess;
	sess = to_srv_sess(s);

	id->status = status;

	if (unlikely(sess->state != RTRS_SRV_CONNECTED)) {
		rtrs_err_rl(s,
			    "Sending I/O response failed,  session %s is disconnected, sess state %s\n",
			    kobject_name(&sess->kobj),
			    rtrs_srv_state_str(sess->state));
		goto out;
	}
	if (always_invalidate) {
		struct rtrs_srv_mr *mr = &sess->mrs[id->msg_id];

		ib_update_fast_reg_key(mr->mr, ib_inc_rkey(mr->mr->rkey));
	}
	if (unlikely(atomic_sub_return(1,
				       &con->sq_wr_avail) < 0)) {
		rtrs_err(s, "IB send queue full: sess=%s cid=%d\n",
			 kobject_name(&sess->kobj),
			 con->c.cid);
		atomic_add(1, &con->sq_wr_avail);
		spin_lock(&con->rsp_wr_wait_lock);
		list_add_tail(&id->wait_list, &con->rsp_wr_wait_list);
		spin_unlock(&con->rsp_wr_wait_lock);
		return false;
	}

	if (status || id->dir == WRITE || !id->rd_msg->sg_cnt)
		err = send_io_resp_imm(con, id, status);
	else
		err = rdma_write_sg(id);

	if (unlikely(err)) {
		rtrs_err_rl(s, "IO response failed: %d: sess=%s\n", err,
			    kobject_name(&sess->kobj));
		close_sess(sess);
	}
out:
	rtrs_srv_put_ops_ids(sess);
	return true;
}
EXPORT_SYMBOL(rtrs_srv_resp_rdma);

/**
 * rtrs_srv_set_sess_priv() - Set private pointer in rtrs_srv.
 * @srv:	Session pointer
 * @priv:	The private pointer that is associated with the session.
 */
void rtrs_srv_set_sess_priv(struct rtrs_srv *srv, void *priv)
{
	srv->priv = priv;
}
EXPORT_SYMBOL(rtrs_srv_set_sess_priv);

static void unmap_cont_bufs(struct rtrs_srv_sess *sess)
{
	int i;

	for (i = 0; i < sess->mrs_num; i++) {
		struct rtrs_srv_mr *srv_mr;

		srv_mr = &sess->mrs[i];
		rtrs_iu_free(srv_mr->iu, sess->s.dev->ib_dev, 1);
		ib_dereg_mr(srv_mr->mr);
		ib_dma_unmap_sg(sess->s.dev->ib_dev, srv_mr->sgt.sgl,
				srv_mr->sgt.nents, DMA_BIDIRECTIONAL);
		sg_free_table(&srv_mr->sgt);
	}
	kfree(sess->mrs);
}

static int map_cont_bufs(struct rtrs_srv_sess *sess)
{
	struct rtrs_srv *srv = sess->srv;
	struct rtrs_sess *ss = &sess->s;
	int i, mri, err, mrs_num;
	unsigned int chunk_bits;
	int chunks_per_mr = 1;

	/*
	 * Here we map queue_depth chunks to MR.  Firstly we have to
	 * figure out how many chunks can we map per MR.
	 */
	if (always_invalidate) {
		/*
		 * in order to do invalidate for each chunks of memory, we needs
		 * more memory regions.
		 */
		mrs_num = srv->queue_depth;
	} else {
		chunks_per_mr =
			sess->s.dev->ib_dev->attrs.max_fast_reg_page_list_len;
		mrs_num = DIV_ROUND_UP(srv->queue_depth, chunks_per_mr);
		chunks_per_mr = DIV_ROUND_UP(srv->queue_depth, mrs_num);
	}

	sess->mrs = kcalloc(mrs_num, sizeof(*sess->mrs), GFP_KERNEL);
	if (!sess->mrs)
		return -ENOMEM;

	sess->mrs_num = mrs_num;

	for (mri = 0; mri < mrs_num; mri++) {
		struct rtrs_srv_mr *srv_mr = &sess->mrs[mri];
		struct sg_table *sgt = &srv_mr->sgt;
		struct scatterlist *s;
		struct ib_mr *mr;
		int nr, chunks;

		chunks = chunks_per_mr * mri;
		if (!always_invalidate)
			chunks_per_mr = min_t(int, chunks_per_mr,
					      srv->queue_depth - chunks);

		err = sg_alloc_table(sgt, chunks_per_mr, GFP_KERNEL);
		if (err)
			goto err;

		for_each_sg(sgt->sgl, s, chunks_per_mr, i)
			sg_set_page(s, srv->chunks[chunks + i],
				    max_chunk_size, 0);

		nr = ib_dma_map_sg(sess->s.dev->ib_dev, sgt->sgl,
				   sgt->nents, DMA_BIDIRECTIONAL);
		if (nr < sgt->nents) {
			err = nr < 0 ? nr : -EINVAL;
			goto free_sg;
		}
		mr = ib_alloc_mr(sess->s.dev->ib_pd, IB_MR_TYPE_MEM_REG,
				 sgt->nents);
		if (IS_ERR(mr)) {
			err = PTR_ERR(mr);
			goto unmap_sg;
		}
		nr = ib_map_mr_sg(mr, sgt->sgl, sgt->nents,
				  NULL, max_chunk_size);
		if (nr < 0 || nr < sgt->nents) {
			err = nr < 0 ? nr : -EINVAL;
			goto dereg_mr;
		}

		if (always_invalidate) {
			srv_mr->iu = rtrs_iu_alloc(1,
					sizeof(struct rtrs_msg_rkey_rsp),
					GFP_KERNEL, sess->s.dev->ib_dev,
					DMA_TO_DEVICE, rtrs_srv_rdma_done);
			if (!srv_mr->iu) {
				err = -ENOMEM;
				rtrs_err(ss, "rtrs_iu_alloc(), err: %d\n", err);
				goto dereg_mr;
			}
		}
		/* Eventually dma addr for each chunk can be cached */
		for_each_sg(sgt->sgl, s, sgt->orig_nents, i)
			sess->dma_addr[chunks + i] = sg_dma_address(s);

		ib_update_fast_reg_key(mr, ib_inc_rkey(mr->rkey));
		srv_mr->mr = mr;

		continue;
err:
		while (mri--) {
			srv_mr = &sess->mrs[mri];
			sgt = &srv_mr->sgt;
			mr = srv_mr->mr;
			rtrs_iu_free(srv_mr->iu, sess->s.dev->ib_dev, 1);
dereg_mr:
			ib_dereg_mr(mr);
unmap_sg:
			ib_dma_unmap_sg(sess->s.dev->ib_dev, sgt->sgl,
					sgt->nents, DMA_BIDIRECTIONAL);
free_sg:
			sg_free_table(sgt);
		}
		kfree(sess->mrs);

		return err;
	}

	chunk_bits = ilog2(srv->queue_depth - 1) + 1;
	sess->mem_bits = (MAX_IMM_PAYL_BITS - chunk_bits);

	return 0;
}

static void rtrs_srv_hb_err_handler(struct rtrs_con *c)
{
	close_sess(to_srv_sess(c->sess));
}

static void rtrs_srv_init_hb(struct rtrs_srv_sess *sess)
{
	rtrs_init_hb(&sess->s, &io_comp_cqe,
		      RTRS_HB_INTERVAL_MS,
		      RTRS_HB_MISSED_MAX,
		      rtrs_srv_hb_err_handler,
		      rtrs_wq);
}

static void rtrs_srv_start_hb(struct rtrs_srv_sess *sess)
{
	rtrs_start_hb(&sess->s);
}

static void rtrs_srv_stop_hb(struct rtrs_srv_sess *sess)
{
	rtrs_stop_hb(&sess->s);
}

static void rtrs_srv_info_rsp_done(struct ib_cq *cq, struct ib_wc *wc)
{
	struct rtrs_srv_con *con = to_srv_con(wc->qp->qp_context);
	struct rtrs_sess *s = con->c.sess;
	struct rtrs_srv_sess *sess = to_srv_sess(s);
	struct rtrs_iu *iu;

	iu = container_of(wc->wr_cqe, struct rtrs_iu, cqe);
	rtrs_iu_free(iu, sess->s.dev->ib_dev, 1);

	if (unlikely(wc->status != IB_WC_SUCCESS)) {
		rtrs_err(s, "Sess info response send failed: %s\n",
			  ib_wc_status_msg(wc->status));
		close_sess(sess);
		return;
	}
	WARN_ON(wc->opcode != IB_WC_SEND);
}

static void rtrs_srv_sess_up(struct rtrs_srv_sess *sess)
{
	struct rtrs_srv *srv = sess->srv;
	struct rtrs_srv_ctx *ctx = srv->ctx;
	int up;

	mutex_lock(&srv->paths_ev_mutex);
	up = ++srv->paths_up;
	if (up == 1)
		ctx->ops.link_ev(srv, RTRS_SRV_LINK_EV_CONNECTED, NULL);
	mutex_unlock(&srv->paths_ev_mutex);

	/* Mark session as established */
	sess->established = true;
}

static void rtrs_srv_sess_down(struct rtrs_srv_sess *sess)
{
	struct rtrs_srv *srv = sess->srv;
	struct rtrs_srv_ctx *ctx = srv->ctx;

	if (!sess->established)
		return;

	sess->established = false;
	mutex_lock(&srv->paths_ev_mutex);
	WARN_ON(!srv->paths_up);
	if (--srv->paths_up == 0)
		ctx->ops.link_ev(srv, RTRS_SRV_LINK_EV_DISCONNECTED, srv->priv);
	mutex_unlock(&srv->paths_ev_mutex);
}

static bool exist_sessname(struct rtrs_srv_ctx *ctx,
			   const char *sessname, const uuid_t *path_uuid)
{
	struct rtrs_srv *srv;
	struct rtrs_srv_sess *sess;
	bool found = false;

	mutex_lock(&ctx->srv_mutex);
	list_for_each_entry(srv, &ctx->srv_list, ctx_list) {
		mutex_lock(&srv->paths_mutex);

		/* when a client with same uuid and same sessname tried to add a path */
		if (uuid_equal(&srv->paths_uuid, path_uuid)) {
			mutex_unlock(&srv->paths_mutex);
			continue;
		}

		list_for_each_entry(sess, &srv->paths_list, s.entry) {
			if (strlen(sess->s.sessname) == strlen(sessname) &&
			    !strcmp(sess->s.sessname, sessname)) {
				found = true;
				break;
			}
		}
		mutex_unlock(&srv->paths_mutex);
		if (found)
			break;
	}
	mutex_unlock(&ctx->srv_mutex);
	return found;
}

static int post_recv_sess(struct rtrs_srv_sess *sess);
static int rtrs_rdma_do_reject(struct rdma_cm_id *cm_id, int errno);

static int process_info_req(struct rtrs_srv_con *con,
			    struct rtrs_msg_info_req *msg)
{
	struct rtrs_sess *s = con->c.sess;
	struct rtrs_srv_sess *sess = to_srv_sess(s);
	struct ib_send_wr *reg_wr = NULL;
	struct rtrs_msg_info_rsp *rsp;
	struct rtrs_iu *tx_iu;
	struct ib_reg_wr *rwr;
	int mri, err;
	size_t tx_sz;

	err = post_recv_sess(sess);
	if (unlikely(err)) {
		rtrs_err(s, "post_recv_sess(), err: %d\n", err);
		return err;
	}

	if (exist_sessname(sess->srv->ctx,
			   msg->sessname, &sess->srv->paths_uuid)) {
		rtrs_err(s, "sessname is duplicated: %s\n", msg->sessname);
		return -EPERM;
	}
	strscpy(sess->s.sessname, msg->sessname, sizeof(sess->s.sessname));

	rwr = kcalloc(sess->mrs_num, sizeof(*rwr), GFP_KERNEL);
	if (unlikely(!rwr))
		return -ENOMEM;

	tx_sz  = sizeof(*rsp);
	tx_sz += sizeof(rsp->desc[0]) * sess->mrs_num;
	tx_iu = rtrs_iu_alloc(1, tx_sz, GFP_KERNEL, sess->s.dev->ib_dev,
			       DMA_TO_DEVICE, rtrs_srv_info_rsp_done);
	if (unlikely(!tx_iu)) {
		err = -ENOMEM;
		goto rwr_free;
	}

	rsp = tx_iu->buf;
	rsp->type = cpu_to_le16(RTRS_MSG_INFO_RSP);
	rsp->sg_cnt = cpu_to_le16(sess->mrs_num);

	for (mri = 0; mri < sess->mrs_num; mri++) {
		struct ib_mr *mr = sess->mrs[mri].mr;

		rsp->desc[mri].addr = cpu_to_le64(mr->iova);
		rsp->desc[mri].key  = cpu_to_le32(mr->rkey);
		rsp->desc[mri].len  = cpu_to_le32(mr->length);

		/*
		 * Fill in reg MR request and chain them *backwards*
		 */
		rwr[mri].wr.next = mri ? &rwr[mri - 1].wr : NULL;
		rwr[mri].wr.opcode = IB_WR_REG_MR;
		rwr[mri].wr.wr_cqe = &local_reg_cqe;
		rwr[mri].wr.num_sge = 0;
		rwr[mri].wr.send_flags = 0;
		rwr[mri].mr = mr;
		rwr[mri].key = mr->rkey;
		rwr[mri].access = (IB_ACCESS_LOCAL_WRITE |
				   IB_ACCESS_REMOTE_WRITE);
		reg_wr = &rwr[mri].wr;
	}

	err = rtrs_srv_create_sess_files(sess);
	if (unlikely(err))
		goto iu_free;
	kobject_get(&sess->kobj);
	get_device(&sess->srv->dev);
	rtrs_srv_change_state(sess, RTRS_SRV_CONNECTED);
	rtrs_srv_start_hb(sess);

	/*
	 * We do not account number of established connections at the current
	 * moment, we rely on the client, which should send info request when
	 * all connections are successfully established.  Thus, simply notify
	 * listener with a proper event if we are the first path.
	 */
	rtrs_srv_sess_up(sess);

	ib_dma_sync_single_for_device(sess->s.dev->ib_dev, tx_iu->dma_addr,
				      tx_iu->size, DMA_TO_DEVICE);

	/* Send info response */
	err = rtrs_iu_post_send(&con->c, tx_iu, tx_sz, reg_wr);
	if (unlikely(err)) {
		rtrs_err(s, "rtrs_iu_post_send(), err: %d\n", err);
iu_free:
		rtrs_iu_free(tx_iu, sess->s.dev->ib_dev, 1);
	}
rwr_free:
	kfree(rwr);

	return err;
}

static void rtrs_srv_info_req_done(struct ib_cq *cq, struct ib_wc *wc)
{
	struct rtrs_srv_con *con = to_srv_con(wc->qp->qp_context);
	struct rtrs_sess *s = con->c.sess;
	struct rtrs_srv_sess *sess = to_srv_sess(s);
	struct rtrs_msg_info_req *msg;
	struct rtrs_iu *iu;
	int err;

	WARN_ON(con->c.cid);

	iu = container_of(wc->wr_cqe, struct rtrs_iu, cqe);
	if (unlikely(wc->status != IB_WC_SUCCESS)) {
		rtrs_err(s, "Sess info request receive failed: %s\n",
			  ib_wc_status_msg(wc->status));
		goto close;
	}
	WARN_ON(wc->opcode != IB_WC_RECV);

	if (unlikely(wc->byte_len < sizeof(*msg))) {
		rtrs_err(s, "Sess info request is malformed: size %d\n",
			  wc->byte_len);
		goto close;
	}
	ib_dma_sync_single_for_cpu(sess->s.dev->ib_dev, iu->dma_addr,
				   iu->size, DMA_FROM_DEVICE);
	msg = iu->buf;
	if (unlikely(le16_to_cpu(msg->type) != RTRS_MSG_INFO_REQ)) {
		rtrs_err(s, "Sess info request is malformed: type %d\n",
			  le16_to_cpu(msg->type));
		goto close;
	}
	err = process_info_req(con, msg);
	if (unlikely(err))
		goto close;

out:
	rtrs_iu_free(iu, sess->s.dev->ib_dev, 1);
	return;
close:
	close_sess(sess);
	goto out;
}

static int post_recv_info_req(struct rtrs_srv_con *con)
{
	struct rtrs_sess *s = con->c.sess;
	struct rtrs_srv_sess *sess = to_srv_sess(s);
	struct rtrs_iu *rx_iu;
	int err;

	rx_iu = rtrs_iu_alloc(1, sizeof(struct rtrs_msg_info_req),
			       GFP_KERNEL, sess->s.dev->ib_dev,
			       DMA_FROM_DEVICE, rtrs_srv_info_req_done);
	if (unlikely(!rx_iu))
		return -ENOMEM;
	/* Prepare for getting info response */
	err = rtrs_iu_post_recv(&con->c, rx_iu);
	if (unlikely(err)) {
		rtrs_err(s, "rtrs_iu_post_recv(), err: %d\n", err);
		rtrs_iu_free(rx_iu, sess->s.dev->ib_dev, 1);
		return err;
	}

	return 0;
}

static int post_recv_io(struct rtrs_srv_con *con, size_t q_size)
{
	int i, err;

	for (i = 0; i < q_size; i++) {
		err = rtrs_post_recv_empty(&con->c, &io_comp_cqe);
		if (unlikely(err))
			return err;
	}

	return 0;
}

static int post_recv_sess(struct rtrs_srv_sess *sess)
{
	struct rtrs_srv *srv = sess->srv;
	struct rtrs_sess *s = &sess->s;
	size_t q_size;
	int err, cid;

	for (cid = 0; cid < sess->s.con_num; cid++) {
		if (cid == 0)
			q_size = SERVICE_CON_QUEUE_DEPTH;
		else
			q_size = srv->queue_depth;

		err = post_recv_io(to_srv_con(sess->s.con[cid]), q_size);
		if (unlikely(err)) {
			rtrs_err(s, "post_recv_io(), err: %d\n", err);
			return err;
		}
	}

	return 0;
}

static void process_read(struct rtrs_srv_con *con,
			 struct rtrs_msg_rdma_read *msg,
			 u32 buf_id, u32 off)
{
	struct rtrs_sess *s = con->c.sess;
	struct rtrs_srv_sess *sess = to_srv_sess(s);
	struct rtrs_srv *srv = sess->srv;
	struct rtrs_srv_ctx *ctx = srv->ctx;
	struct rtrs_srv_op *id;

	size_t usr_len, data_len;
	void *data;
	int ret;

	if (unlikely(sess->state != RTRS_SRV_CONNECTED)) {
		rtrs_err_rl(s,
			     "Processing read request failed,  session is disconnected, sess state %s\n",
			     rtrs_srv_state_str(sess->state));
		return;
	}
	if (unlikely(msg->sg_cnt != 1 && msg->sg_cnt != 0)) {
		rtrs_err_rl(s,
			    "Processing read request failed, invalid message\n");
		return;
	}
	rtrs_srv_get_ops_ids(sess);
	rtrs_srv_update_rdma_stats(sess->stats, off, READ);
	id = sess->ops_ids[buf_id];
	id->con		= con;
	id->dir		= READ;
	id->msg_id	= buf_id;
	id->rd_msg	= msg;
	usr_len = le16_to_cpu(msg->usr_len);
	data_len = off - usr_len;
	data = page_address(srv->chunks[buf_id]);
	ret = ctx->ops.rdma_ev(srv->priv, id, READ, data, data_len,
			   data + data_len, usr_len);

	if (unlikely(ret)) {
		rtrs_err_rl(s,
			     "Processing read request failed, user module cb reported for msg_id %d, err: %d\n",
			     buf_id, ret);
		goto send_err_msg;
	}

	return;

send_err_msg:
	ret = send_io_resp_imm(con, id, ret);
	if (ret < 0) {
		rtrs_err_rl(s,
			     "Sending err msg for failed RDMA-Write-Req failed, msg_id %d, err: %d\n",
			     buf_id, ret);
		close_sess(sess);
	}
	rtrs_srv_put_ops_ids(sess);
}

static void process_write(struct rtrs_srv_con *con,
			  struct rtrs_msg_rdma_write *req,
			  u32 buf_id, u32 off)
{
	struct rtrs_sess *s = con->c.sess;
	struct rtrs_srv_sess *sess = to_srv_sess(s);
	struct rtrs_srv *srv = sess->srv;
	struct rtrs_srv_ctx *ctx = srv->ctx;
	struct rtrs_srv_op *id;

	size_t data_len, usr_len;
	void *data;
	int ret;

	if (unlikely(sess->state != RTRS_SRV_CONNECTED)) {
		rtrs_err_rl(s,
			     "Processing write request failed,  session is disconnected, sess state %s\n",
			     rtrs_srv_state_str(sess->state));
		return;
	}
	rtrs_srv_get_ops_ids(sess);
	rtrs_srv_update_rdma_stats(sess->stats, off, WRITE);
	id = sess->ops_ids[buf_id];
	id->con    = con;
	id->dir    = WRITE;
	id->msg_id = buf_id;

	usr_len = le16_to_cpu(req->usr_len);
	data_len = off - usr_len;
	data = page_address(srv->chunks[buf_id]);
	ret = ctx->ops.rdma_ev(srv->priv, id, WRITE, data, data_len,
			   data + data_len, usr_len);
	if (unlikely(ret)) {
		rtrs_err_rl(s,
			     "Processing write request failed, user module callback reports err: %d\n",
			     ret);
		goto send_err_msg;
	}

	return;

send_err_msg:
	ret = send_io_resp_imm(con, id, ret);
	if (ret < 0) {
		rtrs_err_rl(s,
			     "Processing write request failed, sending I/O response failed, msg_id %d, err: %d\n",
			     buf_id, ret);
		close_sess(sess);
	}
	rtrs_srv_put_ops_ids(sess);
}

static void process_io_req(struct rtrs_srv_con *con, void *msg,
			   u32 id, u32 off)
{
	struct rtrs_sess *s = con->c.sess;
	struct rtrs_srv_sess *sess = to_srv_sess(s);
	struct rtrs_msg_rdma_hdr *hdr;
	unsigned int type;

	ib_dma_sync_single_for_cpu(sess->s.dev->ib_dev, sess->dma_addr[id],
				   max_chunk_size, DMA_BIDIRECTIONAL);
	hdr = msg;
	type = le16_to_cpu(hdr->type);

	switch (type) {
	case RTRS_MSG_WRITE:
		process_write(con, msg, id, off);
		break;
	case RTRS_MSG_READ:
		process_read(con, msg, id, off);
		break;
	default:
		rtrs_err(s,
			  "Processing I/O request failed, unknown message type received: 0x%02x\n",
			  type);
		goto err;
	}

	return;

err:
	close_sess(sess);
}

static void rtrs_srv_inv_rkey_done(struct ib_cq *cq, struct ib_wc *wc)
{
	struct rtrs_srv_mr *mr =
		container_of(wc->wr_cqe, typeof(*mr), inv_cqe);
	struct rtrs_srv_con *con = to_srv_con(wc->qp->qp_context);
	struct rtrs_sess *s = con->c.sess;
	struct rtrs_srv_sess *sess = to_srv_sess(s);
	struct rtrs_srv *srv = sess->srv;
	u32 msg_id, off;
	void *data;

	if (unlikely(wc->status != IB_WC_SUCCESS)) {
		rtrs_err(s, "Failed IB_WR_LOCAL_INV: %s\n",
			  ib_wc_status_msg(wc->status));
		close_sess(sess);
	}
	msg_id = mr->msg_id;
	off = mr->msg_off;
	data = page_address(srv->chunks[msg_id]) + off;
	process_io_req(con, data, msg_id, off);
}

static int rtrs_srv_inv_rkey(struct rtrs_srv_con *con,
			      struct rtrs_srv_mr *mr)
{
	struct ib_send_wr wr = {
		.opcode		    = IB_WR_LOCAL_INV,
		.wr_cqe		    = &mr->inv_cqe,
		.send_flags	    = IB_SEND_SIGNALED,
		.ex.invalidate_rkey = mr->mr->rkey,
	};
	mr->inv_cqe.done = rtrs_srv_inv_rkey_done;

	return ib_post_send(con->c.qp, &wr, NULL);
}

static void rtrs_rdma_process_wr_wait_list(struct rtrs_srv_con *con)
{
	spin_lock(&con->rsp_wr_wait_lock);
	while (!list_empty(&con->rsp_wr_wait_list)) {
		struct rtrs_srv_op *id;
		int ret;

		id = list_entry(con->rsp_wr_wait_list.next,
				struct rtrs_srv_op, wait_list);
		list_del(&id->wait_list);

		spin_unlock(&con->rsp_wr_wait_lock);
		ret = rtrs_srv_resp_rdma(id, id->status);
		spin_lock(&con->rsp_wr_wait_lock);

		if (!ret) {
			list_add(&id->wait_list, &con->rsp_wr_wait_list);
			break;
		}
	}
	spin_unlock(&con->rsp_wr_wait_lock);
}

static void rtrs_srv_rdma_done(struct ib_cq *cq, struct ib_wc *wc)
{
	struct rtrs_srv_con *con = to_srv_con(wc->qp->qp_context);
	struct rtrs_sess *s = con->c.sess;
	struct rtrs_srv_sess *sess = to_srv_sess(s);
	struct rtrs_srv *srv = sess->srv;
	u32 imm_type, imm_payload;
	int err;

	if (unlikely(wc->status != IB_WC_SUCCESS)) {
		if (wc->status != IB_WC_WR_FLUSH_ERR) {
			rtrs_err(s,
				  "%s (wr_cqe: %p, type: %d, vendor_err: 0x%x, len: %u)\n",
				  ib_wc_status_msg(wc->status), wc->wr_cqe,
				  wc->opcode, wc->vendor_err, wc->byte_len);
			close_sess(sess);
		}
		return;
	}

	switch (wc->opcode) {
	case IB_WC_RECV_RDMA_WITH_IMM:
		/*
		 * post_recv() RDMA write completions of IO reqs (read/write)
		 * and hb
		 */
		if (WARN_ON(wc->wr_cqe != &io_comp_cqe))
			return;
		err = rtrs_post_recv_empty(&con->c, &io_comp_cqe);
		if (unlikely(err)) {
			rtrs_err(s, "rtrs_post_recv(), err: %d\n", err);
			close_sess(sess);
			break;
		}
		rtrs_from_imm(be32_to_cpu(wc->ex.imm_data),
			       &imm_type, &imm_payload);
		if (likely(imm_type == RTRS_IO_REQ_IMM)) {
			u32 msg_id, off;
			void *data;

			msg_id = imm_payload >> sess->mem_bits;
			off = imm_payload & ((1 << sess->mem_bits) - 1);
			if (unlikely(msg_id >= srv->queue_depth ||
				     off >= max_chunk_size)) {
				rtrs_err(s, "Wrong msg_id %u, off %u\n",
					  msg_id, off);
				close_sess(sess);
				return;
			}
			if (always_invalidate) {
				struct rtrs_srv_mr *mr = &sess->mrs[msg_id];

				mr->msg_off = off;
				mr->msg_id = msg_id;
				err = rtrs_srv_inv_rkey(con, mr);
				if (unlikely(err)) {
					rtrs_err(s, "rtrs_post_recv(), err: %d\n",
						  err);
					close_sess(sess);
					break;
				}
			} else {
				data = page_address(srv->chunks[msg_id]) + off;
				process_io_req(con, data, msg_id, off);
			}
		} else if (imm_type == RTRS_HB_MSG_IMM) {
			WARN_ON(con->c.cid);
			rtrs_send_hb_ack(&sess->s);
		} else if (imm_type == RTRS_HB_ACK_IMM) {
			WARN_ON(con->c.cid);
			sess->s.hb_missed_cnt = 0;
		} else {
			rtrs_wrn(s, "Unknown IMM type %u\n", imm_type);
		}
		break;
	case IB_WC_RDMA_WRITE:
	case IB_WC_SEND:
		/*
		 * post_send() RDMA write completions of IO reqs (read/write)
		 */
		atomic_add(srv->queue_depth, &con->sq_wr_avail);

		if (unlikely(!list_empty_careful(&con->rsp_wr_wait_list)))
			rtrs_rdma_process_wr_wait_list(con);

		break;
	default:
		rtrs_wrn(s, "Unexpected WC type: %d\n", wc->opcode);
		return;
	}
}

/**
 * rtrs_srv_get_sess_name() - Get rtrs_srv peer hostname.
 * @srv:	Session
 * @sessname:	Sessname buffer
 * @len:	Length of sessname buffer
 */
int rtrs_srv_get_sess_name(struct rtrs_srv *srv, char *sessname, size_t len)
{
	struct rtrs_srv_sess *sess;
	int err = -ENOTCONN;

	mutex_lock(&srv->paths_mutex);
	list_for_each_entry(sess, &srv->paths_list, s.entry) {
		if (sess->state != RTRS_SRV_CONNECTED)
			continue;
		strscpy(sessname, sess->s.sessname,
		       min_t(size_t, sizeof(sess->s.sessname), len));
		err = 0;
		break;
	}
	mutex_unlock(&srv->paths_mutex);

	return err;
}
EXPORT_SYMBOL(rtrs_srv_get_sess_name);

/**
 * rtrs_srv_get_queue_depth() - Get rtrs_srv qdepth.
 * @srv:	Session
 */
int rtrs_srv_get_queue_depth(struct rtrs_srv *srv)
{
	return srv->queue_depth;
}
EXPORT_SYMBOL(rtrs_srv_get_queue_depth);

static int find_next_bit_ring(struct rtrs_srv_sess *sess)
{
	struct ib_device *ib_dev = sess->s.dev->ib_dev;
	int v;

	v = cpumask_next(sess->cur_cq_vector, &cq_affinity_mask);
	if (v >= nr_cpu_ids || v >= ib_dev->num_comp_vectors)
		v = cpumask_first(&cq_affinity_mask);
	return v;
}

static int rtrs_srv_get_next_cq_vector(struct rtrs_srv_sess *sess)
{
	sess->cur_cq_vector = find_next_bit_ring(sess);

	return sess->cur_cq_vector;
}

static void rtrs_srv_dev_release(struct device *dev)
{
	struct rtrs_srv *srv = container_of(dev, struct rtrs_srv, dev);

	kfree(srv);
}

static void free_srv(struct rtrs_srv *srv)
{
	int i;

	WARN_ON(refcount_read(&srv->refcount));
	for (i = 0; i < srv->queue_depth; i++)
		mempool_free(srv->chunks[i], chunk_pool);
	kfree(srv->chunks);
	mutex_destroy(&srv->paths_mutex);
	mutex_destroy(&srv->paths_ev_mutex);
	/* last put to release the srv structure */
	put_device(&srv->dev);
}

static struct rtrs_srv *get_or_create_srv(struct rtrs_srv_ctx *ctx,
					  const uuid_t *paths_uuid,
					  bool first_conn)
{
	struct rtrs_srv *srv;
	int i;

	mutex_lock(&ctx->srv_mutex);
	list_for_each_entry(srv, &ctx->srv_list, ctx_list) {
		if (uuid_equal(&srv->paths_uuid, paths_uuid) &&
		    refcount_inc_not_zero(&srv->refcount)) {
			mutex_unlock(&ctx->srv_mutex);
			return srv;
		}
	}
	mutex_unlock(&ctx->srv_mutex);
	/*
	 * If this request is not the first connection request from the
	 * client for this session then fail and return error.
	 */
<<<<<<< HEAD
	if (!first_conn)
		return ERR_PTR(-ENXIO);
=======
	if (!first_conn) {
		pr_err_ratelimited("Error: Not the first connection request for this session\n");
		return ERR_PTR(-ENXIO);
	}
>>>>>>> 754a0abe

	/* need to allocate a new srv */
	srv = kzalloc(sizeof(*srv), GFP_KERNEL);
	if  (!srv)
		return ERR_PTR(-ENOMEM);

	INIT_LIST_HEAD(&srv->paths_list);
	mutex_init(&srv->paths_mutex);
	mutex_init(&srv->paths_ev_mutex);
	uuid_copy(&srv->paths_uuid, paths_uuid);
	srv->queue_depth = sess_queue_depth;
	srv->ctx = ctx;
	device_initialize(&srv->dev);
	srv->dev.release = rtrs_srv_dev_release;

	srv->chunks = kcalloc(srv->queue_depth, sizeof(*srv->chunks),
			      GFP_KERNEL);
	if (!srv->chunks)
		goto err_free_srv;

	for (i = 0; i < srv->queue_depth; i++) {
		srv->chunks[i] = mempool_alloc(chunk_pool, GFP_KERNEL);
		if (!srv->chunks[i])
			goto err_free_chunks;
	}
	refcount_set(&srv->refcount, 1);
	mutex_lock(&ctx->srv_mutex);
	list_add(&srv->ctx_list, &ctx->srv_list);
	mutex_unlock(&ctx->srv_mutex);

	return srv;

err_free_chunks:
	while (i--)
		mempool_free(srv->chunks[i], chunk_pool);
	kfree(srv->chunks);

err_free_srv:
	kfree(srv);
	return ERR_PTR(-ENOMEM);
}

static void put_srv(struct rtrs_srv *srv)
{
	if (refcount_dec_and_test(&srv->refcount)) {
		struct rtrs_srv_ctx *ctx = srv->ctx;

		WARN_ON(srv->dev.kobj.state_in_sysfs);

		mutex_lock(&ctx->srv_mutex);
		list_del(&srv->ctx_list);
		mutex_unlock(&ctx->srv_mutex);
		free_srv(srv);
	}
}

static void __add_path_to_srv(struct rtrs_srv *srv,
			      struct rtrs_srv_sess *sess)
{
	list_add_tail(&sess->s.entry, &srv->paths_list);
	srv->paths_num++;
	WARN_ON(srv->paths_num >= MAX_PATHS_NUM);
}

static void del_path_from_srv(struct rtrs_srv_sess *sess)
{
	struct rtrs_srv *srv = sess->srv;

	if (WARN_ON(!srv))
		return;

	mutex_lock(&srv->paths_mutex);
	list_del(&sess->s.entry);
	WARN_ON(!srv->paths_num);
	srv->paths_num--;
	mutex_unlock(&srv->paths_mutex);
}

/* return true if addresses are the same, error other wise */
static int sockaddr_cmp(const struct sockaddr *a, const struct sockaddr *b)
{
	switch (a->sa_family) {
	case AF_IB:
		return memcmp(&((struct sockaddr_ib *)a)->sib_addr,
			      &((struct sockaddr_ib *)b)->sib_addr,
			      sizeof(struct ib_addr)) &&
			(b->sa_family == AF_IB);
	case AF_INET:
		return memcmp(&((struct sockaddr_in *)a)->sin_addr,
			      &((struct sockaddr_in *)b)->sin_addr,
			      sizeof(struct in_addr)) &&
			(b->sa_family == AF_INET);
	case AF_INET6:
		return memcmp(&((struct sockaddr_in6 *)a)->sin6_addr,
			      &((struct sockaddr_in6 *)b)->sin6_addr,
			      sizeof(struct in6_addr)) &&
			(b->sa_family == AF_INET6);
	default:
		return -ENOENT;
	}
}

static bool __is_path_w_addr_exists(struct rtrs_srv *srv,
				    struct rdma_addr *addr)
{
	struct rtrs_srv_sess *sess;

	list_for_each_entry(sess, &srv->paths_list, s.entry)
		if (!sockaddr_cmp((struct sockaddr *)&sess->s.dst_addr,
				  (struct sockaddr *)&addr->dst_addr) &&
		    !sockaddr_cmp((struct sockaddr *)&sess->s.src_addr,
				  (struct sockaddr *)&addr->src_addr))
			return true;

	return false;
}

static void free_sess(struct rtrs_srv_sess *sess)
{
	if (sess->kobj.state_in_sysfs) {
		kobject_del(&sess->kobj);
		kobject_put(&sess->kobj);
	} else {
<<<<<<< HEAD
=======
		kfree(sess->stats);
>>>>>>> 754a0abe
		kfree(sess);
	}
}

static void rtrs_srv_close_work(struct work_struct *work)
{
	struct rtrs_srv_sess *sess;
	struct rtrs_srv_con *con;
	int i;

	sess = container_of(work, typeof(*sess), close_work);

	rtrs_srv_destroy_sess_files(sess);
	rtrs_srv_stop_hb(sess);

	for (i = 0; i < sess->s.con_num; i++) {
		if (!sess->s.con[i])
			continue;
		con = to_srv_con(sess->s.con[i]);
		rdma_disconnect(con->c.cm_id);
		ib_drain_qp(con->c.qp);
	}

	/*
	 * Degrade ref count to the usual model with a single shared
	 * atomic_t counter
	 */
	percpu_ref_kill(&sess->ids_inflight_ref);

	/* Wait for all completion */
	wait_for_completion(&sess->complete_done);

	/* Notify upper layer if we are the last path */
	rtrs_srv_sess_down(sess);

	unmap_cont_bufs(sess);
	rtrs_srv_free_ops_ids(sess);

	for (i = 0; i < sess->s.con_num; i++) {
		if (!sess->s.con[i])
			continue;
		con = to_srv_con(sess->s.con[i]);
		rtrs_cq_qp_destroy(&con->c);
		rdma_destroy_id(con->c.cm_id);
		kfree(con);
	}
	rtrs_ib_dev_put(sess->s.dev);

	del_path_from_srv(sess);
	put_srv(sess->srv);
	sess->srv = NULL;
	rtrs_srv_change_state(sess, RTRS_SRV_CLOSED);

	kfree(sess->dma_addr);
	kfree(sess->s.con);
	free_sess(sess);
}

static int rtrs_rdma_do_accept(struct rtrs_srv_sess *sess,
			       struct rdma_cm_id *cm_id)
{
	struct rtrs_srv *srv = sess->srv;
	struct rtrs_msg_conn_rsp msg;
	struct rdma_conn_param param;
	int err;

	param = (struct rdma_conn_param) {
		.rnr_retry_count = 7,
		.private_data = &msg,
		.private_data_len = sizeof(msg),
	};

	msg = (struct rtrs_msg_conn_rsp) {
		.magic = cpu_to_le16(RTRS_MAGIC),
		.version = cpu_to_le16(RTRS_PROTO_VER),
		.queue_depth = cpu_to_le16(srv->queue_depth),
		.max_io_size = cpu_to_le32(max_chunk_size - MAX_HDR_SIZE),
		.max_hdr_size = cpu_to_le32(MAX_HDR_SIZE),
	};

	if (always_invalidate)
		msg.flags = cpu_to_le32(RTRS_MSG_NEW_RKEY_F);

	err = rdma_accept(cm_id, &param);
	if (err)
		pr_err("rdma_accept(), err: %d\n", err);

	return err;
}

static int rtrs_rdma_do_reject(struct rdma_cm_id *cm_id, int errno)
{
	struct rtrs_msg_conn_rsp msg;
	int err;

	msg = (struct rtrs_msg_conn_rsp) {
		.magic = cpu_to_le16(RTRS_MAGIC),
		.version = cpu_to_le16(RTRS_PROTO_VER),
		.errno = cpu_to_le16(errno),
	};

	err = rdma_reject(cm_id, &msg, sizeof(msg), IB_CM_REJ_CONSUMER_DEFINED);
	if (err)
		pr_err("rdma_reject(), err: %d\n", err);

	/* Bounce errno back */
	return errno;
}

static struct rtrs_srv_sess *
__find_sess(struct rtrs_srv *srv, const uuid_t *sess_uuid)
{
	struct rtrs_srv_sess *sess;

	list_for_each_entry(sess, &srv->paths_list, s.entry) {
		if (uuid_equal(&sess->s.uuid, sess_uuid))
			return sess;
	}

	return NULL;
}

static int create_con(struct rtrs_srv_sess *sess,
		      struct rdma_cm_id *cm_id,
		      unsigned int cid)
{
	struct rtrs_srv *srv = sess->srv;
	struct rtrs_sess *s = &sess->s;
	struct rtrs_srv_con *con;

<<<<<<< HEAD
	u32 cq_size, wr_queue_size;
=======
	u32 cq_num, max_send_wr, max_recv_wr, wr_limit;
>>>>>>> 754a0abe
	int err, cq_vector;

	con = kzalloc(sizeof(*con), GFP_KERNEL);
	if (!con) {
		err = -ENOMEM;
		goto err;
	}

	spin_lock_init(&con->rsp_wr_wait_lock);
	INIT_LIST_HEAD(&con->rsp_wr_wait_list);
	con->c.cm_id = cm_id;
	con->c.sess = &sess->s;
	con->c.cid = cid;
	atomic_set(&con->wr_cnt, 1);
<<<<<<< HEAD
=======
	wr_limit = sess->s.dev->ib_dev->attrs.max_qp_wr;
>>>>>>> 754a0abe

	if (con->c.cid == 0) {
		/*
		 * All receive and all send (each requiring invalidate)
		 * + 2 for drain and heartbeat
		 */
		max_send_wr = min_t(int, wr_limit,
				    SERVICE_CON_QUEUE_DEPTH * 2 + 2);
		max_recv_wr = max_send_wr;
	} else {
		/* when always_invlaidate enalbed, we need linv+rinv+mr+imm */
		if (always_invalidate)
			max_send_wr =
				min_t(int, wr_limit,
				      srv->queue_depth * (1 + 4) + 1);
		else
			max_send_wr =
				min_t(int, wr_limit,
				      srv->queue_depth * (1 + 2) + 1);

		max_recv_wr = srv->queue_depth + 1;
		/*
		 * If we have all receive requests posted and
		 * all write requests posted and each read request
		 * requires an invalidate request + drain
		 * and qp gets into error state.
		 */
	}
	cq_num = max_send_wr + max_recv_wr;
	atomic_set(&con->sq_wr_avail, max_send_wr);
	cq_vector = rtrs_srv_get_next_cq_vector(sess);

	/* TODO: SOFTIRQ can be faster, but be careful with softirq context */
<<<<<<< HEAD
	err = rtrs_cq_qp_create(&sess->s, &con->c, 1, cq_vector, cq_size,
				 wr_queue_size, wr_queue_size,
=======
	err = rtrs_cq_qp_create(&sess->s, &con->c, 1, cq_vector, cq_num,
				 max_send_wr, max_recv_wr,
>>>>>>> 754a0abe
				 IB_POLL_WORKQUEUE);
	if (err) {
		rtrs_err(s, "rtrs_cq_qp_create(), err: %d\n", err);
		goto free_con;
	}
	if (con->c.cid == 0) {
		err = post_recv_info_req(con);
		if (err)
			goto free_cqqp;
	}
	WARN_ON(sess->s.con[cid]);
	sess->s.con[cid] = &con->c;

	/*
	 * Change context from server to current connection.  The other
	 * way is to use cm_id->qp->qp_context, which does not work on OFED.
	 */
	cm_id->context = &con->c;

	return 0;

free_cqqp:
	rtrs_cq_qp_destroy(&con->c);
free_con:
	kfree(con);

err:
	return err;
}

static struct rtrs_srv_sess *__alloc_sess(struct rtrs_srv *srv,
					   struct rdma_cm_id *cm_id,
					   unsigned int con_num,
					   unsigned int recon_cnt,
					   const uuid_t *uuid)
{
	struct rtrs_srv_sess *sess;
	int err = -ENOMEM;
	char str[NAME_MAX];
	struct rtrs_addr path;

	if (srv->paths_num >= MAX_PATHS_NUM) {
		err = -ECONNRESET;
		goto err;
	}
	if (__is_path_w_addr_exists(srv, &cm_id->route.addr)) {
		err = -EEXIST;
		pr_err("Path with same addr exists\n");
		goto err;
	}
	sess = kzalloc(sizeof(*sess), GFP_KERNEL);
	if (!sess)
		goto err;

	sess->stats = kzalloc(sizeof(*sess->stats), GFP_KERNEL);
	if (!sess->stats)
		goto err_free_sess;

	sess->stats->sess = sess;

	sess->dma_addr = kcalloc(srv->queue_depth, sizeof(*sess->dma_addr),
				 GFP_KERNEL);
	if (!sess->dma_addr)
		goto err_free_stats;

	sess->s.con = kcalloc(con_num, sizeof(*sess->s.con), GFP_KERNEL);
	if (!sess->s.con)
		goto err_free_dma_addr;

	sess->state = RTRS_SRV_CONNECTING;
	sess->srv = srv;
	sess->cur_cq_vector = -1;
	sess->s.dst_addr = cm_id->route.addr.dst_addr;
	sess->s.src_addr = cm_id->route.addr.src_addr;

	/* temporary until receiving session-name from client */
	path.src = &sess->s.src_addr;
	path.dst = &sess->s.dst_addr;
	rtrs_addr_to_str(&path, str, sizeof(str));
	strscpy(sess->s.sessname, str, sizeof(sess->s.sessname));

	sess->s.con_num = con_num;
	sess->s.recon_cnt = recon_cnt;
	uuid_copy(&sess->s.uuid, uuid);
	spin_lock_init(&sess->state_lock);
	INIT_WORK(&sess->close_work, rtrs_srv_close_work);
	rtrs_srv_init_hb(sess);

	sess->s.dev = rtrs_ib_dev_find_or_add(cm_id->device, &dev_pd);
	if (!sess->s.dev) {
		err = -ENOMEM;
		goto err_free_con;
	}
	err = map_cont_bufs(sess);
	if (err)
		goto err_put_dev;

	err = rtrs_srv_alloc_ops_ids(sess);
	if (err)
		goto err_unmap_bufs;

	__add_path_to_srv(srv, sess);

	return sess;

err_unmap_bufs:
	unmap_cont_bufs(sess);
err_put_dev:
	rtrs_ib_dev_put(sess->s.dev);
err_free_con:
	kfree(sess->s.con);
err_free_dma_addr:
	kfree(sess->dma_addr);
err_free_stats:
	kfree(sess->stats);
err_free_sess:
	kfree(sess);
err:
	return ERR_PTR(err);
}

static int rtrs_rdma_connect(struct rdma_cm_id *cm_id,
			      const struct rtrs_msg_conn_req *msg,
			      size_t len)
{
	struct rtrs_srv_ctx *ctx = cm_id->context;
	struct rtrs_srv_sess *sess;
	struct rtrs_srv *srv;

	u16 version, con_num, cid;
	u16 recon_cnt;
	int err = -ECONNRESET;

	if (len < sizeof(*msg)) {
		pr_err("Invalid RTRS connection request\n");
		goto reject_w_err;
	}
	if (le16_to_cpu(msg->magic) != RTRS_MAGIC) {
		pr_err("Invalid RTRS magic\n");
		goto reject_w_err;
	}
	version = le16_to_cpu(msg->version);
	if (version >> 8 != RTRS_PROTO_VER_MAJOR) {
		pr_err("Unsupported major RTRS version: %d, expected %d\n",
		       version >> 8, RTRS_PROTO_VER_MAJOR);
		goto reject_w_err;
	}
	con_num = le16_to_cpu(msg->cid_num);
	if (con_num > 4096) {
		/* Sanity check */
		pr_err("Too many connections requested: %d\n", con_num);
		goto reject_w_err;
	}
	cid = le16_to_cpu(msg->cid);
	if (cid >= con_num) {
		/* Sanity check */
		pr_err("Incorrect cid: %d >= %d\n", cid, con_num);
		goto reject_w_err;
	}
	recon_cnt = le16_to_cpu(msg->recon_cnt);
	srv = get_or_create_srv(ctx, &msg->paths_uuid, msg->first_conn);
	if (IS_ERR(srv)) {
		err = PTR_ERR(srv);
<<<<<<< HEAD
=======
		pr_err("get_or_create_srv(), error %d\n", err);
>>>>>>> 754a0abe
		goto reject_w_err;
	}
	mutex_lock(&srv->paths_mutex);
	sess = __find_sess(srv, &msg->sess_uuid);
	if (sess) {
		struct rtrs_sess *s = &sess->s;

		/* Session already holds a reference */
		put_srv(srv);

		if (sess->state != RTRS_SRV_CONNECTING) {
			rtrs_err(s, "Session in wrong state: %s\n",
				  rtrs_srv_state_str(sess->state));
			mutex_unlock(&srv->paths_mutex);
			goto reject_w_err;
		}
		/*
		 * Sanity checks
		 */
		if (con_num != s->con_num || cid >= s->con_num) {
			rtrs_err(s, "Incorrect request: %d, %d\n",
				  cid, con_num);
			mutex_unlock(&srv->paths_mutex);
			goto reject_w_err;
		}
		if (s->con[cid]) {
			rtrs_err(s, "Connection already exists: %d\n",
				  cid);
			mutex_unlock(&srv->paths_mutex);
			goto reject_w_err;
		}
	} else {
		sess = __alloc_sess(srv, cm_id, con_num, recon_cnt,
				    &msg->sess_uuid);
		if (IS_ERR(sess)) {
			mutex_unlock(&srv->paths_mutex);
			put_srv(srv);
			err = PTR_ERR(sess);
			pr_err("RTRS server session allocation failed: %d\n", err);
			goto reject_w_err;
		}
	}
	err = create_con(sess, cm_id, cid);
	if (err) {
		rtrs_err((&sess->s), "create_con(), error %d\n", err);
		(void)rtrs_rdma_do_reject(cm_id, err);
		/*
		 * Since session has other connections we follow normal way
		 * through workqueue, but still return an error to tell cma.c
		 * to call rdma_destroy_id() for current connection.
		 */
		goto close_and_return_err;
	}
	err = rtrs_rdma_do_accept(sess, cm_id);
	if (err) {
		rtrs_err((&sess->s), "rtrs_rdma_do_accept(), error %d\n", err);
		(void)rtrs_rdma_do_reject(cm_id, err);
		/*
		 * Since current connection was successfully added to the
		 * session we follow normal way through workqueue to close the
		 * session, thus return 0 to tell cma.c we call
		 * rdma_destroy_id() ourselves.
		 */
		err = 0;
		goto close_and_return_err;
	}
	mutex_unlock(&srv->paths_mutex);

	return 0;

reject_w_err:
	return rtrs_rdma_do_reject(cm_id, err);

close_and_return_err:
	mutex_unlock(&srv->paths_mutex);
	close_sess(sess);

	return err;
}

static int rtrs_srv_rdma_cm_handler(struct rdma_cm_id *cm_id,
				     struct rdma_cm_event *ev)
{
	struct rtrs_srv_sess *sess = NULL;
	struct rtrs_sess *s = NULL;

	if (ev->event != RDMA_CM_EVENT_CONNECT_REQUEST) {
		struct rtrs_con *c = cm_id->context;

		s = c->sess;
		sess = to_srv_sess(s);
	}

	switch (ev->event) {
	case RDMA_CM_EVENT_CONNECT_REQUEST:
		/*
		 * In case of error cma.c will destroy cm_id,
		 * see cma_process_remove()
		 */
		return rtrs_rdma_connect(cm_id, ev->param.conn.private_data,
					  ev->param.conn.private_data_len);
	case RDMA_CM_EVENT_ESTABLISHED:
		/* Nothing here */
		break;
	case RDMA_CM_EVENT_REJECTED:
	case RDMA_CM_EVENT_CONNECT_ERROR:
	case RDMA_CM_EVENT_UNREACHABLE:
		rtrs_err(s, "CM error (CM event: %s, err: %d)\n",
			  rdma_event_msg(ev->event), ev->status);
		fallthrough;
	case RDMA_CM_EVENT_DISCONNECTED:
	case RDMA_CM_EVENT_ADDR_CHANGE:
	case RDMA_CM_EVENT_TIMEWAIT_EXIT:
	case RDMA_CM_EVENT_DEVICE_REMOVAL:
		close_sess(sess);
		break;
	default:
		pr_err("Ignoring unexpected CM event %s, err %d\n",
		       rdma_event_msg(ev->event), ev->status);
		break;
	}

	return 0;
}

static struct rdma_cm_id *rtrs_srv_cm_init(struct rtrs_srv_ctx *ctx,
					    struct sockaddr *addr,
					    enum rdma_ucm_port_space ps)
{
	struct rdma_cm_id *cm_id;
	int ret;

	cm_id = rdma_create_id(&init_net, rtrs_srv_rdma_cm_handler,
			       ctx, ps, IB_QPT_RC);
	if (IS_ERR(cm_id)) {
		ret = PTR_ERR(cm_id);
		pr_err("Creating id for RDMA connection failed, err: %d\n",
		       ret);
		goto err_out;
	}
	ret = rdma_bind_addr(cm_id, addr);
	if (ret) {
		pr_err("Binding RDMA address failed, err: %d\n", ret);
		goto err_cm;
	}
	ret = rdma_listen(cm_id, 64);
	if (ret) {
		pr_err("Listening on RDMA connection failed, err: %d\n",
		       ret);
		goto err_cm;
	}

	return cm_id;

err_cm:
	rdma_destroy_id(cm_id);
err_out:

	return ERR_PTR(ret);
}

static int rtrs_srv_rdma_init(struct rtrs_srv_ctx *ctx, u16 port)
{
	struct sockaddr_in6 sin = {
		.sin6_family	= AF_INET6,
		.sin6_addr	= IN6ADDR_ANY_INIT,
		.sin6_port	= htons(port),
	};
	struct sockaddr_ib sib = {
		.sib_family			= AF_IB,
		.sib_sid	= cpu_to_be64(RDMA_IB_IP_PS_IB | port),
		.sib_sid_mask	= cpu_to_be64(0xffffffffffffffffULL),
		.sib_pkey	= cpu_to_be16(0xffff),
	};
	struct rdma_cm_id *cm_ip, *cm_ib;
	int ret;

	/*
	 * We accept both IPoIB and IB connections, so we need to keep
	 * two cm id's, one for each socket type and port space.
	 * If the cm initialization of one of the id's fails, we abort
	 * everything.
	 */
	cm_ip = rtrs_srv_cm_init(ctx, (struct sockaddr *)&sin, RDMA_PS_TCP);
	if (IS_ERR(cm_ip))
		return PTR_ERR(cm_ip);

	cm_ib = rtrs_srv_cm_init(ctx, (struct sockaddr *)&sib, RDMA_PS_IB);
	if (IS_ERR(cm_ib)) {
		ret = PTR_ERR(cm_ib);
		goto free_cm_ip;
	}

	ctx->cm_id_ip = cm_ip;
	ctx->cm_id_ib = cm_ib;

	return 0;

free_cm_ip:
	rdma_destroy_id(cm_ip);

	return ret;
}

static struct rtrs_srv_ctx *alloc_srv_ctx(struct rtrs_srv_ops *ops)
{
	struct rtrs_srv_ctx *ctx;

	ctx = kzalloc(sizeof(*ctx), GFP_KERNEL);
	if (!ctx)
		return NULL;

	ctx->ops = *ops;
	mutex_init(&ctx->srv_mutex);
	INIT_LIST_HEAD(&ctx->srv_list);

	return ctx;
}

static void free_srv_ctx(struct rtrs_srv_ctx *ctx)
{
	WARN_ON(!list_empty(&ctx->srv_list));
	mutex_destroy(&ctx->srv_mutex);
	kfree(ctx);
}

static int rtrs_srv_add_one(struct ib_device *device)
{
	struct rtrs_srv_ctx *ctx;
	int ret = 0;

	mutex_lock(&ib_ctx.ib_dev_mutex);
	if (ib_ctx.ib_dev_count)
		goto out;

	/*
	 * Since our CM IDs are NOT bound to any ib device we will create them
	 * only once
	 */
	ctx = ib_ctx.srv_ctx;
	ret = rtrs_srv_rdma_init(ctx, ib_ctx.port);
	if (ret) {
		/*
		 * We errored out here.
		 * According to the ib code, if we encounter an error here then the
		 * error code is ignored, and no more calls to our ops are made.
		 */
		pr_err("Failed to initialize RDMA connection");
		goto err_out;
	}

out:
	/*
	 * Keep a track on the number of ib devices added
	 */
	ib_ctx.ib_dev_count++;

err_out:
	mutex_unlock(&ib_ctx.ib_dev_mutex);
	return ret;
}

static void rtrs_srv_remove_one(struct ib_device *device, void *client_data)
{
	struct rtrs_srv_ctx *ctx;

	mutex_lock(&ib_ctx.ib_dev_mutex);
	ib_ctx.ib_dev_count--;

	if (ib_ctx.ib_dev_count)
		goto out;

	/*
	 * Since our CM IDs are NOT bound to any ib device we will remove them
	 * only once, when the last device is removed
	 */
	ctx = ib_ctx.srv_ctx;
	rdma_destroy_id(ctx->cm_id_ip);
	rdma_destroy_id(ctx->cm_id_ib);

out:
	mutex_unlock(&ib_ctx.ib_dev_mutex);
}

static struct ib_client rtrs_srv_client = {
	.name	= "rtrs_server",
	.add	= rtrs_srv_add_one,
	.remove	= rtrs_srv_remove_one
};

/**
 * rtrs_srv_open() - open RTRS server context
 * @ops:		callback functions
 * @port:               port to listen on
 *
 * Creates server context with specified callbacks.
 *
 * Return a valid pointer on success otherwise PTR_ERR.
 */
struct rtrs_srv_ctx *rtrs_srv_open(struct rtrs_srv_ops *ops, u16 port)
{
	struct rtrs_srv_ctx *ctx;
	int err;

	ctx = alloc_srv_ctx(ops);
	if (!ctx)
		return ERR_PTR(-ENOMEM);

	mutex_init(&ib_ctx.ib_dev_mutex);
	ib_ctx.srv_ctx = ctx;
	ib_ctx.port = port;

	err = ib_register_client(&rtrs_srv_client);
	if (err) {
		free_srv_ctx(ctx);
		return ERR_PTR(err);
	}

	return ctx;
}
EXPORT_SYMBOL(rtrs_srv_open);

static void close_sessions(struct rtrs_srv *srv)
{
	struct rtrs_srv_sess *sess;

	mutex_lock(&srv->paths_mutex);
	list_for_each_entry(sess, &srv->paths_list, s.entry)
		close_sess(sess);
	mutex_unlock(&srv->paths_mutex);
}

static void close_ctx(struct rtrs_srv_ctx *ctx)
{
	struct rtrs_srv *srv;

	mutex_lock(&ctx->srv_mutex);
	list_for_each_entry(srv, &ctx->srv_list, ctx_list)
		close_sessions(srv);
	mutex_unlock(&ctx->srv_mutex);
	flush_workqueue(rtrs_wq);
}

/**
 * rtrs_srv_close() - close RTRS server context
 * @ctx: pointer to server context
 *
 * Closes RTRS server context with all client sessions.
 */
void rtrs_srv_close(struct rtrs_srv_ctx *ctx)
{
	ib_unregister_client(&rtrs_srv_client);
	mutex_destroy(&ib_ctx.ib_dev_mutex);
	close_ctx(ctx);
	free_srv_ctx(ctx);
}
EXPORT_SYMBOL(rtrs_srv_close);

static int check_module_params(void)
{
	if (sess_queue_depth < 1 || sess_queue_depth > MAX_SESS_QUEUE_DEPTH) {
		pr_err("Invalid sess_queue_depth value %d, has to be >= %d, <= %d.\n",
		       sess_queue_depth, 1, MAX_SESS_QUEUE_DEPTH);
		return -EINVAL;
	}
	if (max_chunk_size < MIN_CHUNK_SIZE || !is_power_of_2(max_chunk_size)) {
		pr_err("Invalid max_chunk_size value %d, has to be >= %d and should be power of two.\n",
		       max_chunk_size, MIN_CHUNK_SIZE);
		return -EINVAL;
	}

	/*
	 * Check if IB immediate data size is enough to hold the mem_id and the
	 * offset inside the memory chunk
	 */
	if ((ilog2(sess_queue_depth - 1) + 1) +
	    (ilog2(max_chunk_size - 1) + 1) > MAX_IMM_PAYL_BITS) {
		pr_err("RDMA immediate size (%db) not enough to encode %d buffers of size %dB. Reduce 'sess_queue_depth' or 'max_chunk_size' parameters.\n",
		       MAX_IMM_PAYL_BITS, sess_queue_depth, max_chunk_size);
		return -EINVAL;
	}

	return 0;
}

static int __init rtrs_server_init(void)
{
	int err;

	pr_info("Loading module %s, proto %s: (max_chunk_size: %d (pure IO %ld, headers %ld) , sess_queue_depth: %d, always_invalidate: %d)\n",
		KBUILD_MODNAME, RTRS_PROTO_VER_STRING,
		max_chunk_size, max_chunk_size - MAX_HDR_SIZE, MAX_HDR_SIZE,
		sess_queue_depth, always_invalidate);

	rtrs_rdma_dev_pd_init(0, &dev_pd);

	err = check_module_params();
	if (err) {
		pr_err("Failed to load module, invalid module parameters, err: %d\n",
		       err);
		return err;
	}
	chunk_pool = mempool_create_page_pool(sess_queue_depth * CHUNK_POOL_SZ,
					      get_order(max_chunk_size));
	if (!chunk_pool)
		return -ENOMEM;
	rtrs_dev_class = class_create(THIS_MODULE, "rtrs-server");
	if (IS_ERR(rtrs_dev_class)) {
		err = PTR_ERR(rtrs_dev_class);
		goto out_chunk_pool;
	}
	rtrs_wq = alloc_workqueue("rtrs_server_wq", 0, 0);
	if (!rtrs_wq) {
		err = -ENOMEM;
		goto out_dev_class;
	}

	return 0;

out_dev_class:
	class_destroy(rtrs_dev_class);
out_chunk_pool:
	mempool_destroy(chunk_pool);

	return err;
}

static void __exit rtrs_server_exit(void)
{
	destroy_workqueue(rtrs_wq);
	class_destroy(rtrs_dev_class);
	mempool_destroy(chunk_pool);
	rtrs_rdma_dev_pd_deinit(&dev_pd);
}

module_init(rtrs_server_init);
module_exit(rtrs_server_exit);<|MERGE_RESOLUTION|>--- conflicted
+++ resolved
@@ -1376,15 +1376,10 @@
 	 * If this request is not the first connection request from the
 	 * client for this session then fail and return error.
 	 */
-<<<<<<< HEAD
-	if (!first_conn)
-		return ERR_PTR(-ENXIO);
-=======
 	if (!first_conn) {
 		pr_err_ratelimited("Error: Not the first connection request for this session\n");
 		return ERR_PTR(-ENXIO);
 	}
->>>>>>> 754a0abe
 
 	/* need to allocate a new srv */
 	srv = kzalloc(sizeof(*srv), GFP_KERNEL);
@@ -1508,10 +1503,7 @@
 		kobject_del(&sess->kobj);
 		kobject_put(&sess->kobj);
 	} else {
-<<<<<<< HEAD
-=======
 		kfree(sess->stats);
->>>>>>> 754a0abe
 		kfree(sess);
 	}
 }
@@ -1642,11 +1634,7 @@
 	struct rtrs_sess *s = &sess->s;
 	struct rtrs_srv_con *con;
 
-<<<<<<< HEAD
-	u32 cq_size, wr_queue_size;
-=======
 	u32 cq_num, max_send_wr, max_recv_wr, wr_limit;
->>>>>>> 754a0abe
 	int err, cq_vector;
 
 	con = kzalloc(sizeof(*con), GFP_KERNEL);
@@ -1661,10 +1649,7 @@
 	con->c.sess = &sess->s;
 	con->c.cid = cid;
 	atomic_set(&con->wr_cnt, 1);
-<<<<<<< HEAD
-=======
 	wr_limit = sess->s.dev->ib_dev->attrs.max_qp_wr;
->>>>>>> 754a0abe
 
 	if (con->c.cid == 0) {
 		/*
@@ -1698,13 +1683,8 @@
 	cq_vector = rtrs_srv_get_next_cq_vector(sess);
 
 	/* TODO: SOFTIRQ can be faster, but be careful with softirq context */
-<<<<<<< HEAD
-	err = rtrs_cq_qp_create(&sess->s, &con->c, 1, cq_vector, cq_size,
-				 wr_queue_size, wr_queue_size,
-=======
 	err = rtrs_cq_qp_create(&sess->s, &con->c, 1, cq_vector, cq_num,
 				 max_send_wr, max_recv_wr,
->>>>>>> 754a0abe
 				 IB_POLL_WORKQUEUE);
 	if (err) {
 		rtrs_err(s, "rtrs_cq_qp_create(), err: %d\n", err);
@@ -1868,10 +1848,7 @@
 	srv = get_or_create_srv(ctx, &msg->paths_uuid, msg->first_conn);
 	if (IS_ERR(srv)) {
 		err = PTR_ERR(srv);
-<<<<<<< HEAD
-=======
 		pr_err("get_or_create_srv(), error %d\n", err);
->>>>>>> 754a0abe
 		goto reject_w_err;
 	}
 	mutex_lock(&srv->paths_mutex);
