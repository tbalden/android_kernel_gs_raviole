/* SPDX-License-Identifier: GPL-2.0 */
#include <linux/socket.h>
#include <linux/in.h>
#include <linux/in6.h>
#include <rdma/ib_verbs.h>
#include <rdma/rdma_cm.h>
#include <rdma/rw.h>
#include <scsi/iser.h>


#define DRV_NAME	"isert"
#define PFX		DRV_NAME ": "

#define isert_dbg(fmt, arg...)				 \
	do {						 \
		if (unlikely(isert_debug_level > 2))	 \
			printk(KERN_DEBUG PFX "%s: " fmt,\
				__func__ , ## arg);	 \
	} while (0)

#define isert_warn(fmt, arg...)				\
	do {						\
		if (unlikely(isert_debug_level > 0))	\
			pr_warn(PFX "%s: " fmt,         \
				__func__ , ## arg);	\
	} while (0)

#define isert_info(fmt, arg...)				\
	do {						\
		if (unlikely(isert_debug_level > 1))	\
			pr_info(PFX "%s: " fmt,         \
				__func__ , ## arg);	\
	} while (0)

#define isert_err(fmt, arg...) \
	pr_err(PFX "%s: " fmt, __func__ , ## arg)

/* Constant PDU lengths calculations */
#define ISER_HEADERS_LEN	(sizeof(struct iser_ctrl) + \
				 sizeof(struct iscsi_hdr))
#define ISER_RX_PAYLOAD_SIZE	(ISER_HEADERS_LEN + ISCSI_DEF_MAX_RECV_SEG_LEN)

/* QP settings */
/* Maximal bounds on received asynchronous PDUs */
#define ISERT_MAX_TX_MISC_PDUS	4 /* NOOP_IN(2) , ASYNC_EVENT(2)   */

#define ISERT_MAX_RX_MISC_PDUS	6 /*
				   * NOOP_OUT(2), TEXT(1),
				   * SCSI_TMFUNC(2), LOGOUT(1)
				   */

#define ISCSI_DEF_XMIT_CMDS_MAX 128 /* from libiscsi.h, must be power of 2 */

#define ISERT_QP_MAX_RECV_DTOS	(ISCSI_DEF_XMIT_CMDS_MAX)

#define ISERT_MIN_POSTED_RX	(ISCSI_DEF_XMIT_CMDS_MAX >> 2)

#define ISERT_QP_MAX_REQ_DTOS	(ISCSI_DEF_XMIT_CMDS_MAX +    \
				ISERT_MAX_TX_MISC_PDUS	+ \
				ISERT_MAX_RX_MISC_PDUS)

/*
 * RX size is default of 8k plus headers, but data needs to align to
 * 512 boundary, so use 1024 to have the extra space for alignment.
 */
#define ISER_RX_SIZE		(ISCSI_DEF_MAX_RECV_SEG_LEN + 1024)

<<<<<<< HEAD
/* Default I/O size is 1MB */
#define ISCSI_ISER_DEF_SG_TABLESIZE 256

=======
>>>>>>> 754a0abe
/* Minimum I/O size is 512KB */
#define ISCSI_ISER_MIN_SG_TABLESIZE 128

/* Maximum support is 16MB I/O size */
#define ISCSI_ISER_MAX_SG_TABLESIZE	4096

enum isert_desc_type {
	ISCSI_TX_CONTROL,
	ISCSI_TX_DATAIN
};

enum iser_conn_state {
	ISER_CONN_INIT,
	ISER_CONN_UP,
	ISER_CONN_BOUND,
	ISER_CONN_FULL_FEATURE,
	ISER_CONN_TERMINATING,
	ISER_CONN_DOWN,
};

struct iser_rx_desc {
	char		buf[ISER_RX_SIZE];
	u64		dma_addr;
	struct ib_sge	rx_sg;
	struct ib_cqe	rx_cqe;
	bool		in_use;
};

static inline struct iser_rx_desc *cqe_to_rx_desc(struct ib_cqe *cqe)
{
	return container_of(cqe, struct iser_rx_desc, rx_cqe);
}

static void *isert_get_iser_hdr(struct iser_rx_desc *desc)
{
	return PTR_ALIGN(desc->buf + ISER_HEADERS_LEN, 512) - ISER_HEADERS_LEN;
}

static size_t isert_get_hdr_offset(struct iser_rx_desc *desc)
{
	return isert_get_iser_hdr(desc) - (void *)desc->buf;
}

static void *isert_get_iscsi_hdr(struct iser_rx_desc *desc)
{
	return isert_get_iser_hdr(desc) + sizeof(struct iser_ctrl);
}

static void *isert_get_data(struct iser_rx_desc *desc)
{
	void *data = isert_get_iser_hdr(desc) + ISER_HEADERS_LEN;

	WARN_ON((uintptr_t)data & 511);
	return data;
}

struct iser_tx_desc {
	struct iser_ctrl iser_header;
	struct iscsi_hdr iscsi_header;
	enum isert_desc_type type;
	u64		dma_addr;
	struct ib_sge	tx_sg[2];
	struct ib_cqe	tx_cqe;
	int		num_sge;
	struct ib_send_wr send_wr;
} __packed;

static inline struct iser_tx_desc *cqe_to_tx_desc(struct ib_cqe *cqe)
{
	return container_of(cqe, struct iser_tx_desc, tx_cqe);
}

struct isert_cmd {
	uint32_t		read_stag;
	uint32_t		write_stag;
	uint64_t		read_va;
	uint64_t		write_va;
	uint32_t		inv_rkey;
	u64			pdu_buf_dma;
	u32			pdu_buf_len;
	struct isert_conn	*conn;
	struct iscsi_cmd	*iscsi_cmd;
	struct iser_tx_desc	tx_desc;
	struct iser_rx_desc	*rx_desc;
	struct rdma_rw_ctx	rw;
	struct work_struct	comp_work;
	struct scatterlist	sg;
	bool			ctx_init_done;
};

static inline struct isert_cmd *tx_desc_to_cmd(struct iser_tx_desc *desc)
{
	return container_of(desc, struct isert_cmd, tx_desc);
}

struct isert_device;

struct isert_conn {
	enum iser_conn_state	state;
	u32			responder_resources;
	u32			initiator_depth;
	bool			pi_support;
	struct iser_rx_desc	*login_desc;
	char			*login_rsp_buf;
	int			login_req_len;
	u64			login_rsp_dma;
	struct iser_rx_desc	*rx_descs;
	struct ib_recv_wr	rx_wr[ISERT_QP_MAX_RECV_DTOS];
	struct iscsi_conn	*conn;
	struct list_head	node;
	struct completion	login_comp;
	struct completion	login_req_comp;
	struct iser_tx_desc	login_tx_desc;
	struct rdma_cm_id	*cm_id;
	struct ib_qp		*qp;
	struct ib_cq		*cq;
	u32			cq_size;
	struct isert_device	*device;
	struct mutex		mutex;
	struct kref		kref;
	struct work_struct	release_work;
	bool                    logout_posted;
	bool                    snd_w_inv;
	wait_queue_head_t	rem_wait;
	bool			dev_removed;
};

struct isert_device {
	bool			pi_capable;
	int			refcount;
	struct ib_device	*ib_device;
	struct ib_pd		*pd;
	struct isert_comp	*comps;
	int                     comps_used;
	struct list_head	dev_node;
};

struct isert_np {
	struct iscsi_np         *np;
	struct semaphore	sem;
	struct rdma_cm_id	*cm_id;
	struct mutex		mutex;
	struct list_head	accepted;
	struct list_head	pending;
};<|MERGE_RESOLUTION|>--- conflicted
+++ resolved
@@ -65,12 +65,6 @@
  */
 #define ISER_RX_SIZE		(ISCSI_DEF_MAX_RECV_SEG_LEN + 1024)
 
-<<<<<<< HEAD
-/* Default I/O size is 1MB */
-#define ISCSI_ISER_DEF_SG_TABLESIZE 256
-
-=======
->>>>>>> 754a0abe
 /* Minimum I/O size is 512KB */
 #define ISCSI_ISER_MIN_SG_TABLESIZE 128
 
