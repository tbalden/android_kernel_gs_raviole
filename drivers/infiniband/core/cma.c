--- conflicted
+++ resolved
@@ -1847,7 +1847,6 @@
 				iw_destroy_cm_id(id_priv->cm_id.iw);
 		}
 		cma_leave_mc_groups(id_priv);
-		rdma_restrack_del(&id_priv->res);
 		cma_release_dev(id_priv);
 	}
 
@@ -4916,8 +4915,6 @@
 	wait_for_completion(&cma_dev->comp);
 }
 
-<<<<<<< HEAD
-=======
 static bool cma_supported(struct ib_device *device)
 {
 	u32 i;
@@ -4929,24 +4926,17 @@
 	return false;
 }
 
->>>>>>> 754a0abe
 static int cma_add_one(struct ib_device *device)
 {
 	struct rdma_id_private *to_destroy;
 	struct cma_device *cma_dev;
 	struct rdma_id_private *id_priv;
-<<<<<<< HEAD
-	unsigned int i;
-	unsigned long supported_gids = 0;
-	int ret;
-=======
 	unsigned long supported_gids = 0;
 	int ret;
 	u32 i;
 
 	if (!cma_supported(device))
 		return -EOPNOTSUPP;
->>>>>>> 754a0abe
 
 	cma_dev = kmalloc(sizeof(*cma_dev), GFP_KERNEL);
 	if (!cma_dev)
