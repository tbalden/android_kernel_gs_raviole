// SPDX-License-Identifier: GPL-2.0-only
/*
 * Remote Processor Framework
 *
 * Copyright (C) 2011 Texas Instruments, Inc.
 * Copyright (C) 2011 Google, Inc.
 *
 * Ohad Ben-Cohen <ohad@wizery.com>
 * Brian Swetland <swetland@google.com>
 * Mark Grosen <mgrosen@ti.com>
 * Fernando Guzman Lugo <fernando.lugo@ti.com>
 * Suman Anna <s-anna@ti.com>
 * Robert Tivy <rtivy@ti.com>
 * Armando Uribe De Leon <x0095078@ti.com>
 */

#define pr_fmt(fmt)    "%s: " fmt, __func__

#include <linux/delay.h>
#include <linux/kernel.h>
#include <linux/module.h>
#include <linux/device.h>
#include <linux/slab.h>
#include <linux/mutex.h>
#include <linux/dma-map-ops.h>
#include <linux/dma-mapping.h>
#include <linux/dma-direct.h> /* XXX: pokes into bus_dma_range */
#include <linux/firmware.h>
#include <linux/string.h>
#include <linux/debugfs.h>
#include <linux/rculist.h>
#include <linux/remoteproc.h>
#include <linux/iommu.h>
#include <linux/idr.h>
#include <linux/elf.h>
#include <linux/crc32.h>
#include <linux/of_reserved_mem.h>
#include <linux/virtio_ids.h>
#include <linux/virtio_ring.h>
#include <asm/byteorder.h>
#include <linux/platform_device.h>
#include <trace/hooks/remoteproc.h>

#include "remoteproc_internal.h"

#define HIGH_BITS_MASK 0xFFFFFFFF00000000ULL

static DEFINE_MUTEX(rproc_list_mutex);
static LIST_HEAD(rproc_list);
static struct notifier_block rproc_panic_nb;

typedef int (*rproc_handle_resource_t)(struct rproc *rproc,
				 void *, int offset, int avail);

static int rproc_alloc_carveout(struct rproc *rproc,
				struct rproc_mem_entry *mem);
static int rproc_release_carveout(struct rproc *rproc,
				  struct rproc_mem_entry *mem);

/* Unique indices for remoteproc devices */
static DEFINE_IDA(rproc_dev_index);
static struct workqueue_struct *rproc_recovery_wq;

static const char * const rproc_crash_names[] = {
	[RPROC_MMUFAULT]	= "mmufault",
	[RPROC_WATCHDOG]	= "watchdog",
	[RPROC_FATAL_ERROR]	= "fatal error",
};

/* translate rproc_crash_type to string */
static const char *rproc_crash_to_string(enum rproc_crash_type type)
{
	if (type < ARRAY_SIZE(rproc_crash_names))
		return rproc_crash_names[type];
	return "unknown";
}

/*
 * This is the IOMMU fault handler we register with the IOMMU API
 * (when relevant; not all remote processors access memory through
 * an IOMMU).
 *
 * IOMMU core will invoke this handler whenever the remote processor
 * will try to access an unmapped device address.
 */
static int rproc_iommu_fault(struct iommu_domain *domain, struct device *dev,
			     unsigned long iova, int flags, void *token)
{
	struct rproc *rproc = token;

	dev_err(dev, "iommu fault: da 0x%lx flags 0x%x\n", iova, flags);

	rproc_report_crash(rproc, RPROC_MMUFAULT);

	/*
	 * Let the iommu core know we're not really handling this fault;
	 * we just used it as a recovery trigger.
	 */
	return -ENOSYS;
}

static int rproc_enable_iommu(struct rproc *rproc)
{
	struct iommu_domain *domain;
	struct device *dev = rproc->dev.parent;
	int ret;

	if (!rproc->has_iommu) {
		dev_dbg(dev, "iommu not present\n");
		return 0;
	}

	domain = iommu_domain_alloc(dev->bus);
	if (!domain) {
		dev_err(dev, "can't alloc iommu domain\n");
		return -ENOMEM;
	}

	iommu_set_fault_handler(domain, rproc_iommu_fault, rproc);

	ret = iommu_attach_device(domain, dev);
	if (ret) {
		dev_err(dev, "can't attach iommu device: %d\n", ret);
		goto free_domain;
	}

	rproc->domain = domain;

	return 0;

free_domain:
	iommu_domain_free(domain);
	return ret;
}

static void rproc_disable_iommu(struct rproc *rproc)
{
	struct iommu_domain *domain = rproc->domain;
	struct device *dev = rproc->dev.parent;

	if (!domain)
		return;

	iommu_detach_device(domain, dev);
	iommu_domain_free(domain);
}

phys_addr_t rproc_va_to_pa(void *cpu_addr)
{
	/*
	 * Return physical address according to virtual address location
	 * - in vmalloc: if region ioremapped or defined as dma_alloc_coherent
	 * - in kernel: if region allocated in generic dma memory pool
	 */
	if (is_vmalloc_addr(cpu_addr)) {
		return page_to_phys(vmalloc_to_page(cpu_addr)) +
				    offset_in_page(cpu_addr);
	}

	WARN_ON(!virt_addr_valid(cpu_addr));
	return virt_to_phys(cpu_addr);
}
EXPORT_SYMBOL(rproc_va_to_pa);

/**
 * rproc_da_to_va() - lookup the kernel virtual address for a remoteproc address
 * @rproc: handle of a remote processor
 * @da: remoteproc device address to translate
 * @len: length of the memory region @da is pointing to
 *
 * Some remote processors will ask us to allocate them physically contiguous
 * memory regions (which we call "carveouts"), and map them to specific
 * device addresses (which are hardcoded in the firmware). They may also have
 * dedicated memory regions internal to the processors, and use them either
 * exclusively or alongside carveouts.
 *
 * They may then ask us to copy objects into specific device addresses (e.g.
 * code/data sections) or expose us certain symbols in other device address
 * (e.g. their trace buffer).
 *
 * This function is a helper function with which we can go over the allocated
 * carveouts and translate specific device addresses to kernel virtual addresses
 * so we can access the referenced memory. This function also allows to perform
 * translations on the internal remoteproc memory regions through a platform
 * implementation specific da_to_va ops, if present.
 *
 * The function returns a valid kernel address on success or NULL on failure.
 *
 * Note: phys_to_virt(iommu_iova_to_phys(rproc->domain, da)) will work too,
 * but only on kernel direct mapped RAM memory. Instead, we're just using
 * here the output of the DMA API for the carveouts, which should be more
 * correct.
 */
void *rproc_da_to_va(struct rproc *rproc, u64 da, size_t len, bool *is_iomem)
{
	struct rproc_mem_entry *carveout;
	void *ptr = NULL;

	if (rproc->ops->da_to_va) {
		ptr = rproc->ops->da_to_va(rproc, da, len, is_iomem);
		if (ptr)
			goto out;
	}

	list_for_each_entry(carveout, &rproc->carveouts, node) {
		int offset = da - carveout->da;

		/*  Verify that carveout is allocated */
		if (!carveout->va)
			continue;

		/* try next carveout if da is too small */
		if (offset < 0)
			continue;

		/* try next carveout if da is too large */
		if (offset + len > carveout->len)
			continue;

		ptr = carveout->va + offset;

		if (is_iomem)
			*is_iomem = carveout->is_iomem;

		break;
	}

out:
	return ptr;
}
EXPORT_SYMBOL(rproc_da_to_va);

/**
 * rproc_find_carveout_by_name() - lookup the carveout region by a name
 * @rproc: handle of a remote processor
 * @name: carveout name to find (format string)
 * @...: optional parameters matching @name string
 *
 * Platform driver has the capability to register some pre-allacoted carveout
 * (physically contiguous memory regions) before rproc firmware loading and
 * associated resource table analysis. These regions may be dedicated memory
 * regions internal to the coprocessor or specified DDR region with specific
 * attributes
 *
 * This function is a helper function with which we can go over the
 * allocated carveouts and return associated region characteristics like
 * coprocessor address, length or processor virtual address.
 *
 * Return: a valid pointer on carveout entry on success or NULL on failure.
 */
__printf(2, 3)
struct rproc_mem_entry *
rproc_find_carveout_by_name(struct rproc *rproc, const char *name, ...)
{
	va_list args;
	char _name[32];
	struct rproc_mem_entry *carveout, *mem = NULL;

	if (!name)
		return NULL;

	va_start(args, name);
	vsnprintf(_name, sizeof(_name), name, args);
	va_end(args);

	list_for_each_entry(carveout, &rproc->carveouts, node) {
		/* Compare carveout and requested names */
		if (!strcmp(carveout->name, _name)) {
			mem = carveout;
			break;
		}
	}

	return mem;
}

/**
 * rproc_check_carveout_da() - Check specified carveout da configuration
 * @rproc: handle of a remote processor
 * @mem: pointer on carveout to check
 * @da: area device address
 * @len: associated area size
 *
 * This function is a helper function to verify requested device area (couple
 * da, len) is part of specified carveout.
 * If da is not set (defined as FW_RSC_ADDR_ANY), only requested length is
 * checked.
 *
 * Return: 0 if carveout matches request else error
 */
static int rproc_check_carveout_da(struct rproc *rproc,
				   struct rproc_mem_entry *mem, u32 da, u32 len)
{
	struct device *dev = &rproc->dev;
	int delta;

	/* Check requested resource length */
	if (len > mem->len) {
		dev_err(dev, "Registered carveout doesn't fit len request\n");
		return -EINVAL;
	}

	if (da != FW_RSC_ADDR_ANY && mem->da == FW_RSC_ADDR_ANY) {
		/* Address doesn't match registered carveout configuration */
		return -EINVAL;
	} else if (da != FW_RSC_ADDR_ANY && mem->da != FW_RSC_ADDR_ANY) {
		delta = da - mem->da;

		/* Check requested resource belongs to registered carveout */
		if (delta < 0) {
			dev_err(dev,
				"Registered carveout doesn't fit da request\n");
			return -EINVAL;
		}

		if (delta + len > mem->len) {
			dev_err(dev,
				"Registered carveout doesn't fit len request\n");
			return -EINVAL;
		}
	}

	return 0;
}

int rproc_alloc_vring(struct rproc_vdev *rvdev, int i)
{
	struct rproc *rproc = rvdev->rproc;
	struct device *dev = &rproc->dev;
	struct rproc_vring *rvring = &rvdev->vring[i];
	struct fw_rsc_vdev *rsc;
	int ret, notifyid;
	struct rproc_mem_entry *mem;
	size_t size;

	/* actual size of vring (in bytes) */
	size = PAGE_ALIGN(vring_size(rvring->len, rvring->align));

	rsc = (void *)rproc->table_ptr + rvdev->rsc_offset;

	/* Search for pre-registered carveout */
	mem = rproc_find_carveout_by_name(rproc, "vdev%dvring%d", rvdev->index,
					  i);
	if (mem) {
		if (rproc_check_carveout_da(rproc, mem, rsc->vring[i].da, size))
			return -ENOMEM;
	} else {
		/* Register carveout in in list */
		mem = rproc_mem_entry_init(dev, NULL, 0,
					   size, rsc->vring[i].da,
					   rproc_alloc_carveout,
					   rproc_release_carveout,
					   "vdev%dvring%d",
					   rvdev->index, i);
		if (!mem) {
			dev_err(dev, "Can't allocate memory entry structure\n");
			return -ENOMEM;
		}

		rproc_add_carveout(rproc, mem);
	}

	/*
	 * Assign an rproc-wide unique index for this vring
	 * TODO: assign a notifyid for rvdev updates as well
	 * TODO: support predefined notifyids (via resource table)
	 */
	ret = idr_alloc(&rproc->notifyids, rvring, 0, 0, GFP_KERNEL);
	if (ret < 0) {
		dev_err(dev, "idr_alloc failed: %d\n", ret);
		return ret;
	}
	notifyid = ret;

	/* Potentially bump max_notifyid */
	if (notifyid > rproc->max_notifyid)
		rproc->max_notifyid = notifyid;

	rvring->notifyid = notifyid;

	/* Let the rproc know the notifyid of this vring.*/
	rsc->vring[i].notifyid = notifyid;
	return 0;
}

static int
rproc_parse_vring(struct rproc_vdev *rvdev, struct fw_rsc_vdev *rsc, int i)
{
	struct rproc *rproc = rvdev->rproc;
	struct device *dev = &rproc->dev;
	struct fw_rsc_vdev_vring *vring = &rsc->vring[i];
	struct rproc_vring *rvring = &rvdev->vring[i];

	dev_dbg(dev, "vdev rsc: vring%d: da 0x%x, qsz %d, align %d\n",
		i, vring->da, vring->num, vring->align);

	/* verify queue size and vring alignment are sane */
	if (!vring->num || !vring->align) {
		dev_err(dev, "invalid qsz (%d) or alignment (%d)\n",
			vring->num, vring->align);
		return -EINVAL;
	}

	rvring->len = vring->num;
	rvring->align = vring->align;
	rvring->rvdev = rvdev;

	return 0;
}

void rproc_free_vring(struct rproc_vring *rvring)
{
	struct rproc *rproc = rvring->rvdev->rproc;
	int idx = rvring - rvring->rvdev->vring;
	struct fw_rsc_vdev *rsc;

	idr_remove(&rproc->notifyids, rvring->notifyid);

	/*
	 * At this point rproc_stop() has been called and the installed resource
	 * table in the remote processor memory may no longer be accessible. As
	 * such and as per rproc_stop(), rproc->table_ptr points to the cached
	 * resource table (rproc->cached_table).  The cached resource table is
	 * only available when a remote processor has been booted by the
	 * remoteproc core, otherwise it is NULL.
	 *
	 * Based on the above, reset the virtio device section in the cached
	 * resource table only if there is one to work with.
	 */
	if (rproc->table_ptr) {
		rsc = (void *)rproc->table_ptr + rvring->rvdev->rsc_offset;
		rsc->vring[idx].da = 0;
		rsc->vring[idx].notifyid = -1;
	}
}

static int rproc_vdev_do_start(struct rproc_subdev *subdev)
{
	struct rproc_vdev *rvdev = container_of(subdev, struct rproc_vdev, subdev);

	return rproc_add_virtio_dev(rvdev, rvdev->id);
}

static void rproc_vdev_do_stop(struct rproc_subdev *subdev, bool crashed)
{
	struct rproc_vdev *rvdev = container_of(subdev, struct rproc_vdev, subdev);
	int ret;

	ret = device_for_each_child(&rvdev->dev, NULL, rproc_remove_virtio_dev);
	if (ret)
		dev_warn(&rvdev->dev, "can't remove vdev child device: %d\n", ret);
}

/**
 * rproc_rvdev_release() - release the existence of a rvdev
 *
 * @dev: the subdevice's dev
 */
static void rproc_rvdev_release(struct device *dev)
{
	struct rproc_vdev *rvdev = container_of(dev, struct rproc_vdev, dev);

	of_reserved_mem_device_release(dev);

	kfree(rvdev);
}

static int copy_dma_range_map(struct device *to, struct device *from)
{
	const struct bus_dma_region *map = from->dma_range_map, *new_map, *r;
	int num_ranges = 0;

	if (!map)
		return 0;

	for (r = map; r->size; r++)
		num_ranges++;

	new_map = kmemdup(map, array_size(num_ranges + 1, sizeof(*map)),
			  GFP_KERNEL);
	if (!new_map)
		return -ENOMEM;
	to->dma_range_map = new_map;
	return 0;
}

/**
 * rproc_handle_vdev() - handle a vdev fw resource
 * @rproc: the remote processor
 * @ptr: the vring resource descriptor
 * @offset: offset of the resource entry
 * @avail: size of available data (for sanity checking the image)
 *
 * This resource entry requests the host to statically register a virtio
 * device (vdev), and setup everything needed to support it. It contains
 * everything needed to make it possible: the virtio device id, virtio
 * device features, vrings information, virtio config space, etc...
 *
 * Before registering the vdev, the vrings are allocated from non-cacheable
 * physically contiguous memory. Currently we only support two vrings per
 * remote processor (temporary limitation). We might also want to consider
 * doing the vring allocation only later when ->find_vqs() is invoked, and
 * then release them upon ->del_vqs().
 *
 * Note: @da is currently not really handled correctly: we dynamically
 * allocate it using the DMA API, ignoring requested hard coded addresses,
 * and we don't take care of any required IOMMU programming. This is all
 * going to be taken care of when the generic iommu-based DMA API will be
 * merged. Meanwhile, statically-addressed iommu-based firmware images should
 * use RSC_DEVMEM resource entries to map their required @da to the physical
 * address of their base CMA region (ouch, hacky!).
 *
 * Returns 0 on success, or an appropriate error code otherwise
 */
static int rproc_handle_vdev(struct rproc *rproc, void *ptr,
			     int offset, int avail)
{
	struct fw_rsc_vdev *rsc = ptr;
	struct device *dev = &rproc->dev;
	struct rproc_vdev *rvdev;
	int i, ret;
	char name[16];

	/* make sure resource isn't truncated */
	if (struct_size(rsc, vring, rsc->num_of_vrings) + rsc->config_len >
			avail) {
		dev_err(dev, "vdev rsc is truncated\n");
		return -EINVAL;
	}

	/* make sure reserved bytes are zeroes */
	if (rsc->reserved[0] || rsc->reserved[1]) {
		dev_err(dev, "vdev rsc has non zero reserved bytes\n");
		return -EINVAL;
	}

	dev_dbg(dev, "vdev rsc: id %d, dfeatures 0x%x, cfg len %d, %d vrings\n",
		rsc->id, rsc->dfeatures, rsc->config_len, rsc->num_of_vrings);

	/* we currently support only two vrings per rvdev */
	if (rsc->num_of_vrings > ARRAY_SIZE(rvdev->vring)) {
		dev_err(dev, "too many vrings: %d\n", rsc->num_of_vrings);
		return -EINVAL;
	}

	rvdev = kzalloc(sizeof(*rvdev), GFP_KERNEL);
	if (!rvdev)
		return -ENOMEM;

	kref_init(&rvdev->refcount);

	rvdev->id = rsc->id;
	rvdev->rproc = rproc;
	rvdev->index = rproc->nb_vdev++;

	/* Initialise vdev subdevice */
	snprintf(name, sizeof(name), "vdev%dbuffer", rvdev->index);
	rvdev->dev.parent = &rproc->dev;
	rvdev->dev.release = rproc_rvdev_release;
	dev_set_name(&rvdev->dev, "%s#%s", dev_name(rvdev->dev.parent), name);
	dev_set_drvdata(&rvdev->dev, rvdev);

	ret = device_register(&rvdev->dev);
	if (ret) {
		put_device(&rvdev->dev);
		return ret;
	}

	ret = copy_dma_range_map(&rvdev->dev, rproc->dev.parent);
	if (ret)
		goto free_rvdev;

	/* Make device dma capable by inheriting from parent's capabilities */
	set_dma_ops(&rvdev->dev, get_dma_ops(rproc->dev.parent));

	ret = dma_coerce_mask_and_coherent(&rvdev->dev,
					   dma_get_mask(rproc->dev.parent));
	if (ret) {
		dev_warn(dev,
			 "Failed to set DMA mask %llx. Trying to continue... %x\n",
			 dma_get_mask(rproc->dev.parent), ret);
	}

	/* parse the vrings */
	for (i = 0; i < rsc->num_of_vrings; i++) {
		ret = rproc_parse_vring(rvdev, rsc, i);
		if (ret)
			goto free_rvdev;
	}

	/* remember the resource offset*/
	rvdev->rsc_offset = offset;

	/* allocate the vring resources */
	for (i = 0; i < rsc->num_of_vrings; i++) {
		ret = rproc_alloc_vring(rvdev, i);
		if (ret)
			goto unwind_vring_allocations;
	}

	list_add_tail(&rvdev->node, &rproc->rvdevs);

	rvdev->subdev.start = rproc_vdev_do_start;
	rvdev->subdev.stop = rproc_vdev_do_stop;

	rproc_add_subdev(rproc, &rvdev->subdev);

	return 0;

unwind_vring_allocations:
	for (i--; i >= 0; i--)
		rproc_free_vring(&rvdev->vring[i]);
free_rvdev:
	device_unregister(&rvdev->dev);
	return ret;
}

void rproc_vdev_release(struct kref *ref)
{
	struct rproc_vdev *rvdev = container_of(ref, struct rproc_vdev, refcount);
	struct rproc_vring *rvring;
	struct rproc *rproc = rvdev->rproc;
	int id;

	for (id = 0; id < ARRAY_SIZE(rvdev->vring); id++) {
		rvring = &rvdev->vring[id];
		rproc_free_vring(rvring);
	}

	rproc_remove_subdev(rproc, &rvdev->subdev);
	list_del(&rvdev->node);
	device_unregister(&rvdev->dev);
}

/**
 * rproc_handle_trace() - handle a shared trace buffer resource
 * @rproc: the remote processor
 * @ptr: the trace resource descriptor
 * @offset: offset of the resource entry
 * @avail: size of available data (for sanity checking the image)
 *
 * In case the remote processor dumps trace logs into memory,
 * export it via debugfs.
 *
 * Currently, the 'da' member of @rsc should contain the device address
 * where the remote processor is dumping the traces. Later we could also
 * support dynamically allocating this address using the generic
 * DMA API (but currently there isn't a use case for that).
 *
 * Returns 0 on success, or an appropriate error code otherwise
 */
static int rproc_handle_trace(struct rproc *rproc, void *ptr,
			      int offset, int avail)
{
	struct fw_rsc_trace *rsc = ptr;
	struct rproc_debug_trace *trace;
	struct device *dev = &rproc->dev;
	char name[15];

	if (sizeof(*rsc) > avail) {
		dev_err(dev, "trace rsc is truncated\n");
		return -EINVAL;
	}

	/* make sure reserved bytes are zeroes */
	if (rsc->reserved) {
		dev_err(dev, "trace rsc has non zero reserved bytes\n");
		return -EINVAL;
	}

	trace = kzalloc(sizeof(*trace), GFP_KERNEL);
	if (!trace)
		return -ENOMEM;

	/* set the trace buffer dma properties */
	trace->trace_mem.len = rsc->len;
	trace->trace_mem.da = rsc->da;

	/* set pointer on rproc device */
	trace->rproc = rproc;

	/* make sure snprintf always null terminates, even if truncating */
	snprintf(name, sizeof(name), "trace%d", rproc->num_traces);

	/* create the debugfs entry */
	trace->tfile = rproc_create_trace_file(name, rproc, trace);
	if (!trace->tfile) {
		kfree(trace);
		return -EINVAL;
	}

	list_add_tail(&trace->node, &rproc->traces);

	rproc->num_traces++;

	dev_dbg(dev, "%s added: da 0x%x, len 0x%x\n",
		name, rsc->da, rsc->len);

	return 0;
}

/**
 * rproc_handle_devmem() - handle devmem resource entry
 * @rproc: remote processor handle
 * @ptr: the devmem resource entry
 * @offset: offset of the resource entry
 * @avail: size of available data (for sanity checking the image)
 *
 * Remote processors commonly need to access certain on-chip peripherals.
 *
 * Some of these remote processors access memory via an iommu device,
 * and might require us to configure their iommu before they can access
 * the on-chip peripherals they need.
 *
 * This resource entry is a request to map such a peripheral device.
 *
 * These devmem entries will contain the physical address of the device in
 * the 'pa' member. If a specific device address is expected, then 'da' will
 * contain it (currently this is the only use case supported). 'len' will
 * contain the size of the physical region we need to map.
 *
 * Currently we just "trust" those devmem entries to contain valid physical
 * addresses, but this is going to change: we want the implementations to
 * tell us ranges of physical addresses the firmware is allowed to request,
 * and not allow firmwares to request access to physical addresses that
 * are outside those ranges.
 */
static int rproc_handle_devmem(struct rproc *rproc, void *ptr,
			       int offset, int avail)
{
	struct fw_rsc_devmem *rsc = ptr;
	struct rproc_mem_entry *mapping;
	struct device *dev = &rproc->dev;
	int ret;

	/* no point in handling this resource without a valid iommu domain */
	if (!rproc->domain)
		return -EINVAL;

	if (sizeof(*rsc) > avail) {
		dev_err(dev, "devmem rsc is truncated\n");
		return -EINVAL;
	}

	/* make sure reserved bytes are zeroes */
	if (rsc->reserved) {
		dev_err(dev, "devmem rsc has non zero reserved bytes\n");
		return -EINVAL;
	}

	mapping = kzalloc(sizeof(*mapping), GFP_KERNEL);
	if (!mapping)
		return -ENOMEM;

	ret = iommu_map(rproc->domain, rsc->da, rsc->pa, rsc->len, rsc->flags);
	if (ret) {
		dev_err(dev, "failed to map devmem: %d\n", ret);
		goto out;
	}

	/*
	 * We'll need this info later when we'll want to unmap everything
	 * (e.g. on shutdown).
	 *
	 * We can't trust the remote processor not to change the resource
	 * table, so we must maintain this info independently.
	 */
	mapping->da = rsc->da;
	mapping->len = rsc->len;
	list_add_tail(&mapping->node, &rproc->mappings);

	dev_dbg(dev, "mapped devmem pa 0x%x, da 0x%x, len 0x%x\n",
		rsc->pa, rsc->da, rsc->len);

	return 0;

out:
	kfree(mapping);
	return ret;
}

/**
 * rproc_alloc_carveout() - allocated specified carveout
 * @rproc: rproc handle
 * @mem: the memory entry to allocate
 *
 * This function allocate specified memory entry @mem using
 * dma_alloc_coherent() as default allocator
 */
static int rproc_alloc_carveout(struct rproc *rproc,
				struct rproc_mem_entry *mem)
{
	struct rproc_mem_entry *mapping = NULL;
	struct device *dev = &rproc->dev;
	dma_addr_t dma;
	void *va;
	int ret;

	va = dma_alloc_coherent(dev->parent, mem->len, &dma, GFP_KERNEL);
	if (!va) {
		dev_err(dev->parent,
			"failed to allocate dma memory: len 0x%zx\n",
			mem->len);
		return -ENOMEM;
	}

	dev_dbg(dev, "carveout va %pK, dma %pad, len 0x%zx\n",
		va, &dma, mem->len);

	if (mem->da != FW_RSC_ADDR_ANY && !rproc->domain) {
		/*
		 * Check requested da is equal to dma address
		 * and print a warn message in case of missalignment.
		 * Don't stop rproc_start sequence as coprocessor may
		 * build pa to da translation on its side.
		 */
		if (mem->da != (u32)dma)
			dev_warn(dev->parent,
				 "Allocated carveout doesn't fit device address request\n");
	}

	/*
	 * Ok, this is non-standard.
	 *
	 * Sometimes we can't rely on the generic iommu-based DMA API
	 * to dynamically allocate the device address and then set the IOMMU
	 * tables accordingly, because some remote processors might
	 * _require_ us to use hard coded device addresses that their
	 * firmware was compiled with.
	 *
	 * In this case, we must use the IOMMU API directly and map
	 * the memory to the device address as expected by the remote
	 * processor.
	 *
	 * Obviously such remote processor devices should not be configured
	 * to use the iommu-based DMA API: we expect 'dma' to contain the
	 * physical address in this case.
	 */
	if (mem->da != FW_RSC_ADDR_ANY && rproc->domain) {
		mapping = kzalloc(sizeof(*mapping), GFP_KERNEL);
		if (!mapping) {
			ret = -ENOMEM;
			goto dma_free;
		}

		ret = iommu_map(rproc->domain, mem->da, dma, mem->len,
				mem->flags);
		if (ret) {
			dev_err(dev, "iommu_map failed: %d\n", ret);
			goto free_mapping;
		}

		/*
		 * We'll need this info later when we'll want to unmap
		 * everything (e.g. on shutdown).
		 *
		 * We can't trust the remote processor not to change the
		 * resource table, so we must maintain this info independently.
		 */
		mapping->da = mem->da;
		mapping->len = mem->len;
		list_add_tail(&mapping->node, &rproc->mappings);

		dev_dbg(dev, "carveout mapped 0x%x to %pad\n",
			mem->da, &dma);
	}

	if (mem->da == FW_RSC_ADDR_ANY) {
		/* Update device address as undefined by requester */
		if ((u64)dma & HIGH_BITS_MASK)
			dev_warn(dev, "DMA address cast in 32bit to fit resource table format\n");

		mem->da = (u32)dma;
	}

	mem->dma = dma;
	mem->va = va;

	return 0;

free_mapping:
	kfree(mapping);
dma_free:
	dma_free_coherent(dev->parent, mem->len, va, dma);
	return ret;
}

/**
 * rproc_release_carveout() - release acquired carveout
 * @rproc: rproc handle
 * @mem: the memory entry to release
 *
 * This function releases specified memory entry @mem allocated via
 * rproc_alloc_carveout() function by @rproc.
 */
static int rproc_release_carveout(struct rproc *rproc,
				  struct rproc_mem_entry *mem)
{
	struct device *dev = &rproc->dev;

	/* clean up carveout allocations */
	dma_free_coherent(dev->parent, mem->len, mem->va, mem->dma);
	return 0;
}

/**
 * rproc_handle_carveout() - handle phys contig memory allocation requests
 * @rproc: rproc handle
 * @ptr: the resource entry
 * @offset: offset of the resource entry
 * @avail: size of available data (for image validation)
 *
 * This function will handle firmware requests for allocation of physically
 * contiguous memory regions.
 *
 * These request entries should come first in the firmware's resource table,
 * as other firmware entries might request placing other data objects inside
 * these memory regions (e.g. data/code segments, trace resource entries, ...).
 *
 * Allocating memory this way helps utilizing the reserved physical memory
 * (e.g. CMA) more efficiently, and also minimizes the number of TLB entries
 * needed to map it (in case @rproc is using an IOMMU). Reducing the TLB
 * pressure is important; it may have a substantial impact on performance.
 */
static int rproc_handle_carveout(struct rproc *rproc,
				 void *ptr, int offset, int avail)
{
	struct fw_rsc_carveout *rsc = ptr;
	struct rproc_mem_entry *carveout;
	struct device *dev = &rproc->dev;

	if (sizeof(*rsc) > avail) {
		dev_err(dev, "carveout rsc is truncated\n");
		return -EINVAL;
	}

	/* make sure reserved bytes are zeroes */
	if (rsc->reserved) {
		dev_err(dev, "carveout rsc has non zero reserved bytes\n");
		return -EINVAL;
	}

	dev_dbg(dev, "carveout rsc: name: %s, da 0x%x, pa 0x%x, len 0x%x, flags 0x%x\n",
		rsc->name, rsc->da, rsc->pa, rsc->len, rsc->flags);

	/*
	 * Check carveout rsc already part of a registered carveout,
	 * Search by name, then check the da and length
	 */
	carveout = rproc_find_carveout_by_name(rproc, rsc->name);

	if (carveout) {
		if (carveout->rsc_offset != FW_RSC_ADDR_ANY) {
			dev_err(dev,
				"Carveout already associated to resource table\n");
			return -ENOMEM;
		}

		if (rproc_check_carveout_da(rproc, carveout, rsc->da, rsc->len))
			return -ENOMEM;

		/* Update memory carveout with resource table info */
		carveout->rsc_offset = offset;
		carveout->flags = rsc->flags;

		return 0;
	}

	/* Register carveout in in list */
	carveout = rproc_mem_entry_init(dev, NULL, 0, rsc->len, rsc->da,
					rproc_alloc_carveout,
					rproc_release_carveout, rsc->name);
	if (!carveout) {
		dev_err(dev, "Can't allocate memory entry structure\n");
		return -ENOMEM;
	}

	carveout->flags = rsc->flags;
	carveout->rsc_offset = offset;
	rproc_add_carveout(rproc, carveout);

	return 0;
}

/**
 * rproc_add_carveout() - register an allocated carveout region
 * @rproc: rproc handle
 * @mem: memory entry to register
 *
 * This function registers specified memory entry in @rproc carveouts list.
 * Specified carveout should have been allocated before registering.
 */
void rproc_add_carveout(struct rproc *rproc, struct rproc_mem_entry *mem)
{
	list_add_tail(&mem->node, &rproc->carveouts);
}
EXPORT_SYMBOL(rproc_add_carveout);

/**
 * rproc_mem_entry_init() - allocate and initialize rproc_mem_entry struct
 * @dev: pointer on device struct
 * @va: virtual address
 * @dma: dma address
 * @len: memory carveout length
 * @da: device address
 * @alloc: memory carveout allocation function
 * @release: memory carveout release function
 * @name: carveout name
 *
 * This function allocates a rproc_mem_entry struct and fill it with parameters
 * provided by client.
 */
__printf(8, 9)
struct rproc_mem_entry *
rproc_mem_entry_init(struct device *dev,
		     void *va, dma_addr_t dma, size_t len, u32 da,
		     int (*alloc)(struct rproc *, struct rproc_mem_entry *),
		     int (*release)(struct rproc *, struct rproc_mem_entry *),
		     const char *name, ...)
{
	struct rproc_mem_entry *mem;
	va_list args;

	mem = kzalloc(sizeof(*mem), GFP_KERNEL);
	if (!mem)
		return mem;

	mem->va = va;
	mem->dma = dma;
	mem->da = da;
	mem->len = len;
	mem->alloc = alloc;
	mem->release = release;
	mem->rsc_offset = FW_RSC_ADDR_ANY;
	mem->of_resm_idx = -1;

	va_start(args, name);
	vsnprintf(mem->name, sizeof(mem->name), name, args);
	va_end(args);

	return mem;
}
EXPORT_SYMBOL(rproc_mem_entry_init);

/**
 * rproc_of_resm_mem_entry_init() - allocate and initialize rproc_mem_entry struct
 * from a reserved memory phandle
 * @dev: pointer on device struct
 * @of_resm_idx: reserved memory phandle index in "memory-region"
 * @len: memory carveout length
 * @da: device address
 * @name: carveout name
 *
 * This function allocates a rproc_mem_entry struct and fill it with parameters
 * provided by client.
 */
__printf(5, 6)
struct rproc_mem_entry *
rproc_of_resm_mem_entry_init(struct device *dev, u32 of_resm_idx, size_t len,
			     u32 da, const char *name, ...)
{
	struct rproc_mem_entry *mem;
	va_list args;

	mem = kzalloc(sizeof(*mem), GFP_KERNEL);
	if (!mem)
		return mem;

	mem->da = da;
	mem->len = len;
	mem->rsc_offset = FW_RSC_ADDR_ANY;
	mem->of_resm_idx = of_resm_idx;

	va_start(args, name);
	vsnprintf(mem->name, sizeof(mem->name), name, args);
	va_end(args);

	return mem;
}
EXPORT_SYMBOL(rproc_of_resm_mem_entry_init);

/**
 * rproc_of_parse_firmware() - parse and return the firmware-name
 * @dev: pointer on device struct representing a rproc
 * @index: index to use for the firmware-name retrieval
 * @fw_name: pointer to a character string, in which the firmware
 *           name is returned on success and unmodified otherwise.
 *
 * This is an OF helper function that parses a device's DT node for
 * the "firmware-name" property and returns the firmware name pointer
 * in @fw_name on success.
 *
 * Return: 0 on success, or an appropriate failure.
 */
int rproc_of_parse_firmware(struct device *dev, int index, const char **fw_name)
{
	int ret;

	ret = of_property_read_string_index(dev->of_node, "firmware-name",
					    index, fw_name);
	return ret ? ret : 0;
}
EXPORT_SYMBOL(rproc_of_parse_firmware);

/*
 * A lookup table for resource handlers. The indices are defined in
 * enum fw_resource_type.
 */
static rproc_handle_resource_t rproc_loading_handlers[RSC_LAST] = {
	[RSC_CARVEOUT] = rproc_handle_carveout,
	[RSC_DEVMEM] = rproc_handle_devmem,
	[RSC_TRACE] = rproc_handle_trace,
	[RSC_VDEV] = rproc_handle_vdev,
};

/* handle firmware resource entries before booting the remote processor */
static int rproc_handle_resources(struct rproc *rproc,
				  rproc_handle_resource_t handlers[RSC_LAST])
{
	struct device *dev = &rproc->dev;
	rproc_handle_resource_t handler;
	int ret = 0, i;

	if (!rproc->table_ptr)
		return 0;

	for (i = 0; i < rproc->table_ptr->num; i++) {
		int offset = rproc->table_ptr->offset[i];
		struct fw_rsc_hdr *hdr = (void *)rproc->table_ptr + offset;
		int avail = rproc->table_sz - offset - sizeof(*hdr);
		void *rsc = (void *)hdr + sizeof(*hdr);

		/* make sure table isn't truncated */
		if (avail < 0) {
			dev_err(dev, "rsc table is truncated\n");
			return -EINVAL;
		}

		dev_dbg(dev, "rsc: type %d\n", hdr->type);

		if (hdr->type >= RSC_VENDOR_START &&
		    hdr->type <= RSC_VENDOR_END) {
			ret = rproc_handle_rsc(rproc, hdr->type, rsc,
					       offset + sizeof(*hdr), avail);
			if (ret == RSC_HANDLED)
				continue;
			else if (ret < 0)
				break;

			dev_warn(dev, "unsupported vendor resource %d\n",
				 hdr->type);
			continue;
		}

		if (hdr->type >= RSC_LAST) {
			dev_warn(dev, "unsupported resource %d\n", hdr->type);
			continue;
		}

		handler = handlers[hdr->type];
		if (!handler)
			continue;

		ret = handler(rproc, rsc, offset + sizeof(*hdr), avail);
		if (ret)
			break;
	}

	return ret;
}

static int rproc_prepare_subdevices(struct rproc *rproc)
{
	struct rproc_subdev *subdev;
	int ret;

	list_for_each_entry(subdev, &rproc->subdevs, node) {
		if (subdev->prepare) {
			ret = subdev->prepare(subdev);
			if (ret)
				goto unroll_preparation;
		}
	}

	return 0;

unroll_preparation:
	list_for_each_entry_continue_reverse(subdev, &rproc->subdevs, node) {
		if (subdev->unprepare)
			subdev->unprepare(subdev);
	}

	return ret;
}

static int rproc_start_subdevices(struct rproc *rproc)
{
	struct rproc_subdev *subdev;
	int ret;

	list_for_each_entry(subdev, &rproc->subdevs, node) {
		if (subdev->start) {
			ret = subdev->start(subdev);
			if (ret)
				goto unroll_registration;
		}
	}

	return 0;

unroll_registration:
	list_for_each_entry_continue_reverse(subdev, &rproc->subdevs, node) {
		if (subdev->stop)
			subdev->stop(subdev, true);
	}

	return ret;
}

static void rproc_stop_subdevices(struct rproc *rproc, bool crashed)
{
	struct rproc_subdev *subdev;

	list_for_each_entry_reverse(subdev, &rproc->subdevs, node) {
		if (subdev->stop)
			subdev->stop(subdev, crashed);
	}
}

static void rproc_unprepare_subdevices(struct rproc *rproc)
{
	struct rproc_subdev *subdev;

	list_for_each_entry_reverse(subdev, &rproc->subdevs, node) {
		if (subdev->unprepare)
			subdev->unprepare(subdev);
	}
}

/**
 * rproc_alloc_registered_carveouts() - allocate all carveouts registered
 * in the list
 * @rproc: the remote processor handle
 *
 * This function parses registered carveout list, performs allocation
 * if alloc() ops registered and updates resource table information
 * if rsc_offset set.
 *
 * Return: 0 on success
 */
static int rproc_alloc_registered_carveouts(struct rproc *rproc)
{
	struct rproc_mem_entry *entry, *tmp;
	struct fw_rsc_carveout *rsc;
	struct device *dev = &rproc->dev;
	u64 pa;
	int ret;

	list_for_each_entry_safe(entry, tmp, &rproc->carveouts, node) {
		if (entry->alloc) {
			ret = entry->alloc(rproc, entry);
			if (ret) {
				dev_err(dev, "Unable to allocate carveout %s: %d\n",
					entry->name, ret);
				return -ENOMEM;
			}
		}

		if (entry->rsc_offset != FW_RSC_ADDR_ANY) {
			/* update resource table */
			rsc = (void *)rproc->table_ptr + entry->rsc_offset;

			/*
			 * Some remote processors might need to know the pa
			 * even though they are behind an IOMMU. E.g., OMAP4's
			 * remote M3 processor needs this so it can control
			 * on-chip hardware accelerators that are not behind
			 * the IOMMU, and therefor must know the pa.
			 *
			 * Generally we don't want to expose physical addresses
			 * if we don't have to (remote processors are generally
			 * _not_ trusted), so we might want to do this only for
			 * remote processor that _must_ have this (e.g. OMAP4's
			 * dual M3 subsystem).
			 *
			 * Non-IOMMU processors might also want to have this info.
			 * In this case, the device address and the physical address
			 * are the same.
			 */

			/* Use va if defined else dma to generate pa */
			if (entry->va)
				pa = (u64)rproc_va_to_pa(entry->va);
			else
				pa = (u64)entry->dma;

			if (((u64)pa) & HIGH_BITS_MASK)
				dev_warn(dev,
					 "Physical address cast in 32bit to fit resource table format\n");

			rsc->pa = (u32)pa;
			rsc->da = entry->da;
			rsc->len = entry->len;
		}
	}

	return 0;
}


/**
 * rproc_resource_cleanup() - clean up and free all acquired resources
 * @rproc: rproc handle
 *
 * This function will free all resources acquired for @rproc, and it
 * is called whenever @rproc either shuts down or fails to boot.
 */
void rproc_resource_cleanup(struct rproc *rproc)
{
	struct rproc_mem_entry *entry, *tmp;
	struct rproc_debug_trace *trace, *ttmp;
	struct rproc_vdev *rvdev, *rvtmp;
	struct device *dev = &rproc->dev;

	/* clean up debugfs trace entries */
	list_for_each_entry_safe(trace, ttmp, &rproc->traces, node) {
		rproc_remove_trace_file(trace->tfile);
		rproc->num_traces--;
		list_del(&trace->node);
		kfree(trace);
	}

	/* clean up iommu mapping entries */
	list_for_each_entry_safe(entry, tmp, &rproc->mappings, node) {
		size_t unmapped;

		unmapped = iommu_unmap(rproc->domain, entry->da, entry->len);
		if (unmapped != entry->len) {
			/* nothing much to do besides complaining */
			dev_err(dev, "failed to unmap %zx/%zu\n", entry->len,
				unmapped);
		}

		list_del(&entry->node);
		kfree(entry);
	}

	/* clean up carveout allocations */
	list_for_each_entry_safe(entry, tmp, &rproc->carveouts, node) {
		if (entry->release)
			entry->release(rproc, entry);
		list_del(&entry->node);
		kfree(entry);
	}

	/* clean up remote vdev entries */
	list_for_each_entry_safe(rvdev, rvtmp, &rproc->rvdevs, node)
		kref_put(&rvdev->refcount, rproc_vdev_release);

	rproc_coredump_cleanup(rproc);
}
EXPORT_SYMBOL(rproc_resource_cleanup);

static int rproc_start(struct rproc *rproc, const struct firmware *fw)
{
	struct resource_table *loaded_table;
	struct device *dev = &rproc->dev;
	int ret;

	/* load the ELF segments to memory */
	ret = rproc_load_segments(rproc, fw);
	if (ret) {
		dev_err(dev, "Failed to load program segments: %d\n", ret);
		return ret;
	}

	/*
	 * The starting device has been given the rproc->cached_table as the
	 * resource table. The address of the vring along with the other
	 * allocated resources (carveouts etc) is stored in cached_table.
	 * In order to pass this information to the remote device we must copy
	 * this information to device memory. We also update the table_ptr so
	 * that any subsequent changes will be applied to the loaded version.
	 */
	loaded_table = rproc_find_loaded_rsc_table(rproc, fw);
	if (loaded_table) {
		memcpy(loaded_table, rproc->cached_table, rproc->table_sz);
		rproc->table_ptr = loaded_table;
	}

	ret = rproc_prepare_subdevices(rproc);
	if (ret) {
		dev_err(dev, "failed to prepare subdevices for %s: %d\n",
			rproc->name, ret);
		goto reset_table_ptr;
	}

	/* power up the remote processor */
	ret = rproc->ops->start(rproc);
	if (ret) {
		dev_err(dev, "can't start rproc %s: %d\n", rproc->name, ret);
		goto unprepare_subdevices;
	}

	/* Start any subdevices for the remote processor */
	ret = rproc_start_subdevices(rproc);
	if (ret) {
		dev_err(dev, "failed to probe subdevices for %s: %d\n",
			rproc->name, ret);
		goto stop_rproc;
	}

	rproc->state = RPROC_RUNNING;

	dev_info(dev, "remote processor %s is now up\n", rproc->name);

	return 0;

stop_rproc:
	rproc->ops->stop(rproc);
unprepare_subdevices:
	rproc_unprepare_subdevices(rproc);
reset_table_ptr:
	rproc->table_ptr = rproc->cached_table;

	return ret;
}

static int rproc_attach(struct rproc *rproc)
{
	struct device *dev = &rproc->dev;
	int ret;

	ret = rproc_prepare_subdevices(rproc);
	if (ret) {
		dev_err(dev, "failed to prepare subdevices for %s: %d\n",
			rproc->name, ret);
		goto out;
	}

	/* Attach to the remote processor */
	ret = rproc_attach_device(rproc);
	if (ret) {
		dev_err(dev, "can't attach to rproc %s: %d\n",
			rproc->name, ret);
		goto unprepare_subdevices;
	}

	/* Start any subdevices for the remote processor */
	ret = rproc_start_subdevices(rproc);
	if (ret) {
		dev_err(dev, "failed to probe subdevices for %s: %d\n",
			rproc->name, ret);
		goto stop_rproc;
	}

	rproc->state = RPROC_RUNNING;

	dev_info(dev, "remote processor %s is now attached\n", rproc->name);

	return 0;

stop_rproc:
	rproc->ops->stop(rproc);
unprepare_subdevices:
	rproc_unprepare_subdevices(rproc);
out:
	return ret;
}

/*
 * take a firmware and boot a remote processor with it.
 */
static int rproc_fw_boot(struct rproc *rproc, const struct firmware *fw)
{
	struct device *dev = &rproc->dev;
	const char *name = rproc->firmware;
	int ret;

	ret = rproc_fw_sanity_check(rproc, fw);
	if (ret)
		return ret;

	dev_info(dev, "Booting fw image %s, size %zd\n", name, fw->size);

	/*
	 * if enabling an IOMMU isn't relevant for this rproc, this is
	 * just a nop
	 */
	ret = rproc_enable_iommu(rproc);
	if (ret) {
		dev_err(dev, "can't enable iommu: %d\n", ret);
		return ret;
	}

	/* Prepare rproc for firmware loading if needed */
	ret = rproc_prepare_device(rproc);
	if (ret) {
		dev_err(dev, "can't prepare rproc %s: %d\n", rproc->name, ret);
		goto disable_iommu;
	}

	rproc->bootaddr = rproc_get_boot_addr(rproc, fw);

	/* Load resource table, core dump segment list etc from the firmware */
	ret = rproc_parse_fw(rproc, fw);
	if (ret)
		goto unprepare_rproc;

	/* reset max_notifyid */
	rproc->max_notifyid = -1;

	/* reset handled vdev */
	rproc->nb_vdev = 0;

	/* handle fw resources which are required to boot rproc */
	ret = rproc_handle_resources(rproc, rproc_loading_handlers);
	if (ret) {
		dev_err(dev, "Failed to process resources: %d\n", ret);
		goto clean_up_resources;
	}

	/* Allocate carveout resources associated to rproc */
	ret = rproc_alloc_registered_carveouts(rproc);
	if (ret) {
		dev_err(dev, "Failed to allocate associated carveouts: %d\n",
			ret);
		goto clean_up_resources;
	}

	ret = rproc_start(rproc, fw);
	if (ret)
		goto clean_up_resources;

	return 0;

clean_up_resources:
	rproc_resource_cleanup(rproc);
	kfree(rproc->cached_table);
	rproc->cached_table = NULL;
	rproc->table_ptr = NULL;
unprepare_rproc:
	/* release HW resources if needed */
	rproc_unprepare_device(rproc);
disable_iommu:
	rproc_disable_iommu(rproc);
	return ret;
}

/*
 * Attach to remote processor - similar to rproc_fw_boot() but without
 * the steps that deal with the firmware image.
 */
static int rproc_actuate(struct rproc *rproc)
{
	struct device *dev = &rproc->dev;
	int ret;

	/*
	 * if enabling an IOMMU isn't relevant for this rproc, this is
	 * just a nop
	 */
	ret = rproc_enable_iommu(rproc);
	if (ret) {
		dev_err(dev, "can't enable iommu: %d\n", ret);
		return ret;
	}

	/* reset max_notifyid */
	rproc->max_notifyid = -1;

	/* reset handled vdev */
	rproc->nb_vdev = 0;

	/*
	 * Handle firmware resources required to attach to a remote processor.
	 * Because we are attaching rather than booting the remote processor,
	 * we expect the platform driver to properly set rproc->table_ptr.
	 */
	ret = rproc_handle_resources(rproc, rproc_loading_handlers);
	if (ret) {
		dev_err(dev, "Failed to process resources: %d\n", ret);
		goto disable_iommu;
	}

	/* Allocate carveout resources associated to rproc */
	ret = rproc_alloc_registered_carveouts(rproc);
	if (ret) {
		dev_err(dev, "Failed to allocate associated carveouts: %d\n",
			ret);
		goto clean_up_resources;
	}

	ret = rproc_attach(rproc);
	if (ret)
		goto clean_up_resources;

	return 0;

clean_up_resources:
	rproc_resource_cleanup(rproc);
disable_iommu:
	rproc_disable_iommu(rproc);
	return ret;
}

/*
 * take a firmware and boot it up.
 *
 * Note: this function is called asynchronously upon registration of the
 * remote processor (so we must wait until it completes before we try
 * to unregister the device. one other option is just to use kref here,
 * that might be cleaner).
 */
static void rproc_auto_boot_callback(const struct firmware *fw, void *context)
{
	struct rproc *rproc = context;

	rproc_boot(rproc);

	release_firmware(fw);
}

static int rproc_trigger_auto_boot(struct rproc *rproc)
{
	int ret;

	/*
	 * Since the remote processor is in a detached state, it has already
	 * been booted by another entity.  As such there is no point in waiting
	 * for a firmware image to be loaded, we can simply initiate the process
	 * of attaching to it immediately.
	 */
	if (rproc->state == RPROC_DETACHED)
		return rproc_boot(rproc);

	/*
	 * We're initiating an asynchronous firmware loading, so we can
	 * be built-in kernel code, without hanging the boot process.
	 */
	ret = request_firmware_nowait(THIS_MODULE, FW_ACTION_HOTPLUG,
				      rproc->firmware, &rproc->dev, GFP_KERNEL,
				      rproc, rproc_auto_boot_callback);
	if (ret < 0)
		dev_err(&rproc->dev, "request_firmware_nowait err: %d\n", ret);

	return ret;
}

static int rproc_stop(struct rproc *rproc, bool crashed)
{
	struct device *dev = &rproc->dev;
	int ret;

	/* Stop any subdevices for the remote processor */
	rproc_stop_subdevices(rproc, crashed);

	/* the installed resource table is no longer accessible */
	rproc->table_ptr = rproc->cached_table;

	/* power off the remote processor */
	ret = rproc->ops->stop(rproc);
	if (ret) {
		dev_err(dev, "can't stop rproc: %d\n", ret);
		return ret;
	}

	rproc_unprepare_subdevices(rproc);

	rproc->state = RPROC_OFFLINE;

	/*
	 * The remote processor has been stopped and is now offline, which means
	 * that the next time it is brought back online the remoteproc core will
	 * be responsible to load its firmware.  As such it is no longer
	 * autonomous.
	 */
	rproc->autonomous = false;

	dev_info(dev, "stopped remote processor %s\n", rproc->name);

	return 0;
}


/**
 * rproc_trigger_recovery() - recover a remoteproc
 * @rproc: the remote processor
 *
 * The recovery is done by resetting all the virtio devices, that way all the
 * rpmsg drivers will be reseted along with the remote processor making the
 * remoteproc functional again.
 *
 * This function can sleep, so it cannot be called from atomic context.
 */
int rproc_trigger_recovery(struct rproc *rproc)
{
	const struct firmware *firmware_p;
	struct device *dev = &rproc->dev;
	int ret;

	ret = mutex_lock_interruptible(&rproc->lock);
	if (ret)
		return ret;

	/* State could have changed before we got the mutex */
	if (rproc->state != RPROC_CRASHED)
		goto unlock_mutex;

	dev_err(dev, "recovering %s\n", rproc->name);

	ret = rproc_stop(rproc, true);
	if (ret)
		goto unlock_mutex;

	/* generate coredump */
	rproc->ops->coredump(rproc);

	/* load firmware */
	ret = request_firmware(&firmware_p, rproc->firmware, dev);
	if (ret < 0) {
		dev_err(dev, "request_firmware failed: %d\n", ret);
		goto unlock_mutex;
	}

	/* boot the remote processor up again */
	ret = rproc_start(rproc, firmware_p);

	release_firmware(firmware_p);

unlock_mutex:
	trace_android_vh_rproc_recovery(rproc);
	mutex_unlock(&rproc->lock);
	return ret;
}

/**
 * rproc_crash_handler_work() - handle a crash
 * @work: work treating the crash
 *
 * This function needs to handle everything related to a crash, like cpu
 * registers and stack dump, information to help to debug the fatal error, etc.
 */
static void rproc_crash_handler_work(struct work_struct *work)
{
	struct rproc *rproc = container_of(work, struct rproc, crash_handler);
	struct device *dev = &rproc->dev;

	dev_dbg(dev, "enter %s\n", __func__);

	mutex_lock(&rproc->lock);

	if (rproc->state == RPROC_CRASHED || rproc->state == RPROC_OFFLINE) {
		/* handle only the first crash detected */
		mutex_unlock(&rproc->lock);
		return;
	}

	rproc->state = RPROC_CRASHED;
	dev_err(dev, "handling crash #%u in %s\n", ++rproc->crash_cnt,
		rproc->name);

	mutex_unlock(&rproc->lock);

	if (!rproc->recovery_disabled)
		rproc_trigger_recovery(rproc);

	pm_relax(rproc->dev.parent);
}

/**
 * rproc_boot() - boot a remote processor
 * @rproc: handle of a remote processor
 *
 * Boot a remote processor (i.e. load its firmware, power it on, ...).
 *
 * If the remote processor is already powered on, this function immediately
 * returns (successfully).
 *
 * Returns 0 on success, and an appropriate error value otherwise.
 */
int rproc_boot(struct rproc *rproc)
{
	const struct firmware *firmware_p;
	struct device *dev;
	int ret;

	if (!rproc) {
		pr_err("invalid rproc handle\n");
		return -EINVAL;
	}

	dev = &rproc->dev;

	ret = mutex_lock_interruptible(&rproc->lock);
	if (ret) {
		dev_err(dev, "can't lock rproc %s: %d\n", rproc->name, ret);
		return ret;
	}

	if (rproc->state == RPROC_DELETED) {
		ret = -ENODEV;
		dev_err(dev, "can't boot deleted rproc %s\n", rproc->name);
		goto unlock_mutex;
	}

	/* skip the boot or attach process if rproc is already powered up */
	if (atomic_inc_return(&rproc->power) > 1) {
		ret = 0;
		goto unlock_mutex;
	}

	if (rproc->state == RPROC_DETACHED) {
		dev_info(dev, "attaching to %s\n", rproc->name);

		ret = rproc_actuate(rproc);
	} else {
		dev_info(dev, "powering up %s\n", rproc->name);

		/* load firmware */
		ret = request_firmware(&firmware_p, rproc->firmware, dev);
		if (ret < 0) {
			dev_err(dev, "request_firmware failed: %d\n", ret);
			goto downref_rproc;
		}

		ret = rproc_fw_boot(rproc, firmware_p);

		release_firmware(firmware_p);
	}

downref_rproc:
	if (ret)
		atomic_dec(&rproc->power);
unlock_mutex:
	mutex_unlock(&rproc->lock);
	return ret;
}
EXPORT_SYMBOL(rproc_boot);

/**
 * rproc_shutdown() - power off the remote processor
 * @rproc: the remote processor
 *
 * Power off a remote processor (previously booted with rproc_boot()).
 *
 * In case @rproc is still being used by an additional user(s), then
 * this function will just decrement the power refcount and exit,
 * without really powering off the device.
 *
 * Every call to rproc_boot() must (eventually) be accompanied by a call
 * to rproc_shutdown(). Calling rproc_shutdown() redundantly is a bug.
 *
 * Notes:
 * - we're not decrementing the rproc's refcount, only the power refcount.
 *   which means that the @rproc handle stays valid even after rproc_shutdown()
 *   returns, and users can still use it with a subsequent rproc_boot(), if
 *   needed.
 */
void rproc_shutdown(struct rproc *rproc)
{
	struct device *dev = &rproc->dev;
	int ret;

	ret = mutex_lock_interruptible(&rproc->lock);
	if (ret) {
		dev_err(dev, "can't lock rproc %s: %d\n", rproc->name, ret);
		return;
	}

	/* if the remote proc is still needed, bail out */
	if (!atomic_dec_and_test(&rproc->power))
		goto out;

	ret = rproc_stop(rproc, false);
	if (ret) {
		atomic_inc(&rproc->power);
		goto out;
	}

	/* clean up all acquired resources */
	rproc_resource_cleanup(rproc);

	/* release HW resources if needed */
	rproc_unprepare_device(rproc);

	rproc_disable_iommu(rproc);

	/* Free the copy of the resource table */
	kfree(rproc->cached_table);
	rproc->cached_table = NULL;
	rproc->table_ptr = NULL;
out:
	mutex_unlock(&rproc->lock);
}
EXPORT_SYMBOL(rproc_shutdown);

/**
 * rproc_get_by_phandle() - find a remote processor by phandle
 * @phandle: phandle to the rproc
 *
 * Finds an rproc handle using the remote processor's phandle, and then
 * return a handle to the rproc.
 *
 * This function increments the remote processor's refcount, so always
 * use rproc_put() to decrement it back once rproc isn't needed anymore.
 *
 * Returns the rproc handle on success, and NULL on failure.
 */
#ifdef CONFIG_OF
struct rproc *rproc_get_by_phandle(phandle phandle)
{
	struct rproc *rproc = NULL, *r;
	struct device_node *np;

	np = of_find_node_by_phandle(phandle);
	if (!np)
		return NULL;

	rcu_read_lock();
	list_for_each_entry_rcu(r, &rproc_list, node) {
		if (r->dev.parent && r->dev.parent->of_node == np) {
			/* prevent underlying implementation from being removed */
			if (!try_module_get(r->dev.parent->driver->owner)) {
				dev_err(&r->dev, "can't get owner\n");
				break;
			}

			rproc = r;
			get_device(&rproc->dev);
			break;
		}
	}
	rcu_read_unlock();

	of_node_put(np);

	return rproc;
}
#else
struct rproc *rproc_get_by_phandle(phandle phandle)
{
	return NULL;
}
#endif
EXPORT_SYMBOL(rproc_get_by_phandle);

/**
 * rproc_set_firmware() - assign a new firmware
 * @rproc: rproc handle to which the new firmware is being assigned
 * @fw_name: new firmware name to be assigned
 *
 * This function allows remoteproc drivers or clients to configure a custom
 * firmware name that is different from the default name used during remoteproc
 * registration. The function does not trigger a remote processor boot,
 * only sets the firmware name used for a subsequent boot. This function
 * should also be called only when the remote processor is offline.
 *
 * This allows either the userspace to configure a different name through
 * sysfs or a kernel-level remoteproc or a remoteproc client driver to set
 * a specific firmware when it is controlling the boot and shutdown of the
 * remote processor.
 *
 * Return: 0 on success or a negative value upon failure
 */
int rproc_set_firmware(struct rproc *rproc, const char *fw_name)
{
	struct device *dev;
	int ret, len;
	char *p;

	if (!rproc || !fw_name)
		return -EINVAL;

	dev = rproc->dev.parent;

	ret = mutex_lock_interruptible(&rproc->lock);
	if (ret) {
		dev_err(dev, "can't lock rproc %s: %d\n", rproc->name, ret);
		return -EINVAL;
	}

	if (rproc->state != RPROC_OFFLINE) {
		dev_err(dev, "can't change firmware while running\n");
		ret = -EBUSY;
		goto out;
	}

	len = strcspn(fw_name, "\n");
	if (!len) {
		dev_err(dev, "can't provide empty string for firmware name\n");
		ret = -EINVAL;
		goto out;
	}

	p = kstrndup(fw_name, len, GFP_KERNEL);
	if (!p) {
		ret = -ENOMEM;
		goto out;
	}

	kfree(rproc->firmware);
	rproc->firmware = p;

out:
	mutex_unlock(&rproc->lock);
	return ret;
}
EXPORT_SYMBOL(rproc_set_firmware);

static int rproc_validate(struct rproc *rproc)
{
	switch (rproc->state) {
	case RPROC_OFFLINE:
		/*
		 * An offline processor without a start()
		 * function makes no sense.
		 */
		if (!rproc->ops->start)
			return -EINVAL;
		break;
	case RPROC_DETACHED:
		/*
		 * A remote processor in a detached state without an
		 * attach() function makes not sense.
		 */
		if (!rproc->ops->attach)
			return -EINVAL;
		/*
		 * When attaching to a remote processor the device memory
		 * is already available and as such there is no need to have a
		 * cached table.
		 */
		if (rproc->cached_table)
			return -EINVAL;
		break;
	default:
		/*
		 * When adding a remote processor, the state of the device
		 * can be offline or detached, nothing else.
		 */
		return -EINVAL;
	}

	return 0;
}

/**
 * rproc_add() - register a remote processor
 * @rproc: the remote processor handle to register
 *
 * Registers @rproc with the remoteproc framework, after it has been
 * allocated with rproc_alloc().
 *
 * This is called by the platform-specific rproc implementation, whenever
 * a new remote processor device is probed.
 *
 * Returns 0 on success and an appropriate error code otherwise.
 *
 * Note: this function initiates an asynchronous firmware loading
 * context, which will look for virtio devices supported by the rproc's
 * firmware.
 *
 * If found, those virtio devices will be created and added, so as a result
 * of registering this remote processor, additional virtio drivers might be
 * probed.
 */
int rproc_add(struct rproc *rproc)
{
	struct device *dev = &rproc->dev;
	int ret;

	/* add char device for this remoteproc */
	ret = rproc_char_device_add(rproc);
	if (ret < 0)
		return ret;

	ret = device_add(dev);
	if (ret < 0)
		return ret;

	ret = rproc_validate(rproc);
	if (ret < 0)
		return ret;

	dev_info(dev, "%s is available\n", rproc->name);

	/* create debugfs entries */
	rproc_create_debug_dir(rproc);

	/*
	 * Remind ourselves the remote processor has been attached to rather
	 * than booted by the remoteproc core.  This is important because the
	 * RPROC_DETACHED state will be lost as soon as the remote processor
	 * has been attached to.  Used in firmware_show() and reset in
	 * rproc_stop().
	 */
	if (rproc->state == RPROC_DETACHED)
		rproc->autonomous = true;

	/* if rproc is marked always-on, request it to boot */
	if (rproc->auto_boot) {
		ret = rproc_trigger_auto_boot(rproc);
		if (ret < 0)
			return ret;
	}

	/* expose to rproc_get_by_phandle users */
	mutex_lock(&rproc_list_mutex);
	list_add_rcu(&rproc->node, &rproc_list);
	mutex_unlock(&rproc_list_mutex);

	return 0;
}
EXPORT_SYMBOL(rproc_add);

static void devm_rproc_remove(void *rproc)
{
	rproc_del(rproc);
}

/**
 * devm_rproc_add() - resource managed rproc_add()
 * @dev: the underlying device
 * @rproc: the remote processor handle to register
 *
 * This function performs like rproc_add() but the registered rproc device will
 * automatically be removed on driver detach.
 *
 * Returns: 0 on success, negative errno on failure
 */
int devm_rproc_add(struct device *dev, struct rproc *rproc)
{
	int err;

	err = rproc_add(rproc);
	if (err)
		return err;

	return devm_add_action_or_reset(dev, devm_rproc_remove, rproc);
}
EXPORT_SYMBOL(devm_rproc_add);

/**
 * rproc_type_release() - release a remote processor instance
 * @dev: the rproc's device
 *
 * This function should _never_ be called directly.
 *
 * It will be called by the driver core when no one holds a valid pointer
 * to @dev anymore.
 */
static void rproc_type_release(struct device *dev)
{
	struct rproc *rproc = container_of(dev, struct rproc, dev);

	dev_info(&rproc->dev, "releasing %s\n", rproc->name);

	idr_destroy(&rproc->notifyids);

	if (rproc->index >= 0)
		ida_simple_remove(&rproc_dev_index, rproc->index);

	kfree_const(rproc->firmware);
	kfree_const(rproc->name);
	kfree(rproc->ops);
	kfree(rproc);
}

static const struct device_type rproc_type = {
	.name		= "remoteproc",
	.release	= rproc_type_release,
};

static int rproc_alloc_firmware(struct rproc *rproc,
				const char *name, const char *firmware)
{
	const char *p;

	/*
	 * Allocate a firmware name if the caller gave us one to work
	 * with.  Otherwise construct a new one using a default pattern.
	 */
	if (firmware)
		p = kstrdup_const(firmware, GFP_KERNEL);
	else
		p = kasprintf(GFP_KERNEL, "rproc-%s-fw", name);

	if (!p)
		return -ENOMEM;

	rproc->firmware = p;

	return 0;
}

static int rproc_alloc_ops(struct rproc *rproc, const struct rproc_ops *ops)
{
	rproc->ops = kmemdup(ops, sizeof(*ops), GFP_KERNEL);
	if (!rproc->ops)
		return -ENOMEM;

	/* Default to rproc_coredump if no coredump function is specified */
	if (!rproc->ops->coredump)
		rproc->ops->coredump = rproc_coredump;

	if (rproc->ops->load)
		return 0;

	/* Default to ELF loader if no load function is specified */
	rproc->ops->load = rproc_elf_load_segments;
	rproc->ops->parse_fw = rproc_elf_load_rsc_table;
	rproc->ops->find_loaded_rsc_table = rproc_elf_find_loaded_rsc_table;
	rproc->ops->sanity_check = rproc_elf_sanity_check;
	rproc->ops->get_boot_addr = rproc_elf_get_boot_addr;

	return 0;
}

/**
 * rproc_alloc() - allocate a remote processor handle
 * @dev: the underlying device
 * @name: name of this remote processor
 * @ops: platform-specific handlers (mainly start/stop)
 * @firmware: name of firmware file to load, can be NULL
 * @len: length of private data needed by the rproc driver (in bytes)
 *
 * Allocates a new remote processor handle, but does not register
 * it yet. if @firmware is NULL, a default name is used.
 *
 * This function should be used by rproc implementations during initialization
 * of the remote processor.
 *
 * After creating an rproc handle using this function, and when ready,
 * implementations should then call rproc_add() to complete
 * the registration of the remote processor.
 *
 * On success the new rproc is returned, and on failure, NULL.
 *
 * Note: _never_ directly deallocate @rproc, even if it was not registered
 * yet. Instead, when you need to unroll rproc_alloc(), use rproc_free().
 */
struct rproc *rproc_alloc(struct device *dev, const char *name,
			  const struct rproc_ops *ops,
			  const char *firmware, int len)
{
	struct rproc *rproc;

	if (!dev || !name || !ops)
		return NULL;

	rproc = kzalloc(sizeof(struct rproc) + len, GFP_KERNEL);
	if (!rproc)
		return NULL;

	rproc->priv = &rproc[1];
	rproc->auto_boot = true;
	rproc->elf_class = ELFCLASSNONE;
	rproc->elf_machine = EM_NONE;

	device_initialize(&rproc->dev);
	rproc->dev.parent = dev;
	rproc->dev.type = &rproc_type;
	rproc->dev.class = &rproc_class;
	rproc->dev.driver_data = rproc;
	idr_init(&rproc->notifyids);

	rproc->name = kstrdup_const(name, GFP_KERNEL);
	if (!rproc->name)
		goto put_device;

	if (rproc_alloc_firmware(rproc, name, firmware))
		goto put_device;

	if (rproc_alloc_ops(rproc, ops))
		goto put_device;

	/* Assign a unique device index and name */
	rproc->index = ida_simple_get(&rproc_dev_index, 0, 0, GFP_KERNEL);
	if (rproc->index < 0) {
		dev_err(dev, "ida_simple_get failed: %d\n", rproc->index);
		goto put_device;
	}

	dev_set_name(&rproc->dev, "remoteproc%d", rproc->index);

	atomic_set(&rproc->power, 0);

	mutex_init(&rproc->lock);

	INIT_LIST_HEAD(&rproc->carveouts);
	INIT_LIST_HEAD(&rproc->mappings);
	INIT_LIST_HEAD(&rproc->traces);
	INIT_LIST_HEAD(&rproc->rvdevs);
	INIT_LIST_HEAD(&rproc->subdevs);
	INIT_LIST_HEAD(&rproc->dump_segments);

	INIT_WORK(&rproc->crash_handler, rproc_crash_handler_work);

	rproc->state = RPROC_OFFLINE;

	return rproc;

put_device:
	put_device(&rproc->dev);
	return NULL;
}
EXPORT_SYMBOL(rproc_alloc);

/**
 * rproc_free() - unroll rproc_alloc()
 * @rproc: the remote processor handle
 *
 * This function decrements the rproc dev refcount.
 *
 * If no one holds any reference to rproc anymore, then its refcount would
 * now drop to zero, and it would be freed.
 */
void rproc_free(struct rproc *rproc)
{
	put_device(&rproc->dev);
}
EXPORT_SYMBOL(rproc_free);

/**
 * rproc_put() - release rproc reference
 * @rproc: the remote processor handle
 *
 * This function decrements the rproc dev refcount.
 *
 * If no one holds any reference to rproc anymore, then its refcount would
 * now drop to zero, and it would be freed.
 */
void rproc_put(struct rproc *rproc)
{
	module_put(rproc->dev.parent->driver->owner);
	put_device(&rproc->dev);
}
EXPORT_SYMBOL(rproc_put);

/**
 * rproc_del() - unregister a remote processor
 * @rproc: rproc handle to unregister
 *
 * This function should be called when the platform specific rproc
 * implementation decides to remove the rproc device. it should
 * _only_ be called if a previous invocation of rproc_add()
 * has completed successfully.
 *
 * After rproc_del() returns, @rproc isn't freed yet, because
 * of the outstanding reference created by rproc_alloc. To decrement that
 * one last refcount, one still needs to call rproc_free().
 *
 * Returns 0 on success and -EINVAL if @rproc isn't valid.
 */
int rproc_del(struct rproc *rproc)
{
	if (!rproc)
		return -EINVAL;

	/* if rproc is marked always-on, rproc_add() booted it */
	/* TODO: make sure this works with rproc->power > 1 */
	if (rproc->auto_boot)
		rproc_shutdown(rproc);

	mutex_lock(&rproc->lock);
	rproc->state = RPROC_DELETED;
	mutex_unlock(&rproc->lock);

	rproc_delete_debug_dir(rproc);

	/* the rproc is downref'ed as soon as it's removed from the klist */
	mutex_lock(&rproc_list_mutex);
	list_del_rcu(&rproc->node);
	mutex_unlock(&rproc_list_mutex);

	/* Ensure that no readers of rproc_list are still active */
	synchronize_rcu();

	device_del(&rproc->dev);
	rproc_char_device_remove(rproc);

	return 0;
}
EXPORT_SYMBOL(rproc_del);

static void devm_rproc_free(struct device *dev, void *res)
{
	rproc_free(*(struct rproc **)res);
}

/**
 * devm_rproc_alloc() - resource managed rproc_alloc()
 * @dev: the underlying device
 * @name: name of this remote processor
 * @ops: platform-specific handlers (mainly start/stop)
 * @firmware: name of firmware file to load, can be NULL
 * @len: length of private data needed by the rproc driver (in bytes)
 *
 * This function performs like rproc_alloc() but the acquired rproc device will
 * automatically be released on driver detach.
 *
 * Returns: new rproc instance, or NULL on failure
 */
struct rproc *devm_rproc_alloc(struct device *dev, const char *name,
			       const struct rproc_ops *ops,
			       const char *firmware, int len)
{
	struct rproc **ptr, *rproc;

	ptr = devres_alloc(devm_rproc_free, sizeof(*ptr), GFP_KERNEL);
	if (!ptr)
		return NULL;

	rproc = rproc_alloc(dev, name, ops, firmware, len);
	if (rproc) {
		*ptr = rproc;
		devres_add(dev, ptr);
	} else {
		devres_free(ptr);
	}

	return rproc;
}
EXPORT_SYMBOL(devm_rproc_alloc);

/**
 * rproc_add_subdev() - add a subdevice to a remoteproc
 * @rproc: rproc handle to add the subdevice to
 * @subdev: subdev handle to register
 *
 * Caller is responsible for populating optional subdevice function pointers.
 */
void rproc_add_subdev(struct rproc *rproc, struct rproc_subdev *subdev)
{
	list_add_tail(&subdev->node, &rproc->subdevs);
}
EXPORT_SYMBOL(rproc_add_subdev);

/**
 * rproc_remove_subdev() - remove a subdevice from a remoteproc
 * @rproc: rproc handle to remove the subdevice from
 * @subdev: subdev handle, previously registered with rproc_add_subdev()
 */
void rproc_remove_subdev(struct rproc *rproc, struct rproc_subdev *subdev)
{
	list_del(&subdev->node);
}
EXPORT_SYMBOL(rproc_remove_subdev);

/**
 * rproc_get_by_child() - acquire rproc handle of @dev's ancestor
 * @dev:	child device to find ancestor of
 *
 * Returns the ancestor rproc instance, or NULL if not found.
 */
struct rproc *rproc_get_by_child(struct device *dev)
{
	for (dev = dev->parent; dev; dev = dev->parent) {
		if (dev->type == &rproc_type)
			return dev->driver_data;
	}

	return NULL;
}
EXPORT_SYMBOL(rproc_get_by_child);

/**
 * rproc_report_crash() - rproc crash reporter function
 * @rproc: remote processor
 * @type: crash type
 *
 * This function must be called every time a crash is detected by the low-level
 * drivers implementing a specific remoteproc. This should not be called from a
 * non-remoteproc driver.
 *
 * This function can be called from atomic/interrupt context.
 */
void rproc_report_crash(struct rproc *rproc, enum rproc_crash_type type)
{
	if (!rproc) {
		pr_err("NULL rproc pointer\n");
		return;
	}

	/* Prevent suspend while the remoteproc is being recovered */
	pm_stay_awake(rproc->dev.parent);

	dev_err(&rproc->dev, "crash detected in %s: type %s\n",
		rproc->name, rproc_crash_to_string(type));

<<<<<<< HEAD
	if (rproc_recovery_wq)
		queue_work(rproc_recovery_wq, &rproc->crash_handler);
	else
	/* Have a worker handle the error; ensure system is not suspended */
		queue_work(system_freezable_wq, &rproc->crash_handler);
=======
	/* Have a worker handle the error; ensure system is not suspended */
	queue_work(system_freezable_wq, &rproc->crash_handler);
>>>>>>> 334f1c6b
}
EXPORT_SYMBOL(rproc_report_crash);

static int rproc_panic_handler(struct notifier_block *nb, unsigned long event,
			       void *ptr)
{
	unsigned int longest = 0;
	struct rproc *rproc;
	unsigned int d;

	rcu_read_lock();
	list_for_each_entry_rcu(rproc, &rproc_list, node) {
		if (!rproc->ops->panic || rproc->state != RPROC_RUNNING)
			continue;

		d = rproc->ops->panic(rproc);
		longest = max(longest, d);
	}
	rcu_read_unlock();

	/*
	 * Delay for the longest requested duration before returning. This can
	 * be used by the remoteproc drivers to give the remote processor time
	 * to perform any requested operations (such as flush caches), when
	 * it's not possible to signal the Linux side due to the panic.
	 */
	mdelay(longest);

	return NOTIFY_DONE;
}

static void __init rproc_init_panic(void)
{
	rproc_panic_nb.notifier_call = rproc_panic_handler;
	atomic_notifier_chain_register(&panic_notifier_list, &rproc_panic_nb);
}

static void __exit rproc_exit_panic(void)
{
	atomic_notifier_chain_unregister(&panic_notifier_list, &rproc_panic_nb);
}

static int __init remoteproc_init(void)
{
	rproc_recovery_wq = alloc_workqueue("rproc_recovery_wq",
						WQ_UNBOUND | WQ_FREEZABLE, 0);
	if (!rproc_recovery_wq)
		pr_err("remoteproc: creation of rproc_recovery_wq failed\n");

	rproc_init_sysfs();
	rproc_init_debugfs();
	rproc_init_cdev();
	rproc_init_panic();

	return 0;
}
subsys_initcall(remoteproc_init);

static void __exit remoteproc_exit(void)
{
	ida_destroy(&rproc_dev_index);

	rproc_exit_panic();
	rproc_exit_debugfs();
	rproc_exit_sysfs();
	if (rproc_recovery_wq)
		destroy_workqueue(rproc_recovery_wq);
}
module_exit(remoteproc_exit);

MODULE_LICENSE("GPL v2");
MODULE_DESCRIPTION("Generic Remote Processor Framework");<|MERGE_RESOLUTION|>--- conflicted
+++ resolved
@@ -59,7 +59,6 @@
 
 /* Unique indices for remoteproc devices */
 static DEFINE_IDA(rproc_dev_index);
-static struct workqueue_struct *rproc_recovery_wq;
 
 static const char * const rproc_crash_names[] = {
 	[RPROC_MMUFAULT]	= "mmufault",
@@ -1944,69 +1943,6 @@
 }
 #endif
 EXPORT_SYMBOL(rproc_get_by_phandle);
-
-/**
- * rproc_set_firmware() - assign a new firmware
- * @rproc: rproc handle to which the new firmware is being assigned
- * @fw_name: new firmware name to be assigned
- *
- * This function allows remoteproc drivers or clients to configure a custom
- * firmware name that is different from the default name used during remoteproc
- * registration. The function does not trigger a remote processor boot,
- * only sets the firmware name used for a subsequent boot. This function
- * should also be called only when the remote processor is offline.
- *
- * This allows either the userspace to configure a different name through
- * sysfs or a kernel-level remoteproc or a remoteproc client driver to set
- * a specific firmware when it is controlling the boot and shutdown of the
- * remote processor.
- *
- * Return: 0 on success or a negative value upon failure
- */
-int rproc_set_firmware(struct rproc *rproc, const char *fw_name)
-{
-	struct device *dev;
-	int ret, len;
-	char *p;
-
-	if (!rproc || !fw_name)
-		return -EINVAL;
-
-	dev = rproc->dev.parent;
-
-	ret = mutex_lock_interruptible(&rproc->lock);
-	if (ret) {
-		dev_err(dev, "can't lock rproc %s: %d\n", rproc->name, ret);
-		return -EINVAL;
-	}
-
-	if (rproc->state != RPROC_OFFLINE) {
-		dev_err(dev, "can't change firmware while running\n");
-		ret = -EBUSY;
-		goto out;
-	}
-
-	len = strcspn(fw_name, "\n");
-	if (!len) {
-		dev_err(dev, "can't provide empty string for firmware name\n");
-		ret = -EINVAL;
-		goto out;
-	}
-
-	p = kstrndup(fw_name, len, GFP_KERNEL);
-	if (!p) {
-		ret = -ENOMEM;
-		goto out;
-	}
-
-	kfree(rproc->firmware);
-	rproc->firmware = p;
-
-out:
-	mutex_unlock(&rproc->lock);
-	return ret;
-}
-EXPORT_SYMBOL(rproc_set_firmware);
 
 static int rproc_validate(struct rproc *rproc)
 {
@@ -2489,16 +2425,8 @@
 	dev_err(&rproc->dev, "crash detected in %s: type %s\n",
 		rproc->name, rproc_crash_to_string(type));
 
-<<<<<<< HEAD
-	if (rproc_recovery_wq)
-		queue_work(rproc_recovery_wq, &rproc->crash_handler);
-	else
-	/* Have a worker handle the error; ensure system is not suspended */
-		queue_work(system_freezable_wq, &rproc->crash_handler);
-=======
 	/* Have a worker handle the error; ensure system is not suspended */
 	queue_work(system_freezable_wq, &rproc->crash_handler);
->>>>>>> 334f1c6b
 }
 EXPORT_SYMBOL(rproc_report_crash);
 
@@ -2543,11 +2471,6 @@
 
 static int __init remoteproc_init(void)
 {
-	rproc_recovery_wq = alloc_workqueue("rproc_recovery_wq",
-						WQ_UNBOUND | WQ_FREEZABLE, 0);
-	if (!rproc_recovery_wq)
-		pr_err("remoteproc: creation of rproc_recovery_wq failed\n");
-
 	rproc_init_sysfs();
 	rproc_init_debugfs();
 	rproc_init_cdev();
@@ -2564,8 +2487,6 @@
 	rproc_exit_panic();
 	rproc_exit_debugfs();
 	rproc_exit_sysfs();
-	if (rproc_recovery_wq)
-		destroy_workqueue(rproc_recovery_wq);
 }
 module_exit(remoteproc_exit);
 
