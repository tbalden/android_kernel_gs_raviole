// SPDX-License-Identifier: GPL-2.0-or-later
// SPI init/core code
//
// Copyright (C) 2005 David Brownell
// Copyright (C) 2008 Secret Lab Technologies Ltd.

#include <linux/kernel.h>
#include <linux/device.h>
#include <linux/init.h>
#include <linux/cache.h>
#include <linux/dma-mapping.h>
#include <linux/dmaengine.h>
#include <linux/mutex.h>
#include <linux/of_device.h>
#include <linux/of_irq.h>
#include <linux/clk/clk-conf.h>
#include <linux/slab.h>
#include <linux/mod_devicetable.h>
#include <linux/spi/spi.h>
#include <linux/spi/spi-mem.h>
#include <linux/of_gpio.h>
#include <linux/gpio/consumer.h>
#include <linux/pm_runtime.h>
#include <linux/pm_domain.h>
#include <linux/property.h>
#include <linux/export.h>
#include <linux/sched/rt.h>
#include <uapi/linux/sched/types.h>
#include <linux/delay.h>
#include <linux/kthread.h>
#include <linux/ioport.h>
#include <linux/acpi.h>
#include <linux/highmem.h>
#include <linux/idr.h>
#include <linux/platform_data/x86/apple.h>

#define CREATE_TRACE_POINTS
#include <trace/events/spi.h>
EXPORT_TRACEPOINT_SYMBOL(spi_transfer_start);
EXPORT_TRACEPOINT_SYMBOL(spi_transfer_stop);

#include "internals.h"

static DEFINE_IDR(spi_master_idr);

static void spidev_release(struct device *dev)
{
	struct spi_device	*spi = to_spi_device(dev);

	spi_controller_put(spi->controller);
	kfree(spi->driver_override);
	kfree(spi);
}

static ssize_t
modalias_show(struct device *dev, struct device_attribute *a, char *buf)
{
	const struct spi_device	*spi = to_spi_device(dev);
	int len;

	len = acpi_device_modalias(dev, buf, PAGE_SIZE - 1);
	if (len != -ENODEV)
		return len;

	return sprintf(buf, "%s%s\n", SPI_MODULE_PREFIX, spi->modalias);
}
static DEVICE_ATTR_RO(modalias);

static ssize_t driver_override_store(struct device *dev,
				     struct device_attribute *a,
				     const char *buf, size_t count)
{
	struct spi_device *spi = to_spi_device(dev);
	const char *end = memchr(buf, '\n', count);
	const size_t len = end ? end - buf : count;
	const char *driver_override, *old;

	/* We need to keep extra room for a newline when displaying value */
	if (len >= (PAGE_SIZE - 1))
		return -EINVAL;

	driver_override = kstrndup(buf, len, GFP_KERNEL);
	if (!driver_override)
		return -ENOMEM;

	device_lock(dev);
	old = spi->driver_override;
	if (len) {
		spi->driver_override = driver_override;
	} else {
		/* Empty string, disable driver override */
		spi->driver_override = NULL;
		kfree(driver_override);
	}
	device_unlock(dev);
	kfree(old);

	return count;
}

static ssize_t driver_override_show(struct device *dev,
				    struct device_attribute *a, char *buf)
{
	const struct spi_device *spi = to_spi_device(dev);
	ssize_t len;

	device_lock(dev);
	len = snprintf(buf, PAGE_SIZE, "%s\n", spi->driver_override ? : "");
	device_unlock(dev);
	return len;
}
static DEVICE_ATTR_RW(driver_override);

#define SPI_STATISTICS_ATTRS(field, file)				\
static ssize_t spi_controller_##field##_show(struct device *dev,	\
					     struct device_attribute *attr, \
					     char *buf)			\
{									\
	struct spi_controller *ctlr = container_of(dev,			\
					 struct spi_controller, dev);	\
	return spi_statistics_##field##_show(&ctlr->statistics, buf);	\
}									\
static struct device_attribute dev_attr_spi_controller_##field = {	\
	.attr = { .name = file, .mode = 0444 },				\
	.show = spi_controller_##field##_show,				\
};									\
static ssize_t spi_device_##field##_show(struct device *dev,		\
					 struct device_attribute *attr,	\
					char *buf)			\
{									\
	struct spi_device *spi = to_spi_device(dev);			\
	return spi_statistics_##field##_show(&spi->statistics, buf);	\
}									\
static struct device_attribute dev_attr_spi_device_##field = {		\
	.attr = { .name = file, .mode = 0444 },				\
	.show = spi_device_##field##_show,				\
}

#define SPI_STATISTICS_SHOW_NAME(name, file, field, format_string)	\
static ssize_t spi_statistics_##name##_show(struct spi_statistics *stat, \
					    char *buf)			\
{									\
	unsigned long flags;						\
	ssize_t len;							\
	spin_lock_irqsave(&stat->lock, flags);				\
	len = sprintf(buf, format_string, stat->field);			\
	spin_unlock_irqrestore(&stat->lock, flags);			\
	return len;							\
}									\
SPI_STATISTICS_ATTRS(name, file)

#define SPI_STATISTICS_SHOW(field, format_string)			\
	SPI_STATISTICS_SHOW_NAME(field, __stringify(field),		\
				 field, format_string)

SPI_STATISTICS_SHOW(messages, "%lu");
SPI_STATISTICS_SHOW(transfers, "%lu");
SPI_STATISTICS_SHOW(errors, "%lu");
SPI_STATISTICS_SHOW(timedout, "%lu");

SPI_STATISTICS_SHOW(spi_sync, "%lu");
SPI_STATISTICS_SHOW(spi_sync_immediate, "%lu");
SPI_STATISTICS_SHOW(spi_async, "%lu");

SPI_STATISTICS_SHOW(bytes, "%llu");
SPI_STATISTICS_SHOW(bytes_rx, "%llu");
SPI_STATISTICS_SHOW(bytes_tx, "%llu");

#define SPI_STATISTICS_TRANSFER_BYTES_HISTO(index, number)		\
	SPI_STATISTICS_SHOW_NAME(transfer_bytes_histo##index,		\
				 "transfer_bytes_histo_" number,	\
				 transfer_bytes_histo[index],  "%lu")
SPI_STATISTICS_TRANSFER_BYTES_HISTO(0,  "0-1");
SPI_STATISTICS_TRANSFER_BYTES_HISTO(1,  "2-3");
SPI_STATISTICS_TRANSFER_BYTES_HISTO(2,  "4-7");
SPI_STATISTICS_TRANSFER_BYTES_HISTO(3,  "8-15");
SPI_STATISTICS_TRANSFER_BYTES_HISTO(4,  "16-31");
SPI_STATISTICS_TRANSFER_BYTES_HISTO(5,  "32-63");
SPI_STATISTICS_TRANSFER_BYTES_HISTO(6,  "64-127");
SPI_STATISTICS_TRANSFER_BYTES_HISTO(7,  "128-255");
SPI_STATISTICS_TRANSFER_BYTES_HISTO(8,  "256-511");
SPI_STATISTICS_TRANSFER_BYTES_HISTO(9,  "512-1023");
SPI_STATISTICS_TRANSFER_BYTES_HISTO(10, "1024-2047");
SPI_STATISTICS_TRANSFER_BYTES_HISTO(11, "2048-4095");
SPI_STATISTICS_TRANSFER_BYTES_HISTO(12, "4096-8191");
SPI_STATISTICS_TRANSFER_BYTES_HISTO(13, "8192-16383");
SPI_STATISTICS_TRANSFER_BYTES_HISTO(14, "16384-32767");
SPI_STATISTICS_TRANSFER_BYTES_HISTO(15, "32768-65535");
SPI_STATISTICS_TRANSFER_BYTES_HISTO(16, "65536+");

SPI_STATISTICS_SHOW(transfers_split_maxsize, "%lu");

static struct attribute *spi_dev_attrs[] = {
	&dev_attr_modalias.attr,
	&dev_attr_driver_override.attr,
	NULL,
};

static const struct attribute_group spi_dev_group = {
	.attrs  = spi_dev_attrs,
};

static struct attribute *spi_device_statistics_attrs[] = {
	&dev_attr_spi_device_messages.attr,
	&dev_attr_spi_device_transfers.attr,
	&dev_attr_spi_device_errors.attr,
	&dev_attr_spi_device_timedout.attr,
	&dev_attr_spi_device_spi_sync.attr,
	&dev_attr_spi_device_spi_sync_immediate.attr,
	&dev_attr_spi_device_spi_async.attr,
	&dev_attr_spi_device_bytes.attr,
	&dev_attr_spi_device_bytes_rx.attr,
	&dev_attr_spi_device_bytes_tx.attr,
	&dev_attr_spi_device_transfer_bytes_histo0.attr,
	&dev_attr_spi_device_transfer_bytes_histo1.attr,
	&dev_attr_spi_device_transfer_bytes_histo2.attr,
	&dev_attr_spi_device_transfer_bytes_histo3.attr,
	&dev_attr_spi_device_transfer_bytes_histo4.attr,
	&dev_attr_spi_device_transfer_bytes_histo5.attr,
	&dev_attr_spi_device_transfer_bytes_histo6.attr,
	&dev_attr_spi_device_transfer_bytes_histo7.attr,
	&dev_attr_spi_device_transfer_bytes_histo8.attr,
	&dev_attr_spi_device_transfer_bytes_histo9.attr,
	&dev_attr_spi_device_transfer_bytes_histo10.attr,
	&dev_attr_spi_device_transfer_bytes_histo11.attr,
	&dev_attr_spi_device_transfer_bytes_histo12.attr,
	&dev_attr_spi_device_transfer_bytes_histo13.attr,
	&dev_attr_spi_device_transfer_bytes_histo14.attr,
	&dev_attr_spi_device_transfer_bytes_histo15.attr,
	&dev_attr_spi_device_transfer_bytes_histo16.attr,
	&dev_attr_spi_device_transfers_split_maxsize.attr,
	NULL,
};

static const struct attribute_group spi_device_statistics_group = {
	.name  = "statistics",
	.attrs  = spi_device_statistics_attrs,
};

static const struct attribute_group *spi_dev_groups[] = {
	&spi_dev_group,
	&spi_device_statistics_group,
	NULL,
};

static struct attribute *spi_controller_statistics_attrs[] = {
	&dev_attr_spi_controller_messages.attr,
	&dev_attr_spi_controller_transfers.attr,
	&dev_attr_spi_controller_errors.attr,
	&dev_attr_spi_controller_timedout.attr,
	&dev_attr_spi_controller_spi_sync.attr,
	&dev_attr_spi_controller_spi_sync_immediate.attr,
	&dev_attr_spi_controller_spi_async.attr,
	&dev_attr_spi_controller_bytes.attr,
	&dev_attr_spi_controller_bytes_rx.attr,
	&dev_attr_spi_controller_bytes_tx.attr,
	&dev_attr_spi_controller_transfer_bytes_histo0.attr,
	&dev_attr_spi_controller_transfer_bytes_histo1.attr,
	&dev_attr_spi_controller_transfer_bytes_histo2.attr,
	&dev_attr_spi_controller_transfer_bytes_histo3.attr,
	&dev_attr_spi_controller_transfer_bytes_histo4.attr,
	&dev_attr_spi_controller_transfer_bytes_histo5.attr,
	&dev_attr_spi_controller_transfer_bytes_histo6.attr,
	&dev_attr_spi_controller_transfer_bytes_histo7.attr,
	&dev_attr_spi_controller_transfer_bytes_histo8.attr,
	&dev_attr_spi_controller_transfer_bytes_histo9.attr,
	&dev_attr_spi_controller_transfer_bytes_histo10.attr,
	&dev_attr_spi_controller_transfer_bytes_histo11.attr,
	&dev_attr_spi_controller_transfer_bytes_histo12.attr,
	&dev_attr_spi_controller_transfer_bytes_histo13.attr,
	&dev_attr_spi_controller_transfer_bytes_histo14.attr,
	&dev_attr_spi_controller_transfer_bytes_histo15.attr,
	&dev_attr_spi_controller_transfer_bytes_histo16.attr,
	&dev_attr_spi_controller_transfers_split_maxsize.attr,
	NULL,
};

static const struct attribute_group spi_controller_statistics_group = {
	.name  = "statistics",
	.attrs  = spi_controller_statistics_attrs,
};

static const struct attribute_group *spi_master_groups[] = {
	&spi_controller_statistics_group,
	NULL,
};

void spi_statistics_add_transfer_stats(struct spi_statistics *stats,
				       struct spi_transfer *xfer,
				       struct spi_controller *ctlr)
{
	unsigned long flags;
	int l2len = min(fls(xfer->len), SPI_STATISTICS_HISTO_SIZE) - 1;

	if (l2len < 0)
		l2len = 0;

	spin_lock_irqsave(&stats->lock, flags);

	stats->transfers++;
	stats->transfer_bytes_histo[l2len]++;

	stats->bytes += xfer->len;
	if ((xfer->tx_buf) &&
	    (xfer->tx_buf != ctlr->dummy_tx))
		stats->bytes_tx += xfer->len;
	if ((xfer->rx_buf) &&
	    (xfer->rx_buf != ctlr->dummy_rx))
		stats->bytes_rx += xfer->len;

	spin_unlock_irqrestore(&stats->lock, flags);
}
EXPORT_SYMBOL_GPL(spi_statistics_add_transfer_stats);

/* modalias support makes "modprobe $MODALIAS" new-style hotplug work,
 * and the sysfs version makes coldplug work too.
 */

static const struct spi_device_id *spi_match_id(const struct spi_device_id *id,
						const struct spi_device *sdev)
{
	while (id->name[0]) {
		if (!strcmp(sdev->modalias, id->name))
			return id;
		id++;
	}
	return NULL;
}

const struct spi_device_id *spi_get_device_id(const struct spi_device *sdev)
{
	const struct spi_driver *sdrv = to_spi_driver(sdev->dev.driver);

	return spi_match_id(sdrv->id_table, sdev);
}
EXPORT_SYMBOL_GPL(spi_get_device_id);

static int spi_match_device(struct device *dev, struct device_driver *drv)
{
	const struct spi_device	*spi = to_spi_device(dev);
	const struct spi_driver	*sdrv = to_spi_driver(drv);

	/* Check override first, and if set, only use the named driver */
	if (spi->driver_override)
		return strcmp(spi->driver_override, drv->name) == 0;

	/* Attempt an OF style match */
	if (of_driver_match_device(dev, drv))
		return 1;

	/* Then try ACPI */
	if (acpi_driver_match_device(dev, drv))
		return 1;

	if (sdrv->id_table)
		return !!spi_match_id(sdrv->id_table, spi);

	return strcmp(spi->modalias, drv->name) == 0;
}

static int spi_uevent(struct device *dev, struct kobj_uevent_env *env)
{
	const struct spi_device		*spi = to_spi_device(dev);
	int rc;

	rc = of_device_uevent_modalias(dev, env);
	if (rc != -ENODEV)
		return rc;

	rc = acpi_device_uevent_modalias(dev, env);
	if (rc != -ENODEV)
		return rc;

	return add_uevent_var(env, "MODALIAS=%s%s", SPI_MODULE_PREFIX, spi->modalias);
}

static int spi_probe(struct device *dev)
{
	const struct spi_driver		*sdrv = to_spi_driver(dev->driver);
	struct spi_device		*spi = to_spi_device(dev);
	int ret;

	ret = of_clk_set_defaults(dev->of_node, false);
	if (ret)
		return ret;

	if (dev->of_node) {
		spi->irq = of_irq_get(dev->of_node, 0);
		if (spi->irq == -EPROBE_DEFER)
			return -EPROBE_DEFER;
		if (spi->irq < 0)
			spi->irq = 0;
	}

	ret = dev_pm_domain_attach(dev, true);
	if (ret)
		return ret;

	if (sdrv->probe) {
		ret = sdrv->probe(spi);
		if (ret)
			dev_pm_domain_detach(dev, true);
	}

	return ret;
}

static int spi_remove(struct device *dev)
{
	const struct spi_driver		*sdrv = to_spi_driver(dev->driver);
<<<<<<< HEAD
	int ret = 0;

	if (sdrv->remove)
		ret = sdrv->remove(to_spi_device(dev));
=======

	if (sdrv->remove) {
		int ret;

		ret = sdrv->remove(to_spi_device(dev));
		if (ret)
			dev_warn(dev,
				 "Failed to unbind driver (%pe), ignoring\n",
				 ERR_PTR(ret));
	}

>>>>>>> 754a0abe
	dev_pm_domain_detach(dev, true);

	return 0;
}

static void spi_shutdown(struct device *dev)
{
	if (dev->driver) {
		const struct spi_driver	*sdrv = to_spi_driver(dev->driver);

		if (sdrv->shutdown)
			sdrv->shutdown(to_spi_device(dev));
	}
}

struct bus_type spi_bus_type = {
	.name		= "spi",
	.dev_groups	= spi_dev_groups,
	.match		= spi_match_device,
	.uevent		= spi_uevent,
	.probe		= spi_probe,
	.remove		= spi_remove,
	.shutdown	= spi_shutdown,
};
EXPORT_SYMBOL_GPL(spi_bus_type);

/**
 * __spi_register_driver - register a SPI driver
 * @owner: owner module of the driver to register
 * @sdrv: the driver to register
 * Context: can sleep
 *
 * Return: zero on success, else a negative error code.
 */
int __spi_register_driver(struct module *owner, struct spi_driver *sdrv)
{
	sdrv->driver.owner = owner;
	sdrv->driver.bus = &spi_bus_type;
<<<<<<< HEAD
	sdrv->driver.probe = spi_drv_probe;
	sdrv->driver.remove = spi_drv_remove;
	if (sdrv->shutdown)
		sdrv->driver.shutdown = spi_drv_shutdown;
=======
>>>>>>> 754a0abe
	return driver_register(&sdrv->driver);
}
EXPORT_SYMBOL_GPL(__spi_register_driver);

/*-------------------------------------------------------------------------*/

/* SPI devices should normally not be created by SPI device drivers; that
 * would make them board-specific.  Similarly with SPI controller drivers.
 * Device registration normally goes into like arch/.../mach.../board-YYY.c
 * with other readonly (flashable) information about mainboard devices.
 */

struct boardinfo {
	struct list_head	list;
	struct spi_board_info	board_info;
};

static LIST_HEAD(board_list);
static LIST_HEAD(spi_controller_list);

/*
 * Used to protect add/del operation for board_info list and
 * spi_controller list, and their matching process
 * also used to protect object of type struct idr
 */
static DEFINE_MUTEX(board_lock);

/*
 * Prevents addition of devices with same chip select and
 * addition of devices below an unregistering controller.
 */
static DEFINE_MUTEX(spi_add_lock);

/**
 * spi_alloc_device - Allocate a new SPI device
 * @ctlr: Controller to which device is connected
 * Context: can sleep
 *
 * Allows a driver to allocate and initialize a spi_device without
 * registering it immediately.  This allows a driver to directly
 * fill the spi_device with device parameters before calling
 * spi_add_device() on it.
 *
 * Caller is responsible to call spi_add_device() on the returned
 * spi_device structure to add it to the SPI controller.  If the caller
 * needs to discard the spi_device without adding it, then it should
 * call spi_dev_put() on it.
 *
 * Return: a pointer to the new device, or NULL.
 */
struct spi_device *spi_alloc_device(struct spi_controller *ctlr)
{
	struct spi_device	*spi;

	if (!spi_controller_get(ctlr))
		return NULL;

	spi = kzalloc(sizeof(*spi), GFP_KERNEL);
	if (!spi) {
		spi_controller_put(ctlr);
		return NULL;
	}

	spi->master = spi->controller = ctlr;
	spi->dev.parent = &ctlr->dev;
	spi->dev.bus = &spi_bus_type;
	spi->dev.release = spidev_release;
	spi->cs_gpio = -ENOENT;
	spi->mode = ctlr->buswidth_override_bits;

	spin_lock_init(&spi->statistics.lock);

	device_initialize(&spi->dev);
	return spi;
}
EXPORT_SYMBOL_GPL(spi_alloc_device);

static void spi_dev_set_name(struct spi_device *spi)
{
	struct acpi_device *adev = ACPI_COMPANION(&spi->dev);

	if (adev) {
		dev_set_name(&spi->dev, "spi-%s", acpi_dev_name(adev));
		return;
	}

	dev_set_name(&spi->dev, "%s.%u", dev_name(&spi->controller->dev),
		     spi->chip_select);
}

static int spi_dev_check(struct device *dev, void *data)
{
	struct spi_device *spi = to_spi_device(dev);
	struct spi_device *new_spi = data;

	if (spi->controller == new_spi->controller &&
	    spi->chip_select == new_spi->chip_select)
		return -EBUSY;
	return 0;
}

static void spi_cleanup(struct spi_device *spi)
{
	if (spi->controller->cleanup)
		spi->controller->cleanup(spi);
}

static int __spi_add_device(struct spi_device *spi)
{
	struct spi_controller *ctlr = spi->controller;
	struct device *dev = ctlr->dev.parent;
	int status;

	status = bus_for_each_dev(&spi_bus_type, NULL, spi, spi_dev_check);
	if (status) {
		dev_err(dev, "chipselect %d already in use\n",
				spi->chip_select);
		return status;
	}

	/* Controller may unregister concurrently */
	if (IS_ENABLED(CONFIG_SPI_DYNAMIC) &&
	    !device_is_registered(&ctlr->dev)) {
		return -ENODEV;
	}

	/* Descriptors take precedence */
	if (ctlr->cs_gpiods)
		spi->cs_gpiod = ctlr->cs_gpiods[spi->chip_select];
	else if (ctlr->cs_gpios)
		spi->cs_gpio = ctlr->cs_gpios[spi->chip_select];

	/* Drivers may modify this initial i/o setup, but will
	 * normally rely on the device being setup.  Devices
	 * using SPI_CS_HIGH can't coexist well otherwise...
	 */
	status = spi_setup(spi);
	if (status < 0) {
		dev_err(dev, "can't setup %s, status %d\n",
				dev_name(&spi->dev), status);
		return status;
	}

	/* Device may be bound to an active driver when this returns */
	status = device_add(&spi->dev);
	if (status < 0) {
		dev_err(dev, "can't add %s, status %d\n",
				dev_name(&spi->dev), status);
		spi_cleanup(spi);
	} else {
		dev_dbg(dev, "registered child %s\n", dev_name(&spi->dev));
	}

	return status;
}

/**
 * spi_add_device - Add spi_device allocated with spi_alloc_device
 * @spi: spi_device to register
 *
 * Companion function to spi_alloc_device.  Devices allocated with
 * spi_alloc_device can be added onto the spi bus with this function.
 *
 * Return: 0 on success; negative errno on failure
 */
int spi_add_device(struct spi_device *spi)
{
	struct spi_controller *ctlr = spi->controller;
	struct device *dev = ctlr->dev.parent;
	int status;

	/* Chipselects are numbered 0..max; validate. */
	if (spi->chip_select >= ctlr->num_chipselect) {
		dev_err(dev, "cs%d >= max %d\n", spi->chip_select,
			ctlr->num_chipselect);
		return -EINVAL;
	}

	/* Set the bus ID string */
	spi_dev_set_name(spi);

	/* We need to make sure there's no other device with this
	 * chipselect **BEFORE** we call setup(), else we'll trash
	 * its configuration.  Lock against concurrent add() calls.
	 */
	mutex_lock(&spi_add_lock);
	status = __spi_add_device(spi);
	mutex_unlock(&spi_add_lock);
	return status;
}
EXPORT_SYMBOL_GPL(spi_add_device);

static int spi_add_device_locked(struct spi_device *spi)
{
	struct spi_controller *ctlr = spi->controller;
	struct device *dev = ctlr->dev.parent;

	/* Chipselects are numbered 0..max; validate. */
	if (spi->chip_select >= ctlr->num_chipselect) {
		dev_err(dev, "cs%d >= max %d\n", spi->chip_select,
			ctlr->num_chipselect);
		return -EINVAL;
	}

	/* Set the bus ID string */
	spi_dev_set_name(spi);

	WARN_ON(!mutex_is_locked(&spi_add_lock));
	return __spi_add_device(spi);
}

/**
 * spi_new_device - instantiate one new SPI device
 * @ctlr: Controller to which device is connected
 * @chip: Describes the SPI device
 * Context: can sleep
 *
 * On typical mainboards, this is purely internal; and it's not needed
 * after board init creates the hard-wired devices.  Some development
 * platforms may not be able to use spi_register_board_info though, and
 * this is exported so that for example a USB or parport based adapter
 * driver could add devices (which it would learn about out-of-band).
 *
 * Return: the new device, or NULL.
 */
struct spi_device *spi_new_device(struct spi_controller *ctlr,
				  struct spi_board_info *chip)
{
	struct spi_device	*proxy;
	int			status;

	/* NOTE:  caller did any chip->bus_num checks necessary.
	 *
	 * Also, unless we change the return value convention to use
	 * error-or-pointer (not NULL-or-pointer), troubleshootability
	 * suggests syslogged diagnostics are best here (ugh).
	 */

	proxy = spi_alloc_device(ctlr);
	if (!proxy)
		return NULL;

	WARN_ON(strlen(chip->modalias) >= sizeof(proxy->modalias));

	proxy->chip_select = chip->chip_select;
	proxy->max_speed_hz = chip->max_speed_hz;
	proxy->mode = chip->mode;
	proxy->irq = chip->irq;
	strlcpy(proxy->modalias, chip->modalias, sizeof(proxy->modalias));
	proxy->dev.platform_data = (void *) chip->platform_data;
	proxy->controller_data = chip->controller_data;
	proxy->controller_state = NULL;

	if (chip->swnode) {
		status = device_add_software_node(&proxy->dev, chip->swnode);
		if (status) {
			dev_err(&ctlr->dev, "failed to add software node to '%s': %d\n",
				chip->modalias, status);
			goto err_dev_put;
		}
	}

	status = spi_add_device(proxy);
	if (status < 0)
		goto err_dev_put;

	return proxy;

err_dev_put:
	device_remove_software_node(&proxy->dev);
	spi_dev_put(proxy);
	return NULL;
}
EXPORT_SYMBOL_GPL(spi_new_device);

/**
 * spi_unregister_device - unregister a single SPI device
 * @spi: spi_device to unregister
 *
 * Start making the passed SPI device vanish. Normally this would be handled
 * by spi_unregister_controller().
 */
void spi_unregister_device(struct spi_device *spi)
{
	if (!spi)
		return;

	if (spi->dev.of_node) {
		of_node_clear_flag(spi->dev.of_node, OF_POPULATED);
		of_node_put(spi->dev.of_node);
	}
	if (ACPI_COMPANION(&spi->dev))
		acpi_device_clear_enumerated(ACPI_COMPANION(&spi->dev));
	device_remove_software_node(&spi->dev);
	device_del(&spi->dev);
	spi_cleanup(spi);
	put_device(&spi->dev);
}
EXPORT_SYMBOL_GPL(spi_unregister_device);

static void spi_match_controller_to_boardinfo(struct spi_controller *ctlr,
					      struct spi_board_info *bi)
{
	struct spi_device *dev;

	if (ctlr->bus_num != bi->bus_num)
		return;

	dev = spi_new_device(ctlr, bi);
	if (!dev)
		dev_err(ctlr->dev.parent, "can't create new device for %s\n",
			bi->modalias);
}

/**
 * spi_register_board_info - register SPI devices for a given board
 * @info: array of chip descriptors
 * @n: how many descriptors are provided
 * Context: can sleep
 *
 * Board-specific early init code calls this (probably during arch_initcall)
 * with segments of the SPI device table.  Any device nodes are created later,
 * after the relevant parent SPI controller (bus_num) is defined.  We keep
 * this table of devices forever, so that reloading a controller driver will
 * not make Linux forget about these hard-wired devices.
 *
 * Other code can also call this, e.g. a particular add-on board might provide
 * SPI devices through its expansion connector, so code initializing that board
 * would naturally declare its SPI devices.
 *
 * The board info passed can safely be __initdata ... but be careful of
 * any embedded pointers (platform_data, etc), they're copied as-is.
 *
 * Return: zero on success, else a negative error code.
 */
int spi_register_board_info(struct spi_board_info const *info, unsigned n)
{
	struct boardinfo *bi;
	int i;

	if (!n)
		return 0;

	bi = kcalloc(n, sizeof(*bi), GFP_KERNEL);
	if (!bi)
		return -ENOMEM;

	for (i = 0; i < n; i++, bi++, info++) {
		struct spi_controller *ctlr;

		memcpy(&bi->board_info, info, sizeof(*info));

		mutex_lock(&board_lock);
		list_add_tail(&bi->list, &board_list);
		list_for_each_entry(ctlr, &spi_controller_list, list)
			spi_match_controller_to_boardinfo(ctlr,
							  &bi->board_info);
		mutex_unlock(&board_lock);
	}

	return 0;
}

/*-------------------------------------------------------------------------*/

static void spi_set_cs(struct spi_device *spi, bool enable, bool force)
{
	bool activate = enable;

	/*
	 * Avoid calling into the driver (or doing delays) if the chip select
	 * isn't actually changing from the last time this was called.
	 */
	if (!force && (spi->controller->last_cs_enable == enable) &&
	    (spi->controller->last_cs_mode_high == (spi->mode & SPI_CS_HIGH)))
		return;

	trace_spi_set_cs(spi, activate);

	spi->controller->last_cs_enable = enable;
	spi->controller->last_cs_mode_high = spi->mode & SPI_CS_HIGH;

	if (spi->cs_gpiod || gpio_is_valid(spi->cs_gpio) ||
	    !spi->controller->set_cs_timing) {
		if (activate)
			spi_delay_exec(&spi->controller->cs_setup, NULL);
		else
			spi_delay_exec(&spi->controller->cs_hold, NULL);
	}

	if (spi->mode & SPI_CS_HIGH)
		enable = !enable;

	if (spi->cs_gpiod || gpio_is_valid(spi->cs_gpio)) {
		if (!(spi->mode & SPI_NO_CS)) {
			if (spi->cs_gpiod) {
				/*
				 * Historically ACPI has no means of the GPIO polarity and
				 * thus the SPISerialBus() resource defines it on the per-chip
				 * basis. In order to avoid a chain of negations, the GPIO
				 * polarity is considered being Active High. Even for the cases
				 * when _DSD() is involved (in the updated versions of ACPI)
				 * the GPIO CS polarity must be defined Active High to avoid
				 * ambiguity. That's why we use enable, that takes SPI_CS_HIGH
				 * into account.
				 */
				if (has_acpi_companion(&spi->dev))
					gpiod_set_value_cansleep(spi->cs_gpiod, !enable);
				else
					/* Polarity handled by GPIO library */
<<<<<<< HEAD
					gpiod_set_value_cansleep(spi->cs_gpiod, enable1);
=======
					gpiod_set_value_cansleep(spi->cs_gpiod, activate);
>>>>>>> 754a0abe
			} else {
				/*
				 * invert the enable line, as active low is
				 * default for SPI.
				 */
				gpio_set_value_cansleep(spi->cs_gpio, !enable);
			}
		}
		/* Some SPI masters need both GPIO CS & slave_select */
		if ((spi->controller->flags & SPI_MASTER_GPIO_SS) &&
		    spi->controller->set_cs)
			spi->controller->set_cs(spi, !enable);
	} else if (spi->controller->set_cs) {
		spi->controller->set_cs(spi, !enable);
	}

	if (spi->cs_gpiod || gpio_is_valid(spi->cs_gpio) ||
	    !spi->controller->set_cs_timing) {
		if (!activate)
			spi_delay_exec(&spi->controller->cs_inactive, NULL);
	}
}

#ifdef CONFIG_HAS_DMA
int spi_map_buf(struct spi_controller *ctlr, struct device *dev,
		struct sg_table *sgt, void *buf, size_t len,
		enum dma_data_direction dir)
{
	const bool vmalloced_buf = is_vmalloc_addr(buf);
	unsigned int max_seg_size = dma_get_max_seg_size(dev);
#ifdef CONFIG_HIGHMEM
	const bool kmap_buf = ((unsigned long)buf >= PKMAP_BASE &&
				(unsigned long)buf < (PKMAP_BASE +
					(LAST_PKMAP * PAGE_SIZE)));
#else
	const bool kmap_buf = false;
#endif
	int desc_len;
	int sgs;
	struct page *vm_page;
	struct scatterlist *sg;
	void *sg_buf;
	size_t min;
	int i, ret;

	if (vmalloced_buf || kmap_buf) {
		desc_len = min_t(int, max_seg_size, PAGE_SIZE);
		sgs = DIV_ROUND_UP(len + offset_in_page(buf), desc_len);
	} else if (virt_addr_valid(buf)) {
		desc_len = min_t(int, max_seg_size, ctlr->max_dma_len);
		sgs = DIV_ROUND_UP(len, desc_len);
	} else {
		return -EINVAL;
	}

	ret = sg_alloc_table(sgt, sgs, GFP_KERNEL);
	if (ret != 0)
		return ret;

	sg = &sgt->sgl[0];
	for (i = 0; i < sgs; i++) {

		if (vmalloced_buf || kmap_buf) {
			/*
			 * Next scatterlist entry size is the minimum between
			 * the desc_len and the remaining buffer length that
			 * fits in a page.
			 */
			min = min_t(size_t, desc_len,
				    min_t(size_t, len,
					  PAGE_SIZE - offset_in_page(buf)));
			if (vmalloced_buf)
				vm_page = vmalloc_to_page(buf);
			else
				vm_page = kmap_to_page(buf);
			if (!vm_page) {
				sg_free_table(sgt);
				return -ENOMEM;
			}
			sg_set_page(sg, vm_page,
				    min, offset_in_page(buf));
		} else {
			min = min_t(size_t, len, desc_len);
			sg_buf = buf;
			sg_set_buf(sg, sg_buf, min);
		}

		buf += min;
		len -= min;
		sg = sg_next(sg);
	}

	ret = dma_map_sg(dev, sgt->sgl, sgt->nents, dir);
	if (!ret)
		ret = -ENOMEM;
	if (ret < 0) {
		sg_free_table(sgt);
		return ret;
	}

	sgt->nents = ret;

	return 0;
}

void spi_unmap_buf(struct spi_controller *ctlr, struct device *dev,
		   struct sg_table *sgt, enum dma_data_direction dir)
{
	if (sgt->orig_nents) {
		dma_unmap_sg(dev, sgt->sgl, sgt->orig_nents, dir);
		sg_free_table(sgt);
	}
}

static int __spi_map_msg(struct spi_controller *ctlr, struct spi_message *msg)
{
	struct device *tx_dev, *rx_dev;
	struct spi_transfer *xfer;
	int ret;

	if (!ctlr->can_dma)
		return 0;

	if (ctlr->dma_tx)
		tx_dev = ctlr->dma_tx->device->dev;
	else if (ctlr->dma_map_dev)
		tx_dev = ctlr->dma_map_dev;
	else
		tx_dev = ctlr->dev.parent;

	if (ctlr->dma_rx)
		rx_dev = ctlr->dma_rx->device->dev;
	else if (ctlr->dma_map_dev)
		rx_dev = ctlr->dma_map_dev;
	else
		rx_dev = ctlr->dev.parent;

	list_for_each_entry(xfer, &msg->transfers, transfer_list) {
		if (!ctlr->can_dma(ctlr, msg->spi, xfer))
			continue;

		if (xfer->tx_buf != NULL) {
			ret = spi_map_buf(ctlr, tx_dev, &xfer->tx_sg,
					  (void *)xfer->tx_buf, xfer->len,
					  DMA_TO_DEVICE);
			if (ret != 0)
				return ret;
		}

		if (xfer->rx_buf != NULL) {
			ret = spi_map_buf(ctlr, rx_dev, &xfer->rx_sg,
					  xfer->rx_buf, xfer->len,
					  DMA_FROM_DEVICE);
			if (ret != 0) {
				spi_unmap_buf(ctlr, tx_dev, &xfer->tx_sg,
					      DMA_TO_DEVICE);
				return ret;
			}
		}
	}

	ctlr->cur_msg_mapped = true;

	return 0;
}

static int __spi_unmap_msg(struct spi_controller *ctlr, struct spi_message *msg)
{
	struct spi_transfer *xfer;
	struct device *tx_dev, *rx_dev;

	if (!ctlr->cur_msg_mapped || !ctlr->can_dma)
		return 0;

	if (ctlr->dma_tx)
		tx_dev = ctlr->dma_tx->device->dev;
	else
		tx_dev = ctlr->dev.parent;

	if (ctlr->dma_rx)
		rx_dev = ctlr->dma_rx->device->dev;
	else
		rx_dev = ctlr->dev.parent;

	list_for_each_entry(xfer, &msg->transfers, transfer_list) {
		if (!ctlr->can_dma(ctlr, msg->spi, xfer))
			continue;

		spi_unmap_buf(ctlr, rx_dev, &xfer->rx_sg, DMA_FROM_DEVICE);
		spi_unmap_buf(ctlr, tx_dev, &xfer->tx_sg, DMA_TO_DEVICE);
	}

	ctlr->cur_msg_mapped = false;

	return 0;
}
#else /* !CONFIG_HAS_DMA */
static inline int __spi_map_msg(struct spi_controller *ctlr,
				struct spi_message *msg)
{
	return 0;
}

static inline int __spi_unmap_msg(struct spi_controller *ctlr,
				  struct spi_message *msg)
{
	return 0;
}
#endif /* !CONFIG_HAS_DMA */

static inline int spi_unmap_msg(struct spi_controller *ctlr,
				struct spi_message *msg)
{
	struct spi_transfer *xfer;

	list_for_each_entry(xfer, &msg->transfers, transfer_list) {
		/*
		 * Restore the original value of tx_buf or rx_buf if they are
		 * NULL.
		 */
		if (xfer->tx_buf == ctlr->dummy_tx)
			xfer->tx_buf = NULL;
		if (xfer->rx_buf == ctlr->dummy_rx)
			xfer->rx_buf = NULL;
	}

	return __spi_unmap_msg(ctlr, msg);
}

static int spi_map_msg(struct spi_controller *ctlr, struct spi_message *msg)
{
	struct spi_transfer *xfer;
	void *tmp;
	unsigned int max_tx, max_rx;

	if ((ctlr->flags & (SPI_CONTROLLER_MUST_RX | SPI_CONTROLLER_MUST_TX))
		&& !(msg->spi->mode & SPI_3WIRE)) {
		max_tx = 0;
		max_rx = 0;

		list_for_each_entry(xfer, &msg->transfers, transfer_list) {
			if ((ctlr->flags & SPI_CONTROLLER_MUST_TX) &&
			    !xfer->tx_buf)
				max_tx = max(xfer->len, max_tx);
			if ((ctlr->flags & SPI_CONTROLLER_MUST_RX) &&
			    !xfer->rx_buf)
				max_rx = max(xfer->len, max_rx);
		}

		if (max_tx) {
			tmp = krealloc(ctlr->dummy_tx, max_tx,
				       GFP_KERNEL | GFP_DMA);
			if (!tmp)
				return -ENOMEM;
			ctlr->dummy_tx = tmp;
			memset(tmp, 0, max_tx);
		}

		if (max_rx) {
			tmp = krealloc(ctlr->dummy_rx, max_rx,
				       GFP_KERNEL | GFP_DMA);
			if (!tmp)
				return -ENOMEM;
			ctlr->dummy_rx = tmp;
		}

		if (max_tx || max_rx) {
			list_for_each_entry(xfer, &msg->transfers,
					    transfer_list) {
				if (!xfer->len)
					continue;
				if (!xfer->tx_buf)
					xfer->tx_buf = ctlr->dummy_tx;
				if (!xfer->rx_buf)
					xfer->rx_buf = ctlr->dummy_rx;
			}
		}
	}

	return __spi_map_msg(ctlr, msg);
}

static int spi_transfer_wait(struct spi_controller *ctlr,
			     struct spi_message *msg,
			     struct spi_transfer *xfer)
{
	struct spi_statistics *statm = &ctlr->statistics;
	struct spi_statistics *stats = &msg->spi->statistics;
	u32 speed_hz = xfer->speed_hz;
	unsigned long long ms;

	if (spi_controller_is_slave(ctlr)) {
		if (wait_for_completion_interruptible(&ctlr->xfer_completion)) {
			dev_dbg(&msg->spi->dev, "SPI transfer interrupted\n");
			return -EINTR;
		}
	} else {
		if (!speed_hz)
			speed_hz = 100000;
<<<<<<< HEAD

		ms = 8LL * 1000LL * xfer->len;
		do_div(ms, speed_hz);
		ms += ms + 200; /* some tolerance */
=======
>>>>>>> 754a0abe

		/*
		 * For each byte we wait for 8 cycles of the SPI clock.
		 * Since speed is defined in Hz and we want milliseconds,
		 * use respective multiplier, but before the division,
		 * otherwise we may get 0 for short transfers.
		 */
		ms = 8LL * MSEC_PER_SEC * xfer->len;
		do_div(ms, speed_hz);

		/*
		 * Increase it twice and add 200 ms tolerance, use
		 * predefined maximum in case of overflow.
		 */
		ms += ms + 200;
		if (ms > UINT_MAX)
			ms = UINT_MAX;

		ms = wait_for_completion_timeout(&ctlr->xfer_completion,
						 msecs_to_jiffies(ms));

		if (ms == 0) {
			SPI_STATISTICS_INCREMENT_FIELD(statm, timedout);
			SPI_STATISTICS_INCREMENT_FIELD(stats, timedout);
			dev_err(&msg->spi->dev,
				"SPI transfer timed out\n");
			return -ETIMEDOUT;
		}
	}

	return 0;
}

static void _spi_transfer_delay_ns(u32 ns)
{
	if (!ns)
		return;
	if (ns <= NSEC_PER_USEC) {
		ndelay(ns);
	} else {
		u32 us = DIV_ROUND_UP(ns, NSEC_PER_USEC);

		if (us <= 10)
			udelay(us);
		else
			usleep_range(us, us + DIV_ROUND_UP(us, 10));
	}
}

int spi_delay_to_ns(struct spi_delay *_delay, struct spi_transfer *xfer)
{
	u32 delay = _delay->value;
	u32 unit = _delay->unit;
	u32 hz;

	if (!delay)
		return 0;

	switch (unit) {
	case SPI_DELAY_UNIT_USECS:
		delay *= NSEC_PER_USEC;
		break;
	case SPI_DELAY_UNIT_NSECS:
		/* Nothing to do here */
		break;
	case SPI_DELAY_UNIT_SCK:
		/* clock cycles need to be obtained from spi_transfer */
		if (!xfer)
			return -EINVAL;
		/*
		 * If there is unknown effective speed, approximate it
		 * by underestimating with half of the requested hz.
		 */
		hz = xfer->effective_speed_hz ?: xfer->speed_hz / 2;
		if (!hz)
			return -EINVAL;

		/* Convert delay to nanoseconds */
		delay *= DIV_ROUND_UP(NSEC_PER_SEC, hz);
		break;
	default:
		return -EINVAL;
	}

	return delay;
}
EXPORT_SYMBOL_GPL(spi_delay_to_ns);

int spi_delay_exec(struct spi_delay *_delay, struct spi_transfer *xfer)
{
	int delay;

	might_sleep();

	if (!_delay)
		return -EINVAL;

	delay = spi_delay_to_ns(_delay, xfer);
	if (delay < 0)
		return delay;

	_spi_transfer_delay_ns(delay);

	return 0;
}
EXPORT_SYMBOL_GPL(spi_delay_exec);

static void _spi_transfer_cs_change_delay(struct spi_message *msg,
					  struct spi_transfer *xfer)
{
	u32 default_delay_ns = 10 * NSEC_PER_USEC;
	u32 delay = xfer->cs_change_delay.value;
	u32 unit = xfer->cs_change_delay.unit;
	int ret;

	/* return early on "fast" mode - for everything but USECS */
	if (!delay) {
		if (unit == SPI_DELAY_UNIT_USECS)
			_spi_transfer_delay_ns(default_delay_ns);
		return;
	}

	ret = spi_delay_exec(&xfer->cs_change_delay, xfer);
	if (ret) {
		dev_err_once(&msg->spi->dev,
			     "Use of unsupported delay unit %i, using default of %luus\n",
			     unit, default_delay_ns / NSEC_PER_USEC);
		_spi_transfer_delay_ns(default_delay_ns);
	}
}

/*
 * spi_transfer_one_message - Default implementation of transfer_one_message()
 *
 * This is a standard implementation of transfer_one_message() for
 * drivers which implement a transfer_one() operation.  It provides
 * standard handling of delays and chip select management.
 */
static int spi_transfer_one_message(struct spi_controller *ctlr,
				    struct spi_message *msg)
{
	struct spi_transfer *xfer;
	bool keep_cs = false;
	int ret = 0;
	struct spi_statistics *statm = &ctlr->statistics;
	struct spi_statistics *stats = &msg->spi->statistics;

	spi_set_cs(msg->spi, true, false);

	SPI_STATISTICS_INCREMENT_FIELD(statm, messages);
	SPI_STATISTICS_INCREMENT_FIELD(stats, messages);

	list_for_each_entry(xfer, &msg->transfers, transfer_list) {
		trace_spi_transfer_start(msg, xfer);

		spi_statistics_add_transfer_stats(statm, xfer, ctlr);
		spi_statistics_add_transfer_stats(stats, xfer, ctlr);

		if (!ctlr->ptp_sts_supported) {
			xfer->ptp_sts_word_pre = 0;
			ptp_read_system_prets(xfer->ptp_sts);
		}

		if ((xfer->tx_buf || xfer->rx_buf) && xfer->len) {
			reinit_completion(&ctlr->xfer_completion);

fallback_pio:
			ret = ctlr->transfer_one(ctlr, msg->spi, xfer);
			if (ret < 0) {
				if (ctlr->cur_msg_mapped &&
				   (xfer->error & SPI_TRANS_FAIL_NO_START)) {
					__spi_unmap_msg(ctlr, msg);
					ctlr->fallback = true;
					xfer->error &= ~SPI_TRANS_FAIL_NO_START;
					goto fallback_pio;
				}

				SPI_STATISTICS_INCREMENT_FIELD(statm,
							       errors);
				SPI_STATISTICS_INCREMENT_FIELD(stats,
							       errors);
				dev_err(&msg->spi->dev,
					"SPI transfer failed: %d\n", ret);
				goto out;
			}

			if (ret > 0) {
				ret = spi_transfer_wait(ctlr, msg, xfer);
				if (ret < 0)
					msg->status = ret;
			}
		} else {
			if (xfer->len)
				dev_err(&msg->spi->dev,
					"Bufferless transfer has length %u\n",
					xfer->len);
		}

		if (!ctlr->ptp_sts_supported) {
			ptp_read_system_postts(xfer->ptp_sts);
			xfer->ptp_sts_word_post = xfer->len;
		}

		trace_spi_transfer_stop(msg, xfer);

		if (msg->status != -EINPROGRESS)
			goto out;

		spi_transfer_delay_exec(xfer);

		if (xfer->cs_change) {
			if (list_is_last(&xfer->transfer_list,
					 &msg->transfers)) {
				keep_cs = true;
			} else {
				spi_set_cs(msg->spi, false, false);
				_spi_transfer_cs_change_delay(msg, xfer);
				spi_set_cs(msg->spi, true, false);
			}
		}

		msg->actual_length += xfer->len;
	}

out:
	if (ret != 0 || !keep_cs)
		spi_set_cs(msg->spi, false, false);

	if (msg->status == -EINPROGRESS)
		msg->status = ret;

	if (msg->status && ctlr->handle_err)
		ctlr->handle_err(ctlr, msg);

	spi_finalize_current_message(ctlr);

	return ret;
}

/**
 * spi_finalize_current_transfer - report completion of a transfer
 * @ctlr: the controller reporting completion
 *
 * Called by SPI drivers using the core transfer_one_message()
 * implementation to notify it that the current interrupt driven
 * transfer has finished and the next one may be scheduled.
 */
void spi_finalize_current_transfer(struct spi_controller *ctlr)
{
	complete(&ctlr->xfer_completion);
}
EXPORT_SYMBOL_GPL(spi_finalize_current_transfer);

static void spi_idle_runtime_pm(struct spi_controller *ctlr)
{
	if (ctlr->auto_runtime_pm) {
		pm_runtime_mark_last_busy(ctlr->dev.parent);
		pm_runtime_put_autosuspend(ctlr->dev.parent);
	}
}

/**
 * __spi_pump_messages - function which processes spi message queue
 * @ctlr: controller to process queue for
 * @in_kthread: true if we are in the context of the message pump thread
 *
 * This function checks if there is any spi message in the queue that
 * needs processing and if so call out to the driver to initialize hardware
 * and transfer each message.
 *
 * Note that it is called both from the kthread itself and also from
 * inside spi_sync(); the queue extraction handling at the top of the
 * function should deal with this safely.
 */
static void __spi_pump_messages(struct spi_controller *ctlr, bool in_kthread)
{
	struct spi_transfer *xfer;
	struct spi_message *msg;
	bool was_busy = false;
	unsigned long flags;
	int ret;

	/* Lock queue */
	spin_lock_irqsave(&ctlr->queue_lock, flags);

	/* Make sure we are not already running a message */
	if (ctlr->cur_msg) {
		spin_unlock_irqrestore(&ctlr->queue_lock, flags);
		return;
	}

	/* If another context is idling the device then defer */
	if (ctlr->idling) {
		kthread_queue_work(ctlr->kworker, &ctlr->pump_messages);
		spin_unlock_irqrestore(&ctlr->queue_lock, flags);
		return;
	}

	/* Check if the queue is idle */
	if (list_empty(&ctlr->queue) || !ctlr->running) {
		if (!ctlr->busy) {
			spin_unlock_irqrestore(&ctlr->queue_lock, flags);
			return;
		}

		/* Defer any non-atomic teardown to the thread */
		if (!in_kthread) {
			if (!ctlr->dummy_rx && !ctlr->dummy_tx &&
			    !ctlr->unprepare_transfer_hardware) {
				spi_idle_runtime_pm(ctlr);
				ctlr->busy = false;
				trace_spi_controller_idle(ctlr);
			} else {
				kthread_queue_work(ctlr->kworker,
						   &ctlr->pump_messages);
			}
			spin_unlock_irqrestore(&ctlr->queue_lock, flags);
			return;
		}

		ctlr->busy = false;
		ctlr->idling = true;
		spin_unlock_irqrestore(&ctlr->queue_lock, flags);

		kfree(ctlr->dummy_rx);
		ctlr->dummy_rx = NULL;
		kfree(ctlr->dummy_tx);
		ctlr->dummy_tx = NULL;
		if (ctlr->unprepare_transfer_hardware &&
		    ctlr->unprepare_transfer_hardware(ctlr))
			dev_err(&ctlr->dev,
				"failed to unprepare transfer hardware\n");
		spi_idle_runtime_pm(ctlr);
		trace_spi_controller_idle(ctlr);

		spin_lock_irqsave(&ctlr->queue_lock, flags);
		ctlr->idling = false;
		spin_unlock_irqrestore(&ctlr->queue_lock, flags);
		return;
	}

	/* Extract head of queue */
	msg = list_first_entry(&ctlr->queue, struct spi_message, queue);
	ctlr->cur_msg = msg;

	list_del_init(&msg->queue);
	if (ctlr->busy)
		was_busy = true;
	else
		ctlr->busy = true;
	spin_unlock_irqrestore(&ctlr->queue_lock, flags);

	mutex_lock(&ctlr->io_mutex);

	if (!was_busy && ctlr->auto_runtime_pm) {
		ret = pm_runtime_get_sync(ctlr->dev.parent);
		if (ret < 0) {
			pm_runtime_put_noidle(ctlr->dev.parent);
			dev_err(&ctlr->dev, "Failed to power device: %d\n",
				ret);
			mutex_unlock(&ctlr->io_mutex);
			return;
		}
	}

	if (!was_busy)
		trace_spi_controller_busy(ctlr);

	if (!was_busy && ctlr->prepare_transfer_hardware) {
		ret = ctlr->prepare_transfer_hardware(ctlr);
		if (ret) {
			dev_err(&ctlr->dev,
				"failed to prepare transfer hardware: %d\n",
				ret);

			if (ctlr->auto_runtime_pm)
				pm_runtime_put(ctlr->dev.parent);

			msg->status = ret;
			spi_finalize_current_message(ctlr);

			mutex_unlock(&ctlr->io_mutex);
			return;
		}
	}

	trace_spi_message_start(msg);

	if (ctlr->prepare_message) {
		ret = ctlr->prepare_message(ctlr, msg);
		if (ret) {
			dev_err(&ctlr->dev, "failed to prepare message: %d\n",
				ret);
			msg->status = ret;
			spi_finalize_current_message(ctlr);
			goto out;
		}
		ctlr->cur_msg_prepared = true;
	}

	ret = spi_map_msg(ctlr, msg);
	if (ret) {
		msg->status = ret;
		spi_finalize_current_message(ctlr);
		goto out;
	}

	if (!ctlr->ptp_sts_supported && !ctlr->transfer_one) {
		list_for_each_entry(xfer, &msg->transfers, transfer_list) {
			xfer->ptp_sts_word_pre = 0;
			ptp_read_system_prets(xfer->ptp_sts);
		}
	}

	ret = ctlr->transfer_one_message(ctlr, msg);
	if (ret) {
		dev_err(&ctlr->dev,
			"failed to transfer one message from queue\n");
		goto out;
	}

out:
	mutex_unlock(&ctlr->io_mutex);

	/* Prod the scheduler in case transfer_one() was busy waiting */
	if (!ret)
		cond_resched();
}

/**
 * spi_pump_messages - kthread work function which processes spi message queue
 * @work: pointer to kthread work struct contained in the controller struct
 */
static void spi_pump_messages(struct kthread_work *work)
{
	struct spi_controller *ctlr =
		container_of(work, struct spi_controller, pump_messages);

	__spi_pump_messages(ctlr, true);
}

/**
 * spi_take_timestamp_pre - helper for drivers to collect the beginning of the
 *			    TX timestamp for the requested byte from the SPI
 *			    transfer. The frequency with which this function
 *			    must be called (once per word, once for the whole
 *			    transfer, once per batch of words etc) is arbitrary
 *			    as long as the @tx buffer offset is greater than or
 *			    equal to the requested byte at the time of the
 *			    call. The timestamp is only taken once, at the
 *			    first such call. It is assumed that the driver
 *			    advances its @tx buffer pointer monotonically.
 * @ctlr: Pointer to the spi_controller structure of the driver
 * @xfer: Pointer to the transfer being timestamped
 * @progress: How many words (not bytes) have been transferred so far
 * @irqs_off: If true, will disable IRQs and preemption for the duration of the
 *	      transfer, for less jitter in time measurement. Only compatible
 *	      with PIO drivers. If true, must follow up with
 *	      spi_take_timestamp_post or otherwise system will crash.
 *	      WARNING: for fully predictable results, the CPU frequency must
 *	      also be under control (governor).
 */
void spi_take_timestamp_pre(struct spi_controller *ctlr,
			    struct spi_transfer *xfer,
			    size_t progress, bool irqs_off)
{
	if (!xfer->ptp_sts)
		return;

	if (xfer->timestamped)
		return;

	if (progress > xfer->ptp_sts_word_pre)
		return;

	/* Capture the resolution of the timestamp */
	xfer->ptp_sts_word_pre = progress;

	if (irqs_off) {
		local_irq_save(ctlr->irq_flags);
		preempt_disable();
	}

	ptp_read_system_prets(xfer->ptp_sts);
}
EXPORT_SYMBOL_GPL(spi_take_timestamp_pre);

/**
 * spi_take_timestamp_post - helper for drivers to collect the end of the
 *			     TX timestamp for the requested byte from the SPI
 *			     transfer. Can be called with an arbitrary
 *			     frequency: only the first call where @tx exceeds
 *			     or is equal to the requested word will be
 *			     timestamped.
 * @ctlr: Pointer to the spi_controller structure of the driver
 * @xfer: Pointer to the transfer being timestamped
 * @progress: How many words (not bytes) have been transferred so far
 * @irqs_off: If true, will re-enable IRQs and preemption for the local CPU.
 */
void spi_take_timestamp_post(struct spi_controller *ctlr,
			     struct spi_transfer *xfer,
			     size_t progress, bool irqs_off)
{
	if (!xfer->ptp_sts)
		return;

	if (xfer->timestamped)
		return;

	if (progress < xfer->ptp_sts_word_post)
		return;

	ptp_read_system_postts(xfer->ptp_sts);

	if (irqs_off) {
		local_irq_restore(ctlr->irq_flags);
		preempt_enable();
	}

	/* Capture the resolution of the timestamp */
	xfer->ptp_sts_word_post = progress;

	xfer->timestamped = true;
}
EXPORT_SYMBOL_GPL(spi_take_timestamp_post);

/**
 * spi_set_thread_rt - set the controller to pump at realtime priority
 * @ctlr: controller to boost priority of
 *
 * This can be called because the controller requested realtime priority
 * (by setting the ->rt value before calling spi_register_controller()) or
 * because a device on the bus said that its transfers needed realtime
 * priority.
 *
 * NOTE: at the moment if any device on a bus says it needs realtime then
 * the thread will be at realtime priority for all transfers on that
 * controller.  If this eventually becomes a problem we may see if we can
 * find a way to boost the priority only temporarily during relevant
 * transfers.
 */
static void spi_set_thread_rt(struct spi_controller *ctlr)
{
	dev_info(&ctlr->dev,
		"will run message pump with realtime priority\n");
	sched_set_fifo(ctlr->kworker->task);
}

static int spi_init_queue(struct spi_controller *ctlr)
{
	ctlr->running = false;
	ctlr->busy = false;

	ctlr->kworker = kthread_create_worker(0, dev_name(&ctlr->dev));
	if (IS_ERR(ctlr->kworker)) {
		dev_err(&ctlr->dev, "failed to create message pump kworker\n");
		return PTR_ERR(ctlr->kworker);
	}

	kthread_init_work(&ctlr->pump_messages, spi_pump_messages);

	/*
	 * Controller config will indicate if this controller should run the
	 * message pump with high (realtime) priority to reduce the transfer
	 * latency on the bus by minimising the delay between a transfer
	 * request and the scheduling of the message pump thread. Without this
	 * setting the message pump thread will remain at default priority.
	 */
	if (ctlr->rt)
		spi_set_thread_rt(ctlr);

	return 0;
}

/**
 * spi_get_next_queued_message() - called by driver to check for queued
 * messages
 * @ctlr: the controller to check for queued messages
 *
 * If there are more messages in the queue, the next message is returned from
 * this call.
 *
 * Return: the next message in the queue, else NULL if the queue is empty.
 */
struct spi_message *spi_get_next_queued_message(struct spi_controller *ctlr)
{
	struct spi_message *next;
	unsigned long flags;

	/* get a pointer to the next message, if any */
	spin_lock_irqsave(&ctlr->queue_lock, flags);
	next = list_first_entry_or_null(&ctlr->queue, struct spi_message,
					queue);
	spin_unlock_irqrestore(&ctlr->queue_lock, flags);

	return next;
}
EXPORT_SYMBOL_GPL(spi_get_next_queued_message);

/**
 * spi_finalize_current_message() - the current message is complete
 * @ctlr: the controller to return the message to
 *
 * Called by the driver to notify the core that the message in the front of the
 * queue is complete and can be removed from the queue.
 */
void spi_finalize_current_message(struct spi_controller *ctlr)
{
	struct spi_transfer *xfer;
	struct spi_message *mesg;
	unsigned long flags;
	int ret;

	spin_lock_irqsave(&ctlr->queue_lock, flags);
	mesg = ctlr->cur_msg;
	spin_unlock_irqrestore(&ctlr->queue_lock, flags);

	if (!ctlr->ptp_sts_supported && !ctlr->transfer_one) {
		list_for_each_entry(xfer, &mesg->transfers, transfer_list) {
			ptp_read_system_postts(xfer->ptp_sts);
			xfer->ptp_sts_word_post = xfer->len;
		}
	}

	if (unlikely(ctlr->ptp_sts_supported))
		list_for_each_entry(xfer, &mesg->transfers, transfer_list)
			WARN_ON_ONCE(xfer->ptp_sts && !xfer->timestamped);

	spi_unmap_msg(ctlr, mesg);

	/* In the prepare_messages callback the spi bus has the opportunity to
	 * split a transfer to smaller chunks.
	 * Release splited transfers here since spi_map_msg is done on the
	 * splited transfers.
	 */
	spi_res_release(ctlr, mesg);

	if (ctlr->cur_msg_prepared && ctlr->unprepare_message) {
		ret = ctlr->unprepare_message(ctlr, mesg);
		if (ret) {
			dev_err(&ctlr->dev, "failed to unprepare message: %d\n",
				ret);
		}
	}

	spin_lock_irqsave(&ctlr->queue_lock, flags);
	ctlr->cur_msg = NULL;
	ctlr->cur_msg_prepared = false;
	ctlr->fallback = false;
	kthread_queue_work(ctlr->kworker, &ctlr->pump_messages);
	spin_unlock_irqrestore(&ctlr->queue_lock, flags);

	trace_spi_message_done(mesg);

	mesg->state = NULL;
	if (mesg->complete)
		mesg->complete(mesg->context);
}
EXPORT_SYMBOL_GPL(spi_finalize_current_message);

static int spi_start_queue(struct spi_controller *ctlr)
{
	unsigned long flags;

	spin_lock_irqsave(&ctlr->queue_lock, flags);

	if (ctlr->running || ctlr->busy) {
		spin_unlock_irqrestore(&ctlr->queue_lock, flags);
		return -EBUSY;
	}

	ctlr->running = true;
	ctlr->cur_msg = NULL;
	spin_unlock_irqrestore(&ctlr->queue_lock, flags);

	kthread_queue_work(ctlr->kworker, &ctlr->pump_messages);

	return 0;
}

static int spi_stop_queue(struct spi_controller *ctlr)
{
	unsigned long flags;
	unsigned limit = 500;
	int ret = 0;

	spin_lock_irqsave(&ctlr->queue_lock, flags);

	/*
	 * This is a bit lame, but is optimized for the common execution path.
	 * A wait_queue on the ctlr->busy could be used, but then the common
	 * execution path (pump_messages) would be required to call wake_up or
	 * friends on every SPI message. Do this instead.
	 */
	while ((!list_empty(&ctlr->queue) || ctlr->busy) && limit--) {
		spin_unlock_irqrestore(&ctlr->queue_lock, flags);
		usleep_range(10000, 11000);
		spin_lock_irqsave(&ctlr->queue_lock, flags);
	}

	if (!list_empty(&ctlr->queue) || ctlr->busy)
		ret = -EBUSY;
	else
		ctlr->running = false;

	spin_unlock_irqrestore(&ctlr->queue_lock, flags);

	if (ret) {
		dev_warn(&ctlr->dev, "could not stop message queue\n");
		return ret;
	}
	return ret;
}

static int spi_destroy_queue(struct spi_controller *ctlr)
{
	int ret;

	ret = spi_stop_queue(ctlr);

	/*
	 * kthread_flush_worker will block until all work is done.
	 * If the reason that stop_queue timed out is that the work will never
	 * finish, then it does no good to call flush/stop thread, so
	 * return anyway.
	 */
	if (ret) {
		dev_err(&ctlr->dev, "problem destroying queue\n");
		return ret;
	}

	kthread_destroy_worker(ctlr->kworker);

	return 0;
}

static int __spi_queued_transfer(struct spi_device *spi,
				 struct spi_message *msg,
				 bool need_pump)
{
	struct spi_controller *ctlr = spi->controller;
	unsigned long flags;

	spin_lock_irqsave(&ctlr->queue_lock, flags);

	if (!ctlr->running) {
		spin_unlock_irqrestore(&ctlr->queue_lock, flags);
		return -ESHUTDOWN;
	}
	msg->actual_length = 0;
	msg->status = -EINPROGRESS;

	list_add_tail(&msg->queue, &ctlr->queue);
	if (!ctlr->busy && need_pump)
		kthread_queue_work(ctlr->kworker, &ctlr->pump_messages);

	spin_unlock_irqrestore(&ctlr->queue_lock, flags);
	return 0;
}

/**
 * spi_queued_transfer - transfer function for queued transfers
 * @spi: spi device which is requesting transfer
 * @msg: spi message which is to handled is queued to driver queue
 *
 * Return: zero on success, else a negative error code.
 */
static int spi_queued_transfer(struct spi_device *spi, struct spi_message *msg)
{
	return __spi_queued_transfer(spi, msg, true);
}

static int spi_controller_initialize_queue(struct spi_controller *ctlr)
{
	int ret;

	ctlr->transfer = spi_queued_transfer;
	if (!ctlr->transfer_one_message)
		ctlr->transfer_one_message = spi_transfer_one_message;

	/* Initialize and start queue */
	ret = spi_init_queue(ctlr);
	if (ret) {
		dev_err(&ctlr->dev, "problem initializing queue\n");
		goto err_init_queue;
	}
	ctlr->queued = true;
	ret = spi_start_queue(ctlr);
	if (ret) {
		dev_err(&ctlr->dev, "problem starting queue\n");
		goto err_start_queue;
	}

	return 0;

err_start_queue:
	spi_destroy_queue(ctlr);
err_init_queue:
	return ret;
}

/**
 * spi_flush_queue - Send all pending messages in the queue from the callers'
 *		     context
 * @ctlr: controller to process queue for
 *
 * This should be used when one wants to ensure all pending messages have been
 * sent before doing something. Is used by the spi-mem code to make sure SPI
 * memory operations do not preempt regular SPI transfers that have been queued
 * before the spi-mem operation.
 */
void spi_flush_queue(struct spi_controller *ctlr)
{
	if (ctlr->transfer == spi_queued_transfer)
		__spi_pump_messages(ctlr, false);
}

/*-------------------------------------------------------------------------*/

#if defined(CONFIG_OF)
static int of_spi_parse_dt(struct spi_controller *ctlr, struct spi_device *spi,
			   struct device_node *nc)
{
	u32 value;
	int rc;

	/* Mode (clock phase/polarity/etc.) */
	if (of_property_read_bool(nc, "spi-cpha"))
		spi->mode |= SPI_CPHA;
	if (of_property_read_bool(nc, "spi-cpol"))
		spi->mode |= SPI_CPOL;
	if (of_property_read_bool(nc, "spi-3wire"))
		spi->mode |= SPI_3WIRE;
	if (of_property_read_bool(nc, "spi-lsb-first"))
		spi->mode |= SPI_LSB_FIRST;
	if (of_property_read_bool(nc, "spi-cs-high"))
		spi->mode |= SPI_CS_HIGH;

	/* Device DUAL/QUAD mode */
	if (!of_property_read_u32(nc, "spi-tx-bus-width", &value)) {
		switch (value) {
		case 0:
			spi->mode |= SPI_NO_TX;
			break;
		case 1:
			break;
		case 2:
			spi->mode |= SPI_TX_DUAL;
			break;
		case 4:
			spi->mode |= SPI_TX_QUAD;
			break;
		case 8:
			spi->mode |= SPI_TX_OCTAL;
			break;
		default:
			dev_warn(&ctlr->dev,
				"spi-tx-bus-width %d not supported\n",
				value);
			break;
		}
	}

	if (!of_property_read_u32(nc, "spi-rx-bus-width", &value)) {
		switch (value) {
		case 0:
			spi->mode |= SPI_NO_RX;
			break;
		case 1:
			break;
		case 2:
			spi->mode |= SPI_RX_DUAL;
			break;
		case 4:
			spi->mode |= SPI_RX_QUAD;
			break;
		case 8:
			spi->mode |= SPI_RX_OCTAL;
			break;
		default:
			dev_warn(&ctlr->dev,
				"spi-rx-bus-width %d not supported\n",
				value);
			break;
		}
	}

	if (spi_controller_is_slave(ctlr)) {
		if (!of_node_name_eq(nc, "slave")) {
			dev_err(&ctlr->dev, "%pOF is not called 'slave'\n",
				nc);
			return -EINVAL;
		}
		return 0;
	}

	/* Device address */
	rc = of_property_read_u32(nc, "reg", &value);
	if (rc) {
		dev_err(&ctlr->dev, "%pOF has no valid 'reg' property (%d)\n",
			nc, rc);
		return rc;
	}
	spi->chip_select = value;

	/* Device speed */
	if (!of_property_read_u32(nc, "spi-max-frequency", &value))
		spi->max_speed_hz = value;

	return 0;
}

static struct spi_device *
of_register_spi_device(struct spi_controller *ctlr, struct device_node *nc)
{
	struct spi_device *spi;
	int rc;

	/* Alloc an spi_device */
	spi = spi_alloc_device(ctlr);
	if (!spi) {
		dev_err(&ctlr->dev, "spi_device alloc error for %pOF\n", nc);
		rc = -ENOMEM;
		goto err_out;
	}

	/* Select device driver */
	rc = of_modalias_node(nc, spi->modalias,
				sizeof(spi->modalias));
	if (rc < 0) {
		dev_err(&ctlr->dev, "cannot find modalias for %pOF\n", nc);
		goto err_out;
	}

	rc = of_spi_parse_dt(ctlr, spi, nc);
	if (rc)
		goto err_out;

	/* Store a pointer to the node in the device structure */
	of_node_get(nc);
	spi->dev.of_node = nc;
	spi->dev.fwnode = of_fwnode_handle(nc);

	/* Register the new device */
	rc = spi_add_device(spi);
	if (rc) {
		dev_err(&ctlr->dev, "spi_device register error %pOF\n", nc);
		goto err_of_node_put;
	}

	return spi;

err_of_node_put:
	of_node_put(nc);
err_out:
	spi_dev_put(spi);
	return ERR_PTR(rc);
}

/**
 * of_register_spi_devices() - Register child devices onto the SPI bus
 * @ctlr:	Pointer to spi_controller device
 *
 * Registers an spi_device for each child node of controller node which
 * represents a valid SPI slave.
 */
static void of_register_spi_devices(struct spi_controller *ctlr)
{
	struct spi_device *spi;
	struct device_node *nc;

	if (!ctlr->dev.of_node)
		return;

	for_each_available_child_of_node(ctlr->dev.of_node, nc) {
		if (of_node_test_and_set_flag(nc, OF_POPULATED))
			continue;
		spi = of_register_spi_device(ctlr, nc);
		if (IS_ERR(spi)) {
			dev_warn(&ctlr->dev,
				 "Failed to create SPI device for %pOF\n", nc);
			of_node_clear_flag(nc, OF_POPULATED);
		}
	}
}
#else
static void of_register_spi_devices(struct spi_controller *ctlr) { }
#endif

/**
 * spi_new_ancillary_device() - Register ancillary SPI device
 * @spi:         Pointer to the main SPI device registering the ancillary device
 * @chip_select: Chip Select of the ancillary device
 *
 * Register an ancillary SPI device; for example some chips have a chip-select
 * for normal device usage and another one for setup/firmware upload.
 *
 * This may only be called from main SPI device's probe routine.
 *
 * Return: 0 on success; negative errno on failure
 */
struct spi_device *spi_new_ancillary_device(struct spi_device *spi,
					     u8 chip_select)
{
	struct spi_device *ancillary;
	int rc = 0;

	/* Alloc an spi_device */
	ancillary = spi_alloc_device(spi->controller);
	if (!ancillary) {
		rc = -ENOMEM;
		goto err_out;
	}

	strlcpy(ancillary->modalias, "dummy", sizeof(ancillary->modalias));

	/* Use provided chip-select for ancillary device */
	ancillary->chip_select = chip_select;

	/* Take over SPI mode/speed from SPI main device */
	ancillary->max_speed_hz = spi->max_speed_hz;
	ancillary->mode = spi->mode;

	/* Register the new device */
	rc = spi_add_device_locked(ancillary);
	if (rc) {
		dev_err(&spi->dev, "failed to register ancillary device\n");
		goto err_out;
	}

	return ancillary;

err_out:
	spi_dev_put(ancillary);
	return ERR_PTR(rc);
}
EXPORT_SYMBOL_GPL(spi_new_ancillary_device);

#ifdef CONFIG_ACPI
struct acpi_spi_lookup {
	struct spi_controller 	*ctlr;
	u32			max_speed_hz;
	u32			mode;
	int			irq;
	u8			bits_per_word;
	u8			chip_select;
};

static void acpi_spi_parse_apple_properties(struct acpi_device *dev,
					    struct acpi_spi_lookup *lookup)
{
	const union acpi_object *obj;

	if (!x86_apple_machine)
		return;

	if (!acpi_dev_get_property(dev, "spiSclkPeriod", ACPI_TYPE_BUFFER, &obj)
	    && obj->buffer.length >= 4)
		lookup->max_speed_hz  = NSEC_PER_SEC / *(u32 *)obj->buffer.pointer;

	if (!acpi_dev_get_property(dev, "spiWordSize", ACPI_TYPE_BUFFER, &obj)
	    && obj->buffer.length == 8)
		lookup->bits_per_word = *(u64 *)obj->buffer.pointer;

	if (!acpi_dev_get_property(dev, "spiBitOrder", ACPI_TYPE_BUFFER, &obj)
	    && obj->buffer.length == 8 && !*(u64 *)obj->buffer.pointer)
		lookup->mode |= SPI_LSB_FIRST;

	if (!acpi_dev_get_property(dev, "spiSPO", ACPI_TYPE_BUFFER, &obj)
	    && obj->buffer.length == 8 &&  *(u64 *)obj->buffer.pointer)
		lookup->mode |= SPI_CPOL;

	if (!acpi_dev_get_property(dev, "spiSPH", ACPI_TYPE_BUFFER, &obj)
	    && obj->buffer.length == 8 &&  *(u64 *)obj->buffer.pointer)
		lookup->mode |= SPI_CPHA;
}

static int acpi_spi_add_resource(struct acpi_resource *ares, void *data)
{
	struct acpi_spi_lookup *lookup = data;
	struct spi_controller *ctlr = lookup->ctlr;

	if (ares->type == ACPI_RESOURCE_TYPE_SERIAL_BUS) {
		struct acpi_resource_spi_serialbus *sb;
		acpi_handle parent_handle;
		acpi_status status;

		sb = &ares->data.spi_serial_bus;
		if (sb->type == ACPI_RESOURCE_SERIAL_TYPE_SPI) {

			status = acpi_get_handle(NULL,
						 sb->resource_source.string_ptr,
						 &parent_handle);

			if (ACPI_FAILURE(status) ||
			    ACPI_HANDLE(ctlr->dev.parent) != parent_handle)
				return -ENODEV;

			/*
			 * ACPI DeviceSelection numbering is handled by the
			 * host controller driver in Windows and can vary
			 * from driver to driver. In Linux we always expect
			 * 0 .. max - 1 so we need to ask the driver to
			 * translate between the two schemes.
			 */
			if (ctlr->fw_translate_cs) {
				int cs = ctlr->fw_translate_cs(ctlr,
						sb->device_selection);
				if (cs < 0)
					return cs;
				lookup->chip_select = cs;
			} else {
				lookup->chip_select = sb->device_selection;
			}

			lookup->max_speed_hz = sb->connection_speed;
			lookup->bits_per_word = sb->data_bit_length;

			if (sb->clock_phase == ACPI_SPI_SECOND_PHASE)
				lookup->mode |= SPI_CPHA;
			if (sb->clock_polarity == ACPI_SPI_START_HIGH)
				lookup->mode |= SPI_CPOL;
			if (sb->device_polarity == ACPI_SPI_ACTIVE_HIGH)
				lookup->mode |= SPI_CS_HIGH;
		}
	} else if (lookup->irq < 0) {
		struct resource r;

		if (acpi_dev_resource_interrupt(ares, 0, &r))
			lookup->irq = r.start;
	}

	/* Always tell the ACPI core to skip this resource */
	return 1;
}

static acpi_status acpi_register_spi_device(struct spi_controller *ctlr,
					    struct acpi_device *adev)
{
	acpi_handle parent_handle = NULL;
	struct list_head resource_list;
	struct acpi_spi_lookup lookup = {};
	struct spi_device *spi;
	int ret;

	if (acpi_bus_get_status(adev) || !adev->status.present ||
	    acpi_device_enumerated(adev))
		return AE_OK;

	lookup.ctlr		= ctlr;
	lookup.irq		= -1;

	INIT_LIST_HEAD(&resource_list);
	ret = acpi_dev_get_resources(adev, &resource_list,
				     acpi_spi_add_resource, &lookup);
	acpi_dev_free_resource_list(&resource_list);

	if (ret < 0)
		/* found SPI in _CRS but it points to another controller */
		return AE_OK;

	if (!lookup.max_speed_hz &&
	    ACPI_SUCCESS(acpi_get_parent(adev->handle, &parent_handle)) &&
	    ACPI_HANDLE(ctlr->dev.parent) == parent_handle) {
		/* Apple does not use _CRS but nested devices for SPI slaves */
		acpi_spi_parse_apple_properties(adev, &lookup);
	}

	if (!lookup.max_speed_hz)
		return AE_OK;

	spi = spi_alloc_device(ctlr);
	if (!spi) {
		dev_err(&ctlr->dev, "failed to allocate SPI device for %s\n",
			dev_name(&adev->dev));
		return AE_NO_MEMORY;
	}


	ACPI_COMPANION_SET(&spi->dev, adev);
	spi->max_speed_hz	= lookup.max_speed_hz;
	spi->mode		|= lookup.mode;
	spi->irq		= lookup.irq;
	spi->bits_per_word	= lookup.bits_per_word;
	spi->chip_select	= lookup.chip_select;

	acpi_set_modalias(adev, acpi_device_hid(adev), spi->modalias,
			  sizeof(spi->modalias));

	if (spi->irq < 0)
		spi->irq = acpi_dev_gpio_irq_get(adev, 0);

	acpi_device_set_enumerated(adev);

	adev->power.flags.ignore_parent = true;
	if (spi_add_device(spi)) {
		adev->power.flags.ignore_parent = false;
		dev_err(&ctlr->dev, "failed to add SPI device %s from ACPI\n",
			dev_name(&adev->dev));
		spi_dev_put(spi);
	}

	return AE_OK;
}

static acpi_status acpi_spi_add_device(acpi_handle handle, u32 level,
				       void *data, void **return_value)
{
	struct spi_controller *ctlr = data;
	struct acpi_device *adev;

	if (acpi_bus_get_device(handle, &adev))
		return AE_OK;

	return acpi_register_spi_device(ctlr, adev);
}

#define SPI_ACPI_ENUMERATE_MAX_DEPTH		32

static void acpi_register_spi_devices(struct spi_controller *ctlr)
{
	acpi_status status;
	acpi_handle handle;

	handle = ACPI_HANDLE(ctlr->dev.parent);
	if (!handle)
		return;

	status = acpi_walk_namespace(ACPI_TYPE_DEVICE, ACPI_ROOT_OBJECT,
				     SPI_ACPI_ENUMERATE_MAX_DEPTH,
				     acpi_spi_add_device, NULL, ctlr, NULL);
	if (ACPI_FAILURE(status))
		dev_warn(&ctlr->dev, "failed to enumerate SPI slaves\n");
}
#else
static inline void acpi_register_spi_devices(struct spi_controller *ctlr) {}
#endif /* CONFIG_ACPI */

static void spi_controller_release(struct device *dev)
{
	struct spi_controller *ctlr;

	ctlr = container_of(dev, struct spi_controller, dev);
	kfree(ctlr);
}

static struct class spi_master_class = {
	.name		= "spi_master",
	.owner		= THIS_MODULE,
	.dev_release	= spi_controller_release,
	.dev_groups	= spi_master_groups,
};

#ifdef CONFIG_SPI_SLAVE
/**
 * spi_slave_abort - abort the ongoing transfer request on an SPI slave
 *		     controller
 * @spi: device used for the current transfer
 */
int spi_slave_abort(struct spi_device *spi)
{
	struct spi_controller *ctlr = spi->controller;

	if (spi_controller_is_slave(ctlr) && ctlr->slave_abort)
		return ctlr->slave_abort(ctlr);

	return -ENOTSUPP;
}
EXPORT_SYMBOL_GPL(spi_slave_abort);

static int match_true(struct device *dev, void *data)
{
	return 1;
}

static ssize_t slave_show(struct device *dev, struct device_attribute *attr,
			  char *buf)
{
	struct spi_controller *ctlr = container_of(dev, struct spi_controller,
						   dev);
	struct device *child;

	child = device_find_child(&ctlr->dev, NULL, match_true);
	return sprintf(buf, "%s\n",
		       child ? to_spi_device(child)->modalias : NULL);
}

static ssize_t slave_store(struct device *dev, struct device_attribute *attr,
			   const char *buf, size_t count)
{
	struct spi_controller *ctlr = container_of(dev, struct spi_controller,
						   dev);
	struct spi_device *spi;
	struct device *child;
	char name[32];
	int rc;

	rc = sscanf(buf, "%31s", name);
	if (rc != 1 || !name[0])
		return -EINVAL;

	child = device_find_child(&ctlr->dev, NULL, match_true);
	if (child) {
		/* Remove registered slave */
		device_unregister(child);
		put_device(child);
	}

	if (strcmp(name, "(null)")) {
		/* Register new slave */
		spi = spi_alloc_device(ctlr);
		if (!spi)
			return -ENOMEM;

		strlcpy(spi->modalias, name, sizeof(spi->modalias));

		rc = spi_add_device(spi);
		if (rc) {
			spi_dev_put(spi);
			return rc;
		}
	}

	return count;
}

static DEVICE_ATTR_RW(slave);

static struct attribute *spi_slave_attrs[] = {
	&dev_attr_slave.attr,
	NULL,
};

static const struct attribute_group spi_slave_group = {
	.attrs = spi_slave_attrs,
};

static const struct attribute_group *spi_slave_groups[] = {
	&spi_controller_statistics_group,
	&spi_slave_group,
	NULL,
};

static struct class spi_slave_class = {
	.name		= "spi_slave",
	.owner		= THIS_MODULE,
	.dev_release	= spi_controller_release,
	.dev_groups	= spi_slave_groups,
};
#else
extern struct class spi_slave_class;	/* dummy */
#endif

/**
 * __spi_alloc_controller - allocate an SPI master or slave controller
 * @dev: the controller, possibly using the platform_bus
 * @size: how much zeroed driver-private data to allocate; the pointer to this
 *	memory is in the driver_data field of the returned device, accessible
 *	with spi_controller_get_devdata(); the memory is cacheline aligned;
 *	drivers granting DMA access to portions of their private data need to
 *	round up @size using ALIGN(size, dma_get_cache_alignment()).
 * @slave: flag indicating whether to allocate an SPI master (false) or SPI
 *	slave (true) controller
 * Context: can sleep
 *
 * This call is used only by SPI controller drivers, which are the
 * only ones directly touching chip registers.  It's how they allocate
 * an spi_controller structure, prior to calling spi_register_controller().
 *
 * This must be called from context that can sleep.
 *
 * The caller is responsible for assigning the bus number and initializing the
 * controller's methods before calling spi_register_controller(); and (after
 * errors adding the device) calling spi_controller_put() to prevent a memory
 * leak.
 *
 * Return: the SPI controller structure on success, else NULL.
 */
struct spi_controller *__spi_alloc_controller(struct device *dev,
					      unsigned int size, bool slave)
{
	struct spi_controller	*ctlr;
	size_t ctlr_size = ALIGN(sizeof(*ctlr), dma_get_cache_alignment());

	if (!dev)
		return NULL;

	ctlr = kzalloc(size + ctlr_size, GFP_KERNEL);
	if (!ctlr)
		return NULL;

	device_initialize(&ctlr->dev);
	ctlr->bus_num = -1;
	ctlr->num_chipselect = 1;
	ctlr->slave = slave;
	if (IS_ENABLED(CONFIG_SPI_SLAVE) && slave)
		ctlr->dev.class = &spi_slave_class;
	else
		ctlr->dev.class = &spi_master_class;
	ctlr->dev.parent = dev;
	pm_suspend_ignore_children(&ctlr->dev, true);
	spi_controller_set_devdata(ctlr, (void *)ctlr + ctlr_size);

	return ctlr;
}
EXPORT_SYMBOL_GPL(__spi_alloc_controller);

static void devm_spi_release_controller(struct device *dev, void *ctlr)
{
	spi_controller_put(*(struct spi_controller **)ctlr);
}

/**
 * __devm_spi_alloc_controller - resource-managed __spi_alloc_controller()
 * @dev: physical device of SPI controller
 * @size: how much zeroed driver-private data to allocate
 * @slave: whether to allocate an SPI master (false) or SPI slave (true)
 * Context: can sleep
 *
 * Allocate an SPI controller and automatically release a reference on it
 * when @dev is unbound from its driver.  Drivers are thus relieved from
 * having to call spi_controller_put().
 *
 * The arguments to this function are identical to __spi_alloc_controller().
 *
 * Return: the SPI controller structure on success, else NULL.
 */
struct spi_controller *__devm_spi_alloc_controller(struct device *dev,
						   unsigned int size,
						   bool slave)
{
	struct spi_controller **ptr, *ctlr;

	ptr = devres_alloc(devm_spi_release_controller, sizeof(*ptr),
			   GFP_KERNEL);
	if (!ptr)
		return NULL;

	ctlr = __spi_alloc_controller(dev, size, slave);
	if (ctlr) {
		ctlr->devm_allocated = true;
		*ptr = ctlr;
		devres_add(dev, ptr);
	} else {
		devres_free(ptr);
	}

	return ctlr;
}
EXPORT_SYMBOL_GPL(__devm_spi_alloc_controller);

#ifdef CONFIG_OF
static int of_spi_get_gpio_numbers(struct spi_controller *ctlr)
{
	int nb, i, *cs;
	struct device_node *np = ctlr->dev.of_node;

	if (!np)
		return 0;

	nb = of_gpio_named_count(np, "cs-gpios");
	ctlr->num_chipselect = max_t(int, nb, ctlr->num_chipselect);

	/* Return error only for an incorrectly formed cs-gpios property */
	if (nb == 0 || nb == -ENOENT)
		return 0;
	else if (nb < 0)
		return nb;

	cs = devm_kcalloc(&ctlr->dev, ctlr->num_chipselect, sizeof(int),
			  GFP_KERNEL);
	ctlr->cs_gpios = cs;

	if (!ctlr->cs_gpios)
		return -ENOMEM;

	for (i = 0; i < ctlr->num_chipselect; i++)
		cs[i] = -ENOENT;

	for (i = 0; i < nb; i++)
		cs[i] = of_get_named_gpio(np, "cs-gpios", i);

	return 0;
}
#else
static int of_spi_get_gpio_numbers(struct spi_controller *ctlr)
{
	return 0;
}
#endif

/**
 * spi_get_gpio_descs() - grab chip select GPIOs for the master
 * @ctlr: The SPI master to grab GPIO descriptors for
 */
static int spi_get_gpio_descs(struct spi_controller *ctlr)
{
	int nb, i;
	struct gpio_desc **cs;
	struct device *dev = &ctlr->dev;
	unsigned long native_cs_mask = 0;
	unsigned int num_cs_gpios = 0;

	nb = gpiod_count(dev, "cs");
	if (nb < 0) {
		/* No GPIOs at all is fine, else return the error */
		if (nb == -ENOENT)
			return 0;
		return nb;
	}

	ctlr->num_chipselect = max_t(int, nb, ctlr->num_chipselect);

	cs = devm_kcalloc(dev, ctlr->num_chipselect, sizeof(*cs),
			  GFP_KERNEL);
	if (!cs)
		return -ENOMEM;
	ctlr->cs_gpiods = cs;

	for (i = 0; i < nb; i++) {
		/*
		 * Most chipselects are active low, the inverted
		 * semantics are handled by special quirks in gpiolib,
		 * so initializing them GPIOD_OUT_LOW here means
		 * "unasserted", in most cases this will drive the physical
		 * line high.
		 */
		cs[i] = devm_gpiod_get_index_optional(dev, "cs", i,
						      GPIOD_OUT_LOW);
		if (IS_ERR(cs[i]))
			return PTR_ERR(cs[i]);

		if (cs[i]) {
			/*
			 * If we find a CS GPIO, name it after the device and
			 * chip select line.
			 */
			char *gpioname;

			gpioname = devm_kasprintf(dev, GFP_KERNEL, "%s CS%d",
						  dev_name(dev), i);
			if (!gpioname)
				return -ENOMEM;
			gpiod_set_consumer_name(cs[i], gpioname);
			num_cs_gpios++;
			continue;
		}

		if (ctlr->max_native_cs && i >= ctlr->max_native_cs) {
			dev_err(dev, "Invalid native chip select %d\n", i);
			return -EINVAL;
		}
		native_cs_mask |= BIT(i);
	}

	ctlr->unused_native_cs = ffs(~native_cs_mask) - 1;

	if ((ctlr->flags & SPI_MASTER_GPIO_SS) && num_cs_gpios &&
	    ctlr->max_native_cs && ctlr->unused_native_cs >= ctlr->max_native_cs) {
		dev_err(dev, "No unused native chip select available\n");
		return -EINVAL;
	}

	return 0;
}

static int spi_controller_check_ops(struct spi_controller *ctlr)
{
	/*
	 * The controller may implement only the high-level SPI-memory like
	 * operations if it does not support regular SPI transfers, and this is
	 * valid use case.
	 * If ->mem_ops is NULL, we request that at least one of the
	 * ->transfer_xxx() method be implemented.
	 */
	if (ctlr->mem_ops) {
		if (!ctlr->mem_ops->exec_op)
			return -EINVAL;
	} else if (!ctlr->transfer && !ctlr->transfer_one &&
		   !ctlr->transfer_one_message) {
		return -EINVAL;
	}

	return 0;
}

/**
 * spi_register_controller - register SPI master or slave controller
 * @ctlr: initialized master, originally from spi_alloc_master() or
 *	spi_alloc_slave()
 * Context: can sleep
 *
 * SPI controllers connect to their drivers using some non-SPI bus,
 * such as the platform bus.  The final stage of probe() in that code
 * includes calling spi_register_controller() to hook up to this SPI bus glue.
 *
 * SPI controllers use board specific (often SOC specific) bus numbers,
 * and board-specific addressing for SPI devices combines those numbers
 * with chip select numbers.  Since SPI does not directly support dynamic
 * device identification, boards need configuration tables telling which
 * chip is at which address.
 *
 * This must be called from context that can sleep.  It returns zero on
 * success, else a negative error code (dropping the controller's refcount).
 * After a successful return, the caller is responsible for calling
 * spi_unregister_controller().
 *
 * Return: zero on success, else a negative error code.
 */
int spi_register_controller(struct spi_controller *ctlr)
{
	struct device		*dev = ctlr->dev.parent;
	struct boardinfo	*bi;
	int			status;
	int			id, first_dynamic;

	if (!dev)
		return -ENODEV;

	/*
	 * Make sure all necessary hooks are implemented before registering
	 * the SPI controller.
	 */
	status = spi_controller_check_ops(ctlr);
	if (status)
		return status;

	if (ctlr->bus_num >= 0) {
		/* devices with a fixed bus num must check-in with the num */
		mutex_lock(&board_lock);
		id = idr_alloc(&spi_master_idr, ctlr, ctlr->bus_num,
			ctlr->bus_num + 1, GFP_KERNEL);
		mutex_unlock(&board_lock);
		if (WARN(id < 0, "couldn't get idr"))
			return id == -ENOSPC ? -EBUSY : id;
		ctlr->bus_num = id;
	} else if (ctlr->dev.of_node) {
		/* allocate dynamic bus number using Linux idr */
		id = of_alias_get_id(ctlr->dev.of_node, "spi");
		if (id >= 0) {
			ctlr->bus_num = id;
			mutex_lock(&board_lock);
			id = idr_alloc(&spi_master_idr, ctlr, ctlr->bus_num,
				       ctlr->bus_num + 1, GFP_KERNEL);
			mutex_unlock(&board_lock);
			if (WARN(id < 0, "couldn't get idr"))
				return id == -ENOSPC ? -EBUSY : id;
		}
	}
	if (ctlr->bus_num < 0) {
		first_dynamic = of_alias_get_highest_id("spi");
		if (first_dynamic < 0)
			first_dynamic = 0;
		else
			first_dynamic++;

		mutex_lock(&board_lock);
		id = idr_alloc(&spi_master_idr, ctlr, first_dynamic,
			       0, GFP_KERNEL);
		mutex_unlock(&board_lock);
		if (WARN(id < 0, "couldn't get idr"))
			return id;
		ctlr->bus_num = id;
	}
	INIT_LIST_HEAD(&ctlr->queue);
	spin_lock_init(&ctlr->queue_lock);
	spin_lock_init(&ctlr->bus_lock_spinlock);
	mutex_init(&ctlr->bus_lock_mutex);
	mutex_init(&ctlr->io_mutex);
	ctlr->bus_lock_flag = 0;
	init_completion(&ctlr->xfer_completion);
	if (!ctlr->max_dma_len)
		ctlr->max_dma_len = INT_MAX;

	/* register the device, then userspace will see it.
	 * registration fails if the bus ID is in use.
	 */
	dev_set_name(&ctlr->dev, "spi%u", ctlr->bus_num);

	if (!spi_controller_is_slave(ctlr)) {
		if (ctlr->use_gpio_descriptors) {
			status = spi_get_gpio_descs(ctlr);
			if (status)
				goto free_bus_id;
			/*
			 * A controller using GPIO descriptors always
			 * supports SPI_CS_HIGH if need be.
			 */
			ctlr->mode_bits |= SPI_CS_HIGH;
		} else {
			/* Legacy code path for GPIOs from DT */
			status = of_spi_get_gpio_numbers(ctlr);
			if (status)
				goto free_bus_id;
		}
	}

	/*
	 * Even if it's just one always-selected device, there must
	 * be at least one chipselect.
	 */
	if (!ctlr->num_chipselect) {
		status = -EINVAL;
		goto free_bus_id;
	}

	status = device_add(&ctlr->dev);
	if (status < 0)
		goto free_bus_id;
	dev_dbg(dev, "registered %s %s\n",
			spi_controller_is_slave(ctlr) ? "slave" : "master",
			dev_name(&ctlr->dev));

	/*
	 * If we're using a queued driver, start the queue. Note that we don't
	 * need the queueing logic if the driver is only supporting high-level
	 * memory operations.
	 */
	if (ctlr->transfer) {
		dev_info(dev, "controller is unqueued, this is deprecated\n");
	} else if (ctlr->transfer_one || ctlr->transfer_one_message) {
		status = spi_controller_initialize_queue(ctlr);
		if (status) {
			device_del(&ctlr->dev);
			goto free_bus_id;
		}
	}
	/* add statistics */
	spin_lock_init(&ctlr->statistics.lock);

	mutex_lock(&board_lock);
	list_add_tail(&ctlr->list, &spi_controller_list);
	list_for_each_entry(bi, &board_list, list)
		spi_match_controller_to_boardinfo(ctlr, &bi->board_info);
	mutex_unlock(&board_lock);

	/* Register devices from the device tree and ACPI */
	of_register_spi_devices(ctlr);
	acpi_register_spi_devices(ctlr);
	return status;

free_bus_id:
	mutex_lock(&board_lock);
	idr_remove(&spi_master_idr, ctlr->bus_num);
	mutex_unlock(&board_lock);
	return status;
}
EXPORT_SYMBOL_GPL(spi_register_controller);

static void devm_spi_unregister(void *ctlr)
{
	spi_unregister_controller(ctlr);
}

/**
 * devm_spi_register_controller - register managed SPI master or slave
 *	controller
 * @dev:    device managing SPI controller
 * @ctlr: initialized controller, originally from spi_alloc_master() or
 *	spi_alloc_slave()
 * Context: can sleep
 *
 * Register a SPI device as with spi_register_controller() which will
 * automatically be unregistered and freed.
 *
 * Return: zero on success, else a negative error code.
 */
int devm_spi_register_controller(struct device *dev,
				 struct spi_controller *ctlr)
{
	int ret;

	ret = spi_register_controller(ctlr);
	if (ret)
		return ret;

	return devm_add_action_or_reset(dev, devm_spi_unregister, ctlr);
}
EXPORT_SYMBOL_GPL(devm_spi_register_controller);

static int __unregister(struct device *dev, void *null)
{
	spi_unregister_device(to_spi_device(dev));
	return 0;
}

/**
 * spi_unregister_controller - unregister SPI master or slave controller
 * @ctlr: the controller being unregistered
 * Context: can sleep
 *
 * This call is used only by SPI controller drivers, which are the
 * only ones directly touching chip registers.
 *
 * This must be called from context that can sleep.
 *
 * Note that this function also drops a reference to the controller.
 */
void spi_unregister_controller(struct spi_controller *ctlr)
{
	struct spi_controller *found;
	int id = ctlr->bus_num;

	/* Prevent addition of new devices, unregister existing ones */
	if (IS_ENABLED(CONFIG_SPI_DYNAMIC))
		mutex_lock(&spi_add_lock);

	device_for_each_child(&ctlr->dev, NULL, __unregister);

	/* First make sure that this controller was ever added */
	mutex_lock(&board_lock);
	found = idr_find(&spi_master_idr, id);
	mutex_unlock(&board_lock);
	if (ctlr->queued) {
		if (spi_destroy_queue(ctlr))
			dev_err(&ctlr->dev, "queue remove failed\n");
	}
	mutex_lock(&board_lock);
	list_del(&ctlr->list);
	mutex_unlock(&board_lock);

	device_del(&ctlr->dev);

	/* Release the last reference on the controller if its driver
	 * has not yet been converted to devm_spi_alloc_master/slave().
	 */
	if (!ctlr->devm_allocated)
		put_device(&ctlr->dev);

	/* free bus id */
	mutex_lock(&board_lock);
	if (found == ctlr)
		idr_remove(&spi_master_idr, id);
	mutex_unlock(&board_lock);

	if (IS_ENABLED(CONFIG_SPI_DYNAMIC))
		mutex_unlock(&spi_add_lock);
}
EXPORT_SYMBOL_GPL(spi_unregister_controller);

int spi_controller_suspend(struct spi_controller *ctlr)
{
	int ret;

	/* Basically no-ops for non-queued controllers */
	if (!ctlr->queued)
		return 0;

	ret = spi_stop_queue(ctlr);
	if (ret)
		dev_err(&ctlr->dev, "queue stop failed\n");

	return ret;
}
EXPORT_SYMBOL_GPL(spi_controller_suspend);

int spi_controller_resume(struct spi_controller *ctlr)
{
	int ret;

	if (!ctlr->queued)
		return 0;

	ret = spi_start_queue(ctlr);
	if (ret)
		dev_err(&ctlr->dev, "queue restart failed\n");

	return ret;
}
EXPORT_SYMBOL_GPL(spi_controller_resume);

static int __spi_controller_match(struct device *dev, const void *data)
{
	struct spi_controller *ctlr;
	const u16 *bus_num = data;

	ctlr = container_of(dev, struct spi_controller, dev);
	return ctlr->bus_num == *bus_num;
}

/**
 * spi_busnum_to_master - look up master associated with bus_num
 * @bus_num: the master's bus number
 * Context: can sleep
 *
 * This call may be used with devices that are registered after
 * arch init time.  It returns a refcounted pointer to the relevant
 * spi_controller (which the caller must release), or NULL if there is
 * no such master registered.
 *
 * Return: the SPI master structure on success, else NULL.
 */
struct spi_controller *spi_busnum_to_master(u16 bus_num)
{
	struct device		*dev;
	struct spi_controller	*ctlr = NULL;

	dev = class_find_device(&spi_master_class, NULL, &bus_num,
				__spi_controller_match);
	if (dev)
		ctlr = container_of(dev, struct spi_controller, dev);
	/* reference got in class_find_device */
	return ctlr;
}
EXPORT_SYMBOL_GPL(spi_busnum_to_master);

/*-------------------------------------------------------------------------*/

/* Core methods for SPI resource management */

/**
 * spi_res_alloc - allocate a spi resource that is life-cycle managed
 *                 during the processing of a spi_message while using
 *                 spi_transfer_one
 * @spi:     the spi device for which we allocate memory
 * @release: the release code to execute for this resource
 * @size:    size to alloc and return
 * @gfp:     GFP allocation flags
 *
 * Return: the pointer to the allocated data
 *
 * This may get enhanced in the future to allocate from a memory pool
 * of the @spi_device or @spi_controller to avoid repeated allocations.
 */
void *spi_res_alloc(struct spi_device *spi,
		    spi_res_release_t release,
		    size_t size, gfp_t gfp)
{
	struct spi_res *sres;

	sres = kzalloc(sizeof(*sres) + size, gfp);
	if (!sres)
		return NULL;

	INIT_LIST_HEAD(&sres->entry);
	sres->release = release;

	return sres->data;
}
EXPORT_SYMBOL_GPL(spi_res_alloc);

/**
 * spi_res_free - free an spi resource
 * @res: pointer to the custom data of a resource
 *
 */
void spi_res_free(void *res)
{
	struct spi_res *sres = container_of(res, struct spi_res, data);

	if (!res)
		return;

	WARN_ON(!list_empty(&sres->entry));
	kfree(sres);
}
EXPORT_SYMBOL_GPL(spi_res_free);

/**
 * spi_res_add - add a spi_res to the spi_message
 * @message: the spi message
 * @res:     the spi_resource
 */
void spi_res_add(struct spi_message *message, void *res)
{
	struct spi_res *sres = container_of(res, struct spi_res, data);

	WARN_ON(!list_empty(&sres->entry));
	list_add_tail(&sres->entry, &message->resources);
}
EXPORT_SYMBOL_GPL(spi_res_add);

/**
 * spi_res_release - release all spi resources for this message
 * @ctlr:  the @spi_controller
 * @message: the @spi_message
 */
void spi_res_release(struct spi_controller *ctlr, struct spi_message *message)
{
	struct spi_res *res, *tmp;

	list_for_each_entry_safe_reverse(res, tmp, &message->resources, entry) {
		if (res->release)
			res->release(ctlr, message, res->data);

		list_del(&res->entry);

		kfree(res);
	}
}
EXPORT_SYMBOL_GPL(spi_res_release);

/*-------------------------------------------------------------------------*/

/* Core methods for spi_message alterations */

static void __spi_replace_transfers_release(struct spi_controller *ctlr,
					    struct spi_message *msg,
					    void *res)
{
	struct spi_replaced_transfers *rxfer = res;
	size_t i;

	/* call extra callback if requested */
	if (rxfer->release)
		rxfer->release(ctlr, msg, res);

	/* insert replaced transfers back into the message */
	list_splice(&rxfer->replaced_transfers, rxfer->replaced_after);

	/* remove the formerly inserted entries */
	for (i = 0; i < rxfer->inserted; i++)
		list_del(&rxfer->inserted_transfers[i].transfer_list);
}

/**
 * spi_replace_transfers - replace transfers with several transfers
 *                         and register change with spi_message.resources
 * @msg:           the spi_message we work upon
 * @xfer_first:    the first spi_transfer we want to replace
 * @remove:        number of transfers to remove
 * @insert:        the number of transfers we want to insert instead
 * @release:       extra release code necessary in some circumstances
 * @extradatasize: extra data to allocate (with alignment guarantees
 *                 of struct @spi_transfer)
 * @gfp:           gfp flags
 *
 * Returns: pointer to @spi_replaced_transfers,
 *          PTR_ERR(...) in case of errors.
 */
struct spi_replaced_transfers *spi_replace_transfers(
	struct spi_message *msg,
	struct spi_transfer *xfer_first,
	size_t remove,
	size_t insert,
	spi_replaced_release_t release,
	size_t extradatasize,
	gfp_t gfp)
{
	struct spi_replaced_transfers *rxfer;
	struct spi_transfer *xfer;
	size_t i;

	/* allocate the structure using spi_res */
	rxfer = spi_res_alloc(msg->spi, __spi_replace_transfers_release,
			      struct_size(rxfer, inserted_transfers, insert)
			      + extradatasize,
			      gfp);
	if (!rxfer)
		return ERR_PTR(-ENOMEM);

	/* the release code to invoke before running the generic release */
	rxfer->release = release;

	/* assign extradata */
	if (extradatasize)
		rxfer->extradata =
			&rxfer->inserted_transfers[insert];

	/* init the replaced_transfers list */
	INIT_LIST_HEAD(&rxfer->replaced_transfers);

	/* assign the list_entry after which we should reinsert
	 * the @replaced_transfers - it may be spi_message.messages!
	 */
	rxfer->replaced_after = xfer_first->transfer_list.prev;

	/* remove the requested number of transfers */
	for (i = 0; i < remove; i++) {
		/* if the entry after replaced_after it is msg->transfers
		 * then we have been requested to remove more transfers
		 * than are in the list
		 */
		if (rxfer->replaced_after->next == &msg->transfers) {
			dev_err(&msg->spi->dev,
				"requested to remove more spi_transfers than are available\n");
			/* insert replaced transfers back into the message */
			list_splice(&rxfer->replaced_transfers,
				    rxfer->replaced_after);

			/* free the spi_replace_transfer structure */
			spi_res_free(rxfer);

			/* and return with an error */
			return ERR_PTR(-EINVAL);
		}

		/* remove the entry after replaced_after from list of
		 * transfers and add it to list of replaced_transfers
		 */
		list_move_tail(rxfer->replaced_after->next,
			       &rxfer->replaced_transfers);
	}

	/* create copy of the given xfer with identical settings
	 * based on the first transfer to get removed
	 */
	for (i = 0; i < insert; i++) {
		/* we need to run in reverse order */
		xfer = &rxfer->inserted_transfers[insert - 1 - i];

		/* copy all spi_transfer data */
		memcpy(xfer, xfer_first, sizeof(*xfer));

		/* add to list */
		list_add(&xfer->transfer_list, rxfer->replaced_after);

		/* clear cs_change and delay for all but the last */
		if (i) {
			xfer->cs_change = false;
			xfer->delay.value = 0;
		}
	}

	/* set up inserted */
	rxfer->inserted = insert;

	/* and register it with spi_res/spi_message */
	spi_res_add(msg, rxfer);

	return rxfer;
}
EXPORT_SYMBOL_GPL(spi_replace_transfers);

static int __spi_split_transfer_maxsize(struct spi_controller *ctlr,
					struct spi_message *msg,
					struct spi_transfer **xferp,
					size_t maxsize,
					gfp_t gfp)
{
	struct spi_transfer *xfer = *xferp, *xfers;
	struct spi_replaced_transfers *srt;
	size_t offset;
	size_t count, i;

	/* calculate how many we have to replace */
	count = DIV_ROUND_UP(xfer->len, maxsize);

	/* create replacement */
	srt = spi_replace_transfers(msg, xfer, 1, count, NULL, 0, gfp);
	if (IS_ERR(srt))
		return PTR_ERR(srt);
	xfers = srt->inserted_transfers;

	/* now handle each of those newly inserted spi_transfers
	 * note that the replacements spi_transfers all are preset
	 * to the same values as *xferp, so tx_buf, rx_buf and len
	 * are all identical (as well as most others)
	 * so we just have to fix up len and the pointers.
	 *
	 * this also includes support for the depreciated
	 * spi_message.is_dma_mapped interface
	 */

	/* the first transfer just needs the length modified, so we
	 * run it outside the loop
	 */
	xfers[0].len = min_t(size_t, maxsize, xfer[0].len);

	/* all the others need rx_buf/tx_buf also set */
	for (i = 1, offset = maxsize; i < count; offset += maxsize, i++) {
		/* update rx_buf, tx_buf and dma */
		if (xfers[i].rx_buf)
			xfers[i].rx_buf += offset;
		if (xfers[i].rx_dma)
			xfers[i].rx_dma += offset;
		if (xfers[i].tx_buf)
			xfers[i].tx_buf += offset;
		if (xfers[i].tx_dma)
			xfers[i].tx_dma += offset;

		/* update length */
		xfers[i].len = min(maxsize, xfers[i].len - offset);
	}

	/* we set up xferp to the last entry we have inserted,
	 * so that we skip those already split transfers
	 */
	*xferp = &xfers[count - 1];

	/* increment statistics counters */
	SPI_STATISTICS_INCREMENT_FIELD(&ctlr->statistics,
				       transfers_split_maxsize);
	SPI_STATISTICS_INCREMENT_FIELD(&msg->spi->statistics,
				       transfers_split_maxsize);

	return 0;
}

/**
 * spi_split_transfers_maxsize - split spi transfers into multiple transfers
 *                               when an individual transfer exceeds a
 *                               certain size
 * @ctlr:    the @spi_controller for this transfer
 * @msg:   the @spi_message to transform
 * @maxsize:  the maximum when to apply this
 * @gfp: GFP allocation flags
 *
 * Return: status of transformation
 */
int spi_split_transfers_maxsize(struct spi_controller *ctlr,
				struct spi_message *msg,
				size_t maxsize,
				gfp_t gfp)
{
	struct spi_transfer *xfer;
	int ret;

	/* iterate over the transfer_list,
	 * but note that xfer is advanced to the last transfer inserted
	 * to avoid checking sizes again unnecessarily (also xfer does
	 * potentiall belong to a different list by the time the
	 * replacement has happened
	 */
	list_for_each_entry(xfer, &msg->transfers, transfer_list) {
		if (xfer->len > maxsize) {
			ret = __spi_split_transfer_maxsize(ctlr, msg, &xfer,
							   maxsize, gfp);
			if (ret)
				return ret;
		}
	}

	return 0;
}
EXPORT_SYMBOL_GPL(spi_split_transfers_maxsize);

/*-------------------------------------------------------------------------*/

/* Core methods for SPI controller protocol drivers.  Some of the
 * other core methods are currently defined as inline functions.
 */

static int __spi_validate_bits_per_word(struct spi_controller *ctlr,
					u8 bits_per_word)
{
	if (ctlr->bits_per_word_mask) {
		/* Only 32 bits fit in the mask */
		if (bits_per_word > 32)
			return -EINVAL;
		if (!(ctlr->bits_per_word_mask & SPI_BPW_MASK(bits_per_word)))
			return -EINVAL;
	}

	return 0;
}

/**
 * spi_setup - setup SPI mode and clock rate
 * @spi: the device whose settings are being modified
 * Context: can sleep, and no requests are queued to the device
 *
 * SPI protocol drivers may need to update the transfer mode if the
 * device doesn't work with its default.  They may likewise need
 * to update clock rates or word sizes from initial values.  This function
 * changes those settings, and must be called from a context that can sleep.
 * Except for SPI_CS_HIGH, which takes effect immediately, the changes take
 * effect the next time the device is selected and data is transferred to
 * or from it.  When this function returns, the spi device is deselected.
 *
 * Note that this call will fail if the protocol driver specifies an option
 * that the underlying controller or its driver does not support.  For
 * example, not all hardware supports wire transfers using nine bit words,
 * LSB-first wire encoding, or active-high chipselects.
 *
 * Return: zero on success, else a negative error code.
 */
int spi_setup(struct spi_device *spi)
{
	unsigned	bad_bits, ugly_bits;
	int		status;

	/*
	 * check mode to prevent that any two of DUAL, QUAD and NO_MOSI/MISO
	 * are set at the same time
	 */
	if ((hweight_long(spi->mode &
		(SPI_TX_DUAL | SPI_TX_QUAD | SPI_NO_TX)) > 1) ||
	    (hweight_long(spi->mode &
		(SPI_RX_DUAL | SPI_RX_QUAD | SPI_NO_RX)) > 1)) {
		dev_err(&spi->dev,
		"setup: can not select any two of dual, quad and no-rx/tx at the same time\n");
		return -EINVAL;
	}
	/* if it is SPI_3WIRE mode, DUAL and QUAD should be forbidden
	 */
	if ((spi->mode & SPI_3WIRE) && (spi->mode &
		(SPI_TX_DUAL | SPI_TX_QUAD | SPI_TX_OCTAL |
		 SPI_RX_DUAL | SPI_RX_QUAD | SPI_RX_OCTAL)))
		return -EINVAL;
	/* help drivers fail *cleanly* when they need options
	 * that aren't supported with their current controller
	 * SPI_CS_WORD has a fallback software implementation,
	 * so it is ignored here.
	 */
	bad_bits = spi->mode & ~(spi->controller->mode_bits | SPI_CS_WORD |
				 SPI_NO_TX | SPI_NO_RX);
	/* nothing prevents from working with active-high CS in case if it
	 * is driven by GPIO.
	 */
	if (gpio_is_valid(spi->cs_gpio))
		bad_bits &= ~SPI_CS_HIGH;
	ugly_bits = bad_bits &
		    (SPI_TX_DUAL | SPI_TX_QUAD | SPI_TX_OCTAL |
		     SPI_RX_DUAL | SPI_RX_QUAD | SPI_RX_OCTAL);
	if (ugly_bits) {
		dev_warn(&spi->dev,
			 "setup: ignoring unsupported mode bits %x\n",
			 ugly_bits);
		spi->mode &= ~ugly_bits;
		bad_bits &= ~ugly_bits;
	}
	if (bad_bits) {
		dev_err(&spi->dev, "setup: unsupported mode bits %x\n",
			bad_bits);
		return -EINVAL;
	}

	if (!spi->bits_per_word)
		spi->bits_per_word = 8;

	status = __spi_validate_bits_per_word(spi->controller,
					      spi->bits_per_word);
	if (status)
		return status;

	if (spi->controller->max_speed_hz &&
	    (!spi->max_speed_hz ||
	     spi->max_speed_hz > spi->controller->max_speed_hz))
		spi->max_speed_hz = spi->controller->max_speed_hz;

	mutex_lock(&spi->controller->io_mutex);

	if (spi->controller->setup) {
		status = spi->controller->setup(spi);
		if (status) {
			mutex_unlock(&spi->controller->io_mutex);
			dev_err(&spi->controller->dev, "Failed to setup device: %d\n",
				status);
			return status;
		}
	}

	if (spi->controller->auto_runtime_pm && spi->controller->set_cs) {
		status = pm_runtime_get_sync(spi->controller->dev.parent);
		if (status < 0) {
			mutex_unlock(&spi->controller->io_mutex);
			pm_runtime_put_noidle(spi->controller->dev.parent);
			dev_err(&spi->controller->dev, "Failed to power device: %d\n",
				status);
			return status;
		}

		/*
		 * We do not want to return positive value from pm_runtime_get,
		 * there are many instances of devices calling spi_setup() and
		 * checking for a non-zero return value instead of a negative
		 * return value.
		 */
		status = 0;

		spi_set_cs(spi, false, true);
		pm_runtime_mark_last_busy(spi->controller->dev.parent);
		pm_runtime_put_autosuspend(spi->controller->dev.parent);
	} else {
		spi_set_cs(spi, false, true);
	}

	mutex_unlock(&spi->controller->io_mutex);

	if (spi->rt && !spi->controller->rt) {
		spi->controller->rt = true;
		spi_set_thread_rt(spi->controller);
	}

	trace_spi_setup(spi, status);

	dev_dbg(&spi->dev, "setup mode %lu, %s%s%s%s%u bits/w, %u Hz max --> %d\n",
			spi->mode & SPI_MODE_X_MASK,
			(spi->mode & SPI_CS_HIGH) ? "cs_high, " : "",
			(spi->mode & SPI_LSB_FIRST) ? "lsb, " : "",
			(spi->mode & SPI_3WIRE) ? "3wire, " : "",
			(spi->mode & SPI_LOOP) ? "loopback, " : "",
			spi->bits_per_word, spi->max_speed_hz,
			status);

	return status;
}
EXPORT_SYMBOL_GPL(spi_setup);

static int _spi_xfer_word_delay_update(struct spi_transfer *xfer,
				       struct spi_device *spi)
{
	int delay1, delay2;

	delay1 = spi_delay_to_ns(&xfer->word_delay, xfer);
	if (delay1 < 0)
		return delay1;

	delay2 = spi_delay_to_ns(&spi->word_delay, xfer);
	if (delay2 < 0)
		return delay2;

	if (delay1 < delay2)
		memcpy(&xfer->word_delay, &spi->word_delay,
		       sizeof(xfer->word_delay));

	return 0;
}

static int __spi_validate(struct spi_device *spi, struct spi_message *message)
{
	struct spi_controller *ctlr = spi->controller;
	struct spi_transfer *xfer;
	int w_size;

	if (list_empty(&message->transfers))
		return -EINVAL;

	/* If an SPI controller does not support toggling the CS line on each
	 * transfer (indicated by the SPI_CS_WORD flag) or we are using a GPIO
	 * for the CS line, we can emulate the CS-per-word hardware function by
	 * splitting transfers into one-word transfers and ensuring that
	 * cs_change is set for each transfer.
	 */
	if ((spi->mode & SPI_CS_WORD) && (!(ctlr->mode_bits & SPI_CS_WORD) ||
					  spi->cs_gpiod ||
					  gpio_is_valid(spi->cs_gpio))) {
		size_t maxsize;
		int ret;

		maxsize = (spi->bits_per_word + 7) / 8;

		/* spi_split_transfers_maxsize() requires message->spi */
		message->spi = spi;

		ret = spi_split_transfers_maxsize(ctlr, message, maxsize,
						  GFP_KERNEL);
		if (ret)
			return ret;

		list_for_each_entry(xfer, &message->transfers, transfer_list) {
			/* don't change cs_change on the last entry in the list */
			if (list_is_last(&xfer->transfer_list, &message->transfers))
				break;
			xfer->cs_change = 1;
		}
	}

	/* Half-duplex links include original MicroWire, and ones with
	 * only one data pin like SPI_3WIRE (switches direction) or where
	 * either MOSI or MISO is missing.  They can also be caused by
	 * software limitations.
	 */
	if ((ctlr->flags & SPI_CONTROLLER_HALF_DUPLEX) ||
	    (spi->mode & SPI_3WIRE)) {
		unsigned flags = ctlr->flags;

		list_for_each_entry(xfer, &message->transfers, transfer_list) {
			if (xfer->rx_buf && xfer->tx_buf)
				return -EINVAL;
			if ((flags & SPI_CONTROLLER_NO_TX) && xfer->tx_buf)
				return -EINVAL;
			if ((flags & SPI_CONTROLLER_NO_RX) && xfer->rx_buf)
				return -EINVAL;
		}
	}

	/**
	 * Set transfer bits_per_word and max speed as spi device default if
	 * it is not set for this transfer.
	 * Set transfer tx_nbits and rx_nbits as single transfer default
	 * (SPI_NBITS_SINGLE) if it is not set for this transfer.
	 * Ensure transfer word_delay is at least as long as that required by
	 * device itself.
	 */
	message->frame_length = 0;
	list_for_each_entry(xfer, &message->transfers, transfer_list) {
		xfer->effective_speed_hz = 0;
		message->frame_length += xfer->len;
		if (!xfer->bits_per_word)
			xfer->bits_per_word = spi->bits_per_word;

		if (!xfer->speed_hz)
			xfer->speed_hz = spi->max_speed_hz;

		if (ctlr->max_speed_hz && xfer->speed_hz > ctlr->max_speed_hz)
			xfer->speed_hz = ctlr->max_speed_hz;

		if (__spi_validate_bits_per_word(ctlr, xfer->bits_per_word))
			return -EINVAL;

		/*
		 * SPI transfer length should be multiple of SPI word size
		 * where SPI word size should be power-of-two multiple
		 */
		if (xfer->bits_per_word <= 8)
			w_size = 1;
		else if (xfer->bits_per_word <= 16)
			w_size = 2;
		else
			w_size = 4;

		/* No partial transfers accepted */
		if (xfer->len % w_size)
			return -EINVAL;

		if (xfer->speed_hz && ctlr->min_speed_hz &&
		    xfer->speed_hz < ctlr->min_speed_hz)
			return -EINVAL;

		if (xfer->tx_buf && !xfer->tx_nbits)
			xfer->tx_nbits = SPI_NBITS_SINGLE;
		if (xfer->rx_buf && !xfer->rx_nbits)
			xfer->rx_nbits = SPI_NBITS_SINGLE;
		/* check transfer tx/rx_nbits:
		 * 1. check the value matches one of single, dual and quad
		 * 2. check tx/rx_nbits match the mode in spi_device
		 */
		if (xfer->tx_buf) {
			if (spi->mode & SPI_NO_TX)
				return -EINVAL;
			if (xfer->tx_nbits != SPI_NBITS_SINGLE &&
				xfer->tx_nbits != SPI_NBITS_DUAL &&
				xfer->tx_nbits != SPI_NBITS_QUAD)
				return -EINVAL;
			if ((xfer->tx_nbits == SPI_NBITS_DUAL) &&
				!(spi->mode & (SPI_TX_DUAL | SPI_TX_QUAD)))
				return -EINVAL;
			if ((xfer->tx_nbits == SPI_NBITS_QUAD) &&
				!(spi->mode & SPI_TX_QUAD))
				return -EINVAL;
		}
		/* check transfer rx_nbits */
		if (xfer->rx_buf) {
			if (spi->mode & SPI_NO_RX)
				return -EINVAL;
			if (xfer->rx_nbits != SPI_NBITS_SINGLE &&
				xfer->rx_nbits != SPI_NBITS_DUAL &&
				xfer->rx_nbits != SPI_NBITS_QUAD)
				return -EINVAL;
			if ((xfer->rx_nbits == SPI_NBITS_DUAL) &&
				!(spi->mode & (SPI_RX_DUAL | SPI_RX_QUAD)))
				return -EINVAL;
			if ((xfer->rx_nbits == SPI_NBITS_QUAD) &&
				!(spi->mode & SPI_RX_QUAD))
				return -EINVAL;
		}

		if (_spi_xfer_word_delay_update(xfer, spi))
			return -EINVAL;
	}

	message->status = -EINPROGRESS;

	return 0;
}

static int __spi_async(struct spi_device *spi, struct spi_message *message)
{
	struct spi_controller *ctlr = spi->controller;
	struct spi_transfer *xfer;

	/*
	 * Some controllers do not support doing regular SPI transfers. Return
	 * ENOTSUPP when this is the case.
	 */
	if (!ctlr->transfer)
		return -ENOTSUPP;

	message->spi = spi;

	SPI_STATISTICS_INCREMENT_FIELD(&ctlr->statistics, spi_async);
	SPI_STATISTICS_INCREMENT_FIELD(&spi->statistics, spi_async);

	trace_spi_message_submit(message);

	if (!ctlr->ptp_sts_supported) {
		list_for_each_entry(xfer, &message->transfers, transfer_list) {
			xfer->ptp_sts_word_pre = 0;
			ptp_read_system_prets(xfer->ptp_sts);
		}
	}

	return ctlr->transfer(spi, message);
}

/**
 * spi_async - asynchronous SPI transfer
 * @spi: device with which data will be exchanged
 * @message: describes the data transfers, including completion callback
 * Context: any (irqs may be blocked, etc)
 *
 * This call may be used in_irq and other contexts which can't sleep,
 * as well as from task contexts which can sleep.
 *
 * The completion callback is invoked in a context which can't sleep.
 * Before that invocation, the value of message->status is undefined.
 * When the callback is issued, message->status holds either zero (to
 * indicate complete success) or a negative error code.  After that
 * callback returns, the driver which issued the transfer request may
 * deallocate the associated memory; it's no longer in use by any SPI
 * core or controller driver code.
 *
 * Note that although all messages to a spi_device are handled in
 * FIFO order, messages may go to different devices in other orders.
 * Some device might be higher priority, or have various "hard" access
 * time requirements, for example.
 *
 * On detection of any fault during the transfer, processing of
 * the entire message is aborted, and the device is deselected.
 * Until returning from the associated message completion callback,
 * no other spi_message queued to that device will be processed.
 * (This rule applies equally to all the synchronous transfer calls,
 * which are wrappers around this core asynchronous primitive.)
 *
 * Return: zero on success, else a negative error code.
 */
int spi_async(struct spi_device *spi, struct spi_message *message)
{
	struct spi_controller *ctlr = spi->controller;
	int ret;
	unsigned long flags;

	ret = __spi_validate(spi, message);
	if (ret != 0)
		return ret;

	spin_lock_irqsave(&ctlr->bus_lock_spinlock, flags);

	if (ctlr->bus_lock_flag)
		ret = -EBUSY;
	else
		ret = __spi_async(spi, message);

	spin_unlock_irqrestore(&ctlr->bus_lock_spinlock, flags);

	return ret;
}
EXPORT_SYMBOL_GPL(spi_async);

/**
 * spi_async_locked - version of spi_async with exclusive bus usage
 * @spi: device with which data will be exchanged
 * @message: describes the data transfers, including completion callback
 * Context: any (irqs may be blocked, etc)
 *
 * This call may be used in_irq and other contexts which can't sleep,
 * as well as from task contexts which can sleep.
 *
 * The completion callback is invoked in a context which can't sleep.
 * Before that invocation, the value of message->status is undefined.
 * When the callback is issued, message->status holds either zero (to
 * indicate complete success) or a negative error code.  After that
 * callback returns, the driver which issued the transfer request may
 * deallocate the associated memory; it's no longer in use by any SPI
 * core or controller driver code.
 *
 * Note that although all messages to a spi_device are handled in
 * FIFO order, messages may go to different devices in other orders.
 * Some device might be higher priority, or have various "hard" access
 * time requirements, for example.
 *
 * On detection of any fault during the transfer, processing of
 * the entire message is aborted, and the device is deselected.
 * Until returning from the associated message completion callback,
 * no other spi_message queued to that device will be processed.
 * (This rule applies equally to all the synchronous transfer calls,
 * which are wrappers around this core asynchronous primitive.)
 *
 * Return: zero on success, else a negative error code.
 */
int spi_async_locked(struct spi_device *spi, struct spi_message *message)
{
	struct spi_controller *ctlr = spi->controller;
	int ret;
	unsigned long flags;

	ret = __spi_validate(spi, message);
	if (ret != 0)
		return ret;

	spin_lock_irqsave(&ctlr->bus_lock_spinlock, flags);

	ret = __spi_async(spi, message);

	spin_unlock_irqrestore(&ctlr->bus_lock_spinlock, flags);

	return ret;

}
EXPORT_SYMBOL_GPL(spi_async_locked);

/*-------------------------------------------------------------------------*/

/* Utility methods for SPI protocol drivers, layered on
 * top of the core.  Some other utility methods are defined as
 * inline functions.
 */

static void spi_complete(void *arg)
{
	complete(arg);
}

static int __spi_sync(struct spi_device *spi, struct spi_message *message)
{
	DECLARE_COMPLETION_ONSTACK(done);
	int status;
	struct spi_controller *ctlr = spi->controller;
	unsigned long flags;

	status = __spi_validate(spi, message);
	if (status != 0)
		return status;

	message->complete = spi_complete;
	message->context = &done;
	message->spi = spi;

	SPI_STATISTICS_INCREMENT_FIELD(&ctlr->statistics, spi_sync);
	SPI_STATISTICS_INCREMENT_FIELD(&spi->statistics, spi_sync);

	/* If we're not using the legacy transfer method then we will
	 * try to transfer in the calling context so special case.
	 * This code would be less tricky if we could remove the
	 * support for driver implemented message queues.
	 */
	if (ctlr->transfer == spi_queued_transfer) {
		spin_lock_irqsave(&ctlr->bus_lock_spinlock, flags);

		trace_spi_message_submit(message);

		status = __spi_queued_transfer(spi, message, false);

		spin_unlock_irqrestore(&ctlr->bus_lock_spinlock, flags);
	} else {
		status = spi_async_locked(spi, message);
	}

	if (status == 0) {
		/* Push out the messages in the calling context if we
		 * can.
		 */
		if (ctlr->transfer == spi_queued_transfer) {
			SPI_STATISTICS_INCREMENT_FIELD(&ctlr->statistics,
						       spi_sync_immediate);
			SPI_STATISTICS_INCREMENT_FIELD(&spi->statistics,
						       spi_sync_immediate);
			__spi_pump_messages(ctlr, false);
		}

		wait_for_completion(&done);
		status = message->status;
	}
	message->context = NULL;
	return status;
}

/**
 * spi_sync - blocking/synchronous SPI data transfers
 * @spi: device with which data will be exchanged
 * @message: describes the data transfers
 * Context: can sleep
 *
 * This call may only be used from a context that may sleep.  The sleep
 * is non-interruptible, and has no timeout.  Low-overhead controller
 * drivers may DMA directly into and out of the message buffers.
 *
 * Note that the SPI device's chip select is active during the message,
 * and then is normally disabled between messages.  Drivers for some
 * frequently-used devices may want to minimize costs of selecting a chip,
 * by leaving it selected in anticipation that the next message will go
 * to the same chip.  (That may increase power usage.)
 *
 * Also, the caller is guaranteeing that the memory associated with the
 * message will not be freed before this call returns.
 *
 * Return: zero on success, else a negative error code.
 */
int spi_sync(struct spi_device *spi, struct spi_message *message)
{
	int ret;

	mutex_lock(&spi->controller->bus_lock_mutex);
	ret = __spi_sync(spi, message);
	mutex_unlock(&spi->controller->bus_lock_mutex);

	return ret;
}
EXPORT_SYMBOL_GPL(spi_sync);

/**
 * spi_sync_locked - version of spi_sync with exclusive bus usage
 * @spi: device with which data will be exchanged
 * @message: describes the data transfers
 * Context: can sleep
 *
 * This call may only be used from a context that may sleep.  The sleep
 * is non-interruptible, and has no timeout.  Low-overhead controller
 * drivers may DMA directly into and out of the message buffers.
 *
 * This call should be used by drivers that require exclusive access to the
 * SPI bus. It has to be preceded by a spi_bus_lock call. The SPI bus must
 * be released by a spi_bus_unlock call when the exclusive access is over.
 *
 * Return: zero on success, else a negative error code.
 */
int spi_sync_locked(struct spi_device *spi, struct spi_message *message)
{
	return __spi_sync(spi, message);
}
EXPORT_SYMBOL_GPL(spi_sync_locked);

/**
 * spi_bus_lock - obtain a lock for exclusive SPI bus usage
 * @ctlr: SPI bus master that should be locked for exclusive bus access
 * Context: can sleep
 *
 * This call may only be used from a context that may sleep.  The sleep
 * is non-interruptible, and has no timeout.
 *
 * This call should be used by drivers that require exclusive access to the
 * SPI bus. The SPI bus must be released by a spi_bus_unlock call when the
 * exclusive access is over. Data transfer must be done by spi_sync_locked
 * and spi_async_locked calls when the SPI bus lock is held.
 *
 * Return: always zero.
 */
int spi_bus_lock(struct spi_controller *ctlr)
{
	unsigned long flags;

	mutex_lock(&ctlr->bus_lock_mutex);

	spin_lock_irqsave(&ctlr->bus_lock_spinlock, flags);
	ctlr->bus_lock_flag = 1;
	spin_unlock_irqrestore(&ctlr->bus_lock_spinlock, flags);

	/* mutex remains locked until spi_bus_unlock is called */

	return 0;
}
EXPORT_SYMBOL_GPL(spi_bus_lock);

/**
 * spi_bus_unlock - release the lock for exclusive SPI bus usage
 * @ctlr: SPI bus master that was locked for exclusive bus access
 * Context: can sleep
 *
 * This call may only be used from a context that may sleep.  The sleep
 * is non-interruptible, and has no timeout.
 *
 * This call releases an SPI bus lock previously obtained by an spi_bus_lock
 * call.
 *
 * Return: always zero.
 */
int spi_bus_unlock(struct spi_controller *ctlr)
{
	ctlr->bus_lock_flag = 0;

	mutex_unlock(&ctlr->bus_lock_mutex);

	return 0;
}
EXPORT_SYMBOL_GPL(spi_bus_unlock);

/* portable code must never pass more than 32 bytes */
#define	SPI_BUFSIZ	max(32, SMP_CACHE_BYTES)

static u8	*buf;

/**
 * spi_write_then_read - SPI synchronous write followed by read
 * @spi: device with which data will be exchanged
 * @txbuf: data to be written (need not be dma-safe)
 * @n_tx: size of txbuf, in bytes
 * @rxbuf: buffer into which data will be read (need not be dma-safe)
 * @n_rx: size of rxbuf, in bytes
 * Context: can sleep
 *
 * This performs a half duplex MicroWire style transaction with the
 * device, sending txbuf and then reading rxbuf.  The return value
 * is zero for success, else a negative errno status code.
 * This call may only be used from a context that may sleep.
 *
 * Parameters to this routine are always copied using a small buffer.
 * Performance-sensitive or bulk transfer code should instead use
 * spi_{async,sync}() calls with dma-safe buffers.
 *
 * Return: zero on success, else a negative error code.
 */
int spi_write_then_read(struct spi_device *spi,
		const void *txbuf, unsigned n_tx,
		void *rxbuf, unsigned n_rx)
{
	static DEFINE_MUTEX(lock);

	int			status;
	struct spi_message	message;
	struct spi_transfer	x[2];
	u8			*local_buf;

	/* Use preallocated DMA-safe buffer if we can.  We can't avoid
	 * copying here, (as a pure convenience thing), but we can
	 * keep heap costs out of the hot path unless someone else is
	 * using the pre-allocated buffer or the transfer is too large.
	 */
	if ((n_tx + n_rx) > SPI_BUFSIZ || !mutex_trylock(&lock)) {
		local_buf = kmalloc(max((unsigned)SPI_BUFSIZ, n_tx + n_rx),
				    GFP_KERNEL | GFP_DMA);
		if (!local_buf)
			return -ENOMEM;
	} else {
		local_buf = buf;
	}

	spi_message_init(&message);
	memset(x, 0, sizeof(x));
	if (n_tx) {
		x[0].len = n_tx;
		spi_message_add_tail(&x[0], &message);
	}
	if (n_rx) {
		x[1].len = n_rx;
		spi_message_add_tail(&x[1], &message);
	}

	memcpy(local_buf, txbuf, n_tx);
	x[0].tx_buf = local_buf;
	x[1].rx_buf = local_buf + n_tx;

	/* do the i/o */
	status = spi_sync(spi, &message);
	if (status == 0)
		memcpy(rxbuf, x[1].rx_buf, n_rx);

	if (x[0].tx_buf == buf)
		mutex_unlock(&lock);
	else
		kfree(local_buf);

	return status;
}
EXPORT_SYMBOL_GPL(spi_write_then_read);

/*-------------------------------------------------------------------------*/

#if IS_ENABLED(CONFIG_OF)
/* must call put_device() when done with returned spi_device device */
struct spi_device *of_find_spi_device_by_node(struct device_node *node)
{
	struct device *dev = bus_find_device_by_of_node(&spi_bus_type, node);

	return dev ? to_spi_device(dev) : NULL;
}
EXPORT_SYMBOL_GPL(of_find_spi_device_by_node);
#endif /* IS_ENABLED(CONFIG_OF) */

#if IS_ENABLED(CONFIG_OF_DYNAMIC)
/* the spi controllers are not using spi_bus, so we find it with another way */
static struct spi_controller *of_find_spi_controller_by_node(struct device_node *node)
{
	struct device *dev;

	dev = class_find_device_by_of_node(&spi_master_class, node);
	if (!dev && IS_ENABLED(CONFIG_SPI_SLAVE))
		dev = class_find_device_by_of_node(&spi_slave_class, node);
	if (!dev)
		return NULL;

	/* reference got in class_find_device */
	return container_of(dev, struct spi_controller, dev);
}

static int of_spi_notify(struct notifier_block *nb, unsigned long action,
			 void *arg)
{
	struct of_reconfig_data *rd = arg;
	struct spi_controller *ctlr;
	struct spi_device *spi;

	switch (of_reconfig_get_state_change(action, arg)) {
	case OF_RECONFIG_CHANGE_ADD:
		ctlr = of_find_spi_controller_by_node(rd->dn->parent);
		if (ctlr == NULL)
			return NOTIFY_OK;	/* not for us */

		if (of_node_test_and_set_flag(rd->dn, OF_POPULATED)) {
			put_device(&ctlr->dev);
			return NOTIFY_OK;
		}

		spi = of_register_spi_device(ctlr, rd->dn);
		put_device(&ctlr->dev);

		if (IS_ERR(spi)) {
			pr_err("%s: failed to create for '%pOF'\n",
					__func__, rd->dn);
			of_node_clear_flag(rd->dn, OF_POPULATED);
			return notifier_from_errno(PTR_ERR(spi));
		}
		break;

	case OF_RECONFIG_CHANGE_REMOVE:
		/* already depopulated? */
		if (!of_node_check_flag(rd->dn, OF_POPULATED))
			return NOTIFY_OK;

		/* find our device by node */
		spi = of_find_spi_device_by_node(rd->dn);
		if (spi == NULL)
			return NOTIFY_OK;	/* no? not meant for us */

		/* unregister takes one ref away */
		spi_unregister_device(spi);

		/* and put the reference of the find */
		put_device(&spi->dev);
		break;
	}

	return NOTIFY_OK;
}

static struct notifier_block spi_of_notifier = {
	.notifier_call = of_spi_notify,
};
#else /* IS_ENABLED(CONFIG_OF_DYNAMIC) */
extern struct notifier_block spi_of_notifier;
#endif /* IS_ENABLED(CONFIG_OF_DYNAMIC) */

#if IS_ENABLED(CONFIG_ACPI)
static int spi_acpi_controller_match(struct device *dev, const void *data)
{
	return ACPI_COMPANION(dev->parent) == data;
}

static struct spi_controller *acpi_spi_find_controller_by_adev(struct acpi_device *adev)
{
	struct device *dev;

	dev = class_find_device(&spi_master_class, NULL, adev,
				spi_acpi_controller_match);
	if (!dev && IS_ENABLED(CONFIG_SPI_SLAVE))
		dev = class_find_device(&spi_slave_class, NULL, adev,
					spi_acpi_controller_match);
	if (!dev)
		return NULL;

	return container_of(dev, struct spi_controller, dev);
}

static struct spi_device *acpi_spi_find_device_by_adev(struct acpi_device *adev)
{
	struct device *dev;

	dev = bus_find_device_by_acpi_dev(&spi_bus_type, adev);
	return to_spi_device(dev);
}

static int acpi_spi_notify(struct notifier_block *nb, unsigned long value,
			   void *arg)
{
	struct acpi_device *adev = arg;
	struct spi_controller *ctlr;
	struct spi_device *spi;

	switch (value) {
	case ACPI_RECONFIG_DEVICE_ADD:
		ctlr = acpi_spi_find_controller_by_adev(adev->parent);
		if (!ctlr)
			break;

		acpi_register_spi_device(ctlr, adev);
		put_device(&ctlr->dev);
		break;
	case ACPI_RECONFIG_DEVICE_REMOVE:
		if (!acpi_device_enumerated(adev))
			break;

		spi = acpi_spi_find_device_by_adev(adev);
		if (!spi)
			break;

		spi_unregister_device(spi);
		put_device(&spi->dev);
		break;
	}

	return NOTIFY_OK;
}

static struct notifier_block spi_acpi_notifier = {
	.notifier_call = acpi_spi_notify,
};
#else
extern struct notifier_block spi_acpi_notifier;
#endif

static int __init spi_init(void)
{
	int	status;

	buf = kmalloc(SPI_BUFSIZ, GFP_KERNEL);
	if (!buf) {
		status = -ENOMEM;
		goto err0;
	}

	status = bus_register(&spi_bus_type);
	if (status < 0)
		goto err1;

	status = class_register(&spi_master_class);
	if (status < 0)
		goto err2;

	if (IS_ENABLED(CONFIG_SPI_SLAVE)) {
		status = class_register(&spi_slave_class);
		if (status < 0)
			goto err3;
	}

	if (IS_ENABLED(CONFIG_OF_DYNAMIC))
		WARN_ON(of_reconfig_notifier_register(&spi_of_notifier));
	if (IS_ENABLED(CONFIG_ACPI))
		WARN_ON(acpi_reconfig_notifier_register(&spi_acpi_notifier));

	return 0;

err3:
	class_unregister(&spi_master_class);
err2:
	bus_unregister(&spi_bus_type);
err1:
	kfree(buf);
	buf = NULL;
err0:
	return status;
}

/* board_info is normally registered in arch_initcall(),
 * but even essential drivers wait till later
 *
 * REVISIT only boardinfo really needs static linking. the rest (device and
 * driver registration) _could_ be dynamically linked (modular) ... costs
 * include needing to have boardinfo data structures be much more public.
 */
postcore_initcall(spi_init);<|MERGE_RESOLUTION|>--- conflicted
+++ resolved
@@ -408,12 +408,6 @@
 static int spi_remove(struct device *dev)
 {
 	const struct spi_driver		*sdrv = to_spi_driver(dev->driver);
-<<<<<<< HEAD
-	int ret = 0;
-
-	if (sdrv->remove)
-		ret = sdrv->remove(to_spi_device(dev));
-=======
 
 	if (sdrv->remove) {
 		int ret;
@@ -425,7 +419,6 @@
 				 ERR_PTR(ret));
 	}
 
->>>>>>> 754a0abe
 	dev_pm_domain_detach(dev, true);
 
 	return 0;
@@ -464,13 +457,6 @@
 {
 	sdrv->driver.owner = owner;
 	sdrv->driver.bus = &spi_bus_type;
-<<<<<<< HEAD
-	sdrv->driver.probe = spi_drv_probe;
-	sdrv->driver.remove = spi_drv_remove;
-	if (sdrv->shutdown)
-		sdrv->driver.shutdown = spi_drv_shutdown;
-=======
->>>>>>> 754a0abe
 	return driver_register(&sdrv->driver);
 }
 EXPORT_SYMBOL_GPL(__spi_register_driver);
@@ -881,11 +867,7 @@
 					gpiod_set_value_cansleep(spi->cs_gpiod, !enable);
 				else
 					/* Polarity handled by GPIO library */
-<<<<<<< HEAD
-					gpiod_set_value_cansleep(spi->cs_gpiod, enable1);
-=======
 					gpiod_set_value_cansleep(spi->cs_gpiod, activate);
->>>>>>> 754a0abe
 			} else {
 				/*
 				 * invert the enable line, as active low is
@@ -1185,13 +1167,6 @@
 	} else {
 		if (!speed_hz)
 			speed_hz = 100000;
-<<<<<<< HEAD
-
-		ms = 8LL * 1000LL * xfer->len;
-		do_div(ms, speed_hz);
-		ms += ms + 200; /* some tolerance */
-=======
->>>>>>> 754a0abe
 
 		/*
 		 * For each byte we wait for 8 cycles of the SPI clock.
