--- conflicted
+++ resolved
@@ -2,11 +2,7 @@
 /*
  * System Control and Management Interface (SCMI) Reset Protocol
  *
-<<<<<<< HEAD
- * Copyright (C) 2019-2020 ARM Ltd.
-=======
  * Copyright (C) 2019-2021 ARM Ltd.
->>>>>>> 754a0abe
  */
 
 #define pr_fmt(fmt) "SCMI Notifications RESET - " fmt
@@ -330,11 +326,7 @@
 static const struct scmi_protocol scmi_reset = {
 	.id = SCMI_PROTOCOL_RESET,
 	.owner = THIS_MODULE,
-<<<<<<< HEAD
-	.init_instance = &scmi_reset_protocol_init,
-=======
 	.instance_init = &scmi_reset_protocol_init,
->>>>>>> 754a0abe
 	.ops = &reset_proto_ops,
 	.events = &reset_protocol_events,
 };
