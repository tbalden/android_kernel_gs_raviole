// SPDX-License-Identifier: GPL-2.0
/*
 * System Control and Management Interface (SCMI) Performance Protocol
 *
<<<<<<< HEAD
 * Copyright (C) 2018-2020 ARM Ltd.
=======
 * Copyright (C) 2018-2021 ARM Ltd.
>>>>>>> 754a0abe
 */

#define pr_fmt(fmt) "SCMI Notifications PERF - " fmt

#include <linux/bits.h>
#include <linux/of.h>
#include <linux/io.h>
#include <linux/io-64-nonatomic-hi-lo.h>
#include <linux/module.h>
#include <linux/platform_device.h>
#include <linux/pm_opp.h>
#include <linux/scmi_protocol.h>
#include <linux/sort.h>

#include "common.h"
#include "notify.h"

enum scmi_performance_protocol_cmd {
	PERF_DOMAIN_ATTRIBUTES = 0x3,
	PERF_DESCRIBE_LEVELS = 0x4,
	PERF_LIMITS_SET = 0x5,
	PERF_LIMITS_GET = 0x6,
	PERF_LEVEL_SET = 0x7,
	PERF_LEVEL_GET = 0x8,
	PERF_NOTIFY_LIMITS = 0x9,
	PERF_NOTIFY_LEVEL = 0xa,
	PERF_DESCRIBE_FASTCHANNEL = 0xb,
};

struct scmi_opp {
	u32 perf;
	u32 power;
	u32 trans_latency_us;
};

struct scmi_msg_resp_perf_attributes {
	__le16 num_domains;
	__le16 flags;
#define POWER_SCALE_IN_MILLIWATT(x)	((x) & BIT(0))
	__le32 stats_addr_low;
	__le32 stats_addr_high;
	__le32 stats_size;
};

struct scmi_msg_resp_perf_domain_attributes {
	__le32 flags;
#define SUPPORTS_SET_LIMITS(x)		((x) & BIT(31))
#define SUPPORTS_SET_PERF_LVL(x)	((x) & BIT(30))
#define SUPPORTS_PERF_LIMIT_NOTIFY(x)	((x) & BIT(29))
#define SUPPORTS_PERF_LEVEL_NOTIFY(x)	((x) & BIT(28))
#define SUPPORTS_PERF_FASTCHANNELS(x)	((x) & BIT(27))
	__le32 rate_limit_us;
	__le32 sustained_freq_khz;
	__le32 sustained_perf_level;
	    u8 name[SCMI_MAX_STR_SIZE];
};

struct scmi_msg_perf_describe_levels {
	__le32 domain;
	__le32 level_index;
};

struct scmi_perf_set_limits {
	__le32 domain;
	__le32 max_level;
	__le32 min_level;
};

struct scmi_perf_get_limits {
	__le32 max_level;
	__le32 min_level;
};

struct scmi_perf_set_level {
	__le32 domain;
	__le32 level;
};

struct scmi_perf_notify_level_or_limits {
	__le32 domain;
	__le32 notify_enable;
};

struct scmi_perf_limits_notify_payld {
	__le32 agent_id;
	__le32 domain_id;
	__le32 range_max;
	__le32 range_min;
};

struct scmi_perf_level_notify_payld {
	__le32 agent_id;
	__le32 domain_id;
	__le32 performance_level;
};

struct scmi_msg_resp_perf_describe_levels {
	__le16 num_returned;
	__le16 num_remaining;
	struct {
		__le32 perf_val;
		__le32 power;
		__le16 transition_latency_us;
		__le16 reserved;
	} opp[];
};

struct scmi_perf_get_fc_info {
	__le32 domain;
	__le32 message_id;
};

struct scmi_msg_resp_perf_desc_fc {
	__le32 attr;
#define SUPPORTS_DOORBELL(x)		((x) & BIT(0))
#define DOORBELL_REG_WIDTH(x)		FIELD_GET(GENMASK(2, 1), (x))
	__le32 rate_limit;
	__le32 chan_addr_low;
	__le32 chan_addr_high;
	__le32 chan_size;
	__le32 db_addr_low;
	__le32 db_addr_high;
	__le32 db_set_lmask;
	__le32 db_set_hmask;
	__le32 db_preserve_lmask;
	__le32 db_preserve_hmask;
};

struct scmi_fc_db_info {
	int width;
	u64 set;
	u64 mask;
	void __iomem *addr;
};

struct scmi_fc_info {
	void __iomem *level_set_addr;
	void __iomem *limit_set_addr;
	void __iomem *level_get_addr;
	void __iomem *limit_get_addr;
	struct scmi_fc_db_info *level_set_db;
	struct scmi_fc_db_info *limit_set_db;
};

struct perf_dom_info {
	bool set_limits;
	bool set_perf;
	bool perf_limit_notify;
	bool perf_level_notify;
	bool perf_fastchannels;
	u32 opp_count;
	u32 sustained_freq_khz;
	u32 sustained_perf_level;
	u32 mult_factor;
	char name[SCMI_MAX_STR_SIZE];
	struct scmi_opp opp[MAX_OPPS];
	struct scmi_fc_info *fc_info;
};

struct scmi_perf_info {
	u32 version;
	int num_domains;
	bool power_scale_mw;
	u64 stats_addr;
	u32 stats_size;
	struct perf_dom_info *dom_info;
};

static enum scmi_performance_protocol_cmd evt_2_cmd[] = {
	PERF_NOTIFY_LIMITS,
	PERF_NOTIFY_LEVEL,
};

static int scmi_perf_attributes_get(const struct scmi_protocol_handle *ph,
				    struct scmi_perf_info *pi)
{
	int ret;
	struct scmi_xfer *t;
	struct scmi_msg_resp_perf_attributes *attr;

	ret = ph->xops->xfer_get_init(ph, PROTOCOL_ATTRIBUTES, 0,
				      sizeof(*attr), &t);
	if (ret)
		return ret;

	attr = t->rx.buf;

	ret = ph->xops->do_xfer(ph, t);
	if (!ret) {
		u16 flags = le16_to_cpu(attr->flags);

		pi->num_domains = le16_to_cpu(attr->num_domains);
		pi->power_scale_mw = POWER_SCALE_IN_MILLIWATT(flags);
		pi->stats_addr = le32_to_cpu(attr->stats_addr_low) |
				(u64)le32_to_cpu(attr->stats_addr_high) << 32;
		pi->stats_size = le32_to_cpu(attr->stats_size);
	}

	ph->xops->xfer_put(ph, t);
	return ret;
}

static int
scmi_perf_domain_attributes_get(const struct scmi_protocol_handle *ph,
				u32 domain, struct perf_dom_info *dom_info)
{
	int ret;
	struct scmi_xfer *t;
	struct scmi_msg_resp_perf_domain_attributes *attr;

	ret = ph->xops->xfer_get_init(ph, PERF_DOMAIN_ATTRIBUTES,
				     sizeof(domain), sizeof(*attr), &t);
	if (ret)
		return ret;

	put_unaligned_le32(domain, t->tx.buf);
	attr = t->rx.buf;

	ret = ph->xops->do_xfer(ph, t);
	if (!ret) {
		u32 flags = le32_to_cpu(attr->flags);

		dom_info->set_limits = SUPPORTS_SET_LIMITS(flags);
		dom_info->set_perf = SUPPORTS_SET_PERF_LVL(flags);
		dom_info->perf_limit_notify = SUPPORTS_PERF_LIMIT_NOTIFY(flags);
		dom_info->perf_level_notify = SUPPORTS_PERF_LEVEL_NOTIFY(flags);
		dom_info->perf_fastchannels = SUPPORTS_PERF_FASTCHANNELS(flags);
		dom_info->sustained_freq_khz =
					le32_to_cpu(attr->sustained_freq_khz);
		dom_info->sustained_perf_level =
					le32_to_cpu(attr->sustained_perf_level);
		if (!dom_info->sustained_freq_khz ||
		    !dom_info->sustained_perf_level)
			/* CPUFreq converts to kHz, hence default 1000 */
			dom_info->mult_factor =	1000;
		else
			dom_info->mult_factor =
					(dom_info->sustained_freq_khz * 1000) /
					dom_info->sustained_perf_level;
		strlcpy(dom_info->name, attr->name, SCMI_MAX_STR_SIZE);
	}

	ph->xops->xfer_put(ph, t);
	return ret;
}

static int opp_cmp_func(const void *opp1, const void *opp2)
{
	const struct scmi_opp *t1 = opp1, *t2 = opp2;

	return t1->perf - t2->perf;
}

static int
scmi_perf_describe_levels_get(const struct scmi_protocol_handle *ph, u32 domain,
			      struct perf_dom_info *perf_dom)
{
	int ret, cnt;
	u32 tot_opp_cnt = 0;
	u16 num_returned, num_remaining;
	struct scmi_xfer *t;
	struct scmi_opp *opp;
	struct scmi_msg_perf_describe_levels *dom_info;
	struct scmi_msg_resp_perf_describe_levels *level_info;

	ret = ph->xops->xfer_get_init(ph, PERF_DESCRIBE_LEVELS,
				      sizeof(*dom_info), 0, &t);
	if (ret)
		return ret;

	dom_info = t->tx.buf;
	level_info = t->rx.buf;

	do {
		dom_info->domain = cpu_to_le32(domain);
		/* Set the number of OPPs to be skipped/already read */
		dom_info->level_index = cpu_to_le32(tot_opp_cnt);

		ret = ph->xops->do_xfer(ph, t);
		if (ret)
			break;

		num_returned = le16_to_cpu(level_info->num_returned);
		num_remaining = le16_to_cpu(level_info->num_remaining);
		if (tot_opp_cnt + num_returned > MAX_OPPS) {
			dev_err(ph->dev, "No. of OPPs exceeded MAX_OPPS");
			break;
		}

		opp = &perf_dom->opp[tot_opp_cnt];
		for (cnt = 0; cnt < num_returned; cnt++, opp++) {
			opp->perf = le32_to_cpu(level_info->opp[cnt].perf_val);
			opp->power = le32_to_cpu(level_info->opp[cnt].power);
			opp->trans_latency_us = le16_to_cpu
				(level_info->opp[cnt].transition_latency_us);

			dev_dbg(ph->dev, "Level %d Power %d Latency %dus\n",
				opp->perf, opp->power, opp->trans_latency_us);
		}

		tot_opp_cnt += num_returned;

		ph->xops->reset_rx_to_maxsz(ph, t);
		/*
		 * check for both returned and remaining to avoid infinite
		 * loop due to buggy firmware
		 */
	} while (num_returned && num_remaining);

	perf_dom->opp_count = tot_opp_cnt;
	ph->xops->xfer_put(ph, t);

	sort(perf_dom->opp, tot_opp_cnt, sizeof(*opp), opp_cmp_func, NULL);
	return ret;
}

#define SCMI_PERF_FC_RING_DB(w)				\
do {							\
	u##w val = 0;					\
							\
	if (db->mask)					\
		val = ioread##w(db->addr) & db->mask;	\
	iowrite##w((u##w)db->set | val, db->addr);	\
} while (0)

static void scmi_perf_fc_ring_db(struct scmi_fc_db_info *db)
{
	if (!db || !db->addr)
		return;

	if (db->width == 1)
		SCMI_PERF_FC_RING_DB(8);
	else if (db->width == 2)
		SCMI_PERF_FC_RING_DB(16);
	else if (db->width == 4)
		SCMI_PERF_FC_RING_DB(32);
	else /* db->width == 8 */
#ifdef CONFIG_64BIT
		SCMI_PERF_FC_RING_DB(64);
#else
	{
		u64 val = 0;

		if (db->mask)
			val = ioread64_hi_lo(db->addr) & db->mask;
		iowrite64_hi_lo(db->set | val, db->addr);
	}
#endif
}

static int scmi_perf_mb_limits_set(const struct scmi_protocol_handle *ph,
				   u32 domain, u32 max_perf, u32 min_perf)
{
	int ret;
	struct scmi_xfer *t;
	struct scmi_perf_set_limits *limits;

	ret = ph->xops->xfer_get_init(ph, PERF_LIMITS_SET,
				      sizeof(*limits), 0, &t);
	if (ret)
		return ret;

	limits = t->tx.buf;
	limits->domain = cpu_to_le32(domain);
	limits->max_level = cpu_to_le32(max_perf);
	limits->min_level = cpu_to_le32(min_perf);

	ret = ph->xops->do_xfer(ph, t);

	ph->xops->xfer_put(ph, t);
	return ret;
}

static int scmi_perf_limits_set(const struct scmi_protocol_handle *ph,
				u32 domain, u32 max_perf, u32 min_perf)
{
	struct scmi_perf_info *pi = ph->get_priv(ph);
	struct perf_dom_info *dom = pi->dom_info + domain;

	if (dom->fc_info && dom->fc_info->limit_set_addr) {
		iowrite32(max_perf, dom->fc_info->limit_set_addr);
		iowrite32(min_perf, dom->fc_info->limit_set_addr + 4);
		scmi_perf_fc_ring_db(dom->fc_info->limit_set_db);
		return 0;
	}

	return scmi_perf_mb_limits_set(ph, domain, max_perf, min_perf);
}

static int scmi_perf_mb_limits_get(const struct scmi_protocol_handle *ph,
				   u32 domain, u32 *max_perf, u32 *min_perf)
{
	int ret;
	struct scmi_xfer *t;
	struct scmi_perf_get_limits *limits;

	ret = ph->xops->xfer_get_init(ph, PERF_LIMITS_GET,
				      sizeof(__le32), 0, &t);
	if (ret)
		return ret;

	put_unaligned_le32(domain, t->tx.buf);

	ret = ph->xops->do_xfer(ph, t);
	if (!ret) {
		limits = t->rx.buf;

		*max_perf = le32_to_cpu(limits->max_level);
		*min_perf = le32_to_cpu(limits->min_level);
	}

	ph->xops->xfer_put(ph, t);
	return ret;
}

static int scmi_perf_limits_get(const struct scmi_protocol_handle *ph,
				u32 domain, u32 *max_perf, u32 *min_perf)
{
	struct scmi_perf_info *pi = ph->get_priv(ph);
	struct perf_dom_info *dom = pi->dom_info + domain;

	if (dom->fc_info && dom->fc_info->limit_get_addr) {
		*max_perf = ioread32(dom->fc_info->limit_get_addr);
		*min_perf = ioread32(dom->fc_info->limit_get_addr + 4);
		return 0;
	}

	return scmi_perf_mb_limits_get(ph, domain, max_perf, min_perf);
}

static int scmi_perf_mb_level_set(const struct scmi_protocol_handle *ph,
				  u32 domain, u32 level, bool poll)
{
	int ret;
	struct scmi_xfer *t;
	struct scmi_perf_set_level *lvl;

	ret = ph->xops->xfer_get_init(ph, PERF_LEVEL_SET, sizeof(*lvl), 0, &t);
	if (ret)
		return ret;

	t->hdr.poll_completion = poll;
	lvl = t->tx.buf;
	lvl->domain = cpu_to_le32(domain);
	lvl->level = cpu_to_le32(level);

	ret = ph->xops->do_xfer(ph, t);

	ph->xops->xfer_put(ph, t);
	return ret;
}

static int scmi_perf_level_set(const struct scmi_protocol_handle *ph,
			       u32 domain, u32 level, bool poll)
{
	struct scmi_perf_info *pi = ph->get_priv(ph);
	struct perf_dom_info *dom = pi->dom_info + domain;

	if (dom->fc_info && dom->fc_info->level_set_addr) {
		iowrite32(level, dom->fc_info->level_set_addr);
		scmi_perf_fc_ring_db(dom->fc_info->level_set_db);
		return 0;
	}

	return scmi_perf_mb_level_set(ph, domain, level, poll);
}

static int scmi_perf_mb_level_get(const struct scmi_protocol_handle *ph,
				  u32 domain, u32 *level, bool poll)
{
	int ret;
	struct scmi_xfer *t;

	ret = ph->xops->xfer_get_init(ph, PERF_LEVEL_GET,
				     sizeof(u32), sizeof(u32), &t);
	if (ret)
		return ret;

	t->hdr.poll_completion = poll;
	put_unaligned_le32(domain, t->tx.buf);

	ret = ph->xops->do_xfer(ph, t);
	if (!ret)
		*level = get_unaligned_le32(t->rx.buf);

	ph->xops->xfer_put(ph, t);
	return ret;
}

static int scmi_perf_level_get(const struct scmi_protocol_handle *ph,
			       u32 domain, u32 *level, bool poll)
{
	struct scmi_perf_info *pi = ph->get_priv(ph);
	struct perf_dom_info *dom = pi->dom_info + domain;

	if (dom->fc_info && dom->fc_info->level_get_addr) {
		*level = ioread32(dom->fc_info->level_get_addr);
		return 0;
	}

	return scmi_perf_mb_level_get(ph, domain, level, poll);
}

static int scmi_perf_level_limits_notify(const struct scmi_protocol_handle *ph,
					 u32 domain, int message_id,
					 bool enable)
{
	int ret;
	struct scmi_xfer *t;
	struct scmi_perf_notify_level_or_limits *notify;

	ret = ph->xops->xfer_get_init(ph, message_id, sizeof(*notify), 0, &t);
	if (ret)
		return ret;

	notify = t->tx.buf;
	notify->domain = cpu_to_le32(domain);
	notify->notify_enable = enable ? cpu_to_le32(BIT(0)) : 0;

	ret = ph->xops->do_xfer(ph, t);

	ph->xops->xfer_put(ph, t);
	return ret;
}

static bool scmi_perf_fc_size_is_valid(u32 msg, u32 size)
{
	if ((msg == PERF_LEVEL_GET || msg == PERF_LEVEL_SET) && size == 4)
		return true;
	if ((msg == PERF_LIMITS_GET || msg == PERF_LIMITS_SET) && size == 8)
		return true;
	return false;
}

static void
scmi_perf_domain_desc_fc(const struct scmi_protocol_handle *ph, u32 domain,
			 u32 message_id, void __iomem **p_addr,
			 struct scmi_fc_db_info **p_db)
{
	int ret;
	u32 flags;
	u64 phys_addr;
	u8 size;
	void __iomem *addr;
	struct scmi_xfer *t;
	struct scmi_fc_db_info *db;
	struct scmi_perf_get_fc_info *info;
	struct scmi_msg_resp_perf_desc_fc *resp;

	if (!p_addr)
		return;

	ret = ph->xops->xfer_get_init(ph, PERF_DESCRIBE_FASTCHANNEL,
				      sizeof(*info), sizeof(*resp), &t);
	if (ret)
		return;

	info = t->tx.buf;
	info->domain = cpu_to_le32(domain);
	info->message_id = cpu_to_le32(message_id);

	ret = ph->xops->do_xfer(ph, t);
	if (ret)
		goto err_xfer;

	resp = t->rx.buf;
	flags = le32_to_cpu(resp->attr);
	size = le32_to_cpu(resp->chan_size);
	if (!scmi_perf_fc_size_is_valid(message_id, size))
		goto err_xfer;

	phys_addr = le32_to_cpu(resp->chan_addr_low);
	phys_addr |= (u64)le32_to_cpu(resp->chan_addr_high) << 32;
	addr = devm_ioremap(ph->dev, phys_addr, size);
	if (!addr)
		goto err_xfer;
	*p_addr = addr;

	if (p_db && SUPPORTS_DOORBELL(flags)) {
		db = devm_kzalloc(ph->dev, sizeof(*db), GFP_KERNEL);
		if (!db)
			goto err_xfer;

		size = 1 << DOORBELL_REG_WIDTH(flags);
		phys_addr = le32_to_cpu(resp->db_addr_low);
		phys_addr |= (u64)le32_to_cpu(resp->db_addr_high) << 32;
		addr = devm_ioremap(ph->dev, phys_addr, size);
		if (!addr)
			goto err_xfer;

		db->addr = addr;
		db->width = size;
		db->set = le32_to_cpu(resp->db_set_lmask);
		db->set |= (u64)le32_to_cpu(resp->db_set_hmask) << 32;
		db->mask = le32_to_cpu(resp->db_preserve_lmask);
		db->mask |= (u64)le32_to_cpu(resp->db_preserve_hmask) << 32;
		*p_db = db;
	}
err_xfer:
	ph->xops->xfer_put(ph, t);
}

static void scmi_perf_domain_init_fc(const struct scmi_protocol_handle *ph,
				     u32 domain, struct scmi_fc_info **p_fc)
{
	struct scmi_fc_info *fc;

	fc = devm_kzalloc(ph->dev, sizeof(*fc), GFP_KERNEL);
	if (!fc)
		return;

	scmi_perf_domain_desc_fc(ph, domain, PERF_LEVEL_SET,
				 &fc->level_set_addr, &fc->level_set_db);
	scmi_perf_domain_desc_fc(ph, domain, PERF_LEVEL_GET,
				 &fc->level_get_addr, NULL);
	scmi_perf_domain_desc_fc(ph, domain, PERF_LIMITS_SET,
				 &fc->limit_set_addr, &fc->limit_set_db);
	scmi_perf_domain_desc_fc(ph, domain, PERF_LIMITS_GET,
				 &fc->limit_get_addr, NULL);
	*p_fc = fc;
}

/* Device specific ops */
static int scmi_dev_domain_id(struct device *dev)
{
	struct of_phandle_args clkspec;

	if (of_parse_phandle_with_args(dev->of_node, "clocks", "#clock-cells",
				       0, &clkspec))
		return -EINVAL;

	return clkspec.args[0];
}

static int scmi_dvfs_device_opps_add(const struct scmi_protocol_handle *ph,
				     struct device *dev)
{
	int idx, ret, domain;
	unsigned long freq;
	struct scmi_opp *opp;
	struct perf_dom_info *dom;
	struct scmi_perf_info *pi = ph->get_priv(ph);

	domain = scmi_dev_domain_id(dev);
	if (domain < 0)
		return domain;

	dom = pi->dom_info + domain;

	for (opp = dom->opp, idx = 0; idx < dom->opp_count; idx++, opp++) {
		freq = opp->perf * dom->mult_factor;

		ret = dev_pm_opp_add(dev, freq, 0);
		if (ret) {
			dev_warn(dev, "failed to add opp %luHz\n", freq);

			while (idx-- > 0) {
				freq = (--opp)->perf * dom->mult_factor;
				dev_pm_opp_remove(dev, freq);
			}
			return ret;
		}
	}
	return 0;
}

static int
scmi_dvfs_transition_latency_get(const struct scmi_protocol_handle *ph,
				 struct device *dev)
{
	struct perf_dom_info *dom;
	struct scmi_perf_info *pi = ph->get_priv(ph);
	int domain = scmi_dev_domain_id(dev);

	if (domain < 0)
		return domain;

	dom = pi->dom_info + domain;
	/* uS to nS */
	return dom->opp[dom->opp_count - 1].trans_latency_us * 1000;
}

static int scmi_dvfs_freq_set(const struct scmi_protocol_handle *ph, u32 domain,
			      unsigned long freq, bool poll)
{
	struct scmi_perf_info *pi = ph->get_priv(ph);
	struct perf_dom_info *dom = pi->dom_info + domain;

	return scmi_perf_level_set(ph, domain, freq / dom->mult_factor, poll);
}

static int scmi_dvfs_freq_get(const struct scmi_protocol_handle *ph, u32 domain,
			      unsigned long *freq, bool poll)
{
	int ret;
	u32 level;
	struct scmi_perf_info *pi = ph->get_priv(ph);
	struct perf_dom_info *dom = pi->dom_info + domain;

	ret = scmi_perf_level_get(ph, domain, &level, poll);
	if (!ret)
		*freq = level * dom->mult_factor;

	return ret;
}

static int scmi_dvfs_est_power_get(const struct scmi_protocol_handle *ph,
				   u32 domain, unsigned long *freq,
				   unsigned long *power)
{
	struct scmi_perf_info *pi = ph->get_priv(ph);
	struct perf_dom_info *dom;
	unsigned long opp_freq;
	int idx, ret = -EINVAL;
	struct scmi_opp *opp;

	dom = pi->dom_info + domain;
	if (!dom)
		return -EIO;

	for (opp = dom->opp, idx = 0; idx < dom->opp_count; idx++, opp++) {
		opp_freq = opp->perf * dom->mult_factor;
		if (opp_freq < *freq)
			continue;

		*freq = opp_freq;
		*power = opp->power;
		ret = 0;
		break;
	}

	return ret;
}

static bool scmi_fast_switch_possible(const struct scmi_protocol_handle *ph,
				      struct device *dev)
{
	struct perf_dom_info *dom;
	struct scmi_perf_info *pi = ph->get_priv(ph);

	dom = pi->dom_info + scmi_dev_domain_id(dev);

	return dom->fc_info && dom->fc_info->level_set_addr;
}

static bool scmi_power_scale_mw_get(const struct scmi_protocol_handle *ph)
{
	struct scmi_perf_info *pi = ph->get_priv(ph);

	return pi->power_scale_mw;
}

static const struct scmi_perf_proto_ops perf_proto_ops = {
	.limits_set = scmi_perf_limits_set,
	.limits_get = scmi_perf_limits_get,
	.level_set = scmi_perf_level_set,
	.level_get = scmi_perf_level_get,
	.device_domain_id = scmi_dev_domain_id,
	.transition_latency_get = scmi_dvfs_transition_latency_get,
	.device_opps_add = scmi_dvfs_device_opps_add,
	.freq_set = scmi_dvfs_freq_set,
	.freq_get = scmi_dvfs_freq_get,
	.est_power_get = scmi_dvfs_est_power_get,
	.fast_switch_possible = scmi_fast_switch_possible,
	.power_scale_mw_get = scmi_power_scale_mw_get,
};

static int scmi_perf_set_notify_enabled(const struct scmi_protocol_handle *ph,
					u8 evt_id, u32 src_id, bool enable)
{
	int ret, cmd_id;

	if (evt_id >= ARRAY_SIZE(evt_2_cmd))
		return -EINVAL;

	cmd_id = evt_2_cmd[evt_id];
	ret = scmi_perf_level_limits_notify(ph, src_id, cmd_id, enable);
	if (ret)
		pr_debug("FAIL_ENABLED - evt[%X] dom[%d] - ret:%d\n",
			 evt_id, src_id, ret);

	return ret;
}

static void *scmi_perf_fill_custom_report(const struct scmi_protocol_handle *ph,
					  u8 evt_id, ktime_t timestamp,
					  const void *payld, size_t payld_sz,
					  void *report, u32 *src_id)
{
	void *rep = NULL;

	switch (evt_id) {
	case SCMI_EVENT_PERFORMANCE_LIMITS_CHANGED:
	{
		const struct scmi_perf_limits_notify_payld *p = payld;
		struct scmi_perf_limits_report *r = report;

		if (sizeof(*p) != payld_sz)
			break;

		r->timestamp = timestamp;
		r->agent_id = le32_to_cpu(p->agent_id);
		r->domain_id = le32_to_cpu(p->domain_id);
		r->range_max = le32_to_cpu(p->range_max);
		r->range_min = le32_to_cpu(p->range_min);
		*src_id = r->domain_id;
		rep = r;
		break;
	}
	case SCMI_EVENT_PERFORMANCE_LEVEL_CHANGED:
	{
		const struct scmi_perf_level_notify_payld *p = payld;
		struct scmi_perf_level_report *r = report;

		if (sizeof(*p) != payld_sz)
			break;

		r->timestamp = timestamp;
		r->agent_id = le32_to_cpu(p->agent_id);
		r->domain_id = le32_to_cpu(p->domain_id);
		r->performance_level = le32_to_cpu(p->performance_level);
		*src_id = r->domain_id;
		rep = r;
		break;
	}
	default:
		break;
	}

	return rep;
}

static int scmi_perf_get_num_sources(const struct scmi_protocol_handle *ph)
{
	struct scmi_perf_info *pi = ph->get_priv(ph);

	if (!pi)
		return -EINVAL;

	return pi->num_domains;
}

static const struct scmi_event perf_events[] = {
	{
		.id = SCMI_EVENT_PERFORMANCE_LIMITS_CHANGED,
		.max_payld_sz = sizeof(struct scmi_perf_limits_notify_payld),
		.max_report_sz = sizeof(struct scmi_perf_limits_report),
	},
	{
		.id = SCMI_EVENT_PERFORMANCE_LEVEL_CHANGED,
		.max_payld_sz = sizeof(struct scmi_perf_level_notify_payld),
		.max_report_sz = sizeof(struct scmi_perf_level_report),
	},
};

static const struct scmi_event_ops perf_event_ops = {
	.get_num_sources = scmi_perf_get_num_sources,
	.set_notify_enabled = scmi_perf_set_notify_enabled,
	.fill_custom_report = scmi_perf_fill_custom_report,
};

static const struct scmi_protocol_events perf_protocol_events = {
	.queue_sz = SCMI_PROTO_QUEUE_SZ,
	.ops = &perf_event_ops,
	.evts = perf_events,
	.num_events = ARRAY_SIZE(perf_events),
};

static int scmi_perf_protocol_init(const struct scmi_protocol_handle *ph)
{
	int domain;
	u32 version;
	struct scmi_perf_info *pinfo;

	ph->xops->version_get(ph, &version);

	dev_dbg(ph->dev, "Performance Version %d.%d\n",
		PROTOCOL_REV_MAJOR(version), PROTOCOL_REV_MINOR(version));

	pinfo = devm_kzalloc(ph->dev, sizeof(*pinfo), GFP_KERNEL);
	if (!pinfo)
		return -ENOMEM;

	scmi_perf_attributes_get(ph, pinfo);

	pinfo->dom_info = devm_kcalloc(ph->dev, pinfo->num_domains,
				       sizeof(*pinfo->dom_info), GFP_KERNEL);
	if (!pinfo->dom_info)
		return -ENOMEM;

	for (domain = 0; domain < pinfo->num_domains; domain++) {
		struct perf_dom_info *dom = pinfo->dom_info + domain;

		scmi_perf_domain_attributes_get(ph, domain, dom);
		scmi_perf_describe_levels_get(ph, domain, dom);

		if (dom->perf_fastchannels)
			scmi_perf_domain_init_fc(ph, domain, &dom->fc_info);
	}

	pinfo->version = version;

	return ph->set_priv(ph, pinfo);
}

static const struct scmi_protocol scmi_perf = {
	.id = SCMI_PROTOCOL_PERF,
	.owner = THIS_MODULE,
<<<<<<< HEAD
	.init_instance = &scmi_perf_protocol_init,
=======
	.instance_init = &scmi_perf_protocol_init,
>>>>>>> 754a0abe
	.ops = &perf_proto_ops,
	.events = &perf_protocol_events,
};

DEFINE_SCMI_PROTOCOL_REGISTER_UNREGISTER(perf, scmi_perf)<|MERGE_RESOLUTION|>--- conflicted
+++ resolved
@@ -2,11 +2,7 @@
 /*
  * System Control and Management Interface (SCMI) Performance Protocol
  *
-<<<<<<< HEAD
- * Copyright (C) 2018-2020 ARM Ltd.
-=======
  * Copyright (C) 2018-2021 ARM Ltd.
->>>>>>> 754a0abe
  */
 
 #define pr_fmt(fmt) "SCMI Notifications PERF - " fmt
@@ -915,11 +911,7 @@
 static const struct scmi_protocol scmi_perf = {
 	.id = SCMI_PROTOCOL_PERF,
 	.owner = THIS_MODULE,
-<<<<<<< HEAD
-	.init_instance = &scmi_perf_protocol_init,
-=======
 	.instance_init = &scmi_perf_protocol_init,
->>>>>>> 754a0abe
 	.ops = &perf_proto_ops,
 	.events = &perf_protocol_events,
 };
