--- conflicted
+++ resolved
@@ -621,7 +621,6 @@
  */
 static int scmi_set_protocol_priv(const struct scmi_protocol_handle *ph,
 				  void *priv)
-<<<<<<< HEAD
 {
 	struct scmi_protocol_instance *pi = ph_to_pi(ph);
 
@@ -778,198 +777,6 @@
  * and resources de-allocation once the last user has gone.
  */
 void scmi_release_protocol(const struct scmi_handle *handle, u8 protocol_id)
-=======
->>>>>>> 334f1c6b
-{
-	struct scmi_protocol_instance *pi = ph_to_pi(ph);
-
-	pi->priv = priv;
-
-	return 0;
-}
-
-/**
- * scmi_get_protocol_priv  - Set protocol specific data at init time
- *
- * @ph: A reference to the protocol handle.
- *
- * Return: Protocol private data if any was set.
- */
-static void *scmi_get_protocol_priv(const struct scmi_protocol_handle *ph)
-{
-	const struct scmi_protocol_instance *pi = ph_to_pi(ph);
-
-	return pi->priv;
-}
-
-static const struct scmi_xfer_ops xfer_ops = {
-	.version_get = version_get,
-	.xfer_get_init = xfer_get_init,
-	.reset_rx_to_maxsz = reset_rx_to_maxsz,
-	.do_xfer = do_xfer,
-	.do_xfer_with_response = do_xfer_with_response,
-	.xfer_put = xfer_put,
-};
-
-/**
- * scmi_get_revision_area  - Retrieve version memory area.
- *
- * @ph: A reference to the protocol handle.
- *
- * A helper to grab the version memory area reference during SCMI Base protocol
- * initialization.
- *
- * Return: A reference to the version memory area associated to the SCMI
- *	   instance underlying this protocol handle.
- */
-struct scmi_revision_info *
-scmi_get_revision_area(const struct scmi_protocol_handle *ph)
-{
-	const struct scmi_protocol_instance *pi = ph_to_pi(ph);
-
-	return pi->handle->version;
-}
-
-/**
- * scmi_get_protocol_instance  - Protocol initialization helper.
- * @handle: A reference to the SCMI platform instance.
- * @protocol_id: The protocol being requested.
- *
- * In case the required protocol has never been requested before for this
- * instance, allocate and initialize all the needed structures while handling
- * resource allocation with a dedicated per-protocol devres subgroup.
- *
- * Return: A reference to an initialized protocol instance or error on failure.
- */
-static struct scmi_protocol_instance * __must_check
-scmi_get_protocol_instance(const struct scmi_handle *handle, u8 protocol_id)
-{
-	int ret = -ENOMEM;
-	void *gid;
-	struct scmi_protocol_instance *pi;
-	struct scmi_info *info = handle_to_scmi_info(handle);
-	struct scmi_protocol_instance *pi;
-
-	mutex_lock(&info->protocols_mtx);
-	pi = idr_find(&info->protocols, protocol_id);
-	if (WARN_ON(!pi))
-		goto out;
-
-	if (refcount_dec_and_test(&pi->users)) {
-		void *gid = pi->gid;
-
-		if (pi->proto->events)
-			scmi_deregister_protocol_events(handle, protocol_id);
-
-		if (pi->proto->deinit_instance)
-			pi->proto->deinit_instance(&pi->ph);
-
-		idr_remove(&info->protocols, protocol_id);
-
-		scmi_put_protocol(protocol_id);
-
-		devres_release_group(handle->dev, gid);
-		dev_dbg(handle->dev, "De-Initialized protocol: 0x%X\n",
-			protocol_id);
-	}
-
-out:
-	mutex_unlock(&info->protocols_mtx);
-}
-
-void scmi_setup_protocol_implemented(const struct scmi_protocol_handle *ph,
-				     u8 *prot_imp)
-{
-	const struct scmi_protocol_instance *pi = ph_to_pi(ph);
-	struct scmi_info *info = handle_to_scmi_info(pi->handle);
-
-	mutex_lock(&info->protocols_mtx);
-	pi = idr_find(&info->protocols, protocol_id);
-
-	if (pi) {
-		refcount_inc(&pi->users);
-	} else {
-		const struct scmi_protocol *proto;
-
-		/* Fail if protocol not registered on bus */
-		proto = scmi_get_protocol(protocol_id);
-		if (!proto) {
-			ret = -EPROBE_DEFER;
-			goto out;
-		}
-
-		/* Protocol specific devres group */
-		gid = devres_open_group(handle->dev, NULL, GFP_KERNEL);
-		if (!gid)
-			goto out;
-
-		pi = devm_kzalloc(handle->dev, sizeof(*pi), GFP_KERNEL);
-		if (!pi)
-			goto clean;
-
-		pi->gid = gid;
-		pi->proto = proto;
-		pi->handle = handle;
-		pi->ph.dev = handle->dev;
-		pi->ph.xops = &xfer_ops;
-		pi->ph.set_priv = scmi_set_protocol_priv;
-		pi->ph.get_priv = scmi_get_protocol_priv;
-		refcount_set(&pi->users, 1);
-		/* proto->init is assured NON NULL by scmi_protocol_register */
-		ret = pi->proto->init_instance(&pi->ph);
-		if (ret)
-			goto clean;
-
-		ret = idr_alloc(&info->protocols, pi,
-				protocol_id, protocol_id + 1, GFP_KERNEL);
-		if (ret != protocol_id)
-			goto clean;
-
-		if (pi->proto->events)
-			scmi_register_protocol_events(handle, pi->proto->id,
-						      &pi->ph,
-						      pi->proto->events);
-
-		devres_close_group(handle->dev, pi->gid);
-		dev_dbg(handle->dev, "Initialized protocol: 0x%X\n",
-			protocol_id);
-	}
-	mutex_unlock(&info->protocols_mtx);
-
-	return pi;
-
-clean:
-	scmi_put_protocol(protocol_id);
-	devres_release_group(handle->dev, gid);
-out:
-	mutex_unlock(&info->protocols_mtx);
-	return ERR_PTR(ret);
-}
-
-/**
- * scmi_acquire_protocol  - Protocol acquire
- * @handle: A reference to the SCMI platform instance.
- * @protocol_id: The protocol being requested.
- *
- * Register a new user for the requested protocol on the specified SCMI
- * platform instance, possibly triggering its initialization on first user.
- *
- * Return: 0 if protocol was acquired successfully.
- */
-int scmi_acquire_protocol(const struct scmi_handle *handle, u8 protocol_id)
-{
-	return PTR_ERR_OR_ZERO(scmi_get_protocol_instance(handle, protocol_id));
-}
-
-/**
- * scmi_release_protocol  - Protocol de-initialization helper.
- * @handle: A reference to the SCMI platform instance.
- * @protocol_id: The protocol being requested.
- *
- * Remove one user for the specified protocol and triggers de-initialization
- * and resources de-allocation once the last user has gone.
- */
-void scmi_release_protocol(const struct scmi_handle *handle, u8 protocol_id)
 {
 	struct scmi_info *info = handle_to_scmi_info(handle);
 	struct scmi_protocol_instance *pi;
@@ -1445,7 +1252,6 @@
 
 	pr_debug("Requesting SCMI device (%s) for protocol %x\n",
 		 id_table->name, id_table->protocol_id);
-<<<<<<< HEAD
 
 	/*
 	 * Search for the matching protocol rdev list and then search
@@ -1584,168 +1390,9 @@
 			idr_remove(&scmi_requested_devices,
 				   id_table->protocol_id);
 			kfree(phead);
-=======
-
-	/*
-	 * Search for the matching protocol rdev list and then search
-	 * of any existent equally named device...fails if any duplicate found.
-	 */
-	mutex_lock(&scmi_requested_devices_mtx);
-	idr_for_each_entry(&scmi_requested_devices, head, id) {
-		if (!phead) {
-			/* A list found registered in the IDR is never empty */
-			rdev = list_first_entry(head, struct scmi_requested_dev,
-						node);
-			if (rdev->id_table->protocol_id ==
-			    id_table->protocol_id)
-				phead = head;
 		}
-		list_for_each_entry(rdev, head, node) {
-			if (!strcmp(rdev->id_table->name, id_table->name)) {
-				pr_err("Ignoring duplicate request [%d] %s\n",
-				       rdev->id_table->protocol_id,
-				       rdev->id_table->name);
-				ret = -EINVAL;
-				goto out;
-			}
-		}
-	}
-
-	/*
-	 * No duplicate found for requested id_table, so let's create a new
-	 * requested device entry for this new valid request.
-	 */
-	rdev = kzalloc(sizeof(*rdev), GFP_KERNEL);
-	if (!rdev) {
-		ret = -ENOMEM;
-		goto out;
-	}
-	rdev->id_table = id_table;
-
-	/*
-	 * Append the new requested device table descriptor to the head of the
-	 * related protocol list, eventually creating such head if not already
-	 * there.
-	 */
-	if (!phead) {
-		phead = kzalloc(sizeof(*phead), GFP_KERNEL);
-		if (!phead) {
-			kfree(rdev);
-			ret = -ENOMEM;
-			goto out;
-		}
-		INIT_LIST_HEAD(phead);
-
-		ret = idr_alloc(&scmi_requested_devices, (void *)phead,
-				id_table->protocol_id,
-				id_table->protocol_id + 1, GFP_KERNEL);
-		if (ret != id_table->protocol_id) {
-			pr_err("Failed to save SCMI device - ret:%d\n", ret);
-			kfree(rdev);
-			kfree(phead);
-			ret = -EINVAL;
-			goto out;
->>>>>>> 334f1c6b
-		}
-		ret = 0;
-	}
-<<<<<<< HEAD
+	}
 	mutex_unlock(&scmi_requested_devices_mtx);
-}
-
-static int scmi_cleanup_txrx_channels(struct scmi_info *info)
-{
-	int ret;
-	struct idr *idr = &info->tx_idr;
-
-	ret = idr_for_each(idr, info->desc->ops->chan_free, idr);
-	idr_destroy(&info->tx_idr);
-
-	idr = &info->rx_idr;
-	ret = idr_for_each(idr, info->desc->ops->chan_free, idr);
-	idr_destroy(&info->rx_idr);
-
-	return ret;
-=======
-	list_add(&rdev->node, phead);
-
-	/*
-	 * Now effectively create and initialize the requested device for every
-	 * already initialized SCMI instance which has registered the requested
-	 * protocol as a valid active one: i.e. defined in DT and supported by
-	 * current platform FW.
-	 */
-	mutex_lock(&scmi_list_mutex);
-	list_for_each_entry(info, &scmi_list, node) {
-		struct device_node *child;
-
-		child = idr_find(&info->active_protocols,
-				 id_table->protocol_id);
-		if (child) {
-			struct scmi_device *sdev;
-
-			sdev = scmi_get_protocol_device(child, info,
-							id_table->protocol_id,
-							id_table->name);
-			/* Set handle if not already set: device existed */
-			if (sdev && !sdev->handle)
-				sdev->handle = scmi_handle_get_from_info(info);
-		} else {
-			dev_err(info->dev,
-				"Failed. SCMI protocol %d not active.\n",
-				id_table->protocol_id);
-		}
-	}
-	mutex_unlock(&scmi_list_mutex);
-
-out:
-	mutex_unlock(&scmi_requested_devices_mtx);
-
-	return ret;
-}
-
-/**
- * scmi_unrequest_protocol_device  - Helper to unrequest a device
- *
- * @id_table: A protocol/name pair descriptor for the device to be unrequested.
- *
- * An helper to let an SCMI driver release its request about devices; note that
- * devices are created and initialized once the first SCMI driver request them
- * but they destroyed only on SCMI core unloading/unbinding.
- *
- * The current SCMI transport layer uses such devices as internal references and
- * as such they could be shared as same transport between multiple drivers so
- * that cannot be safely destroyed till the whole SCMI stack is removed.
- * (unless adding further burden of refcounting.)
- */
-void scmi_unrequest_protocol_device(const struct scmi_device_id *id_table)
-{
-	struct list_head *phead;
-
-	pr_debug("Unrequesting SCMI device (%s) for protocol %x\n",
-		 id_table->name, id_table->protocol_id);
-
-	mutex_lock(&scmi_requested_devices_mtx);
-	phead = idr_find(&scmi_requested_devices, id_table->protocol_id);
-	if (phead) {
-		struct scmi_requested_dev *victim, *tmp;
-
-		list_for_each_entry_safe(victim, tmp, phead, node) {
-			if (!strcmp(victim->id_table->name, id_table->name)) {
-				list_del(&victim->node);
-				kfree(victim);
-				break;
-			}
-		}
-
-		if (list_empty(phead)) {
-			idr_remove(&scmi_requested_devices,
-				   id_table->protocol_id);
-			kfree(phead);
-		}
-	}
-	mutex_unlock(&scmi_requested_devices_mtx);
->>>>>>> 334f1c6b
 }
 
 static int scmi_probe(struct platform_device *pdev)
@@ -1789,7 +1436,7 @@
 
 	ret = scmi_xfer_info_init(info);
 	if (ret)
-		goto clear_txrx_setup;
+		return ret;
 
 	if (scmi_notification_init(handle))
 		dev_err(dev, "SCMI Notifications NOT available.\n");
@@ -1802,11 +1449,7 @@
 	ret = scmi_acquire_protocol(handle, SCMI_PROTOCOL_BASE);
 	if (ret) {
 		dev_err(dev, "unable to communicate with SCMI\n");
-<<<<<<< HEAD
-		goto notification_exit;
-=======
 		return ret;
->>>>>>> 334f1c6b
 	}
 
 	mutex_lock(&scmi_list_mutex);
@@ -1845,12 +1488,6 @@
 	}
 
 	return 0;
-
-notification_exit:
-	scmi_notification_exit(&info->handle);
-clear_txrx_setup:
-	scmi_cleanup_txrx_channels(info);
-	return ret;
 }
 
 void scmi_free_channel(struct scmi_chan_info *cinfo, struct idr *idr, int id)
@@ -1862,10 +1499,7 @@
 {
 	int ret = 0, id;
 	struct scmi_info *info = platform_get_drvdata(pdev);
-<<<<<<< HEAD
-=======
 	struct idr *idr = &info->tx_idr;
->>>>>>> 334f1c6b
 	struct device_node *child;
 
 	mutex_lock(&scmi_list_mutex);
@@ -1883,8 +1517,6 @@
 	mutex_lock(&info->protocols_mtx);
 	idr_destroy(&info->protocols);
 	mutex_unlock(&info->protocols_mtx);
-<<<<<<< HEAD
-=======
 
 	idr_for_each_entry(&info->active_protocols, child, id)
 		of_node_put(child);
@@ -1893,14 +1525,12 @@
 	/* Safe to free channels since no more users */
 	ret = idr_for_each(idr, info->desc->ops->chan_free, idr);
 	idr_destroy(&info->tx_idr);
->>>>>>> 334f1c6b
-
-	idr_for_each_entry(&info->active_protocols, child, id)
-		of_node_put(child);
-	idr_destroy(&info->active_protocols);
-
-	/* Safe to free channels since no more users */
-	return scmi_cleanup_txrx_channels(info);
+
+	idr = &info->rx_idr;
+	ret = idr_for_each(idr, info->desc->ops->chan_free, idr);
+	idr_destroy(&info->rx_idr);
+
+	return ret;
 }
 
 static ssize_t protocol_version_show(struct device *dev,
