// SPDX-License-Identifier: GPL-2.0
/*
 * PCI Bus Services, see include/linux/pci.h for further explanation.
 *
 * Copyright 1993 -- 1997 Drew Eckhardt, Frederic Potter,
 * David Mosberger-Tang
 *
 * Copyright 1997 -- 2000 Martin Mares <mj@ucw.cz>
 */

#include <linux/acpi.h>
#include <linux/kernel.h>
#include <linux/delay.h>
#include <linux/dmi.h>
#include <linux/init.h>
#include <linux/msi.h>
#include <linux/of.h>
#include <linux/pci.h>
#include <linux/pm.h>
#include <linux/slab.h>
#include <linux/module.h>
#include <linux/spinlock.h>
#include <linux/string.h>
#include <linux/log2.h>
#include <linux/logic_pio.h>
#include <linux/pm_wakeup.h>
#include <linux/interrupt.h>
#include <linux/device.h>
#include <linux/pm_runtime.h>
#include <linux/pci_hotplug.h>
#include <linux/vmalloc.h>
#include <asm/dma.h>
#include <linux/aer.h>
<<<<<<< HEAD
#ifndef  __GENKSYMS__
#include <trace/hooks/pci.h>
#endif
=======
#include <trace/hooks/pci.h>
>>>>>>> 334f1c6b
#include "pci.h"

DEFINE_MUTEX(pci_slot_mutex);

const char *pci_power_names[] = {
	"error", "D0", "D1", "D2", "D3hot", "D3cold", "unknown",
};
EXPORT_SYMBOL_GPL(pci_power_names);

int isa_dma_bridge_buggy;
EXPORT_SYMBOL(isa_dma_bridge_buggy);

int pci_pci_problems;
EXPORT_SYMBOL(pci_pci_problems);

unsigned int pci_pm_d3hot_delay;

static void pci_pme_list_scan(struct work_struct *work);

static LIST_HEAD(pci_pme_list);
static DEFINE_MUTEX(pci_pme_list_mutex);
static DECLARE_DELAYED_WORK(pci_pme_work, pci_pme_list_scan);

struct pci_pme_device {
	struct list_head list;
	struct pci_dev *dev;
};

#define PME_TIMEOUT 1000 /* How long between PME checks */

static void pci_dev_d3_sleep(struct pci_dev *dev)
{
	unsigned int delay = dev->d3hot_delay;
	int err = -EOPNOTSUPP;

	if (delay < pci_pm_d3hot_delay)
		delay = pci_pm_d3hot_delay;

	if (delay) {
<<<<<<< HEAD
		trace_android_rvh_pci_d3_sleep(dev, delay, &err);
		if (err == -EOPNOTSUPP)
=======
		trace_android_rvh_pci_d3_sleep(dev, &delay);
		if (delay)
>>>>>>> 334f1c6b
			msleep(delay);
	}
}

#ifdef CONFIG_PCI_DOMAINS
int pci_domains_supported = 1;
#endif

#define DEFAULT_CARDBUS_IO_SIZE		(256)
#define DEFAULT_CARDBUS_MEM_SIZE	(64*1024*1024)
/* pci=cbmemsize=nnM,cbiosize=nn can override this */
unsigned long pci_cardbus_io_size = DEFAULT_CARDBUS_IO_SIZE;
unsigned long pci_cardbus_mem_size = DEFAULT_CARDBUS_MEM_SIZE;

#define DEFAULT_HOTPLUG_IO_SIZE		(256)
#define DEFAULT_HOTPLUG_MMIO_SIZE	(2*1024*1024)
#define DEFAULT_HOTPLUG_MMIO_PREF_SIZE	(2*1024*1024)
/* hpiosize=nn can override this */
unsigned long pci_hotplug_io_size  = DEFAULT_HOTPLUG_IO_SIZE;
/*
 * pci=hpmmiosize=nnM overrides non-prefetchable MMIO size,
 * pci=hpmmioprefsize=nnM overrides prefetchable MMIO size;
 * pci=hpmemsize=nnM overrides both
 */
unsigned long pci_hotplug_mmio_size = DEFAULT_HOTPLUG_MMIO_SIZE;
unsigned long pci_hotplug_mmio_pref_size = DEFAULT_HOTPLUG_MMIO_PREF_SIZE;

#define DEFAULT_HOTPLUG_BUS_SIZE	1
unsigned long pci_hotplug_bus_size = DEFAULT_HOTPLUG_BUS_SIZE;


/* PCIe MPS/MRRS strategy; can be overridden by kernel command-line param */
#ifdef CONFIG_PCIE_BUS_TUNE_OFF
enum pcie_bus_config_types pcie_bus_config = PCIE_BUS_TUNE_OFF;
#elif defined CONFIG_PCIE_BUS_SAFE
enum pcie_bus_config_types pcie_bus_config = PCIE_BUS_SAFE;
#elif defined CONFIG_PCIE_BUS_PERFORMANCE
enum pcie_bus_config_types pcie_bus_config = PCIE_BUS_PERFORMANCE;
#elif defined CONFIG_PCIE_BUS_PEER2PEER
enum pcie_bus_config_types pcie_bus_config = PCIE_BUS_PEER2PEER;
#else
enum pcie_bus_config_types pcie_bus_config = PCIE_BUS_DEFAULT;
#endif

/*
 * The default CLS is used if arch didn't set CLS explicitly and not
 * all pci devices agree on the same value.  Arch can override either
 * the dfl or actual value as it sees fit.  Don't forget this is
 * measured in 32-bit words, not bytes.
 */
u8 pci_dfl_cache_line_size = L1_CACHE_BYTES >> 2;
u8 pci_cache_line_size;

/*
 * If we set up a device for bus mastering, we need to check the latency
 * timer as certain BIOSes forget to set it properly.
 */
unsigned int pcibios_max_latency = 255;

/* If set, the PCIe ARI capability will not be used. */
static bool pcie_ari_disabled;

/* If set, the PCIe ATS capability will not be used. */
static bool pcie_ats_disabled;

/* If set, the PCI config space of each device is printed during boot. */
bool pci_early_dump;

bool pci_ats_disabled(void)
{
	return pcie_ats_disabled;
}
EXPORT_SYMBOL_GPL(pci_ats_disabled);

/* Disable bridge_d3 for all PCIe ports */
static bool pci_bridge_d3_disable;
/* Force bridge_d3 for all PCIe ports */
static bool pci_bridge_d3_force;

static int __init pcie_port_pm_setup(char *str)
{
	if (!strcmp(str, "off"))
		pci_bridge_d3_disable = true;
	else if (!strcmp(str, "force"))
		pci_bridge_d3_force = true;
	return 1;
}
__setup("pcie_port_pm=", pcie_port_pm_setup);

/* Time to wait after a reset for device to become responsive */
#define PCIE_RESET_READY_POLL_MS 60000

/**
 * pci_bus_max_busnr - returns maximum PCI bus number of given bus' children
 * @bus: pointer to PCI bus structure to search
 *
 * Given a PCI bus, returns the highest PCI bus number present in the set
 * including the given PCI bus and its list of child PCI buses.
 */
unsigned char pci_bus_max_busnr(struct pci_bus *bus)
{
	struct pci_bus *tmp;
	unsigned char max, n;

	max = bus->busn_res.end;
	list_for_each_entry(tmp, &bus->children, node) {
		n = pci_bus_max_busnr(tmp);
		if (n > max)
			max = n;
	}
	return max;
}
EXPORT_SYMBOL_GPL(pci_bus_max_busnr);

/**
 * pci_status_get_and_clear_errors - return and clear error bits in PCI_STATUS
 * @pdev: the PCI device
 *
 * Returns error bits set in PCI_STATUS and clears them.
 */
int pci_status_get_and_clear_errors(struct pci_dev *pdev)
{
	u16 status;
	int ret;

	ret = pci_read_config_word(pdev, PCI_STATUS, &status);
	if (ret != PCIBIOS_SUCCESSFUL)
		return -EIO;

	status &= PCI_STATUS_ERROR_BITS;
	if (status)
		pci_write_config_word(pdev, PCI_STATUS, status);

	return status;
}
EXPORT_SYMBOL_GPL(pci_status_get_and_clear_errors);

#ifdef CONFIG_HAS_IOMEM
void __iomem *pci_ioremap_bar(struct pci_dev *pdev, int bar)
{
	struct resource *res = &pdev->resource[bar];

	/*
	 * Make sure the BAR is actually a memory resource, not an IO resource
	 */
	if (res->flags & IORESOURCE_UNSET || !(res->flags & IORESOURCE_MEM)) {
		pci_warn(pdev, "can't ioremap BAR %d: %pR\n", bar, res);
		return NULL;
	}
	return ioremap(res->start, resource_size(res));
}
EXPORT_SYMBOL_GPL(pci_ioremap_bar);

void __iomem *pci_ioremap_wc_bar(struct pci_dev *pdev, int bar)
{
	/*
	 * Make sure the BAR is actually a memory resource, not an IO resource
	 */
	if (!(pci_resource_flags(pdev, bar) & IORESOURCE_MEM)) {
		WARN_ON(1);
		return NULL;
	}
	return ioremap_wc(pci_resource_start(pdev, bar),
			  pci_resource_len(pdev, bar));
}
EXPORT_SYMBOL_GPL(pci_ioremap_wc_bar);
#endif

/**
 * pci_dev_str_match_path - test if a path string matches a device
 * @dev: the PCI device to test
 * @path: string to match the device against
 * @endptr: pointer to the string after the match
 *
 * Test if a string (typically from a kernel parameter) formatted as a
 * path of device/function addresses matches a PCI device. The string must
 * be of the form:
 *
 *   [<domain>:]<bus>:<device>.<func>[/<device>.<func>]*
 *
 * A path for a device can be obtained using 'lspci -t'.  Using a path
 * is more robust against bus renumbering than using only a single bus,
 * device and function address.
 *
 * Returns 1 if the string matches the device, 0 if it does not and
 * a negative error code if it fails to parse the string.
 */
static int pci_dev_str_match_path(struct pci_dev *dev, const char *path,
				  const char **endptr)
{
	int ret;
	int seg, bus, slot, func;
	char *wpath, *p;
	char end;

	*endptr = strchrnul(path, ';');

	wpath = kmemdup_nul(path, *endptr - path, GFP_ATOMIC);
	if (!wpath)
		return -ENOMEM;

	while (1) {
		p = strrchr(wpath, '/');
		if (!p)
			break;
		ret = sscanf(p, "/%x.%x%c", &slot, &func, &end);
		if (ret != 2) {
			ret = -EINVAL;
			goto free_and_exit;
		}

		if (dev->devfn != PCI_DEVFN(slot, func)) {
			ret = 0;
			goto free_and_exit;
		}

		/*
		 * Note: we don't need to get a reference to the upstream
		 * bridge because we hold a reference to the top level
		 * device which should hold a reference to the bridge,
		 * and so on.
		 */
		dev = pci_upstream_bridge(dev);
		if (!dev) {
			ret = 0;
			goto free_and_exit;
		}

		*p = 0;
	}

	ret = sscanf(wpath, "%x:%x:%x.%x%c", &seg, &bus, &slot,
		     &func, &end);
	if (ret != 4) {
		seg = 0;
		ret = sscanf(wpath, "%x:%x.%x%c", &bus, &slot, &func, &end);
		if (ret != 3) {
			ret = -EINVAL;
			goto free_and_exit;
		}
	}

	ret = (seg == pci_domain_nr(dev->bus) &&
	       bus == dev->bus->number &&
	       dev->devfn == PCI_DEVFN(slot, func));

free_and_exit:
	kfree(wpath);
	return ret;
}

/**
 * pci_dev_str_match - test if a string matches a device
 * @dev: the PCI device to test
 * @p: string to match the device against
 * @endptr: pointer to the string after the match
 *
 * Test if a string (typically from a kernel parameter) matches a specified
 * PCI device. The string may be of one of the following formats:
 *
 *   [<domain>:]<bus>:<device>.<func>[/<device>.<func>]*
 *   pci:<vendor>:<device>[:<subvendor>:<subdevice>]
 *
 * The first format specifies a PCI bus/device/function address which
 * may change if new hardware is inserted, if motherboard firmware changes,
 * or due to changes caused in kernel parameters. If the domain is
 * left unspecified, it is taken to be 0.  In order to be robust against
 * bus renumbering issues, a path of PCI device/function numbers may be used
 * to address the specific device.  The path for a device can be determined
 * through the use of 'lspci -t'.
 *
 * The second format matches devices using IDs in the configuration
 * space which may match multiple devices in the system. A value of 0
 * for any field will match all devices. (Note: this differs from
 * in-kernel code that uses PCI_ANY_ID which is ~0; this is for
 * legacy reasons and convenience so users don't have to specify
 * FFFFFFFFs on the command line.)
 *
 * Returns 1 if the string matches the device, 0 if it does not and
 * a negative error code if the string cannot be parsed.
 */
static int pci_dev_str_match(struct pci_dev *dev, const char *p,
			     const char **endptr)
{
	int ret;
	int count;
	unsigned short vendor, device, subsystem_vendor, subsystem_device;

	if (strncmp(p, "pci:", 4) == 0) {
		/* PCI vendor/device (subvendor/subdevice) IDs are specified */
		p += 4;
		ret = sscanf(p, "%hx:%hx:%hx:%hx%n", &vendor, &device,
			     &subsystem_vendor, &subsystem_device, &count);
		if (ret != 4) {
			ret = sscanf(p, "%hx:%hx%n", &vendor, &device, &count);
			if (ret != 2)
				return -EINVAL;

			subsystem_vendor = 0;
			subsystem_device = 0;
		}

		p += count;

		if ((!vendor || vendor == dev->vendor) &&
		    (!device || device == dev->device) &&
		    (!subsystem_vendor ||
			    subsystem_vendor == dev->subsystem_vendor) &&
		    (!subsystem_device ||
			    subsystem_device == dev->subsystem_device))
			goto found;
	} else {
		/*
		 * PCI Bus, Device, Function IDs are specified
		 * (optionally, may include a path of devfns following it)
		 */
		ret = pci_dev_str_match_path(dev, p, &p);
		if (ret < 0)
			return ret;
		else if (ret)
			goto found;
	}

	*endptr = p;
	return 0;

found:
	*endptr = p;
	return 1;
}

static int __pci_find_next_cap_ttl(struct pci_bus *bus, unsigned int devfn,
				   u8 pos, int cap, int *ttl)
{
	u8 id;
	u16 ent;

	pci_bus_read_config_byte(bus, devfn, pos, &pos);

	while ((*ttl)--) {
		if (pos < 0x40)
			break;
		pos &= ~3;
		pci_bus_read_config_word(bus, devfn, pos, &ent);

		id = ent & 0xff;
		if (id == 0xff)
			break;
		if (id == cap)
			return pos;
		pos = (ent >> 8);
	}
	return 0;
}

static int __pci_find_next_cap(struct pci_bus *bus, unsigned int devfn,
			       u8 pos, int cap)
{
	int ttl = PCI_FIND_CAP_TTL;

	return __pci_find_next_cap_ttl(bus, devfn, pos, cap, &ttl);
}

int pci_find_next_capability(struct pci_dev *dev, u8 pos, int cap)
{
	return __pci_find_next_cap(dev->bus, dev->devfn,
				   pos + PCI_CAP_LIST_NEXT, cap);
}
EXPORT_SYMBOL_GPL(pci_find_next_capability);

static int __pci_bus_find_cap_start(struct pci_bus *bus,
				    unsigned int devfn, u8 hdr_type)
{
	u16 status;

	pci_bus_read_config_word(bus, devfn, PCI_STATUS, &status);
	if (!(status & PCI_STATUS_CAP_LIST))
		return 0;

	switch (hdr_type) {
	case PCI_HEADER_TYPE_NORMAL:
	case PCI_HEADER_TYPE_BRIDGE:
		return PCI_CAPABILITY_LIST;
	case PCI_HEADER_TYPE_CARDBUS:
		return PCI_CB_CAPABILITY_LIST;
	}

	return 0;
}

/**
 * pci_find_capability - query for devices' capabilities
 * @dev: PCI device to query
 * @cap: capability code
 *
 * Tell if a device supports a given PCI capability.
 * Returns the address of the requested capability structure within the
 * device's PCI configuration space or 0 in case the device does not
 * support it.  Possible values for @cap include:
 *
 *  %PCI_CAP_ID_PM           Power Management
 *  %PCI_CAP_ID_AGP          Accelerated Graphics Port
 *  %PCI_CAP_ID_VPD          Vital Product Data
 *  %PCI_CAP_ID_SLOTID       Slot Identification
 *  %PCI_CAP_ID_MSI          Message Signalled Interrupts
 *  %PCI_CAP_ID_CHSWP        CompactPCI HotSwap
 *  %PCI_CAP_ID_PCIX         PCI-X
 *  %PCI_CAP_ID_EXP          PCI Express
 */
int pci_find_capability(struct pci_dev *dev, int cap)
{
	int pos;

	pos = __pci_bus_find_cap_start(dev->bus, dev->devfn, dev->hdr_type);
	if (pos)
		pos = __pci_find_next_cap(dev->bus, dev->devfn, pos, cap);

	return pos;
}
EXPORT_SYMBOL(pci_find_capability);

/**
 * pci_bus_find_capability - query for devices' capabilities
 * @bus: the PCI bus to query
 * @devfn: PCI device to query
 * @cap: capability code
 *
 * Like pci_find_capability() but works for PCI devices that do not have a
 * pci_dev structure set up yet.
 *
 * Returns the address of the requested capability structure within the
 * device's PCI configuration space or 0 in case the device does not
 * support it.
 */
int pci_bus_find_capability(struct pci_bus *bus, unsigned int devfn, int cap)
{
	int pos;
	u8 hdr_type;

	pci_bus_read_config_byte(bus, devfn, PCI_HEADER_TYPE, &hdr_type);

	pos = __pci_bus_find_cap_start(bus, devfn, hdr_type & 0x7f);
	if (pos)
		pos = __pci_find_next_cap(bus, devfn, pos, cap);

	return pos;
}
EXPORT_SYMBOL(pci_bus_find_capability);

/**
 * pci_find_next_ext_capability - Find an extended capability
 * @dev: PCI device to query
 * @start: address at which to start looking (0 to start at beginning of list)
 * @cap: capability code
 *
 * Returns the address of the next matching extended capability structure
 * within the device's PCI configuration space or 0 if the device does
 * not support it.  Some capabilities can occur several times, e.g., the
 * vendor-specific capability, and this provides a way to find them all.
 */
int pci_find_next_ext_capability(struct pci_dev *dev, int start, int cap)
{
	u32 header;
	int ttl;
	int pos = PCI_CFG_SPACE_SIZE;

	/* minimum 8 bytes per capability */
	ttl = (PCI_CFG_SPACE_EXP_SIZE - PCI_CFG_SPACE_SIZE) / 8;

	if (dev->cfg_size <= PCI_CFG_SPACE_SIZE)
		return 0;

	if (start)
		pos = start;

	if (pci_read_config_dword(dev, pos, &header) != PCIBIOS_SUCCESSFUL)
		return 0;

	/*
	 * If we have no capabilities, this is indicated by cap ID,
	 * cap version and next pointer all being 0.
	 */
	if (header == 0)
		return 0;

	while (ttl-- > 0) {
		if (PCI_EXT_CAP_ID(header) == cap && pos != start)
			return pos;

		pos = PCI_EXT_CAP_NEXT(header);
		if (pos < PCI_CFG_SPACE_SIZE)
			break;

		if (pci_read_config_dword(dev, pos, &header) != PCIBIOS_SUCCESSFUL)
			break;
	}

	return 0;
}
EXPORT_SYMBOL_GPL(pci_find_next_ext_capability);

/**
 * pci_find_ext_capability - Find an extended capability
 * @dev: PCI device to query
 * @cap: capability code
 *
 * Returns the address of the requested extended capability structure
 * within the device's PCI configuration space or 0 if the device does
 * not support it.  Possible values for @cap include:
 *
 *  %PCI_EXT_CAP_ID_ERR		Advanced Error Reporting
 *  %PCI_EXT_CAP_ID_VC		Virtual Channel
 *  %PCI_EXT_CAP_ID_DSN		Device Serial Number
 *  %PCI_EXT_CAP_ID_PWR		Power Budgeting
 */
int pci_find_ext_capability(struct pci_dev *dev, int cap)
{
	return pci_find_next_ext_capability(dev, 0, cap);
}
EXPORT_SYMBOL_GPL(pci_find_ext_capability);

/**
 * pci_get_dsn - Read and return the 8-byte Device Serial Number
 * @dev: PCI device to query
 *
 * Looks up the PCI_EXT_CAP_ID_DSN and reads the 8 bytes of the Device Serial
 * Number.
 *
 * Returns the DSN, or zero if the capability does not exist.
 */
u64 pci_get_dsn(struct pci_dev *dev)
{
	u32 dword;
	u64 dsn;
	int pos;

	pos = pci_find_ext_capability(dev, PCI_EXT_CAP_ID_DSN);
	if (!pos)
		return 0;

	/*
	 * The Device Serial Number is two dwords offset 4 bytes from the
	 * capability position. The specification says that the first dword is
	 * the lower half, and the second dword is the upper half.
	 */
	pos += 4;
	pci_read_config_dword(dev, pos, &dword);
	dsn = (u64)dword;
	pci_read_config_dword(dev, pos + 4, &dword);
	dsn |= ((u64)dword) << 32;

	return dsn;
}
EXPORT_SYMBOL_GPL(pci_get_dsn);

static int __pci_find_next_ht_cap(struct pci_dev *dev, int pos, int ht_cap)
{
	int rc, ttl = PCI_FIND_CAP_TTL;
	u8 cap, mask;

	if (ht_cap == HT_CAPTYPE_SLAVE || ht_cap == HT_CAPTYPE_HOST)
		mask = HT_3BIT_CAP_MASK;
	else
		mask = HT_5BIT_CAP_MASK;

	pos = __pci_find_next_cap_ttl(dev->bus, dev->devfn, pos,
				      PCI_CAP_ID_HT, &ttl);
	while (pos) {
		rc = pci_read_config_byte(dev, pos + 3, &cap);
		if (rc != PCIBIOS_SUCCESSFUL)
			return 0;

		if ((cap & mask) == ht_cap)
			return pos;

		pos = __pci_find_next_cap_ttl(dev->bus, dev->devfn,
					      pos + PCI_CAP_LIST_NEXT,
					      PCI_CAP_ID_HT, &ttl);
	}

	return 0;
}
/**
 * pci_find_next_ht_capability - query a device's Hypertransport capabilities
 * @dev: PCI device to query
 * @pos: Position from which to continue searching
 * @ht_cap: Hypertransport capability code
 *
 * To be used in conjunction with pci_find_ht_capability() to search for
 * all capabilities matching @ht_cap. @pos should always be a value returned
 * from pci_find_ht_capability().
 *
 * NB. To be 100% safe against broken PCI devices, the caller should take
 * steps to avoid an infinite loop.
 */
int pci_find_next_ht_capability(struct pci_dev *dev, int pos, int ht_cap)
{
	return __pci_find_next_ht_cap(dev, pos + PCI_CAP_LIST_NEXT, ht_cap);
}
EXPORT_SYMBOL_GPL(pci_find_next_ht_capability);

/**
 * pci_find_ht_capability - query a device's Hypertransport capabilities
 * @dev: PCI device to query
 * @ht_cap: Hypertransport capability code
 *
 * Tell if a device supports a given Hypertransport capability.
 * Returns an address within the device's PCI configuration space
 * or 0 in case the device does not support the request capability.
 * The address points to the PCI capability, of type PCI_CAP_ID_HT,
 * which has a Hypertransport capability matching @ht_cap.
 */
int pci_find_ht_capability(struct pci_dev *dev, int ht_cap)
{
	int pos;

	pos = __pci_bus_find_cap_start(dev->bus, dev->devfn, dev->hdr_type);
	if (pos)
		pos = __pci_find_next_ht_cap(dev, pos, ht_cap);

	return pos;
}
EXPORT_SYMBOL_GPL(pci_find_ht_capability);

/**
 * pci_find_parent_resource - return resource region of parent bus of given
 *			      region
 * @dev: PCI device structure contains resources to be searched
 * @res: child resource record for which parent is sought
 *
 * For given resource region of given device, return the resource region of
 * parent bus the given region is contained in.
 */
struct resource *pci_find_parent_resource(const struct pci_dev *dev,
					  struct resource *res)
{
	const struct pci_bus *bus = dev->bus;
	struct resource *r;
	int i;

	pci_bus_for_each_resource(bus, r, i) {
		if (!r)
			continue;
		if (resource_contains(r, res)) {

			/*
			 * If the window is prefetchable but the BAR is
			 * not, the allocator made a mistake.
			 */
			if (r->flags & IORESOURCE_PREFETCH &&
			    !(res->flags & IORESOURCE_PREFETCH))
				return NULL;

			/*
			 * If we're below a transparent bridge, there may
			 * be both a positively-decoded aperture and a
			 * subtractively-decoded region that contain the BAR.
			 * We want the positively-decoded one, so this depends
			 * on pci_bus_for_each_resource() giving us those
			 * first.
			 */
			return r;
		}
	}
	return NULL;
}
EXPORT_SYMBOL(pci_find_parent_resource);

/**
 * pci_find_resource - Return matching PCI device resource
 * @dev: PCI device to query
 * @res: Resource to look for
 *
 * Goes over standard PCI resources (BARs) and checks if the given resource
 * is partially or fully contained in any of them. In that case the
 * matching resource is returned, %NULL otherwise.
 */
struct resource *pci_find_resource(struct pci_dev *dev, struct resource *res)
{
	int i;

	for (i = 0; i < PCI_STD_NUM_BARS; i++) {
		struct resource *r = &dev->resource[i];

		if (r->start && resource_contains(r, res))
			return r;
	}

	return NULL;
}
EXPORT_SYMBOL(pci_find_resource);

/**
 * pci_wait_for_pending - wait for @mask bit(s) to clear in status word @pos
 * @dev: the PCI device to operate on
 * @pos: config space offset of status word
 * @mask: mask of bit(s) to care about in status word
 *
 * Return 1 when mask bit(s) in status word clear, 0 otherwise.
 */
int pci_wait_for_pending(struct pci_dev *dev, int pos, u16 mask)
{
	int i;

	/* Wait for Transaction Pending bit clean */
	for (i = 0; i < 4; i++) {
		u16 status;
		if (i)
			msleep((1 << (i - 1)) * 100);

		pci_read_config_word(dev, pos, &status);
		if (!(status & mask))
			return 1;
	}

	return 0;
}

static int pci_acs_enable;

/**
 * pci_request_acs - ask for ACS to be enabled if supported
 */
void pci_request_acs(void)
{
	pci_acs_enable = 1;
}

static const char *disable_acs_redir_param;

/**
 * pci_disable_acs_redir - disable ACS redirect capabilities
 * @dev: the PCI device
 *
 * For only devices specified in the disable_acs_redir parameter.
 */
static void pci_disable_acs_redir(struct pci_dev *dev)
{
	int ret = 0;
	const char *p;
	int pos;
	u16 ctrl;

	if (!disable_acs_redir_param)
		return;

	p = disable_acs_redir_param;
	while (*p) {
		ret = pci_dev_str_match(dev, p, &p);
		if (ret < 0) {
			pr_info_once("PCI: Can't parse disable_acs_redir parameter: %s\n",
				     disable_acs_redir_param);

			break;
		} else if (ret == 1) {
			/* Found a match */
			break;
		}

		if (*p != ';' && *p != ',') {
			/* End of param or invalid format */
			break;
		}
		p++;
	}

	if (ret != 1)
		return;

	if (!pci_dev_specific_disable_acs_redir(dev))
		return;

	pos = dev->acs_cap;
	if (!pos) {
		pci_warn(dev, "cannot disable ACS redirect for this hardware as it does not have ACS capabilities\n");
		return;
	}

	pci_read_config_word(dev, pos + PCI_ACS_CTRL, &ctrl);

	/* P2P Request & Completion Redirect */
	ctrl &= ~(PCI_ACS_RR | PCI_ACS_CR | PCI_ACS_EC);

	pci_write_config_word(dev, pos + PCI_ACS_CTRL, ctrl);

	pci_info(dev, "disabled ACS redirect\n");
}

/**
 * pci_std_enable_acs - enable ACS on devices using standard ACS capabilities
 * @dev: the PCI device
 */
static void pci_std_enable_acs(struct pci_dev *dev)
{
	int pos;
	u16 cap;
	u16 ctrl;

	pos = dev->acs_cap;
	if (!pos)
		return;

	pci_read_config_word(dev, pos + PCI_ACS_CAP, &cap);
	pci_read_config_word(dev, pos + PCI_ACS_CTRL, &ctrl);

	/* Source Validation */
	ctrl |= (cap & PCI_ACS_SV);

	/* P2P Request Redirect */
	ctrl |= (cap & PCI_ACS_RR);

	/* P2P Completion Redirect */
	ctrl |= (cap & PCI_ACS_CR);

	/* Upstream Forwarding */
	ctrl |= (cap & PCI_ACS_UF);

	/* Enable Translation Blocking for external devices */
	if (dev->external_facing || dev->untrusted)
		ctrl |= (cap & PCI_ACS_TB);

	pci_write_config_word(dev, pos + PCI_ACS_CTRL, ctrl);
}

/**
 * pci_enable_acs - enable ACS if hardware support it
 * @dev: the PCI device
 */
static void pci_enable_acs(struct pci_dev *dev)
{
	if (!pci_acs_enable)
		goto disable_acs_redir;

	if (!pci_dev_specific_enable_acs(dev))
		goto disable_acs_redir;

	pci_std_enable_acs(dev);

disable_acs_redir:
	/*
	 * Note: pci_disable_acs_redir() must be called even if ACS was not
	 * enabled by the kernel because it may have been enabled by
	 * platform firmware.  So if we are told to disable it, we should
	 * always disable it after setting the kernel's default
	 * preferences.
	 */
	pci_disable_acs_redir(dev);
}

/**
 * pci_restore_bars - restore a device's BAR values (e.g. after wake-up)
 * @dev: PCI device to have its BARs restored
 *
 * Restore the BAR values for a given device, so as to make it
 * accessible by its driver.
 */
static void pci_restore_bars(struct pci_dev *dev)
{
	int i;

	for (i = 0; i < PCI_BRIDGE_RESOURCES; i++)
		pci_update_resource(dev, i);
}

static const struct pci_platform_pm_ops *pci_platform_pm;

int pci_set_platform_pm(const struct pci_platform_pm_ops *ops)
{
	if (!ops->is_manageable || !ops->set_state  || !ops->get_state ||
	    !ops->choose_state  || !ops->set_wakeup || !ops->need_resume)
		return -EINVAL;
	pci_platform_pm = ops;
	return 0;
}

static inline bool platform_pci_power_manageable(struct pci_dev *dev)
{
	return pci_platform_pm ? pci_platform_pm->is_manageable(dev) : false;
}

static inline int platform_pci_set_power_state(struct pci_dev *dev,
					       pci_power_t t)
{
	return pci_platform_pm ? pci_platform_pm->set_state(dev, t) : -ENOSYS;
}

static inline pci_power_t platform_pci_get_power_state(struct pci_dev *dev)
{
	return pci_platform_pm ? pci_platform_pm->get_state(dev) : PCI_UNKNOWN;
}

static inline void platform_pci_refresh_power_state(struct pci_dev *dev)
{
	if (pci_platform_pm && pci_platform_pm->refresh_state)
		pci_platform_pm->refresh_state(dev);
}

static inline pci_power_t platform_pci_choose_state(struct pci_dev *dev)
{
	return pci_platform_pm ?
			pci_platform_pm->choose_state(dev) : PCI_POWER_ERROR;
}

static inline int platform_pci_set_wakeup(struct pci_dev *dev, bool enable)
{
	return pci_platform_pm ?
			pci_platform_pm->set_wakeup(dev, enable) : -ENODEV;
}

static inline bool platform_pci_need_resume(struct pci_dev *dev)
{
	return pci_platform_pm ? pci_platform_pm->need_resume(dev) : false;
}

static inline bool platform_pci_bridge_d3(struct pci_dev *dev)
{
	if (pci_platform_pm && pci_platform_pm->bridge_d3)
		return pci_platform_pm->bridge_d3(dev);
	return false;
}

/**
 * pci_raw_set_power_state - Use PCI PM registers to set the power state of
 *			     given PCI device
 * @dev: PCI device to handle.
 * @state: PCI power state (D0, D1, D2, D3hot) to put the device into.
 *
 * RETURN VALUE:
 * -EINVAL if the requested state is invalid.
 * -EIO if device does not support PCI PM or its PM capabilities register has a
 * wrong version, or device doesn't support the requested state.
 * 0 if device already is in the requested state.
 * 0 if device's power state has been successfully changed.
 */
static int pci_raw_set_power_state(struct pci_dev *dev, pci_power_t state)
{
	u16 pmcsr;
	bool need_restore = false;

	/* Check if we're already there */
	if (dev->current_state == state)
		return 0;

	if (!dev->pm_cap)
		return -EIO;

	if (state < PCI_D0 || state > PCI_D3hot)
		return -EINVAL;

	/*
	 * Validate transition: We can enter D0 from any state, but if
	 * we're already in a low-power state, we can only go deeper.  E.g.,
	 * we can go from D1 to D3, but we can't go directly from D3 to D1;
	 * we'd have to go from D3 to D0, then to D1.
	 */
	if (state != PCI_D0 && dev->current_state <= PCI_D3cold
	    && dev->current_state > state) {
		pci_err(dev, "invalid power transition (from %s to %s)\n",
			pci_power_name(dev->current_state),
			pci_power_name(state));
		return -EINVAL;
	}

	/* Check if this device supports the desired state */
	if ((state == PCI_D1 && !dev->d1_support)
	   || (state == PCI_D2 && !dev->d2_support))
		return -EIO;

	pci_read_config_word(dev, dev->pm_cap + PCI_PM_CTRL, &pmcsr);
	if (pmcsr == (u16) ~0) {
		pci_err(dev, "can't change power state from %s to %s (config space inaccessible)\n",
			pci_power_name(dev->current_state),
			pci_power_name(state));
		return -EIO;
	}

	/*
	 * If we're (effectively) in D3, force entire word to 0.
	 * This doesn't affect PME_Status, disables PME_En, and
	 * sets PowerState to 0.
	 */
	switch (dev->current_state) {
	case PCI_D0:
	case PCI_D1:
	case PCI_D2:
		pmcsr &= ~PCI_PM_CTRL_STATE_MASK;
		pmcsr |= state;
		break;
	case PCI_D3hot:
	case PCI_D3cold:
	case PCI_UNKNOWN: /* Boot-up */
		if ((pmcsr & PCI_PM_CTRL_STATE_MASK) == PCI_D3hot
		 && !(pmcsr & PCI_PM_CTRL_NO_SOFT_RESET))
			need_restore = true;
		fallthrough;	/* force to D0 */
	default:
		pmcsr = 0;
		break;
	}

	/* Enter specified state */
	pci_write_config_word(dev, dev->pm_cap + PCI_PM_CTRL, pmcsr);

	/*
	 * Mandatory power management transition delays; see PCI PM 1.1
	 * 5.6.1 table 18
	 */
	if (state == PCI_D3hot || dev->current_state == PCI_D3hot)
		pci_dev_d3_sleep(dev);
	else if (state == PCI_D2 || dev->current_state == PCI_D2)
		udelay(PCI_PM_D2_DELAY);

	pci_read_config_word(dev, dev->pm_cap + PCI_PM_CTRL, &pmcsr);
	dev->current_state = (pmcsr & PCI_PM_CTRL_STATE_MASK);
	if (dev->current_state != state)
		pci_info_ratelimited(dev, "refused to change power state from %s to %s\n",
			 pci_power_name(dev->current_state),
			 pci_power_name(state));

	/*
	 * According to section 5.4.1 of the "PCI BUS POWER MANAGEMENT
	 * INTERFACE SPECIFICATION, REV. 1.2", a device transitioning
	 * from D3hot to D0 _may_ perform an internal reset, thereby
	 * going to "D0 Uninitialized" rather than "D0 Initialized".
	 * For example, at least some versions of the 3c905B and the
	 * 3c556B exhibit this behaviour.
	 *
	 * At least some laptop BIOSen (e.g. the Thinkpad T21) leave
	 * devices in a D3hot state at boot.  Consequently, we need to
	 * restore at least the BARs so that the device will be
	 * accessible to its driver.
	 */
	if (need_restore)
		pci_restore_bars(dev);

	if (dev->bus->self)
		pcie_aspm_pm_state_change(dev->bus->self);

	return 0;
}

/**
 * pci_update_current_state - Read power state of given device and cache it
 * @dev: PCI device to handle.
 * @state: State to cache in case the device doesn't have the PM capability
 *
 * The power state is read from the PMCSR register, which however is
 * inaccessible in D3cold.  The platform firmware is therefore queried first
 * to detect accessibility of the register.  In case the platform firmware
 * reports an incorrect state or the device isn't power manageable by the
 * platform at all, we try to detect D3cold by testing accessibility of the
 * vendor ID in config space.
 */
void pci_update_current_state(struct pci_dev *dev, pci_power_t state)
{
	if (platform_pci_get_power_state(dev) == PCI_D3cold ||
	    !pci_device_is_present(dev)) {
		dev->current_state = PCI_D3cold;
	} else if (dev->pm_cap) {
		u16 pmcsr;

		pci_read_config_word(dev, dev->pm_cap + PCI_PM_CTRL, &pmcsr);
		dev->current_state = (pmcsr & PCI_PM_CTRL_STATE_MASK);
	} else {
		dev->current_state = state;
	}
}

/**
 * pci_refresh_power_state - Refresh the given device's power state data
 * @dev: Target PCI device.
 *
 * Ask the platform to refresh the devices power state information and invoke
 * pci_update_current_state() to update its current PCI power state.
 */
void pci_refresh_power_state(struct pci_dev *dev)
{
	if (platform_pci_power_manageable(dev))
		platform_pci_refresh_power_state(dev);

	pci_update_current_state(dev, dev->current_state);
}

/**
 * pci_platform_power_transition - Use platform to change device power state
 * @dev: PCI device to handle.
 * @state: State to put the device into.
 */
int pci_platform_power_transition(struct pci_dev *dev, pci_power_t state)
{
	int error;

	if (platform_pci_power_manageable(dev)) {
		error = platform_pci_set_power_state(dev, state);
		if (!error)
			pci_update_current_state(dev, state);
	} else
		error = -ENODEV;

	if (error && !dev->pm_cap) /* Fall back to PCI_D0 */
		dev->current_state = PCI_D0;

	return error;
}
EXPORT_SYMBOL_GPL(pci_platform_power_transition);

/**
 * pci_wakeup - Wake up a PCI device
 * @pci_dev: Device to handle.
 * @ign: ignored parameter
 */
static int pci_wakeup(struct pci_dev *pci_dev, void *ign)
{
	pci_wakeup_event(pci_dev);
	pm_request_resume(&pci_dev->dev);
	return 0;
}

/**
 * pci_wakeup_bus - Walk given bus and wake up devices on it
 * @bus: Top bus of the subtree to walk.
 */
void pci_wakeup_bus(struct pci_bus *bus)
{
	if (bus)
		pci_walk_bus(bus, pci_wakeup, NULL);
}

static int pci_dev_wait(struct pci_dev *dev, char *reset_type, int timeout)
{
	int delay = 1;
	u32 id;

	/*
	 * After reset, the device should not silently discard config
	 * requests, but it may still indicate that it needs more time by
	 * responding to them with CRS completions.  The Root Port will
	 * generally synthesize ~0 data to complete the read (except when
	 * CRS SV is enabled and the read was for the Vendor ID; in that
	 * case it synthesizes 0x0001 data).
	 *
	 * Wait for the device to return a non-CRS completion.  Read the
	 * Command register instead of Vendor ID so we don't have to
	 * contend with the CRS SV value.
	 */
	pci_read_config_dword(dev, PCI_COMMAND, &id);
	while (id == ~0) {
		if (delay > timeout) {
			pci_warn(dev, "not ready %dms after %s; giving up\n",
				 delay - 1, reset_type);
			return -ENOTTY;
		}

		if (delay > 1000)
			pci_info(dev, "not ready %dms after %s; waiting\n",
				 delay - 1, reset_type);

		msleep(delay);
		delay *= 2;
		pci_read_config_dword(dev, PCI_COMMAND, &id);
	}

	if (delay > 1000)
		pci_info(dev, "ready %dms after %s\n", delay - 1,
			 reset_type);

	return 0;
}

/**
 * pci_power_up - Put the given device into D0
 * @dev: PCI device to power up
 */
int pci_power_up(struct pci_dev *dev)
{
	pci_platform_power_transition(dev, PCI_D0);

	/*
	 * Mandatory power management transition delays are handled in
	 * pci_pm_resume_noirq() and pci_pm_runtime_resume() of the
	 * corresponding bridge.
	 */
	if (dev->runtime_d3cold) {
		/*
		 * When powering on a bridge from D3cold, the whole hierarchy
		 * may be powered on into D0uninitialized state, resume them to
		 * give them a chance to suspend again
		 */
		pci_wakeup_bus(dev->subordinate);
	}

	return pci_raw_set_power_state(dev, PCI_D0);
}

/**
 * __pci_dev_set_current_state - Set current state of a PCI device
 * @dev: Device to handle
 * @data: pointer to state to be set
 */
static int __pci_dev_set_current_state(struct pci_dev *dev, void *data)
{
	pci_power_t state = *(pci_power_t *)data;

	dev->current_state = state;
	return 0;
}

/**
 * pci_bus_set_current_state - Walk given bus and set current state of devices
 * @bus: Top bus of the subtree to walk.
 * @state: state to be set
 */
void pci_bus_set_current_state(struct pci_bus *bus, pci_power_t state)
{
	if (bus)
		pci_walk_bus(bus, __pci_dev_set_current_state, &state);
}

/**
 * pci_set_power_state - Set the power state of a PCI device
 * @dev: PCI device to handle.
 * @state: PCI power state (D0, D1, D2, D3hot) to put the device into.
 *
 * Transition a device to a new power state, using the platform firmware and/or
 * the device's PCI PM registers.
 *
 * RETURN VALUE:
 * -EINVAL if the requested state is invalid.
 * -EIO if device does not support PCI PM or its PM capabilities register has a
 * wrong version, or device doesn't support the requested state.
 * 0 if the transition is to D1 or D2 but D1 and D2 are not supported.
 * 0 if device already is in the requested state.
 * 0 if the transition is to D3 but D3 is not supported.
 * 0 if device's power state has been successfully changed.
 */
int pci_set_power_state(struct pci_dev *dev, pci_power_t state)
{
	int error;

	/* Bound the state we're entering */
	if (state > PCI_D3cold)
		state = PCI_D3cold;
	else if (state < PCI_D0)
		state = PCI_D0;
	else if ((state == PCI_D1 || state == PCI_D2) && pci_no_d1d2(dev))

		/*
		 * If the device or the parent bridge do not support PCI
		 * PM, ignore the request if we're doing anything other
		 * than putting it into D0 (which would only happen on
		 * boot).
		 */
		return 0;

	/* Check if we're already there */
	if (dev->current_state == state)
		return 0;

	if (state == PCI_D0)
		return pci_power_up(dev);

	/*
	 * This device is quirked not to be put into D3, so don't put it in
	 * D3
	 */
	if (state >= PCI_D3hot && (dev->dev_flags & PCI_DEV_FLAGS_NO_D3))
		return 0;

	/*
	 * To put device in D3cold, we put device into D3hot in native
	 * way, then put device into D3cold with platform ops
	 */
	error = pci_raw_set_power_state(dev, state > PCI_D3hot ?
					PCI_D3hot : state);

	if (pci_platform_power_transition(dev, state))
		return error;

	/* Powering off a bridge may power off the whole hierarchy */
	if (state == PCI_D3cold)
		pci_bus_set_current_state(dev->subordinate, PCI_D3cold);

	return 0;
}
EXPORT_SYMBOL(pci_set_power_state);

/**
 * pci_choose_state - Choose the power state of a PCI device
 * @dev: PCI device to be suspended
 * @state: target sleep state for the whole system. This is the value
 *	   that is passed to suspend() function.
 *
 * Returns PCI power state suitable for given device and given system
 * message.
 */
pci_power_t pci_choose_state(struct pci_dev *dev, pm_message_t state)
{
	pci_power_t ret;

	if (!dev->pm_cap)
		return PCI_D0;

	ret = platform_pci_choose_state(dev);
	if (ret != PCI_POWER_ERROR)
		return ret;

	switch (state.event) {
	case PM_EVENT_ON:
		return PCI_D0;
	case PM_EVENT_FREEZE:
	case PM_EVENT_PRETHAW:
		/* REVISIT both freeze and pre-thaw "should" use D0 */
	case PM_EVENT_SUSPEND:
	case PM_EVENT_HIBERNATE:
		return PCI_D3hot;
	default:
		pci_info(dev, "unrecognized suspend event %d\n",
			 state.event);
		BUG();
	}
	return PCI_D0;
}
EXPORT_SYMBOL(pci_choose_state);

#define PCI_EXP_SAVE_REGS	7

static struct pci_cap_saved_state *_pci_find_saved_cap(struct pci_dev *pci_dev,
						       u16 cap, bool extended)
{
	struct pci_cap_saved_state *tmp;

	hlist_for_each_entry(tmp, &pci_dev->saved_cap_space, next) {
		if (tmp->cap.cap_extended == extended && tmp->cap.cap_nr == cap)
			return tmp;
	}
	return NULL;
}

struct pci_cap_saved_state *pci_find_saved_cap(struct pci_dev *dev, char cap)
{
	return _pci_find_saved_cap(dev, cap, false);
}

struct pci_cap_saved_state *pci_find_saved_ext_cap(struct pci_dev *dev, u16 cap)
{
	return _pci_find_saved_cap(dev, cap, true);
}

static int pci_save_pcie_state(struct pci_dev *dev)
{
	int i = 0;
	struct pci_cap_saved_state *save_state;
	u16 *cap;

	if (!pci_is_pcie(dev))
		return 0;

	save_state = pci_find_saved_cap(dev, PCI_CAP_ID_EXP);
	if (!save_state) {
		pci_err(dev, "buffer not found in %s\n", __func__);
		return -ENOMEM;
	}

	cap = (u16 *)&save_state->cap.data[0];
	pcie_capability_read_word(dev, PCI_EXP_DEVCTL, &cap[i++]);
	pcie_capability_read_word(dev, PCI_EXP_LNKCTL, &cap[i++]);
	pcie_capability_read_word(dev, PCI_EXP_SLTCTL, &cap[i++]);
	pcie_capability_read_word(dev, PCI_EXP_RTCTL,  &cap[i++]);
	pcie_capability_read_word(dev, PCI_EXP_DEVCTL2, &cap[i++]);
	pcie_capability_read_word(dev, PCI_EXP_LNKCTL2, &cap[i++]);
	pcie_capability_read_word(dev, PCI_EXP_SLTCTL2, &cap[i++]);

	return 0;
}

static void pci_restore_pcie_state(struct pci_dev *dev)
{
	int i = 0;
	struct pci_cap_saved_state *save_state;
	u16 *cap;

	save_state = pci_find_saved_cap(dev, PCI_CAP_ID_EXP);
	if (!save_state)
		return;

	cap = (u16 *)&save_state->cap.data[0];
	pcie_capability_write_word(dev, PCI_EXP_DEVCTL, cap[i++]);
	pcie_capability_write_word(dev, PCI_EXP_LNKCTL, cap[i++]);
	pcie_capability_write_word(dev, PCI_EXP_SLTCTL, cap[i++]);
	pcie_capability_write_word(dev, PCI_EXP_RTCTL, cap[i++]);
	pcie_capability_write_word(dev, PCI_EXP_DEVCTL2, cap[i++]);
	pcie_capability_write_word(dev, PCI_EXP_LNKCTL2, cap[i++]);
	pcie_capability_write_word(dev, PCI_EXP_SLTCTL2, cap[i++]);
}

static int pci_save_pcix_state(struct pci_dev *dev)
{
	int pos;
	struct pci_cap_saved_state *save_state;

	pos = pci_find_capability(dev, PCI_CAP_ID_PCIX);
	if (!pos)
		return 0;

	save_state = pci_find_saved_cap(dev, PCI_CAP_ID_PCIX);
	if (!save_state) {
		pci_err(dev, "buffer not found in %s\n", __func__);
		return -ENOMEM;
	}

	pci_read_config_word(dev, pos + PCI_X_CMD,
			     (u16 *)save_state->cap.data);

	return 0;
}

static void pci_restore_pcix_state(struct pci_dev *dev)
{
	int i = 0, pos;
	struct pci_cap_saved_state *save_state;
	u16 *cap;

	save_state = pci_find_saved_cap(dev, PCI_CAP_ID_PCIX);
	pos = pci_find_capability(dev, PCI_CAP_ID_PCIX);
	if (!save_state || !pos)
		return;
	cap = (u16 *)&save_state->cap.data[0];

	pci_write_config_word(dev, pos + PCI_X_CMD, cap[i++]);
}

static void pci_save_ltr_state(struct pci_dev *dev)
{
	int ltr;
	struct pci_cap_saved_state *save_state;
	u16 *cap;

	if (!pci_is_pcie(dev))
		return;

	ltr = pci_find_ext_capability(dev, PCI_EXT_CAP_ID_LTR);
	if (!ltr)
		return;

	save_state = pci_find_saved_ext_cap(dev, PCI_EXT_CAP_ID_LTR);
	if (!save_state) {
		pci_err(dev, "no suspend buffer for LTR; ASPM issues possible after resume\n");
		return;
	}

	cap = (u16 *)&save_state->cap.data[0];
	pci_read_config_word(dev, ltr + PCI_LTR_MAX_SNOOP_LAT, cap++);
	pci_read_config_word(dev, ltr + PCI_LTR_MAX_NOSNOOP_LAT, cap++);
}

static void pci_restore_ltr_state(struct pci_dev *dev)
{
	struct pci_cap_saved_state *save_state;
	int ltr;
	u16 *cap;

	save_state = pci_find_saved_ext_cap(dev, PCI_EXT_CAP_ID_LTR);
	ltr = pci_find_ext_capability(dev, PCI_EXT_CAP_ID_LTR);
	if (!save_state || !ltr)
		return;

	cap = (u16 *)&save_state->cap.data[0];
	pci_write_config_word(dev, ltr + PCI_LTR_MAX_SNOOP_LAT, *cap++);
	pci_write_config_word(dev, ltr + PCI_LTR_MAX_NOSNOOP_LAT, *cap++);
}

/**
 * pci_save_state - save the PCI configuration space of a device before
 *		    suspending
 * @dev: PCI device that we're dealing with
 */
int pci_save_state(struct pci_dev *dev)
{
	int i;
	/* XXX: 100% dword access ok here? */
	for (i = 0; i < 16; i++) {
		pci_read_config_dword(dev, i * 4, &dev->saved_config_space[i]);
		pci_dbg(dev, "saving config space at offset %#x (reading %#x)\n",
			i * 4, dev->saved_config_space[i]);
	}
	dev->state_saved = true;

	i = pci_save_pcie_state(dev);
	if (i != 0)
		return i;

	i = pci_save_pcix_state(dev);
	if (i != 0)
		return i;

	pci_save_ltr_state(dev);
	pci_save_dpc_state(dev);
	pci_save_aer_state(dev);
	return pci_save_vc_state(dev);
}
EXPORT_SYMBOL(pci_save_state);

static void pci_restore_config_dword(struct pci_dev *pdev, int offset,
				     u32 saved_val, int retry, bool force)
{
	u32 val;

	pci_read_config_dword(pdev, offset, &val);
	if (!force && val == saved_val)
		return;

	for (;;) {
		pci_dbg(pdev, "restoring config space at offset %#x (was %#x, writing %#x)\n",
			offset, val, saved_val);
		pci_write_config_dword(pdev, offset, saved_val);
		if (retry-- <= 0)
			return;

		pci_read_config_dword(pdev, offset, &val);
		if (val == saved_val)
			return;

		mdelay(1);
	}
}

static void pci_restore_config_space_range(struct pci_dev *pdev,
					   int start, int end, int retry,
					   bool force)
{
	int index;

	for (index = end; index >= start; index--)
		pci_restore_config_dword(pdev, 4 * index,
					 pdev->saved_config_space[index],
					 retry, force);
}

static void pci_restore_config_space(struct pci_dev *pdev)
{
	if (pdev->hdr_type == PCI_HEADER_TYPE_NORMAL) {
		pci_restore_config_space_range(pdev, 10, 15, 0, false);
		/* Restore BARs before the command register. */
		pci_restore_config_space_range(pdev, 4, 9, 10, false);
		pci_restore_config_space_range(pdev, 0, 3, 0, false);
	} else if (pdev->hdr_type == PCI_HEADER_TYPE_BRIDGE) {
		pci_restore_config_space_range(pdev, 12, 15, 0, false);

		/*
		 * Force rewriting of prefetch registers to avoid S3 resume
		 * issues on Intel PCI bridges that occur when these
		 * registers are not explicitly written.
		 */
		pci_restore_config_space_range(pdev, 9, 11, 0, true);
		pci_restore_config_space_range(pdev, 0, 8, 0, false);
	} else {
		pci_restore_config_space_range(pdev, 0, 15, 0, false);
	}
}

static void pci_restore_rebar_state(struct pci_dev *pdev)
{
	unsigned int pos, nbars, i;
	u32 ctrl;

	pos = pci_find_ext_capability(pdev, PCI_EXT_CAP_ID_REBAR);
	if (!pos)
		return;

	pci_read_config_dword(pdev, pos + PCI_REBAR_CTRL, &ctrl);
	nbars = (ctrl & PCI_REBAR_CTRL_NBAR_MASK) >>
		    PCI_REBAR_CTRL_NBAR_SHIFT;

	for (i = 0; i < nbars; i++, pos += 8) {
		struct resource *res;
		int bar_idx, size;

		pci_read_config_dword(pdev, pos + PCI_REBAR_CTRL, &ctrl);
		bar_idx = ctrl & PCI_REBAR_CTRL_BAR_IDX;
		res = pdev->resource + bar_idx;
		size = ilog2(resource_size(res)) - 20;
		ctrl &= ~PCI_REBAR_CTRL_BAR_SIZE;
		ctrl |= size << PCI_REBAR_CTRL_BAR_SHIFT;
		pci_write_config_dword(pdev, pos + PCI_REBAR_CTRL, ctrl);
	}
}

/**
 * pci_restore_state - Restore the saved state of a PCI device
 * @dev: PCI device that we're dealing with
 */
void pci_restore_state(struct pci_dev *dev)
{
	if (!dev->state_saved)
		return;

	/*
	 * Restore max latencies (in the LTR capability) before enabling
	 * LTR itself (in the PCIe capability).
	 */
	pci_restore_ltr_state(dev);

	pci_restore_pcie_state(dev);
	pci_restore_pasid_state(dev);
	pci_restore_pri_state(dev);
	pci_restore_ats_state(dev);
	pci_restore_vc_state(dev);
	pci_restore_rebar_state(dev);
	pci_restore_dpc_state(dev);

	pci_aer_clear_status(dev);
	pci_restore_aer_state(dev);

	pci_restore_config_space(dev);

	pci_restore_pcix_state(dev);
	pci_restore_msi_state(dev);

	/* Restore ACS and IOV configuration state */
	pci_enable_acs(dev);
	pci_restore_iov_state(dev);

	dev->state_saved = false;
}
EXPORT_SYMBOL(pci_restore_state);

struct pci_saved_state {
	u32 config_space[16];
	struct pci_cap_saved_data cap[];
};

/**
 * pci_store_saved_state - Allocate and return an opaque struct containing
 *			   the device saved state.
 * @dev: PCI device that we're dealing with
 *
 * Return NULL if no state or error.
 */
struct pci_saved_state *pci_store_saved_state(struct pci_dev *dev)
{
	struct pci_saved_state *state;
	struct pci_cap_saved_state *tmp;
	struct pci_cap_saved_data *cap;
	size_t size;

	if (!dev->state_saved)
		return NULL;

	size = sizeof(*state) + sizeof(struct pci_cap_saved_data);

	hlist_for_each_entry(tmp, &dev->saved_cap_space, next)
		size += sizeof(struct pci_cap_saved_data) + tmp->cap.size;

	state = kzalloc(size, GFP_KERNEL);
	if (!state)
		return NULL;

	memcpy(state->config_space, dev->saved_config_space,
	       sizeof(state->config_space));

	cap = state->cap;
	hlist_for_each_entry(tmp, &dev->saved_cap_space, next) {
		size_t len = sizeof(struct pci_cap_saved_data) + tmp->cap.size;
		memcpy(cap, &tmp->cap, len);
		cap = (struct pci_cap_saved_data *)((u8 *)cap + len);
	}
	/* Empty cap_save terminates list */

	return state;
}
EXPORT_SYMBOL_GPL(pci_store_saved_state);

/**
 * pci_load_saved_state - Reload the provided save state into struct pci_dev.
 * @dev: PCI device that we're dealing with
 * @state: Saved state returned from pci_store_saved_state()
 */
int pci_load_saved_state(struct pci_dev *dev,
			 struct pci_saved_state *state)
{
	struct pci_cap_saved_data *cap;

	dev->state_saved = false;

	if (!state)
		return 0;

	memcpy(dev->saved_config_space, state->config_space,
	       sizeof(state->config_space));

	cap = state->cap;
	while (cap->size) {
		struct pci_cap_saved_state *tmp;

		tmp = _pci_find_saved_cap(dev, cap->cap_nr, cap->cap_extended);
		if (!tmp || tmp->cap.size != cap->size)
			return -EINVAL;

		memcpy(tmp->cap.data, cap->data, tmp->cap.size);
		cap = (struct pci_cap_saved_data *)((u8 *)cap +
		       sizeof(struct pci_cap_saved_data) + cap->size);
	}

	dev->state_saved = true;
	return 0;
}
EXPORT_SYMBOL_GPL(pci_load_saved_state);

/**
 * pci_load_and_free_saved_state - Reload the save state pointed to by state,
 *				   and free the memory allocated for it.
 * @dev: PCI device that we're dealing with
 * @state: Pointer to saved state returned from pci_store_saved_state()
 */
int pci_load_and_free_saved_state(struct pci_dev *dev,
				  struct pci_saved_state **state)
{
	int ret = pci_load_saved_state(dev, *state);
	kfree(*state);
	*state = NULL;
	return ret;
}
EXPORT_SYMBOL_GPL(pci_load_and_free_saved_state);

int __weak pcibios_enable_device(struct pci_dev *dev, int bars)
{
	return pci_enable_resources(dev, bars);
}

static int do_pci_enable_device(struct pci_dev *dev, int bars)
{
	int err;
	struct pci_dev *bridge;
	u16 cmd;
	u8 pin;

	err = pci_set_power_state(dev, PCI_D0);
	if (err < 0 && err != -EIO)
		return err;

	bridge = pci_upstream_bridge(dev);
	if (bridge)
		pcie_aspm_powersave_config_link(bridge);

	err = pcibios_enable_device(dev, bars);
	if (err < 0)
		return err;
	pci_fixup_device(pci_fixup_enable, dev);

	if (dev->msi_enabled || dev->msix_enabled)
		return 0;

	pci_read_config_byte(dev, PCI_INTERRUPT_PIN, &pin);
	if (pin) {
		pci_read_config_word(dev, PCI_COMMAND, &cmd);
		if (cmd & PCI_COMMAND_INTX_DISABLE)
			pci_write_config_word(dev, PCI_COMMAND,
					      cmd & ~PCI_COMMAND_INTX_DISABLE);
	}

	return 0;
}

/**
 * pci_reenable_device - Resume abandoned device
 * @dev: PCI device to be resumed
 *
 * NOTE: This function is a backend of pci_default_resume() and is not supposed
 * to be called by normal code, write proper resume handler and use it instead.
 */
int pci_reenable_device(struct pci_dev *dev)
{
	if (pci_is_enabled(dev))
		return do_pci_enable_device(dev, (1 << PCI_NUM_RESOURCES) - 1);
	return 0;
}
EXPORT_SYMBOL(pci_reenable_device);

static void pci_enable_bridge(struct pci_dev *dev)
{
	struct pci_dev *bridge;
	int retval;

	bridge = pci_upstream_bridge(dev);
	if (bridge)
		pci_enable_bridge(bridge);

	if (pci_is_enabled(dev)) {
		if (!dev->is_busmaster)
			pci_set_master(dev);
		return;
	}

	retval = pci_enable_device(dev);
	if (retval)
		pci_err(dev, "Error enabling bridge (%d), continuing\n",
			retval);
	pci_set_master(dev);
}

static int pci_enable_device_flags(struct pci_dev *dev, unsigned long flags)
{
	struct pci_dev *bridge;
	int err;
	int i, bars = 0;

	/*
	 * Power state could be unknown at this point, either due to a fresh
	 * boot or a device removal call.  So get the current power state
	 * so that things like MSI message writing will behave as expected
	 * (e.g. if the device really is in D0 at enable time).
	 */
	pci_update_current_state(dev, dev->current_state);

	if (atomic_inc_return(&dev->enable_cnt) > 1)
		return 0;		/* already enabled */

	bridge = pci_upstream_bridge(dev);
	if (bridge)
		pci_enable_bridge(bridge);

	/* only skip sriov related */
	for (i = 0; i <= PCI_ROM_RESOURCE; i++)
		if (dev->resource[i].flags & flags)
			bars |= (1 << i);
	for (i = PCI_BRIDGE_RESOURCES; i < DEVICE_COUNT_RESOURCE; i++)
		if (dev->resource[i].flags & flags)
			bars |= (1 << i);

	err = do_pci_enable_device(dev, bars);
	if (err < 0)
		atomic_dec(&dev->enable_cnt);
	return err;
}

/**
 * pci_enable_device_io - Initialize a device for use with IO space
 * @dev: PCI device to be initialized
 *
 * Initialize device before it's used by a driver. Ask low-level code
 * to enable I/O resources. Wake up the device if it was suspended.
 * Beware, this function can fail.
 */
int pci_enable_device_io(struct pci_dev *dev)
{
	return pci_enable_device_flags(dev, IORESOURCE_IO);
}
EXPORT_SYMBOL(pci_enable_device_io);

/**
 * pci_enable_device_mem - Initialize a device for use with Memory space
 * @dev: PCI device to be initialized
 *
 * Initialize device before it's used by a driver. Ask low-level code
 * to enable Memory resources. Wake up the device if it was suspended.
 * Beware, this function can fail.
 */
int pci_enable_device_mem(struct pci_dev *dev)
{
	return pci_enable_device_flags(dev, IORESOURCE_MEM);
}
EXPORT_SYMBOL(pci_enable_device_mem);

/**
 * pci_enable_device - Initialize device before it's used by a driver.
 * @dev: PCI device to be initialized
 *
 * Initialize device before it's used by a driver. Ask low-level code
 * to enable I/O and memory. Wake up the device if it was suspended.
 * Beware, this function can fail.
 *
 * Note we don't actually enable the device many times if we call
 * this function repeatedly (we just increment the count).
 */
int pci_enable_device(struct pci_dev *dev)
{
	return pci_enable_device_flags(dev, IORESOURCE_MEM | IORESOURCE_IO);
}
EXPORT_SYMBOL(pci_enable_device);

/*
 * Managed PCI resources.  This manages device on/off, INTx/MSI/MSI-X
 * on/off and BAR regions.  pci_dev itself records MSI/MSI-X status, so
 * there's no need to track it separately.  pci_devres is initialized
 * when a device is enabled using managed PCI device enable interface.
 */
struct pci_devres {
	unsigned int enabled:1;
	unsigned int pinned:1;
	unsigned int orig_intx:1;
	unsigned int restore_intx:1;
	unsigned int mwi:1;
	u32 region_mask;
};

static void pcim_release(struct device *gendev, void *res)
{
	struct pci_dev *dev = to_pci_dev(gendev);
	struct pci_devres *this = res;
	int i;

	if (dev->msi_enabled)
		pci_disable_msi(dev);
	if (dev->msix_enabled)
		pci_disable_msix(dev);

	for (i = 0; i < DEVICE_COUNT_RESOURCE; i++)
		if (this->region_mask & (1 << i))
			pci_release_region(dev, i);

	if (this->mwi)
		pci_clear_mwi(dev);

	if (this->restore_intx)
		pci_intx(dev, this->orig_intx);

	if (this->enabled && !this->pinned)
		pci_disable_device(dev);
}

static struct pci_devres *get_pci_dr(struct pci_dev *pdev)
{
	struct pci_devres *dr, *new_dr;

	dr = devres_find(&pdev->dev, pcim_release, NULL, NULL);
	if (dr)
		return dr;

	new_dr = devres_alloc(pcim_release, sizeof(*new_dr), GFP_KERNEL);
	if (!new_dr)
		return NULL;
	return devres_get(&pdev->dev, new_dr, NULL, NULL);
}

static struct pci_devres *find_pci_dr(struct pci_dev *pdev)
{
	if (pci_is_managed(pdev))
		return devres_find(&pdev->dev, pcim_release, NULL, NULL);
	return NULL;
}

/**
 * pcim_enable_device - Managed pci_enable_device()
 * @pdev: PCI device to be initialized
 *
 * Managed pci_enable_device().
 */
int pcim_enable_device(struct pci_dev *pdev)
{
	struct pci_devres *dr;
	int rc;

	dr = get_pci_dr(pdev);
	if (unlikely(!dr))
		return -ENOMEM;
	if (dr->enabled)
		return 0;

	rc = pci_enable_device(pdev);
	if (!rc) {
		pdev->is_managed = 1;
		dr->enabled = 1;
	}
	return rc;
}
EXPORT_SYMBOL(pcim_enable_device);

/**
 * pcim_pin_device - Pin managed PCI device
 * @pdev: PCI device to pin
 *
 * Pin managed PCI device @pdev.  Pinned device won't be disabled on
 * driver detach.  @pdev must have been enabled with
 * pcim_enable_device().
 */
void pcim_pin_device(struct pci_dev *pdev)
{
	struct pci_devres *dr;

	dr = find_pci_dr(pdev);
	WARN_ON(!dr || !dr->enabled);
	if (dr)
		dr->pinned = 1;
}
EXPORT_SYMBOL(pcim_pin_device);

/*
 * pcibios_add_device - provide arch specific hooks when adding device dev
 * @dev: the PCI device being added
 *
 * Permits the platform to provide architecture specific functionality when
 * devices are added. This is the default implementation. Architecture
 * implementations can override this.
 */
int __weak pcibios_add_device(struct pci_dev *dev)
{
	return 0;
}

/**
 * pcibios_release_device - provide arch specific hooks when releasing
 *			    device dev
 * @dev: the PCI device being released
 *
 * Permits the platform to provide architecture specific functionality when
 * devices are released. This is the default implementation. Architecture
 * implementations can override this.
 */
void __weak pcibios_release_device(struct pci_dev *dev) {}

/**
 * pcibios_disable_device - disable arch specific PCI resources for device dev
 * @dev: the PCI device to disable
 *
 * Disables architecture specific PCI resources for the device. This
 * is the default implementation. Architecture implementations can
 * override this.
 */
void __weak pcibios_disable_device(struct pci_dev *dev) {}

/**
 * pcibios_penalize_isa_irq - penalize an ISA IRQ
 * @irq: ISA IRQ to penalize
 * @active: IRQ active or not
 *
 * Permits the platform to provide architecture-specific functionality when
 * penalizing ISA IRQs. This is the default implementation. Architecture
 * implementations can override this.
 */
void __weak pcibios_penalize_isa_irq(int irq, int active) {}

static void do_pci_disable_device(struct pci_dev *dev)
{
	u16 pci_command;

	pci_read_config_word(dev, PCI_COMMAND, &pci_command);
	if (pci_command & PCI_COMMAND_MASTER) {
		pci_command &= ~PCI_COMMAND_MASTER;
		pci_write_config_word(dev, PCI_COMMAND, pci_command);
	}

	pcibios_disable_device(dev);
}

/**
 * pci_disable_enabled_device - Disable device without updating enable_cnt
 * @dev: PCI device to disable
 *
 * NOTE: This function is a backend of PCI power management routines and is
 * not supposed to be called drivers.
 */
void pci_disable_enabled_device(struct pci_dev *dev)
{
	if (pci_is_enabled(dev))
		do_pci_disable_device(dev);
}

/**
 * pci_disable_device - Disable PCI device after use
 * @dev: PCI device to be disabled
 *
 * Signal to the system that the PCI device is not in use by the system
 * anymore.  This only involves disabling PCI bus-mastering, if active.
 *
 * Note we don't actually disable the device until all callers of
 * pci_enable_device() have called pci_disable_device().
 */
void pci_disable_device(struct pci_dev *dev)
{
	struct pci_devres *dr;

	dr = find_pci_dr(dev);
	if (dr)
		dr->enabled = 0;

	dev_WARN_ONCE(&dev->dev, atomic_read(&dev->enable_cnt) <= 0,
		      "disabling already-disabled device");

	if (atomic_dec_return(&dev->enable_cnt) != 0)
		return;

	do_pci_disable_device(dev);

	dev->is_busmaster = 0;
}
EXPORT_SYMBOL(pci_disable_device);

/**
 * pcibios_set_pcie_reset_state - set reset state for device dev
 * @dev: the PCIe device reset
 * @state: Reset state to enter into
 *
 * Set the PCIe reset state for the device. This is the default
 * implementation. Architecture implementations can override this.
 */
int __weak pcibios_set_pcie_reset_state(struct pci_dev *dev,
					enum pcie_reset_state state)
{
	return -EINVAL;
}

/**
 * pci_set_pcie_reset_state - set reset state for device dev
 * @dev: the PCIe device reset
 * @state: Reset state to enter into
 *
 * Sets the PCI reset state for the device.
 */
int pci_set_pcie_reset_state(struct pci_dev *dev, enum pcie_reset_state state)
{
	return pcibios_set_pcie_reset_state(dev, state);
}
EXPORT_SYMBOL_GPL(pci_set_pcie_reset_state);

void pcie_clear_device_status(struct pci_dev *dev)
{
	u16 sta;

	pcie_capability_read_word(dev, PCI_EXP_DEVSTA, &sta);
	pcie_capability_write_word(dev, PCI_EXP_DEVSTA, sta);
}

/**
 * pcie_clear_root_pme_status - Clear root port PME interrupt status.
 * @dev: PCIe root port or event collector.
 */
void pcie_clear_root_pme_status(struct pci_dev *dev)
{
	pcie_capability_set_dword(dev, PCI_EXP_RTSTA, PCI_EXP_RTSTA_PME);
}

/**
 * pci_check_pme_status - Check if given device has generated PME.
 * @dev: Device to check.
 *
 * Check the PME status of the device and if set, clear it and clear PME enable
 * (if set).  Return 'true' if PME status and PME enable were both set or
 * 'false' otherwise.
 */
bool pci_check_pme_status(struct pci_dev *dev)
{
	int pmcsr_pos;
	u16 pmcsr;
	bool ret = false;

	if (!dev->pm_cap)
		return false;

	pmcsr_pos = dev->pm_cap + PCI_PM_CTRL;
	pci_read_config_word(dev, pmcsr_pos, &pmcsr);
	if (!(pmcsr & PCI_PM_CTRL_PME_STATUS))
		return false;

	/* Clear PME status. */
	pmcsr |= PCI_PM_CTRL_PME_STATUS;
	if (pmcsr & PCI_PM_CTRL_PME_ENABLE) {
		/* Disable PME to avoid interrupt flood. */
		pmcsr &= ~PCI_PM_CTRL_PME_ENABLE;
		ret = true;
	}

	pci_write_config_word(dev, pmcsr_pos, pmcsr);

	return ret;
}

/**
 * pci_pme_wakeup - Wake up a PCI device if its PME Status bit is set.
 * @dev: Device to handle.
 * @pme_poll_reset: Whether or not to reset the device's pme_poll flag.
 *
 * Check if @dev has generated PME and queue a resume request for it in that
 * case.
 */
static int pci_pme_wakeup(struct pci_dev *dev, void *pme_poll_reset)
{
	if (pme_poll_reset && dev->pme_poll)
		dev->pme_poll = false;

	if (pci_check_pme_status(dev)) {
		pci_wakeup_event(dev);
		pm_request_resume(&dev->dev);
	}
	return 0;
}

/**
 * pci_pme_wakeup_bus - Walk given bus and wake up devices on it, if necessary.
 * @bus: Top bus of the subtree to walk.
 */
void pci_pme_wakeup_bus(struct pci_bus *bus)
{
	if (bus)
		pci_walk_bus(bus, pci_pme_wakeup, (void *)true);
}


/**
 * pci_pme_capable - check the capability of PCI device to generate PME#
 * @dev: PCI device to handle.
 * @state: PCI state from which device will issue PME#.
 */
bool pci_pme_capable(struct pci_dev *dev, pci_power_t state)
{
	if (!dev->pm_cap)
		return false;

	return !!(dev->pme_support & (1 << state));
}
EXPORT_SYMBOL(pci_pme_capable);

static void pci_pme_list_scan(struct work_struct *work)
{
	struct pci_pme_device *pme_dev, *n;

	mutex_lock(&pci_pme_list_mutex);
	list_for_each_entry_safe(pme_dev, n, &pci_pme_list, list) {
		if (pme_dev->dev->pme_poll) {
			struct pci_dev *bridge;

			bridge = pme_dev->dev->bus->self;
			/*
			 * If bridge is in low power state, the
			 * configuration space of subordinate devices
			 * may be not accessible
			 */
			if (bridge && bridge->current_state != PCI_D0)
				continue;
			/*
			 * If the device is in D3cold it should not be
			 * polled either.
			 */
			if (pme_dev->dev->current_state == PCI_D3cold)
				continue;

			pci_pme_wakeup(pme_dev->dev, NULL);
		} else {
			list_del(&pme_dev->list);
			kfree(pme_dev);
		}
	}
	if (!list_empty(&pci_pme_list))
		queue_delayed_work(system_freezable_wq, &pci_pme_work,
				   msecs_to_jiffies(PME_TIMEOUT));
	mutex_unlock(&pci_pme_list_mutex);
}

static void __pci_pme_active(struct pci_dev *dev, bool enable)
{
	u16 pmcsr;

	if (!dev->pme_support)
		return;

	pci_read_config_word(dev, dev->pm_cap + PCI_PM_CTRL, &pmcsr);
	/* Clear PME_Status by writing 1 to it and enable PME# */
	pmcsr |= PCI_PM_CTRL_PME_STATUS | PCI_PM_CTRL_PME_ENABLE;
	if (!enable)
		pmcsr &= ~PCI_PM_CTRL_PME_ENABLE;

	pci_write_config_word(dev, dev->pm_cap + PCI_PM_CTRL, pmcsr);
}

/**
 * pci_pme_restore - Restore PME configuration after config space restore.
 * @dev: PCI device to update.
 */
void pci_pme_restore(struct pci_dev *dev)
{
	u16 pmcsr;

	if (!dev->pme_support)
		return;

	pci_read_config_word(dev, dev->pm_cap + PCI_PM_CTRL, &pmcsr);
	if (dev->wakeup_prepared) {
		pmcsr |= PCI_PM_CTRL_PME_ENABLE;
		pmcsr &= ~PCI_PM_CTRL_PME_STATUS;
	} else {
		pmcsr &= ~PCI_PM_CTRL_PME_ENABLE;
		pmcsr |= PCI_PM_CTRL_PME_STATUS;
	}
	pci_write_config_word(dev, dev->pm_cap + PCI_PM_CTRL, pmcsr);
}

/**
 * pci_pme_active - enable or disable PCI device's PME# function
 * @dev: PCI device to handle.
 * @enable: 'true' to enable PME# generation; 'false' to disable it.
 *
 * The caller must verify that the device is capable of generating PME# before
 * calling this function with @enable equal to 'true'.
 */
void pci_pme_active(struct pci_dev *dev, bool enable)
{
	__pci_pme_active(dev, enable);

	/*
	 * PCI (as opposed to PCIe) PME requires that the device have
	 * its PME# line hooked up correctly. Not all hardware vendors
	 * do this, so the PME never gets delivered and the device
	 * remains asleep. The easiest way around this is to
	 * periodically walk the list of suspended devices and check
	 * whether any have their PME flag set. The assumption is that
	 * we'll wake up often enough anyway that this won't be a huge
	 * hit, and the power savings from the devices will still be a
	 * win.
	 *
	 * Although PCIe uses in-band PME message instead of PME# line
	 * to report PME, PME does not work for some PCIe devices in
	 * reality.  For example, there are devices that set their PME
	 * status bits, but don't really bother to send a PME message;
	 * there are PCI Express Root Ports that don't bother to
	 * trigger interrupts when they receive PME messages from the
	 * devices below.  So PME poll is used for PCIe devices too.
	 */

	if (dev->pme_poll) {
		struct pci_pme_device *pme_dev;
		if (enable) {
			pme_dev = kmalloc(sizeof(struct pci_pme_device),
					  GFP_KERNEL);
			if (!pme_dev) {
				pci_warn(dev, "can't enable PME#\n");
				return;
			}
			pme_dev->dev = dev;
			mutex_lock(&pci_pme_list_mutex);
			list_add(&pme_dev->list, &pci_pme_list);
			if (list_is_singular(&pci_pme_list))
				queue_delayed_work(system_freezable_wq,
						   &pci_pme_work,
						   msecs_to_jiffies(PME_TIMEOUT));
			mutex_unlock(&pci_pme_list_mutex);
		} else {
			mutex_lock(&pci_pme_list_mutex);
			list_for_each_entry(pme_dev, &pci_pme_list, list) {
				if (pme_dev->dev == dev) {
					list_del(&pme_dev->list);
					kfree(pme_dev);
					break;
				}
			}
			mutex_unlock(&pci_pme_list_mutex);
		}
	}

	pci_dbg(dev, "PME# %s\n", enable ? "enabled" : "disabled");
}
EXPORT_SYMBOL(pci_pme_active);

/**
 * __pci_enable_wake - enable PCI device as wakeup event source
 * @dev: PCI device affected
 * @state: PCI state from which device will issue wakeup events
 * @enable: True to enable event generation; false to disable
 *
 * This enables the device as a wakeup event source, or disables it.
 * When such events involves platform-specific hooks, those hooks are
 * called automatically by this routine.
 *
 * Devices with legacy power management (no standard PCI PM capabilities)
 * always require such platform hooks.
 *
 * RETURN VALUE:
 * 0 is returned on success
 * -EINVAL is returned if device is not supposed to wake up the system
 * Error code depending on the platform is returned if both the platform and
 * the native mechanism fail to enable the generation of wake-up events
 */
static int __pci_enable_wake(struct pci_dev *dev, pci_power_t state, bool enable)
{
	int ret = 0;

	/*
	 * Bridges that are not power-manageable directly only signal
	 * wakeup on behalf of subordinate devices which is set up
	 * elsewhere, so skip them. However, bridges that are
	 * power-manageable may signal wakeup for themselves (for example,
	 * on a hotplug event) and they need to be covered here.
	 */
	if (!pci_power_manageable(dev))
		return 0;

	/* Don't do the same thing twice in a row for one device. */
	if (!!enable == !!dev->wakeup_prepared)
		return 0;

	/*
	 * According to "PCI System Architecture" 4th ed. by Tom Shanley & Don
	 * Anderson we should be doing PME# wake enable followed by ACPI wake
	 * enable.  To disable wake-up we call the platform first, for symmetry.
	 */

	if (enable) {
		int error;

		/*
		 * Enable PME signaling if the device can signal PME from
		 * D3cold regardless of whether or not it can signal PME from
		 * the current target state, because that will allow it to
		 * signal PME when the hierarchy above it goes into D3cold and
		 * the device itself ends up in D3cold as a result of that.
		 */
		if (pci_pme_capable(dev, state) || pci_pme_capable(dev, PCI_D3cold))
			pci_pme_active(dev, true);
		else
			ret = 1;
		error = platform_pci_set_wakeup(dev, true);
		if (ret)
			ret = error;
		if (!ret)
			dev->wakeup_prepared = true;
	} else {
		platform_pci_set_wakeup(dev, false);
		pci_pme_active(dev, false);
		dev->wakeup_prepared = false;
	}

	return ret;
}

/**
 * pci_enable_wake - change wakeup settings for a PCI device
 * @pci_dev: Target device
 * @state: PCI state from which device will issue wakeup events
 * @enable: Whether or not to enable event generation
 *
 * If @enable is set, check device_may_wakeup() for the device before calling
 * __pci_enable_wake() for it.
 */
int pci_enable_wake(struct pci_dev *pci_dev, pci_power_t state, bool enable)
{
	if (enable && !device_may_wakeup(&pci_dev->dev))
		return -EINVAL;

	return __pci_enable_wake(pci_dev, state, enable);
}
EXPORT_SYMBOL(pci_enable_wake);

/**
 * pci_wake_from_d3 - enable/disable device to wake up from D3_hot or D3_cold
 * @dev: PCI device to prepare
 * @enable: True to enable wake-up event generation; false to disable
 *
 * Many drivers want the device to wake up the system from D3_hot or D3_cold
 * and this function allows them to set that up cleanly - pci_enable_wake()
 * should not be called twice in a row to enable wake-up due to PCI PM vs ACPI
 * ordering constraints.
 *
 * This function only returns error code if the device is not allowed to wake
 * up the system from sleep or it is not capable of generating PME# from both
 * D3_hot and D3_cold and the platform is unable to enable wake-up power for it.
 */
int pci_wake_from_d3(struct pci_dev *dev, bool enable)
{
	return pci_pme_capable(dev, PCI_D3cold) ?
			pci_enable_wake(dev, PCI_D3cold, enable) :
			pci_enable_wake(dev, PCI_D3hot, enable);
}
EXPORT_SYMBOL(pci_wake_from_d3);

/**
 * pci_target_state - find an appropriate low power state for a given PCI dev
 * @dev: PCI device
 * @wakeup: Whether or not wakeup functionality will be enabled for the device.
 *
 * Use underlying platform code to find a supported low power state for @dev.
 * If the platform can't manage @dev, return the deepest state from which it
 * can generate wake events, based on any available PME info.
 */
static pci_power_t pci_target_state(struct pci_dev *dev, bool wakeup)
{
	pci_power_t target_state = PCI_D3hot;

	if (platform_pci_power_manageable(dev)) {
		/*
		 * Call the platform to find the target state for the device.
		 */
		pci_power_t state = platform_pci_choose_state(dev);

		switch (state) {
		case PCI_POWER_ERROR:
		case PCI_UNKNOWN:
			break;
		case PCI_D1:
		case PCI_D2:
			if (pci_no_d1d2(dev))
				break;
			fallthrough;
		default:
			target_state = state;
		}

		return target_state;
	}

	if (!dev->pm_cap)
		target_state = PCI_D0;

	/*
	 * If the device is in D3cold even though it's not power-manageable by
	 * the platform, it may have been powered down by non-standard means.
	 * Best to let it slumber.
	 */
	if (dev->current_state == PCI_D3cold)
		target_state = PCI_D3cold;

	if (wakeup && dev->pme_support) {
		pci_power_t state = target_state;

		/*
		 * Find the deepest state from which the device can generate
		 * PME#.
		 */
		while (state && !(dev->pme_support & (1 << state)))
			state--;

		if (state)
			return state;
		else if (dev->pme_support & 1)
			return PCI_D0;
	}

	return target_state;
}

/**
 * pci_prepare_to_sleep - prepare PCI device for system-wide transition
 *			  into a sleep state
 * @dev: Device to handle.
 *
 * Choose the power state appropriate for the device depending on whether
 * it can wake up the system and/or is power manageable by the platform
 * (PCI_D3hot is the default) and put the device into that state.
 */
int pci_prepare_to_sleep(struct pci_dev *dev)
{
	bool wakeup = device_may_wakeup(&dev->dev);
	pci_power_t target_state = pci_target_state(dev, wakeup);
	int error;

	if (target_state == PCI_POWER_ERROR)
		return -EIO;

	pci_enable_wake(dev, target_state, wakeup);

	error = pci_set_power_state(dev, target_state);

	if (error)
		pci_enable_wake(dev, target_state, false);

	return error;
}
EXPORT_SYMBOL(pci_prepare_to_sleep);

/**
 * pci_back_from_sleep - turn PCI device on during system-wide transition
 *			 into working state
 * @dev: Device to handle.
 *
 * Disable device's system wake-up capability and put it into D0.
 */
int pci_back_from_sleep(struct pci_dev *dev)
{
	pci_enable_wake(dev, PCI_D0, false);
	return pci_set_power_state(dev, PCI_D0);
}
EXPORT_SYMBOL(pci_back_from_sleep);

/**
 * pci_finish_runtime_suspend - Carry out PCI-specific part of runtime suspend.
 * @dev: PCI device being suspended.
 *
 * Prepare @dev to generate wake-up events at run time and put it into a low
 * power state.
 */
int pci_finish_runtime_suspend(struct pci_dev *dev)
{
	pci_power_t target_state;
	int error;

	target_state = pci_target_state(dev, device_can_wakeup(&dev->dev));
	if (target_state == PCI_POWER_ERROR)
		return -EIO;

	dev->runtime_d3cold = target_state == PCI_D3cold;

	__pci_enable_wake(dev, target_state, pci_dev_run_wake(dev));

	error = pci_set_power_state(dev, target_state);

	if (error) {
		pci_enable_wake(dev, target_state, false);
		dev->runtime_d3cold = false;
	}

	return error;
}

/**
 * pci_dev_run_wake - Check if device can generate run-time wake-up events.
 * @dev: Device to check.
 *
 * Return true if the device itself is capable of generating wake-up events
 * (through the platform or using the native PCIe PME) or if the device supports
 * PME and one of its upstream bridges can generate wake-up events.
 */
bool pci_dev_run_wake(struct pci_dev *dev)
{
	struct pci_bus *bus = dev->bus;

	if (!dev->pme_support)
		return false;

	/* PME-capable in principle, but not from the target power state */
	if (!pci_pme_capable(dev, pci_target_state(dev, true)))
		return false;

	if (device_can_wakeup(&dev->dev))
		return true;

	while (bus->parent) {
		struct pci_dev *bridge = bus->self;

		if (device_can_wakeup(&bridge->dev))
			return true;

		bus = bus->parent;
	}

	/* We have reached the root bus. */
	if (bus->bridge)
		return device_can_wakeup(bus->bridge);

	return false;
}
EXPORT_SYMBOL_GPL(pci_dev_run_wake);

/**
 * pci_dev_need_resume - Check if it is necessary to resume the device.
 * @pci_dev: Device to check.
 *
 * Return 'true' if the device is not runtime-suspended or it has to be
 * reconfigured due to wakeup settings difference between system and runtime
 * suspend, or the current power state of it is not suitable for the upcoming
 * (system-wide) transition.
 */
bool pci_dev_need_resume(struct pci_dev *pci_dev)
{
	struct device *dev = &pci_dev->dev;
	pci_power_t target_state;

	if (!pm_runtime_suspended(dev) || platform_pci_need_resume(pci_dev))
		return true;

	target_state = pci_target_state(pci_dev, device_may_wakeup(dev));

	/*
	 * If the earlier platform check has not triggered, D3cold is just power
	 * removal on top of D3hot, so no need to resume the device in that
	 * case.
	 */
	return target_state != pci_dev->current_state &&
		target_state != PCI_D3cold &&
		pci_dev->current_state != PCI_D3hot;
}

/**
 * pci_dev_adjust_pme - Adjust PME setting for a suspended device.
 * @pci_dev: Device to check.
 *
 * If the device is suspended and it is not configured for system wakeup,
 * disable PME for it to prevent it from waking up the system unnecessarily.
 *
 * Note that if the device's power state is D3cold and the platform check in
 * pci_dev_need_resume() has not triggered, the device's configuration need not
 * be changed.
 */
void pci_dev_adjust_pme(struct pci_dev *pci_dev)
{
	struct device *dev = &pci_dev->dev;

	spin_lock_irq(&dev->power.lock);

	if (pm_runtime_suspended(dev) && !device_may_wakeup(dev) &&
	    pci_dev->current_state < PCI_D3cold)
		__pci_pme_active(pci_dev, false);

	spin_unlock_irq(&dev->power.lock);
}

/**
 * pci_dev_complete_resume - Finalize resume from system sleep for a device.
 * @pci_dev: Device to handle.
 *
 * If the device is runtime suspended and wakeup-capable, enable PME for it as
 * it might have been disabled during the prepare phase of system suspend if
 * the device was not configured for system wakeup.
 */
void pci_dev_complete_resume(struct pci_dev *pci_dev)
{
	struct device *dev = &pci_dev->dev;

	if (!pci_dev_run_wake(pci_dev))
		return;

	spin_lock_irq(&dev->power.lock);

	if (pm_runtime_suspended(dev) && pci_dev->current_state < PCI_D3cold)
		__pci_pme_active(pci_dev, true);

	spin_unlock_irq(&dev->power.lock);
}

void pci_config_pm_runtime_get(struct pci_dev *pdev)
{
	struct device *dev = &pdev->dev;
	struct device *parent = dev->parent;

	if (parent)
		pm_runtime_get_sync(parent);
	pm_runtime_get_noresume(dev);
	/*
	 * pdev->current_state is set to PCI_D3cold during suspending,
	 * so wait until suspending completes
	 */
	pm_runtime_barrier(dev);
	/*
	 * Only need to resume devices in D3cold, because config
	 * registers are still accessible for devices suspended but
	 * not in D3cold.
	 */
	if (pdev->current_state == PCI_D3cold)
		pm_runtime_resume(dev);
}

void pci_config_pm_runtime_put(struct pci_dev *pdev)
{
	struct device *dev = &pdev->dev;
	struct device *parent = dev->parent;

	pm_runtime_put(dev);
	if (parent)
		pm_runtime_put_sync(parent);
}

static const struct dmi_system_id bridge_d3_blacklist[] = {
#ifdef CONFIG_X86
	{
		/*
		 * Gigabyte X299 root port is not marked as hotplug capable
		 * which allows Linux to power manage it.  However, this
		 * confuses the BIOS SMI handler so don't power manage root
		 * ports on that system.
		 */
		.ident = "X299 DESIGNARE EX-CF",
		.matches = {
			DMI_MATCH(DMI_BOARD_VENDOR, "Gigabyte Technology Co., Ltd."),
			DMI_MATCH(DMI_BOARD_NAME, "X299 DESIGNARE EX-CF"),
		},
	},
#endif
	{ }
};

/**
 * pci_bridge_d3_possible - Is it possible to put the bridge into D3
 * @bridge: Bridge to check
 *
 * This function checks if it is possible to move the bridge to D3.
 * Currently we only allow D3 for recent enough PCIe ports and Thunderbolt.
 */
bool pci_bridge_d3_possible(struct pci_dev *bridge)
{
	if (!pci_is_pcie(bridge))
		return false;

	switch (pci_pcie_type(bridge)) {
	case PCI_EXP_TYPE_ROOT_PORT:
	case PCI_EXP_TYPE_UPSTREAM:
	case PCI_EXP_TYPE_DOWNSTREAM:
		if (pci_bridge_d3_disable)
			return false;

		/*
		 * Hotplug ports handled by firmware in System Management Mode
		 * may not be put into D3 by the OS (Thunderbolt on non-Macs).
		 */
		if (bridge->is_hotplug_bridge && !pciehp_is_native(bridge))
			return false;

		if (pci_bridge_d3_force)
			return true;

		/* Even the oldest 2010 Thunderbolt controller supports D3. */
		if (bridge->is_thunderbolt)
			return true;

		/* Platform might know better if the bridge supports D3 */
		if (platform_pci_bridge_d3(bridge))
			return true;

		/*
		 * Hotplug ports handled natively by the OS were not validated
		 * by vendors for runtime D3 at least until 2018 because there
		 * was no OS support.
		 */
		if (bridge->is_hotplug_bridge)
			return false;

		if (dmi_check_system(bridge_d3_blacklist))
			return false;

		/*
		 * It should be safe to put PCIe ports from 2015 or newer
		 * to D3.
		 */
		if (dmi_get_bios_year() >= 2015)
			return true;
		break;
	}

	return false;
}

static int pci_dev_check_d3cold(struct pci_dev *dev, void *data)
{
	bool *d3cold_ok = data;

	if (/* The device needs to be allowed to go D3cold ... */
	    dev->no_d3cold || !dev->d3cold_allowed ||

	    /* ... and if it is wakeup capable to do so from D3cold. */
	    (device_may_wakeup(&dev->dev) &&
	     !pci_pme_capable(dev, PCI_D3cold)) ||

	    /* If it is a bridge it must be allowed to go to D3. */
	    !pci_power_manageable(dev))

		*d3cold_ok = false;

	return !*d3cold_ok;
}

/*
 * pci_bridge_d3_update - Update bridge D3 capabilities
 * @dev: PCI device which is changed
 *
 * Update upstream bridge PM capabilities accordingly depending on if the
 * device PM configuration was changed or the device is being removed.  The
 * change is also propagated upstream.
 */
void pci_bridge_d3_update(struct pci_dev *dev)
{
	bool remove = !device_is_registered(&dev->dev);
	struct pci_dev *bridge;
	bool d3cold_ok = true;

	bridge = pci_upstream_bridge(dev);
	if (!bridge || !pci_bridge_d3_possible(bridge))
		return;

	/*
	 * If D3 is currently allowed for the bridge, removing one of its
	 * children won't change that.
	 */
	if (remove && bridge->bridge_d3)
		return;

	/*
	 * If D3 is currently allowed for the bridge and a child is added or
	 * changed, disallowance of D3 can only be caused by that child, so
	 * we only need to check that single device, not any of its siblings.
	 *
	 * If D3 is currently not allowed for the bridge, checking the device
	 * first may allow us to skip checking its siblings.
	 */
	if (!remove)
		pci_dev_check_d3cold(dev, &d3cold_ok);

	/*
	 * If D3 is currently not allowed for the bridge, this may be caused
	 * either by the device being changed/removed or any of its siblings,
	 * so we need to go through all children to find out if one of them
	 * continues to block D3.
	 */
	if (d3cold_ok && !bridge->bridge_d3)
		pci_walk_bus(bridge->subordinate, pci_dev_check_d3cold,
			     &d3cold_ok);

	if (bridge->bridge_d3 != d3cold_ok) {
		bridge->bridge_d3 = d3cold_ok;
		/* Propagate change to upstream bridges */
		pci_bridge_d3_update(bridge);
	}
}

/**
 * pci_d3cold_enable - Enable D3cold for device
 * @dev: PCI device to handle
 *
 * This function can be used in drivers to enable D3cold from the device
 * they handle.  It also updates upstream PCI bridge PM capabilities
 * accordingly.
 */
void pci_d3cold_enable(struct pci_dev *dev)
{
	if (dev->no_d3cold) {
		dev->no_d3cold = false;
		pci_bridge_d3_update(dev);
	}
}
EXPORT_SYMBOL_GPL(pci_d3cold_enable);

/**
 * pci_d3cold_disable - Disable D3cold for device
 * @dev: PCI device to handle
 *
 * This function can be used in drivers to disable D3cold from the device
 * they handle.  It also updates upstream PCI bridge PM capabilities
 * accordingly.
 */
void pci_d3cold_disable(struct pci_dev *dev)
{
	if (!dev->no_d3cold) {
		dev->no_d3cold = true;
		pci_bridge_d3_update(dev);
	}
}
EXPORT_SYMBOL_GPL(pci_d3cold_disable);

/**
 * pci_pm_init - Initialize PM functions of given PCI device
 * @dev: PCI device to handle.
 */
void pci_pm_init(struct pci_dev *dev)
{
	int pm;
	u16 status;
	u16 pmc;

	pm_runtime_forbid(&dev->dev);
	pm_runtime_set_active(&dev->dev);
	pm_runtime_enable(&dev->dev);
	device_enable_async_suspend(&dev->dev);
	dev->wakeup_prepared = false;

	dev->pm_cap = 0;
	dev->pme_support = 0;

	/* find PCI PM capability in list */
	pm = pci_find_capability(dev, PCI_CAP_ID_PM);
	if (!pm)
		return;
	/* Check device's ability to generate PME# */
	pci_read_config_word(dev, pm + PCI_PM_PMC, &pmc);

	if ((pmc & PCI_PM_CAP_VER_MASK) > 3) {
		pci_err(dev, "unsupported PM cap regs version (%u)\n",
			pmc & PCI_PM_CAP_VER_MASK);
		return;
	}

	dev->pm_cap = pm;
	dev->d3hot_delay = PCI_PM_D3HOT_WAIT;
	dev->d3cold_delay = PCI_PM_D3COLD_WAIT;
	dev->bridge_d3 = pci_bridge_d3_possible(dev);
	dev->d3cold_allowed = true;

	dev->d1_support = false;
	dev->d2_support = false;
	if (!pci_no_d1d2(dev)) {
		if (pmc & PCI_PM_CAP_D1)
			dev->d1_support = true;
		if (pmc & PCI_PM_CAP_D2)
			dev->d2_support = true;

		if (dev->d1_support || dev->d2_support)
			pci_info(dev, "supports%s%s\n",
				   dev->d1_support ? " D1" : "",
				   dev->d2_support ? " D2" : "");
	}

	pmc &= PCI_PM_CAP_PME_MASK;
	if (pmc) {
		pci_info(dev, "PME# supported from%s%s%s%s%s\n",
			 (pmc & PCI_PM_CAP_PME_D0) ? " D0" : "",
			 (pmc & PCI_PM_CAP_PME_D1) ? " D1" : "",
			 (pmc & PCI_PM_CAP_PME_D2) ? " D2" : "",
			 (pmc & PCI_PM_CAP_PME_D3hot) ? " D3hot" : "",
			 (pmc & PCI_PM_CAP_PME_D3cold) ? " D3cold" : "");
		dev->pme_support = pmc >> PCI_PM_CAP_PME_SHIFT;
		dev->pme_poll = true;
		/*
		 * Make device's PM flags reflect the wake-up capability, but
		 * let the user space enable it to wake up the system as needed.
		 */
		device_set_wakeup_capable(&dev->dev, true);
		/* Disable the PME# generation functionality */
		pci_pme_active(dev, false);
	}

	pci_read_config_word(dev, PCI_STATUS, &status);
	if (status & PCI_STATUS_IMM_READY)
		dev->imm_ready = 1;
}

static unsigned long pci_ea_flags(struct pci_dev *dev, u8 prop)
{
	unsigned long flags = IORESOURCE_PCI_FIXED | IORESOURCE_PCI_EA_BEI;

	switch (prop) {
	case PCI_EA_P_MEM:
	case PCI_EA_P_VF_MEM:
		flags |= IORESOURCE_MEM;
		break;
	case PCI_EA_P_MEM_PREFETCH:
	case PCI_EA_P_VF_MEM_PREFETCH:
		flags |= IORESOURCE_MEM | IORESOURCE_PREFETCH;
		break;
	case PCI_EA_P_IO:
		flags |= IORESOURCE_IO;
		break;
	default:
		return 0;
	}

	return flags;
}

static struct resource *pci_ea_get_resource(struct pci_dev *dev, u8 bei,
					    u8 prop)
{
	if (bei <= PCI_EA_BEI_BAR5 && prop <= PCI_EA_P_IO)
		return &dev->resource[bei];
#ifdef CONFIG_PCI_IOV
	else if (bei >= PCI_EA_BEI_VF_BAR0 && bei <= PCI_EA_BEI_VF_BAR5 &&
		 (prop == PCI_EA_P_VF_MEM || prop == PCI_EA_P_VF_MEM_PREFETCH))
		return &dev->resource[PCI_IOV_RESOURCES +
				      bei - PCI_EA_BEI_VF_BAR0];
#endif
	else if (bei == PCI_EA_BEI_ROM)
		return &dev->resource[PCI_ROM_RESOURCE];
	else
		return NULL;
}

/* Read an Enhanced Allocation (EA) entry */
static int pci_ea_read(struct pci_dev *dev, int offset)
{
	struct resource *res;
	int ent_size, ent_offset = offset;
	resource_size_t start, end;
	unsigned long flags;
	u32 dw0, bei, base, max_offset;
	u8 prop;
	bool support_64 = (sizeof(resource_size_t) >= 8);

	pci_read_config_dword(dev, ent_offset, &dw0);
	ent_offset += 4;

	/* Entry size field indicates DWORDs after 1st */
	ent_size = ((dw0 & PCI_EA_ES) + 1) << 2;

	if (!(dw0 & PCI_EA_ENABLE)) /* Entry not enabled */
		goto out;

	bei = (dw0 & PCI_EA_BEI) >> 4;
	prop = (dw0 & PCI_EA_PP) >> 8;

	/*
	 * If the Property is in the reserved range, try the Secondary
	 * Property instead.
	 */
	if (prop > PCI_EA_P_BRIDGE_IO && prop < PCI_EA_P_MEM_RESERVED)
		prop = (dw0 & PCI_EA_SP) >> 16;
	if (prop > PCI_EA_P_BRIDGE_IO)
		goto out;

	res = pci_ea_get_resource(dev, bei, prop);
	if (!res) {
		pci_err(dev, "Unsupported EA entry BEI: %u\n", bei);
		goto out;
	}

	flags = pci_ea_flags(dev, prop);
	if (!flags) {
		pci_err(dev, "Unsupported EA properties: %#x\n", prop);
		goto out;
	}

	/* Read Base */
	pci_read_config_dword(dev, ent_offset, &base);
	start = (base & PCI_EA_FIELD_MASK);
	ent_offset += 4;

	/* Read MaxOffset */
	pci_read_config_dword(dev, ent_offset, &max_offset);
	ent_offset += 4;

	/* Read Base MSBs (if 64-bit entry) */
	if (base & PCI_EA_IS_64) {
		u32 base_upper;

		pci_read_config_dword(dev, ent_offset, &base_upper);
		ent_offset += 4;

		flags |= IORESOURCE_MEM_64;

		/* entry starts above 32-bit boundary, can't use */
		if (!support_64 && base_upper)
			goto out;

		if (support_64)
			start |= ((u64)base_upper << 32);
	}

	end = start + (max_offset | 0x03);

	/* Read MaxOffset MSBs (if 64-bit entry) */
	if (max_offset & PCI_EA_IS_64) {
		u32 max_offset_upper;

		pci_read_config_dword(dev, ent_offset, &max_offset_upper);
		ent_offset += 4;

		flags |= IORESOURCE_MEM_64;

		/* entry too big, can't use */
		if (!support_64 && max_offset_upper)
			goto out;

		if (support_64)
			end += ((u64)max_offset_upper << 32);
	}

	if (end < start) {
		pci_err(dev, "EA Entry crosses address boundary\n");
		goto out;
	}

	if (ent_size != ent_offset - offset) {
		pci_err(dev, "EA Entry Size (%d) does not match length read (%d)\n",
			ent_size, ent_offset - offset);
		goto out;
	}

	res->name = pci_name(dev);
	res->start = start;
	res->end = end;
	res->flags = flags;

	if (bei <= PCI_EA_BEI_BAR5)
		pci_info(dev, "BAR %d: %pR (from Enhanced Allocation, properties %#02x)\n",
			   bei, res, prop);
	else if (bei == PCI_EA_BEI_ROM)
		pci_info(dev, "ROM: %pR (from Enhanced Allocation, properties %#02x)\n",
			   res, prop);
	else if (bei >= PCI_EA_BEI_VF_BAR0 && bei <= PCI_EA_BEI_VF_BAR5)
		pci_info(dev, "VF BAR %d: %pR (from Enhanced Allocation, properties %#02x)\n",
			   bei - PCI_EA_BEI_VF_BAR0, res, prop);
	else
		pci_info(dev, "BEI %d res: %pR (from Enhanced Allocation, properties %#02x)\n",
			   bei, res, prop);

out:
	return offset + ent_size;
}

/* Enhanced Allocation Initialization */
void pci_ea_init(struct pci_dev *dev)
{
	int ea;
	u8 num_ent;
	int offset;
	int i;

	/* find PCI EA capability in list */
	ea = pci_find_capability(dev, PCI_CAP_ID_EA);
	if (!ea)
		return;

	/* determine the number of entries */
	pci_bus_read_config_byte(dev->bus, dev->devfn, ea + PCI_EA_NUM_ENT,
					&num_ent);
	num_ent &= PCI_EA_NUM_ENT_MASK;

	offset = ea + PCI_EA_FIRST_ENT;

	/* Skip DWORD 2 for type 1 functions */
	if (dev->hdr_type == PCI_HEADER_TYPE_BRIDGE)
		offset += 4;

	/* parse each EA entry */
	for (i = 0; i < num_ent; ++i)
		offset = pci_ea_read(dev, offset);
}

static void pci_add_saved_cap(struct pci_dev *pci_dev,
	struct pci_cap_saved_state *new_cap)
{
	hlist_add_head(&new_cap->next, &pci_dev->saved_cap_space);
}

/**
 * _pci_add_cap_save_buffer - allocate buffer for saving given
 *			      capability registers
 * @dev: the PCI device
 * @cap: the capability to allocate the buffer for
 * @extended: Standard or Extended capability ID
 * @size: requested size of the buffer
 */
static int _pci_add_cap_save_buffer(struct pci_dev *dev, u16 cap,
				    bool extended, unsigned int size)
{
	int pos;
	struct pci_cap_saved_state *save_state;

	if (extended)
		pos = pci_find_ext_capability(dev, cap);
	else
		pos = pci_find_capability(dev, cap);

	if (!pos)
		return 0;

	save_state = kzalloc(sizeof(*save_state) + size, GFP_KERNEL);
	if (!save_state)
		return -ENOMEM;

	save_state->cap.cap_nr = cap;
	save_state->cap.cap_extended = extended;
	save_state->cap.size = size;
	pci_add_saved_cap(dev, save_state);

	return 0;
}

int pci_add_cap_save_buffer(struct pci_dev *dev, char cap, unsigned int size)
{
	return _pci_add_cap_save_buffer(dev, cap, false, size);
}

int pci_add_ext_cap_save_buffer(struct pci_dev *dev, u16 cap, unsigned int size)
{
	return _pci_add_cap_save_buffer(dev, cap, true, size);
}

/**
 * pci_allocate_cap_save_buffers - allocate buffers for saving capabilities
 * @dev: the PCI device
 */
void pci_allocate_cap_save_buffers(struct pci_dev *dev)
{
	int error;

	error = pci_add_cap_save_buffer(dev, PCI_CAP_ID_EXP,
					PCI_EXP_SAVE_REGS * sizeof(u16));
	if (error)
		pci_err(dev, "unable to preallocate PCI Express save buffer\n");

	error = pci_add_cap_save_buffer(dev, PCI_CAP_ID_PCIX, sizeof(u16));
	if (error)
		pci_err(dev, "unable to preallocate PCI-X save buffer\n");

	error = pci_add_ext_cap_save_buffer(dev, PCI_EXT_CAP_ID_LTR,
					    2 * sizeof(u16));
	if (error)
		pci_err(dev, "unable to allocate suspend buffer for LTR\n");

	pci_allocate_vc_save_buffers(dev);
}

void pci_free_cap_save_buffers(struct pci_dev *dev)
{
	struct pci_cap_saved_state *tmp;
	struct hlist_node *n;

	hlist_for_each_entry_safe(tmp, n, &dev->saved_cap_space, next)
		kfree(tmp);
}

/**
 * pci_configure_ari - enable or disable ARI forwarding
 * @dev: the PCI device
 *
 * If @dev and its upstream bridge both support ARI, enable ARI in the
 * bridge.  Otherwise, disable ARI in the bridge.
 */
void pci_configure_ari(struct pci_dev *dev)
{
	u32 cap;
	struct pci_dev *bridge;

	if (pcie_ari_disabled || !pci_is_pcie(dev) || dev->devfn)
		return;

	bridge = dev->bus->self;
	if (!bridge)
		return;

	pcie_capability_read_dword(bridge, PCI_EXP_DEVCAP2, &cap);
	if (!(cap & PCI_EXP_DEVCAP2_ARI))
		return;

	if (pci_find_ext_capability(dev, PCI_EXT_CAP_ID_ARI)) {
		pcie_capability_set_word(bridge, PCI_EXP_DEVCTL2,
					 PCI_EXP_DEVCTL2_ARI);
		bridge->ari_enabled = 1;
	} else {
		pcie_capability_clear_word(bridge, PCI_EXP_DEVCTL2,
					   PCI_EXP_DEVCTL2_ARI);
		bridge->ari_enabled = 0;
	}
}

static bool pci_acs_flags_enabled(struct pci_dev *pdev, u16 acs_flags)
{
	int pos;
	u16 cap, ctrl;

	pos = pdev->acs_cap;
	if (!pos)
		return false;

	/*
	 * Except for egress control, capabilities are either required
	 * or only required if controllable.  Features missing from the
	 * capability field can therefore be assumed as hard-wired enabled.
	 */
	pci_read_config_word(pdev, pos + PCI_ACS_CAP, &cap);
	acs_flags &= (cap | PCI_ACS_EC);

	pci_read_config_word(pdev, pos + PCI_ACS_CTRL, &ctrl);
	return (ctrl & acs_flags) == acs_flags;
}

/**
 * pci_acs_enabled - test ACS against required flags for a given device
 * @pdev: device to test
 * @acs_flags: required PCI ACS flags
 *
 * Return true if the device supports the provided flags.  Automatically
 * filters out flags that are not implemented on multifunction devices.
 *
 * Note that this interface checks the effective ACS capabilities of the
 * device rather than the actual capabilities.  For instance, most single
 * function endpoints are not required to support ACS because they have no
 * opportunity for peer-to-peer access.  We therefore return 'true'
 * regardless of whether the device exposes an ACS capability.  This makes
 * it much easier for callers of this function to ignore the actual type
 * or topology of the device when testing ACS support.
 */
bool pci_acs_enabled(struct pci_dev *pdev, u16 acs_flags)
{
	int ret;

	ret = pci_dev_specific_acs_enabled(pdev, acs_flags);
	if (ret >= 0)
		return ret > 0;

	/*
	 * Conventional PCI and PCI-X devices never support ACS, either
	 * effectively or actually.  The shared bus topology implies that
	 * any device on the bus can receive or snoop DMA.
	 */
	if (!pci_is_pcie(pdev))
		return false;

	switch (pci_pcie_type(pdev)) {
	/*
	 * PCI/X-to-PCIe bridges are not specifically mentioned by the spec,
	 * but since their primary interface is PCI/X, we conservatively
	 * handle them as we would a non-PCIe device.
	 */
	case PCI_EXP_TYPE_PCIE_BRIDGE:
	/*
	 * PCIe 3.0, 6.12.1 excludes ACS on these devices.  "ACS is never
	 * applicable... must never implement an ACS Extended Capability...".
	 * This seems arbitrary, but we take a conservative interpretation
	 * of this statement.
	 */
	case PCI_EXP_TYPE_PCI_BRIDGE:
	case PCI_EXP_TYPE_RC_EC:
		return false;
	/*
	 * PCIe 3.0, 6.12.1.1 specifies that downstream and root ports should
	 * implement ACS in order to indicate their peer-to-peer capabilities,
	 * regardless of whether they are single- or multi-function devices.
	 */
	case PCI_EXP_TYPE_DOWNSTREAM:
	case PCI_EXP_TYPE_ROOT_PORT:
		return pci_acs_flags_enabled(pdev, acs_flags);
	/*
	 * PCIe 3.0, 6.12.1.2 specifies ACS capabilities that should be
	 * implemented by the remaining PCIe types to indicate peer-to-peer
	 * capabilities, but only when they are part of a multifunction
	 * device.  The footnote for section 6.12 indicates the specific
	 * PCIe types included here.
	 */
	case PCI_EXP_TYPE_ENDPOINT:
	case PCI_EXP_TYPE_UPSTREAM:
	case PCI_EXP_TYPE_LEG_END:
	case PCI_EXP_TYPE_RC_END:
		if (!pdev->multifunction)
			break;

		return pci_acs_flags_enabled(pdev, acs_flags);
	}

	/*
	 * PCIe 3.0, 6.12.1.3 specifies no ACS capabilities are applicable
	 * to single function devices with the exception of downstream ports.
	 */
	return true;
}

/**
 * pci_acs_path_enable - test ACS flags from start to end in a hierarchy
 * @start: starting downstream device
 * @end: ending upstream device or NULL to search to the root bus
 * @acs_flags: required flags
 *
 * Walk up a device tree from start to end testing PCI ACS support.  If
 * any step along the way does not support the required flags, return false.
 */
bool pci_acs_path_enabled(struct pci_dev *start,
			  struct pci_dev *end, u16 acs_flags)
{
	struct pci_dev *pdev, *parent = start;

	do {
		pdev = parent;

		if (!pci_acs_enabled(pdev, acs_flags))
			return false;

		if (pci_is_root_bus(pdev->bus))
			return (end == NULL);

		parent = pdev->bus->self;
	} while (pdev != end);

	return true;
}

/**
 * pci_acs_init - Initialize ACS if hardware supports it
 * @dev: the PCI device
 */
void pci_acs_init(struct pci_dev *dev)
{
	dev->acs_cap = pci_find_ext_capability(dev, PCI_EXT_CAP_ID_ACS);

	/*
	 * Attempt to enable ACS regardless of capability because some Root
	 * Ports (e.g. those quirked with *_intel_pch_acs_*) do not have
	 * the standard ACS capability but still support ACS via those
	 * quirks.
	 */
	pci_enable_acs(dev);
}

/**
 * pci_rebar_find_pos - find position of resize ctrl reg for BAR
 * @pdev: PCI device
 * @bar: BAR to find
 *
 * Helper to find the position of the ctrl register for a BAR.
 * Returns -ENOTSUPP if resizable BARs are not supported at all.
 * Returns -ENOENT if no ctrl register for the BAR could be found.
 */
static int pci_rebar_find_pos(struct pci_dev *pdev, int bar)
{
	unsigned int pos, nbars, i;
	u32 ctrl;

	pos = pci_find_ext_capability(pdev, PCI_EXT_CAP_ID_REBAR);
	if (!pos)
		return -ENOTSUPP;

	pci_read_config_dword(pdev, pos + PCI_REBAR_CTRL, &ctrl);
	nbars = (ctrl & PCI_REBAR_CTRL_NBAR_MASK) >>
		    PCI_REBAR_CTRL_NBAR_SHIFT;

	for (i = 0; i < nbars; i++, pos += 8) {
		int bar_idx;

		pci_read_config_dword(pdev, pos + PCI_REBAR_CTRL, &ctrl);
		bar_idx = ctrl & PCI_REBAR_CTRL_BAR_IDX;
		if (bar_idx == bar)
			return pos;
	}

	return -ENOENT;
}

/**
 * pci_rebar_get_possible_sizes - get possible sizes for BAR
 * @pdev: PCI device
 * @bar: BAR to query
 *
 * Get the possible sizes of a resizable BAR as bitmask defined in the spec
 * (bit 0=1MB, bit 19=512GB). Returns 0 if BAR isn't resizable.
 */
u32 pci_rebar_get_possible_sizes(struct pci_dev *pdev, int bar)
{
	int pos;
	u32 cap;

	pos = pci_rebar_find_pos(pdev, bar);
	if (pos < 0)
		return 0;

	pci_read_config_dword(pdev, pos + PCI_REBAR_CAP, &cap);
	cap &= PCI_REBAR_CAP_SIZES;

	/* Sapphire RX 5600 XT Pulse has an invalid cap dword for BAR 0 */
	if (pdev->vendor == PCI_VENDOR_ID_ATI && pdev->device == 0x731f &&
	    bar == 0 && cap == 0x7000)
		cap = 0x3f000;

	return cap >> 4;
}

/**
 * pci_rebar_get_current_size - get the current size of a BAR
 * @pdev: PCI device
 * @bar: BAR to set size to
 *
 * Read the size of a BAR from the resizable BAR config.
 * Returns size if found or negative error code.
 */
int pci_rebar_get_current_size(struct pci_dev *pdev, int bar)
{
	int pos;
	u32 ctrl;

	pos = pci_rebar_find_pos(pdev, bar);
	if (pos < 0)
		return pos;

	pci_read_config_dword(pdev, pos + PCI_REBAR_CTRL, &ctrl);
	return (ctrl & PCI_REBAR_CTRL_BAR_SIZE) >> PCI_REBAR_CTRL_BAR_SHIFT;
}

/**
 * pci_rebar_set_size - set a new size for a BAR
 * @pdev: PCI device
 * @bar: BAR to set size to
 * @size: new size as defined in the spec (0=1MB, 19=512GB)
 *
 * Set the new size of a BAR as defined in the spec.
 * Returns zero if resizing was successful, error code otherwise.
 */
int pci_rebar_set_size(struct pci_dev *pdev, int bar, int size)
{
	int pos;
	u32 ctrl;

	pos = pci_rebar_find_pos(pdev, bar);
	if (pos < 0)
		return pos;

	pci_read_config_dword(pdev, pos + PCI_REBAR_CTRL, &ctrl);
	ctrl &= ~PCI_REBAR_CTRL_BAR_SIZE;
	ctrl |= size << PCI_REBAR_CTRL_BAR_SHIFT;
	pci_write_config_dword(pdev, pos + PCI_REBAR_CTRL, ctrl);
	return 0;
}

/**
 * pci_enable_atomic_ops_to_root - enable AtomicOp requests to root port
 * @dev: the PCI device
 * @cap_mask: mask of desired AtomicOp sizes, including one or more of:
 *	PCI_EXP_DEVCAP2_ATOMIC_COMP32
 *	PCI_EXP_DEVCAP2_ATOMIC_COMP64
 *	PCI_EXP_DEVCAP2_ATOMIC_COMP128
 *
 * Return 0 if all upstream bridges support AtomicOp routing, egress
 * blocking is disabled on all upstream ports, and the root port supports
 * the requested completion capabilities (32-bit, 64-bit and/or 128-bit
 * AtomicOp completion), or negative otherwise.
 */
int pci_enable_atomic_ops_to_root(struct pci_dev *dev, u32 cap_mask)
{
	struct pci_bus *bus = dev->bus;
	struct pci_dev *bridge;
	u32 cap, ctl2;

	if (!pci_is_pcie(dev))
		return -EINVAL;

	/*
	 * Per PCIe r4.0, sec 6.15, endpoints and root ports may be
	 * AtomicOp requesters.  For now, we only support endpoints as
	 * requesters and root ports as completers.  No endpoints as
	 * completers, and no peer-to-peer.
	 */

	switch (pci_pcie_type(dev)) {
	case PCI_EXP_TYPE_ENDPOINT:
	case PCI_EXP_TYPE_LEG_END:
	case PCI_EXP_TYPE_RC_END:
		break;
	default:
		return -EINVAL;
	}

	while (bus->parent) {
		bridge = bus->self;

		pcie_capability_read_dword(bridge, PCI_EXP_DEVCAP2, &cap);

		switch (pci_pcie_type(bridge)) {
		/* Ensure switch ports support AtomicOp routing */
		case PCI_EXP_TYPE_UPSTREAM:
		case PCI_EXP_TYPE_DOWNSTREAM:
			if (!(cap & PCI_EXP_DEVCAP2_ATOMIC_ROUTE))
				return -EINVAL;
			break;

		/* Ensure root port supports all the sizes we care about */
		case PCI_EXP_TYPE_ROOT_PORT:
			if ((cap & cap_mask) != cap_mask)
				return -EINVAL;
			break;
		}

		/* Ensure upstream ports don't block AtomicOps on egress */
		if (pci_pcie_type(bridge) == PCI_EXP_TYPE_UPSTREAM) {
			pcie_capability_read_dword(bridge, PCI_EXP_DEVCTL2,
						   &ctl2);
			if (ctl2 & PCI_EXP_DEVCTL2_ATOMIC_EGRESS_BLOCK)
				return -EINVAL;
		}

		bus = bus->parent;
	}

	pcie_capability_set_word(dev, PCI_EXP_DEVCTL2,
				 PCI_EXP_DEVCTL2_ATOMIC_REQ);
	return 0;
}
EXPORT_SYMBOL(pci_enable_atomic_ops_to_root);

/**
 * pci_swizzle_interrupt_pin - swizzle INTx for device behind bridge
 * @dev: the PCI device
 * @pin: the INTx pin (1=INTA, 2=INTB, 3=INTC, 4=INTD)
 *
 * Perform INTx swizzling for a device behind one level of bridge.  This is
 * required by section 9.1 of the PCI-to-PCI bridge specification for devices
 * behind bridges on add-in cards.  For devices with ARI enabled, the slot
 * number is always 0 (see the Implementation Note in section 2.2.8.1 of
 * the PCI Express Base Specification, Revision 2.1)
 */
u8 pci_swizzle_interrupt_pin(const struct pci_dev *dev, u8 pin)
{
	int slot;

	if (pci_ari_enabled(dev->bus))
		slot = 0;
	else
		slot = PCI_SLOT(dev->devfn);

	return (((pin - 1) + slot) % 4) + 1;
}

int pci_get_interrupt_pin(struct pci_dev *dev, struct pci_dev **bridge)
{
	u8 pin;

	pin = dev->pin;
	if (!pin)
		return -1;

	while (!pci_is_root_bus(dev->bus)) {
		pin = pci_swizzle_interrupt_pin(dev, pin);
		dev = dev->bus->self;
	}
	*bridge = dev;
	return pin;
}

/**
 * pci_common_swizzle - swizzle INTx all the way to root bridge
 * @dev: the PCI device
 * @pinp: pointer to the INTx pin value (1=INTA, 2=INTB, 3=INTD, 4=INTD)
 *
 * Perform INTx swizzling for a device.  This traverses through all PCI-to-PCI
 * bridges all the way up to a PCI root bus.
 */
u8 pci_common_swizzle(struct pci_dev *dev, u8 *pinp)
{
	u8 pin = *pinp;

	while (!pci_is_root_bus(dev->bus)) {
		pin = pci_swizzle_interrupt_pin(dev, pin);
		dev = dev->bus->self;
	}
	*pinp = pin;
	return PCI_SLOT(dev->devfn);
}
EXPORT_SYMBOL_GPL(pci_common_swizzle);

/**
 * pci_release_region - Release a PCI bar
 * @pdev: PCI device whose resources were previously reserved by
 *	  pci_request_region()
 * @bar: BAR to release
 *
 * Releases the PCI I/O and memory resources previously reserved by a
 * successful call to pci_request_region().  Call this function only
 * after all use of the PCI regions has ceased.
 */
void pci_release_region(struct pci_dev *pdev, int bar)
{
	struct pci_devres *dr;

	if (pci_resource_len(pdev, bar) == 0)
		return;
	if (pci_resource_flags(pdev, bar) & IORESOURCE_IO)
		release_region(pci_resource_start(pdev, bar),
				pci_resource_len(pdev, bar));
	else if (pci_resource_flags(pdev, bar) & IORESOURCE_MEM)
		release_mem_region(pci_resource_start(pdev, bar),
				pci_resource_len(pdev, bar));

	dr = find_pci_dr(pdev);
	if (dr)
		dr->region_mask &= ~(1 << bar);
}
EXPORT_SYMBOL(pci_release_region);

/**
 * __pci_request_region - Reserved PCI I/O and memory resource
 * @pdev: PCI device whose resources are to be reserved
 * @bar: BAR to be reserved
 * @res_name: Name to be associated with resource.
 * @exclusive: whether the region access is exclusive or not
 *
 * Mark the PCI region associated with PCI device @pdev BAR @bar as
 * being reserved by owner @res_name.  Do not access any
 * address inside the PCI regions unless this call returns
 * successfully.
 *
 * If @exclusive is set, then the region is marked so that userspace
 * is explicitly not allowed to map the resource via /dev/mem or
 * sysfs MMIO access.
 *
 * Returns 0 on success, or %EBUSY on error.  A warning
 * message is also printed on failure.
 */
static int __pci_request_region(struct pci_dev *pdev, int bar,
				const char *res_name, int exclusive)
{
	struct pci_devres *dr;

	if (pci_resource_len(pdev, bar) == 0)
		return 0;

	if (pci_resource_flags(pdev, bar) & IORESOURCE_IO) {
		if (!request_region(pci_resource_start(pdev, bar),
			    pci_resource_len(pdev, bar), res_name))
			goto err_out;
	} else if (pci_resource_flags(pdev, bar) & IORESOURCE_MEM) {
		if (!__request_mem_region(pci_resource_start(pdev, bar),
					pci_resource_len(pdev, bar), res_name,
					exclusive))
			goto err_out;
	}

	dr = find_pci_dr(pdev);
	if (dr)
		dr->region_mask |= 1 << bar;

	return 0;

err_out:
	pci_warn(pdev, "BAR %d: can't reserve %pR\n", bar,
		 &pdev->resource[bar]);
	return -EBUSY;
}

/**
 * pci_request_region - Reserve PCI I/O and memory resource
 * @pdev: PCI device whose resources are to be reserved
 * @bar: BAR to be reserved
 * @res_name: Name to be associated with resource
 *
 * Mark the PCI region associated with PCI device @pdev BAR @bar as
 * being reserved by owner @res_name.  Do not access any
 * address inside the PCI regions unless this call returns
 * successfully.
 *
 * Returns 0 on success, or %EBUSY on error.  A warning
 * message is also printed on failure.
 */
int pci_request_region(struct pci_dev *pdev, int bar, const char *res_name)
{
	return __pci_request_region(pdev, bar, res_name, 0);
}
EXPORT_SYMBOL(pci_request_region);

/**
 * pci_release_selected_regions - Release selected PCI I/O and memory resources
 * @pdev: PCI device whose resources were previously reserved
 * @bars: Bitmask of BARs to be released
 *
 * Release selected PCI I/O and memory resources previously reserved.
 * Call this function only after all use of the PCI regions has ceased.
 */
void pci_release_selected_regions(struct pci_dev *pdev, int bars)
{
	int i;

	for (i = 0; i < PCI_STD_NUM_BARS; i++)
		if (bars & (1 << i))
			pci_release_region(pdev, i);
}
EXPORT_SYMBOL(pci_release_selected_regions);

static int __pci_request_selected_regions(struct pci_dev *pdev, int bars,
					  const char *res_name, int excl)
{
	int i;

	for (i = 0; i < PCI_STD_NUM_BARS; i++)
		if (bars & (1 << i))
			if (__pci_request_region(pdev, i, res_name, excl))
				goto err_out;
	return 0;

err_out:
	while (--i >= 0)
		if (bars & (1 << i))
			pci_release_region(pdev, i);

	return -EBUSY;
}


/**
 * pci_request_selected_regions - Reserve selected PCI I/O and memory resources
 * @pdev: PCI device whose resources are to be reserved
 * @bars: Bitmask of BARs to be requested
 * @res_name: Name to be associated with resource
 */
int pci_request_selected_regions(struct pci_dev *pdev, int bars,
				 const char *res_name)
{
	return __pci_request_selected_regions(pdev, bars, res_name, 0);
}
EXPORT_SYMBOL(pci_request_selected_regions);

int pci_request_selected_regions_exclusive(struct pci_dev *pdev, int bars,
					   const char *res_name)
{
	return __pci_request_selected_regions(pdev, bars, res_name,
			IORESOURCE_EXCLUSIVE);
}
EXPORT_SYMBOL(pci_request_selected_regions_exclusive);

/**
 * pci_release_regions - Release reserved PCI I/O and memory resources
 * @pdev: PCI device whose resources were previously reserved by
 *	  pci_request_regions()
 *
 * Releases all PCI I/O and memory resources previously reserved by a
 * successful call to pci_request_regions().  Call this function only
 * after all use of the PCI regions has ceased.
 */

void pci_release_regions(struct pci_dev *pdev)
{
	pci_release_selected_regions(pdev, (1 << PCI_STD_NUM_BARS) - 1);
}
EXPORT_SYMBOL(pci_release_regions);

/**
 * pci_request_regions - Reserve PCI I/O and memory resources
 * @pdev: PCI device whose resources are to be reserved
 * @res_name: Name to be associated with resource.
 *
 * Mark all PCI regions associated with PCI device @pdev as
 * being reserved by owner @res_name.  Do not access any
 * address inside the PCI regions unless this call returns
 * successfully.
 *
 * Returns 0 on success, or %EBUSY on error.  A warning
 * message is also printed on failure.
 */
int pci_request_regions(struct pci_dev *pdev, const char *res_name)
{
	return pci_request_selected_regions(pdev,
			((1 << PCI_STD_NUM_BARS) - 1), res_name);
}
EXPORT_SYMBOL(pci_request_regions);

/**
 * pci_request_regions_exclusive - Reserve PCI I/O and memory resources
 * @pdev: PCI device whose resources are to be reserved
 * @res_name: Name to be associated with resource.
 *
 * Mark all PCI regions associated with PCI device @pdev as being reserved
 * by owner @res_name.  Do not access any address inside the PCI regions
 * unless this call returns successfully.
 *
 * pci_request_regions_exclusive() will mark the region so that /dev/mem
 * and the sysfs MMIO access will not be allowed.
 *
 * Returns 0 on success, or %EBUSY on error.  A warning message is also
 * printed on failure.
 */
int pci_request_regions_exclusive(struct pci_dev *pdev, const char *res_name)
{
	return pci_request_selected_regions_exclusive(pdev,
				((1 << PCI_STD_NUM_BARS) - 1), res_name);
}
EXPORT_SYMBOL(pci_request_regions_exclusive);

/*
 * Record the PCI IO range (expressed as CPU physical address + size).
 * Return a negative value if an error has occurred, zero otherwise
 */
int pci_register_io_range(struct fwnode_handle *fwnode, phys_addr_t addr,
			resource_size_t	size)
{
	int ret = 0;
#ifdef PCI_IOBASE
	struct logic_pio_hwaddr *range;

	if (!size || addr + size < addr)
		return -EINVAL;

	range = kzalloc(sizeof(*range), GFP_ATOMIC);
	if (!range)
		return -ENOMEM;

	range->fwnode = fwnode;
	range->size = size;
	range->hw_start = addr;
	range->flags = LOGIC_PIO_CPU_MMIO;

	ret = logic_pio_register_range(range);
	if (ret)
		kfree(range);

	/* Ignore duplicates due to deferred probing */
	if (ret == -EEXIST)
		ret = 0;
#endif

	return ret;
}

phys_addr_t pci_pio_to_address(unsigned long pio)
{
	phys_addr_t address = (phys_addr_t)OF_BAD_ADDR;

#ifdef PCI_IOBASE
	if (pio >= MMIO_UPPER_LIMIT)
		return address;

	address = logic_pio_to_hwaddr(pio);
#endif

	return address;
}
EXPORT_SYMBOL_GPL(pci_pio_to_address);

unsigned long __weak pci_address_to_pio(phys_addr_t address)
{
#ifdef PCI_IOBASE
	return logic_pio_trans_cpuaddr(address);
#else
	if (address > IO_SPACE_LIMIT)
		return (unsigned long)-1;

	return (unsigned long) address;
#endif
}

/**
 * pci_remap_iospace - Remap the memory mapped I/O space
 * @res: Resource describing the I/O space
 * @phys_addr: physical address of range to be mapped
 *
 * Remap the memory mapped I/O space described by the @res and the CPU
 * physical address @phys_addr into virtual address space.  Only
 * architectures that have memory mapped IO functions defined (and the
 * PCI_IOBASE value defined) should call this function.
 */
int pci_remap_iospace(const struct resource *res, phys_addr_t phys_addr)
{
#if defined(PCI_IOBASE) && defined(CONFIG_MMU)
	unsigned long vaddr = (unsigned long)PCI_IOBASE + res->start;

	if (!(res->flags & IORESOURCE_IO))
		return -EINVAL;

	if (res->end > IO_SPACE_LIMIT)
		return -EINVAL;

	return ioremap_page_range(vaddr, vaddr + resource_size(res), phys_addr,
				  pgprot_device(PAGE_KERNEL));
#else
	/*
	 * This architecture does not have memory mapped I/O space,
	 * so this function should never be called
	 */
	WARN_ONCE(1, "This architecture does not support memory mapped I/O\n");
	return -ENODEV;
#endif
}
EXPORT_SYMBOL(pci_remap_iospace);

/**
 * pci_unmap_iospace - Unmap the memory mapped I/O space
 * @res: resource to be unmapped
 *
 * Unmap the CPU virtual address @res from virtual address space.  Only
 * architectures that have memory mapped IO functions defined (and the
 * PCI_IOBASE value defined) should call this function.
 */
void pci_unmap_iospace(struct resource *res)
{
#if defined(PCI_IOBASE) && defined(CONFIG_MMU)
	unsigned long vaddr = (unsigned long)PCI_IOBASE + res->start;

	unmap_kernel_range(vaddr, resource_size(res));
#endif
}
EXPORT_SYMBOL(pci_unmap_iospace);

static void devm_pci_unmap_iospace(struct device *dev, void *ptr)
{
	struct resource **res = ptr;

	pci_unmap_iospace(*res);
}

/**
 * devm_pci_remap_iospace - Managed pci_remap_iospace()
 * @dev: Generic device to remap IO address for
 * @res: Resource describing the I/O space
 * @phys_addr: physical address of range to be mapped
 *
 * Managed pci_remap_iospace().  Map is automatically unmapped on driver
 * detach.
 */
int devm_pci_remap_iospace(struct device *dev, const struct resource *res,
			   phys_addr_t phys_addr)
{
	const struct resource **ptr;
	int error;

	ptr = devres_alloc(devm_pci_unmap_iospace, sizeof(*ptr), GFP_KERNEL);
	if (!ptr)
		return -ENOMEM;

	error = pci_remap_iospace(res, phys_addr);
	if (error) {
		devres_free(ptr);
	} else	{
		*ptr = res;
		devres_add(dev, ptr);
	}

	return error;
}
EXPORT_SYMBOL(devm_pci_remap_iospace);

/**
 * devm_pci_remap_cfgspace - Managed pci_remap_cfgspace()
 * @dev: Generic device to remap IO address for
 * @offset: Resource address to map
 * @size: Size of map
 *
 * Managed pci_remap_cfgspace().  Map is automatically unmapped on driver
 * detach.
 */
void __iomem *devm_pci_remap_cfgspace(struct device *dev,
				      resource_size_t offset,
				      resource_size_t size)
{
	void __iomem **ptr, *addr;

	ptr = devres_alloc(devm_ioremap_release, sizeof(*ptr), GFP_KERNEL);
	if (!ptr)
		return NULL;

	addr = pci_remap_cfgspace(offset, size);
	if (addr) {
		*ptr = addr;
		devres_add(dev, ptr);
	} else
		devres_free(ptr);

	return addr;
}
EXPORT_SYMBOL(devm_pci_remap_cfgspace);

/**
 * devm_pci_remap_cfg_resource - check, request region and ioremap cfg resource
 * @dev: generic device to handle the resource for
 * @res: configuration space resource to be handled
 *
 * Checks that a resource is a valid memory region, requests the memory
 * region and ioremaps with pci_remap_cfgspace() API that ensures the
 * proper PCI configuration space memory attributes are guaranteed.
 *
 * All operations are managed and will be undone on driver detach.
 *
 * Returns a pointer to the remapped memory or an ERR_PTR() encoded error code
 * on failure. Usage example::
 *
 *	res = platform_get_resource(pdev, IORESOURCE_MEM, 0);
 *	base = devm_pci_remap_cfg_resource(&pdev->dev, res);
 *	if (IS_ERR(base))
 *		return PTR_ERR(base);
 */
void __iomem *devm_pci_remap_cfg_resource(struct device *dev,
					  struct resource *res)
{
	resource_size_t size;
	const char *name;
	void __iomem *dest_ptr;

	BUG_ON(!dev);

	if (!res || resource_type(res) != IORESOURCE_MEM) {
		dev_err(dev, "invalid resource\n");
		return IOMEM_ERR_PTR(-EINVAL);
	}

	size = resource_size(res);
	name = res->name ?: dev_name(dev);

	if (!devm_request_mem_region(dev, res->start, size, name)) {
		dev_err(dev, "can't request region for resource %pR\n", res);
		return IOMEM_ERR_PTR(-EBUSY);
	}

	dest_ptr = devm_pci_remap_cfgspace(dev, res->start, size);
	if (!dest_ptr) {
		dev_err(dev, "ioremap failed for resource %pR\n", res);
		devm_release_mem_region(dev, res->start, size);
		dest_ptr = IOMEM_ERR_PTR(-ENOMEM);
	}

	return dest_ptr;
}
EXPORT_SYMBOL(devm_pci_remap_cfg_resource);

static void __pci_set_master(struct pci_dev *dev, bool enable)
{
	u16 old_cmd, cmd;

	pci_read_config_word(dev, PCI_COMMAND, &old_cmd);
	if (enable)
		cmd = old_cmd | PCI_COMMAND_MASTER;
	else
		cmd = old_cmd & ~PCI_COMMAND_MASTER;
	if (cmd != old_cmd) {
		pci_dbg(dev, "%s bus mastering\n",
			enable ? "enabling" : "disabling");
		pci_write_config_word(dev, PCI_COMMAND, cmd);
	}
	dev->is_busmaster = enable;
}

/**
 * pcibios_setup - process "pci=" kernel boot arguments
 * @str: string used to pass in "pci=" kernel boot arguments
 *
 * Process kernel boot arguments.  This is the default implementation.
 * Architecture specific implementations can override this as necessary.
 */
char * __weak __init pcibios_setup(char *str)
{
	return str;
}

/**
 * pcibios_set_master - enable PCI bus-mastering for device dev
 * @dev: the PCI device to enable
 *
 * Enables PCI bus-mastering for the device.  This is the default
 * implementation.  Architecture specific implementations can override
 * this if necessary.
 */
void __weak pcibios_set_master(struct pci_dev *dev)
{
	u8 lat;

	/* The latency timer doesn't apply to PCIe (either Type 0 or Type 1) */
	if (pci_is_pcie(dev))
		return;

	pci_read_config_byte(dev, PCI_LATENCY_TIMER, &lat);
	if (lat < 16)
		lat = (64 <= pcibios_max_latency) ? 64 : pcibios_max_latency;
	else if (lat > pcibios_max_latency)
		lat = pcibios_max_latency;
	else
		return;

	pci_write_config_byte(dev, PCI_LATENCY_TIMER, lat);
}

/**
 * pci_set_master - enables bus-mastering for device dev
 * @dev: the PCI device to enable
 *
 * Enables bus-mastering on the device and calls pcibios_set_master()
 * to do the needed arch specific settings.
 */
void pci_set_master(struct pci_dev *dev)
{
	__pci_set_master(dev, true);
	pcibios_set_master(dev);
}
EXPORT_SYMBOL(pci_set_master);

/**
 * pci_clear_master - disables bus-mastering for device dev
 * @dev: the PCI device to disable
 */
void pci_clear_master(struct pci_dev *dev)
{
	__pci_set_master(dev, false);
}
EXPORT_SYMBOL(pci_clear_master);

/**
 * pci_set_cacheline_size - ensure the CACHE_LINE_SIZE register is programmed
 * @dev: the PCI device for which MWI is to be enabled
 *
 * Helper function for pci_set_mwi.
 * Originally copied from drivers/net/acenic.c.
 * Copyright 1998-2001 by Jes Sorensen, <jes@trained-monkey.org>.
 *
 * RETURNS: An appropriate -ERRNO error value on error, or zero for success.
 */
int pci_set_cacheline_size(struct pci_dev *dev)
{
	u8 cacheline_size;

	if (!pci_cache_line_size)
		return -EINVAL;

	/* Validate current setting: the PCI_CACHE_LINE_SIZE must be
	   equal to or multiple of the right value. */
	pci_read_config_byte(dev, PCI_CACHE_LINE_SIZE, &cacheline_size);
	if (cacheline_size >= pci_cache_line_size &&
	    (cacheline_size % pci_cache_line_size) == 0)
		return 0;

	/* Write the correct value. */
	pci_write_config_byte(dev, PCI_CACHE_LINE_SIZE, pci_cache_line_size);
	/* Read it back. */
	pci_read_config_byte(dev, PCI_CACHE_LINE_SIZE, &cacheline_size);
	if (cacheline_size == pci_cache_line_size)
		return 0;

	pci_info(dev, "cache line size of %d is not supported\n",
		   pci_cache_line_size << 2);

	return -EINVAL;
}
EXPORT_SYMBOL_GPL(pci_set_cacheline_size);

/**
 * pci_set_mwi - enables memory-write-invalidate PCI transaction
 * @dev: the PCI device for which MWI is enabled
 *
 * Enables the Memory-Write-Invalidate transaction in %PCI_COMMAND.
 *
 * RETURNS: An appropriate -ERRNO error value on error, or zero for success.
 */
int pci_set_mwi(struct pci_dev *dev)
{
#ifdef PCI_DISABLE_MWI
	return 0;
#else
	int rc;
	u16 cmd;

	rc = pci_set_cacheline_size(dev);
	if (rc)
		return rc;

	pci_read_config_word(dev, PCI_COMMAND, &cmd);
	if (!(cmd & PCI_COMMAND_INVALIDATE)) {
		pci_dbg(dev, "enabling Mem-Wr-Inval\n");
		cmd |= PCI_COMMAND_INVALIDATE;
		pci_write_config_word(dev, PCI_COMMAND, cmd);
	}
	return 0;
#endif
}
EXPORT_SYMBOL(pci_set_mwi);

/**
 * pcim_set_mwi - a device-managed pci_set_mwi()
 * @dev: the PCI device for which MWI is enabled
 *
 * Managed pci_set_mwi().
 *
 * RETURNS: An appropriate -ERRNO error value on error, or zero for success.
 */
int pcim_set_mwi(struct pci_dev *dev)
{
	struct pci_devres *dr;

	dr = find_pci_dr(dev);
	if (!dr)
		return -ENOMEM;

	dr->mwi = 1;
	return pci_set_mwi(dev);
}
EXPORT_SYMBOL(pcim_set_mwi);

/**
 * pci_try_set_mwi - enables memory-write-invalidate PCI transaction
 * @dev: the PCI device for which MWI is enabled
 *
 * Enables the Memory-Write-Invalidate transaction in %PCI_COMMAND.
 * Callers are not required to check the return value.
 *
 * RETURNS: An appropriate -ERRNO error value on error, or zero for success.
 */
int pci_try_set_mwi(struct pci_dev *dev)
{
#ifdef PCI_DISABLE_MWI
	return 0;
#else
	return pci_set_mwi(dev);
#endif
}
EXPORT_SYMBOL(pci_try_set_mwi);

/**
 * pci_clear_mwi - disables Memory-Write-Invalidate for device dev
 * @dev: the PCI device to disable
 *
 * Disables PCI Memory-Write-Invalidate transaction on the device
 */
void pci_clear_mwi(struct pci_dev *dev)
{
#ifndef PCI_DISABLE_MWI
	u16 cmd;

	pci_read_config_word(dev, PCI_COMMAND, &cmd);
	if (cmd & PCI_COMMAND_INVALIDATE) {
		cmd &= ~PCI_COMMAND_INVALIDATE;
		pci_write_config_word(dev, PCI_COMMAND, cmd);
	}
#endif
}
EXPORT_SYMBOL(pci_clear_mwi);

/**
 * pci_intx - enables/disables PCI INTx for device dev
 * @pdev: the PCI device to operate on
 * @enable: boolean: whether to enable or disable PCI INTx
 *
 * Enables/disables PCI INTx for device @pdev
 */
void pci_intx(struct pci_dev *pdev, int enable)
{
	u16 pci_command, new;

	pci_read_config_word(pdev, PCI_COMMAND, &pci_command);

	if (enable)
		new = pci_command & ~PCI_COMMAND_INTX_DISABLE;
	else
		new = pci_command | PCI_COMMAND_INTX_DISABLE;

	if (new != pci_command) {
		struct pci_devres *dr;

		pci_write_config_word(pdev, PCI_COMMAND, new);

		dr = find_pci_dr(pdev);
		if (dr && !dr->restore_intx) {
			dr->restore_intx = 1;
			dr->orig_intx = !enable;
		}
	}
}
EXPORT_SYMBOL_GPL(pci_intx);

static bool pci_check_and_set_intx_mask(struct pci_dev *dev, bool mask)
{
	struct pci_bus *bus = dev->bus;
	bool mask_updated = true;
	u32 cmd_status_dword;
	u16 origcmd, newcmd;
	unsigned long flags;
	bool irq_pending;

	/*
	 * We do a single dword read to retrieve both command and status.
	 * Document assumptions that make this possible.
	 */
	BUILD_BUG_ON(PCI_COMMAND % 4);
	BUILD_BUG_ON(PCI_COMMAND + 2 != PCI_STATUS);

	raw_spin_lock_irqsave(&pci_lock, flags);

	bus->ops->read(bus, dev->devfn, PCI_COMMAND, 4, &cmd_status_dword);

	irq_pending = (cmd_status_dword >> 16) & PCI_STATUS_INTERRUPT;

	/*
	 * Check interrupt status register to see whether our device
	 * triggered the interrupt (when masking) or the next IRQ is
	 * already pending (when unmasking).
	 */
	if (mask != irq_pending) {
		mask_updated = false;
		goto done;
	}

	origcmd = cmd_status_dword;
	newcmd = origcmd & ~PCI_COMMAND_INTX_DISABLE;
	if (mask)
		newcmd |= PCI_COMMAND_INTX_DISABLE;
	if (newcmd != origcmd)
		bus->ops->write(bus, dev->devfn, PCI_COMMAND, 2, newcmd);

done:
	raw_spin_unlock_irqrestore(&pci_lock, flags);

	return mask_updated;
}

/**
 * pci_check_and_mask_intx - mask INTx on pending interrupt
 * @dev: the PCI device to operate on
 *
 * Check if the device dev has its INTx line asserted, mask it and return
 * true in that case. False is returned if no interrupt was pending.
 */
bool pci_check_and_mask_intx(struct pci_dev *dev)
{
	return pci_check_and_set_intx_mask(dev, true);
}
EXPORT_SYMBOL_GPL(pci_check_and_mask_intx);

/**
 * pci_check_and_unmask_intx - unmask INTx if no interrupt is pending
 * @dev: the PCI device to operate on
 *
 * Check if the device dev has its INTx line asserted, unmask it if not and
 * return true. False is returned and the mask remains active if there was
 * still an interrupt pending.
 */
bool pci_check_and_unmask_intx(struct pci_dev *dev)
{
	return pci_check_and_set_intx_mask(dev, false);
}
EXPORT_SYMBOL_GPL(pci_check_and_unmask_intx);

/**
 * pci_wait_for_pending_transaction - wait for pending transaction
 * @dev: the PCI device to operate on
 *
 * Return 0 if transaction is pending 1 otherwise.
 */
int pci_wait_for_pending_transaction(struct pci_dev *dev)
{
	if (!pci_is_pcie(dev))
		return 1;

	return pci_wait_for_pending(dev, pci_pcie_cap(dev) + PCI_EXP_DEVSTA,
				    PCI_EXP_DEVSTA_TRPND);
}
EXPORT_SYMBOL(pci_wait_for_pending_transaction);

/**
 * pcie_has_flr - check if a device supports function level resets
 * @dev: device to check
 *
 * Returns true if the device advertises support for PCIe function level
 * resets.
 */
bool pcie_has_flr(struct pci_dev *dev)
{
	u32 cap;

	if (dev->dev_flags & PCI_DEV_FLAGS_NO_FLR_RESET)
		return false;

	pcie_capability_read_dword(dev, PCI_EXP_DEVCAP, &cap);
	return cap & PCI_EXP_DEVCAP_FLR;
}
EXPORT_SYMBOL_GPL(pcie_has_flr);

/**
 * pcie_flr - initiate a PCIe function level reset
 * @dev: device to reset
 *
 * Initiate a function level reset on @dev.  The caller should ensure the
 * device supports FLR before calling this function, e.g. by using the
 * pcie_has_flr() helper.
 */
int pcie_flr(struct pci_dev *dev)
{
	if (!pci_wait_for_pending_transaction(dev))
		pci_err(dev, "timed out waiting for pending transaction; performing function level reset anyway\n");

	pcie_capability_set_word(dev, PCI_EXP_DEVCTL, PCI_EXP_DEVCTL_BCR_FLR);

	if (dev->imm_ready)
		return 0;

	/*
	 * Per PCIe r4.0, sec 6.6.2, a device must complete an FLR within
	 * 100ms, but may silently discard requests while the FLR is in
	 * progress.  Wait 100ms before trying to access the device.
	 */
	msleep(100);

	return pci_dev_wait(dev, "FLR", PCIE_RESET_READY_POLL_MS);
}
EXPORT_SYMBOL_GPL(pcie_flr);

static int pci_af_flr(struct pci_dev *dev, int probe)
{
	int pos;
	u8 cap;

	pos = pci_find_capability(dev, PCI_CAP_ID_AF);
	if (!pos)
		return -ENOTTY;

	if (dev->dev_flags & PCI_DEV_FLAGS_NO_FLR_RESET)
		return -ENOTTY;

	pci_read_config_byte(dev, pos + PCI_AF_CAP, &cap);
	if (!(cap & PCI_AF_CAP_TP) || !(cap & PCI_AF_CAP_FLR))
		return -ENOTTY;

	if (probe)
		return 0;

	/*
	 * Wait for Transaction Pending bit to clear.  A word-aligned test
	 * is used, so we use the control offset rather than status and shift
	 * the test bit to match.
	 */
	if (!pci_wait_for_pending(dev, pos + PCI_AF_CTRL,
				 PCI_AF_STATUS_TP << 8))
		pci_err(dev, "timed out waiting for pending transaction; performing AF function level reset anyway\n");

	pci_write_config_byte(dev, pos + PCI_AF_CTRL, PCI_AF_CTRL_FLR);

	if (dev->imm_ready)
		return 0;

	/*
	 * Per Advanced Capabilities for Conventional PCI ECN, 13 April 2006,
	 * updated 27 July 2006; a device must complete an FLR within
	 * 100ms, but may silently discard requests while the FLR is in
	 * progress.  Wait 100ms before trying to access the device.
	 */
	msleep(100);

	return pci_dev_wait(dev, "AF_FLR", PCIE_RESET_READY_POLL_MS);
}

/**
 * pci_pm_reset - Put device into PCI_D3 and back into PCI_D0.
 * @dev: Device to reset.
 * @probe: If set, only check if the device can be reset this way.
 *
 * If @dev supports native PCI PM and its PCI_PM_CTRL_NO_SOFT_RESET flag is
 * unset, it will be reinitialized internally when going from PCI_D3hot to
 * PCI_D0.  If that's the case and the device is not in a low-power state
 * already, force it into PCI_D3hot and back to PCI_D0, causing it to be reset.
 *
 * NOTE: This causes the caller to sleep for twice the device power transition
 * cooldown period, which for the D0->D3hot and D3hot->D0 transitions is 10 ms
 * by default (i.e. unless the @dev's d3hot_delay field has a different value).
 * Moreover, only devices in D0 can be reset by this function.
 */
static int pci_pm_reset(struct pci_dev *dev, int probe)
{
	u16 csr;

	if (!dev->pm_cap || dev->dev_flags & PCI_DEV_FLAGS_NO_PM_RESET)
		return -ENOTTY;

	pci_read_config_word(dev, dev->pm_cap + PCI_PM_CTRL, &csr);
	if (csr & PCI_PM_CTRL_NO_SOFT_RESET)
		return -ENOTTY;

	if (probe)
		return 0;

	if (dev->current_state != PCI_D0)
		return -EINVAL;

	csr &= ~PCI_PM_CTRL_STATE_MASK;
	csr |= PCI_D3hot;
	pci_write_config_word(dev, dev->pm_cap + PCI_PM_CTRL, csr);
	pci_dev_d3_sleep(dev);

	csr &= ~PCI_PM_CTRL_STATE_MASK;
	csr |= PCI_D0;
	pci_write_config_word(dev, dev->pm_cap + PCI_PM_CTRL, csr);
	pci_dev_d3_sleep(dev);

	return pci_dev_wait(dev, "PM D3hot->D0", PCIE_RESET_READY_POLL_MS);
}

/**
 * pcie_wait_for_link_delay - Wait until link is active or inactive
 * @pdev: Bridge device
 * @active: waiting for active or inactive?
 * @delay: Delay to wait after link has become active (in ms)
 *
 * Use this to wait till link becomes active or inactive.
 */
static bool pcie_wait_for_link_delay(struct pci_dev *pdev, bool active,
				     int delay)
{
	int timeout = 1000;
	bool ret;
	u16 lnk_status;

	/*
	 * Some controllers might not implement link active reporting. In this
	 * case, we wait for 1000 ms + any delay requested by the caller.
	 */
	if (!pdev->link_active_reporting) {
		msleep(timeout + delay);
		return true;
	}

	/*
	 * PCIe r4.0 sec 6.6.1, a component must enter LTSSM Detect within 20ms,
	 * after which we should expect an link active if the reset was
	 * successful. If so, software must wait a minimum 100ms before sending
	 * configuration requests to devices downstream this port.
	 *
	 * If the link fails to activate, either the device was physically
	 * removed or the link is permanently failed.
	 */
	if (active)
		msleep(20);
	for (;;) {
		pcie_capability_read_word(pdev, PCI_EXP_LNKSTA, &lnk_status);
		ret = !!(lnk_status & PCI_EXP_LNKSTA_DLLLA);
		if (ret == active)
			break;
		if (timeout <= 0)
			break;
		msleep(10);
		timeout -= 10;
	}
	if (active && ret)
		msleep(delay);

	return ret == active;
}

/**
 * pcie_wait_for_link - Wait until link is active or inactive
 * @pdev: Bridge device
 * @active: waiting for active or inactive?
 *
 * Use this to wait till link becomes active or inactive.
 */
bool pcie_wait_for_link(struct pci_dev *pdev, bool active)
{
	return pcie_wait_for_link_delay(pdev, active, 100);
}

/*
 * Find maximum D3cold delay required by all the devices on the bus.  The
 * spec says 100 ms, but firmware can lower it and we allow drivers to
 * increase it as well.
 *
 * Called with @pci_bus_sem locked for reading.
 */
static int pci_bus_max_d3cold_delay(const struct pci_bus *bus)
{
	const struct pci_dev *pdev;
	int min_delay = 100;
	int max_delay = 0;

	list_for_each_entry(pdev, &bus->devices, bus_list) {
		if (pdev->d3cold_delay < min_delay)
			min_delay = pdev->d3cold_delay;
		if (pdev->d3cold_delay > max_delay)
			max_delay = pdev->d3cold_delay;
	}

	return max(min_delay, max_delay);
}

/**
 * pci_bridge_wait_for_secondary_bus - Wait for secondary bus to be accessible
 * @dev: PCI bridge
 *
 * Handle necessary delays before access to the devices on the secondary
 * side of the bridge are permitted after D3cold to D0 transition.
 *
 * For PCIe this means the delays in PCIe 5.0 section 6.6.1. For
 * conventional PCI it means Tpvrh + Trhfa specified in PCI 3.0 section
 * 4.3.2.
 */
void pci_bridge_wait_for_secondary_bus(struct pci_dev *dev)
{
	struct pci_dev *child;
	int delay;

	if (pci_dev_is_disconnected(dev))
		return;

	if (!pci_is_bridge(dev) || !dev->bridge_d3)
		return;

	down_read(&pci_bus_sem);

	/*
	 * We only deal with devices that are present currently on the bus.
	 * For any hot-added devices the access delay is handled in pciehp
	 * board_added(). In case of ACPI hotplug the firmware is expected
	 * to configure the devices before OS is notified.
	 */
	if (!dev->subordinate || list_empty(&dev->subordinate->devices)) {
		up_read(&pci_bus_sem);
		return;
	}

	/* Take d3cold_delay requirements into account */
	delay = pci_bus_max_d3cold_delay(dev->subordinate);
	if (!delay) {
		up_read(&pci_bus_sem);
		return;
	}

	child = list_first_entry(&dev->subordinate->devices, struct pci_dev,
				 bus_list);
	up_read(&pci_bus_sem);

	/*
	 * Conventional PCI and PCI-X we need to wait Tpvrh + Trhfa before
	 * accessing the device after reset (that is 1000 ms + 100 ms). In
	 * practice this should not be needed because we don't do power
	 * management for them (see pci_bridge_d3_possible()).
	 */
	if (!pci_is_pcie(dev)) {
		pci_dbg(dev, "waiting %d ms for secondary bus\n", 1000 + delay);
		msleep(1000 + delay);
		return;
	}

	/*
	 * For PCIe downstream and root ports that do not support speeds
	 * greater than 5 GT/s need to wait minimum 100 ms. For higher
	 * speeds (gen3) we need to wait first for the data link layer to
	 * become active.
	 *
	 * However, 100 ms is the minimum and the PCIe spec says the
	 * software must allow at least 1s before it can determine that the
	 * device that did not respond is a broken device. There is
	 * evidence that 100 ms is not always enough, for example certain
	 * Titan Ridge xHCI controller does not always respond to
	 * configuration requests if we only wait for 100 ms (see
	 * https://bugzilla.kernel.org/show_bug.cgi?id=203885).
	 *
	 * Therefore we wait for 100 ms and check for the device presence.
	 * If it is still not present give it an additional 100 ms.
	 */
	if (!pcie_downstream_port(dev))
		return;

	if (pcie_get_speed_cap(dev) <= PCIE_SPEED_5_0GT) {
		pci_dbg(dev, "waiting %d ms for downstream link\n", delay);
		msleep(delay);
	} else {
		pci_dbg(dev, "waiting %d ms for downstream link, after activation\n",
			delay);
		if (!pcie_wait_for_link_delay(dev, true, delay)) {
			/* Did not train, no need to wait any further */
			pci_info(dev, "Data Link Layer Link Active not set in 1000 msec\n");
			return;
		}
	}

	if (!pci_device_is_present(child)) {
		pci_dbg(child, "waiting additional %d ms to become accessible\n", delay);
		msleep(delay);
	}
}

void pci_reset_secondary_bus(struct pci_dev *dev)
{
	u16 ctrl;

	pci_read_config_word(dev, PCI_BRIDGE_CONTROL, &ctrl);
	ctrl |= PCI_BRIDGE_CTL_BUS_RESET;
	pci_write_config_word(dev, PCI_BRIDGE_CONTROL, ctrl);

	/*
	 * PCI spec v3.0 7.6.4.2 requires minimum Trst of 1ms.  Double
	 * this to 2ms to ensure that we meet the minimum requirement.
	 */
	msleep(2);

	ctrl &= ~PCI_BRIDGE_CTL_BUS_RESET;
	pci_write_config_word(dev, PCI_BRIDGE_CONTROL, ctrl);

	/*
	 * Trhfa for conventional PCI is 2^25 clock cycles.
	 * Assuming a minimum 33MHz clock this results in a 1s
	 * delay before we can consider subordinate devices to
	 * be re-initialized.  PCIe has some ways to shorten this,
	 * but we don't make use of them yet.
	 */
	ssleep(1);
}

void __weak pcibios_reset_secondary_bus(struct pci_dev *dev)
{
	pci_reset_secondary_bus(dev);
}

/**
 * pci_bridge_secondary_bus_reset - Reset the secondary bus on a PCI bridge.
 * @dev: Bridge device
 *
 * Use the bridge control register to assert reset on the secondary bus.
 * Devices on the secondary bus are left in power-on state.
 */
int pci_bridge_secondary_bus_reset(struct pci_dev *dev)
{
	pcibios_reset_secondary_bus(dev);

	return pci_dev_wait(dev, "bus reset", PCIE_RESET_READY_POLL_MS);
}
EXPORT_SYMBOL_GPL(pci_bridge_secondary_bus_reset);

static int pci_parent_bus_reset(struct pci_dev *dev, int probe)
{
	struct pci_dev *pdev;

	if (pci_is_root_bus(dev->bus) || dev->subordinate ||
	    !dev->bus->self || dev->dev_flags & PCI_DEV_FLAGS_NO_BUS_RESET)
		return -ENOTTY;

	list_for_each_entry(pdev, &dev->bus->devices, bus_list)
		if (pdev != dev)
			return -ENOTTY;

	if (probe)
		return 0;

	return pci_bridge_secondary_bus_reset(dev->bus->self);
}

static int pci_reset_hotplug_slot(struct hotplug_slot *hotplug, int probe)
{
	int rc = -ENOTTY;

	if (!hotplug || !try_module_get(hotplug->owner))
		return rc;

	if (hotplug->ops->reset_slot)
		rc = hotplug->ops->reset_slot(hotplug, probe);

	module_put(hotplug->owner);

	return rc;
}

static int pci_dev_reset_slot_function(struct pci_dev *dev, int probe)
{
	if (dev->multifunction || dev->subordinate || !dev->slot ||
	    dev->dev_flags & PCI_DEV_FLAGS_NO_BUS_RESET)
		return -ENOTTY;

	return pci_reset_hotplug_slot(dev->slot->hotplug, probe);
}

static void pci_dev_lock(struct pci_dev *dev)
{
	pci_cfg_access_lock(dev);
	/* block PM suspend, driver probe, etc. */
	device_lock(&dev->dev);
}

/* Return 1 on successful lock, 0 on contention */
static int pci_dev_trylock(struct pci_dev *dev)
{
	if (pci_cfg_access_trylock(dev)) {
		if (device_trylock(&dev->dev))
			return 1;
		pci_cfg_access_unlock(dev);
	}

	return 0;
}

static void pci_dev_unlock(struct pci_dev *dev)
{
	device_unlock(&dev->dev);
	pci_cfg_access_unlock(dev);
}

static void pci_dev_save_and_disable(struct pci_dev *dev)
{
	const struct pci_error_handlers *err_handler =
			dev->driver ? dev->driver->err_handler : NULL;

	/*
	 * dev->driver->err_handler->reset_prepare() is protected against
	 * races with ->remove() by the device lock, which must be held by
	 * the caller.
	 */
	if (err_handler && err_handler->reset_prepare)
		err_handler->reset_prepare(dev);

	/*
	 * Wake-up device prior to save.  PM registers default to D0 after
	 * reset and a simple register restore doesn't reliably return
	 * to a non-D0 state anyway.
	 */
	pci_set_power_state(dev, PCI_D0);

	pci_save_state(dev);
	/*
	 * Disable the device by clearing the Command register, except for
	 * INTx-disable which is set.  This not only disables MMIO and I/O port
	 * BARs, but also prevents the device from being Bus Master, preventing
	 * DMA from the device including MSI/MSI-X interrupts.  For PCI 2.3
	 * compliant devices, INTx-disable prevents legacy interrupts.
	 */
	pci_write_config_word(dev, PCI_COMMAND, PCI_COMMAND_INTX_DISABLE);
}

static void pci_dev_restore(struct pci_dev *dev)
{
	const struct pci_error_handlers *err_handler =
			dev->driver ? dev->driver->err_handler : NULL;

	pci_restore_state(dev);

	/*
	 * dev->driver->err_handler->reset_done() is protected against
	 * races with ->remove() by the device lock, which must be held by
	 * the caller.
	 */
	if (err_handler && err_handler->reset_done)
		err_handler->reset_done(dev);
}

/**
 * __pci_reset_function_locked - reset a PCI device function while holding
 * the @dev mutex lock.
 * @dev: PCI device to reset
 *
 * Some devices allow an individual function to be reset without affecting
 * other functions in the same device.  The PCI device must be responsive
 * to PCI config space in order to use this function.
 *
 * The device function is presumed to be unused and the caller is holding
 * the device mutex lock when this function is called.
 *
 * Resetting the device will make the contents of PCI configuration space
 * random, so any caller of this must be prepared to reinitialise the
 * device including MSI, bus mastering, BARs, decoding IO and memory spaces,
 * etc.
 *
 * Returns 0 if the device function was successfully reset or negative if the
 * device doesn't support resetting a single function.
 */
int __pci_reset_function_locked(struct pci_dev *dev)
{
	int rc;

	might_sleep();

	/*
	 * A reset method returns -ENOTTY if it doesn't support this device
	 * and we should try the next method.
	 *
	 * If it returns 0 (success), we're finished.  If it returns any
	 * other error, we're also finished: this indicates that further
	 * reset mechanisms might be broken on the device.
	 */
	rc = pci_dev_specific_reset(dev, 0);
	if (rc != -ENOTTY)
		return rc;
	if (pcie_has_flr(dev)) {
		rc = pcie_flr(dev);
		if (rc != -ENOTTY)
			return rc;
	}
	rc = pci_af_flr(dev, 0);
	if (rc != -ENOTTY)
		return rc;
	rc = pci_pm_reset(dev, 0);
	if (rc != -ENOTTY)
		return rc;
	rc = pci_dev_reset_slot_function(dev, 0);
	if (rc != -ENOTTY)
		return rc;
	return pci_parent_bus_reset(dev, 0);
}
EXPORT_SYMBOL_GPL(__pci_reset_function_locked);

/**
 * pci_probe_reset_function - check whether the device can be safely reset
 * @dev: PCI device to reset
 *
 * Some devices allow an individual function to be reset without affecting
 * other functions in the same device.  The PCI device must be responsive
 * to PCI config space in order to use this function.
 *
 * Returns 0 if the device function can be reset or negative if the
 * device doesn't support resetting a single function.
 */
int pci_probe_reset_function(struct pci_dev *dev)
{
	int rc;

	might_sleep();

	rc = pci_dev_specific_reset(dev, 1);
	if (rc != -ENOTTY)
		return rc;
	if (pcie_has_flr(dev))
		return 0;
	rc = pci_af_flr(dev, 1);
	if (rc != -ENOTTY)
		return rc;
	rc = pci_pm_reset(dev, 1);
	if (rc != -ENOTTY)
		return rc;
	rc = pci_dev_reset_slot_function(dev, 1);
	if (rc != -ENOTTY)
		return rc;

	return pci_parent_bus_reset(dev, 1);
}

/**
 * pci_reset_function - quiesce and reset a PCI device function
 * @dev: PCI device to reset
 *
 * Some devices allow an individual function to be reset without affecting
 * other functions in the same device.  The PCI device must be responsive
 * to PCI config space in order to use this function.
 *
 * This function does not just reset the PCI portion of a device, but
 * clears all the state associated with the device.  This function differs
 * from __pci_reset_function_locked() in that it saves and restores device state
 * over the reset and takes the PCI device lock.
 *
 * Returns 0 if the device function was successfully reset or negative if the
 * device doesn't support resetting a single function.
 */
int pci_reset_function(struct pci_dev *dev)
{
	int rc;

	if (!dev->reset_fn)
		return -ENOTTY;

	pci_dev_lock(dev);
	pci_dev_save_and_disable(dev);

	rc = __pci_reset_function_locked(dev);

	pci_dev_restore(dev);
	pci_dev_unlock(dev);

	return rc;
}
EXPORT_SYMBOL_GPL(pci_reset_function);

/**
 * pci_reset_function_locked - quiesce and reset a PCI device function
 * @dev: PCI device to reset
 *
 * Some devices allow an individual function to be reset without affecting
 * other functions in the same device.  The PCI device must be responsive
 * to PCI config space in order to use this function.
 *
 * This function does not just reset the PCI portion of a device, but
 * clears all the state associated with the device.  This function differs
 * from __pci_reset_function_locked() in that it saves and restores device state
 * over the reset.  It also differs from pci_reset_function() in that it
 * requires the PCI device lock to be held.
 *
 * Returns 0 if the device function was successfully reset or negative if the
 * device doesn't support resetting a single function.
 */
int pci_reset_function_locked(struct pci_dev *dev)
{
	int rc;

	if (!dev->reset_fn)
		return -ENOTTY;

	pci_dev_save_and_disable(dev);

	rc = __pci_reset_function_locked(dev);

	pci_dev_restore(dev);

	return rc;
}
EXPORT_SYMBOL_GPL(pci_reset_function_locked);

/**
 * pci_try_reset_function - quiesce and reset a PCI device function
 * @dev: PCI device to reset
 *
 * Same as above, except return -EAGAIN if unable to lock device.
 */
int pci_try_reset_function(struct pci_dev *dev)
{
	int rc;

	if (!dev->reset_fn)
		return -ENOTTY;

	if (!pci_dev_trylock(dev))
		return -EAGAIN;

	pci_dev_save_and_disable(dev);
	rc = __pci_reset_function_locked(dev);
	pci_dev_restore(dev);
	pci_dev_unlock(dev);

	return rc;
}
EXPORT_SYMBOL_GPL(pci_try_reset_function);

/* Do any devices on or below this bus prevent a bus reset? */
static bool pci_bus_resetable(struct pci_bus *bus)
{
	struct pci_dev *dev;


	if (bus->self && (bus->self->dev_flags & PCI_DEV_FLAGS_NO_BUS_RESET))
		return false;

	list_for_each_entry(dev, &bus->devices, bus_list) {
		if (dev->dev_flags & PCI_DEV_FLAGS_NO_BUS_RESET ||
		    (dev->subordinate && !pci_bus_resetable(dev->subordinate)))
			return false;
	}

	return true;
}

/* Lock devices from the top of the tree down */
static void pci_bus_lock(struct pci_bus *bus)
{
	struct pci_dev *dev;

	list_for_each_entry(dev, &bus->devices, bus_list) {
		pci_dev_lock(dev);
		if (dev->subordinate)
			pci_bus_lock(dev->subordinate);
	}
}

/* Unlock devices from the bottom of the tree up */
static void pci_bus_unlock(struct pci_bus *bus)
{
	struct pci_dev *dev;

	list_for_each_entry(dev, &bus->devices, bus_list) {
		if (dev->subordinate)
			pci_bus_unlock(dev->subordinate);
		pci_dev_unlock(dev);
	}
}

/* Return 1 on successful lock, 0 on contention */
static int pci_bus_trylock(struct pci_bus *bus)
{
	struct pci_dev *dev;

	list_for_each_entry(dev, &bus->devices, bus_list) {
		if (!pci_dev_trylock(dev))
			goto unlock;
		if (dev->subordinate) {
			if (!pci_bus_trylock(dev->subordinate)) {
				pci_dev_unlock(dev);
				goto unlock;
			}
		}
	}
	return 1;

unlock:
	list_for_each_entry_continue_reverse(dev, &bus->devices, bus_list) {
		if (dev->subordinate)
			pci_bus_unlock(dev->subordinate);
		pci_dev_unlock(dev);
	}
	return 0;
}

/* Do any devices on or below this slot prevent a bus reset? */
static bool pci_slot_resetable(struct pci_slot *slot)
{
	struct pci_dev *dev;

	if (slot->bus->self &&
	    (slot->bus->self->dev_flags & PCI_DEV_FLAGS_NO_BUS_RESET))
		return false;

	list_for_each_entry(dev, &slot->bus->devices, bus_list) {
		if (!dev->slot || dev->slot != slot)
			continue;
		if (dev->dev_flags & PCI_DEV_FLAGS_NO_BUS_RESET ||
		    (dev->subordinate && !pci_bus_resetable(dev->subordinate)))
			return false;
	}

	return true;
}

/* Lock devices from the top of the tree down */
static void pci_slot_lock(struct pci_slot *slot)
{
	struct pci_dev *dev;

	list_for_each_entry(dev, &slot->bus->devices, bus_list) {
		if (!dev->slot || dev->slot != slot)
			continue;
		pci_dev_lock(dev);
		if (dev->subordinate)
			pci_bus_lock(dev->subordinate);
	}
}

/* Unlock devices from the bottom of the tree up */
static void pci_slot_unlock(struct pci_slot *slot)
{
	struct pci_dev *dev;

	list_for_each_entry(dev, &slot->bus->devices, bus_list) {
		if (!dev->slot || dev->slot != slot)
			continue;
		if (dev->subordinate)
			pci_bus_unlock(dev->subordinate);
		pci_dev_unlock(dev);
	}
}

/* Return 1 on successful lock, 0 on contention */
static int pci_slot_trylock(struct pci_slot *slot)
{
	struct pci_dev *dev;

	list_for_each_entry(dev, &slot->bus->devices, bus_list) {
		if (!dev->slot || dev->slot != slot)
			continue;
		if (!pci_dev_trylock(dev))
			goto unlock;
		if (dev->subordinate) {
			if (!pci_bus_trylock(dev->subordinate)) {
				pci_dev_unlock(dev);
				goto unlock;
			}
		}
	}
	return 1;

unlock:
	list_for_each_entry_continue_reverse(dev,
					     &slot->bus->devices, bus_list) {
		if (!dev->slot || dev->slot != slot)
			continue;
		if (dev->subordinate)
			pci_bus_unlock(dev->subordinate);
		pci_dev_unlock(dev);
	}
	return 0;
}

/*
 * Save and disable devices from the top of the tree down while holding
 * the @dev mutex lock for the entire tree.
 */
static void pci_bus_save_and_disable_locked(struct pci_bus *bus)
{
	struct pci_dev *dev;

	list_for_each_entry(dev, &bus->devices, bus_list) {
		pci_dev_save_and_disable(dev);
		if (dev->subordinate)
			pci_bus_save_and_disable_locked(dev->subordinate);
	}
}

/*
 * Restore devices from top of the tree down while holding @dev mutex lock
 * for the entire tree.  Parent bridges need to be restored before we can
 * get to subordinate devices.
 */
static void pci_bus_restore_locked(struct pci_bus *bus)
{
	struct pci_dev *dev;

	list_for_each_entry(dev, &bus->devices, bus_list) {
		pci_dev_restore(dev);
		if (dev->subordinate)
			pci_bus_restore_locked(dev->subordinate);
	}
}

/*
 * Save and disable devices from the top of the tree down while holding
 * the @dev mutex lock for the entire tree.
 */
static void pci_slot_save_and_disable_locked(struct pci_slot *slot)
{
	struct pci_dev *dev;

	list_for_each_entry(dev, &slot->bus->devices, bus_list) {
		if (!dev->slot || dev->slot != slot)
			continue;
		pci_dev_save_and_disable(dev);
		if (dev->subordinate)
			pci_bus_save_and_disable_locked(dev->subordinate);
	}
}

/*
 * Restore devices from top of the tree down while holding @dev mutex lock
 * for the entire tree.  Parent bridges need to be restored before we can
 * get to subordinate devices.
 */
static void pci_slot_restore_locked(struct pci_slot *slot)
{
	struct pci_dev *dev;

	list_for_each_entry(dev, &slot->bus->devices, bus_list) {
		if (!dev->slot || dev->slot != slot)
			continue;
		pci_dev_restore(dev);
		if (dev->subordinate)
			pci_bus_restore_locked(dev->subordinate);
	}
}

static int pci_slot_reset(struct pci_slot *slot, int probe)
{
	int rc;

	if (!slot || !pci_slot_resetable(slot))
		return -ENOTTY;

	if (!probe)
		pci_slot_lock(slot);

	might_sleep();

	rc = pci_reset_hotplug_slot(slot->hotplug, probe);

	if (!probe)
		pci_slot_unlock(slot);

	return rc;
}

/**
 * pci_probe_reset_slot - probe whether a PCI slot can be reset
 * @slot: PCI slot to probe
 *
 * Return 0 if slot can be reset, negative if a slot reset is not supported.
 */
int pci_probe_reset_slot(struct pci_slot *slot)
{
	return pci_slot_reset(slot, 1);
}
EXPORT_SYMBOL_GPL(pci_probe_reset_slot);

/**
 * __pci_reset_slot - Try to reset a PCI slot
 * @slot: PCI slot to reset
 *
 * A PCI bus may host multiple slots, each slot may support a reset mechanism
 * independent of other slots.  For instance, some slots may support slot power
 * control.  In the case of a 1:1 bus to slot architecture, this function may
 * wrap the bus reset to avoid spurious slot related events such as hotplug.
 * Generally a slot reset should be attempted before a bus reset.  All of the
 * function of the slot and any subordinate buses behind the slot are reset
 * through this function.  PCI config space of all devices in the slot and
 * behind the slot is saved before and restored after reset.
 *
 * Same as above except return -EAGAIN if the slot cannot be locked
 */
static int __pci_reset_slot(struct pci_slot *slot)
{
	int rc;

	rc = pci_slot_reset(slot, 1);
	if (rc)
		return rc;

	if (pci_slot_trylock(slot)) {
		pci_slot_save_and_disable_locked(slot);
		might_sleep();
		rc = pci_reset_hotplug_slot(slot->hotplug, 0);
		pci_slot_restore_locked(slot);
		pci_slot_unlock(slot);
	} else
		rc = -EAGAIN;

	return rc;
}

static int pci_bus_reset(struct pci_bus *bus, int probe)
{
	int ret;

	if (!bus->self || !pci_bus_resetable(bus))
		return -ENOTTY;

	if (probe)
		return 0;

	pci_bus_lock(bus);

	might_sleep();

	ret = pci_bridge_secondary_bus_reset(bus->self);

	pci_bus_unlock(bus);

	return ret;
}

/**
 * pci_bus_error_reset - reset the bridge's subordinate bus
 * @bridge: The parent device that connects to the bus to reset
 *
 * This function will first try to reset the slots on this bus if the method is
 * available. If slot reset fails or is not available, this will fall back to a
 * secondary bus reset.
 */
int pci_bus_error_reset(struct pci_dev *bridge)
{
	struct pci_bus *bus = bridge->subordinate;
	struct pci_slot *slot;

	if (!bus)
		return -ENOTTY;

	mutex_lock(&pci_slot_mutex);
	if (list_empty(&bus->slots))
		goto bus_reset;

	list_for_each_entry(slot, &bus->slots, list)
		if (pci_probe_reset_slot(slot))
			goto bus_reset;

	list_for_each_entry(slot, &bus->slots, list)
		if (pci_slot_reset(slot, 0))
			goto bus_reset;

	mutex_unlock(&pci_slot_mutex);
	return 0;
bus_reset:
	mutex_unlock(&pci_slot_mutex);
	return pci_bus_reset(bridge->subordinate, 0);
}

/**
 * pci_probe_reset_bus - probe whether a PCI bus can be reset
 * @bus: PCI bus to probe
 *
 * Return 0 if bus can be reset, negative if a bus reset is not supported.
 */
int pci_probe_reset_bus(struct pci_bus *bus)
{
	return pci_bus_reset(bus, 1);
}
EXPORT_SYMBOL_GPL(pci_probe_reset_bus);

/**
 * __pci_reset_bus - Try to reset a PCI bus
 * @bus: top level PCI bus to reset
 *
 * Same as above except return -EAGAIN if the bus cannot be locked
 */
static int __pci_reset_bus(struct pci_bus *bus)
{
	int rc;

	rc = pci_bus_reset(bus, 1);
	if (rc)
		return rc;

	if (pci_bus_trylock(bus)) {
		pci_bus_save_and_disable_locked(bus);
		might_sleep();
		rc = pci_bridge_secondary_bus_reset(bus->self);
		pci_bus_restore_locked(bus);
		pci_bus_unlock(bus);
	} else
		rc = -EAGAIN;

	return rc;
}

/**
 * pci_reset_bus - Try to reset a PCI bus
 * @pdev: top level PCI device to reset via slot/bus
 *
 * Same as above except return -EAGAIN if the bus cannot be locked
 */
int pci_reset_bus(struct pci_dev *pdev)
{
	return (!pci_probe_reset_slot(pdev->slot)) ?
	    __pci_reset_slot(pdev->slot) : __pci_reset_bus(pdev->bus);
}
EXPORT_SYMBOL_GPL(pci_reset_bus);

/**
 * pcix_get_max_mmrbc - get PCI-X maximum designed memory read byte count
 * @dev: PCI device to query
 *
 * Returns mmrbc: maximum designed memory read count in bytes or
 * appropriate error value.
 */
int pcix_get_max_mmrbc(struct pci_dev *dev)
{
	int cap;
	u32 stat;

	cap = pci_find_capability(dev, PCI_CAP_ID_PCIX);
	if (!cap)
		return -EINVAL;

	if (pci_read_config_dword(dev, cap + PCI_X_STATUS, &stat))
		return -EINVAL;

	return 512 << ((stat & PCI_X_STATUS_MAX_READ) >> 21);
}
EXPORT_SYMBOL(pcix_get_max_mmrbc);

/**
 * pcix_get_mmrbc - get PCI-X maximum memory read byte count
 * @dev: PCI device to query
 *
 * Returns mmrbc: maximum memory read count in bytes or appropriate error
 * value.
 */
int pcix_get_mmrbc(struct pci_dev *dev)
{
	int cap;
	u16 cmd;

	cap = pci_find_capability(dev, PCI_CAP_ID_PCIX);
	if (!cap)
		return -EINVAL;

	if (pci_read_config_word(dev, cap + PCI_X_CMD, &cmd))
		return -EINVAL;

	return 512 << ((cmd & PCI_X_CMD_MAX_READ) >> 2);
}
EXPORT_SYMBOL(pcix_get_mmrbc);

/**
 * pcix_set_mmrbc - set PCI-X maximum memory read byte count
 * @dev: PCI device to query
 * @mmrbc: maximum memory read count in bytes
 *    valid values are 512, 1024, 2048, 4096
 *
 * If possible sets maximum memory read byte count, some bridges have errata
 * that prevent this.
 */
int pcix_set_mmrbc(struct pci_dev *dev, int mmrbc)
{
	int cap;
	u32 stat, v, o;
	u16 cmd;

	if (mmrbc < 512 || mmrbc > 4096 || !is_power_of_2(mmrbc))
		return -EINVAL;

	v = ffs(mmrbc) - 10;

	cap = pci_find_capability(dev, PCI_CAP_ID_PCIX);
	if (!cap)
		return -EINVAL;

	if (pci_read_config_dword(dev, cap + PCI_X_STATUS, &stat))
		return -EINVAL;

	if (v > (stat & PCI_X_STATUS_MAX_READ) >> 21)
		return -E2BIG;

	if (pci_read_config_word(dev, cap + PCI_X_CMD, &cmd))
		return -EINVAL;

	o = (cmd & PCI_X_CMD_MAX_READ) >> 2;
	if (o != v) {
		if (v > o && (dev->bus->bus_flags & PCI_BUS_FLAGS_NO_MMRBC))
			return -EIO;

		cmd &= ~PCI_X_CMD_MAX_READ;
		cmd |= v << 2;
		if (pci_write_config_word(dev, cap + PCI_X_CMD, cmd))
			return -EIO;
	}
	return 0;
}
EXPORT_SYMBOL(pcix_set_mmrbc);

/**
 * pcie_get_readrq - get PCI Express read request size
 * @dev: PCI device to query
 *
 * Returns maximum memory read request in bytes or appropriate error value.
 */
int pcie_get_readrq(struct pci_dev *dev)
{
	u16 ctl;

	pcie_capability_read_word(dev, PCI_EXP_DEVCTL, &ctl);

	return 128 << ((ctl & PCI_EXP_DEVCTL_READRQ) >> 12);
}
EXPORT_SYMBOL(pcie_get_readrq);

/**
 * pcie_set_readrq - set PCI Express maximum memory read request
 * @dev: PCI device to query
 * @rq: maximum memory read count in bytes
 *    valid values are 128, 256, 512, 1024, 2048, 4096
 *
 * If possible sets maximum memory read request in bytes
 */
int pcie_set_readrq(struct pci_dev *dev, int rq)
{
	u16 v;
	int ret;

	if (rq < 128 || rq > 4096 || !is_power_of_2(rq))
		return -EINVAL;

	/*
	 * If using the "performance" PCIe config, we clamp the read rq
	 * size to the max packet size to keep the host bridge from
	 * generating requests larger than we can cope with.
	 */
	if (pcie_bus_config == PCIE_BUS_PERFORMANCE) {
		int mps = pcie_get_mps(dev);

		if (mps < rq)
			rq = mps;
	}

	v = (ffs(rq) - 8) << 12;

	ret = pcie_capability_clear_and_set_word(dev, PCI_EXP_DEVCTL,
						  PCI_EXP_DEVCTL_READRQ, v);

	return pcibios_err_to_errno(ret);
}
EXPORT_SYMBOL(pcie_set_readrq);

/**
 * pcie_get_mps - get PCI Express maximum payload size
 * @dev: PCI device to query
 *
 * Returns maximum payload size in bytes
 */
int pcie_get_mps(struct pci_dev *dev)
{
	u16 ctl;

	pcie_capability_read_word(dev, PCI_EXP_DEVCTL, &ctl);

	return 128 << ((ctl & PCI_EXP_DEVCTL_PAYLOAD) >> 5);
}
EXPORT_SYMBOL(pcie_get_mps);

/**
 * pcie_set_mps - set PCI Express maximum payload size
 * @dev: PCI device to query
 * @mps: maximum payload size in bytes
 *    valid values are 128, 256, 512, 1024, 2048, 4096
 *
 * If possible sets maximum payload size
 */
int pcie_set_mps(struct pci_dev *dev, int mps)
{
	u16 v;
	int ret;

	if (mps < 128 || mps > 4096 || !is_power_of_2(mps))
		return -EINVAL;

	v = ffs(mps) - 8;
	if (v > dev->pcie_mpss)
		return -EINVAL;
	v <<= 5;

	ret = pcie_capability_clear_and_set_word(dev, PCI_EXP_DEVCTL,
						  PCI_EXP_DEVCTL_PAYLOAD, v);

	return pcibios_err_to_errno(ret);
}
EXPORT_SYMBOL(pcie_set_mps);

/**
 * pcie_bandwidth_available - determine minimum link settings of a PCIe
 *			      device and its bandwidth limitation
 * @dev: PCI device to query
 * @limiting_dev: storage for device causing the bandwidth limitation
 * @speed: storage for speed of limiting device
 * @width: storage for width of limiting device
 *
 * Walk up the PCI device chain and find the point where the minimum
 * bandwidth is available.  Return the bandwidth available there and (if
 * limiting_dev, speed, and width pointers are supplied) information about
 * that point.  The bandwidth returned is in Mb/s, i.e., megabits/second of
 * raw bandwidth.
 */
u32 pcie_bandwidth_available(struct pci_dev *dev, struct pci_dev **limiting_dev,
			     enum pci_bus_speed *speed,
			     enum pcie_link_width *width)
{
	u16 lnksta;
	enum pci_bus_speed next_speed;
	enum pcie_link_width next_width;
	u32 bw, next_bw;

	if (speed)
		*speed = PCI_SPEED_UNKNOWN;
	if (width)
		*width = PCIE_LNK_WIDTH_UNKNOWN;

	bw = 0;

	while (dev) {
		pcie_capability_read_word(dev, PCI_EXP_LNKSTA, &lnksta);

		next_speed = pcie_link_speed[lnksta & PCI_EXP_LNKSTA_CLS];
		next_width = (lnksta & PCI_EXP_LNKSTA_NLW) >>
			PCI_EXP_LNKSTA_NLW_SHIFT;

		next_bw = next_width * PCIE_SPEED2MBS_ENC(next_speed);

		/* Check if current device limits the total bandwidth */
		if (!bw || next_bw <= bw) {
			bw = next_bw;

			if (limiting_dev)
				*limiting_dev = dev;
			if (speed)
				*speed = next_speed;
			if (width)
				*width = next_width;
		}

		dev = pci_upstream_bridge(dev);
	}

	return bw;
}
EXPORT_SYMBOL(pcie_bandwidth_available);

/**
 * pcie_get_speed_cap - query for the PCI device's link speed capability
 * @dev: PCI device to query
 *
 * Query the PCI device speed capability.  Return the maximum link speed
 * supported by the device.
 */
enum pci_bus_speed pcie_get_speed_cap(struct pci_dev *dev)
{
	u32 lnkcap2, lnkcap;

	/*
	 * Link Capabilities 2 was added in PCIe r3.0, sec 7.8.18.  The
	 * implementation note there recommends using the Supported Link
	 * Speeds Vector in Link Capabilities 2 when supported.
	 *
	 * Without Link Capabilities 2, i.e., prior to PCIe r3.0, software
	 * should use the Supported Link Speeds field in Link Capabilities,
	 * where only 2.5 GT/s and 5.0 GT/s speeds were defined.
	 */
	pcie_capability_read_dword(dev, PCI_EXP_LNKCAP2, &lnkcap2);

	/* PCIe r3.0-compliant */
	if (lnkcap2)
		return PCIE_LNKCAP2_SLS2SPEED(lnkcap2);

	pcie_capability_read_dword(dev, PCI_EXP_LNKCAP, &lnkcap);
	if ((lnkcap & PCI_EXP_LNKCAP_SLS) == PCI_EXP_LNKCAP_SLS_5_0GB)
		return PCIE_SPEED_5_0GT;
	else if ((lnkcap & PCI_EXP_LNKCAP_SLS) == PCI_EXP_LNKCAP_SLS_2_5GB)
		return PCIE_SPEED_2_5GT;

	return PCI_SPEED_UNKNOWN;
}
EXPORT_SYMBOL(pcie_get_speed_cap);

/**
 * pcie_get_width_cap - query for the PCI device's link width capability
 * @dev: PCI device to query
 *
 * Query the PCI device width capability.  Return the maximum link width
 * supported by the device.
 */
enum pcie_link_width pcie_get_width_cap(struct pci_dev *dev)
{
	u32 lnkcap;

	pcie_capability_read_dword(dev, PCI_EXP_LNKCAP, &lnkcap);
	if (lnkcap)
		return (lnkcap & PCI_EXP_LNKCAP_MLW) >> 4;

	return PCIE_LNK_WIDTH_UNKNOWN;
}
EXPORT_SYMBOL(pcie_get_width_cap);

/**
 * pcie_bandwidth_capable - calculate a PCI device's link bandwidth capability
 * @dev: PCI device
 * @speed: storage for link speed
 * @width: storage for link width
 *
 * Calculate a PCI device's link bandwidth by querying for its link speed
 * and width, multiplying them, and applying encoding overhead.  The result
 * is in Mb/s, i.e., megabits/second of raw bandwidth.
 */
u32 pcie_bandwidth_capable(struct pci_dev *dev, enum pci_bus_speed *speed,
			   enum pcie_link_width *width)
{
	*speed = pcie_get_speed_cap(dev);
	*width = pcie_get_width_cap(dev);

	if (*speed == PCI_SPEED_UNKNOWN || *width == PCIE_LNK_WIDTH_UNKNOWN)
		return 0;

	return *width * PCIE_SPEED2MBS_ENC(*speed);
}

/**
 * __pcie_print_link_status - Report the PCI device's link speed and width
 * @dev: PCI device to query
 * @verbose: Print info even when enough bandwidth is available
 *
 * If the available bandwidth at the device is less than the device is
 * capable of, report the device's maximum possible bandwidth and the
 * upstream link that limits its performance.  If @verbose, always print
 * the available bandwidth, even if the device isn't constrained.
 */
void __pcie_print_link_status(struct pci_dev *dev, bool verbose)
{
	enum pcie_link_width width, width_cap;
	enum pci_bus_speed speed, speed_cap;
	struct pci_dev *limiting_dev = NULL;
	u32 bw_avail, bw_cap;

	bw_cap = pcie_bandwidth_capable(dev, &speed_cap, &width_cap);
	bw_avail = pcie_bandwidth_available(dev, &limiting_dev, &speed, &width);

	if (bw_avail >= bw_cap && verbose)
		pci_info(dev, "%u.%03u Gb/s available PCIe bandwidth (%s x%d link)\n",
			 bw_cap / 1000, bw_cap % 1000,
			 pci_speed_string(speed_cap), width_cap);
	else if (bw_avail < bw_cap)
		pci_info(dev, "%u.%03u Gb/s available PCIe bandwidth, limited by %s x%d link at %s (capable of %u.%03u Gb/s with %s x%d link)\n",
			 bw_avail / 1000, bw_avail % 1000,
			 pci_speed_string(speed), width,
			 limiting_dev ? pci_name(limiting_dev) : "<unknown>",
			 bw_cap / 1000, bw_cap % 1000,
			 pci_speed_string(speed_cap), width_cap);
}

/**
 * pcie_print_link_status - Report the PCI device's link speed and width
 * @dev: PCI device to query
 *
 * Report the available bandwidth at the device.
 */
void pcie_print_link_status(struct pci_dev *dev)
{
	__pcie_print_link_status(dev, true);
}
EXPORT_SYMBOL(pcie_print_link_status);

/**
 * pci_select_bars - Make BAR mask from the type of resource
 * @dev: the PCI device for which BAR mask is made
 * @flags: resource type mask to be selected
 *
 * This helper routine makes bar mask from the type of resource.
 */
int pci_select_bars(struct pci_dev *dev, unsigned long flags)
{
	int i, bars = 0;
	for (i = 0; i < PCI_NUM_RESOURCES; i++)
		if (pci_resource_flags(dev, i) & flags)
			bars |= (1 << i);
	return bars;
}
EXPORT_SYMBOL(pci_select_bars);

/* Some architectures require additional programming to enable VGA */
static arch_set_vga_state_t arch_set_vga_state;

void __init pci_register_set_vga_state(arch_set_vga_state_t func)
{
	arch_set_vga_state = func;	/* NULL disables */
}

static int pci_set_vga_state_arch(struct pci_dev *dev, bool decode,
				  unsigned int command_bits, u32 flags)
{
	if (arch_set_vga_state)
		return arch_set_vga_state(dev, decode, command_bits,
						flags);
	return 0;
}

/**
 * pci_set_vga_state - set VGA decode state on device and parents if requested
 * @dev: the PCI device
 * @decode: true = enable decoding, false = disable decoding
 * @command_bits: PCI_COMMAND_IO and/or PCI_COMMAND_MEMORY
 * @flags: traverse ancestors and change bridges
 * CHANGE_BRIDGE_ONLY / CHANGE_BRIDGE
 */
int pci_set_vga_state(struct pci_dev *dev, bool decode,
		      unsigned int command_bits, u32 flags)
{
	struct pci_bus *bus;
	struct pci_dev *bridge;
	u16 cmd;
	int rc;

	WARN_ON((flags & PCI_VGA_STATE_CHANGE_DECODES) && (command_bits & ~(PCI_COMMAND_IO|PCI_COMMAND_MEMORY)));

	/* ARCH specific VGA enables */
	rc = pci_set_vga_state_arch(dev, decode, command_bits, flags);
	if (rc)
		return rc;

	if (flags & PCI_VGA_STATE_CHANGE_DECODES) {
		pci_read_config_word(dev, PCI_COMMAND, &cmd);
		if (decode)
			cmd |= command_bits;
		else
			cmd &= ~command_bits;
		pci_write_config_word(dev, PCI_COMMAND, cmd);
	}

	if (!(flags & PCI_VGA_STATE_CHANGE_BRIDGE))
		return 0;

	bus = dev->bus;
	while (bus) {
		bridge = bus->self;
		if (bridge) {
			pci_read_config_word(bridge, PCI_BRIDGE_CONTROL,
					     &cmd);
			if (decode)
				cmd |= PCI_BRIDGE_CTL_VGA;
			else
				cmd &= ~PCI_BRIDGE_CTL_VGA;
			pci_write_config_word(bridge, PCI_BRIDGE_CONTROL,
					      cmd);
		}
		bus = bus->parent;
	}
	return 0;
}

#ifdef CONFIG_ACPI
bool pci_pr3_present(struct pci_dev *pdev)
{
	struct acpi_device *adev;

	if (acpi_disabled)
		return false;

	adev = ACPI_COMPANION(&pdev->dev);
	if (!adev)
		return false;

	return adev->power.flags.power_resources &&
		acpi_has_method(adev->handle, "_PR3");
}
EXPORT_SYMBOL_GPL(pci_pr3_present);
#endif

/**
 * pci_add_dma_alias - Add a DMA devfn alias for a device
 * @dev: the PCI device for which alias is added
 * @devfn_from: alias slot and function
 * @nr_devfns: number of subsequent devfns to alias
 *
 * This helper encodes an 8-bit devfn as a bit number in dma_alias_mask
 * which is used to program permissible bus-devfn source addresses for DMA
 * requests in an IOMMU.  These aliases factor into IOMMU group creation
 * and are useful for devices generating DMA requests beyond or different
 * from their logical bus-devfn.  Examples include device quirks where the
 * device simply uses the wrong devfn, as well as non-transparent bridges
 * where the alias may be a proxy for devices in another domain.
 *
 * IOMMU group creation is performed during device discovery or addition,
 * prior to any potential DMA mapping and therefore prior to driver probing
 * (especially for userspace assigned devices where IOMMU group definition
 * cannot be left as a userspace activity).  DMA aliases should therefore
 * be configured via quirks, such as the PCI fixup header quirk.
 */
void pci_add_dma_alias(struct pci_dev *dev, u8 devfn_from, unsigned nr_devfns)
{
	int devfn_to;

	nr_devfns = min(nr_devfns, (unsigned) MAX_NR_DEVFNS - devfn_from);
	devfn_to = devfn_from + nr_devfns - 1;

	if (!dev->dma_alias_mask)
		dev->dma_alias_mask = bitmap_zalloc(MAX_NR_DEVFNS, GFP_KERNEL);
	if (!dev->dma_alias_mask) {
		pci_warn(dev, "Unable to allocate DMA alias mask\n");
		return;
	}

	bitmap_set(dev->dma_alias_mask, devfn_from, nr_devfns);

	if (nr_devfns == 1)
		pci_info(dev, "Enabling fixed DMA alias to %02x.%d\n",
				PCI_SLOT(devfn_from), PCI_FUNC(devfn_from));
	else if (nr_devfns > 1)
		pci_info(dev, "Enabling fixed DMA alias for devfn range from %02x.%d to %02x.%d\n",
				PCI_SLOT(devfn_from), PCI_FUNC(devfn_from),
				PCI_SLOT(devfn_to), PCI_FUNC(devfn_to));
}

bool pci_devs_are_dma_aliases(struct pci_dev *dev1, struct pci_dev *dev2)
{
	return (dev1->dma_alias_mask &&
		test_bit(dev2->devfn, dev1->dma_alias_mask)) ||
	       (dev2->dma_alias_mask &&
		test_bit(dev1->devfn, dev2->dma_alias_mask)) ||
	       pci_real_dma_dev(dev1) == dev2 ||
	       pci_real_dma_dev(dev2) == dev1;
}

bool pci_device_is_present(struct pci_dev *pdev)
{
	u32 v;

	if (pci_dev_is_disconnected(pdev))
		return false;
	return pci_bus_read_dev_vendor_id(pdev->bus, pdev->devfn, &v, 0);
}
EXPORT_SYMBOL_GPL(pci_device_is_present);

void pci_ignore_hotplug(struct pci_dev *dev)
{
	struct pci_dev *bridge = dev->bus->self;

	dev->ignore_hotplug = 1;
	/* Propagate the "ignore hotplug" setting to the parent bridge. */
	if (bridge)
		bridge->ignore_hotplug = 1;
}
EXPORT_SYMBOL_GPL(pci_ignore_hotplug);

/**
 * pci_real_dma_dev - Get PCI DMA device for PCI device
 * @dev: the PCI device that may have a PCI DMA alias
 *
 * Permits the platform to provide architecture-specific functionality to
 * devices needing to alias DMA to another PCI device on another PCI bus. If
 * the PCI device is on the same bus, it is recommended to use
 * pci_add_dma_alias(). This is the default implementation. Architecture
 * implementations can override this.
 */
struct pci_dev __weak *pci_real_dma_dev(struct pci_dev *dev)
{
	return dev;
}

resource_size_t __weak pcibios_default_alignment(void)
{
	return 0;
}

/*
 * Arches that don't want to expose struct resource to userland as-is in
 * sysfs and /proc can implement their own pci_resource_to_user().
 */
void __weak pci_resource_to_user(const struct pci_dev *dev, int bar,
				 const struct resource *rsrc,
				 resource_size_t *start, resource_size_t *end)
{
	*start = rsrc->start;
	*end = rsrc->end;
}

static char *resource_alignment_param;
static DEFINE_SPINLOCK(resource_alignment_lock);

/**
 * pci_specified_resource_alignment - get resource alignment specified by user.
 * @dev: the PCI device to get
 * @resize: whether or not to change resources' size when reassigning alignment
 *
 * RETURNS: Resource alignment if it is specified.
 *          Zero if it is not specified.
 */
static resource_size_t pci_specified_resource_alignment(struct pci_dev *dev,
							bool *resize)
{
	int align_order, count;
	resource_size_t align = pcibios_default_alignment();
	const char *p;
	int ret;

	spin_lock(&resource_alignment_lock);
	p = resource_alignment_param;
	if (!p || !*p)
		goto out;
	if (pci_has_flag(PCI_PROBE_ONLY)) {
		align = 0;
		pr_info_once("PCI: Ignoring requested alignments (PCI_PROBE_ONLY)\n");
		goto out;
	}

	while (*p) {
		count = 0;
		if (sscanf(p, "%d%n", &align_order, &count) == 1 &&
		    p[count] == '@') {
			p += count + 1;
			if (align_order > 63) {
				pr_err("PCI: Invalid requested alignment (order %d)\n",
				       align_order);
				align_order = PAGE_SHIFT;
			}
		} else {
			align_order = PAGE_SHIFT;
		}

		ret = pci_dev_str_match(dev, p, &p);
		if (ret == 1) {
			*resize = true;
			align = 1ULL << align_order;
			break;
		} else if (ret < 0) {
			pr_err("PCI: Can't parse resource_alignment parameter: %s\n",
			       p);
			break;
		}

		if (*p != ';' && *p != ',') {
			/* End of param or invalid format */
			break;
		}
		p++;
	}
out:
	spin_unlock(&resource_alignment_lock);
	return align;
}

static void pci_request_resource_alignment(struct pci_dev *dev, int bar,
					   resource_size_t align, bool resize)
{
	struct resource *r = &dev->resource[bar];
	resource_size_t size;

	if (!(r->flags & IORESOURCE_MEM))
		return;

	if (r->flags & IORESOURCE_PCI_FIXED) {
		pci_info(dev, "BAR%d %pR: ignoring requested alignment %#llx\n",
			 bar, r, (unsigned long long)align);
		return;
	}

	size = resource_size(r);
	if (size >= align)
		return;

	/*
	 * Increase the alignment of the resource.  There are two ways we
	 * can do this:
	 *
	 * 1) Increase the size of the resource.  BARs are aligned on their
	 *    size, so when we reallocate space for this resource, we'll
	 *    allocate it with the larger alignment.  This also prevents
	 *    assignment of any other BARs inside the alignment region, so
	 *    if we're requesting page alignment, this means no other BARs
	 *    will share the page.
	 *
	 *    The disadvantage is that this makes the resource larger than
	 *    the hardware BAR, which may break drivers that compute things
	 *    based on the resource size, e.g., to find registers at a
	 *    fixed offset before the end of the BAR.
	 *
	 * 2) Retain the resource size, but use IORESOURCE_STARTALIGN and
	 *    set r->start to the desired alignment.  By itself this
	 *    doesn't prevent other BARs being put inside the alignment
	 *    region, but if we realign *every* resource of every device in
	 *    the system, none of them will share an alignment region.
	 *
	 * When the user has requested alignment for only some devices via
	 * the "pci=resource_alignment" argument, "resize" is true and we
	 * use the first method.  Otherwise we assume we're aligning all
	 * devices and we use the second.
	 */

	pci_info(dev, "BAR%d %pR: requesting alignment to %#llx\n",
		 bar, r, (unsigned long long)align);

	if (resize) {
		r->start = 0;
		r->end = align - 1;
	} else {
		r->flags &= ~IORESOURCE_SIZEALIGN;
		r->flags |= IORESOURCE_STARTALIGN;
		r->start = align;
		r->end = r->start + size - 1;
	}
	r->flags |= IORESOURCE_UNSET;
}

/*
 * This function disables memory decoding and releases memory resources
 * of the device specified by kernel's boot parameter 'pci=resource_alignment='.
 * It also rounds up size to specified alignment.
 * Later on, the kernel will assign page-aligned memory resource back
 * to the device.
 */
void pci_reassigndev_resource_alignment(struct pci_dev *dev)
{
	int i;
	struct resource *r;
	resource_size_t align;
	u16 command;
	bool resize = false;

	/*
	 * VF BARs are read-only zero according to SR-IOV spec r1.1, sec
	 * 3.4.1.11.  Their resources are allocated from the space
	 * described by the VF BARx register in the PF's SR-IOV capability.
	 * We can't influence their alignment here.
	 */
	if (dev->is_virtfn)
		return;

	/* check if specified PCI is target device to reassign */
	align = pci_specified_resource_alignment(dev, &resize);
	if (!align)
		return;

	if (dev->hdr_type == PCI_HEADER_TYPE_NORMAL &&
	    (dev->class >> 8) == PCI_CLASS_BRIDGE_HOST) {
		pci_warn(dev, "Can't reassign resources to host bridge\n");
		return;
	}

	pci_read_config_word(dev, PCI_COMMAND, &command);
	command &= ~PCI_COMMAND_MEMORY;
	pci_write_config_word(dev, PCI_COMMAND, command);

	for (i = 0; i <= PCI_ROM_RESOURCE; i++)
		pci_request_resource_alignment(dev, i, align, resize);

	/*
	 * Need to disable bridge's resource window,
	 * to enable the kernel to reassign new resource
	 * window later on.
	 */
	if (dev->hdr_type == PCI_HEADER_TYPE_BRIDGE) {
		for (i = PCI_BRIDGE_RESOURCES; i < PCI_NUM_RESOURCES; i++) {
			r = &dev->resource[i];
			if (!(r->flags & IORESOURCE_MEM))
				continue;
			r->flags |= IORESOURCE_UNSET;
			r->end = resource_size(r) - 1;
			r->start = 0;
		}
		pci_disable_bridge_window(dev);
	}
}

static ssize_t resource_alignment_show(struct bus_type *bus, char *buf)
{
	size_t count = 0;

	spin_lock(&resource_alignment_lock);
	if (resource_alignment_param)
		count = scnprintf(buf, PAGE_SIZE, "%s", resource_alignment_param);
	spin_unlock(&resource_alignment_lock);

	/*
	 * When set by the command line, resource_alignment_param will not
	 * have a trailing line feed, which is ugly. So conditionally add
	 * it here.
	 */
	if (count >= 2 && buf[count - 2] != '\n' && count < PAGE_SIZE - 1) {
		buf[count - 1] = '\n';
		buf[count++] = 0;
	}

	return count;
}

static ssize_t resource_alignment_store(struct bus_type *bus,
					const char *buf, size_t count)
{
	char *param = kstrndup(buf, count, GFP_KERNEL);

	if (!param)
		return -ENOMEM;

	spin_lock(&resource_alignment_lock);
	kfree(resource_alignment_param);
	resource_alignment_param = param;
	spin_unlock(&resource_alignment_lock);
	return count;
}

static BUS_ATTR_RW(resource_alignment);

static int __init pci_resource_alignment_sysfs_init(void)
{
	return bus_create_file(&pci_bus_type,
					&bus_attr_resource_alignment);
}
late_initcall(pci_resource_alignment_sysfs_init);

static void pci_no_domains(void)
{
#ifdef CONFIG_PCI_DOMAINS
	pci_domains_supported = 0;
#endif
}

#ifdef CONFIG_PCI_DOMAINS_GENERIC
static atomic_t __domain_nr = ATOMIC_INIT(-1);

static int pci_get_new_domain_nr(void)
{
	return atomic_inc_return(&__domain_nr);
}

static int of_pci_bus_find_domain_nr(struct device *parent)
{
	static int use_dt_domains = -1;
	int domain = -1;

	if (parent)
		domain = of_get_pci_domain_nr(parent->of_node);

	/*
	 * Check DT domain and use_dt_domains values.
	 *
	 * If DT domain property is valid (domain >= 0) and
	 * use_dt_domains != 0, the DT assignment is valid since this means
	 * we have not previously allocated a domain number by using
	 * pci_get_new_domain_nr(); we should also update use_dt_domains to
	 * 1, to indicate that we have just assigned a domain number from
	 * DT.
	 *
	 * If DT domain property value is not valid (ie domain < 0), and we
	 * have not previously assigned a domain number from DT
	 * (use_dt_domains != 1) we should assign a domain number by
	 * using the:
	 *
	 * pci_get_new_domain_nr()
	 *
	 * API and update the use_dt_domains value to keep track of method we
	 * are using to assign domain numbers (use_dt_domains = 0).
	 *
	 * All other combinations imply we have a platform that is trying
	 * to mix domain numbers obtained from DT and pci_get_new_domain_nr(),
	 * which is a recipe for domain mishandling and it is prevented by
	 * invalidating the domain value (domain = -1) and printing a
	 * corresponding error.
	 */
	if (domain >= 0 && use_dt_domains) {
		use_dt_domains = 1;
	} else if (domain < 0 && use_dt_domains != 1) {
		use_dt_domains = 0;
		domain = pci_get_new_domain_nr();
	} else {
		if (parent)
			pr_err("Node %pOF has ", parent->of_node);
		pr_err("Inconsistent \"linux,pci-domain\" property in DT\n");
		domain = -1;
	}

	return domain;
}

int pci_bus_find_domain_nr(struct pci_bus *bus, struct device *parent)
{
	return acpi_disabled ? of_pci_bus_find_domain_nr(parent) :
			       acpi_pci_bus_find_domain_nr(bus);
}
#endif

/**
 * pci_ext_cfg_avail - can we access extended PCI config space?
 *
 * Returns 1 if we can access PCI extended config space (offsets
 * greater than 0xff). This is the default implementation. Architecture
 * implementations can override this.
 */
int __weak pci_ext_cfg_avail(void)
{
	return 1;
}

void __weak pci_fixup_cardbus(struct pci_bus *bus)
{
}
EXPORT_SYMBOL(pci_fixup_cardbus);

static int __init pci_setup(char *str)
{
	while (str) {
		char *k = strchr(str, ',');
		if (k)
			*k++ = 0;
		if (*str && (str = pcibios_setup(str)) && *str) {
			if (!strcmp(str, "nomsi")) {
				pci_no_msi();
			} else if (!strncmp(str, "noats", 5)) {
				pr_info("PCIe: ATS is disabled\n");
				pcie_ats_disabled = true;
			} else if (!strcmp(str, "noaer")) {
				pci_no_aer();
			} else if (!strcmp(str, "earlydump")) {
				pci_early_dump = true;
			} else if (!strncmp(str, "realloc=", 8)) {
				pci_realloc_get_opt(str + 8);
			} else if (!strncmp(str, "realloc", 7)) {
				pci_realloc_get_opt("on");
			} else if (!strcmp(str, "nodomains")) {
				pci_no_domains();
			} else if (!strncmp(str, "noari", 5)) {
				pcie_ari_disabled = true;
			} else if (!strncmp(str, "cbiosize=", 9)) {
				pci_cardbus_io_size = memparse(str + 9, &str);
			} else if (!strncmp(str, "cbmemsize=", 10)) {
				pci_cardbus_mem_size = memparse(str + 10, &str);
			} else if (!strncmp(str, "resource_alignment=", 19)) {
				resource_alignment_param = str + 19;
			} else if (!strncmp(str, "ecrc=", 5)) {
				pcie_ecrc_get_policy(str + 5);
			} else if (!strncmp(str, "hpiosize=", 9)) {
				pci_hotplug_io_size = memparse(str + 9, &str);
			} else if (!strncmp(str, "hpmmiosize=", 11)) {
				pci_hotplug_mmio_size = memparse(str + 11, &str);
			} else if (!strncmp(str, "hpmmioprefsize=", 15)) {
				pci_hotplug_mmio_pref_size = memparse(str + 15, &str);
			} else if (!strncmp(str, "hpmemsize=", 10)) {
				pci_hotplug_mmio_size = memparse(str + 10, &str);
				pci_hotplug_mmio_pref_size = pci_hotplug_mmio_size;
			} else if (!strncmp(str, "hpbussize=", 10)) {
				pci_hotplug_bus_size =
					simple_strtoul(str + 10, &str, 0);
				if (pci_hotplug_bus_size > 0xff)
					pci_hotplug_bus_size = DEFAULT_HOTPLUG_BUS_SIZE;
			} else if (!strncmp(str, "pcie_bus_tune_off", 17)) {
				pcie_bus_config = PCIE_BUS_TUNE_OFF;
			} else if (!strncmp(str, "pcie_bus_safe", 13)) {
				pcie_bus_config = PCIE_BUS_SAFE;
			} else if (!strncmp(str, "pcie_bus_perf", 13)) {
				pcie_bus_config = PCIE_BUS_PERFORMANCE;
			} else if (!strncmp(str, "pcie_bus_peer2peer", 18)) {
				pcie_bus_config = PCIE_BUS_PEER2PEER;
			} else if (!strncmp(str, "pcie_scan_all", 13)) {
				pci_add_flags(PCI_SCAN_ALL_PCIE_DEVS);
			} else if (!strncmp(str, "disable_acs_redir=", 18)) {
				disable_acs_redir_param = str + 18;
			} else {
				pr_err("PCI: Unknown option `%s'\n", str);
			}
		}
		str = k;
	}
	return 0;
}
early_param("pci", pci_setup);

/*
 * 'resource_alignment_param' and 'disable_acs_redir_param' are initialized
 * in pci_setup(), above, to point to data in the __initdata section which
 * will be freed after the init sequence is complete. We can't allocate memory
 * in pci_setup() because some architectures do not have any memory allocation
 * service available during an early_param() call. So we allocate memory and
 * copy the variable here before the init section is freed.
 *
 */
static int __init pci_realloc_setup_params(void)
{
	resource_alignment_param = kstrdup(resource_alignment_param,
					   GFP_KERNEL);
	disable_acs_redir_param = kstrdup(disable_acs_redir_param, GFP_KERNEL);

	return 0;
}
pure_initcall(pci_realloc_setup_params);<|MERGE_RESOLUTION|>--- conflicted
+++ resolved
@@ -31,13 +31,7 @@
 #include <linux/vmalloc.h>
 #include <asm/dma.h>
 #include <linux/aer.h>
-<<<<<<< HEAD
-#ifndef  __GENKSYMS__
 #include <trace/hooks/pci.h>
-#endif
-=======
-#include <trace/hooks/pci.h>
->>>>>>> 334f1c6b
 #include "pci.h"
 
 DEFINE_MUTEX(pci_slot_mutex);
@@ -71,19 +65,13 @@
 static void pci_dev_d3_sleep(struct pci_dev *dev)
 {
 	unsigned int delay = dev->d3hot_delay;
-	int err = -EOPNOTSUPP;
 
 	if (delay < pci_pm_d3hot_delay)
 		delay = pci_pm_d3hot_delay;
 
 	if (delay) {
-<<<<<<< HEAD
-		trace_android_rvh_pci_d3_sleep(dev, delay, &err);
-		if (err == -EOPNOTSUPP)
-=======
 		trace_android_rvh_pci_d3_sleep(dev, &delay);
 		if (delay)
->>>>>>> 334f1c6b
 			msleep(delay);
 	}
 }
