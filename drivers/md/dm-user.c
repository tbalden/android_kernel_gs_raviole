// SPDX-License-Identifier: GPL-2.0+
/*
 * Copyright (C) 2020 Google, Inc
 * Copyright (C) 2020 Palmer Dabbelt <palmerdabbelt@google.com>
 */

#include <linux/device-mapper.h>
#include <uapi/linux/dm-user.h>

#include <linux/bio.h>
#include <linux/init.h>
#include <linux/mempool.h>
#include <linux/miscdevice.h>
#include <linux/module.h>
#include <linux/poll.h>
#include <linux/uio.h>
#include <linux/wait.h>
#include <linux/workqueue.h>

#define DM_MSG_PREFIX "user"

#define MAX_OUTSTANDING_MESSAGES 128

static unsigned int daemon_timeout_msec = 4000;
module_param_named(dm_user_daemon_timeout_msec, daemon_timeout_msec, uint,
		   0644);
MODULE_PARM_DESC(dm_user_daemon_timeout_msec,
		 "IO Timeout in msec if daemon does not process");

/*
 * dm-user uses four structures:
 *
 *  - "struct target", the outermost structure, corresponds to a single device
 *    mapper target.  This contains the set of outstanding BIOs that have been
 *    provided by DM and are not actively being processed by the user, along
 *    with a misc device that userspace can open to communicate with the
 *    kernel.  Each time userspaces opens the misc device a new channel is
 *    created.
 *  - "struct channel", which represents a single active communication channel
 *    with userspace.  Userspace may choose arbitrary read/write sizes to use
 *    when processing messages, channels form these into logical accesses.
 *    When userspace responds to a full message the channel completes the BIO
 *    and obtains a new message to process from the target.
 *  - "struct message", which wraps a BIO with the additional information
 *    required by the kernel to sort out what to do with BIOs when they return
 *    from userspace.
 *  - "struct dm_user_message", which is the exact message format that
 *    userspace sees.
 *
 * The hot path contains three distinct operations:
 *
 *  - user_map(), which is provided a BIO from device mapper that is queued
 *    into the target.  This allocates and enqueues a new message.
 *  - dev_read(), which dequeues a message, copies it to userspace.
 *  - dev_write(), which looks up a message (keyed by sequence number) and
 *    completes the corresponding BIO.
 *
 * Lock ordering (outer to inner)
 *
 * 1) miscdevice's global lock.  This is held around dev_open, so it has to be
 *    the outermost lock.
 * 2) target->lock
 * 3) channel->lock
 */

struct message {
	/*
	 * Messages themselves do not need a lock, they're protected by either
	 * the target or channel's lock, depending on which can reference them
	 * directly.
	 */
	struct dm_user_message msg;
	struct bio *bio;
	size_t posn_to_user;
	size_t total_to_user;
	size_t posn_from_user;
	size_t total_from_user;

	struct list_head from_user;
	struct list_head to_user;

	/*
	 * These are written back from the user.  They live in the same spot in
	 * the message, but we need to either keep the old values around or
	 * call a bunch more BIO helpers.  These are only valid after write has
	 * adopted the message.
	 */
	u64 return_type;
	u64 return_flags;

	struct delayed_work work;
	bool delayed;
	struct target *t;
};

struct target {
	/*
	 * A target has a single lock, which protects everything in the target
	 * (but does not protect the channels associated with a target).
	 */
	struct mutex lock;

	/*
	 * There is only one point at which anything blocks: userspace blocks
	 * reading a new message, which is woken up by device mapper providing
	 * a new BIO to process (or tearing down the target).  The
	 * corresponding write side doesn't block, instead we treat userspace's
	 * response containing a message that has yet to be mapped as an
	 * invalid operation.
	 */
	struct wait_queue_head wq;

	/*
	 * Messages are delivered to userspace in order, but may be returned
	 * out of order.  This allows userspace to schedule IO if it wants to.
	 */
	mempool_t message_pool;
	u64 next_seq_to_map;
	u64 next_seq_to_user;
	struct list_head to_user;

	/*
	 * There is a misc device per target.  The name is selected by
	 * userspace (via a DM create ioctl argument), and each ends up in
	 * /dev/dm-user/.  It looks like a better way to do this may be to have
	 * a filesystem to manage these, but this was more expedient.  The
	 * current mechanism is functional, but does result in an arbitrary
	 * number of dynamically created misc devices.
	 */
	struct miscdevice miscdev;

	/*
	 * Device mapper's target destructor triggers tearing this all down,
	 * but we can't actually free until every channel associated with this
	 * target has been destroyed.  Channels each have a reference to their
	 * target, and there is an additional single reference that corresponds
	 * to both DM and the misc device (both of which are destroyed by DM).
	 *
	 * In the common case userspace will be asleep waiting for a new
	 * message when device mapper decides to destroy the target, which
	 * means no new messages will appear.  The destroyed flag triggers a
	 * wakeup, which will end up removing the reference.
	 */
	struct kref references;
	int dm_destroyed;
	bool daemon_terminated;
};

struct channel {
	struct target *target;

	/*
	 * A channel has a single lock, which prevents multiple reads (or
	 * multiple writes) from conflicting with each other.
	 */
	struct mutex lock;

	struct message *cur_to_user;
	struct message *cur_from_user;
	ssize_t to_user_error;
	ssize_t from_user_error;

	/*
	 * Once a message has been forwarded to userspace on a channel it must
	 * be responded to on the same channel.  This allows us to error out
	 * the messages that have not yet been responded to by a channel when
	 * that channel closes, which makes handling errors more reasonable for
	 * fault-tolerant userspace daemons.  It also happens to make avoiding
	 * shared locks between user_map() and dev_read() a lot easier.
	 *
	 * This does preclude a multi-threaded work stealing userspace
	 * implementation (or at least, force a degree of head-of-line blocking
	 * on the response path).
	 */
	struct list_head from_user;

	/*
	 * Responses from userspace can arrive in arbitrarily small chunks.
	 * We need some place to buffer one up until we can find the
	 * corresponding kernel-side message to continue processing, so instead
	 * of allocating them we just keep one off to the side here.  This can
	 * only ever be pointer to by from_user_cur, and will never have a BIO.
	 */
	struct message scratch_message_from_user;
};

static void message_kill(struct message *m, mempool_t *pool)
{
	m->bio->bi_status = BLK_STS_IOERR;
	bio_endio(m->bio);
	bio_put(m->bio);
	mempool_free(m, pool);
}

static inline bool is_user_space_thread_present(struct target *t)
{
	lockdep_assert_held(&t->lock);
	return (kref_read(&t->references) > 1);
}

static void process_delayed_work(struct work_struct *work)
{
	struct delayed_work *del_work = to_delayed_work(work);
	struct message *msg = container_of(del_work, struct message, work);

	struct target *t = msg->t;

	mutex_lock(&t->lock);

	/*
<<<<<<< HEAD
	 * There is a atleast one thread to process the IO.
=======
	 * There is at least one thread to process the IO.
>>>>>>> 754a0abe
	 */
	if (is_user_space_thread_present(t)) {
		mutex_unlock(&t->lock);
		return;
	}

	/*
	 * Terminate the IO with an error
	 */
	list_del(&msg->to_user);
	pr_err("I/O error: sector %llu: no user-space daemon for %s target\n",
	       msg->bio->bi_iter.bi_sector,
	       t->miscdev.name);
	message_kill(msg, &t->message_pool);
	mutex_unlock(&t->lock);
}

static void enqueue_delayed_work(struct message *m, bool is_delay)
{
	unsigned long delay = 0;

	m->delayed = true;
	INIT_DELAYED_WORK(&m->work, process_delayed_work);

	/*
	 * Snapuserd daemon is the user-space process
	 * which processes IO request from dm-user
	 * when OTA is applied. Per the current design,
	 * when a dm-user target is created, daemon
	 * attaches to target and starts processing
	 * the IO's. Daemon is terminated only when
	 * dm-user target is destroyed.
	 *
	 * If for some reason, daemon crashes or terminates early,
	 * without destroying the dm-user target; then
	 * there is no mechanism to restart the daemon
	 * and start processing the IO's from the same target.
	 * Theoretically, it is possible but that infrastructure
	 * doesn't exist in the android ecosystem.
	 *
	 * Thus, when the daemon terminates, there is no way the IO's
	 * issued on that target will be processed. Hence,
	 * we set the delay to 0 and fail the IO's immediately.
	 *
	 * On the other hand, when a new dm-user target is created,
	 * we wait for the daemon to get attached for the first time.
	 * This primarily happens when init first stage spins up
	 * the daemon. At this point, since the snapshot device is mounted
	 * of a root filesystem, dm-user target may receive IO request
	 * even though daemon is not fully launched. We don't want
	 * to fail those IO requests immediately. Thus, we queue these
	 * requests with a timeout so that daemon is ready to process
	 * those IO requests. Again, if the daemon fails to launch within
	 * the timeout period, then IO's will be failed.
	 */
	if (is_delay)
		delay = msecs_to_jiffies(daemon_timeout_msec);

	queue_delayed_work(system_wq, &m->work, delay);
}

static inline struct target *target_from_target(struct dm_target *target)
{
	WARN_ON(target->private == NULL);
	return target->private;
}

static inline struct target *target_from_miscdev(struct miscdevice *miscdev)
{
	return container_of(miscdev, struct target, miscdev);
}

static inline struct channel *channel_from_file(struct file *file)
{
	WARN_ON(file->private_data == NULL);
	return file->private_data;
}

static inline struct target *target_from_channel(struct channel *c)
{
	WARN_ON(c->target == NULL);
	return c->target;
}

static inline size_t bio_size(struct bio *bio)
{
	struct bio_vec bvec;
	struct bvec_iter iter;
	size_t out = 0;

	bio_for_each_segment (bvec, bio, iter)
		out += bio_iter_len(bio, iter);
	return out;
}

static inline size_t bio_bytes_needed_to_user(struct bio *bio)
{
	switch (bio_op(bio)) {
	case REQ_OP_WRITE:
		return sizeof(struct dm_user_message) + bio_size(bio);
	case REQ_OP_READ:
	case REQ_OP_FLUSH:
	case REQ_OP_DISCARD:
	case REQ_OP_SECURE_ERASE:
	case REQ_OP_WRITE_SAME:
	case REQ_OP_WRITE_ZEROES:
		return sizeof(struct dm_user_message);

	/*
	 * These ops are not passed to userspace under the assumption that
	 * they're not going to be particularly useful in that context.
	 */
	default:
		return -EOPNOTSUPP;
	}
}

static inline size_t bio_bytes_needed_from_user(struct bio *bio)
{
	switch (bio_op(bio)) {
	case REQ_OP_READ:
		return sizeof(struct dm_user_message) + bio_size(bio);
	case REQ_OP_WRITE:
	case REQ_OP_FLUSH:
	case REQ_OP_DISCARD:
	case REQ_OP_SECURE_ERASE:
	case REQ_OP_WRITE_SAME:
	case REQ_OP_WRITE_ZEROES:
		return sizeof(struct dm_user_message);

	/*
	 * These ops are not passed to userspace under the assumption that
	 * they're not going to be particularly useful in that context.
	 */
	default:
		return -EOPNOTSUPP;
	}
}

static inline long bio_type_to_user_type(struct bio *bio)
{
	switch (bio_op(bio)) {
	case REQ_OP_READ:
		return DM_USER_REQ_MAP_READ;
	case REQ_OP_WRITE:
		return DM_USER_REQ_MAP_WRITE;
	case REQ_OP_FLUSH:
		return DM_USER_REQ_MAP_FLUSH;
	case REQ_OP_DISCARD:
		return DM_USER_REQ_MAP_DISCARD;
	case REQ_OP_SECURE_ERASE:
		return DM_USER_REQ_MAP_SECURE_ERASE;
	case REQ_OP_WRITE_SAME:
		return DM_USER_REQ_MAP_WRITE_SAME;
	case REQ_OP_WRITE_ZEROES:
		return DM_USER_REQ_MAP_WRITE_ZEROES;

	/*
	 * These ops are not passed to userspace under the assumption that
	 * they're not going to be particularly useful in that context.
	 */
	default:
		return -EOPNOTSUPP;
	}
}

static inline long bio_flags_to_user_flags(struct bio *bio)
{
	u64 out = 0;
	typeof(bio->bi_opf) opf = bio->bi_opf & ~REQ_OP_MASK;

	if (opf & REQ_FAILFAST_DEV) {
		opf &= ~REQ_FAILFAST_DEV;
		out |= DM_USER_REQ_MAP_FLAG_FAILFAST_DEV;
	}

	if (opf & REQ_FAILFAST_TRANSPORT) {
		opf &= ~REQ_FAILFAST_TRANSPORT;
		out |= DM_USER_REQ_MAP_FLAG_FAILFAST_TRANSPORT;
	}

	if (opf & REQ_FAILFAST_DRIVER) {
		opf &= ~REQ_FAILFAST_DRIVER;
		out |= DM_USER_REQ_MAP_FLAG_FAILFAST_DRIVER;
	}

	if (opf & REQ_SYNC) {
		opf &= ~REQ_SYNC;
		out |= DM_USER_REQ_MAP_FLAG_SYNC;
	}

	if (opf & REQ_META) {
		opf &= ~REQ_META;
		out |= DM_USER_REQ_MAP_FLAG_META;
	}

	if (opf & REQ_PRIO) {
		opf &= ~REQ_PRIO;
		out |= DM_USER_REQ_MAP_FLAG_PRIO;
	}

	if (opf & REQ_NOMERGE) {
		opf &= ~REQ_NOMERGE;
		out |= DM_USER_REQ_MAP_FLAG_NOMERGE;
	}

	if (opf & REQ_IDLE) {
		opf &= ~REQ_IDLE;
		out |= DM_USER_REQ_MAP_FLAG_IDLE;
	}

	if (opf & REQ_INTEGRITY) {
		opf &= ~REQ_INTEGRITY;
		out |= DM_USER_REQ_MAP_FLAG_INTEGRITY;
	}

	if (opf & REQ_FUA) {
		opf &= ~REQ_FUA;
		out |= DM_USER_REQ_MAP_FLAG_FUA;
	}

	if (opf & REQ_PREFLUSH) {
		opf &= ~REQ_PREFLUSH;
		out |= DM_USER_REQ_MAP_FLAG_PREFLUSH;
	}

	if (opf & REQ_RAHEAD) {
		opf &= ~REQ_RAHEAD;
		out |= DM_USER_REQ_MAP_FLAG_RAHEAD;
	}

	if (opf & REQ_BACKGROUND) {
		opf &= ~REQ_BACKGROUND;
		out |= DM_USER_REQ_MAP_FLAG_BACKGROUND;
	}

	if (opf & REQ_NOWAIT) {
		opf &= ~REQ_NOWAIT;
		out |= DM_USER_REQ_MAP_FLAG_NOWAIT;
	}

	if (opf & REQ_NOUNMAP) {
		opf &= ~REQ_NOUNMAP;
		out |= DM_USER_REQ_MAP_FLAG_NOUNMAP;
	}

	if (unlikely(opf)) {
		pr_warn("unsupported BIO type %x\n", opf);
		return -EOPNOTSUPP;
	}
	WARN_ON(out < 0);
	return out;
}

/*
 * Not quite what's in blk-map.c, but instead what I thought the functions in
 * blk-map did.  This one seems more generally useful and I think we could
 * write the blk-map version in terms of this one.  The differences are that
 * this has a return value that counts, and blk-map uses the BIO _all iters.
 * Neither  advance the BIO iter but don't advance the IOV iter, which is a bit
 * odd here.
 */
static ssize_t bio_copy_from_iter(struct bio *bio, struct iov_iter *iter)
{
	struct bio_vec bvec;
	struct bvec_iter biter;
	ssize_t out = 0;

	bio_for_each_segment (bvec, bio, biter) {
		ssize_t ret;

		ret = copy_page_from_iter(bvec.bv_page, bvec.bv_offset,
					  bvec.bv_len, iter);

		/*
		 * FIXME: I thought that IOV copies had a mechanism for
		 * terminating early, if for example a signal came in while
		 * sleeping waiting for a page to be mapped, but I don't see
		 * where that would happen.
		 */
		WARN_ON(ret < 0);
		out += ret;

		if (!iov_iter_count(iter))
			break;

		if (ret < bvec.bv_len)
			return ret;
	}

	return out;
}

static ssize_t bio_copy_to_iter(struct bio *bio, struct iov_iter *iter)
{
	struct bio_vec bvec;
	struct bvec_iter biter;
	ssize_t out = 0;

	bio_for_each_segment (bvec, bio, biter) {
		ssize_t ret;

		ret = copy_page_to_iter(bvec.bv_page, bvec.bv_offset,
					bvec.bv_len, iter);

		/* as above */
		WARN_ON(ret < 0);
		out += ret;

		if (!iov_iter_count(iter))
			break;

		if (ret < bvec.bv_len)
			return ret;
	}

	return out;
}

static ssize_t msg_copy_to_iov(struct message *msg, struct iov_iter *to)
{
	ssize_t copied = 0;

	if (!iov_iter_count(to))
		return 0;

	if (msg->posn_to_user < sizeof(msg->msg)) {
		copied = copy_to_iter((char *)(&msg->msg) + msg->posn_to_user,
				      sizeof(msg->msg) - msg->posn_to_user, to);
	} else {
		copied = bio_copy_to_iter(msg->bio, to);
		if (copied > 0)
			bio_advance(msg->bio, copied);
	}

	if (copied < 0)
		return copied;

	msg->posn_to_user += copied;
	return copied;
}

static ssize_t msg_copy_from_iov(struct message *msg, struct iov_iter *from)
{
	ssize_t copied = 0;

	if (!iov_iter_count(from))
		return 0;

	if (msg->posn_from_user < sizeof(msg->msg)) {
		copied = copy_from_iter(
			(char *)(&msg->msg) + msg->posn_from_user,
			sizeof(msg->msg) - msg->posn_from_user, from);
	} else {
		copied = bio_copy_from_iter(msg->bio, from);
		if (copied > 0)
			bio_advance(msg->bio, copied);
	}

	if (copied < 0)
		return copied;

	msg->posn_from_user += copied;
	return copied;
}

static struct message *msg_get_map(struct target *t)
{
	struct message *m;

	lockdep_assert_held(&t->lock);

	m = mempool_alloc(&t->message_pool, GFP_NOIO);
	m->msg.seq = t->next_seq_to_map++;
	INIT_LIST_HEAD(&m->to_user);
	INIT_LIST_HEAD(&m->from_user);
	return m;
}

static struct message *msg_get_to_user(struct target *t)
{
	struct message *m;

	lockdep_assert_held(&t->lock);

	if (list_empty(&t->to_user))
		return NULL;

	m = list_first_entry(&t->to_user, struct message, to_user);

	list_del(&m->to_user);

	/*
	 * If the IO was queued to workqueue since there
	 * was no daemon to service the IO, then we
	 * will have to cancel the delayed work as the
	 * IO will be processed by this user-space thread.
	 *
	 * If the delayed work was already picked up for
	 * processing, then wait for it to complete. Note
	 * that the IO will not be terminated by the work
	 * queue thread.
	 */
	if (unlikely(m->delayed)) {
		mutex_unlock(&t->lock);
		cancel_delayed_work_sync(&m->work);
		mutex_lock(&t->lock);
	}
	return m;
}

static struct message *msg_get_from_user(struct channel *c, u64 seq)
{
	struct message *m;
	struct list_head *cur, *tmp;

	lockdep_assert_held(&c->lock);

	list_for_each_safe (cur, tmp, &c->from_user) {
		m = list_entry(cur, struct message, from_user);
		if (m->msg.seq == seq) {
			list_del(&m->from_user);
			return m;
		}
	}

	return NULL;
}

/*
 * Returns 0 when there is no work left to do.  This must be callable without
 * holding the target lock, as it is part of the waitqueue's check expression.
 * When called without the lock it may spuriously indicate there is remaining
 * work, but when called with the lock it must be accurate.
 */
static int target_poll(struct target *t)
{
	return !list_empty(&t->to_user) || t->dm_destroyed;
}

static void target_release(struct kref *ref)
{
	struct target *t = container_of(ref, struct target, references);
	struct list_head *cur, *tmp;

	/*
	 * There may be outstanding BIOs that have not yet been given to
	 * userspace.  At this point there's nothing we can do about them, as
	 * there are and will never be any channels.
	 */
	list_for_each_safe (cur, tmp, &t->to_user) {
		struct message *m = list_entry(cur, struct message, to_user);

		if (unlikely(m->delayed)) {
			bool ret;

			mutex_unlock(&t->lock);
			ret = cancel_delayed_work_sync(&m->work);
			mutex_lock(&t->lock);
			if (!ret)
				continue;
		}
		message_kill(m, &t->message_pool);
	}

	mempool_exit(&t->message_pool);
	mutex_unlock(&t->lock);
	mutex_destroy(&t->lock);
	kfree(t);
}

static void target_put(struct target *t)
{
	/*
	 * This both releases a reference to the target and the lock.  We leave
	 * it up to the caller to hold the lock, as they probably needed it for
	 * something else.
	 */
	lockdep_assert_held(&t->lock);

	if (!kref_put(&t->references, target_release)) {
		/*
		 * User-space thread is getting terminated.
		 * We need to scan the list for all those
		 * pending IO's which were not processed yet
		 * and put them back to work-queue for delayed
		 * processing.
		 */
		if (!is_user_space_thread_present(t)) {
			struct list_head *cur, *tmp;

			list_for_each_safe(cur, tmp, &t->to_user) {
				struct message *m = list_entry(cur,
							       struct message,
							       to_user);
				if (!m->delayed)
					enqueue_delayed_work(m, false);
			}
			/*
			 * Daemon attached to this target is terminated.
			 */
			t->daemon_terminated = true;
		}
		mutex_unlock(&t->lock);
	}
}

static struct channel *channel_alloc(struct target *t)
{
	struct channel *c;

	lockdep_assert_held(&t->lock);

	c = kzalloc(sizeof(*c), GFP_KERNEL);
	if (c == NULL)
		return NULL;

	kref_get(&t->references);
	c->target = t;
	c->cur_from_user = &c->scratch_message_from_user;
	mutex_init(&c->lock);
	INIT_LIST_HEAD(&c->from_user);
	return c;
}

static void channel_free(struct channel *c)
{
	struct list_head *cur, *tmp;

	lockdep_assert_held(&c->lock);

	/*
	 * There may be outstanding BIOs that have been given to userspace but
	 * have not yet been completed.  The channel has been shut down so
	 * there's no way to process the rest of those messages, so we just go
	 * ahead and error out the BIOs.  Hopefully whatever's on the other end
	 * can handle the errors.  One could imagine splitting the BIOs and
	 * completing as much as we got, but that seems like overkill here.
	 *
	 * Our only other options would be to let the BIO hang around (which
	 * seems way worse) or to resubmit it to userspace in the hope there's
	 * another channel.  I don't really like the idea of submitting a
	 * message twice.
	 */
	if (c->cur_to_user != NULL)
		message_kill(c->cur_to_user, &c->target->message_pool);
	if (c->cur_from_user != &c->scratch_message_from_user)
		message_kill(c->cur_from_user, &c->target->message_pool);
	list_for_each_safe (cur, tmp, &c->from_user)
		message_kill(list_entry(cur, struct message, from_user),
			     &c->target->message_pool);

	mutex_lock(&c->target->lock);
	target_put(c->target);
	mutex_unlock(&c->lock);
	mutex_destroy(&c->lock);
	kfree(c);
}

static int dev_open(struct inode *inode, struct file *file)
{
	struct channel *c;
	struct target *t;

	/*
	 * This is called by miscdev, which sets private_data to point to the
	 * struct miscdevice that was opened.  The rest of our file operations
	 * want to refer to the channel that's been opened, so we swap that
	 * pointer out with a fresh channel.
	 *
	 * This is called with the miscdev lock held, which is also held while
	 * registering/unregistering the miscdev.  The miscdev must be
	 * registered for this to get called, which means there must be an
	 * outstanding reference to the target, which means it cannot be freed
	 * out from under us despite us not holding a reference yet.
	 */
	t = container_of(file->private_data, struct target, miscdev);
	mutex_lock(&t->lock);
	file->private_data = c = channel_alloc(t);

	if (c == NULL) {
		mutex_unlock(&t->lock);
		return -ENOMEM;
	}

	mutex_unlock(&t->lock);
	return 0;
}

static ssize_t dev_read(struct kiocb *iocb, struct iov_iter *to)
{
	struct channel *c = channel_from_file(iocb->ki_filp);
	ssize_t total_processed = 0;
	ssize_t processed;

	mutex_lock(&c->lock);

	if (unlikely(c->to_user_error)) {
		total_processed = c->to_user_error;
		goto cleanup_unlock;
	}

	if (c->cur_to_user == NULL) {
		struct target *t = target_from_channel(c);

		mutex_lock(&t->lock);

		while (!target_poll(t)) {
			int e;

			mutex_unlock(&t->lock);
			mutex_unlock(&c->lock);
			e = wait_event_interruptible(t->wq, target_poll(t));
			mutex_lock(&c->lock);
			mutex_lock(&t->lock);

			if (unlikely(e != 0)) {
				/*
				 * We haven't processed any bytes in either the
				 * BIO or the IOV, so we can just terminate
				 * right now.  Elsewhere in the kernel handles
				 * restarting the syscall when appropriate.
				 */
				total_processed = e;
				mutex_unlock(&t->lock);
				goto cleanup_unlock;
			}
		}

		if (unlikely(t->dm_destroyed)) {
			/*
			 * DM has destroyed this target, so just lock
			 * the user out.  There's really nothing else
			 * we can do here.  Note that we don't actually
			 * tear any thing down until userspace has
			 * closed the FD, as there may still be
			 * outstanding BIOs.
			 *
			 * This is kind of a wacky error code to
			 * return.  My goal was really just to try and
			 * find something that wasn't likely to be
			 * returned by anything else in the miscdev
			 * path.  The message "block device required"
			 * seems like a somewhat reasonable thing to
			 * say when the target has disappeared out from
			 * under us, but "not block" isn't sensible.
			 */
			c->to_user_error = total_processed = -ENOTBLK;
			mutex_unlock(&t->lock);
			goto cleanup_unlock;
		}

		/*
		 * Ensures that accesses to the message data are not ordered
		 * before the remote accesses that produce that message data.
		 *
		 * This pairs with the barrier in user_map(), via the
		 * conditional within the while loop above. Also see the lack
		 * of barrier in user_dtr(), which is why this can be after the
		 * destroyed check.
		 */
		smp_rmb();

		c->cur_to_user = msg_get_to_user(t);
		WARN_ON(c->cur_to_user == NULL);
		mutex_unlock(&t->lock);
	}

	processed = msg_copy_to_iov(c->cur_to_user, to);
	total_processed += processed;

	WARN_ON(c->cur_to_user->posn_to_user > c->cur_to_user->total_to_user);
	if (c->cur_to_user->posn_to_user == c->cur_to_user->total_to_user) {
		struct message *m = c->cur_to_user;

		c->cur_to_user = NULL;
		list_add_tail(&m->from_user, &c->from_user);
	}

cleanup_unlock:
	mutex_unlock(&c->lock);
	return total_processed;
}

static ssize_t dev_write(struct kiocb *iocb, struct iov_iter *from)
{
	struct channel *c = channel_from_file(iocb->ki_filp);
	ssize_t total_processed = 0;
	ssize_t processed;

	mutex_lock(&c->lock);

	if (unlikely(c->from_user_error)) {
		total_processed = c->from_user_error;
		goto cleanup_unlock;
	}

	/*
	 * cur_from_user can never be NULL.  If there's no real message it must
	 * point to the scratch space.
	 */
	WARN_ON(c->cur_from_user == NULL);
	if (c->cur_from_user->posn_from_user < sizeof(struct dm_user_message)) {
		struct message *msg, *old;

		processed = msg_copy_from_iov(c->cur_from_user, from);
		if (processed <= 0) {
			pr_warn("msg_copy_from_iov() returned %zu\n",
				processed);
			c->from_user_error = -EINVAL;
			goto cleanup_unlock;
		}
		total_processed += processed;

		/*
		 * In the unlikely event the user has provided us a very short
		 * write, not even big enough to fill a message, just succeed.
		 * We'll eventually build up enough bytes to do something.
		 */
		if (unlikely(c->cur_from_user->posn_from_user <
			     sizeof(struct dm_user_message)))
			goto cleanup_unlock;

		old = c->cur_from_user;
		mutex_lock(&c->target->lock);
		msg = msg_get_from_user(c, c->cur_from_user->msg.seq);
		if (msg == NULL) {
			pr_info("user provided an invalid messag seq of %llx\n",
				old->msg.seq);
			mutex_unlock(&c->target->lock);
			c->from_user_error = -EINVAL;
			goto cleanup_unlock;
		}
		mutex_unlock(&c->target->lock);

		WARN_ON(old->posn_from_user != sizeof(struct dm_user_message));
		msg->posn_from_user = sizeof(struct dm_user_message);
		msg->return_type = old->msg.type;
		msg->return_flags = old->msg.flags;
		WARN_ON(msg->posn_from_user > msg->total_from_user);
		c->cur_from_user = msg;
		WARN_ON(old != &c->scratch_message_from_user);
	}

	/*
	 * Userspace can signal an error for single requests by overwriting the
	 * seq field.
	 */
	switch (c->cur_from_user->return_type) {
	case DM_USER_RESP_SUCCESS:
		c->cur_from_user->bio->bi_status = BLK_STS_OK;
		break;
	case DM_USER_RESP_ERROR:
	case DM_USER_RESP_UNSUPPORTED:
	default:
		c->cur_from_user->bio->bi_status = BLK_STS_IOERR;
		goto finish_bio;
	}

	/*
	 * The op was a success as far as userspace is concerned, so process
	 * whatever data may come along with it.  The user may provide the BIO
	 * data in multiple chunks, in which case we don't need to finish the
	 * BIO.
	 */
	processed = msg_copy_from_iov(c->cur_from_user, from);
	total_processed += processed;

	if (c->cur_from_user->posn_from_user <
	    c->cur_from_user->total_from_user)
		goto cleanup_unlock;

finish_bio:
	/*
	 * When we set up this message the BIO's size matched the
	 * message size, if that's not still the case then something
	 * has gone off the rails.
	 */
	WARN_ON(bio_size(c->cur_from_user->bio) != 0);
	bio_endio(c->cur_from_user->bio);
	bio_put(c->cur_from_user->bio);

	/*
	 * We don't actually need to take the target lock here, as all
	 * we're doing is freeing the message and mempools have their
	 * own lock.  Each channel has its ows scratch message.
	 */
	WARN_ON(c->cur_from_user == &c->scratch_message_from_user);
	mempool_free(c->cur_from_user, &c->target->message_pool);
	c->scratch_message_from_user.posn_from_user = 0;
	c->cur_from_user = &c->scratch_message_from_user;

cleanup_unlock:
	mutex_unlock(&c->lock);
	return total_processed;
}

static int dev_release(struct inode *inode, struct file *file)
{
	struct channel *c;

	c = channel_from_file(file);
	mutex_lock(&c->lock);
	channel_free(c);

	return 0;
}

static const struct file_operations file_operations = {
	.owner = THIS_MODULE,
	.open = dev_open,
	.llseek = no_llseek,
	.read_iter = dev_read,
	.write_iter = dev_write,
	.release = dev_release,
};

static int user_ctr(struct dm_target *ti, unsigned int argc, char **argv)
{
	struct target *t;
	int r;

	if (argc != 3) {
		ti->error = "Invalid argument count";
		r = -EINVAL;
		goto cleanup_none;
	}

	t = kzalloc(sizeof(*t), GFP_KERNEL);
	if (t == NULL) {
		r = -ENOMEM;
		goto cleanup_none;
	}
	ti->private = t;

	/* Enable more BIO types. */
	ti->num_discard_bios = 1;
	ti->discards_supported = true;
	ti->num_flush_bios = 1;
	ti->flush_supported = true;

	/*
	 * We begin with a single reference to the target, which is miscdev's
	 * reference.  This ensures that the target won't be freed
	 * until after the miscdev has been unregistered and all extant
	 * channels have been closed.
	 */
	kref_init(&t->references);

	t->daemon_terminated = false;
	mutex_init(&t->lock);
	init_waitqueue_head(&t->wq);
	INIT_LIST_HEAD(&t->to_user);
	mempool_init_kmalloc_pool(&t->message_pool, MAX_OUTSTANDING_MESSAGES,
				  sizeof(struct message));

	t->miscdev.minor = MISC_DYNAMIC_MINOR;
	t->miscdev.fops = &file_operations;
	t->miscdev.name = kasprintf(GFP_KERNEL, "dm-user/%s", argv[2]);
	if (t->miscdev.name == NULL) {
		r = -ENOMEM;
		goto cleanup_message_pool;
	}

	/*
	 * Once the miscdev is registered it can be opened and therefor
	 * concurrent references to the channel can happen.  Holding the target
	 * lock during misc_register() could deadlock.  If registration
	 * succeeds then we will not access the target again so we just stick a
	 * barrier here, which pairs with taking the target lock everywhere
	 * else the target is accessed.
	 *
	 * I forgot where we ended up on the RCpc/RCsc locks.  IIU RCsc locks
	 * would mean that we could take the target lock earlier and release it
	 * here instead of the memory barrier.  I'm not sure that's any better,
	 * though, and this isn't on a hot path so it probably doesn't matter
	 * either way.
	 */
	smp_mb();

	r = misc_register(&t->miscdev);
	if (r) {
		DMERR("Unable to register miscdev %s for dm-user",
		      t->miscdev.name);
		r = -ENOMEM;
		goto cleanup_misc_name;
	}

	return 0;

cleanup_misc_name:
	kfree(t->miscdev.name);
cleanup_message_pool:
	mempool_exit(&t->message_pool);
	kfree(t);
cleanup_none:
	return r;
}

static void user_dtr(struct dm_target *ti)
{
	struct target *t = target_from_target(ti);

	/*
	 * Removes the miscdev.  This must be called without the target lock
	 * held to avoid a possible deadlock because our open implementation is
	 * called holding the miscdev lock and must later take the target lock.
	 *
	 * There is no race here because only DM can register/unregister the
	 * miscdev, and DM ensures that doesn't happen twice.  The internal
	 * miscdev lock is sufficient to ensure there are no races between
	 * deregistering the miscdev and open.
	 */
	misc_deregister(&t->miscdev);

	/*
	 * We are now free to take the target's lock and drop our reference to
	 * the target.  There are almost certainly tasks sleeping in read on at
	 * least one of the channels associated with this target, this
	 * explicitly wakes them up and terminates the read.
	 */
	mutex_lock(&t->lock);
	/*
	 * No barrier here, as wait/wake ensures that the flag visibility is
	 * correct WRT the wake/sleep state of the target tasks.
	 */
	t->dm_destroyed = true;
	wake_up_all(&t->wq);
	target_put(t);
}

/*
 * Consumes a BIO from device mapper, queueing it up for userspace.
 */
static int user_map(struct dm_target *ti, struct bio *bio)
{
	struct target *t;
	struct message *entry;

	t = target_from_target(ti);
	/*
	 * FIXME
	 *
	 * This seems like a bad idea.  Specifically, here we're
	 * directly on the IO path when we take the target lock, which may also
	 * be taken from a user context.  The user context doesn't actively
	 * trigger anything that may sleep while holding the lock, but this
	 * still seems like a bad idea.
	 *
	 * The obvious way to fix this would be to use a proper queue, which
	 * would result in no shared locks between the direct IO path and user
	 * tasks.  I had a version that did this, but the head-of-line blocking
	 * from the circular buffer resulted in us needing a fairly large
	 * allocation in order to avoid situations in which the queue fills up
	 * and everything goes off the rails.
	 *
	 * I could jump through a some hoops to avoid a shared lock while still
	 * allowing for a large queue, but I'm not actually sure that allowing
	 * for very large queues is the right thing to do here.  Intuitively it
	 * seems better to keep the queues small in here (essentially sized to
	 * the user latency for performance reasons only) and rely on returning
	 * DM_MAPIO_REQUEUE regularly, as that would give the rest of the
	 * kernel more information.
	 *
	 * I'll spend some time trying to figure out what's going on with
	 * DM_MAPIO_REQUEUE, but if someone has a better idea of how to fix
	 * this I'm all ears.
	 */
	mutex_lock(&t->lock);

	/*
	 * FIXME
	 *
	 * The assumption here is that there's no benefit to returning
	 * DM_MAPIO_KILL as opposed to just erroring out the BIO, but I'm not
	 * sure that's actually true -- for example, I could imagine users
	 * expecting that submitted BIOs are unlikely to fail and therefor
	 * relying on submission failure to indicate an unsupported type.
	 *
	 * There's two ways I can think of to fix this:
	 *   - Add DM arguments that are parsed during the constructor that
	 *     allow various dm_target flags to be set that indicate the op
	 *     types supported by this target.  This may make sense for things
	 *     like discard, where DM can already transform the BIOs to a form
	 *     that's likely to be supported.
	 *   - Some sort of pre-filter that allows userspace to hook in here
	 *     and kill BIOs before marking them as submitted.  My guess would
	 *     be that a userspace round trip is a bad idea here, but a BPF
	 *     call seems resonable.
	 *
	 * My guess is that we'd likely want to do both.  The first one is easy
	 * and gives DM the proper info, so it seems better.  The BPF call
	 * seems overly complex for just this, but one could imagine wanting to
	 * sometimes return _MAPPED and a BPF filter would be the way to do
	 * that.
	 *
	 * For example, in Android we have an in-kernel DM device called
	 * "dm-bow" that takes advange of some portion of the space that has
	 * been discarded on a device to provide opportunistic block-level
	 * backups.  While one could imagine just implementing this entirely in
	 * userspace, that would come with an appreciable performance penalty.
	 * Instead one could keep a BPF program that forwards most accesses
	 * directly to the backing block device while informing a userspace
	 * daemon of any discarded space and on writes to blocks that are to be
	 * backed up.
	 */
	if (unlikely((bio_type_to_user_type(bio) < 0) ||
		     (bio_flags_to_user_flags(bio) < 0))) {
		mutex_unlock(&t->lock);
		return DM_MAPIO_KILL;
	}

	entry = msg_get_map(t);
	if (unlikely(entry == NULL)) {
		mutex_unlock(&t->lock);
		return DM_MAPIO_REQUEUE;
	}

	bio_get(bio);
	entry->msg.type = bio_type_to_user_type(bio);
	entry->msg.flags = bio_flags_to_user_flags(bio);
	entry->msg.sector = bio->bi_iter.bi_sector;
	entry->msg.len = bio_size(bio);
	entry->bio = bio;
	entry->posn_to_user = 0;
	entry->total_to_user = bio_bytes_needed_to_user(bio);
	entry->posn_from_user = 0;
	entry->total_from_user = bio_bytes_needed_from_user(bio);
	entry->delayed = false;
	entry->t = t;
	/* Pairs with the barrier in dev_read() */
	smp_wmb();
	list_add_tail(&entry->to_user, &t->to_user);

	/*
	 * If there is no daemon to process the IO's,
	 * queue these messages into a workqueue with
	 * a timeout.
	 */
	if (!is_user_space_thread_present(t))
		enqueue_delayed_work(entry, !t->daemon_terminated);

	wake_up_interruptible(&t->wq);
	mutex_unlock(&t->lock);
	return DM_MAPIO_SUBMITTED;
}

static struct target_type user_target = {
	.name = "user",
	.version = { 1, 0, 0 },
	.module = THIS_MODULE,
	.ctr = user_ctr,
	.dtr = user_dtr,
	.map = user_map,
};

static int __init dm_user_init(void)
{
	int r;

	r = dm_register_target(&user_target);
	if (r) {
		DMERR("register failed %d", r);
		goto error;
	}

	return 0;

error:
	return r;
}

static void __exit dm_user_exit(void)
{
	dm_unregister_target(&user_target);
}

module_init(dm_user_init);
module_exit(dm_user_exit);
MODULE_AUTHOR("Palmer Dabbelt <palmerdabbelt@google.com>");
MODULE_DESCRIPTION(DM_NAME " target returning blocks from userspace");
MODULE_LICENSE("GPL");<|MERGE_RESOLUTION|>--- conflicted
+++ resolved
@@ -208,11 +208,7 @@
 	mutex_lock(&t->lock);
 
 	/*
-<<<<<<< HEAD
-	 * There is a atleast one thread to process the IO.
-=======
 	 * There is at least one thread to process the IO.
->>>>>>> 754a0abe
 	 */
 	if (is_user_space_thread_present(t)) {
 		mutex_unlock(&t->lock);
