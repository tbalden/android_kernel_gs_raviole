--- conflicted
+++ resolved
@@ -1582,7 +1582,6 @@
 		r = metadata_resize(era->md, &new_size);
 		if (r) {
 			DMERR("%s: metadata_resize failed", __func__);
-<<<<<<< HEAD
 			return r;
 		}
 
@@ -1591,16 +1590,6 @@
 			DMERR("%s: metadata_commit failed", __func__);
 			return r;
 		}
-=======
-			return r;
-		}
-
-		r = metadata_commit(era->md);
-		if (r) {
-			DMERR("%s: metadata_commit failed", __func__);
-			return r;
-		}
->>>>>>> 754a0abe
 
 		era->nr_blocks = new_size;
 	}
