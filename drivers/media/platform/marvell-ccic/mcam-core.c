// SPDX-License-Identifier: GPL-2.0
/*
 * The Marvell camera core.  This device appears in a number of settings,
 * so it needs platform-specific support outside of the core.
 *
 * Copyright 2011 Jonathan Corbet corbet@lwn.net
 * Copyright 2018 Lubomir Rintel <lkundrak@v3.sk>
 */
#include <linux/kernel.h>
#include <linux/module.h>
#include <linux/fs.h>
#include <linux/mm.h>
#include <linux/i2c.h>
#include <linux/interrupt.h>
#include <linux/spinlock.h>
#include <linux/slab.h>
#include <linux/device.h>
#include <linux/wait.h>
#include <linux/list.h>
#include <linux/dma-mapping.h>
#include <linux/delay.h>
#include <linux/vmalloc.h>
#include <linux/io.h>
#include <linux/clk.h>
#include <linux/clk-provider.h>
#include <linux/videodev2.h>
#include <linux/pm_runtime.h>
#include <media/v4l2-device.h>
#include <media/v4l2-ioctl.h>
#include <media/v4l2-ctrls.h>
#include <media/v4l2-event.h>
#include <media/videobuf2-vmalloc.h>
#include <media/videobuf2-dma-contig.h>
#include <media/videobuf2-dma-sg.h>

#include "mcam-core.h"

#ifdef MCAM_MODE_VMALLOC
/*
 * Internal DMA buffer management.  Since the controller cannot do S/G I/O,
 * we must have physically contiguous buffers to bring frames into.
 * These parameters control how many buffers we use, whether we
 * allocate them at load time (better chance of success, but nails down
 * memory) or when somebody tries to use the camera (riskier), and,
 * for load-time allocation, how big they should be.
 *
 * The controller can cycle through three buffers.  We could use
 * more by flipping pointers around, but it probably makes little
 * sense.
 */

static bool alloc_bufs_at_read;
module_param(alloc_bufs_at_read, bool, 0444);
MODULE_PARM_DESC(alloc_bufs_at_read,
		"Non-zero value causes DMA buffers to be allocated when the video capture device is read, rather than at module load time.  This saves memory, but decreases the chances of successfully getting those buffers.  This parameter is only used in the vmalloc buffer mode");

static int n_dma_bufs = 3;
module_param(n_dma_bufs, uint, 0644);
MODULE_PARM_DESC(n_dma_bufs,
		"The number of DMA buffers to allocate.  Can be either two (saves memory, makes timing tighter) or three.");

static int dma_buf_size = VGA_WIDTH * VGA_HEIGHT * 2;  /* Worst case */
module_param(dma_buf_size, uint, 0444);
MODULE_PARM_DESC(dma_buf_size,
		"The size of the allocated DMA buffers.  If actual operating parameters require larger buffers, an attempt to reallocate will be made.");
#else /* MCAM_MODE_VMALLOC */
static const bool alloc_bufs_at_read;
static const int n_dma_bufs = 3;  /* Used by S/G_PARM */
#endif /* MCAM_MODE_VMALLOC */

static bool flip;
module_param(flip, bool, 0444);
MODULE_PARM_DESC(flip,
		"If set, the sensor will be instructed to flip the image vertically.");

static int buffer_mode = -1;
module_param(buffer_mode, int, 0444);
MODULE_PARM_DESC(buffer_mode,
		"Set the buffer mode to be used; default is to go with what the platform driver asks for.  Set to 0 for vmalloc, 1 for DMA contiguous.");

/*
 * Status flags.  Always manipulated with bit operations.
 */
#define CF_BUF0_VALID	 0	/* Buffers valid - first three */
#define CF_BUF1_VALID	 1
#define CF_BUF2_VALID	 2
#define CF_DMA_ACTIVE	 3	/* A frame is incoming */
#define CF_CONFIG_NEEDED 4	/* Must configure hardware */
#define CF_SINGLE_BUFFER 5	/* Running with a single buffer */
#define CF_SG_RESTART	 6	/* SG restart needed */
#define CF_FRAME_SOF0	 7	/* Frame 0 started */
#define CF_FRAME_SOF1	 8
#define CF_FRAME_SOF2	 9

#define sensor_call(cam, o, f, args...) \
	v4l2_subdev_call(cam->sensor, o, f, ##args)

#define notifier_to_mcam(notifier) \
	container_of(notifier, struct mcam_camera, notifier)

static struct mcam_format_struct {
	__u32 pixelformat;
	int bpp;   /* Bytes per pixel */
	bool planar;
	u32 mbus_code;
} mcam_formats[] = {
	{
		.pixelformat	= V4L2_PIX_FMT_YUYV,
		.mbus_code	= MEDIA_BUS_FMT_YUYV8_2X8,
		.bpp		= 2,
		.planar		= false,
	},
	{
		.pixelformat	= V4L2_PIX_FMT_YVYU,
		.mbus_code	= MEDIA_BUS_FMT_YUYV8_2X8,
		.bpp		= 2,
		.planar		= false,
	},
	{
		.pixelformat	= V4L2_PIX_FMT_YUV420,
		.mbus_code	= MEDIA_BUS_FMT_YUYV8_2X8,
		.bpp		= 1,
		.planar		= true,
	},
	{
		.pixelformat	= V4L2_PIX_FMT_YVU420,
		.mbus_code	= MEDIA_BUS_FMT_YUYV8_2X8,
		.bpp		= 1,
		.planar		= true,
	},
	{
		.pixelformat	= V4L2_PIX_FMT_XRGB444,
		.mbus_code	= MEDIA_BUS_FMT_RGB444_2X8_PADHI_LE,
		.bpp		= 2,
		.planar		= false,
	},
	{
		.pixelformat	= V4L2_PIX_FMT_RGB565,
		.mbus_code	= MEDIA_BUS_FMT_RGB565_2X8_LE,
		.bpp		= 2,
		.planar		= false,
	},
	{
		.pixelformat	= V4L2_PIX_FMT_SBGGR8,
		.mbus_code	= MEDIA_BUS_FMT_SBGGR8_1X8,
		.bpp		= 1,
		.planar		= false,
	},
};
#define N_MCAM_FMTS ARRAY_SIZE(mcam_formats)

static struct mcam_format_struct *mcam_find_format(u32 pixelformat)
{
	unsigned i;

	for (i = 0; i < N_MCAM_FMTS; i++)
		if (mcam_formats[i].pixelformat == pixelformat)
			return mcam_formats + i;
	/* Not found? Then return the first format. */
	return mcam_formats;
}

/*
 * The default format we use until somebody says otherwise.
 */
static const struct v4l2_pix_format mcam_def_pix_format = {
	.width		= VGA_WIDTH,
	.height		= VGA_HEIGHT,
	.pixelformat	= V4L2_PIX_FMT_YUYV,
	.field		= V4L2_FIELD_NONE,
	.bytesperline	= VGA_WIDTH*2,
	.sizeimage	= VGA_WIDTH*VGA_HEIGHT*2,
	.colorspace	= V4L2_COLORSPACE_SRGB,
};

static const u32 mcam_def_mbus_code = MEDIA_BUS_FMT_YUYV8_2X8;


/*
 * The two-word DMA descriptor format used by the Armada 610 and like.  There
 * Is a three-word format as well (set C1_DESC_3WORD) where the third
 * word is a pointer to the next descriptor, but we don't use it.  Two-word
 * descriptors have to be contiguous in memory.
 */
struct mcam_dma_desc {
	u32 dma_addr;
	u32 segment_len;
};

/*
 * Our buffer type for working with videobuf2.  Note that the vb2
 * developers have decreed that struct vb2_v4l2_buffer must be at the
 * beginning of this structure.
 */
struct mcam_vb_buffer {
	struct vb2_v4l2_buffer vb_buf;
	struct list_head queue;
	struct mcam_dma_desc *dma_desc;	/* Descriptor virtual address */
	dma_addr_t dma_desc_pa;		/* Descriptor physical address */
};

static inline struct mcam_vb_buffer *vb_to_mvb(struct vb2_v4l2_buffer *vb)
{
	return container_of(vb, struct mcam_vb_buffer, vb_buf);
}

/*
 * Hand a completed buffer back to user space.
 */
static void mcam_buffer_done(struct mcam_camera *cam, int frame,
		struct vb2_v4l2_buffer *vbuf)
{
	vbuf->vb2_buf.planes[0].bytesused = cam->pix_format.sizeimage;
	vbuf->sequence = cam->buf_seq[frame];
	vbuf->field = V4L2_FIELD_NONE;
	vbuf->vb2_buf.timestamp = ktime_get_ns();
	vb2_set_plane_payload(&vbuf->vb2_buf, 0, cam->pix_format.sizeimage);
	vb2_buffer_done(&vbuf->vb2_buf, VB2_BUF_STATE_DONE);
}



/*
 * Debugging and related.
 */
#define cam_err(cam, fmt, arg...) \
	dev_err((cam)->dev, fmt, ##arg);
#define cam_warn(cam, fmt, arg...) \
	dev_warn((cam)->dev, fmt, ##arg);
#define cam_dbg(cam, fmt, arg...) \
	dev_dbg((cam)->dev, fmt, ##arg);


/*
 * Flag manipulation helpers
 */
static void mcam_reset_buffers(struct mcam_camera *cam)
{
	int i;

	cam->next_buf = -1;
	for (i = 0; i < cam->nbufs; i++) {
		clear_bit(i, &cam->flags);
		clear_bit(CF_FRAME_SOF0 + i, &cam->flags);
	}
}

static inline int mcam_needs_config(struct mcam_camera *cam)
{
	return test_bit(CF_CONFIG_NEEDED, &cam->flags);
}

static void mcam_set_config_needed(struct mcam_camera *cam, int needed)
{
	if (needed)
		set_bit(CF_CONFIG_NEEDED, &cam->flags);
	else
		clear_bit(CF_CONFIG_NEEDED, &cam->flags);
}

/* ------------------------------------------------------------------- */
/*
 * Make the controller start grabbing images.  Everything must
 * be set up before doing this.
 */
static void mcam_ctlr_start(struct mcam_camera *cam)
{
	/* set_bit performs a read, so no other barrier should be
	   needed here */
	mcam_reg_set_bit(cam, REG_CTRL0, C0_ENABLE);
}

static void mcam_ctlr_stop(struct mcam_camera *cam)
{
	mcam_reg_clear_bit(cam, REG_CTRL0, C0_ENABLE);
}

static void mcam_enable_mipi(struct mcam_camera *mcam)
{
	/* Using MIPI mode and enable MIPI */
	if (mcam->calc_dphy)
		mcam->calc_dphy(mcam);
	cam_dbg(mcam, "camera: DPHY3=0x%x, DPHY5=0x%x, DPHY6=0x%x\n",
			mcam->dphy[0], mcam->dphy[1], mcam->dphy[2]);
	mcam_reg_write(mcam, REG_CSI2_DPHY3, mcam->dphy[0]);
	mcam_reg_write(mcam, REG_CSI2_DPHY5, mcam->dphy[1]);
	mcam_reg_write(mcam, REG_CSI2_DPHY6, mcam->dphy[2]);

	if (!mcam->mipi_enabled) {
		if (mcam->lane > 4 || mcam->lane <= 0) {
			cam_warn(mcam, "lane number error\n");
			mcam->lane = 1;	/* set the default value */
		}
		/*
		 * 0x41 actives 1 lane
		 * 0x43 actives 2 lanes
		 * 0x45 actives 3 lanes (never happen)
		 * 0x47 actives 4 lanes
		 */
		mcam_reg_write(mcam, REG_CSI2_CTRL0,
			CSI2_C0_MIPI_EN | CSI2_C0_ACT_LANE(mcam->lane));
		mcam->mipi_enabled = true;
	}
}

static void mcam_disable_mipi(struct mcam_camera *mcam)
{
	/* Using Parallel mode or disable MIPI */
	mcam_reg_write(mcam, REG_CSI2_CTRL0, 0x0);
	mcam_reg_write(mcam, REG_CSI2_DPHY3, 0x0);
	mcam_reg_write(mcam, REG_CSI2_DPHY5, 0x0);
	mcam_reg_write(mcam, REG_CSI2_DPHY6, 0x0);
	mcam->mipi_enabled = false;
}

static bool mcam_fmt_is_planar(__u32 pfmt)
{
	struct mcam_format_struct *f;

	f = mcam_find_format(pfmt);
	return f->planar;
}

static void mcam_write_yuv_bases(struct mcam_camera *cam,
				 unsigned frame, dma_addr_t base)
{
	struct v4l2_pix_format *fmt = &cam->pix_format;
	u32 pixel_count = fmt->width * fmt->height;
	dma_addr_t y, u = 0, v = 0;

	y = base;

	switch (fmt->pixelformat) {
	case V4L2_PIX_FMT_YUV420:
		u = y + pixel_count;
		v = u + pixel_count / 4;
		break;
	case V4L2_PIX_FMT_YVU420:
		v = y + pixel_count;
		u = v + pixel_count / 4;
		break;
	default:
		break;
	}

	mcam_reg_write(cam, REG_Y0BAR + frame * 4, y);
	if (mcam_fmt_is_planar(fmt->pixelformat)) {
		mcam_reg_write(cam, REG_U0BAR + frame * 4, u);
		mcam_reg_write(cam, REG_V0BAR + frame * 4, v);
	}
}

/* ------------------------------------------------------------------- */

#ifdef MCAM_MODE_VMALLOC
/*
 * Code specific to the vmalloc buffer mode.
 */

/*
 * Allocate in-kernel DMA buffers for vmalloc mode.
 */
static int mcam_alloc_dma_bufs(struct mcam_camera *cam, int loadtime)
{
	int i;

	mcam_set_config_needed(cam, 1);
	if (loadtime)
		cam->dma_buf_size = dma_buf_size;
	else
		cam->dma_buf_size = cam->pix_format.sizeimage;
	if (n_dma_bufs > 3)
		n_dma_bufs = 3;

	cam->nbufs = 0;
	for (i = 0; i < n_dma_bufs; i++) {
		cam->dma_bufs[i] = dma_alloc_coherent(cam->dev,
				cam->dma_buf_size, cam->dma_handles + i,
				GFP_KERNEL);
		if (cam->dma_bufs[i] == NULL) {
			cam_warn(cam, "Failed to allocate DMA buffer\n");
			break;
		}
		(cam->nbufs)++;
	}

	switch (cam->nbufs) {
	case 1:
		dma_free_coherent(cam->dev, cam->dma_buf_size,
				cam->dma_bufs[0], cam->dma_handles[0]);
		cam->nbufs = 0;
		fallthrough;
	case 0:
		cam_err(cam, "Insufficient DMA buffers, cannot operate\n");
		return -ENOMEM;

	case 2:
		if (n_dma_bufs > 2)
			cam_warn(cam, "Will limp along with only 2 buffers\n");
		break;
	}
	return 0;
}

static void mcam_free_dma_bufs(struct mcam_camera *cam)
{
	int i;

	for (i = 0; i < cam->nbufs; i++) {
		dma_free_coherent(cam->dev, cam->dma_buf_size,
				cam->dma_bufs[i], cam->dma_handles[i]);
		cam->dma_bufs[i] = NULL;
	}
	cam->nbufs = 0;
}


/*
 * Set up DMA buffers when operating in vmalloc mode
 */
static void mcam_ctlr_dma_vmalloc(struct mcam_camera *cam)
{
	/*
	 * Store the first two YUV buffers. Then either
	 * set the third if it exists, or tell the controller
	 * to just use two.
	 */
	mcam_write_yuv_bases(cam, 0, cam->dma_handles[0]);
	mcam_write_yuv_bases(cam, 1, cam->dma_handles[1]);
	if (cam->nbufs > 2) {
		mcam_write_yuv_bases(cam, 2, cam->dma_handles[2]);
		mcam_reg_clear_bit(cam, REG_CTRL1, C1_TWOBUFS);
	} else
		mcam_reg_set_bit(cam, REG_CTRL1, C1_TWOBUFS);
	if (cam->chip_id == MCAM_CAFE)
		mcam_reg_write(cam, REG_UBAR, 0); /* 32 bits only */
}

/*
 * Copy data out to user space in the vmalloc case
 */
static void mcam_frame_tasklet(struct tasklet_struct *t)
{
	struct mcam_camera *cam = from_tasklet(cam, t, s_tasklet);
	int i;
	unsigned long flags;
	struct mcam_vb_buffer *buf;

	spin_lock_irqsave(&cam->dev_lock, flags);
	for (i = 0; i < cam->nbufs; i++) {
		int bufno = cam->next_buf;

		if (cam->state != S_STREAMING || bufno < 0)
			break;  /* I/O got stopped */
		if (++(cam->next_buf) >= cam->nbufs)
			cam->next_buf = 0;
		if (!test_bit(bufno, &cam->flags))
			continue;
		if (list_empty(&cam->buffers)) {
			cam->frame_state.singles++;
			break;  /* Leave it valid, hope for better later */
		}
		cam->frame_state.delivered++;
		clear_bit(bufno, &cam->flags);
		buf = list_first_entry(&cam->buffers, struct mcam_vb_buffer,
				queue);
		list_del_init(&buf->queue);
		/*
		 * Drop the lock during the big copy.  This *should* be safe...
		 */
		spin_unlock_irqrestore(&cam->dev_lock, flags);
		memcpy(vb2_plane_vaddr(&buf->vb_buf.vb2_buf, 0),
				cam->dma_bufs[bufno],
				cam->pix_format.sizeimage);
		mcam_buffer_done(cam, bufno, &buf->vb_buf);
		spin_lock_irqsave(&cam->dev_lock, flags);
	}
	spin_unlock_irqrestore(&cam->dev_lock, flags);
}


/*
 * Make sure our allocated buffers are up to the task.
 */
static int mcam_check_dma_buffers(struct mcam_camera *cam)
{
	if (cam->nbufs > 0 && cam->dma_buf_size < cam->pix_format.sizeimage)
			mcam_free_dma_bufs(cam);
	if (cam->nbufs == 0)
		return mcam_alloc_dma_bufs(cam, 0);
	return 0;
}

static void mcam_vmalloc_done(struct mcam_camera *cam, int frame)
{
	tasklet_schedule(&cam->s_tasklet);
}

#else /* MCAM_MODE_VMALLOC */

static inline int mcam_alloc_dma_bufs(struct mcam_camera *cam, int loadtime)
{
	return 0;
}

static inline void mcam_free_dma_bufs(struct mcam_camera *cam)
{
	return;
}

static inline int mcam_check_dma_buffers(struct mcam_camera *cam)
{
	return 0;
}



#endif /* MCAM_MODE_VMALLOC */


#ifdef MCAM_MODE_DMA_CONTIG
/* ---------------------------------------------------------------------- */
/*
 * DMA-contiguous code.
 */

/*
 * Set up a contiguous buffer for the given frame.  Here also is where
 * the underrun strategy is set: if there is no buffer available, reuse
 * the buffer from the other BAR and set the CF_SINGLE_BUFFER flag to
 * keep the interrupt handler from giving that buffer back to user
 * space.  In this way, we always have a buffer to DMA to and don't
 * have to try to play games stopping and restarting the controller.
 */
static void mcam_set_contig_buffer(struct mcam_camera *cam, int frame)
{
	struct mcam_vb_buffer *buf;
	dma_addr_t dma_handle;
	struct vb2_v4l2_buffer *vb;

	/*
	 * If there are no available buffers, go into single mode
	 */
	if (list_empty(&cam->buffers)) {
		buf = cam->vb_bufs[frame ^ 0x1];
		set_bit(CF_SINGLE_BUFFER, &cam->flags);
		cam->frame_state.singles++;
	} else {
		/*
		 * OK, we have a buffer we can use.
		 */
		buf = list_first_entry(&cam->buffers, struct mcam_vb_buffer,
					queue);
		list_del_init(&buf->queue);
		clear_bit(CF_SINGLE_BUFFER, &cam->flags);
	}

	cam->vb_bufs[frame] = buf;
	vb = &buf->vb_buf;

	dma_handle = vb2_dma_contig_plane_dma_addr(&vb->vb2_buf, 0);
	mcam_write_yuv_bases(cam, frame, dma_handle);
}

/*
 * Initial B_DMA_contig setup.
 */
static void mcam_ctlr_dma_contig(struct mcam_camera *cam)
{
	mcam_reg_set_bit(cam, REG_CTRL1, C1_TWOBUFS);
	cam->nbufs = 2;
	mcam_set_contig_buffer(cam, 0);
	mcam_set_contig_buffer(cam, 1);
}

/*
 * Frame completion handling.
 */
static void mcam_dma_contig_done(struct mcam_camera *cam, int frame)
{
	struct mcam_vb_buffer *buf = cam->vb_bufs[frame];

	if (!test_bit(CF_SINGLE_BUFFER, &cam->flags)) {
		cam->frame_state.delivered++;
		cam->vb_bufs[frame] = NULL;
		mcam_buffer_done(cam, frame, &buf->vb_buf);
	}
	mcam_set_contig_buffer(cam, frame);
}

#endif /* MCAM_MODE_DMA_CONTIG */

#ifdef MCAM_MODE_DMA_SG
/* ---------------------------------------------------------------------- */
/*
 * Scatter/gather-specific code.
 */

/*
 * Set up the next buffer for S/G I/O; caller should be sure that
 * the controller is stopped and a buffer is available.
 */
static void mcam_sg_next_buffer(struct mcam_camera *cam)
{
	struct mcam_vb_buffer *buf;
	struct sg_table *sg_table;

	buf = list_first_entry(&cam->buffers, struct mcam_vb_buffer, queue);
	list_del_init(&buf->queue);
	sg_table = vb2_dma_sg_plane_desc(&buf->vb_buf.vb2_buf, 0);
	/*
	 * Very Bad Not Good Things happen if you don't clear
	 * C1_DESC_ENA before making any descriptor changes.
	 */
	mcam_reg_clear_bit(cam, REG_CTRL1, C1_DESC_ENA);
	mcam_reg_write(cam, REG_DMA_DESC_Y, buf->dma_desc_pa);
	mcam_reg_write(cam, REG_DESC_LEN_Y,
			sg_table->nents * sizeof(struct mcam_dma_desc));
	mcam_reg_write(cam, REG_DESC_LEN_U, 0);
	mcam_reg_write(cam, REG_DESC_LEN_V, 0);
	mcam_reg_set_bit(cam, REG_CTRL1, C1_DESC_ENA);
	cam->vb_bufs[0] = buf;
}

/*
 * Initial B_DMA_sg setup
 */
static void mcam_ctlr_dma_sg(struct mcam_camera *cam)
{
	/*
	 * The list-empty condition can hit us at resume time
	 * if the buffer list was empty when the system was suspended.
	 */
	if (list_empty(&cam->buffers)) {
		set_bit(CF_SG_RESTART, &cam->flags);
		return;
	}

	mcam_reg_clear_bit(cam, REG_CTRL1, C1_DESC_3WORD);
	mcam_sg_next_buffer(cam);
	cam->nbufs = 3;
}


/*
 * Frame completion with S/G is trickier.  We can't muck with
 * a descriptor chain on the fly, since the controller buffers it
 * internally.  So we have to actually stop and restart; Marvell
 * says this is the way to do it.
 *
 * Of course, stopping is easier said than done; experience shows
 * that the controller can start a frame *after* C0_ENABLE has been
 * cleared.  So when running in S/G mode, the controller is "stopped"
 * on receipt of the start-of-frame interrupt.  That means we can
 * safely change the DMA descriptor array here and restart things
 * (assuming there's another buffer waiting to go).
 */
static void mcam_dma_sg_done(struct mcam_camera *cam, int frame)
{
	struct mcam_vb_buffer *buf = cam->vb_bufs[0];

	/*
	 * If we're no longer supposed to be streaming, don't do anything.
	 */
	if (cam->state != S_STREAMING)
		return;
	/*
	 * If we have another buffer available, put it in and
	 * restart the engine.
	 */
	if (!list_empty(&cam->buffers)) {
		mcam_sg_next_buffer(cam);
		mcam_ctlr_start(cam);
	/*
	 * Otherwise set CF_SG_RESTART and the controller will
	 * be restarted once another buffer shows up.
	 */
	} else {
		set_bit(CF_SG_RESTART, &cam->flags);
		cam->frame_state.singles++;
		cam->vb_bufs[0] = NULL;
	}
	/*
	 * Now we can give the completed frame back to user space.
	 */
	cam->frame_state.delivered++;
	mcam_buffer_done(cam, frame, &buf->vb_buf);
}


/*
 * Scatter/gather mode requires stopping the controller between
 * frames so we can put in a new DMA descriptor array.  If no new
 * buffer exists at frame completion, the controller is left stopped;
 * this function is charged with gettig things going again.
 */
static void mcam_sg_restart(struct mcam_camera *cam)
{
	mcam_ctlr_dma_sg(cam);
	mcam_ctlr_start(cam);
	clear_bit(CF_SG_RESTART, &cam->flags);
}

#else /* MCAM_MODE_DMA_SG */

static inline void mcam_sg_restart(struct mcam_camera *cam)
{
	return;
}

#endif /* MCAM_MODE_DMA_SG */

/* ---------------------------------------------------------------------- */
/*
 * Buffer-mode-independent controller code.
 */

/*
 * Image format setup
 */
static void mcam_ctlr_image(struct mcam_camera *cam)
{
	struct v4l2_pix_format *fmt = &cam->pix_format;
	u32 widthy = 0, widthuv = 0, imgsz_h, imgsz_w;

	cam_dbg(cam, "camera: bytesperline = %d; height = %d\n",
		fmt->bytesperline, fmt->sizeimage / fmt->bytesperline);
	imgsz_h = (fmt->height << IMGSZ_V_SHIFT) & IMGSZ_V_MASK;
	imgsz_w = (fmt->width * 2) & IMGSZ_H_MASK;

	switch (fmt->pixelformat) {
	case V4L2_PIX_FMT_YUYV:
	case V4L2_PIX_FMT_YVYU:
		widthy = fmt->width * 2;
		widthuv = 0;
		break;
	case V4L2_PIX_FMT_YUV420:
	case V4L2_PIX_FMT_YVU420:
		widthy = fmt->width;
		widthuv = fmt->width / 2;
		break;
	default:
		widthy = fmt->bytesperline;
		widthuv = 0;
		break;
	}

	mcam_reg_write_mask(cam, REG_IMGPITCH, widthuv << 16 | widthy,
			IMGP_YP_MASK | IMGP_UVP_MASK);
	mcam_reg_write(cam, REG_IMGSIZE, imgsz_h | imgsz_w);
	mcam_reg_write(cam, REG_IMGOFFSET, 0x0);

	/*
	 * Tell the controller about the image format we are using.
	 */
	switch (fmt->pixelformat) {
	case V4L2_PIX_FMT_YUV420:
	case V4L2_PIX_FMT_YVU420:
		mcam_reg_write_mask(cam, REG_CTRL0,
			C0_DF_YUV | C0_YUV_420PL | C0_YUVE_VYUY, C0_DF_MASK);
		break;
	case V4L2_PIX_FMT_YUYV:
		mcam_reg_write_mask(cam, REG_CTRL0,
			C0_DF_YUV | C0_YUV_PACKED | C0_YUVE_NOSWAP, C0_DF_MASK);
		break;
	case V4L2_PIX_FMT_YVYU:
		mcam_reg_write_mask(cam, REG_CTRL0,
			C0_DF_YUV | C0_YUV_PACKED | C0_YUVE_SWAP24, C0_DF_MASK);
		break;
	case V4L2_PIX_FMT_XRGB444:
		mcam_reg_write_mask(cam, REG_CTRL0,
			C0_DF_RGB | C0_RGBF_444 | C0_RGB4_XBGR, C0_DF_MASK);
		break;
	case V4L2_PIX_FMT_RGB565:
		mcam_reg_write_mask(cam, REG_CTRL0,
			C0_DF_RGB | C0_RGBF_565 | C0_RGB5_BGGR, C0_DF_MASK);
		break;
	case V4L2_PIX_FMT_SBGGR8:
		mcam_reg_write_mask(cam, REG_CTRL0,
			C0_DF_RGB | C0_RGB5_GRBG, C0_DF_MASK);
		break;
	default:
		cam_err(cam, "camera: unknown format: %#x\n", fmt->pixelformat);
		break;
	}

	/*
	 * Make sure it knows we want to use hsync/vsync.
	 */
	mcam_reg_write_mask(cam, REG_CTRL0, C0_SIF_HVSYNC, C0_SIFM_MASK);
}


/*
 * Configure the controller for operation; caller holds the
 * device mutex.
 */
static int mcam_ctlr_configure(struct mcam_camera *cam)
{
	unsigned long flags;

	spin_lock_irqsave(&cam->dev_lock, flags);
	clear_bit(CF_SG_RESTART, &cam->flags);
	cam->dma_setup(cam);
	mcam_ctlr_image(cam);
	mcam_set_config_needed(cam, 0);
	spin_unlock_irqrestore(&cam->dev_lock, flags);
	return 0;
}

static void mcam_ctlr_irq_enable(struct mcam_camera *cam)
{
	/*
	 * Clear any pending interrupts, since we do not
	 * expect to have I/O active prior to enabling.
	 */
	mcam_reg_write(cam, REG_IRQSTAT, FRAMEIRQS);
	mcam_reg_set_bit(cam, REG_IRQMASK, FRAMEIRQS);
}

static void mcam_ctlr_irq_disable(struct mcam_camera *cam)
{
	mcam_reg_clear_bit(cam, REG_IRQMASK, FRAMEIRQS);
}

/*
 * Stop the controller, and don't return until we're really sure that no
 * further DMA is going on.
 */
static void mcam_ctlr_stop_dma(struct mcam_camera *cam)
{
	unsigned long flags;

	/*
	 * Theory: stop the camera controller (whether it is operating
	 * or not).  Delay briefly just in case we race with the SOF
	 * interrupt, then wait until no DMA is active.
	 */
	spin_lock_irqsave(&cam->dev_lock, flags);
	clear_bit(CF_SG_RESTART, &cam->flags);
	mcam_ctlr_stop(cam);
	cam->state = S_IDLE;
	spin_unlock_irqrestore(&cam->dev_lock, flags);
	/*
	 * This is a brutally long sleep, but experience shows that
	 * it can take the controller a while to get the message that
	 * it needs to stop grabbing frames.  In particular, we can
	 * sometimes (on mmp) get a frame at the end WITHOUT the
	 * start-of-frame indication.
	 */
	msleep(150);
	if (test_bit(CF_DMA_ACTIVE, &cam->flags))
		cam_err(cam, "Timeout waiting for DMA to end\n");
		/* This would be bad news - what now? */
	spin_lock_irqsave(&cam->dev_lock, flags);
	mcam_ctlr_irq_disable(cam);
	spin_unlock_irqrestore(&cam->dev_lock, flags);
}

/*
 * Power up and down.
 */
static int mcam_ctlr_power_up(struct mcam_camera *cam)
{
	unsigned long flags;
	int ret;

	spin_lock_irqsave(&cam->dev_lock, flags);
	if (cam->plat_power_up) {
		ret = cam->plat_power_up(cam);
		if (ret) {
			spin_unlock_irqrestore(&cam->dev_lock, flags);
			return ret;
		}
	}
	mcam_reg_clear_bit(cam, REG_CTRL1, C1_PWRDWN);
	spin_unlock_irqrestore(&cam->dev_lock, flags);
	return 0;
}

static void mcam_ctlr_power_down(struct mcam_camera *cam)
{
	unsigned long flags;

	spin_lock_irqsave(&cam->dev_lock, flags);
	/*
	 * School of hard knocks department: be sure we do any register
	 * twiddling on the controller *before* calling the platform
	 * power down routine.
	 */
	mcam_reg_set_bit(cam, REG_CTRL1, C1_PWRDWN);
	if (cam->plat_power_down)
		cam->plat_power_down(cam);
	spin_unlock_irqrestore(&cam->dev_lock, flags);
}

/* ---------------------------------------------------------------------- */
/*
 * Master sensor clock.
 */
static int mclk_prepare(struct clk_hw *hw)
{
	struct mcam_camera *cam = container_of(hw, struct mcam_camera, mclk_hw);

	clk_prepare(cam->clk[0]);
	return 0;
}

static void mclk_unprepare(struct clk_hw *hw)
{
	struct mcam_camera *cam = container_of(hw, struct mcam_camera, mclk_hw);

	clk_unprepare(cam->clk[0]);
}

static int mclk_enable(struct clk_hw *hw)
{
	struct mcam_camera *cam = container_of(hw, struct mcam_camera, mclk_hw);
	int mclk_src;
	int mclk_div;
	int ret;

	/*
	 * Clock the sensor appropriately.  Controller clock should
	 * be 48MHz, sensor "typical" value is half that.
	 */
	if (cam->bus_type == V4L2_MBUS_CSI2_DPHY) {
		mclk_src = cam->mclk_src;
		mclk_div = cam->mclk_div;
	} else {
		mclk_src = 3;
		mclk_div = 2;
	}

<<<<<<< HEAD
	pm_runtime_get_sync(cam->dev);
=======
	ret = pm_runtime_resume_and_get(cam->dev);
	if (ret < 0)
		return ret;
>>>>>>> 754a0abe
	clk_enable(cam->clk[0]);
	mcam_reg_write(cam, REG_CLKCTRL, (mclk_src << 29) | mclk_div);
	mcam_ctlr_power_up(cam);

	return 0;
}

static void mclk_disable(struct clk_hw *hw)
{
	struct mcam_camera *cam = container_of(hw, struct mcam_camera, mclk_hw);

	mcam_ctlr_power_down(cam);
	clk_disable(cam->clk[0]);
	pm_runtime_put(cam->dev);
}

static unsigned long mclk_recalc_rate(struct clk_hw *hw,
				unsigned long parent_rate)
{
	return 48000000;
}

static const struct clk_ops mclk_ops = {
	.prepare = mclk_prepare,
	.unprepare = mclk_unprepare,
	.enable = mclk_enable,
	.disable = mclk_disable,
	.recalc_rate = mclk_recalc_rate,
};

/* -------------------------------------------------------------------- */
/*
 * Communications with the sensor.
 */

static int __mcam_cam_reset(struct mcam_camera *cam)
{
	return sensor_call(cam, core, reset, 0);
}

/*
 * We have found the sensor on the i2c.  Let's try to have a
 * conversation.
 */
static int mcam_cam_init(struct mcam_camera *cam)
{
	int ret;

	if (cam->state != S_NOTREADY)
		cam_warn(cam, "Cam init with device in funky state %d",
				cam->state);
	ret = __mcam_cam_reset(cam);
	/* Get/set parameters? */
	cam->state = S_IDLE;
	return ret;
}

/*
 * Configure the sensor to match the parameters we have.  Caller should
 * hold s_mutex
 */
static int mcam_cam_set_flip(struct mcam_camera *cam)
{
	struct v4l2_control ctrl;

	memset(&ctrl, 0, sizeof(ctrl));
	ctrl.id = V4L2_CID_VFLIP;
	ctrl.value = flip;
	return v4l2_s_ctrl(NULL, cam->sensor->ctrl_handler, &ctrl);
}


static int mcam_cam_configure(struct mcam_camera *cam)
{
	struct v4l2_subdev_format format = {
		.which = V4L2_SUBDEV_FORMAT_ACTIVE,
	};
	int ret;

	v4l2_fill_mbus_format(&format.format, &cam->pix_format, cam->mbus_code);
	ret = sensor_call(cam, core, init, 0);
	if (ret == 0)
		ret = sensor_call(cam, pad, set_fmt, NULL, &format);
	/*
	 * OV7670 does weird things if flip is set *before* format...
	 */
	ret += mcam_cam_set_flip(cam);
	return ret;
}

/*
 * Get everything ready, and start grabbing frames.
 */
static int mcam_read_setup(struct mcam_camera *cam)
{
	int ret;
	unsigned long flags;

	/*
	 * Configuration.  If we still don't have DMA buffers,
	 * make one last, desperate attempt.
	 */
	if (cam->buffer_mode == B_vmalloc && cam->nbufs == 0 &&
			mcam_alloc_dma_bufs(cam, 0))
		return -ENOMEM;

	if (mcam_needs_config(cam)) {
		mcam_cam_configure(cam);
		ret = mcam_ctlr_configure(cam);
		if (ret)
			return ret;
	}

	/*
	 * Turn it loose.
	 */
	spin_lock_irqsave(&cam->dev_lock, flags);
	clear_bit(CF_DMA_ACTIVE, &cam->flags);
	mcam_reset_buffers(cam);
	if (cam->bus_type == V4L2_MBUS_CSI2_DPHY)
		mcam_enable_mipi(cam);
	else
		mcam_disable_mipi(cam);
	mcam_ctlr_irq_enable(cam);
	cam->state = S_STREAMING;
	if (!test_bit(CF_SG_RESTART, &cam->flags))
		mcam_ctlr_start(cam);
	spin_unlock_irqrestore(&cam->dev_lock, flags);
	return 0;
}

/* ----------------------------------------------------------------------- */
/*
 * Videobuf2 interface code.
 */

static int mcam_vb_queue_setup(struct vb2_queue *vq,
		unsigned int *nbufs,
		unsigned int *num_planes, unsigned int sizes[],
		struct device *alloc_devs[])
{
	struct mcam_camera *cam = vb2_get_drv_priv(vq);
	int minbufs = (cam->buffer_mode == B_DMA_contig) ? 3 : 2;
	unsigned size = cam->pix_format.sizeimage;

	if (*nbufs < minbufs)
		*nbufs = minbufs;

	if (*num_planes)
		return sizes[0] < size ? -EINVAL : 0;
	sizes[0] = size;
	*num_planes = 1; /* Someday we have to support planar formats... */
	return 0;
}


static void mcam_vb_buf_queue(struct vb2_buffer *vb)
{
	struct vb2_v4l2_buffer *vbuf = to_vb2_v4l2_buffer(vb);
	struct mcam_vb_buffer *mvb = vb_to_mvb(vbuf);
	struct mcam_camera *cam = vb2_get_drv_priv(vb->vb2_queue);
	unsigned long flags;
	int start;

	spin_lock_irqsave(&cam->dev_lock, flags);
	start = (cam->state == S_BUFWAIT) && !list_empty(&cam->buffers);
	list_add(&mvb->queue, &cam->buffers);
	if (cam->state == S_STREAMING && test_bit(CF_SG_RESTART, &cam->flags))
		mcam_sg_restart(cam);
	spin_unlock_irqrestore(&cam->dev_lock, flags);
	if (start)
		mcam_read_setup(cam);
}

static void mcam_vb_requeue_bufs(struct vb2_queue *vq,
				 enum vb2_buffer_state state)
{
	struct mcam_camera *cam = vb2_get_drv_priv(vq);
	struct mcam_vb_buffer *buf, *node;
	unsigned long flags;
	unsigned i;

	spin_lock_irqsave(&cam->dev_lock, flags);
	list_for_each_entry_safe(buf, node, &cam->buffers, queue) {
		vb2_buffer_done(&buf->vb_buf.vb2_buf, state);
		list_del(&buf->queue);
	}
	for (i = 0; i < MAX_DMA_BUFS; i++) {
		buf = cam->vb_bufs[i];

		if (buf) {
			vb2_buffer_done(&buf->vb_buf.vb2_buf, state);
			cam->vb_bufs[i] = NULL;
		}
	}
	spin_unlock_irqrestore(&cam->dev_lock, flags);
}

/*
 * These need to be called with the mutex held from vb2
 */
static int mcam_vb_start_streaming(struct vb2_queue *vq, unsigned int count)
{
	struct mcam_camera *cam = vb2_get_drv_priv(vq);
	unsigned int frame;
	int ret;

	if (cam->state != S_IDLE) {
		mcam_vb_requeue_bufs(vq, VB2_BUF_STATE_QUEUED);
		return -EINVAL;
	}
	cam->frame_state.frames = 0;
	cam->frame_state.singles = 0;
	cam->frame_state.delivered = 0;
	cam->sequence = 0;
	/*
	 * Videobuf2 sneakily hoards all the buffers and won't
	 * give them to us until *after* streaming starts.  But
	 * we can't actually start streaming until we have a
	 * destination.  So go into a wait state and hope they
	 * give us buffers soon.
	 */
	if (cam->buffer_mode != B_vmalloc && list_empty(&cam->buffers)) {
		cam->state = S_BUFWAIT;
		return 0;
	}

	/*
	 * Ensure clear the left over frame flags
	 * before every really start streaming
	 */
	for (frame = 0; frame < cam->nbufs; frame++)
		clear_bit(CF_FRAME_SOF0 + frame, &cam->flags);

	ret = mcam_read_setup(cam);
	if (ret)
		mcam_vb_requeue_bufs(vq, VB2_BUF_STATE_QUEUED);
	return ret;
}

static void mcam_vb_stop_streaming(struct vb2_queue *vq)
{
	struct mcam_camera *cam = vb2_get_drv_priv(vq);

	cam_dbg(cam, "stop_streaming: %d frames, %d singles, %d delivered\n",
			cam->frame_state.frames, cam->frame_state.singles,
			cam->frame_state.delivered);
	if (cam->state == S_BUFWAIT) {
		/* They never gave us buffers */
		cam->state = S_IDLE;
		return;
	}
	if (cam->state != S_STREAMING)
		return;
	mcam_ctlr_stop_dma(cam);
	/*
	 * VB2 reclaims the buffers, so we need to forget
	 * about them.
	 */
	mcam_vb_requeue_bufs(vq, VB2_BUF_STATE_ERROR);
}


static const struct vb2_ops mcam_vb2_ops = {
	.queue_setup		= mcam_vb_queue_setup,
	.buf_queue		= mcam_vb_buf_queue,
	.start_streaming	= mcam_vb_start_streaming,
	.stop_streaming		= mcam_vb_stop_streaming,
	.wait_prepare		= vb2_ops_wait_prepare,
	.wait_finish		= vb2_ops_wait_finish,
};


#ifdef MCAM_MODE_DMA_SG
/*
 * Scatter/gather mode uses all of the above functions plus a
 * few extras to deal with DMA mapping.
 */
static int mcam_vb_sg_buf_init(struct vb2_buffer *vb)
{
	struct vb2_v4l2_buffer *vbuf = to_vb2_v4l2_buffer(vb);
	struct mcam_vb_buffer *mvb = vb_to_mvb(vbuf);
	struct mcam_camera *cam = vb2_get_drv_priv(vb->vb2_queue);
	int ndesc = cam->pix_format.sizeimage/PAGE_SIZE + 1;

	mvb->dma_desc = dma_alloc_coherent(cam->dev,
			ndesc * sizeof(struct mcam_dma_desc),
			&mvb->dma_desc_pa, GFP_KERNEL);
	if (mvb->dma_desc == NULL) {
		cam_err(cam, "Unable to get DMA descriptor array\n");
		return -ENOMEM;
	}
	return 0;
}

static int mcam_vb_sg_buf_prepare(struct vb2_buffer *vb)
{
	struct vb2_v4l2_buffer *vbuf = to_vb2_v4l2_buffer(vb);
	struct mcam_vb_buffer *mvb = vb_to_mvb(vbuf);
	struct sg_table *sg_table = vb2_dma_sg_plane_desc(vb, 0);
	struct mcam_dma_desc *desc = mvb->dma_desc;
	struct scatterlist *sg;
	int i;

	for_each_sg(sg_table->sgl, sg, sg_table->nents, i) {
		desc->dma_addr = sg_dma_address(sg);
		desc->segment_len = sg_dma_len(sg);
		desc++;
	}
	return 0;
}

static void mcam_vb_sg_buf_cleanup(struct vb2_buffer *vb)
{
	struct vb2_v4l2_buffer *vbuf = to_vb2_v4l2_buffer(vb);
	struct mcam_camera *cam = vb2_get_drv_priv(vb->vb2_queue);
	struct mcam_vb_buffer *mvb = vb_to_mvb(vbuf);
	int ndesc = cam->pix_format.sizeimage/PAGE_SIZE + 1;

	dma_free_coherent(cam->dev, ndesc * sizeof(struct mcam_dma_desc),
			mvb->dma_desc, mvb->dma_desc_pa);
}


static const struct vb2_ops mcam_vb2_sg_ops = {
	.queue_setup		= mcam_vb_queue_setup,
	.buf_init		= mcam_vb_sg_buf_init,
	.buf_prepare		= mcam_vb_sg_buf_prepare,
	.buf_queue		= mcam_vb_buf_queue,
	.buf_cleanup		= mcam_vb_sg_buf_cleanup,
	.start_streaming	= mcam_vb_start_streaming,
	.stop_streaming		= mcam_vb_stop_streaming,
	.wait_prepare		= vb2_ops_wait_prepare,
	.wait_finish		= vb2_ops_wait_finish,
};

#endif /* MCAM_MODE_DMA_SG */

static int mcam_setup_vb2(struct mcam_camera *cam)
{
	struct vb2_queue *vq = &cam->vb_queue;

	memset(vq, 0, sizeof(*vq));
	vq->type = V4L2_BUF_TYPE_VIDEO_CAPTURE;
	vq->drv_priv = cam;
	vq->lock = &cam->s_mutex;
	vq->timestamp_flags = V4L2_BUF_FLAG_TIMESTAMP_MONOTONIC;
	vq->io_modes = VB2_MMAP | VB2_USERPTR | VB2_DMABUF | VB2_READ;
	vq->buf_struct_size = sizeof(struct mcam_vb_buffer);
	vq->dev = cam->dev;
	INIT_LIST_HEAD(&cam->buffers);
	switch (cam->buffer_mode) {
	case B_DMA_contig:
#ifdef MCAM_MODE_DMA_CONTIG
		vq->ops = &mcam_vb2_ops;
		vq->mem_ops = &vb2_dma_contig_memops;
		cam->dma_setup = mcam_ctlr_dma_contig;
		cam->frame_complete = mcam_dma_contig_done;
#endif
		break;
	case B_DMA_sg:
#ifdef MCAM_MODE_DMA_SG
		vq->ops = &mcam_vb2_sg_ops;
		vq->mem_ops = &vb2_dma_sg_memops;
		cam->dma_setup = mcam_ctlr_dma_sg;
		cam->frame_complete = mcam_dma_sg_done;
#endif
		break;
	case B_vmalloc:
#ifdef MCAM_MODE_VMALLOC
		tasklet_setup(&cam->s_tasklet, mcam_frame_tasklet);
		vq->ops = &mcam_vb2_ops;
		vq->mem_ops = &vb2_vmalloc_memops;
		cam->dma_setup = mcam_ctlr_dma_vmalloc;
		cam->frame_complete = mcam_vmalloc_done;
#endif
		break;
	}
	return vb2_queue_init(vq);
}


/* ---------------------------------------------------------------------- */
/*
 * The long list of V4L2 ioctl() operations.
 */

static int mcam_vidioc_querycap(struct file *file, void *priv,
		struct v4l2_capability *cap)
{
	struct mcam_camera *cam = video_drvdata(file);

	strscpy(cap->driver, "marvell_ccic", sizeof(cap->driver));
	strscpy(cap->card, "marvell_ccic", sizeof(cap->card));
	strscpy(cap->bus_info, cam->bus_info, sizeof(cap->bus_info));
	return 0;
}


static int mcam_vidioc_enum_fmt_vid_cap(struct file *filp,
		void *priv, struct v4l2_fmtdesc *fmt)
{
	if (fmt->index >= N_MCAM_FMTS)
		return -EINVAL;
	fmt->pixelformat = mcam_formats[fmt->index].pixelformat;
	return 0;
}

static int mcam_vidioc_try_fmt_vid_cap(struct file *filp, void *priv,
		struct v4l2_format *fmt)
{
	struct mcam_camera *cam = video_drvdata(filp);
	struct mcam_format_struct *f;
	struct v4l2_pix_format *pix = &fmt->fmt.pix;
	struct v4l2_subdev_pad_config pad_cfg;
	struct v4l2_subdev_state pad_state = {
		.pads = &pad_cfg
		};
	struct v4l2_subdev_format format = {
		.which = V4L2_SUBDEV_FORMAT_TRY,
	};
	int ret;

	f = mcam_find_format(pix->pixelformat);
	pix->pixelformat = f->pixelformat;
	v4l2_fill_mbus_format(&format.format, pix, f->mbus_code);
	ret = sensor_call(cam, pad, set_fmt, &pad_state, &format);
	v4l2_fill_pix_format(pix, &format.format);
	pix->bytesperline = pix->width * f->bpp;
	switch (f->pixelformat) {
	case V4L2_PIX_FMT_YUV420:
	case V4L2_PIX_FMT_YVU420:
		pix->sizeimage = pix->height * pix->bytesperline * 3 / 2;
		break;
	default:
		pix->sizeimage = pix->height * pix->bytesperline;
		break;
	}
	pix->colorspace = V4L2_COLORSPACE_SRGB;
	return ret;
}

static int mcam_vidioc_s_fmt_vid_cap(struct file *filp, void *priv,
		struct v4l2_format *fmt)
{
	struct mcam_camera *cam = video_drvdata(filp);
	struct mcam_format_struct *f;
	int ret;

	/*
	 * Can't do anything if the device is not idle
	 * Also can't if there are streaming buffers in place.
	 */
	if (cam->state != S_IDLE || vb2_is_busy(&cam->vb_queue))
		return -EBUSY;

	f = mcam_find_format(fmt->fmt.pix.pixelformat);

	/*
	 * See if the formatting works in principle.
	 */
	ret = mcam_vidioc_try_fmt_vid_cap(filp, priv, fmt);
	if (ret)
		return ret;
	/*
	 * Now we start to change things for real, so let's do it
	 * under lock.
	 */
	cam->pix_format = fmt->fmt.pix;
	cam->mbus_code = f->mbus_code;

	/*
	 * Make sure we have appropriate DMA buffers.
	 */
	if (cam->buffer_mode == B_vmalloc) {
		ret = mcam_check_dma_buffers(cam);
		if (ret)
			goto out;
	}
	mcam_set_config_needed(cam, 1);
out:
	return ret;
}

/*
 * Return our stored notion of how the camera is/should be configured.
 * The V4l2 spec wants us to be smarter, and actually get this from
 * the camera (and not mess with it at open time).  Someday.
 */
static int mcam_vidioc_g_fmt_vid_cap(struct file *filp, void *priv,
		struct v4l2_format *f)
{
	struct mcam_camera *cam = video_drvdata(filp);

	f->fmt.pix = cam->pix_format;
	return 0;
}

/*
 * We only have one input - the sensor - so minimize the nonsense here.
 */
static int mcam_vidioc_enum_input(struct file *filp, void *priv,
		struct v4l2_input *input)
{
	if (input->index != 0)
		return -EINVAL;

	input->type = V4L2_INPUT_TYPE_CAMERA;
	strscpy(input->name, "Camera", sizeof(input->name));
	return 0;
}

static int mcam_vidioc_g_input(struct file *filp, void *priv, unsigned int *i)
{
	*i = 0;
	return 0;
}

static int mcam_vidioc_s_input(struct file *filp, void *priv, unsigned int i)
{
	if (i != 0)
		return -EINVAL;
	return 0;
}

/*
 * G/S_PARM.  Most of this is done by the sensor, but we are
 * the level which controls the number of read buffers.
 */
static int mcam_vidioc_g_parm(struct file *filp, void *priv,
		struct v4l2_streamparm *a)
{
	struct mcam_camera *cam = video_drvdata(filp);
	int ret;

	ret = v4l2_g_parm_cap(video_devdata(filp), cam->sensor, a);
	a->parm.capture.readbuffers = n_dma_bufs;
	return ret;
}

static int mcam_vidioc_s_parm(struct file *filp, void *priv,
		struct v4l2_streamparm *a)
{
	struct mcam_camera *cam = video_drvdata(filp);
	int ret;

	ret = v4l2_s_parm_cap(video_devdata(filp), cam->sensor, a);
	a->parm.capture.readbuffers = n_dma_bufs;
	return ret;
}

static int mcam_vidioc_enum_framesizes(struct file *filp, void *priv,
		struct v4l2_frmsizeenum *sizes)
{
	struct mcam_camera *cam = video_drvdata(filp);
	struct mcam_format_struct *f;
	struct v4l2_subdev_frame_size_enum fse = {
		.index = sizes->index,
		.which = V4L2_SUBDEV_FORMAT_ACTIVE,
	};
	int ret;

	f = mcam_find_format(sizes->pixel_format);
	if (f->pixelformat != sizes->pixel_format)
		return -EINVAL;
	fse.code = f->mbus_code;
	ret = sensor_call(cam, pad, enum_frame_size, NULL, &fse);
	if (ret)
		return ret;
	if (fse.min_width == fse.max_width &&
	    fse.min_height == fse.max_height) {
		sizes->type = V4L2_FRMSIZE_TYPE_DISCRETE;
		sizes->discrete.width = fse.min_width;
		sizes->discrete.height = fse.min_height;
		return 0;
	}
	sizes->type = V4L2_FRMSIZE_TYPE_CONTINUOUS;
	sizes->stepwise.min_width = fse.min_width;
	sizes->stepwise.max_width = fse.max_width;
	sizes->stepwise.min_height = fse.min_height;
	sizes->stepwise.max_height = fse.max_height;
	sizes->stepwise.step_width = 1;
	sizes->stepwise.step_height = 1;
	return 0;
}

static int mcam_vidioc_enum_frameintervals(struct file *filp, void *priv,
		struct v4l2_frmivalenum *interval)
{
	struct mcam_camera *cam = video_drvdata(filp);
	struct mcam_format_struct *f;
	struct v4l2_subdev_frame_interval_enum fie = {
		.index = interval->index,
		.width = interval->width,
		.height = interval->height,
		.which = V4L2_SUBDEV_FORMAT_ACTIVE,
	};
	int ret;

	f = mcam_find_format(interval->pixel_format);
	if (f->pixelformat != interval->pixel_format)
		return -EINVAL;
	fie.code = f->mbus_code;
	ret = sensor_call(cam, pad, enum_frame_interval, NULL, &fie);
	if (ret)
		return ret;
	interval->type = V4L2_FRMIVAL_TYPE_DISCRETE;
	interval->discrete = fie.interval;
	return 0;
}

#ifdef CONFIG_VIDEO_ADV_DEBUG
static int mcam_vidioc_g_register(struct file *file, void *priv,
		struct v4l2_dbg_register *reg)
{
	struct mcam_camera *cam = video_drvdata(file);

	if (reg->reg > cam->regs_size - 4)
		return -EINVAL;
	reg->val = mcam_reg_read(cam, reg->reg);
	reg->size = 4;
	return 0;
}

static int mcam_vidioc_s_register(struct file *file, void *priv,
		const struct v4l2_dbg_register *reg)
{
	struct mcam_camera *cam = video_drvdata(file);

	if (reg->reg > cam->regs_size - 4)
		return -EINVAL;
	mcam_reg_write(cam, reg->reg, reg->val);
	return 0;
}
#endif

static const struct v4l2_ioctl_ops mcam_v4l_ioctl_ops = {
	.vidioc_querycap	= mcam_vidioc_querycap,
	.vidioc_enum_fmt_vid_cap = mcam_vidioc_enum_fmt_vid_cap,
	.vidioc_try_fmt_vid_cap	= mcam_vidioc_try_fmt_vid_cap,
	.vidioc_s_fmt_vid_cap	= mcam_vidioc_s_fmt_vid_cap,
	.vidioc_g_fmt_vid_cap	= mcam_vidioc_g_fmt_vid_cap,
	.vidioc_enum_input	= mcam_vidioc_enum_input,
	.vidioc_g_input		= mcam_vidioc_g_input,
	.vidioc_s_input		= mcam_vidioc_s_input,
	.vidioc_reqbufs		= vb2_ioctl_reqbufs,
	.vidioc_create_bufs	= vb2_ioctl_create_bufs,
	.vidioc_querybuf	= vb2_ioctl_querybuf,
	.vidioc_qbuf		= vb2_ioctl_qbuf,
	.vidioc_dqbuf		= vb2_ioctl_dqbuf,
	.vidioc_expbuf		= vb2_ioctl_expbuf,
	.vidioc_streamon	= vb2_ioctl_streamon,
	.vidioc_streamoff	= vb2_ioctl_streamoff,
	.vidioc_g_parm		= mcam_vidioc_g_parm,
	.vidioc_s_parm		= mcam_vidioc_s_parm,
	.vidioc_enum_framesizes = mcam_vidioc_enum_framesizes,
	.vidioc_enum_frameintervals = mcam_vidioc_enum_frameintervals,
	.vidioc_subscribe_event = v4l2_ctrl_subscribe_event,
	.vidioc_unsubscribe_event = v4l2_event_unsubscribe,
#ifdef CONFIG_VIDEO_ADV_DEBUG
	.vidioc_g_register	= mcam_vidioc_g_register,
	.vidioc_s_register	= mcam_vidioc_s_register,
#endif
};

/* ---------------------------------------------------------------------- */
/*
 * Our various file operations.
 */
static int mcam_v4l_open(struct file *filp)
{
	struct mcam_camera *cam = video_drvdata(filp);
	int ret;

	mutex_lock(&cam->s_mutex);
	ret = v4l2_fh_open(filp);
	if (ret)
		goto out;
	if (v4l2_fh_is_singular_file(filp)) {
		ret = sensor_call(cam, core, s_power, 1);
		if (ret)
			goto out;
		ret = pm_runtime_resume_and_get(cam->dev);
		if (ret < 0)
			goto out;
		__mcam_cam_reset(cam);
		mcam_set_config_needed(cam, 1);
	}
out:
	mutex_unlock(&cam->s_mutex);
	if (ret)
		v4l2_fh_release(filp);
	return ret;
}


static int mcam_v4l_release(struct file *filp)
{
	struct mcam_camera *cam = video_drvdata(filp);
	bool last_open;

	mutex_lock(&cam->s_mutex);
	last_open = v4l2_fh_is_singular_file(filp);
	_vb2_fop_release(filp, NULL);
	if (last_open) {
		mcam_disable_mipi(cam);
		sensor_call(cam, core, s_power, 0);
		pm_runtime_put(cam->dev);
		if (cam->buffer_mode == B_vmalloc && alloc_bufs_at_read)
			mcam_free_dma_bufs(cam);
	}

	mutex_unlock(&cam->s_mutex);
	return 0;
}

static const struct v4l2_file_operations mcam_v4l_fops = {
	.owner = THIS_MODULE,
	.open = mcam_v4l_open,
	.release = mcam_v4l_release,
	.read = vb2_fop_read,
	.poll = vb2_fop_poll,
	.mmap = vb2_fop_mmap,
	.unlocked_ioctl = video_ioctl2,
};


/*
 * This template device holds all of those v4l2 methods; we
 * clone it for specific real devices.
 */
static const struct video_device mcam_v4l_template = {
	.name = "mcam",
	.fops = &mcam_v4l_fops,
	.ioctl_ops = &mcam_v4l_ioctl_ops,
	.release = video_device_release_empty,
	.device_caps = V4L2_CAP_VIDEO_CAPTURE | V4L2_CAP_READWRITE |
		       V4L2_CAP_STREAMING,
};

/* ---------------------------------------------------------------------- */
/*
 * Interrupt handler stuff
 */
static void mcam_frame_complete(struct mcam_camera *cam, int frame)
{
	/*
	 * Basic frame housekeeping.
	 */
	set_bit(frame, &cam->flags);
	clear_bit(CF_DMA_ACTIVE, &cam->flags);
	cam->next_buf = frame;
	cam->buf_seq[frame] = cam->sequence++;
	cam->frame_state.frames++;
	/*
	 * "This should never happen"
	 */
	if (cam->state != S_STREAMING)
		return;
	/*
	 * Process the frame and set up the next one.
	 */
	cam->frame_complete(cam, frame);
}


/*
 * The interrupt handler; this needs to be called from the
 * platform irq handler with the lock held.
 */
int mccic_irq(struct mcam_camera *cam, unsigned int irqs)
{
	unsigned int frame, handled = 0;

	mcam_reg_write(cam, REG_IRQSTAT, FRAMEIRQS); /* Clear'em all */
	/*
	 * Handle any frame completions.  There really should
	 * not be more than one of these, or we have fallen
	 * far behind.
	 *
	 * When running in S/G mode, the frame number lacks any
	 * real meaning - there's only one descriptor array - but
	 * the controller still picks a different one to signal
	 * each time.
	 */
	for (frame = 0; frame < cam->nbufs; frame++)
		if (irqs & (IRQ_EOF0 << frame) &&
			test_bit(CF_FRAME_SOF0 + frame, &cam->flags)) {
			mcam_frame_complete(cam, frame);
			handled = 1;
			clear_bit(CF_FRAME_SOF0 + frame, &cam->flags);
			if (cam->buffer_mode == B_DMA_sg)
				break;
		}
	/*
	 * If a frame starts, note that we have DMA active.  This
	 * code assumes that we won't get multiple frame interrupts
	 * at once; may want to rethink that.
	 */
	for (frame = 0; frame < cam->nbufs; frame++) {
		if (irqs & (IRQ_SOF0 << frame)) {
			set_bit(CF_FRAME_SOF0 + frame, &cam->flags);
			handled = IRQ_HANDLED;
		}
	}

	if (handled == IRQ_HANDLED) {
		set_bit(CF_DMA_ACTIVE, &cam->flags);
		if (cam->buffer_mode == B_DMA_sg)
			mcam_ctlr_stop(cam);
	}
	return handled;
}
EXPORT_SYMBOL_GPL(mccic_irq);

/* ---------------------------------------------------------------------- */
/*
 * Registration and such.
 */

static int mccic_notify_bound(struct v4l2_async_notifier *notifier,
	struct v4l2_subdev *subdev, struct v4l2_async_subdev *asd)
{
	struct mcam_camera *cam = notifier_to_mcam(notifier);
	int ret;

	mutex_lock(&cam->s_mutex);
	if (cam->sensor) {
		cam_err(cam, "sensor already bound\n");
		ret = -EBUSY;
		goto out;
	}

	v4l2_set_subdev_hostdata(subdev, cam);
	cam->sensor = subdev;

	ret = mcam_cam_init(cam);
	if (ret) {
		cam->sensor = NULL;
		goto out;
	}

	ret = mcam_setup_vb2(cam);
	if (ret) {
		cam->sensor = NULL;
		goto out;
	}

	cam->vdev = mcam_v4l_template;
	cam->vdev.v4l2_dev = &cam->v4l2_dev;
	cam->vdev.lock = &cam->s_mutex;
	cam->vdev.queue = &cam->vb_queue;
	video_set_drvdata(&cam->vdev, cam);
	ret = video_register_device(&cam->vdev, VFL_TYPE_VIDEO, -1);
	if (ret) {
		cam->sensor = NULL;
		goto out;
	}

	cam_dbg(cam, "sensor %s bound\n", subdev->name);
out:
	mutex_unlock(&cam->s_mutex);
	return ret;
}

static void mccic_notify_unbind(struct v4l2_async_notifier *notifier,
	struct v4l2_subdev *subdev, struct v4l2_async_subdev *asd)
{
	struct mcam_camera *cam = notifier_to_mcam(notifier);

	mutex_lock(&cam->s_mutex);
	if (cam->sensor != subdev) {
		cam_err(cam, "sensor %s not bound\n", subdev->name);
		goto out;
	}

	video_unregister_device(&cam->vdev);
	cam->sensor = NULL;
	cam_dbg(cam, "sensor %s unbound\n", subdev->name);

out:
	mutex_unlock(&cam->s_mutex);
}

static int mccic_notify_complete(struct v4l2_async_notifier *notifier)
{
	struct mcam_camera *cam = notifier_to_mcam(notifier);
	int ret;

	/*
	 * Get the v4l2 setup done.
	 */
	ret = v4l2_ctrl_handler_init(&cam->ctrl_handler, 10);
	if (!ret)
		cam->v4l2_dev.ctrl_handler = &cam->ctrl_handler;

	return ret;
}

static const struct v4l2_async_notifier_operations mccic_notify_ops = {
	.bound = mccic_notify_bound,
	.unbind = mccic_notify_unbind,
	.complete = mccic_notify_complete,
};

int mccic_register(struct mcam_camera *cam)
{
	struct clk_init_data mclk_init = { };
	int ret;

	/*
	 * Validate the requested buffer mode.
	 */
	if (buffer_mode >= 0)
		cam->buffer_mode = buffer_mode;
	if (cam->buffer_mode == B_DMA_sg &&
			cam->chip_id == MCAM_CAFE) {
		printk(KERN_ERR "marvell-cam: Cafe can't do S/G I/O, attempting vmalloc mode instead\n");
		cam->buffer_mode = B_vmalloc;
	}

	if (!mcam_buffer_mode_supported(cam->buffer_mode)) {
		printk(KERN_ERR "marvell-cam: buffer mode %d unsupported\n",
				cam->buffer_mode);
		ret = -EINVAL;
		goto out;
	}

	/*
	 * Register with V4L
	 */
	ret = v4l2_device_register(cam->dev, &cam->v4l2_dev);
	if (ret)
		goto out;

	mutex_init(&cam->s_mutex);
	cam->state = S_NOTREADY;
	mcam_set_config_needed(cam, 1);
	cam->pix_format = mcam_def_pix_format;
	cam->mbus_code = mcam_def_mbus_code;

	cam->notifier.ops = &mccic_notify_ops;
	ret = v4l2_async_notifier_register(&cam->v4l2_dev, &cam->notifier);
	if (ret < 0) {
		cam_warn(cam, "failed to register a sensor notifier");
		goto out;
	}

	/*
	 * Register sensor master clock.
	 */
	mclk_init.parent_names = NULL;
	mclk_init.num_parents = 0;
	mclk_init.ops = &mclk_ops;
	mclk_init.name = "mclk";

	of_property_read_string(cam->dev->of_node, "clock-output-names",
							&mclk_init.name);

	cam->mclk_hw.init = &mclk_init;

	cam->mclk = devm_clk_register(cam->dev, &cam->mclk_hw);
	if (IS_ERR(cam->mclk)) {
		ret = PTR_ERR(cam->mclk);
		dev_err(cam->dev, "can't register clock\n");
		goto out;
	}

	/*
	 * If so requested, try to get our DMA buffers now.
	 */
	if (cam->buffer_mode == B_vmalloc && !alloc_bufs_at_read) {
		if (mcam_alloc_dma_bufs(cam, 1))
			cam_warn(cam, "Unable to alloc DMA buffers at load will try again later.");
	}

	return 0;

out:
	v4l2_async_notifier_unregister(&cam->notifier);
	v4l2_device_unregister(&cam->v4l2_dev);
	v4l2_async_notifier_cleanup(&cam->notifier);
	return ret;
}
EXPORT_SYMBOL_GPL(mccic_register);

void mccic_shutdown(struct mcam_camera *cam)
{
	/*
	 * If we have no users (and we really, really should have no
	 * users) the device will already be powered down.  Trying to
	 * take it down again will wedge the machine, which is frowned
	 * upon.
	 */
	if (!list_empty(&cam->vdev.fh_list)) {
		cam_warn(cam, "Removing a device with users!\n");
		sensor_call(cam, core, s_power, 0);
	}
	if (cam->buffer_mode == B_vmalloc)
		mcam_free_dma_bufs(cam);
	v4l2_ctrl_handler_free(&cam->ctrl_handler);
	v4l2_async_notifier_unregister(&cam->notifier);
	v4l2_device_unregister(&cam->v4l2_dev);
	v4l2_async_notifier_cleanup(&cam->notifier);
}
EXPORT_SYMBOL_GPL(mccic_shutdown);

/*
 * Power management
 */
void mccic_suspend(struct mcam_camera *cam)
{
	mutex_lock(&cam->s_mutex);
	if (!list_empty(&cam->vdev.fh_list)) {
		enum mcam_state cstate = cam->state;

		mcam_ctlr_stop_dma(cam);
		sensor_call(cam, core, s_power, 0);
		cam->state = cstate;
	}
	mutex_unlock(&cam->s_mutex);
}
EXPORT_SYMBOL_GPL(mccic_suspend);

int mccic_resume(struct mcam_camera *cam)
{
	int ret = 0;

	mutex_lock(&cam->s_mutex);
	if (!list_empty(&cam->vdev.fh_list)) {
		ret = sensor_call(cam, core, s_power, 1);
		if (ret) {
			mutex_unlock(&cam->s_mutex);
			return ret;
		}
		__mcam_cam_reset(cam);
	} else {
		sensor_call(cam, core, s_power, 0);
	}
	mutex_unlock(&cam->s_mutex);

	set_bit(CF_CONFIG_NEEDED, &cam->flags);
	if (cam->state == S_STREAMING) {
		/*
		 * If there was a buffer in the DMA engine at suspend
		 * time, put it back on the queue or we'll forget about it.
		 */
		if (cam->buffer_mode == B_DMA_sg && cam->vb_bufs[0])
			list_add(&cam->vb_bufs[0]->queue, &cam->buffers);
		ret = mcam_read_setup(cam);
	}
	return ret;
}
EXPORT_SYMBOL_GPL(mccic_resume);

MODULE_LICENSE("GPL v2");
MODULE_AUTHOR("Jonathan Corbet <corbet@lwn.net>");<|MERGE_RESOLUTION|>--- conflicted
+++ resolved
@@ -932,13 +932,9 @@
 		mclk_div = 2;
 	}
 
-<<<<<<< HEAD
-	pm_runtime_get_sync(cam->dev);
-=======
 	ret = pm_runtime_resume_and_get(cam->dev);
 	if (ret < 0)
 		return ret;
->>>>>>> 754a0abe
 	clk_enable(cam->clk[0]);
 	mcam_reg_write(cam, REG_CLKCTRL, (mclk_src << 29) | mclk_div);
 	mcam_ctlr_power_up(cam);
