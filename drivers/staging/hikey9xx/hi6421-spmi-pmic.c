--- conflicted
+++ resolved
@@ -250,17 +250,9 @@
 
 	hi6421_spmi_pmic_irq_init(ddata);
 
-<<<<<<< HEAD
-	pmic->irqs = devm_kzalloc(dev, HISI_IRQ_NUM * sizeof(int), GFP_KERNEL);
-	if (!pmic->irqs) {
-		ret = -ENOMEM;
-		goto irq_malloc;
-	}
-=======
 	ddata->irqs = devm_kzalloc(dev, PMIC_IRQ_LIST_MAX * sizeof(int), GFP_KERNEL);
 	if (!ddata->irqs)
 		return -ENOMEM;
->>>>>>> 754a0abe
 
 	ddata->domain = irq_domain_add_simple(np, PMIC_IRQ_LIST_MAX, 0,
 					      &hi6421_spmi_domain_ops, ddata);
