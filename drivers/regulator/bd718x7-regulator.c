// SPDX-License-Identifier: GPL-2.0
// Copyright (C) 2018 ROHM Semiconductors
// bd71837-regulator.c ROHM BD71837MWV/BD71847MWV regulator driver

#include <linux/delay.h>
#include <linux/err.h>
#include <linux/interrupt.h>
#include <linux/kernel.h>
#include <linux/mfd/rohm-bd718x7.h>
#include <linux/module.h>
#include <linux/of.h>
#include <linux/platform_device.h>
#include <linux/regulator/driver.h>
#include <linux/regulator/machine.h>
#include <linux/regulator/of_regulator.h>
#include <linux/slab.h>

/* Typical regulator startup times as per data sheet in uS */
#define BD71847_BUCK1_STARTUP_TIME 144
#define BD71847_BUCK2_STARTUP_TIME 162
#define BD71847_BUCK3_STARTUP_TIME 162
#define BD71847_BUCK4_STARTUP_TIME 240
#define BD71847_BUCK5_STARTUP_TIME 270
#define BD71847_BUCK6_STARTUP_TIME 200
#define BD71847_LDO1_STARTUP_TIME  440
#define BD71847_LDO2_STARTUP_TIME  370
#define BD71847_LDO3_STARTUP_TIME  310
#define BD71847_LDO4_STARTUP_TIME  400
#define BD71847_LDO5_STARTUP_TIME  530
#define BD71847_LDO6_STARTUP_TIME  400

#define BD71837_BUCK1_STARTUP_TIME 160
#define BD71837_BUCK2_STARTUP_TIME 180
#define BD71837_BUCK3_STARTUP_TIME 180
#define BD71837_BUCK4_STARTUP_TIME 180
#define BD71837_BUCK5_STARTUP_TIME 160
#define BD71837_BUCK6_STARTUP_TIME 240
#define BD71837_BUCK7_STARTUP_TIME 220
#define BD71837_BUCK8_STARTUP_TIME 200
#define BD71837_LDO1_STARTUP_TIME  440
#define BD71837_LDO2_STARTUP_TIME  370
#define BD71837_LDO3_STARTUP_TIME  310
#define BD71837_LDO4_STARTUP_TIME  400
#define BD71837_LDO5_STARTUP_TIME  310
#define BD71837_LDO6_STARTUP_TIME  400
#define BD71837_LDO7_STARTUP_TIME  530

/*
 * BD718(37/47/50) have two "enable control modes". ON/OFF can either be
 * controlled by software - or by PMIC internal HW state machine. Whether
 * regulator should be under SW or HW control can be defined from device-tree.
 * Let's provide separate ops for regulators to use depending on the "enable
 * control mode".
 */
#define BD718XX_HWOPNAME(swopname) swopname##_hwcontrol

#define BD718XX_OPS(name, _list_voltage, _map_voltage, _set_voltage_sel, \
		   _get_voltage_sel, _set_voltage_time_sel, _set_ramp_delay) \
static const struct regulator_ops name = {			\
	.enable = regulator_enable_regmap,			\
	.disable = regulator_disable_regmap,			\
	.is_enabled = regulator_is_enabled_regmap,		\
	.list_voltage = (_list_voltage),			\
	.map_voltage = (_map_voltage),				\
	.set_voltage_sel = (_set_voltage_sel),			\
	.get_voltage_sel = (_get_voltage_sel),			\
	.set_voltage_time_sel = (_set_voltage_time_sel),	\
	.set_ramp_delay = (_set_ramp_delay),			\
};								\
								\
static const struct regulator_ops BD718XX_HWOPNAME(name) = {	\
	.is_enabled = always_enabled_by_hwstate,		\
	.list_voltage = (_list_voltage),			\
	.map_voltage = (_map_voltage),				\
	.set_voltage_sel = (_set_voltage_sel),			\
	.get_voltage_sel = (_get_voltage_sel),			\
	.set_voltage_time_sel = (_set_voltage_time_sel),	\
	.set_ramp_delay = (_set_ramp_delay),			\
}								\

/*
 * BUCK1/2/3/4
 * BUCK1RAMPRATE[1:0] BUCK1 DVS ramp rate setting
 * 00: 10.00mV/usec 10mV 1uS
 * 01: 5.00mV/usec	10mV 2uS
 * 10: 2.50mV/usec	10mV 4uS
 * 11: 1.25mV/usec	10mV 8uS
 */
static const unsigned int bd718xx_ramp_delay[] = { 10000, 5000, 2500, 1250 };

/* These functions are used when regulators are under HW state machine control.
 * We assume PMIC is in RUN state because SW running and able to query the
 * status. Most of the regulators have fixed ON or OFF state at RUN/IDLE so for
 * them we just return a constant. BD71837 BUCK3 and BUCK4 are exceptions as
 * they support configuring the ON/OFF state for RUN.
 *
 * Note for next hacker - these PMICs have a register where the HW state can be
 * read. If assuming RUN appears to be false in your use-case - you can
 * implement state reading (although that is not going to be atomic) before
 * returning the enable state.
 */
static int always_enabled_by_hwstate(struct regulator_dev *rdev)
{
	return 1;
}

static int never_enabled_by_hwstate(struct regulator_dev *rdev)
{
	return 0;
}

static int bd71837_get_buck34_enable_hwctrl(struct regulator_dev *rdev)
{
	int ret;
	unsigned int val;

	ret = regmap_read(rdev->regmap, rdev->desc->enable_reg, &val);
	if (ret)
		return ret;

	return !!(BD718XX_BUCK_RUN_ON & val);
}
/*
 * On BD71837 (not on BD71847, BD71850, ...)
 * Bucks 1 to 4 support DVS. PWM mode is used when voltage is changed.
 * Bucks 5 to 8 and LDOs can use PFM and must be disabled when voltage
 * is changed. Hence we return -EBUSY for these if voltage is changed
 * when BUCK/LDO is enabled.
 *
 * On BD71847, BD71850, ... The LDO voltage can be changed when LDO is
 * enabled. But if voltage is increased the LDO power-good monitoring
 * must be disabled for the duration of changing + 1mS to ensure voltage
 * has reached the higher level before HW does next under voltage detection
 * cycle.
 */
static int bd71837_set_voltage_sel_restricted(struct regulator_dev *rdev,
						    unsigned int sel)
{
	if (rdev->desc->ops->is_enabled(rdev))
		return -EBUSY;

	return regulator_set_voltage_sel_regmap(rdev, sel);
}

static void voltage_change_done(struct regulator_dev *rdev, unsigned int sel,
				unsigned int *mask)
{
	int ret;

	if (*mask) {
		/*
		 * Let's allow scheduling as we use I2C anyways. We just need to
		 * guarantee minimum of 1ms sleep - it shouldn't matter if we
		 * exceed it due to the scheduling.
		 */
		msleep(1);
		/*
		 * Note for next hacker. The PWRGOOD should not be masked on
		 * BD71847 so we will just unconditionally enable detection
		 * when voltage is set.
		 * If someone want's to disable PWRGOOD he must implement
		 * caching and restoring the old value here. I am not
		 * aware of such use-cases so for the sake of the simplicity
		 * we just always enable PWRGOOD here.
		 */
		ret = regmap_update_bits(rdev->regmap, BD718XX_REG_MVRFLTMASK2,
					 *mask, 0);
		if (ret)
			dev_err(&rdev->dev,
				"Failed to re-enable voltage monitoring (%d)\n",
				ret);
	}
}

static int voltage_change_prepare(struct regulator_dev *rdev, unsigned int sel,
				  unsigned int *mask)
{
	int ret;

	*mask = 0;
	if (rdev->desc->ops->is_enabled(rdev)) {
		int now, new;

		now = rdev->desc->ops->get_voltage_sel(rdev);
		if (now < 0)
			return now;

		now = rdev->desc->ops->list_voltage(rdev, now);
		if (now < 0)
			return now;

		new = rdev->desc->ops->list_voltage(rdev, sel);
		if (new < 0)
			return new;

		/*
		 * If we increase LDO voltage when LDO is enabled we need to
		 * disable the power-good detection until voltage has reached
		 * the new level. According to HW colleagues the maximum time
		 * it takes is 1000us. I assume that on systems with light load
		 * this might be less - and we could probably use DT to give
		 * system specific delay value if performance matters.
		 *
		 * Well, knowing we use I2C here and can add scheduling delays
		 * I don't think it is worth the hassle and I just add fixed
		 * 1ms sleep here (and allow scheduling). If this turns out to
		 * be a problem we can change it to delay and make the delay
		 * time configurable.
		 */
		if (new > now) {
			int ldo_offset = rdev->desc->id - BD718XX_LDO1;

			*mask = BD718XX_LDO1_VRMON80 << ldo_offset;
			ret = regmap_update_bits(rdev->regmap,
						 BD718XX_REG_MVRFLTMASK2,
						 *mask, *mask);
			if (ret) {
				dev_err(&rdev->dev,
					"Failed to stop voltage monitoring\n");
				return ret;
			}
		}
	}

	return 0;
}

static int bd718xx_set_voltage_sel_restricted(struct regulator_dev *rdev,
						    unsigned int sel)
{
	int ret;
	int mask;

	ret = voltage_change_prepare(rdev, sel, &mask);
	if (ret)
		return ret;

	ret = regulator_set_voltage_sel_regmap(rdev, sel);
	voltage_change_done(rdev, sel, &mask);

	return ret;
}

static int bd718xx_set_voltage_sel_pickable_restricted(
		struct regulator_dev *rdev, unsigned int sel)
{
	int ret;
	int mask;

	ret = voltage_change_prepare(rdev, sel, &mask);
	if (ret)
		return ret;

	ret = regulator_set_voltage_sel_pickable_regmap(rdev, sel);
	voltage_change_done(rdev, sel, &mask);

	return ret;
}

static int bd71837_set_voltage_sel_pickable_restricted(
		struct regulator_dev *rdev, unsigned int sel)
{
	if (rdev->desc->ops->is_enabled(rdev))
		return -EBUSY;

	return regulator_set_voltage_sel_pickable_regmap(rdev, sel);
}

/*
 * OPS common for BD71847 and BD71850
 */
BD718XX_OPS(bd718xx_pickable_range_ldo_ops,
	    regulator_list_voltage_pickable_linear_range, NULL,
	    bd718xx_set_voltage_sel_pickable_restricted,
	    regulator_get_voltage_sel_pickable_regmap, NULL, NULL);

/* BD71847 and BD71850 LDO 5 is by default OFF at RUN state */
static const struct regulator_ops bd718xx_ldo5_ops_hwstate = {
	.is_enabled = never_enabled_by_hwstate,
	.list_voltage = regulator_list_voltage_pickable_linear_range,
	.set_voltage_sel = bd718xx_set_voltage_sel_pickable_restricted,
	.get_voltage_sel = regulator_get_voltage_sel_pickable_regmap,
};

BD718XX_OPS(bd718xx_pickable_range_buck_ops,
	    regulator_list_voltage_pickable_linear_range, NULL,
	    regulator_set_voltage_sel_pickable_regmap,
	    regulator_get_voltage_sel_pickable_regmap,
	    regulator_set_voltage_time_sel, NULL);

BD718XX_OPS(bd718xx_ldo_regulator_ops, regulator_list_voltage_linear_range,
	    NULL, bd718xx_set_voltage_sel_restricted,
	    regulator_get_voltage_sel_regmap, NULL, NULL);

BD718XX_OPS(bd718xx_ldo_regulator_nolinear_ops, regulator_list_voltage_table,
	    NULL, bd718xx_set_voltage_sel_restricted,
	    regulator_get_voltage_sel_regmap, NULL, NULL);

BD718XX_OPS(bd718xx_buck_regulator_ops, regulator_list_voltage_linear_range,
	    NULL, regulator_set_voltage_sel_regmap,
	    regulator_get_voltage_sel_regmap, regulator_set_voltage_time_sel,
	    NULL);

BD718XX_OPS(bd718xx_buck_regulator_nolinear_ops, regulator_list_voltage_table,
	    regulator_map_voltage_ascend, regulator_set_voltage_sel_regmap,
	    regulator_get_voltage_sel_regmap, regulator_set_voltage_time_sel,
	    NULL);

/*
 * OPS for BD71837
 */
BD718XX_OPS(bd71837_pickable_range_ldo_ops,
	    regulator_list_voltage_pickable_linear_range, NULL,
	    bd71837_set_voltage_sel_pickable_restricted,
	    regulator_get_voltage_sel_pickable_regmap, NULL, NULL);

BD718XX_OPS(bd71837_pickable_range_buck_ops,
	    regulator_list_voltage_pickable_linear_range, NULL,
	    bd71837_set_voltage_sel_pickable_restricted,
	    regulator_get_voltage_sel_pickable_regmap,
	    regulator_set_voltage_time_sel, NULL);

BD718XX_OPS(bd71837_ldo_regulator_ops, regulator_list_voltage_linear_range,
	    NULL, bd71837_set_voltage_sel_restricted,
	    regulator_get_voltage_sel_regmap, NULL, NULL);

BD718XX_OPS(bd71837_ldo_regulator_nolinear_ops, regulator_list_voltage_table,
	    NULL, bd71837_set_voltage_sel_restricted,
	    regulator_get_voltage_sel_regmap, NULL, NULL);

BD718XX_OPS(bd71837_buck_regulator_ops, regulator_list_voltage_linear_range,
	    NULL, bd71837_set_voltage_sel_restricted,
	    regulator_get_voltage_sel_regmap, regulator_set_voltage_time_sel,
	    NULL);

BD718XX_OPS(bd71837_buck_regulator_nolinear_ops, regulator_list_voltage_table,
	    regulator_map_voltage_ascend, bd71837_set_voltage_sel_restricted,
	    regulator_get_voltage_sel_regmap, regulator_set_voltage_time_sel,
	    NULL);
/*
 * BD71837 bucks 3 and 4 support defining their enable/disable state also
 * when buck enable state is under HW state machine control. In that case the
 * bit [2] in CTRL register is used to indicate if regulator should be ON.
 */
static const struct regulator_ops bd71837_buck34_ops_hwctrl = {
	.is_enabled = bd71837_get_buck34_enable_hwctrl,
	.list_voltage = regulator_list_voltage_linear_range,
	.set_voltage_sel = regulator_set_voltage_sel_regmap,
	.get_voltage_sel = regulator_get_voltage_sel_regmap,
	.set_voltage_time_sel = regulator_set_voltage_time_sel,
	.set_ramp_delay = regulator_set_ramp_delay_regmap,
};

/*
 * OPS for all of the ICs - BD718(37/47/50)
 */
BD718XX_OPS(bd718xx_dvs_buck_regulator_ops, regulator_list_voltage_linear_range,
	    NULL, regulator_set_voltage_sel_regmap,
	    regulator_get_voltage_sel_regmap, regulator_set_voltage_time_sel,
	    /* bd718xx_buck1234_set_ramp_delay */ regulator_set_ramp_delay_regmap);

/*
 * BD71837 BUCK1/2/3/4
 * BD71847 BUCK1/2
 * 0.70 to 1.30V (10mV step)
 */
static const struct linear_range bd718xx_dvs_buck_volts[] = {
	REGULATOR_LINEAR_RANGE(700000, 0x00, 0x3C, 10000),
	REGULATOR_LINEAR_RANGE(1300000, 0x3D, 0x3F, 0),
};

/*
 * BD71837 BUCK5
 * 0.7V to 1.35V  (range 0)
 * and
 * 0.675 to 1.325 (range 1)
 */
static const struct linear_range bd71837_buck5_volts[] = {
	/* Ranges when VOLT_SEL bit is 0 */
	REGULATOR_LINEAR_RANGE(700000, 0x00, 0x03, 100000),
	REGULATOR_LINEAR_RANGE(1050000, 0x04, 0x05, 50000),
	REGULATOR_LINEAR_RANGE(1200000, 0x06, 0x07, 150000),
	/* Ranges when VOLT_SEL bit is 1  */
	REGULATOR_LINEAR_RANGE(675000, 0x0, 0x3, 100000),
	REGULATOR_LINEAR_RANGE(1025000, 0x4, 0x5, 50000),
	REGULATOR_LINEAR_RANGE(1175000, 0x6, 0x7, 150000),
};

/*
 * Range selector for first 3 linear ranges is 0x0
 * and 0x1 for last 3 ranges.
 */
static const unsigned int bd71837_buck5_volt_range_sel[] = {
	0x0, 0x0, 0x0, 0x80, 0x80, 0x80
};

/*
 * BD71847 BUCK3
 */
static const struct linear_range bd71847_buck3_volts[] = {
	/* Ranges when VOLT_SEL bits are 00 */
	REGULATOR_LINEAR_RANGE(700000, 0x00, 0x03, 100000),
	REGULATOR_LINEAR_RANGE(1050000, 0x04, 0x05, 50000),
	REGULATOR_LINEAR_RANGE(1200000, 0x06, 0x07, 150000),
	/* Ranges when VOLT_SEL bits are 01 */
	REGULATOR_LINEAR_RANGE(550000, 0x0, 0x7, 50000),
	/* Ranges when VOLT_SEL bits are 11 */
	REGULATOR_LINEAR_RANGE(675000, 0x0, 0x3, 100000),
	REGULATOR_LINEAR_RANGE(1025000, 0x4, 0x5, 50000),
	REGULATOR_LINEAR_RANGE(1175000, 0x6, 0x7, 150000),
};

static const unsigned int bd71847_buck3_volt_range_sel[] = {
	0x0, 0x0, 0x0, 0x40, 0x80, 0x80, 0x80
};

static const struct linear_range bd71847_buck4_volts[] = {
	REGULATOR_LINEAR_RANGE(3000000, 0x00, 0x03, 100000),
	REGULATOR_LINEAR_RANGE(2600000, 0x00, 0x03, 100000),
};

static const unsigned int bd71847_buck4_volt_range_sel[] = { 0x0, 0x40 };

/*
 * BUCK6
 * 3.0V to 3.3V (step 100mV)
 */
static const struct linear_range bd71837_buck6_volts[] = {
	REGULATOR_LINEAR_RANGE(3000000, 0x00, 0x03, 100000),
};

/*
 * BD71837 BUCK7
 * BD71847 BUCK5
 * 000 = 1.605V
 * 001 = 1.695V
 * 010 = 1.755V
 * 011 = 1.8V (Initial)
 * 100 = 1.845V
 * 101 = 1.905V
 * 110 = 1.95V
 * 111 = 1.995V
 */
static const unsigned int bd718xx_3rd_nodvs_buck_volts[] = {
	1605000, 1695000, 1755000, 1800000, 1845000, 1905000, 1950000, 1995000
};

/*
 * BUCK8
 * 0.8V to 1.40V (step 10mV)
 */
static const struct linear_range bd718xx_4th_nodvs_buck_volts[] = {
	REGULATOR_LINEAR_RANGE(800000, 0x00, 0x3C, 10000),
};

/*
 * LDO1
 * 3.0 to 3.3V (100mV step)
 */
static const struct linear_range bd718xx_ldo1_volts[] = {
	REGULATOR_LINEAR_RANGE(3000000, 0x00, 0x03, 100000),
	REGULATOR_LINEAR_RANGE(1600000, 0x00, 0x03, 100000),
};

static const unsigned int bd718xx_ldo1_volt_range_sel[] = { 0x0, 0x20 };

/*
 * LDO2
 * 0.8 or 0.9V
 */
static const unsigned int ldo_2_volts[] = {
	900000, 800000
};

/*
 * LDO3
 * 1.8 to 3.3V (100mV step)
 */
static const struct linear_range bd718xx_ldo3_volts[] = {
	REGULATOR_LINEAR_RANGE(1800000, 0x00, 0x0F, 100000),
};

/*
 * LDO4
 * 0.9 to 1.8V (100mV step)
 */
static const struct linear_range bd718xx_ldo4_volts[] = {
	REGULATOR_LINEAR_RANGE(900000, 0x00, 0x09, 100000),
};

/*
 * LDO5 for BD71837
 * 1.8 to 3.3V (100mV step)
 */
static const struct linear_range bd71837_ldo5_volts[] = {
	REGULATOR_LINEAR_RANGE(1800000, 0x00, 0x0F, 100000),
};

/*
 * LDO5 for BD71837
 * 1.8 to 3.3V (100mV step)
 */
static const struct linear_range bd71847_ldo5_volts[] = {
	REGULATOR_LINEAR_RANGE(1800000, 0x00, 0x0F, 100000),
	REGULATOR_LINEAR_RANGE(800000, 0x00, 0x0F, 100000),
};

static const unsigned int bd71847_ldo5_volt_range_sel[] = { 0x0, 0x20 };

/*
 * LDO6
 * 0.9 to 1.8V (100mV step)
 */
static const struct linear_range bd718xx_ldo6_volts[] = {
	REGULATOR_LINEAR_RANGE(900000, 0x00, 0x09, 100000),
};

/*
 * LDO7
 * 1.8 to 3.3V (100mV step)
 */
static const struct linear_range bd71837_ldo7_volts[] = {
	REGULATOR_LINEAR_RANGE(1800000, 0x00, 0x0F, 100000),
};

struct reg_init {
	unsigned int reg;
	unsigned int mask;
	unsigned int val;
};
struct bd718xx_regulator_data {
	struct regulator_desc desc;
	const struct rohm_dvs_config dvs;
	const struct reg_init init;
	const struct reg_init *additional_inits;
	int additional_init_amnt;
};

/*
 * There is a HW quirk in BD71837. The shutdown sequence timings for
 * bucks/LDOs which are controlled via register interface are changed.
 * At PMIC poweroff the voltage for BUCK6/7 is cut immediately at the
 * beginning of shut-down sequence. As bucks 6 and 7 are parent
 * supplies for LDO5 and LDO6 - this causes LDO5/6 voltage
 * monitoring to errorneously detect under voltage and force PMIC to
 * emergency state instead of poweroff. In order to avoid this we
 * disable voltage monitoring for LDO5 and LDO6
 */
static const struct reg_init bd71837_ldo5_inits[] = {
	{
		.reg = BD718XX_REG_MVRFLTMASK2,
		.mask = BD718XX_LDO5_VRMON80,
		.val = BD718XX_LDO5_VRMON80,
	},
};

static const struct reg_init bd71837_ldo6_inits[] = {
	{
		.reg = BD718XX_REG_MVRFLTMASK2,
		.mask = BD718XX_LDO6_VRMON80,
		.val = BD718XX_LDO6_VRMON80,
	},
};

static int buck_set_hw_dvs_levels(struct device_node *np,
			    const struct regulator_desc *desc,
			    struct regulator_config *cfg)
{
	struct bd718xx_regulator_data *data;

	data = container_of(desc, struct bd718xx_regulator_data, desc);

	return rohm_regulator_set_dvs_levels(&data->dvs, np, desc, cfg->regmap);
}

static const struct regulator_ops *bd71847_swcontrol_ops[] = {
	&bd718xx_dvs_buck_regulator_ops, &bd718xx_dvs_buck_regulator_ops,
	&bd718xx_pickable_range_buck_ops, &bd718xx_pickable_range_buck_ops,
	&bd718xx_buck_regulator_nolinear_ops, &bd718xx_buck_regulator_ops,
	&bd718xx_pickable_range_ldo_ops, &bd718xx_ldo_regulator_nolinear_ops,
	&bd718xx_ldo_regulator_ops, &bd718xx_ldo_regulator_ops,
	&bd718xx_pickable_range_ldo_ops, &bd718xx_ldo_regulator_ops,
};

static const struct regulator_ops *bd71847_hwcontrol_ops[] = {
	&BD718XX_HWOPNAME(bd718xx_dvs_buck_regulator_ops),
	&BD718XX_HWOPNAME(bd718xx_dvs_buck_regulator_ops),
	&BD718XX_HWOPNAME(bd718xx_pickable_range_buck_ops),
	&BD718XX_HWOPNAME(bd718xx_pickable_range_buck_ops),
	&BD718XX_HWOPNAME(bd718xx_buck_regulator_nolinear_ops),
	&BD718XX_HWOPNAME(bd718xx_buck_regulator_ops),
	&BD718XX_HWOPNAME(bd718xx_pickable_range_ldo_ops),
	&BD718XX_HWOPNAME(bd718xx_ldo_regulator_nolinear_ops),
	&BD718XX_HWOPNAME(bd718xx_ldo_regulator_ops),
	&BD718XX_HWOPNAME(bd718xx_ldo_regulator_ops),
	&bd718xx_ldo5_ops_hwstate,
	&BD718XX_HWOPNAME(bd718xx_ldo_regulator_ops),
};

static struct bd718xx_regulator_data bd71847_regulators[] = {
	{
		.desc = {
			.name = "buck1",
			.of_match = of_match_ptr("BUCK1"),
			.regulators_node = of_match_ptr("regulators"),
			.id = BD718XX_BUCK1,
			.type = REGULATOR_VOLTAGE,
			.n_voltages = BD718XX_DVS_BUCK_VOLTAGE_NUM,
			.linear_ranges = bd718xx_dvs_buck_volts,
			.n_linear_ranges =
				ARRAY_SIZE(bd718xx_dvs_buck_volts),
			.vsel_reg = BD718XX_REG_BUCK1_VOLT_RUN,
			.vsel_mask = DVS_BUCK_RUN_MASK,
			.enable_reg = BD718XX_REG_BUCK1_CTRL,
			.enable_mask = BD718XX_BUCK_EN,
			.enable_time = BD71847_BUCK1_STARTUP_TIME,
			.owner = THIS_MODULE,
			.ramp_delay_table = bd718xx_ramp_delay,
			.n_ramp_values = ARRAY_SIZE(bd718xx_ramp_delay),
			.ramp_reg = BD718XX_REG_BUCK1_CTRL,
			.ramp_mask = BUCK_RAMPRATE_MASK,
			.of_parse_cb = buck_set_hw_dvs_levels,
		},
		.dvs = {
			.level_map = ROHM_DVS_LEVEL_RUN | ROHM_DVS_LEVEL_IDLE |
				     ROHM_DVS_LEVEL_SUSPEND,
			.run_reg = BD718XX_REG_BUCK1_VOLT_RUN,
			.run_mask = DVS_BUCK_RUN_MASK,
			.idle_reg = BD718XX_REG_BUCK1_VOLT_IDLE,
			.idle_mask = DVS_BUCK_RUN_MASK,
			.suspend_reg = BD718XX_REG_BUCK1_VOLT_SUSP,
			.suspend_mask = DVS_BUCK_RUN_MASK,
		},
		.init = {
			.reg = BD718XX_REG_BUCK1_CTRL,
			.mask = BD718XX_BUCK_SEL,
			.val = BD718XX_BUCK_SEL,
		},
	},
	{
		.desc = {
			.name = "buck2",
			.of_match = of_match_ptr("BUCK2"),
			.regulators_node = of_match_ptr("regulators"),
			.id = BD718XX_BUCK2,
			.type = REGULATOR_VOLTAGE,
			.n_voltages = BD718XX_DVS_BUCK_VOLTAGE_NUM,
			.linear_ranges = bd718xx_dvs_buck_volts,
			.n_linear_ranges = ARRAY_SIZE(bd718xx_dvs_buck_volts),
			.vsel_reg = BD718XX_REG_BUCK2_VOLT_RUN,
			.vsel_mask = DVS_BUCK_RUN_MASK,
			.enable_reg = BD718XX_REG_BUCK2_CTRL,
			.enable_mask = BD718XX_BUCK_EN,
			.enable_time = BD71847_BUCK2_STARTUP_TIME,
<<<<<<< HEAD
=======
			.ramp_delay_table = bd718xx_ramp_delay,
			.n_ramp_values = ARRAY_SIZE(bd718xx_ramp_delay),
			.ramp_reg = BD718XX_REG_BUCK2_CTRL,
			.ramp_mask = BUCK_RAMPRATE_MASK,
>>>>>>> 754a0abe
			.owner = THIS_MODULE,
			.of_parse_cb = buck_set_hw_dvs_levels,
		},
		.dvs = {
			.level_map = ROHM_DVS_LEVEL_RUN | ROHM_DVS_LEVEL_IDLE,
			.run_reg = BD718XX_REG_BUCK2_VOLT_RUN,
			.run_mask = DVS_BUCK_RUN_MASK,
			.idle_reg = BD718XX_REG_BUCK2_VOLT_IDLE,
			.idle_mask = DVS_BUCK_RUN_MASK,
		},
		.init = {
			.reg = BD718XX_REG_BUCK2_CTRL,
			.mask = BD718XX_BUCK_SEL,
			.val = BD718XX_BUCK_SEL,
		},
	},
	{
		.desc = {
			.name = "buck3",
			.of_match = of_match_ptr("BUCK3"),
			.regulators_node = of_match_ptr("regulators"),
			.id = BD718XX_BUCK3,
			.type = REGULATOR_VOLTAGE,
			.n_voltages = BD71847_BUCK3_VOLTAGE_NUM,
			.linear_ranges = bd71847_buck3_volts,
			.n_linear_ranges =
				ARRAY_SIZE(bd71847_buck3_volts),
			.vsel_reg = BD718XX_REG_1ST_NODVS_BUCK_VOLT,
			.vsel_mask = BD718XX_1ST_NODVS_BUCK_MASK,
			.vsel_range_reg = BD718XX_REG_1ST_NODVS_BUCK_VOLT,
			.vsel_range_mask = BD71847_BUCK3_RANGE_MASK,
			.linear_range_selectors = bd71847_buck3_volt_range_sel,
			.enable_reg = BD718XX_REG_1ST_NODVS_BUCK_CTRL,
			.enable_mask = BD718XX_BUCK_EN,
			.enable_time = BD71847_BUCK3_STARTUP_TIME,
			.owner = THIS_MODULE,
		},
		.init = {
			.reg = BD718XX_REG_1ST_NODVS_BUCK_CTRL,
			.mask = BD718XX_BUCK_SEL,
			.val = BD718XX_BUCK_SEL,
		},
	},
	{
		.desc = {
			.name = "buck4",
			.of_match = of_match_ptr("BUCK4"),
			.regulators_node = of_match_ptr("regulators"),
			.id = BD718XX_BUCK4,
			.type = REGULATOR_VOLTAGE,
			.n_voltages = BD71847_BUCK4_VOLTAGE_NUM,
			.linear_ranges = bd71847_buck4_volts,
			.n_linear_ranges =
				ARRAY_SIZE(bd71847_buck4_volts),
			.enable_reg = BD718XX_REG_2ND_NODVS_BUCK_CTRL,
			.vsel_reg = BD718XX_REG_2ND_NODVS_BUCK_VOLT,
			.vsel_mask = BD71847_BUCK4_MASK,
			.vsel_range_reg = BD718XX_REG_2ND_NODVS_BUCK_VOLT,
			.vsel_range_mask = BD71847_BUCK4_RANGE_MASK,
			.linear_range_selectors = bd71847_buck4_volt_range_sel,
			.enable_mask = BD718XX_BUCK_EN,
			.enable_time = BD71847_BUCK4_STARTUP_TIME,
			.owner = THIS_MODULE,
		},
		.init = {
			.reg = BD718XX_REG_2ND_NODVS_BUCK_CTRL,
			.mask = BD718XX_BUCK_SEL,
			.val = BD718XX_BUCK_SEL,
		},
	},
	{
		.desc = {
			.name = "buck5",
			.of_match = of_match_ptr("BUCK5"),
			.regulators_node = of_match_ptr("regulators"),
			.id = BD718XX_BUCK5,
			.type = REGULATOR_VOLTAGE,
			.volt_table = &bd718xx_3rd_nodvs_buck_volts[0],
			.n_voltages = ARRAY_SIZE(bd718xx_3rd_nodvs_buck_volts),
			.vsel_reg = BD718XX_REG_3RD_NODVS_BUCK_VOLT,
			.vsel_mask = BD718XX_3RD_NODVS_BUCK_MASK,
			.enable_reg = BD718XX_REG_3RD_NODVS_BUCK_CTRL,
			.enable_mask = BD718XX_BUCK_EN,
			.enable_time = BD71847_BUCK5_STARTUP_TIME,
			.owner = THIS_MODULE,
		},
		.init = {
			.reg = BD718XX_REG_3RD_NODVS_BUCK_CTRL,
			.mask = BD718XX_BUCK_SEL,
			.val = BD718XX_BUCK_SEL,
		},
	},
	{
		.desc = {
			.name = "buck6",
			.of_match = of_match_ptr("BUCK6"),
			.regulators_node = of_match_ptr("regulators"),
			.id = BD718XX_BUCK6,
			.type = REGULATOR_VOLTAGE,
			.n_voltages = BD718XX_4TH_NODVS_BUCK_VOLTAGE_NUM,
			.linear_ranges = bd718xx_4th_nodvs_buck_volts,
			.n_linear_ranges =
				ARRAY_SIZE(bd718xx_4th_nodvs_buck_volts),
			.vsel_reg = BD718XX_REG_4TH_NODVS_BUCK_VOLT,
			.vsel_mask = BD718XX_4TH_NODVS_BUCK_MASK,
			.enable_reg = BD718XX_REG_4TH_NODVS_BUCK_CTRL,
			.enable_mask = BD718XX_BUCK_EN,
			.enable_time = BD71847_BUCK6_STARTUP_TIME,
			.owner = THIS_MODULE,
		},
		.init = {
			.reg = BD718XX_REG_4TH_NODVS_BUCK_CTRL,
			.mask = BD718XX_BUCK_SEL,
			.val = BD718XX_BUCK_SEL,
		},
	},
	{
		.desc = {
			.name = "ldo1",
			.of_match = of_match_ptr("LDO1"),
			.regulators_node = of_match_ptr("regulators"),
			.id = BD718XX_LDO1,
			.type = REGULATOR_VOLTAGE,
			.n_voltages = BD718XX_LDO1_VOLTAGE_NUM,
			.linear_ranges = bd718xx_ldo1_volts,
			.n_linear_ranges = ARRAY_SIZE(bd718xx_ldo1_volts),
			.vsel_reg = BD718XX_REG_LDO1_VOLT,
			.vsel_mask = BD718XX_LDO1_MASK,
			.vsel_range_reg = BD718XX_REG_LDO1_VOLT,
			.vsel_range_mask = BD718XX_LDO1_RANGE_MASK,
			.linear_range_selectors = bd718xx_ldo1_volt_range_sel,
			.enable_reg = BD718XX_REG_LDO1_VOLT,
			.enable_mask = BD718XX_LDO_EN,
			.enable_time = BD71847_LDO1_STARTUP_TIME,
			.owner = THIS_MODULE,
		},
		.init = {
			.reg = BD718XX_REG_LDO1_VOLT,
			.mask = BD718XX_LDO_SEL,
			.val = BD718XX_LDO_SEL,
		},
	},
	{
		.desc = {
			.name = "ldo2",
			.of_match = of_match_ptr("LDO2"),
			.regulators_node = of_match_ptr("regulators"),
			.id = BD718XX_LDO2,
			.type = REGULATOR_VOLTAGE,
			.volt_table = &ldo_2_volts[0],
			.vsel_reg = BD718XX_REG_LDO2_VOLT,
			.vsel_mask = BD718XX_LDO2_MASK,
			.n_voltages = ARRAY_SIZE(ldo_2_volts),
			.enable_reg = BD718XX_REG_LDO2_VOLT,
			.enable_mask = BD718XX_LDO_EN,
			.enable_time = BD71847_LDO2_STARTUP_TIME,
			.owner = THIS_MODULE,
		},
		.init = {
			.reg = BD718XX_REG_LDO2_VOLT,
			.mask = BD718XX_LDO_SEL,
			.val = BD718XX_LDO_SEL,
		},
	},
	{
		.desc = {
			.name = "ldo3",
			.of_match = of_match_ptr("LDO3"),
			.regulators_node = of_match_ptr("regulators"),
			.id = BD718XX_LDO3,
			.type = REGULATOR_VOLTAGE,
			.n_voltages = BD718XX_LDO3_VOLTAGE_NUM,
			.linear_ranges = bd718xx_ldo3_volts,
			.n_linear_ranges = ARRAY_SIZE(bd718xx_ldo3_volts),
			.vsel_reg = BD718XX_REG_LDO3_VOLT,
			.vsel_mask = BD718XX_LDO3_MASK,
			.enable_reg = BD718XX_REG_LDO3_VOLT,
			.enable_mask = BD718XX_LDO_EN,
			.enable_time = BD71847_LDO3_STARTUP_TIME,
			.owner = THIS_MODULE,
		},
		.init = {
			.reg = BD718XX_REG_LDO3_VOLT,
			.mask = BD718XX_LDO_SEL,
			.val = BD718XX_LDO_SEL,
		},
	},
	{
		.desc = {
			.name = "ldo4",
			.of_match = of_match_ptr("LDO4"),
			.regulators_node = of_match_ptr("regulators"),
			.id = BD718XX_LDO4,
			.type = REGULATOR_VOLTAGE,
			.n_voltages = BD718XX_LDO4_VOLTAGE_NUM,
			.linear_ranges = bd718xx_ldo4_volts,
			.n_linear_ranges = ARRAY_SIZE(bd718xx_ldo4_volts),
			.vsel_reg = BD718XX_REG_LDO4_VOLT,
			.vsel_mask = BD718XX_LDO4_MASK,
			.enable_reg = BD718XX_REG_LDO4_VOLT,
			.enable_mask = BD718XX_LDO_EN,
			.enable_time = BD71847_LDO4_STARTUP_TIME,
			.owner = THIS_MODULE,
		},
		.init = {
			.reg = BD718XX_REG_LDO4_VOLT,
			.mask = BD718XX_LDO_SEL,
			.val = BD718XX_LDO_SEL,
		},
	},
	{
		.desc = {
			.name = "ldo5",
			.of_match = of_match_ptr("LDO5"),
			.regulators_node = of_match_ptr("regulators"),
			.id = BD718XX_LDO5,
			.type = REGULATOR_VOLTAGE,
			.n_voltages = BD71847_LDO5_VOLTAGE_NUM,
			.linear_ranges = bd71847_ldo5_volts,
			.n_linear_ranges = ARRAY_SIZE(bd71847_ldo5_volts),
			.vsel_reg = BD718XX_REG_LDO5_VOLT,
			.vsel_mask = BD71847_LDO5_MASK,
			.vsel_range_reg = BD718XX_REG_LDO5_VOLT,
			.vsel_range_mask = BD71847_LDO5_RANGE_MASK,
			.linear_range_selectors = bd71847_ldo5_volt_range_sel,
			.enable_reg = BD718XX_REG_LDO5_VOLT,
			.enable_mask = BD718XX_LDO_EN,
			.enable_time = BD71847_LDO5_STARTUP_TIME,
			.owner = THIS_MODULE,
		},
		.init = {
			.reg = BD718XX_REG_LDO5_VOLT,
			.mask = BD718XX_LDO_SEL,
			.val = BD718XX_LDO_SEL,
		},
	},
	{
		.desc = {
			.name = "ldo6",
			.of_match = of_match_ptr("LDO6"),
			.regulators_node = of_match_ptr("regulators"),
			.id = BD718XX_LDO6,
			.type = REGULATOR_VOLTAGE,
			.n_voltages = BD718XX_LDO6_VOLTAGE_NUM,
			.linear_ranges = bd718xx_ldo6_volts,
			.n_linear_ranges = ARRAY_SIZE(bd718xx_ldo6_volts),
			/* LDO6 is supplied by buck5 */
			.supply_name = "buck5",
			.vsel_reg = BD718XX_REG_LDO6_VOLT,
			.vsel_mask = BD718XX_LDO6_MASK,
			.enable_reg = BD718XX_REG_LDO6_VOLT,
			.enable_mask = BD718XX_LDO_EN,
			.enable_time = BD71847_LDO6_STARTUP_TIME,
			.owner = THIS_MODULE,
		},
		.init = {
			.reg = BD718XX_REG_LDO6_VOLT,
			.mask = BD718XX_LDO_SEL,
			.val = BD718XX_LDO_SEL,
		},
	},
};

static const struct regulator_ops *bd71837_swcontrol_ops[] = {
	&bd718xx_dvs_buck_regulator_ops, &bd718xx_dvs_buck_regulator_ops,
	&bd718xx_dvs_buck_regulator_ops, &bd718xx_dvs_buck_regulator_ops,
	&bd71837_pickable_range_buck_ops, &bd71837_buck_regulator_ops,
	&bd71837_buck_regulator_nolinear_ops, &bd71837_buck_regulator_ops,
	&bd71837_pickable_range_ldo_ops, &bd71837_ldo_regulator_nolinear_ops,
	&bd71837_ldo_regulator_ops, &bd71837_ldo_regulator_ops,
	&bd71837_ldo_regulator_ops, &bd71837_ldo_regulator_ops,
	&bd71837_ldo_regulator_ops,
};

static const struct regulator_ops *bd71837_hwcontrol_ops[] = {
	&BD718XX_HWOPNAME(bd718xx_dvs_buck_regulator_ops),
	&BD718XX_HWOPNAME(bd718xx_dvs_buck_regulator_ops),
	&bd71837_buck34_ops_hwctrl, &bd71837_buck34_ops_hwctrl,
	&BD718XX_HWOPNAME(bd71837_pickable_range_buck_ops),
	&BD718XX_HWOPNAME(bd71837_buck_regulator_ops),
	&BD718XX_HWOPNAME(bd71837_buck_regulator_nolinear_ops),
	&BD718XX_HWOPNAME(bd71837_buck_regulator_ops),
	&BD718XX_HWOPNAME(bd71837_pickable_range_ldo_ops),
	&BD718XX_HWOPNAME(bd71837_ldo_regulator_nolinear_ops),
	&BD718XX_HWOPNAME(bd71837_ldo_regulator_ops),
	&BD718XX_HWOPNAME(bd71837_ldo_regulator_ops),
	&BD718XX_HWOPNAME(bd71837_ldo_regulator_ops),
	&BD718XX_HWOPNAME(bd71837_ldo_regulator_ops),
	&BD718XX_HWOPNAME(bd71837_ldo_regulator_ops),
};

static struct bd718xx_regulator_data bd71837_regulators[] = {
	{
		.desc = {
			.name = "buck1",
			.of_match = of_match_ptr("BUCK1"),
			.regulators_node = of_match_ptr("regulators"),
			.id = BD718XX_BUCK1,
			.type = REGULATOR_VOLTAGE,
			.n_voltages = BD718XX_DVS_BUCK_VOLTAGE_NUM,
			.linear_ranges = bd718xx_dvs_buck_volts,
			.n_linear_ranges = ARRAY_SIZE(bd718xx_dvs_buck_volts),
			.vsel_reg = BD718XX_REG_BUCK1_VOLT_RUN,
			.vsel_mask = DVS_BUCK_RUN_MASK,
			.enable_reg = BD718XX_REG_BUCK1_CTRL,
			.enable_mask = BD718XX_BUCK_EN,
			.enable_time = BD71837_BUCK1_STARTUP_TIME,
<<<<<<< HEAD
=======
			.ramp_delay_table = bd718xx_ramp_delay,
			.n_ramp_values = ARRAY_SIZE(bd718xx_ramp_delay),
			.ramp_reg = BD718XX_REG_BUCK1_CTRL,
			.ramp_mask = BUCK_RAMPRATE_MASK,
>>>>>>> 754a0abe
			.owner = THIS_MODULE,
			.of_parse_cb = buck_set_hw_dvs_levels,
		},
		.dvs = {
			.level_map = ROHM_DVS_LEVEL_RUN | ROHM_DVS_LEVEL_IDLE |
				     ROHM_DVS_LEVEL_SUSPEND,
			.run_reg = BD718XX_REG_BUCK1_VOLT_RUN,
			.run_mask = DVS_BUCK_RUN_MASK,
			.idle_reg = BD718XX_REG_BUCK1_VOLT_IDLE,
			.idle_mask = DVS_BUCK_RUN_MASK,
			.suspend_reg = BD718XX_REG_BUCK1_VOLT_SUSP,
			.suspend_mask = DVS_BUCK_RUN_MASK,
		},
		.init = {
			.reg = BD718XX_REG_BUCK1_CTRL,
			.mask = BD718XX_BUCK_SEL,
			.val = BD718XX_BUCK_SEL,
		},
	},
	{
		.desc = {
			.name = "buck2",
			.of_match = of_match_ptr("BUCK2"),
			.regulators_node = of_match_ptr("regulators"),
			.id = BD718XX_BUCK2,
			.type = REGULATOR_VOLTAGE,
			.n_voltages = BD718XX_DVS_BUCK_VOLTAGE_NUM,
			.linear_ranges = bd718xx_dvs_buck_volts,
			.n_linear_ranges = ARRAY_SIZE(bd718xx_dvs_buck_volts),
			.vsel_reg = BD718XX_REG_BUCK2_VOLT_RUN,
			.vsel_mask = DVS_BUCK_RUN_MASK,
			.enable_reg = BD718XX_REG_BUCK2_CTRL,
			.enable_mask = BD718XX_BUCK_EN,
			.enable_time = BD71837_BUCK2_STARTUP_TIME,
<<<<<<< HEAD
=======
			.ramp_delay_table = bd718xx_ramp_delay,
			.n_ramp_values = ARRAY_SIZE(bd718xx_ramp_delay),
			.ramp_reg = BD718XX_REG_BUCK2_CTRL,
			.ramp_mask = BUCK_RAMPRATE_MASK,
>>>>>>> 754a0abe
			.owner = THIS_MODULE,
			.of_parse_cb = buck_set_hw_dvs_levels,
		},
		.dvs = {
			.level_map = ROHM_DVS_LEVEL_RUN | ROHM_DVS_LEVEL_IDLE,
			.run_reg = BD718XX_REG_BUCK2_VOLT_RUN,
			.run_mask = DVS_BUCK_RUN_MASK,
			.idle_reg = BD718XX_REG_BUCK2_VOLT_IDLE,
			.idle_mask = DVS_BUCK_RUN_MASK,
		},
		.init = {
			.reg = BD718XX_REG_BUCK2_CTRL,
			.mask = BD718XX_BUCK_SEL,
			.val = BD718XX_BUCK_SEL,
		},
	},
	{
		.desc = {
			.name = "buck3",
			.of_match = of_match_ptr("BUCK3"),
			.regulators_node = of_match_ptr("regulators"),
			.id = BD718XX_BUCK3,
			.type = REGULATOR_VOLTAGE,
			.n_voltages = BD718XX_DVS_BUCK_VOLTAGE_NUM,
			.linear_ranges = bd718xx_dvs_buck_volts,
			.n_linear_ranges = ARRAY_SIZE(bd718xx_dvs_buck_volts),
			.vsel_reg = BD71837_REG_BUCK3_VOLT_RUN,
			.vsel_mask = DVS_BUCK_RUN_MASK,
			.enable_reg = BD71837_REG_BUCK3_CTRL,
			.enable_mask = BD718XX_BUCK_EN,
			.enable_time = BD71837_BUCK3_STARTUP_TIME,
<<<<<<< HEAD
=======
			.ramp_delay_table = bd718xx_ramp_delay,
			.n_ramp_values = ARRAY_SIZE(bd718xx_ramp_delay),
			.ramp_reg = BD71837_REG_BUCK3_CTRL,
			.ramp_mask = BUCK_RAMPRATE_MASK,
>>>>>>> 754a0abe
			.owner = THIS_MODULE,
			.of_parse_cb = buck_set_hw_dvs_levels,
		},
		.dvs = {
			.level_map = ROHM_DVS_LEVEL_RUN,
			.run_reg = BD71837_REG_BUCK3_VOLT_RUN,
			.run_mask = DVS_BUCK_RUN_MASK,
		},
		.init = {
			.reg = BD71837_REG_BUCK3_CTRL,
			.mask = BD718XX_BUCK_SEL,
			.val = BD718XX_BUCK_SEL,
		},
	},
	{
		.desc = {
			.name = "buck4",
			.of_match = of_match_ptr("BUCK4"),
			.regulators_node = of_match_ptr("regulators"),
			.id = BD718XX_BUCK4,
			.type = REGULATOR_VOLTAGE,
			.n_voltages = BD718XX_DVS_BUCK_VOLTAGE_NUM,
			.linear_ranges = bd718xx_dvs_buck_volts,
			.n_linear_ranges = ARRAY_SIZE(bd718xx_dvs_buck_volts),
			.vsel_reg = BD71837_REG_BUCK4_VOLT_RUN,
			.vsel_mask = DVS_BUCK_RUN_MASK,
			.enable_reg = BD71837_REG_BUCK4_CTRL,
			.enable_mask = BD718XX_BUCK_EN,
			.enable_time = BD71837_BUCK4_STARTUP_TIME,
<<<<<<< HEAD
=======
			.ramp_delay_table = bd718xx_ramp_delay,
			.n_ramp_values = ARRAY_SIZE(bd718xx_ramp_delay),
			.ramp_reg = BD71837_REG_BUCK4_CTRL,
			.ramp_mask = BUCK_RAMPRATE_MASK,
>>>>>>> 754a0abe
			.owner = THIS_MODULE,
			.of_parse_cb = buck_set_hw_dvs_levels,
		},
		.dvs = {
			.level_map = ROHM_DVS_LEVEL_RUN,
			.run_reg = BD71837_REG_BUCK4_VOLT_RUN,
			.run_mask = DVS_BUCK_RUN_MASK,
		},
		.init = {
			.reg = BD71837_REG_BUCK4_CTRL,
			.mask = BD718XX_BUCK_SEL,
			.val = BD718XX_BUCK_SEL,
		},
	},
	{
		.desc = {
			.name = "buck5",
			.of_match = of_match_ptr("BUCK5"),
			.regulators_node = of_match_ptr("regulators"),
			.id = BD718XX_BUCK5,
			.type = REGULATOR_VOLTAGE,
			.n_voltages = BD71837_BUCK5_VOLTAGE_NUM,
			.linear_ranges = bd71837_buck5_volts,
			.n_linear_ranges =
				ARRAY_SIZE(bd71837_buck5_volts),
			.vsel_reg = BD718XX_REG_1ST_NODVS_BUCK_VOLT,
			.vsel_mask = BD71837_BUCK5_MASK,
			.vsel_range_reg = BD718XX_REG_1ST_NODVS_BUCK_VOLT,
			.vsel_range_mask = BD71837_BUCK5_RANGE_MASK,
			.linear_range_selectors = bd71837_buck5_volt_range_sel,
			.enable_reg = BD718XX_REG_1ST_NODVS_BUCK_CTRL,
			.enable_mask = BD718XX_BUCK_EN,
			.enable_time = BD71837_BUCK5_STARTUP_TIME,
			.owner = THIS_MODULE,
		},
		.init = {
			.reg = BD718XX_REG_1ST_NODVS_BUCK_CTRL,
			.mask = BD718XX_BUCK_SEL,
			.val = BD718XX_BUCK_SEL,
		},
	},
	{
		.desc = {
			.name = "buck6",
			.of_match = of_match_ptr("BUCK6"),
			.regulators_node = of_match_ptr("regulators"),
			.id = BD718XX_BUCK6,
			.type = REGULATOR_VOLTAGE,
			.n_voltages = BD71837_BUCK6_VOLTAGE_NUM,
			.linear_ranges = bd71837_buck6_volts,
			.n_linear_ranges =
				ARRAY_SIZE(bd71837_buck6_volts),
			.vsel_reg = BD718XX_REG_2ND_NODVS_BUCK_VOLT,
			.vsel_mask = BD71837_BUCK6_MASK,
			.enable_reg = BD718XX_REG_2ND_NODVS_BUCK_CTRL,
			.enable_mask = BD718XX_BUCK_EN,
			.enable_time = BD71837_BUCK6_STARTUP_TIME,
			.owner = THIS_MODULE,
		},
		.init = {
			.reg = BD718XX_REG_2ND_NODVS_BUCK_CTRL,
			.mask = BD718XX_BUCK_SEL,
			.val = BD718XX_BUCK_SEL,
		},
	},
	{
		.desc = {
			.name = "buck7",
			.of_match = of_match_ptr("BUCK7"),
			.regulators_node = of_match_ptr("regulators"),
			.id = BD718XX_BUCK7,
			.type = REGULATOR_VOLTAGE,
			.volt_table = &bd718xx_3rd_nodvs_buck_volts[0],
			.n_voltages = ARRAY_SIZE(bd718xx_3rd_nodvs_buck_volts),
			.vsel_reg = BD718XX_REG_3RD_NODVS_BUCK_VOLT,
			.vsel_mask = BD718XX_3RD_NODVS_BUCK_MASK,
			.enable_reg = BD718XX_REG_3RD_NODVS_BUCK_CTRL,
			.enable_mask = BD718XX_BUCK_EN,
			.enable_time = BD71837_BUCK7_STARTUP_TIME,
			.owner = THIS_MODULE,
		},
		.init = {
			.reg = BD718XX_REG_3RD_NODVS_BUCK_CTRL,
			.mask = BD718XX_BUCK_SEL,
			.val = BD718XX_BUCK_SEL,
		},
	},
	{
		.desc = {
			.name = "buck8",
			.of_match = of_match_ptr("BUCK8"),
			.regulators_node = of_match_ptr("regulators"),
			.id = BD718XX_BUCK8,
			.type = REGULATOR_VOLTAGE,
			.n_voltages = BD718XX_4TH_NODVS_BUCK_VOLTAGE_NUM,
			.linear_ranges = bd718xx_4th_nodvs_buck_volts,
			.n_linear_ranges =
				ARRAY_SIZE(bd718xx_4th_nodvs_buck_volts),
			.vsel_reg = BD718XX_REG_4TH_NODVS_BUCK_VOLT,
			.vsel_mask = BD718XX_4TH_NODVS_BUCK_MASK,
			.enable_reg = BD718XX_REG_4TH_NODVS_BUCK_CTRL,
			.enable_mask = BD718XX_BUCK_EN,
			.enable_time = BD71837_BUCK8_STARTUP_TIME,
			.owner = THIS_MODULE,
		},
		.init = {
			.reg = BD718XX_REG_4TH_NODVS_BUCK_CTRL,
			.mask = BD718XX_BUCK_SEL,
			.val = BD718XX_BUCK_SEL,
		},
	},
	{
		.desc = {
			.name = "ldo1",
			.of_match = of_match_ptr("LDO1"),
			.regulators_node = of_match_ptr("regulators"),
			.id = BD718XX_LDO1,
			.type = REGULATOR_VOLTAGE,
			.n_voltages = BD718XX_LDO1_VOLTAGE_NUM,
			.linear_ranges = bd718xx_ldo1_volts,
			.n_linear_ranges = ARRAY_SIZE(bd718xx_ldo1_volts),
			.vsel_reg = BD718XX_REG_LDO1_VOLT,
			.vsel_mask = BD718XX_LDO1_MASK,
			.vsel_range_reg = BD718XX_REG_LDO1_VOLT,
			.vsel_range_mask = BD718XX_LDO1_RANGE_MASK,
			.linear_range_selectors = bd718xx_ldo1_volt_range_sel,
			.enable_reg = BD718XX_REG_LDO1_VOLT,
			.enable_mask = BD718XX_LDO_EN,
			.enable_time = BD71837_LDO1_STARTUP_TIME,
			.owner = THIS_MODULE,
		},
		.init = {
			.reg = BD718XX_REG_LDO1_VOLT,
			.mask = BD718XX_LDO_SEL,
			.val = BD718XX_LDO_SEL,
		},
	},
	{
		.desc = {
			.name = "ldo2",
			.of_match = of_match_ptr("LDO2"),
			.regulators_node = of_match_ptr("regulators"),
			.id = BD718XX_LDO2,
			.type = REGULATOR_VOLTAGE,
			.volt_table = &ldo_2_volts[0],
			.vsel_reg = BD718XX_REG_LDO2_VOLT,
			.vsel_mask = BD718XX_LDO2_MASK,
			.n_voltages = ARRAY_SIZE(ldo_2_volts),
			.enable_reg = BD718XX_REG_LDO2_VOLT,
			.enable_mask = BD718XX_LDO_EN,
			.enable_time = BD71837_LDO2_STARTUP_TIME,
			.owner = THIS_MODULE,
		},
		.init = {
			.reg = BD718XX_REG_LDO2_VOLT,
			.mask = BD718XX_LDO_SEL,
			.val = BD718XX_LDO_SEL,
		},
	},
	{
		.desc = {
			.name = "ldo3",
			.of_match = of_match_ptr("LDO3"),
			.regulators_node = of_match_ptr("regulators"),
			.id = BD718XX_LDO3,
			.type = REGULATOR_VOLTAGE,
			.n_voltages = BD718XX_LDO3_VOLTAGE_NUM,
			.linear_ranges = bd718xx_ldo3_volts,
			.n_linear_ranges = ARRAY_SIZE(bd718xx_ldo3_volts),
			.vsel_reg = BD718XX_REG_LDO3_VOLT,
			.vsel_mask = BD718XX_LDO3_MASK,
			.enable_reg = BD718XX_REG_LDO3_VOLT,
			.enable_mask = BD718XX_LDO_EN,
			.enable_time = BD71837_LDO3_STARTUP_TIME,
			.owner = THIS_MODULE,
		},
		.init = {
			.reg = BD718XX_REG_LDO3_VOLT,
			.mask = BD718XX_LDO_SEL,
			.val = BD718XX_LDO_SEL,
		},
	},
	{
		.desc = {
			.name = "ldo4",
			.of_match = of_match_ptr("LDO4"),
			.regulators_node = of_match_ptr("regulators"),
			.id = BD718XX_LDO4,
			.type = REGULATOR_VOLTAGE,
			.n_voltages = BD718XX_LDO4_VOLTAGE_NUM,
			.linear_ranges = bd718xx_ldo4_volts,
			.n_linear_ranges = ARRAY_SIZE(bd718xx_ldo4_volts),
			.vsel_reg = BD718XX_REG_LDO4_VOLT,
			.vsel_mask = BD718XX_LDO4_MASK,
			.enable_reg = BD718XX_REG_LDO4_VOLT,
			.enable_mask = BD718XX_LDO_EN,
			.enable_time = BD71837_LDO4_STARTUP_TIME,
			.owner = THIS_MODULE,
		},
		.init = {
			.reg = BD718XX_REG_LDO4_VOLT,
			.mask = BD718XX_LDO_SEL,
			.val = BD718XX_LDO_SEL,
		},
	},
	{
		.desc = {
			.name = "ldo5",
			.of_match = of_match_ptr("LDO5"),
			.regulators_node = of_match_ptr("regulators"),
			.id = BD718XX_LDO5,
			.type = REGULATOR_VOLTAGE,
			.n_voltages = BD71837_LDO5_VOLTAGE_NUM,
			.linear_ranges = bd71837_ldo5_volts,
			.n_linear_ranges = ARRAY_SIZE(bd71837_ldo5_volts),
			/* LDO5 is supplied by buck6 */
			.supply_name = "buck6",
			.vsel_reg = BD718XX_REG_LDO5_VOLT,
			.vsel_mask = BD71837_LDO5_MASK,
			.enable_reg = BD718XX_REG_LDO5_VOLT,
			.enable_mask = BD718XX_LDO_EN,
			.enable_time = BD71837_LDO5_STARTUP_TIME,
			.owner = THIS_MODULE,
		},
		.init = {
			.reg = BD718XX_REG_LDO5_VOLT,
			.mask = BD718XX_LDO_SEL,
			.val = BD718XX_LDO_SEL,
		},
		.additional_inits = bd71837_ldo5_inits,
		.additional_init_amnt = ARRAY_SIZE(bd71837_ldo5_inits),
	},
	{
		.desc = {
			.name = "ldo6",
			.of_match = of_match_ptr("LDO6"),
			.regulators_node = of_match_ptr("regulators"),
			.id = BD718XX_LDO6,
			.type = REGULATOR_VOLTAGE,
			.n_voltages = BD718XX_LDO6_VOLTAGE_NUM,
			.linear_ranges = bd718xx_ldo6_volts,
			.n_linear_ranges = ARRAY_SIZE(bd718xx_ldo6_volts),
			/* LDO6 is supplied by buck7 */
			.supply_name = "buck7",
			.vsel_reg = BD718XX_REG_LDO6_VOLT,
			.vsel_mask = BD718XX_LDO6_MASK,
			.enable_reg = BD718XX_REG_LDO6_VOLT,
			.enable_mask = BD718XX_LDO_EN,
			.enable_time = BD71837_LDO6_STARTUP_TIME,
			.owner = THIS_MODULE,
		},
		.init = {
			.reg = BD718XX_REG_LDO6_VOLT,
			.mask = BD718XX_LDO_SEL,
			.val = BD718XX_LDO_SEL,
		},
		.additional_inits = bd71837_ldo6_inits,
		.additional_init_amnt = ARRAY_SIZE(bd71837_ldo6_inits),
	},
	{
		.desc = {
			.name = "ldo7",
			.of_match = of_match_ptr("LDO7"),
			.regulators_node = of_match_ptr("regulators"),
			.id = BD718XX_LDO7,
			.type = REGULATOR_VOLTAGE,
			.n_voltages = BD71837_LDO7_VOLTAGE_NUM,
			.linear_ranges = bd71837_ldo7_volts,
			.n_linear_ranges = ARRAY_SIZE(bd71837_ldo7_volts),
			.vsel_reg = BD71837_REG_LDO7_VOLT,
			.vsel_mask = BD71837_LDO7_MASK,
			.enable_reg = BD71837_REG_LDO7_VOLT,
			.enable_mask = BD718XX_LDO_EN,
			.enable_time = BD71837_LDO7_STARTUP_TIME,
			.owner = THIS_MODULE,
		},
		.init = {
			.reg = BD71837_REG_LDO7_VOLT,
			.mask = BD718XX_LDO_SEL,
			.val = BD718XX_LDO_SEL,
		},
	},
};

static void mark_hw_controlled(struct device *dev, struct device_node *np,
			       struct bd718xx_regulator_data *reg_data,
			       unsigned int num_reg_data, int *info)
{
	int i;

	for (i = 1; i <= num_reg_data; i++) {
		if (!of_node_name_eq(np, reg_data[i-1].desc.of_match))
			continue;

		*info |= 1 << (i - 1);
		dev_dbg(dev, "regulator %d runlevel controlled\n", i);
		return;
	}
	dev_warn(dev, "Bad regulator node\n");
}

/*
 * Setups where regulator (especially the buck8) output voltage is scaled
 * by adding external connection where some other regulator output is connected
 * to feedback-pin (over suitable resistors) is getting popular amongst users
 * of BD71837. (This allows for example scaling down the buck8 voltages to suit
 * lover GPU voltages for projects where buck8 is (ab)used to supply power
 * for GPU. Additionally some setups do allow DVS for buck8 but as this do
 * produce voltage spikes the HW must be evaluated to be able to survive this
 * - hence I keep the DVS disabled for non DVS bucks by default. I don't want
 * to help you burn your proto board)
 *
 * So we allow describing this external connection from DT and scale the
 * voltages accordingly. This is what the connection should look like:
 *
 * |------------|
 * |	buck 8  |-------+----->Vout
 * |		|	|
 * |------------|	|
 *	| FB pin	|
 *	|		|
 *	+-------+--R2---+
 *		|
 *		R1
 *		|
 *	V FB-pull-up
 *
 *	Here the buck output is sifted according to formula:
 *
 * Vout_o = Vo - (Vpu - Vo)*R2/R1
 * Linear_step = step_orig*(R1+R2)/R1
 *
 * where:
 * Vout_o is adjusted voltage output at vsel reg value 0
 * Vo is original voltage output at vsel reg value 0
 * Vpu is the pull-up voltage V FB-pull-up in the picture
 * R1 and R2 are resistor values.
 *
 * As a real world example for buck8 and a specific GPU:
 * VLDO = 1.6V (used as FB-pull-up)
 * R1 = 1000ohms
 * R2 = 150ohms
 * VSEL 0x0 => 0.8V – (VLDO – 0.8) * R2 / R1 = 0.68V
 * Linear Step = 10mV * (R1 + R2) / R1 = 11.5mV
 */
static int setup_feedback_loop(struct device *dev, struct device_node *np,
			       struct bd718xx_regulator_data *reg_data,
			       unsigned int num_reg_data, int fb_uv)
{
	int i, r1, r2, ret;

	/*
	 * We do adjust the values in the global desc based on DT settings.
	 * This may not be best approach as it can cause problems if more than
	 * one PMIC is controlled from same processor. I don't see such use-case
	 * for BD718x7 now - so we spare some bits.
	 *
	 * If this will point out to be a problem - then we can allocate new
	 * bd718xx_regulator_data array at probe and just use the global
	 * array as a template where we copy initial values. Then we can
	 * use allocated descs for regultor registration and do IC specific
	 * modifications to this copy while leaving other PMICs untouched. But
	 * that means allocating new array for each PMIC - and currently I see
	 * no need for that.
	 */

	for (i = 0; i < num_reg_data; i++) {
		struct regulator_desc *desc = &reg_data[i].desc;
		int j;

		if (!of_node_name_eq(np, desc->of_match))
			continue;

		pr_info("Looking at node '%s'\n", desc->of_match);

		/* The feedback loop connection does not make sense for LDOs */
		if (desc->id >= BD718XX_LDO1)
			return -EINVAL;

		ret = of_property_read_u32(np, "rohm,feedback-pull-up-r1-ohms",
					   &r1);
		if (ret)
			return ret;

		if (!r1)
			return -EINVAL;

		ret = of_property_read_u32(np, "rohm,feedback-pull-up-r2-ohms",
					   &r2);
		if (ret)
			return ret;

		if (desc->n_linear_ranges && desc->linear_ranges) {
			struct linear_range *new;

			new = devm_kzalloc(dev, desc->n_linear_ranges *
					   sizeof(struct linear_range),
					   GFP_KERNEL);
			if (!new)
				return -ENOMEM;

			for (j = 0; j < desc->n_linear_ranges; j++) {
				int min = desc->linear_ranges[j].min;
				int step = desc->linear_ranges[j].step;

				min -= (fb_uv - min)*r2/r1;
				step = step * (r1 + r2);
				step /= r1;

				new[j].min = min;
				new[j].step = step;

				dev_dbg(dev, "%s: old range min %d, step %d\n",
					desc->name, desc->linear_ranges[j].min,
					desc->linear_ranges[j].step);
				dev_dbg(dev, "new range min %d, step %d\n", min,
					step);
			}
			desc->linear_ranges = new;
		}
		dev_dbg(dev, "regulator '%s' has FB pull-up configured\n",
			desc->name);

		return 0;
	}

	return -ENODEV;
}

static int get_special_regulators(struct device *dev,
				  struct bd718xx_regulator_data *reg_data,
				  unsigned int num_reg_data, int *info)
{
	int ret;
	struct device_node *np;
	struct device_node *nproot = dev->of_node;
	int uv;

	*info = 0;

	nproot = of_get_child_by_name(nproot, "regulators");
	if (!nproot) {
		dev_err(dev, "failed to find regulators node\n");
		return -ENODEV;
	}
	for_each_child_of_node(nproot, np) {
		if (of_property_read_bool(np, "rohm,no-regulator-enable-control"))
			mark_hw_controlled(dev, np, reg_data, num_reg_data,
					   info);
		ret = of_property_read_u32(np, "rohm,fb-pull-up-microvolt",
					   &uv);
		if (ret) {
			if (ret == -EINVAL)
				continue;
			else
				goto err_out;
		}

		ret = setup_feedback_loop(dev, np, reg_data, num_reg_data, uv);
		if (ret)
			goto err_out;
	}

	of_node_put(nproot);
	return 0;

err_out:
	of_node_put(np);
	of_node_put(nproot);

	return ret;
}

static int bd718xx_probe(struct platform_device *pdev)
{
	struct regmap *regmap;
	struct regulator_config config = { 0 };
	int i, j, err, omit_enable;
	bool use_snvs;
	struct bd718xx_regulator_data *reg_data;
	unsigned int num_reg_data;
	enum rohm_chip_type chip = platform_get_device_id(pdev)->driver_data;
	const struct regulator_ops **swops, **hwops;

	regmap = dev_get_regmap(pdev->dev.parent, NULL);
	if (!regmap) {
		dev_err(&pdev->dev, "No MFD driver data\n");
		return -EINVAL;
	}

	switch (chip) {
	case ROHM_CHIP_TYPE_BD71837:
		reg_data = bd71837_regulators;
		num_reg_data = ARRAY_SIZE(bd71837_regulators);
		swops = &bd71837_swcontrol_ops[0];
		hwops = &bd71837_hwcontrol_ops[0];
		break;
	case ROHM_CHIP_TYPE_BD71847:
		reg_data = bd71847_regulators;
		num_reg_data = ARRAY_SIZE(bd71847_regulators);
		swops = &bd71847_swcontrol_ops[0];
		hwops = &bd71847_hwcontrol_ops[0];
		break;
	default:
		dev_err(&pdev->dev, "Unsupported chip type\n");
		err = -EINVAL;
		goto err;
	}

	/* Register LOCK release */
	err = regmap_update_bits(regmap, BD718XX_REG_REGLOCK,
				 (REGLOCK_PWRSEQ | REGLOCK_VREG), 0);
	if (err) {
		dev_err(&pdev->dev, "Failed to unlock PMIC (%d)\n", err);
		goto err;
	} else {
		dev_dbg(&pdev->dev, "Unlocked lock register 0x%x\n",
			BD718XX_REG_REGLOCK);
	}

	use_snvs = of_property_read_bool(pdev->dev.parent->of_node,
					 "rohm,reset-snvs-powered");

	/*
	 * Change the next stage from poweroff to be READY instead of SNVS
	 * for all reset types because OTP loading at READY will clear SEL
	 * bit allowing HW defaults for power rails to be used
	 */
	if (!use_snvs) {
		err = regmap_update_bits(regmap, BD718XX_REG_TRANS_COND1,
					 BD718XX_ON_REQ_POWEROFF_MASK |
					 BD718XX_SWRESET_POWEROFF_MASK |
					 BD718XX_WDOG_POWEROFF_MASK |
					 BD718XX_KEY_L_POWEROFF_MASK,
					 BD718XX_POWOFF_TO_RDY);
		if (err) {
			dev_err(&pdev->dev, "Failed to change reset target\n");
			goto err;
		} else {
			dev_dbg(&pdev->dev,
				"Changed all resets from SVNS to READY\n");
		}
	}

	config.dev = pdev->dev.parent;
	config.regmap = regmap;
	/*
	 * There are cases when we want to leave the enable-control for
	 * the HW state machine and use this driver only for voltage control.
	 * One special case is when we use PMIC_STBY_REQ line from SoC to PMIC
	 * in order to set the system to SUSPEND state.
	 *
	 * If regulator is taken under SW control the regulator state will not
	 * be affected by PMIC state machine - Eg. regulator is likely to stay
	 * on even in SUSPEND
	 */
	err = get_special_regulators(pdev->dev.parent, reg_data, num_reg_data,
				     &omit_enable);
	if (err)
		return err;

	for (i = 0; i < num_reg_data; i++) {

		struct regulator_desc *desc;
		struct regulator_dev *rdev;
		struct bd718xx_regulator_data *r;
		int no_enable_control = omit_enable & (1 << i);

		r = &reg_data[i];
		desc = &r->desc;

		if (no_enable_control)
			desc->ops = hwops[i];
		else
			desc->ops = swops[i];

		rdev = devm_regulator_register(&pdev->dev, desc, &config);
		if (IS_ERR(rdev)) {
			dev_err(&pdev->dev,
				"failed to register %s regulator\n",
				desc->name);
			err = PTR_ERR(rdev);
			goto err;
		}

		/*
		 * Regulator register gets the regulator constraints and
		 * applies them (set_machine_constraints). This should have
		 * turned the control register(s) to correct values and we
		 * can now switch the control from PMIC state machine to the
		 * register interface
		 *
		 * At poweroff transition PMIC HW disables EN bit for
		 * regulators but leaves SEL bit untouched. So if state
		 * transition from POWEROFF is done to SNVS - then all power
		 * rails controlled by SW (having SEL bit set) stay disabled
		 * as EN is cleared. This will result boot failure if any
		 * crucial systems are powered by these rails. We don't
		 * enable SW control for crucial regulators if snvs state is
		 * used
		 */
		if (!no_enable_control && (!use_snvs ||
		    !rdev->constraints->always_on ||
		    !rdev->constraints->boot_on)) {
			err = regmap_update_bits(regmap, r->init.reg,
						 r->init.mask, r->init.val);
			if (err) {
				dev_err(&pdev->dev,
					"Failed to take control for (%s)\n",
					desc->name);
				goto err;
			}
		}
		for (j = 0; j < r->additional_init_amnt; j++) {
			err = regmap_update_bits(regmap,
						 r->additional_inits[j].reg,
						 r->additional_inits[j].mask,
						 r->additional_inits[j].val);
			if (err) {
				dev_err(&pdev->dev,
					"Buck (%s) initialization failed\n",
					desc->name);
				goto err;
			}
		}
	}

err:
	return err;
}

static const struct platform_device_id bd718x7_pmic_id[] = {
	{ "bd71837-pmic", ROHM_CHIP_TYPE_BD71837 },
	{ "bd71847-pmic", ROHM_CHIP_TYPE_BD71847 },
	{ },
};
MODULE_DEVICE_TABLE(platform, bd718x7_pmic_id);

static struct platform_driver bd718xx_regulator = {
	.driver = {
		.name = "bd718xx-pmic",
	},
	.probe = bd718xx_probe,
	.id_table = bd718x7_pmic_id,
};

module_platform_driver(bd718xx_regulator);

MODULE_AUTHOR("Matti Vaittinen <matti.vaittinen@fi.rohmeurope.com>");
MODULE_DESCRIPTION("BD71837/BD71847 voltage regulator driver");
MODULE_LICENSE("GPL");
MODULE_ALIAS("platform:bd718xx-pmic");<|MERGE_RESOLUTION|>--- conflicted
+++ resolved
@@ -652,13 +652,10 @@
 			.enable_reg = BD718XX_REG_BUCK2_CTRL,
 			.enable_mask = BD718XX_BUCK_EN,
 			.enable_time = BD71847_BUCK2_STARTUP_TIME,
-<<<<<<< HEAD
-=======
 			.ramp_delay_table = bd718xx_ramp_delay,
 			.n_ramp_values = ARRAY_SIZE(bd718xx_ramp_delay),
 			.ramp_reg = BD718XX_REG_BUCK2_CTRL,
 			.ramp_mask = BUCK_RAMPRATE_MASK,
->>>>>>> 754a0abe
 			.owner = THIS_MODULE,
 			.of_parse_cb = buck_set_hw_dvs_levels,
 		},
@@ -966,13 +963,10 @@
 			.enable_reg = BD718XX_REG_BUCK1_CTRL,
 			.enable_mask = BD718XX_BUCK_EN,
 			.enable_time = BD71837_BUCK1_STARTUP_TIME,
-<<<<<<< HEAD
-=======
 			.ramp_delay_table = bd718xx_ramp_delay,
 			.n_ramp_values = ARRAY_SIZE(bd718xx_ramp_delay),
 			.ramp_reg = BD718XX_REG_BUCK1_CTRL,
 			.ramp_mask = BUCK_RAMPRATE_MASK,
->>>>>>> 754a0abe
 			.owner = THIS_MODULE,
 			.of_parse_cb = buck_set_hw_dvs_levels,
 		},
@@ -1007,13 +1001,10 @@
 			.enable_reg = BD718XX_REG_BUCK2_CTRL,
 			.enable_mask = BD718XX_BUCK_EN,
 			.enable_time = BD71837_BUCK2_STARTUP_TIME,
-<<<<<<< HEAD
-=======
 			.ramp_delay_table = bd718xx_ramp_delay,
 			.n_ramp_values = ARRAY_SIZE(bd718xx_ramp_delay),
 			.ramp_reg = BD718XX_REG_BUCK2_CTRL,
 			.ramp_mask = BUCK_RAMPRATE_MASK,
->>>>>>> 754a0abe
 			.owner = THIS_MODULE,
 			.of_parse_cb = buck_set_hw_dvs_levels,
 		},
@@ -1045,13 +1036,10 @@
 			.enable_reg = BD71837_REG_BUCK3_CTRL,
 			.enable_mask = BD718XX_BUCK_EN,
 			.enable_time = BD71837_BUCK3_STARTUP_TIME,
-<<<<<<< HEAD
-=======
 			.ramp_delay_table = bd718xx_ramp_delay,
 			.n_ramp_values = ARRAY_SIZE(bd718xx_ramp_delay),
 			.ramp_reg = BD71837_REG_BUCK3_CTRL,
 			.ramp_mask = BUCK_RAMPRATE_MASK,
->>>>>>> 754a0abe
 			.owner = THIS_MODULE,
 			.of_parse_cb = buck_set_hw_dvs_levels,
 		},
@@ -1081,13 +1069,10 @@
 			.enable_reg = BD71837_REG_BUCK4_CTRL,
 			.enable_mask = BD718XX_BUCK_EN,
 			.enable_time = BD71837_BUCK4_STARTUP_TIME,
-<<<<<<< HEAD
-=======
 			.ramp_delay_table = bd718xx_ramp_delay,
 			.n_ramp_values = ARRAY_SIZE(bd718xx_ramp_delay),
 			.ramp_reg = BD71837_REG_BUCK4_CTRL,
 			.ramp_mask = BUCK_RAMPRATE_MASK,
->>>>>>> 754a0abe
 			.owner = THIS_MODULE,
 			.of_parse_cb = buck_set_hw_dvs_levels,
 		},
