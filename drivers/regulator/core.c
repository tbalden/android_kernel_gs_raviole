--- conflicted
+++ resolved
@@ -3865,16 +3865,12 @@
 
 static int regulator_register_resolve_supply(struct device *dev, void *data)
 {
-<<<<<<< HEAD
-	return regulator_resolve_supply(dev_to_rdev(dev));
-=======
 	struct regulator_dev *rdev = dev_to_rdev(dev);
 
 	if (regulator_resolve_supply(rdev))
 		rdev_dbg(rdev, "unable to resolve supply\n");
 
 	return 0;
->>>>>>> 45389c47
 }
 
 /**
@@ -4034,10 +4030,6 @@
 
 	dev_set_drvdata(&rdev->dev, rdev);
 	rdev_init_debugfs(rdev);
-<<<<<<< HEAD
-	mutex_unlock(&regulator_list_mutex);
-=======
->>>>>>> 45389c47
 
 	/* try to resolve regulators supply since a new one was registered */
 	class_for_each_device(&regulator_class, NULL, NULL,
@@ -4048,17 +4040,7 @@
 unset_supplies:
 	mutex_lock(&regulator_list_mutex);
 	unset_regulator_supplies(rdev);
-<<<<<<< HEAD
-
-scrub:
-	regulator_ena_gpio_free(rdev);
-	device_unregister(&rdev->dev);
-	/* device core frees rdev */
-	goto out;
-
-=======
 	mutex_unlock(&regulator_list_mutex);
->>>>>>> 45389c47
 wash:
 	kfree(rdev->constraints);
 	mutex_lock(&regulator_list_mutex);
@@ -4066,11 +4048,6 @@
 	mutex_unlock(&regulator_list_mutex);
 clean:
 	kfree(rdev);
-<<<<<<< HEAD
-out:
-	mutex_unlock(&regulator_list_mutex);
-=======
->>>>>>> 45389c47
 	kfree(config);
 	return ERR_PTR(ret);
 }
