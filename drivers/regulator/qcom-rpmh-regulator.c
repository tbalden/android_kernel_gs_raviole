// SPDX-License-Identifier: GPL-2.0
// Copyright (c) 2018-2021, The Linux Foundation. All rights reserved.

#define pr_fmt(fmt) "%s: " fmt, __func__

#include <linux/err.h>
#include <linux/kernel.h>
#include <linux/module.h>
#include <linux/of.h>
#include <linux/of_device.h>
#include <linux/platform_device.h>
#include <linux/slab.h>
#include <linux/string.h>
#include <linux/regulator/driver.h>
#include <linux/regulator/machine.h>
#include <linux/regulator/of_regulator.h>

#include <soc/qcom/cmd-db.h>
#include <soc/qcom/rpmh.h>

#include <dt-bindings/regulator/qcom,rpmh-regulator.h>

/**
 * enum rpmh_regulator_type - supported RPMh accelerator types
 * @VRM:	RPMh VRM accelerator which supports voting on enable, voltage,
 *		and mode of LDO, SMPS, and BOB type PMIC regulators.
 * @XOB:	RPMh XOB accelerator which supports voting on the enable state
 *		of PMIC regulators.
 */
enum rpmh_regulator_type {
	VRM,
	XOB,
};

#define RPMH_REGULATOR_REG_VRM_VOLTAGE		0x0
#define RPMH_REGULATOR_REG_ENABLE		0x4
#define RPMH_REGULATOR_REG_VRM_MODE		0x8

#define PMIC4_LDO_MODE_RETENTION		4
#define PMIC4_LDO_MODE_LPM			5
#define PMIC4_LDO_MODE_HPM			7

#define PMIC4_SMPS_MODE_RETENTION		4
#define PMIC4_SMPS_MODE_PFM			5
#define PMIC4_SMPS_MODE_AUTO			6
#define PMIC4_SMPS_MODE_PWM			7

#define PMIC4_BOB_MODE_PASS			0
#define PMIC4_BOB_MODE_PFM			1
#define PMIC4_BOB_MODE_AUTO			2
#define PMIC4_BOB_MODE_PWM			3

#define PMIC5_LDO_MODE_RETENTION		3
#define PMIC5_LDO_MODE_LPM			4
#define PMIC5_LDO_MODE_HPM			7

#define PMIC5_SMPS_MODE_RETENTION		3
#define PMIC5_SMPS_MODE_PFM			4
#define PMIC5_SMPS_MODE_AUTO			6
#define PMIC5_SMPS_MODE_PWM			7

#define PMIC5_BOB_MODE_PASS			2
#define PMIC5_BOB_MODE_PFM			4
#define PMIC5_BOB_MODE_AUTO			6
#define PMIC5_BOB_MODE_PWM			7

/**
 * struct rpmh_vreg_hw_data - RPMh regulator hardware configurations
 * @regulator_type:		RPMh accelerator type used to manage this
 *				regulator
 * @ops:			Pointer to regulator ops callback structure
 * @voltage_range:		The single range of voltages supported by this
 *				PMIC regulator type
 * @n_voltages:			The number of unique voltage set points defined
 *				by voltage_range
 * @hpm_min_load_uA:		Minimum load current in microamps that requires
 *				high power mode (HPM) operation.  This is used
 *				for LDO hardware type regulators only.
 * @pmic_mode_map:		Array indexed by regulator framework mode
 *				containing PMIC hardware modes.  Must be large
 *				enough to index all framework modes supported
 *				by this regulator hardware type.
 * @of_map_mode:		Maps an RPMH_REGULATOR_MODE_* mode value defined
 *				in device tree to a regulator framework mode
 */
struct rpmh_vreg_hw_data {
	enum rpmh_regulator_type		regulator_type;
	const struct regulator_ops		*ops;
	const struct linear_range	voltage_range;
	int					n_voltages;
	int					hpm_min_load_uA;
	const int				*pmic_mode_map;
	unsigned int			      (*of_map_mode)(unsigned int mode);
};

/**
 * struct rpmh_vreg - individual RPMh regulator data structure encapsulating a
 *		single regulator device
 * @dev:			Device pointer for the top-level PMIC RPMh
 *				regulator parent device.  This is used as a
 *				handle in RPMh write requests.
 * @addr:			Base address of the regulator resource within
 *				an RPMh accelerator
 * @rdesc:			Regulator descriptor
 * @hw_data:			PMIC regulator configuration data for this RPMh
 *				regulator
 * @always_wait_for_ack:	Boolean flag indicating if a request must always
 *				wait for an ACK from RPMh before continuing even
 *				if it corresponds to a strictly lower power
 *				state (e.g. enabled --> disabled).
 * @enabled:			Flag indicating if the regulator is enabled or
 *				not
 * @bypassed:			Boolean indicating if the regulator is in
 *				bypass (pass-through) mode or not.  This is
 *				only used by BOB rpmh-regulator resources.
 * @voltage_selector:		Selector used for get_voltage_sel() and
 *				set_voltage_sel() callbacks
 * @mode:			RPMh VRM regulator current framework mode
 */
struct rpmh_vreg {
	struct device			*dev;
	u32				addr;
	struct regulator_desc		rdesc;
	const struct rpmh_vreg_hw_data	*hw_data;
	bool				always_wait_for_ack;

	int				enabled;
	bool				bypassed;
	int				voltage_selector;
	unsigned int			mode;
};

/**
 * struct rpmh_vreg_init_data - initialization data for an RPMh regulator
 * @name:			Name for the regulator which also corresponds
 *				to the device tree subnode name of the regulator
 * @resource_name:		RPMh regulator resource name format string.
 *				This must include exactly one field: '%s' which
 *				is filled at run-time with the PMIC ID provided
 *				by device tree property qcom,pmic-id.  Example:
 *				"ldo%s1" for RPMh resource "ldoa1".
 * @supply_name:		Parent supply regulator name
 * @hw_data:			Configuration data for this PMIC regulator type
 */
struct rpmh_vreg_init_data {
	const char			*name;
	const char			*resource_name;
	const char			*supply_name;
	const struct rpmh_vreg_hw_data	*hw_data;
};

/**
 * rpmh_regulator_send_request() - send the request to RPMh
 * @vreg:		Pointer to the RPMh regulator
 * @cmd:		Pointer to the RPMh command to send
 * @wait_for_ack:	Boolean indicating if execution must wait until the
 *			request has been acknowledged as complete
 *
 * Return: 0 on success, errno on failure
 */
static int rpmh_regulator_send_request(struct rpmh_vreg *vreg,
			struct tcs_cmd *cmd, bool wait_for_ack)
{
	int ret;

	if (wait_for_ack || vreg->always_wait_for_ack)
		ret = rpmh_write(vreg->dev, RPMH_ACTIVE_ONLY_STATE, cmd, 1);
	else
		ret = rpmh_write_async(vreg->dev, RPMH_ACTIVE_ONLY_STATE, cmd,
					1);

	return ret;
}

static int _rpmh_regulator_vrm_set_voltage_sel(struct regulator_dev *rdev,
				unsigned int selector, bool wait_for_ack)
{
	struct rpmh_vreg *vreg = rdev_get_drvdata(rdev);
	struct tcs_cmd cmd = {
		.addr = vreg->addr + RPMH_REGULATOR_REG_VRM_VOLTAGE,
	};
	int ret;

	/* VRM voltage control register is set with voltage in millivolts. */
	cmd.data = DIV_ROUND_UP(regulator_list_voltage_linear_range(rdev,
							selector), 1000);

	ret = rpmh_regulator_send_request(vreg, &cmd, wait_for_ack);
	if (!ret)
		vreg->voltage_selector = selector;

	return ret;
}

static int rpmh_regulator_vrm_set_voltage_sel(struct regulator_dev *rdev,
					unsigned int selector)
{
	struct rpmh_vreg *vreg = rdev_get_drvdata(rdev);

	if (vreg->enabled == -EINVAL) {
		/*
		 * Cache the voltage and send it later when the regulator is
		 * enabled or disabled.
		 */
		vreg->voltage_selector = selector;
		return 0;
	}

	return _rpmh_regulator_vrm_set_voltage_sel(rdev, selector,
					selector > vreg->voltage_selector);
}

static int rpmh_regulator_vrm_get_voltage_sel(struct regulator_dev *rdev)
{
	struct rpmh_vreg *vreg = rdev_get_drvdata(rdev);

	return vreg->voltage_selector;
}

static int rpmh_regulator_is_enabled(struct regulator_dev *rdev)
{
	struct rpmh_vreg *vreg = rdev_get_drvdata(rdev);

	return vreg->enabled;
}

static int rpmh_regulator_set_enable_state(struct regulator_dev *rdev,
					bool enable)
{
	struct rpmh_vreg *vreg = rdev_get_drvdata(rdev);
	struct tcs_cmd cmd = {
		.addr = vreg->addr + RPMH_REGULATOR_REG_ENABLE,
		.data = enable,
	};
	int ret;

	if (vreg->enabled == -EINVAL &&
	    vreg->voltage_selector != -ENOTRECOVERABLE) {
		ret = _rpmh_regulator_vrm_set_voltage_sel(rdev,
						vreg->voltage_selector, true);
		if (ret < 0)
			return ret;
	}

	ret = rpmh_regulator_send_request(vreg, &cmd, enable);
	if (!ret)
		vreg->enabled = enable;

	return ret;
}

static int rpmh_regulator_enable(struct regulator_dev *rdev)
{
	return rpmh_regulator_set_enable_state(rdev, true);
}

static int rpmh_regulator_disable(struct regulator_dev *rdev)
{
	return rpmh_regulator_set_enable_state(rdev, false);
}

static int rpmh_regulator_vrm_set_mode_bypass(struct rpmh_vreg *vreg,
					unsigned int mode, bool bypassed)
{
	struct tcs_cmd cmd = {
		.addr = vreg->addr + RPMH_REGULATOR_REG_VRM_MODE,
	};
	int pmic_mode;

	if (mode > REGULATOR_MODE_STANDBY)
		return -EINVAL;

	pmic_mode = vreg->hw_data->pmic_mode_map[mode];
	if (pmic_mode < 0)
		return pmic_mode;

	if (bypassed)
		cmd.data = PMIC4_BOB_MODE_PASS;
	else
		cmd.data = pmic_mode;

	return rpmh_regulator_send_request(vreg, &cmd, true);
}

static int rpmh_regulator_vrm_set_mode(struct regulator_dev *rdev,
					unsigned int mode)
{
	struct rpmh_vreg *vreg = rdev_get_drvdata(rdev);
	int ret;

	if (mode == vreg->mode)
		return 0;

	ret = rpmh_regulator_vrm_set_mode_bypass(vreg, mode, vreg->bypassed);
	if (!ret)
		vreg->mode = mode;

	return ret;
}

static unsigned int rpmh_regulator_vrm_get_mode(struct regulator_dev *rdev)
{
	struct rpmh_vreg *vreg = rdev_get_drvdata(rdev);

	return vreg->mode;
}

/**
 * rpmh_regulator_vrm_set_load() - set the regulator mode based upon the load
 *		current requested
 * @rdev:		Regulator device pointer for the rpmh-regulator
 * @load_uA:		Aggregated load current in microamps
 *
 * This function is used in the regulator_ops for VRM type RPMh regulator
 * devices.
 *
 * Return: 0 on success, errno on failure
 */
static int rpmh_regulator_vrm_set_load(struct regulator_dev *rdev, int load_uA)
{
	struct rpmh_vreg *vreg = rdev_get_drvdata(rdev);
	unsigned int mode;

	if (load_uA >= vreg->hw_data->hpm_min_load_uA)
		mode = REGULATOR_MODE_NORMAL;
	else
		mode = REGULATOR_MODE_IDLE;

	return rpmh_regulator_vrm_set_mode(rdev, mode);
}

static int rpmh_regulator_vrm_set_bypass(struct regulator_dev *rdev,
				bool enable)
{
	struct rpmh_vreg *vreg = rdev_get_drvdata(rdev);
	int ret;

	if (vreg->bypassed == enable)
		return 0;

	ret = rpmh_regulator_vrm_set_mode_bypass(vreg, vreg->mode, enable);
	if (!ret)
		vreg->bypassed = enable;

	return ret;
}

static int rpmh_regulator_vrm_get_bypass(struct regulator_dev *rdev,
				bool *enable)
{
	struct rpmh_vreg *vreg = rdev_get_drvdata(rdev);

	*enable = vreg->bypassed;

	return 0;
}

static const struct regulator_ops rpmh_regulator_vrm_ops = {
	.enable			= rpmh_regulator_enable,
	.disable		= rpmh_regulator_disable,
	.is_enabled		= rpmh_regulator_is_enabled,
	.set_voltage_sel	= rpmh_regulator_vrm_set_voltage_sel,
	.get_voltage_sel	= rpmh_regulator_vrm_get_voltage_sel,
	.list_voltage		= regulator_list_voltage_linear_range,
	.set_mode		= rpmh_regulator_vrm_set_mode,
	.get_mode		= rpmh_regulator_vrm_get_mode,
};

static const struct regulator_ops rpmh_regulator_vrm_drms_ops = {
	.enable			= rpmh_regulator_enable,
	.disable		= rpmh_regulator_disable,
	.is_enabled		= rpmh_regulator_is_enabled,
	.set_voltage_sel	= rpmh_regulator_vrm_set_voltage_sel,
	.get_voltage_sel	= rpmh_regulator_vrm_get_voltage_sel,
	.list_voltage		= regulator_list_voltage_linear_range,
	.set_mode		= rpmh_regulator_vrm_set_mode,
	.get_mode		= rpmh_regulator_vrm_get_mode,
	.set_load		= rpmh_regulator_vrm_set_load,
};

static const struct regulator_ops rpmh_regulator_vrm_bypass_ops = {
	.enable			= rpmh_regulator_enable,
	.disable		= rpmh_regulator_disable,
	.is_enabled		= rpmh_regulator_is_enabled,
	.set_voltage_sel	= rpmh_regulator_vrm_set_voltage_sel,
	.get_voltage_sel	= rpmh_regulator_vrm_get_voltage_sel,
	.list_voltage		= regulator_list_voltage_linear_range,
	.set_mode		= rpmh_regulator_vrm_set_mode,
	.get_mode		= rpmh_regulator_vrm_get_mode,
	.set_bypass		= rpmh_regulator_vrm_set_bypass,
	.get_bypass		= rpmh_regulator_vrm_get_bypass,
};

static const struct regulator_ops rpmh_regulator_xob_ops = {
	.enable			= rpmh_regulator_enable,
	.disable		= rpmh_regulator_disable,
	.is_enabled		= rpmh_regulator_is_enabled,
};

/**
 * rpmh_regulator_init_vreg() - initialize all attributes of an rpmh-regulator
 * @vreg:		Pointer to the individual rpmh-regulator resource
 * @dev:			Pointer to the top level rpmh-regulator PMIC device
 * @node:		Pointer to the individual rpmh-regulator resource
 *			device node
 * @pmic_id:		String used to identify the top level rpmh-regulator
 *			PMIC device on the board
 * @pmic_rpmh_data:	Pointer to a null-terminated array of rpmh-regulator
 *			resources defined for the top level PMIC device
 *
 * Return: 0 on success, errno on failure
 */
static int rpmh_regulator_init_vreg(struct rpmh_vreg *vreg, struct device *dev,
			struct device_node *node, const char *pmic_id,
			const struct rpmh_vreg_init_data *pmic_rpmh_data)
{
	struct regulator_config reg_config = {};
	char rpmh_resource_name[20] = "";
	const struct rpmh_vreg_init_data *rpmh_data;
	struct regulator_init_data *init_data;
	struct regulator_dev *rdev;
	int ret;

	vreg->dev = dev;

	for (rpmh_data = pmic_rpmh_data; rpmh_data->name; rpmh_data++)
		if (of_node_name_eq(node, rpmh_data->name))
			break;

	if (!rpmh_data->name) {
		dev_err(dev, "Unknown regulator %pOFn\n", node);
		return -EINVAL;
	}

	scnprintf(rpmh_resource_name, sizeof(rpmh_resource_name),
		rpmh_data->resource_name, pmic_id);

	vreg->addr = cmd_db_read_addr(rpmh_resource_name);
	if (!vreg->addr) {
		dev_err(dev, "%pOFn: could not find RPMh address for resource %s\n",
			node, rpmh_resource_name);
		return -ENODEV;
	}

	vreg->rdesc.name = rpmh_data->name;
	vreg->rdesc.supply_name = rpmh_data->supply_name;
	vreg->hw_data = rpmh_data->hw_data;

	vreg->enabled = -EINVAL;
	vreg->voltage_selector = -ENOTRECOVERABLE;
	vreg->mode = REGULATOR_MODE_INVALID;

	if (rpmh_data->hw_data->n_voltages) {
		vreg->rdesc.linear_ranges = &rpmh_data->hw_data->voltage_range;
		vreg->rdesc.n_linear_ranges = 1;
		vreg->rdesc.n_voltages = rpmh_data->hw_data->n_voltages;
	}

	vreg->always_wait_for_ack = of_property_read_bool(node,
						"qcom,always-wait-for-ack");

	vreg->rdesc.owner	= THIS_MODULE;
	vreg->rdesc.type	= REGULATOR_VOLTAGE;
	vreg->rdesc.ops		= vreg->hw_data->ops;
	vreg->rdesc.of_map_mode	= vreg->hw_data->of_map_mode;

	init_data = of_get_regulator_init_data(dev, node, &vreg->rdesc);
	if (!init_data)
		return -ENOMEM;

	if (rpmh_data->hw_data->regulator_type == XOB &&
	    init_data->constraints.min_uV &&
	    init_data->constraints.min_uV == init_data->constraints.max_uV) {
		vreg->rdesc.fixed_uV = init_data->constraints.min_uV;
		vreg->rdesc.n_voltages = 1;
	}

	reg_config.dev		= dev;
	reg_config.init_data	= init_data;
	reg_config.of_node	= node;
	reg_config.driver_data	= vreg;

	rdev = devm_regulator_register(dev, &vreg->rdesc, &reg_config);
	if (IS_ERR(rdev)) {
		ret = PTR_ERR(rdev);
		dev_err(dev, "%pOFn: devm_regulator_register() failed, ret=%d\n",
			node, ret);
		return ret;
	}

	dev_dbg(dev, "%pOFn regulator registered for RPMh resource %s @ 0x%05X\n",
		node, rpmh_resource_name, vreg->addr);

	return 0;
}

static const int pmic_mode_map_pmic4_ldo[REGULATOR_MODE_STANDBY + 1] = {
	[REGULATOR_MODE_INVALID] = -EINVAL,
	[REGULATOR_MODE_STANDBY] = PMIC4_LDO_MODE_RETENTION,
	[REGULATOR_MODE_IDLE]    = PMIC4_LDO_MODE_LPM,
	[REGULATOR_MODE_NORMAL]  = PMIC4_LDO_MODE_HPM,
	[REGULATOR_MODE_FAST]    = -EINVAL,
};

static const int pmic_mode_map_pmic5_ldo[REGULATOR_MODE_STANDBY + 1] = {
	[REGULATOR_MODE_INVALID] = -EINVAL,
	[REGULATOR_MODE_STANDBY] = PMIC5_LDO_MODE_RETENTION,
	[REGULATOR_MODE_IDLE]    = PMIC5_LDO_MODE_LPM,
	[REGULATOR_MODE_NORMAL]  = PMIC5_LDO_MODE_HPM,
	[REGULATOR_MODE_FAST]    = -EINVAL,
};

static unsigned int rpmh_regulator_pmic4_ldo_of_map_mode(unsigned int rpmh_mode)
{
	unsigned int mode;

	switch (rpmh_mode) {
	case RPMH_REGULATOR_MODE_HPM:
		mode = REGULATOR_MODE_NORMAL;
		break;
	case RPMH_REGULATOR_MODE_LPM:
		mode = REGULATOR_MODE_IDLE;
		break;
	case RPMH_REGULATOR_MODE_RET:
		mode = REGULATOR_MODE_STANDBY;
		break;
	default:
		mode = REGULATOR_MODE_INVALID;
		break;
	}

	return mode;
}

static const int pmic_mode_map_pmic4_smps[REGULATOR_MODE_STANDBY + 1] = {
	[REGULATOR_MODE_INVALID] = -EINVAL,
	[REGULATOR_MODE_STANDBY] = PMIC4_SMPS_MODE_RETENTION,
	[REGULATOR_MODE_IDLE]    = PMIC4_SMPS_MODE_PFM,
	[REGULATOR_MODE_NORMAL]  = PMIC4_SMPS_MODE_AUTO,
	[REGULATOR_MODE_FAST]    = PMIC4_SMPS_MODE_PWM,
};

static const int pmic_mode_map_pmic5_smps[REGULATOR_MODE_STANDBY + 1] = {
	[REGULATOR_MODE_INVALID] = -EINVAL,
	[REGULATOR_MODE_STANDBY] = PMIC5_SMPS_MODE_RETENTION,
	[REGULATOR_MODE_IDLE]    = PMIC5_SMPS_MODE_PFM,
	[REGULATOR_MODE_NORMAL]  = PMIC5_SMPS_MODE_AUTO,
	[REGULATOR_MODE_FAST]    = PMIC5_SMPS_MODE_PWM,
};

static unsigned int
rpmh_regulator_pmic4_smps_of_map_mode(unsigned int rpmh_mode)
{
	unsigned int mode;

	switch (rpmh_mode) {
	case RPMH_REGULATOR_MODE_HPM:
		mode = REGULATOR_MODE_FAST;
		break;
	case RPMH_REGULATOR_MODE_AUTO:
		mode = REGULATOR_MODE_NORMAL;
		break;
	case RPMH_REGULATOR_MODE_LPM:
		mode = REGULATOR_MODE_IDLE;
		break;
	case RPMH_REGULATOR_MODE_RET:
		mode = REGULATOR_MODE_STANDBY;
		break;
	default:
		mode = REGULATOR_MODE_INVALID;
		break;
	}

	return mode;
}

static const int pmic_mode_map_pmic4_bob[REGULATOR_MODE_STANDBY + 1] = {
	[REGULATOR_MODE_INVALID] = -EINVAL,
	[REGULATOR_MODE_STANDBY] = -EINVAL,
	[REGULATOR_MODE_IDLE]    = PMIC4_BOB_MODE_PFM,
	[REGULATOR_MODE_NORMAL]  = PMIC4_BOB_MODE_AUTO,
	[REGULATOR_MODE_FAST]    = PMIC4_BOB_MODE_PWM,
};

static const int pmic_mode_map_pmic5_bob[REGULATOR_MODE_STANDBY + 1] = {
	[REGULATOR_MODE_INVALID] = -EINVAL,
	[REGULATOR_MODE_STANDBY] = -EINVAL,
	[REGULATOR_MODE_IDLE]    = PMIC5_BOB_MODE_PFM,
	[REGULATOR_MODE_NORMAL]  = PMIC5_BOB_MODE_AUTO,
	[REGULATOR_MODE_FAST]    = PMIC5_BOB_MODE_PWM,
};

static unsigned int rpmh_regulator_pmic4_bob_of_map_mode(unsigned int rpmh_mode)
{
	unsigned int mode;

	switch (rpmh_mode) {
	case RPMH_REGULATOR_MODE_HPM:
		mode = REGULATOR_MODE_FAST;
		break;
	case RPMH_REGULATOR_MODE_AUTO:
		mode = REGULATOR_MODE_NORMAL;
		break;
	case RPMH_REGULATOR_MODE_LPM:
		mode = REGULATOR_MODE_IDLE;
		break;
	default:
		mode = REGULATOR_MODE_INVALID;
		break;
	}

	return mode;
}

static const struct rpmh_vreg_hw_data pmic4_pldo = {
	.regulator_type = VRM,
	.ops = &rpmh_regulator_vrm_drms_ops,
	.voltage_range = REGULATOR_LINEAR_RANGE(1664000, 0, 255, 8000),
	.n_voltages = 256,
	.hpm_min_load_uA = 10000,
	.pmic_mode_map = pmic_mode_map_pmic4_ldo,
	.of_map_mode = rpmh_regulator_pmic4_ldo_of_map_mode,
};

static const struct rpmh_vreg_hw_data pmic4_pldo_lv = {
	.regulator_type = VRM,
	.ops = &rpmh_regulator_vrm_drms_ops,
	.voltage_range = REGULATOR_LINEAR_RANGE(1256000, 0, 127, 8000),
	.n_voltages = 128,
	.hpm_min_load_uA = 10000,
	.pmic_mode_map = pmic_mode_map_pmic4_ldo,
	.of_map_mode = rpmh_regulator_pmic4_ldo_of_map_mode,
};

static const struct rpmh_vreg_hw_data pmic4_nldo = {
	.regulator_type = VRM,
	.ops = &rpmh_regulator_vrm_drms_ops,
	.voltage_range = REGULATOR_LINEAR_RANGE(312000, 0, 127, 8000),
	.n_voltages = 128,
	.hpm_min_load_uA = 30000,
	.pmic_mode_map = pmic_mode_map_pmic4_ldo,
	.of_map_mode = rpmh_regulator_pmic4_ldo_of_map_mode,
};

static const struct rpmh_vreg_hw_data pmic4_hfsmps3 = {
	.regulator_type = VRM,
	.ops = &rpmh_regulator_vrm_ops,
	.voltage_range = REGULATOR_LINEAR_RANGE(320000, 0, 215, 8000),
	.n_voltages = 216,
	.pmic_mode_map = pmic_mode_map_pmic4_smps,
	.of_map_mode = rpmh_regulator_pmic4_smps_of_map_mode,
};

static const struct rpmh_vreg_hw_data pmic4_ftsmps426 = {
	.regulator_type = VRM,
	.ops = &rpmh_regulator_vrm_ops,
	.voltage_range = REGULATOR_LINEAR_RANGE(320000, 0, 258, 4000),
	.n_voltages = 259,
	.pmic_mode_map = pmic_mode_map_pmic4_smps,
	.of_map_mode = rpmh_regulator_pmic4_smps_of_map_mode,
};

static const struct rpmh_vreg_hw_data pmic4_bob = {
	.regulator_type = VRM,
	.ops = &rpmh_regulator_vrm_bypass_ops,
	.voltage_range = REGULATOR_LINEAR_RANGE(1824000, 0, 83, 32000),
	.n_voltages = 84,
	.pmic_mode_map = pmic_mode_map_pmic4_bob,
	.of_map_mode = rpmh_regulator_pmic4_bob_of_map_mode,
};

static const struct rpmh_vreg_hw_data pmic4_lvs = {
	.regulator_type = XOB,
	.ops = &rpmh_regulator_xob_ops,
	/* LVS hardware does not support voltage or mode configuration. */
};

static const struct rpmh_vreg_hw_data pmic5_pldo = {
	.regulator_type = VRM,
	.ops = &rpmh_regulator_vrm_drms_ops,
	.voltage_range = REGULATOR_LINEAR_RANGE(1504000, 0, 255, 8000),
	.n_voltages = 256,
	.hpm_min_load_uA = 10000,
	.pmic_mode_map = pmic_mode_map_pmic5_ldo,
	.of_map_mode = rpmh_regulator_pmic4_ldo_of_map_mode,
};

static const struct rpmh_vreg_hw_data pmic5_pldo_lv = {
	.regulator_type = VRM,
	.ops = &rpmh_regulator_vrm_drms_ops,
	.voltage_range = REGULATOR_LINEAR_RANGE(1504000, 0, 62, 8000),
	.n_voltages = 63,
	.hpm_min_load_uA = 10000,
	.pmic_mode_map = pmic_mode_map_pmic5_ldo,
	.of_map_mode = rpmh_regulator_pmic4_ldo_of_map_mode,
};

static const struct rpmh_vreg_hw_data pmic5_nldo = {
	.regulator_type = VRM,
	.ops = &rpmh_regulator_vrm_drms_ops,
	.voltage_range = REGULATOR_LINEAR_RANGE(320000, 0, 123, 8000),
	.n_voltages = 124,
	.hpm_min_load_uA = 30000,
	.pmic_mode_map = pmic_mode_map_pmic5_ldo,
	.of_map_mode = rpmh_regulator_pmic4_ldo_of_map_mode,
};

static const struct rpmh_vreg_hw_data pmic5_hfsmps510 = {
	.regulator_type = VRM,
	.ops = &rpmh_regulator_vrm_ops,
	.voltage_range = REGULATOR_LINEAR_RANGE(320000, 0, 215, 8000),
	.n_voltages = 216,
	.pmic_mode_map = pmic_mode_map_pmic5_smps,
	.of_map_mode = rpmh_regulator_pmic4_smps_of_map_mode,
};

static const struct rpmh_vreg_hw_data pmic5_ftsmps510 = {
	.regulator_type = VRM,
	.ops = &rpmh_regulator_vrm_ops,
	.voltage_range = REGULATOR_LINEAR_RANGE(300000, 0, 263, 4000),
	.n_voltages = 264,
	.pmic_mode_map = pmic_mode_map_pmic5_smps,
	.of_map_mode = rpmh_regulator_pmic4_smps_of_map_mode,
};

static const struct rpmh_vreg_hw_data pmic5_ftsmps520 = {
	.regulator_type = VRM,
	.ops = &rpmh_regulator_vrm_ops,
	.voltage_range = REGULATOR_LINEAR_RANGE(300000, 0, 263, 4000),
	.n_voltages = 264,
	.pmic_mode_map = pmic_mode_map_pmic5_smps,
	.of_map_mode = rpmh_regulator_pmic4_smps_of_map_mode,
};

static const struct rpmh_vreg_hw_data pmic5_hfsmps515 = {
	.regulator_type = VRM,
	.ops = &rpmh_regulator_vrm_ops,
	.voltage_range = REGULATOR_LINEAR_RANGE(320000, 0, 235, 16000),
	.n_voltages = 236,
	.pmic_mode_map = pmic_mode_map_pmic5_smps,
	.of_map_mode = rpmh_regulator_pmic4_smps_of_map_mode,
};

static const struct rpmh_vreg_hw_data pmic5_hfsmps515_1 = {
	.regulator_type = VRM,
	.ops = &rpmh_regulator_vrm_ops,
	.voltage_range = REGULATOR_LINEAR_RANGE(900000, 0, 4, 16000),
	.n_voltages = 5,
	.pmic_mode_map = pmic_mode_map_pmic5_smps,
	.of_map_mode = rpmh_regulator_pmic4_smps_of_map_mode,
};

static const struct rpmh_vreg_hw_data pmic5_bob = {
	.regulator_type = VRM,
	.ops = &rpmh_regulator_vrm_bypass_ops,
	.voltage_range = REGULATOR_LINEAR_RANGE(3000000, 0, 31, 32000),
	.n_voltages = 32,
	.pmic_mode_map = pmic_mode_map_pmic5_bob,
	.of_map_mode = rpmh_regulator_pmic4_bob_of_map_mode,
};

#define RPMH_VREG(_name, _resource_name, _hw_data, _supply_name) \
{ \
	.name		= _name, \
	.resource_name	= _resource_name, \
	.hw_data	= _hw_data, \
	.supply_name	= _supply_name, \
}

static const struct rpmh_vreg_init_data pm8998_vreg_data[] = {
	RPMH_VREG("smps1",  "smp%s1",  &pmic4_ftsmps426, "vdd-s1"),
	RPMH_VREG("smps2",  "smp%s2",  &pmic4_ftsmps426, "vdd-s2"),
	RPMH_VREG("smps3",  "smp%s3",  &pmic4_hfsmps3,   "vdd-s3"),
	RPMH_VREG("smps4",  "smp%s4",  &pmic4_hfsmps3,   "vdd-s4"),
	RPMH_VREG("smps5",  "smp%s5",  &pmic4_hfsmps3,   "vdd-s5"),
	RPMH_VREG("smps6",  "smp%s6",  &pmic4_ftsmps426, "vdd-s6"),
	RPMH_VREG("smps7",  "smp%s7",  &pmic4_ftsmps426, "vdd-s7"),
	RPMH_VREG("smps8",  "smp%s8",  &pmic4_ftsmps426, "vdd-s8"),
	RPMH_VREG("smps9",  "smp%s9",  &pmic4_ftsmps426, "vdd-s9"),
	RPMH_VREG("smps10", "smp%s10", &pmic4_ftsmps426, "vdd-s10"),
	RPMH_VREG("smps11", "smp%s11", &pmic4_ftsmps426, "vdd-s11"),
	RPMH_VREG("smps12", "smp%s12", &pmic4_ftsmps426, "vdd-s12"),
	RPMH_VREG("smps13", "smp%s13", &pmic4_ftsmps426, "vdd-s13"),
	RPMH_VREG("ldo1",   "ldo%s1",  &pmic4_nldo,      "vdd-l1-l27"),
	RPMH_VREG("ldo2",   "ldo%s2",  &pmic4_nldo,      "vdd-l2-l8-l17"),
	RPMH_VREG("ldo3",   "ldo%s3",  &pmic4_nldo,      "vdd-l3-l11"),
	RPMH_VREG("ldo4",   "ldo%s4",  &pmic4_nldo,      "vdd-l4-l5"),
	RPMH_VREG("ldo5",   "ldo%s5",  &pmic4_nldo,      "vdd-l4-l5"),
	RPMH_VREG("ldo6",   "ldo%s6",  &pmic4_pldo,      "vdd-l6"),
	RPMH_VREG("ldo7",   "ldo%s7",  &pmic4_pldo_lv,   "vdd-l7-l12-l14-l15"),
	RPMH_VREG("ldo8",   "ldo%s8",  &pmic4_nldo,      "vdd-l2-l8-l17"),
	RPMH_VREG("ldo9",   "ldo%s9",  &pmic4_pldo,      "vdd-l9"),
	RPMH_VREG("ldo10",  "ldo%s10", &pmic4_pldo,      "vdd-l10-l23-l25"),
	RPMH_VREG("ldo11",  "ldo%s11", &pmic4_nldo,      "vdd-l3-l11"),
	RPMH_VREG("ldo12",  "ldo%s12", &pmic4_pldo_lv,   "vdd-l7-l12-l14-l15"),
	RPMH_VREG("ldo13",  "ldo%s13", &pmic4_pldo,      "vdd-l13-l19-l21"),
	RPMH_VREG("ldo14",  "ldo%s14", &pmic4_pldo_lv,   "vdd-l7-l12-l14-l15"),
	RPMH_VREG("ldo15",  "ldo%s15", &pmic4_pldo_lv,   "vdd-l7-l12-l14-l15"),
	RPMH_VREG("ldo16",  "ldo%s16", &pmic4_pldo,      "vdd-l16-l28"),
	RPMH_VREG("ldo17",  "ldo%s17", &pmic4_nldo,      "vdd-l2-l8-l17"),
	RPMH_VREG("ldo18",  "ldo%s18", &pmic4_pldo,      "vdd-l18-l22"),
	RPMH_VREG("ldo19",  "ldo%s19", &pmic4_pldo,      "vdd-l13-l19-l21"),
	RPMH_VREG("ldo20",  "ldo%s20", &pmic4_pldo,      "vdd-l20-l24"),
	RPMH_VREG("ldo21",  "ldo%s21", &pmic4_pldo,      "vdd-l13-l19-l21"),
	RPMH_VREG("ldo22",  "ldo%s22", &pmic4_pldo,      "vdd-l18-l22"),
	RPMH_VREG("ldo23",  "ldo%s23", &pmic4_pldo,      "vdd-l10-l23-l25"),
	RPMH_VREG("ldo24",  "ldo%s24", &pmic4_pldo,      "vdd-l20-l24"),
	RPMH_VREG("ldo25",  "ldo%s25", &pmic4_pldo,      "vdd-l10-l23-l25"),
	RPMH_VREG("ldo26",  "ldo%s26", &pmic4_nldo,      "vdd-l26"),
	RPMH_VREG("ldo27",  "ldo%s27", &pmic4_nldo,      "vdd-l1-l27"),
	RPMH_VREG("ldo28",  "ldo%s28", &pmic4_pldo,      "vdd-l16-l28"),
	RPMH_VREG("lvs1",   "vs%s1",   &pmic4_lvs,       "vin-lvs-1-2"),
	RPMH_VREG("lvs2",   "vs%s2",   &pmic4_lvs,       "vin-lvs-1-2"),
	{}
};

static const struct rpmh_vreg_init_data pmi8998_vreg_data[] = {
	RPMH_VREG("bob",    "bob%s1",  &pmic4_bob,       "vdd-bob"),
	{}
};

static const struct rpmh_vreg_init_data pm8005_vreg_data[] = {
	RPMH_VREG("smps1",  "smp%s1",  &pmic4_ftsmps426, "vdd-s1"),
	RPMH_VREG("smps2",  "smp%s2",  &pmic4_ftsmps426, "vdd-s2"),
	RPMH_VREG("smps3",  "smp%s3",  &pmic4_ftsmps426, "vdd-s3"),
	RPMH_VREG("smps4",  "smp%s4",  &pmic4_ftsmps426, "vdd-s4"),
	{}
};

static const struct rpmh_vreg_init_data pm8150_vreg_data[] = {
	RPMH_VREG("smps1",  "smp%s1",  &pmic5_ftsmps510, "vdd-s1"),
	RPMH_VREG("smps2",  "smp%s2",  &pmic5_ftsmps510, "vdd-s2"),
	RPMH_VREG("smps3",  "smp%s3",  &pmic5_ftsmps510, "vdd-s3"),
	RPMH_VREG("smps4",  "smp%s4",  &pmic5_hfsmps510,   "vdd-s4"),
	RPMH_VREG("smps5",  "smp%s5",  &pmic5_hfsmps510,   "vdd-s5"),
	RPMH_VREG("smps6",  "smp%s6",  &pmic5_ftsmps510, "vdd-s6"),
	RPMH_VREG("smps7",  "smp%s7",  &pmic5_ftsmps510, "vdd-s7"),
	RPMH_VREG("smps8",  "smp%s8",  &pmic5_ftsmps510, "vdd-s8"),
	RPMH_VREG("smps9",  "smp%s9",  &pmic5_ftsmps510, "vdd-s9"),
	RPMH_VREG("smps10", "smp%s10", &pmic5_ftsmps510, "vdd-s10"),
	RPMH_VREG("ldo1",   "ldo%s1",  &pmic5_nldo,      "vdd-l1-l8-l11"),
	RPMH_VREG("ldo2",   "ldo%s2",  &pmic5_pldo,      "vdd-l2-l10"),
	RPMH_VREG("ldo3",   "ldo%s3",  &pmic5_nldo,      "vdd-l3-l4-l5-l18"),
	RPMH_VREG("ldo4",   "ldo%s4",  &pmic5_nldo,      "vdd-l3-l4-l5-l18"),
	RPMH_VREG("ldo5",   "ldo%s5",  &pmic5_nldo,      "vdd-l3-l4-l5-l18"),
	RPMH_VREG("ldo6",   "ldo%s6",  &pmic5_nldo,      "vdd-l6-l9"),
	RPMH_VREG("ldo7",   "ldo%s7",  &pmic5_pldo,      "vdd-l7-l12-l14-l15"),
	RPMH_VREG("ldo8",   "ldo%s8",  &pmic5_nldo,      "vdd-l1-l8-l11"),
	RPMH_VREG("ldo9",   "ldo%s9",  &pmic5_nldo,      "vdd-l6-l9"),
	RPMH_VREG("ldo10",  "ldo%s10", &pmic5_pldo,      "vdd-l2-l10"),
	RPMH_VREG("ldo11",  "ldo%s11", &pmic5_nldo,      "vdd-l1-l8-l11"),
	RPMH_VREG("ldo12",  "ldo%s12", &pmic5_pldo_lv,   "vdd-l7-l12-l14-l15"),
	RPMH_VREG("ldo13",  "ldo%s13", &pmic5_pldo,      "vdd-l13-l16-l17"),
	RPMH_VREG("ldo14",  "ldo%s14", &pmic5_pldo_lv,   "vdd-l7-l12-l14-l15"),
	RPMH_VREG("ldo15",  "ldo%s15", &pmic5_pldo_lv,   "vdd-l7-l12-l14-l15"),
	RPMH_VREG("ldo16",  "ldo%s16", &pmic5_pldo,      "vdd-l13-l16-l17"),
	RPMH_VREG("ldo17",  "ldo%s17", &pmic5_pldo,      "vdd-l13-l16-l17"),
	RPMH_VREG("ldo18",  "ldo%s18", &pmic5_nldo,      "vdd-l3-l4-l5-l18"),
	{}
};

static const struct rpmh_vreg_init_data pm8150l_vreg_data[] = {
	RPMH_VREG("smps1",  "smp%s1",  &pmic5_ftsmps510, "vdd-s1"),
	RPMH_VREG("smps2",  "smp%s2",  &pmic5_ftsmps510, "vdd-s2"),
	RPMH_VREG("smps3",  "smp%s3",  &pmic5_ftsmps510, "vdd-s3"),
	RPMH_VREG("smps4",  "smp%s4",  &pmic5_ftsmps510, "vdd-s4"),
	RPMH_VREG("smps5",  "smp%s5",  &pmic5_ftsmps510, "vdd-s5"),
	RPMH_VREG("smps6",  "smp%s6",  &pmic5_ftsmps510, "vdd-s6"),
	RPMH_VREG("smps7",  "smp%s7",  &pmic5_ftsmps510, "vdd-s7"),
	RPMH_VREG("smps8",  "smp%s8",  &pmic5_hfsmps510, "vdd-s8"),
	RPMH_VREG("ldo1",   "ldo%s1",  &pmic5_pldo_lv,   "vdd-l1-l8"),
	RPMH_VREG("ldo2",   "ldo%s2",  &pmic5_nldo,      "vdd-l2-l3"),
	RPMH_VREG("ldo3",   "ldo%s3",  &pmic5_nldo,      "vdd-l2-l3"),
	RPMH_VREG("ldo4",   "ldo%s4",  &pmic5_pldo,      "vdd-l4-l5-l6"),
	RPMH_VREG("ldo5",   "ldo%s5",  &pmic5_pldo,      "vdd-l4-l5-l6"),
	RPMH_VREG("ldo6",   "ldo%s6",  &pmic5_pldo,      "vdd-l4-l5-l6"),
	RPMH_VREG("ldo7",   "ldo%s7",  &pmic5_pldo,      "vdd-l7-l11"),
	RPMH_VREG("ldo8",   "ldo%s8",  &pmic5_pldo_lv,   "vdd-l1-l8"),
	RPMH_VREG("ldo9",   "ldo%s9",  &pmic5_pldo,      "vdd-l9-l10"),
	RPMH_VREG("ldo10",  "ldo%s10", &pmic5_pldo,      "vdd-l9-l10"),
	RPMH_VREG("ldo11",  "ldo%s11", &pmic5_pldo,      "vdd-l7-l11"),
	RPMH_VREG("bob",    "bob%s1",  &pmic5_bob,       "vdd-bob"),
	{}
};

static const struct rpmh_vreg_init_data pmm8155au_vreg_data[] = {
	RPMH_VREG("smps1",  "smp%s1",  &pmic5_ftsmps510, "vdd-s1"),
	RPMH_VREG("smps2",  "smp%s2",  &pmic5_ftsmps510, "vdd-s2"),
	RPMH_VREG("smps3",  "smp%s3",  &pmic5_ftsmps510, "vdd-s3"),
	RPMH_VREG("smps4",  "smp%s4",  &pmic5_hfsmps510, "vdd-s4"),
	RPMH_VREG("smps5",  "smp%s5",  &pmic5_hfsmps510, "vdd-s5"),
	RPMH_VREG("smps6",  "smp%s6",  &pmic5_ftsmps510, "vdd-s6"),
	RPMH_VREG("smps7",  "smp%s7",  &pmic5_ftsmps510, "vdd-s7"),
	RPMH_VREG("smps8",  "smp%s8",  &pmic5_ftsmps510, "vdd-s8"),
	RPMH_VREG("smps9",  "smp%s9",  &pmic5_ftsmps510, "vdd-s9"),
	RPMH_VREG("smps10", "smp%s10", &pmic5_ftsmps510, "vdd-s10"),
	RPMH_VREG("ldo1",   "ldo%s1",  &pmic5_nldo,      "vdd-l1-l8-l11"),
	RPMH_VREG("ldo2",   "ldo%s2",  &pmic5_pldo,      "vdd-l2-l10"),
	RPMH_VREG("ldo3",   "ldo%s3",  &pmic5_nldo,      "vdd-l3-l4-l5-l18"),
	RPMH_VREG("ldo4",   "ldo%s4",  &pmic5_nldo,      "vdd-l3-l4-l5-l18"),
	RPMH_VREG("ldo5",   "ldo%s5",  &pmic5_nldo,      "vdd-l3-l4-l5-l18"),
	RPMH_VREG("ldo6",   "ldo%s6",  &pmic5_nldo,      "vdd-l6-l9"),
	RPMH_VREG("ldo7",   "ldo%s7",  &pmic5_pldo_lv,   "vdd-l7-l12-l14-l15"),
	RPMH_VREG("ldo8",   "ldo%s8",  &pmic5_nldo,      "vdd-l1-l8-l11"),
	RPMH_VREG("ldo9",   "ldo%s9",  &pmic5_nldo,      "vdd-l6-l9"),
	RPMH_VREG("ldo10",  "ldo%s10", &pmic5_pldo,      "vdd-l2-l10"),
	RPMH_VREG("ldo11",  "ldo%s11", &pmic5_nldo,      "vdd-l1-l8-l11"),
	RPMH_VREG("ldo12",  "ldo%s12", &pmic5_pldo_lv,   "vdd-l7-l12-l14-l15"),
	RPMH_VREG("ldo13",  "ldo%s13", &pmic5_pldo,      "vdd-l13-l16-l17"),
	RPMH_VREG("ldo14",  "ldo%s14", &pmic5_pldo_lv,   "vdd-l7-l12-l14-l15"),
	RPMH_VREG("ldo15",  "ldo%s15", &pmic5_pldo_lv,   "vdd-l7-l12-l14-l15"),
	RPMH_VREG("ldo16",  "ldo%s16", &pmic5_pldo,      "vdd-l13-l16-l17"),
	RPMH_VREG("ldo17",  "ldo%s17", &pmic5_pldo,      "vdd-l13-l16-l17"),
	RPMH_VREG("ldo18",  "ldo%s18", &pmic5_nldo,      "vdd-l3-l4-l5-l18"),
	{}
};

static const struct rpmh_vreg_init_data pm8350_vreg_data[] = {
	RPMH_VREG("smps1",  "smp%s1",  &pmic5_ftsmps510, "vdd-s1"),
	RPMH_VREG("smps2",  "smp%s2",  &pmic5_ftsmps510, "vdd-s2"),
	RPMH_VREG("smps3",  "smp%s3",  &pmic5_ftsmps510, "vdd-s3"),
	RPMH_VREG("smps4",  "smp%s4",  &pmic5_ftsmps510, "vdd-s4"),
	RPMH_VREG("smps5",  "smp%s5",  &pmic5_ftsmps510, "vdd-s5"),
	RPMH_VREG("smps6",  "smp%s6",  &pmic5_ftsmps510, "vdd-s6"),
	RPMH_VREG("smps7",  "smp%s7",  &pmic5_ftsmps510, "vdd-s7"),
	RPMH_VREG("smps8",  "smp%s8",  &pmic5_ftsmps510, "vdd-s8"),
	RPMH_VREG("smps9",  "smp%s9",  &pmic5_ftsmps510, "vdd-s9"),
	RPMH_VREG("smps10", "smp%s10", &pmic5_hfsmps510, "vdd-s10"),
	RPMH_VREG("smps11", "smp%s11", &pmic5_hfsmps510, "vdd-s11"),
	RPMH_VREG("smps12", "smp%s12", &pmic5_hfsmps510, "vdd-s12"),
	RPMH_VREG("ldo1",   "ldo%s1",  &pmic5_nldo,      "vdd-l1-l4"),
	RPMH_VREG("ldo2",   "ldo%s2",  &pmic5_pldo,      "vdd-l2-l7"),
	RPMH_VREG("ldo3",   "ldo%s3",  &pmic5_nldo,      "vdd-l3-l5"),
	RPMH_VREG("ldo4",   "ldo%s4",  &pmic5_nldo,      "vdd-l1-l4"),
	RPMH_VREG("ldo5",   "ldo%s5",  &pmic5_nldo,      "vdd-l3-l5"),
	RPMH_VREG("ldo6",   "ldo%s6",  &pmic5_nldo,      "vdd-l6-l9-l10"),
	RPMH_VREG("ldo7",   "ldo%s7",  &pmic5_pldo,      "vdd-l2-l7"),
	RPMH_VREG("ldo8",   "ldo%s8",  &pmic5_nldo,      "vdd-l8"),
	RPMH_VREG("ldo9",   "ldo%s9",  &pmic5_nldo,      "vdd-l6-l9-l10"),
	RPMH_VREG("ldo10",  "ldo%s10", &pmic5_nldo,      "vdd-l6-l9-l10"),
	{}
};

static const struct rpmh_vreg_init_data pm8350c_vreg_data[] = {
	RPMH_VREG("smps1",  "smp%s1",  &pmic5_hfsmps515, "vdd-s1"),
	RPMH_VREG("smps2",  "smp%s2",  &pmic5_ftsmps510, "vdd-s2"),
	RPMH_VREG("smps3",  "smp%s3",  &pmic5_ftsmps510, "vdd-s3"),
	RPMH_VREG("smps4",  "smp%s4",  &pmic5_ftsmps510, "vdd-s4"),
	RPMH_VREG("smps5",  "smp%s5",  &pmic5_ftsmps510, "vdd-s5"),
	RPMH_VREG("smps6",  "smp%s6",  &pmic5_ftsmps510, "vdd-s6"),
	RPMH_VREG("smps7",  "smp%s7",  &pmic5_ftsmps510, "vdd-s7"),
	RPMH_VREG("smps8",  "smp%s8",  &pmic5_ftsmps510, "vdd-s8"),
	RPMH_VREG("smps9",  "smp%s9",  &pmic5_ftsmps510, "vdd-s9"),
	RPMH_VREG("smps10", "smp%s10", &pmic5_ftsmps510, "vdd-s10"),
	RPMH_VREG("ldo1",   "ldo%s1",  &pmic5_pldo_lv,   "vdd-l1-l12"),
	RPMH_VREG("ldo2",   "ldo%s2",  &pmic5_pldo_lv,   "vdd-l2-l8"),
	RPMH_VREG("ldo3",   "ldo%s3",  &pmic5_pldo,      "vdd-l3-l4-l5-l7-l13"),
	RPMH_VREG("ldo4",   "ldo%s4",  &pmic5_pldo,      "vdd-l3-l4-l5-l7-l13"),
	RPMH_VREG("ldo5",   "ldo%s5",  &pmic5_pldo,      "vdd-l3-l4-l5-l7-l13"),
	RPMH_VREG("ldo6",   "ldo%s6",  &pmic5_pldo,      "vdd-l6-l9-l11"),
	RPMH_VREG("ldo7",   "ldo%s7",  &pmic5_pldo,      "vdd-l3-l4-l5-l7-l13"),
	RPMH_VREG("ldo8",   "ldo%s8",  &pmic5_pldo_lv,   "vdd-l2-l8"),
	RPMH_VREG("ldo9",   "ldo%s9",  &pmic5_pldo,      "vdd-l6-l9-l11"),
	RPMH_VREG("ldo10",  "ldo%s10", &pmic5_nldo,      "vdd-l10"),
	RPMH_VREG("ldo11",  "ldo%s11", &pmic5_pldo,      "vdd-l6-l9-l11"),
	RPMH_VREG("ldo12",  "ldo%s12", &pmic5_pldo_lv,   "vdd-l1-l12"),
	RPMH_VREG("ldo13",  "ldo%s13", &pmic5_pldo,      "vdd-l3-l4-l5-l7-l13"),
	RPMH_VREG("bob",    "bob%s1",  &pmic5_bob,       "vdd-bob"),
	{}
};

static const struct rpmh_vreg_init_data pm8009_vreg_data[] = {
	RPMH_VREG("smps1",  "smp%s1",  &pmic5_hfsmps510, "vdd-s1"),
	RPMH_VREG("smps2",  "smp%s2",  &pmic5_hfsmps515, "vdd-s2"),
	RPMH_VREG("ldo1",   "ldo%s1",  &pmic5_nldo,      "vdd-l1"),
	RPMH_VREG("ldo2",   "ldo%s2",  &pmic5_nldo,      "vdd-l2"),
	RPMH_VREG("ldo3",   "ldo%s3",  &pmic5_nldo,      "vdd-l3"),
	RPMH_VREG("ldo4",   "ldo%s4",  &pmic5_nldo,      "vdd-l4"),
	RPMH_VREG("ldo5",   "ldo%s5",  &pmic5_pldo,      "vdd-l5-l6"),
	RPMH_VREG("ldo6",   "ldo%s6",  &pmic5_pldo,      "vdd-l5-l6"),
	RPMH_VREG("ldo7",   "ldo%s7",  &pmic5_pldo_lv,   "vdd-l7"),
<<<<<<< HEAD
	{},
=======
	{}
>>>>>>> 754a0abe
};

static const struct rpmh_vreg_init_data pm8009_1_vreg_data[] = {
	RPMH_VREG("smps1",  "smp%s1",  &pmic5_hfsmps510, "vdd-s1"),
	RPMH_VREG("smps2",  "smp%s2",  &pmic5_hfsmps515_1, "vdd-s2"),
	RPMH_VREG("ldo1",   "ldo%s1",  &pmic5_nldo,      "vdd-l1"),
	RPMH_VREG("ldo2",   "ldo%s2",  &pmic5_nldo,      "vdd-l2"),
	RPMH_VREG("ldo3",   "ldo%s3",  &pmic5_nldo,      "vdd-l3"),
	RPMH_VREG("ldo4",   "ldo%s4",  &pmic5_nldo,      "vdd-l4"),
	RPMH_VREG("ldo5",   "ldo%s5",  &pmic5_pldo,      "vdd-l5-l6"),
	RPMH_VREG("ldo6",   "ldo%s6",  &pmic5_pldo,      "vdd-l5-l6"),
	RPMH_VREG("ldo7",   "ldo%s6",  &pmic5_pldo_lv,   "vdd-l7"),
	{}
};

static const struct rpmh_vreg_init_data pm6150_vreg_data[] = {
	RPMH_VREG("smps1",  "smp%s1",  &pmic5_ftsmps510, "vdd-s1"),
	RPMH_VREG("smps2",  "smp%s2",  &pmic5_ftsmps510, "vdd-s2"),
	RPMH_VREG("smps3",  "smp%s3",  &pmic5_ftsmps510, "vdd-s3"),
	RPMH_VREG("smps4",  "smp%s4",  &pmic5_hfsmps510, "vdd-s4"),
	RPMH_VREG("smps5",  "smp%s5",  &pmic5_hfsmps510, "vdd-s5"),
	RPMH_VREG("ldo1",   "ldo%s1",  &pmic5_nldo,      "vdd-l1"),
	RPMH_VREG("ldo2",   "ldo%s2",  &pmic5_nldo,      "vdd-l2-l3"),
	RPMH_VREG("ldo3",   "ldo%s3",  &pmic5_nldo,      "vdd-l2-l3"),
	RPMH_VREG("ldo4",   "ldo%s4",  &pmic5_nldo,      "vdd-l4-l7-l8"),
	RPMH_VREG("ldo5",   "ldo%s5",  &pmic5_pldo,   "vdd-l5-l16-l17-l18-l19"),
	RPMH_VREG("ldo6",   "ldo%s6",  &pmic5_nldo,      "vdd-l6"),
	RPMH_VREG("ldo7",   "ldo%s7",  &pmic5_nldo,      "vdd-l4-l7-l8"),
	RPMH_VREG("ldo8",   "ldo%s8",  &pmic5_nldo,      "vdd-l4-l7-l8"),
	RPMH_VREG("ldo9",   "ldo%s9",  &pmic5_nldo,      "vdd-l9"),
	RPMH_VREG("ldo10",  "ldo%s10", &pmic5_pldo_lv,   "vdd-l10-l14-l15"),
	RPMH_VREG("ldo11",  "ldo%s11", &pmic5_pldo_lv,   "vdd-l11-l12-l13"),
	RPMH_VREG("ldo12",  "ldo%s12", &pmic5_pldo_lv,   "vdd-l11-l12-l13"),
	RPMH_VREG("ldo13",  "ldo%s13", &pmic5_pldo_lv,   "vdd-l11-l12-l13"),
	RPMH_VREG("ldo14",  "ldo%s14", &pmic5_pldo_lv,   "vdd-l10-l14-l15"),
	RPMH_VREG("ldo15",  "ldo%s15", &pmic5_pldo_lv,   "vdd-l10-l14-l15"),
	RPMH_VREG("ldo16",  "ldo%s16", &pmic5_pldo,   "vdd-l5-l16-l17-l18-l19"),
	RPMH_VREG("ldo17",  "ldo%s17", &pmic5_pldo,   "vdd-l5-l16-l17-l18-l19"),
	RPMH_VREG("ldo18",  "ldo%s18", &pmic5_pldo,   "vdd-l5-l16-l17-l18-l19"),
	RPMH_VREG("ldo19",  "ldo%s19", &pmic5_pldo,   "vdd-l5-l16-l17-l18-l19"),
	{}
};

static const struct rpmh_vreg_init_data pm6150l_vreg_data[] = {
	RPMH_VREG("smps1",  "smp%s1",  &pmic5_ftsmps510, "vdd-s1"),
	RPMH_VREG("smps2",  "smp%s2",  &pmic5_ftsmps510, "vdd-s2"),
	RPMH_VREG("smps3",  "smp%s3",  &pmic5_ftsmps510, "vdd-s3"),
	RPMH_VREG("smps4",  "smp%s4",  &pmic5_ftsmps510, "vdd-s4"),
	RPMH_VREG("smps5",  "smp%s5",  &pmic5_ftsmps510, "vdd-s5"),
	RPMH_VREG("smps6",  "smp%s6",  &pmic5_ftsmps510, "vdd-s6"),
	RPMH_VREG("smps7",  "smp%s7",  &pmic5_ftsmps510, "vdd-s7"),
	RPMH_VREG("smps8",  "smp%s8",  &pmic5_hfsmps510, "vdd-s8"),
	RPMH_VREG("ldo1",   "ldo%s1",  &pmic5_pldo_lv,   "vdd-l1-l8"),
	RPMH_VREG("ldo2",   "ldo%s2",  &pmic5_nldo,      "vdd-l2-l3"),
	RPMH_VREG("ldo3",   "ldo%s3",  &pmic5_nldo,      "vdd-l2-l3"),
	RPMH_VREG("ldo4",   "ldo%s4",  &pmic5_pldo,      "vdd-l4-l5-l6"),
	RPMH_VREG("ldo5",   "ldo%s5",  &pmic5_pldo,      "vdd-l4-l5-l6"),
	RPMH_VREG("ldo6",   "ldo%s6",  &pmic5_pldo,      "vdd-l4-l5-l6"),
	RPMH_VREG("ldo7",   "ldo%s7",  &pmic5_pldo,      "vdd-l7-l11"),
	RPMH_VREG("ldo8",   "ldo%s8",  &pmic5_pldo,      "vdd-l1-l8"),
	RPMH_VREG("ldo9",   "ldo%s9",  &pmic5_pldo,      "vdd-l9-l10"),
	RPMH_VREG("ldo10",  "ldo%s10", &pmic5_pldo,      "vdd-l9-l10"),
	RPMH_VREG("ldo11",  "ldo%s11", &pmic5_pldo,      "vdd-l7-l11"),
	RPMH_VREG("bob",    "bob%s1",  &pmic5_bob,       "vdd-bob"),
	{}
};

static const struct rpmh_vreg_init_data pmx55_vreg_data[] = {
	RPMH_VREG("smps1",   "smp%s1",    &pmic5_ftsmps510, "vdd-s1"),
	RPMH_VREG("smps2",   "smp%s2",    &pmic5_hfsmps510, "vdd-s2"),
	RPMH_VREG("smps3",   "smp%s3",    &pmic5_hfsmps510, "vdd-s3"),
	RPMH_VREG("smps4",   "smp%s4",    &pmic5_hfsmps510, "vdd-s4"),
	RPMH_VREG("smps5",   "smp%s5",    &pmic5_hfsmps510, "vdd-s5"),
	RPMH_VREG("smps6",   "smp%s6",    &pmic5_ftsmps510, "vdd-s6"),
	RPMH_VREG("smps7",   "smp%s7",    &pmic5_hfsmps510, "vdd-s7"),
	RPMH_VREG("ldo1",    "ldo%s1",    &pmic5_nldo,      "vdd-l1-l2"),
	RPMH_VREG("ldo2",    "ldo%s2",    &pmic5_nldo,      "vdd-l1-l2"),
	RPMH_VREG("ldo3",    "ldo%s3",    &pmic5_nldo,      "vdd-l3-l9"),
	RPMH_VREG("ldo4",    "ldo%s4",    &pmic5_nldo,      "vdd-l4-l12"),
	RPMH_VREG("ldo5",    "ldo%s5",    &pmic5_pldo,      "vdd-l5-l6"),
	RPMH_VREG("ldo6",    "ldo%s6",    &pmic5_pldo,      "vdd-l5-l6"),
	RPMH_VREG("ldo7",    "ldo%s7",    &pmic5_nldo,      "vdd-l7-l8"),
	RPMH_VREG("ldo8",    "ldo%s8",    &pmic5_nldo,      "vdd-l7-l8"),
	RPMH_VREG("ldo9",    "ldo%s9",    &pmic5_nldo,      "vdd-l3-l9"),
	RPMH_VREG("ldo10",   "ldo%s10",   &pmic5_pldo,      "vdd-l10-l11-l13"),
	RPMH_VREG("ldo11",   "ldo%s11",   &pmic5_pldo,      "vdd-l10-l11-l13"),
	RPMH_VREG("ldo12",   "ldo%s12",   &pmic5_nldo,      "vdd-l4-l12"),
	RPMH_VREG("ldo13",   "ldo%s13",   &pmic5_pldo,      "vdd-l10-l11-l13"),
	RPMH_VREG("ldo14",   "ldo%s14",   &pmic5_nldo,      "vdd-l14"),
	RPMH_VREG("ldo15",   "ldo%s15",   &pmic5_nldo,      "vdd-l15"),
	RPMH_VREG("ldo16",   "ldo%s16",   &pmic5_pldo,      "vdd-l16"),
	{}
};

static const struct rpmh_vreg_init_data pm7325_vreg_data[] = {
	RPMH_VREG("smps1",  "smp%s1",  &pmic5_hfsmps510, "vdd-s1"),
	RPMH_VREG("smps2",  "smp%s2",  &pmic5_ftsmps520, "vdd-s2"),
	RPMH_VREG("smps3",  "smp%s3",  &pmic5_ftsmps520, "vdd-s3"),
	RPMH_VREG("smps4",  "smp%s4",  &pmic5_ftsmps520, "vdd-s4"),
	RPMH_VREG("smps5",  "smp%s5",  &pmic5_ftsmps520, "vdd-s5"),
	RPMH_VREG("smps6",  "smp%s6",  &pmic5_ftsmps520, "vdd-s6"),
	RPMH_VREG("smps7",  "smp%s7",  &pmic5_ftsmps520, "vdd-s7"),
	RPMH_VREG("smps8",  "smp%s8",  &pmic5_hfsmps510, "vdd-s8"),
	RPMH_VREG("ldo1",   "ldo%s1",  &pmic5_nldo,      "vdd-l1-l4-l12-l15"),
	RPMH_VREG("ldo2",   "ldo%s2",  &pmic5_pldo,      "vdd-l2-l7"),
	RPMH_VREG("ldo3",   "ldo%s3",  &pmic5_nldo,      "vdd-l3"),
	RPMH_VREG("ldo4",   "ldo%s4",  &pmic5_nldo,      "vdd-l1-l4-l12-l15"),
	RPMH_VREG("ldo5",   "ldo%s5",  &pmic5_nldo,      "vdd-l5"),
	RPMH_VREG("ldo6",   "ldo%s6",  &pmic5_nldo,      "vdd-l6-l9-l10"),
	RPMH_VREG("ldo7",   "ldo%s7",  &pmic5_pldo,      "vdd-l2-l7"),
	RPMH_VREG("ldo8",   "ldo%s8",  &pmic5_nldo,      "vdd-l8"),
	RPMH_VREG("ldo9",   "ldo%s9",  &pmic5_nldo,      "vdd-l6-l9-l10"),
	RPMH_VREG("ldo10",  "ldo%s10", &pmic5_nldo,      "vdd-l6-l9-l10"),
	RPMH_VREG("ldo11",  "ldo%s11", &pmic5_pldo_lv,   "vdd-l11-l17-l18-l19"),
	RPMH_VREG("ldo12",  "ldo%s12", &pmic5_nldo,      "vdd-l1-l4-l12-l15"),
	RPMH_VREG("ldo13",  "ldo%s13", &pmic5_nldo,      "vdd-l13"),
	RPMH_VREG("ldo14",  "ldo%s14", &pmic5_nldo,      "vdd-l14-l16"),
	RPMH_VREG("ldo15",  "ldo%s15", &pmic5_nldo,      "vdd-l1-l4-l12-l15"),
	RPMH_VREG("ldo16",  "ldo%s16", &pmic5_nldo,      "vdd-l14-l16"),
	RPMH_VREG("ldo17",  "ldo%s17", &pmic5_pldo_lv,   "vdd-l11-l17-l18-l19"),
	RPMH_VREG("ldo18",  "ldo%s18", &pmic5_pldo_lv,   "vdd-l11-l17-l18-l19"),
	RPMH_VREG("ldo19",  "ldo%s19", &pmic5_pldo_lv,   "vdd-l11-l17-l18-l19"),
	{}
};

static const struct rpmh_vreg_init_data pmr735a_vreg_data[] = {
	RPMH_VREG("smps1",  "smp%s1",  &pmic5_ftsmps520, "vdd-s1"),
	RPMH_VREG("smps2",  "smp%s2",  &pmic5_ftsmps520, "vdd-s2"),
	RPMH_VREG("smps3",  "smp%s3",  &pmic5_hfsmps510, "vdd-s3"),
	RPMH_VREG("ldo1",   "ldo%s1",  &pmic5_nldo,      "vdd-l1-l2"),
	RPMH_VREG("ldo2",   "ldo%s2",  &pmic5_nldo,      "vdd-l1-l2"),
	RPMH_VREG("ldo3",   "ldo%s3",  &pmic5_nldo,      "vdd-l3"),
	RPMH_VREG("ldo4",   "ldo%s4",  &pmic5_pldo_lv,   "vdd-l4"),
	RPMH_VREG("ldo5",   "ldo%s5",  &pmic5_nldo,      "vdd-l5-l6"),
	RPMH_VREG("ldo6",   "ldo%s6",  &pmic5_nldo,      "vdd-l5-l6"),
	RPMH_VREG("ldo7",   "ldo%s7",  &pmic5_pldo,      "vdd-l7-bob"),
	{}
};

static int rpmh_regulator_probe(struct platform_device *pdev)
{
	struct device *dev = &pdev->dev;
	const struct rpmh_vreg_init_data *vreg_data;
	struct device_node *node;
	struct rpmh_vreg *vreg;
	const char *pmic_id;
	int ret;

	vreg_data = of_device_get_match_data(dev);
	if (!vreg_data)
		return -ENODEV;

	ret = of_property_read_string(dev->of_node, "qcom,pmic-id", &pmic_id);
	if (ret < 0) {
		dev_err(dev, "qcom,pmic-id missing in DT node\n");
		return ret;
	}

	for_each_available_child_of_node(dev->of_node, node) {
		vreg = devm_kzalloc(dev, sizeof(*vreg), GFP_KERNEL);
		if (!vreg) {
			of_node_put(node);
			return -ENOMEM;
		}

		ret = rpmh_regulator_init_vreg(vreg, dev, node, pmic_id,
						vreg_data);
		if (ret < 0) {
			of_node_put(node);
			return ret;
		}
	}

	return 0;
}

static const struct of_device_id __maybe_unused rpmh_regulator_match_table[] = {
	{
		.compatible = "qcom,pm8005-rpmh-regulators",
		.data = pm8005_vreg_data,
	},
	{
		.compatible = "qcom,pm8009-rpmh-regulators",
		.data = pm8009_vreg_data,
	},
	{
		.compatible = "qcom,pm8009-1-rpmh-regulators",
		.data = pm8009_1_vreg_data,
	},
	{
		.compatible = "qcom,pm8150-rpmh-regulators",
		.data = pm8150_vreg_data,
	},
	{
		.compatible = "qcom,pm8150l-rpmh-regulators",
		.data = pm8150l_vreg_data,
	},
	{
		.compatible = "qcom,pm8350-rpmh-regulators",
		.data = pm8350_vreg_data,
	},
	{
		.compatible = "qcom,pm8350c-rpmh-regulators",
		.data = pm8350c_vreg_data,
	},
	{
		.compatible = "qcom,pm8998-rpmh-regulators",
		.data = pm8998_vreg_data,
	},
	{
		.compatible = "qcom,pmi8998-rpmh-regulators",
		.data = pmi8998_vreg_data,
	},
	{
		.compatible = "qcom,pm6150-rpmh-regulators",
		.data = pm6150_vreg_data,
	},
	{
		.compatible = "qcom,pm6150l-rpmh-regulators",
		.data = pm6150l_vreg_data,
	},
	{
		.compatible = "qcom,pmc8180-rpmh-regulators",
		.data = pm8150_vreg_data,
	},
	{
		.compatible = "qcom,pmc8180c-rpmh-regulators",
		.data = pm8150l_vreg_data,
	},
	{
		.compatible = "qcom,pmm8155au-rpmh-regulators",
		.data = pmm8155au_vreg_data,
	},
	{
		.compatible = "qcom,pmx55-rpmh-regulators",
		.data = pmx55_vreg_data,
	},
	{
		.compatible = "qcom,pm7325-rpmh-regulators",
		.data = pm7325_vreg_data,
	},
	{
		.compatible = "qcom,pmr735a-rpmh-regulators",
		.data = pmr735a_vreg_data,
	},
	{}
};
MODULE_DEVICE_TABLE(of, rpmh_regulator_match_table);

static struct platform_driver rpmh_regulator_driver = {
	.driver = {
		.name = "qcom-rpmh-regulator",
		.of_match_table	= of_match_ptr(rpmh_regulator_match_table),
	},
	.probe = rpmh_regulator_probe,
};
module_platform_driver(rpmh_regulator_driver);

MODULE_DESCRIPTION("Qualcomm RPMh regulator driver");
MODULE_LICENSE("GPL v2");<|MERGE_RESOLUTION|>--- conflicted
+++ resolved
@@ -979,11 +979,7 @@
 	RPMH_VREG("ldo5",   "ldo%s5",  &pmic5_pldo,      "vdd-l5-l6"),
 	RPMH_VREG("ldo6",   "ldo%s6",  &pmic5_pldo,      "vdd-l5-l6"),
 	RPMH_VREG("ldo7",   "ldo%s7",  &pmic5_pldo_lv,   "vdd-l7"),
-<<<<<<< HEAD
-	{},
-=======
-	{}
->>>>>>> 754a0abe
+	{}
 };
 
 static const struct rpmh_vreg_init_data pm8009_1_vreg_data[] = {
