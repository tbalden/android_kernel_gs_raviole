--- conflicted
+++ resolved
@@ -2235,16 +2235,6 @@
 	  additional drivers must be enabled in order to use the functionality
 	  of the device.
 
-<<<<<<< HEAD
-config MFD_SLG51000
-	tristate "Dialog Semiconductor SLG51000 core driver"
-	depends on I2C
-	select MFD_CORE
-	select REGMAP_I2C
-	help
-	  Say y here to support for the Dialog Semiconductor SLG51000.
-	  The SLG51000 is seven compact and customizable low dropout regulators.
-=======
 config MFD_RSMU_I2C
 	tristate "Renesas Synchronization Management Unit with I2C"
 	depends on I2C && OF
@@ -2272,7 +2262,15 @@
 	  This driver provides common support for accessing the device.
 	  Additional drivers must be enabled in order to use the functionality
 	  of the device.
->>>>>>> 4cd67c09
+
+config MFD_SLG51000
+	tristate "Dialog Semiconductor SLG51000 core driver"
+	depends on I2C
+	select MFD_CORE
+	select REGMAP_I2C
+	help
+	  Say y here to support for the Dialog Semiconductor SLG51000.
+	  The SLG51000 is seven compact and customizable low dropout regulators.
 
 endmenu
 endif