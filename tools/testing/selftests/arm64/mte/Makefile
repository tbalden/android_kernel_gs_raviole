# SPDX-License-Identifier: GPL-2.0
# Copyright (C) 2020 ARM Limited

<<<<<<< HEAD
CFLAGS += -std=gnu99 -I. -lpthread
=======
# preserve CC value from top level Makefile
ifeq ($(CC),cc)
CC := $(CROSS_COMPILE)gcc
endif

CFLAGS += -std=gnu99 -I. -pthread
LDFLAGS += -pthread
>>>>>>> 754a0abe
SRCS := $(filter-out mte_common_util.c,$(wildcard *.c))
PROGS := $(patsubst %.c,%,$(SRCS))

#Add mte compiler option
CFLAGS += -march=armv8.5-a+memtag

#check if the compiler works well
mte_cc_support := $(shell if ($(CC) $(CFLAGS) -E -x c /dev/null -o /dev/null 2>&1) then echo "1"; fi)

ifeq ($(mte_cc_support),1)
# Generated binaries to be installed by top KSFT script
TEST_GEN_PROGS := $(PROGS)

# Get Kernel headers installed and use them.
KSFT_KHDR_INSTALL := 1
else
    $(warning compiler "$(CC)" does not support the ARMv8.5 MTE extension.)
    $(warning test program "mte" will not be created.)
endif

# Include KSFT lib.mk.
include ../../lib.mk

ifeq ($(mte_cc_support),1)
$(TEST_GEN_PROGS): mte_common_util.c mte_helper.S
endif<|MERGE_RESOLUTION|>--- conflicted
+++ resolved
@@ -1,9 +1,6 @@
 # SPDX-License-Identifier: GPL-2.0
 # Copyright (C) 2020 ARM Limited
 
-<<<<<<< HEAD
-CFLAGS += -std=gnu99 -I. -lpthread
-=======
 # preserve CC value from top level Makefile
 ifeq ($(CC),cc)
 CC := $(CROSS_COMPILE)gcc
@@ -11,7 +8,6 @@
 
 CFLAGS += -std=gnu99 -I. -pthread
 LDFLAGS += -pthread
->>>>>>> 754a0abe
 SRCS := $(filter-out mte_common_util.c,$(wildcard *.c))
 PROGS := $(patsubst %.c,%,$(SRCS))
 
