#!/bin/bash
# SPDX-License-Identifier: GPL-2.0

time_start=$(date +%s)

optstring="S:R:d:e:l:r:h4cm:f:tC"
ret=0
sin=""
sout=""
cin=""
cout=""
ksft_skip=4
capture=false
timeout_poll=30
timeout_test=$((timeout_poll * 2 + 1))
ipv6=true
ethtool_random_on=true
tc_delay="$((RANDOM%50))"
tc_loss=$((RANDOM%101))
testmode=""
sndbuf=0
rcvbuf=0
options_log=true
do_tcp=0
checksum=false
filesize=0

if [ $tc_loss -eq 100 ];then
	tc_loss=1%
elif [ $tc_loss -ge 10 ]; then
	tc_loss=0.$tc_loss%
elif [ $tc_loss -ge 1 ]; then
	tc_loss=0.0$tc_loss%
else
	tc_loss=""
fi

usage() {
	echo "Usage: $0 [ -a ]"
	echo -e "\t-d: tc/netem delay in milliseconds, e.g. \"-d 10\" (default random)"
	echo -e "\t-l: tc/netem loss percentage, e.g. \"-l 0.02\" (default random)"
	echo -e "\t-r: tc/netem reorder mode, e.g. \"-r 25% 50% gap 5\", use "-r 0" to disable reordering (default random)"
	echo -e "\t-e: ethtool features to disable, e.g.: \"-e tso -e gso\" (default: randomly disable any of tso/gso/gro)"
	echo -e "\t-4: IPv4 only: disable IPv6 tests (default: test both IPv4 and IPv6)"
	echo -e "\t-c: capture packets for each test using tcpdump (default: no capture)"
	echo -e "\t-f: size of file to transfer in bytes (default random)"
	echo -e "\t-S: set sndbuf value (default: use kernel default)"
	echo -e "\t-R: set rcvbuf value (default: use kernel default)"
	echo -e "\t-m: test mode (poll, sendfile; default: poll)"
	echo -e "\t-t: also run tests with TCP (use twice to non-fallback tcp)"
	echo -e "\t-C: enable the MPTCP data checksum"
}

while getopts "$optstring" option;do
	case "$option" in
	"h")
		usage $0
		exit 0
		;;
	"d")
		if [ $OPTARG -ge 0 ];then
			tc_delay="$OPTARG"
		else
			echo "-d requires numeric argument, got \"$OPTARG\"" 1>&2
			exit 1
		fi
		;;
	"e")
		ethtool_args="$ethtool_args $OPTARG off"
		ethtool_random_on=false
		;;
	"l")
		tc_loss="$OPTARG"
		;;
	"r")
		tc_reorder="$OPTARG"
		;;
	"4")
		ipv6=false
		;;
	"c")
		capture=true
		;;
	"S")
		if [ $OPTARG -ge 0 ];then
			sndbuf="$OPTARG"
		else
			echo "-S requires numeric argument, got \"$OPTARG\"" 1>&2
			exit 1
		fi
		;;
	"R")
		if [ $OPTARG -ge 0 ];then
			rcvbuf="$OPTARG"
		else
			echo "-R requires numeric argument, got \"$OPTARG\"" 1>&2
			exit 1
		fi
		;;
	"m")
		testmode="$OPTARG"
		;;
	"f")
		filesize="$OPTARG"
		;;
	"t")
		do_tcp=$((do_tcp+1))
		;;
	"C")
		checksum=true
		;;
	"?")
		usage $0
		exit 1
		;;
	esac
done

sec=$(date +%s)
rndh=$(printf %x $sec)-$(mktemp -u XXXXXX)
ns1="ns1-$rndh"
ns2="ns2-$rndh"
ns3="ns3-$rndh"
ns4="ns4-$rndh"

TEST_COUNT=0

cleanup()
{
	rm -f "$cin" "$cout"
	rm -f "$sin" "$sout"
	rm -f "$capout"

	local netns
	for netns in "$ns1" "$ns2" "$ns3" "$ns4";do
		ip netns del $netns
		rm -f /tmp/$netns.{nstat,out}
	done
}

ip -Version > /dev/null 2>&1
if [ $? -ne 0 ];then
	echo "SKIP: Could not run test without ip tool"
	exit $ksft_skip
fi

sin=$(mktemp)
sout=$(mktemp)
cin=$(mktemp)
cout=$(mktemp)
capout=$(mktemp)
trap cleanup EXIT

for i in "$ns1" "$ns2" "$ns3" "$ns4";do
	ip netns add $i || exit $ksft_skip
	ip -net $i link set lo up
done

#  "$ns1"              ns2                    ns3                     ns4
# ns1eth2    ns2eth1   ns2eth3      ns3eth2   ns3eth4       ns4eth3
#                           - drop 1% ->            reorder 25%
#                           <- TSO off -

ip link add ns1eth2 netns "$ns1" type veth peer name ns2eth1 netns "$ns2"
ip link add ns2eth3 netns "$ns2" type veth peer name ns3eth2 netns "$ns3"
ip link add ns3eth4 netns "$ns3" type veth peer name ns4eth3 netns "$ns4"

ip -net "$ns1" addr add 10.0.1.1/24 dev ns1eth2
ip -net "$ns1" addr add dead:beef:1::1/64 dev ns1eth2 nodad

ip -net "$ns1" link set ns1eth2 up
ip -net "$ns1" route add default via 10.0.1.2
ip -net "$ns1" route add default via dead:beef:1::2

ip -net "$ns2" addr add 10.0.1.2/24 dev ns2eth1
ip -net "$ns2" addr add dead:beef:1::2/64 dev ns2eth1 nodad
ip -net "$ns2" link set ns2eth1 up

ip -net "$ns2" addr add 10.0.2.1/24 dev ns2eth3
ip -net "$ns2" addr add dead:beef:2::1/64 dev ns2eth3 nodad
ip -net "$ns2" link set ns2eth3 up
ip -net "$ns2" route add default via 10.0.2.2
ip -net "$ns2" route add default via dead:beef:2::2
ip netns exec "$ns2" sysctl -q net.ipv4.ip_forward=1
ip netns exec "$ns2" sysctl -q net.ipv6.conf.all.forwarding=1

ip -net "$ns3" addr add 10.0.2.2/24 dev ns3eth2
ip -net "$ns3" addr add dead:beef:2::2/64 dev ns3eth2 nodad
ip -net "$ns3" link set ns3eth2 up

ip -net "$ns3" addr add 10.0.3.2/24 dev ns3eth4
ip -net "$ns3" addr add dead:beef:3::2/64 dev ns3eth4 nodad
ip -net "$ns3" link set ns3eth4 up
ip -net "$ns3" route add default via 10.0.2.1
ip -net "$ns3" route add default via dead:beef:2::1
ip netns exec "$ns3" sysctl -q net.ipv4.ip_forward=1
ip netns exec "$ns3" sysctl -q net.ipv6.conf.all.forwarding=1

ip -net "$ns4" addr add 10.0.3.1/24 dev ns4eth3
ip -net "$ns4" addr add dead:beef:3::1/64 dev ns4eth3 nodad
ip -net "$ns4" link set ns4eth3 up
ip -net "$ns4" route add default via 10.0.3.2
ip -net "$ns4" route add default via dead:beef:3::2

if $checksum; then
	for i in "$ns1" "$ns2" "$ns3" "$ns4";do
		ip netns exec $i sysctl -q net.mptcp.checksum_enabled=1
	done
fi

set_ethtool_flags() {
	local ns="$1"
	local dev="$2"
	local flags="$3"

	ip netns exec $ns ethtool -K $dev $flags 2>/dev/null
	[ $? -eq 0 ] && echo "INFO: set $ns dev $dev: ethtool -K $flags"
}

set_random_ethtool_flags() {
	local flags=""
	local r=$RANDOM

	local pick1=$((r & 1))
	local pick2=$((r & 2))
	local pick3=$((r & 4))

	[ $pick1 -ne 0 ] && flags="tso off"
	[ $pick2 -ne 0 ] && flags="$flags gso off"
	[ $pick3 -ne 0 ] && flags="$flags gro off"

	[ -z "$flags" ] && return

	set_ethtool_flags "$1" "$2" "$flags"
}

if $ethtool_random_on;then
	set_random_ethtool_flags "$ns3" ns3eth2
	set_random_ethtool_flags "$ns4" ns4eth3
else
	set_ethtool_flags "$ns3" ns3eth2 "$ethtool_args"
	set_ethtool_flags "$ns4" ns4eth3 "$ethtool_args"
fi

print_file_err()
{
	ls -l "$1" 1>&2
	echo "Trailing bytes are: "
	tail -c 27 "$1"
}

check_transfer()
{
	local in=$1
	local out=$2
	local what=$3

	cmp "$in" "$out" > /dev/null 2>&1
	if [ $? -ne 0 ] ;then
		echo "[ FAIL ] $what does not match (in, out):"
		print_file_err "$in"
		print_file_err "$out"

		return 1
	fi

	return 0
}

check_mptcp_disabled()
{
	local disabled_ns
	disabled_ns="ns_disabled-$sech-$(mktemp -u XXXXXX)"
	ip netns add ${disabled_ns} || exit $ksft_skip

	# net.mptcp.enabled should be enabled by default
	if [ "$(ip netns exec ${disabled_ns} sysctl net.mptcp.enabled | awk '{ print $3 }')" -ne 1 ]; then
		echo -e "net.mptcp.enabled sysctl is not 1 by default\t\t[ FAIL ]"
		ret=1
		return 1
	fi
	ip netns exec ${disabled_ns} sysctl -q net.mptcp.enabled=0

	local err=0
	LC_ALL=C ip netns exec ${disabled_ns} ./mptcp_connect -p 10000 -s MPTCP 127.0.0.1 < "$cin" 2>&1 | \
		grep -q "^socket: Protocol not available$" && err=1
	ip netns delete ${disabled_ns}

	if [ ${err} -eq 0 ]; then
		echo -e "New MPTCP socket cannot be blocked via sysctl\t\t[ FAIL ]"
		ret=1
		return 1
	fi

	echo -e "New MPTCP socket can be blocked via sysctl\t\t[ OK ]"
	return 0
}

check_mptcp_ulp_setsockopt()
{
	local t retval
	t="ns_ulp-$sech-$(mktemp -u XXXXXX)"

	ip netns add ${t} || exit $ksft_skip
	if ! ip netns exec ${t} ./mptcp_connect -u -p 10000 -s TCP 127.0.0.1 2>&1; then
		printf "setsockopt(..., TCP_ULP, \"mptcp\", ...) allowed\t[ FAIL ]\n"
		retval=1
		ret=$retval
	else
		printf "setsockopt(..., TCP_ULP, \"mptcp\", ...) blocked\t[ OK ]\n"
		retval=0
	fi
	ip netns del ${t}
	return $retval
}

# $1: IP address
is_v6()
{
	[ -z "${1##*:*}" ]
}

do_ping()
{
	local listener_ns="$1"
	local connector_ns="$2"
	local connect_addr="$3"
	local ping_args="-q -c 1"

	if is_v6 "${connect_addr}"; then
		$ipv6 || return 0
		ping_args="${ping_args} -6"
	fi

	ip netns exec ${connector_ns} ping ${ping_args} $connect_addr >/dev/null
	if [ $? -ne 0 ] ; then
		echo "$listener_ns -> $connect_addr connectivity [ FAIL ]" 1>&2
		ret=1

		return 1
	fi

	return 0
}

# $1: ns, $2: MIB counter
get_mib_counter()
{
	local listener_ns="${1}"
	local mib="${2}"

	# strip the header
	ip netns exec "${listener_ns}" \
		nstat -z -a "${mib}" | \
			tail -n+2 | \
			while read a count c rest; do
				echo $count
			done
}

# $1: ns, $2: port
wait_local_port_listen()
{
	local listener_ns="${1}"
	local port="${2}"

	local port_hex i

	port_hex="$(printf "%04X" "${port}")"
	for i in $(seq 10); do
		ip netns exec "${listener_ns}" cat /proc/net/tcp* | \
			awk "BEGIN {rc=1} {if (\$2 ~ /:${port_hex}\$/ && \$4 ~ /0A/) {rc=0; exit}} END {exit rc}" &&
			break
		sleep 0.1
	done
}

do_transfer()
{
	local listener_ns="$1"
	local connector_ns="$2"
	local cl_proto="$3"
	local srv_proto="$4"
	local connect_addr="$5"
	local local_addr="$6"
	local extra_args="$7"

	local port
	port=$((10000+$TEST_COUNT))
	TEST_COUNT=$((TEST_COUNT+1))

	if [ "$rcvbuf" -gt 0 ]; then
		extra_args="$extra_args -R $rcvbuf"
	fi

	if [ "$sndbuf" -gt 0 ]; then
		extra_args="$extra_args -S $sndbuf"
	fi

	if [ -n "$testmode" ]; then
		extra_args="$extra_args -m $testmode"
	fi

	if [ -n "$extra_args" ] && $options_log; then
		echo "INFO: extra options: $extra_args"
	fi
	options_log=false

	:> "$cout"
	:> "$sout"
	:> "$capout"

	local addr_port
	addr_port=$(printf "%s:%d" ${connect_addr} ${port})
	printf "%.3s %-5s -> %.3s (%-20s) %-5s\t" ${connector_ns} ${cl_proto} ${listener_ns} ${addr_port} ${srv_proto}

	if $capture; then
		local capuser
		if [ -z $SUDO_USER ] ; then
			capuser=""
		else
			capuser="-Z $SUDO_USER"
		fi

		local capfile="${rndh}-${connector_ns:0:3}-${listener_ns:0:3}-${cl_proto}-${srv_proto}-${connect_addr}-${port}"
		local capopt="-i any -s 65535 -B 32768 ${capuser}"

		ip netns exec ${listener_ns}  tcpdump ${capopt} -w "${capfile}-listener.pcap"  >> "${capout}" 2>&1 &
		local cappid_listener=$!

		ip netns exec ${connector_ns} tcpdump ${capopt} -w "${capfile}-connector.pcap" >> "${capout}" 2>&1 &
		local cappid_connector=$!

		sleep 1
	fi

	NSTAT_HISTORY=/tmp/${listener_ns}.nstat ip netns exec ${listener_ns} \
		nstat -n
	if [ ${listener_ns} != ${connector_ns} ]; then
		NSTAT_HISTORY=/tmp/${connector_ns}.nstat ip netns exec ${connector_ns} \
			nstat -n
	fi

	local stat_synrx_last_l=$(get_mib_counter "${listener_ns}" "MPTcpExtMPCapableSYNRX")
	local stat_ackrx_last_l=$(get_mib_counter "${listener_ns}" "MPTcpExtMPCapableACKRX")
	local stat_cookietx_last=$(get_mib_counter "${listener_ns}" "TcpExtSyncookiesSent")
	local stat_cookierx_last=$(get_mib_counter "${listener_ns}" "TcpExtSyncookiesRecv")

	timeout ${timeout_test} \
		ip netns exec ${listener_ns} \
			./mptcp_connect -t ${timeout_poll} -l -p $port -s ${srv_proto} \
				$extra_args $local_addr < "$sin" > "$sout" &
	local spid=$!

	wait_local_port_listen "${listener_ns}" "${port}"

	local start
	start=$(date +%s%3N)
	timeout ${timeout_test} \
		ip netns exec ${connector_ns} \
			./mptcp_connect -t ${timeout_poll} -p $port -s ${cl_proto} \
				$extra_args $connect_addr < "$cin" > "$cout" &
	local cpid=$!

	wait $cpid
	local retc=$?
	wait $spid
	local rets=$?

	local stop
	stop=$(date +%s%3N)

	if $capture; then
		sleep 1
		kill ${cappid_listener}
		kill ${cappid_connector}
	fi

	NSTAT_HISTORY=/tmp/${listener_ns}.nstat ip netns exec ${listener_ns} \
		nstat | grep Tcp > /tmp/${listener_ns}.out
	if [ ${listener_ns} != ${connector_ns} ]; then
		NSTAT_HISTORY=/tmp/${connector_ns}.nstat ip netns exec ${connector_ns} \
			nstat | grep Tcp > /tmp/${connector_ns}.out
	fi

	local duration
	duration=$((stop-start))
	printf "(duration %05sms) " "${duration}"
	if [ ${rets} -ne 0 ] || [ ${retc} -ne 0 ]; then
		echo "[ FAIL ] client exit code $retc, server $rets" 1>&2
		echo -e "\nnetns ${listener_ns} socket stat for ${port}:" 1>&2
		ip netns exec ${listener_ns} ss -Menita 1>&2 -o "sport = :$port"
		cat /tmp/${listener_ns}.out
		echo -e "\nnetns ${connector_ns} socket stat for ${port}:" 1>&2
		ip netns exec ${connector_ns} ss -Menita 1>&2 -o "dport = :$port"
		[ ${listener_ns} != ${connector_ns} ] && cat /tmp/${connector_ns}.out

		echo
		cat "$capout"
		return 1
	fi

	check_transfer $sin $cout "file received by client"
	retc=$?
	check_transfer $cin $sout "file received by server"
	rets=$?

	local stat_synrx_now_l=$(get_mib_counter "${listener_ns}" "MPTcpExtMPCapableSYNRX")
	local stat_ackrx_now_l=$(get_mib_counter "${listener_ns}" "MPTcpExtMPCapableACKRX")
	local stat_cookietx_now=$(get_mib_counter "${listener_ns}" "TcpExtSyncookiesSent")
	local stat_cookierx_now=$(get_mib_counter "${listener_ns}" "TcpExtSyncookiesRecv")
	local stat_ooo_now=$(get_mib_counter "${listener_ns}" "TcpExtTCPOFOQueue")

	expect_synrx=$((stat_synrx_last_l))
	expect_ackrx=$((stat_ackrx_last_l))

	cookies=$(ip netns exec ${listener_ns} sysctl net.ipv4.tcp_syncookies)
	cookies=${cookies##*=}

	if [ ${cl_proto} = "MPTCP" ] && [ ${srv_proto} = "MPTCP" ]; then
		expect_synrx=$((stat_synrx_last_l+1))
		expect_ackrx=$((stat_ackrx_last_l+1))
	fi

	if [ ${stat_synrx_now_l} -lt ${expect_synrx} ]; then
		printf "[ FAIL ] lower MPC SYN rx (%d) than expected (%d)\n" \
			"${stat_synrx_now_l}" "${expect_synrx}" 1>&2
		retc=1
	fi
	if [ ${stat_ackrx_now_l} -lt ${expect_ackrx} -a ${stat_ooo_now} -eq 0 ]; then
		if [ ${stat_ooo_now} -eq 0 ]; then
			printf "[ FAIL ] lower MPC ACK rx (%d) than expected (%d)\n" \
				"${stat_ackrx_now_l}" "${expect_ackrx}" 1>&2
			rets=1
		else
			printf "[ Note ] fallback due to TCP OoO"
		fi
	fi

	if [ $retc -eq 0 ] && [ $rets -eq 0 ]; then
		printf "[ OK ]"
	fi

	if [ $cookies -eq 2 ];then
		if [ $stat_cookietx_last -ge $stat_cookietx_now ] ;then
			printf " WARN: CookieSent: did not advance"
		fi
		if [ $stat_cookierx_last -ge $stat_cookierx_now ] ;then
			printf " WARN: CookieRecv: did not advance"
		fi
	else
		if [ $stat_cookietx_last -ne $stat_cookietx_now ] ;then
			printf " WARN: CookieSent: changed"
		fi
		if [ $stat_cookierx_last -ne $stat_cookierx_now ] ;then
			printf " WARN: CookieRecv: changed"
		fi
	fi

<<<<<<< HEAD
	if [ $expect_synrx -ne $stat_synrx_now_l ] ;then
		echo "${listener_ns} SYNRX: ${cl_proto} -> ${srv_proto}: expect ${expect_synrx}, got ${stat_synrx_now_l}"
	fi
	if [ $expect_ackrx -ne $stat_ackrx_now_l ] ;then
		echo "${listener_ns} ACKRX: ${cl_proto} -> ${srv_proto}: expect ${expect_ackrx}, got ${stat_ackrx_now_l} "
=======
	if [ ${stat_synrx_now_l} -gt ${expect_synrx} ]; then
		printf " WARN: SYNRX: expect %d, got %d (probably retransmissions)" \
			"${expect_synrx}" "${stat_synrx_now_l}"
>>>>>>> 754a0abe
	fi
	if [ ${stat_ackrx_now_l} -gt ${expect_ackrx} ]; then
		printf " WARN: ACKRX: expect %d, got %d (probably retransmissions)" \
			"${expect_ackrx}" "${stat_ackrx_now_l}"
	fi

	echo
	cat "$capout"
	[ $retc -eq 0 ] && [ $rets -eq 0 ]
}

make_file()
{
	local name=$1
	local who=$2
	local SIZE=$filesize
	local ksize
	local rem

	if [ $SIZE -eq 0 ]; then
		local MAXSIZE=$((1024 * 1024 * 8))
		local MINSIZE=$((1024 * 256))

		SIZE=$(((RANDOM * RANDOM + MINSIZE) % MAXSIZE))
	fi

	ksize=$((SIZE / 1024))
	rem=$((SIZE - (ksize * 1024)))

	dd if=/dev/urandom of="$name" bs=1024 count=$ksize 2> /dev/null
	dd if=/dev/urandom conv=notrunc of="$name" bs=1 count=$rem 2> /dev/null
	echo -e "\nMPTCP_TEST_FILE_END_MARKER" >> "$name"

	echo "Created $name (size $(du -b "$name")) containing data sent by $who"
}

run_tests_lo()
{
	local listener_ns="$1"
	local connector_ns="$2"
	local connect_addr="$3"
	local loopback="$4"
	local extra_args="$5"
	local lret=0

	# skip if test programs are running inside same netns for subsequent runs.
	if [ $loopback -eq 0 ] && [ ${listener_ns} = ${connector_ns} ]; then
		return 0
	fi

	# skip if we don't want v6
	if ! $ipv6 && is_v6 "${connect_addr}"; then
		return 0
	fi

	local local_addr
	if is_v6 "${connect_addr}"; then
		local_addr="::"
	else
		local_addr="0.0.0.0"
	fi

	do_transfer ${listener_ns} ${connector_ns} MPTCP MPTCP \
		    ${connect_addr} ${local_addr} "${extra_args}"
	lret=$?
	if [ $lret -ne 0 ]; then
		ret=$lret
		return 1
	fi

	if [ $do_tcp -eq 0 ]; then
		# don't bother testing fallback tcp except for loopback case.
		if [ ${listener_ns} != ${connector_ns} ]; then
			return 0
		fi
	fi

	do_transfer ${listener_ns} ${connector_ns} MPTCP TCP \
		    ${connect_addr} ${local_addr} "${extra_args}"
	lret=$?
	if [ $lret -ne 0 ]; then
		ret=$lret
		return 1
	fi

	do_transfer ${listener_ns} ${connector_ns} TCP MPTCP \
		    ${connect_addr} ${local_addr} "${extra_args}"
	lret=$?
	if [ $lret -ne 0 ]; then
		ret=$lret
		return 1
	fi

	if [ $do_tcp -gt 1 ] ;then
		do_transfer ${listener_ns} ${connector_ns} TCP TCP \
			    ${connect_addr} ${local_addr} "${extra_args}"
		lret=$?
		if [ $lret -ne 0 ]; then
			ret=$lret
			return 1
		fi
	fi

	return 0
}

run_tests()
{
	run_tests_lo $1 $2 $3 0
}

run_tests_peekmode()
{
	local peekmode="$1"

	echo "INFO: with peek mode: ${peekmode}"
	run_tests_lo "$ns1" "$ns1" 10.0.1.1 1 "-P ${peekmode}"
	run_tests_lo "$ns1" "$ns1" dead:beef:1::1 1 "-P ${peekmode}"
}

display_time()
{
	time_end=$(date +%s)
	time_run=$((time_end-time_start))

	echo "Time: ${time_run} seconds"
}

stop_if_error()
{
	local msg="$1"

	if [ ${ret} -ne 0 ]; then
		echo "FAIL: ${msg}" 1>&2
		display_time
		exit ${ret}
	fi
}

make_file "$cin" "client"
make_file "$sin" "server"

check_mptcp_disabled

check_mptcp_ulp_setsockopt

stop_if_error "The kernel configuration is not valid for MPTCP"

echo "INFO: validating network environment with pings"
for sender in "$ns1" "$ns2" "$ns3" "$ns4";do
	do_ping "$ns1" $sender 10.0.1.1
	do_ping "$ns1" $sender dead:beef:1::1

	do_ping "$ns2" $sender 10.0.1.2
	do_ping "$ns2" $sender dead:beef:1::2
	do_ping "$ns2" $sender 10.0.2.1
	do_ping "$ns2" $sender dead:beef:2::1

	do_ping "$ns3" $sender 10.0.2.2
	do_ping "$ns3" $sender dead:beef:2::2
	do_ping "$ns3" $sender 10.0.3.2
	do_ping "$ns3" $sender dead:beef:3::2

	do_ping "$ns4" $sender 10.0.3.1
	do_ping "$ns4" $sender dead:beef:3::1
done

stop_if_error "Could not even run ping tests"

[ -n "$tc_loss" ] && tc -net "$ns2" qdisc add dev ns2eth3 root netem loss random $tc_loss delay ${tc_delay}ms
echo -n "INFO: Using loss of $tc_loss "
test "$tc_delay" -gt 0 && echo -n "delay $tc_delay ms "

reorder_delay=$(($tc_delay / 4))

if [ -z "${tc_reorder}" ]; then
	reorder1=$((RANDOM%10))
	reorder1=$((100 - reorder1))
	reorder2=$((RANDOM%100))

	if [ $reorder_delay -gt 0 ] && [ $reorder1 -lt 100 ] && [ $reorder2 -gt 0 ]; then
		tc_reorder="reorder ${reorder1}% ${reorder2}%"
		echo -n "$tc_reorder with delay ${reorder_delay}ms "
	fi
elif [ "$tc_reorder" = "0" ];then
	tc_reorder=""
elif [ "$reorder_delay" -gt 0 ];then
	# reordering requires some delay
	tc_reorder="reorder $tc_reorder"
	echo -n "$tc_reorder with delay ${reorder_delay}ms "
fi

echo "on ns3eth4"

tc -net "$ns3" qdisc add dev ns3eth4 root netem delay ${reorder_delay}ms $tc_reorder

run_tests_lo "$ns1" "$ns1" 10.0.1.1 1
stop_if_error "Could not even run loopback test"

run_tests_lo "$ns1" "$ns1" dead:beef:1::1 1
stop_if_error "Could not even run loopback v6 test"

for sender in $ns1 $ns2 $ns3 $ns4;do
	# ns1<->ns2 is not subject to reordering/tc delays. Use it to test
	# mptcp syncookie support.
	if [ $sender = $ns1 ]; then
		ip netns exec "$ns2" sysctl -q net.ipv4.tcp_syncookies=2
	else
		ip netns exec "$ns2" sysctl -q net.ipv4.tcp_syncookies=1
	fi

	run_tests "$ns1" $sender 10.0.1.1
	run_tests "$ns1" $sender dead:beef:1::1

	run_tests "$ns2" $sender 10.0.1.2
	run_tests "$ns2" $sender dead:beef:1::2
	run_tests "$ns2" $sender 10.0.2.1
	run_tests "$ns2" $sender dead:beef:2::1

	run_tests "$ns3" $sender 10.0.2.2
	run_tests "$ns3" $sender dead:beef:2::2
	run_tests "$ns3" $sender 10.0.3.2
	run_tests "$ns3" $sender dead:beef:3::2

	run_tests "$ns4" $sender 10.0.3.1
	run_tests "$ns4" $sender dead:beef:3::1

	stop_if_error "Tests with $sender as a sender have failed"
done

run_tests_peekmode "saveWithPeek"
run_tests_peekmode "saveAfterPeek"
stop_if_error "Tests with peek mode have failed"

display_time
exit $ret<|MERGE_RESOLUTION|>--- conflicted
+++ resolved
@@ -557,17 +557,9 @@
 		fi
 	fi
 
-<<<<<<< HEAD
-	if [ $expect_synrx -ne $stat_synrx_now_l ] ;then
-		echo "${listener_ns} SYNRX: ${cl_proto} -> ${srv_proto}: expect ${expect_synrx}, got ${stat_synrx_now_l}"
-	fi
-	if [ $expect_ackrx -ne $stat_ackrx_now_l ] ;then
-		echo "${listener_ns} ACKRX: ${cl_proto} -> ${srv_proto}: expect ${expect_ackrx}, got ${stat_ackrx_now_l} "
-=======
 	if [ ${stat_synrx_now_l} -gt ${expect_synrx} ]; then
 		printf " WARN: SYNRX: expect %d, got %d (probably retransmissions)" \
 			"${expect_synrx}" "${stat_synrx_now_l}"
->>>>>>> 754a0abe
 	fi
 	if [ ${stat_ackrx_now_l} -gt ${expect_ackrx} ]; then
 		printf " WARN: ACKRX: expect %d, got %d (probably retransmissions)" \
