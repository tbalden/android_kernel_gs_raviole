/*
 * Strictly speaking, this is not a test. But it can report during test
 * runs so relative performace can be measured.
 */
#define _GNU_SOURCE
#include <assert.h>
#include <limits.h>
#include <stdbool.h>
#include <stddef.h>
#include <stdio.h>
#include <stdlib.h>
#include <time.h>
#include <unistd.h>
#include <linux/filter.h>
#include <linux/seccomp.h>
#include <sys/param.h>
#include <sys/prctl.h>
#include <sys/syscall.h>
#include <sys/types.h>

#define ARRAY_SIZE(a)    (sizeof(a) / sizeof(a[0]))

unsigned long long timing(clockid_t clk_id, unsigned long long samples)
{
	struct timespec start, finish;
	unsigned long long i;
	pid_t pid, ret;

	pid = getpid();
	assert(clock_gettime(clk_id, &start) == 0);
	for (i = 0; i < samples; i++) {
		ret = syscall(__NR_getpid);
		assert(pid == ret);
	}
	assert(clock_gettime(clk_id, &finish) == 0);

	i = finish.tv_sec - start.tv_sec;
	i *= 1000000000ULL;
	i += finish.tv_nsec - start.tv_nsec;

	printf("%lu.%09lu - %lu.%09lu = %llu (%.1fs)\n",
		finish.tv_sec, finish.tv_nsec,
		start.tv_sec, start.tv_nsec,
		i, (double)i / 1000000000.0);

	return i;
}

unsigned long long calibrate(void)
{
	struct timespec start, finish;
	unsigned long long i, samples, step = 9973;
	pid_t pid, ret;
	int seconds = 15;

	printf("Calibrating sample size for %d seconds worth of syscalls ...\n", seconds);

	samples = 0;
	pid = getpid();
	assert(clock_gettime(CLOCK_MONOTONIC, &start) == 0);
	do {
		for (i = 0; i < step; i++) {
			ret = syscall(__NR_getpid);
			assert(pid == ret);
		}
		assert(clock_gettime(CLOCK_MONOTONIC, &finish) == 0);

		samples += step;
		i = finish.tv_sec - start.tv_sec;
		i *= 1000000000ULL;
		i += finish.tv_nsec - start.tv_nsec;
	} while (i < 1000000000ULL);

	return samples * seconds;
}

bool approx(int i_one, int i_two)
{
	double one = i_one, one_bump = one * 0.01;
	double two = i_two, two_bump = two * 0.01;

	one_bump = one + MAX(one_bump, 2.0);
	two_bump = two + MAX(two_bump, 2.0);

	/* Equal to, or within 1% or 2 digits */
	if (one == two ||
	    (one > two && one <= two_bump) ||
	    (two > one && two <= one_bump))
		return true;
	return false;
}

bool le(int i_one, int i_two)
{
	if (i_one <= i_two)
		return true;
	return false;
}

long compare(const char *name_one, const char *name_eval, const char *name_two,
	     unsigned long long one, bool (*eval)(int, int), unsigned long long two)
{
	bool good;

	printf("\t%s %s %s (%lld %s %lld): ", name_one, name_eval, name_two,
	       (long long)one, name_eval, (long long)two);
	if (one > INT_MAX) {
		printf("Miscalculation! Measurement went negative: %lld\n", (long long)one);
		return 1;
	}
	if (two > INT_MAX) {
		printf("Miscalculation! Measurement went negative: %lld\n", (long long)two);
		return 1;
	}

	good = eval(one, two);
	printf("%s\n", good ? "✔️" : "❌");

	return good ? 0 : 1;
}

int main(int argc, char *argv[])
{
	struct sock_filter bitmap_filter[] = {
		BPF_STMT(BPF_LD|BPF_W|BPF_ABS, offsetof(struct seccomp_data, nr)),
		BPF_STMT(BPF_RET|BPF_K, SECCOMP_RET_ALLOW),
	};
	struct sock_fprog bitmap_prog = {
		.len = (unsigned short)ARRAY_SIZE(bitmap_filter),
		.filter = bitmap_filter,
	};
	struct sock_filter filter[] = {
		BPF_STMT(BPF_LD|BPF_W|BPF_ABS, offsetof(struct seccomp_data, args[0])),
		BPF_STMT(BPF_RET|BPF_K, SECCOMP_RET_ALLOW),
	};
	struct sock_fprog prog = {
		.len = (unsigned short)ARRAY_SIZE(filter),
		.filter = filter,
	};

	long ret, bits;
	unsigned long long samples, calc;
	unsigned long long native, filter1, filter2, bitmap1, bitmap2;
	unsigned long long entry, per_filter1, per_filter2;
<<<<<<< HEAD
=======

	setbuf(stdout, NULL);

	printf("Running on:\n");
	system("uname -a");
>>>>>>> 754a0abe

	printf("Current BPF sysctl settings:\n");
	/* Avoid using "sysctl" which may not be installed. */
	system("grep -H . /proc/sys/net/core/bpf_jit_enable");
	system("grep -H . /proc/sys/net/core/bpf_jit_harden");

	if (argc > 1)
		samples = strtoull(argv[1], NULL, 0);
	else
		samples = calibrate();

	printf("Benchmarking %llu syscalls...\n", samples);

	/* Native call */
	native = timing(CLOCK_PROCESS_CPUTIME_ID, samples) / samples;
	printf("getpid native: %llu ns\n", native);

	ret = prctl(PR_SET_NO_NEW_PRIVS, 1, 0, 0, 0);
	assert(ret == 0);

	/* One filter resulting in a bitmap */
	ret = prctl(PR_SET_SECCOMP, SECCOMP_MODE_FILTER, &bitmap_prog);
	assert(ret == 0);

	bitmap1 = timing(CLOCK_PROCESS_CPUTIME_ID, samples) / samples;
	printf("getpid RET_ALLOW 1 filter (bitmap): %llu ns\n", bitmap1);
<<<<<<< HEAD

	/* Second filter resulting in a bitmap */
	ret = prctl(PR_SET_SECCOMP, SECCOMP_MODE_FILTER, &bitmap_prog);
	assert(ret == 0);

	bitmap2 = timing(CLOCK_PROCESS_CPUTIME_ID, samples) / samples;
	printf("getpid RET_ALLOW 2 filters (bitmap): %llu ns\n", bitmap2);

=======

	/* Second filter resulting in a bitmap */
	ret = prctl(PR_SET_SECCOMP, SECCOMP_MODE_FILTER, &bitmap_prog);
	assert(ret == 0);

	bitmap2 = timing(CLOCK_PROCESS_CPUTIME_ID, samples) / samples;
	printf("getpid RET_ALLOW 2 filters (bitmap): %llu ns\n", bitmap2);

>>>>>>> 754a0abe
	/* Third filter, can no longer be converted to bitmap */
	ret = prctl(PR_SET_SECCOMP, SECCOMP_MODE_FILTER, &prog);
	assert(ret == 0);

	filter1 = timing(CLOCK_PROCESS_CPUTIME_ID, samples) / samples;
	printf("getpid RET_ALLOW 3 filters (full): %llu ns\n", filter1);

	/* Fourth filter, can not be converted to bitmap because of filter 3 */
	ret = prctl(PR_SET_SECCOMP, SECCOMP_MODE_FILTER, &bitmap_prog);
	assert(ret == 0);

	filter2 = timing(CLOCK_PROCESS_CPUTIME_ID, samples) / samples;
	printf("getpid RET_ALLOW 4 filters (full): %llu ns\n", filter2);

	/* Estimations */
#define ESTIMATE(fmt, var, what)	do {			\
		var = (what);					\
		printf("Estimated " fmt ": %llu ns\n", var);	\
		if (var > INT_MAX)				\
			goto more_samples;			\
	} while (0)

	ESTIMATE("total seccomp overhead for 1 bitmapped filter", calc,
		 bitmap1 - native);
	ESTIMATE("total seccomp overhead for 2 bitmapped filters", calc,
		 bitmap2 - native);
	ESTIMATE("total seccomp overhead for 3 full filters", calc,
		 filter1 - native);
	ESTIMATE("total seccomp overhead for 4 full filters", calc,
		 filter2 - native);
	ESTIMATE("seccomp entry overhead", entry,
		 bitmap1 - native - (bitmap2 - bitmap1));
	ESTIMATE("seccomp per-filter overhead (last 2 diff)", per_filter1,
		 filter2 - filter1);
	ESTIMATE("seccomp per-filter overhead (filters / 4)", per_filter2,
		 (filter2 - native - entry) / 4);

	printf("Expectations:\n");
	ret |= compare("native", "≤", "1 bitmap", native, le, bitmap1);
	bits = compare("native", "≤", "1 filter", native, le, filter1);
	if (bits)
		goto more_samples;

	ret |= compare("per-filter (last 2 diff)", "≈", "per-filter (filters / 4)",
			per_filter1, approx, per_filter2);

	bits = compare("1 bitmapped", "≈", "2 bitmapped",
			bitmap1 - native, approx, bitmap2 - native);
	if (bits) {
		printf("Skipping constant action bitmap expectations: they appear unsupported.\n");
		goto out;
	}

	ret |= compare("entry", "≈", "1 bitmapped", entry, approx, bitmap1 - native);
	ret |= compare("entry", "≈", "2 bitmapped", entry, approx, bitmap2 - native);
	ret |= compare("native + entry + (per filter * 4)", "≈", "4 filters total",
			entry + (per_filter1 * 4) + native, approx, filter2);
	if (ret == 0)
		goto out;

more_samples:
	printf("Saw unexpected benchmark result. Try running again with more samples?\n");
out:
	return 0;
}<|MERGE_RESOLUTION|>--- conflicted
+++ resolved
@@ -142,14 +142,11 @@
 	unsigned long long samples, calc;
 	unsigned long long native, filter1, filter2, bitmap1, bitmap2;
 	unsigned long long entry, per_filter1, per_filter2;
-<<<<<<< HEAD
-=======
 
 	setbuf(stdout, NULL);
 
 	printf("Running on:\n");
 	system("uname -a");
->>>>>>> 754a0abe
 
 	printf("Current BPF sysctl settings:\n");
 	/* Avoid using "sysctl" which may not be installed. */
@@ -176,7 +173,6 @@
 
 	bitmap1 = timing(CLOCK_PROCESS_CPUTIME_ID, samples) / samples;
 	printf("getpid RET_ALLOW 1 filter (bitmap): %llu ns\n", bitmap1);
-<<<<<<< HEAD
 
 	/* Second filter resulting in a bitmap */
 	ret = prctl(PR_SET_SECCOMP, SECCOMP_MODE_FILTER, &bitmap_prog);
@@ -185,16 +181,6 @@
 	bitmap2 = timing(CLOCK_PROCESS_CPUTIME_ID, samples) / samples;
 	printf("getpid RET_ALLOW 2 filters (bitmap): %llu ns\n", bitmap2);
 
-=======
-
-	/* Second filter resulting in a bitmap */
-	ret = prctl(PR_SET_SECCOMP, SECCOMP_MODE_FILTER, &bitmap_prog);
-	assert(ret == 0);
-
-	bitmap2 = timing(CLOCK_PROCESS_CPUTIME_ID, samples) / samples;
-	printf("getpid RET_ALLOW 2 filters (bitmap): %llu ns\n", bitmap2);
-
->>>>>>> 754a0abe
 	/* Third filter, can no longer be converted to bitmap */
 	ret = prctl(PR_SET_SECCOMP, SECCOMP_MODE_FILTER, &prog);
 	assert(ret == 0);
