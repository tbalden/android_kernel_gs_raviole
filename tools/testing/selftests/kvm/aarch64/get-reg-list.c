--- conflicted
+++ resolved
@@ -122,18 +122,6 @@
 	return false;
 }
 
-static bool filter_reg(__u64 reg)
-{
-	/*
-	 * DEMUX register presence depends on the host's CLIDR_EL1.
-	 * This means there's no set of them that we can bless.
-	 */
-	if ((reg & KVM_REG_ARM_COPROC_MASK) == KVM_REG_ARM_DEMUX)
-		return true;
-
-	return false;
-}
-
 static bool find_reg(__u64 regs[], __u64 nr_regs, __u64 reg)
 {
 	int i;
@@ -418,29 +406,10 @@
 	struct kvm_vcpu_init init = { .target = -1, };
 	int new_regs = 0, missing_regs = 0, i, n;
 	int failed_get = 0, failed_set = 0, failed_reject = 0;
-<<<<<<< HEAD
-	bool print_list = false, print_filtered = false, fixup_core_regs = false;
-=======
->>>>>>> 754a0abe
 	struct kvm_vm *vm;
 	struct reg_sublist *s;
 
-<<<<<<< HEAD
-	check_supported();
-
-	for (i = 1; i < ac; ++i) {
-		if (strcmp(av[i], "--core-reg-fixup") == 0)
-			fixup_core_regs = true;
-		else if (strcmp(av[i], "--list") == 0)
-			print_list = true;
-		else if (strcmp(av[i], "--list-filtered") == 0)
-			print_filtered = true;
-		else
-			TEST_FAIL("Unknown option: %s\n", av[i]);
-	}
-=======
 	check_supported(c);
->>>>>>> 754a0abe
 
 	vm = vm_create(VM_MODE_DEFAULT, DEFAULT_GUEST_PHY_PAGES, O_RDWR);
 	prepare_vcpu_init(c, &init);
@@ -458,11 +427,7 @@
 			__u64 id = reg_list->reg[i];
 			if ((print_list && !filter_reg(id)) ||
 			    (print_filtered && filter_reg(id)))
-<<<<<<< HEAD
-				print_reg(id);
-=======
 				print_reg(c, id);
->>>>>>> 754a0abe
 		}
 		putchar('\n');
 		return;
@@ -672,11 +637,7 @@
  * The current blessed list was primed with the output of kernel version
  * v4.15 with --core-reg-fixup and then later updated with new registers.
  *
-<<<<<<< HEAD
- * The blessed list is up to date with kernel version v5.10-rc5
-=======
  * The blessed list is up to date with kernel version v5.13-rc3
->>>>>>> 754a0abe
  */
 static __u64 base_regs[] = {
 	KVM_REG_ARM64 | KVM_REG_SIZE_U64 | KVM_REG_ARM_CORE | KVM_REG_ARM_CORE_REG(regs.regs[0]),
@@ -958,12 +919,6 @@
 	ARM64_SYS_REG(3, 3, 14, 15, 5),
 	ARM64_SYS_REG(3, 3, 14, 15, 6),
 	ARM64_SYS_REG(3, 3, 14, 15, 7),	/* PMCCFILTR_EL0 */
-<<<<<<< HEAD
-	ARM64_SYS_REG(3, 4, 3, 0, 0),	/* DACR32_EL2 */
-	ARM64_SYS_REG(3, 4, 5, 0, 1),	/* IFSR32_EL2 */
-	ARM64_SYS_REG(3, 4, 5, 3, 0),	/* FPEXC32_EL2 */
-=======
->>>>>>> 754a0abe
 };
 
 static __u64 vregs[] = {
