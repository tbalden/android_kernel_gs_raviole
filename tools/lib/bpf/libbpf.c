--- conflicted
+++ resolved
@@ -8538,11 +8538,7 @@
 			if (len < 0)
 				return libbpf_err(-EINVAL);
 			else if (len >= PATH_MAX)
-<<<<<<< HEAD
-				return -ENAMETOOLONG;
-=======
 				return libbpf_err(-ENAMETOOLONG);
->>>>>>> 754a0abe
 			sanitize_pin_path(buf);
 			pin_path = buf;
 		} else if (!map->pin_path) {
