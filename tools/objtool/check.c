// SPDX-License-Identifier: GPL-2.0-or-later
/*
 * Copyright (C) 2015-2017 Josh Poimboeuf <jpoimboe@redhat.com>
 */

#include <string.h>
#include <stdlib.h>

#include <arch/elf.h>
#include <objtool/builtin.h>
#include <objtool/cfi.h>
#include <objtool/arch.h>
#include <objtool/check.h>
#include <objtool/special.h>
#include <objtool/warn.h>
#include <objtool/endianness.h>

#include <linux/objtool.h>
#include <linux/hashtable.h>
#include <linux/kernel.h>
#include <linux/static_call_types.h>

struct alternative {
	struct list_head list;
	struct instruction *insn;
	bool skip_orig;
};

struct cfi_init_state initial_func_cfi;

struct instruction *find_insn(struct objtool_file *file,
			      struct section *sec, unsigned long offset)
{
	struct instruction *insn;

	hash_for_each_possible(file->insn_hash, insn, hash, sec_offset_hash(sec, offset)) {
		if (insn->sec == sec && insn->offset == offset)
			return insn;
	}

	return NULL;
}

static struct instruction *next_insn_same_sec(struct objtool_file *file,
					      struct instruction *insn)
{
	struct instruction *next = list_next_entry(insn, list);

	if (!next || &next->list == &file->insn_list || next->sec != insn->sec)
		return NULL;

	return next;
}

static struct instruction *next_insn_same_func(struct objtool_file *file,
					       struct instruction *insn)
{
	struct instruction *next = list_next_entry(insn, list);
	struct symbol *func = insn->func;

	if (!func)
		return NULL;

	if (&next->list != &file->insn_list && next->func == func)
		return next;

	/* Check if we're already in the subfunction: */
	if (func == func->cfunc)
		return NULL;

	/* Move to the subfunction: */
	return find_insn(file, func->cfunc->sec, func->cfunc->offset);
}

static struct instruction *prev_insn_same_sym(struct objtool_file *file,
					       struct instruction *insn)
{
	struct instruction *prev = list_prev_entry(insn, list);

	if (&prev->list != &file->insn_list && prev->func == insn->func)
		return prev;

	return NULL;
}

#define func_for_each_insn(file, func, insn)				\
	for (insn = find_insn(file, func->sec, func->offset);		\
	     insn;							\
	     insn = next_insn_same_func(file, insn))

#define sym_for_each_insn(file, sym, insn)				\
	for (insn = find_insn(file, sym->sec, sym->offset);		\
	     insn && &insn->list != &file->insn_list &&			\
		insn->sec == sym->sec &&				\
		insn->offset < sym->offset + sym->len;			\
	     insn = list_next_entry(insn, list))

#define sym_for_each_insn_continue_reverse(file, sym, insn)		\
	for (insn = list_prev_entry(insn, list);			\
	     &insn->list != &file->insn_list &&				\
		insn->sec == sym->sec && insn->offset >= sym->offset;	\
	     insn = list_prev_entry(insn, list))

#define sec_for_each_insn_from(file, insn)				\
	for (; insn; insn = next_insn_same_sec(file, insn))

#define sec_for_each_insn_continue(file, insn)				\
	for (insn = next_insn_same_sec(file, insn); insn;		\
	     insn = next_insn_same_sec(file, insn))

static bool is_jump_table_jump(struct instruction *insn)
{
	struct alt_group *alt_group = insn->alt_group;

	if (insn->jump_table)
		return true;

	/* Retpoline alternative for a jump table? */
	return alt_group && alt_group->orig_group &&
	       alt_group->orig_group->first_insn->jump_table;
}

static bool is_sibling_call(struct instruction *insn)
{
	/*
	 * Assume only ELF functions can make sibling calls.  This ensures
	 * sibling call detection consistency between vmlinux.o and individual
	 * objects.
	 */
	if (!insn->func)
		return false;

	/* An indirect jump is either a sibling call or a jump to a table. */
	if (insn->type == INSN_JUMP_DYNAMIC)
		return !is_jump_table_jump(insn);

	/* add_jump_destinations() sets insn->call_dest for sibling calls. */
	return (is_static_jump(insn) && insn->call_dest);
}

/*
 * This checks to see if the given function is a "noreturn" function.
 *
 * For global functions which are outside the scope of this object file, we
 * have to keep a manual list of them.
 *
 * For local functions, we have to detect them manually by simply looking for
 * the lack of a return instruction.
 */
static bool __dead_end_function(struct objtool_file *file, struct symbol *func,
				int recursion)
{
	int i;
	struct instruction *insn;
	bool empty = true;

	/*
	 * Unfortunately these have to be hard coded because the noreturn
	 * attribute isn't provided in ELF data.
	 */
	static const char * const global_noreturns[] = {
		"__stack_chk_fail",
		"panic",
		"do_exit",
		"do_task_dead",
		"__module_put_and_exit",
		"complete_and_exit",
		"__reiserfs_panic",
		"lbug_with_loc",
		"fortify_panic",
		"usercopy_abort",
		"machine_real_restart",
		"rewind_stack_do_exit",
		"kunit_try_catch_throw",
		"xen_start_kernel",
	};

	if (!func)
		return false;

	if (func->bind == STB_WEAK)
		return false;

	if (func->bind == STB_GLOBAL)
		for (i = 0; i < ARRAY_SIZE(global_noreturns); i++)
			if (!strcmp(func->name, global_noreturns[i]))
				return true;

	if (!func->len)
		return false;

	insn = find_insn(file, func->sec, func->offset);
	if (!insn->func)
		return false;

	func_for_each_insn(file, func, insn) {
		empty = false;

		if (insn->type == INSN_RETURN)
			return false;
	}

	if (empty)
		return false;

	/*
	 * A function can have a sibling call instead of a return.  In that
	 * case, the function's dead-end status depends on whether the target
	 * of the sibling call returns.
	 */
	func_for_each_insn(file, func, insn) {
		if (is_sibling_call(insn)) {
			struct instruction *dest = insn->jump_dest;

			if (!dest)
				/* sibling call to another file */
				return false;

			/* local sibling call */
			if (recursion == 5) {
				/*
				 * Infinite recursion: two functions have
				 * sibling calls to each other.  This is a very
				 * rare case.  It means they aren't dead ends.
				 */
				return false;
			}

			return __dead_end_function(file, dest->func, recursion+1);
		}
	}

	return true;
}

static bool dead_end_function(struct objtool_file *file, struct symbol *func)
{
	return __dead_end_function(file, func, 0);
}

static void init_cfi_state(struct cfi_state *cfi)
{
	int i;

	for (i = 0; i < CFI_NUM_REGS; i++) {
		cfi->regs[i].base = CFI_UNDEFINED;
		cfi->vals[i].base = CFI_UNDEFINED;
	}
	cfi->cfa.base = CFI_UNDEFINED;
	cfi->drap_reg = CFI_UNDEFINED;
	cfi->drap_offset = -1;
}

static void init_insn_state(struct insn_state *state, struct section *sec)
{
	memset(state, 0, sizeof(*state));
	init_cfi_state(&state->cfi);

	/*
	 * We need the full vmlinux for noinstr validation, otherwise we can
	 * not correctly determine insn->call_dest->sec (external symbols do
	 * not have a section).
	 */
	if (vmlinux && noinstr && sec)
		state->noinstr = sec->noinstr;
}

/*
 * Call the arch-specific instruction decoder for all the instructions and add
 * them to the global instruction list.
 */
static int decode_instructions(struct objtool_file *file)
{
	struct section *sec;
	struct symbol *func;
	unsigned long offset;
	struct instruction *insn;
	unsigned long nr_insns = 0;
	int ret;

	for_each_sec(file, sec) {

		if (!(sec->sh.sh_flags & SHF_EXECINSTR))
			continue;

		if (strcmp(sec->name, ".altinstr_replacement") &&
		    strcmp(sec->name, ".altinstr_aux") &&
		    strncmp(sec->name, ".discard.", 9))
			sec->text = true;

		if (!strcmp(sec->name, ".noinstr.text") ||
		    !strcmp(sec->name, ".entry.text"))
			sec->noinstr = true;

		for (offset = 0; offset < sec->len; offset += insn->len) {
			insn = malloc(sizeof(*insn));
			if (!insn) {
				WARN("malloc failed");
				return -1;
			}
			memset(insn, 0, sizeof(*insn));
			INIT_LIST_HEAD(&insn->alts);
			INIT_LIST_HEAD(&insn->stack_ops);
			init_cfi_state(&insn->cfi);

			insn->sec = sec;
			insn->offset = offset;

			ret = arch_decode_instruction(file->elf, sec, offset,
						      sec->len - offset,
						      &insn->len, &insn->type,
						      &insn->immediate,
						      &insn->stack_ops);
			if (ret)
				goto err;

			hash_add(file->insn_hash, &insn->hash, sec_offset_hash(sec, insn->offset));
			list_add_tail(&insn->list, &file->insn_list);
			nr_insns++;
		}

		list_for_each_entry(func, &sec->symbol_list, list) {
			if (func->type != STT_FUNC || func->alias != func)
				continue;

			if (!find_insn(file, sec, func->offset)) {
				WARN("%s(): can't find starting instruction",
				     func->name);
				return -1;
			}

			sym_for_each_insn(file, func, insn)
				insn->func = func;
		}
	}

	if (stats)
		printf("nr_insns: %lu\n", nr_insns);

	return 0;

err:
	free(insn);
	return ret;
}

static struct instruction *find_last_insn(struct objtool_file *file,
					  struct section *sec)
{
	struct instruction *insn = NULL;
	unsigned int offset;
	unsigned int end = (sec->len > 10) ? sec->len - 10 : 0;

	for (offset = sec->len - 1; offset >= end && !insn; offset--)
		insn = find_insn(file, sec, offset);

	return insn;
}

/*
 * Mark "ud2" instructions and manually annotated dead ends.
 */
static int add_dead_ends(struct objtool_file *file)
{
	struct section *sec;
	struct reloc *reloc;
	struct instruction *insn;

	/*
	 * By default, "ud2" is a dead end unless otherwise annotated, because
	 * GCC 7 inserts it for certain divide-by-zero cases.
	 */
	for_each_insn(file, insn)
		if (insn->type == INSN_BUG)
			insn->dead_end = true;

	/*
	 * Check for manually annotated dead ends.
	 */
	sec = find_section_by_name(file->elf, ".rela.discard.unreachable");
	if (!sec)
		goto reachable;

	list_for_each_entry(reloc, &sec->reloc_list, list) {
		if (reloc->sym->type != STT_SECTION) {
			WARN("unexpected relocation symbol type in %s", sec->name);
			return -1;
		}
		insn = find_insn(file, reloc->sym->sec, reloc->addend);
		if (insn)
			insn = list_prev_entry(insn, list);
		else if (reloc->addend == reloc->sym->sec->len) {
			insn = find_last_insn(file, reloc->sym->sec);
			if (!insn) {
				WARN("can't find unreachable insn at %s+0x%x",
				     reloc->sym->sec->name, reloc->addend);
				return -1;
			}
		} else {
			WARN("can't find unreachable insn at %s+0x%x",
			     reloc->sym->sec->name, reloc->addend);
			return -1;
		}

		insn->dead_end = true;
	}

reachable:
	/*
	 * These manually annotated reachable checks are needed for GCC 4.4,
	 * where the Linux unreachable() macro isn't supported.  In that case
	 * GCC doesn't know the "ud2" is fatal, so it generates code as if it's
	 * not a dead end.
	 */
	sec = find_section_by_name(file->elf, ".rela.discard.reachable");
	if (!sec)
		return 0;

	list_for_each_entry(reloc, &sec->reloc_list, list) {
		if (reloc->sym->type != STT_SECTION) {
			WARN("unexpected relocation symbol type in %s", sec->name);
			return -1;
		}
		insn = find_insn(file, reloc->sym->sec, reloc->addend);
		if (insn)
			insn = list_prev_entry(insn, list);
		else if (reloc->addend == reloc->sym->sec->len) {
			insn = find_last_insn(file, reloc->sym->sec);
			if (!insn) {
				WARN("can't find reachable insn at %s+0x%x",
				     reloc->sym->sec->name, reloc->addend);
				return -1;
			}
		} else {
			WARN("can't find reachable insn at %s+0x%x",
			     reloc->sym->sec->name, reloc->addend);
			return -1;
		}

		insn->dead_end = false;
	}

	return 0;
}

static int create_static_call_sections(struct objtool_file *file)
{
	struct section *sec;
	struct static_call_site *site;
	struct instruction *insn;
	struct symbol *key_sym;
	char *key_name, *tmp;
	int idx;

	sec = find_section_by_name(file->elf, ".static_call_sites");
	if (sec) {
		INIT_LIST_HEAD(&file->static_call_list);
		WARN("file already has .static_call_sites section, skipping");
		return 0;
	}

	if (list_empty(&file->static_call_list))
		return 0;

	idx = 0;
	list_for_each_entry(insn, &file->static_call_list, call_node)
		idx++;

	sec = elf_create_section(file->elf, ".static_call_sites", SHF_WRITE,
				 sizeof(struct static_call_site), idx);
	if (!sec)
		return -1;

	idx = 0;
	list_for_each_entry(insn, &file->static_call_list, call_node) {

		site = (struct static_call_site *)sec->data->d_buf + idx;
		memset(site, 0, sizeof(struct static_call_site));

		/* populate reloc for 'addr' */
<<<<<<< HEAD
		reloc = malloc(sizeof(*reloc));

		if (!reloc) {
			perror("malloc");
			return -1;
		}
		memset(reloc, 0, sizeof(*reloc));

		insn_to_reloc_sym_addend(insn->sec, insn->offset, reloc);
		if (!reloc->sym) {
			WARN_FUNC("static call tramp: missing containing symbol",
				  insn->sec, insn->offset);
			return -1;
		}

		reloc->type = R_X86_64_PC32;
		reloc->offset = idx * sizeof(struct static_call_site);
		reloc->sec = reloc_sec;
		elf_add_reloc(file->elf, reloc);
=======
		if (elf_add_reloc_to_insn(file->elf, sec,
					  idx * sizeof(struct static_call_site),
					  R_X86_64_PC32,
					  insn->sec, insn->offset))
			return -1;
>>>>>>> 754a0abe

		/* find key symbol */
		key_name = strdup(insn->call_dest->name);
		if (!key_name) {
			perror("strdup");
			return -1;
		}
		if (strncmp(key_name, STATIC_CALL_TRAMP_PREFIX_STR,
			    STATIC_CALL_TRAMP_PREFIX_LEN)) {
			WARN("static_call: trampoline name malformed: %s", key_name);
			return -1;
		}
		tmp = key_name + STATIC_CALL_TRAMP_PREFIX_LEN - STATIC_CALL_KEY_PREFIX_LEN;
		memcpy(tmp, STATIC_CALL_KEY_PREFIX_STR, STATIC_CALL_KEY_PREFIX_LEN);

		key_sym = find_symbol_by_name(file->elf, tmp);
		if (!key_sym) {
			if (!module) {
				WARN("static_call: can't find static_call_key symbol: %s", tmp);
				return -1;
			}

			/*
			 * For modules(), the key might not be exported, which
			 * means the module can make static calls but isn't
			 * allowed to change them.
			 *
			 * In that case we temporarily set the key to be the
			 * trampoline address.  This is fixed up in
			 * static_call_add_module().
			 */
			key_sym = insn->call_dest;
		}
		free(key_name);

		/* populate reloc for 'key' */
		if (elf_add_reloc(file->elf, sec,
				  idx * sizeof(struct static_call_site) + 4,
				  R_X86_64_PC32, key_sym,
				  is_sibling_call(insn) * STATIC_CALL_SITE_TAIL))
			return -1;

		idx++;
	}

	return 0;
}

static int create_mcount_loc_sections(struct objtool_file *file)
{
	struct section *sec;
	unsigned long *loc;
	struct instruction *insn;
	int idx;

	sec = find_section_by_name(file->elf, "__mcount_loc");
	if (sec) {
		INIT_LIST_HEAD(&file->mcount_loc_list);
		WARN("file already has __mcount_loc section, skipping");
		return 0;
	}

	if (list_empty(&file->mcount_loc_list))
		return 0;

	idx = 0;
	list_for_each_entry(insn, &file->mcount_loc_list, mcount_loc_node)
		idx++;

	sec = elf_create_section(file->elf, "__mcount_loc", 0, sizeof(unsigned long), idx);
	if (!sec)
		return -1;

	idx = 0;
	list_for_each_entry(insn, &file->mcount_loc_list, mcount_loc_node) {

		loc = (unsigned long *)sec->data->d_buf + idx;
		memset(loc, 0, sizeof(unsigned long));

		if (elf_add_reloc_to_insn(file->elf, sec,
					  idx * sizeof(unsigned long),
					  R_X86_64_64,
					  insn->sec, insn->offset))
			return -1;

		idx++;
	}

	return 0;
}

static int create_mcount_loc_sections(struct objtool_file *file)
{
	struct section *sec, *reloc_sec;
	struct reloc *reloc;
	unsigned long *loc;
	struct instruction *insn;
	int idx;

	sec = find_section_by_name(file->elf, "__mcount_loc");
	if (sec) {
		INIT_LIST_HEAD(&file->mcount_loc_list);
		WARN("file already has __mcount_loc section, skipping");
		return 0;
	}

	if (list_empty(&file->mcount_loc_list))
		return 0;

	idx = 0;
	list_for_each_entry(insn, &file->mcount_loc_list, mcount_loc_node)
		idx++;

	sec = elf_create_section(file->elf, "__mcount_loc", 0, sizeof(unsigned long), idx);
	if (!sec)
		return -1;

	reloc_sec = elf_create_reloc_section(file->elf, sec, SHT_RELA);
	if (!reloc_sec)
		return -1;

	idx = 0;
	list_for_each_entry(insn, &file->mcount_loc_list, mcount_loc_node) {

		loc = (unsigned long *)sec->data->d_buf + idx;
		memset(loc, 0, sizeof(unsigned long));

		reloc = malloc(sizeof(*reloc));
		if (!reloc) {
			perror("malloc");
			return -1;
		}
		memset(reloc, 0, sizeof(*reloc));

		if (insn->sec->sym) {
			reloc->sym = insn->sec->sym;
			reloc->addend = insn->offset;
		} else {
			reloc->sym = find_symbol_containing(insn->sec, insn->offset);

			if (!reloc->sym) {
				WARN("missing symbol for insn at offset 0x%lx\n",
				     insn->offset);
				return -1;
			}

			reloc->addend = insn->offset - reloc->sym->offset;
		}

		reloc->type = R_X86_64_64;
		reloc->offset = idx * sizeof(unsigned long);
		reloc->sec = reloc_sec;
		elf_add_reloc(file->elf, reloc);

		idx++;
	}

	if (elf_rebuild_reloc_section(file->elf, reloc_sec))
		return -1;

	return 0;
}

/*
 * Warnings shouldn't be reported for ignored functions.
 */
static void add_ignores(struct objtool_file *file)
{
	struct instruction *insn;
	struct section *sec;
	struct symbol *func;
	struct reloc *reloc;

	sec = find_section_by_name(file->elf, ".rela.discard.func_stack_frame_non_standard");
	if (!sec)
		return;

	list_for_each_entry(reloc, &sec->reloc_list, list) {
		switch (reloc->sym->type) {
		case STT_FUNC:
			func = reloc->sym;
			break;

		case STT_SECTION:
			func = find_func_by_offset(reloc->sym->sec, reloc->addend);
			if (!func)
				continue;
			break;

		default:
			WARN("unexpected relocation symbol type in %s: %d", sec->name, reloc->sym->type);
			continue;
		}

		func_for_each_insn(file, func, insn)
			insn->ignore = true;
	}
}

/*
 * This is a whitelist of functions that is allowed to be called with AC set.
 * The list is meant to be minimal and only contains compiler instrumentation
 * ABI and a few functions used to implement *_{to,from}_user() functions.
 *
 * These functions must not directly change AC, but may PUSHF/POPF.
 */
static const char *uaccess_safe_builtin[] = {
	/* KASAN */
	"kasan_report",
	"kasan_check_range",
	/* KASAN out-of-line */
	"__asan_loadN_noabort",
	"__asan_load1_noabort",
	"__asan_load2_noabort",
	"__asan_load4_noabort",
	"__asan_load8_noabort",
	"__asan_load16_noabort",
	"__asan_storeN_noabort",
	"__asan_store1_noabort",
	"__asan_store2_noabort",
	"__asan_store4_noabort",
	"__asan_store8_noabort",
	"__asan_store16_noabort",
	"__kasan_check_read",
	"__kasan_check_write",
	/* KASAN in-line */
	"__asan_report_load_n_noabort",
	"__asan_report_load1_noabort",
	"__asan_report_load2_noabort",
	"__asan_report_load4_noabort",
	"__asan_report_load8_noabort",
	"__asan_report_load16_noabort",
	"__asan_report_store_n_noabort",
	"__asan_report_store1_noabort",
	"__asan_report_store2_noabort",
	"__asan_report_store4_noabort",
	"__asan_report_store8_noabort",
	"__asan_report_store16_noabort",
	/* KCSAN */
	"__kcsan_check_access",
	"kcsan_found_watchpoint",
	"kcsan_setup_watchpoint",
	"kcsan_check_scoped_accesses",
	"kcsan_disable_current",
	"kcsan_enable_current_nowarn",
	/* KCSAN/TSAN */
	"__tsan_func_entry",
	"__tsan_func_exit",
	"__tsan_read_range",
	"__tsan_write_range",
	"__tsan_read1",
	"__tsan_read2",
	"__tsan_read4",
	"__tsan_read8",
	"__tsan_read16",
	"__tsan_write1",
	"__tsan_write2",
	"__tsan_write4",
	"__tsan_write8",
	"__tsan_write16",
	"__tsan_read_write1",
	"__tsan_read_write2",
	"__tsan_read_write4",
	"__tsan_read_write8",
	"__tsan_read_write16",
	"__tsan_atomic8_load",
	"__tsan_atomic16_load",
	"__tsan_atomic32_load",
	"__tsan_atomic64_load",
	"__tsan_atomic8_store",
	"__tsan_atomic16_store",
	"__tsan_atomic32_store",
	"__tsan_atomic64_store",
	"__tsan_atomic8_exchange",
	"__tsan_atomic16_exchange",
	"__tsan_atomic32_exchange",
	"__tsan_atomic64_exchange",
	"__tsan_atomic8_fetch_add",
	"__tsan_atomic16_fetch_add",
	"__tsan_atomic32_fetch_add",
	"__tsan_atomic64_fetch_add",
	"__tsan_atomic8_fetch_sub",
	"__tsan_atomic16_fetch_sub",
	"__tsan_atomic32_fetch_sub",
	"__tsan_atomic64_fetch_sub",
	"__tsan_atomic8_fetch_and",
	"__tsan_atomic16_fetch_and",
	"__tsan_atomic32_fetch_and",
	"__tsan_atomic64_fetch_and",
	"__tsan_atomic8_fetch_or",
	"__tsan_atomic16_fetch_or",
	"__tsan_atomic32_fetch_or",
	"__tsan_atomic64_fetch_or",
	"__tsan_atomic8_fetch_xor",
	"__tsan_atomic16_fetch_xor",
	"__tsan_atomic32_fetch_xor",
	"__tsan_atomic64_fetch_xor",
	"__tsan_atomic8_fetch_nand",
	"__tsan_atomic16_fetch_nand",
	"__tsan_atomic32_fetch_nand",
	"__tsan_atomic64_fetch_nand",
	"__tsan_atomic8_compare_exchange_strong",
	"__tsan_atomic16_compare_exchange_strong",
	"__tsan_atomic32_compare_exchange_strong",
	"__tsan_atomic64_compare_exchange_strong",
	"__tsan_atomic8_compare_exchange_weak",
	"__tsan_atomic16_compare_exchange_weak",
	"__tsan_atomic32_compare_exchange_weak",
	"__tsan_atomic64_compare_exchange_weak",
	"__tsan_atomic8_compare_exchange_val",
	"__tsan_atomic16_compare_exchange_val",
	"__tsan_atomic32_compare_exchange_val",
	"__tsan_atomic64_compare_exchange_val",
	"__tsan_atomic_thread_fence",
	"__tsan_atomic_signal_fence",
	/* KCOV */
	"write_comp_data",
	"check_kcov_mode",
	"__sanitizer_cov_trace_pc",
	"__sanitizer_cov_trace_const_cmp1",
	"__sanitizer_cov_trace_const_cmp2",
	"__sanitizer_cov_trace_const_cmp4",
	"__sanitizer_cov_trace_const_cmp8",
	"__sanitizer_cov_trace_cmp1",
	"__sanitizer_cov_trace_cmp2",
	"__sanitizer_cov_trace_cmp4",
	"__sanitizer_cov_trace_cmp8",
	"__sanitizer_cov_trace_switch",
	/* UBSAN */
	"ubsan_type_mismatch_common",
	"__ubsan_handle_type_mismatch",
	"__ubsan_handle_type_mismatch_v1",
	"__ubsan_handle_shift_out_of_bounds",
	/* misc */
	"csum_partial_copy_generic",
	"copy_mc_fragile",
	"copy_mc_fragile_handle_tail",
	"copy_mc_enhanced_fast_string",
	"ftrace_likely_update", /* CONFIG_TRACE_BRANCH_PROFILING */
	NULL
};

static void add_uaccess_safe(struct objtool_file *file)
{
	struct symbol *func;
	const char **name;

	if (!uaccess)
		return;

	for (name = uaccess_safe_builtin; *name; name++) {
		func = find_symbol_by_name(file->elf, *name);
		if (!func)
			continue;

		func->uaccess_safe = true;
	}
}

/*
 * FIXME: For now, just ignore any alternatives which add retpolines.  This is
 * a temporary hack, as it doesn't allow ORC to unwind from inside a retpoline.
 * But it at least allows objtool to understand the control flow *around* the
 * retpoline.
 */
static int add_ignore_alternatives(struct objtool_file *file)
{
	struct section *sec;
	struct reloc *reloc;
	struct instruction *insn;

	sec = find_section_by_name(file->elf, ".rela.discard.ignore_alts");
	if (!sec)
		return 0;

	list_for_each_entry(reloc, &sec->reloc_list, list) {
		if (reloc->sym->type != STT_SECTION) {
			WARN("unexpected relocation symbol type in %s", sec->name);
			return -1;
		}

		insn = find_insn(file, reloc->sym->sec, reloc->addend);
		if (!insn) {
			WARN("bad .discard.ignore_alts entry");
			return -1;
		}

		insn->ignore_alts = true;
	}

	return 0;
}

__weak bool arch_is_retpoline(struct symbol *sym)
{
	return false;
}

#define NEGATIVE_RELOC	((void *)-1L)

static struct reloc *insn_reloc(struct objtool_file *file, struct instruction *insn)
{
	if (insn->reloc == NEGATIVE_RELOC)
		return NULL;

	if (!insn->reloc) {
		insn->reloc = find_reloc_by_dest_range(file->elf, insn->sec,
						       insn->offset, insn->len);
		if (!insn->reloc) {
			insn->reloc = NEGATIVE_RELOC;
			return NULL;
		}
	}

	return insn->reloc;
}

/*
 * CONFIG_CFI_CLANG: Check if the section is a CFI jump table or a
 * compiler-generated CFI handler.
 */
static bool is_cfi_section(struct section *sec)
{
	return (sec->name &&
		(!strncmp(sec->name, ".text..L.cfi.jumptable", 22) ||
		 !strcmp(sec->name, ".text.__cfi_check")));
}

/*
 * CONFIG_CFI_CLANG: Ignore CFI jump tables.
 */
static void add_cfi_jumptables(struct objtool_file *file)
{
	struct section *sec;
	struct symbol *func;
	struct instruction *insn;

	for_each_sec(file, sec) {
		if (!is_cfi_section(sec))
			continue;

		list_for_each_entry(func, &sec->symbol_list, list) {
			sym_for_each_insn(file, func, insn)
				insn->ignore = true;
		}
	}
}

/*
 * Find the destination instructions for all jumps.
 */
static int add_jump_destinations(struct objtool_file *file)
{
	struct instruction *insn;
	struct reloc *reloc;
	struct section *dest_sec;
	unsigned long dest_off;

	for_each_insn(file, insn) {
		if (!is_static_jump(insn))
			continue;

		reloc = insn_reloc(file, insn);
		if (!reloc) {
			dest_sec = insn->sec;
			dest_off = arch_jump_destination(insn);
		} else if (reloc->sym->type == STT_SECTION) {
			dest_sec = reloc->sym->sec;
			dest_off = arch_dest_reloc_offset(reloc->addend);
<<<<<<< HEAD
		} else if (reloc->sym->sec->idx) {
			dest_sec = reloc->sym->sec;
			dest_off = reloc->sym->sym.st_value +
				   arch_dest_reloc_offset(reloc->addend);
		} else if (!strncmp(reloc->sym->name, "__x86_indirect_thunk_", 21) ||
			   !strncmp(reloc->sym->name, "__x86_retpoline_", 16)) {
=======
		} else if (arch_is_retpoline(reloc->sym)) {
>>>>>>> 754a0abe
			/*
			 * Retpoline jumps are really dynamic jumps in
			 * disguise, so convert them accordingly.
			 */
			if (insn->type == INSN_JUMP_UNCONDITIONAL)
				insn->type = INSN_JUMP_DYNAMIC;
			else
				insn->type = INSN_JUMP_DYNAMIC_CONDITIONAL;

			list_add_tail(&insn->call_node,
				      &file->retpoline_call_list);

			insn->retpoline_safe = true;
			continue;
		} else if (insn->func) {
			/* internal or external sibling call (with reloc) */
			insn->call_dest = reloc->sym;
			if (insn->call_dest->static_call_tramp) {
				list_add_tail(&insn->call_node,
					      &file->static_call_list);
			}
			continue;
		} else if (reloc->sym->sec->idx) {
			dest_sec = reloc->sym->sec;
			dest_off = reloc->sym->sym.st_value +
				   arch_dest_reloc_offset(reloc->addend);
		} else {
			/* non-func asm code jumping to another file */
			continue;
		}

		insn->jump_dest = find_insn(file, dest_sec, dest_off);

		if (!insn->jump_dest && dest_sec->len == dest_off)
			insn->jump_dest = find_last_insn(file, dest_sec);

		if (!insn->jump_dest) {

			/*
			 * This is a special case where an alt instruction
			 * jumps past the end of the section.  These are
			 * handled later in handle_group_alt().
			 */
			if (!strcmp(insn->sec->name, ".altinstr_replacement"))
				continue;

			if (is_cfi_section(insn->sec))
				continue;

			WARN_FUNC("can't find jump dest instruction at %s+0x%lx",
				  insn->sec, insn->offset, dest_sec->name,
				  dest_off);
			return -1;
		}

		/*
		 * Cross-function jump.
		 */
		if (insn->func && insn->jump_dest->func &&
		    insn->func != insn->jump_dest->func) {

			/*
			 * For GCC 8+, create parent/child links for any cold
			 * subfunctions.  This is _mostly_ redundant with a
			 * similar initialization in read_symbols().
			 *
			 * If a function has aliases, we want the *first* such
			 * function in the symbol table to be the subfunction's
			 * parent.  In that case we overwrite the
			 * initialization done in read_symbols().
			 *
			 * However this code can't completely replace the
			 * read_symbols() code because this doesn't detect the
			 * case where the parent function's only reference to a
			 * subfunction is through a jump table.
			 */
			if (!strstr(insn->func->name, ".cold") &&
			    strstr(insn->jump_dest->func->name, ".cold")) {
				insn->func->cfunc = insn->jump_dest->func;
				insn->jump_dest->func->pfunc = insn->func;

			} else if (insn->jump_dest->func->pfunc != insn->func->pfunc &&
				   insn->jump_dest->offset == insn->jump_dest->func->offset) {

				/* internal sibling call (without reloc) */
				insn->call_dest = insn->jump_dest->func;
				if (insn->call_dest->static_call_tramp) {
					list_add_tail(&insn->call_node,
						      &file->static_call_list);
				}
			}
		}
	}

	return 0;
}

static void remove_insn_ops(struct instruction *insn)
{
	struct stack_op *op, *tmp;

	list_for_each_entry_safe(op, tmp, &insn->stack_ops, list) {
		list_del(&op->list);
		free(op);
	}
}

static struct symbol *find_call_destination(struct section *sec, unsigned long offset)
{
	struct symbol *call_dest;

	call_dest = find_func_by_offset(sec, offset);
	if (!call_dest)
		call_dest = find_symbol_by_offset(sec, offset);

	return call_dest;
}

/*
 * Find the destination instructions for all calls.
 */
static int add_call_destinations(struct objtool_file *file)
{
	struct instruction *insn;
	unsigned long dest_off;
	struct reloc *reloc;

	for_each_insn(file, insn) {
		if (insn->type != INSN_CALL)
			continue;

		reloc = insn_reloc(file, insn);
		if (!reloc) {
			dest_off = arch_jump_destination(insn);
			insn->call_dest = find_call_destination(insn->sec, dest_off);

			if (insn->ignore)
				continue;

			if (!insn->call_dest) {
				WARN_FUNC("unannotated intra-function call", insn->sec, insn->offset);
				return -1;
			}

			if (insn->func && insn->call_dest->type != STT_FUNC) {
				WARN_FUNC("unsupported call to non-function",
					  insn->sec, insn->offset);
				return -1;
			}

		} else if (reloc->sym->type == STT_SECTION) {
			dest_off = arch_dest_reloc_offset(reloc->addend);
			insn->call_dest = find_call_destination(reloc->sym->sec,
								dest_off);
			if (!insn->call_dest) {
				if (is_cfi_section(reloc->sym->sec))
					continue;

				WARN_FUNC("can't find call dest symbol at %s+0x%lx",
					  insn->sec, insn->offset,
					  reloc->sym->sec->name,
					  dest_off);
				return -1;
			}

		} else if (arch_is_retpoline(reloc->sym)) {
			/*
			 * Retpoline calls are really dynamic calls in
			 * disguise, so convert them accordingly.
			 */
			insn->type = INSN_CALL_DYNAMIC;
			insn->retpoline_safe = true;

			list_add_tail(&insn->call_node,
				      &file->retpoline_call_list);

			remove_insn_ops(insn);
			continue;

		} else
			insn->call_dest = reloc->sym;

		if (insn->call_dest && insn->call_dest->static_call_tramp) {
			list_add_tail(&insn->call_node,
				      &file->static_call_list);
		}

		/*
		 * Many compilers cannot disable KCOV with a function attribute
		 * so they need a little help, NOP out any KCOV calls from noinstr
		 * text.
		 */
		if (insn->sec->noinstr &&
		    !strncmp(insn->call_dest->name, "__sanitizer_cov_", 16)) {
			if (reloc) {
				reloc->type = R_NONE;
				elf_write_reloc(file->elf, reloc);
			}

			elf_write_insn(file->elf, insn->sec,
				       insn->offset, insn->len,
				       arch_nop_insn(insn->len));
			insn->type = INSN_NOP;
		}

		if (mcount && !strcmp(insn->call_dest->name, "__fentry__")) {
			if (reloc) {
				reloc->type = R_NONE;
				elf_write_reloc(file->elf, reloc);
			}

			elf_write_insn(file->elf, insn->sec,
				       insn->offset, insn->len,
				       arch_nop_insn(insn->len));

			insn->type = INSN_NOP;

			list_add_tail(&insn->mcount_loc_node,
				      &file->mcount_loc_list);
		}

		/*
		 * Whatever stack impact regular CALLs have, should be undone
		 * by the RETURN of the called function.
		 *
		 * Annotated intra-function calls retain the stack_ops but
		 * are converted to JUMP, see read_intra_function_calls().
		 */
		remove_insn_ops(insn);
	}

	return 0;
}

/*
 * The .alternatives section requires some extra special care over and above
 * other special sections because alternatives are patched in place.
 */
static int handle_group_alt(struct objtool_file *file,
			    struct special_alt *special_alt,
			    struct instruction *orig_insn,
			    struct instruction **new_insn)
{
	struct instruction *last_orig_insn, *last_new_insn = NULL, *insn, *nop = NULL;
	struct alt_group *orig_alt_group, *new_alt_group;
	unsigned long dest_off;


	orig_alt_group = malloc(sizeof(*orig_alt_group));
	if (!orig_alt_group) {
		WARN("malloc failed");
		return -1;
	}
	orig_alt_group->cfi = calloc(special_alt->orig_len,
				     sizeof(struct cfi_state *));
	if (!orig_alt_group->cfi) {
		WARN("calloc failed");
		return -1;
	}

	last_orig_insn = NULL;
	insn = orig_insn;
	sec_for_each_insn_from(file, insn) {
		if (insn->offset >= special_alt->orig_off + special_alt->orig_len)
			break;

		insn->alt_group = orig_alt_group;
		last_orig_insn = insn;
	}
	orig_alt_group->orig_group = NULL;
	orig_alt_group->first_insn = orig_insn;
	orig_alt_group->last_insn = last_orig_insn;


	new_alt_group = malloc(sizeof(*new_alt_group));
	if (!new_alt_group) {
		WARN("malloc failed");
		return -1;
	}

	if (special_alt->new_len < special_alt->orig_len) {
		/*
		 * Insert a fake nop at the end to make the replacement
		 * alt_group the same size as the original.  This is needed to
		 * allow propagate_alt_cfi() to do its magic.  When the last
		 * instruction affects the stack, the instruction after it (the
		 * nop) will propagate the new state to the shared CFI array.
		 */
		nop = malloc(sizeof(*nop));
		if (!nop) {
			WARN("malloc failed");
			return -1;
		}
		memset(nop, 0, sizeof(*nop));
		INIT_LIST_HEAD(&nop->alts);
		INIT_LIST_HEAD(&nop->stack_ops);
		init_cfi_state(&nop->cfi);

		nop->sec = special_alt->new_sec;
		nop->offset = special_alt->new_off + special_alt->new_len;
		nop->len = special_alt->orig_len - special_alt->new_len;
		nop->type = INSN_NOP;
		nop->func = orig_insn->func;
		nop->alt_group = new_alt_group;
		nop->ignore = orig_insn->ignore_alts;
	}

	if (!special_alt->new_len) {
		*new_insn = nop;
		goto end;
	}

	insn = *new_insn;
	sec_for_each_insn_from(file, insn) {
		struct reloc *alt_reloc;

		if (insn->offset >= special_alt->new_off + special_alt->new_len)
			break;

		last_new_insn = insn;

		insn->ignore = orig_insn->ignore_alts;
		insn->func = orig_insn->func;
		insn->alt_group = new_alt_group;

		/*
		 * Since alternative replacement code is copy/pasted by the
		 * kernel after applying relocations, generally such code can't
		 * have relative-address relocation references to outside the
		 * .altinstr_replacement section, unless the arch's
		 * alternatives code can adjust the relative offsets
		 * accordingly.
		 */
		alt_reloc = insn_reloc(file, insn);
		if (alt_reloc &&
		    !arch_support_alt_relocation(special_alt, insn, alt_reloc)) {

			WARN_FUNC("unsupported relocation in alternatives section",
				  insn->sec, insn->offset);
			return -1;
		}

		if (!is_static_jump(insn))
			continue;

		if (!insn->immediate)
			continue;

		dest_off = arch_jump_destination(insn);
		if (dest_off == special_alt->new_off + special_alt->new_len)
			insn->jump_dest = next_insn_same_sec(file, last_orig_insn);

		if (!insn->jump_dest) {
			WARN_FUNC("can't find alternative jump destination",
				  insn->sec, insn->offset);
			return -1;
		}
	}

	if (!last_new_insn) {
		WARN_FUNC("can't find last new alternative instruction",
			  special_alt->new_sec, special_alt->new_off);
		return -1;
	}

	if (nop)
		list_add(&nop->list, &last_new_insn->list);
end:
	new_alt_group->orig_group = orig_alt_group;
	new_alt_group->first_insn = *new_insn;
	new_alt_group->last_insn = nop ? : last_new_insn;
	new_alt_group->cfi = orig_alt_group->cfi;
	return 0;
}

/*
 * A jump table entry can either convert a nop to a jump or a jump to a nop.
 * If the original instruction is a jump, make the alt entry an effective nop
 * by just skipping the original instruction.
 */
static int handle_jump_alt(struct objtool_file *file,
			   struct special_alt *special_alt,
			   struct instruction *orig_insn,
			   struct instruction **new_insn)
{
	if (orig_insn->type != INSN_JUMP_UNCONDITIONAL &&
	    orig_insn->type != INSN_NOP) {

		WARN_FUNC("unsupported instruction at jump label",
			  orig_insn->sec, orig_insn->offset);
		return -1;
	}

	if (special_alt->key_addend & 2) {
		struct reloc *reloc = insn_reloc(file, orig_insn);

		if (reloc) {
			reloc->type = R_NONE;
			elf_write_reloc(file->elf, reloc);
		}
		elf_write_insn(file->elf, orig_insn->sec,
			       orig_insn->offset, orig_insn->len,
			       arch_nop_insn(orig_insn->len));
		orig_insn->type = INSN_NOP;
	}

	if (orig_insn->type == INSN_NOP) {
		if (orig_insn->len == 2)
			file->jl_nop_short++;
		else
			file->jl_nop_long++;

		return 0;
	}

	if (orig_insn->len == 2)
		file->jl_short++;
	else
		file->jl_long++;

	*new_insn = list_next_entry(orig_insn, list);
	return 0;
}

/*
 * Read all the special sections which have alternate instructions which can be
 * patched in or redirected to at runtime.  Each instruction having alternate
 * instruction(s) has them added to its insn->alts list, which will be
 * traversed in validate_branch().
 */
static int add_special_section_alts(struct objtool_file *file)
{
	struct list_head special_alts;
	struct instruction *orig_insn, *new_insn;
	struct special_alt *special_alt, *tmp;
	struct alternative *alt;
	int ret;

	ret = special_get_alts(file->elf, &special_alts);
	if (ret)
		return ret;

	list_for_each_entry_safe(special_alt, tmp, &special_alts, list) {

		orig_insn = find_insn(file, special_alt->orig_sec,
				      special_alt->orig_off);
		if (!orig_insn) {
			WARN_FUNC("special: can't find orig instruction",
				  special_alt->orig_sec, special_alt->orig_off);
			ret = -1;
			goto out;
		}

		new_insn = NULL;
		if (!special_alt->group || special_alt->new_len) {
			new_insn = find_insn(file, special_alt->new_sec,
					     special_alt->new_off);
			if (!new_insn) {
				WARN_FUNC("special: can't find new instruction",
					  special_alt->new_sec,
					  special_alt->new_off);
				ret = -1;
				goto out;
			}
		}

		if (special_alt->group) {
			if (!special_alt->orig_len) {
				WARN_FUNC("empty alternative entry",
					  orig_insn->sec, orig_insn->offset);
				continue;
			}

			ret = handle_group_alt(file, special_alt, orig_insn,
					       &new_insn);
			if (ret)
				goto out;
		} else if (special_alt->jump_or_nop) {
			ret = handle_jump_alt(file, special_alt, orig_insn,
					      &new_insn);
			if (ret)
				goto out;
		}

		alt = malloc(sizeof(*alt));
		if (!alt) {
			WARN("malloc failed");
			ret = -1;
			goto out;
		}

		alt->insn = new_insn;
		alt->skip_orig = special_alt->skip_orig;
		orig_insn->ignore_alts |= special_alt->skip_alt;
		list_add_tail(&alt->list, &orig_insn->alts);

		list_del(&special_alt->list);
		free(special_alt);
	}

	if (stats) {
		printf("jl\\\tNOP\tJMP\n");
		printf("short:\t%ld\t%ld\n", file->jl_nop_short, file->jl_short);
		printf("long:\t%ld\t%ld\n", file->jl_nop_long, file->jl_long);
	}

out:
	return ret;
}

static int add_jump_table(struct objtool_file *file, struct instruction *insn,
			    struct reloc *table)
{
	struct reloc *reloc = table;
	struct instruction *dest_insn;
	struct alternative *alt;
	struct symbol *pfunc = insn->func->pfunc;
	unsigned int prev_offset = 0;

	/*
	 * Each @reloc is a switch table relocation which points to the target
	 * instruction.
	 */
	list_for_each_entry_from(reloc, &table->sec->reloc_list, list) {

		/* Check for the end of the table: */
		if (reloc != table && reloc->jump_table_start)
			break;

		/* Make sure the table entries are consecutive: */
		if (prev_offset && reloc->offset != prev_offset + 8)
			break;

		/* Detect function pointers from contiguous objects: */
		if (reloc->sym->sec == pfunc->sec &&
		    reloc->addend == pfunc->offset)
			break;

		dest_insn = find_insn(file, reloc->sym->sec, reloc->addend);
		if (!dest_insn)
			break;

		/* Make sure the destination is in the same function: */
		if (!dest_insn->func || dest_insn->func->pfunc != pfunc)
			break;

		alt = malloc(sizeof(*alt));
		if (!alt) {
			WARN("malloc failed");
			return -1;
		}

		alt->insn = dest_insn;
		list_add_tail(&alt->list, &insn->alts);
		prev_offset = reloc->offset;
	}

	if (!prev_offset) {
		WARN_FUNC("can't find switch jump table",
			  insn->sec, insn->offset);
		return -1;
	}

	return 0;
}

/*
 * find_jump_table() - Given a dynamic jump, find the switch jump table
 * associated with it.
 */
static struct reloc *find_jump_table(struct objtool_file *file,
				      struct symbol *func,
				      struct instruction *insn)
{
	struct reloc *table_reloc;
	struct instruction *dest_insn, *orig_insn = insn;

	/*
	 * Backward search using the @first_jump_src links, these help avoid
	 * much of the 'in between' code. Which avoids us getting confused by
	 * it.
	 */
	for (;
	     insn && insn->func && insn->func->pfunc == func;
	     insn = insn->first_jump_src ?: prev_insn_same_sym(file, insn)) {

		if (insn != orig_insn && insn->type == INSN_JUMP_DYNAMIC)
			break;

		/* allow small jumps within the range */
		if (insn->type == INSN_JUMP_UNCONDITIONAL &&
		    insn->jump_dest &&
		    (insn->jump_dest->offset <= insn->offset ||
		     insn->jump_dest->offset > orig_insn->offset))
		    break;

		table_reloc = arch_find_switch_table(file, insn);
		if (!table_reloc)
			continue;
		dest_insn = find_insn(file, table_reloc->sym->sec, table_reloc->addend);
		if (!dest_insn || !dest_insn->func || dest_insn->func->pfunc != func)
			continue;

		return table_reloc;
	}

	return NULL;
}

/*
 * First pass: Mark the head of each jump table so that in the next pass,
 * we know when a given jump table ends and the next one starts.
 */
static void mark_func_jump_tables(struct objtool_file *file,
				    struct symbol *func)
{
	struct instruction *insn, *last = NULL;
	struct reloc *reloc;

	func_for_each_insn(file, func, insn) {
		if (!last)
			last = insn;

		/*
		 * Store back-pointers for unconditional forward jumps such
		 * that find_jump_table() can back-track using those and
		 * avoid some potentially confusing code.
		 */
		if (insn->type == INSN_JUMP_UNCONDITIONAL && insn->jump_dest &&
		    insn->offset > last->offset &&
		    insn->jump_dest->offset > insn->offset &&
		    !insn->jump_dest->first_jump_src) {

			insn->jump_dest->first_jump_src = insn;
			last = insn->jump_dest;
		}

		if (insn->type != INSN_JUMP_DYNAMIC)
			continue;

		reloc = find_jump_table(file, func, insn);
		if (reloc) {
			reloc->jump_table_start = true;
			insn->jump_table = reloc;
		}
	}
}

static int add_func_jump_tables(struct objtool_file *file,
				  struct symbol *func)
{
	struct instruction *insn;
	int ret;

	func_for_each_insn(file, func, insn) {
		if (!insn->jump_table)
			continue;

		ret = add_jump_table(file, insn, insn->jump_table);
		if (ret)
			return ret;
	}

	return 0;
}

/*
 * For some switch statements, gcc generates a jump table in the .rodata
 * section which contains a list of addresses within the function to jump to.
 * This finds these jump tables and adds them to the insn->alts lists.
 */
static int add_jump_table_alts(struct objtool_file *file)
{
	struct section *sec;
	struct symbol *func;
	int ret;

	if (!file->rodata)
		return 0;

	for_each_sec(file, sec) {
		list_for_each_entry(func, &sec->symbol_list, list) {
			if (func->type != STT_FUNC)
				continue;

			mark_func_jump_tables(file, func);
			ret = add_func_jump_tables(file, func);
			if (ret)
				return ret;
		}
	}

	return 0;
}

static void set_func_state(struct cfi_state *state)
{
	state->cfa = initial_func_cfi.cfa;
	memcpy(&state->regs, &initial_func_cfi.regs,
	       CFI_NUM_REGS * sizeof(struct cfi_reg));
	state->stack_size = initial_func_cfi.cfa.offset;
}

static int read_unwind_hints(struct objtool_file *file)
{
	struct section *sec, *relocsec;
	struct reloc *reloc;
	struct unwind_hint *hint;
	struct instruction *insn;
	int i;

	sec = find_section_by_name(file->elf, ".discard.unwind_hints");
	if (!sec)
		return 0;

	relocsec = sec->reloc;
	if (!relocsec) {
		WARN("missing .rela.discard.unwind_hints section");
		return -1;
	}

	if (sec->len % sizeof(struct unwind_hint)) {
		WARN("struct unwind_hint size mismatch");
		return -1;
	}

	file->hints = true;

	for (i = 0; i < sec->len / sizeof(struct unwind_hint); i++) {
		hint = (struct unwind_hint *)sec->data->d_buf + i;

		reloc = find_reloc_by_dest(file->elf, sec, i * sizeof(*hint));
		if (!reloc) {
			WARN("can't find reloc for unwind_hints[%d]", i);
			return -1;
		}

		insn = find_insn(file, reloc->sym->sec, reloc->addend);
		if (!insn) {
			WARN("can't find insn for unwind_hints[%d]", i);
			return -1;
		}

		insn->hint = true;

		if (hint->type == UNWIND_HINT_TYPE_FUNC) {
			set_func_state(&insn->cfi);
			continue;
		}

		if (arch_decode_hint_reg(insn, hint->sp_reg)) {
			WARN_FUNC("unsupported unwind_hint sp base reg %d",
				  insn->sec, insn->offset, hint->sp_reg);
			return -1;
		}

		insn->cfi.cfa.offset = bswap_if_needed(hint->sp_offset);
		insn->cfi.type = hint->type;
		insn->cfi.end = hint->end;
	}

	return 0;
}

static int read_retpoline_hints(struct objtool_file *file)
{
	struct section *sec;
	struct instruction *insn;
	struct reloc *reloc;

	sec = find_section_by_name(file->elf, ".rela.discard.retpoline_safe");
	if (!sec)
		return 0;

	list_for_each_entry(reloc, &sec->reloc_list, list) {
		if (reloc->sym->type != STT_SECTION) {
			WARN("unexpected relocation symbol type in %s", sec->name);
			return -1;
		}

		insn = find_insn(file, reloc->sym->sec, reloc->addend);
		if (!insn) {
			WARN("bad .discard.retpoline_safe entry");
			return -1;
		}

		if (insn->type != INSN_JUMP_DYNAMIC &&
		    insn->type != INSN_CALL_DYNAMIC) {
			WARN_FUNC("retpoline_safe hint not an indirect jump/call",
				  insn->sec, insn->offset);
			return -1;
		}

		insn->retpoline_safe = true;
	}

	return 0;
}

static int read_instr_hints(struct objtool_file *file)
{
	struct section *sec;
	struct instruction *insn;
	struct reloc *reloc;

	sec = find_section_by_name(file->elf, ".rela.discard.instr_end");
	if (!sec)
		return 0;

	list_for_each_entry(reloc, &sec->reloc_list, list) {
		if (reloc->sym->type != STT_SECTION) {
			WARN("unexpected relocation symbol type in %s", sec->name);
			return -1;
		}

		insn = find_insn(file, reloc->sym->sec, reloc->addend);
		if (!insn) {
			WARN("bad .discard.instr_end entry");
			return -1;
		}

		insn->instr--;
	}

	sec = find_section_by_name(file->elf, ".rela.discard.instr_begin");
	if (!sec)
		return 0;

	list_for_each_entry(reloc, &sec->reloc_list, list) {
		if (reloc->sym->type != STT_SECTION) {
			WARN("unexpected relocation symbol type in %s", sec->name);
			return -1;
		}

		insn = find_insn(file, reloc->sym->sec, reloc->addend);
		if (!insn) {
			WARN("bad .discard.instr_begin entry");
			return -1;
		}

		insn->instr++;
	}

	return 0;
}

static int read_intra_function_calls(struct objtool_file *file)
{
	struct instruction *insn;
	struct section *sec;
	struct reloc *reloc;

	sec = find_section_by_name(file->elf, ".rela.discard.intra_function_calls");
	if (!sec)
		return 0;

	list_for_each_entry(reloc, &sec->reloc_list, list) {
		unsigned long dest_off;

		if (reloc->sym->type != STT_SECTION) {
			WARN("unexpected relocation symbol type in %s",
			     sec->name);
			return -1;
		}

		insn = find_insn(file, reloc->sym->sec, reloc->addend);
		if (!insn) {
			WARN("bad .discard.intra_function_call entry");
			return -1;
		}

		if (insn->type != INSN_CALL) {
			WARN_FUNC("intra_function_call not a direct call",
				  insn->sec, insn->offset);
			return -1;
		}

		/*
		 * Treat intra-function CALLs as JMPs, but with a stack_op.
		 * See add_call_destinations(), which strips stack_ops from
		 * normal CALLs.
		 */
		insn->type = INSN_JUMP_UNCONDITIONAL;

		dest_off = insn->offset + insn->len + insn->immediate;
		insn->jump_dest = find_insn(file, insn->sec, dest_off);
		if (!insn->jump_dest) {
			WARN_FUNC("can't find call dest at %s+0x%lx",
				  insn->sec, insn->offset,
				  insn->sec->name, dest_off);
			return -1;
		}
	}

	return 0;
}

static int read_static_call_tramps(struct objtool_file *file)
{
	struct section *sec;
	struct symbol *func;

	for_each_sec(file, sec) {
		list_for_each_entry(func, &sec->symbol_list, list) {
			if (func->bind == STB_GLOBAL &&
			    !strncmp(func->name, STATIC_CALL_TRAMP_PREFIX_STR,
				     strlen(STATIC_CALL_TRAMP_PREFIX_STR)))
				func->static_call_tramp = true;
		}
	}

	return 0;
}

static void mark_rodata(struct objtool_file *file)
{
	struct section *sec;
	bool found = false;

	/*
	 * Search for the following rodata sections, each of which can
	 * potentially contain jump tables:
	 *
	 * - .rodata: can contain GCC switch tables
	 * - .rodata.<func>: same, if -fdata-sections is being used
	 * - .rodata..c_jump_table: contains C annotated jump tables
	 *
	 * .rodata.str1.* sections are ignored; they don't contain jump tables.
	 */
	for_each_sec(file, sec) {
		if (!strncmp(sec->name, ".rodata", 7) &&
		    !strstr(sec->name, ".str1.")) {
			sec->rodata = true;
			found = true;
		}
	}

	file->rodata = found;
}

__weak int arch_rewrite_retpolines(struct objtool_file *file)
{
	return 0;
}

static int decode_sections(struct objtool_file *file)
{
	int ret;

	mark_rodata(file);

	ret = decode_instructions(file);
	if (ret)
		return ret;

	ret = add_dead_ends(file);
	if (ret)
		return ret;

	add_ignores(file);
	add_uaccess_safe(file);
	add_cfi_jumptables(file);

	ret = add_ignore_alternatives(file);
	if (ret)
		return ret;

	/*
	 * Must be before add_{jump_call}_destination.
	 */
	ret = read_static_call_tramps(file);
	if (ret)
		return ret;

	/*
	 * Must be before add_special_section_alts() as that depends on
	 * jump_dest being set.
	 */
	ret = add_jump_destinations(file);
	if (ret)
		return ret;

	ret = add_special_section_alts(file);
	if (ret)
		return ret;

	/*
	 * Must be before add_call_destination(); it changes INSN_CALL to
	 * INSN_JUMP.
	 */
	ret = read_intra_function_calls(file);
	if (ret)
		return ret;

	ret = add_call_destinations(file);
	if (ret)
		return ret;

	ret = add_jump_table_alts(file);
	if (ret)
		return ret;

	ret = read_unwind_hints(file);
	if (ret)
		return ret;

	ret = read_retpoline_hints(file);
	if (ret)
		return ret;

	ret = read_instr_hints(file);
	if (ret)
		return ret;

	/*
	 * Must be after add_special_section_alts(), since this will emit
	 * alternatives. Must be after add_{jump,call}_destination(), since
	 * those create the call insn lists.
	 */
	ret = arch_rewrite_retpolines(file);
	if (ret)
		return ret;

	return 0;
}

static bool is_fentry_call(struct instruction *insn)
{
	if (insn->type == INSN_CALL && insn->call_dest &&
	    insn->call_dest->type == STT_NOTYPE &&
	    !strcmp(insn->call_dest->name, "__fentry__"))
		return true;

	return false;
}

static bool has_modified_stack_frame(struct instruction *insn, struct insn_state *state)
{
	struct cfi_state *cfi = &state->cfi;
	int i;

	if (cfi->cfa.base != initial_func_cfi.cfa.base || cfi->drap)
		return true;

	if (cfi->cfa.offset != initial_func_cfi.cfa.offset)
		return true;

	if (cfi->stack_size != initial_func_cfi.cfa.offset)
		return true;

	for (i = 0; i < CFI_NUM_REGS; i++) {
		if (cfi->regs[i].base != initial_func_cfi.regs[i].base ||
		    cfi->regs[i].offset != initial_func_cfi.regs[i].offset)
			return true;
	}

	return false;
}

static bool check_reg_frame_pos(const struct cfi_reg *reg,
				int expected_offset)
{
	return reg->base == CFI_CFA &&
	       reg->offset == expected_offset;
}

static bool has_valid_stack_frame(struct insn_state *state)
{
	struct cfi_state *cfi = &state->cfi;

	if (cfi->cfa.base == CFI_BP &&
	    check_reg_frame_pos(&cfi->regs[CFI_BP], -cfi->cfa.offset) &&
	    check_reg_frame_pos(&cfi->regs[CFI_RA], -cfi->cfa.offset + 8))
		return true;

	if (cfi->drap && cfi->regs[CFI_BP].base == CFI_BP)
		return true;

	return false;
}

static int update_cfi_state_regs(struct instruction *insn,
				  struct cfi_state *cfi,
				  struct stack_op *op)
{
	struct cfi_reg *cfa = &cfi->cfa;

	if (cfa->base != CFI_SP && cfa->base != CFI_SP_INDIRECT)
		return 0;

	/* push */
	if (op->dest.type == OP_DEST_PUSH || op->dest.type == OP_DEST_PUSHF)
		cfa->offset += 8;

	/* pop */
	if (op->src.type == OP_SRC_POP || op->src.type == OP_SRC_POPF)
		cfa->offset -= 8;

	/* add immediate to sp */
	if (op->dest.type == OP_DEST_REG && op->src.type == OP_SRC_ADD &&
	    op->dest.reg == CFI_SP && op->src.reg == CFI_SP)
		cfa->offset -= op->src.offset;

	return 0;
}

static void save_reg(struct cfi_state *cfi, unsigned char reg, int base, int offset)
{
	if (arch_callee_saved_reg(reg) &&
	    cfi->regs[reg].base == CFI_UNDEFINED) {
		cfi->regs[reg].base = base;
		cfi->regs[reg].offset = offset;
	}
}

static void restore_reg(struct cfi_state *cfi, unsigned char reg)
{
	cfi->regs[reg].base = initial_func_cfi.regs[reg].base;
	cfi->regs[reg].offset = initial_func_cfi.regs[reg].offset;
}

/*
 * A note about DRAP stack alignment:
 *
 * GCC has the concept of a DRAP register, which is used to help keep track of
 * the stack pointer when aligning the stack.  r10 or r13 is used as the DRAP
 * register.  The typical DRAP pattern is:
 *
 *   4c 8d 54 24 08		lea    0x8(%rsp),%r10
 *   48 83 e4 c0		and    $0xffffffffffffffc0,%rsp
 *   41 ff 72 f8		pushq  -0x8(%r10)
 *   55				push   %rbp
 *   48 89 e5			mov    %rsp,%rbp
 *				(more pushes)
 *   41 52			push   %r10
 *				...
 *   41 5a			pop    %r10
 *				(more pops)
 *   5d				pop    %rbp
 *   49 8d 62 f8		lea    -0x8(%r10),%rsp
 *   c3				retq
 *
 * There are some variations in the epilogues, like:
 *
 *   5b				pop    %rbx
 *   41 5a			pop    %r10
 *   41 5c			pop    %r12
 *   41 5d			pop    %r13
 *   41 5e			pop    %r14
 *   c9				leaveq
 *   49 8d 62 f8		lea    -0x8(%r10),%rsp
 *   c3				retq
 *
 * and:
 *
 *   4c 8b 55 e8		mov    -0x18(%rbp),%r10
 *   48 8b 5d e0		mov    -0x20(%rbp),%rbx
 *   4c 8b 65 f0		mov    -0x10(%rbp),%r12
 *   4c 8b 6d f8		mov    -0x8(%rbp),%r13
 *   c9				leaveq
 *   49 8d 62 f8		lea    -0x8(%r10),%rsp
 *   c3				retq
 *
 * Sometimes r13 is used as the DRAP register, in which case it's saved and
 * restored beforehand:
 *
 *   41 55			push   %r13
 *   4c 8d 6c 24 10		lea    0x10(%rsp),%r13
 *   48 83 e4 f0		and    $0xfffffffffffffff0,%rsp
 *				...
 *   49 8d 65 f0		lea    -0x10(%r13),%rsp
 *   41 5d			pop    %r13
 *   c3				retq
 */
static int update_cfi_state(struct instruction *insn,
			    struct instruction *next_insn,
			    struct cfi_state *cfi, struct stack_op *op)
{
	struct cfi_reg *cfa = &cfi->cfa;
	struct cfi_reg *regs = cfi->regs;

	/* stack operations don't make sense with an undefined CFA */
	if (cfa->base == CFI_UNDEFINED) {
		if (insn->func) {
			WARN_FUNC("undefined stack state", insn->sec, insn->offset);
			return -1;
		}
		return 0;
	}

	if (cfi->type == UNWIND_HINT_TYPE_REGS ||
	    cfi->type == UNWIND_HINT_TYPE_REGS_PARTIAL)
		return update_cfi_state_regs(insn, cfi, op);

	switch (op->dest.type) {

	case OP_DEST_REG:
		switch (op->src.type) {

		case OP_SRC_REG:
			if (op->src.reg == CFI_SP && op->dest.reg == CFI_BP &&
			    cfa->base == CFI_SP &&
			    check_reg_frame_pos(&regs[CFI_BP], -cfa->offset)) {

				/* mov %rsp, %rbp */
				cfa->base = op->dest.reg;
				cfi->bp_scratch = false;
			}

			else if (op->src.reg == CFI_SP &&
				 op->dest.reg == CFI_BP && cfi->drap) {

				/* drap: mov %rsp, %rbp */
				regs[CFI_BP].base = CFI_BP;
				regs[CFI_BP].offset = -cfi->stack_size;
				cfi->bp_scratch = false;
			}

			else if (op->src.reg == CFI_SP && cfa->base == CFI_SP) {

				/*
				 * mov %rsp, %reg
				 *
				 * This is needed for the rare case where GCC
				 * does:
				 *
				 *   mov    %rsp, %rax
				 *   ...
				 *   mov    %rax, %rsp
				 */
				cfi->vals[op->dest.reg].base = CFI_CFA;
				cfi->vals[op->dest.reg].offset = -cfi->stack_size;
			}

			else if (op->src.reg == CFI_BP && op->dest.reg == CFI_SP &&
				 (cfa->base == CFI_BP || cfa->base == cfi->drap_reg)) {

				/*
				 * mov %rbp, %rsp
				 *
				 * Restore the original stack pointer (Clang).
				 */
				cfi->stack_size = -cfi->regs[CFI_BP].offset;
			}

			else if (op->dest.reg == cfa->base) {

				/* mov %reg, %rsp */
				if (cfa->base == CFI_SP &&
				    cfi->vals[op->src.reg].base == CFI_CFA) {

					/*
					 * This is needed for the rare case
					 * where GCC does something dumb like:
					 *
					 *   lea    0x8(%rsp), %rcx
					 *   ...
					 *   mov    %rcx, %rsp
					 */
					cfa->offset = -cfi->vals[op->src.reg].offset;
					cfi->stack_size = cfa->offset;

				} else if (cfa->base == CFI_SP &&
					   cfi->vals[op->src.reg].base == CFI_SP_INDIRECT &&
					   cfi->vals[op->src.reg].offset == cfa->offset) {

					/*
					 * Stack swizzle:
					 *
					 * 1: mov %rsp, (%[tos])
					 * 2: mov %[tos], %rsp
					 *    ...
					 * 3: pop %rsp
					 *
					 * Where:
					 *
					 * 1 - places a pointer to the previous
					 *     stack at the Top-of-Stack of the
					 *     new stack.
					 *
					 * 2 - switches to the new stack.
					 *
					 * 3 - pops the Top-of-Stack to restore
					 *     the original stack.
					 *
					 * Note: we set base to SP_INDIRECT
					 * here and preserve offset. Therefore
					 * when the unwinder reaches ToS it
					 * will dereference SP and then add the
					 * offset to find the next frame, IOW:
					 * (%rsp) + offset.
					 */
					cfa->base = CFI_SP_INDIRECT;

				} else {
					cfa->base = CFI_UNDEFINED;
					cfa->offset = 0;
				}
			}

			else if (op->dest.reg == CFI_SP &&
				 cfi->vals[op->src.reg].base == CFI_SP_INDIRECT &&
				 cfi->vals[op->src.reg].offset == cfa->offset) {

				/*
				 * The same stack swizzle case 2) as above. But
				 * because we can't change cfa->base, case 3)
				 * will become a regular POP. Pretend we're a
				 * PUSH so things don't go unbalanced.
				 */
				cfi->stack_size += 8;
			}


			break;

		case OP_SRC_ADD:
			if (op->dest.reg == CFI_SP && op->src.reg == CFI_SP) {

				/* add imm, %rsp */
				cfi->stack_size -= op->src.offset;
				if (cfa->base == CFI_SP)
					cfa->offset -= op->src.offset;
				break;
			}

			if (op->dest.reg == CFI_SP && op->src.reg == CFI_BP) {

				/* lea disp(%rbp), %rsp */
				cfi->stack_size = -(op->src.offset + regs[CFI_BP].offset);
				break;
			}

			if (!cfi->drap && op->src.reg == CFI_SP &&
			    op->dest.reg == CFI_BP && cfa->base == CFI_SP &&
			    check_reg_frame_pos(&regs[CFI_BP], -cfa->offset + op->src.offset)) {

				/* lea disp(%rsp), %rbp */
				cfa->base = CFI_BP;
				cfa->offset -= op->src.offset;
				cfi->bp_scratch = false;
				break;
			}

			if (op->src.reg == CFI_SP && cfa->base == CFI_SP) {

				/* drap: lea disp(%rsp), %drap */
				cfi->drap_reg = op->dest.reg;

				/*
				 * lea disp(%rsp), %reg
				 *
				 * This is needed for the rare case where GCC
				 * does something dumb like:
				 *
				 *   lea    0x8(%rsp), %rcx
				 *   ...
				 *   mov    %rcx, %rsp
				 */
				cfi->vals[op->dest.reg].base = CFI_CFA;
				cfi->vals[op->dest.reg].offset = \
					-cfi->stack_size + op->src.offset;

				break;
			}

			if (cfi->drap && op->dest.reg == CFI_SP &&
			    op->src.reg == cfi->drap_reg) {

				 /* drap: lea disp(%drap), %rsp */
				cfa->base = CFI_SP;
				cfa->offset = cfi->stack_size = -op->src.offset;
				cfi->drap_reg = CFI_UNDEFINED;
				cfi->drap = false;
				break;
			}

			if (op->dest.reg == cfi->cfa.base && !(next_insn && next_insn->hint)) {
				WARN_FUNC("unsupported stack register modification",
					  insn->sec, insn->offset);
				return -1;
			}

			break;

		case OP_SRC_AND:
			if (op->dest.reg != CFI_SP ||
			    (cfi->drap_reg != CFI_UNDEFINED && cfa->base != CFI_SP) ||
			    (cfi->drap_reg == CFI_UNDEFINED && cfa->base != CFI_BP)) {
				WARN_FUNC("unsupported stack pointer realignment",
					  insn->sec, insn->offset);
				return -1;
			}

			if (cfi->drap_reg != CFI_UNDEFINED) {
				/* drap: and imm, %rsp */
				cfa->base = cfi->drap_reg;
				cfa->offset = cfi->stack_size = 0;
				cfi->drap = true;
			}

			/*
			 * Older versions of GCC (4.8ish) realign the stack
			 * without DRAP, with a frame pointer.
			 */

			break;

		case OP_SRC_POP:
		case OP_SRC_POPF:
			if (op->dest.reg == CFI_SP && cfa->base == CFI_SP_INDIRECT) {

				/* pop %rsp; # restore from a stack swizzle */
				cfa->base = CFI_SP;
				break;
			}

			if (!cfi->drap && op->dest.reg == cfa->base) {

				/* pop %rbp */
				cfa->base = CFI_SP;
			}

			if (cfi->drap && cfa->base == CFI_BP_INDIRECT &&
			    op->dest.reg == cfi->drap_reg &&
			    cfi->drap_offset == -cfi->stack_size) {

				/* drap: pop %drap */
				cfa->base = cfi->drap_reg;
				cfa->offset = 0;
				cfi->drap_offset = -1;

			} else if (cfi->stack_size == -regs[op->dest.reg].offset) {

				/* pop %reg */
				restore_reg(cfi, op->dest.reg);
			}

			cfi->stack_size -= 8;
			if (cfa->base == CFI_SP)
				cfa->offset -= 8;

			break;

		case OP_SRC_REG_INDIRECT:
			if (!cfi->drap && op->dest.reg == cfa->base &&
			    op->dest.reg == CFI_BP) {

				/* mov disp(%rsp), %rbp */
				cfa->base = CFI_SP;
				cfa->offset = cfi->stack_size;
			}

			if (cfi->drap && op->src.reg == CFI_BP &&
			    op->src.offset == cfi->drap_offset) {

				/* drap: mov disp(%rbp), %drap */
				cfa->base = cfi->drap_reg;
				cfa->offset = 0;
				cfi->drap_offset = -1;
			}

			if (cfi->drap && op->src.reg == CFI_BP &&
			    op->src.offset == regs[op->dest.reg].offset) {

				/* drap: mov disp(%rbp), %reg */
				restore_reg(cfi, op->dest.reg);

			} else if (op->src.reg == cfa->base &&
			    op->src.offset == regs[op->dest.reg].offset + cfa->offset) {

				/* mov disp(%rbp), %reg */
				/* mov disp(%rsp), %reg */
				restore_reg(cfi, op->dest.reg);

			} else if (op->src.reg == CFI_SP &&
				   op->src.offset == regs[op->dest.reg].offset + cfi->stack_size) {

				/* mov disp(%rsp), %reg */
				restore_reg(cfi, op->dest.reg);
			}

			break;

		default:
			WARN_FUNC("unknown stack-related instruction",
				  insn->sec, insn->offset);
			return -1;
		}

		break;

	case OP_DEST_PUSH:
	case OP_DEST_PUSHF:
		cfi->stack_size += 8;
		if (cfa->base == CFI_SP)
			cfa->offset += 8;

		if (op->src.type != OP_SRC_REG)
			break;

		if (cfi->drap) {
			if (op->src.reg == cfa->base && op->src.reg == cfi->drap_reg) {

				/* drap: push %drap */
				cfa->base = CFI_BP_INDIRECT;
				cfa->offset = -cfi->stack_size;

				/* save drap so we know when to restore it */
				cfi->drap_offset = -cfi->stack_size;

			} else if (op->src.reg == CFI_BP && cfa->base == cfi->drap_reg) {

				/* drap: push %rbp */
				cfi->stack_size = 0;

			} else {

				/* drap: push %reg */
				save_reg(cfi, op->src.reg, CFI_BP, -cfi->stack_size);
			}

		} else {

			/* push %reg */
			save_reg(cfi, op->src.reg, CFI_CFA, -cfi->stack_size);
		}

		/* detect when asm code uses rbp as a scratch register */
		if (!no_fp && insn->func && op->src.reg == CFI_BP &&
		    cfa->base != CFI_BP)
			cfi->bp_scratch = true;
		break;

	case OP_DEST_REG_INDIRECT:

		if (cfi->drap) {
			if (op->src.reg == cfa->base && op->src.reg == cfi->drap_reg) {

				/* drap: mov %drap, disp(%rbp) */
				cfa->base = CFI_BP_INDIRECT;
				cfa->offset = op->dest.offset;

				/* save drap offset so we know when to restore it */
				cfi->drap_offset = op->dest.offset;
			} else {

				/* drap: mov reg, disp(%rbp) */
				save_reg(cfi, op->src.reg, CFI_BP, op->dest.offset);
			}

		} else if (op->dest.reg == cfa->base) {

			/* mov reg, disp(%rbp) */
			/* mov reg, disp(%rsp) */
			save_reg(cfi, op->src.reg, CFI_CFA,
				 op->dest.offset - cfi->cfa.offset);

		} else if (op->dest.reg == CFI_SP) {

			/* mov reg, disp(%rsp) */
			save_reg(cfi, op->src.reg, CFI_CFA,
				 op->dest.offset - cfi->stack_size);

		} else if (op->src.reg == CFI_SP && op->dest.offset == 0) {

			/* mov %rsp, (%reg); # setup a stack swizzle. */
			cfi->vals[op->dest.reg].base = CFI_SP_INDIRECT;
			cfi->vals[op->dest.reg].offset = cfa->offset;
		}

		break;

	case OP_DEST_MEM:
		if (op->src.type != OP_SRC_POP && op->src.type != OP_SRC_POPF) {
			WARN_FUNC("unknown stack-related memory operation",
				  insn->sec, insn->offset);
			return -1;
		}

		/* pop mem */
		cfi->stack_size -= 8;
		if (cfa->base == CFI_SP)
			cfa->offset -= 8;

		break;

	default:
		WARN_FUNC("unknown stack-related instruction",
			  insn->sec, insn->offset);
		return -1;
	}

	return 0;
}

/*
 * The stack layouts of alternatives instructions can sometimes diverge when
 * they have stack modifications.  That's fine as long as the potential stack
 * layouts don't conflict at any given potential instruction boundary.
 *
 * Flatten the CFIs of the different alternative code streams (both original
 * and replacement) into a single shared CFI array which can be used to detect
 * conflicts and nicely feed a linear array of ORC entries to the unwinder.
 */
static int propagate_alt_cfi(struct objtool_file *file, struct instruction *insn)
{
	struct cfi_state **alt_cfi;
	int group_off;

	if (!insn->alt_group)
		return 0;

	alt_cfi = insn->alt_group->cfi;
	group_off = insn->offset - insn->alt_group->first_insn->offset;

	if (!alt_cfi[group_off]) {
		alt_cfi[group_off] = &insn->cfi;
	} else {
		if (memcmp(alt_cfi[group_off], &insn->cfi, sizeof(struct cfi_state))) {
			WARN_FUNC("stack layout conflict in alternatives",
				  insn->sec, insn->offset);
			return -1;
		}
	}

	return 0;
}

static int handle_insn_ops(struct instruction *insn,
			   struct instruction *next_insn,
			   struct insn_state *state)
{
	struct stack_op *op;

	list_for_each_entry(op, &insn->stack_ops, list) {

		if (update_cfi_state(insn, next_insn, &state->cfi, op))
			return 1;

		if (!insn->alt_group)
			continue;

		if (op->dest.type == OP_DEST_PUSHF) {
			if (!state->uaccess_stack) {
				state->uaccess_stack = 1;
			} else if (state->uaccess_stack >> 31) {
				WARN_FUNC("PUSHF stack exhausted",
					  insn->sec, insn->offset);
				return 1;
			}
			state->uaccess_stack <<= 1;
			state->uaccess_stack  |= state->uaccess;
		}

		if (op->src.type == OP_SRC_POPF) {
			if (state->uaccess_stack) {
				state->uaccess = state->uaccess_stack & 1;
				state->uaccess_stack >>= 1;
				if (state->uaccess_stack == 1)
					state->uaccess_stack = 0;
			}
		}
	}

	return 0;
}

static bool insn_cfi_match(struct instruction *insn, struct cfi_state *cfi2)
{
	struct cfi_state *cfi1 = &insn->cfi;
	int i;

	if (memcmp(&cfi1->cfa, &cfi2->cfa, sizeof(cfi1->cfa))) {

		WARN_FUNC("stack state mismatch: cfa1=%d%+d cfa2=%d%+d",
			  insn->sec, insn->offset,
			  cfi1->cfa.base, cfi1->cfa.offset,
			  cfi2->cfa.base, cfi2->cfa.offset);

	} else if (memcmp(&cfi1->regs, &cfi2->regs, sizeof(cfi1->regs))) {
		for (i = 0; i < CFI_NUM_REGS; i++) {
			if (!memcmp(&cfi1->regs[i], &cfi2->regs[i],
				    sizeof(struct cfi_reg)))
				continue;

			WARN_FUNC("stack state mismatch: reg1[%d]=%d%+d reg2[%d]=%d%+d",
				  insn->sec, insn->offset,
				  i, cfi1->regs[i].base, cfi1->regs[i].offset,
				  i, cfi2->regs[i].base, cfi2->regs[i].offset);
			break;
		}

	} else if (cfi1->type != cfi2->type) {

		WARN_FUNC("stack state mismatch: type1=%d type2=%d",
			  insn->sec, insn->offset, cfi1->type, cfi2->type);

	} else if (cfi1->drap != cfi2->drap ||
		   (cfi1->drap && cfi1->drap_reg != cfi2->drap_reg) ||
		   (cfi1->drap && cfi1->drap_offset != cfi2->drap_offset)) {

		WARN_FUNC("stack state mismatch: drap1=%d(%d,%d) drap2=%d(%d,%d)",
			  insn->sec, insn->offset,
			  cfi1->drap, cfi1->drap_reg, cfi1->drap_offset,
			  cfi2->drap, cfi2->drap_reg, cfi2->drap_offset);

	} else
		return true;

	return false;
}

static inline bool func_uaccess_safe(struct symbol *func)
{
	if (func)
		return func->uaccess_safe;

	return false;
}

static inline const char *call_dest_name(struct instruction *insn)
{
	if (insn->call_dest)
		return insn->call_dest->name;

	return "{dynamic}";
}

static inline bool noinstr_call_dest(struct symbol *func)
{
	/*
	 * We can't deal with indirect function calls at present;
	 * assume they're instrumented.
	 */
	if (!func)
		return false;

	/*
	 * If the symbol is from a noinstr section; we good.
	 */
	if (func->sec->noinstr)
		return true;

	/*
	 * The __ubsan_handle_*() calls are like WARN(), they only happen when
	 * something 'BAD' happened. At the risk of taking the machine down,
	 * let them proceed to get the message out.
	 */
	if (!strncmp(func->name, "__ubsan_handle_", 15))
		return true;

	return false;
}

static int validate_call(struct instruction *insn, struct insn_state *state)
{
	if (state->noinstr && state->instr <= 0 &&
	    !noinstr_call_dest(insn->call_dest)) {
		WARN_FUNC("call to %s() leaves .noinstr.text section",
				insn->sec, insn->offset, call_dest_name(insn));
		return 1;
	}

	if (state->uaccess && !func_uaccess_safe(insn->call_dest)) {
		WARN_FUNC("call to %s() with UACCESS enabled",
				insn->sec, insn->offset, call_dest_name(insn));
		return 1;
	}

	if (state->df) {
		WARN_FUNC("call to %s() with DF set",
				insn->sec, insn->offset, call_dest_name(insn));
		return 1;
	}

	return 0;
}

static int validate_sibling_call(struct instruction *insn, struct insn_state *state)
{
	if (has_modified_stack_frame(insn, state)) {
		WARN_FUNC("sibling call from callable instruction with modified stack frame",
				insn->sec, insn->offset);
		return 1;
	}

	return validate_call(insn, state);
}

static int validate_return(struct symbol *func, struct instruction *insn, struct insn_state *state)
{
	if (state->noinstr && state->instr > 0) {
		WARN_FUNC("return with instrumentation enabled",
			  insn->sec, insn->offset);
		return 1;
	}

	if (state->uaccess && !func_uaccess_safe(func)) {
		WARN_FUNC("return with UACCESS enabled",
			  insn->sec, insn->offset);
		return 1;
	}

	if (!state->uaccess && func_uaccess_safe(func)) {
		WARN_FUNC("return with UACCESS disabled from a UACCESS-safe function",
			  insn->sec, insn->offset);
		return 1;
	}

	if (state->df) {
		WARN_FUNC("return with DF set",
			  insn->sec, insn->offset);
		return 1;
	}

	if (func && has_modified_stack_frame(insn, state)) {
		WARN_FUNC("return with modified stack frame",
			  insn->sec, insn->offset);
		return 1;
	}

	if (state->cfi.bp_scratch) {
		WARN_FUNC("BP used as a scratch register",
			  insn->sec, insn->offset);
		return 1;
	}

	return 0;
}

static struct instruction *next_insn_to_validate(struct objtool_file *file,
						 struct instruction *insn)
{
	struct alt_group *alt_group = insn->alt_group;

	/*
	 * Simulate the fact that alternatives are patched in-place.  When the
	 * end of a replacement alt_group is reached, redirect objtool flow to
	 * the end of the original alt_group.
	 */
	if (alt_group && insn == alt_group->last_insn && alt_group->orig_group)
		return next_insn_same_sec(file, alt_group->orig_group->last_insn);

	return next_insn_same_sec(file, insn);
}

/*
 * Follow the branch starting at the given instruction, and recursively follow
 * any other branches (jumps).  Meanwhile, track the frame pointer state at
 * each instruction and validate all the rules described in
 * tools/objtool/Documentation/stack-validation.txt.
 */
static int validate_branch(struct objtool_file *file, struct symbol *func,
			   struct instruction *insn, struct insn_state state)
{
	struct alternative *alt;
	struct instruction *next_insn;
	struct section *sec;
	u8 visited;
	int ret;

	sec = insn->sec;

	while (1) {
		next_insn = next_insn_to_validate(file, insn);

		if (file->c_file && func && insn->func && func != insn->func->pfunc) {
			WARN("%s() falls through to next function %s()",
			     func->name, insn->func->name);
			return 1;
		}

		if (func && insn->ignore) {
			WARN_FUNC("BUG: why am I validating an ignored function?",
				  sec, insn->offset);
			return 1;
		}

		visited = 1 << state.uaccess;
		if (insn->visited) {
			if (!insn->hint && !insn_cfi_match(insn, &state.cfi))
				return 1;

			if (insn->visited & visited)
				return 0;
		}

		if (state.noinstr)
			state.instr += insn->instr;

		if (insn->hint)
			state.cfi = insn->cfi;
		else
			insn->cfi = state.cfi;

		insn->visited |= visited;

		if (propagate_alt_cfi(file, insn))
			return 1;

		if (!insn->ignore_alts && !list_empty(&insn->alts)) {
			bool skip_orig = false;

			list_for_each_entry(alt, &insn->alts, list) {
				if (alt->skip_orig)
					skip_orig = true;

				ret = validate_branch(file, func, alt->insn, state);
				if (ret) {
					if (backtrace)
						BT_FUNC("(alt)", insn);
					return ret;
				}
			}

			if (skip_orig)
				return 0;
		}

		if (handle_insn_ops(insn, next_insn, &state))
			return 1;

		switch (insn->type) {

		case INSN_RETURN:
			return validate_return(func, insn, &state);

		case INSN_CALL:
		case INSN_CALL_DYNAMIC:
			ret = validate_call(insn, &state);
			if (ret)
				return ret;

			if (!no_fp && func && !is_fentry_call(insn) &&
			    !has_valid_stack_frame(&state)) {
				WARN_FUNC("call without frame pointer save/setup",
					  sec, insn->offset);
				return 1;
			}

			if (dead_end_function(file, insn->call_dest))
				return 0;

<<<<<<< HEAD
			if (insn->type == INSN_CALL && insn->call_dest &&
					insn->call_dest->static_call_tramp) {
				list_add_tail(&insn->static_call_node,
					      &file->static_call_list);
			}

=======
>>>>>>> 754a0abe
			break;

		case INSN_JUMP_CONDITIONAL:
		case INSN_JUMP_UNCONDITIONAL:
			if (is_sibling_call(insn)) {
				ret = validate_sibling_call(insn, &state);
				if (ret)
					return ret;

			} else if (insn->jump_dest) {
				ret = validate_branch(file, func,
						      insn->jump_dest, state);
				if (ret) {
					if (backtrace)
						BT_FUNC("(branch)", insn);
					return ret;
				}
			}

			if (insn->type == INSN_JUMP_UNCONDITIONAL)
				return 0;

			break;

		case INSN_JUMP_DYNAMIC:
		case INSN_JUMP_DYNAMIC_CONDITIONAL:
			if (is_sibling_call(insn)) {
				ret = validate_sibling_call(insn, &state);
				if (ret)
					return ret;
			}

			if (insn->type == INSN_JUMP_DYNAMIC)
				return 0;

			break;

		case INSN_CONTEXT_SWITCH:
			if (func && (!next_insn || !next_insn->hint)) {
				WARN_FUNC("unsupported instruction in callable function",
					  sec, insn->offset);
				return 1;
			}
			return 0;

		case INSN_STAC:
			if (state.uaccess) {
				WARN_FUNC("recursive UACCESS enable", sec, insn->offset);
				return 1;
			}

			state.uaccess = true;
			break;

		case INSN_CLAC:
			if (!state.uaccess && func) {
				WARN_FUNC("redundant UACCESS disable", sec, insn->offset);
				return 1;
			}

			if (func_uaccess_safe(func) && !state.uaccess_stack) {
				WARN_FUNC("UACCESS-safe disables UACCESS", sec, insn->offset);
				return 1;
			}

			state.uaccess = false;
			break;

		case INSN_STD:
			if (state.df) {
				WARN_FUNC("recursive STD", sec, insn->offset);
				return 1;
			}

			state.df = true;
			break;

		case INSN_CLD:
			if (!state.df && func) {
				WARN_FUNC("redundant CLD", sec, insn->offset);
				return 1;
			}

			state.df = false;
			break;

		default:
			break;
		}

		if (insn->dead_end)
			return 0;

		if (!next_insn) {
			if (state.cfi.cfa.base == CFI_UNDEFINED)
				return 0;
			WARN("%s: unexpected end of section", sec->name);
			return 1;
		}

		insn = next_insn;
	}

	return 0;
}

static int validate_unwind_hints(struct objtool_file *file, struct section *sec)
{
	struct instruction *insn;
	struct insn_state state;
	int ret, warnings = 0;

	if (!file->hints)
		return 0;

	init_insn_state(&state, sec);

	if (sec) {
		insn = find_insn(file, sec, 0);
		if (!insn)
			return 0;
	} else {
		insn = list_first_entry(&file->insn_list, typeof(*insn), list);
	}

	while (&insn->list != &file->insn_list && (!sec || insn->sec == sec)) {
		if (insn->hint && !insn->visited) {
			ret = validate_branch(file, insn->func, insn, state);
			if (ret && backtrace)
				BT_FUNC("<=== (hint)", insn);
			warnings += ret;
		}

		insn = list_next_entry(insn, list);
	}

	return warnings;
}

static int validate_retpoline(struct objtool_file *file)
{
	struct instruction *insn;
	int warnings = 0;

	for_each_insn(file, insn) {
		if (insn->type != INSN_JUMP_DYNAMIC &&
		    insn->type != INSN_CALL_DYNAMIC)
			continue;

		if (insn->retpoline_safe)
			continue;

		/*
		 * .init.text code is ran before userspace and thus doesn't
		 * strictly need retpolines, except for modules which are
		 * loaded late, they very much do need retpoline in their
		 * .init.text
		 */
		if (!strcmp(insn->sec->name, ".init.text") && !module)
			continue;

		WARN_FUNC("indirect %s found in RETPOLINE build",
			  insn->sec, insn->offset,
			  insn->type == INSN_JUMP_DYNAMIC ? "jump" : "call");

		warnings++;
	}

	return warnings;
}

static bool is_kasan_insn(struct instruction *insn)
{
	return (insn->type == INSN_CALL &&
		!strcmp(insn->call_dest->name, "__asan_handle_no_return"));
}

static bool is_ubsan_insn(struct instruction *insn)
{
	return (insn->type == INSN_CALL &&
		!strcmp(insn->call_dest->name,
			"__ubsan_handle_builtin_unreachable"));
}

static bool ignore_unreachable_insn(struct objtool_file *file, struct instruction *insn)
{
	int i;
	struct instruction *prev_insn;

	if (insn->ignore || insn->type == INSN_NOP)
		return true;

	/*
	 * Ignore any unused exceptions.  This can happen when a whitelisted
	 * function has an exception table entry.
	 *
	 * Also ignore alternative replacement instructions.  This can happen
	 * when a whitelisted function uses one of the ALTERNATIVE macros.
	 */
	if (!strcmp(insn->sec->name, ".fixup") ||
	    !strcmp(insn->sec->name, ".altinstr_replacement") ||
	    !strcmp(insn->sec->name, ".altinstr_aux"))
		return true;

	if (!insn->func)
		return false;

	/*
	 * CONFIG_UBSAN_TRAP inserts a UD2 when it sees
	 * __builtin_unreachable().  The BUG() macro has an unreachable() after
	 * the UD2, which causes GCC's undefined trap logic to emit another UD2
	 * (or occasionally a JMP to UD2).
	 *
	 * It may also insert a UD2 after calling a __noreturn function.
	 */
	prev_insn = list_prev_entry(insn, list);
	if ((prev_insn->dead_end || dead_end_function(file, prev_insn->call_dest)) &&
	    (insn->type == INSN_BUG ||
	     (insn->type == INSN_JUMP_UNCONDITIONAL &&
	      insn->jump_dest && insn->jump_dest->type == INSN_BUG)))
		return true;

	/*
	 * Check if this (or a subsequent) instruction is related to
	 * CONFIG_UBSAN or CONFIG_KASAN.
	 *
	 * End the search at 5 instructions to avoid going into the weeds.
	 */
	for (i = 0; i < 5; i++) {

		if (is_kasan_insn(insn) || is_ubsan_insn(insn))
			return true;

		if (insn->type == INSN_JUMP_UNCONDITIONAL) {
			if (insn->jump_dest &&
			    insn->jump_dest->func == insn->func) {
				insn = insn->jump_dest;
				continue;
			}

			break;
		}

		if (insn->offset + insn->len >= insn->func->offset + insn->func->len)
			break;

		insn = list_next_entry(insn, list);
	}

	return false;
}

static int validate_symbol(struct objtool_file *file, struct section *sec,
			   struct symbol *sym, struct insn_state *state)
{
	struct instruction *insn;
	int ret;

	if (!sym->len) {
		WARN("%s() is missing an ELF size annotation", sym->name);
		return 1;
	}

	if (sym->pfunc != sym || sym->alias != sym)
		return 0;

	insn = find_insn(file, sec, sym->offset);
	if (!insn || insn->ignore || insn->visited)
		return 0;

	state->uaccess = sym->uaccess_safe;

	ret = validate_branch(file, insn->func, insn, *state);
	if (ret && backtrace)
		BT_FUNC("<=== (sym)", insn);
	return ret;
}

static int validate_section(struct objtool_file *file, struct section *sec)
{
	struct insn_state state;
	struct symbol *func;
	int warnings = 0;

	list_for_each_entry(func, &sec->symbol_list, list) {
		if (func->type != STT_FUNC)
			continue;

		init_insn_state(&state, sec);
		set_func_state(&state.cfi);

		warnings += validate_symbol(file, sec, func, &state);
	}

	return warnings;
}

static int validate_vmlinux_functions(struct objtool_file *file)
{
	struct section *sec;
	int warnings = 0;

	sec = find_section_by_name(file->elf, ".noinstr.text");
	if (sec) {
		warnings += validate_section(file, sec);
		warnings += validate_unwind_hints(file, sec);
	}

	sec = find_section_by_name(file->elf, ".entry.text");
	if (sec) {
		warnings += validate_section(file, sec);
		warnings += validate_unwind_hints(file, sec);
	}

	return warnings;
}

static int validate_functions(struct objtool_file *file)
{
	struct section *sec;
	int warnings = 0;

	for_each_sec(file, sec) {
		if (!(sec->sh.sh_flags & SHF_EXECINSTR))
			continue;

		warnings += validate_section(file, sec);
	}

	return warnings;
}

static int validate_reachable_instructions(struct objtool_file *file)
{
	struct instruction *insn;

	if (file->ignore_unreachables)
		return 0;

	for_each_insn(file, insn) {
		if (insn->visited || ignore_unreachable_insn(file, insn))
			continue;

		WARN_FUNC("unreachable instruction", insn->sec, insn->offset);
		return 1;
	}

	return 0;
}

int check(struct objtool_file *file)
{
	int ret, warnings = 0;

	arch_initial_func_cfi_state(&initial_func_cfi);

	ret = decode_sections(file);
	if (ret < 0)
		goto out;
	warnings += ret;

	if (list_empty(&file->insn_list))
		goto out;

	if (vmlinux && !validate_dup) {
		ret = validate_vmlinux_functions(file);
		if (ret < 0)
			goto out;

		warnings += ret;
		goto out;
	}

	if (retpoline) {
		ret = validate_retpoline(file);
		if (ret < 0)
			return ret;
		warnings += ret;
	}

	ret = validate_functions(file);
	if (ret < 0)
		goto out;
	warnings += ret;

	ret = validate_unwind_hints(file, NULL);
	if (ret < 0)
		goto out;
	warnings += ret;

	if (!warnings) {
		ret = validate_reachable_instructions(file);
		if (ret < 0)
			goto out;
		warnings += ret;
	}

	ret = create_static_call_sections(file);
	if (ret < 0)
		goto out;
	warnings += ret;

	if (mcount) {
		ret = create_mcount_loc_sections(file);
		if (ret < 0)
			goto out;
		warnings += ret;
	}

out:
	/*
	 *  For now, don't fail the kernel build on fatal warnings.  These
	 *  errors are still fairly common due to the growing matrix of
	 *  supported toolchains and their recent pace of change.
	 */
	return 0;
}<|MERGE_RESOLUTION|>--- conflicted
+++ resolved
@@ -478,33 +478,11 @@
 		memset(site, 0, sizeof(struct static_call_site));
 
 		/* populate reloc for 'addr' */
-<<<<<<< HEAD
-		reloc = malloc(sizeof(*reloc));
-
-		if (!reloc) {
-			perror("malloc");
-			return -1;
-		}
-		memset(reloc, 0, sizeof(*reloc));
-
-		insn_to_reloc_sym_addend(insn->sec, insn->offset, reloc);
-		if (!reloc->sym) {
-			WARN_FUNC("static call tramp: missing containing symbol",
-				  insn->sec, insn->offset);
-			return -1;
-		}
-
-		reloc->type = R_X86_64_PC32;
-		reloc->offset = idx * sizeof(struct static_call_site);
-		reloc->sec = reloc_sec;
-		elf_add_reloc(file->elf, reloc);
-=======
 		if (elf_add_reloc_to_insn(file->elf, sec,
 					  idx * sizeof(struct static_call_site),
 					  R_X86_64_PC32,
 					  insn->sec, insn->offset))
 			return -1;
->>>>>>> 754a0abe
 
 		/* find key symbol */
 		key_name = strdup(insn->call_dest->name);
@@ -592,78 +570,6 @@
 
 		idx++;
 	}
-
-	return 0;
-}
-
-static int create_mcount_loc_sections(struct objtool_file *file)
-{
-	struct section *sec, *reloc_sec;
-	struct reloc *reloc;
-	unsigned long *loc;
-	struct instruction *insn;
-	int idx;
-
-	sec = find_section_by_name(file->elf, "__mcount_loc");
-	if (sec) {
-		INIT_LIST_HEAD(&file->mcount_loc_list);
-		WARN("file already has __mcount_loc section, skipping");
-		return 0;
-	}
-
-	if (list_empty(&file->mcount_loc_list))
-		return 0;
-
-	idx = 0;
-	list_for_each_entry(insn, &file->mcount_loc_list, mcount_loc_node)
-		idx++;
-
-	sec = elf_create_section(file->elf, "__mcount_loc", 0, sizeof(unsigned long), idx);
-	if (!sec)
-		return -1;
-
-	reloc_sec = elf_create_reloc_section(file->elf, sec, SHT_RELA);
-	if (!reloc_sec)
-		return -1;
-
-	idx = 0;
-	list_for_each_entry(insn, &file->mcount_loc_list, mcount_loc_node) {
-
-		loc = (unsigned long *)sec->data->d_buf + idx;
-		memset(loc, 0, sizeof(unsigned long));
-
-		reloc = malloc(sizeof(*reloc));
-		if (!reloc) {
-			perror("malloc");
-			return -1;
-		}
-		memset(reloc, 0, sizeof(*reloc));
-
-		if (insn->sec->sym) {
-			reloc->sym = insn->sec->sym;
-			reloc->addend = insn->offset;
-		} else {
-			reloc->sym = find_symbol_containing(insn->sec, insn->offset);
-
-			if (!reloc->sym) {
-				WARN("missing symbol for insn at offset 0x%lx\n",
-				     insn->offset);
-				return -1;
-			}
-
-			reloc->addend = insn->offset - reloc->sym->offset;
-		}
-
-		reloc->type = R_X86_64_64;
-		reloc->offset = idx * sizeof(unsigned long);
-		reloc->sec = reloc_sec;
-		elf_add_reloc(file->elf, reloc);
-
-		idx++;
-	}
-
-	if (elf_rebuild_reloc_section(file->elf, reloc_sec))
-		return -1;
 
 	return 0;
 }
@@ -923,37 +829,6 @@
 }
 
 /*
- * CONFIG_CFI_CLANG: Check if the section is a CFI jump table or a
- * compiler-generated CFI handler.
- */
-static bool is_cfi_section(struct section *sec)
-{
-	return (sec->name &&
-		(!strncmp(sec->name, ".text..L.cfi.jumptable", 22) ||
-		 !strcmp(sec->name, ".text.__cfi_check")));
-}
-
-/*
- * CONFIG_CFI_CLANG: Ignore CFI jump tables.
- */
-static void add_cfi_jumptables(struct objtool_file *file)
-{
-	struct section *sec;
-	struct symbol *func;
-	struct instruction *insn;
-
-	for_each_sec(file, sec) {
-		if (!is_cfi_section(sec))
-			continue;
-
-		list_for_each_entry(func, &sec->symbol_list, list) {
-			sym_for_each_insn(file, func, insn)
-				insn->ignore = true;
-		}
-	}
-}
-
-/*
  * Find the destination instructions for all jumps.
  */
 static int add_jump_destinations(struct objtool_file *file)
@@ -974,16 +849,7 @@
 		} else if (reloc->sym->type == STT_SECTION) {
 			dest_sec = reloc->sym->sec;
 			dest_off = arch_dest_reloc_offset(reloc->addend);
-<<<<<<< HEAD
-		} else if (reloc->sym->sec->idx) {
-			dest_sec = reloc->sym->sec;
-			dest_off = reloc->sym->sym.st_value +
-				   arch_dest_reloc_offset(reloc->addend);
-		} else if (!strncmp(reloc->sym->name, "__x86_indirect_thunk_", 21) ||
-			   !strncmp(reloc->sym->name, "__x86_retpoline_", 16)) {
-=======
 		} else if (arch_is_retpoline(reloc->sym)) {
->>>>>>> 754a0abe
 			/*
 			 * Retpoline jumps are really dynamic jumps in
 			 * disguise, so convert them accordingly.
@@ -1016,10 +882,6 @@
 		}
 
 		insn->jump_dest = find_insn(file, dest_sec, dest_off);
-
-		if (!insn->jump_dest && dest_sec->len == dest_off)
-			insn->jump_dest = find_last_insn(file, dest_sec);
-
 		if (!insn->jump_dest) {
 
 			/*
@@ -1028,9 +890,6 @@
 			 * handled later in handle_group_alt().
 			 */
 			if (!strcmp(insn->sec->name, ".altinstr_replacement"))
-				continue;
-
-			if (is_cfi_section(insn->sec))
 				continue;
 
 			WARN_FUNC("can't find jump dest instruction at %s+0x%lx",
@@ -1139,9 +998,6 @@
 			insn->call_dest = find_call_destination(reloc->sym->sec,
 								dest_off);
 			if (!insn->call_dest) {
-				if (is_cfi_section(reloc->sym->sec))
-					continue;
-
 				WARN_FUNC("can't find call dest symbol at %s+0x%lx",
 					  insn->sec, insn->offset,
 					  reloc->sym->sec->name,
@@ -1945,7 +1801,6 @@
 
 	add_ignores(file);
 	add_uaccess_safe(file);
-	add_cfi_jumptables(file);
 
 	ret = add_ignore_alternatives(file);
 	if (ret)
@@ -2928,15 +2783,6 @@
 			if (dead_end_function(file, insn->call_dest))
 				return 0;
 
-<<<<<<< HEAD
-			if (insn->type == INSN_CALL && insn->call_dest &&
-					insn->call_dest->static_call_tramp) {
-				list_add_tail(&insn->static_call_node,
-					      &file->static_call_list);
-			}
-
-=======
->>>>>>> 754a0abe
 			break;
 
 		case INSN_JUMP_CONDITIONAL:
