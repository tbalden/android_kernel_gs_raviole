config GKI_HIDDEN_DRM_CONFIGS
	bool "Hidden DRM configs needed for GKI"
	select DRM_KMS_HELPER if (HAS_IOMEM && DRM)
	select DRM_GEM_SHMEM_HELPER if (DRM)
	select DRM_GEM_CMA_HELPER
	select DRM_KMS_CMA_HELPER
	select DRM_MIPI_DSI
	select DRM_TTM if (HAS_IOMEM && DRM)
	select VIDEOMODE_HELPERS
	select WANT_DEV_COREDUMP
	select INTERVAL_TREE
	help
	  Dummy config option used to enable hidden DRM configs.
	  These are normally selected implicitly when including a
	  DRM module, but for GKI, the modules are built out-of-tree.

config GKI_HIDDEN_REGMAP_CONFIGS
	bool "Hidden Regmap configs needed for GKI"
	select REGMAP_IRQ
	select REGMAP_MMIO
	help
	  Dummy config option used to enable hidden regmap configs.
	  These are normally selected implicitly when a module
	  that relies on it is configured.

config GKI_HIDDEN_CRYPTO_CONFIGS
	bool "Hidden CRYPTO configs needed for GKI"
	select CRYPTO_ENGINE
	help
	  Dummy config option used to enable hidden CRYPTO configs.
	  These are normally selected implicitly when a module
	  that relies on it is configured.

config GKI_HIDDEN_SND_CONFIGS
	bool "Hidden SND configs needed for GKI"
	select SND_VMASTER
	select SND_PCM_ELD
	select SND_JACK
	select SND_JACK_INPUT_DEV
	select SND_INTEL_NHLT if (ACPI)
	help
	  Dummy config option used to enable hidden SND configs.
	  These are normally selected implicitly when a module
	  that relies on it is configured.

config GKI_HIDDEN_SND_SOC_CONFIGS
	bool "Hidden SND_SOC configs needed for GKI"
	select SND_SOC_GENERIC_DMAENGINE_PCM if (SND_SOC && SND)
	select SND_PCM_IEC958
	select SND_SOC_COMPRESS if (SND_SOC && SND)
	select SND_SOC_TOPOLOGY if (SND_SOC && SND)
	select DMADEVICES
	select DMA_VIRTUAL_CHANNELS
	help
	  Dummy config option used to enable hidden SND_SOC configs.
	  These are normally selected implicitly when a module
	  that relies on it is configured.

config GKI_HIDDEN_MMC_CONFIGS
	bool "Hidden MMC configs needed for GKI"
	select MMC_SDHCI_IO_ACCESSORS if (MMC_SDHCI)
	help
	  Dummy config option used to enable hidden MMC configs.
	  These are normally selected implicitly when a module
	  that relies on it is configured.

config GKI_HIDDEN_GPIO_CONFIGS
	bool "Hidden GPIO configs needed for GKI"
	select PINCTRL_SINGLE if (PINCTRL && OF && HAS_IOMEM)
	select GPIO_PL061 if (HAS_IOMEM && ARM_AMBA && GPIOLIB)
	help
	  Dummy config option used to enable hidden GPIO configs.
	  These are normally selected implicitly when a module
	  that relies on it is configured.

config GKI_HIDDEN_QCOM_CONFIGS
	bool "Hidden QCOM configs needed for GKI"
	select QCOM_SMEM_STATE
	select QCOM_GDSC if (ARCH_QCOM)
	select IOMMU_IO_PGTABLE_LPAE if (ARCH_QCOM)

	help
	  Dummy config option used to enable hidden QCOM configs.
	  These are normally selected implicitly when a module
	  that relies on it is configured.

config GKI_HIDDEN_MEDIA_CONFIGS
	bool "Hidden Media configs needed for GKI"
	select VIDEOBUF2_CORE
	select V4L2_MEM2MEM_DEV
	select MEDIA_CONTROLLER
	select MEDIA_CONTROLLER_REQUEST_API
	select MEDIA_SUPPORT
	select FRAME_VECTOR
	select CEC_CORE
	select CEC_NOTIFIER
	select CEC_PIN
	select VIDEOBUF2_DMA_CONTIG
	help
	  Dummy config option used to enable hidden media configs.
	  These are normally selected implicitly when a module
	  that relies on it is configured.

config GKI_HIDDEN_VIRTUAL_CONFIGS
	bool "Hidden Virtual configs needed for GKI"
	select HVC_DRIVER
	help
	  Dummy config option used to enable hidden virtual device configs.
	  These are normally selected implicitly when a module
	  that relies on it is configured.

# LEGACY_WEXT_ALLCONFIG Discussed upstream, soundly rejected as a unique
# problem for GKI to solve.  It should be noted that these extensions are
# in-effect deprecated and generally unsupported and we should pressure
# the SOC vendors to drop any modules that require these extensions.
config GKI_LEGACY_WEXT_ALLCONFIG
	bool "Hidden wireless extension configs needed for GKI"
	select WIRELESS_EXT
	select WEXT_CORE
	select WEXT_PROC
	select WEXT_SPY
	select WEXT_PRIV
	help
	  Dummy config option used to enable all the hidden legacy wireless
	  extensions to the core wireless network functionality used by
	  add-in modules.

	  If you are not building a kernel to be used for a variety of
	  out-of-kernel built wireless modules, say N here.

config GKI_HIDDEN_USB_CONFIGS
	bool "Hiddel USB configurations needed for GKI"
	select USB_PHY
	help
	  Dummy config option used to enable all USB related hidden configs.
	  These configurations are usually only selected by another config
	  option or a combination of them.

	  If you are not building a kernel to be used for a variety of
	  out-of-kernel build USB drivers, say N here.

config GKI_HIDDEN_SOC_BUS_CONFIGS
	bool "Hidden SoC bus configuration needed for GKI"
	select SOC_BUS
	  help
	    Dummy config option used to enable SOC_BUS hidden Kconfig.
	    The configuration is required for SoCs to register themselves to the bus.

	    If you are not building a kernel to be used for a variety of SoCs and
	    out-of-tree drivers, say N here.

config GKI_HIDDEN_RPMSG_CONFIGS
	bool "Hidden RPMSG configuration needed for GKI"
	select RPMSG
	help
	  Dummy config option used to enable the hidden RPMSG config.
	  This configuration is usually only selected by another config
	  option or a combination of them.

	  If you are not building a kernel to be used for a variety of
	  out-of-kernel build RPMSG drivers, say N here.

config GKI_HIDDEN_GPU_CONFIGS
	bool "Hidden GPU configuration needed for GKI"
	select TRACE_GPU_MEM
	select MMU_NOTIFIER
	select HMM_MIRROR
	help
	  Dummy config option used to enable the hidden GPU config.
	  These are normally selected implicitly when a module
	  that relies on it is configured.

config GKI_HIDDEN_IRQ_CONFIGS
	bool "Hidden IRQ configuration needed for GKI"
	select GENERIC_IRQ_CHIP
	select IRQ_DOMAIN_HIERARCHY
	select IRQ_FASTEOI_HIERARCHY_HANDLERS
	help
	  Dummy config option used to enable GENERIC_IRQ_CHIP hidden
	  config, required by various SoC platforms. This is usually
	  selected by ARCH_*.

config GKI_HIDDEN_HYPERVISOR_CONFIGS
	bool "Hidden hypervisor configuration needed for GKI"
	select SYS_HYPERVISOR
	help
	  Dummy config option used to enable the SYS_HYPERVISOR hidden
	  config, required by various SoC platforms. This is usually
	  selected by XEN or S390.

config GKI_HIDDEN_NET_CONFIGS
	bool "Hidden networking configuration needed for GKI"
	select PAGE_POOL
	select NET_PTP_CLASSIFY
	help
	  Dummy config option used to enable the networking hidden
	  config, required by various SoC platforms.

config GKI_HIDDEN_PHY_CONFIGS
	bool "Hidden PHY configuration needed for GKI"
	select GENERIC_PHY_MIPI_DPHY
	help
	  Dummy config option used to enable the hidden PHY configs,
	  required by various SoC platforms.

config GKI_HIDDEN_MM_CONFIGS
	bool "Hidden MM configuration needed for GKI"
	select PAGE_REPORTING
	select BALLOON_COMPACTION
	select MEMORY_BALLOON
	help
	  Dummy config option used to enable hidden MM configs,
	  currently required for VIRTIO_BALLOON

<<<<<<< HEAD
config GKI_HIDDEN_DMA_CONFIGS
	bool "Hidden DMA configuration needed for GKI"
	select ASYNC_TX_ENABLE_CHANNEL_SWITCH
	help
	  Dummy config option used to enable the hidden DMA configs,
	  required by various SoC platforms.

=======
>>>>>>> 754a0abe
config GKI_HIDDEN_ETHERNET_CONFIGS
	bool "Hidden Ethernet configuration needed for GKI"
	select PHYLINK
	help
	  Dummy config option used to enable the hidden Ethernet PHYLINK
	  configs, required by various ethernet devices.

<<<<<<< HEAD
=======
config GKI_HIDDEN_DMA_CONFIGS
	bool "Hidden DMA configuration needed for GKI"
	select ASYNC_TX_ENABLE_CHANNEL_SWITCH
	help
	  Dummy config option used to enable the hidden DMA configs,
	  required by various SoC platforms.

>>>>>>> 754a0abe
# Atrocities needed for
# a) building GKI modules in separate tree, or
# b) building drivers that are not modularizable
#
# All of these should be reworked into an upstream solution
# if possible.
#
config GKI_HACKS_TO_FIX
	bool "GKI Dummy config options"
	select GKI_HIDDEN_CRYPTO_CONFIGS
	select GKI_HIDDEN_DRM_CONFIGS
	select GKI_HIDDEN_REGMAP_CONFIGS
	select GKI_HIDDEN_SND_CONFIGS
	select GKI_HIDDEN_SND_SOC_CONFIGS
	select GKI_HIDDEN_MMC_CONFIGS
	select GKI_HIDDEN_GPIO_CONFIGS
	select GKI_HIDDEN_QCOM_CONFIGS
	select GKI_LEGACY_WEXT_ALLCONFIG
	select GKI_HIDDEN_MEDIA_CONFIGS
	select GKI_HIDDEN_VIRTUAL_CONFIGS
	select GKI_HIDDEN_USB_CONFIGS
	select GKI_HIDDEN_SOC_BUS_CONFIGS
	select GKI_HIDDEN_RPMSG_CONFIGS
	select GKI_HIDDEN_GPU_CONFIGS
	select GKI_HIDDEN_IRQ_CONFIGS
	select GKI_HIDDEN_HYPERVISOR_CONFIGS
	select GKI_HIDDEN_NET_CONFIGS
	select GKI_HIDDEN_PHY_CONFIGS
	select GKI_HIDDEN_MM_CONFIGS
<<<<<<< HEAD
	select GKI_HIDDEN_DMA_CONFIGS
	select GKI_HIDDEN_ETHERNET_CONFIGS
=======
	select GKI_HIDDEN_ETHERNET_CONFIGS
	select GKI_HIDDEN_DMA_CONFIGS

>>>>>>> 754a0abe
	help
	  Dummy config option used to enable core functionality used by
	  modules that may not be selectable in this config.

	  Unless you are building a GKI kernel to be used with modules
	  built from a different config, say N here.<|MERGE_RESOLUTION|>--- conflicted
+++ resolved
@@ -212,7 +212,13 @@
 	  Dummy config option used to enable hidden MM configs,
 	  currently required for VIRTIO_BALLOON
 
-<<<<<<< HEAD
+config GKI_HIDDEN_ETHERNET_CONFIGS
+	bool "Hidden Ethernet configuration needed for GKI"
+	select PHYLINK
+	help
+	  Dummy config option used to enable the hidden Ethernet PHYLINK
+	  configs, required by various ethernet devices.
+
 config GKI_HIDDEN_DMA_CONFIGS
 	bool "Hidden DMA configuration needed for GKI"
 	select ASYNC_TX_ENABLE_CHANNEL_SWITCH
@@ -220,25 +226,6 @@
 	  Dummy config option used to enable the hidden DMA configs,
 	  required by various SoC platforms.
 
-=======
->>>>>>> 754a0abe
-config GKI_HIDDEN_ETHERNET_CONFIGS
-	bool "Hidden Ethernet configuration needed for GKI"
-	select PHYLINK
-	help
-	  Dummy config option used to enable the hidden Ethernet PHYLINK
-	  configs, required by various ethernet devices.
-
-<<<<<<< HEAD
-=======
-config GKI_HIDDEN_DMA_CONFIGS
-	bool "Hidden DMA configuration needed for GKI"
-	select ASYNC_TX_ENABLE_CHANNEL_SWITCH
-	help
-	  Dummy config option used to enable the hidden DMA configs,
-	  required by various SoC platforms.
-
->>>>>>> 754a0abe
 # Atrocities needed for
 # a) building GKI modules in separate tree, or
 # b) building drivers that are not modularizable
@@ -268,14 +255,9 @@
 	select GKI_HIDDEN_NET_CONFIGS
 	select GKI_HIDDEN_PHY_CONFIGS
 	select GKI_HIDDEN_MM_CONFIGS
-<<<<<<< HEAD
-	select GKI_HIDDEN_DMA_CONFIGS
-	select GKI_HIDDEN_ETHERNET_CONFIGS
-=======
 	select GKI_HIDDEN_ETHERNET_CONFIGS
 	select GKI_HIDDEN_DMA_CONFIGS
 
->>>>>>> 754a0abe
 	help
 	  Dummy config option used to enable core functionality used by
 	  modules that may not be selectable in this config.
