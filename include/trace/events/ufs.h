--- conflicted
+++ resolved
@@ -20,23 +20,6 @@
 		{ SYNCHRONIZE_CACHE,	"SYNC" },			\
 		{ UNMAP,		"UNMAP" })
 
-<<<<<<< HEAD
-#define UFS_LINK_STATES			\
-	EM(UIC_LINK_OFF_STATE)		\
-	EM(UIC_LINK_ACTIVE_STATE)	\
-	EMe(UIC_LINK_HIBERN8_STATE)
-
-#define UFS_PWR_MODES			\
-	EM(UFS_ACTIVE_PWR_MODE)		\
-	EM(UFS_SLEEP_PWR_MODE)		\
-	EMe(UFS_POWERDOWN_PWR_MODE)
-
-#define UFSCHD_CLK_GATING_STATES	\
-	EM(CLKS_OFF)			\
-	EM(CLKS_ON)			\
-	EM(REQ_CLKS_OFF)		\
-	EMe(REQ_CLKS_ON)
-=======
 #define UFS_LINK_STATES						\
 	EM(UIC_LINK_OFF_STATE,		"UIC_LINK_OFF_STATE")		\
 	EM(UIC_LINK_ACTIVE_STATE,	"UIC_LINK_ACTIVE_STATE")	\
@@ -70,7 +53,6 @@
 	EM(UFS_TSF_OSF,		"OSF")		                \
 	EM(UFS_TSF_TM_INPUT,	"TM_INPUT")                     \
 	EMe(UFS_TSF_TM_OUTPUT,	"TM_OUTPUT")
->>>>>>> 334f1c6b
 
 /* Enums require being exported to userspace, for user tool parsing */
 #undef EM
@@ -285,19 +267,11 @@
 	     TP_ARGS(dev_name, err, usecs, dev_state, link_state));
 
 TRACE_EVENT(ufshcd_command,
-<<<<<<< HEAD
-	TP_PROTO(const char *dev_name, const char *str, unsigned int tag,
-			u32 doorbell, int transfer_len, u32 intr, u64 lba,
-			u8 opcode, u8 group_id),
-
-	TP_ARGS(dev_name, str, tag, doorbell, transfer_len,
-=======
 	TP_PROTO(const char *dev_name, enum ufs_trace_str_t str_t,
 		 unsigned int tag, u32 doorbell, int transfer_len, u32 intr,
 		 u64 lba, u8 opcode, u8 group_id),
 
 	TP_ARGS(dev_name, str_t, tag, doorbell, transfer_len,
->>>>>>> 334f1c6b
 				intr, lba, opcode, group_id),
 
 	TP_STRUCT__entry(
@@ -326,13 +300,8 @@
 
 	TP_printk(
 		"%s: %s: tag: %u, DB: 0x%x, size: %d, IS: %u, LBA: %llu, opcode: 0x%x (%s), group_id: 0x%x",
-<<<<<<< HEAD
-		__get_str(str), __get_str(dev_name), __entry->tag,
-		__entry->doorbell, __entry->transfer_len,
-=======
 		show_ufs_cmd_trace_str(__entry->str_t), __get_str(dev_name),
 		__entry->tag, __entry->doorbell, __entry->transfer_len,
->>>>>>> 334f1c6b
 		__entry->intr, __entry->lba, (u32)__entry->opcode,
 		str_opcode(__entry->opcode), (u32)__entry->group_id
 	)
