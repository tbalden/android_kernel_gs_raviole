--- conflicted
+++ resolved
@@ -15,11 +15,6 @@
 DECLARE_HOOK(android_vh_is_fpsimd_save,
 	TP_PROTO(struct task_struct *prev, struct task_struct *next),
 	TP_ARGS(prev, next))
-<<<<<<< HEAD
-
-/* macro versions of hooks are no longer required */
-=======
->>>>>>> 754a0abe
 
 #endif /* _TRACE_HOOK_FPSIMD_H */
 /* This part must be outside protection */
