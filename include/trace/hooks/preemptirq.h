--- conflicted
+++ resolved
@@ -27,11 +27,6 @@
 	TP_PROTO(unsigned long ip, unsigned long parent_ip),
 	TP_ARGS(ip, parent_ip), 1);
 
-<<<<<<< HEAD
-/* macro versions of hooks are no longer required */
-
-=======
->>>>>>> 754a0abe
 #endif /* _TRACE_HOOK_PREEMPTIRQ_H */
 /* This part must be outside protection */
 #include <trace/define_trace.h>