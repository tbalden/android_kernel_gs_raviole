--- conflicted
+++ resolved
@@ -2,17 +2,13 @@
 #undef TRACE_SYSTEM
 #define TRACE_SYSTEM mm
 
-#undef TRACE_INCLUDE_PATH
 #define TRACE_INCLUDE_PATH trace/hooks
 
 #if !defined(_TRACE_HOOK_MM_H) || defined(TRACE_HEADER_MULTI_READ)
 #define _TRACE_HOOK_MM_H
 
 #include <linux/types.h>
-<<<<<<< HEAD
-=======
 
->>>>>>> 8e2bcbe7
 #include <linux/mm.h>
 #include <linux/tracepoint.h>
 #include <trace/hooks/vendor_hooks.h>
@@ -26,32 +22,16 @@
 DECLARE_RESTRICTED_HOOK(android_rvh_set_readahead_gfp_mask,
 			TP_PROTO(gfp_t *flags),
 			TP_ARGS(flags), 1);
-<<<<<<< HEAD
-
-/*
- * Following tracepoints are not exported in tracefs and provide a
- * mechanism for vendor modules to hook and extend functionality
- */
-=======
->>>>>>> 8e2bcbe7
 DECLARE_HOOK(android_vh_rmqueue,
 	TP_PROTO(struct zone *preferred_zone, struct zone *zone,
 		unsigned int order, gfp_t gfp_flags,
 		unsigned int alloc_flags, int migratetype),
 	TP_ARGS(preferred_zone, zone, order,
 		gfp_flags, alloc_flags, migratetype));
-<<<<<<< HEAD
-
-=======
->>>>>>> 8e2bcbe7
 DECLARE_HOOK(android_vh_pagecache_get_page,
 	TP_PROTO(struct address_space *mapping, pgoff_t index,
 		int fgp_flags, gfp_t gfp_mask, struct page *page),
 	TP_ARGS(mapping, index, fgp_flags, gfp_mask, page));
-<<<<<<< HEAD
-
-=======
->>>>>>> 8e2bcbe7
 /* macro versions of hooks are no longer required */
 
 #endif /* _TRACE_HOOK_MM_H */
