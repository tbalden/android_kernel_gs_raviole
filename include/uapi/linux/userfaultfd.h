/* SPDX-License-Identifier: GPL-2.0 WITH Linux-syscall-note */
/*
 *  include/linux/userfaultfd.h
 *
 *  Copyright (C) 2007  Davide Libenzi <davidel@xmailserver.org>
 *  Copyright (C) 2015  Red Hat, Inc.
 *
 */

#ifndef _LINUX_USERFAULTFD_H
#define _LINUX_USERFAULTFD_H

#include <linux/types.h>

/*
 * If the UFFDIO_API is upgraded someday, the UFFDIO_UNREGISTER and
 * UFFDIO_WAKE ioctls should be defined as _IOW and not as _IOR.  In
 * userfaultfd.h we assumed the kernel was reading (instead _IOC_READ
 * means the userland is reading).
 */
#define UFFD_API ((__u64)0xAA)
#define UFFD_API_REGISTER_MODES (UFFDIO_REGISTER_MODE_MISSING |	\
				 UFFDIO_REGISTER_MODE_WP |	\
				 UFFDIO_REGISTER_MODE_MINOR)
#define UFFD_API_FEATURES (UFFD_FEATURE_PAGEFAULT_FLAG_WP |	\
			   UFFD_FEATURE_EVENT_FORK |		\
			   UFFD_FEATURE_EVENT_REMAP |		\
			   UFFD_FEATURE_EVENT_REMOVE |		\
			   UFFD_FEATURE_EVENT_UNMAP |		\
			   UFFD_FEATURE_MISSING_HUGETLBFS |	\
			   UFFD_FEATURE_MISSING_SHMEM |		\
			   UFFD_FEATURE_SIGBUS |		\
			   UFFD_FEATURE_THREAD_ID |		\
			   UFFD_FEATURE_MINOR_HUGETLBFS |	\
			   UFFD_FEATURE_MINOR_SHMEM)
#define UFFD_API_IOCTLS				\
	((__u64)1 << _UFFDIO_REGISTER |		\
	 (__u64)1 << _UFFDIO_UNREGISTER |	\
	 (__u64)1 << _UFFDIO_API)
#define UFFD_API_RANGE_IOCTLS			\
	((__u64)1 << _UFFDIO_WAKE |		\
	 (__u64)1 << _UFFDIO_COPY |		\
	 (__u64)1 << _UFFDIO_ZEROPAGE |		\
	 (__u64)1 << _UFFDIO_WRITEPROTECT |	\
	 (__u64)1 << _UFFDIO_CONTINUE)
#define UFFD_API_RANGE_IOCTLS_BASIC		\
	((__u64)1 << _UFFDIO_WAKE |		\
	 (__u64)1 << _UFFDIO_COPY |		\
	 (__u64)1 << _UFFDIO_CONTINUE)

/*
 * Valid ioctl command number range with this API is from 0x00 to
 * 0x3F.  UFFDIO_API is the fixed number, everything else can be
 * changed by implementing a different UFFD_API. If sticking to the
 * same UFFD_API more ioctl can be added and userland will be aware of
 * which ioctl the running kernel implements through the ioctl command
 * bitmask written by the UFFDIO_API.
 */
#define _UFFDIO_REGISTER		(0x00)
#define _UFFDIO_UNREGISTER		(0x01)
#define _UFFDIO_WAKE			(0x02)
#define _UFFDIO_COPY			(0x03)
#define _UFFDIO_ZEROPAGE		(0x04)
#define _UFFDIO_WRITEPROTECT		(0x06)
#define _UFFDIO_CONTINUE		(0x07)
#define _UFFDIO_API			(0x3F)

/* userfaultfd ioctl ids */
#define UFFDIO 0xAA
#define UFFDIO_API		_IOWR(UFFDIO, _UFFDIO_API,	\
				      struct uffdio_api)
#define UFFDIO_REGISTER		_IOWR(UFFDIO, _UFFDIO_REGISTER, \
				      struct uffdio_register)
#define UFFDIO_UNREGISTER	_IOR(UFFDIO, _UFFDIO_UNREGISTER,	\
				     struct uffdio_range)
#define UFFDIO_WAKE		_IOR(UFFDIO, _UFFDIO_WAKE,	\
				     struct uffdio_range)
#define UFFDIO_COPY		_IOWR(UFFDIO, _UFFDIO_COPY,	\
				      struct uffdio_copy)
#define UFFDIO_ZEROPAGE		_IOWR(UFFDIO, _UFFDIO_ZEROPAGE,	\
				      struct uffdio_zeropage)
#define UFFDIO_WRITEPROTECT	_IOWR(UFFDIO, _UFFDIO_WRITEPROTECT, \
				      struct uffdio_writeprotect)
#define UFFDIO_CONTINUE		_IOWR(UFFDIO, _UFFDIO_CONTINUE,	\
				      struct uffdio_continue)

/* read() structure */
struct uffd_msg {
	__u8	event;

	__u8	reserved1;
	__u16	reserved2;
	__u32	reserved3;

	union {
		struct {
			__u64	flags;
			__u64	address;
			union {
				__u32 ptid;
			} feat;
		} pagefault;

		struct {
			__u32	ufd;
		} fork;

		struct {
			__u64	from;
			__u64	to;
			__u64	len;
		} remap;

		struct {
			__u64	start;
			__u64	end;
		} remove;

		struct {
			/* unused reserved fields */
			__u64	reserved1;
			__u64	reserved2;
			__u64	reserved3;
		} reserved;
	} arg;
} __packed;

/*
 * Start at 0x12 and not at 0 to be more strict against bugs.
 */
#define UFFD_EVENT_PAGEFAULT	0x12
#define UFFD_EVENT_FORK		0x13
#define UFFD_EVENT_REMAP	0x14
#define UFFD_EVENT_REMOVE	0x15
#define UFFD_EVENT_UNMAP	0x16

/* flags for UFFD_EVENT_PAGEFAULT */
#define UFFD_PAGEFAULT_FLAG_WRITE	(1<<0)	/* If this was a write fault */
#define UFFD_PAGEFAULT_FLAG_WP		(1<<1)	/* If reason is VM_UFFD_WP */
#define UFFD_PAGEFAULT_FLAG_MINOR	(1<<2)	/* If reason is VM_UFFD_MINOR */

struct uffdio_api {
	/* userland asks for an API number and the features to enable */
	__u64 api;
	/*
	 * Kernel answers below with the all available features for
	 * the API, this notifies userland of which events and/or
	 * which flags for each event are enabled in the current
	 * kernel.
	 *
	 * Note: UFFD_EVENT_PAGEFAULT and UFFD_PAGEFAULT_FLAG_WRITE
	 * are to be considered implicitly always enabled in all kernels as
	 * long as the uffdio_api.api requested matches UFFD_API.
	 *
	 * UFFD_FEATURE_MISSING_HUGETLBFS means an UFFDIO_REGISTER
	 * with UFFDIO_REGISTER_MODE_MISSING mode will succeed on
	 * hugetlbfs virtual memory ranges. Adding or not adding
	 * UFFD_FEATURE_MISSING_HUGETLBFS to uffdio_api.features has
	 * no real functional effect after UFFDIO_API returns, but
	 * it's only useful for an initial feature set probe at
	 * UFFDIO_API time. There are two ways to use it:
	 *
	 * 1) by adding UFFD_FEATURE_MISSING_HUGETLBFS to the
	 *    uffdio_api.features before calling UFFDIO_API, an error
	 *    will be returned by UFFDIO_API on a kernel without
	 *    hugetlbfs missing support
	 *
	 * 2) the UFFD_FEATURE_MISSING_HUGETLBFS can not be added in
	 *    uffdio_api.features and instead it will be set by the
	 *    kernel in the uffdio_api.features if the kernel supports
	 *    it, so userland can later check if the feature flag is
	 *    present in uffdio_api.features after UFFDIO_API
	 *    succeeded.
	 *
	 * UFFD_FEATURE_MISSING_SHMEM works the same as
	 * UFFD_FEATURE_MISSING_HUGETLBFS, but it applies to shmem
	 * (i.e. tmpfs and other shmem based APIs).
	 *
	 * UFFD_FEATURE_SIGBUS feature means no page-fault
	 * (UFFD_EVENT_PAGEFAULT) event will be delivered, instead
	 * a SIGBUS signal will be sent to the faulting process.
	 *
	 * UFFD_FEATURE_THREAD_ID pid of the page faulted task_struct will
	 * be returned, if feature is not requested 0 will be returned.
	 *
	 * UFFD_FEATURE_MINOR_HUGETLBFS indicates that minor faults
	 * can be intercepted (via REGISTER_MODE_MINOR) for
	 * hugetlbfs-backed pages.
	 *
	 * UFFD_FEATURE_MINOR_SHMEM indicates the same support as
	 * UFFD_FEATURE_MINOR_HUGETLBFS, but for shmem-backed pages instead.
	 */
#define UFFD_FEATURE_PAGEFAULT_FLAG_WP		(1<<0)
#define UFFD_FEATURE_EVENT_FORK			(1<<1)
#define UFFD_FEATURE_EVENT_REMAP		(1<<2)
#define UFFD_FEATURE_EVENT_REMOVE		(1<<3)
#define UFFD_FEATURE_MISSING_HUGETLBFS		(1<<4)
#define UFFD_FEATURE_MISSING_SHMEM		(1<<5)
#define UFFD_FEATURE_EVENT_UNMAP		(1<<6)
#define UFFD_FEATURE_SIGBUS			(1<<7)
#define UFFD_FEATURE_THREAD_ID			(1<<8)
#define UFFD_FEATURE_MINOR_HUGETLBFS		(1<<9)
#define UFFD_FEATURE_MINOR_SHMEM		(1<<10)
	__u64 features;

	__u64 ioctls;
};

struct uffdio_range {
	__u64 start;
	__u64 len;
};

struct uffdio_register {
	struct uffdio_range range;
#define UFFDIO_REGISTER_MODE_MISSING	((__u64)1<<0)
#define UFFDIO_REGISTER_MODE_WP		((__u64)1<<1)
#define UFFDIO_REGISTER_MODE_MINOR	((__u64)1<<2)
	__u64 mode;

	/*
	 * kernel answers which ioctl commands are available for the
	 * range, keep at the end as the last 8 bytes aren't read.
	 */
	__u64 ioctls;
};

struct uffdio_copy {
	__u64 dst;
	__u64 src;
	__u64 len;
#define UFFDIO_COPY_MODE_DONTWAKE		((__u64)1<<0)
	/*
	 * UFFDIO_COPY_MODE_WP will map the page write protected on
	 * the fly.  UFFDIO_COPY_MODE_WP is available only if the
	 * write protected ioctl is implemented for the range
	 * according to the uffdio_register.ioctls.
	 */
#define UFFDIO_COPY_MODE_WP			((__u64)1<<1)
	__u64 mode;

	/*
	 * "copy" is written by the ioctl and must be at the end: the
	 * copy_from_user will not read the last 8 bytes.
	 */
	__s64 copy;
};

struct uffdio_zeropage {
	struct uffdio_range range;
#define UFFDIO_ZEROPAGE_MODE_DONTWAKE		((__u64)1<<0)
	__u64 mode;

	/*
	 * "zeropage" is written by the ioctl and must be at the end:
	 * the copy_from_user will not read the last 8 bytes.
	 */
	__s64 zeropage;
};

struct uffdio_writeprotect {
	struct uffdio_range range;
/*
 * UFFDIO_WRITEPROTECT_MODE_WP: set the flag to write protect a range,
 * unset the flag to undo protection of a range which was previously
 * write protected.
 *
 * UFFDIO_WRITEPROTECT_MODE_DONTWAKE: set the flag to avoid waking up
 * any wait thread after the operation succeeds.
 *
 * NOTE: Write protecting a region (WP=1) is unrelated to page faults,
 * therefore DONTWAKE flag is meaningless with WP=1.  Removing write
 * protection (WP=0) in response to a page fault wakes the faulting
 * task unless DONTWAKE is set.
 */
#define UFFDIO_WRITEPROTECT_MODE_WP		((__u64)1<<0)
#define UFFDIO_WRITEPROTECT_MODE_DONTWAKE	((__u64)1<<1)
	__u64 mode;
};

<<<<<<< HEAD
=======
struct uffdio_continue {
	struct uffdio_range range;
#define UFFDIO_CONTINUE_MODE_DONTWAKE		((__u64)1<<0)
	__u64 mode;

	/*
	 * Fields below here are written by the ioctl and must be at the end:
	 * the copy_from_user will not read past here.
	 */
	__s64 mapped;
};

>>>>>>> 76081a5f
/*
 * Flags for the userfaultfd(2) system call itself.
 */

/*
 * Create a userfaultfd that can handle page faults only in user mode.
 */
#define UFFD_USER_MODE_ONLY 1

#endif /* _LINUX_USERFAULTFD_H */<|MERGE_RESOLUTION|>--- conflicted
+++ resolved
@@ -278,8 +278,6 @@
 	__u64 mode;
 };
 
-<<<<<<< HEAD
-=======
 struct uffdio_continue {
 	struct uffdio_range range;
 #define UFFDIO_CONTINUE_MODE_DONTWAKE		((__u64)1<<0)
@@ -292,7 +290,6 @@
 	__s64 mapped;
 };
 
->>>>>>> 76081a5f
 /*
  * Flags for the userfaultfd(2) system call itself.
  */
