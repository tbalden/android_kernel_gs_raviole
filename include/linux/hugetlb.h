--- conflicted
+++ resolved
@@ -160,11 +160,7 @@
 				enum mcopy_atomic_mode mode,
 				struct page **pagep);
 #endif /* CONFIG_USERFAULTFD */
-<<<<<<< HEAD
-int hugetlb_reserve_pages(struct inode *inode, long from, long to,
-=======
 bool hugetlb_reserve_pages(struct inode *inode, long from, long to,
->>>>>>> 754a0abe
 						struct vm_area_struct *vma,
 						vm_flags_t vm_flags);
 long hugetlb_unreserve_pages(struct inode *inode, long start, long end,
@@ -899,8 +895,6 @@
 }
 #endif
 
-void set_page_huge_active(struct page *page);
-
 #else	/* CONFIG_HUGETLB_PAGE */
 struct hstate {};
 
