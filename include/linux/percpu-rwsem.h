--- conflicted
+++ resolved
@@ -25,11 +25,6 @@
 #ifdef CONFIG_DEBUG_LOCK_ALLOC
 	struct lockdep_map	dep_map;
 #endif
-};
-
-struct percpu_rw_semaphore_atomic {
-	struct percpu_rw_semaphore rw_sem;
-	struct list_head destroy_list_entry;
 };
 
 #ifdef CONFIG_DEBUG_LOCK_ALLOC
@@ -143,11 +138,7 @@
 extern void percpu_free_rwsem(struct percpu_rw_semaphore *);
 
 /* Invokes percpu_free_rwsem and frees the semaphore from a worker thread. */
-<<<<<<< HEAD
-extern void percpu_rwsem_async_destroy(struct percpu_rw_semaphore_atomic *sem);
-=======
 extern void percpu_rwsem_async_destroy(struct percpu_rw_semaphore *sem);
->>>>>>> 334f1c6b
 
 #define percpu_init_rwsem(sem)					\
 ({								\
