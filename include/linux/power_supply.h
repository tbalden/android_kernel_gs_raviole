/* SPDX-License-Identifier: GPL-2.0-only */
/*
 *  Universal power supply monitor class
 *
 *  Copyright © 2007  Anton Vorontsov <cbou@mail.ru>
 *  Copyright © 2004  Szabolcs Gyurko
 *  Copyright © 2003  Ian Molton <spyro@f2s.com>
 *
 *  Modified: 2004, Oct     Szabolcs Gyurko
 */

#ifndef __LINUX_POWER_SUPPLY_H__
#define __LINUX_POWER_SUPPLY_H__

#include <linux/device.h>
#include <linux/workqueue.h>
#include <linux/leds.h>
#include <linux/spinlock.h>
#include <linux/notifier.h>
#include <linux/android_kabi.h>

/*
 * All voltages, currents, charges, energies, time and temperatures in uV,
 * µA, µAh, µWh, seconds and tenths of degree Celsius unless otherwise
 * stated. It's driver's job to convert its raw values to units in which
 * this class operates.
 */

/*
 * For systems where the charger determines the maximum battery capacity
 * the min and max fields should be used to present these values to user
 * space. Unused/unknown fields will not appear in sysfs.
 */

enum {
	POWER_SUPPLY_STATUS_UNKNOWN = 0,
	POWER_SUPPLY_STATUS_CHARGING,
	POWER_SUPPLY_STATUS_DISCHARGING,
	POWER_SUPPLY_STATUS_NOT_CHARGING,
	POWER_SUPPLY_STATUS_FULL,
};

/* What algorithm is the charger using? */
enum {
	POWER_SUPPLY_CHARGE_TYPE_UNKNOWN = 0,
	POWER_SUPPLY_CHARGE_TYPE_NONE,
	POWER_SUPPLY_CHARGE_TYPE_TRICKLE,	/* slow speed */
	POWER_SUPPLY_CHARGE_TYPE_FAST,		/* fast speed */
	POWER_SUPPLY_CHARGE_TYPE_STANDARD,	/* normal speed */
	POWER_SUPPLY_CHARGE_TYPE_ADAPTIVE,	/* dynamically adjusted speed */
	POWER_SUPPLY_CHARGE_TYPE_CUSTOM,	/* use CHARGE_CONTROL_* props */
	POWER_SUPPLY_CHARGE_TYPE_LONGLIFE,	/* slow speed, longer life */

	/*
	 * force to 50 to minimize the chances of userspace binary
	 * incompatibility on newer upstream kernels
	 */
<<<<<<< HEAD
	POWER_SUPPLY_CHARGE_TYPE_TAPER_EXT = 50,	/* charging in CV phase */
=======
	POWER_SUPPLY_CHARGE_TYPE_TAPER = 50,	/* charging in CV phase */
>>>>>>> 334f1c6b
};

enum {
	POWER_SUPPLY_HEALTH_UNKNOWN = 0,
	POWER_SUPPLY_HEALTH_GOOD,
	POWER_SUPPLY_HEALTH_OVERHEAT,
	POWER_SUPPLY_HEALTH_DEAD,
	POWER_SUPPLY_HEALTH_OVERVOLTAGE,
	POWER_SUPPLY_HEALTH_UNSPEC_FAILURE,
	POWER_SUPPLY_HEALTH_COLD,
	POWER_SUPPLY_HEALTH_WATCHDOG_TIMER_EXPIRE,
	POWER_SUPPLY_HEALTH_SAFETY_TIMER_EXPIRE,
	POWER_SUPPLY_HEALTH_OVERCURRENT,
	POWER_SUPPLY_HEALTH_CALIBRATION_REQUIRED,
	POWER_SUPPLY_HEALTH_WARM,
	POWER_SUPPLY_HEALTH_COOL,
	POWER_SUPPLY_HEALTH_HOT,
};

enum {
	POWER_SUPPLY_TECHNOLOGY_UNKNOWN = 0,
	POWER_SUPPLY_TECHNOLOGY_NiMH,
	POWER_SUPPLY_TECHNOLOGY_LION,
	POWER_SUPPLY_TECHNOLOGY_LIPO,
	POWER_SUPPLY_TECHNOLOGY_LiFe,
	POWER_SUPPLY_TECHNOLOGY_NiCd,
	POWER_SUPPLY_TECHNOLOGY_LiMn,
};

enum {
	POWER_SUPPLY_CAPACITY_LEVEL_UNKNOWN = 0,
	POWER_SUPPLY_CAPACITY_LEVEL_CRITICAL,
	POWER_SUPPLY_CAPACITY_LEVEL_LOW,
	POWER_SUPPLY_CAPACITY_LEVEL_NORMAL,
	POWER_SUPPLY_CAPACITY_LEVEL_HIGH,
	POWER_SUPPLY_CAPACITY_LEVEL_FULL,
};

enum {
	POWER_SUPPLY_SCOPE_UNKNOWN = 0,
	POWER_SUPPLY_SCOPE_SYSTEM,
	POWER_SUPPLY_SCOPE_DEVICE,
};

enum power_supply_property {
	/* Properties of type `int' */
	POWER_SUPPLY_PROP_STATUS = 0,
	POWER_SUPPLY_PROP_CHARGE_TYPE,
	POWER_SUPPLY_PROP_HEALTH,
	POWER_SUPPLY_PROP_PRESENT,
	POWER_SUPPLY_PROP_ONLINE,
	POWER_SUPPLY_PROP_AUTHENTIC,
	POWER_SUPPLY_PROP_TECHNOLOGY,
	POWER_SUPPLY_PROP_CYCLE_COUNT,
	POWER_SUPPLY_PROP_VOLTAGE_MAX,
	POWER_SUPPLY_PROP_VOLTAGE_MIN,
	POWER_SUPPLY_PROP_VOLTAGE_MAX_DESIGN,
	POWER_SUPPLY_PROP_VOLTAGE_MIN_DESIGN,
	POWER_SUPPLY_PROP_VOLTAGE_NOW,
	POWER_SUPPLY_PROP_VOLTAGE_AVG,
	POWER_SUPPLY_PROP_VOLTAGE_OCV,
	POWER_SUPPLY_PROP_VOLTAGE_BOOT,
	POWER_SUPPLY_PROP_CURRENT_MAX,
	POWER_SUPPLY_PROP_CURRENT_NOW,
	POWER_SUPPLY_PROP_CURRENT_AVG,
	POWER_SUPPLY_PROP_CURRENT_BOOT,
	POWER_SUPPLY_PROP_POWER_NOW,
	POWER_SUPPLY_PROP_POWER_AVG,
	POWER_SUPPLY_PROP_CHARGE_FULL_DESIGN,
	POWER_SUPPLY_PROP_CHARGE_EMPTY_DESIGN,
	POWER_SUPPLY_PROP_CHARGE_FULL,
	POWER_SUPPLY_PROP_CHARGE_EMPTY,
	POWER_SUPPLY_PROP_CHARGE_NOW,
	POWER_SUPPLY_PROP_CHARGE_AVG,
	POWER_SUPPLY_PROP_CHARGE_COUNTER,
	POWER_SUPPLY_PROP_CONSTANT_CHARGE_CURRENT,
	POWER_SUPPLY_PROP_CONSTANT_CHARGE_CURRENT_MAX,
	POWER_SUPPLY_PROP_CONSTANT_CHARGE_VOLTAGE,
	POWER_SUPPLY_PROP_CONSTANT_CHARGE_VOLTAGE_MAX,
	POWER_SUPPLY_PROP_CHARGE_CONTROL_LIMIT,
	POWER_SUPPLY_PROP_CHARGE_CONTROL_LIMIT_MAX,
	POWER_SUPPLY_PROP_CHARGE_CONTROL_START_THRESHOLD, /* in percents! */
	POWER_SUPPLY_PROP_CHARGE_CONTROL_END_THRESHOLD, /* in percents! */
	POWER_SUPPLY_PROP_INPUT_CURRENT_LIMIT,
	POWER_SUPPLY_PROP_INPUT_VOLTAGE_LIMIT,
	POWER_SUPPLY_PROP_INPUT_POWER_LIMIT,
	POWER_SUPPLY_PROP_ENERGY_FULL_DESIGN,
	POWER_SUPPLY_PROP_ENERGY_EMPTY_DESIGN,
	POWER_SUPPLY_PROP_ENERGY_FULL,
	POWER_SUPPLY_PROP_ENERGY_EMPTY,
	POWER_SUPPLY_PROP_ENERGY_NOW,
	POWER_SUPPLY_PROP_ENERGY_AVG,
	POWER_SUPPLY_PROP_CAPACITY, /* in percents! */
	POWER_SUPPLY_PROP_CAPACITY_ALERT_MIN, /* in percents! */
	POWER_SUPPLY_PROP_CAPACITY_ALERT_MAX, /* in percents! */
	POWER_SUPPLY_PROP_CAPACITY_ERROR_MARGIN, /* in percents! */
	POWER_SUPPLY_PROP_CAPACITY_LEVEL,
	POWER_SUPPLY_PROP_TEMP,
	POWER_SUPPLY_PROP_TEMP_MAX,
	POWER_SUPPLY_PROP_TEMP_MIN,
	POWER_SUPPLY_PROP_TEMP_ALERT_MIN,
	POWER_SUPPLY_PROP_TEMP_ALERT_MAX,
	POWER_SUPPLY_PROP_TEMP_AMBIENT,
	POWER_SUPPLY_PROP_TEMP_AMBIENT_ALERT_MIN,
	POWER_SUPPLY_PROP_TEMP_AMBIENT_ALERT_MAX,
	POWER_SUPPLY_PROP_TIME_TO_EMPTY_NOW,
	POWER_SUPPLY_PROP_TIME_TO_EMPTY_AVG,
	POWER_SUPPLY_PROP_TIME_TO_FULL_NOW,
	POWER_SUPPLY_PROP_TIME_TO_FULL_AVG,
	POWER_SUPPLY_PROP_TYPE, /* use power_supply.type instead */
	POWER_SUPPLY_PROP_USB_TYPE,
	POWER_SUPPLY_PROP_SCOPE,
	POWER_SUPPLY_PROP_PRECHARGE_CURRENT,
	POWER_SUPPLY_PROP_CHARGE_TERM_CURRENT,
	POWER_SUPPLY_PROP_CALIBRATE,
	POWER_SUPPLY_PROP_MANUFACTURE_YEAR,
	POWER_SUPPLY_PROP_MANUFACTURE_MONTH,
	POWER_SUPPLY_PROP_MANUFACTURE_DAY,
	/* Properties of type `const char *' */
	POWER_SUPPLY_PROP_MODEL_NAME,
	POWER_SUPPLY_PROP_MANUFACTURER,
	POWER_SUPPLY_PROP_SERIAL_NUMBER,
};

enum power_supply_type {
	POWER_SUPPLY_TYPE_UNKNOWN = 0,
	POWER_SUPPLY_TYPE_BATTERY,
	POWER_SUPPLY_TYPE_UPS,
	POWER_SUPPLY_TYPE_MAINS,
	POWER_SUPPLY_TYPE_USB,			/* Standard Downstream Port */
	POWER_SUPPLY_TYPE_USB_DCP,		/* Dedicated Charging Port */
	POWER_SUPPLY_TYPE_USB_CDP,		/* Charging Downstream Port */
	POWER_SUPPLY_TYPE_USB_ACA,		/* Accessory Charger Adapters */
	POWER_SUPPLY_TYPE_USB_TYPE_C,		/* Type C Port */
	POWER_SUPPLY_TYPE_USB_PD,		/* Power Delivery Port */
	POWER_SUPPLY_TYPE_USB_PD_DRP,		/* PD Dual Role Port */
	POWER_SUPPLY_TYPE_APPLE_BRICK_ID,	/* Apple Charging Method */
	POWER_SUPPLY_TYPE_WIRELESS,		/* Wireless */
};

enum power_supply_usb_type {
	POWER_SUPPLY_USB_TYPE_UNKNOWN = 0,
	POWER_SUPPLY_USB_TYPE_SDP,		/* Standard Downstream Port */
	POWER_SUPPLY_USB_TYPE_DCP,		/* Dedicated Charging Port */
	POWER_SUPPLY_USB_TYPE_CDP,		/* Charging Downstream Port */
	POWER_SUPPLY_USB_TYPE_ACA,		/* Accessory Charger Adapters */
	POWER_SUPPLY_USB_TYPE_C,		/* Type C Port */
	POWER_SUPPLY_USB_TYPE_PD,		/* Power Delivery Port */
	POWER_SUPPLY_USB_TYPE_PD_DRP,		/* PD Dual Role Port */
	POWER_SUPPLY_USB_TYPE_PD_PPS,		/* PD Programmable Power Supply */
	POWER_SUPPLY_USB_TYPE_APPLE_BRICK_ID,	/* Apple Charging Method */
};

enum power_supply_notifier_events {
	PSY_EVENT_PROP_CHANGED,
};

union power_supply_propval {
	int intval;
	const char *strval;
};

struct device_node;
struct power_supply;

/* Run-time specific power supply configuration */
struct power_supply_config {
	struct device_node *of_node;
	struct fwnode_handle *fwnode;

	/* Driver private data */
	void *drv_data;

	/* Device specific sysfs attributes */
	const struct attribute_group **attr_grp;

	char **supplied_to;
	size_t num_supplicants;

	ANDROID_KABI_RESERVE(1);
};

/* Description of power supply */
struct power_supply_desc {
	const char *name;
	enum power_supply_type type;
	const enum power_supply_usb_type *usb_types;
	size_t num_usb_types;
	const enum power_supply_property *properties;
	size_t num_properties;

	/*
	 * Functions for drivers implementing power supply class.
	 * These shouldn't be called directly by other drivers for accessing
	 * this power supply. Instead use power_supply_*() functions (for
	 * example power_supply_get_property()).
	 */
	int (*get_property)(struct power_supply *psy,
			    enum power_supply_property psp,
			    union power_supply_propval *val);
	int (*set_property)(struct power_supply *psy,
			    enum power_supply_property psp,
			    const union power_supply_propval *val);
	/*
	 * property_is_writeable() will be called during registration
	 * of power supply. If this happens during device probe then it must
	 * not access internal data of device (because probe did not end).
	 */
	int (*property_is_writeable)(struct power_supply *psy,
				     enum power_supply_property psp);
	void (*external_power_changed)(struct power_supply *psy);
	void (*set_charged)(struct power_supply *psy);

	/*
	 * Set if thermal zone should not be created for this power supply.
	 * For example for virtual supplies forwarding calls to actual
	 * sensors or other supplies.
	 */
	bool no_thermal;
	/* For APM emulation, think legacy userspace. */
	int use_for_apm;

	ANDROID_KABI_RESERVE(1);
};

struct power_supply {
	const struct power_supply_desc *desc;

	char **supplied_to;
	size_t num_supplicants;

	char **supplied_from;
	size_t num_supplies;
	struct device_node *of_node;

	/* Driver private data */
	void *drv_data;

	/* private */
	struct device dev;
	struct work_struct changed_work;
	struct delayed_work deferred_register_work;
	spinlock_t changed_lock;
	bool changed;
	bool initialized;
	bool removing;
	atomic_t use_cnt;
#ifdef CONFIG_THERMAL
	struct thermal_zone_device *tzd;
	struct thermal_cooling_device *tcd;
#endif

#ifdef CONFIG_LEDS_TRIGGERS
	struct led_trigger *charging_full_trig;
	char *charging_full_trig_name;
	struct led_trigger *charging_trig;
	char *charging_trig_name;
	struct led_trigger *full_trig;
	char *full_trig_name;
	struct led_trigger *online_trig;
	char *online_trig_name;
	struct led_trigger *charging_blink_full_solid_trig;
	char *charging_blink_full_solid_trig_name;
#endif

	ANDROID_KABI_RESERVE(1);
};

/*
 * This is recommended structure to specify static power supply parameters.
 * Generic one, parametrizable for different power supplies. Power supply
 * class itself does not use it, but that's what implementing most platform
 * drivers, should try reuse for consistency.
 */

struct power_supply_info {
	const char *name;
	int technology;
	int voltage_max_design;
	int voltage_min_design;
	int charge_full_design;
	int charge_empty_design;
	int energy_full_design;
	int energy_empty_design;
	int use_for_apm;
};

struct power_supply_battery_ocv_table {
	int ocv;	/* microVolts */
	int capacity;	/* percent */
};

struct power_supply_resistance_temp_table {
	int temp;	/* celsius */
	int resistance;	/* internal resistance percent */
};

#define POWER_SUPPLY_OCV_TEMP_MAX 20

/*
 * This is the recommended struct to manage static battery parameters,
 * populated by power_supply_get_battery_info(). Most platform drivers should
 * use these for consistency.
 * Its field names must correspond to elements in enum power_supply_property.
 * The default field value is -EINVAL.
 * Power supply class itself doesn't use this.
 */

struct power_supply_battery_info {
	int energy_full_design_uwh;	    /* microWatt-hours */
	int charge_full_design_uah;	    /* microAmp-hours */
	int voltage_min_design_uv;	    /* microVolts */
	int voltage_max_design_uv;	    /* microVolts */
	int tricklecharge_current_ua;	    /* microAmps */
	int precharge_current_ua;	    /* microAmps */
	int precharge_voltage_max_uv;	    /* microVolts */
	int charge_term_current_ua;	    /* microAmps */
	int charge_restart_voltage_uv;	    /* microVolts */
	int overvoltage_limit_uv;	    /* microVolts */
	int constant_charge_current_max_ua; /* microAmps */
	int constant_charge_voltage_max_uv; /* microVolts */
	int factory_internal_resistance_uohm;   /* microOhms */
	int ocv_temp[POWER_SUPPLY_OCV_TEMP_MAX];/* celsius */
	int temp_ambient_alert_min;             /* celsius */
	int temp_ambient_alert_max;             /* celsius */
	int temp_alert_min;                     /* celsius */
	int temp_alert_max;                     /* celsius */
	int temp_min;                           /* celsius */
	int temp_max;                           /* celsius */
	struct power_supply_battery_ocv_table *ocv_table[POWER_SUPPLY_OCV_TEMP_MAX];
	int ocv_table_size[POWER_SUPPLY_OCV_TEMP_MAX];
	struct power_supply_resistance_temp_table *resist_table;
	int resist_table_size;

	ANDROID_KABI_RESERVE(1);
};

extern struct atomic_notifier_head power_supply_notifier;
extern int power_supply_reg_notifier(struct notifier_block *nb);
extern void power_supply_unreg_notifier(struct notifier_block *nb);
extern struct power_supply *power_supply_get_by_name(const char *name);
extern void power_supply_put(struct power_supply *psy);
#ifdef CONFIG_OF
extern struct power_supply *power_supply_get_by_phandle(struct device_node *np,
							const char *property);
extern int power_supply_get_by_phandle_array(struct device_node *np,
					     const char *property,
					     struct power_supply **psy,
					     ssize_t size);
extern struct power_supply *devm_power_supply_get_by_phandle(
				    struct device *dev, const char *property);
#else /* !CONFIG_OF */
static inline struct power_supply *
power_supply_get_by_phandle(struct device_node *np, const char *property)
{ return NULL; }
static inline int
power_supply_get_by_phandle_array(struct device_node *np,
				  const char *property,
				  struct power_supply **psy,
				  int size)
{ return 0; }
static inline struct power_supply *
devm_power_supply_get_by_phandle(struct device *dev, const char *property)
{ return NULL; }
#endif /* CONFIG_OF */

extern int power_supply_get_battery_info(struct power_supply *psy,
					 struct power_supply_battery_info *info);
extern void power_supply_put_battery_info(struct power_supply *psy,
					  struct power_supply_battery_info *info);
extern int power_supply_ocv2cap_simple(struct power_supply_battery_ocv_table *table,
				       int table_len, int ocv);
extern struct power_supply_battery_ocv_table *
power_supply_find_ocv2cap_table(struct power_supply_battery_info *info,
				int temp, int *table_len);
extern int power_supply_batinfo_ocv2cap(struct power_supply_battery_info *info,
					int ocv, int temp);
extern int
power_supply_temp2resist_simple(struct power_supply_resistance_temp_table *table,
				int table_len, int temp);
extern void power_supply_changed(struct power_supply *psy);
extern int power_supply_am_i_supplied(struct power_supply *psy);
extern int power_supply_set_input_current_limit_from_supplier(
					 struct power_supply *psy);
extern int power_supply_set_battery_charged(struct power_supply *psy);

#ifdef CONFIG_POWER_SUPPLY
extern int power_supply_is_system_supplied(void);
#else
static inline int power_supply_is_system_supplied(void) { return -ENOSYS; }
#endif

extern int power_supply_get_property(struct power_supply *psy,
			    enum power_supply_property psp,
			    union power_supply_propval *val);
#if IS_ENABLED(CONFIG_POWER_SUPPLY)
extern int power_supply_set_property(struct power_supply *psy,
			    enum power_supply_property psp,
			    const union power_supply_propval *val);
#else
static inline int power_supply_set_property(struct power_supply *psy,
			    enum power_supply_property psp,
			    const union power_supply_propval *val)
{ return 0; }
#endif
extern int power_supply_property_is_writeable(struct power_supply *psy,
					enum power_supply_property psp);
extern void power_supply_external_power_changed(struct power_supply *psy);

extern struct power_supply *__must_check
power_supply_register(struct device *parent,
				 const struct power_supply_desc *desc,
				 const struct power_supply_config *cfg);
extern struct power_supply *__must_check
power_supply_register_no_ws(struct device *parent,
				 const struct power_supply_desc *desc,
				 const struct power_supply_config *cfg);
extern struct power_supply *__must_check
devm_power_supply_register(struct device *parent,
				 const struct power_supply_desc *desc,
				 const struct power_supply_config *cfg);
extern struct power_supply *__must_check
devm_power_supply_register_no_ws(struct device *parent,
				 const struct power_supply_desc *desc,
				 const struct power_supply_config *cfg);
extern void power_supply_unregister(struct power_supply *psy);
extern int power_supply_powers(struct power_supply *psy, struct device *dev);

#define to_power_supply(device) container_of(device, struct power_supply, dev)

extern void *power_supply_get_drvdata(struct power_supply *psy);
/* For APM emulation, think legacy userspace. */
extern struct class *power_supply_class;

static inline bool power_supply_is_amp_property(enum power_supply_property psp)
{
	switch (psp) {
	case POWER_SUPPLY_PROP_CHARGE_FULL_DESIGN:
	case POWER_SUPPLY_PROP_CHARGE_EMPTY_DESIGN:
	case POWER_SUPPLY_PROP_CHARGE_FULL:
	case POWER_SUPPLY_PROP_CHARGE_EMPTY:
	case POWER_SUPPLY_PROP_CHARGE_NOW:
	case POWER_SUPPLY_PROP_CHARGE_AVG:
	case POWER_SUPPLY_PROP_CHARGE_COUNTER:
	case POWER_SUPPLY_PROP_PRECHARGE_CURRENT:
	case POWER_SUPPLY_PROP_CHARGE_TERM_CURRENT:
	case POWER_SUPPLY_PROP_CONSTANT_CHARGE_CURRENT:
	case POWER_SUPPLY_PROP_CONSTANT_CHARGE_CURRENT_MAX:
	case POWER_SUPPLY_PROP_CURRENT_MAX:
	case POWER_SUPPLY_PROP_CURRENT_NOW:
	case POWER_SUPPLY_PROP_CURRENT_AVG:
	case POWER_SUPPLY_PROP_CURRENT_BOOT:
		return 1;
	default:
		break;
	}

	return 0;
}

static inline bool power_supply_is_watt_property(enum power_supply_property psp)
{
	switch (psp) {
	case POWER_SUPPLY_PROP_ENERGY_FULL_DESIGN:
	case POWER_SUPPLY_PROP_ENERGY_EMPTY_DESIGN:
	case POWER_SUPPLY_PROP_ENERGY_FULL:
	case POWER_SUPPLY_PROP_ENERGY_EMPTY:
	case POWER_SUPPLY_PROP_ENERGY_NOW:
	case POWER_SUPPLY_PROP_ENERGY_AVG:
	case POWER_SUPPLY_PROP_VOLTAGE_MAX:
	case POWER_SUPPLY_PROP_VOLTAGE_MIN:
	case POWER_SUPPLY_PROP_VOLTAGE_MAX_DESIGN:
	case POWER_SUPPLY_PROP_VOLTAGE_MIN_DESIGN:
	case POWER_SUPPLY_PROP_VOLTAGE_NOW:
	case POWER_SUPPLY_PROP_VOLTAGE_AVG:
	case POWER_SUPPLY_PROP_VOLTAGE_OCV:
	case POWER_SUPPLY_PROP_VOLTAGE_BOOT:
	case POWER_SUPPLY_PROP_CONSTANT_CHARGE_VOLTAGE:
	case POWER_SUPPLY_PROP_CONSTANT_CHARGE_VOLTAGE_MAX:
	case POWER_SUPPLY_PROP_POWER_NOW:
		return 1;
	default:
		break;
	}

	return 0;
}

#ifdef CONFIG_POWER_SUPPLY_HWMON
int power_supply_add_hwmon_sysfs(struct power_supply *psy);
void power_supply_remove_hwmon_sysfs(struct power_supply *psy);
#else
static inline int power_supply_add_hwmon_sysfs(struct power_supply *psy)
{
	return 0;
}

static inline
void power_supply_remove_hwmon_sysfs(struct power_supply *psy) {}
#endif

#endif /* __LINUX_POWER_SUPPLY_H__ */<|MERGE_RESOLUTION|>--- conflicted
+++ resolved
@@ -55,11 +55,7 @@
 	 * force to 50 to minimize the chances of userspace binary
 	 * incompatibility on newer upstream kernels
 	 */
-<<<<<<< HEAD
-	POWER_SUPPLY_CHARGE_TYPE_TAPER_EXT = 50,	/* charging in CV phase */
-=======
 	POWER_SUPPLY_CHARGE_TYPE_TAPER = 50,	/* charging in CV phase */
->>>>>>> 334f1c6b
 };
 
 enum {
