--- conflicted
+++ resolved
@@ -349,13 +349,8 @@
 	struct deferred_split deferred_split_queue;
 #endif
 
-<<<<<<< HEAD
 	ANDROID_OEM_DATA(1);
-	struct mem_cgroup_per_node *nodeinfo[0];
-	/* WARNING: nodeinfo must be the last member here */
-=======
 	struct mem_cgroup_per_node *nodeinfo[];
->>>>>>> 754a0abe
 };
 
 /*
@@ -699,7 +694,6 @@
 		page_counter_read(&memcg->memory);
 }
 
-<<<<<<< HEAD
 int __mem_cgroup_charge(struct page *page, struct mm_struct *mm,
 			gfp_t gfp_mask);
 static inline int mem_cgroup_charge(struct page *page, struct mm_struct *mm,
@@ -709,12 +703,10 @@
 		return 0;
 	return __mem_cgroup_charge(page, mm, gfp_mask);
 }
-=======
-int mem_cgroup_charge(struct page *page, struct mm_struct *mm, gfp_t gfp_mask);
+
 int mem_cgroup_swapin_charge_page(struct page *page, struct mm_struct *mm,
 				  gfp_t gfp, swp_entry_t entry);
 void mem_cgroup_swapin_uncharge_swap(swp_entry_t entry);
->>>>>>> 754a0abe
 
 void __mem_cgroup_uncharge(struct page *page);
 static inline void mem_cgroup_uncharge(struct page *page)
@@ -1127,13 +1119,10 @@
 }
 
 void split_page_memcg(struct page *head, unsigned int nr);
-<<<<<<< HEAD
-=======
 
 unsigned long mem_cgroup_soft_limit_reclaim(pg_data_t *pgdat, int order,
 						gfp_t gfp_mask,
 						unsigned long *total_scanned);
->>>>>>> 754a0abe
 
 #else /* CONFIG_MEMCG */
 
@@ -1457,25 +1446,6 @@
 	mod_node_page_state(page_pgdat(page), idx, val);
 }
 
-<<<<<<< HEAD
-static inline void mod_memcg_obj_state(void *p, int idx, int val)
-{
-}
-
-static inline
-unsigned long mem_cgroup_soft_limit_reclaim(pg_data_t *pgdat, int order,
-					    gfp_t gfp_mask,
-					    unsigned long *total_scanned)
-{
-	return 0;
-}
-
-static inline void split_page_memcg(struct page *head, unsigned int nr)
-{
-}
-
-=======
->>>>>>> 754a0abe
 static inline void count_memcg_events(struct mem_cgroup *memcg,
 				      enum vm_event_item idx,
 				      unsigned long count)
