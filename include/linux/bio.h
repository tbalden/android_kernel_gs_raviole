/* SPDX-License-Identifier: GPL-2.0 */
/*
 * Copyright (C) 2001 Jens Axboe <axboe@suse.de>
 */
#ifndef __LINUX_BIO_H
#define __LINUX_BIO_H

#include <linux/highmem.h>
#include <linux/mempool.h>
#include <linux/ioprio.h>
/* struct bio, bio_vec and BIO_* flags are defined in blk_types.h */
#include <linux/blk_types.h>
<<<<<<< HEAD
#include <linux/android_kabi.h>
=======
#include <linux/uio.h>
>>>>>>> 754a0abe

#define BIO_DEBUG

#ifdef BIO_DEBUG
#define BIO_BUG_ON	BUG_ON
#else
#define BIO_BUG_ON
#endif

#define BIO_MAX_VECS		256U

static inline unsigned int bio_max_segs(unsigned int nr_segs)
{
	return min(nr_segs, BIO_MAX_VECS);
}

#define bio_prio(bio)			(bio)->bi_ioprio
#define bio_set_prio(bio, prio)		((bio)->bi_ioprio = prio)

#define bio_iter_iovec(bio, iter)				\
	bvec_iter_bvec((bio)->bi_io_vec, (iter))

#define bio_iter_page(bio, iter)				\
	bvec_iter_page((bio)->bi_io_vec, (iter))
#define bio_iter_len(bio, iter)					\
	bvec_iter_len((bio)->bi_io_vec, (iter))
#define bio_iter_offset(bio, iter)				\
	bvec_iter_offset((bio)->bi_io_vec, (iter))

#define bio_page(bio)		bio_iter_page((bio), (bio)->bi_iter)
#define bio_offset(bio)		bio_iter_offset((bio), (bio)->bi_iter)
#define bio_iovec(bio)		bio_iter_iovec((bio), (bio)->bi_iter)

#define bvec_iter_sectors(iter)	((iter).bi_size >> 9)
#define bvec_iter_end_sector(iter) ((iter).bi_sector + bvec_iter_sectors((iter)))

#define bio_sectors(bio)	bvec_iter_sectors((bio)->bi_iter)
#define bio_end_sector(bio)	bvec_iter_end_sector((bio)->bi_iter)

/*
 * Return the data direction, READ or WRITE.
 */
#define bio_data_dir(bio) \
	(op_is_write(bio_op(bio)) ? WRITE : READ)

/*
 * Check whether this bio carries any data or not. A NULL bio is allowed.
 */
static inline bool bio_has_data(struct bio *bio)
{
	if (bio &&
	    bio->bi_iter.bi_size &&
	    bio_op(bio) != REQ_OP_DISCARD &&
	    bio_op(bio) != REQ_OP_SECURE_ERASE &&
	    bio_op(bio) != REQ_OP_WRITE_ZEROES)
		return true;

	return false;
}

static inline bool bio_no_advance_iter(const struct bio *bio)
{
	return bio_op(bio) == REQ_OP_DISCARD ||
	       bio_op(bio) == REQ_OP_SECURE_ERASE ||
	       bio_op(bio) == REQ_OP_WRITE_SAME ||
	       bio_op(bio) == REQ_OP_WRITE_ZEROES;
}

static inline bool bio_mergeable(struct bio *bio)
{
	if (bio->bi_opf & REQ_NOMERGE_FLAGS)
		return false;

	return true;
}

static inline unsigned int bio_cur_bytes(struct bio *bio)
{
	if (bio_has_data(bio))
		return bio_iovec(bio).bv_len;
	else /* dataless requests such as discard */
		return bio->bi_iter.bi_size;
}

static inline void *bio_data(struct bio *bio)
{
	if (bio_has_data(bio))
		return page_address(bio_page(bio)) + bio_offset(bio);

	return NULL;
}

/**
 * bio_full - check if the bio is full
 * @bio:	bio to check
 * @len:	length of one segment to be added
 *
 * Return true if @bio is full and one segment with @len bytes can't be
 * added to the bio, otherwise return false
 */
static inline bool bio_full(struct bio *bio, unsigned len)
{
	if (bio->bi_vcnt >= bio->bi_max_vecs)
		return true;

	if (bio->bi_iter.bi_size > UINT_MAX - len)
		return true;

	return false;
}

static inline bool bio_next_segment(const struct bio *bio,
				    struct bvec_iter_all *iter)
{
	if (iter->idx >= bio->bi_vcnt)
		return false;

	bvec_advance(&bio->bi_io_vec[iter->idx], iter);
	return true;
}

/*
 * drivers should _never_ use the all version - the bio may have been split
 * before it got to the driver and the driver won't own all of it
 */
#define bio_for_each_segment_all(bvl, bio, iter) \
	for (bvl = bvec_init_iter_all(&iter); bio_next_segment((bio), &iter); )

static inline void bio_advance_iter(const struct bio *bio,
				    struct bvec_iter *iter, unsigned int bytes)
{
	iter->bi_sector += bytes >> 9;

	if (bio_no_advance_iter(bio))
		iter->bi_size -= bytes;
	else
		bvec_iter_advance(bio->bi_io_vec, iter, bytes);
		/* TODO: It is reasonable to complete bio with error here. */
}

/* @bytes should be less or equal to bvec[i->bi_idx].bv_len */
static inline void bio_advance_iter_single(const struct bio *bio,
					   struct bvec_iter *iter,
					   unsigned int bytes)
{
	iter->bi_sector += bytes >> 9;

	if (bio_no_advance_iter(bio))
		iter->bi_size -= bytes;
	else
		bvec_iter_advance_single(bio->bi_io_vec, iter, bytes);
}

#define __bio_for_each_segment(bvl, bio, iter, start)			\
	for (iter = (start);						\
	     (iter).bi_size &&						\
		((bvl = bio_iter_iovec((bio), (iter))), 1);		\
	     bio_advance_iter_single((bio), &(iter), (bvl).bv_len))

#define bio_for_each_segment(bvl, bio, iter)				\
	__bio_for_each_segment(bvl, bio, iter, (bio)->bi_iter)

#define __bio_for_each_bvec(bvl, bio, iter, start)		\
	for (iter = (start);						\
	     (iter).bi_size &&						\
		((bvl = mp_bvec_iter_bvec((bio)->bi_io_vec, (iter))), 1); \
	     bio_advance_iter_single((bio), &(iter), (bvl).bv_len))

/* iterate over multi-page bvec */
#define bio_for_each_bvec(bvl, bio, iter)			\
	__bio_for_each_bvec(bvl, bio, iter, (bio)->bi_iter)

/*
 * Iterate over all multi-page bvecs. Drivers shouldn't use this version for the
 * same reasons as bio_for_each_segment_all().
 */
#define bio_for_each_bvec_all(bvl, bio, i)		\
	for (i = 0, bvl = bio_first_bvec_all(bio);	\
	     i < (bio)->bi_vcnt; i++, bvl++)		\

#define bio_iter_last(bvec, iter) ((iter).bi_size == (bvec).bv_len)

static inline unsigned bio_segments(struct bio *bio)
{
	unsigned segs = 0;
	struct bio_vec bv;
	struct bvec_iter iter;

	/*
	 * We special case discard/write same/write zeroes, because they
	 * interpret bi_size differently:
	 */

	switch (bio_op(bio)) {
	case REQ_OP_DISCARD:
	case REQ_OP_SECURE_ERASE:
	case REQ_OP_WRITE_ZEROES:
		return 0;
	case REQ_OP_WRITE_SAME:
		return 1;
	default:
		break;
	}

	bio_for_each_segment(bv, bio, iter)
		segs++;

	return segs;
}

/*
 * get a reference to a bio, so it won't disappear. the intended use is
 * something like:
 *
 * bio_get(bio);
 * submit_bio(rw, bio);
 * if (bio->bi_flags ...)
 *	do_something
 * bio_put(bio);
 *
 * without the bio_get(), it could potentially complete I/O before submit_bio
 * returns. and then bio would be freed memory when if (bio->bi_flags ...)
 * runs
 */
static inline void bio_get(struct bio *bio)
{
	bio->bi_flags |= (1 << BIO_REFFED);
	smp_mb__before_atomic();
	atomic_inc(&bio->__bi_cnt);
}

static inline void bio_cnt_set(struct bio *bio, unsigned int count)
{
	if (count != 1) {
		bio->bi_flags |= (1 << BIO_REFFED);
		smp_mb();
	}
	atomic_set(&bio->__bi_cnt, count);
}

static inline bool bio_flagged(struct bio *bio, unsigned int bit)
{
	return (bio->bi_flags & (1U << bit)) != 0;
}

static inline void bio_set_flag(struct bio *bio, unsigned int bit)
{
	bio->bi_flags |= (1U << bit);
}

static inline void bio_clear_flag(struct bio *bio, unsigned int bit)
{
	bio->bi_flags &= ~(1U << bit);
}

static inline void bio_get_first_bvec(struct bio *bio, struct bio_vec *bv)
{
	*bv = mp_bvec_iter_bvec(bio->bi_io_vec, bio->bi_iter);
}

static inline void bio_get_last_bvec(struct bio *bio, struct bio_vec *bv)
{
	struct bvec_iter iter = bio->bi_iter;
	int idx;

	bio_get_first_bvec(bio, bv);
	if (bv->bv_len == bio->bi_iter.bi_size)
		return;		/* this bio only has a single bvec */

	bio_advance_iter(bio, &iter, iter.bi_size);

	if (!iter.bi_bvec_done)
		idx = iter.bi_idx - 1;
	else	/* in the middle of bvec */
		idx = iter.bi_idx;

	*bv = bio->bi_io_vec[idx];

	/*
	 * iter.bi_bvec_done records actual length of the last bvec
	 * if this bio ends in the middle of one io vector
	 */
	if (iter.bi_bvec_done)
		bv->bv_len = iter.bi_bvec_done;
}

static inline struct bio_vec *bio_first_bvec_all(struct bio *bio)
{
	WARN_ON_ONCE(bio_flagged(bio, BIO_CLONED));
	return bio->bi_io_vec;
}

static inline struct page *bio_first_page_all(struct bio *bio)
{
	return bio_first_bvec_all(bio)->bv_page;
}

static inline struct bio_vec *bio_last_bvec_all(struct bio *bio)
{
	WARN_ON_ONCE(bio_flagged(bio, BIO_CLONED));
	return &bio->bi_io_vec[bio->bi_vcnt - 1];
}

enum bip_flags {
	BIP_BLOCK_INTEGRITY	= 1 << 0, /* block layer owns integrity data */
	BIP_MAPPED_INTEGRITY	= 1 << 1, /* ref tag has been remapped */
	BIP_CTRL_NOCHECK	= 1 << 2, /* disable HBA integrity checking */
	BIP_DISK_NOCHECK	= 1 << 3, /* disable disk integrity checking */
	BIP_IP_CHECKSUM		= 1 << 4, /* IP checksum */
};

/*
 * bio integrity payload
 */
struct bio_integrity_payload {
	struct bio		*bip_bio;	/* parent bio */

	struct bvec_iter	bip_iter;

	unsigned short		bip_vcnt;	/* # of integrity bio_vecs */
	unsigned short		bip_max_vcnt;	/* integrity bio_vec slots */
	unsigned short		bip_flags;	/* control flags */

	struct bvec_iter	bio_iter;	/* for rewinding parent bio */

	struct work_struct	bip_work;	/* I/O completion */

	struct bio_vec		*bip_vec;

	ANDROID_KABI_RESERVE(1);
	ANDROID_KABI_RESERVE(2);

	struct bio_vec		bip_inline_vecs[];/* embedded bvec array */
};

#if defined(CONFIG_BLK_DEV_INTEGRITY)

static inline struct bio_integrity_payload *bio_integrity(struct bio *bio)
{
	if (bio->bi_opf & REQ_INTEGRITY)
		return bio->bi_integrity;

	return NULL;
}

static inline bool bio_integrity_flagged(struct bio *bio, enum bip_flags flag)
{
	struct bio_integrity_payload *bip = bio_integrity(bio);

	if (bip)
		return bip->bip_flags & flag;

	return false;
}

static inline sector_t bip_get_seed(struct bio_integrity_payload *bip)
{
	return bip->bip_iter.bi_sector;
}

static inline void bip_set_seed(struct bio_integrity_payload *bip,
				sector_t seed)
{
	bip->bip_iter.bi_sector = seed;
}

#endif /* CONFIG_BLK_DEV_INTEGRITY */

extern void bio_trim(struct bio *bio, int offset, int size);
extern struct bio *bio_split(struct bio *bio, int sectors,
			     gfp_t gfp, struct bio_set *bs);

/**
 * bio_next_split - get next @sectors from a bio, splitting if necessary
 * @bio:	bio to split
 * @sectors:	number of sectors to split from the front of @bio
 * @gfp:	gfp mask
 * @bs:		bio set to allocate from
 *
 * Returns a bio representing the next @sectors of @bio - if the bio is smaller
 * than @sectors, returns the original bio unchanged.
 */
static inline struct bio *bio_next_split(struct bio *bio, int sectors,
					 gfp_t gfp, struct bio_set *bs)
{
	if (sectors >= bio_sectors(bio))
		return bio;

	return bio_split(bio, sectors, gfp, bs);
}

enum {
	BIOSET_NEED_BVECS = BIT(0),
	BIOSET_NEED_RESCUER = BIT(1),
};
extern int bioset_init(struct bio_set *, unsigned int, unsigned int, int flags);
extern void bioset_exit(struct bio_set *);
extern int biovec_init_pool(mempool_t *pool, int pool_entries);
extern int bioset_init_from_src(struct bio_set *bs, struct bio_set *src);

struct bio *bio_alloc_bioset(gfp_t gfp, unsigned short nr_iovecs,
		struct bio_set *bs);
struct bio *bio_kmalloc(gfp_t gfp_mask, unsigned short nr_iovecs);
extern void bio_put(struct bio *);

extern void __bio_clone_fast(struct bio *, struct bio *);
extern struct bio *bio_clone_fast(struct bio *, gfp_t, struct bio_set *);

extern struct bio_set fs_bio_set;

static inline struct bio *bio_alloc(gfp_t gfp_mask, unsigned short nr_iovecs)
{
	return bio_alloc_bioset(gfp_mask, nr_iovecs, &fs_bio_set);
}

extern blk_qc_t submit_bio(struct bio *);

extern void bio_endio(struct bio *);

static inline void bio_io_error(struct bio *bio)
{
	bio->bi_status = BLK_STS_IOERR;
	bio_endio(bio);
}

static inline void bio_wouldblock_error(struct bio *bio)
{
	bio_set_flag(bio, BIO_QUIET);
	bio->bi_status = BLK_STS_AGAIN;
	bio_endio(bio);
}

/*
 * Calculate number of bvec segments that should be allocated to fit data
 * pointed by @iter. If @iter is backed by bvec it's going to be reused
 * instead of allocating a new one.
 */
static inline int bio_iov_vecs_to_alloc(struct iov_iter *iter, int max_segs)
{
	if (iov_iter_is_bvec(iter))
		return 0;
	return iov_iter_npages(iter, max_segs);
}

struct request_queue;

extern int submit_bio_wait(struct bio *bio);
extern void bio_advance(struct bio *, unsigned);

extern void bio_init(struct bio *bio, struct bio_vec *table,
		     unsigned short max_vecs);
extern void bio_uninit(struct bio *);
extern void bio_reset(struct bio *);
void bio_chain(struct bio *, struct bio *);

extern int bio_add_page(struct bio *, struct page *, unsigned int,unsigned int);
extern int bio_add_pc_page(struct request_queue *, struct bio *, struct page *,
			   unsigned int, unsigned int);
int bio_add_zone_append_page(struct bio *bio, struct page *page,
			     unsigned int len, unsigned int offset);
bool __bio_try_merge_page(struct bio *bio, struct page *page,
		unsigned int len, unsigned int off, bool *same_page);
void __bio_add_page(struct bio *bio, struct page *page,
		unsigned int len, unsigned int off);
int bio_iov_iter_get_pages(struct bio *bio, struct iov_iter *iter);
void bio_release_pages(struct bio *bio, bool mark_dirty);
extern void bio_set_pages_dirty(struct bio *bio);
extern void bio_check_pages_dirty(struct bio *bio);

extern void bio_copy_data_iter(struct bio *dst, struct bvec_iter *dst_iter,
			       struct bio *src, struct bvec_iter *src_iter);
extern void bio_copy_data(struct bio *dst, struct bio *src);
extern void bio_free_pages(struct bio *bio);
void bio_truncate(struct bio *bio, unsigned new_size);
void guard_bio_eod(struct bio *bio);
void zero_fill_bio(struct bio *bio);

extern const char *bio_devname(struct bio *bio, char *buffer);

#define bio_set_dev(bio, bdev) 				\
do {							\
	bio_clear_flag(bio, BIO_REMAPPED);		\
	if ((bio)->bi_bdev != (bdev))			\
		bio_clear_flag(bio, BIO_THROTTLED);	\
	(bio)->bi_bdev = (bdev);			\
	bio_associate_blkg(bio);			\
} while (0)

#define bio_copy_dev(dst, src)			\
do {						\
	bio_clear_flag(dst, BIO_REMAPPED);		\
	(dst)->bi_bdev = (src)->bi_bdev;	\
	bio_clone_blkg_association(dst, src);	\
} while (0)

#define bio_dev(bio) \
	disk_devt((bio)->bi_bdev->bd_disk)

#ifdef CONFIG_BLK_CGROUP
void bio_associate_blkg(struct bio *bio);
void bio_associate_blkg_from_css(struct bio *bio,
				 struct cgroup_subsys_state *css);
void bio_clone_blkg_association(struct bio *dst, struct bio *src);
#else	/* CONFIG_BLK_CGROUP */
static inline void bio_associate_blkg(struct bio *bio) { }
static inline void bio_associate_blkg_from_css(struct bio *bio,
					       struct cgroup_subsys_state *css)
{ }
static inline void bio_clone_blkg_association(struct bio *dst,
					      struct bio *src) { }
#endif	/* CONFIG_BLK_CGROUP */

#ifdef CONFIG_HIGHMEM
/*
 * remember never ever reenable interrupts between a bvec_kmap_irq and
 * bvec_kunmap_irq!
 */
static inline char *bvec_kmap_irq(struct bio_vec *bvec, unsigned long *flags)
{
	unsigned long addr;

	/*
	 * might not be a highmem page, but the preempt/irq count
	 * balancing is a lot nicer this way
	 */
	local_irq_save(*flags);
	addr = (unsigned long) kmap_atomic(bvec->bv_page);

	BUG_ON(addr & ~PAGE_MASK);

	return (char *) addr + bvec->bv_offset;
}

static inline void bvec_kunmap_irq(char *buffer, unsigned long *flags)
{
	unsigned long ptr = (unsigned long) buffer & PAGE_MASK;

	kunmap_atomic((void *) ptr);
	local_irq_restore(*flags);
}

#else
static inline char *bvec_kmap_irq(struct bio_vec *bvec, unsigned long *flags)
{
	return page_address(bvec->bv_page) + bvec->bv_offset;
}

static inline void bvec_kunmap_irq(char *buffer, unsigned long *flags)
{
	*flags = 0;
}
#endif

/*
 * BIO list management for use by remapping drivers (e.g. DM or MD) and loop.
 *
 * A bio_list anchors a singly-linked list of bios chained through the bi_next
 * member of the bio.  The bio_list also caches the last list member to allow
 * fast access to the tail.
 */
struct bio_list {
	struct bio *head;
	struct bio *tail;
};

static inline int bio_list_empty(const struct bio_list *bl)
{
	return bl->head == NULL;
}

static inline void bio_list_init(struct bio_list *bl)
{
	bl->head = bl->tail = NULL;
}

#define BIO_EMPTY_LIST	{ NULL, NULL }

#define bio_list_for_each(bio, bl) \
	for (bio = (bl)->head; bio; bio = bio->bi_next)

static inline unsigned bio_list_size(const struct bio_list *bl)
{
	unsigned sz = 0;
	struct bio *bio;

	bio_list_for_each(bio, bl)
		sz++;

	return sz;
}

static inline void bio_list_add(struct bio_list *bl, struct bio *bio)
{
	bio->bi_next = NULL;

	if (bl->tail)
		bl->tail->bi_next = bio;
	else
		bl->head = bio;

	bl->tail = bio;
}

static inline void bio_list_add_head(struct bio_list *bl, struct bio *bio)
{
	bio->bi_next = bl->head;

	bl->head = bio;

	if (!bl->tail)
		bl->tail = bio;
}

static inline void bio_list_merge(struct bio_list *bl, struct bio_list *bl2)
{
	if (!bl2->head)
		return;

	if (bl->tail)
		bl->tail->bi_next = bl2->head;
	else
		bl->head = bl2->head;

	bl->tail = bl2->tail;
}

static inline void bio_list_merge_head(struct bio_list *bl,
				       struct bio_list *bl2)
{
	if (!bl2->head)
		return;

	if (bl->head)
		bl2->tail->bi_next = bl->head;
	else
		bl->tail = bl2->tail;

	bl->head = bl2->head;
}

static inline struct bio *bio_list_peek(struct bio_list *bl)
{
	return bl->head;
}

static inline struct bio *bio_list_pop(struct bio_list *bl)
{
	struct bio *bio = bl->head;

	if (bio) {
		bl->head = bl->head->bi_next;
		if (!bl->head)
			bl->tail = NULL;

		bio->bi_next = NULL;
	}

	return bio;
}

static inline struct bio *bio_list_get(struct bio_list *bl)
{
	struct bio *bio = bl->head;

	bl->head = bl->tail = NULL;

	return bio;
}

/*
 * Increment chain count for the bio. Make sure the CHAIN flag update
 * is visible before the raised count.
 */
static inline void bio_inc_remaining(struct bio *bio)
{
	bio_set_flag(bio, BIO_CHAIN);
	smp_mb__before_atomic();
	atomic_inc(&bio->__bi_remaining);
}

/*
 * bio_set is used to allow other portions of the IO system to
 * allocate their own private memory pools for bio and iovec structures.
 * These memory pools in turn all allocate from the bio_slab
 * and the bvec_slabs[].
 */
#define BIO_POOL_SIZE 2

struct bio_set {
	struct kmem_cache *bio_slab;
	unsigned int front_pad;

	mempool_t bio_pool;
	mempool_t bvec_pool;
#if defined(CONFIG_BLK_DEV_INTEGRITY)
	mempool_t bio_integrity_pool;
	mempool_t bvec_integrity_pool;
#endif

	unsigned int back_pad;
	/*
	 * Deadlock avoidance for stacking block drivers: see comments in
	 * bio_alloc_bioset() for details
	 */
	spinlock_t		rescue_lock;
	struct bio_list		rescue_list;
	struct work_struct	rescue_work;
	struct workqueue_struct	*rescue_workqueue;

	ANDROID_KABI_RESERVE(1);
	ANDROID_KABI_RESERVE(2);
	ANDROID_KABI_RESERVE(3);
	ANDROID_KABI_RESERVE(4);
};

static inline bool bioset_initialized(struct bio_set *bs)
{
	return bs->bio_slab != NULL;
}

#if defined(CONFIG_BLK_DEV_INTEGRITY)

#define bip_for_each_vec(bvl, bip, iter)				\
	for_each_bvec(bvl, (bip)->bip_vec, iter, (bip)->bip_iter)

#define bio_for_each_integrity_vec(_bvl, _bio, _iter)			\
	for_each_bio(_bio)						\
		bip_for_each_vec(_bvl, _bio->bi_integrity, _iter)

extern struct bio_integrity_payload *bio_integrity_alloc(struct bio *, gfp_t, unsigned int);
extern int bio_integrity_add_page(struct bio *, struct page *, unsigned int, unsigned int);
extern bool bio_integrity_prep(struct bio *);
extern void bio_integrity_advance(struct bio *, unsigned int);
extern void bio_integrity_trim(struct bio *);
extern int bio_integrity_clone(struct bio *, struct bio *, gfp_t);
extern int bioset_integrity_create(struct bio_set *, int);
extern void bioset_integrity_free(struct bio_set *);
extern void bio_integrity_init(void);

#else /* CONFIG_BLK_DEV_INTEGRITY */

static inline void *bio_integrity(struct bio *bio)
{
	return NULL;
}

static inline int bioset_integrity_create(struct bio_set *bs, int pool_size)
{
	return 0;
}

static inline void bioset_integrity_free (struct bio_set *bs)
{
	return;
}

static inline bool bio_integrity_prep(struct bio *bio)
{
	return true;
}

static inline int bio_integrity_clone(struct bio *bio, struct bio *bio_src,
				      gfp_t gfp_mask)
{
	return 0;
}

static inline void bio_integrity_advance(struct bio *bio,
					 unsigned int bytes_done)
{
	return;
}

static inline void bio_integrity_trim(struct bio *bio)
{
	return;
}

static inline void bio_integrity_init(void)
{
	return;
}

static inline bool bio_integrity_flagged(struct bio *bio, enum bip_flags flag)
{
	return false;
}

static inline void *bio_integrity_alloc(struct bio * bio, gfp_t gfp,
								unsigned int nr)
{
	return ERR_PTR(-EINVAL);
}

static inline int bio_integrity_add_page(struct bio *bio, struct page *page,
					unsigned int len, unsigned int offset)
{
	return 0;
}

#endif /* CONFIG_BLK_DEV_INTEGRITY */

/*
 * Mark a bio as polled. Note that for async polled IO, the caller must
 * expect -EWOULDBLOCK if we cannot allocate a request (or other resources).
 * We cannot block waiting for requests on polled IO, as those completions
 * must be found by the caller. This is different than IRQ driven IO, where
 * it's safe to wait for IO to complete.
 */
static inline void bio_set_polled(struct bio *bio, struct kiocb *kiocb)
{
	bio->bi_opf |= REQ_HIPRI;
	if (!is_sync_kiocb(kiocb))
		bio->bi_opf |= REQ_NOWAIT;
}

struct bio *blk_next_bio(struct bio *bio, unsigned int nr_pages, gfp_t gfp);

#endif /* __LINUX_BIO_H */<|MERGE_RESOLUTION|>--- conflicted
+++ resolved
@@ -10,11 +10,8 @@
 #include <linux/ioprio.h>
 /* struct bio, bio_vec and BIO_* flags are defined in blk_types.h */
 #include <linux/blk_types.h>
-<<<<<<< HEAD
+#include <linux/uio.h>
 #include <linux/android_kabi.h>
-=======
-#include <linux/uio.h>
->>>>>>> 754a0abe
 
 #define BIO_DEBUG
 
