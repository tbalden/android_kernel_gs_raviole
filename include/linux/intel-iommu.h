/* SPDX-License-Identifier: GPL-2.0-only */
/*
 * Copyright © 2006-2015, Intel Corporation.
 *
 * Authors: Ashok Raj <ashok.raj@intel.com>
 *          Anil S Keshavamurthy <anil.s.keshavamurthy@intel.com>
 *          David Woodhouse <David.Woodhouse@intel.com>
 */

#ifndef _INTEL_IOMMU_H_
#define _INTEL_IOMMU_H_

#include <linux/types.h>
#include <linux/iova.h>
#include <linux/io.h>
#include <linux/idr.h>
#include <linux/mmu_notifier.h>
#include <linux/list.h>
#include <linux/iommu.h>
#include <linux/io-64-nonatomic-lo-hi.h>
#include <linux/dmar.h>
#include <linux/ioasid.h>
#include <linux/bitfield.h>

#include <asm/cacheflush.h>
#include <asm/iommu.h>

/*
 * VT-d hardware uses 4KiB page size regardless of host page size.
 */
#define VTD_PAGE_SHIFT		(12)
#define VTD_PAGE_SIZE		(1UL << VTD_PAGE_SHIFT)
#define VTD_PAGE_MASK		(((u64)-1) << VTD_PAGE_SHIFT)
#define VTD_PAGE_ALIGN(addr)	(((addr) + VTD_PAGE_SIZE - 1) & VTD_PAGE_MASK)

#define VTD_STRIDE_SHIFT        (9)
#define VTD_STRIDE_MASK         (((u64)-1) << VTD_STRIDE_SHIFT)

#define DMA_PTE_READ		BIT_ULL(0)
#define DMA_PTE_WRITE		BIT_ULL(1)
#define DMA_PTE_LARGE_PAGE	BIT_ULL(7)
#define DMA_PTE_SNP		BIT_ULL(11)

#define DMA_FL_PTE_PRESENT	BIT_ULL(0)
#define DMA_FL_PTE_US		BIT_ULL(2)
#define DMA_FL_PTE_ACCESS	BIT_ULL(5)
#define DMA_FL_PTE_DIRTY	BIT_ULL(6)
#define DMA_FL_PTE_XD		BIT_ULL(63)

#define ADDR_WIDTH_5LEVEL	(57)
#define ADDR_WIDTH_4LEVEL	(48)

#define CONTEXT_TT_MULTI_LEVEL	0
#define CONTEXT_TT_DEV_IOTLB	1
#define CONTEXT_TT_PASS_THROUGH 2
#define CONTEXT_PASIDE		BIT_ULL(3)

/*
 * Intel IOMMU register specification per version 1.0 public spec.
 */
#define	DMAR_VER_REG	0x0	/* Arch version supported by this IOMMU */
#define	DMAR_CAP_REG	0x8	/* Hardware supported capabilities */
#define	DMAR_ECAP_REG	0x10	/* Extended capabilities supported */
#define	DMAR_GCMD_REG	0x18	/* Global command register */
#define	DMAR_GSTS_REG	0x1c	/* Global status register */
#define	DMAR_RTADDR_REG	0x20	/* Root entry table */
#define	DMAR_CCMD_REG	0x28	/* Context command reg */
#define	DMAR_FSTS_REG	0x34	/* Fault Status register */
#define	DMAR_FECTL_REG	0x38	/* Fault control register */
#define	DMAR_FEDATA_REG	0x3c	/* Fault event interrupt data register */
#define	DMAR_FEADDR_REG	0x40	/* Fault event interrupt addr register */
#define	DMAR_FEUADDR_REG 0x44	/* Upper address register */
#define	DMAR_AFLOG_REG	0x58	/* Advanced Fault control */
#define	DMAR_PMEN_REG	0x64	/* Enable Protected Memory Region */
#define	DMAR_PLMBASE_REG 0x68	/* PMRR Low addr */
#define	DMAR_PLMLIMIT_REG 0x6c	/* PMRR low limit */
#define	DMAR_PHMBASE_REG 0x70	/* pmrr high base addr */
#define	DMAR_PHMLIMIT_REG 0x78	/* pmrr high limit */
#define DMAR_IQH_REG	0x80	/* Invalidation queue head register */
#define DMAR_IQT_REG	0x88	/* Invalidation queue tail register */
#define DMAR_IQ_SHIFT	4	/* Invalidation queue head/tail shift */
#define DMAR_IQA_REG	0x90	/* Invalidation queue addr register */
#define DMAR_ICS_REG	0x9c	/* Invalidation complete status register */
#define DMAR_IQER_REG	0xb0	/* Invalidation queue error record register */
#define DMAR_IRTA_REG	0xb8    /* Interrupt remapping table addr register */
#define DMAR_PQH_REG	0xc0	/* Page request queue head register */
#define DMAR_PQT_REG	0xc8	/* Page request queue tail register */
#define DMAR_PQA_REG	0xd0	/* Page request queue address register */
#define DMAR_PRS_REG	0xdc	/* Page request status register */
#define DMAR_PECTL_REG	0xe0	/* Page request event control register */
#define	DMAR_PEDATA_REG	0xe4	/* Page request event interrupt data register */
#define	DMAR_PEADDR_REG	0xe8	/* Page request event interrupt addr register */
#define	DMAR_PEUADDR_REG 0xec	/* Page request event Upper address register */
#define DMAR_MTRRCAP_REG 0x100	/* MTRR capability register */
#define DMAR_MTRRDEF_REG 0x108	/* MTRR default type register */
#define DMAR_MTRR_FIX64K_00000_REG 0x120 /* MTRR Fixed range registers */
#define DMAR_MTRR_FIX16K_80000_REG 0x128
#define DMAR_MTRR_FIX16K_A0000_REG 0x130
#define DMAR_MTRR_FIX4K_C0000_REG 0x138
#define DMAR_MTRR_FIX4K_C8000_REG 0x140
#define DMAR_MTRR_FIX4K_D0000_REG 0x148
#define DMAR_MTRR_FIX4K_D8000_REG 0x150
#define DMAR_MTRR_FIX4K_E0000_REG 0x158
#define DMAR_MTRR_FIX4K_E8000_REG 0x160
#define DMAR_MTRR_FIX4K_F0000_REG 0x168
#define DMAR_MTRR_FIX4K_F8000_REG 0x170
#define DMAR_MTRR_PHYSBASE0_REG 0x180 /* MTRR Variable range registers */
#define DMAR_MTRR_PHYSMASK0_REG 0x188
#define DMAR_MTRR_PHYSBASE1_REG 0x190
#define DMAR_MTRR_PHYSMASK1_REG 0x198
#define DMAR_MTRR_PHYSBASE2_REG 0x1a0
#define DMAR_MTRR_PHYSMASK2_REG 0x1a8
#define DMAR_MTRR_PHYSBASE3_REG 0x1b0
#define DMAR_MTRR_PHYSMASK3_REG 0x1b8
#define DMAR_MTRR_PHYSBASE4_REG 0x1c0
#define DMAR_MTRR_PHYSMASK4_REG 0x1c8
#define DMAR_MTRR_PHYSBASE5_REG 0x1d0
#define DMAR_MTRR_PHYSMASK5_REG 0x1d8
#define DMAR_MTRR_PHYSBASE6_REG 0x1e0
#define DMAR_MTRR_PHYSMASK6_REG 0x1e8
#define DMAR_MTRR_PHYSBASE7_REG 0x1f0
#define DMAR_MTRR_PHYSMASK7_REG 0x1f8
#define DMAR_MTRR_PHYSBASE8_REG 0x200
#define DMAR_MTRR_PHYSMASK8_REG 0x208
#define DMAR_MTRR_PHYSBASE9_REG 0x210
#define DMAR_MTRR_PHYSMASK9_REG 0x218
#define DMAR_VCCAP_REG		0xe00 /* Virtual command capability register */
#define DMAR_VCMD_REG		0xe10 /* Virtual command register */
#define DMAR_VCRSP_REG		0xe20 /* Virtual command response register */

#define DMAR_IQER_REG_IQEI(reg)		FIELD_GET(GENMASK_ULL(3, 0), reg)
#define DMAR_IQER_REG_ITESID(reg)	FIELD_GET(GENMASK_ULL(47, 32), reg)
#define DMAR_IQER_REG_ICESID(reg)	FIELD_GET(GENMASK_ULL(63, 48), reg)

#define OFFSET_STRIDE		(9)

#define dmar_readq(a) readq(a)
#define dmar_writeq(a,v) writeq(v,a)
#define dmar_readl(a) readl(a)
#define dmar_writel(a, v) writel(v, a)

#define DMAR_VER_MAJOR(v)		(((v) & 0xf0) >> 4)
#define DMAR_VER_MINOR(v)		((v) & 0x0f)

/*
 * Decoding Capability Register
 */
#define cap_5lp_support(c)	(((c) >> 60) & 1)
#define cap_pi_support(c)	(((c) >> 59) & 1)
#define cap_fl1gp_support(c)	(((c) >> 56) & 1)
#define cap_read_drain(c)	(((c) >> 55) & 1)
#define cap_write_drain(c)	(((c) >> 54) & 1)
#define cap_max_amask_val(c)	(((c) >> 48) & 0x3f)
#define cap_num_fault_regs(c)	((((c) >> 40) & 0xff) + 1)
#define cap_pgsel_inv(c)	(((c) >> 39) & 1)

#define cap_super_page_val(c)	(((c) >> 34) & 0xf)
#define cap_super_offset(c)	(((find_first_bit(&cap_super_page_val(c), 4)) \
					* OFFSET_STRIDE) + 21)

#define cap_fault_reg_offset(c)	((((c) >> 24) & 0x3ff) * 16)
#define cap_max_fault_reg_offset(c) \
	(cap_fault_reg_offset(c) + cap_num_fault_regs(c) * 16)

#define cap_zlr(c)		(((c) >> 22) & 1)
#define cap_isoch(c)		(((c) >> 23) & 1)
#define cap_mgaw(c)		((((c) >> 16) & 0x3f) + 1)
#define cap_sagaw(c)		(((c) >> 8) & 0x1f)
#define cap_caching_mode(c)	(((c) >> 7) & 1)
#define cap_phmr(c)		(((c) >> 6) & 1)
#define cap_plmr(c)		(((c) >> 5) & 1)
#define cap_rwbf(c)		(((c) >> 4) & 1)
#define cap_afl(c)		(((c) >> 3) & 1)
#define cap_ndoms(c)		(((unsigned long)1) << (4 + 2 * ((c) & 0x7)))
/*
 * Extended Capability Register
 */

#define	ecap_rps(e)		(((e) >> 49) & 0x1)
#define ecap_smpwc(e)		(((e) >> 48) & 0x1)
#define ecap_flts(e)		(((e) >> 47) & 0x1)
#define ecap_slts(e)		(((e) >> 46) & 0x1)
#define ecap_slads(e)		(((e) >> 45) & 0x1)
#define ecap_vcs(e)		(((e) >> 44) & 0x1)
#define ecap_smts(e)		(((e) >> 43) & 0x1)
#define ecap_dit(e)		(((e) >> 41) & 0x1)
#define ecap_pds(e)		(((e) >> 42) & 0x1)
#define ecap_pasid(e)		(((e) >> 40) & 0x1)
#define ecap_pss(e)		(((e) >> 35) & 0x1f)
#define ecap_eafs(e)		(((e) >> 34) & 0x1)
#define ecap_nwfs(e)		(((e) >> 33) & 0x1)
#define ecap_srs(e)		(((e) >> 31) & 0x1)
#define ecap_ers(e)		(((e) >> 30) & 0x1)
#define ecap_prs(e)		(((e) >> 29) & 0x1)
#define ecap_broken_pasid(e)	(((e) >> 28) & 0x1)
#define ecap_dis(e)		(((e) >> 27) & 0x1)
#define ecap_nest(e)		(((e) >> 26) & 0x1)
#define ecap_mts(e)		(((e) >> 25) & 0x1)
#define ecap_ecs(e)		(((e) >> 24) & 0x1)
#define ecap_iotlb_offset(e) 	((((e) >> 8) & 0x3ff) * 16)
#define ecap_max_iotlb_offset(e) (ecap_iotlb_offset(e) + 16)
#define ecap_coherent(e)	((e) & 0x1)
#define ecap_qis(e)		((e) & 0x2)
#define ecap_pass_through(e)	(((e) >> 6) & 0x1)
#define ecap_eim_support(e)	(((e) >> 4) & 0x1)
#define ecap_ir_support(e)	(((e) >> 3) & 0x1)
#define ecap_dev_iotlb_support(e)	(((e) >> 2) & 0x1)
#define ecap_max_handle_mask(e) (((e) >> 20) & 0xf)
#define ecap_sc_support(e)	(((e) >> 7) & 0x1) /* Snooping Control */

/* Virtual command interface capability */
#define vccap_pasid(v)		(((v) & DMA_VCS_PAS)) /* PASID allocation */

/* IOTLB_REG */
#define DMA_TLB_FLUSH_GRANU_OFFSET  60
#define DMA_TLB_GLOBAL_FLUSH (((u64)1) << 60)
#define DMA_TLB_DSI_FLUSH (((u64)2) << 60)
#define DMA_TLB_PSI_FLUSH (((u64)3) << 60)
#define DMA_TLB_IIRG(type) ((type >> 60) & 3)
#define DMA_TLB_IAIG(val) (((val) >> 57) & 3)
#define DMA_TLB_READ_DRAIN (((u64)1) << 49)
#define DMA_TLB_WRITE_DRAIN (((u64)1) << 48)
#define DMA_TLB_DID(id)	(((u64)((id) & 0xffff)) << 32)
#define DMA_TLB_IVT (((u64)1) << 63)
#define DMA_TLB_IH_NONLEAF (((u64)1) << 6)
#define DMA_TLB_MAX_SIZE (0x3f)

/* INVALID_DESC */
#define DMA_CCMD_INVL_GRANU_OFFSET  61
#define DMA_ID_TLB_GLOBAL_FLUSH	(((u64)1) << 4)
#define DMA_ID_TLB_DSI_FLUSH	(((u64)2) << 4)
#define DMA_ID_TLB_PSI_FLUSH	(((u64)3) << 4)
#define DMA_ID_TLB_READ_DRAIN	(((u64)1) << 7)
#define DMA_ID_TLB_WRITE_DRAIN	(((u64)1) << 6)
#define DMA_ID_TLB_DID(id)	(((u64)((id & 0xffff) << 16)))
#define DMA_ID_TLB_IH_NONLEAF	(((u64)1) << 6)
#define DMA_ID_TLB_ADDR(addr)	(addr)
#define DMA_ID_TLB_ADDR_MASK(mask)	(mask)

/* PMEN_REG */
#define DMA_PMEN_EPM (((u32)1)<<31)
#define DMA_PMEN_PRS (((u32)1)<<0)

/* GCMD_REG */
#define DMA_GCMD_TE (((u32)1) << 31)
#define DMA_GCMD_SRTP (((u32)1) << 30)
#define DMA_GCMD_SFL (((u32)1) << 29)
#define DMA_GCMD_EAFL (((u32)1) << 28)
#define DMA_GCMD_WBF (((u32)1) << 27)
#define DMA_GCMD_QIE (((u32)1) << 26)
#define DMA_GCMD_SIRTP (((u32)1) << 24)
#define DMA_GCMD_IRE (((u32) 1) << 25)
#define DMA_GCMD_CFI (((u32) 1) << 23)

/* GSTS_REG */
#define DMA_GSTS_TES (((u32)1) << 31)
#define DMA_GSTS_RTPS (((u32)1) << 30)
#define DMA_GSTS_FLS (((u32)1) << 29)
#define DMA_GSTS_AFLS (((u32)1) << 28)
#define DMA_GSTS_WBFS (((u32)1) << 27)
#define DMA_GSTS_QIES (((u32)1) << 26)
#define DMA_GSTS_IRTPS (((u32)1) << 24)
#define DMA_GSTS_IRES (((u32)1) << 25)
#define DMA_GSTS_CFIS (((u32)1) << 23)

/* DMA_RTADDR_REG */
#define DMA_RTADDR_RTT (((u64)1) << 11)
#define DMA_RTADDR_SMT (((u64)1) << 10)

/* CCMD_REG */
#define DMA_CCMD_ICC (((u64)1) << 63)
#define DMA_CCMD_GLOBAL_INVL (((u64)1) << 61)
#define DMA_CCMD_DOMAIN_INVL (((u64)2) << 61)
#define DMA_CCMD_DEVICE_INVL (((u64)3) << 61)
#define DMA_CCMD_FM(m) (((u64)((m) & 0x3)) << 32)
#define DMA_CCMD_MASK_NOBIT 0
#define DMA_CCMD_MASK_1BIT 1
#define DMA_CCMD_MASK_2BIT 2
#define DMA_CCMD_MASK_3BIT 3
#define DMA_CCMD_SID(s) (((u64)((s) & 0xffff)) << 16)
#define DMA_CCMD_DID(d) ((u64)((d) & 0xffff))

/* FECTL_REG */
#define DMA_FECTL_IM (((u32)1) << 31)

/* FSTS_REG */
#define DMA_FSTS_PFO (1 << 0) /* Primary Fault Overflow */
#define DMA_FSTS_PPF (1 << 1) /* Primary Pending Fault */
#define DMA_FSTS_IQE (1 << 4) /* Invalidation Queue Error */
#define DMA_FSTS_ICE (1 << 5) /* Invalidation Completion Error */
#define DMA_FSTS_ITE (1 << 6) /* Invalidation Time-out Error */
#define DMA_FSTS_PRO (1 << 7) /* Page Request Overflow */
#define dma_fsts_fault_record_index(s) (((s) >> 8) & 0xff)

/* FRCD_REG, 32 bits access */
#define DMA_FRCD_F (((u32)1) << 31)
#define dma_frcd_type(d) ((d >> 30) & 1)
#define dma_frcd_fault_reason(c) (c & 0xff)
#define dma_frcd_source_id(c) (c & 0xffff)
#define dma_frcd_pasid_value(c) (((c) >> 8) & 0xfffff)
#define dma_frcd_pasid_present(c) (((c) >> 31) & 1)
/* low 64 bit */
#define dma_frcd_page_addr(d) (d & (((u64)-1) << PAGE_SHIFT))

/* PRS_REG */
#define DMA_PRS_PPR	((u32)1)
#define DMA_PRS_PRO	((u32)2)

#define DMA_VCS_PAS	((u64)1)

#define IOMMU_WAIT_OP(iommu, offset, op, cond, sts)			\
do {									\
	cycles_t start_time = get_cycles();				\
	while (1) {							\
		sts = op(iommu->reg + offset);				\
		if (cond)						\
			break;						\
		if (DMAR_OPERATION_TIMEOUT < (get_cycles() - start_time))\
			panic("DMAR hardware is malfunctioning\n");	\
		cpu_relax();						\
	}								\
} while (0)

#define QI_LENGTH	256	/* queue length */

enum {
	QI_FREE,
	QI_IN_USE,
	QI_DONE,
	QI_ABORT
};

#define QI_CC_TYPE		0x1
#define QI_IOTLB_TYPE		0x2
#define QI_DIOTLB_TYPE		0x3
#define QI_IEC_TYPE		0x4
#define QI_IWD_TYPE		0x5
#define QI_EIOTLB_TYPE		0x6
#define QI_PC_TYPE		0x7
#define QI_DEIOTLB_TYPE		0x8
#define QI_PGRP_RESP_TYPE	0x9
#define QI_PSTRM_RESP_TYPE	0xa

#define QI_IEC_SELECTIVE	(((u64)1) << 4)
#define QI_IEC_IIDEX(idx)	(((u64)(idx & 0xffff) << 32))
#define QI_IEC_IM(m)		(((u64)(m & 0x1f) << 27))

#define QI_IWD_STATUS_DATA(d)	(((u64)d) << 32)
#define QI_IWD_STATUS_WRITE	(((u64)1) << 5)
#define QI_IWD_FENCE		(((u64)1) << 6)
#define QI_IWD_PRQ_DRAIN	(((u64)1) << 7)

#define QI_IOTLB_DID(did) 	(((u64)did) << 16)
#define QI_IOTLB_DR(dr) 	(((u64)dr) << 7)
#define QI_IOTLB_DW(dw) 	(((u64)dw) << 6)
#define QI_IOTLB_GRAN(gran) 	(((u64)gran) >> (DMA_TLB_FLUSH_GRANU_OFFSET-4))
#define QI_IOTLB_ADDR(addr)	(((u64)addr) & VTD_PAGE_MASK)
#define QI_IOTLB_IH(ih)		(((u64)ih) << 6)
#define QI_IOTLB_AM(am)		(((u8)am) & 0x3f)

#define QI_CC_FM(fm)		(((u64)fm) << 48)
#define QI_CC_SID(sid)		(((u64)sid) << 32)
#define QI_CC_DID(did)		(((u64)did) << 16)
#define QI_CC_GRAN(gran)	(((u64)gran) >> (DMA_CCMD_INVL_GRANU_OFFSET-4))

#define QI_DEV_IOTLB_SID(sid)	((u64)((sid) & 0xffff) << 32)
#define QI_DEV_IOTLB_QDEP(qdep)	(((qdep) & 0x1f) << 16)
#define QI_DEV_IOTLB_ADDR(addr)	((u64)(addr) & VTD_PAGE_MASK)
#define QI_DEV_IOTLB_PFSID(pfsid) (((u64)(pfsid & 0xf) << 12) | \
				   ((u64)((pfsid >> 4) & 0xfff) << 52))
#define QI_DEV_IOTLB_SIZE	1
#define QI_DEV_IOTLB_MAX_INVS	32

#define QI_PC_PASID(pasid)	(((u64)pasid) << 32)
#define QI_PC_DID(did)		(((u64)did) << 16)
#define QI_PC_GRAN(gran)	(((u64)gran) << 4)

/* PASID cache invalidation granu */
#define QI_PC_ALL_PASIDS	0
#define QI_PC_PASID_SEL		1
#define QI_PC_GLOBAL		3

#define QI_EIOTLB_ADDR(addr)	((u64)(addr) & VTD_PAGE_MASK)
#define QI_EIOTLB_IH(ih)	(((u64)ih) << 6)
#define QI_EIOTLB_AM(am)	(((u64)am) & 0x3f)
#define QI_EIOTLB_PASID(pasid) 	(((u64)pasid) << 32)
#define QI_EIOTLB_DID(did)	(((u64)did) << 16)
#define QI_EIOTLB_GRAN(gran) 	(((u64)gran) << 4)

/* QI Dev-IOTLB inv granu */
#define QI_DEV_IOTLB_GRAN_ALL		1
#define QI_DEV_IOTLB_GRAN_PASID_SEL	0

#define QI_DEV_EIOTLB_ADDR(a)	((u64)(a) & VTD_PAGE_MASK)
#define QI_DEV_EIOTLB_SIZE	(((u64)1) << 11)
#define QI_DEV_EIOTLB_PASID(p)	((u64)((p) & 0xfffff) << 32)
#define QI_DEV_EIOTLB_SID(sid)	((u64)((sid) & 0xffff) << 16)
#define QI_DEV_EIOTLB_QDEP(qd)	((u64)((qd) & 0x1f) << 4)
#define QI_DEV_EIOTLB_PFSID(pfsid) (((u64)(pfsid & 0xf) << 12) | \
				    ((u64)((pfsid >> 4) & 0xfff) << 52))
#define QI_DEV_EIOTLB_MAX_INVS	32

/* Page group response descriptor QW0 */
#define QI_PGRP_PASID_P(p)	(((u64)(p)) << 4)
#define QI_PGRP_PDP(p)		(((u64)(p)) << 5)
#define QI_PGRP_RESP_CODE(res)	(((u64)(res)) << 12)
#define QI_PGRP_DID(rid)	(((u64)(rid)) << 16)
#define QI_PGRP_PASID(pasid)	(((u64)(pasid)) << 32)

/* Page group response descriptor QW1 */
#define QI_PGRP_LPIG(x)		(((u64)(x)) << 2)
#define QI_PGRP_IDX(idx)	(((u64)(idx)) << 3)


#define QI_RESP_SUCCESS		0x0
#define QI_RESP_INVALID		0x1
#define QI_RESP_FAILURE		0xf

#define QI_GRAN_NONG_PASID		2
#define QI_GRAN_PSI_PASID		3

#define qi_shift(iommu)		(DMAR_IQ_SHIFT + !!ecap_smts((iommu)->ecap))

struct qi_desc {
	u64 qw0;
	u64 qw1;
	u64 qw2;
	u64 qw3;
};

struct q_inval {
	raw_spinlock_t  q_lock;
	void		*desc;          /* invalidation queue */
	int             *desc_status;   /* desc status */
	int             free_head;      /* first free entry */
	int             free_tail;      /* last free entry */
	int             free_cnt;
};

struct dmar_pci_notify_info;

#ifdef CONFIG_IRQ_REMAP
/* 1MB - maximum possible interrupt remapping table size */
#define INTR_REMAP_PAGE_ORDER	8
#define INTR_REMAP_TABLE_REG_SIZE	0xf
#define INTR_REMAP_TABLE_REG_SIZE_MASK  0xf

#define INTR_REMAP_TABLE_ENTRIES	65536

struct irq_domain;

struct ir_table {
	struct irte *base;
	unsigned long *bitmap;
};

void intel_irq_remap_add_device(struct dmar_pci_notify_info *info);
#else
static inline void
intel_irq_remap_add_device(struct dmar_pci_notify_info *info) { }
#endif

struct iommu_flush {
	void (*flush_context)(struct intel_iommu *iommu, u16 did, u16 sid,
			      u8 fm, u64 type);
	void (*flush_iotlb)(struct intel_iommu *iommu, u16 did, u64 addr,
			    unsigned int size_order, u64 type);
};

enum {
	SR_DMAR_FECTL_REG,
	SR_DMAR_FEDATA_REG,
	SR_DMAR_FEADDR_REG,
	SR_DMAR_FEUADDR_REG,
	MAX_SR_DMAR_REGS
};

#define VTD_FLAG_TRANS_PRE_ENABLED	(1 << 0)
#define VTD_FLAG_IRQ_REMAP_PRE_ENABLED	(1 << 1)
#define VTD_FLAG_SVM_CAPABLE		(1 << 2)

extern int intel_iommu_sm;
extern spinlock_t device_domain_lock;

#define sm_supported(iommu)	(intel_iommu_sm && ecap_smts((iommu)->ecap))
#define pasid_supported(iommu)	(sm_supported(iommu) &&			\
				 ecap_pasid((iommu)->ecap))

struct pasid_entry;
struct pasid_state_entry;
struct page_req_dsc;

/*
 * 0: Present
 * 1-11: Reserved
 * 12-63: Context Ptr (12 - (haw-1))
 * 64-127: Reserved
 */
struct root_entry {
	u64     lo;
	u64     hi;
};

/*
 * low 64 bits:
 * 0: present
 * 1: fault processing disable
 * 2-3: translation type
 * 12-63: address space root
 * high 64 bits:
 * 0-2: address width
 * 3-6: aval
 * 8-23: domain id
 */
struct context_entry {
	u64 lo;
	u64 hi;
};

/* si_domain contains mulitple devices */
#define DOMAIN_FLAG_STATIC_IDENTITY		BIT(0)

/*
 * When VT-d works in the scalable mode, it allows DMA translation to
 * happen through either first level or second level page table. This
 * bit marks that the DMA translation for the domain goes through the
 * first level page table, otherwise, it goes through the second level.
 */
#define DOMAIN_FLAG_USE_FIRST_LEVEL		BIT(1)

/*
 * Domain represents a virtual machine which demands iommu nested
 * translation mode support.
 */
#define DOMAIN_FLAG_NESTING_MODE		BIT(2)

struct dmar_domain {
	int	nid;			/* node id */

	unsigned int iommu_refcnt[DMAR_UNITS_SUPPORTED];
					/* Refcount of devices per iommu */


	u16		iommu_did[DMAR_UNITS_SUPPORTED];
					/* Domain ids per IOMMU. Use u16 since
					 * domain ids are 16 bit wide according
					 * to VT-d spec, section 9.3 */

	u8 has_iotlb_device: 1;
	u8 iommu_coherency: 1;		/* indicate coherency of iommu access */
	u8 iommu_snooping: 1;		/* indicate snooping control feature */

	struct list_head devices;	/* all devices' list */
	struct list_head subdevices;	/* all subdevices' list */
	struct iova_domain iovad;	/* iova's that belong to this domain */

	struct dma_pte	*pgd;		/* virtual address */
	int		gaw;		/* max guest address width */

	/* adjusted guest address width, 0 is level 2 30-bit */
	int		agaw;

	int		flags;		/* flags to find out type of domain */
	int		iommu_superpage;/* Level of superpages supported:
					   0 == 4KiB (no superpages), 1 == 2MiB,
					   2 == 1GiB, 3 == 512GiB, 4 == 1TiB */
	u64		max_addr;	/* maximum mapped address */

	u32		default_pasid;	/*
					 * The default pasid used for non-SVM
					 * traffic on mediated devices.
					 */

	struct iommu_domain domain;	/* generic domain data structure for
					   iommu core */
};

struct intel_iommu {
	void __iomem	*reg; /* Pointer to hardware regs, virtual addr */
	u64 		reg_phys; /* physical address of hw register set */
	u64		reg_size; /* size of hw register set */
	u64		cap;
	u64		ecap;
	u64		vccap;
	u32		gcmd; /* Holds TE, EAFL. Don't need SRTP, SFL, WBF */
	raw_spinlock_t	register_lock; /* protect register handling */
	int		seq_id;	/* sequence id of the iommu */
	int		agaw; /* agaw of this iommu */
	int		msagaw; /* max sagaw of this iommu */
	unsigned int 	irq, pr_irq;
	u16		segment;     /* PCI segment# */
	unsigned char 	name[13];    /* Device Name */

#ifdef CONFIG_INTEL_IOMMU
	unsigned long 	*domain_ids; /* bitmap of domains */
	struct dmar_domain ***domains; /* ptr to domains */
	spinlock_t	lock; /* protect context, domain ids */
	struct root_entry *root_entry; /* virtual address */

	struct iommu_flush flush;
#endif
#ifdef CONFIG_INTEL_IOMMU_SVM
	struct page_req_dsc *prq;
	unsigned char prq_name[16];    /* Name for PRQ interrupt */
	struct completion prq_complete;
	struct ioasid_allocator_ops pasid_allocator; /* Custom allocator for PASIDs */
#endif
	struct iopf_queue *iopf_queue;
	unsigned char iopfq_name[16];
	struct q_inval  *qi;            /* Queued invalidation info */
	u32 *iommu_state; /* Store iommu states between suspend and resume.*/

#ifdef CONFIG_IRQ_REMAP
	struct ir_table *ir_table;	/* Interrupt remapping info */
	struct irq_domain *ir_domain;
	struct irq_domain *ir_msi_domain;
#endif
	struct iommu_device iommu;  /* IOMMU core code handle */
	int		node;
	u32		flags;      /* Software defined flags */

	struct dmar_drhd_unit *drhd;
	void *perf_statistic;
};

/* Per subdevice private data */
struct subdev_domain_info {
	struct list_head link_phys;	/* link to phys device siblings */
	struct list_head link_domain;	/* link to domain siblings */
	struct device *pdev;		/* physical device derived from */
	struct dmar_domain *domain;	/* aux-domain */
	int users;			/* user count */
};

/* PCI domain-device relationship */
struct device_domain_info {
	struct list_head link;	/* link to domain siblings */
	struct list_head global; /* link to global list */
	struct list_head table;	/* link to pasid table */
	struct list_head subdevices; /* subdevices sibling */
	u32 segment;		/* PCI segment number */
	u8 bus;			/* PCI bus number */
	u8 devfn;		/* PCI devfn number */
	u16 pfsid;		/* SRIOV physical function source ID */
	u8 pasid_supported:3;
	u8 pasid_enabled:1;
	u8 pri_supported:1;
	u8 pri_enabled:1;
	u8 ats_supported:1;
	u8 ats_enabled:1;
	u8 auxd_enabled:1;	/* Multiple domains per device */
	u8 ats_qdep;
	struct device *dev; /* it's NULL for PCIe-to-PCI bridge */
	struct intel_iommu *iommu; /* IOMMU used by this device */
	struct dmar_domain *domain; /* pointer to domain */
	struct pasid_table *pasid_table; /* pasid table */
};

static inline void __iommu_flush_cache(
	struct intel_iommu *iommu, void *addr, int size)
{
	if (!ecap_coherent(iommu->ecap))
		clflush_cache_range(addr, size);
}

/* Convert generic struct iommu_domain to private struct dmar_domain */
static inline struct dmar_domain *to_dmar_domain(struct iommu_domain *dom)
{
	return container_of(dom, struct dmar_domain, domain);
}

/*
 * 0: readable
 * 1: writable
 * 2-6: reserved
 * 7: super page
 * 8-10: available
 * 11: snoop behavior
 * 12-63: Host physical address
 */
struct dma_pte {
	u64 val;
};

static inline void dma_clear_pte(struct dma_pte *pte)
{
	pte->val = 0;
}

static inline u64 dma_pte_addr(struct dma_pte *pte)
{
#ifdef CONFIG_64BIT
	return pte->val & VTD_PAGE_MASK & (~DMA_FL_PTE_XD);
#else
	/* Must have a full atomic 64-bit read */
	return  __cmpxchg64(&pte->val, 0ULL, 0ULL) &
			VTD_PAGE_MASK & (~DMA_FL_PTE_XD);
#endif
}

static inline bool dma_pte_present(struct dma_pte *pte)
{
	return (pte->val & 3) != 0;
}

static inline bool dma_pte_superpage(struct dma_pte *pte)
{
	return (pte->val & DMA_PTE_LARGE_PAGE);
}

static inline int first_pte_in_page(struct dma_pte *pte)
{
	return !((unsigned long)pte & ~VTD_PAGE_MASK);
}

extern struct dmar_drhd_unit * dmar_find_matched_drhd_unit(struct pci_dev *dev);
extern int dmar_find_matched_atsr_unit(struct pci_dev *dev);

extern int dmar_enable_qi(struct intel_iommu *iommu);
extern void dmar_disable_qi(struct intel_iommu *iommu);
extern int dmar_reenable_qi(struct intel_iommu *iommu);
extern void qi_global_iec(struct intel_iommu *iommu);

extern void qi_flush_context(struct intel_iommu *iommu, u16 did, u16 sid,
			     u8 fm, u64 type);
extern void qi_flush_iotlb(struct intel_iommu *iommu, u16 did, u64 addr,
			  unsigned int size_order, u64 type);
extern void qi_flush_dev_iotlb(struct intel_iommu *iommu, u16 sid, u16 pfsid,
			u16 qdep, u64 addr, unsigned mask);

void qi_flush_piotlb(struct intel_iommu *iommu, u16 did, u32 pasid, u64 addr,
		     unsigned long npages, bool ih);

void qi_flush_dev_iotlb_pasid(struct intel_iommu *iommu, u16 sid, u16 pfsid,
			      u32 pasid, u16 qdep, u64 addr,
			      unsigned int size_order);
void qi_flush_pasid_cache(struct intel_iommu *iommu, u16 did, u64 granu,
			  u32 pasid);

int qi_submit_sync(struct intel_iommu *iommu, struct qi_desc *desc,
		   unsigned int count, unsigned long options);
/*
 * Options used in qi_submit_sync:
 * QI_OPT_WAIT_DRAIN - Wait for PRQ drain completion, spec 6.5.2.8.
 */
#define QI_OPT_WAIT_DRAIN		BIT(0)

extern int dmar_ir_support(void);

void *alloc_pgtable_page(int node);
void free_pgtable_page(void *vaddr);
struct intel_iommu *domain_get_iommu(struct dmar_domain *domain);
int for_each_device_domain(int (*fn)(struct device_domain_info *info,
				     void *data), void *data);
void iommu_flush_write_buffer(struct intel_iommu *iommu);
int intel_iommu_enable_pasid(struct intel_iommu *iommu, struct device *dev);
struct dmar_domain *find_domain(struct device *dev);
struct device_domain_info *get_domain_info(struct device *dev);
struct intel_iommu *device_to_iommu(struct device *dev, u8 *bus, u8 *devfn);

#ifdef CONFIG_INTEL_IOMMU_SVM
extern void intel_svm_check(struct intel_iommu *iommu);
extern int intel_svm_enable_prq(struct intel_iommu *iommu);
extern int intel_svm_finish_prq(struct intel_iommu *iommu);
int intel_svm_bind_gpasid(struct iommu_domain *domain, struct device *dev,
			  struct iommu_gpasid_bind_data *data);
int intel_svm_unbind_gpasid(struct device *dev, u32 pasid);
struct iommu_sva *intel_svm_bind(struct device *dev, struct mm_struct *mm,
				 void *drvdata);
void intel_svm_unbind(struct iommu_sva *handle);
u32 intel_svm_get_pasid(struct iommu_sva *handle);
int intel_svm_page_response(struct device *dev, struct iommu_fault_event *evt,
			    struct iommu_page_response *msg);

struct intel_svm_dev {
	struct list_head list;
	struct rcu_head rcu;
	struct device *dev;
	struct intel_iommu *iommu;
<<<<<<< HEAD
	struct svm_dev_ops *ops;
=======
>>>>>>> 754a0abe
	struct iommu_sva sva;
	unsigned long prq_seq_number;
	u32 pasid;
	int users;
	u16 did;
	u16 dev_iotlb:1;
	u16 sid, qdep;
};

struct intel_svm {
	struct mmu_notifier notifier;
	struct mm_struct *mm;

	unsigned int flags;
	u32 pasid;
	int gpasid; /* In case that guest PASID is different from host PASID */
	struct list_head devs;
};
#else
static inline void intel_svm_check(struct intel_iommu *iommu) {}
#endif

#ifdef CONFIG_INTEL_IOMMU_DEBUGFS
void intel_iommu_debugfs_init(void);
#else
static inline void intel_iommu_debugfs_init(void) {}
#endif /* CONFIG_INTEL_IOMMU_DEBUGFS */

extern const struct attribute_group *intel_iommu_groups[];
bool context_present(struct context_entry *context);
struct context_entry *iommu_context_addr(struct intel_iommu *iommu, u8 bus,
					 u8 devfn, int alloc);

#ifdef CONFIG_INTEL_IOMMU
extern int iommu_calculate_agaw(struct intel_iommu *iommu);
extern int iommu_calculate_max_sagaw(struct intel_iommu *iommu);
extern int dmar_disabled;
extern int intel_iommu_enabled;
extern int intel_iommu_gfx_mapped;
#else
static inline int iommu_calculate_agaw(struct intel_iommu *iommu)
{
	return 0;
}
static inline int iommu_calculate_max_sagaw(struct intel_iommu *iommu)
{
	return 0;
}
#define dmar_disabled	(1)
#define intel_iommu_enabled (0)
#endif

static inline const char *decode_prq_descriptor(char *str, size_t size,
		u64 dw0, u64 dw1, u64 dw2, u64 dw3)
{
	char *buf = str;
	int bytes;

	bytes = snprintf(buf, size,
			 "rid=0x%llx addr=0x%llx %c%c%c%c%c pasid=0x%llx index=0x%llx",
			 FIELD_GET(GENMASK_ULL(31, 16), dw0),
			 FIELD_GET(GENMASK_ULL(63, 12), dw1),
			 dw1 & BIT_ULL(0) ? 'r' : '-',
			 dw1 & BIT_ULL(1) ? 'w' : '-',
			 dw0 & BIT_ULL(52) ? 'x' : '-',
			 dw0 & BIT_ULL(53) ? 'p' : '-',
			 dw1 & BIT_ULL(2) ? 'l' : '-',
			 FIELD_GET(GENMASK_ULL(51, 32), dw0),
			 FIELD_GET(GENMASK_ULL(11, 3), dw1));

	/* Private Data */
	if (dw0 & BIT_ULL(9)) {
		size -= bytes;
		buf += bytes;
		snprintf(buf, size, " private=0x%llx/0x%llx\n", dw2, dw3);
	}

	return str;
}

#endif<|MERGE_RESOLUTION|>--- conflicted
+++ resolved
@@ -777,10 +777,6 @@
 	struct rcu_head rcu;
 	struct device *dev;
 	struct intel_iommu *iommu;
-<<<<<<< HEAD
-	struct svm_dev_ops *ops;
-=======
->>>>>>> 754a0abe
 	struct iommu_sva sva;
 	unsigned long prq_seq_number;
 	u32 pasid;
