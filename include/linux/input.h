--- conflicted
+++ resolved
@@ -209,14 +209,12 @@
 
 	ktime_t timestamp[INPUT_CLK_MAX];
 
-<<<<<<< HEAD
+	bool inhibited;
+
 	ANDROID_KABI_RESERVE(1);
 	ANDROID_KABI_RESERVE(2);
 	ANDROID_KABI_RESERVE(3);
 	ANDROID_KABI_RESERVE(4);
-=======
-	bool inhibited;
->>>>>>> 754a0abe
 };
 #define to_input_dev(d) container_of(d, struct input_dev, dev)
 
