--- conflicted
+++ resolved
@@ -3,10 +3,7 @@
 #define _LINUX_KASAN_H
 
 #include <linux/bug.h>
-<<<<<<< HEAD
-=======
 #include <linux/kernel.h>
->>>>>>> 334f1c6b
 #include <linux/static_key.h>
 #include <linux/types.h>
 
@@ -46,25 +43,6 @@
 #define PTE_HWTABLE_PTRS 0
 #endif
 
-#endif
-
-#if defined(CONFIG_KASAN_GENERIC) || defined(CONFIG_KASAN_SW_TAGS)
-
-#include <linux/pgtable.h>
-
-/* Software KASAN implementations use shadow memory. */
-
-#ifdef CONFIG_KASAN_SW_TAGS
-/* This matches KASAN_TAG_INVALID. */
-#define KASAN_SHADOW_INIT 0xFE
-#else
-#define KASAN_SHADOW_INIT 0
-#endif
-
-#ifndef PTE_HWTABLE_PTRS
-#define PTE_HWTABLE_PTRS 0
-#endif
-
 extern unsigned char kasan_early_shadow_page[PAGE_SIZE];
 extern pte_t kasan_early_shadow_pte[PTRS_PER_PTE + PTE_HWTABLE_PTRS];
 extern pmd_t kasan_early_shadow_pmd[PTRS_PER_PMD];
@@ -105,7 +83,6 @@
 #endif /* CONFIG_KASAN_GENERIC || CONFIG_KASAN_SW_TAGS */
 
 #ifdef CONFIG_KASAN_HW_TAGS
-<<<<<<< HEAD
 
 DECLARE_STATIC_KEY_FALSE(kasan_flag_enabled);
 
@@ -119,9 +96,6 @@
 	return kasan_enabled();
 }
 
-void kasan_alloc_pages(struct page *page, unsigned int order, gfp_t flags);
-void kasan_free_pages(struct page *page, unsigned int order);
-
 #else /* CONFIG_KASAN_HW_TAGS */
 
 static inline bool kasan_enabled(void)
@@ -134,20 +108,6 @@
 	return false;
 }
 
-static __always_inline void kasan_alloc_pages(struct page *page,
-					      unsigned int order, gfp_t flags)
-{
-	/* Only available for integrated init. */
-	BUILD_BUG();
-}
-
-static __always_inline void kasan_free_pages(struct page *page,
-					     unsigned int order)
-{
-	/* Only available for integrated init. */
-	BUILD_BUG();
-}
-
 #endif /* CONFIG_KASAN_HW_TAGS */
 
 static inline bool kasan_has_integrated_init(void)
@@ -155,40 +115,6 @@
 	return kasan_hw_tags_enabled();
 }
 
-=======
-
-DECLARE_STATIC_KEY_FALSE(kasan_flag_enabled);
-
-static __always_inline bool kasan_enabled(void)
-{
-	return static_branch_likely(&kasan_flag_enabled);
-}
-
-static inline bool kasan_hw_tags_enabled(void)
-{
-	return kasan_enabled();
-}
-
-#else /* CONFIG_KASAN_HW_TAGS */
-
-static inline bool kasan_enabled(void)
-{
-	return IS_ENABLED(CONFIG_KASAN);
-}
-
-static inline bool kasan_hw_tags_enabled(void)
-{
-	return false;
-}
-
-#endif /* CONFIG_KASAN_HW_TAGS */
-
-static inline bool kasan_has_integrated_init(void)
-{
-	return kasan_hw_tags_enabled();
-}
-
->>>>>>> 334f1c6b
 #ifdef CONFIG_KASAN
 
 struct kasan_cache {
@@ -236,7 +162,6 @@
 	if (kasan_enabled())
 		__kasan_cache_create(cache, size, flags);
 }
-<<<<<<< HEAD
 
 void __kasan_cache_create_kmalloc(struct kmem_cache *cache);
 static __always_inline void kasan_cache_create_kmalloc(struct kmem_cache *cache)
@@ -260,31 +185,6 @@
 		__kasan_poison_slab(page);
 }
 
-=======
-
-void __kasan_cache_create_kmalloc(struct kmem_cache *cache);
-static __always_inline void kasan_cache_create_kmalloc(struct kmem_cache *cache)
-{
-	if (kasan_enabled())
-		__kasan_cache_create_kmalloc(cache);
-}
-
-size_t __kasan_metadata_size(struct kmem_cache *cache);
-static __always_inline size_t kasan_metadata_size(struct kmem_cache *cache)
-{
-	if (kasan_enabled())
-		return __kasan_metadata_size(cache);
-	return 0;
-}
-
-void __kasan_poison_slab(struct page *page);
-static __always_inline void kasan_poison_slab(struct page *page)
-{
-	if (kasan_enabled())
-		__kasan_poison_slab(page);
-}
-
->>>>>>> 334f1c6b
 void __kasan_unpoison_object_data(struct kmem_cache *cache, void *object);
 static __always_inline void kasan_unpoison_object_data(struct kmem_cache *cache,
 							void *object)
@@ -327,7 +227,6 @@
 	if (kasan_enabled())
 		__kasan_kfree_large(ptr, _RET_IP_);
 }
-<<<<<<< HEAD
 
 void __kasan_slab_free_mempool(void *ptr, unsigned long ip);
 static __always_inline void kasan_slab_free_mempool(void *ptr)
@@ -394,74 +293,6 @@
 
 #else /* CONFIG_KASAN */
 
-=======
-
-void __kasan_slab_free_mempool(void *ptr, unsigned long ip);
-static __always_inline void kasan_slab_free_mempool(void *ptr)
-{
-	if (kasan_enabled())
-		__kasan_slab_free_mempool(ptr, _RET_IP_);
-}
-
-void * __must_check __kasan_slab_alloc(struct kmem_cache *s,
-				       void *object, gfp_t flags, bool init);
-static __always_inline void * __must_check kasan_slab_alloc(
-		struct kmem_cache *s, void *object, gfp_t flags, bool init)
-{
-	if (kasan_enabled())
-		return __kasan_slab_alloc(s, object, flags, init);
-	return object;
-}
-
-void * __must_check __kasan_kmalloc(struct kmem_cache *s, const void *object,
-				    size_t size, gfp_t flags);
-static __always_inline void * __must_check kasan_kmalloc(struct kmem_cache *s,
-				const void *object, size_t size, gfp_t flags)
-{
-	if (kasan_enabled())
-		return __kasan_kmalloc(s, object, size, flags);
-	return (void *)object;
-}
-
-void * __must_check __kasan_kmalloc_large(const void *ptr,
-					  size_t size, gfp_t flags);
-static __always_inline void * __must_check kasan_kmalloc_large(const void *ptr,
-						      size_t size, gfp_t flags)
-{
-	if (kasan_enabled())
-		return __kasan_kmalloc_large(ptr, size, flags);
-	return (void *)ptr;
-}
-
-void * __must_check __kasan_krealloc(const void *object,
-				     size_t new_size, gfp_t flags);
-static __always_inline void * __must_check kasan_krealloc(const void *object,
-						 size_t new_size, gfp_t flags)
-{
-	if (kasan_enabled())
-		return __kasan_krealloc(object, new_size, flags);
-	return (void *)object;
-}
-
-/*
- * Unlike kasan_check_read/write(), kasan_check_byte() is performed even for
- * the hardware tag-based mode that doesn't rely on compiler instrumentation.
- */
-bool __kasan_check_byte(const void *addr, unsigned long ip);
-static __always_inline bool kasan_check_byte(const void *addr)
-{
-	if (kasan_enabled())
-		return __kasan_check_byte(addr, _RET_IP_);
-	return true;
-}
-
-
-bool kasan_save_enable_multi_shot(void);
-void kasan_restore_multi_shot(bool enabled);
-
-#else /* CONFIG_KASAN */
-
->>>>>>> 334f1c6b
 static inline slab_flags_t kasan_never_merge(void)
 {
 	return 0;
@@ -588,21 +419,14 @@
 
 #ifdef CONFIG_KASAN_VMALLOC
 
-<<<<<<< HEAD
-=======
 #if defined(CONFIG_KASAN_GENERIC) || defined(CONFIG_KASAN_SW_TAGS)
 
->>>>>>> 334f1c6b
 int kasan_populate_vmalloc(unsigned long addr, unsigned long size);
 void kasan_release_vmalloc(unsigned long start, unsigned long end,
 			   unsigned long free_region_start,
 			   unsigned long free_region_end);
 
-<<<<<<< HEAD
-#else /* CONFIG_KASAN_VMALLOC */
-=======
 #else /* CONFIG_KASAN_GENERIC || CONFIG_KASAN_SW_TAGS */
->>>>>>> 334f1c6b
 
 static inline int kasan_populate_vmalloc(unsigned long start,
 					unsigned long size)
@@ -645,9 +469,6 @@
 static inline void kasan_release_vmalloc(unsigned long start,
 					 unsigned long end,
 					 unsigned long free_region_start,
-<<<<<<< HEAD
-					 unsigned long free_region_end) {}
-=======
 					 unsigned long free_region_end) { }
 
 static inline void *kasan_unpoison_vmalloc(const void *start,
@@ -658,7 +479,6 @@
 }
 static inline void kasan_poison_vmalloc(const void *start, unsigned long size)
 { }
->>>>>>> 334f1c6b
 
 #endif /* CONFIG_KASAN_VMALLOC */
 
@@ -666,19 +486,6 @@
 		!defined(CONFIG_KASAN_VMALLOC)
 
 /*
-<<<<<<< HEAD
- * These functions provide a special case to support backing module
- * allocations with real shadow memory. With KASAN vmalloc, the special
- * case is unnecessary, as the work is handled in the generic case.
- */
-int kasan_module_alloc(void *addr, size_t size);
-void kasan_free_shadow(const struct vm_struct *vm);
-
-#else /* (CONFIG_KASAN_GENERIC || CONFIG_KASAN_SW_TAGS) && !CONFIG_KASAN_VMALLOC */
-
-static inline int kasan_module_alloc(void *addr, size_t size) { return 0; }
-static inline void kasan_free_shadow(const struct vm_struct *vm) {}
-=======
  * These functions allocate and free shadow memory for kernel modules.
  * They are only required when KASAN_VMALLOC is not supported, as otherwise
  * shadow memory is allocated by the generic vmalloc handlers.
@@ -690,7 +497,6 @@
 
 static inline int kasan_alloc_module_shadow(void *addr, size_t size, gfp_t gfp_mask) { return 0; }
 static inline void kasan_free_module_shadow(const struct vm_struct *vm) {}
->>>>>>> 334f1c6b
 
 #endif /* (CONFIG_KASAN_GENERIC || CONFIG_KASAN_SW_TAGS) && !CONFIG_KASAN_VMALLOC */
 
