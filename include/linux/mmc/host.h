/* SPDX-License-Identifier: GPL-2.0-only */
/*
 *  linux/include/linux/mmc/host.h
 *
 *  Host driver specific definitions.
 */
#ifndef LINUX_MMC_HOST_H
#define LINUX_MMC_HOST_H

#include <linux/sched.h>
#include <linux/device.h>
#include <linux/fault-inject.h>

#include <linux/mmc/core.h>
#include <linux/mmc/card.h>
#include <linux/mmc/pm.h>
#include <linux/dma-direction.h>
#include <linux/keyslot-manager.h>
<<<<<<< HEAD
#include <linux/android_kabi.h>

#include <linux/android_vendor.h>
=======
>>>>>>> 754a0abe

struct mmc_ios {
	unsigned int	clock;			/* clock rate */
	unsigned short	vdd;
	unsigned int	power_delay_ms;		/* waiting for stable power */

/* vdd stores the bit number of the selected voltage range from below. */

	unsigned char	bus_mode;		/* command output mode */

#define MMC_BUSMODE_OPENDRAIN	1
#define MMC_BUSMODE_PUSHPULL	2

	unsigned char	chip_select;		/* SPI chip select */

#define MMC_CS_DONTCARE		0
#define MMC_CS_HIGH		1
#define MMC_CS_LOW		2

	unsigned char	power_mode;		/* power supply mode */

#define MMC_POWER_OFF		0
#define MMC_POWER_UP		1
#define MMC_POWER_ON		2
#define MMC_POWER_UNDEFINED	3

	unsigned char	bus_width;		/* data bus width */

#define MMC_BUS_WIDTH_1		0
#define MMC_BUS_WIDTH_4		2
#define MMC_BUS_WIDTH_8		3

	unsigned char	timing;			/* timing specification used */

#define MMC_TIMING_LEGACY	0
#define MMC_TIMING_MMC_HS	1
#define MMC_TIMING_SD_HS	2
#define MMC_TIMING_UHS_SDR12	3
#define MMC_TIMING_UHS_SDR25	4
#define MMC_TIMING_UHS_SDR50	5
#define MMC_TIMING_UHS_SDR104	6
#define MMC_TIMING_UHS_DDR50	7
#define MMC_TIMING_MMC_DDR52	8
#define MMC_TIMING_MMC_HS200	9
#define MMC_TIMING_MMC_HS400	10
#define MMC_TIMING_SD_EXP	11
#define MMC_TIMING_SD_EXP_1_2V	12

	unsigned char	signal_voltage;		/* signalling voltage (1.8V or 3.3V) */

#define MMC_SIGNAL_VOLTAGE_330	0
#define MMC_SIGNAL_VOLTAGE_180	1
#define MMC_SIGNAL_VOLTAGE_120	2

	unsigned char	drv_type;		/* driver type (A, B, C, D) */

#define MMC_SET_DRIVER_TYPE_B	0
#define MMC_SET_DRIVER_TYPE_A	1
#define MMC_SET_DRIVER_TYPE_C	2
#define MMC_SET_DRIVER_TYPE_D	3

	bool enhanced_strobe;			/* hs400es selection */
};

struct mmc_clk_phase {
	bool valid;
	u16 in_deg;
	u16 out_deg;
};

#define MMC_NUM_CLK_PHASES (MMC_TIMING_MMC_HS400 + 1)
struct mmc_clk_phase_map {
	struct mmc_clk_phase phase[MMC_NUM_CLK_PHASES];
};

struct mmc_host;

struct mmc_host_ops {
	/*
	 * It is optional for the host to implement pre_req and post_req in
	 * order to support double buffering of requests (prepare one
	 * request while another request is active).
	 * pre_req() must always be followed by a post_req().
	 * To undo a call made to pre_req(), call post_req() with
	 * a nonzero err condition.
	 */
	void	(*post_req)(struct mmc_host *host, struct mmc_request *req,
			    int err);
	void	(*pre_req)(struct mmc_host *host, struct mmc_request *req);
	void	(*request)(struct mmc_host *host, struct mmc_request *req);
	/* Submit one request to host in atomic context. */
	int	(*request_atomic)(struct mmc_host *host,
				  struct mmc_request *req);

	/*
	 * Avoid calling the next three functions too often or in a "fast
	 * path", since underlaying controller might implement them in an
	 * expensive and/or slow way. Also note that these functions might
	 * sleep, so don't call them in the atomic contexts!
	 */

	/*
	 * Notes to the set_ios callback:
	 * ios->clock might be 0. For some controllers, setting 0Hz
	 * as any other frequency works. However, some controllers
	 * explicitly need to disable the clock. Otherwise e.g. voltage
	 * switching might fail because the SDCLK is not really quiet.
	 */
	void	(*set_ios)(struct mmc_host *host, struct mmc_ios *ios);

	/*
	 * Return values for the get_ro callback should be:
	 *   0 for a read/write card
	 *   1 for a read-only card
	 *   -ENOSYS when not supported (equal to NULL callback)
	 *   or a negative errno value when something bad happened
	 */
	int	(*get_ro)(struct mmc_host *host);

	/*
	 * Return values for the get_cd callback should be:
	 *   0 for a absent card
	 *   1 for a present card
	 *   -ENOSYS when not supported (equal to NULL callback)
	 *   or a negative errno value when something bad happened
	 */
	int	(*get_cd)(struct mmc_host *host);

	void	(*enable_sdio_irq)(struct mmc_host *host, int enable);
	/* Mandatory callback when using MMC_CAP2_SDIO_IRQ_NOTHREAD. */
	void	(*ack_sdio_irq)(struct mmc_host *host);

	/* optional callback for HC quirks */
	void	(*init_card)(struct mmc_host *host, struct mmc_card *card);

	int	(*start_signal_voltage_switch)(struct mmc_host *host, struct mmc_ios *ios);

	/* Check if the card is pulling dat[0:3] low */
	int	(*card_busy)(struct mmc_host *host);

	/* The tuning command opcode value is different for SD and eMMC cards */
	int	(*execute_tuning)(struct mmc_host *host, u32 opcode);

	/* Prepare HS400 target operating frequency depending host driver */
	int	(*prepare_hs400_tuning)(struct mmc_host *host, struct mmc_ios *ios);

	/* Prepare switch to DDR during the HS400 init sequence */
	int	(*hs400_prepare_ddr)(struct mmc_host *host);

	/* Prepare for switching from HS400 to HS200 */
	void	(*hs400_downgrade)(struct mmc_host *host);

	/* Complete selection of HS400 */
	void	(*hs400_complete)(struct mmc_host *host);

	/* Prepare enhanced strobe depending host driver */
	void	(*hs400_enhanced_strobe)(struct mmc_host *host,
					 struct mmc_ios *ios);
	int	(*select_drive_strength)(struct mmc_card *card,
					 unsigned int max_dtr, int host_drv,
					 int card_drv, int *drv_type);
	/* Reset the eMMC card via RST_n */
	void	(*hw_reset)(struct mmc_host *host);
	void	(*card_event)(struct mmc_host *host);

	/*
	 * Optional callback to support controllers with HW issues for multiple
	 * I/O. Returns the number of supported blocks for the request.
	 */
	int	(*multi_io_quirk)(struct mmc_card *card,
				  unsigned int direction, int blk_size);

<<<<<<< HEAD
	ANDROID_KABI_RESERVE(1);
	ANDROID_KABI_RESERVE(2);
=======
	/* Initialize an SD express card, mandatory for MMC_CAP2_SD_EXP. */
	int	(*init_sd_express)(struct mmc_host *host, struct mmc_ios *ios);
>>>>>>> 754a0abe
};

struct mmc_cqe_ops {
	/* Allocate resources, and make the CQE operational */
	int	(*cqe_enable)(struct mmc_host *host, struct mmc_card *card);
	/* Free resources, and make the CQE non-operational */
	void	(*cqe_disable)(struct mmc_host *host);
	/*
	 * Issue a read, write or DCMD request to the CQE. Also deal with the
	 * effect of ->cqe_off().
	 */
	int	(*cqe_request)(struct mmc_host *host, struct mmc_request *mrq);
	/* Free resources (e.g. DMA mapping) associated with the request */
	void	(*cqe_post_req)(struct mmc_host *host, struct mmc_request *mrq);
	/*
	 * Prepare the CQE and host controller to accept non-CQ commands. There
	 * is no corresponding ->cqe_on(), instead ->cqe_request() is required
	 * to deal with that.
	 */
	void	(*cqe_off)(struct mmc_host *host);
	/*
	 * Wait for all CQE tasks to complete. Return an error if recovery
	 * becomes necessary.
	 */
	int	(*cqe_wait_for_idle)(struct mmc_host *host);
	/*
	 * Notify CQE that a request has timed out. Return false if the request
	 * completed or true if a timeout happened in which case indicate if
	 * recovery is needed.
	 */
	bool	(*cqe_timeout)(struct mmc_host *host, struct mmc_request *mrq,
			       bool *recovery_needed);
	/*
	 * Stop all CQE activity and prepare the CQE and host controller to
	 * accept recovery commands.
	 */
	void	(*cqe_recovery_start)(struct mmc_host *host);
	/*
	 * Clear the queue and call mmc_cqe_request_done() on all requests.
	 * Requests that errored will have the error set on the mmc_request
	 * (data->error or cmd->error for DCMD).  Requests that did not error
	 * will have zero data bytes transferred.
	 */
	void	(*cqe_recovery_finish)(struct mmc_host *host);

	ANDROID_KABI_RESERVE(1);
	ANDROID_KABI_RESERVE(2);
};

struct mmc_async_req {
	/* active mmc request */
	struct mmc_request	*mrq;
	/*
	 * Check error status of completed mmc request.
	 * Returns 0 if success otherwise non zero.
	 */
	enum mmc_blk_status (*err_check)(struct mmc_card *, struct mmc_async_req *);
};

/**
 * struct mmc_slot - MMC slot functions
 *
 * @cd_irq:		MMC/SD-card slot hotplug detection IRQ or -EINVAL
 * @handler_priv:	MMC/SD-card slot context
 *
 * Some MMC/SD host controllers implement slot-functions like card and
 * write-protect detection natively. However, a large number of controllers
 * leave these functions to the CPU. This struct provides a hook to attach
 * such slot-function drivers.
 */
struct mmc_slot {
	int cd_irq;
	bool cd_wake_enabled;
	ANDROID_OEM_DATA_ARRAY(1, 2);
	void *handler_priv;
};

/**
 * mmc_context_info - synchronization details for mmc context
 * @is_done_rcv		wake up reason was done request
 * @is_new_req		wake up reason was new request
 * @is_waiting_last_req	mmc context waiting for single running request
 * @wait		wait queue
 */
struct mmc_context_info {
	bool			is_done_rcv;
	bool			is_new_req;
	bool			is_waiting_last_req;
	wait_queue_head_t	wait;
};

struct regulator;
struct mmc_pwrseq;

struct mmc_supply {
	struct regulator *vmmc;		/* Card power supply */
	struct regulator *vqmmc;	/* Optional Vccq supply */
};

struct mmc_ctx {
	struct task_struct *task;
};

struct mmc_host {
	struct device		*parent;
	struct device		class_dev;
	int			index;
	const struct mmc_host_ops *ops;
	struct mmc_pwrseq	*pwrseq;
	unsigned int		f_min;
	unsigned int		f_max;
	unsigned int		f_init;
	u32			ocr_avail;
	u32			ocr_avail_sdio;	/* SDIO-specific OCR */
	u32			ocr_avail_sd;	/* SD-specific OCR */
	u32			ocr_avail_mmc;	/* MMC-specific OCR */
	struct wakeup_source	*ws;		/* Enable consume of uevents */
	u32			max_current_330;
	u32			max_current_300;
	u32			max_current_180;

#define MMC_VDD_165_195		0x00000080	/* VDD voltage 1.65 - 1.95 */
#define MMC_VDD_20_21		0x00000100	/* VDD voltage 2.0 ~ 2.1 */
#define MMC_VDD_21_22		0x00000200	/* VDD voltage 2.1 ~ 2.2 */
#define MMC_VDD_22_23		0x00000400	/* VDD voltage 2.2 ~ 2.3 */
#define MMC_VDD_23_24		0x00000800	/* VDD voltage 2.3 ~ 2.4 */
#define MMC_VDD_24_25		0x00001000	/* VDD voltage 2.4 ~ 2.5 */
#define MMC_VDD_25_26		0x00002000	/* VDD voltage 2.5 ~ 2.6 */
#define MMC_VDD_26_27		0x00004000	/* VDD voltage 2.6 ~ 2.7 */
#define MMC_VDD_27_28		0x00008000	/* VDD voltage 2.7 ~ 2.8 */
#define MMC_VDD_28_29		0x00010000	/* VDD voltage 2.8 ~ 2.9 */
#define MMC_VDD_29_30		0x00020000	/* VDD voltage 2.9 ~ 3.0 */
#define MMC_VDD_30_31		0x00040000	/* VDD voltage 3.0 ~ 3.1 */
#define MMC_VDD_31_32		0x00080000	/* VDD voltage 3.1 ~ 3.2 */
#define MMC_VDD_32_33		0x00100000	/* VDD voltage 3.2 ~ 3.3 */
#define MMC_VDD_33_34		0x00200000	/* VDD voltage 3.3 ~ 3.4 */
#define MMC_VDD_34_35		0x00400000	/* VDD voltage 3.4 ~ 3.5 */
#define MMC_VDD_35_36		0x00800000	/* VDD voltage 3.5 ~ 3.6 */

	u32			caps;		/* Host capabilities */

#define MMC_CAP_4_BIT_DATA	(1 << 0)	/* Can the host do 4 bit transfers */
#define MMC_CAP_MMC_HIGHSPEED	(1 << 1)	/* Can do MMC high-speed timing */
#define MMC_CAP_SD_HIGHSPEED	(1 << 2)	/* Can do SD high-speed timing */
#define MMC_CAP_SDIO_IRQ	(1 << 3)	/* Can signal pending SDIO IRQs */
#define MMC_CAP_SPI		(1 << 4)	/* Talks only SPI protocols */
#define MMC_CAP_NEEDS_POLL	(1 << 5)	/* Needs polling for card-detection */
#define MMC_CAP_8_BIT_DATA	(1 << 6)	/* Can the host do 8 bit transfers */
#define MMC_CAP_AGGRESSIVE_PM	(1 << 7)	/* Suspend (e)MMC/SD at idle  */
#define MMC_CAP_NONREMOVABLE	(1 << 8)	/* Nonremovable e.g. eMMC */
#define MMC_CAP_WAIT_WHILE_BUSY	(1 << 9)	/* Waits while card is busy */
#define MMC_CAP_3_3V_DDR	(1 << 11)	/* Host supports eMMC DDR 3.3V */
#define MMC_CAP_1_8V_DDR	(1 << 12)	/* Host supports eMMC DDR 1.8V */
#define MMC_CAP_1_2V_DDR	(1 << 13)	/* Host supports eMMC DDR 1.2V */
#define MMC_CAP_DDR		(MMC_CAP_3_3V_DDR | MMC_CAP_1_8V_DDR | \
				 MMC_CAP_1_2V_DDR)
#define MMC_CAP_POWER_OFF_CARD	(1 << 14)	/* Can power off after boot */
#define MMC_CAP_BUS_WIDTH_TEST	(1 << 15)	/* CMD14/CMD19 bus width ok */
#define MMC_CAP_UHS_SDR12	(1 << 16)	/* Host supports UHS SDR12 mode */
#define MMC_CAP_UHS_SDR25	(1 << 17)	/* Host supports UHS SDR25 mode */
#define MMC_CAP_UHS_SDR50	(1 << 18)	/* Host supports UHS SDR50 mode */
#define MMC_CAP_UHS_SDR104	(1 << 19)	/* Host supports UHS SDR104 mode */
#define MMC_CAP_UHS_DDR50	(1 << 20)	/* Host supports UHS DDR50 mode */
#define MMC_CAP_UHS		(MMC_CAP_UHS_SDR12 | MMC_CAP_UHS_SDR25 | \
				 MMC_CAP_UHS_SDR50 | MMC_CAP_UHS_SDR104 | \
				 MMC_CAP_UHS_DDR50)
#define MMC_CAP_SYNC_RUNTIME_PM	(1 << 21)	/* Synced runtime PM suspends. */
#define MMC_CAP_NEED_RSP_BUSY	(1 << 22)	/* Commands with R1B can't use R1. */
#define MMC_CAP_DRIVER_TYPE_A	(1 << 23)	/* Host supports Driver Type A */
#define MMC_CAP_DRIVER_TYPE_C	(1 << 24)	/* Host supports Driver Type C */
#define MMC_CAP_DRIVER_TYPE_D	(1 << 25)	/* Host supports Driver Type D */
#define MMC_CAP_DONE_COMPLETE	(1 << 27)	/* RW reqs can be completed within mmc_request_done() */
#define MMC_CAP_CD_WAKE		(1 << 28)	/* Enable card detect wake */
#define MMC_CAP_CMD_DURING_TFR	(1 << 29)	/* Commands during data transfer */
#define MMC_CAP_CMD23		(1 << 30)	/* CMD23 supported. */
#define MMC_CAP_HW_RESET	(1 << 31)	/* Reset the eMMC card via RST_n */

	u32			caps2;		/* More host capabilities */

#define MMC_CAP2_BOOTPART_NOACC	(1 << 0)	/* Boot partition no access */
#define MMC_CAP2_FULL_PWR_CYCLE	(1 << 2)	/* Can do full power cycle */
#define MMC_CAP2_FULL_PWR_CYCLE_IN_SUSPEND (1 << 3) /* Can do full power cycle in suspend */
#define MMC_CAP2_HS200_1_8V_SDR	(1 << 5)        /* can support */
#define MMC_CAP2_HS200_1_2V_SDR	(1 << 6)        /* can support */
#define MMC_CAP2_HS200		(MMC_CAP2_HS200_1_8V_SDR | \
				 MMC_CAP2_HS200_1_2V_SDR)
#define MMC_CAP2_SD_EXP		(1 << 7)	/* SD express via PCIe */
#define MMC_CAP2_SD_EXP_1_2V	(1 << 8)	/* SD express 1.2V */
#define MMC_CAP2_CD_ACTIVE_HIGH	(1 << 10)	/* Card-detect signal active high */
#define MMC_CAP2_RO_ACTIVE_HIGH	(1 << 11)	/* Write-protect signal active high */
#define MMC_CAP2_NO_PRESCAN_POWERUP (1 << 14)	/* Don't power up before scan */
#define MMC_CAP2_HS400_1_8V	(1 << 15)	/* Can support HS400 1.8V */
#define MMC_CAP2_HS400_1_2V	(1 << 16)	/* Can support HS400 1.2V */
#define MMC_CAP2_HS400		(MMC_CAP2_HS400_1_8V | \
				 MMC_CAP2_HS400_1_2V)
#define MMC_CAP2_HSX00_1_8V	(MMC_CAP2_HS200_1_8V_SDR | MMC_CAP2_HS400_1_8V)
#define MMC_CAP2_HSX00_1_2V	(MMC_CAP2_HS200_1_2V_SDR | MMC_CAP2_HS400_1_2V)
#define MMC_CAP2_SDIO_IRQ_NOTHREAD (1 << 17)
#define MMC_CAP2_NO_WRITE_PROTECT (1 << 18)	/* No physical write protect pin, assume that card is always read-write */
#define MMC_CAP2_NO_SDIO	(1 << 19)	/* Do not send SDIO commands during initialization */
#define MMC_CAP2_HS400_ES	(1 << 20)	/* Host supports enhanced strobe */
#define MMC_CAP2_NO_SD		(1 << 21)	/* Do not send SD commands during initialization */
#define MMC_CAP2_NO_MMC		(1 << 22)	/* Do not send (e)MMC commands during initialization */
#define MMC_CAP2_CQE		(1 << 23)	/* Has eMMC command queue engine */
#define MMC_CAP2_CQE_DCMD	(1 << 24)	/* CQE can issue a direct command */
#define MMC_CAP2_AVOID_3_3V	(1 << 25)	/* Host must negotiate down from 3.3V */
#define MMC_CAP2_MERGE_CAPABLE	(1 << 26)	/* Host can merge a segment over the segment size */
#ifdef CONFIG_MMC_CRYPTO
#define MMC_CAP2_CRYPTO		(1 << 27)	/* Host supports inline encryption */
#else
#define MMC_CAP2_CRYPTO		0
#endif

	int			fixed_drv_type;	/* fixed driver type for non-removable media */

	mmc_pm_flag_t		pm_caps;	/* supported pm features */

	/* host specific block data */
	unsigned int		max_seg_size;	/* see blk_queue_max_segment_size */
	unsigned short		max_segs;	/* see blk_queue_max_segments */
	unsigned short		unused;
	unsigned int		max_req_size;	/* maximum number of bytes in one req */
	unsigned int		max_blk_size;	/* maximum size of one mmc block */
	unsigned int		max_blk_count;	/* maximum number of blocks in one req */
	unsigned int		max_busy_timeout; /* max busy timeout in ms */

	/* private data */
	spinlock_t		lock;		/* lock for claim and bus ops */

	struct mmc_ios		ios;		/* current io bus settings */

	/* group bitfields together to minimize padding */
	unsigned int		use_spi_crc:1;
	unsigned int		claimed:1;	/* host exclusively claimed */
	unsigned int		doing_init_tune:1; /* initial tuning in progress */
	unsigned int		can_retune:1;	/* re-tuning can be used */
	unsigned int		doing_retune:1;	/* re-tuning in progress */
	unsigned int		retune_now:1;	/* do re-tuning at next req */
	unsigned int		retune_paused:1; /* re-tuning is temporarily disabled */
	unsigned int		retune_crc_disable:1; /* don't trigger retune upon crc */
	unsigned int		can_dma_map_merge:1; /* merging can be used */

	int			rescan_disable;	/* disable card detection */
	int			rescan_entered;	/* used with nonremovable devices */

	int			need_retune;	/* re-tuning is needed */
	int			hold_retune;	/* hold off re-tuning */
	unsigned int		retune_period;	/* re-tuning period in secs */
	struct timer_list	retune_timer;	/* for periodic re-tuning */

	bool			trigger_card_event; /* card_event necessary */

	struct mmc_card		*card;		/* device attached to this host */

	wait_queue_head_t	wq;
	struct mmc_ctx		*claimer;	/* context that has host claimed */
	int			claim_cnt;	/* "claim" nesting count */
	struct mmc_ctx		default_ctx;	/* default context */

	struct delayed_work	detect;
	int			detect_change;	/* card detect flag */
	struct mmc_slot		slot;

	const struct mmc_bus_ops *bus_ops;	/* current bus driver */

	unsigned int		sdio_irqs;
	struct task_struct	*sdio_irq_thread;
	struct delayed_work	sdio_irq_work;
	bool			sdio_irq_pending;
	atomic_t		sdio_irq_thread_abort;

	mmc_pm_flag_t		pm_flags;	/* requested pm features */

	struct led_trigger	*led;		/* activity led */

#ifdef CONFIG_REGULATOR
	bool			regulator_enabled; /* regulator state */
#endif
	struct mmc_supply	supply;

	struct dentry		*debugfs_root;

	/* Ongoing data transfer that allows commands during transfer */
	struct mmc_request	*ongoing_mrq;

#ifdef CONFIG_FAIL_MMC_REQUEST
	struct fault_attr	fail_mmc_request;
#endif

	unsigned int		actual_clock;	/* Actual HC clock rate */

	unsigned int		slotno;	/* used for sdio acpi binding */

	int			dsr_req;	/* DSR value is valid */
	u32			dsr;	/* optional driver stage (DSR) value */

	/* Command Queue Engine (CQE) support */
	const struct mmc_cqe_ops *cqe_ops;
	void			*cqe_private;
	int			cqe_qdepth;
	bool			cqe_enabled;
	bool			cqe_on;

	/* Inline encryption support */
#ifdef CONFIG_MMC_CRYPTO
	struct blk_keyslot_manager ksm;
#endif

	/* Host Software Queue support */
	bool			hsq_enabled;

	ANDROID_KABI_RESERVE(1);
	ANDROID_KABI_RESERVE(2);
	ANDROID_VENDOR_DATA(1);
	ANDROID_OEM_DATA(1);

	unsigned long		private[] ____cacheline_aligned;
};

struct device_node;

struct mmc_host *mmc_alloc_host(int extra, struct device *);
int mmc_add_host(struct mmc_host *);
void mmc_remove_host(struct mmc_host *);
void mmc_free_host(struct mmc_host *);
void mmc_of_parse_clk_phase(struct mmc_host *host,
			    struct mmc_clk_phase_map *map);
int mmc_of_parse(struct mmc_host *host);
int mmc_of_parse_voltage(struct mmc_host *host, u32 *mask);

static inline void *mmc_priv(struct mmc_host *host)
{
	return (void *)host->private;
}

static inline struct mmc_host *mmc_from_priv(void *priv)
{
	return container_of(priv, struct mmc_host, private);
}

#define mmc_host_is_spi(host)	((host)->caps & MMC_CAP_SPI)

#define mmc_dev(x)	((x)->parent)
#define mmc_classdev(x)	(&(x)->class_dev)
#define mmc_hostname(x)	(dev_name(&(x)->class_dev))

void mmc_detect_change(struct mmc_host *, unsigned long delay);
void mmc_request_done(struct mmc_host *, struct mmc_request *);
void mmc_command_done(struct mmc_host *host, struct mmc_request *mrq);

void mmc_cqe_request_done(struct mmc_host *host, struct mmc_request *mrq);

/*
 * May be called from host driver's system/runtime suspend/resume callbacks,
 * to know if SDIO IRQs has been claimed.
 */
static inline bool sdio_irq_claimed(struct mmc_host *host)
{
	return host->sdio_irqs > 0;
}

static inline void mmc_signal_sdio_irq(struct mmc_host *host)
{
	host->ops->enable_sdio_irq(host, 0);
	host->sdio_irq_pending = true;
	if (host->sdio_irq_thread)
		wake_up_process(host->sdio_irq_thread);
}

void sdio_signal_irq(struct mmc_host *host);

#ifdef CONFIG_REGULATOR
int mmc_regulator_set_ocr(struct mmc_host *mmc,
			struct regulator *supply,
			unsigned short vdd_bit);
int mmc_regulator_set_vqmmc(struct mmc_host *mmc, struct mmc_ios *ios);
#else
static inline int mmc_regulator_set_ocr(struct mmc_host *mmc,
				 struct regulator *supply,
				 unsigned short vdd_bit)
{
	return 0;
}

static inline int mmc_regulator_set_vqmmc(struct mmc_host *mmc,
					  struct mmc_ios *ios)
{
	return -EINVAL;
}
#endif

int mmc_regulator_get_supply(struct mmc_host *mmc);

static inline int mmc_card_is_removable(struct mmc_host *host)
{
	return !(host->caps & MMC_CAP_NONREMOVABLE);
}

static inline int mmc_card_keep_power(struct mmc_host *host)
{
	return host->pm_flags & MMC_PM_KEEP_POWER;
}

static inline int mmc_card_wake_sdio_irq(struct mmc_host *host)
{
	return host->pm_flags & MMC_PM_WAKE_SDIO_IRQ;
}

/* TODO: Move to private header */
static inline int mmc_card_hs(struct mmc_card *card)
{
	return card->host->ios.timing == MMC_TIMING_SD_HS ||
		card->host->ios.timing == MMC_TIMING_MMC_HS;
}

/* TODO: Move to private header */
static inline int mmc_card_uhs(struct mmc_card *card)
{
	return card->host->ios.timing >= MMC_TIMING_UHS_SDR12 &&
		card->host->ios.timing <= MMC_TIMING_UHS_DDR50;
}

void mmc_retune_timer_stop(struct mmc_host *host);

static inline void mmc_retune_needed(struct mmc_host *host)
{
	if (host->can_retune)
		host->need_retune = 1;
}

static inline bool mmc_can_retune(struct mmc_host *host)
{
	return host->can_retune == 1;
}

static inline bool mmc_doing_retune(struct mmc_host *host)
{
	return host->doing_retune == 1;
}

static inline bool mmc_doing_tune(struct mmc_host *host)
{
	return host->doing_retune == 1 || host->doing_init_tune == 1;
}

static inline enum dma_data_direction mmc_get_dma_dir(struct mmc_data *data)
{
	return data->flags & MMC_DATA_WRITE ? DMA_TO_DEVICE : DMA_FROM_DEVICE;
}

int mmc_send_tuning(struct mmc_host *host, u32 opcode, int *cmd_error);
int mmc_send_abort_tuning(struct mmc_host *host, u32 opcode);

#endif /* LINUX_MMC_HOST_H */<|MERGE_RESOLUTION|>--- conflicted
+++ resolved
@@ -16,12 +16,9 @@
 #include <linux/mmc/pm.h>
 #include <linux/dma-direction.h>
 #include <linux/keyslot-manager.h>
-<<<<<<< HEAD
 #include <linux/android_kabi.h>
 
 #include <linux/android_vendor.h>
-=======
->>>>>>> 754a0abe
 
 struct mmc_ios {
 	unsigned int	clock;			/* clock rate */
@@ -194,13 +191,11 @@
 	int	(*multi_io_quirk)(struct mmc_card *card,
 				  unsigned int direction, int blk_size);
 
-<<<<<<< HEAD
+	/* Initialize an SD express card, mandatory for MMC_CAP2_SD_EXP. */
+	int	(*init_sd_express)(struct mmc_host *host, struct mmc_ios *ios);
+
 	ANDROID_KABI_RESERVE(1);
 	ANDROID_KABI_RESERVE(2);
-=======
-	/* Initialize an SD express card, mandatory for MMC_CAP2_SD_EXP. */
-	int	(*init_sd_express)(struct mmc_host *host, struct mmc_ios *ios);
->>>>>>> 754a0abe
 };
 
 struct mmc_cqe_ops {
