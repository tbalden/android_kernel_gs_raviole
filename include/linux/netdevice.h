/* SPDX-License-Identifier: GPL-2.0-or-later */
/*
 * INET		An implementation of the TCP/IP protocol suite for the LINUX
 *		operating system.  INET is implemented using the  BSD Socket
 *		interface as the means of communication with the user level.
 *
 *		Definitions for the Interfaces handler.
 *
 * Version:	@(#)dev.h	1.0.10	08/12/93
 *
 * Authors:	Ross Biro
 *		Fred N. van Kempen, <waltje@uWalt.NL.Mugnet.ORG>
 *		Corey Minyard <wf-rch!minyard@relay.EU.net>
 *		Donald J. Becker, <becker@cesdis.gsfc.nasa.gov>
 *		Alan Cox, <alan@lxorguk.ukuu.org.uk>
 *		Bjorn Ekwall. <bj0rn@blox.se>
 *              Pekka Riikonen <priikone@poseidon.pspt.fi>
 *
 *		Moved to /usr/include/linux for NET3
 */
#ifndef _LINUX_NETDEVICE_H
#define _LINUX_NETDEVICE_H

#include <linux/timer.h>
#include <linux/bug.h>
#include <linux/delay.h>
#include <linux/atomic.h>
#include <linux/prefetch.h>
#include <asm/cache.h>
#include <asm/byteorder.h>

#include <linux/percpu.h>
#include <linux/rculist.h>
#include <linux/workqueue.h>
#include <linux/dynamic_queue_limits.h>

#include <net/net_namespace.h>
#ifdef CONFIG_DCB
#include <net/dcbnl.h>
#endif
#include <net/netprio_cgroup.h>
#include <net/xdp.h>

#include <linux/netdev_features.h>
#include <linux/neighbour.h>
#include <uapi/linux/netdevice.h>
#include <uapi/linux/if_bonding.h>
#include <uapi/linux/pkt_cls.h>
#include <linux/hashtable.h>
#include <linux/android_kabi.h>

struct netpoll_info;
struct device;
struct ethtool_ops;
struct phy_device;
struct dsa_port;
struct ip_tunnel_parm;
struct macsec_context;
struct macsec_ops;

struct sfp_bus;
/* 802.11 specific */
struct wireless_dev;
/* 802.15.4 specific */
struct wpan_dev;
struct mpls_dev;
/* UDP Tunnel offloads */
struct udp_tunnel_info;
struct udp_tunnel_nic_info;
struct udp_tunnel_nic;
struct bpf_prog;
struct xdp_buff;

void synchronize_net(void);
void netdev_set_default_ethtool_ops(struct net_device *dev,
				    const struct ethtool_ops *ops);

/* Backlog congestion levels */
#define NET_RX_SUCCESS		0	/* keep 'em coming, baby */
#define NET_RX_DROP		1	/* packet dropped */

#define MAX_NEST_DEV 8

/*
 * Transmit return codes: transmit return codes originate from three different
 * namespaces:
 *
 * - qdisc return codes
 * - driver transmit return codes
 * - errno values
 *
 * Drivers are allowed to return any one of those in their hard_start_xmit()
 * function. Real network devices commonly used with qdiscs should only return
 * the driver transmit return codes though - when qdiscs are used, the actual
 * transmission happens asynchronously, so the value is not propagated to
 * higher layers. Virtual network devices transmit synchronously; in this case
 * the driver transmit return codes are consumed by dev_queue_xmit(), and all
 * others are propagated to higher layers.
 */

/* qdisc ->enqueue() return codes. */
#define NET_XMIT_SUCCESS	0x00
#define NET_XMIT_DROP		0x01	/* skb dropped			*/
#define NET_XMIT_CN		0x02	/* congestion notification	*/
#define NET_XMIT_MASK		0x0f	/* qdisc flags in net/sch_generic.h */

/* NET_XMIT_CN is special. It does not guarantee that this packet is lost. It
 * indicates that the device will soon be dropping packets, or already drops
 * some packets of the same priority; prompting us to send less aggressively. */
#define net_xmit_eval(e)	((e) == NET_XMIT_CN ? 0 : (e))
#define net_xmit_errno(e)	((e) != NET_XMIT_CN ? -ENOBUFS : 0)

/* Driver transmit return codes */
#define NETDEV_TX_MASK		0xf0

enum netdev_tx {
	__NETDEV_TX_MIN	 = INT_MIN,	/* make sure enum is signed */
	NETDEV_TX_OK	 = 0x00,	/* driver took care of packet */
	NETDEV_TX_BUSY	 = 0x10,	/* driver tx path was busy*/
};
typedef enum netdev_tx netdev_tx_t;

/*
 * Current order: NETDEV_TX_MASK > NET_XMIT_MASK >= 0 is significant;
 * hard_start_xmit() return < NET_XMIT_MASK means skb was consumed.
 */
static inline bool dev_xmit_complete(int rc)
{
	/*
	 * Positive cases with an skb consumed by a driver:
	 * - successful transmission (rc == NETDEV_TX_OK)
	 * - error while transmitting (rc < 0)
	 * - error while queueing to a different device (rc & NET_XMIT_MASK)
	 */
	if (likely(rc < NET_XMIT_MASK))
		return true;

	return false;
}

/*
 *	Compute the worst-case header length according to the protocols
 *	used.
 */

#if defined(CONFIG_HYPERV_NET)
# define LL_MAX_HEADER 128
#elif defined(CONFIG_WLAN) || IS_ENABLED(CONFIG_AX25)
# if defined(CONFIG_MAC80211_MESH)
#  define LL_MAX_HEADER 128
# else
#  define LL_MAX_HEADER 96
# endif
#else
# define LL_MAX_HEADER 32
#endif

#if !IS_ENABLED(CONFIG_NET_IPIP) && !IS_ENABLED(CONFIG_NET_IPGRE) && \
    !IS_ENABLED(CONFIG_IPV6_SIT) && !IS_ENABLED(CONFIG_IPV6_TUNNEL)
#define MAX_HEADER LL_MAX_HEADER
#else
#define MAX_HEADER (LL_MAX_HEADER + 48)
#endif

/*
 *	Old network device statistics. Fields are native words
 *	(unsigned long) so they can be read and written atomically.
 */

struct net_device_stats {
	unsigned long	rx_packets;
	unsigned long	tx_packets;
	unsigned long	rx_bytes;
	unsigned long	tx_bytes;
	unsigned long	rx_errors;
	unsigned long	tx_errors;
	unsigned long	rx_dropped;
	unsigned long	tx_dropped;
	unsigned long	multicast;
	unsigned long	collisions;
	unsigned long	rx_length_errors;
	unsigned long	rx_over_errors;
	unsigned long	rx_crc_errors;
	unsigned long	rx_frame_errors;
	unsigned long	rx_fifo_errors;
	unsigned long	rx_missed_errors;
	unsigned long	tx_aborted_errors;
	unsigned long	tx_carrier_errors;
	unsigned long	tx_fifo_errors;
	unsigned long	tx_heartbeat_errors;
	unsigned long	tx_window_errors;
	unsigned long	rx_compressed;
	unsigned long	tx_compressed;
};


#include <linux/cache.h>
#include <linux/skbuff.h>

#ifdef CONFIG_RPS
#include <linux/static_key.h>
extern struct static_key_false rps_needed;
extern struct static_key_false rfs_needed;
#endif

struct neighbour;
struct neigh_parms;
struct sk_buff;

struct netdev_hw_addr {
	struct list_head	list;
	unsigned char		addr[MAX_ADDR_LEN];
	unsigned char		type;
#define NETDEV_HW_ADDR_T_LAN		1
#define NETDEV_HW_ADDR_T_SAN		2
#define NETDEV_HW_ADDR_T_UNICAST	3
#define NETDEV_HW_ADDR_T_MULTICAST	4
	bool			global_use;
	int			sync_cnt;
	int			refcount;
	int			synced;
	struct rcu_head		rcu_head;
};

struct netdev_hw_addr_list {
	struct list_head	list;
	int			count;
};

#define netdev_hw_addr_list_count(l) ((l)->count)
#define netdev_hw_addr_list_empty(l) (netdev_hw_addr_list_count(l) == 0)
#define netdev_hw_addr_list_for_each(ha, l) \
	list_for_each_entry(ha, &(l)->list, list)

#define netdev_uc_count(dev) netdev_hw_addr_list_count(&(dev)->uc)
#define netdev_uc_empty(dev) netdev_hw_addr_list_empty(&(dev)->uc)
#define netdev_for_each_uc_addr(ha, dev) \
	netdev_hw_addr_list_for_each(ha, &(dev)->uc)

#define netdev_mc_count(dev) netdev_hw_addr_list_count(&(dev)->mc)
#define netdev_mc_empty(dev) netdev_hw_addr_list_empty(&(dev)->mc)
#define netdev_for_each_mc_addr(ha, dev) \
	netdev_hw_addr_list_for_each(ha, &(dev)->mc)

struct hh_cache {
	unsigned int	hh_len;
	seqlock_t	hh_lock;

	/* cached hardware header; allow for machine alignment needs.        */
#define HH_DATA_MOD	16
#define HH_DATA_OFF(__len) \
	(HH_DATA_MOD - (((__len - 1) & (HH_DATA_MOD - 1)) + 1))
#define HH_DATA_ALIGN(__len) \
	(((__len)+(HH_DATA_MOD-1))&~(HH_DATA_MOD - 1))
	unsigned long	hh_data[HH_DATA_ALIGN(LL_MAX_HEADER) / sizeof(long)];
};

/* Reserve HH_DATA_MOD byte-aligned hard_header_len, but at least that much.
 * Alternative is:
 *   dev->hard_header_len ? (dev->hard_header_len +
 *                           (HH_DATA_MOD - 1)) & ~(HH_DATA_MOD - 1) : 0
 *
 * We could use other alignment values, but we must maintain the
 * relationship HH alignment <= LL alignment.
 */
#define LL_RESERVED_SPACE(dev) \
	((((dev)->hard_header_len+(dev)->needed_headroom)&~(HH_DATA_MOD - 1)) + HH_DATA_MOD)
#define LL_RESERVED_SPACE_EXTRA(dev,extra) \
	((((dev)->hard_header_len+(dev)->needed_headroom+(extra))&~(HH_DATA_MOD - 1)) + HH_DATA_MOD)

struct header_ops {
	int	(*create) (struct sk_buff *skb, struct net_device *dev,
			   unsigned short type, const void *daddr,
			   const void *saddr, unsigned int len);
	int	(*parse)(const struct sk_buff *skb, unsigned char *haddr);
	int	(*cache)(const struct neighbour *neigh, struct hh_cache *hh, __be16 type);
	void	(*cache_update)(struct hh_cache *hh,
				const struct net_device *dev,
				const unsigned char *haddr);
	bool	(*validate)(const char *ll_header, unsigned int len);
	__be16	(*parse_protocol)(const struct sk_buff *skb);

	ANDROID_KABI_RESERVE(1);
	ANDROID_KABI_RESERVE(2);
};

/* These flag bits are private to the generic network queueing
 * layer; they may not be explicitly referenced by any other
 * code.
 */

enum netdev_state_t {
	__LINK_STATE_START,
	__LINK_STATE_PRESENT,
	__LINK_STATE_NOCARRIER,
	__LINK_STATE_LINKWATCH_PENDING,
	__LINK_STATE_DORMANT,
	__LINK_STATE_TESTING,
};


/*
 * This structure holds boot-time configured netdevice settings. They
 * are then used in the device probing.
 */
struct netdev_boot_setup {
	char name[IFNAMSIZ];
	struct ifmap map;
};
#define NETDEV_BOOT_SETUP_MAX 8

int __init netdev_boot_setup(char *str);

struct gro_list {
	struct list_head	list;
	int			count;
};

/*
 * size of gro hash buckets, must less than bit number of
 * napi_struct::gro_bitmask
 */
#define GRO_HASH_BUCKETS	8

/*
 * Structure for NAPI scheduling similar to tasklet but with weighting
 */
struct napi_struct {
	/* The poll_list must only be managed by the entity which
	 * changes the state of the NAPI_STATE_SCHED bit.  This means
	 * whoever atomically sets that bit can add this napi_struct
	 * to the per-CPU poll_list, and whoever clears that bit
	 * can remove from the list right before clearing the bit.
	 */
	struct list_head	poll_list;

	unsigned long		state;
	int			weight;
	int			defer_hard_irqs_count;
	unsigned long		gro_bitmask;
	int			(*poll)(struct napi_struct *, int);
#ifdef CONFIG_NETPOLL
	int			poll_owner;
#endif
	struct net_device	*dev;
	struct gro_list		gro_hash[GRO_HASH_BUCKETS];
	struct sk_buff		*skb;
	struct list_head	rx_list; /* Pending GRO_NORMAL skbs */
	int			rx_count; /* length of rx_list */
	struct hrtimer		timer;
	struct list_head	dev_list;
	struct hlist_node	napi_hash_node;
	unsigned int		napi_id;
<<<<<<< HEAD

	ANDROID_KABI_RESERVE(1);
	ANDROID_KABI_RESERVE(2);
	ANDROID_KABI_RESERVE(3);
	ANDROID_KABI_RESERVE(4);
=======
	struct task_struct	*thread;
>>>>>>> 754a0abe
};

enum {
	NAPI_STATE_SCHED,		/* Poll is scheduled */
	NAPI_STATE_MISSED,		/* reschedule a napi */
	NAPI_STATE_DISABLE,		/* Disable pending */
	NAPI_STATE_NPSVC,		/* Netpoll - don't dequeue from poll_list */
	NAPI_STATE_LISTED,		/* NAPI added to system lists */
	NAPI_STATE_NO_BUSY_POLL,	/* Do not add in napi_hash, no busy polling */
	NAPI_STATE_IN_BUSY_POLL,	/* sk_busy_loop() owns this NAPI */
	NAPI_STATE_PREFER_BUSY_POLL,	/* prefer busy-polling over softirq processing*/
	NAPI_STATE_THREADED,		/* The poll is performed inside its own thread*/
	NAPI_STATE_SCHED_THREADED,	/* Napi is currently scheduled in threaded mode */
};

enum {
	NAPIF_STATE_SCHED		= BIT(NAPI_STATE_SCHED),
	NAPIF_STATE_MISSED		= BIT(NAPI_STATE_MISSED),
	NAPIF_STATE_DISABLE		= BIT(NAPI_STATE_DISABLE),
	NAPIF_STATE_NPSVC		= BIT(NAPI_STATE_NPSVC),
	NAPIF_STATE_LISTED		= BIT(NAPI_STATE_LISTED),
	NAPIF_STATE_NO_BUSY_POLL	= BIT(NAPI_STATE_NO_BUSY_POLL),
	NAPIF_STATE_IN_BUSY_POLL	= BIT(NAPI_STATE_IN_BUSY_POLL),
	NAPIF_STATE_PREFER_BUSY_POLL	= BIT(NAPI_STATE_PREFER_BUSY_POLL),
	NAPIF_STATE_THREADED		= BIT(NAPI_STATE_THREADED),
	NAPIF_STATE_SCHED_THREADED	= BIT(NAPI_STATE_SCHED_THREADED),
};

enum gro_result {
	GRO_MERGED,
	GRO_MERGED_FREE,
	GRO_HELD,
	GRO_NORMAL,
	GRO_CONSUMED,
};
typedef enum gro_result gro_result_t;

/*
 * enum rx_handler_result - Possible return values for rx_handlers.
 * @RX_HANDLER_CONSUMED: skb was consumed by rx_handler, do not process it
 * further.
 * @RX_HANDLER_ANOTHER: Do another round in receive path. This is indicated in
 * case skb->dev was changed by rx_handler.
 * @RX_HANDLER_EXACT: Force exact delivery, no wildcard.
 * @RX_HANDLER_PASS: Do nothing, pass the skb as if no rx_handler was called.
 *
 * rx_handlers are functions called from inside __netif_receive_skb(), to do
 * special processing of the skb, prior to delivery to protocol handlers.
 *
 * Currently, a net_device can only have a single rx_handler registered. Trying
 * to register a second rx_handler will return -EBUSY.
 *
 * To register a rx_handler on a net_device, use netdev_rx_handler_register().
 * To unregister a rx_handler on a net_device, use
 * netdev_rx_handler_unregister().
 *
 * Upon return, rx_handler is expected to tell __netif_receive_skb() what to
 * do with the skb.
 *
 * If the rx_handler consumed the skb in some way, it should return
 * RX_HANDLER_CONSUMED. This is appropriate when the rx_handler arranged for
 * the skb to be delivered in some other way.
 *
 * If the rx_handler changed skb->dev, to divert the skb to another
 * net_device, it should return RX_HANDLER_ANOTHER. The rx_handler for the
 * new device will be called if it exists.
 *
 * If the rx_handler decides the skb should be ignored, it should return
 * RX_HANDLER_EXACT. The skb will only be delivered to protocol handlers that
 * are registered on exact device (ptype->dev == skb->dev).
 *
 * If the rx_handler didn't change skb->dev, but wants the skb to be normally
 * delivered, it should return RX_HANDLER_PASS.
 *
 * A device without a registered rx_handler will behave as if rx_handler
 * returned RX_HANDLER_PASS.
 */

enum rx_handler_result {
	RX_HANDLER_CONSUMED,
	RX_HANDLER_ANOTHER,
	RX_HANDLER_EXACT,
	RX_HANDLER_PASS,
};
typedef enum rx_handler_result rx_handler_result_t;
typedef rx_handler_result_t rx_handler_func_t(struct sk_buff **pskb);

void __napi_schedule(struct napi_struct *n);
void __napi_schedule_irqoff(struct napi_struct *n);

static inline bool napi_disable_pending(struct napi_struct *n)
{
	return test_bit(NAPI_STATE_DISABLE, &n->state);
}

static inline bool napi_prefer_busy_poll(struct napi_struct *n)
{
	return test_bit(NAPI_STATE_PREFER_BUSY_POLL, &n->state);
}

bool napi_schedule_prep(struct napi_struct *n);

/**
 *	napi_schedule - schedule NAPI poll
 *	@n: NAPI context
 *
 * Schedule NAPI poll routine to be called if it is not already
 * running.
 */
static inline void napi_schedule(struct napi_struct *n)
{
	if (napi_schedule_prep(n))
		__napi_schedule(n);
}

/**
 *	napi_schedule_irqoff - schedule NAPI poll
 *	@n: NAPI context
 *
 * Variant of napi_schedule(), assuming hard irqs are masked.
 */
static inline void napi_schedule_irqoff(struct napi_struct *n)
{
	if (napi_schedule_prep(n))
		__napi_schedule_irqoff(n);
}

/* Try to reschedule poll. Called by dev->poll() after napi_complete().  */
static inline bool napi_reschedule(struct napi_struct *napi)
{
	if (napi_schedule_prep(napi)) {
		__napi_schedule(napi);
		return true;
	}
	return false;
}

bool napi_complete_done(struct napi_struct *n, int work_done);
/**
 *	napi_complete - NAPI processing complete
 *	@n: NAPI context
 *
 * Mark NAPI processing as complete.
 * Consider using napi_complete_done() instead.
 * Return false if device should avoid rearming interrupts.
 */
static inline bool napi_complete(struct napi_struct *n)
{
	return napi_complete_done(n, 0);
}

int dev_set_threaded(struct net_device *dev, bool threaded);

/**
 *	napi_disable - prevent NAPI from scheduling
 *	@n: NAPI context
 *
 * Stop NAPI from being scheduled on this context.
 * Waits till any outstanding processing completes.
 */
void napi_disable(struct napi_struct *n);

void napi_enable(struct napi_struct *n);

/**
 *	napi_synchronize - wait until NAPI is not running
 *	@n: NAPI context
 *
 * Wait until NAPI is done being scheduled on this context.
 * Waits till any outstanding processing completes but
 * does not disable future activations.
 */
static inline void napi_synchronize(const struct napi_struct *n)
{
	if (IS_ENABLED(CONFIG_SMP))
		while (test_bit(NAPI_STATE_SCHED, &n->state))
			msleep(1);
	else
		barrier();
}

/**
 *	napi_if_scheduled_mark_missed - if napi is running, set the
 *	NAPIF_STATE_MISSED
 *	@n: NAPI context
 *
 * If napi is running, set the NAPIF_STATE_MISSED, and return true if
 * NAPI is scheduled.
 **/
static inline bool napi_if_scheduled_mark_missed(struct napi_struct *n)
{
	unsigned long val, new;

	do {
		val = READ_ONCE(n->state);
		if (val & NAPIF_STATE_DISABLE)
			return true;

		if (!(val & NAPIF_STATE_SCHED))
			return false;

		new = val | NAPIF_STATE_MISSED;
	} while (cmpxchg(&n->state, val, new) != val);

	return true;
}

enum netdev_queue_state_t {
	__QUEUE_STATE_DRV_XOFF,
	__QUEUE_STATE_STACK_XOFF,
	__QUEUE_STATE_FROZEN,
};

#define QUEUE_STATE_DRV_XOFF	(1 << __QUEUE_STATE_DRV_XOFF)
#define QUEUE_STATE_STACK_XOFF	(1 << __QUEUE_STATE_STACK_XOFF)
#define QUEUE_STATE_FROZEN	(1 << __QUEUE_STATE_FROZEN)

#define QUEUE_STATE_ANY_XOFF	(QUEUE_STATE_DRV_XOFF | QUEUE_STATE_STACK_XOFF)
#define QUEUE_STATE_ANY_XOFF_OR_FROZEN (QUEUE_STATE_ANY_XOFF | \
					QUEUE_STATE_FROZEN)
#define QUEUE_STATE_DRV_XOFF_OR_FROZEN (QUEUE_STATE_DRV_XOFF | \
					QUEUE_STATE_FROZEN)

/*
 * __QUEUE_STATE_DRV_XOFF is used by drivers to stop the transmit queue.  The
 * netif_tx_* functions below are used to manipulate this flag.  The
 * __QUEUE_STATE_STACK_XOFF flag is used by the stack to stop the transmit
 * queue independently.  The netif_xmit_*stopped functions below are called
 * to check if the queue has been stopped by the driver or stack (either
 * of the XOFF bits are set in the state).  Drivers should not need to call
 * netif_xmit*stopped functions, they should only be using netif_tx_*.
 */

struct netdev_queue {
/*
 * read-mostly part
 */
	struct net_device	*dev;
	struct Qdisc __rcu	*qdisc;
	struct Qdisc		*qdisc_sleeping;
#ifdef CONFIG_SYSFS
	struct kobject		kobj;
#endif
#if defined(CONFIG_XPS) && defined(CONFIG_NUMA)
	int			numa_node;
#endif
	unsigned long		tx_maxrate;
	/*
	 * Number of TX timeouts for this queue
	 * (/sys/class/net/DEV/Q/trans_timeout)
	 */
	unsigned long		trans_timeout;

	/* Subordinate device that the queue has been assigned to */
	struct net_device	*sb_dev;
#ifdef CONFIG_XDP_SOCKETS
	struct xsk_buff_pool    *pool;
#endif
/*
 * write-mostly part
 */
	spinlock_t		_xmit_lock ____cacheline_aligned_in_smp;
	int			xmit_lock_owner;
	/*
	 * Time (in jiffies) of last Tx
	 */
	unsigned long		trans_start;

	unsigned long		state;

#ifdef CONFIG_BQL
	struct dql		dql;
#endif

	ANDROID_KABI_RESERVE(1);
	ANDROID_KABI_RESERVE(2);
	ANDROID_KABI_RESERVE(3);
	ANDROID_KABI_RESERVE(4);
} ____cacheline_aligned_in_smp;

extern int sysctl_fb_tunnels_only_for_init_net;
extern int sysctl_devconf_inherit_init_net;

/*
 * sysctl_fb_tunnels_only_for_init_net == 0 : For all netns
 *                                     == 1 : For initns only
 *                                     == 2 : For none.
 */
static inline bool net_has_fallback_tunnels(const struct net *net)
{
	return !IS_ENABLED(CONFIG_SYSCTL) ||
	       !sysctl_fb_tunnels_only_for_init_net ||
	       (net == &init_net && sysctl_fb_tunnels_only_for_init_net == 1);
}

static inline int netdev_queue_numa_node_read(const struct netdev_queue *q)
{
#if defined(CONFIG_XPS) && defined(CONFIG_NUMA)
	return q->numa_node;
#else
	return NUMA_NO_NODE;
#endif
}

static inline void netdev_queue_numa_node_write(struct netdev_queue *q, int node)
{
#if defined(CONFIG_XPS) && defined(CONFIG_NUMA)
	q->numa_node = node;
#endif
}

#ifdef CONFIG_RPS
/*
 * This structure holds an RPS map which can be of variable length.  The
 * map is an array of CPUs.
 */
struct rps_map {
	unsigned int len;
	struct rcu_head rcu;
	u16 cpus[];
};
#define RPS_MAP_SIZE(_num) (sizeof(struct rps_map) + ((_num) * sizeof(u16)))

/*
 * The rps_dev_flow structure contains the mapping of a flow to a CPU, the
 * tail pointer for that CPU's input queue at the time of last enqueue, and
 * a hardware filter index.
 */
struct rps_dev_flow {
	u16 cpu;
	u16 filter;
	unsigned int last_qtail;
};
#define RPS_NO_FILTER 0xffff

/*
 * The rps_dev_flow_table structure contains a table of flow mappings.
 */
struct rps_dev_flow_table {
	unsigned int mask;
	struct rcu_head rcu;
	struct rps_dev_flow flows[];
};
#define RPS_DEV_FLOW_TABLE_SIZE(_num) (sizeof(struct rps_dev_flow_table) + \
    ((_num) * sizeof(struct rps_dev_flow)))

/*
 * The rps_sock_flow_table contains mappings of flows to the last CPU
 * on which they were processed by the application (set in recvmsg).
 * Each entry is a 32bit value. Upper part is the high-order bits
 * of flow hash, lower part is CPU number.
 * rps_cpu_mask is used to partition the space, depending on number of
 * possible CPUs : rps_cpu_mask = roundup_pow_of_two(nr_cpu_ids) - 1
 * For example, if 64 CPUs are possible, rps_cpu_mask = 0x3f,
 * meaning we use 32-6=26 bits for the hash.
 */
struct rps_sock_flow_table {
	u32	mask;

	u32	ents[] ____cacheline_aligned_in_smp;
};
#define	RPS_SOCK_FLOW_TABLE_SIZE(_num) (offsetof(struct rps_sock_flow_table, ents[_num]))

#define RPS_NO_CPU 0xffff

extern u32 rps_cpu_mask;
extern struct rps_sock_flow_table __rcu *rps_sock_flow_table;

static inline void rps_record_sock_flow(struct rps_sock_flow_table *table,
					u32 hash)
{
	if (table && hash) {
		unsigned int index = hash & table->mask;
		u32 val = hash & ~rps_cpu_mask;

		/* We only give a hint, preemption can change CPU under us */
		val |= raw_smp_processor_id();

		if (table->ents[index] != val)
			table->ents[index] = val;
	}
}

#ifdef CONFIG_RFS_ACCEL
bool rps_may_expire_flow(struct net_device *dev, u16 rxq_index, u32 flow_id,
			 u16 filter_id);
#endif
#endif /* CONFIG_RPS */

/* This structure contains an instance of an RX queue. */
struct netdev_rx_queue {
#ifdef CONFIG_RPS
	struct rps_map __rcu		*rps_map;
	struct rps_dev_flow_table __rcu	*rps_flow_table;
#endif
	struct kobject			kobj;
	struct net_device		*dev;
	struct xdp_rxq_info		xdp_rxq;
#ifdef CONFIG_XDP_SOCKETS
	struct xsk_buff_pool            *pool;
#endif

	ANDROID_KABI_RESERVE(1);
	ANDROID_KABI_RESERVE(2);
	ANDROID_KABI_RESERVE(3);
	ANDROID_KABI_RESERVE(4);
} ____cacheline_aligned_in_smp;

/*
 * RX queue sysfs structures and functions.
 */
struct rx_queue_attribute {
	struct attribute attr;
	ssize_t (*show)(struct netdev_rx_queue *queue, char *buf);
	ssize_t (*store)(struct netdev_rx_queue *queue,
			 const char *buf, size_t len);
};

/* XPS map type and offset of the xps map within net_device->xps_maps[]. */
enum xps_map_type {
	XPS_CPUS = 0,
	XPS_RXQS,
	XPS_MAPS_MAX,
};

#ifdef CONFIG_XPS
/*
 * This structure holds an XPS map which can be of variable length.  The
 * map is an array of queues.
 */
struct xps_map {
	unsigned int len;
	unsigned int alloc_len;
	struct rcu_head rcu;
	u16 queues[];
};
#define XPS_MAP_SIZE(_num) (sizeof(struct xps_map) + ((_num) * sizeof(u16)))
#define XPS_MIN_MAP_ALLOC ((L1_CACHE_ALIGN(offsetof(struct xps_map, queues[1])) \
       - sizeof(struct xps_map)) / sizeof(u16))

/*
 * This structure holds all XPS maps for device.  Maps are indexed by CPU.
 *
 * We keep track of the number of cpus/rxqs used when the struct is allocated,
 * in nr_ids. This will help not accessing out-of-bound memory.
 *
 * We keep track of the number of traffic classes used when the struct is
 * allocated, in num_tc. This will be used to navigate the maps, to ensure we're
 * not crossing its upper bound, as the original dev->num_tc can be updated in
 * the meantime.
 */
struct xps_dev_maps {
	struct rcu_head rcu;
	unsigned int nr_ids;
	s16 num_tc;
	struct xps_map __rcu *attr_map[]; /* Either CPUs map or RXQs map */
};

#define XPS_CPU_DEV_MAPS_SIZE(_tcs) (sizeof(struct xps_dev_maps) +	\
	(nr_cpu_ids * (_tcs) * sizeof(struct xps_map *)))

#define XPS_RXQ_DEV_MAPS_SIZE(_tcs, _rxqs) (sizeof(struct xps_dev_maps) +\
	(_rxqs * (_tcs) * sizeof(struct xps_map *)))

#endif /* CONFIG_XPS */

#define TC_MAX_QUEUE	16
#define TC_BITMASK	15
/* HW offloaded queuing disciplines txq count and offset maps */
struct netdev_tc_txq {
	u16 count;
	u16 offset;
};

#if defined(CONFIG_FCOE) || defined(CONFIG_FCOE_MODULE)
/*
 * This structure is to hold information about the device
 * configured to run FCoE protocol stack.
 */
struct netdev_fcoe_hbainfo {
	char	manufacturer[64];
	char	serial_number[64];
	char	hardware_version[64];
	char	driver_version[64];
	char	optionrom_version[64];
	char	firmware_version[64];
	char	model[256];
	char	model_description[256];
};
#endif

#define MAX_PHYS_ITEM_ID_LEN 32

/* This structure holds a unique identifier to identify some
 * physical item (port for example) used by a netdevice.
 */
struct netdev_phys_item_id {
	unsigned char id[MAX_PHYS_ITEM_ID_LEN];
	unsigned char id_len;
};

static inline bool netdev_phys_item_id_same(struct netdev_phys_item_id *a,
					    struct netdev_phys_item_id *b)
{
	return a->id_len == b->id_len &&
	       memcmp(a->id, b->id, a->id_len) == 0;
}

typedef u16 (*select_queue_fallback_t)(struct net_device *dev,
				       struct sk_buff *skb,
				       struct net_device *sb_dev);

enum net_device_path_type {
	DEV_PATH_ETHERNET = 0,
	DEV_PATH_VLAN,
	DEV_PATH_BRIDGE,
	DEV_PATH_PPPOE,
	DEV_PATH_DSA,
};

struct net_device_path {
	enum net_device_path_type	type;
	const struct net_device		*dev;
	union {
		struct {
			u16		id;
			__be16		proto;
			u8		h_dest[ETH_ALEN];
		} encap;
		struct {
			enum {
				DEV_PATH_BR_VLAN_KEEP,
				DEV_PATH_BR_VLAN_TAG,
				DEV_PATH_BR_VLAN_UNTAG,
				DEV_PATH_BR_VLAN_UNTAG_HW,
			}		vlan_mode;
			u16		vlan_id;
			__be16		vlan_proto;
		} bridge;
		struct {
			int port;
			u16 proto;
		} dsa;
	};
};

#define NET_DEVICE_PATH_STACK_MAX	5
#define NET_DEVICE_PATH_VLAN_MAX	2

struct net_device_path_stack {
	int			num_paths;
	struct net_device_path	path[NET_DEVICE_PATH_STACK_MAX];
};

struct net_device_path_ctx {
	const struct net_device *dev;
	const u8		*daddr;

	int			num_vlans;
	struct {
		u16		id;
		__be16		proto;
	} vlan[NET_DEVICE_PATH_VLAN_MAX];
};

enum tc_setup_type {
	TC_SETUP_QDISC_MQPRIO,
	TC_SETUP_CLSU32,
	TC_SETUP_CLSFLOWER,
	TC_SETUP_CLSMATCHALL,
	TC_SETUP_CLSBPF,
	TC_SETUP_BLOCK,
	TC_SETUP_QDISC_CBS,
	TC_SETUP_QDISC_RED,
	TC_SETUP_QDISC_PRIO,
	TC_SETUP_QDISC_MQ,
	TC_SETUP_QDISC_ETF,
	TC_SETUP_ROOT_QDISC,
	TC_SETUP_QDISC_GRED,
	TC_SETUP_QDISC_TAPRIO,
	TC_SETUP_FT,
	TC_SETUP_QDISC_ETS,
	TC_SETUP_QDISC_TBF,
	TC_SETUP_QDISC_FIFO,
	TC_SETUP_QDISC_HTB,
};

/* These structures hold the attributes of bpf state that are being passed
 * to the netdevice through the bpf op.
 */
enum bpf_netdev_command {
	/* Set or clear a bpf program used in the earliest stages of packet
	 * rx. The prog will have been loaded as BPF_PROG_TYPE_XDP. The callee
	 * is responsible for calling bpf_prog_put on any old progs that are
	 * stored. In case of error, the callee need not release the new prog
	 * reference, but on success it takes ownership and must bpf_prog_put
	 * when it is no longer used.
	 */
	XDP_SETUP_PROG,
	XDP_SETUP_PROG_HW,
	/* BPF program for offload callbacks, invoked at program load time. */
	BPF_OFFLOAD_MAP_ALLOC,
	BPF_OFFLOAD_MAP_FREE,
	XDP_SETUP_XSK_POOL,
};

struct bpf_prog_offload_ops;
struct netlink_ext_ack;
struct xdp_umem;
struct xdp_dev_bulk_queue;
struct bpf_xdp_link;

enum bpf_xdp_mode {
	XDP_MODE_SKB = 0,
	XDP_MODE_DRV = 1,
	XDP_MODE_HW = 2,
	__MAX_XDP_MODE
};

struct bpf_xdp_entity {
	struct bpf_prog *prog;
	struct bpf_xdp_link *link;
};

struct netdev_bpf {
	enum bpf_netdev_command command;
	union {
		/* XDP_SETUP_PROG */
		struct {
			u32 flags;
			struct bpf_prog *prog;
			struct netlink_ext_ack *extack;
		};
		/* BPF_OFFLOAD_MAP_ALLOC, BPF_OFFLOAD_MAP_FREE */
		struct {
			struct bpf_offloaded_map *offmap;
		};
		/* XDP_SETUP_XSK_POOL */
		struct {
			struct xsk_buff_pool *pool;
			u16 queue_id;
		} xsk;
	};
};

/* Flags for ndo_xsk_wakeup. */
#define XDP_WAKEUP_RX (1 << 0)
#define XDP_WAKEUP_TX (1 << 1)

#ifdef CONFIG_XFRM_OFFLOAD
struct xfrmdev_ops {
	int	(*xdo_dev_state_add) (struct xfrm_state *x);
	void	(*xdo_dev_state_delete) (struct xfrm_state *x);
	void	(*xdo_dev_state_free) (struct xfrm_state *x);
	bool	(*xdo_dev_offload_ok) (struct sk_buff *skb,
				       struct xfrm_state *x);
	void	(*xdo_dev_state_advance_esn) (struct xfrm_state *x);

	ANDROID_KABI_RESERVE(1);
	ANDROID_KABI_RESERVE(2);
	ANDROID_KABI_RESERVE(3);
	ANDROID_KABI_RESERVE(4);
};
#endif

struct dev_ifalias {
	struct rcu_head rcuhead;
	char ifalias[];
};

struct devlink;
struct tlsdev_ops;

struct netdev_name_node {
	struct hlist_node hlist;
	struct list_head list;
	struct net_device *dev;
	const char *name;
};

int netdev_name_node_alt_create(struct net_device *dev, const char *name);
int netdev_name_node_alt_destroy(struct net_device *dev, const char *name);

struct netdev_net_notifier {
	struct list_head list;
	struct notifier_block *nb;
};

/*
 * This structure defines the management hooks for network devices.
 * The following hooks can be defined; unless noted otherwise, they are
 * optional and can be filled with a null pointer.
 *
 * int (*ndo_init)(struct net_device *dev);
 *     This function is called once when a network device is registered.
 *     The network device can use this for any late stage initialization
 *     or semantic validation. It can fail with an error code which will
 *     be propagated back to register_netdev.
 *
 * void (*ndo_uninit)(struct net_device *dev);
 *     This function is called when device is unregistered or when registration
 *     fails. It is not called if init fails.
 *
 * int (*ndo_open)(struct net_device *dev);
 *     This function is called when a network device transitions to the up
 *     state.
 *
 * int (*ndo_stop)(struct net_device *dev);
 *     This function is called when a network device transitions to the down
 *     state.
 *
 * netdev_tx_t (*ndo_start_xmit)(struct sk_buff *skb,
 *                               struct net_device *dev);
 *	Called when a packet needs to be transmitted.
 *	Returns NETDEV_TX_OK.  Can return NETDEV_TX_BUSY, but you should stop
 *	the queue before that can happen; it's for obsolete devices and weird
 *	corner cases, but the stack really does a non-trivial amount
 *	of useless work if you return NETDEV_TX_BUSY.
 *	Required; cannot be NULL.
 *
 * netdev_features_t (*ndo_features_check)(struct sk_buff *skb,
 *					   struct net_device *dev
 *					   netdev_features_t features);
 *	Called by core transmit path to determine if device is capable of
 *	performing offload operations on a given packet. This is to give
 *	the device an opportunity to implement any restrictions that cannot
 *	be otherwise expressed by feature flags. The check is called with
 *	the set of features that the stack has calculated and it returns
 *	those the driver believes to be appropriate.
 *
 * u16 (*ndo_select_queue)(struct net_device *dev, struct sk_buff *skb,
 *                         struct net_device *sb_dev);
 *	Called to decide which queue to use when device supports multiple
 *	transmit queues.
 *
 * void (*ndo_change_rx_flags)(struct net_device *dev, int flags);
 *	This function is called to allow device receiver to make
 *	changes to configuration when multicast or promiscuous is enabled.
 *
 * void (*ndo_set_rx_mode)(struct net_device *dev);
 *	This function is called device changes address list filtering.
 *	If driver handles unicast address filtering, it should set
 *	IFF_UNICAST_FLT in its priv_flags.
 *
 * int (*ndo_set_mac_address)(struct net_device *dev, void *addr);
 *	This function  is called when the Media Access Control address
 *	needs to be changed. If this interface is not defined, the
 *	MAC address can not be changed.
 *
 * int (*ndo_validate_addr)(struct net_device *dev);
 *	Test if Media Access Control address is valid for the device.
 *
 * int (*ndo_do_ioctl)(struct net_device *dev, struct ifreq *ifr, int cmd);
 *	Called when a user requests an ioctl which can't be handled by
 *	the generic interface code. If not defined ioctls return
 *	not supported error code.
 *
 * int (*ndo_set_config)(struct net_device *dev, struct ifmap *map);
 *	Used to set network devices bus interface parameters. This interface
 *	is retained for legacy reasons; new devices should use the bus
 *	interface (PCI) for low level management.
 *
 * int (*ndo_change_mtu)(struct net_device *dev, int new_mtu);
 *	Called when a user wants to change the Maximum Transfer Unit
 *	of a device.
 *
 * void (*ndo_tx_timeout)(struct net_device *dev, unsigned int txqueue);
 *	Callback used when the transmitter has not made any progress
 *	for dev->watchdog ticks.
 *
 * void (*ndo_get_stats64)(struct net_device *dev,
 *                         struct rtnl_link_stats64 *storage);
 * struct net_device_stats* (*ndo_get_stats)(struct net_device *dev);
 *	Called when a user wants to get the network device usage
 *	statistics. Drivers must do one of the following:
 *	1. Define @ndo_get_stats64 to fill in a zero-initialised
 *	   rtnl_link_stats64 structure passed by the caller.
 *	2. Define @ndo_get_stats to update a net_device_stats structure
 *	   (which should normally be dev->stats) and return a pointer to
 *	   it. The structure may be changed asynchronously only if each
 *	   field is written atomically.
 *	3. Update dev->stats asynchronously and atomically, and define
 *	   neither operation.
 *
 * bool (*ndo_has_offload_stats)(const struct net_device *dev, int attr_id)
 *	Return true if this device supports offload stats of this attr_id.
 *
 * int (*ndo_get_offload_stats)(int attr_id, const struct net_device *dev,
 *	void *attr_data)
 *	Get statistics for offload operations by attr_id. Write it into the
 *	attr_data pointer.
 *
 * int (*ndo_vlan_rx_add_vid)(struct net_device *dev, __be16 proto, u16 vid);
 *	If device supports VLAN filtering this function is called when a
 *	VLAN id is registered.
 *
 * int (*ndo_vlan_rx_kill_vid)(struct net_device *dev, __be16 proto, u16 vid);
 *	If device supports VLAN filtering this function is called when a
 *	VLAN id is unregistered.
 *
 * void (*ndo_poll_controller)(struct net_device *dev);
 *
 *	SR-IOV management functions.
 * int (*ndo_set_vf_mac)(struct net_device *dev, int vf, u8* mac);
 * int (*ndo_set_vf_vlan)(struct net_device *dev, int vf, u16 vlan,
 *			  u8 qos, __be16 proto);
 * int (*ndo_set_vf_rate)(struct net_device *dev, int vf, int min_tx_rate,
 *			  int max_tx_rate);
 * int (*ndo_set_vf_spoofchk)(struct net_device *dev, int vf, bool setting);
 * int (*ndo_set_vf_trust)(struct net_device *dev, int vf, bool setting);
 * int (*ndo_get_vf_config)(struct net_device *dev,
 *			    int vf, struct ifla_vf_info *ivf);
 * int (*ndo_set_vf_link_state)(struct net_device *dev, int vf, int link_state);
 * int (*ndo_set_vf_port)(struct net_device *dev, int vf,
 *			  struct nlattr *port[]);
 *
 *      Enable or disable the VF ability to query its RSS Redirection Table and
 *      Hash Key. This is needed since on some devices VF share this information
 *      with PF and querying it may introduce a theoretical security risk.
 * int (*ndo_set_vf_rss_query_en)(struct net_device *dev, int vf, bool setting);
 * int (*ndo_get_vf_port)(struct net_device *dev, int vf, struct sk_buff *skb);
 * int (*ndo_setup_tc)(struct net_device *dev, enum tc_setup_type type,
 *		       void *type_data);
 *	Called to setup any 'tc' scheduler, classifier or action on @dev.
 *	This is always called from the stack with the rtnl lock held and netif
 *	tx queues stopped. This allows the netdevice to perform queue
 *	management safely.
 *
 *	Fiber Channel over Ethernet (FCoE) offload functions.
 * int (*ndo_fcoe_enable)(struct net_device *dev);
 *	Called when the FCoE protocol stack wants to start using LLD for FCoE
 *	so the underlying device can perform whatever needed configuration or
 *	initialization to support acceleration of FCoE traffic.
 *
 * int (*ndo_fcoe_disable)(struct net_device *dev);
 *	Called when the FCoE protocol stack wants to stop using LLD for FCoE
 *	so the underlying device can perform whatever needed clean-ups to
 *	stop supporting acceleration of FCoE traffic.
 *
 * int (*ndo_fcoe_ddp_setup)(struct net_device *dev, u16 xid,
 *			     struct scatterlist *sgl, unsigned int sgc);
 *	Called when the FCoE Initiator wants to initialize an I/O that
 *	is a possible candidate for Direct Data Placement (DDP). The LLD can
 *	perform necessary setup and returns 1 to indicate the device is set up
 *	successfully to perform DDP on this I/O, otherwise this returns 0.
 *
 * int (*ndo_fcoe_ddp_done)(struct net_device *dev,  u16 xid);
 *	Called when the FCoE Initiator/Target is done with the DDPed I/O as
 *	indicated by the FC exchange id 'xid', so the underlying device can
 *	clean up and reuse resources for later DDP requests.
 *
 * int (*ndo_fcoe_ddp_target)(struct net_device *dev, u16 xid,
 *			      struct scatterlist *sgl, unsigned int sgc);
 *	Called when the FCoE Target wants to initialize an I/O that
 *	is a possible candidate for Direct Data Placement (DDP). The LLD can
 *	perform necessary setup and returns 1 to indicate the device is set up
 *	successfully to perform DDP on this I/O, otherwise this returns 0.
 *
 * int (*ndo_fcoe_get_hbainfo)(struct net_device *dev,
 *			       struct netdev_fcoe_hbainfo *hbainfo);
 *	Called when the FCoE Protocol stack wants information on the underlying
 *	device. This information is utilized by the FCoE protocol stack to
 *	register attributes with Fiber Channel management service as per the
 *	FC-GS Fabric Device Management Information(FDMI) specification.
 *
 * int (*ndo_fcoe_get_wwn)(struct net_device *dev, u64 *wwn, int type);
 *	Called when the underlying device wants to override default World Wide
 *	Name (WWN) generation mechanism in FCoE protocol stack to pass its own
 *	World Wide Port Name (WWPN) or World Wide Node Name (WWNN) to the FCoE
 *	protocol stack to use.
 *
 *	RFS acceleration.
 * int (*ndo_rx_flow_steer)(struct net_device *dev, const struct sk_buff *skb,
 *			    u16 rxq_index, u32 flow_id);
 *	Set hardware filter for RFS.  rxq_index is the target queue index;
 *	flow_id is a flow ID to be passed to rps_may_expire_flow() later.
 *	Return the filter ID on success, or a negative error code.
 *
 *	Slave management functions (for bridge, bonding, etc).
 * int (*ndo_add_slave)(struct net_device *dev, struct net_device *slave_dev);
 *	Called to make another netdev an underling.
 *
 * int (*ndo_del_slave)(struct net_device *dev, struct net_device *slave_dev);
 *	Called to release previously enslaved netdev.
 *
 * struct net_device *(*ndo_get_xmit_slave)(struct net_device *dev,
 *					    struct sk_buff *skb,
 *					    bool all_slaves);
 *	Get the xmit slave of master device. If all_slaves is true, function
 *	assume all the slaves can transmit.
 *
 *      Feature/offload setting functions.
 * netdev_features_t (*ndo_fix_features)(struct net_device *dev,
 *		netdev_features_t features);
 *	Adjusts the requested feature flags according to device-specific
 *	constraints, and returns the resulting flags. Must not modify
 *	the device state.
 *
 * int (*ndo_set_features)(struct net_device *dev, netdev_features_t features);
 *	Called to update device configuration to new features. Passed
 *	feature set might be less than what was returned by ndo_fix_features()).
 *	Must return >0 or -errno if it changed dev->features itself.
 *
 * int (*ndo_fdb_add)(struct ndmsg *ndm, struct nlattr *tb[],
 *		      struct net_device *dev,
 *		      const unsigned char *addr, u16 vid, u16 flags,
 *		      struct netlink_ext_ack *extack);
 *	Adds an FDB entry to dev for addr.
 * int (*ndo_fdb_del)(struct ndmsg *ndm, struct nlattr *tb[],
 *		      struct net_device *dev,
 *		      const unsigned char *addr, u16 vid)
 *	Deletes the FDB entry from dev coresponding to addr.
 * int (*ndo_fdb_dump)(struct sk_buff *skb, struct netlink_callback *cb,
 *		       struct net_device *dev, struct net_device *filter_dev,
 *		       int *idx)
 *	Used to add FDB entries to dump requests. Implementers should add
 *	entries to skb and update idx with the number of entries.
 *
 * int (*ndo_bridge_setlink)(struct net_device *dev, struct nlmsghdr *nlh,
 *			     u16 flags, struct netlink_ext_ack *extack)
 * int (*ndo_bridge_getlink)(struct sk_buff *skb, u32 pid, u32 seq,
 *			     struct net_device *dev, u32 filter_mask,
 *			     int nlflags)
 * int (*ndo_bridge_dellink)(struct net_device *dev, struct nlmsghdr *nlh,
 *			     u16 flags);
 *
 * int (*ndo_change_carrier)(struct net_device *dev, bool new_carrier);
 *	Called to change device carrier. Soft-devices (like dummy, team, etc)
 *	which do not represent real hardware may define this to allow their
 *	userspace components to manage their virtual carrier state. Devices
 *	that determine carrier state from physical hardware properties (eg
 *	network cables) or protocol-dependent mechanisms (eg
 *	USB_CDC_NOTIFY_NETWORK_CONNECTION) should NOT implement this function.
 *
 * int (*ndo_get_phys_port_id)(struct net_device *dev,
 *			       struct netdev_phys_item_id *ppid);
 *	Called to get ID of physical port of this device. If driver does
 *	not implement this, it is assumed that the hw is not able to have
 *	multiple net devices on single physical port.
 *
 * int (*ndo_get_port_parent_id)(struct net_device *dev,
 *				 struct netdev_phys_item_id *ppid)
 *	Called to get the parent ID of the physical port of this device.
 *
 * void* (*ndo_dfwd_add_station)(struct net_device *pdev,
 *				 struct net_device *dev)
 *	Called by upper layer devices to accelerate switching or other
 *	station functionality into hardware. 'pdev is the lowerdev
 *	to use for the offload and 'dev' is the net device that will
 *	back the offload. Returns a pointer to the private structure
 *	the upper layer will maintain.
 * void (*ndo_dfwd_del_station)(struct net_device *pdev, void *priv)
 *	Called by upper layer device to delete the station created
 *	by 'ndo_dfwd_add_station'. 'pdev' is the net device backing
 *	the station and priv is the structure returned by the add
 *	operation.
 * int (*ndo_set_tx_maxrate)(struct net_device *dev,
 *			     int queue_index, u32 maxrate);
 *	Called when a user wants to set a max-rate limitation of specific
 *	TX queue.
 * int (*ndo_get_iflink)(const struct net_device *dev);
 *	Called to get the iflink value of this device.
 * void (*ndo_change_proto_down)(struct net_device *dev,
 *				 bool proto_down);
 *	This function is used to pass protocol port error state information
 *	to the switch driver. The switch driver can react to the proto_down
 *      by doing a phys down on the associated switch port.
 * int (*ndo_fill_metadata_dst)(struct net_device *dev, struct sk_buff *skb);
 *	This function is used to get egress tunnel information for given skb.
 *	This is useful for retrieving outer tunnel header parameters while
 *	sampling packet.
 * void (*ndo_set_rx_headroom)(struct net_device *dev, int needed_headroom);
 *	This function is used to specify the headroom that the skb must
 *	consider when allocation skb during packet reception. Setting
 *	appropriate rx headroom value allows avoiding skb head copy on
 *	forward. Setting a negative value resets the rx headroom to the
 *	default value.
 * int (*ndo_bpf)(struct net_device *dev, struct netdev_bpf *bpf);
 *	This function is used to set or query state related to XDP on the
 *	netdevice and manage BPF offload. See definition of
 *	enum bpf_netdev_command for details.
 * int (*ndo_xdp_xmit)(struct net_device *dev, int n, struct xdp_frame **xdp,
 *			u32 flags);
 *	This function is used to submit @n XDP packets for transmit on a
 *	netdevice. Returns number of frames successfully transmitted, frames
 *	that got dropped are freed/returned via xdp_return_frame().
 *	Returns negative number, means general error invoking ndo, meaning
 *	no frames were xmit'ed and core-caller will free all frames.
 * int (*ndo_xsk_wakeup)(struct net_device *dev, u32 queue_id, u32 flags);
 *      This function is used to wake up the softirq, ksoftirqd or kthread
 *	responsible for sending and/or receiving packets on a specific
 *	queue id bound to an AF_XDP socket. The flags field specifies if
 *	only RX, only Tx, or both should be woken up using the flags
 *	XDP_WAKEUP_RX and XDP_WAKEUP_TX.
 * struct devlink_port *(*ndo_get_devlink_port)(struct net_device *dev);
 *	Get devlink port instance associated with a given netdev.
 *	Called with a reference on the netdevice and devlink locks only,
 *	rtnl_lock is not held.
 * int (*ndo_tunnel_ctl)(struct net_device *dev, struct ip_tunnel_parm *p,
 *			 int cmd);
 *	Add, change, delete or get information on an IPv4 tunnel.
 * struct net_device *(*ndo_get_peer_dev)(struct net_device *dev);
 *	If a device is paired with a peer device, return the peer instance.
 *	The caller must be under RCU read context.
 * int (*ndo_fill_forward_path)(struct net_device_path_ctx *ctx, struct net_device_path *path);
 *     Get the forwarding path to reach the real device from the HW destination address
 */
struct net_device_ops {
	int			(*ndo_init)(struct net_device *dev);
	void			(*ndo_uninit)(struct net_device *dev);
	int			(*ndo_open)(struct net_device *dev);
	int			(*ndo_stop)(struct net_device *dev);
	netdev_tx_t		(*ndo_start_xmit)(struct sk_buff *skb,
						  struct net_device *dev);
	netdev_features_t	(*ndo_features_check)(struct sk_buff *skb,
						      struct net_device *dev,
						      netdev_features_t features);
	u16			(*ndo_select_queue)(struct net_device *dev,
						    struct sk_buff *skb,
						    struct net_device *sb_dev);
	void			(*ndo_change_rx_flags)(struct net_device *dev,
						       int flags);
	void			(*ndo_set_rx_mode)(struct net_device *dev);
	int			(*ndo_set_mac_address)(struct net_device *dev,
						       void *addr);
	int			(*ndo_validate_addr)(struct net_device *dev);
	int			(*ndo_do_ioctl)(struct net_device *dev,
					        struct ifreq *ifr, int cmd);
	int			(*ndo_set_config)(struct net_device *dev,
					          struct ifmap *map);
	int			(*ndo_change_mtu)(struct net_device *dev,
						  int new_mtu);
	int			(*ndo_neigh_setup)(struct net_device *dev,
						   struct neigh_parms *);
	void			(*ndo_tx_timeout) (struct net_device *dev,
						   unsigned int txqueue);

	void			(*ndo_get_stats64)(struct net_device *dev,
						   struct rtnl_link_stats64 *storage);
	bool			(*ndo_has_offload_stats)(const struct net_device *dev, int attr_id);
	int			(*ndo_get_offload_stats)(int attr_id,
							 const struct net_device *dev,
							 void *attr_data);
	struct net_device_stats* (*ndo_get_stats)(struct net_device *dev);

	int			(*ndo_vlan_rx_add_vid)(struct net_device *dev,
						       __be16 proto, u16 vid);
	int			(*ndo_vlan_rx_kill_vid)(struct net_device *dev,
						        __be16 proto, u16 vid);
#ifdef CONFIG_NET_POLL_CONTROLLER
	void                    (*ndo_poll_controller)(struct net_device *dev);
	int			(*ndo_netpoll_setup)(struct net_device *dev,
						     struct netpoll_info *info);
	void			(*ndo_netpoll_cleanup)(struct net_device *dev);
#endif
	int			(*ndo_set_vf_mac)(struct net_device *dev,
						  int queue, u8 *mac);
	int			(*ndo_set_vf_vlan)(struct net_device *dev,
						   int queue, u16 vlan,
						   u8 qos, __be16 proto);
	int			(*ndo_set_vf_rate)(struct net_device *dev,
						   int vf, int min_tx_rate,
						   int max_tx_rate);
	int			(*ndo_set_vf_spoofchk)(struct net_device *dev,
						       int vf, bool setting);
	int			(*ndo_set_vf_trust)(struct net_device *dev,
						    int vf, bool setting);
	int			(*ndo_get_vf_config)(struct net_device *dev,
						     int vf,
						     struct ifla_vf_info *ivf);
	int			(*ndo_set_vf_link_state)(struct net_device *dev,
							 int vf, int link_state);
	int			(*ndo_get_vf_stats)(struct net_device *dev,
						    int vf,
						    struct ifla_vf_stats
						    *vf_stats);
	int			(*ndo_set_vf_port)(struct net_device *dev,
						   int vf,
						   struct nlattr *port[]);
	int			(*ndo_get_vf_port)(struct net_device *dev,
						   int vf, struct sk_buff *skb);
	int			(*ndo_get_vf_guid)(struct net_device *dev,
						   int vf,
						   struct ifla_vf_guid *node_guid,
						   struct ifla_vf_guid *port_guid);
	int			(*ndo_set_vf_guid)(struct net_device *dev,
						   int vf, u64 guid,
						   int guid_type);
	int			(*ndo_set_vf_rss_query_en)(
						   struct net_device *dev,
						   int vf, bool setting);
	int			(*ndo_setup_tc)(struct net_device *dev,
						enum tc_setup_type type,
						void *type_data);
#if IS_ENABLED(CONFIG_FCOE)
	int			(*ndo_fcoe_enable)(struct net_device *dev);
	int			(*ndo_fcoe_disable)(struct net_device *dev);
	int			(*ndo_fcoe_ddp_setup)(struct net_device *dev,
						      u16 xid,
						      struct scatterlist *sgl,
						      unsigned int sgc);
	int			(*ndo_fcoe_ddp_done)(struct net_device *dev,
						     u16 xid);
	int			(*ndo_fcoe_ddp_target)(struct net_device *dev,
						       u16 xid,
						       struct scatterlist *sgl,
						       unsigned int sgc);
	int			(*ndo_fcoe_get_hbainfo)(struct net_device *dev,
							struct netdev_fcoe_hbainfo *hbainfo);
#endif

#if IS_ENABLED(CONFIG_LIBFCOE)
#define NETDEV_FCOE_WWNN 0
#define NETDEV_FCOE_WWPN 1
	int			(*ndo_fcoe_get_wwn)(struct net_device *dev,
						    u64 *wwn, int type);
#endif

#ifdef CONFIG_RFS_ACCEL
	int			(*ndo_rx_flow_steer)(struct net_device *dev,
						     const struct sk_buff *skb,
						     u16 rxq_index,
						     u32 flow_id);
#endif
	int			(*ndo_add_slave)(struct net_device *dev,
						 struct net_device *slave_dev,
						 struct netlink_ext_ack *extack);
	int			(*ndo_del_slave)(struct net_device *dev,
						 struct net_device *slave_dev);
	struct net_device*	(*ndo_get_xmit_slave)(struct net_device *dev,
						      struct sk_buff *skb,
						      bool all_slaves);
	struct net_device*	(*ndo_sk_get_lower_dev)(struct net_device *dev,
							struct sock *sk);
	netdev_features_t	(*ndo_fix_features)(struct net_device *dev,
						    netdev_features_t features);
	int			(*ndo_set_features)(struct net_device *dev,
						    netdev_features_t features);
	int			(*ndo_neigh_construct)(struct net_device *dev,
						       struct neighbour *n);
	void			(*ndo_neigh_destroy)(struct net_device *dev,
						     struct neighbour *n);

	int			(*ndo_fdb_add)(struct ndmsg *ndm,
					       struct nlattr *tb[],
					       struct net_device *dev,
					       const unsigned char *addr,
					       u16 vid,
					       u16 flags,
					       struct netlink_ext_ack *extack);
	int			(*ndo_fdb_del)(struct ndmsg *ndm,
					       struct nlattr *tb[],
					       struct net_device *dev,
					       const unsigned char *addr,
					       u16 vid);
	int			(*ndo_fdb_dump)(struct sk_buff *skb,
						struct netlink_callback *cb,
						struct net_device *dev,
						struct net_device *filter_dev,
						int *idx);
	int			(*ndo_fdb_get)(struct sk_buff *skb,
					       struct nlattr *tb[],
					       struct net_device *dev,
					       const unsigned char *addr,
					       u16 vid, u32 portid, u32 seq,
					       struct netlink_ext_ack *extack);
	int			(*ndo_bridge_setlink)(struct net_device *dev,
						      struct nlmsghdr *nlh,
						      u16 flags,
						      struct netlink_ext_ack *extack);
	int			(*ndo_bridge_getlink)(struct sk_buff *skb,
						      u32 pid, u32 seq,
						      struct net_device *dev,
						      u32 filter_mask,
						      int nlflags);
	int			(*ndo_bridge_dellink)(struct net_device *dev,
						      struct nlmsghdr *nlh,
						      u16 flags);
	int			(*ndo_change_carrier)(struct net_device *dev,
						      bool new_carrier);
	int			(*ndo_get_phys_port_id)(struct net_device *dev,
							struct netdev_phys_item_id *ppid);
	int			(*ndo_get_port_parent_id)(struct net_device *dev,
							  struct netdev_phys_item_id *ppid);
	int			(*ndo_get_phys_port_name)(struct net_device *dev,
							  char *name, size_t len);
	void*			(*ndo_dfwd_add_station)(struct net_device *pdev,
							struct net_device *dev);
	void			(*ndo_dfwd_del_station)(struct net_device *pdev,
							void *priv);

	int			(*ndo_set_tx_maxrate)(struct net_device *dev,
						      int queue_index,
						      u32 maxrate);
	int			(*ndo_get_iflink)(const struct net_device *dev);
	int			(*ndo_change_proto_down)(struct net_device *dev,
							 bool proto_down);
	int			(*ndo_fill_metadata_dst)(struct net_device *dev,
						       struct sk_buff *skb);
	void			(*ndo_set_rx_headroom)(struct net_device *dev,
						       int needed_headroom);
	int			(*ndo_bpf)(struct net_device *dev,
					   struct netdev_bpf *bpf);
	int			(*ndo_xdp_xmit)(struct net_device *dev, int n,
						struct xdp_frame **xdp,
						u32 flags);
	int			(*ndo_xsk_wakeup)(struct net_device *dev,
						  u32 queue_id, u32 flags);
	struct devlink_port *	(*ndo_get_devlink_port)(struct net_device *dev);
	int			(*ndo_tunnel_ctl)(struct net_device *dev,
						  struct ip_tunnel_parm *p, int cmd);
	struct net_device *	(*ndo_get_peer_dev)(struct net_device *dev);
<<<<<<< HEAD

	ANDROID_KABI_RESERVE(1);
	ANDROID_KABI_RESERVE(2);
	ANDROID_KABI_RESERVE(3);
	ANDROID_KABI_RESERVE(4);
	ANDROID_KABI_RESERVE(5);
	ANDROID_KABI_RESERVE(6);
	ANDROID_KABI_RESERVE(7);
	ANDROID_KABI_RESERVE(8);
=======
	int                     (*ndo_fill_forward_path)(struct net_device_path_ctx *ctx,
                                                         struct net_device_path *path);
>>>>>>> 754a0abe
};

/**
 * enum netdev_priv_flags - &struct net_device priv_flags
 *
 * These are the &struct net_device, they are only set internally
 * by drivers and used in the kernel. These flags are invisible to
 * userspace; this means that the order of these flags can change
 * during any kernel release.
 *
 * You should have a pretty good reason to be extending these flags.
 *
 * @IFF_802_1Q_VLAN: 802.1Q VLAN device
 * @IFF_EBRIDGE: Ethernet bridging device
 * @IFF_BONDING: bonding master or slave
 * @IFF_ISATAP: ISATAP interface (RFC4214)
 * @IFF_WAN_HDLC: WAN HDLC device
 * @IFF_XMIT_DST_RELEASE: dev_hard_start_xmit() is allowed to
 *	release skb->dst
 * @IFF_DONT_BRIDGE: disallow bridging this ether dev
 * @IFF_DISABLE_NETPOLL: disable netpoll at run-time
 * @IFF_MACVLAN_PORT: device used as macvlan port
 * @IFF_BRIDGE_PORT: device used as bridge port
 * @IFF_OVS_DATAPATH: device used as Open vSwitch datapath port
 * @IFF_TX_SKB_SHARING: The interface supports sharing skbs on transmit
 * @IFF_UNICAST_FLT: Supports unicast filtering
 * @IFF_TEAM_PORT: device used as team port
 * @IFF_SUPP_NOFCS: device supports sending custom FCS
 * @IFF_LIVE_ADDR_CHANGE: device supports hardware address
 *	change when it's running
 * @IFF_MACVLAN: Macvlan device
 * @IFF_XMIT_DST_RELEASE_PERM: IFF_XMIT_DST_RELEASE not taking into account
 *	underlying stacked devices
 * @IFF_L3MDEV_MASTER: device is an L3 master device
 * @IFF_NO_QUEUE: device can run without qdisc attached
 * @IFF_OPENVSWITCH: device is a Open vSwitch master
 * @IFF_L3MDEV_SLAVE: device is enslaved to an L3 master device
 * @IFF_TEAM: device is a team device
 * @IFF_RXFH_CONFIGURED: device has had Rx Flow indirection table configured
 * @IFF_PHONY_HEADROOM: the headroom value is controlled by an external
 *	entity (i.e. the master device for bridged veth)
 * @IFF_MACSEC: device is a MACsec device
 * @IFF_NO_RX_HANDLER: device doesn't support the rx_handler hook
 * @IFF_FAILOVER: device is a failover master device
 * @IFF_FAILOVER_SLAVE: device is lower dev of a failover master device
 * @IFF_L3MDEV_RX_HANDLER: only invoke the rx handler of L3 master device
 * @IFF_LIVE_RENAME_OK: rename is allowed while device is up and running
 * @IFF_TX_SKB_NO_LINEAR: device/driver is capable of xmitting frames with
 *	skb_headlen(skb) == 0 (data starts from frag0)
 */
enum netdev_priv_flags {
	IFF_802_1Q_VLAN			= 1<<0,
	IFF_EBRIDGE			= 1<<1,
	IFF_BONDING			= 1<<2,
	IFF_ISATAP			= 1<<3,
	IFF_WAN_HDLC			= 1<<4,
	IFF_XMIT_DST_RELEASE		= 1<<5,
	IFF_DONT_BRIDGE			= 1<<6,
	IFF_DISABLE_NETPOLL		= 1<<7,
	IFF_MACVLAN_PORT		= 1<<8,
	IFF_BRIDGE_PORT			= 1<<9,
	IFF_OVS_DATAPATH		= 1<<10,
	IFF_TX_SKB_SHARING		= 1<<11,
	IFF_UNICAST_FLT			= 1<<12,
	IFF_TEAM_PORT			= 1<<13,
	IFF_SUPP_NOFCS			= 1<<14,
	IFF_LIVE_ADDR_CHANGE		= 1<<15,
	IFF_MACVLAN			= 1<<16,
	IFF_XMIT_DST_RELEASE_PERM	= 1<<17,
	IFF_L3MDEV_MASTER		= 1<<18,
	IFF_NO_QUEUE			= 1<<19,
	IFF_OPENVSWITCH			= 1<<20,
	IFF_L3MDEV_SLAVE		= 1<<21,
	IFF_TEAM			= 1<<22,
	IFF_RXFH_CONFIGURED		= 1<<23,
	IFF_PHONY_HEADROOM		= 1<<24,
	IFF_MACSEC			= 1<<25,
	IFF_NO_RX_HANDLER		= 1<<26,
	IFF_FAILOVER			= 1<<27,
	IFF_FAILOVER_SLAVE		= 1<<28,
	IFF_L3MDEV_RX_HANDLER		= 1<<29,
	IFF_LIVE_RENAME_OK		= 1<<30,
	IFF_TX_SKB_NO_LINEAR		= 1<<31,
};

#define IFF_802_1Q_VLAN			IFF_802_1Q_VLAN
#define IFF_EBRIDGE			IFF_EBRIDGE
#define IFF_BONDING			IFF_BONDING
#define IFF_ISATAP			IFF_ISATAP
#define IFF_WAN_HDLC			IFF_WAN_HDLC
#define IFF_XMIT_DST_RELEASE		IFF_XMIT_DST_RELEASE
#define IFF_DONT_BRIDGE			IFF_DONT_BRIDGE
#define IFF_DISABLE_NETPOLL		IFF_DISABLE_NETPOLL
#define IFF_MACVLAN_PORT		IFF_MACVLAN_PORT
#define IFF_BRIDGE_PORT			IFF_BRIDGE_PORT
#define IFF_OVS_DATAPATH		IFF_OVS_DATAPATH
#define IFF_TX_SKB_SHARING		IFF_TX_SKB_SHARING
#define IFF_UNICAST_FLT			IFF_UNICAST_FLT
#define IFF_TEAM_PORT			IFF_TEAM_PORT
#define IFF_SUPP_NOFCS			IFF_SUPP_NOFCS
#define IFF_LIVE_ADDR_CHANGE		IFF_LIVE_ADDR_CHANGE
#define IFF_MACVLAN			IFF_MACVLAN
#define IFF_XMIT_DST_RELEASE_PERM	IFF_XMIT_DST_RELEASE_PERM
#define IFF_L3MDEV_MASTER		IFF_L3MDEV_MASTER
#define IFF_NO_QUEUE			IFF_NO_QUEUE
#define IFF_OPENVSWITCH			IFF_OPENVSWITCH
#define IFF_L3MDEV_SLAVE		IFF_L3MDEV_SLAVE
#define IFF_TEAM			IFF_TEAM
#define IFF_RXFH_CONFIGURED		IFF_RXFH_CONFIGURED
#define IFF_PHONY_HEADROOM		IFF_PHONY_HEADROOM
#define IFF_MACSEC			IFF_MACSEC
#define IFF_NO_RX_HANDLER		IFF_NO_RX_HANDLER
#define IFF_FAILOVER			IFF_FAILOVER
#define IFF_FAILOVER_SLAVE		IFF_FAILOVER_SLAVE
#define IFF_L3MDEV_RX_HANDLER		IFF_L3MDEV_RX_HANDLER
#define IFF_LIVE_RENAME_OK		IFF_LIVE_RENAME_OK
#define IFF_TX_SKB_NO_LINEAR		IFF_TX_SKB_NO_LINEAR

/* Specifies the type of the struct net_device::ml_priv pointer */
enum netdev_ml_priv_type {
	ML_PRIV_NONE,
	ML_PRIV_CAN,
};

/* Specifies the type of the struct net_device::ml_priv pointer */
enum netdev_ml_priv_type {
	ML_PRIV_NONE,
	ML_PRIV_CAN,
};

/**
 *	struct net_device - The DEVICE structure.
 *
 *	Actually, this whole structure is a big mistake.  It mixes I/O
 *	data with strictly "high-level" data, and it has to know about
 *	almost every data structure used in the INET module.
 *
 *	@name:	This is the first field of the "visible" part of this structure
 *		(i.e. as seen by users in the "Space.c" file).  It is the name
 *		of the interface.
 *
 *	@name_node:	Name hashlist node
 *	@ifalias:	SNMP alias
 *	@mem_end:	Shared memory end
 *	@mem_start:	Shared memory start
 *	@base_addr:	Device I/O address
 *	@irq:		Device IRQ number
 *
 *	@state:		Generic network queuing layer state, see netdev_state_t
 *	@dev_list:	The global list of network devices
 *	@napi_list:	List entry used for polling NAPI devices
 *	@unreg_list:	List entry  when we are unregistering the
 *			device; see the function unregister_netdev
 *	@close_list:	List entry used when we are closing the device
 *	@ptype_all:     Device-specific packet handlers for all protocols
 *	@ptype_specific: Device-specific, protocol-specific packet handlers
 *
 *	@adj_list:	Directly linked devices, like slaves for bonding
 *	@features:	Currently active device features
 *	@hw_features:	User-changeable features
 *
 *	@wanted_features:	User-requested features
 *	@vlan_features:		Mask of features inheritable by VLAN devices
 *
 *	@hw_enc_features:	Mask of features inherited by encapsulating devices
 *				This field indicates what encapsulation
 *				offloads the hardware is capable of doing,
 *				and drivers will need to set them appropriately.
 *
 *	@mpls_features:	Mask of features inheritable by MPLS
 *	@gso_partial_features: value(s) from NETIF_F_GSO\*
 *
 *	@ifindex:	interface index
 *	@group:		The group the device belongs to
 *
 *	@stats:		Statistics struct, which was left as a legacy, use
 *			rtnl_link_stats64 instead
 *
 *	@rx_dropped:	Dropped packets by core network,
 *			do not use this in drivers
 *	@tx_dropped:	Dropped packets by core network,
 *			do not use this in drivers
 *	@rx_nohandler:	nohandler dropped packets by core network on
 *			inactive devices, do not use this in drivers
 *	@carrier_up_count:	Number of times the carrier has been up
 *	@carrier_down_count:	Number of times the carrier has been down
 *
 *	@wireless_handlers:	List of functions to handle Wireless Extensions,
 *				instead of ioctl,
 *				see <net/iw_handler.h> for details.
 *	@wireless_data:	Instance data managed by the core of wireless extensions
 *
 *	@netdev_ops:	Includes several pointers to callbacks,
 *			if one wants to override the ndo_*() functions
 *	@ethtool_ops:	Management operations
 *	@l3mdev_ops:	Layer 3 master device operations
 *	@ndisc_ops:	Includes callbacks for different IPv6 neighbour
 *			discovery handling. Necessary for e.g. 6LoWPAN.
 *	@xfrmdev_ops:	Transformation offload operations
 *	@tlsdev_ops:	Transport Layer Security offload operations
 *	@header_ops:	Includes callbacks for creating,parsing,caching,etc
 *			of Layer 2 headers.
 *
 *	@flags:		Interface flags (a la BSD)
 *	@priv_flags:	Like 'flags' but invisible to userspace,
 *			see if.h for the definitions
 *	@gflags:	Global flags ( kept as legacy )
 *	@padded:	How much padding added by alloc_netdev()
 *	@operstate:	RFC2863 operstate
 *	@link_mode:	Mapping policy to operstate
 *	@if_port:	Selectable AUI, TP, ...
 *	@dma:		DMA channel
 *	@mtu:		Interface MTU value
 *	@min_mtu:	Interface Minimum MTU value
 *	@max_mtu:	Interface Maximum MTU value
 *	@type:		Interface hardware type
 *	@hard_header_len: Maximum hardware header length.
 *	@min_header_len:  Minimum hardware header length
 *
 *	@needed_headroom: Extra headroom the hardware may need, but not in all
 *			  cases can this be guaranteed
 *	@needed_tailroom: Extra tailroom the hardware may need, but not in all
 *			  cases can this be guaranteed. Some cases also use
 *			  LL_MAX_HEADER instead to allocate the skb
 *
 *	interface address info:
 *
 * 	@perm_addr:		Permanent hw address
 * 	@addr_assign_type:	Hw address assignment type
 * 	@addr_len:		Hardware address length
 *	@upper_level:		Maximum depth level of upper devices.
 *	@lower_level:		Maximum depth level of lower devices.
 *	@neigh_priv_len:	Used in neigh_alloc()
 * 	@dev_id:		Used to differentiate devices that share
 * 				the same link layer address
 * 	@dev_port:		Used to differentiate devices that share
 * 				the same function
 *	@addr_list_lock:	XXX: need comments on this one
 *	@name_assign_type:	network interface name assignment type
 *	@uc_promisc:		Counter that indicates promiscuous mode
 *				has been enabled due to the need to listen to
 *				additional unicast addresses in a device that
 *				does not implement ndo_set_rx_mode()
 *	@uc:			unicast mac addresses
 *	@mc:			multicast mac addresses
 *	@dev_addrs:		list of device hw addresses
 *	@queues_kset:		Group of all Kobjects in the Tx and RX queues
 *	@promiscuity:		Number of times the NIC is told to work in
 *				promiscuous mode; if it becomes 0 the NIC will
 *				exit promiscuous mode
 *	@allmulti:		Counter, enables or disables allmulticast mode
 *
 *	@vlan_info:	VLAN info
 *	@dsa_ptr:	dsa specific data
 *	@tipc_ptr:	TIPC specific data
 *	@atalk_ptr:	AppleTalk link
 *	@ip_ptr:	IPv4 specific data
 *	@dn_ptr:	DECnet specific data
 *	@ip6_ptr:	IPv6 specific data
 *	@ax25_ptr:	AX.25 specific data
 *	@ieee80211_ptr:	IEEE 802.11 specific data, assign before registering
 *	@ieee802154_ptr: IEEE 802.15.4 low-rate Wireless Personal Area Network
 *			 device struct
 *	@mpls_ptr:	mpls_dev struct pointer
 *
 *	@dev_addr:	Hw address (before bcast,
 *			because most packets are unicast)
 *
 *	@_rx:			Array of RX queues
 *	@num_rx_queues:		Number of RX queues
 *				allocated at register_netdev() time
 *	@real_num_rx_queues: 	Number of RX queues currently active in device
 *	@xdp_prog:		XDP sockets filter program pointer
 *	@gro_flush_timeout:	timeout for GRO layer in NAPI
 *	@napi_defer_hard_irqs:	If not zero, provides a counter that would
 *				allow to avoid NIC hard IRQ, on busy queues.
 *
 *	@rx_handler:		handler for received packets
 *	@rx_handler_data: 	XXX: need comments on this one
 *	@miniq_ingress:		ingress/clsact qdisc specific data for
 *				ingress processing
 *	@ingress_queue:		XXX: need comments on this one
 *	@nf_hooks_ingress:	netfilter hooks executed for ingress packets
 *	@broadcast:		hw bcast address
 *
 *	@rx_cpu_rmap:	CPU reverse-mapping for RX completion interrupts,
 *			indexed by RX queue number. Assigned by driver.
 *			This must only be set if the ndo_rx_flow_steer
 *			operation is defined
 *	@index_hlist:		Device index hash chain
 *
 *	@_tx:			Array of TX queues
 *	@num_tx_queues:		Number of TX queues allocated at alloc_netdev_mq() time
 *	@real_num_tx_queues: 	Number of TX queues currently active in device
 *	@qdisc:			Root qdisc from userspace point of view
 *	@tx_queue_len:		Max frames per queue allowed
 *	@tx_global_lock: 	XXX: need comments on this one
 *	@xdp_bulkq:		XDP device bulk queue
 *	@xps_maps:		all CPUs/RXQs maps for XPS device
 *
 *	@xps_maps:	XXX: need comments on this one
 *	@miniq_egress:		clsact qdisc specific data for
 *				egress processing
 *	@qdisc_hash:		qdisc hash table
 *	@watchdog_timeo:	Represents the timeout that is used by
 *				the watchdog (see dev_watchdog())
 *	@watchdog_timer:	List of timers
 *
 *	@proto_down_reason:	reason a netdev interface is held down
 *	@pcpu_refcnt:		Number of references to this device
 *	@dev_refcnt:		Number of references to this device
 *	@todo_list:		Delayed register/unregister
 *	@link_watch_list:	XXX: need comments on this one
 *
 *	@reg_state:		Register/unregister state machine
 *	@dismantle:		Device is going to be freed
 *	@rtnl_link_state:	This enum represents the phases of creating
 *				a new link
 *
 *	@needs_free_netdev:	Should unregister perform free_netdev?
 *	@priv_destructor:	Called from unregister
 *	@npinfo:		XXX: need comments on this one
 * 	@nd_net:		Network namespace this network device is inside
 *
 * 	@ml_priv:	Mid-layer private
 *	@ml_priv_type:  Mid-layer private type
 * 	@lstats:	Loopback statistics
 * 	@tstats:	Tunnel statistics
 * 	@dstats:	Dummy statistics
 * 	@vstats:	Virtual ethernet statistics
 *
 *	@garp_port:	GARP
 *	@mrp_port:	MRP
 *
 *	@dev:		Class/net/name entry
 *	@sysfs_groups:	Space for optional device, statistics and wireless
 *			sysfs groups
 *
 *	@sysfs_rx_queue_group:	Space for optional per-rx queue attributes
 *	@rtnl_link_ops:	Rtnl_link_ops
 *
 *	@gso_max_size:	Maximum size of generic segmentation offload
 *	@gso_max_segs:	Maximum number of segments that can be passed to the
 *			NIC for GSO
 *
 *	@dcbnl_ops:	Data Center Bridging netlink ops
 *	@num_tc:	Number of traffic classes in the net device
 *	@tc_to_txq:	XXX: need comments on this one
 *	@prio_tc_map:	XXX: need comments on this one
 *
 *	@fcoe_ddp_xid:	Max exchange id for FCoE LRO by ddp
 *
 *	@priomap:	XXX: need comments on this one
 *	@phydev:	Physical device may attach itself
 *			for hardware timestamping
 *	@sfp_bus:	attached &struct sfp_bus structure.
 *
 *	@qdisc_tx_busylock: lockdep class annotating Qdisc->busylock spinlock
 *	@qdisc_running_key: lockdep class annotating Qdisc->running seqcount
 *
 *	@proto_down:	protocol port state information can be sent to the
 *			switch driver and used to set the phys state of the
 *			switch port.
 *
 *	@wol_enabled:	Wake-on-LAN is enabled
 *
 *	@threaded:	napi threaded mode is enabled
 *
 *	@net_notifier_list:	List of per-net netdev notifier block
 *				that follow this device when it is moved
 *				to another network namespace.
 *
 *	@macsec_ops:    MACsec offloading ops
 *
 *	@udp_tunnel_nic_info:	static structure describing the UDP tunnel
 *				offload capabilities of the device
 *	@udp_tunnel_nic:	UDP tunnel offload state
 *	@xdp_state:		stores info on attached XDP BPF programs
 *
 *	@nested_level:	Used as as a parameter of spin_lock_nested() of
 *			dev->addr_list_lock.
 *	@unlink_list:	As netif_addr_lock() can be called recursively,
 *			keep a list of interfaces to be deleted.
 *
 *	FIXME: cleanup struct net_device such that network protocol info
 *	moves out.
 */

struct net_device {
	char			name[IFNAMSIZ];
	struct netdev_name_node	*name_node;
	struct dev_ifalias	__rcu *ifalias;
	/*
	 *	I/O specific fields
	 *	FIXME: Merge these and struct ifmap into one
	 */
	unsigned long		mem_end;
	unsigned long		mem_start;
	unsigned long		base_addr;

	/*
	 *	Some hardware also needs these fields (state,dev_list,
	 *	napi_list,unreg_list,close_list) but they are not
	 *	part of the usual set specified in Space.c.
	 */

	unsigned long		state;

	struct list_head	dev_list;
	struct list_head	napi_list;
	struct list_head	unreg_list;
	struct list_head	close_list;
	struct list_head	ptype_all;
	struct list_head	ptype_specific;

	struct {
		struct list_head upper;
		struct list_head lower;
	} adj_list;

	/* Read-mostly cache-line for fast-path access */
	unsigned int		flags;
	unsigned int		priv_flags;
	const struct net_device_ops *netdev_ops;
	int			ifindex;
	unsigned short		gflags;
	unsigned short		hard_header_len;

	/* Note : dev->mtu is often read without holding a lock.
	 * Writers usually hold RTNL.
	 * It is recommended to use READ_ONCE() to annotate the reads,
	 * and to use WRITE_ONCE() to annotate the writes.
	 */
	unsigned int		mtu;
	unsigned short		needed_headroom;
	unsigned short		needed_tailroom;

	netdev_features_t	features;
	netdev_features_t	hw_features;
	netdev_features_t	wanted_features;
	netdev_features_t	vlan_features;
	netdev_features_t	hw_enc_features;
	netdev_features_t	mpls_features;
	netdev_features_t	gso_partial_features;

	unsigned int		min_mtu;
	unsigned int		max_mtu;
	unsigned short		type;
	unsigned char		min_header_len;
	unsigned char		name_assign_type;

	int			group;

	struct net_device_stats	stats; /* not used by modern drivers */

	atomic_long_t		rx_dropped;
	atomic_long_t		tx_dropped;
	atomic_long_t		rx_nohandler;

	/* Stats to monitor link on/off, flapping */
	atomic_t		carrier_up_count;
	atomic_t		carrier_down_count;

#ifdef CONFIG_WIRELESS_EXT
	const struct iw_handler_def *wireless_handlers;
	struct iw_public_data	*wireless_data;
#endif
	const struct ethtool_ops *ethtool_ops;
#ifdef CONFIG_NET_L3_MASTER_DEV
	const struct l3mdev_ops	*l3mdev_ops;
#endif
#if IS_ENABLED(CONFIG_IPV6)
	const struct ndisc_ops *ndisc_ops;
#endif

#ifdef CONFIG_XFRM_OFFLOAD
	const struct xfrmdev_ops *xfrmdev_ops;
#endif

#if IS_ENABLED(CONFIG_TLS_DEVICE)
	const struct tlsdev_ops *tlsdev_ops;
#endif

	const struct header_ops *header_ops;

	unsigned char		operstate;
	unsigned char		link_mode;

	unsigned char		if_port;
	unsigned char		dma;

	/* Interface address info. */
	unsigned char		perm_addr[MAX_ADDR_LEN];
	unsigned char		addr_assign_type;
	unsigned char		addr_len;
	unsigned char		upper_level;
	unsigned char		lower_level;

	unsigned short		neigh_priv_len;
	unsigned short          dev_id;
	unsigned short          dev_port;
	unsigned short		padded;

	spinlock_t		addr_list_lock;
	int			irq;

	struct netdev_hw_addr_list	uc;
	struct netdev_hw_addr_list	mc;
	struct netdev_hw_addr_list	dev_addrs;

#ifdef CONFIG_SYSFS
	struct kset		*queues_kset;
#endif
#ifdef CONFIG_LOCKDEP
	struct list_head	unlink_list;
#endif
	unsigned int		promiscuity;
	unsigned int		allmulti;
	bool			uc_promisc;
#ifdef CONFIG_LOCKDEP
	unsigned char		nested_level;
#endif


	/* Protocol-specific pointers */

#if IS_ENABLED(CONFIG_VLAN_8021Q)
	struct vlan_info __rcu	*vlan_info;
#endif
#if IS_ENABLED(CONFIG_NET_DSA)
	struct dsa_port		*dsa_ptr;
#endif
#if IS_ENABLED(CONFIG_TIPC)
	struct tipc_bearer __rcu *tipc_ptr;
#endif
#if IS_ENABLED(CONFIG_IRDA) || IS_ENABLED(CONFIG_ATALK)
	void 			*atalk_ptr;
#endif
	struct in_device __rcu	*ip_ptr;
#if IS_ENABLED(CONFIG_DECNET)
	struct dn_dev __rcu     *dn_ptr;
#endif
	struct inet6_dev __rcu	*ip6_ptr;
#if IS_ENABLED(CONFIG_AX25)
	void			*ax25_ptr;
#endif
	struct wireless_dev	*ieee80211_ptr;
	struct wpan_dev		*ieee802154_ptr;
#if IS_ENABLED(CONFIG_MPLS_ROUTING)
	struct mpls_dev __rcu	*mpls_ptr;
#endif

/*
 * Cache lines mostly used on receive path (including eth_type_trans())
 */
	/* Interface address info used in eth_type_trans() */
	unsigned char		*dev_addr;

	struct netdev_rx_queue	*_rx;
	unsigned int		num_rx_queues;
	unsigned int		real_num_rx_queues;

	struct bpf_prog __rcu	*xdp_prog;
	unsigned long		gro_flush_timeout;
	int			napi_defer_hard_irqs;
	rx_handler_func_t __rcu	*rx_handler;
	void __rcu		*rx_handler_data;

#ifdef CONFIG_NET_CLS_ACT
	struct mini_Qdisc __rcu	*miniq_ingress;
#endif
	struct netdev_queue __rcu *ingress_queue;
#ifdef CONFIG_NETFILTER_INGRESS
	struct nf_hook_entries __rcu *nf_hooks_ingress;
#endif

	unsigned char		broadcast[MAX_ADDR_LEN];
#ifdef CONFIG_RFS_ACCEL
	struct cpu_rmap		*rx_cpu_rmap;
#endif
	struct hlist_node	index_hlist;

/*
 * Cache lines mostly used on transmit path
 */
	struct netdev_queue	*_tx ____cacheline_aligned_in_smp;
	unsigned int		num_tx_queues;
	unsigned int		real_num_tx_queues;
	struct Qdisc		*qdisc;
	unsigned int		tx_queue_len;
	spinlock_t		tx_global_lock;

	struct xdp_dev_bulk_queue __percpu *xdp_bulkq;

#ifdef CONFIG_XPS
	struct xps_dev_maps __rcu *xps_maps[XPS_MAPS_MAX];
#endif
#ifdef CONFIG_NET_CLS_ACT
	struct mini_Qdisc __rcu	*miniq_egress;
#endif

#ifdef CONFIG_NET_SCHED
	DECLARE_HASHTABLE	(qdisc_hash, 4);
#endif
	/* These may be needed for future network-power-down code. */
	struct timer_list	watchdog_timer;
	int			watchdog_timeo;

	u32                     proto_down_reason;

	struct list_head	todo_list;

#ifdef CONFIG_PCPU_DEV_REFCNT
	int __percpu		*pcpu_refcnt;
#else
	refcount_t		dev_refcnt;
#endif

	struct list_head	link_watch_list;

	enum { NETREG_UNINITIALIZED=0,
	       NETREG_REGISTERED,	/* completed register_netdevice */
	       NETREG_UNREGISTERING,	/* called unregister_netdevice */
	       NETREG_UNREGISTERED,	/* completed unregister todo */
	       NETREG_RELEASED,		/* called free_netdev */
	       NETREG_DUMMY,		/* dummy device for NAPI poll */
	} reg_state:8;

	bool dismantle;

	enum {
		RTNL_LINK_INITIALIZED,
		RTNL_LINK_INITIALIZING,
	} rtnl_link_state:16;

	bool needs_free_netdev;
	void (*priv_destructor)(struct net_device *dev);

#ifdef CONFIG_NETPOLL
	struct netpoll_info __rcu	*npinfo;
#endif

	possible_net_t			nd_net;

	/* mid-layer private */
	void				*ml_priv;
	enum netdev_ml_priv_type	ml_priv_type;

	union {
		struct pcpu_lstats __percpu		*lstats;
		struct pcpu_sw_netstats __percpu	*tstats;
		struct pcpu_dstats __percpu		*dstats;
	};

#if IS_ENABLED(CONFIG_GARP)
	struct garp_port __rcu	*garp_port;
#endif
#if IS_ENABLED(CONFIG_MRP)
	struct mrp_port __rcu	*mrp_port;
#endif

	struct device		dev;
	const struct attribute_group *sysfs_groups[4];
	const struct attribute_group *sysfs_rx_queue_group;

	const struct rtnl_link_ops *rtnl_link_ops;

	/* for setting kernel sock attribute on TCP connection setup */
#define GSO_MAX_SIZE		65536
	unsigned int		gso_max_size;
#define GSO_MAX_SEGS		65535
	u16			gso_max_segs;

#ifdef CONFIG_DCB
	const struct dcbnl_rtnl_ops *dcbnl_ops;
#endif
	s16			num_tc;
	struct netdev_tc_txq	tc_to_txq[TC_MAX_QUEUE];
	u8			prio_tc_map[TC_BITMASK + 1];

#if IS_ENABLED(CONFIG_FCOE)
	unsigned int		fcoe_ddp_xid;
#endif
#if IS_ENABLED(CONFIG_CGROUP_NET_PRIO)
	struct netprio_map __rcu *priomap;
#endif
	struct phy_device	*phydev;
	struct sfp_bus		*sfp_bus;
	struct lock_class_key	*qdisc_tx_busylock;
	struct lock_class_key	*qdisc_running_key;
	bool			proto_down;
	unsigned		wol_enabled:1;
	unsigned		threaded:1;

	struct list_head	net_notifier_list;

#if IS_ENABLED(CONFIG_MACSEC)
	/* MACsec management functions */
	const struct macsec_ops *macsec_ops;
#endif
	const struct udp_tunnel_nic_info	*udp_tunnel_nic_info;
	struct udp_tunnel_nic	*udp_tunnel_nic;

	/* protected by rtnl_lock */
	struct bpf_xdp_entity	xdp_state[__MAX_XDP_MODE];

	ANDROID_KABI_RESERVE(1);
	ANDROID_KABI_RESERVE(2);
	ANDROID_KABI_RESERVE(3);
	ANDROID_KABI_RESERVE(4);
	ANDROID_KABI_RESERVE(5);
	ANDROID_KABI_RESERVE(6);
	ANDROID_KABI_RESERVE(7);
	ANDROID_KABI_RESERVE(8);
};
#define to_net_dev(d) container_of(d, struct net_device, dev)

static inline bool netif_elide_gro(const struct net_device *dev)
{
	if (!(dev->features & NETIF_F_GRO) || dev->xdp_prog)
		return true;
	return false;
}

#define	NETDEV_ALIGN		32

static inline
int netdev_get_prio_tc_map(const struct net_device *dev, u32 prio)
{
	return dev->prio_tc_map[prio & TC_BITMASK];
}

static inline
int netdev_set_prio_tc_map(struct net_device *dev, u8 prio, u8 tc)
{
	if (tc >= dev->num_tc)
		return -EINVAL;

	dev->prio_tc_map[prio & TC_BITMASK] = tc & TC_BITMASK;
	return 0;
}

int netdev_txq_to_tc(struct net_device *dev, unsigned int txq);
void netdev_reset_tc(struct net_device *dev);
int netdev_set_tc_queue(struct net_device *dev, u8 tc, u16 count, u16 offset);
int netdev_set_num_tc(struct net_device *dev, u8 num_tc);

static inline
int netdev_get_num_tc(struct net_device *dev)
{
	return dev->num_tc;
}

static inline void net_prefetch(void *p)
{
	prefetch(p);
#if L1_CACHE_BYTES < 128
	prefetch((u8 *)p + L1_CACHE_BYTES);
#endif
}

static inline void net_prefetchw(void *p)
{
	prefetchw(p);
#if L1_CACHE_BYTES < 128
	prefetchw((u8 *)p + L1_CACHE_BYTES);
#endif
}

void netdev_unbind_sb_channel(struct net_device *dev,
			      struct net_device *sb_dev);
int netdev_bind_sb_channel_queue(struct net_device *dev,
				 struct net_device *sb_dev,
				 u8 tc, u16 count, u16 offset);
int netdev_set_sb_channel(struct net_device *dev, u16 channel);
static inline int netdev_get_sb_channel(struct net_device *dev)
{
	return max_t(int, -dev->num_tc, 0);
}

static inline
struct netdev_queue *netdev_get_tx_queue(const struct net_device *dev,
					 unsigned int index)
{
	return &dev->_tx[index];
}

static inline struct netdev_queue *skb_get_tx_queue(const struct net_device *dev,
						    const struct sk_buff *skb)
{
	return netdev_get_tx_queue(dev, skb_get_queue_mapping(skb));
}

static inline void netdev_for_each_tx_queue(struct net_device *dev,
					    void (*f)(struct net_device *,
						      struct netdev_queue *,
						      void *),
					    void *arg)
{
	unsigned int i;

	for (i = 0; i < dev->num_tx_queues; i++)
		f(dev, &dev->_tx[i], arg);
}

#define netdev_lockdep_set_classes(dev)				\
{								\
	static struct lock_class_key qdisc_tx_busylock_key;	\
	static struct lock_class_key qdisc_running_key;		\
	static struct lock_class_key qdisc_xmit_lock_key;	\
	static struct lock_class_key dev_addr_list_lock_key;	\
	unsigned int i;						\
								\
	(dev)->qdisc_tx_busylock = &qdisc_tx_busylock_key;	\
	(dev)->qdisc_running_key = &qdisc_running_key;		\
	lockdep_set_class(&(dev)->addr_list_lock,		\
			  &dev_addr_list_lock_key);		\
	for (i = 0; i < (dev)->num_tx_queues; i++)		\
		lockdep_set_class(&(dev)->_tx[i]._xmit_lock,	\
				  &qdisc_xmit_lock_key);	\
}

u16 netdev_pick_tx(struct net_device *dev, struct sk_buff *skb,
		     struct net_device *sb_dev);
struct netdev_queue *netdev_core_pick_tx(struct net_device *dev,
					 struct sk_buff *skb,
					 struct net_device *sb_dev);

/* returns the headroom that the master device needs to take in account
 * when forwarding to this dev
 */
static inline unsigned netdev_get_fwd_headroom(struct net_device *dev)
{
	return dev->priv_flags & IFF_PHONY_HEADROOM ? 0 : dev->needed_headroom;
}

static inline void netdev_set_rx_headroom(struct net_device *dev, int new_hr)
{
	if (dev->netdev_ops->ndo_set_rx_headroom)
		dev->netdev_ops->ndo_set_rx_headroom(dev, new_hr);
}

/* set the device rx headroom to the dev's default */
static inline void netdev_reset_rx_headroom(struct net_device *dev)
{
	netdev_set_rx_headroom(dev, -1);
}

static inline void *netdev_get_ml_priv(struct net_device *dev,
				       enum netdev_ml_priv_type type)
{
	if (dev->ml_priv_type != type)
		return NULL;

	return dev->ml_priv;
}

static inline void netdev_set_ml_priv(struct net_device *dev,
				      void *ml_priv,
				      enum netdev_ml_priv_type type)
{
	WARN(dev->ml_priv_type && dev->ml_priv_type != type,
	     "Overwriting already set ml_priv_type (%u) with different ml_priv_type (%u)!\n",
	     dev->ml_priv_type, type);
	WARN(!dev->ml_priv_type && dev->ml_priv,
	     "Overwriting already set ml_priv and ml_priv_type is ML_PRIV_NONE!\n");

	dev->ml_priv = ml_priv;
	dev->ml_priv_type = type;
}

/*
 * Net namespace inlines
 */
static inline
struct net *dev_net(const struct net_device *dev)
{
	return read_pnet(&dev->nd_net);
}

static inline
void dev_net_set(struct net_device *dev, struct net *net)
{
	write_pnet(&dev->nd_net, net);
}

/**
 *	netdev_priv - access network device private data
 *	@dev: network device
 *
 * Get network device private data
 */
static inline void *netdev_priv(const struct net_device *dev)
{
	return (char *)dev + ALIGN(sizeof(struct net_device), NETDEV_ALIGN);
}

/* Set the sysfs physical device reference for the network logical device
 * if set prior to registration will cause a symlink during initialization.
 */
#define SET_NETDEV_DEV(net, pdev)	((net)->dev.parent = (pdev))

/* Set the sysfs device type for the network logical device to allow
 * fine-grained identification of different network device types. For
 * example Ethernet, Wireless LAN, Bluetooth, WiMAX etc.
 */
#define SET_NETDEV_DEVTYPE(net, devtype)	((net)->dev.type = (devtype))

/* Default NAPI poll() weight
 * Device drivers are strongly advised to not use bigger value
 */
#define NAPI_POLL_WEIGHT 64

/**
 *	netif_napi_add - initialize a NAPI context
 *	@dev:  network device
 *	@napi: NAPI context
 *	@poll: polling function
 *	@weight: default weight
 *
 * netif_napi_add() must be used to initialize a NAPI context prior to calling
 * *any* of the other NAPI-related functions.
 */
void netif_napi_add(struct net_device *dev, struct napi_struct *napi,
		    int (*poll)(struct napi_struct *, int), int weight);

/**
 *	netif_tx_napi_add - initialize a NAPI context
 *	@dev:  network device
 *	@napi: NAPI context
 *	@poll: polling function
 *	@weight: default weight
 *
 * This variant of netif_napi_add() should be used from drivers using NAPI
 * to exclusively poll a TX queue.
 * This will avoid we add it into napi_hash[], thus polluting this hash table.
 */
static inline void netif_tx_napi_add(struct net_device *dev,
				     struct napi_struct *napi,
				     int (*poll)(struct napi_struct *, int),
				     int weight)
{
	set_bit(NAPI_STATE_NO_BUSY_POLL, &napi->state);
	netif_napi_add(dev, napi, poll, weight);
}

/**
 *  __netif_napi_del - remove a NAPI context
 *  @napi: NAPI context
 *
 * Warning: caller must observe RCU grace period before freeing memory
 * containing @napi. Drivers might want to call this helper to combine
 * all the needed RCU grace periods into a single one.
 */
void __netif_napi_del(struct napi_struct *napi);

/**
 *  netif_napi_del - remove a NAPI context
 *  @napi: NAPI context
 *
 *  netif_napi_del() removes a NAPI context from the network device NAPI list
 */
static inline void netif_napi_del(struct napi_struct *napi)
{
	__netif_napi_del(napi);
	synchronize_net();
}

struct napi_gro_cb {
	/* Virtual address of skb_shinfo(skb)->frags[0].page + offset. */
	void	*frag0;

	/* Length of frag0. */
	unsigned int frag0_len;

	/* This indicates where we are processing relative to skb->data. */
	int	data_offset;

	/* This is non-zero if the packet cannot be merged with the new skb. */
	u16	flush;

	/* Save the IP ID here and check when we get to the transport layer */
	u16	flush_id;

	/* Number of segments aggregated. */
	u16	count;

	/* Start offset for remote checksum offload */
	u16	gro_remcsum_start;

	/* jiffies when first packet was created/queued */
	unsigned long age;

	/* Used in ipv6_gro_receive() and foo-over-udp */
	u16	proto;

	/* This is non-zero if the packet may be of the same flow. */
	u8	same_flow:1;

	/* Used in tunnel GRO receive */
	u8	encap_mark:1;

	/* GRO checksum is valid */
	u8	csum_valid:1;

	/* Number of checksums via CHECKSUM_UNNECESSARY */
	u8	csum_cnt:3;

	/* Free the skb? */
	u8	free:2;
#define NAPI_GRO_FREE		  1
#define NAPI_GRO_FREE_STOLEN_HEAD 2

	/* Used in foo-over-udp, set in udp[46]_gro_receive */
	u8	is_ipv6:1;

	/* Used in GRE, set in fou/gue_gro_receive */
	u8	is_fou:1;

	/* Used to determine if flush_id can be ignored */
	u8	is_atomic:1;

	/* Number of gro_receive callbacks this packet already went through */
	u8 recursion_counter:4;

	/* GRO is done by frag_list pointer chaining. */
	u8	is_flist:1;

	/* used to support CHECKSUM_COMPLETE for tunneling protocols */
	__wsum	csum;

	/* used in skb_gro_receive() slow path */
	struct sk_buff *last;
};

#define NAPI_GRO_CB(skb) ((struct napi_gro_cb *)(skb)->cb)

#define GRO_RECURSION_LIMIT 15
static inline int gro_recursion_inc_test(struct sk_buff *skb)
{
	return ++NAPI_GRO_CB(skb)->recursion_counter == GRO_RECURSION_LIMIT;
}

typedef struct sk_buff *(*gro_receive_t)(struct list_head *, struct sk_buff *);
static inline struct sk_buff *call_gro_receive(gro_receive_t cb,
					       struct list_head *head,
					       struct sk_buff *skb)
{
	if (unlikely(gro_recursion_inc_test(skb))) {
		NAPI_GRO_CB(skb)->flush |= 1;
		return NULL;
	}

	return cb(head, skb);
}

typedef struct sk_buff *(*gro_receive_sk_t)(struct sock *, struct list_head *,
					    struct sk_buff *);
static inline struct sk_buff *call_gro_receive_sk(gro_receive_sk_t cb,
						  struct sock *sk,
						  struct list_head *head,
						  struct sk_buff *skb)
{
	if (unlikely(gro_recursion_inc_test(skb))) {
		NAPI_GRO_CB(skb)->flush |= 1;
		return NULL;
	}

	return cb(sk, head, skb);
}

struct packet_type {
	__be16			type;	/* This is really htons(ether_type). */
	bool			ignore_outgoing;
	struct net_device	*dev;	/* NULL is wildcarded here	     */
	int			(*func) (struct sk_buff *,
					 struct net_device *,
					 struct packet_type *,
					 struct net_device *);
	void			(*list_func) (struct list_head *,
					      struct packet_type *,
					      struct net_device *);
	bool			(*id_match)(struct packet_type *ptype,
					    struct sock *sk);
	void			*af_packet_priv;
	struct list_head	list;

	ANDROID_KABI_RESERVE(1);
	ANDROID_KABI_RESERVE(2);
	ANDROID_KABI_RESERVE(3);
	ANDROID_KABI_RESERVE(4);
};

struct offload_callbacks {
	struct sk_buff		*(*gso_segment)(struct sk_buff *skb,
						netdev_features_t features);
	struct sk_buff		*(*gro_receive)(struct list_head *head,
						struct sk_buff *skb);
	int			(*gro_complete)(struct sk_buff *skb, int nhoff);
};

struct packet_offload {
	__be16			 type;	/* This is really htons(ether_type). */
	u16			 priority;
	struct offload_callbacks callbacks;
	struct list_head	 list;
};

/* often modified stats are per-CPU, other are shared (netdev->stats) */
struct pcpu_sw_netstats {
	u64     rx_packets;
	u64     rx_bytes;
	u64     tx_packets;
	u64     tx_bytes;
	struct u64_stats_sync   syncp;
} __aligned(4 * sizeof(u64));

struct pcpu_lstats {
	u64_stats_t packets;
	u64_stats_t bytes;
	struct u64_stats_sync syncp;
} __aligned(2 * sizeof(u64));

void dev_lstats_read(struct net_device *dev, u64 *packets, u64 *bytes);

static inline void dev_sw_netstats_rx_add(struct net_device *dev, unsigned int len)
{
	struct pcpu_sw_netstats *tstats = this_cpu_ptr(dev->tstats);

	u64_stats_update_begin(&tstats->syncp);
	tstats->rx_bytes += len;
	tstats->rx_packets++;
	u64_stats_update_end(&tstats->syncp);
}

static inline void dev_sw_netstats_tx_add(struct net_device *dev,
					  unsigned int packets,
					  unsigned int len)
{
	struct pcpu_sw_netstats *tstats = this_cpu_ptr(dev->tstats);

	u64_stats_update_begin(&tstats->syncp);
	tstats->tx_bytes += len;
	tstats->tx_packets += packets;
	u64_stats_update_end(&tstats->syncp);
}

static inline void dev_lstats_add(struct net_device *dev, unsigned int len)
{
	struct pcpu_lstats *lstats = this_cpu_ptr(dev->lstats);

	u64_stats_update_begin(&lstats->syncp);
	u64_stats_add(&lstats->bytes, len);
	u64_stats_inc(&lstats->packets);
	u64_stats_update_end(&lstats->syncp);
}

#define __netdev_alloc_pcpu_stats(type, gfp)				\
({									\
	typeof(type) __percpu *pcpu_stats = alloc_percpu_gfp(type, gfp);\
	if (pcpu_stats)	{						\
		int __cpu;						\
		for_each_possible_cpu(__cpu) {				\
			typeof(type) *stat;				\
			stat = per_cpu_ptr(pcpu_stats, __cpu);		\
			u64_stats_init(&stat->syncp);			\
		}							\
	}								\
	pcpu_stats;							\
})

#define netdev_alloc_pcpu_stats(type)					\
	__netdev_alloc_pcpu_stats(type, GFP_KERNEL)

#define devm_netdev_alloc_pcpu_stats(dev, type)				\
({									\
	typeof(type) __percpu *pcpu_stats = devm_alloc_percpu(dev, type);\
	if (pcpu_stats) {						\
		int __cpu;						\
		for_each_possible_cpu(__cpu) {				\
			typeof(type) *stat;				\
			stat = per_cpu_ptr(pcpu_stats, __cpu);		\
			u64_stats_init(&stat->syncp);			\
		}							\
	}								\
	pcpu_stats;							\
})

enum netdev_lag_tx_type {
	NETDEV_LAG_TX_TYPE_UNKNOWN,
	NETDEV_LAG_TX_TYPE_RANDOM,
	NETDEV_LAG_TX_TYPE_BROADCAST,
	NETDEV_LAG_TX_TYPE_ROUNDROBIN,
	NETDEV_LAG_TX_TYPE_ACTIVEBACKUP,
	NETDEV_LAG_TX_TYPE_HASH,
};

enum netdev_lag_hash {
	NETDEV_LAG_HASH_NONE,
	NETDEV_LAG_HASH_L2,
	NETDEV_LAG_HASH_L34,
	NETDEV_LAG_HASH_L23,
	NETDEV_LAG_HASH_E23,
	NETDEV_LAG_HASH_E34,
	NETDEV_LAG_HASH_VLAN_SRCMAC,
	NETDEV_LAG_HASH_UNKNOWN,
};

struct netdev_lag_upper_info {
	enum netdev_lag_tx_type tx_type;
	enum netdev_lag_hash hash_type;
};

struct netdev_lag_lower_state_info {
	u8 link_up : 1,
	   tx_enabled : 1;
};

#include <linux/notifier.h>

/* netdevice notifier chain. Please remember to update netdev_cmd_to_name()
 * and the rtnetlink notification exclusion list in rtnetlink_event() when
 * adding new types.
 */
enum netdev_cmd {
	NETDEV_UP	= 1,	/* For now you can't veto a device up/down */
	NETDEV_DOWN,
	NETDEV_REBOOT,		/* Tell a protocol stack a network interface
				   detected a hardware crash and restarted
				   - we can use this eg to kick tcp sessions
				   once done */
	NETDEV_CHANGE,		/* Notify device state change */
	NETDEV_REGISTER,
	NETDEV_UNREGISTER,
	NETDEV_CHANGEMTU,	/* notify after mtu change happened */
	NETDEV_CHANGEADDR,	/* notify after the address change */
	NETDEV_PRE_CHANGEADDR,	/* notify before the address change */
	NETDEV_GOING_DOWN,
	NETDEV_CHANGENAME,
	NETDEV_FEAT_CHANGE,
	NETDEV_BONDING_FAILOVER,
	NETDEV_PRE_UP,
	NETDEV_PRE_TYPE_CHANGE,
	NETDEV_POST_TYPE_CHANGE,
	NETDEV_POST_INIT,
	NETDEV_RELEASE,
	NETDEV_NOTIFY_PEERS,
	NETDEV_JOIN,
	NETDEV_CHANGEUPPER,
	NETDEV_RESEND_IGMP,
	NETDEV_PRECHANGEMTU,	/* notify before mtu change happened */
	NETDEV_CHANGEINFODATA,
	NETDEV_BONDING_INFO,
	NETDEV_PRECHANGEUPPER,
	NETDEV_CHANGELOWERSTATE,
	NETDEV_UDP_TUNNEL_PUSH_INFO,
	NETDEV_UDP_TUNNEL_DROP_INFO,
	NETDEV_CHANGE_TX_QUEUE_LEN,
	NETDEV_CVLAN_FILTER_PUSH_INFO,
	NETDEV_CVLAN_FILTER_DROP_INFO,
	NETDEV_SVLAN_FILTER_PUSH_INFO,
	NETDEV_SVLAN_FILTER_DROP_INFO,
};
const char *netdev_cmd_to_name(enum netdev_cmd cmd);

int register_netdevice_notifier(struct notifier_block *nb);
int unregister_netdevice_notifier(struct notifier_block *nb);
int register_netdevice_notifier_net(struct net *net, struct notifier_block *nb);
int unregister_netdevice_notifier_net(struct net *net,
				      struct notifier_block *nb);
int register_netdevice_notifier_dev_net(struct net_device *dev,
					struct notifier_block *nb,
					struct netdev_net_notifier *nn);
int unregister_netdevice_notifier_dev_net(struct net_device *dev,
					  struct notifier_block *nb,
					  struct netdev_net_notifier *nn);

struct netdev_notifier_info {
	struct net_device	*dev;
	struct netlink_ext_ack	*extack;
};

struct netdev_notifier_info_ext {
	struct netdev_notifier_info info; /* must be first */
	union {
		u32 mtu;
	} ext;
};

struct netdev_notifier_change_info {
	struct netdev_notifier_info info; /* must be first */
	unsigned int flags_changed;
};

struct netdev_notifier_changeupper_info {
	struct netdev_notifier_info info; /* must be first */
	struct net_device *upper_dev; /* new upper dev */
	bool master; /* is upper dev master */
	bool linking; /* is the notification for link or unlink */
	void *upper_info; /* upper dev info */
};

struct netdev_notifier_changelowerstate_info {
	struct netdev_notifier_info info; /* must be first */
	void *lower_state_info; /* is lower dev state */
};

struct netdev_notifier_pre_changeaddr_info {
	struct netdev_notifier_info info; /* must be first */
	const unsigned char *dev_addr;
};

static inline void netdev_notifier_info_init(struct netdev_notifier_info *info,
					     struct net_device *dev)
{
	info->dev = dev;
	info->extack = NULL;
}

static inline struct net_device *
netdev_notifier_info_to_dev(const struct netdev_notifier_info *info)
{
	return info->dev;
}

static inline struct netlink_ext_ack *
netdev_notifier_info_to_extack(const struct netdev_notifier_info *info)
{
	return info->extack;
}

int call_netdevice_notifiers(unsigned long val, struct net_device *dev);


extern rwlock_t				dev_base_lock;		/* Device list lock */

#define for_each_netdev(net, d)		\
		list_for_each_entry(d, &(net)->dev_base_head, dev_list)
#define for_each_netdev_reverse(net, d)	\
		list_for_each_entry_reverse(d, &(net)->dev_base_head, dev_list)
#define for_each_netdev_rcu(net, d)		\
		list_for_each_entry_rcu(d, &(net)->dev_base_head, dev_list)
#define for_each_netdev_safe(net, d, n)	\
		list_for_each_entry_safe(d, n, &(net)->dev_base_head, dev_list)
#define for_each_netdev_continue(net, d)		\
		list_for_each_entry_continue(d, &(net)->dev_base_head, dev_list)
#define for_each_netdev_continue_reverse(net, d)		\
		list_for_each_entry_continue_reverse(d, &(net)->dev_base_head, \
						     dev_list)
#define for_each_netdev_continue_rcu(net, d)		\
	list_for_each_entry_continue_rcu(d, &(net)->dev_base_head, dev_list)
#define for_each_netdev_in_bond_rcu(bond, slave)	\
		for_each_netdev_rcu(&init_net, slave)	\
			if (netdev_master_upper_dev_get_rcu(slave) == (bond))
#define net_device_entry(lh)	list_entry(lh, struct net_device, dev_list)

static inline struct net_device *next_net_device(struct net_device *dev)
{
	struct list_head *lh;
	struct net *net;

	net = dev_net(dev);
	lh = dev->dev_list.next;
	return lh == &net->dev_base_head ? NULL : net_device_entry(lh);
}

static inline struct net_device *next_net_device_rcu(struct net_device *dev)
{
	struct list_head *lh;
	struct net *net;

	net = dev_net(dev);
	lh = rcu_dereference(list_next_rcu(&dev->dev_list));
	return lh == &net->dev_base_head ? NULL : net_device_entry(lh);
}

static inline struct net_device *first_net_device(struct net *net)
{
	return list_empty(&net->dev_base_head) ? NULL :
		net_device_entry(net->dev_base_head.next);
}

static inline struct net_device *first_net_device_rcu(struct net *net)
{
	struct list_head *lh = rcu_dereference(list_next_rcu(&net->dev_base_head));

	return lh == &net->dev_base_head ? NULL : net_device_entry(lh);
}

int netdev_boot_setup_check(struct net_device *dev);
unsigned long netdev_boot_base(const char *prefix, int unit);
struct net_device *dev_getbyhwaddr_rcu(struct net *net, unsigned short type,
				       const char *hwaddr);
struct net_device *dev_getfirstbyhwtype(struct net *net, unsigned short type);
void dev_add_pack(struct packet_type *pt);
void dev_remove_pack(struct packet_type *pt);
void __dev_remove_pack(struct packet_type *pt);
void dev_add_offload(struct packet_offload *po);
void dev_remove_offload(struct packet_offload *po);

int dev_get_iflink(const struct net_device *dev);
int dev_fill_metadata_dst(struct net_device *dev, struct sk_buff *skb);
int dev_fill_forward_path(const struct net_device *dev, const u8 *daddr,
			  struct net_device_path_stack *stack);
struct net_device *__dev_get_by_flags(struct net *net, unsigned short flags,
				      unsigned short mask);
struct net_device *dev_get_by_name(struct net *net, const char *name);
struct net_device *dev_get_by_name_rcu(struct net *net, const char *name);
struct net_device *__dev_get_by_name(struct net *net, const char *name);
int dev_alloc_name(struct net_device *dev, const char *name);
int dev_open(struct net_device *dev, struct netlink_ext_ack *extack);
void dev_close(struct net_device *dev);
void dev_close_many(struct list_head *head, bool unlink);
void dev_disable_lro(struct net_device *dev);
int dev_loopback_xmit(struct net *net, struct sock *sk, struct sk_buff *newskb);
u16 dev_pick_tx_zero(struct net_device *dev, struct sk_buff *skb,
		     struct net_device *sb_dev);
u16 dev_pick_tx_cpu_id(struct net_device *dev, struct sk_buff *skb,
		       struct net_device *sb_dev);

int dev_queue_xmit(struct sk_buff *skb);
int dev_queue_xmit_accel(struct sk_buff *skb, struct net_device *sb_dev);
int __dev_direct_xmit(struct sk_buff *skb, u16 queue_id);

static inline int dev_direct_xmit(struct sk_buff *skb, u16 queue_id)
{
	int ret;

	ret = __dev_direct_xmit(skb, queue_id);
	if (!dev_xmit_complete(ret))
		kfree_skb(skb);
	return ret;
}

int register_netdevice(struct net_device *dev);
void unregister_netdevice_queue(struct net_device *dev, struct list_head *head);
void unregister_netdevice_many(struct list_head *head);
static inline void unregister_netdevice(struct net_device *dev)
{
	unregister_netdevice_queue(dev, NULL);
}

int netdev_refcnt_read(const struct net_device *dev);
void free_netdev(struct net_device *dev);
void netdev_freemem(struct net_device *dev);
int init_dummy_netdev(struct net_device *dev);

struct net_device *netdev_get_xmit_slave(struct net_device *dev,
					 struct sk_buff *skb,
					 bool all_slaves);
struct net_device *netdev_sk_get_lowest_dev(struct net_device *dev,
					    struct sock *sk);
struct net_device *dev_get_by_index(struct net *net, int ifindex);
struct net_device *__dev_get_by_index(struct net *net, int ifindex);
struct net_device *dev_get_by_index_rcu(struct net *net, int ifindex);
struct net_device *dev_get_by_napi_id(unsigned int napi_id);
int netdev_get_name(struct net *net, char *name, int ifindex);
int dev_restart(struct net_device *dev);
int skb_gro_receive(struct sk_buff *p, struct sk_buff *skb);
int skb_gro_receive_list(struct sk_buff *p, struct sk_buff *skb);

static inline unsigned int skb_gro_offset(const struct sk_buff *skb)
{
	return NAPI_GRO_CB(skb)->data_offset;
}

static inline unsigned int skb_gro_len(const struct sk_buff *skb)
{
	return skb->len - NAPI_GRO_CB(skb)->data_offset;
}

static inline void skb_gro_pull(struct sk_buff *skb, unsigned int len)
{
	NAPI_GRO_CB(skb)->data_offset += len;
}

static inline void *skb_gro_header_fast(struct sk_buff *skb,
					unsigned int offset)
{
	return NAPI_GRO_CB(skb)->frag0 + offset;
}

static inline int skb_gro_header_hard(struct sk_buff *skb, unsigned int hlen)
{
	return NAPI_GRO_CB(skb)->frag0_len < hlen;
}

static inline void skb_gro_frag0_invalidate(struct sk_buff *skb)
{
	NAPI_GRO_CB(skb)->frag0 = NULL;
	NAPI_GRO_CB(skb)->frag0_len = 0;
}

static inline void *skb_gro_header_slow(struct sk_buff *skb, unsigned int hlen,
					unsigned int offset)
{
	if (!pskb_may_pull(skb, hlen))
		return NULL;

	skb_gro_frag0_invalidate(skb);
	return skb->data + offset;
}

static inline void *skb_gro_network_header(struct sk_buff *skb)
{
	return (NAPI_GRO_CB(skb)->frag0 ?: skb->data) +
	       skb_network_offset(skb);
}

static inline void skb_gro_postpull_rcsum(struct sk_buff *skb,
					const void *start, unsigned int len)
{
	if (NAPI_GRO_CB(skb)->csum_valid)
		NAPI_GRO_CB(skb)->csum = csum_sub(NAPI_GRO_CB(skb)->csum,
						  csum_partial(start, len, 0));
}

/* GRO checksum functions. These are logical equivalents of the normal
 * checksum functions (in skbuff.h) except that they operate on the GRO
 * offsets and fields in sk_buff.
 */

__sum16 __skb_gro_checksum_complete(struct sk_buff *skb);

static inline bool skb_at_gro_remcsum_start(struct sk_buff *skb)
{
	return (NAPI_GRO_CB(skb)->gro_remcsum_start == skb_gro_offset(skb));
}

static inline bool __skb_gro_checksum_validate_needed(struct sk_buff *skb,
						      bool zero_okay,
						      __sum16 check)
{
	return ((skb->ip_summed != CHECKSUM_PARTIAL ||
		skb_checksum_start_offset(skb) <
		 skb_gro_offset(skb)) &&
		!skb_at_gro_remcsum_start(skb) &&
		NAPI_GRO_CB(skb)->csum_cnt == 0 &&
		(!zero_okay || check));
}

static inline __sum16 __skb_gro_checksum_validate_complete(struct sk_buff *skb,
							   __wsum psum)
{
	if (NAPI_GRO_CB(skb)->csum_valid &&
	    !csum_fold(csum_add(psum, NAPI_GRO_CB(skb)->csum)))
		return 0;

	NAPI_GRO_CB(skb)->csum = psum;

	return __skb_gro_checksum_complete(skb);
}

static inline void skb_gro_incr_csum_unnecessary(struct sk_buff *skb)
{
	if (NAPI_GRO_CB(skb)->csum_cnt > 0) {
		/* Consume a checksum from CHECKSUM_UNNECESSARY */
		NAPI_GRO_CB(skb)->csum_cnt--;
	} else {
		/* Update skb for CHECKSUM_UNNECESSARY and csum_level when we
		 * verified a new top level checksum or an encapsulated one
		 * during GRO. This saves work if we fallback to normal path.
		 */
		__skb_incr_checksum_unnecessary(skb);
	}
}

#define __skb_gro_checksum_validate(skb, proto, zero_okay, check,	\
				    compute_pseudo)			\
({									\
	__sum16 __ret = 0;						\
	if (__skb_gro_checksum_validate_needed(skb, zero_okay, check))	\
		__ret = __skb_gro_checksum_validate_complete(skb,	\
				compute_pseudo(skb, proto));		\
	if (!__ret)							\
		skb_gro_incr_csum_unnecessary(skb);			\
	__ret;								\
})

#define skb_gro_checksum_validate(skb, proto, compute_pseudo)		\
	__skb_gro_checksum_validate(skb, proto, false, 0, compute_pseudo)

#define skb_gro_checksum_validate_zero_check(skb, proto, check,		\
					     compute_pseudo)		\
	__skb_gro_checksum_validate(skb, proto, true, check, compute_pseudo)

#define skb_gro_checksum_simple_validate(skb)				\
	__skb_gro_checksum_validate(skb, 0, false, 0, null_compute_pseudo)

static inline bool __skb_gro_checksum_convert_check(struct sk_buff *skb)
{
	return (NAPI_GRO_CB(skb)->csum_cnt == 0 &&
		!NAPI_GRO_CB(skb)->csum_valid);
}

static inline void __skb_gro_checksum_convert(struct sk_buff *skb,
					      __wsum pseudo)
{
	NAPI_GRO_CB(skb)->csum = ~pseudo;
	NAPI_GRO_CB(skb)->csum_valid = 1;
}

#define skb_gro_checksum_try_convert(skb, proto, compute_pseudo)	\
do {									\
	if (__skb_gro_checksum_convert_check(skb))			\
		__skb_gro_checksum_convert(skb, 			\
					   compute_pseudo(skb, proto));	\
} while (0)

struct gro_remcsum {
	int offset;
	__wsum delta;
};

static inline void skb_gro_remcsum_init(struct gro_remcsum *grc)
{
	grc->offset = 0;
	grc->delta = 0;
}

static inline void *skb_gro_remcsum_process(struct sk_buff *skb, void *ptr,
					    unsigned int off, size_t hdrlen,
					    int start, int offset,
					    struct gro_remcsum *grc,
					    bool nopartial)
{
	__wsum delta;
	size_t plen = hdrlen + max_t(size_t, offset + sizeof(u16), start);

	BUG_ON(!NAPI_GRO_CB(skb)->csum_valid);

	if (!nopartial) {
		NAPI_GRO_CB(skb)->gro_remcsum_start = off + hdrlen + start;
		return ptr;
	}

	ptr = skb_gro_header_fast(skb, off);
	if (skb_gro_header_hard(skb, off + plen)) {
		ptr = skb_gro_header_slow(skb, off + plen, off);
		if (!ptr)
			return NULL;
	}

	delta = remcsum_adjust(ptr + hdrlen, NAPI_GRO_CB(skb)->csum,
			       start, offset);

	/* Adjust skb->csum since we changed the packet */
	NAPI_GRO_CB(skb)->csum = csum_add(NAPI_GRO_CB(skb)->csum, delta);

	grc->offset = off + hdrlen + offset;
	grc->delta = delta;

	return ptr;
}

static inline void skb_gro_remcsum_cleanup(struct sk_buff *skb,
					   struct gro_remcsum *grc)
{
	void *ptr;
	size_t plen = grc->offset + sizeof(u16);

	if (!grc->delta)
		return;

	ptr = skb_gro_header_fast(skb, grc->offset);
	if (skb_gro_header_hard(skb, grc->offset + sizeof(u16))) {
		ptr = skb_gro_header_slow(skb, plen, grc->offset);
		if (!ptr)
			return;
	}

	remcsum_unadjust((__sum16 *)ptr, grc->delta);
}

#ifdef CONFIG_XFRM_OFFLOAD
static inline void skb_gro_flush_final(struct sk_buff *skb, struct sk_buff *pp, int flush)
{
	if (PTR_ERR(pp) != -EINPROGRESS)
		NAPI_GRO_CB(skb)->flush |= flush;
}
static inline void skb_gro_flush_final_remcsum(struct sk_buff *skb,
					       struct sk_buff *pp,
					       int flush,
					       struct gro_remcsum *grc)
{
	if (PTR_ERR(pp) != -EINPROGRESS) {
		NAPI_GRO_CB(skb)->flush |= flush;
		skb_gro_remcsum_cleanup(skb, grc);
		skb->remcsum_offload = 0;
	}
}
#else
static inline void skb_gro_flush_final(struct sk_buff *skb, struct sk_buff *pp, int flush)
{
	NAPI_GRO_CB(skb)->flush |= flush;
}
static inline void skb_gro_flush_final_remcsum(struct sk_buff *skb,
					       struct sk_buff *pp,
					       int flush,
					       struct gro_remcsum *grc)
{
	NAPI_GRO_CB(skb)->flush |= flush;
	skb_gro_remcsum_cleanup(skb, grc);
	skb->remcsum_offload = 0;
}
#endif

static inline int dev_hard_header(struct sk_buff *skb, struct net_device *dev,
				  unsigned short type,
				  const void *daddr, const void *saddr,
				  unsigned int len)
{
	if (!dev->header_ops || !dev->header_ops->create)
		return 0;

	return dev->header_ops->create(skb, dev, type, daddr, saddr, len);
}

static inline int dev_parse_header(const struct sk_buff *skb,
				   unsigned char *haddr)
{
	const struct net_device *dev = skb->dev;

	if (!dev->header_ops || !dev->header_ops->parse)
		return 0;
	return dev->header_ops->parse(skb, haddr);
}

static inline __be16 dev_parse_header_protocol(const struct sk_buff *skb)
{
	const struct net_device *dev = skb->dev;

	if (!dev->header_ops || !dev->header_ops->parse_protocol)
		return 0;
	return dev->header_ops->parse_protocol(skb);
}

/* ll_header must have at least hard_header_len allocated */
static inline bool dev_validate_header(const struct net_device *dev,
				       char *ll_header, int len)
{
	if (likely(len >= dev->hard_header_len))
		return true;
	if (len < dev->min_header_len)
		return false;

	if (capable(CAP_SYS_RAWIO)) {
		memset(ll_header + len, 0, dev->hard_header_len - len);
		return true;
	}

	if (dev->header_ops && dev->header_ops->validate)
		return dev->header_ops->validate(ll_header, len);

	return false;
}

static inline bool dev_has_header(const struct net_device *dev)
{
	return dev->header_ops && dev->header_ops->create;
}

typedef int gifconf_func_t(struct net_device * dev, char __user * bufptr,
			   int len, int size);
int register_gifconf(unsigned int family, gifconf_func_t *gifconf);
static inline int unregister_gifconf(unsigned int family)
{
	return register_gifconf(family, NULL);
}

#ifdef CONFIG_NET_FLOW_LIMIT
#define FLOW_LIMIT_HISTORY	(1 << 7)  /* must be ^2 and !overflow buckets */
struct sd_flow_limit {
	u64			count;
	unsigned int		num_buckets;
	unsigned int		history_head;
	u16			history[FLOW_LIMIT_HISTORY];
	u8			buckets[];
};

extern int netdev_flow_limit_table_len;
#endif /* CONFIG_NET_FLOW_LIMIT */

/*
 * Incoming packets are placed on per-CPU queues
 */
struct softnet_data {
	struct list_head	poll_list;
	struct sk_buff_head	process_queue;

	/* stats */
	unsigned int		processed;
	unsigned int		time_squeeze;
	unsigned int		received_rps;
#ifdef CONFIG_RPS
	struct softnet_data	*rps_ipi_list;
#endif
#ifdef CONFIG_NET_FLOW_LIMIT
	struct sd_flow_limit __rcu *flow_limit;
#endif
	struct Qdisc		*output_queue;
	struct Qdisc		**output_queue_tailp;
	struct sk_buff		*completion_queue;
#ifdef CONFIG_XFRM_OFFLOAD
	struct sk_buff_head	xfrm_backlog;
#endif
	/* written and read only by owning cpu: */
	struct {
		u16 recursion;
		u8  more;
	} xmit;
#ifdef CONFIG_RPS
	/* input_queue_head should be written by cpu owning this struct,
	 * and only read by other cpus. Worth using a cache line.
	 */
	unsigned int		input_queue_head ____cacheline_aligned_in_smp;

	/* Elements below can be accessed between CPUs for RPS/RFS */
	call_single_data_t	csd ____cacheline_aligned_in_smp;
	struct softnet_data	*rps_ipi_next;
	unsigned int		cpu;
	unsigned int		input_queue_tail;
#endif
	unsigned int		dropped;
	struct sk_buff_head	input_pkt_queue;
	struct napi_struct	backlog;

};

static inline void input_queue_head_incr(struct softnet_data *sd)
{
#ifdef CONFIG_RPS
	sd->input_queue_head++;
#endif
}

static inline void input_queue_tail_incr_save(struct softnet_data *sd,
					      unsigned int *qtail)
{
#ifdef CONFIG_RPS
	*qtail = ++sd->input_queue_tail;
#endif
}

DECLARE_PER_CPU_ALIGNED(struct softnet_data, softnet_data);

static inline int dev_recursion_level(void)
{
	return this_cpu_read(softnet_data.xmit.recursion);
}

#define XMIT_RECURSION_LIMIT	8
static inline bool dev_xmit_recursion(void)
{
	return unlikely(__this_cpu_read(softnet_data.xmit.recursion) >
			XMIT_RECURSION_LIMIT);
}

static inline void dev_xmit_recursion_inc(void)
{
	__this_cpu_inc(softnet_data.xmit.recursion);
}

static inline void dev_xmit_recursion_dec(void)
{
	__this_cpu_dec(softnet_data.xmit.recursion);
}

void __netif_schedule(struct Qdisc *q);
void netif_schedule_queue(struct netdev_queue *txq);

static inline void netif_tx_schedule_all(struct net_device *dev)
{
	unsigned int i;

	for (i = 0; i < dev->num_tx_queues; i++)
		netif_schedule_queue(netdev_get_tx_queue(dev, i));
}

static __always_inline void netif_tx_start_queue(struct netdev_queue *dev_queue)
{
	clear_bit(__QUEUE_STATE_DRV_XOFF, &dev_queue->state);
}

/**
 *	netif_start_queue - allow transmit
 *	@dev: network device
 *
 *	Allow upper layers to call the device hard_start_xmit routine.
 */
static inline void netif_start_queue(struct net_device *dev)
{
	netif_tx_start_queue(netdev_get_tx_queue(dev, 0));
}

static inline void netif_tx_start_all_queues(struct net_device *dev)
{
	unsigned int i;

	for (i = 0; i < dev->num_tx_queues; i++) {
		struct netdev_queue *txq = netdev_get_tx_queue(dev, i);
		netif_tx_start_queue(txq);
	}
}

void netif_tx_wake_queue(struct netdev_queue *dev_queue);

/**
 *	netif_wake_queue - restart transmit
 *	@dev: network device
 *
 *	Allow upper layers to call the device hard_start_xmit routine.
 *	Used for flow control when transmit resources are available.
 */
static inline void netif_wake_queue(struct net_device *dev)
{
	netif_tx_wake_queue(netdev_get_tx_queue(dev, 0));
}

static inline void netif_tx_wake_all_queues(struct net_device *dev)
{
	unsigned int i;

	for (i = 0; i < dev->num_tx_queues; i++) {
		struct netdev_queue *txq = netdev_get_tx_queue(dev, i);
		netif_tx_wake_queue(txq);
	}
}

static __always_inline void netif_tx_stop_queue(struct netdev_queue *dev_queue)
{
	set_bit(__QUEUE_STATE_DRV_XOFF, &dev_queue->state);
}

/**
 *	netif_stop_queue - stop transmitted packets
 *	@dev: network device
 *
 *	Stop upper layers calling the device hard_start_xmit routine.
 *	Used for flow control when transmit resources are unavailable.
 */
static inline void netif_stop_queue(struct net_device *dev)
{
	netif_tx_stop_queue(netdev_get_tx_queue(dev, 0));
}

void netif_tx_stop_all_queues(struct net_device *dev);

static inline bool netif_tx_queue_stopped(const struct netdev_queue *dev_queue)
{
	return test_bit(__QUEUE_STATE_DRV_XOFF, &dev_queue->state);
}

/**
 *	netif_queue_stopped - test if transmit queue is flowblocked
 *	@dev: network device
 *
 *	Test if transmit queue on device is currently unable to send.
 */
static inline bool netif_queue_stopped(const struct net_device *dev)
{
	return netif_tx_queue_stopped(netdev_get_tx_queue(dev, 0));
}

static inline bool netif_xmit_stopped(const struct netdev_queue *dev_queue)
{
	return dev_queue->state & QUEUE_STATE_ANY_XOFF;
}

static inline bool
netif_xmit_frozen_or_stopped(const struct netdev_queue *dev_queue)
{
	return dev_queue->state & QUEUE_STATE_ANY_XOFF_OR_FROZEN;
}

static inline bool
netif_xmit_frozen_or_drv_stopped(const struct netdev_queue *dev_queue)
{
	return dev_queue->state & QUEUE_STATE_DRV_XOFF_OR_FROZEN;
}

/**
 *	netdev_queue_set_dql_min_limit - set dql minimum limit
 *	@dev_queue: pointer to transmit queue
 *	@min_limit: dql minimum limit
 *
 * Forces xmit_more() to return true until the minimum threshold
 * defined by @min_limit is reached (or until the tx queue is
 * empty). Warning: to be use with care, misuse will impact the
 * latency.
 */
static inline void netdev_queue_set_dql_min_limit(struct netdev_queue *dev_queue,
						  unsigned int min_limit)
{
#ifdef CONFIG_BQL
	dev_queue->dql.min_limit = min_limit;
#endif
}

/**
 *	netdev_txq_bql_enqueue_prefetchw - prefetch bql data for write
 *	@dev_queue: pointer to transmit queue
 *
 * BQL enabled drivers might use this helper in their ndo_start_xmit(),
 * to give appropriate hint to the CPU.
 */
static inline void netdev_txq_bql_enqueue_prefetchw(struct netdev_queue *dev_queue)
{
#ifdef CONFIG_BQL
	prefetchw(&dev_queue->dql.num_queued);
#endif
}

/**
 *	netdev_txq_bql_complete_prefetchw - prefetch bql data for write
 *	@dev_queue: pointer to transmit queue
 *
 * BQL enabled drivers might use this helper in their TX completion path,
 * to give appropriate hint to the CPU.
 */
static inline void netdev_txq_bql_complete_prefetchw(struct netdev_queue *dev_queue)
{
#ifdef CONFIG_BQL
	prefetchw(&dev_queue->dql.limit);
#endif
}

static inline void netdev_tx_sent_queue(struct netdev_queue *dev_queue,
					unsigned int bytes)
{
#ifdef CONFIG_BQL
	dql_queued(&dev_queue->dql, bytes);

	if (likely(dql_avail(&dev_queue->dql) >= 0))
		return;

	set_bit(__QUEUE_STATE_STACK_XOFF, &dev_queue->state);

	/*
	 * The XOFF flag must be set before checking the dql_avail below,
	 * because in netdev_tx_completed_queue we update the dql_completed
	 * before checking the XOFF flag.
	 */
	smp_mb();

	/* check again in case another CPU has just made room avail */
	if (unlikely(dql_avail(&dev_queue->dql) >= 0))
		clear_bit(__QUEUE_STATE_STACK_XOFF, &dev_queue->state);
#endif
}

/* Variant of netdev_tx_sent_queue() for drivers that are aware
 * that they should not test BQL status themselves.
 * We do want to change __QUEUE_STATE_STACK_XOFF only for the last
 * skb of a batch.
 * Returns true if the doorbell must be used to kick the NIC.
 */
static inline bool __netdev_tx_sent_queue(struct netdev_queue *dev_queue,
					  unsigned int bytes,
					  bool xmit_more)
{
	if (xmit_more) {
#ifdef CONFIG_BQL
		dql_queued(&dev_queue->dql, bytes);
#endif
		return netif_tx_queue_stopped(dev_queue);
	}
	netdev_tx_sent_queue(dev_queue, bytes);
	return true;
}

/**
 * 	netdev_sent_queue - report the number of bytes queued to hardware
 * 	@dev: network device
 * 	@bytes: number of bytes queued to the hardware device queue
 *
 * 	Report the number of bytes queued for sending/completion to the network
 * 	device hardware queue. @bytes should be a good approximation and should
 * 	exactly match netdev_completed_queue() @bytes
 */
static inline void netdev_sent_queue(struct net_device *dev, unsigned int bytes)
{
	netdev_tx_sent_queue(netdev_get_tx_queue(dev, 0), bytes);
}

static inline bool __netdev_sent_queue(struct net_device *dev,
				       unsigned int bytes,
				       bool xmit_more)
{
	return __netdev_tx_sent_queue(netdev_get_tx_queue(dev, 0), bytes,
				      xmit_more);
}

static inline void netdev_tx_completed_queue(struct netdev_queue *dev_queue,
					     unsigned int pkts, unsigned int bytes)
{
#ifdef CONFIG_BQL
	if (unlikely(!bytes))
		return;

	dql_completed(&dev_queue->dql, bytes);

	/*
	 * Without the memory barrier there is a small possiblity that
	 * netdev_tx_sent_queue will miss the update and cause the queue to
	 * be stopped forever
	 */
	smp_mb();

	if (unlikely(dql_avail(&dev_queue->dql) < 0))
		return;

	if (test_and_clear_bit(__QUEUE_STATE_STACK_XOFF, &dev_queue->state))
		netif_schedule_queue(dev_queue);
#endif
}

/**
 * 	netdev_completed_queue - report bytes and packets completed by device
 * 	@dev: network device
 * 	@pkts: actual number of packets sent over the medium
 * 	@bytes: actual number of bytes sent over the medium
 *
 * 	Report the number of bytes and packets transmitted by the network device
 * 	hardware queue over the physical medium, @bytes must exactly match the
 * 	@bytes amount passed to netdev_sent_queue()
 */
static inline void netdev_completed_queue(struct net_device *dev,
					  unsigned int pkts, unsigned int bytes)
{
	netdev_tx_completed_queue(netdev_get_tx_queue(dev, 0), pkts, bytes);
}

static inline void netdev_tx_reset_queue(struct netdev_queue *q)
{
#ifdef CONFIG_BQL
	clear_bit(__QUEUE_STATE_STACK_XOFF, &q->state);
	dql_reset(&q->dql);
#endif
}

/**
 * 	netdev_reset_queue - reset the packets and bytes count of a network device
 * 	@dev_queue: network device
 *
 * 	Reset the bytes and packet count of a network device and clear the
 * 	software flow control OFF bit for this network device
 */
static inline void netdev_reset_queue(struct net_device *dev_queue)
{
	netdev_tx_reset_queue(netdev_get_tx_queue(dev_queue, 0));
}

/**
 * 	netdev_cap_txqueue - check if selected tx queue exceeds device queues
 * 	@dev: network device
 * 	@queue_index: given tx queue index
 *
 * 	Returns 0 if given tx queue index >= number of device tx queues,
 * 	otherwise returns the originally passed tx queue index.
 */
static inline u16 netdev_cap_txqueue(struct net_device *dev, u16 queue_index)
{
	if (unlikely(queue_index >= dev->real_num_tx_queues)) {
		net_warn_ratelimited("%s selects TX queue %d, but real number of TX queues is %d\n",
				     dev->name, queue_index,
				     dev->real_num_tx_queues);
		return 0;
	}

	return queue_index;
}

/**
 *	netif_running - test if up
 *	@dev: network device
 *
 *	Test if the device has been brought up.
 */
static inline bool netif_running(const struct net_device *dev)
{
	return test_bit(__LINK_STATE_START, &dev->state);
}

/*
 * Routines to manage the subqueues on a device.  We only need start,
 * stop, and a check if it's stopped.  All other device management is
 * done at the overall netdevice level.
 * Also test the device if we're multiqueue.
 */

/**
 *	netif_start_subqueue - allow sending packets on subqueue
 *	@dev: network device
 *	@queue_index: sub queue index
 *
 * Start individual transmit queue of a device with multiple transmit queues.
 */
static inline void netif_start_subqueue(struct net_device *dev, u16 queue_index)
{
	struct netdev_queue *txq = netdev_get_tx_queue(dev, queue_index);

	netif_tx_start_queue(txq);
}

/**
 *	netif_stop_subqueue - stop sending packets on subqueue
 *	@dev: network device
 *	@queue_index: sub queue index
 *
 * Stop individual transmit queue of a device with multiple transmit queues.
 */
static inline void netif_stop_subqueue(struct net_device *dev, u16 queue_index)
{
	struct netdev_queue *txq = netdev_get_tx_queue(dev, queue_index);
	netif_tx_stop_queue(txq);
}

/**
 *	__netif_subqueue_stopped - test status of subqueue
 *	@dev: network device
 *	@queue_index: sub queue index
 *
 * Check individual transmit queue of a device with multiple transmit queues.
 */
static inline bool __netif_subqueue_stopped(const struct net_device *dev,
					    u16 queue_index)
{
	struct netdev_queue *txq = netdev_get_tx_queue(dev, queue_index);

	return netif_tx_queue_stopped(txq);
}

/**
 *	netif_subqueue_stopped - test status of subqueue
 *	@dev: network device
 *	@skb: sub queue buffer pointer
 *
 * Check individual transmit queue of a device with multiple transmit queues.
 */
static inline bool netif_subqueue_stopped(const struct net_device *dev,
					  struct sk_buff *skb)
{
	return __netif_subqueue_stopped(dev, skb_get_queue_mapping(skb));
}

/**
 *	netif_wake_subqueue - allow sending packets on subqueue
 *	@dev: network device
 *	@queue_index: sub queue index
 *
 * Resume individual transmit queue of a device with multiple transmit queues.
 */
static inline void netif_wake_subqueue(struct net_device *dev, u16 queue_index)
{
	struct netdev_queue *txq = netdev_get_tx_queue(dev, queue_index);

	netif_tx_wake_queue(txq);
}

#ifdef CONFIG_XPS
int netif_set_xps_queue(struct net_device *dev, const struct cpumask *mask,
			u16 index);
int __netif_set_xps_queue(struct net_device *dev, const unsigned long *mask,
			  u16 index, enum xps_map_type type);

/**
 *	netif_attr_test_mask - Test a CPU or Rx queue set in a mask
 *	@j: CPU/Rx queue index
 *	@mask: bitmask of all cpus/rx queues
 *	@nr_bits: number of bits in the bitmask
 *
 * Test if a CPU or Rx queue index is set in a mask of all CPU/Rx queues.
 */
static inline bool netif_attr_test_mask(unsigned long j,
					const unsigned long *mask,
					unsigned int nr_bits)
{
	cpu_max_bits_warn(j, nr_bits);
	return test_bit(j, mask);
}

/**
 *	netif_attr_test_online - Test for online CPU/Rx queue
 *	@j: CPU/Rx queue index
 *	@online_mask: bitmask for CPUs/Rx queues that are online
 *	@nr_bits: number of bits in the bitmask
 *
 * Returns true if a CPU/Rx queue is online.
 */
static inline bool netif_attr_test_online(unsigned long j,
					  const unsigned long *online_mask,
					  unsigned int nr_bits)
{
	cpu_max_bits_warn(j, nr_bits);

	if (online_mask)
		return test_bit(j, online_mask);

	return (j < nr_bits);
}

/**
 *	netif_attrmask_next - get the next CPU/Rx queue in a cpu/Rx queues mask
 *	@n: CPU/Rx queue index
 *	@srcp: the cpumask/Rx queue mask pointer
 *	@nr_bits: number of bits in the bitmask
 *
 * Returns >= nr_bits if no further CPUs/Rx queues set.
 */
static inline unsigned int netif_attrmask_next(int n, const unsigned long *srcp,
					       unsigned int nr_bits)
{
	/* -1 is a legal arg here. */
	if (n != -1)
		cpu_max_bits_warn(n, nr_bits);

	if (srcp)
		return find_next_bit(srcp, nr_bits, n + 1);

	return n + 1;
}

/**
 *	netif_attrmask_next_and - get the next CPU/Rx queue in \*src1p & \*src2p
 *	@n: CPU/Rx queue index
 *	@src1p: the first CPUs/Rx queues mask pointer
 *	@src2p: the second CPUs/Rx queues mask pointer
 *	@nr_bits: number of bits in the bitmask
 *
 * Returns >= nr_bits if no further CPUs/Rx queues set in both.
 */
static inline int netif_attrmask_next_and(int n, const unsigned long *src1p,
					  const unsigned long *src2p,
					  unsigned int nr_bits)
{
	/* -1 is a legal arg here. */
	if (n != -1)
		cpu_max_bits_warn(n, nr_bits);

	if (src1p && src2p)
		return find_next_and_bit(src1p, src2p, nr_bits, n + 1);
	else if (src1p)
		return find_next_bit(src1p, nr_bits, n + 1);
	else if (src2p)
		return find_next_bit(src2p, nr_bits, n + 1);

	return n + 1;
}
#else
static inline int netif_set_xps_queue(struct net_device *dev,
				      const struct cpumask *mask,
				      u16 index)
{
	return 0;
}

static inline int __netif_set_xps_queue(struct net_device *dev,
					const unsigned long *mask,
					u16 index, enum xps_map_type type)
{
	return 0;
}
#endif

/**
 *	netif_is_multiqueue - test if device has multiple transmit queues
 *	@dev: network device
 *
 * Check if device has multiple transmit queues
 */
static inline bool netif_is_multiqueue(const struct net_device *dev)
{
	return dev->num_tx_queues > 1;
}

int netif_set_real_num_tx_queues(struct net_device *dev, unsigned int txq);

#ifdef CONFIG_SYSFS
int netif_set_real_num_rx_queues(struct net_device *dev, unsigned int rxq);
#else
static inline int netif_set_real_num_rx_queues(struct net_device *dev,
						unsigned int rxqs)
{
	dev->real_num_rx_queues = rxqs;
	return 0;
}
#endif

static inline struct netdev_rx_queue *
__netif_get_rx_queue(struct net_device *dev, unsigned int rxq)
{
	return dev->_rx + rxq;
}

#ifdef CONFIG_SYSFS
static inline unsigned int get_netdev_rx_queue_index(
		struct netdev_rx_queue *queue)
{
	struct net_device *dev = queue->dev;
	int index = queue - dev->_rx;

	BUG_ON(index >= dev->num_rx_queues);
	return index;
}
#endif

#define DEFAULT_MAX_NUM_RSS_QUEUES	(8)
int netif_get_num_default_rss_queues(void);

enum skb_free_reason {
	SKB_REASON_CONSUMED,
	SKB_REASON_DROPPED,
};

void __dev_kfree_skb_irq(struct sk_buff *skb, enum skb_free_reason reason);
void __dev_kfree_skb_any(struct sk_buff *skb, enum skb_free_reason reason);

/*
 * It is not allowed to call kfree_skb() or consume_skb() from hardware
 * interrupt context or with hardware interrupts being disabled.
 * (in_irq() || irqs_disabled())
 *
 * We provide four helpers that can be used in following contexts :
 *
 * dev_kfree_skb_irq(skb) when caller drops a packet from irq context,
 *  replacing kfree_skb(skb)
 *
 * dev_consume_skb_irq(skb) when caller consumes a packet from irq context.
 *  Typically used in place of consume_skb(skb) in TX completion path
 *
 * dev_kfree_skb_any(skb) when caller doesn't know its current irq context,
 *  replacing kfree_skb(skb)
 *
 * dev_consume_skb_any(skb) when caller doesn't know its current irq context,
 *  and consumed a packet. Used in place of consume_skb(skb)
 */
static inline void dev_kfree_skb_irq(struct sk_buff *skb)
{
	__dev_kfree_skb_irq(skb, SKB_REASON_DROPPED);
}

static inline void dev_consume_skb_irq(struct sk_buff *skb)
{
	__dev_kfree_skb_irq(skb, SKB_REASON_CONSUMED);
}

static inline void dev_kfree_skb_any(struct sk_buff *skb)
{
	__dev_kfree_skb_any(skb, SKB_REASON_DROPPED);
}

static inline void dev_consume_skb_any(struct sk_buff *skb)
{
	__dev_kfree_skb_any(skb, SKB_REASON_CONSUMED);
}

void generic_xdp_tx(struct sk_buff *skb, struct bpf_prog *xdp_prog);
int do_xdp_generic(struct bpf_prog *xdp_prog, struct sk_buff *skb);
int netif_rx(struct sk_buff *skb);
int netif_rx_ni(struct sk_buff *skb);
int netif_rx_any_context(struct sk_buff *skb);
int netif_receive_skb(struct sk_buff *skb);
int netif_receive_skb_core(struct sk_buff *skb);
void netif_receive_skb_list(struct list_head *head);
gro_result_t napi_gro_receive(struct napi_struct *napi, struct sk_buff *skb);
void napi_gro_flush(struct napi_struct *napi, bool flush_old);
struct sk_buff *napi_get_frags(struct napi_struct *napi);
gro_result_t napi_gro_frags(struct napi_struct *napi);
struct packet_offload *gro_find_receive_by_type(__be16 type);
struct packet_offload *gro_find_complete_by_type(__be16 type);

static inline void napi_free_frags(struct napi_struct *napi)
{
	kfree_skb(napi->skb);
	napi->skb = NULL;
}

bool netdev_is_rx_handler_busy(struct net_device *dev);
int netdev_rx_handler_register(struct net_device *dev,
			       rx_handler_func_t *rx_handler,
			       void *rx_handler_data);
void netdev_rx_handler_unregister(struct net_device *dev);

bool dev_valid_name(const char *name);
int dev_ioctl(struct net *net, unsigned int cmd, struct ifreq *ifr,
		bool *need_copyout);
int dev_ifconf(struct net *net, struct ifconf *, int);
int dev_ethtool(struct net *net, struct ifreq *);
unsigned int dev_get_flags(const struct net_device *);
int __dev_change_flags(struct net_device *dev, unsigned int flags,
		       struct netlink_ext_ack *extack);
int dev_change_flags(struct net_device *dev, unsigned int flags,
		     struct netlink_ext_ack *extack);
void __dev_notify_flags(struct net_device *, unsigned int old_flags,
			unsigned int gchanges);
int dev_change_name(struct net_device *, const char *);
int dev_set_alias(struct net_device *, const char *, size_t);
int dev_get_alias(const struct net_device *, char *, size_t);
int __dev_change_net_namespace(struct net_device *dev, struct net *net,
			       const char *pat, int new_ifindex);
static inline
int dev_change_net_namespace(struct net_device *dev, struct net *net,
			     const char *pat)
{
	return __dev_change_net_namespace(dev, net, pat, 0);
}
int __dev_set_mtu(struct net_device *, int);
int dev_validate_mtu(struct net_device *dev, int mtu,
		     struct netlink_ext_ack *extack);
int dev_set_mtu_ext(struct net_device *dev, int mtu,
		    struct netlink_ext_ack *extack);
int dev_set_mtu(struct net_device *, int);
int dev_change_tx_queue_len(struct net_device *, unsigned long);
void dev_set_group(struct net_device *, int);
int dev_pre_changeaddr_notify(struct net_device *dev, const char *addr,
			      struct netlink_ext_ack *extack);
int dev_set_mac_address(struct net_device *dev, struct sockaddr *sa,
			struct netlink_ext_ack *extack);
int dev_set_mac_address_user(struct net_device *dev, struct sockaddr *sa,
			     struct netlink_ext_ack *extack);
int dev_get_mac_address(struct sockaddr *sa, struct net *net, char *dev_name);
int dev_change_carrier(struct net_device *, bool new_carrier);
int dev_get_phys_port_id(struct net_device *dev,
			 struct netdev_phys_item_id *ppid);
int dev_get_phys_port_name(struct net_device *dev,
			   char *name, size_t len);
int dev_get_port_parent_id(struct net_device *dev,
			   struct netdev_phys_item_id *ppid, bool recurse);
bool netdev_port_same_parent_id(struct net_device *a, struct net_device *b);
int dev_change_proto_down(struct net_device *dev, bool proto_down);
int dev_change_proto_down_generic(struct net_device *dev, bool proto_down);
void dev_change_proto_down_reason(struct net_device *dev, unsigned long mask,
				  u32 value);
struct sk_buff *validate_xmit_skb_list(struct sk_buff *skb, struct net_device *dev, bool *again);
struct sk_buff *dev_hard_start_xmit(struct sk_buff *skb, struct net_device *dev,
				    struct netdev_queue *txq, int *ret);

typedef int (*bpf_op_t)(struct net_device *dev, struct netdev_bpf *bpf);
int dev_change_xdp_fd(struct net_device *dev, struct netlink_ext_ack *extack,
		      int fd, int expected_fd, u32 flags);
int bpf_xdp_link_attach(const union bpf_attr *attr, struct bpf_prog *prog);
u32 dev_xdp_prog_id(struct net_device *dev, enum bpf_xdp_mode mode);

int __dev_forward_skb(struct net_device *dev, struct sk_buff *skb);
int dev_forward_skb(struct net_device *dev, struct sk_buff *skb);
int dev_forward_skb_nomtu(struct net_device *dev, struct sk_buff *skb);
bool is_skb_forwardable(const struct net_device *dev,
			const struct sk_buff *skb);

static __always_inline bool __is_skb_forwardable(const struct net_device *dev,
						 const struct sk_buff *skb,
						 const bool check_mtu)
{
	const u32 vlan_hdr_len = 4; /* VLAN_HLEN */
	unsigned int len;

	if (!(dev->flags & IFF_UP))
		return false;

	if (!check_mtu)
		return true;

	len = dev->mtu + dev->hard_header_len + vlan_hdr_len;
	if (skb->len <= len)
		return true;

	/* if TSO is enabled, we don't care about the length as the packet
	 * could be forwarded without being segmented before
	 */
	if (skb_is_gso(skb))
		return true;

	return false;
}

static __always_inline int ____dev_forward_skb(struct net_device *dev,
					       struct sk_buff *skb,
					       const bool check_mtu)
{
	if (skb_orphan_frags(skb, GFP_ATOMIC) ||
	    unlikely(!__is_skb_forwardable(dev, skb, check_mtu))) {
		atomic_long_inc(&dev->rx_dropped);
		kfree_skb(skb);
		return NET_RX_DROP;
	}

	skb_scrub_packet(skb, !net_eq(dev_net(dev), dev_net(skb->dev)));
	skb->priority = 0;
	return 0;
}

bool dev_nit_active(struct net_device *dev);
void dev_queue_xmit_nit(struct sk_buff *skb, struct net_device *dev);

extern int		netdev_budget;
extern unsigned int	netdev_budget_usecs;

/* Called by rtnetlink.c:rtnl_unlock() */
void netdev_run_todo(void);

/**
 *	dev_put - release reference to device
 *	@dev: network device
 *
 * Release reference to device to allow it to be freed.
 */
static inline void dev_put(struct net_device *dev)
{
#ifdef CONFIG_PCPU_DEV_REFCNT
	this_cpu_dec(*dev->pcpu_refcnt);
#else
	refcount_dec(&dev->dev_refcnt);
#endif
}

/**
 *	dev_hold - get reference to device
 *	@dev: network device
 *
 * Hold reference to device to keep it from being freed.
 */
static inline void dev_hold(struct net_device *dev)
{
#ifdef CONFIG_PCPU_DEV_REFCNT
	this_cpu_inc(*dev->pcpu_refcnt);
#else
	refcount_inc(&dev->dev_refcnt);
#endif
}

/* Carrier loss detection, dial on demand. The functions netif_carrier_on
 * and _off may be called from IRQ context, but it is caller
 * who is responsible for serialization of these calls.
 *
 * The name carrier is inappropriate, these functions should really be
 * called netif_lowerlayer_*() because they represent the state of any
 * kind of lower layer not just hardware media.
 */

void linkwatch_init_dev(struct net_device *dev);
void linkwatch_fire_event(struct net_device *dev);
void linkwatch_forget_dev(struct net_device *dev);

/**
 *	netif_carrier_ok - test if carrier present
 *	@dev: network device
 *
 * Check if carrier is present on device
 */
static inline bool netif_carrier_ok(const struct net_device *dev)
{
	return !test_bit(__LINK_STATE_NOCARRIER, &dev->state);
}

unsigned long dev_trans_start(struct net_device *dev);

void __netdev_watchdog_up(struct net_device *dev);

void netif_carrier_on(struct net_device *dev);
void netif_carrier_off(struct net_device *dev);
void netif_carrier_event(struct net_device *dev);

/**
 *	netif_dormant_on - mark device as dormant.
 *	@dev: network device
 *
 * Mark device as dormant (as per RFC2863).
 *
 * The dormant state indicates that the relevant interface is not
 * actually in a condition to pass packets (i.e., it is not 'up') but is
 * in a "pending" state, waiting for some external event.  For "on-
 * demand" interfaces, this new state identifies the situation where the
 * interface is waiting for events to place it in the up state.
 */
static inline void netif_dormant_on(struct net_device *dev)
{
	if (!test_and_set_bit(__LINK_STATE_DORMANT, &dev->state))
		linkwatch_fire_event(dev);
}

/**
 *	netif_dormant_off - set device as not dormant.
 *	@dev: network device
 *
 * Device is not in dormant state.
 */
static inline void netif_dormant_off(struct net_device *dev)
{
	if (test_and_clear_bit(__LINK_STATE_DORMANT, &dev->state))
		linkwatch_fire_event(dev);
}

/**
 *	netif_dormant - test if device is dormant
 *	@dev: network device
 *
 * Check if device is dormant.
 */
static inline bool netif_dormant(const struct net_device *dev)
{
	return test_bit(__LINK_STATE_DORMANT, &dev->state);
}


/**
 *	netif_testing_on - mark device as under test.
 *	@dev: network device
 *
 * Mark device as under test (as per RFC2863).
 *
 * The testing state indicates that some test(s) must be performed on
 * the interface. After completion, of the test, the interface state
 * will change to up, dormant, or down, as appropriate.
 */
static inline void netif_testing_on(struct net_device *dev)
{
	if (!test_and_set_bit(__LINK_STATE_TESTING, &dev->state))
		linkwatch_fire_event(dev);
}

/**
 *	netif_testing_off - set device as not under test.
 *	@dev: network device
 *
 * Device is not in testing state.
 */
static inline void netif_testing_off(struct net_device *dev)
{
	if (test_and_clear_bit(__LINK_STATE_TESTING, &dev->state))
		linkwatch_fire_event(dev);
}

/**
 *	netif_testing - test if device is under test
 *	@dev: network device
 *
 * Check if device is under test
 */
static inline bool netif_testing(const struct net_device *dev)
{
	return test_bit(__LINK_STATE_TESTING, &dev->state);
}


/**
 *	netif_oper_up - test if device is operational
 *	@dev: network device
 *
 * Check if carrier is operational
 */
static inline bool netif_oper_up(const struct net_device *dev)
{
	return (dev->operstate == IF_OPER_UP ||
		dev->operstate == IF_OPER_UNKNOWN /* backward compat */);
}

/**
 *	netif_device_present - is device available or removed
 *	@dev: network device
 *
 * Check if device has not been removed from system.
 */
static inline bool netif_device_present(const struct net_device *dev)
{
	return test_bit(__LINK_STATE_PRESENT, &dev->state);
}

void netif_device_detach(struct net_device *dev);

void netif_device_attach(struct net_device *dev);

/*
 * Network interface message level settings
 */

enum {
	NETIF_MSG_DRV_BIT,
	NETIF_MSG_PROBE_BIT,
	NETIF_MSG_LINK_BIT,
	NETIF_MSG_TIMER_BIT,
	NETIF_MSG_IFDOWN_BIT,
	NETIF_MSG_IFUP_BIT,
	NETIF_MSG_RX_ERR_BIT,
	NETIF_MSG_TX_ERR_BIT,
	NETIF_MSG_TX_QUEUED_BIT,
	NETIF_MSG_INTR_BIT,
	NETIF_MSG_TX_DONE_BIT,
	NETIF_MSG_RX_STATUS_BIT,
	NETIF_MSG_PKTDATA_BIT,
	NETIF_MSG_HW_BIT,
	NETIF_MSG_WOL_BIT,

	/* When you add a new bit above, update netif_msg_class_names array
	 * in net/ethtool/common.c
	 */
	NETIF_MSG_CLASS_COUNT,
};
/* Both ethtool_ops interface and internal driver implementation use u32 */
static_assert(NETIF_MSG_CLASS_COUNT <= 32);

#define __NETIF_MSG_BIT(bit)	((u32)1 << (bit))
#define __NETIF_MSG(name)	__NETIF_MSG_BIT(NETIF_MSG_ ## name ## _BIT)

#define NETIF_MSG_DRV		__NETIF_MSG(DRV)
#define NETIF_MSG_PROBE		__NETIF_MSG(PROBE)
#define NETIF_MSG_LINK		__NETIF_MSG(LINK)
#define NETIF_MSG_TIMER		__NETIF_MSG(TIMER)
#define NETIF_MSG_IFDOWN	__NETIF_MSG(IFDOWN)
#define NETIF_MSG_IFUP		__NETIF_MSG(IFUP)
#define NETIF_MSG_RX_ERR	__NETIF_MSG(RX_ERR)
#define NETIF_MSG_TX_ERR	__NETIF_MSG(TX_ERR)
#define NETIF_MSG_TX_QUEUED	__NETIF_MSG(TX_QUEUED)
#define NETIF_MSG_INTR		__NETIF_MSG(INTR)
#define NETIF_MSG_TX_DONE	__NETIF_MSG(TX_DONE)
#define NETIF_MSG_RX_STATUS	__NETIF_MSG(RX_STATUS)
#define NETIF_MSG_PKTDATA	__NETIF_MSG(PKTDATA)
#define NETIF_MSG_HW		__NETIF_MSG(HW)
#define NETIF_MSG_WOL		__NETIF_MSG(WOL)

#define netif_msg_drv(p)	((p)->msg_enable & NETIF_MSG_DRV)
#define netif_msg_probe(p)	((p)->msg_enable & NETIF_MSG_PROBE)
#define netif_msg_link(p)	((p)->msg_enable & NETIF_MSG_LINK)
#define netif_msg_timer(p)	((p)->msg_enable & NETIF_MSG_TIMER)
#define netif_msg_ifdown(p)	((p)->msg_enable & NETIF_MSG_IFDOWN)
#define netif_msg_ifup(p)	((p)->msg_enable & NETIF_MSG_IFUP)
#define netif_msg_rx_err(p)	((p)->msg_enable & NETIF_MSG_RX_ERR)
#define netif_msg_tx_err(p)	((p)->msg_enable & NETIF_MSG_TX_ERR)
#define netif_msg_tx_queued(p)	((p)->msg_enable & NETIF_MSG_TX_QUEUED)
#define netif_msg_intr(p)	((p)->msg_enable & NETIF_MSG_INTR)
#define netif_msg_tx_done(p)	((p)->msg_enable & NETIF_MSG_TX_DONE)
#define netif_msg_rx_status(p)	((p)->msg_enable & NETIF_MSG_RX_STATUS)
#define netif_msg_pktdata(p)	((p)->msg_enable & NETIF_MSG_PKTDATA)
#define netif_msg_hw(p)		((p)->msg_enable & NETIF_MSG_HW)
#define netif_msg_wol(p)	((p)->msg_enable & NETIF_MSG_WOL)

static inline u32 netif_msg_init(int debug_value, int default_msg_enable_bits)
{
	/* use default */
	if (debug_value < 0 || debug_value >= (sizeof(u32) * 8))
		return default_msg_enable_bits;
	if (debug_value == 0)	/* no output */
		return 0;
	/* set low N bits */
	return (1U << debug_value) - 1;
}

static inline void __netif_tx_lock(struct netdev_queue *txq, int cpu)
{
	spin_lock(&txq->_xmit_lock);
	txq->xmit_lock_owner = cpu;
}

static inline bool __netif_tx_acquire(struct netdev_queue *txq)
{
	__acquire(&txq->_xmit_lock);
	return true;
}

static inline void __netif_tx_release(struct netdev_queue *txq)
{
	__release(&txq->_xmit_lock);
}

static inline void __netif_tx_lock_bh(struct netdev_queue *txq)
{
	spin_lock_bh(&txq->_xmit_lock);
	txq->xmit_lock_owner = smp_processor_id();
}

static inline bool __netif_tx_trylock(struct netdev_queue *txq)
{
	bool ok = spin_trylock(&txq->_xmit_lock);
	if (likely(ok))
		txq->xmit_lock_owner = smp_processor_id();
	return ok;
}

static inline void __netif_tx_unlock(struct netdev_queue *txq)
{
	txq->xmit_lock_owner = -1;
	spin_unlock(&txq->_xmit_lock);
}

static inline void __netif_tx_unlock_bh(struct netdev_queue *txq)
{
	txq->xmit_lock_owner = -1;
	spin_unlock_bh(&txq->_xmit_lock);
}

static inline void txq_trans_update(struct netdev_queue *txq)
{
	if (txq->xmit_lock_owner != -1)
		txq->trans_start = jiffies;
}

/* legacy drivers only, netdev_start_xmit() sets txq->trans_start */
static inline void netif_trans_update(struct net_device *dev)
{
	struct netdev_queue *txq = netdev_get_tx_queue(dev, 0);

	if (txq->trans_start != jiffies)
		txq->trans_start = jiffies;
}

/**
 *	netif_tx_lock - grab network device transmit lock
 *	@dev: network device
 *
 * Get network device transmit lock
 */
static inline void netif_tx_lock(struct net_device *dev)
{
	unsigned int i;
	int cpu;

	spin_lock(&dev->tx_global_lock);
	cpu = smp_processor_id();
	for (i = 0; i < dev->num_tx_queues; i++) {
		struct netdev_queue *txq = netdev_get_tx_queue(dev, i);

		/* We are the only thread of execution doing a
		 * freeze, but we have to grab the _xmit_lock in
		 * order to synchronize with threads which are in
		 * the ->hard_start_xmit() handler and already
		 * checked the frozen bit.
		 */
		__netif_tx_lock(txq, cpu);
		set_bit(__QUEUE_STATE_FROZEN, &txq->state);
		__netif_tx_unlock(txq);
	}
}

static inline void netif_tx_lock_bh(struct net_device *dev)
{
	local_bh_disable();
	netif_tx_lock(dev);
}

static inline void netif_tx_unlock(struct net_device *dev)
{
	unsigned int i;

	for (i = 0; i < dev->num_tx_queues; i++) {
		struct netdev_queue *txq = netdev_get_tx_queue(dev, i);

		/* No need to grab the _xmit_lock here.  If the
		 * queue is not stopped for another reason, we
		 * force a schedule.
		 */
		clear_bit(__QUEUE_STATE_FROZEN, &txq->state);
		netif_schedule_queue(txq);
	}
	spin_unlock(&dev->tx_global_lock);
}

static inline void netif_tx_unlock_bh(struct net_device *dev)
{
	netif_tx_unlock(dev);
	local_bh_enable();
}

#define HARD_TX_LOCK(dev, txq, cpu) {			\
	if ((dev->features & NETIF_F_LLTX) == 0) {	\
		__netif_tx_lock(txq, cpu);		\
	} else {					\
		__netif_tx_acquire(txq);		\
	}						\
}

#define HARD_TX_TRYLOCK(dev, txq)			\
	(((dev->features & NETIF_F_LLTX) == 0) ?	\
		__netif_tx_trylock(txq) :		\
		__netif_tx_acquire(txq))

#define HARD_TX_UNLOCK(dev, txq) {			\
	if ((dev->features & NETIF_F_LLTX) == 0) {	\
		__netif_tx_unlock(txq);			\
	} else {					\
		__netif_tx_release(txq);		\
	}						\
}

static inline void netif_tx_disable(struct net_device *dev)
{
	unsigned int i;
	int cpu;

	local_bh_disable();
	cpu = smp_processor_id();
	spin_lock(&dev->tx_global_lock);
	for (i = 0; i < dev->num_tx_queues; i++) {
		struct netdev_queue *txq = netdev_get_tx_queue(dev, i);

		__netif_tx_lock(txq, cpu);
		netif_tx_stop_queue(txq);
		__netif_tx_unlock(txq);
	}
	spin_unlock(&dev->tx_global_lock);
	local_bh_enable();
}

static inline void netif_addr_lock(struct net_device *dev)
{
	unsigned char nest_level = 0;

#ifdef CONFIG_LOCKDEP
	nest_level = dev->nested_level;
#endif
	spin_lock_nested(&dev->addr_list_lock, nest_level);
}

static inline void netif_addr_lock_bh(struct net_device *dev)
{
	unsigned char nest_level = 0;

#ifdef CONFIG_LOCKDEP
	nest_level = dev->nested_level;
#endif
	local_bh_disable();
	spin_lock_nested(&dev->addr_list_lock, nest_level);
}

static inline void netif_addr_unlock(struct net_device *dev)
{
	spin_unlock(&dev->addr_list_lock);
}

static inline void netif_addr_unlock_bh(struct net_device *dev)
{
	spin_unlock_bh(&dev->addr_list_lock);
}

/*
 * dev_addrs walker. Should be used only for read access. Call with
 * rcu_read_lock held.
 */
#define for_each_dev_addr(dev, ha) \
		list_for_each_entry_rcu(ha, &dev->dev_addrs.list, list)

/* These functions live elsewhere (drivers/net/net_init.c, but related) */

void ether_setup(struct net_device *dev);

/* Support for loadable net-drivers */
struct net_device *alloc_netdev_mqs(int sizeof_priv, const char *name,
				    unsigned char name_assign_type,
				    void (*setup)(struct net_device *),
				    unsigned int txqs, unsigned int rxqs);
#define alloc_netdev(sizeof_priv, name, name_assign_type, setup) \
	alloc_netdev_mqs(sizeof_priv, name, name_assign_type, setup, 1, 1)

#define alloc_netdev_mq(sizeof_priv, name, name_assign_type, setup, count) \
	alloc_netdev_mqs(sizeof_priv, name, name_assign_type, setup, count, \
			 count)

int register_netdev(struct net_device *dev);
void unregister_netdev(struct net_device *dev);

int devm_register_netdev(struct device *dev, struct net_device *ndev);

/* General hardware address lists handling functions */
int __hw_addr_sync(struct netdev_hw_addr_list *to_list,
		   struct netdev_hw_addr_list *from_list, int addr_len);
void __hw_addr_unsync(struct netdev_hw_addr_list *to_list,
		      struct netdev_hw_addr_list *from_list, int addr_len);
int __hw_addr_sync_dev(struct netdev_hw_addr_list *list,
		       struct net_device *dev,
		       int (*sync)(struct net_device *, const unsigned char *),
		       int (*unsync)(struct net_device *,
				     const unsigned char *));
int __hw_addr_ref_sync_dev(struct netdev_hw_addr_list *list,
			   struct net_device *dev,
			   int (*sync)(struct net_device *,
				       const unsigned char *, int),
			   int (*unsync)(struct net_device *,
					 const unsigned char *, int));
void __hw_addr_ref_unsync_dev(struct netdev_hw_addr_list *list,
			      struct net_device *dev,
			      int (*unsync)(struct net_device *,
					    const unsigned char *, int));
void __hw_addr_unsync_dev(struct netdev_hw_addr_list *list,
			  struct net_device *dev,
			  int (*unsync)(struct net_device *,
					const unsigned char *));
void __hw_addr_init(struct netdev_hw_addr_list *list);

/* Functions used for device addresses handling */
int dev_addr_add(struct net_device *dev, const unsigned char *addr,
		 unsigned char addr_type);
int dev_addr_del(struct net_device *dev, const unsigned char *addr,
		 unsigned char addr_type);
void dev_addr_flush(struct net_device *dev);
int dev_addr_init(struct net_device *dev);

/* Functions used for unicast addresses handling */
int dev_uc_add(struct net_device *dev, const unsigned char *addr);
int dev_uc_add_excl(struct net_device *dev, const unsigned char *addr);
int dev_uc_del(struct net_device *dev, const unsigned char *addr);
int dev_uc_sync(struct net_device *to, struct net_device *from);
int dev_uc_sync_multiple(struct net_device *to, struct net_device *from);
void dev_uc_unsync(struct net_device *to, struct net_device *from);
void dev_uc_flush(struct net_device *dev);
void dev_uc_init(struct net_device *dev);

/**
 *  __dev_uc_sync - Synchonize device's unicast list
 *  @dev:  device to sync
 *  @sync: function to call if address should be added
 *  @unsync: function to call if address should be removed
 *
 *  Add newly added addresses to the interface, and release
 *  addresses that have been deleted.
 */
static inline int __dev_uc_sync(struct net_device *dev,
				int (*sync)(struct net_device *,
					    const unsigned char *),
				int (*unsync)(struct net_device *,
					      const unsigned char *))
{
	return __hw_addr_sync_dev(&dev->uc, dev, sync, unsync);
}

/**
 *  __dev_uc_unsync - Remove synchronized addresses from device
 *  @dev:  device to sync
 *  @unsync: function to call if address should be removed
 *
 *  Remove all addresses that were added to the device by dev_uc_sync().
 */
static inline void __dev_uc_unsync(struct net_device *dev,
				   int (*unsync)(struct net_device *,
						 const unsigned char *))
{
	__hw_addr_unsync_dev(&dev->uc, dev, unsync);
}

/* Functions used for multicast addresses handling */
int dev_mc_add(struct net_device *dev, const unsigned char *addr);
int dev_mc_add_global(struct net_device *dev, const unsigned char *addr);
int dev_mc_add_excl(struct net_device *dev, const unsigned char *addr);
int dev_mc_del(struct net_device *dev, const unsigned char *addr);
int dev_mc_del_global(struct net_device *dev, const unsigned char *addr);
int dev_mc_sync(struct net_device *to, struct net_device *from);
int dev_mc_sync_multiple(struct net_device *to, struct net_device *from);
void dev_mc_unsync(struct net_device *to, struct net_device *from);
void dev_mc_flush(struct net_device *dev);
void dev_mc_init(struct net_device *dev);

/**
 *  __dev_mc_sync - Synchonize device's multicast list
 *  @dev:  device to sync
 *  @sync: function to call if address should be added
 *  @unsync: function to call if address should be removed
 *
 *  Add newly added addresses to the interface, and release
 *  addresses that have been deleted.
 */
static inline int __dev_mc_sync(struct net_device *dev,
				int (*sync)(struct net_device *,
					    const unsigned char *),
				int (*unsync)(struct net_device *,
					      const unsigned char *))
{
	return __hw_addr_sync_dev(&dev->mc, dev, sync, unsync);
}

/**
 *  __dev_mc_unsync - Remove synchronized addresses from device
 *  @dev:  device to sync
 *  @unsync: function to call if address should be removed
 *
 *  Remove all addresses that were added to the device by dev_mc_sync().
 */
static inline void __dev_mc_unsync(struct net_device *dev,
				   int (*unsync)(struct net_device *,
						 const unsigned char *))
{
	__hw_addr_unsync_dev(&dev->mc, dev, unsync);
}

/* Functions used for secondary unicast and multicast support */
void dev_set_rx_mode(struct net_device *dev);
void __dev_set_rx_mode(struct net_device *dev);
int dev_set_promiscuity(struct net_device *dev, int inc);
int dev_set_allmulti(struct net_device *dev, int inc);
void netdev_state_change(struct net_device *dev);
void __netdev_notify_peers(struct net_device *dev);
void netdev_notify_peers(struct net_device *dev);
void netdev_features_change(struct net_device *dev);
/* Load a device via the kmod */
void dev_load(struct net *net, const char *name);
struct rtnl_link_stats64 *dev_get_stats(struct net_device *dev,
					struct rtnl_link_stats64 *storage);
void netdev_stats_to_stats64(struct rtnl_link_stats64 *stats64,
			     const struct net_device_stats *netdev_stats);
void dev_fetch_sw_netstats(struct rtnl_link_stats64 *s,
			   const struct pcpu_sw_netstats __percpu *netstats);
void dev_get_tstats64(struct net_device *dev, struct rtnl_link_stats64 *s);

extern int		netdev_max_backlog;
extern int		netdev_tstamp_prequeue;
extern int		netdev_unregister_timeout_secs;
extern int		weight_p;
extern int		dev_weight_rx_bias;
extern int		dev_weight_tx_bias;
extern int		dev_rx_weight;
extern int		dev_tx_weight;
extern int		gro_normal_batch;

enum {
	NESTED_SYNC_IMM_BIT,
	NESTED_SYNC_TODO_BIT,
};

#define __NESTED_SYNC_BIT(bit)	((u32)1 << (bit))
#define __NESTED_SYNC(name)	__NESTED_SYNC_BIT(NESTED_SYNC_ ## name ## _BIT)

#define NESTED_SYNC_IMM		__NESTED_SYNC(IMM)
#define NESTED_SYNC_TODO	__NESTED_SYNC(TODO)

struct netdev_nested_priv {
	unsigned char flags;
	void *data;
};

bool netdev_has_upper_dev(struct net_device *dev, struct net_device *upper_dev);
struct net_device *netdev_upper_get_next_dev_rcu(struct net_device *dev,
						     struct list_head **iter);
struct net_device *netdev_all_upper_get_next_dev_rcu(struct net_device *dev,
						     struct list_head **iter);

#ifdef CONFIG_LOCKDEP
static LIST_HEAD(net_unlink_list);

static inline void net_unlink_todo(struct net_device *dev)
{
	if (list_empty(&dev->unlink_list))
		list_add_tail(&dev->unlink_list, &net_unlink_list);
}
#endif

/* iterate through upper list, must be called under RCU read lock */
#define netdev_for_each_upper_dev_rcu(dev, updev, iter) \
	for (iter = &(dev)->adj_list.upper, \
	     updev = netdev_upper_get_next_dev_rcu(dev, &(iter)); \
	     updev; \
	     updev = netdev_upper_get_next_dev_rcu(dev, &(iter)))

int netdev_walk_all_upper_dev_rcu(struct net_device *dev,
				  int (*fn)(struct net_device *upper_dev,
					    struct netdev_nested_priv *priv),
				  struct netdev_nested_priv *priv);

bool netdev_has_upper_dev_all_rcu(struct net_device *dev,
				  struct net_device *upper_dev);

bool netdev_has_any_upper_dev(struct net_device *dev);

void *netdev_lower_get_next_private(struct net_device *dev,
				    struct list_head **iter);
void *netdev_lower_get_next_private_rcu(struct net_device *dev,
					struct list_head **iter);

#define netdev_for_each_lower_private(dev, priv, iter) \
	for (iter = (dev)->adj_list.lower.next, \
	     priv = netdev_lower_get_next_private(dev, &(iter)); \
	     priv; \
	     priv = netdev_lower_get_next_private(dev, &(iter)))

#define netdev_for_each_lower_private_rcu(dev, priv, iter) \
	for (iter = &(dev)->adj_list.lower, \
	     priv = netdev_lower_get_next_private_rcu(dev, &(iter)); \
	     priv; \
	     priv = netdev_lower_get_next_private_rcu(dev, &(iter)))

void *netdev_lower_get_next(struct net_device *dev,
				struct list_head **iter);

#define netdev_for_each_lower_dev(dev, ldev, iter) \
	for (iter = (dev)->adj_list.lower.next, \
	     ldev = netdev_lower_get_next(dev, &(iter)); \
	     ldev; \
	     ldev = netdev_lower_get_next(dev, &(iter)))

struct net_device *netdev_next_lower_dev_rcu(struct net_device *dev,
					     struct list_head **iter);
int netdev_walk_all_lower_dev(struct net_device *dev,
			      int (*fn)(struct net_device *lower_dev,
					struct netdev_nested_priv *priv),
			      struct netdev_nested_priv *priv);
int netdev_walk_all_lower_dev_rcu(struct net_device *dev,
				  int (*fn)(struct net_device *lower_dev,
					    struct netdev_nested_priv *priv),
				  struct netdev_nested_priv *priv);

void *netdev_adjacent_get_private(struct list_head *adj_list);
void *netdev_lower_get_first_private_rcu(struct net_device *dev);
struct net_device *netdev_master_upper_dev_get(struct net_device *dev);
struct net_device *netdev_master_upper_dev_get_rcu(struct net_device *dev);
int netdev_upper_dev_link(struct net_device *dev, struct net_device *upper_dev,
			  struct netlink_ext_ack *extack);
int netdev_master_upper_dev_link(struct net_device *dev,
				 struct net_device *upper_dev,
				 void *upper_priv, void *upper_info,
				 struct netlink_ext_ack *extack);
void netdev_upper_dev_unlink(struct net_device *dev,
			     struct net_device *upper_dev);
int netdev_adjacent_change_prepare(struct net_device *old_dev,
				   struct net_device *new_dev,
				   struct net_device *dev,
				   struct netlink_ext_ack *extack);
void netdev_adjacent_change_commit(struct net_device *old_dev,
				   struct net_device *new_dev,
				   struct net_device *dev);
void netdev_adjacent_change_abort(struct net_device *old_dev,
				  struct net_device *new_dev,
				  struct net_device *dev);
void netdev_adjacent_rename_links(struct net_device *dev, char *oldname);
void *netdev_lower_dev_get_private(struct net_device *dev,
				   struct net_device *lower_dev);
void netdev_lower_state_changed(struct net_device *lower_dev,
				void *lower_state_info);

/* RSS keys are 40 or 52 bytes long */
#define NETDEV_RSS_KEY_LEN 52
extern u8 netdev_rss_key[NETDEV_RSS_KEY_LEN] __read_mostly;
void netdev_rss_key_fill(void *buffer, size_t len);

int skb_checksum_help(struct sk_buff *skb);
int skb_crc32c_csum_help(struct sk_buff *skb);
int skb_csum_hwoffload_help(struct sk_buff *skb,
			    const netdev_features_t features);

struct sk_buff *__skb_gso_segment(struct sk_buff *skb,
				  netdev_features_t features, bool tx_path);
struct sk_buff *skb_mac_gso_segment(struct sk_buff *skb,
				    netdev_features_t features);

struct netdev_bonding_info {
	ifslave	slave;
	ifbond	master;
};

struct netdev_notifier_bonding_info {
	struct netdev_notifier_info info; /* must be first */
	struct netdev_bonding_info  bonding_info;
};

void netdev_bonding_info_change(struct net_device *dev,
				struct netdev_bonding_info *bonding_info);

#if IS_ENABLED(CONFIG_ETHTOOL_NETLINK)
void ethtool_notify(struct net_device *dev, unsigned int cmd, const void *data);
#else
static inline void ethtool_notify(struct net_device *dev, unsigned int cmd,
				  const void *data)
{
}
#endif

static inline
struct sk_buff *skb_gso_segment(struct sk_buff *skb, netdev_features_t features)
{
	return __skb_gso_segment(skb, features, true);
}
__be16 skb_network_protocol(struct sk_buff *skb, int *depth);

static inline bool can_checksum_protocol(netdev_features_t features,
					 __be16 protocol)
{
	if (protocol == htons(ETH_P_FCOE))
		return !!(features & NETIF_F_FCOE_CRC);

	/* Assume this is an IP checksum (not SCTP CRC) */

	if (features & NETIF_F_HW_CSUM) {
		/* Can checksum everything */
		return true;
	}

	switch (protocol) {
	case htons(ETH_P_IP):
		return !!(features & NETIF_F_IP_CSUM);
	case htons(ETH_P_IPV6):
		return !!(features & NETIF_F_IPV6_CSUM);
	default:
		return false;
	}
}

#ifdef CONFIG_BUG
void netdev_rx_csum_fault(struct net_device *dev, struct sk_buff *skb);
#else
static inline void netdev_rx_csum_fault(struct net_device *dev,
					struct sk_buff *skb)
{
}
#endif
/* rx skb timestamps */
void net_enable_timestamp(void);
void net_disable_timestamp(void);

#ifdef CONFIG_PROC_FS
int __init dev_proc_init(void);
#else
#define dev_proc_init() 0
#endif

static inline netdev_tx_t __netdev_start_xmit(const struct net_device_ops *ops,
					      struct sk_buff *skb, struct net_device *dev,
					      bool more)
{
	__this_cpu_write(softnet_data.xmit.more, more);
	return ops->ndo_start_xmit(skb, dev);
}

static inline bool netdev_xmit_more(void)
{
	return __this_cpu_read(softnet_data.xmit.more);
}

static inline netdev_tx_t netdev_start_xmit(struct sk_buff *skb, struct net_device *dev,
					    struct netdev_queue *txq, bool more)
{
	const struct net_device_ops *ops = dev->netdev_ops;
	netdev_tx_t rc;

	rc = __netdev_start_xmit(ops, skb, dev, more);
	if (rc == NETDEV_TX_OK)
		txq_trans_update(txq);

	return rc;
}

int netdev_class_create_file_ns(const struct class_attribute *class_attr,
				const void *ns);
void netdev_class_remove_file_ns(const struct class_attribute *class_attr,
				 const void *ns);

extern const struct kobj_ns_type_operations net_ns_type_operations;

const char *netdev_drivername(const struct net_device *dev);

void linkwatch_run_queue(void);

static inline netdev_features_t netdev_intersect_features(netdev_features_t f1,
							  netdev_features_t f2)
{
	if ((f1 ^ f2) & NETIF_F_HW_CSUM) {
		if (f1 & NETIF_F_HW_CSUM)
			f1 |= (NETIF_F_IP_CSUM|NETIF_F_IPV6_CSUM);
		else
			f2 |= (NETIF_F_IP_CSUM|NETIF_F_IPV6_CSUM);
	}

	return f1 & f2;
}

static inline netdev_features_t netdev_get_wanted_features(
	struct net_device *dev)
{
	return (dev->features & ~dev->hw_features) | dev->wanted_features;
}
netdev_features_t netdev_increment_features(netdev_features_t all,
	netdev_features_t one, netdev_features_t mask);

/* Allow TSO being used on stacked device :
 * Performing the GSO segmentation before last device
 * is a performance improvement.
 */
static inline netdev_features_t netdev_add_tso_features(netdev_features_t features,
							netdev_features_t mask)
{
	return netdev_increment_features(features, NETIF_F_ALL_TSO, mask);
}

int __netdev_update_features(struct net_device *dev);
void netdev_update_features(struct net_device *dev);
void netdev_change_features(struct net_device *dev);

void netif_stacked_transfer_operstate(const struct net_device *rootdev,
					struct net_device *dev);

netdev_features_t passthru_features_check(struct sk_buff *skb,
					  struct net_device *dev,
					  netdev_features_t features);
netdev_features_t netif_skb_features(struct sk_buff *skb);

static inline bool net_gso_ok(netdev_features_t features, int gso_type)
{
	netdev_features_t feature = (netdev_features_t)gso_type << NETIF_F_GSO_SHIFT;

	/* check flags correspondence */
	BUILD_BUG_ON(SKB_GSO_TCPV4   != (NETIF_F_TSO >> NETIF_F_GSO_SHIFT));
	BUILD_BUG_ON(SKB_GSO_DODGY   != (NETIF_F_GSO_ROBUST >> NETIF_F_GSO_SHIFT));
	BUILD_BUG_ON(SKB_GSO_TCP_ECN != (NETIF_F_TSO_ECN >> NETIF_F_GSO_SHIFT));
	BUILD_BUG_ON(SKB_GSO_TCP_FIXEDID != (NETIF_F_TSO_MANGLEID >> NETIF_F_GSO_SHIFT));
	BUILD_BUG_ON(SKB_GSO_TCPV6   != (NETIF_F_TSO6 >> NETIF_F_GSO_SHIFT));
	BUILD_BUG_ON(SKB_GSO_FCOE    != (NETIF_F_FSO >> NETIF_F_GSO_SHIFT));
	BUILD_BUG_ON(SKB_GSO_GRE     != (NETIF_F_GSO_GRE >> NETIF_F_GSO_SHIFT));
	BUILD_BUG_ON(SKB_GSO_GRE_CSUM != (NETIF_F_GSO_GRE_CSUM >> NETIF_F_GSO_SHIFT));
	BUILD_BUG_ON(SKB_GSO_IPXIP4  != (NETIF_F_GSO_IPXIP4 >> NETIF_F_GSO_SHIFT));
	BUILD_BUG_ON(SKB_GSO_IPXIP6  != (NETIF_F_GSO_IPXIP6 >> NETIF_F_GSO_SHIFT));
	BUILD_BUG_ON(SKB_GSO_UDP_TUNNEL != (NETIF_F_GSO_UDP_TUNNEL >> NETIF_F_GSO_SHIFT));
	BUILD_BUG_ON(SKB_GSO_UDP_TUNNEL_CSUM != (NETIF_F_GSO_UDP_TUNNEL_CSUM >> NETIF_F_GSO_SHIFT));
	BUILD_BUG_ON(SKB_GSO_PARTIAL != (NETIF_F_GSO_PARTIAL >> NETIF_F_GSO_SHIFT));
	BUILD_BUG_ON(SKB_GSO_TUNNEL_REMCSUM != (NETIF_F_GSO_TUNNEL_REMCSUM >> NETIF_F_GSO_SHIFT));
	BUILD_BUG_ON(SKB_GSO_SCTP    != (NETIF_F_GSO_SCTP >> NETIF_F_GSO_SHIFT));
	BUILD_BUG_ON(SKB_GSO_ESP != (NETIF_F_GSO_ESP >> NETIF_F_GSO_SHIFT));
	BUILD_BUG_ON(SKB_GSO_UDP != (NETIF_F_GSO_UDP >> NETIF_F_GSO_SHIFT));
	BUILD_BUG_ON(SKB_GSO_UDP_L4 != (NETIF_F_GSO_UDP_L4 >> NETIF_F_GSO_SHIFT));
	BUILD_BUG_ON(SKB_GSO_FRAGLIST != (NETIF_F_GSO_FRAGLIST >> NETIF_F_GSO_SHIFT));

	return (features & feature) == feature;
}

static inline bool skb_gso_ok(struct sk_buff *skb, netdev_features_t features)
{
	return net_gso_ok(features, skb_shinfo(skb)->gso_type) &&
	       (!skb_has_frag_list(skb) || (features & NETIF_F_FRAGLIST));
}

static inline bool netif_needs_gso(struct sk_buff *skb,
				   netdev_features_t features)
{
	return skb_is_gso(skb) && (!skb_gso_ok(skb, features) ||
		unlikely((skb->ip_summed != CHECKSUM_PARTIAL) &&
			 (skb->ip_summed != CHECKSUM_UNNECESSARY)));
}

static inline void netif_set_gso_max_size(struct net_device *dev,
					  unsigned int size)
{
	dev->gso_max_size = size;
}

static inline void skb_gso_error_unwind(struct sk_buff *skb, __be16 protocol,
					int pulled_hlen, u16 mac_offset,
					int mac_len)
{
	skb->protocol = protocol;
	skb->encapsulation = 1;
	skb_push(skb, pulled_hlen);
	skb_reset_transport_header(skb);
	skb->mac_header = mac_offset;
	skb->network_header = skb->mac_header + mac_len;
	skb->mac_len = mac_len;
}

static inline bool netif_is_macsec(const struct net_device *dev)
{
	return dev->priv_flags & IFF_MACSEC;
}

static inline bool netif_is_macvlan(const struct net_device *dev)
{
	return dev->priv_flags & IFF_MACVLAN;
}

static inline bool netif_is_macvlan_port(const struct net_device *dev)
{
	return dev->priv_flags & IFF_MACVLAN_PORT;
}

static inline bool netif_is_bond_master(const struct net_device *dev)
{
	return dev->flags & IFF_MASTER && dev->priv_flags & IFF_BONDING;
}

static inline bool netif_is_bond_slave(const struct net_device *dev)
{
	return dev->flags & IFF_SLAVE && dev->priv_flags & IFF_BONDING;
}

static inline bool netif_supports_nofcs(struct net_device *dev)
{
	return dev->priv_flags & IFF_SUPP_NOFCS;
}

static inline bool netif_has_l3_rx_handler(const struct net_device *dev)
{
	return dev->priv_flags & IFF_L3MDEV_RX_HANDLER;
}

static inline bool netif_is_l3_master(const struct net_device *dev)
{
	return dev->priv_flags & IFF_L3MDEV_MASTER;
}

static inline bool netif_is_l3_slave(const struct net_device *dev)
{
	return dev->priv_flags & IFF_L3MDEV_SLAVE;
}

static inline bool netif_is_bridge_master(const struct net_device *dev)
{
	return dev->priv_flags & IFF_EBRIDGE;
}

static inline bool netif_is_bridge_port(const struct net_device *dev)
{
	return dev->priv_flags & IFF_BRIDGE_PORT;
}

static inline bool netif_is_ovs_master(const struct net_device *dev)
{
	return dev->priv_flags & IFF_OPENVSWITCH;
}

static inline bool netif_is_ovs_port(const struct net_device *dev)
{
	return dev->priv_flags & IFF_OVS_DATAPATH;
}

static inline bool netif_is_any_bridge_port(const struct net_device *dev)
{
	return netif_is_bridge_port(dev) || netif_is_ovs_port(dev);
}

static inline bool netif_is_team_master(const struct net_device *dev)
{
	return dev->priv_flags & IFF_TEAM;
}

static inline bool netif_is_team_port(const struct net_device *dev)
{
	return dev->priv_flags & IFF_TEAM_PORT;
}

static inline bool netif_is_lag_master(const struct net_device *dev)
{
	return netif_is_bond_master(dev) || netif_is_team_master(dev);
}

static inline bool netif_is_lag_port(const struct net_device *dev)
{
	return netif_is_bond_slave(dev) || netif_is_team_port(dev);
}

static inline bool netif_is_rxfh_configured(const struct net_device *dev)
{
	return dev->priv_flags & IFF_RXFH_CONFIGURED;
}

static inline bool netif_is_failover(const struct net_device *dev)
{
	return dev->priv_flags & IFF_FAILOVER;
}

static inline bool netif_is_failover_slave(const struct net_device *dev)
{
	return dev->priv_flags & IFF_FAILOVER_SLAVE;
}

/* This device needs to keep skb dst for qdisc enqueue or ndo_start_xmit() */
static inline void netif_keep_dst(struct net_device *dev)
{
	dev->priv_flags &= ~(IFF_XMIT_DST_RELEASE | IFF_XMIT_DST_RELEASE_PERM);
}

/* return true if dev can't cope with mtu frames that need vlan tag insertion */
static inline bool netif_reduces_vlan_mtu(struct net_device *dev)
{
	/* TODO: reserve and use an additional IFF bit, if we get more users */
	return dev->priv_flags & IFF_MACSEC;
}

extern struct pernet_operations __net_initdata loopback_net_ops;

/* Logging, debugging and troubleshooting/diagnostic helpers. */

/* netdev_printk helpers, similar to dev_printk */

static inline const char *netdev_name(const struct net_device *dev)
{
	if (!dev->name[0] || strchr(dev->name, '%'))
		return "(unnamed net_device)";
	return dev->name;
}

static inline bool netdev_unregistering(const struct net_device *dev)
{
	return dev->reg_state == NETREG_UNREGISTERING;
}

static inline const char *netdev_reg_state(const struct net_device *dev)
{
	switch (dev->reg_state) {
	case NETREG_UNINITIALIZED: return " (uninitialized)";
	case NETREG_REGISTERED: return "";
	case NETREG_UNREGISTERING: return " (unregistering)";
	case NETREG_UNREGISTERED: return " (unregistered)";
	case NETREG_RELEASED: return " (released)";
	case NETREG_DUMMY: return " (dummy)";
	}

	WARN_ONCE(1, "%s: unknown reg_state %d\n", dev->name, dev->reg_state);
	return " (unknown)";
}

__printf(3, 4) __cold
void netdev_printk(const char *level, const struct net_device *dev,
		   const char *format, ...);
__printf(2, 3) __cold
void netdev_emerg(const struct net_device *dev, const char *format, ...);
__printf(2, 3) __cold
void netdev_alert(const struct net_device *dev, const char *format, ...);
__printf(2, 3) __cold
void netdev_crit(const struct net_device *dev, const char *format, ...);
__printf(2, 3) __cold
void netdev_err(const struct net_device *dev, const char *format, ...);
__printf(2, 3) __cold
void netdev_warn(const struct net_device *dev, const char *format, ...);
__printf(2, 3) __cold
void netdev_notice(const struct net_device *dev, const char *format, ...);
__printf(2, 3) __cold
void netdev_info(const struct net_device *dev, const char *format, ...);

#define netdev_level_once(level, dev, fmt, ...)			\
do {								\
	static bool __print_once __read_mostly;			\
								\
	if (!__print_once) {					\
		__print_once = true;				\
		netdev_printk(level, dev, fmt, ##__VA_ARGS__);	\
	}							\
} while (0)

#define netdev_emerg_once(dev, fmt, ...) \
	netdev_level_once(KERN_EMERG, dev, fmt, ##__VA_ARGS__)
#define netdev_alert_once(dev, fmt, ...) \
	netdev_level_once(KERN_ALERT, dev, fmt, ##__VA_ARGS__)
#define netdev_crit_once(dev, fmt, ...) \
	netdev_level_once(KERN_CRIT, dev, fmt, ##__VA_ARGS__)
#define netdev_err_once(dev, fmt, ...) \
	netdev_level_once(KERN_ERR, dev, fmt, ##__VA_ARGS__)
#define netdev_warn_once(dev, fmt, ...) \
	netdev_level_once(KERN_WARNING, dev, fmt, ##__VA_ARGS__)
#define netdev_notice_once(dev, fmt, ...) \
	netdev_level_once(KERN_NOTICE, dev, fmt, ##__VA_ARGS__)
#define netdev_info_once(dev, fmt, ...) \
	netdev_level_once(KERN_INFO, dev, fmt, ##__VA_ARGS__)

#define MODULE_ALIAS_NETDEV(device) \
	MODULE_ALIAS("netdev-" device)

#if defined(CONFIG_DYNAMIC_DEBUG) || \
	(defined(CONFIG_DYNAMIC_DEBUG_CORE) && defined(DYNAMIC_DEBUG_MODULE))
#define netdev_dbg(__dev, format, args...)			\
do {								\
	dynamic_netdev_dbg(__dev, format, ##args);		\
} while (0)
#elif defined(DEBUG)
#define netdev_dbg(__dev, format, args...)			\
	netdev_printk(KERN_DEBUG, __dev, format, ##args)
#else
#define netdev_dbg(__dev, format, args...)			\
({								\
	if (0)							\
		netdev_printk(KERN_DEBUG, __dev, format, ##args); \
})
#endif

#if defined(VERBOSE_DEBUG)
#define netdev_vdbg	netdev_dbg
#else

#define netdev_vdbg(dev, format, args...)			\
({								\
	if (0)							\
		netdev_printk(KERN_DEBUG, dev, format, ##args);	\
	0;							\
})
#endif

/*
 * netdev_WARN() acts like dev_printk(), but with the key difference
 * of using a WARN/WARN_ON to get the message out, including the
 * file/line information and a backtrace.
 */
#define netdev_WARN(dev, format, args...)			\
	WARN(1, "netdevice: %s%s: " format, netdev_name(dev),	\
	     netdev_reg_state(dev), ##args)

#define netdev_WARN_ONCE(dev, format, args...)				\
	WARN_ONCE(1, "netdevice: %s%s: " format, netdev_name(dev),	\
		  netdev_reg_state(dev), ##args)

/* netif printk helpers, similar to netdev_printk */

#define netif_printk(priv, type, level, dev, fmt, args...)	\
do {					  			\
	if (netif_msg_##type(priv))				\
		netdev_printk(level, (dev), fmt, ##args);	\
} while (0)

#define netif_level(level, priv, type, dev, fmt, args...)	\
do {								\
	if (netif_msg_##type(priv))				\
		netdev_##level(dev, fmt, ##args);		\
} while (0)

#define netif_emerg(priv, type, dev, fmt, args...)		\
	netif_level(emerg, priv, type, dev, fmt, ##args)
#define netif_alert(priv, type, dev, fmt, args...)		\
	netif_level(alert, priv, type, dev, fmt, ##args)
#define netif_crit(priv, type, dev, fmt, args...)		\
	netif_level(crit, priv, type, dev, fmt, ##args)
#define netif_err(priv, type, dev, fmt, args...)		\
	netif_level(err, priv, type, dev, fmt, ##args)
#define netif_warn(priv, type, dev, fmt, args...)		\
	netif_level(warn, priv, type, dev, fmt, ##args)
#define netif_notice(priv, type, dev, fmt, args...)		\
	netif_level(notice, priv, type, dev, fmt, ##args)
#define netif_info(priv, type, dev, fmt, args...)		\
	netif_level(info, priv, type, dev, fmt, ##args)

#if defined(CONFIG_DYNAMIC_DEBUG) || \
	(defined(CONFIG_DYNAMIC_DEBUG_CORE) && defined(DYNAMIC_DEBUG_MODULE))
#define netif_dbg(priv, type, netdev, format, args...)		\
do {								\
	if (netif_msg_##type(priv))				\
		dynamic_netdev_dbg(netdev, format, ##args);	\
} while (0)
#elif defined(DEBUG)
#define netif_dbg(priv, type, dev, format, args...)		\
	netif_printk(priv, type, KERN_DEBUG, dev, format, ##args)
#else
#define netif_dbg(priv, type, dev, format, args...)			\
({									\
	if (0)								\
		netif_printk(priv, type, KERN_DEBUG, dev, format, ##args); \
	0;								\
})
#endif

/* if @cond then downgrade to debug, else print at @level */
#define netif_cond_dbg(priv, type, netdev, cond, level, fmt, args...)     \
	do {                                                              \
		if (cond)                                                 \
			netif_dbg(priv, type, netdev, fmt, ##args);       \
		else                                                      \
			netif_ ## level(priv, type, netdev, fmt, ##args); \
	} while (0)

#if defined(VERBOSE_DEBUG)
#define netif_vdbg	netif_dbg
#else
#define netif_vdbg(priv, type, dev, format, args...)		\
({								\
	if (0)							\
		netif_printk(priv, type, KERN_DEBUG, dev, format, ##args); \
	0;							\
})
#endif

/*
 *	The list of packet types we will receive (as opposed to discard)
 *	and the routines to invoke.
 *
 *	Why 16. Because with 16 the only overlap we get on a hash of the
 *	low nibble of the protocol value is RARP/SNAP/X.25.
 *
 *		0800	IP
 *		0001	802.3
 *		0002	AX.25
 *		0004	802.2
 *		8035	RARP
 *		0005	SNAP
 *		0805	X.25
 *		0806	ARP
 *		8137	IPX
 *		0009	Localtalk
 *		86DD	IPv6
 */
#define PTYPE_HASH_SIZE	(16)
#define PTYPE_HASH_MASK	(PTYPE_HASH_SIZE - 1)

extern struct list_head ptype_all __read_mostly;
extern struct list_head ptype_base[PTYPE_HASH_SIZE] __read_mostly;

extern struct net_device *blackhole_netdev;

#endif	/* _LINUX_NETDEVICE_H */<|MERGE_RESOLUTION|>--- conflicted
+++ resolved
@@ -351,15 +351,12 @@
 	struct list_head	dev_list;
 	struct hlist_node	napi_hash_node;
 	unsigned int		napi_id;
-<<<<<<< HEAD
+	struct task_struct	*thread;
 
 	ANDROID_KABI_RESERVE(1);
 	ANDROID_KABI_RESERVE(2);
 	ANDROID_KABI_RESERVE(3);
 	ANDROID_KABI_RESERVE(4);
-=======
-	struct task_struct	*thread;
->>>>>>> 754a0abe
 };
 
 enum {
@@ -1572,7 +1569,8 @@
 	int			(*ndo_tunnel_ctl)(struct net_device *dev,
 						  struct ip_tunnel_parm *p, int cmd);
 	struct net_device *	(*ndo_get_peer_dev)(struct net_device *dev);
-<<<<<<< HEAD
+	int                     (*ndo_fill_forward_path)(struct net_device_path_ctx *ctx,
+                                                         struct net_device_path *path);
 
 	ANDROID_KABI_RESERVE(1);
 	ANDROID_KABI_RESERVE(2);
@@ -1582,10 +1580,6 @@
 	ANDROID_KABI_RESERVE(6);
 	ANDROID_KABI_RESERVE(7);
 	ANDROID_KABI_RESERVE(8);
-=======
-	int                     (*ndo_fill_forward_path)(struct net_device_path_ctx *ctx,
-                                                         struct net_device_path *path);
->>>>>>> 754a0abe
 };
 
 /**
@@ -1703,12 +1697,6 @@
 #define IFF_L3MDEV_RX_HANDLER		IFF_L3MDEV_RX_HANDLER
 #define IFF_LIVE_RENAME_OK		IFF_LIVE_RENAME_OK
 #define IFF_TX_SKB_NO_LINEAR		IFF_TX_SKB_NO_LINEAR
-
-/* Specifies the type of the struct net_device::ml_priv pointer */
-enum netdev_ml_priv_type {
-	ML_PRIV_NONE,
-	ML_PRIV_CAN,
-};
 
 /* Specifies the type of the struct net_device::ml_priv pointer */
 enum netdev_ml_priv_type {
