--- conflicted
+++ resolved
@@ -89,8 +89,6 @@
 			   ARM_SMCCC_SMC_32,				\
 			   0, 0x7fff)
 
-<<<<<<< HEAD
-=======
 #define ARM_SMCCC_VENDOR_HYP_CALL_UID_FUNC_ID				\
 	ARM_SMCCC_CALL_VAL(ARM_SMCCC_FAST_CALL,				\
 			   ARM_SMCCC_SMC_32,				\
@@ -122,7 +120,6 @@
 			   ARM_SMCCC_OWNER_VENDOR_HYP,			\
 			   ARM_SMCCC_KVM_FUNC_FEATURES)
 
->>>>>>> 334f1c6b
 #define ARM_SMCCC_ARCH_WORKAROUND_3					\
 	ARM_SMCCC_CALL_VAL(ARM_SMCCC_FAST_CALL,				\
 			   ARM_SMCCC_SMC_32,				\
