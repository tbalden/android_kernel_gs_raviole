--- conflicted
+++ resolved
@@ -14,11 +14,7 @@
 #include <linux/compiler.h>
 #include <linux/minmax.h>
 #include <linux/types.h>
-<<<<<<< HEAD
-#include <linux/bits.h>
 #include <linux/android_kabi.h>
-=======
->>>>>>> 754a0abe
 /*
  * Resources are tree-like, allowing
  * nesting etc..
