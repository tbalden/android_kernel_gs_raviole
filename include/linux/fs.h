/* SPDX-License-Identifier: GPL-2.0 */
#ifndef _LINUX_FS_H
#define _LINUX_FS_H

#include <linux/linkage.h>
#include <linux/wait_bit.h>
#include <linux/kdev_t.h>
#include <linux/dcache.h>
#include <linux/path.h>
#include <linux/stat.h>
#include <linux/cache.h>
#include <linux/list.h>
#include <linux/list_lru.h>
#include <linux/llist.h>
#include <linux/radix-tree.h>
#include <linux/xarray.h>
#include <linux/rbtree.h>
#include <linux/init.h>
#include <linux/pid.h>
#include <linux/bug.h>
#include <linux/mutex.h>
#include <linux/rwsem.h>
#include <linux/mm_types.h>
#include <linux/capability.h>
#include <linux/semaphore.h>
#include <linux/fcntl.h>
#include <linux/rculist_bl.h>
#include <linux/atomic.h>
#include <linux/shrinker.h>
#include <linux/migrate_mode.h>
#include <linux/uidgid.h>
#include <linux/lockdep.h>
#include <linux/percpu-rwsem.h>
#include <linux/workqueue.h>
#include <linux/delayed_call.h>
#include <linux/uuid.h>
#include <linux/errseq.h>
#include <linux/ioprio.h>
#include <linux/fs_types.h>
#include <linux/build_bug.h>
#include <linux/stddef.h>
<<<<<<< HEAD
#include <linux/android_kabi.h>
=======
#include <linux/mount.h>
#include <linux/cred.h>
>>>>>>> 754a0abe

#include <asm/byteorder.h>
#include <uapi/linux/fs.h>
#include <linux/android_vendor.h>

struct backing_dev_info;
struct bdi_writeback;
struct bio;
struct export_operations;
struct fiemap_extent_info;
struct hd_geometry;
struct iovec;
struct kiocb;
struct kobject;
struct pipe_inode_info;
struct poll_table_struct;
struct kstatfs;
struct vm_area_struct;
struct vfsmount;
struct cred;
struct swap_info_struct;
struct seq_file;
struct workqueue_struct;
struct iov_iter;
struct fscrypt_info;
struct fscrypt_operations;
struct fsverity_info;
struct fsverity_operations;
struct fs_context;
struct fs_parameter_spec;
struct fileattr;

extern void __init inode_init(void);
extern void __init inode_init_early(void);
extern void __init files_init(void);
extern void __init files_maxfiles_init(void);

extern struct files_stat_struct files_stat;
extern unsigned long get_max_files(void);
extern unsigned int sysctl_nr_open;
extern struct inodes_stat_t inodes_stat;
extern int leases_enable, lease_break_time;
extern int sysctl_protected_symlinks;
extern int sysctl_protected_hardlinks;
extern int sysctl_protected_fifos;
extern int sysctl_protected_regular;

typedef __kernel_rwf_t rwf_t;

struct buffer_head;
typedef int (get_block_t)(struct inode *inode, sector_t iblock,
			struct buffer_head *bh_result, int create);
typedef int (dio_iodone_t)(struct kiocb *iocb, loff_t offset,
			ssize_t bytes, void *private);

#define MAY_EXEC		0x00000001
#define MAY_WRITE		0x00000002
#define MAY_READ		0x00000004
#define MAY_APPEND		0x00000008
#define MAY_ACCESS		0x00000010
#define MAY_OPEN		0x00000020
#define MAY_CHDIR		0x00000040
/* called from RCU mode, don't block */
#define MAY_NOT_BLOCK		0x00000080

/*
 * flags in file.f_mode.  Note that FMODE_READ and FMODE_WRITE must correspond
 * to O_WRONLY and O_RDWR via the strange trick in do_dentry_open()
 */

/* file is open for reading */
#define FMODE_READ		((__force fmode_t)0x1)
/* file is open for writing */
#define FMODE_WRITE		((__force fmode_t)0x2)
/* file is seekable */
#define FMODE_LSEEK		((__force fmode_t)0x4)
/* file can be accessed using pread */
#define FMODE_PREAD		((__force fmode_t)0x8)
/* file can be accessed using pwrite */
#define FMODE_PWRITE		((__force fmode_t)0x10)
/* File is opened for execution with sys_execve / sys_uselib */
#define FMODE_EXEC		((__force fmode_t)0x20)
/* File is opened with O_NDELAY (only set for block devices) */
#define FMODE_NDELAY		((__force fmode_t)0x40)
/* File is opened with O_EXCL (only set for block devices) */
#define FMODE_EXCL		((__force fmode_t)0x80)
/* File is opened using open(.., 3, ..) and is writeable only for ioctls
   (specialy hack for floppy.c) */
#define FMODE_WRITE_IOCTL	((__force fmode_t)0x100)
/* 32bit hashes as llseek() offset (for directories) */
#define FMODE_32BITHASH         ((__force fmode_t)0x200)
/* 64bit hashes as llseek() offset (for directories) */
#define FMODE_64BITHASH         ((__force fmode_t)0x400)

/*
 * Don't update ctime and mtime.
 *
 * Currently a special hack for the XFS open_by_handle ioctl, but we'll
 * hopefully graduate it to a proper O_CMTIME flag supported by open(2) soon.
 */
#define FMODE_NOCMTIME		((__force fmode_t)0x800)

/* Expect random access pattern */
#define FMODE_RANDOM		((__force fmode_t)0x1000)

/* File is huge (eg. /dev/mem): treat loff_t as unsigned */
#define FMODE_UNSIGNED_OFFSET	((__force fmode_t)0x2000)

/* File is opened with O_PATH; almost nothing can be done with it */
#define FMODE_PATH		((__force fmode_t)0x4000)

/* File needs atomic accesses to f_pos */
#define FMODE_ATOMIC_POS	((__force fmode_t)0x8000)
/* Write access to underlying fs */
#define FMODE_WRITER		((__force fmode_t)0x10000)
/* Has read method(s) */
#define FMODE_CAN_READ          ((__force fmode_t)0x20000)
/* Has write method(s) */
#define FMODE_CAN_WRITE         ((__force fmode_t)0x40000)

#define FMODE_OPENED		((__force fmode_t)0x80000)
#define FMODE_CREATED		((__force fmode_t)0x100000)

/* File is stream-like */
#define FMODE_STREAM		((__force fmode_t)0x200000)

/* File was opened by fanotify and shouldn't generate fanotify events */
#define FMODE_NONOTIFY		((__force fmode_t)0x4000000)

/* File is capable of returning -EAGAIN if I/O will block */
#define FMODE_NOWAIT		((__force fmode_t)0x8000000)

/* File represents mount that needs unmounting */
#define FMODE_NEED_UNMOUNT	((__force fmode_t)0x10000000)

/* File does not contribute to nr_files count */
#define FMODE_NOACCOUNT		((__force fmode_t)0x20000000)

/* File supports async buffered reads */
#define FMODE_BUF_RASYNC	((__force fmode_t)0x40000000)

/*
 * Attribute flags.  These should be or-ed together to figure out what
 * has been changed!
 */
#define ATTR_MODE	(1 << 0)
#define ATTR_UID	(1 << 1)
#define ATTR_GID	(1 << 2)
#define ATTR_SIZE	(1 << 3)
#define ATTR_ATIME	(1 << 4)
#define ATTR_MTIME	(1 << 5)
#define ATTR_CTIME	(1 << 6)
#define ATTR_ATIME_SET	(1 << 7)
#define ATTR_MTIME_SET	(1 << 8)
#define ATTR_FORCE	(1 << 9) /* Not a change, but a change it */
#define ATTR_KILL_SUID	(1 << 11)
#define ATTR_KILL_SGID	(1 << 12)
#define ATTR_FILE	(1 << 13)
#define ATTR_KILL_PRIV	(1 << 14)
#define ATTR_OPEN	(1 << 15) /* Truncating from open(O_TRUNC) */
#define ATTR_TIMES_SET	(1 << 16)
#define ATTR_TOUCH	(1 << 17)

/*
 * Whiteout is represented by a char device.  The following constants define the
 * mode and device number to use.
 */
#define WHITEOUT_MODE 0
#define WHITEOUT_DEV 0

/*
 * This is the Inode Attributes structure, used for notify_change().  It
 * uses the above definitions as flags, to know which values have changed.
 * Also, in this manner, a Filesystem can look at only the values it cares
 * about.  Basically, these are the attributes that the VFS layer can
 * request to change from the FS layer.
 *
 * Derek Atkins <warlord@MIT.EDU> 94-10-20
 */
struct iattr {
	unsigned int	ia_valid;
	umode_t		ia_mode;
	kuid_t		ia_uid;
	kgid_t		ia_gid;
	loff_t		ia_size;
	struct timespec64 ia_atime;
	struct timespec64 ia_mtime;
	struct timespec64 ia_ctime;

	/*
	 * Not an attribute, but an auxiliary info for filesystems wanting to
	 * implement an ftruncate() like method.  NOTE: filesystem should
	 * check for (ia_valid & ATTR_FILE), and not for (ia_file != NULL).
	 */
	struct file	*ia_file;
};

/*
 * Includes for diskquotas.
 */
#include <linux/quota.h>

/*
 * Maximum number of layers of fs stack.  Needs to be limited to
 * prevent kernel stack overflow
 */
#define FILESYSTEM_MAX_STACK_DEPTH 2

/** 
 * enum positive_aop_returns - aop return codes with specific semantics
 *
 * @AOP_WRITEPAGE_ACTIVATE: Informs the caller that page writeback has
 * 			    completed, that the page is still locked, and
 * 			    should be considered active.  The VM uses this hint
 * 			    to return the page to the active list -- it won't
 * 			    be a candidate for writeback again in the near
 * 			    future.  Other callers must be careful to unlock
 * 			    the page if they get this return.  Returned by
 * 			    writepage(); 
 *
 * @AOP_TRUNCATED_PAGE: The AOP method that was handed a locked page has
 *  			unlocked it and the page might have been truncated.
 *  			The caller should back up to acquiring a new page and
 *  			trying again.  The aop will be taking reasonable
 *  			precautions not to livelock.  If the caller held a page
 *  			reference, it should drop it before retrying.  Returned
 *  			by readpage().
 *
 * address_space_operation functions return these large constants to indicate
 * special semantics to the caller.  These are much larger than the bytes in a
 * page to allow for functions that return the number of bytes operated on in a
 * given page.
 */

enum positive_aop_returns {
	AOP_WRITEPAGE_ACTIVATE	= 0x80000,
	AOP_TRUNCATED_PAGE	= 0x80001,
};

#define AOP_FLAG_CONT_EXPAND		0x0001 /* called from cont_expand */
#define AOP_FLAG_NOFS			0x0002 /* used by filesystem to direct
						* helper code (eg buffer layer)
						* to clear GFP_FS from alloc */

/*
 * oh the beauties of C type declarations.
 */
struct page;
struct address_space;
struct writeback_control;
struct readahead_control;

/*
 * Write life time hint values.
 * Stored in struct inode as u8.
 */
enum rw_hint {
	WRITE_LIFE_NOT_SET	= 0,
	WRITE_LIFE_NONE		= RWH_WRITE_LIFE_NONE,
	WRITE_LIFE_SHORT	= RWH_WRITE_LIFE_SHORT,
	WRITE_LIFE_MEDIUM	= RWH_WRITE_LIFE_MEDIUM,
	WRITE_LIFE_LONG		= RWH_WRITE_LIFE_LONG,
	WRITE_LIFE_EXTREME	= RWH_WRITE_LIFE_EXTREME,
};

/* Match RWF_* bits to IOCB bits */
#define IOCB_HIPRI		(__force int) RWF_HIPRI
#define IOCB_DSYNC		(__force int) RWF_DSYNC
#define IOCB_SYNC		(__force int) RWF_SYNC
#define IOCB_NOWAIT		(__force int) RWF_NOWAIT
#define IOCB_APPEND		(__force int) RWF_APPEND

/* non-RWF related bits - start at 16 */
#define IOCB_EVENTFD		(1 << 16)
#define IOCB_DIRECT		(1 << 17)
#define IOCB_WRITE		(1 << 18)
/* iocb->ki_waitq is valid */
#define IOCB_WAITQ		(1 << 19)
#define IOCB_NOIO		(1 << 20)

struct kiocb {
	struct file		*ki_filp;

	/* The 'ki_filp' pointer is shared in a union for aio */
	randomized_struct_fields_start

	loff_t			ki_pos;
	void (*ki_complete)(struct kiocb *iocb, long ret, long ret2);
	void			*private;
	int			ki_flags;
	u16			ki_hint;
	u16			ki_ioprio; /* See linux/ioprio.h */
	union {
		unsigned int		ki_cookie; /* for ->iopoll */
		struct wait_page_queue	*ki_waitq; /* for async buffered IO */
	};

	randomized_struct_fields_end
};

static inline bool is_sync_kiocb(struct kiocb *kiocb)
{
	return kiocb->ki_complete == NULL;
}

/*
 * "descriptor" for what we're up to with a read.
 * This allows us to use the same read code yet
 * have multiple different users of the data that
 * we read from a file.
 *
 * The simplest case just copies the data to user
 * mode.
 */
typedef struct {
	size_t written;
	size_t count;
	union {
		char __user *buf;
		void *data;
	} arg;
	int error;
} read_descriptor_t;

typedef int (*read_actor_t)(read_descriptor_t *, struct page *,
		unsigned long, unsigned long);

struct address_space_operations {
	int (*writepage)(struct page *page, struct writeback_control *wbc);
	int (*readpage)(struct file *, struct page *);

	/* Write back some dirty pages from this mapping. */
	int (*writepages)(struct address_space *, struct writeback_control *);

	/* Set a page dirty.  Return true if this dirtied it */
	int (*set_page_dirty)(struct page *page);

	/*
	 * Reads in the requested pages. Unlike ->readpage(), this is
	 * PURELY used for read-ahead!.
	 */
	int (*readpages)(struct file *filp, struct address_space *mapping,
			struct list_head *pages, unsigned nr_pages);
	void (*readahead)(struct readahead_control *);

	int (*write_begin)(struct file *, struct address_space *mapping,
				loff_t pos, unsigned len, unsigned flags,
				struct page **pagep, void **fsdata);
	int (*write_end)(struct file *, struct address_space *mapping,
				loff_t pos, unsigned len, unsigned copied,
				struct page *page, void *fsdata);

	/* Unfortunately this kludge is needed for FIBMAP. Don't use it */
	sector_t (*bmap)(struct address_space *, sector_t);
	void (*invalidatepage) (struct page *, unsigned int, unsigned int);
	int (*releasepage) (struct page *, gfp_t);
	void (*freepage)(struct page *);
	ssize_t (*direct_IO)(struct kiocb *, struct iov_iter *iter);
	/*
	 * migrate the contents of a page to the specified target. If
	 * migrate_mode is MIGRATE_ASYNC, it must not block.
	 */
	int (*migratepage) (struct address_space *,
			struct page *, struct page *, enum migrate_mode);
	bool (*isolate_page)(struct page *, isolate_mode_t);
	void (*putback_page)(struct page *);
	int (*launder_page) (struct page *);
	int (*is_partially_uptodate) (struct page *, unsigned long,
					unsigned long);
	void (*is_dirty_writeback) (struct page *, bool *, bool *);
	int (*error_remove_page)(struct address_space *, struct page *);

	/* swapfile support */
	int (*swap_activate)(struct swap_info_struct *sis, struct file *file,
				sector_t *span);
	void (*swap_deactivate)(struct file *file);

	ANDROID_KABI_RESERVE(1);
	ANDROID_KABI_RESERVE(2);
	ANDROID_KABI_RESERVE(3);
	ANDROID_KABI_RESERVE(4);
};

extern const struct address_space_operations empty_aops;

/*
 * pagecache_write_begin/pagecache_write_end must be used by general code
 * to write into the pagecache.
 */
int pagecache_write_begin(struct file *, struct address_space *mapping,
				loff_t pos, unsigned len, unsigned flags,
				struct page **pagep, void **fsdata);

int pagecache_write_end(struct file *, struct address_space *mapping,
				loff_t pos, unsigned len, unsigned copied,
				struct page *page, void *fsdata);

/**
 * struct address_space - Contents of a cacheable, mappable object.
 * @host: Owner, either the inode or the block_device.
 * @i_pages: Cached pages.
 * @gfp_mask: Memory allocation flags to use for allocating pages.
 * @i_mmap_writable: Number of VM_SHARED mappings.
 * @nr_thps: Number of THPs in the pagecache (non-shmem only).
 * @i_mmap: Tree of private and shared mappings.
 * @i_mmap_rwsem: Protects @i_mmap and @i_mmap_writable.
 * @nrpages: Number of page entries, protected by the i_pages lock.
 * @writeback_index: Writeback starts here.
 * @a_ops: Methods.
 * @flags: Error bits and flags (AS_*).
 * @wb_err: The most recent error which has occurred.
 * @private_lock: For use by the owner of the address_space.
 * @private_list: For use by the owner of the address_space.
 * @private_data: For use by the owner of the address_space.
 */
struct address_space {
	struct inode		*host;
	struct xarray		i_pages;
	gfp_t			gfp_mask;
	atomic_t		i_mmap_writable;
#ifdef CONFIG_READ_ONLY_THP_FOR_FS
	/* number of thp, only for non-shmem files */
	atomic_t		nr_thps;
#endif
	struct rb_root_cached	i_mmap;
	struct rw_semaphore	i_mmap_rwsem;
	unsigned long		nrpages;
	pgoff_t			writeback_index;
	const struct address_space_operations *a_ops;
	unsigned long		flags;
	errseq_t		wb_err;
	spinlock_t		private_lock;
	struct list_head	private_list;
	void			*private_data;

	ANDROID_KABI_RESERVE(1);
	ANDROID_KABI_RESERVE(2);
	ANDROID_KABI_RESERVE(3);
	ANDROID_KABI_RESERVE(4);
} __attribute__((aligned(sizeof(long)))) __randomize_layout;
	/*
	 * On most architectures that alignment is already the case; but
	 * must be enforced here for CRIS, to let the least significant bit
	 * of struct page's "mapping" pointer be used for PAGE_MAPPING_ANON.
	 */

/* XArray tags, for tagging dirty and writeback pages in the pagecache. */
#define PAGECACHE_TAG_DIRTY	XA_MARK_0
#define PAGECACHE_TAG_WRITEBACK	XA_MARK_1
#define PAGECACHE_TAG_TOWRITE	XA_MARK_2

/*
 * Returns true if any of the pages in the mapping are marked with the tag.
 */
static inline bool mapping_tagged(struct address_space *mapping, xa_mark_t tag)
{
	return xa_marked(&mapping->i_pages, tag);
}

static inline void i_mmap_lock_write(struct address_space *mapping)
{
	down_write(&mapping->i_mmap_rwsem);
}

static inline int i_mmap_trylock_write(struct address_space *mapping)
{
	return down_write_trylock(&mapping->i_mmap_rwsem);
}

static inline void i_mmap_unlock_write(struct address_space *mapping)
{
	up_write(&mapping->i_mmap_rwsem);
}

static inline void i_mmap_lock_read(struct address_space *mapping)
{
	down_read(&mapping->i_mmap_rwsem);
}

static inline void i_mmap_unlock_read(struct address_space *mapping)
{
	up_read(&mapping->i_mmap_rwsem);
}

static inline void i_mmap_assert_locked(struct address_space *mapping)
{
	lockdep_assert_held(&mapping->i_mmap_rwsem);
}

static inline void i_mmap_assert_write_locked(struct address_space *mapping)
{
	lockdep_assert_held_write(&mapping->i_mmap_rwsem);
}

/*
 * Might pages of this file be mapped into userspace?
 */
static inline int mapping_mapped(struct address_space *mapping)
{
	return	!RB_EMPTY_ROOT(&mapping->i_mmap.rb_root);
}

/*
 * Might pages of this file have been modified in userspace?
 * Note that i_mmap_writable counts all VM_SHARED vmas: do_mmap
 * marks vma as VM_SHARED if it is shared, and the file was opened for
 * writing i.e. vma may be mprotected writable even if now readonly.
 *
 * If i_mmap_writable is negative, no new writable mappings are allowed. You
 * can only deny writable mappings, if none exists right now.
 */
static inline int mapping_writably_mapped(struct address_space *mapping)
{
	return atomic_read(&mapping->i_mmap_writable) > 0;
}

static inline int mapping_map_writable(struct address_space *mapping)
{
	return atomic_inc_unless_negative(&mapping->i_mmap_writable) ?
		0 : -EPERM;
}

static inline void mapping_unmap_writable(struct address_space *mapping)
{
	atomic_dec(&mapping->i_mmap_writable);
}

static inline int mapping_deny_writable(struct address_space *mapping)
{
	return atomic_dec_unless_positive(&mapping->i_mmap_writable) ?
		0 : -EBUSY;
}

static inline void mapping_allow_writable(struct address_space *mapping)
{
	atomic_inc(&mapping->i_mmap_writable);
}

/*
 * Use sequence counter to get consistent i_size on 32-bit processors.
 */
#if BITS_PER_LONG==32 && defined(CONFIG_SMP)
#include <linux/seqlock.h>
#define __NEED_I_SIZE_ORDERED
#define i_size_ordered_init(inode) seqcount_init(&inode->i_size_seqcount)
#else
#define i_size_ordered_init(inode) do { } while (0)
#endif

struct posix_acl;
#define ACL_NOT_CACHED ((void *)(-1))
#define ACL_DONT_CACHE ((void *)(-3))

static inline struct posix_acl *
uncached_acl_sentinel(struct task_struct *task)
{
	return (void *)task + 1;
}

static inline bool
is_uncached_acl(struct posix_acl *acl)
{
	return (long)acl & 1;
}

#define IOP_FASTPERM	0x0001
#define IOP_LOOKUP	0x0002
#define IOP_NOFOLLOW	0x0004
#define IOP_XATTR	0x0008
#define IOP_DEFAULT_READLINK	0x0010

struct fsnotify_mark_connector;

/*
 * Keep mostly read-only and often accessed (especially for
 * the RCU path lookup and 'stat' data) fields at the beginning
 * of the 'struct inode'
 */
struct inode {
	umode_t			i_mode;
	unsigned short		i_opflags;
	kuid_t			i_uid;
	kgid_t			i_gid;
	unsigned int		i_flags;

#ifdef CONFIG_FS_POSIX_ACL
	struct posix_acl	*i_acl;
	struct posix_acl	*i_default_acl;
#endif

	const struct inode_operations	*i_op;
	struct super_block	*i_sb;
	struct address_space	*i_mapping;

#ifdef CONFIG_SECURITY
	void			*i_security;
#endif

	/* Stat data, not accessed from path walking */
	unsigned long		i_ino;
	/*
	 * Filesystems may only read i_nlink directly.  They shall use the
	 * following functions for modification:
	 *
	 *    (set|clear|inc|drop)_nlink
	 *    inode_(inc|dec)_link_count
	 */
	union {
		const unsigned int i_nlink;
		unsigned int __i_nlink;
	};
	dev_t			i_rdev;
	loff_t			i_size;
	struct timespec64	i_atime;
	struct timespec64	i_mtime;
	struct timespec64	i_ctime;
	spinlock_t		i_lock;	/* i_blocks, i_bytes, maybe i_size */
	unsigned short          i_bytes;
	u8			i_blkbits;
	u8			i_write_hint;
	blkcnt_t		i_blocks;

#ifdef __NEED_I_SIZE_ORDERED
	seqcount_t		i_size_seqcount;
#endif

	/* Misc */
	unsigned long		i_state;
	struct rw_semaphore	i_rwsem;

	unsigned long		dirtied_when;	/* jiffies of first dirtying */
	unsigned long		dirtied_time_when;

	struct hlist_node	i_hash;
	struct list_head	i_io_list;	/* backing dev IO list */
#ifdef CONFIG_CGROUP_WRITEBACK
	struct bdi_writeback	*i_wb;		/* the associated cgroup wb */

	/* foreign inode detection, see wbc_detach_inode() */
	int			i_wb_frn_winner;
	u16			i_wb_frn_avg_time;
	u16			i_wb_frn_history;
#endif
	struct list_head	i_lru;		/* inode LRU list */
	struct list_head	i_sb_list;
	struct list_head	i_wb_list;	/* backing dev writeback list */
	union {
		struct hlist_head	i_dentry;
		struct rcu_head		i_rcu;
	};
	atomic64_t		i_version;
	atomic64_t		i_sequence; /* see futex */
	atomic_t		i_count;
	atomic_t		i_dio_count;
	atomic_t		i_writecount;
#if defined(CONFIG_IMA) || defined(CONFIG_FILE_LOCKING)
	atomic_t		i_readcount; /* struct files open RO */
#endif
	union {
		const struct file_operations	*i_fop;	/* former ->i_op->default_file_ops */
		void (*free_inode)(struct inode *);
	};
	struct file_lock_context	*i_flctx;
	struct address_space	i_data;
	struct list_head	i_devices;
	union {
		struct pipe_inode_info	*i_pipe;
		struct cdev		*i_cdev;
		char			*i_link;
		unsigned		i_dir_seq;
	};

	__u32			i_generation;

#ifdef CONFIG_FSNOTIFY
	__u32			i_fsnotify_mask; /* all events this inode cares about */
	struct fsnotify_mark_connector __rcu	*i_fsnotify_marks;
#endif

#ifdef CONFIG_FS_ENCRYPTION
	struct fscrypt_info	*i_crypt_info;
#endif

#ifdef CONFIG_FS_VERITY
	struct fsverity_info	*i_verity_info;
#endif

	void			*i_private; /* fs or device private pointer */

	ANDROID_KABI_RESERVE(1);
	ANDROID_KABI_RESERVE(2);
} __randomize_layout;

struct timespec64 timestamp_truncate(struct timespec64 t, struct inode *inode);

static inline unsigned int i_blocksize(const struct inode *node)
{
	return (1 << node->i_blkbits);
}

static inline int inode_unhashed(struct inode *inode)
{
	return hlist_unhashed(&inode->i_hash);
}

/*
 * __mark_inode_dirty expects inodes to be hashed.  Since we don't
 * want special inodes in the fileset inode space, we make them
 * appear hashed, but do not put on any lists.  hlist_del()
 * will work fine and require no locking.
 */
static inline void inode_fake_hash(struct inode *inode)
{
	hlist_add_fake(&inode->i_hash);
}

/*
 * inode->i_mutex nesting subclasses for the lock validator:
 *
 * 0: the object of the current VFS operation
 * 1: parent
 * 2: child/target
 * 3: xattr
 * 4: second non-directory
 * 5: second parent (when locking independent directories in rename)
 *
 * I_MUTEX_NONDIR2 is for certain operations (such as rename) which lock two
 * non-directories at once.
 *
 * The locking order between these classes is
 * parent[2] -> child -> grandchild -> normal -> xattr -> second non-directory
 */
enum inode_i_mutex_lock_class
{
	I_MUTEX_NORMAL,
	I_MUTEX_PARENT,
	I_MUTEX_CHILD,
	I_MUTEX_XATTR,
	I_MUTEX_NONDIR2,
	I_MUTEX_PARENT2,
};

static inline void inode_lock(struct inode *inode)
{
	down_write(&inode->i_rwsem);
}

static inline void inode_unlock(struct inode *inode)
{
	up_write(&inode->i_rwsem);
}

static inline void inode_lock_shared(struct inode *inode)
{
	down_read(&inode->i_rwsem);
}

static inline void inode_unlock_shared(struct inode *inode)
{
	up_read(&inode->i_rwsem);
}

static inline int inode_trylock(struct inode *inode)
{
	return down_write_trylock(&inode->i_rwsem);
}

static inline int inode_trylock_shared(struct inode *inode)
{
	return down_read_trylock(&inode->i_rwsem);
}

static inline int inode_is_locked(struct inode *inode)
{
	return rwsem_is_locked(&inode->i_rwsem);
}

static inline void inode_lock_nested(struct inode *inode, unsigned subclass)
{
	down_write_nested(&inode->i_rwsem, subclass);
}

static inline void inode_lock_shared_nested(struct inode *inode, unsigned subclass)
{
	down_read_nested(&inode->i_rwsem, subclass);
}

void lock_two_nondirectories(struct inode *, struct inode*);
void unlock_two_nondirectories(struct inode *, struct inode*);

/*
 * NOTE: in a 32bit arch with a preemptable kernel and
 * an UP compile the i_size_read/write must be atomic
 * with respect to the local cpu (unlike with preempt disabled),
 * but they don't need to be atomic with respect to other cpus like in
 * true SMP (so they need either to either locally disable irq around
 * the read or for example on x86 they can be still implemented as a
 * cmpxchg8b without the need of the lock prefix). For SMP compiles
 * and 64bit archs it makes no difference if preempt is enabled or not.
 */
static inline loff_t i_size_read(const struct inode *inode)
{
#if BITS_PER_LONG==32 && defined(CONFIG_SMP)
	loff_t i_size;
	unsigned int seq;

	do {
		seq = read_seqcount_begin(&inode->i_size_seqcount);
		i_size = inode->i_size;
	} while (read_seqcount_retry(&inode->i_size_seqcount, seq));
	return i_size;
#elif BITS_PER_LONG==32 && defined(CONFIG_PREEMPTION)
	loff_t i_size;

	preempt_disable();
	i_size = inode->i_size;
	preempt_enable();
	return i_size;
#else
	return inode->i_size;
#endif
}

/*
 * NOTE: unlike i_size_read(), i_size_write() does need locking around it
 * (normally i_mutex), otherwise on 32bit/SMP an update of i_size_seqcount
 * can be lost, resulting in subsequent i_size_read() calls spinning forever.
 */
static inline void i_size_write(struct inode *inode, loff_t i_size)
{
#if BITS_PER_LONG==32 && defined(CONFIG_SMP)
	preempt_disable();
	write_seqcount_begin(&inode->i_size_seqcount);
	inode->i_size = i_size;
	write_seqcount_end(&inode->i_size_seqcount);
	preempt_enable();
#elif BITS_PER_LONG==32 && defined(CONFIG_PREEMPTION)
	preempt_disable();
	inode->i_size = i_size;
	preempt_enable();
#else
	inode->i_size = i_size;
#endif
}

static inline unsigned iminor(const struct inode *inode)
{
	return MINOR(inode->i_rdev);
}

static inline unsigned imajor(const struct inode *inode)
{
	return MAJOR(inode->i_rdev);
}

struct fown_struct {
	rwlock_t lock;          /* protects pid, uid, euid fields */
	struct pid *pid;	/* pid or -pgrp where SIGIO should be sent */
	enum pid_type pid_type;	/* Kind of process group SIGIO should be sent to */
	kuid_t uid, euid;	/* uid/euid of process setting the owner */
	int signum;		/* posix.1b rt signal to be delivered on IO */
};

/**
 * struct file_ra_state - Track a file's readahead state.
 * @start: Where the most recent readahead started.
 * @size: Number of pages read in the most recent readahead.
 * @async_size: Start next readahead when this many pages are left.
 * @ra_pages: Maximum size of a readahead request.
 * @mmap_miss: How many mmap accesses missed in the page cache.
 * @prev_pos: The last byte in the most recent read request.
 */
struct file_ra_state {
	pgoff_t start;
	unsigned int size;
	unsigned int async_size;
	unsigned int ra_pages;
	unsigned int mmap_miss;
	loff_t prev_pos;
};

/*
 * Check if @index falls in the readahead windows.
 */
static inline int ra_has_index(struct file_ra_state *ra, pgoff_t index)
{
	return (index >= ra->start &&
		index <  ra->start + ra->size);
}

struct file {
	union {
		struct llist_node	fu_llist;
		struct rcu_head 	fu_rcuhead;
	} f_u;
	struct path		f_path;
	struct inode		*f_inode;	/* cached value */
	const struct file_operations	*f_op;

	/*
	 * Protects f_ep, f_flags.
	 * Must not be taken from IRQ context.
	 */
	spinlock_t		f_lock;
	enum rw_hint		f_write_hint;
	atomic_long_t		f_count;
	unsigned int 		f_flags;
	fmode_t			f_mode;
	struct mutex		f_pos_lock;
	loff_t			f_pos;
	struct fown_struct	f_owner;
	const struct cred	*f_cred;
	struct file_ra_state	f_ra;

	u64			f_version;
#ifdef CONFIG_SECURITY
	void			*f_security;
#endif
	/* needed for tty driver, and maybe others */
	void			*private_data;

#ifdef CONFIG_EPOLL
	/* Used by fs/eventpoll.c to link all the hooks to this file */
	struct hlist_head	*f_ep;
#endif /* #ifdef CONFIG_EPOLL */
	struct address_space	*f_mapping;
	errseq_t		f_wb_err;
	errseq_t		f_sb_err; /* for syncfs */

	ANDROID_KABI_RESERVE(1);
	ANDROID_KABI_RESERVE(2);
	ANDROID_OEM_DATA(1);
} __randomize_layout
  __attribute__((aligned(4)));	/* lest something weird decides that 2 is OK */

struct file_handle {
	__u32 handle_bytes;
	int handle_type;
	/* file identifier */
	unsigned char f_handle[];
};

static inline struct file *get_file(struct file *f)
{
	atomic_long_inc(&f->f_count);
	return f;
}
#define get_file_rcu_many(x, cnt)	\
	atomic_long_add_unless(&(x)->f_count, (cnt), 0)
#define get_file_rcu(x) get_file_rcu_many((x), 1)
#define file_count(x)	atomic_long_read(&(x)->f_count)

#define	MAX_NON_LFS	((1UL<<31) - 1)

/* Page cache limit. The filesystems should put that into their s_maxbytes 
   limits, otherwise bad things can happen in VM. */ 
#if BITS_PER_LONG==32
#define MAX_LFS_FILESIZE	((loff_t)ULONG_MAX << PAGE_SHIFT)
#elif BITS_PER_LONG==64
#define MAX_LFS_FILESIZE 	((loff_t)LLONG_MAX)
#endif

#define FL_POSIX	1
#define FL_FLOCK	2
#define FL_DELEG	4	/* NFSv4 delegation */
#define FL_ACCESS	8	/* not trying to lock, just looking */
#define FL_EXISTS	16	/* when unlocking, test for existence */
#define FL_LEASE	32	/* lease held on this file */
#define FL_CLOSE	64	/* unlock on close */
#define FL_SLEEP	128	/* A blocking lock */
#define FL_DOWNGRADE_PENDING	256 /* Lease is being downgraded */
#define FL_UNLOCK_PENDING	512 /* Lease is being broken */
#define FL_OFDLCK	1024	/* lock is "owned" by struct file */
#define FL_LAYOUT	2048	/* outstanding pNFS layout */

#define FL_CLOSE_POSIX (FL_POSIX | FL_CLOSE)

/*
 * Special return value from posix_lock_file() and vfs_lock_file() for
 * asynchronous locking.
 */
#define FILE_LOCK_DEFERRED 1

/* legacy typedef, should eventually be removed */
typedef void *fl_owner_t;

struct file_lock;

struct file_lock_operations {
	void (*fl_copy_lock)(struct file_lock *, struct file_lock *);
	void (*fl_release_private)(struct file_lock *);

	ANDROID_KABI_RESERVE(1);
	ANDROID_KABI_RESERVE(2);
};

struct lock_manager_operations {
	fl_owner_t (*lm_get_owner)(fl_owner_t);
	void (*lm_put_owner)(fl_owner_t);
	void (*lm_notify)(struct file_lock *);	/* unblock callback */
	int (*lm_grant)(struct file_lock *, int);
	bool (*lm_break)(struct file_lock *);
	int (*lm_change)(struct file_lock *, int, struct list_head *);
	void (*lm_setup)(struct file_lock *, void **);
	bool (*lm_breaker_owns_lease)(struct file_lock *);

	ANDROID_KABI_RESERVE(1);
	ANDROID_KABI_RESERVE(2);
};

struct lock_manager {
	struct list_head list;
	/*
	 * NFSv4 and up also want opens blocked during the grace period;
	 * NLM doesn't care:
	 */
	bool block_opens;
};

struct net;
void locks_start_grace(struct net *, struct lock_manager *);
void locks_end_grace(struct lock_manager *);
bool locks_in_grace(struct net *);
bool opens_in_grace(struct net *);

/* that will die - we need it for nfs_lock_info */
#include <linux/nfs_fs_i.h>

/*
 * struct file_lock represents a generic "file lock". It's used to represent
 * POSIX byte range locks, BSD (flock) locks, and leases. It's important to
 * note that the same struct is used to represent both a request for a lock and
 * the lock itself, but the same object is never used for both.
 *
 * FIXME: should we create a separate "struct lock_request" to help distinguish
 * these two uses?
 *
 * The varous i_flctx lists are ordered by:
 *
 * 1) lock owner
 * 2) lock range start
 * 3) lock range end
 *
 * Obviously, the last two criteria only matter for POSIX locks.
 */
struct file_lock {
	struct file_lock *fl_blocker;	/* The lock, that is blocking us */
	struct list_head fl_list;	/* link into file_lock_context */
	struct hlist_node fl_link;	/* node in global lists */
	struct list_head fl_blocked_requests;	/* list of requests with
						 * ->fl_blocker pointing here
						 */
	struct list_head fl_blocked_member;	/* node in
						 * ->fl_blocker->fl_blocked_requests
						 */
	fl_owner_t fl_owner;
	unsigned int fl_flags;
	unsigned char fl_type;
	unsigned int fl_pid;
	int fl_link_cpu;		/* what cpu's list is this on? */
	wait_queue_head_t fl_wait;
	struct file *fl_file;
	loff_t fl_start;
	loff_t fl_end;

	struct fasync_struct *	fl_fasync; /* for lease break notifications */
	/* for lease breaks: */
	unsigned long fl_break_time;
	unsigned long fl_downgrade_time;

	const struct file_lock_operations *fl_ops;	/* Callbacks for filesystems */
	const struct lock_manager_operations *fl_lmops;	/* Callbacks for lockmanagers */
	union {
		struct nfs_lock_info	nfs_fl;
		struct nfs4_lock_info	nfs4_fl;
		struct {
			struct list_head link;	/* link in AFS vnode's pending_locks list */
			int state;		/* state of grant or error if -ve */
			unsigned int	debug_id;
		} afs;
	} fl_u;

	struct list_head android_reserved1;	/* not a macro as we might just need it as-is */
	ANDROID_KABI_RESERVE(1);
	ANDROID_KABI_RESERVE(2);
} __randomize_layout;

struct file_lock_context {
	spinlock_t		flc_lock;
	struct list_head	flc_flock;
	struct list_head	flc_posix;
	struct list_head	flc_lease;
};

/* The following constant reflects the upper bound of the file/locking space */
#ifndef OFFSET_MAX
#define INT_LIMIT(x)	(~((x)1 << (sizeof(x)*8 - 1)))
#define OFFSET_MAX	INT_LIMIT(loff_t)
#define OFFT_OFFSET_MAX	INT_LIMIT(off_t)
#endif

extern void send_sigio(struct fown_struct *fown, int fd, int band);

#define locks_inode(f) file_inode(f)

#ifdef CONFIG_FILE_LOCKING
extern int fcntl_getlk(struct file *, unsigned int, struct flock *);
extern int fcntl_setlk(unsigned int, struct file *, unsigned int,
			struct flock *);

#if BITS_PER_LONG == 32
extern int fcntl_getlk64(struct file *, unsigned int, struct flock64 *);
extern int fcntl_setlk64(unsigned int, struct file *, unsigned int,
			struct flock64 *);
#endif

extern int fcntl_setlease(unsigned int fd, struct file *filp, long arg);
extern int fcntl_getlease(struct file *filp);

/* fs/locks.c */
void locks_free_lock_context(struct inode *inode);
void locks_free_lock(struct file_lock *fl);
extern void locks_init_lock(struct file_lock *);
extern struct file_lock * locks_alloc_lock(void);
extern void locks_copy_lock(struct file_lock *, struct file_lock *);
extern void locks_copy_conflock(struct file_lock *, struct file_lock *);
extern void locks_remove_posix(struct file *, fl_owner_t);
extern void locks_remove_file(struct file *);
extern void locks_release_private(struct file_lock *);
extern void posix_test_lock(struct file *, struct file_lock *);
extern int posix_lock_file(struct file *, struct file_lock *, struct file_lock *);
extern int locks_delete_block(struct file_lock *);
extern int vfs_test_lock(struct file *, struct file_lock *);
extern int vfs_lock_file(struct file *, unsigned int, struct file_lock *, struct file_lock *);
extern int vfs_cancel_lock(struct file *filp, struct file_lock *fl);
extern int locks_lock_inode_wait(struct inode *inode, struct file_lock *fl);
extern int __break_lease(struct inode *inode, unsigned int flags, unsigned int type);
extern void lease_get_mtime(struct inode *, struct timespec64 *time);
extern int generic_setlease(struct file *, long, struct file_lock **, void **priv);
extern int vfs_setlease(struct file *, long, struct file_lock **, void **);
extern int lease_modify(struct file_lock *, int, struct list_head *);

struct notifier_block;
extern int lease_register_notifier(struct notifier_block *);
extern void lease_unregister_notifier(struct notifier_block *);

struct files_struct;
extern void show_fd_locks(struct seq_file *f,
			 struct file *filp, struct files_struct *files);
#else /* !CONFIG_FILE_LOCKING */
static inline int fcntl_getlk(struct file *file, unsigned int cmd,
			      struct flock __user *user)
{
	return -EINVAL;
}

static inline int fcntl_setlk(unsigned int fd, struct file *file,
			      unsigned int cmd, struct flock __user *user)
{
	return -EACCES;
}

#if BITS_PER_LONG == 32
static inline int fcntl_getlk64(struct file *file, unsigned int cmd,
				struct flock64 __user *user)
{
	return -EINVAL;
}

static inline int fcntl_setlk64(unsigned int fd, struct file *file,
				unsigned int cmd, struct flock64 __user *user)
{
	return -EACCES;
}
#endif
static inline int fcntl_setlease(unsigned int fd, struct file *filp, long arg)
{
	return -EINVAL;
}

static inline int fcntl_getlease(struct file *filp)
{
	return F_UNLCK;
}

static inline void
locks_free_lock_context(struct inode *inode)
{
}

static inline void locks_init_lock(struct file_lock *fl)
{
	return;
}

static inline void locks_copy_conflock(struct file_lock *new, struct file_lock *fl)
{
	return;
}

static inline void locks_copy_lock(struct file_lock *new, struct file_lock *fl)
{
	return;
}

static inline void locks_remove_posix(struct file *filp, fl_owner_t owner)
{
	return;
}

static inline void locks_remove_file(struct file *filp)
{
	return;
}

static inline void posix_test_lock(struct file *filp, struct file_lock *fl)
{
	return;
}

static inline int posix_lock_file(struct file *filp, struct file_lock *fl,
				  struct file_lock *conflock)
{
	return -ENOLCK;
}

static inline int locks_delete_block(struct file_lock *waiter)
{
	return -ENOENT;
}

static inline int vfs_test_lock(struct file *filp, struct file_lock *fl)
{
	return 0;
}

static inline int vfs_lock_file(struct file *filp, unsigned int cmd,
				struct file_lock *fl, struct file_lock *conf)
{
	return -ENOLCK;
}

static inline int vfs_cancel_lock(struct file *filp, struct file_lock *fl)
{
	return 0;
}

static inline int locks_lock_inode_wait(struct inode *inode, struct file_lock *fl)
{
	return -ENOLCK;
}

static inline int __break_lease(struct inode *inode, unsigned int mode, unsigned int type)
{
	return 0;
}

static inline void lease_get_mtime(struct inode *inode,
				   struct timespec64 *time)
{
	return;
}

static inline int generic_setlease(struct file *filp, long arg,
				    struct file_lock **flp, void **priv)
{
	return -EINVAL;
}

static inline int vfs_setlease(struct file *filp, long arg,
			       struct file_lock **lease, void **priv)
{
	return -EINVAL;
}

static inline int lease_modify(struct file_lock *fl, int arg,
			       struct list_head *dispose)
{
	return -EINVAL;
}

struct files_struct;
static inline void show_fd_locks(struct seq_file *f,
			struct file *filp, struct files_struct *files) {}
#endif /* !CONFIG_FILE_LOCKING */

static inline struct inode *file_inode(const struct file *f)
{
	return f->f_inode;
}

static inline struct dentry *file_dentry(const struct file *file)
{
	return d_real(file->f_path.dentry, file_inode(file));
}

static inline int locks_lock_file_wait(struct file *filp, struct file_lock *fl)
{
	return locks_lock_inode_wait(locks_inode(filp), fl);
}

struct fasync_struct {
	rwlock_t		fa_lock;
	int			magic;
	int			fa_fd;
	struct fasync_struct	*fa_next; /* singly linked list */
	struct file		*fa_file;
	struct rcu_head		fa_rcu;
};

#define FASYNC_MAGIC 0x4601

/* SMP safe fasync helpers: */
extern int fasync_helper(int, struct file *, int, struct fasync_struct **);
extern struct fasync_struct *fasync_insert_entry(int, struct file *, struct fasync_struct **, struct fasync_struct *);
extern int fasync_remove_entry(struct file *, struct fasync_struct **);
extern struct fasync_struct *fasync_alloc(void);
extern void fasync_free(struct fasync_struct *);

/* can be called from interrupts */
extern void kill_fasync(struct fasync_struct **, int, int);

extern void __f_setown(struct file *filp, struct pid *, enum pid_type, int force);
extern int f_setown(struct file *filp, unsigned long arg, int force);
extern void f_delown(struct file *filp);
extern pid_t f_getown(struct file *filp);
extern int send_sigurg(struct fown_struct *fown);

/*
 * sb->s_flags.  Note that these mirror the equivalent MS_* flags where
 * represented in both.
 */
#define SB_RDONLY	 1	/* Mount read-only */
#define SB_NOSUID	 2	/* Ignore suid and sgid bits */
#define SB_NODEV	 4	/* Disallow access to device special files */
#define SB_NOEXEC	 8	/* Disallow program execution */
#define SB_SYNCHRONOUS	16	/* Writes are synced at once */
#define SB_MANDLOCK	64	/* Allow mandatory locks on an FS */
#define SB_DIRSYNC	128	/* Directory modifications are synchronous */
#define SB_NOATIME	1024	/* Do not update access times. */
#define SB_NODIRATIME	2048	/* Do not update directory access times */
#define SB_SILENT	32768
#define SB_POSIXACL	(1<<16)	/* VFS does not apply the umask */
#define SB_INLINECRYPT	(1<<17)	/* Use blk-crypto for encrypted files */
#define SB_KERNMOUNT	(1<<22) /* this is a kern_mount call */
#define SB_I_VERSION	(1<<23) /* Update inode I_version field */
#define SB_LAZYTIME	(1<<25) /* Update the on-disk [acm]times lazily */

/* These sb flags are internal to the kernel */
#define SB_SUBMOUNT     (1<<26)
#define SB_FORCE    	(1<<27)
#define SB_NOSEC	(1<<28)
#define SB_BORN		(1<<29)
#define SB_ACTIVE	(1<<30)
#define SB_NOUSER	(1<<31)

/* These flags relate to encoding and casefolding */
#define SB_ENC_STRICT_MODE_FL	(1 << 0)

#define sb_has_strict_encoding(sb) \
	(sb->s_encoding_flags & SB_ENC_STRICT_MODE_FL)

/*
 *	Umount options
 */

#define MNT_FORCE	0x00000001	/* Attempt to forcibily umount */
#define MNT_DETACH	0x00000002	/* Just detach from the tree */
#define MNT_EXPIRE	0x00000004	/* Mark for expiry */
#define UMOUNT_NOFOLLOW	0x00000008	/* Don't follow symlink on umount */
#define UMOUNT_UNUSED	0x80000000	/* Flag guaranteed to be unused */

/* sb->s_iflags */
#define SB_I_CGROUPWB	0x00000001	/* cgroup-aware writeback enabled */
#define SB_I_NOEXEC	0x00000002	/* Ignore executables on this fs */
#define SB_I_NODEV	0x00000004	/* Ignore devices on this fs */
#define SB_I_STABLE_WRITES 0x00000008	/* don't modify blks until WB is done */

/* sb->s_iflags to limit user namespace mounts */
#define SB_I_USERNS_VISIBLE		0x00000010 /* fstype already mounted */
#define SB_I_IMA_UNVERIFIABLE_SIGNATURE	0x00000020
#define SB_I_UNTRUSTED_MOUNTER		0x00000040

#define SB_I_SKIP_SYNC	0x00000100	/* Skip superblock at global sync */

/* Possible states of 'frozen' field */
enum {
	SB_UNFROZEN = 0,		/* FS is unfrozen */
	SB_FREEZE_WRITE	= 1,		/* Writes, dir ops, ioctls frozen */
	SB_FREEZE_PAGEFAULT = 2,	/* Page faults stopped as well */
	SB_FREEZE_FS = 3,		/* For internal FS use (e.g. to stop
					 * internal threads if needed) */
	SB_FREEZE_COMPLETE = 4,		/* ->freeze_fs finished successfully */
};

#define SB_FREEZE_LEVELS (SB_FREEZE_COMPLETE - 1)

struct sb_writers {
	int				frozen;		/* Is sb frozen? */
	wait_queue_head_t		wait_unfrozen;	/* wait for thaw */
	struct percpu_rw_semaphore	rw_sem[SB_FREEZE_LEVELS];
};

struct super_block {
	struct list_head	s_list;		/* Keep this first */
	dev_t			s_dev;		/* search index; _not_ kdev_t */
	unsigned char		s_blocksize_bits;
	unsigned long		s_blocksize;
	loff_t			s_maxbytes;	/* Max file size */
	struct file_system_type	*s_type;
	const struct super_operations	*s_op;
	const struct dquot_operations	*dq_op;
	const struct quotactl_ops	*s_qcop;
	const struct export_operations *s_export_op;
	unsigned long		s_flags;
	unsigned long		s_iflags;	/* internal SB_I_* flags */
	unsigned long		s_magic;
	struct dentry		*s_root;
	struct rw_semaphore	s_umount;
	int			s_count;
	atomic_t		s_active;
#ifdef CONFIG_SECURITY
	void                    *s_security;
#endif
	const struct xattr_handler **s_xattr;
#ifdef CONFIG_FS_ENCRYPTION
	const struct fscrypt_operations	*s_cop;
	struct key		*s_master_keys; /* master crypto keys in use */
#endif
#ifdef CONFIG_FS_VERITY
	const struct fsverity_operations *s_vop;
#endif
#ifdef CONFIG_UNICODE
	struct unicode_map *s_encoding;
	__u16 s_encoding_flags;
#endif
	struct hlist_bl_head	s_roots;	/* alternate root dentries for NFS */
	struct list_head	s_mounts;	/* list of mounts; _not_ for fs use */
	struct block_device	*s_bdev;
	struct backing_dev_info *s_bdi;
	struct mtd_info		*s_mtd;
	struct hlist_node	s_instances;
	unsigned int		s_quota_types;	/* Bitmask of supported quota types */
	struct quota_info	s_dquot;	/* Diskquota specific options */

	struct sb_writers	s_writers;

	/*
	 * Keep s_fs_info, s_time_gran, s_fsnotify_mask, and
	 * s_fsnotify_marks together for cache efficiency. They are frequently
	 * accessed and rarely modified.
	 */
	void			*s_fs_info;	/* Filesystem private info */

	/* Granularity of c/m/atime in ns (cannot be worse than a second) */
	u32			s_time_gran;
	/* Time limits for c/m/atime in seconds */
	time64_t		   s_time_min;
	time64_t		   s_time_max;
#ifdef CONFIG_FSNOTIFY
	__u32			s_fsnotify_mask;
	struct fsnotify_mark_connector __rcu	*s_fsnotify_marks;
#endif

	char			s_id[32];	/* Informational name */
	uuid_t			s_uuid;		/* UUID */

	unsigned int		s_max_links;
	fmode_t			s_mode;

	/*
	 * The next field is for VFS *only*. No filesystems have any business
	 * even looking at it. You had been warned.
	 */
	struct mutex s_vfs_rename_mutex;	/* Kludge */

	/*
	 * Filesystem subtype.  If non-empty the filesystem type field
	 * in /proc/mounts will be "type.subtype"
	 */
	const char *s_subtype;

	const struct dentry_operations *s_d_op; /* default d_op for dentries */

	/*
	 * Saved pool identifier for cleancache (-1 means none)
	 */
	int cleancache_poolid;

	struct shrinker s_shrink;	/* per-sb shrinker handle */

	/* Number of inodes with nlink == 0 but still referenced */
	atomic_long_t s_remove_count;

	/* Pending fsnotify inode refs */
	atomic_long_t s_fsnotify_inode_refs;

	/* Being remounted read-only */
	int s_readonly_remount;

	/* per-sb errseq_t for reporting writeback errors via syncfs */
	errseq_t s_wb_err;

	/* AIO completions deferred from interrupt context */
	struct workqueue_struct *s_dio_done_wq;
	struct hlist_head s_pins;

	/*
	 * Owning user namespace and default context in which to
	 * interpret filesystem uids, gids, quotas, device nodes,
	 * xattrs and security labels.
	 */
	struct user_namespace *s_user_ns;

	/*
	 * The list_lru structure is essentially just a pointer to a table
	 * of per-node lru lists, each of which has its own spinlock.
	 * There is no need to put them into separate cachelines.
	 */
	struct list_lru		s_dentry_lru;
	struct list_lru		s_inode_lru;
	struct rcu_head		rcu;
	struct work_struct	destroy_work;

	struct mutex		s_sync_lock;	/* sync serialisation lock */

	/*
	 * Indicates how deep in a filesystem stack this SB is
	 */
	int s_stack_depth;

	/* s_inode_list_lock protects s_inodes */
	spinlock_t		s_inode_list_lock ____cacheline_aligned_in_smp;
	struct list_head	s_inodes;	/* all inodes */

	spinlock_t		s_inode_wblist_lock;
	struct list_head	s_inodes_wb;	/* writeback inodes */

	ANDROID_KABI_RESERVE(1);
	ANDROID_KABI_RESERVE(2);
	ANDROID_KABI_RESERVE(3);
	ANDROID_KABI_RESERVE(4);
} __randomize_layout;

/* Helper functions so that in most cases filesystems will
 * not need to deal directly with kuid_t and kgid_t and can
 * instead deal with the raw numeric values that are stored
 * in the filesystem.
 */
static inline uid_t i_uid_read(const struct inode *inode)
{
	return from_kuid(inode->i_sb->s_user_ns, inode->i_uid);
}

static inline gid_t i_gid_read(const struct inode *inode)
{
	return from_kgid(inode->i_sb->s_user_ns, inode->i_gid);
}

static inline void i_uid_write(struct inode *inode, uid_t uid)
{
	inode->i_uid = make_kuid(inode->i_sb->s_user_ns, uid);
}

static inline void i_gid_write(struct inode *inode, gid_t gid)
{
	inode->i_gid = make_kgid(inode->i_sb->s_user_ns, gid);
}

/**
 * kuid_into_mnt - map a kuid down into a mnt_userns
 * @mnt_userns: user namespace of the relevant mount
 * @kuid: kuid to be mapped
 *
 * Return: @kuid mapped according to @mnt_userns.
 * If @kuid has no mapping INVALID_UID is returned.
 */
static inline kuid_t kuid_into_mnt(struct user_namespace *mnt_userns,
				   kuid_t kuid)
{
	return make_kuid(mnt_userns, __kuid_val(kuid));
}

/**
 * kgid_into_mnt - map a kgid down into a mnt_userns
 * @mnt_userns: user namespace of the relevant mount
 * @kgid: kgid to be mapped
 *
 * Return: @kgid mapped according to @mnt_userns.
 * If @kgid has no mapping INVALID_GID is returned.
 */
static inline kgid_t kgid_into_mnt(struct user_namespace *mnt_userns,
				   kgid_t kgid)
{
	return make_kgid(mnt_userns, __kgid_val(kgid));
}

/**
 * i_uid_into_mnt - map an inode's i_uid down into a mnt_userns
 * @mnt_userns: user namespace of the mount the inode was found from
 * @inode: inode to map
 *
 * Return: the inode's i_uid mapped down according to @mnt_userns.
 * If the inode's i_uid has no mapping INVALID_UID is returned.
 */
static inline kuid_t i_uid_into_mnt(struct user_namespace *mnt_userns,
				    const struct inode *inode)
{
	return kuid_into_mnt(mnt_userns, inode->i_uid);
}

/**
 * i_gid_into_mnt - map an inode's i_gid down into a mnt_userns
 * @mnt_userns: user namespace of the mount the inode was found from
 * @inode: inode to map
 *
 * Return: the inode's i_gid mapped down according to @mnt_userns.
 * If the inode's i_gid has no mapping INVALID_GID is returned.
 */
static inline kgid_t i_gid_into_mnt(struct user_namespace *mnt_userns,
				    const struct inode *inode)
{
	return kgid_into_mnt(mnt_userns, inode->i_gid);
}

/**
 * kuid_from_mnt - map a kuid up into a mnt_userns
 * @mnt_userns: user namespace of the relevant mount
 * @kuid: kuid to be mapped
 *
 * Return: @kuid mapped up according to @mnt_userns.
 * If @kuid has no mapping INVALID_UID is returned.
 */
static inline kuid_t kuid_from_mnt(struct user_namespace *mnt_userns,
				   kuid_t kuid)
{
	return KUIDT_INIT(from_kuid(mnt_userns, kuid));
}

/**
 * kgid_from_mnt - map a kgid up into a mnt_userns
 * @mnt_userns: user namespace of the relevant mount
 * @kgid: kgid to be mapped
 *
 * Return: @kgid mapped up according to @mnt_userns.
 * If @kgid has no mapping INVALID_GID is returned.
 */
static inline kgid_t kgid_from_mnt(struct user_namespace *mnt_userns,
				   kgid_t kgid)
{
	return KGIDT_INIT(from_kgid(mnt_userns, kgid));
}

/**
 * mapped_fsuid - return caller's fsuid mapped up into a mnt_userns
 * @mnt_userns: user namespace of the relevant mount
 *
 * Use this helper to initialize a new vfs or filesystem object based on
 * the caller's fsuid. A common example is initializing the i_uid field of
 * a newly allocated inode triggered by a creation event such as mkdir or
 * O_CREAT. Other examples include the allocation of quotas for a specific
 * user.
 *
 * Return: the caller's current fsuid mapped up according to @mnt_userns.
 */
static inline kuid_t mapped_fsuid(struct user_namespace *mnt_userns)
{
	return kuid_from_mnt(mnt_userns, current_fsuid());
}

/**
 * mapped_fsgid - return caller's fsgid mapped up into a mnt_userns
 * @mnt_userns: user namespace of the relevant mount
 *
 * Use this helper to initialize a new vfs or filesystem object based on
 * the caller's fsgid. A common example is initializing the i_gid field of
 * a newly allocated inode triggered by a creation event such as mkdir or
 * O_CREAT. Other examples include the allocation of quotas for a specific
 * user.
 *
 * Return: the caller's current fsgid mapped up according to @mnt_userns.
 */
static inline kgid_t mapped_fsgid(struct user_namespace *mnt_userns)
{
	return kgid_from_mnt(mnt_userns, current_fsgid());
}

/**
 * inode_fsuid_set - initialize inode's i_uid field with callers fsuid
 * @inode: inode to initialize
 * @mnt_userns: user namespace of the mount the inode was found from
 *
 * Initialize the i_uid field of @inode. If the inode was found/created via
 * an idmapped mount map the caller's fsuid according to @mnt_users.
 */
static inline void inode_fsuid_set(struct inode *inode,
				   struct user_namespace *mnt_userns)
{
	inode->i_uid = mapped_fsuid(mnt_userns);
}

/**
 * inode_fsgid_set - initialize inode's i_gid field with callers fsgid
 * @inode: inode to initialize
 * @mnt_userns: user namespace of the mount the inode was found from
 *
 * Initialize the i_gid field of @inode. If the inode was found/created via
 * an idmapped mount map the caller's fsgid according to @mnt_users.
 */
static inline void inode_fsgid_set(struct inode *inode,
				   struct user_namespace *mnt_userns)
{
	inode->i_gid = mapped_fsgid(mnt_userns);
}

/**
 * fsuidgid_has_mapping() - check whether caller's fsuid/fsgid is mapped
 * @sb: the superblock we want a mapping in
 * @mnt_userns: user namespace of the relevant mount
 *
 * Check whether the caller's fsuid and fsgid have a valid mapping in the
 * s_user_ns of the superblock @sb. If the caller is on an idmapped mount map
 * the caller's fsuid and fsgid according to the @mnt_userns first.
 *
 * Return: true if fsuid and fsgid is mapped, false if not.
 */
static inline bool fsuidgid_has_mapping(struct super_block *sb,
					struct user_namespace *mnt_userns)
{
	struct user_namespace *s_user_ns = sb->s_user_ns;

	return kuid_has_mapping(s_user_ns, mapped_fsuid(mnt_userns)) &&
	       kgid_has_mapping(s_user_ns, mapped_fsgid(mnt_userns));
}

extern struct timespec64 current_time(struct inode *inode);

/*
 * Snapshotting support.
 */

/*
 * These are internal functions, please use sb_start_{write,pagefault,intwrite}
 * instead.
 */
static inline void __sb_end_write(struct super_block *sb, int level)
{
	percpu_up_read(sb->s_writers.rw_sem + level-1);
}

static inline void __sb_start_write(struct super_block *sb, int level)
{
	percpu_down_read(sb->s_writers.rw_sem + level - 1);
}

static inline bool __sb_start_write_trylock(struct super_block *sb, int level)
{
	return percpu_down_read_trylock(sb->s_writers.rw_sem + level - 1);
}

#define __sb_writers_acquired(sb, lev)	\
	percpu_rwsem_acquire(&(sb)->s_writers.rw_sem[(lev)-1], 1, _THIS_IP_)
#define __sb_writers_release(sb, lev)	\
	percpu_rwsem_release(&(sb)->s_writers.rw_sem[(lev)-1], 1, _THIS_IP_)

/**
 * sb_end_write - drop write access to a superblock
 * @sb: the super we wrote to
 *
 * Decrement number of writers to the filesystem. Wake up possible waiters
 * wanting to freeze the filesystem.
 */
static inline void sb_end_write(struct super_block *sb)
{
	__sb_end_write(sb, SB_FREEZE_WRITE);
}

/**
 * sb_end_pagefault - drop write access to a superblock from a page fault
 * @sb: the super we wrote to
 *
 * Decrement number of processes handling write page fault to the filesystem.
 * Wake up possible waiters wanting to freeze the filesystem.
 */
static inline void sb_end_pagefault(struct super_block *sb)
{
	__sb_end_write(sb, SB_FREEZE_PAGEFAULT);
}

/**
 * sb_end_intwrite - drop write access to a superblock for internal fs purposes
 * @sb: the super we wrote to
 *
 * Decrement fs-internal number of writers to the filesystem.  Wake up possible
 * waiters wanting to freeze the filesystem.
 */
static inline void sb_end_intwrite(struct super_block *sb)
{
	__sb_end_write(sb, SB_FREEZE_FS);
}

/**
 * sb_start_write - get write access to a superblock
 * @sb: the super we write to
 *
 * When a process wants to write data or metadata to a file system (i.e. dirty
 * a page or an inode), it should embed the operation in a sb_start_write() -
 * sb_end_write() pair to get exclusion against file system freezing. This
 * function increments number of writers preventing freezing. If the file
 * system is already frozen, the function waits until the file system is
 * thawed.
 *
 * Since freeze protection behaves as a lock, users have to preserve
 * ordering of freeze protection and other filesystem locks. Generally,
 * freeze protection should be the outermost lock. In particular, we have:
 *
 * sb_start_write
 *   -> i_mutex			(write path, truncate, directory ops, ...)
 *   -> s_umount		(freeze_super, thaw_super)
 */
static inline void sb_start_write(struct super_block *sb)
{
	__sb_start_write(sb, SB_FREEZE_WRITE);
}

static inline bool sb_start_write_trylock(struct super_block *sb)
{
	return __sb_start_write_trylock(sb, SB_FREEZE_WRITE);
}

/**
 * sb_start_pagefault - get write access to a superblock from a page fault
 * @sb: the super we write to
 *
 * When a process starts handling write page fault, it should embed the
 * operation into sb_start_pagefault() - sb_end_pagefault() pair to get
 * exclusion against file system freezing. This is needed since the page fault
 * is going to dirty a page. This function increments number of running page
 * faults preventing freezing. If the file system is already frozen, the
 * function waits until the file system is thawed.
 *
 * Since page fault freeze protection behaves as a lock, users have to preserve
 * ordering of freeze protection and other filesystem locks. It is advised to
 * put sb_start_pagefault() close to mmap_lock in lock ordering. Page fault
 * handling code implies lock dependency:
 *
 * mmap_lock
 *   -> sb_start_pagefault
 */
static inline void sb_start_pagefault(struct super_block *sb)
{
	__sb_start_write(sb, SB_FREEZE_PAGEFAULT);
}

/**
 * sb_start_intwrite - get write access to a superblock for internal fs purposes
 * @sb: the super we write to
 *
 * This is the third level of protection against filesystem freezing. It is
 * free for use by a filesystem. The only requirement is that it must rank
 * below sb_start_pagefault.
 *
 * For example filesystem can call sb_start_intwrite() when starting a
 * transaction which somewhat eases handling of freezing for internal sources
 * of filesystem changes (internal fs threads, discarding preallocation on file
 * close, etc.).
 */
static inline void sb_start_intwrite(struct super_block *sb)
{
	__sb_start_write(sb, SB_FREEZE_FS);
}

static inline bool sb_start_intwrite_trylock(struct super_block *sb)
{
	return __sb_start_write_trylock(sb, SB_FREEZE_FS);
}

bool inode_owner_or_capable(struct user_namespace *mnt_userns,
			    const struct inode *inode);

/*
 * VFS helper functions..
 */
int vfs_create(struct user_namespace *, struct inode *,
	       struct dentry *, umode_t, bool);
int vfs_mkdir(struct user_namespace *, struct inode *,
	      struct dentry *, umode_t);
int vfs_mknod(struct user_namespace *, struct inode *, struct dentry *,
              umode_t, dev_t);
int vfs_symlink(struct user_namespace *, struct inode *,
		struct dentry *, const char *);
int vfs_link(struct dentry *, struct user_namespace *, struct inode *,
	     struct dentry *, struct inode **);
int vfs_rmdir(struct user_namespace *, struct inode *, struct dentry *);
int vfs_unlink(struct user_namespace *, struct inode *, struct dentry *,
	       struct inode **);

/**
 * struct renamedata - contains all information required for renaming
 * @old_mnt_userns:    old user namespace of the mount the inode was found from
 * @old_dir:           parent of source
 * @old_dentry:                source
 * @new_mnt_userns:    new user namespace of the mount the inode was found from
 * @new_dir:           parent of destination
 * @new_dentry:                destination
 * @delegated_inode:   returns an inode needing a delegation break
 * @flags:             rename flags
 */
struct renamedata {
	struct user_namespace *old_mnt_userns;
	struct inode *old_dir;
	struct dentry *old_dentry;
	struct user_namespace *new_mnt_userns;
	struct inode *new_dir;
	struct dentry *new_dentry;
	struct inode **delegated_inode;
	unsigned int flags;
} __randomize_layout;

int vfs_rename(struct renamedata *);

static inline int vfs_whiteout(struct user_namespace *mnt_userns,
			       struct inode *dir, struct dentry *dentry)
{
	return vfs_mknod(mnt_userns, dir, dentry, S_IFCHR | WHITEOUT_MODE,
			 WHITEOUT_DEV);
}

struct dentry *vfs_tmpfile(struct user_namespace *mnt_userns,
			   struct dentry *dentry, umode_t mode, int open_flag);

int vfs_mkobj(struct dentry *, umode_t,
		int (*f)(struct dentry *, umode_t, void *),
		void *);

int vfs_fchown(struct file *file, uid_t user, gid_t group);
int vfs_fchmod(struct file *file, umode_t mode);
int vfs_utimes(const struct path *path, struct timespec64 *times);

extern long vfs_ioctl(struct file *file, unsigned int cmd, unsigned long arg);

#ifdef CONFIG_COMPAT
extern long compat_ptr_ioctl(struct file *file, unsigned int cmd,
					unsigned long arg);
#else
#define compat_ptr_ioctl NULL
#endif

/*
 * VFS file helper functions.
 */
void inode_init_owner(struct user_namespace *mnt_userns, struct inode *inode,
		      const struct inode *dir, umode_t mode);
extern bool may_open_dev(const struct path *path);

/*
 * This is the "filldir" function type, used by readdir() to let
 * the kernel specify what kind of dirent layout it wants to have.
 * This allows the kernel to read directories into kernel space or
 * to have different dirent layouts depending on the binary type.
 */
struct dir_context;
typedef int (*filldir_t)(struct dir_context *, const char *, int, loff_t, u64,
			 unsigned);

struct dir_context {
	filldir_t actor;
	loff_t pos;
};

/*
 * These flags let !MMU mmap() govern direct device mapping vs immediate
 * copying more easily for MAP_PRIVATE, especially for ROM filesystems.
 *
 * NOMMU_MAP_COPY:	Copy can be mapped (MAP_PRIVATE)
 * NOMMU_MAP_DIRECT:	Can be mapped directly (MAP_SHARED)
 * NOMMU_MAP_READ:	Can be mapped for reading
 * NOMMU_MAP_WRITE:	Can be mapped for writing
 * NOMMU_MAP_EXEC:	Can be mapped for execution
 */
#define NOMMU_MAP_COPY		0x00000001
#define NOMMU_MAP_DIRECT	0x00000008
#define NOMMU_MAP_READ		VM_MAYREAD
#define NOMMU_MAP_WRITE		VM_MAYWRITE
#define NOMMU_MAP_EXEC		VM_MAYEXEC

#define NOMMU_VMFLAGS \
	(NOMMU_MAP_READ | NOMMU_MAP_WRITE | NOMMU_MAP_EXEC)

/*
 * These flags control the behavior of the remap_file_range function pointer.
 * If it is called with len == 0 that means "remap to end of source file".
 * See Documentation/filesystems/vfs.rst for more details about this call.
 *
 * REMAP_FILE_DEDUP: only remap if contents identical (i.e. deduplicate)
 * REMAP_FILE_CAN_SHORTEN: caller can handle a shortened request
 */
#define REMAP_FILE_DEDUP		(1 << 0)
#define REMAP_FILE_CAN_SHORTEN		(1 << 1)

/*
 * These flags signal that the caller is ok with altering various aspects of
 * the behavior of the remap operation.  The changes must be made by the
 * implementation; the vfs remap helper functions can take advantage of them.
 * Flags in this category exist to preserve the quirky behavior of the hoisted
 * btrfs clone/dedupe ioctls.
 */
#define REMAP_FILE_ADVISORY		(REMAP_FILE_CAN_SHORTEN)

struct iov_iter;

struct file_operations {
	struct module *owner;
	loff_t (*llseek) (struct file *, loff_t, int);
	ssize_t (*read) (struct file *, char __user *, size_t, loff_t *);
	ssize_t (*write) (struct file *, const char __user *, size_t, loff_t *);
	ssize_t (*read_iter) (struct kiocb *, struct iov_iter *);
	ssize_t (*write_iter) (struct kiocb *, struct iov_iter *);
	int (*iopoll)(struct kiocb *kiocb, bool spin);
	int (*iterate) (struct file *, struct dir_context *);
	int (*iterate_shared) (struct file *, struct dir_context *);
	__poll_t (*poll) (struct file *, struct poll_table_struct *);
	long (*unlocked_ioctl) (struct file *, unsigned int, unsigned long);
	long (*compat_ioctl) (struct file *, unsigned int, unsigned long);
	int (*mmap) (struct file *, struct vm_area_struct *);
	unsigned long mmap_supported_flags;
	int (*open) (struct inode *, struct file *);
	int (*flush) (struct file *, fl_owner_t id);
	int (*release) (struct inode *, struct file *);
	int (*fsync) (struct file *, loff_t, loff_t, int datasync);
	int (*fasync) (int, struct file *, int);
	int (*lock) (struct file *, int, struct file_lock *);
	ssize_t (*sendpage) (struct file *, struct page *, int, size_t, loff_t *, int);
	unsigned long (*get_unmapped_area)(struct file *, unsigned long, unsigned long, unsigned long, unsigned long);
	int (*check_flags)(int);
	int (*flock) (struct file *, int, struct file_lock *);
	ssize_t (*splice_write)(struct pipe_inode_info *, struct file *, loff_t *, size_t, unsigned int);
	ssize_t (*splice_read)(struct file *, loff_t *, struct pipe_inode_info *, size_t, unsigned int);
	int (*setlease)(struct file *, long, struct file_lock **, void **);
	long (*fallocate)(struct file *file, int mode, loff_t offset,
			  loff_t len);
	void (*show_fdinfo)(struct seq_file *m, struct file *f);
#ifndef CONFIG_MMU
	unsigned (*mmap_capabilities)(struct file *);
#endif
	ssize_t (*copy_file_range)(struct file *, loff_t, struct file *,
			loff_t, size_t, unsigned int);
	loff_t (*remap_file_range)(struct file *file_in, loff_t pos_in,
				   struct file *file_out, loff_t pos_out,
				   loff_t len, unsigned int remap_flags);
	int (*fadvise)(struct file *, loff_t, loff_t, int);

	ANDROID_KABI_RESERVE(1);
	ANDROID_KABI_RESERVE(2);
	ANDROID_KABI_RESERVE(3);
	ANDROID_KABI_RESERVE(4);
} __randomize_layout;

struct inode_operations {
	struct dentry * (*lookup) (struct inode *,struct dentry *, unsigned int);
	const char * (*get_link) (struct dentry *, struct inode *, struct delayed_call *);
	int (*permission) (struct user_namespace *, struct inode *, int);
	struct posix_acl * (*get_acl)(struct inode *, int);

	int (*readlink) (struct dentry *, char __user *,int);

	int (*create) (struct user_namespace *, struct inode *,struct dentry *,
		       umode_t, bool);
	int (*link) (struct dentry *,struct inode *,struct dentry *);
	int (*unlink) (struct inode *,struct dentry *);
	int (*symlink) (struct user_namespace *, struct inode *,struct dentry *,
			const char *);
	int (*mkdir) (struct user_namespace *, struct inode *,struct dentry *,
		      umode_t);
	int (*rmdir) (struct inode *,struct dentry *);
	int (*mknod) (struct user_namespace *, struct inode *,struct dentry *,
		      umode_t,dev_t);
	int (*rename) (struct user_namespace *, struct inode *, struct dentry *,
			struct inode *, struct dentry *, unsigned int);
	int (*setattr) (struct user_namespace *, struct dentry *,
			struct iattr *);
	int (*getattr) (struct user_namespace *, const struct path *,
			struct kstat *, u32, unsigned int);
	ssize_t (*listxattr) (struct dentry *, char *, size_t);
	int (*fiemap)(struct inode *, struct fiemap_extent_info *, u64 start,
		      u64 len);
	int (*update_time)(struct inode *, struct timespec64 *, int);
	int (*atomic_open)(struct inode *, struct dentry *,
			   struct file *, unsigned open_flag,
			   umode_t create_mode);
<<<<<<< HEAD
	int (*tmpfile) (struct inode *, struct dentry *, umode_t);
	int (*set_acl)(struct inode *, struct posix_acl *, int);

	ANDROID_KABI_RESERVE(1);
	ANDROID_KABI_RESERVE(2);
	ANDROID_KABI_RESERVE(3);
	ANDROID_KABI_RESERVE(4);
=======
	int (*tmpfile) (struct user_namespace *, struct inode *,
			struct dentry *, umode_t);
	int (*set_acl)(struct user_namespace *, struct inode *,
		       struct posix_acl *, int);
	int (*fileattr_set)(struct user_namespace *mnt_userns,
			    struct dentry *dentry, struct fileattr *fa);
	int (*fileattr_get)(struct dentry *dentry, struct fileattr *fa);
>>>>>>> 754a0abe
} ____cacheline_aligned;

static inline ssize_t call_read_iter(struct file *file, struct kiocb *kio,
				     struct iov_iter *iter)
{
	return file->f_op->read_iter(kio, iter);
}

static inline ssize_t call_write_iter(struct file *file, struct kiocb *kio,
				      struct iov_iter *iter)
{
	return file->f_op->write_iter(kio, iter);
}

static inline int call_mmap(struct file *file, struct vm_area_struct *vma)
{
	return file->f_op->mmap(file, vma);
}

extern ssize_t vfs_read(struct file *, char __user *, size_t, loff_t *);
extern ssize_t vfs_write(struct file *, const char __user *, size_t, loff_t *);
extern ssize_t vfs_copy_file_range(struct file *, loff_t , struct file *,
				   loff_t, size_t, unsigned int);
extern ssize_t generic_copy_file_range(struct file *file_in, loff_t pos_in,
				       struct file *file_out, loff_t pos_out,
				       size_t len, unsigned int flags);
extern int generic_remap_file_range_prep(struct file *file_in, loff_t pos_in,
					 struct file *file_out, loff_t pos_out,
					 loff_t *count,
					 unsigned int remap_flags);
extern loff_t do_clone_file_range(struct file *file_in, loff_t pos_in,
				  struct file *file_out, loff_t pos_out,
				  loff_t len, unsigned int remap_flags);
extern loff_t vfs_clone_file_range(struct file *file_in, loff_t pos_in,
				   struct file *file_out, loff_t pos_out,
				   loff_t len, unsigned int remap_flags);
extern int vfs_dedupe_file_range(struct file *file,
				 struct file_dedupe_range *same);
extern loff_t vfs_dedupe_file_range_one(struct file *src_file, loff_t src_pos,
					struct file *dst_file, loff_t dst_pos,
					loff_t len, unsigned int remap_flags);


struct super_operations {
   	struct inode *(*alloc_inode)(struct super_block *sb);
	void (*destroy_inode)(struct inode *);
	void (*free_inode)(struct inode *);

   	void (*dirty_inode) (struct inode *, int flags);
	int (*write_inode) (struct inode *, struct writeback_control *wbc);
	int (*drop_inode) (struct inode *);
	void (*evict_inode) (struct inode *);
	void (*put_super) (struct super_block *);
	int (*sync_fs)(struct super_block *sb, int wait);
	int (*freeze_super) (struct super_block *);
	int (*freeze_fs) (struct super_block *);
	int (*thaw_super) (struct super_block *);
	int (*unfreeze_fs) (struct super_block *);
	int (*statfs) (struct dentry *, struct kstatfs *);
	int (*remount_fs) (struct super_block *, int *, char *);
	void (*umount_begin) (struct super_block *);

	int (*show_options)(struct seq_file *, struct dentry *);
	int (*show_devname)(struct seq_file *, struct dentry *);
	int (*show_path)(struct seq_file *, struct dentry *);
	int (*show_stats)(struct seq_file *, struct dentry *);
#ifdef CONFIG_QUOTA
	ssize_t (*quota_read)(struct super_block *, int, char *, size_t, loff_t);
	ssize_t (*quota_write)(struct super_block *, int, const char *, size_t, loff_t);
	struct dquot **(*get_dquots)(struct inode *);
#endif
	long (*nr_cached_objects)(struct super_block *,
				  struct shrink_control *);
	long (*free_cached_objects)(struct super_block *,
				    struct shrink_control *);

	ANDROID_KABI_RESERVE(1);
	ANDROID_KABI_RESERVE(2);
	ANDROID_KABI_RESERVE(3);
	ANDROID_KABI_RESERVE(4);
};

/*
 * Inode flags - they have no relation to superblock flags now
 */
#define S_SYNC		(1 << 0)  /* Writes are synced at once */
#define S_NOATIME	(1 << 1)  /* Do not update access times */
#define S_APPEND	(1 << 2)  /* Append-only file */
#define S_IMMUTABLE	(1 << 3)  /* Immutable file */
#define S_DEAD		(1 << 4)  /* removed, but still open directory */
#define S_NOQUOTA	(1 << 5)  /* Inode is not counted to quota */
#define S_DIRSYNC	(1 << 6)  /* Directory modifications are synchronous */
#define S_NOCMTIME	(1 << 7)  /* Do not update file c/mtime */
#define S_SWAPFILE	(1 << 8)  /* Do not truncate: swapon got its bmaps */
#define S_PRIVATE	(1 << 9)  /* Inode is fs-internal */
#define S_IMA		(1 << 10) /* Inode has an associated IMA struct */
#define S_AUTOMOUNT	(1 << 11) /* Automount/referral quasi-directory */
#define S_NOSEC		(1 << 12) /* no suid or xattr security attributes */
#ifdef CONFIG_FS_DAX
#define S_DAX		(1 << 13) /* Direct Access, avoiding the page cache */
#else
#define S_DAX		0	  /* Make all the DAX code disappear */
#endif
#define S_ENCRYPTED	(1 << 14) /* Encrypted file (using fs/crypto/) */
#define S_CASEFOLD	(1 << 15) /* Casefolded file */
#define S_VERITY	(1 << 16) /* Verity file (using fs/verity/) */

/*
 * Note that nosuid etc flags are inode-specific: setting some file-system
 * flags just means all the inodes inherit those flags by default. It might be
 * possible to override it selectively if you really wanted to with some
 * ioctl() that is not currently implemented.
 *
 * Exception: SB_RDONLY is always applied to the entire file system.
 *
 * Unfortunately, it is possible to change a filesystems flags with it mounted
 * with files in use.  This means that all of the inodes will not have their
 * i_flags updated.  Hence, i_flags no longer inherit the superblock mount
 * flags, so these have to be checked separately. -- rmk@arm.uk.linux.org
 */
#define __IS_FLG(inode, flg)	((inode)->i_sb->s_flags & (flg))

static inline bool sb_rdonly(const struct super_block *sb) { return sb->s_flags & SB_RDONLY; }
#define IS_RDONLY(inode)	sb_rdonly((inode)->i_sb)
#define IS_SYNC(inode)		(__IS_FLG(inode, SB_SYNCHRONOUS) || \
					((inode)->i_flags & S_SYNC))
#define IS_DIRSYNC(inode)	(__IS_FLG(inode, SB_SYNCHRONOUS|SB_DIRSYNC) || \
					((inode)->i_flags & (S_SYNC|S_DIRSYNC)))
#define IS_MANDLOCK(inode)	__IS_FLG(inode, SB_MANDLOCK)
#define IS_NOATIME(inode)	__IS_FLG(inode, SB_RDONLY|SB_NOATIME)
#define IS_I_VERSION(inode)	__IS_FLG(inode, SB_I_VERSION)

#define IS_NOQUOTA(inode)	((inode)->i_flags & S_NOQUOTA)
#define IS_APPEND(inode)	((inode)->i_flags & S_APPEND)
#define IS_IMMUTABLE(inode)	((inode)->i_flags & S_IMMUTABLE)
#define IS_POSIXACL(inode)	__IS_FLG(inode, SB_POSIXACL)

#define IS_DEADDIR(inode)	((inode)->i_flags & S_DEAD)
#define IS_NOCMTIME(inode)	((inode)->i_flags & S_NOCMTIME)
#define IS_SWAPFILE(inode)	((inode)->i_flags & S_SWAPFILE)
#define IS_PRIVATE(inode)	((inode)->i_flags & S_PRIVATE)
#define IS_IMA(inode)		((inode)->i_flags & S_IMA)
#define IS_AUTOMOUNT(inode)	((inode)->i_flags & S_AUTOMOUNT)
#define IS_NOSEC(inode)		((inode)->i_flags & S_NOSEC)
#define IS_DAX(inode)		((inode)->i_flags & S_DAX)
#define IS_ENCRYPTED(inode)	((inode)->i_flags & S_ENCRYPTED)
#define IS_CASEFOLDED(inode)	((inode)->i_flags & S_CASEFOLD)
#define IS_VERITY(inode)	((inode)->i_flags & S_VERITY)

#define IS_WHITEOUT(inode)	(S_ISCHR(inode->i_mode) && \
				 (inode)->i_rdev == WHITEOUT_DEV)

static inline bool HAS_UNMAPPED_ID(struct user_namespace *mnt_userns,
				   struct inode *inode)
{
	return !uid_valid(i_uid_into_mnt(mnt_userns, inode)) ||
	       !gid_valid(i_gid_into_mnt(mnt_userns, inode));
}

static inline enum rw_hint file_write_hint(struct file *file)
{
	if (file->f_write_hint != WRITE_LIFE_NOT_SET)
		return file->f_write_hint;

	return file_inode(file)->i_write_hint;
}

static inline int iocb_flags(struct file *file);

static inline u16 ki_hint_validate(enum rw_hint hint)
{
	typeof(((struct kiocb *)0)->ki_hint) max_hint = -1;

	if (hint <= max_hint)
		return hint;
	return 0;
}

static inline void init_sync_kiocb(struct kiocb *kiocb, struct file *filp)
{
	*kiocb = (struct kiocb) {
		.ki_filp = filp,
		.ki_flags = iocb_flags(filp),
		.ki_hint = ki_hint_validate(file_write_hint(filp)),
		.ki_ioprio = get_current_ioprio(),
	};
}

static inline void kiocb_clone(struct kiocb *kiocb, struct kiocb *kiocb_src,
			       struct file *filp)
{
	*kiocb = (struct kiocb) {
		.ki_filp = filp,
		.ki_flags = kiocb_src->ki_flags,
		.ki_hint = kiocb_src->ki_hint,
		.ki_ioprio = kiocb_src->ki_ioprio,
		.ki_pos = kiocb_src->ki_pos,
	};
}

/*
 * Inode state bits.  Protected by inode->i_lock
 *
 * Four bits determine the dirty state of the inode: I_DIRTY_SYNC,
 * I_DIRTY_DATASYNC, I_DIRTY_PAGES, and I_DIRTY_TIME.
 *
 * Four bits define the lifetime of an inode.  Initially, inodes are I_NEW,
 * until that flag is cleared.  I_WILL_FREE, I_FREEING and I_CLEAR are set at
 * various stages of removing an inode.
 *
 * Two bits are used for locking and completion notification, I_NEW and I_SYNC.
 *
 * I_DIRTY_SYNC		Inode is dirty, but doesn't have to be written on
 *			fdatasync() (unless I_DIRTY_DATASYNC is also set).
 *			Timestamp updates are the usual cause.
 * I_DIRTY_DATASYNC	Data-related inode changes pending.  We keep track of
 *			these changes separately from I_DIRTY_SYNC so that we
 *			don't have to write inode on fdatasync() when only
 *			e.g. the timestamps have changed.
 * I_DIRTY_PAGES	Inode has dirty pages.  Inode itself may be clean.
 * I_DIRTY_TIME		The inode itself only has dirty timestamps, and the
 *			lazytime mount option is enabled.  We keep track of this
 *			separately from I_DIRTY_SYNC in order to implement
 *			lazytime.  This gets cleared if I_DIRTY_INODE
 *			(I_DIRTY_SYNC and/or I_DIRTY_DATASYNC) gets set.  I.e.
 *			either I_DIRTY_TIME *or* I_DIRTY_INODE can be set in
 *			i_state, but not both.  I_DIRTY_PAGES may still be set.
 * I_NEW		Serves as both a mutex and completion notification.
 *			New inodes set I_NEW.  If two processes both create
 *			the same inode, one of them will release its inode and
 *			wait for I_NEW to be released before returning.
 *			Inodes in I_WILL_FREE, I_FREEING or I_CLEAR state can
 *			also cause waiting on I_NEW, without I_NEW actually
 *			being set.  find_inode() uses this to prevent returning
 *			nearly-dead inodes.
 * I_WILL_FREE		Must be set when calling write_inode_now() if i_count
 *			is zero.  I_FREEING must be set when I_WILL_FREE is
 *			cleared.
 * I_FREEING		Set when inode is about to be freed but still has dirty
 *			pages or buffers attached or the inode itself is still
 *			dirty.
 * I_CLEAR		Added by clear_inode().  In this state the inode is
 *			clean and can be destroyed.  Inode keeps I_FREEING.
 *
 *			Inodes that are I_WILL_FREE, I_FREEING or I_CLEAR are
 *			prohibited for many purposes.  iget() must wait for
 *			the inode to be completely released, then create it
 *			anew.  Other functions will just ignore such inodes,
 *			if appropriate.  I_NEW is used for waiting.
 *
 * I_SYNC		Writeback of inode is running. The bit is set during
 *			data writeback, and cleared with a wakeup on the bit
 *			address once it is done. The bit is also used to pin
 *			the inode in memory for flusher thread.
 *
 * I_REFERENCED		Marks the inode as recently references on the LRU list.
 *
 * I_DIO_WAKEUP		Never set.  Only used as a key for wait_on_bit().
 *
 * I_WB_SWITCH		Cgroup bdi_writeback switching in progress.  Used to
 *			synchronize competing switching instances and to tell
 *			wb stat updates to grab the i_pages lock.  See
 *			inode_switch_wbs_work_fn() for details.
 *
 * I_OVL_INUSE		Used by overlayfs to get exclusive ownership on upper
 *			and work dirs among overlayfs mounts.
 *
 * I_CREATING		New object's inode in the middle of setting up.
 *
 * I_DONTCACHE		Evict inode as soon as it is not used anymore.
 *
 * I_SYNC_QUEUED	Inode is queued in b_io or b_more_io writeback lists.
 *			Used to detect that mark_inode_dirty() should not move
 * 			inode between dirty lists.
 *
 * Q: What is the difference between I_WILL_FREE and I_FREEING?
 */
#define I_DIRTY_SYNC		(1 << 0)
#define I_DIRTY_DATASYNC	(1 << 1)
#define I_DIRTY_PAGES		(1 << 2)
#define __I_NEW			3
#define I_NEW			(1 << __I_NEW)
#define I_WILL_FREE		(1 << 4)
#define I_FREEING		(1 << 5)
#define I_CLEAR			(1 << 6)
#define __I_SYNC		7
#define I_SYNC			(1 << __I_SYNC)
#define I_REFERENCED		(1 << 8)
#define __I_DIO_WAKEUP		9
#define I_DIO_WAKEUP		(1 << __I_DIO_WAKEUP)
#define I_LINKABLE		(1 << 10)
#define I_DIRTY_TIME		(1 << 11)
#define I_WB_SWITCH		(1 << 13)
#define I_OVL_INUSE		(1 << 14)
#define I_CREATING		(1 << 15)
#define I_DONTCACHE		(1 << 16)
#define I_SYNC_QUEUED		(1 << 17)

#define I_DIRTY_INODE (I_DIRTY_SYNC | I_DIRTY_DATASYNC)
#define I_DIRTY (I_DIRTY_INODE | I_DIRTY_PAGES)
#define I_DIRTY_ALL (I_DIRTY | I_DIRTY_TIME)

extern void __mark_inode_dirty(struct inode *, int);
static inline void mark_inode_dirty(struct inode *inode)
{
	__mark_inode_dirty(inode, I_DIRTY);
}

static inline void mark_inode_dirty_sync(struct inode *inode)
{
	__mark_inode_dirty(inode, I_DIRTY_SYNC);
}

/*
 * Returns true if the given inode itself only has dirty timestamps (its pages
 * may still be dirty) and isn't currently being allocated or freed.
 * Filesystems should call this if when writing an inode when lazytime is
 * enabled, they want to opportunistically write the timestamps of other inodes
 * located very nearby on-disk, e.g. in the same inode block.  This returns true
 * if the given inode is in need of such an opportunistic update.  Requires
 * i_lock, or at least later re-checking under i_lock.
 */
static inline bool inode_is_dirtytime_only(struct inode *inode)
{
	return (inode->i_state & (I_DIRTY_TIME | I_NEW |
				  I_FREEING | I_WILL_FREE)) == I_DIRTY_TIME;
}

extern void inc_nlink(struct inode *inode);
extern void drop_nlink(struct inode *inode);
extern void clear_nlink(struct inode *inode);
extern void set_nlink(struct inode *inode, unsigned int nlink);

static inline void inode_inc_link_count(struct inode *inode)
{
	inc_nlink(inode);
	mark_inode_dirty(inode);
}

static inline void inode_dec_link_count(struct inode *inode)
{
	drop_nlink(inode);
	mark_inode_dirty(inode);
}

enum file_time_flags {
	S_ATIME = 1,
	S_MTIME = 2,
	S_CTIME = 4,
	S_VERSION = 8,
};

extern bool atime_needs_update(const struct path *, struct inode *);
extern void touch_atime(const struct path *);
static inline void file_accessed(struct file *file)
{
	if (!(file->f_flags & O_NOATIME))
		touch_atime(&file->f_path);
}

extern int file_modified(struct file *file);

int sync_inode(struct inode *inode, struct writeback_control *wbc);
int sync_inode_metadata(struct inode *inode, int wait);

struct file_system_type {
	const char *name;
	int fs_flags;
#define FS_REQUIRES_DEV		1 
#define FS_BINARY_MOUNTDATA	2
#define FS_HAS_SUBTYPE		4
#define FS_USERNS_MOUNT		8	/* Can be mounted by userns root */
#define FS_DISALLOW_NOTIFY_PERM	16	/* Disable fanotify permission events */
#define FS_ALLOW_IDMAP         32      /* FS has been updated to handle vfs idmappings. */
#define FS_THP_SUPPORT		8192	/* Remove once all fs converted */
#define FS_RENAME_DOES_D_MOVE	32768	/* FS will handle d_move() during rename() internally. */
	int (*init_fs_context)(struct fs_context *);
	const struct fs_parameter_spec *parameters;
	struct dentry *(*mount) (struct file_system_type *, int,
		       const char *, void *);
	void (*kill_sb) (struct super_block *);
	struct module *owner;
	struct file_system_type * next;
	struct hlist_head fs_supers;

	struct lock_class_key s_lock_key;
	struct lock_class_key s_umount_key;
	struct lock_class_key s_vfs_rename_key;
	struct lock_class_key s_writers_key[SB_FREEZE_LEVELS];

	struct lock_class_key i_lock_key;
	struct lock_class_key i_mutex_key;
	struct lock_class_key i_mutex_dir_key;

	ANDROID_KABI_RESERVE(1);
	ANDROID_KABI_RESERVE(2);
	ANDROID_KABI_RESERVE(3);
	ANDROID_KABI_RESERVE(4);
};

#define MODULE_ALIAS_FS(NAME) MODULE_ALIAS("fs-" NAME)

extern struct dentry *mount_bdev(struct file_system_type *fs_type,
	int flags, const char *dev_name, void *data,
	int (*fill_super)(struct super_block *, void *, int));
extern struct dentry *mount_single(struct file_system_type *fs_type,
	int flags, void *data,
	int (*fill_super)(struct super_block *, void *, int));
extern struct dentry *mount_nodev(struct file_system_type *fs_type,
	int flags, void *data,
	int (*fill_super)(struct super_block *, void *, int));
extern struct dentry *mount_subtree(struct vfsmount *mnt, const char *path);
void generic_shutdown_super(struct super_block *sb);
void kill_block_super(struct super_block *sb);
void kill_anon_super(struct super_block *sb);
void kill_litter_super(struct super_block *sb);
void deactivate_super(struct super_block *sb);
void deactivate_locked_super(struct super_block *sb);
int set_anon_super(struct super_block *s, void *data);
int set_anon_super_fc(struct super_block *s, struct fs_context *fc);
int get_anon_bdev(dev_t *);
void free_anon_bdev(dev_t);
struct super_block *sget_fc(struct fs_context *fc,
			    int (*test)(struct super_block *, struct fs_context *),
			    int (*set)(struct super_block *, struct fs_context *));
struct super_block *sget(struct file_system_type *type,
			int (*test)(struct super_block *,void *),
			int (*set)(struct super_block *,void *),
			int flags, void *data);

/* Alas, no aliases. Too much hassle with bringing module.h everywhere */
#define fops_get(fops) \
	(((fops) && try_module_get((fops)->owner) ? (fops) : NULL))
#define fops_put(fops) \
	do { if (fops) module_put((fops)->owner); } while(0)
/*
 * This one is to be used *ONLY* from ->open() instances.
 * fops must be non-NULL, pinned down *and* module dependencies
 * should be sufficient to pin the caller down as well.
 */
#define replace_fops(f, fops) \
	do {	\
		struct file *__file = (f); \
		fops_put(__file->f_op); \
		BUG_ON(!(__file->f_op = (fops))); \
	} while(0)

extern int register_filesystem(struct file_system_type *);
extern int unregister_filesystem(struct file_system_type *);
extern struct vfsmount *kern_mount(struct file_system_type *);
extern void kern_unmount(struct vfsmount *mnt);
extern int may_umount_tree(struct vfsmount *);
extern int may_umount(struct vfsmount *);
extern long do_mount(const char *, const char __user *,
		     const char *, unsigned long, void *);
extern struct vfsmount *collect_mounts(const struct path *);
extern void drop_collected_mounts(struct vfsmount *);
extern int iterate_mounts(int (*)(struct vfsmount *, void *), void *,
			  struct vfsmount *);
extern int vfs_statfs(const struct path *, struct kstatfs *);
extern int user_statfs(const char __user *, struct kstatfs *);
extern int fd_statfs(int, struct kstatfs *);
extern int freeze_super(struct super_block *super);
extern int thaw_super(struct super_block *super);
extern bool our_mnt(struct vfsmount *mnt);
extern __printf(2, 3)
int super_setup_bdi_name(struct super_block *sb, char *fmt, ...);
extern int super_setup_bdi(struct super_block *sb);

extern int current_umask(void);

extern void ihold(struct inode * inode);
extern void iput(struct inode *);
extern int generic_update_time(struct inode *, struct timespec64 *, int);

/* /sys/fs */
extern struct kobject *fs_kobj;

#define MAX_RW_COUNT (INT_MAX & PAGE_MASK)

#ifdef CONFIG_MANDATORY_FILE_LOCKING
extern int locks_mandatory_locked(struct file *);
extern int locks_mandatory_area(struct inode *, struct file *, loff_t, loff_t, unsigned char);

/*
 * Candidates for mandatory locking have the setgid bit set
 * but no group execute bit -  an otherwise meaningless combination.
 */

static inline int __mandatory_lock(struct inode *ino)
{
	return (ino->i_mode & (S_ISGID | S_IXGRP)) == S_ISGID;
}

/*
 * ... and these candidates should be on SB_MANDLOCK mounted fs,
 * otherwise these will be advisory locks
 */

static inline int mandatory_lock(struct inode *ino)
{
	return IS_MANDLOCK(ino) && __mandatory_lock(ino);
}

static inline int locks_verify_locked(struct file *file)
{
	if (mandatory_lock(locks_inode(file)))
		return locks_mandatory_locked(file);
	return 0;
}

static inline int locks_verify_truncate(struct inode *inode,
				    struct file *f,
				    loff_t size)
{
	if (!inode->i_flctx || !mandatory_lock(inode))
		return 0;

	if (size < inode->i_size) {
		return locks_mandatory_area(inode, f, size, inode->i_size - 1,
				F_WRLCK);
	} else {
		return locks_mandatory_area(inode, f, inode->i_size, size - 1,
				F_WRLCK);
	}
}

#else /* !CONFIG_MANDATORY_FILE_LOCKING */

static inline int locks_mandatory_locked(struct file *file)
{
	return 0;
}

static inline int locks_mandatory_area(struct inode *inode, struct file *filp,
                                       loff_t start, loff_t end, unsigned char type)
{
	return 0;
}

static inline int __mandatory_lock(struct inode *inode)
{
	return 0;
}

static inline int mandatory_lock(struct inode *inode)
{
	return 0;
}

static inline int locks_verify_locked(struct file *file)
{
	return 0;
}

static inline int locks_verify_truncate(struct inode *inode, struct file *filp,
					size_t size)
{
	return 0;
}

#endif /* CONFIG_MANDATORY_FILE_LOCKING */


#ifdef CONFIG_FILE_LOCKING
static inline int break_lease(struct inode *inode, unsigned int mode)
{
	/*
	 * Since this check is lockless, we must ensure that any refcounts
	 * taken are done before checking i_flctx->flc_lease. Otherwise, we
	 * could end up racing with tasks trying to set a new lease on this
	 * file.
	 */
	smp_mb();
	if (inode->i_flctx && !list_empty_careful(&inode->i_flctx->flc_lease))
		return __break_lease(inode, mode, FL_LEASE);
	return 0;
}

static inline int break_deleg(struct inode *inode, unsigned int mode)
{
	/*
	 * Since this check is lockless, we must ensure that any refcounts
	 * taken are done before checking i_flctx->flc_lease. Otherwise, we
	 * could end up racing with tasks trying to set a new lease on this
	 * file.
	 */
	smp_mb();
	if (inode->i_flctx && !list_empty_careful(&inode->i_flctx->flc_lease))
		return __break_lease(inode, mode, FL_DELEG);
	return 0;
}

static inline int try_break_deleg(struct inode *inode, struct inode **delegated_inode)
{
	int ret;

	ret = break_deleg(inode, O_WRONLY|O_NONBLOCK);
	if (ret == -EWOULDBLOCK && delegated_inode) {
		*delegated_inode = inode;
		ihold(inode);
	}
	return ret;
}

static inline int break_deleg_wait(struct inode **delegated_inode)
{
	int ret;

	ret = break_deleg(*delegated_inode, O_WRONLY);
	iput(*delegated_inode);
	*delegated_inode = NULL;
	return ret;
}

static inline int break_layout(struct inode *inode, bool wait)
{
	smp_mb();
	if (inode->i_flctx && !list_empty_careful(&inode->i_flctx->flc_lease))
		return __break_lease(inode,
				wait ? O_WRONLY : O_WRONLY | O_NONBLOCK,
				FL_LAYOUT);
	return 0;
}

#else /* !CONFIG_FILE_LOCKING */
static inline int break_lease(struct inode *inode, unsigned int mode)
{
	return 0;
}

static inline int break_deleg(struct inode *inode, unsigned int mode)
{
	return 0;
}

static inline int try_break_deleg(struct inode *inode, struct inode **delegated_inode)
{
	return 0;
}

static inline int break_deleg_wait(struct inode **delegated_inode)
{
	BUG();
	return 0;
}

static inline int break_layout(struct inode *inode, bool wait)
{
	return 0;
}

#endif /* CONFIG_FILE_LOCKING */

/* fs/open.c */
struct audit_names;
struct filename {
	const char		*name;	/* pointer to actual string */
	const __user char	*uptr;	/* original userland pointer */
	int			refcnt;
	struct audit_names	*aname;
	const char		iname[];
};
static_assert(offsetof(struct filename, iname) % sizeof(long) == 0);

static inline struct user_namespace *file_mnt_user_ns(struct file *file)
{
	return mnt_user_ns(file->f_path.mnt);
}
extern long vfs_truncate(const struct path *, loff_t);
int do_truncate(struct user_namespace *, struct dentry *, loff_t start,
		unsigned int time_attrs, struct file *filp);
extern int vfs_fallocate(struct file *file, int mode, loff_t offset,
			loff_t len);
extern long do_sys_open(int dfd, const char __user *filename, int flags,
			umode_t mode);
extern struct file *file_open_name(struct filename *, int, umode_t);
extern struct file *filp_open(const char *, int, umode_t);
<<<<<<< HEAD
extern struct file *filp_open_block(const char *, int, umode_t);
extern struct file *file_open_root(struct dentry *, struct vfsmount *,
=======
extern struct file *file_open_root(const struct path *,
>>>>>>> 754a0abe
				   const char *, int, umode_t);
static inline struct file *file_open_root_mnt(struct vfsmount *mnt,
				   const char *name, int flags, umode_t mode)
{
	return file_open_root(&(struct path){.mnt = mnt, .dentry = mnt->mnt_root},
			      name, flags, mode);
}
extern struct file * dentry_open(const struct path *, int, const struct cred *);
extern struct file * open_with_fake_path(const struct path *, int,
					 struct inode*, const struct cred *);
static inline struct file *file_clone_open(struct file *file)
{
	return dentry_open(&file->f_path, file->f_flags, file->f_cred);
}
extern int filp_close(struct file *, fl_owner_t id);

extern struct filename *getname_flags(const char __user *, int, int *);
extern struct filename *getname(const char __user *);
extern struct filename *getname_kernel(const char *);
extern void putname(struct filename *name);

extern int finish_open(struct file *file, struct dentry *dentry,
			int (*open)(struct inode *, struct file *));
extern int finish_no_open(struct file *file, struct dentry *dentry);

/* fs/dcache.c */
extern void __init vfs_caches_init_early(void);
extern void __init vfs_caches_init(void);

extern struct kmem_cache *names_cachep;

#define __getname()		kmem_cache_alloc(names_cachep, GFP_KERNEL)
#define __putname(name)		kmem_cache_free(names_cachep, (void *)(name))

extern struct super_block *blockdev_superblock;
static inline bool sb_is_blkdev_sb(struct super_block *sb)
{
	return IS_ENABLED(CONFIG_BLOCK) && sb == blockdev_superblock;
}

void emergency_thaw_all(void);
extern int sync_filesystem(struct super_block *);
extern const struct file_operations def_blk_fops;
extern const struct file_operations def_chr_fops;

/* fs/char_dev.c */
#define CHRDEV_MAJOR_MAX 512
/* Marks the bottom of the first segment of free char majors */
#define CHRDEV_MAJOR_DYN_END 234
/* Marks the top and bottom of the second segment of free char majors */
#define CHRDEV_MAJOR_DYN_EXT_START 511
#define CHRDEV_MAJOR_DYN_EXT_END 384

extern int alloc_chrdev_region(dev_t *, unsigned, unsigned, const char *);
extern int register_chrdev_region(dev_t, unsigned, const char *);
extern int __register_chrdev(unsigned int major, unsigned int baseminor,
			     unsigned int count, const char *name,
			     const struct file_operations *fops);
extern void __unregister_chrdev(unsigned int major, unsigned int baseminor,
				unsigned int count, const char *name);
extern void unregister_chrdev_region(dev_t, unsigned);
extern void chrdev_show(struct seq_file *,off_t);

static inline int register_chrdev(unsigned int major, const char *name,
				  const struct file_operations *fops)
{
	return __register_chrdev(major, 0, 256, name, fops);
}

static inline void unregister_chrdev(unsigned int major, const char *name)
{
	__unregister_chrdev(major, 0, 256, name);
}

extern void init_special_inode(struct inode *, umode_t, dev_t);

/* Invalid inode operations -- fs/bad_inode.c */
extern void make_bad_inode(struct inode *);
extern bool is_bad_inode(struct inode *);

unsigned long invalidate_mapping_pages(struct address_space *mapping,
					pgoff_t start, pgoff_t end);

void invalidate_mapping_pagevec(struct address_space *mapping,
				pgoff_t start, pgoff_t end,
				unsigned long *nr_pagevec);

static inline void invalidate_remote_inode(struct inode *inode)
{
	if (S_ISREG(inode->i_mode) || S_ISDIR(inode->i_mode) ||
	    S_ISLNK(inode->i_mode))
		invalidate_mapping_pages(inode->i_mapping, 0, -1);
}
extern int invalidate_inode_pages2(struct address_space *mapping);
extern int invalidate_inode_pages2_range(struct address_space *mapping,
					 pgoff_t start, pgoff_t end);
extern int write_inode_now(struct inode *, int);
extern int filemap_fdatawrite(struct address_space *);
extern int filemap_flush(struct address_space *);
extern int filemap_fdatawait_keep_errors(struct address_space *mapping);
extern int filemap_fdatawait_range(struct address_space *, loff_t lstart,
				   loff_t lend);
extern int filemap_fdatawait_range_keep_errors(struct address_space *mapping,
		loff_t start_byte, loff_t end_byte);

static inline int filemap_fdatawait(struct address_space *mapping)
{
	return filemap_fdatawait_range(mapping, 0, LLONG_MAX);
}

extern bool filemap_range_has_page(struct address_space *, loff_t lstart,
				  loff_t lend);
extern bool filemap_range_needs_writeback(struct address_space *,
					  loff_t lstart, loff_t lend);
extern int filemap_write_and_wait_range(struct address_space *mapping,
				        loff_t lstart, loff_t lend);
extern int __filemap_fdatawrite_range(struct address_space *mapping,
				loff_t start, loff_t end, int sync_mode);
extern int filemap_fdatawrite_range(struct address_space *mapping,
				loff_t start, loff_t end);
extern int filemap_check_errors(struct address_space *mapping);
extern void __filemap_set_wb_err(struct address_space *mapping, int err);

static inline int filemap_write_and_wait(struct address_space *mapping)
{
	return filemap_write_and_wait_range(mapping, 0, LLONG_MAX);
}

extern int __must_check file_fdatawait_range(struct file *file, loff_t lstart,
						loff_t lend);
extern int __must_check file_check_and_advance_wb_err(struct file *file);
extern int __must_check file_write_and_wait_range(struct file *file,
						loff_t start, loff_t end);

static inline int file_write_and_wait(struct file *file)
{
	return file_write_and_wait_range(file, 0, LLONG_MAX);
}

/**
 * filemap_set_wb_err - set a writeback error on an address_space
 * @mapping: mapping in which to set writeback error
 * @err: error to be set in mapping
 *
 * When writeback fails in some way, we must record that error so that
 * userspace can be informed when fsync and the like are called.  We endeavor
 * to report errors on any file that was open at the time of the error.  Some
 * internal callers also need to know when writeback errors have occurred.
 *
 * When a writeback error occurs, most filesystems will want to call
 * filemap_set_wb_err to record the error in the mapping so that it will be
 * automatically reported whenever fsync is called on the file.
 */
static inline void filemap_set_wb_err(struct address_space *mapping, int err)
{
	/* Fastpath for common case of no error */
	if (unlikely(err))
		__filemap_set_wb_err(mapping, err);
}

/**
 * filemap_check_wb_err - has an error occurred since the mark was sampled?
 * @mapping: mapping to check for writeback errors
 * @since: previously-sampled errseq_t
 *
 * Grab the errseq_t value from the mapping, and see if it has changed "since"
 * the given value was sampled.
 *
 * If it has then report the latest error set, otherwise return 0.
 */
static inline int filemap_check_wb_err(struct address_space *mapping,
					errseq_t since)
{
	return errseq_check(&mapping->wb_err, since);
}

/**
 * filemap_sample_wb_err - sample the current errseq_t to test for later errors
 * @mapping: mapping to be sampled
 *
 * Writeback errors are always reported relative to a particular sample point
 * in the past. This function provides those sample points.
 */
static inline errseq_t filemap_sample_wb_err(struct address_space *mapping)
{
	return errseq_sample(&mapping->wb_err);
}

/**
 * file_sample_sb_err - sample the current errseq_t to test for later errors
 * @file: file pointer to be sampled
 *
 * Grab the most current superblock-level errseq_t value for the given
 * struct file.
 */
static inline errseq_t file_sample_sb_err(struct file *file)
{
	return errseq_sample(&file->f_path.dentry->d_sb->s_wb_err);
}

extern int vfs_fsync_range(struct file *file, loff_t start, loff_t end,
			   int datasync);
extern int vfs_fsync(struct file *file, int datasync);

extern int sync_file_range(struct file *file, loff_t offset, loff_t nbytes,
				unsigned int flags);

/*
 * Sync the bytes written if this was a synchronous write.  Expect ki_pos
 * to already be updated for the write, and will return either the amount
 * of bytes passed in, or an error if syncing the file failed.
 */
static inline ssize_t generic_write_sync(struct kiocb *iocb, ssize_t count)
{
	if (iocb->ki_flags & IOCB_DSYNC) {
		int ret = vfs_fsync_range(iocb->ki_filp,
				iocb->ki_pos - count, iocb->ki_pos - 1,
				(iocb->ki_flags & IOCB_SYNC) ? 0 : 1);
		if (ret)
			return ret;
	}

	return count;
}

extern void emergency_sync(void);
extern void emergency_remount(void);

#ifdef CONFIG_BLOCK
extern int bmap(struct inode *inode, sector_t *block);
#else
static inline int bmap(struct inode *inode,  sector_t *block)
{
	return -EINVAL;
}
#endif

int notify_change(struct user_namespace *, struct dentry *,
		  struct iattr *, struct inode **);
int inode_permission(struct user_namespace *, struct inode *, int);
int generic_permission(struct user_namespace *, struct inode *, int);
static inline int file_permission(struct file *file, int mask)
{
	return inode_permission(file_mnt_user_ns(file),
				file_inode(file), mask);
}
static inline int path_permission(const struct path *path, int mask)
{
	return inode_permission(mnt_user_ns(path->mnt),
				d_inode(path->dentry), mask);
}
int __check_sticky(struct user_namespace *mnt_userns, struct inode *dir,
		   struct inode *inode);

static inline bool execute_ok(struct inode *inode)
{
	return (inode->i_mode & S_IXUGO) || S_ISDIR(inode->i_mode);
}

static inline bool inode_wrong_type(const struct inode *inode, umode_t mode)
{
	return (inode->i_mode ^ mode) & S_IFMT;
}

static inline void file_start_write(struct file *file)
{
	if (!S_ISREG(file_inode(file)->i_mode))
		return;
	sb_start_write(file_inode(file)->i_sb);
}

static inline bool file_start_write_trylock(struct file *file)
{
	if (!S_ISREG(file_inode(file)->i_mode))
		return true;
	return sb_start_write_trylock(file_inode(file)->i_sb);
}

static inline void file_end_write(struct file *file)
{
	if (!S_ISREG(file_inode(file)->i_mode))
		return;
	__sb_end_write(file_inode(file)->i_sb, SB_FREEZE_WRITE);
}

/*
 * get_write_access() gets write permission for a file.
 * put_write_access() releases this write permission.
 * This is used for regular files.
 * We cannot support write (and maybe mmap read-write shared) accesses and
 * MAP_DENYWRITE mmappings simultaneously. The i_writecount field of an inode
 * can have the following values:
 * 0: no writers, no VM_DENYWRITE mappings
 * < 0: (-i_writecount) vm_area_structs with VM_DENYWRITE set exist
 * > 0: (i_writecount) users are writing to the file.
 *
 * Normally we operate on that counter with atomic_{inc,dec} and it's safe
 * except for the cases where we don't hold i_writecount yet. Then we need to
 * use {get,deny}_write_access() - these functions check the sign and refuse
 * to do the change if sign is wrong.
 */
static inline int get_write_access(struct inode *inode)
{
	return atomic_inc_unless_negative(&inode->i_writecount) ? 0 : -ETXTBSY;
}
static inline int deny_write_access(struct file *file)
{
	struct inode *inode = file_inode(file);
	return atomic_dec_unless_positive(&inode->i_writecount) ? 0 : -ETXTBSY;
}
static inline void put_write_access(struct inode * inode)
{
	atomic_dec(&inode->i_writecount);
}
static inline void allow_write_access(struct file *file)
{
	if (file)
		atomic_inc(&file_inode(file)->i_writecount);
}
static inline bool inode_is_open_for_write(const struct inode *inode)
{
	return atomic_read(&inode->i_writecount) > 0;
}

#if defined(CONFIG_IMA) || defined(CONFIG_FILE_LOCKING)
static inline void i_readcount_dec(struct inode *inode)
{
	BUG_ON(!atomic_read(&inode->i_readcount));
	atomic_dec(&inode->i_readcount);
}
static inline void i_readcount_inc(struct inode *inode)
{
	atomic_inc(&inode->i_readcount);
}
#else
static inline void i_readcount_dec(struct inode *inode)
{
	return;
}
static inline void i_readcount_inc(struct inode *inode)
{
	return;
}
#endif
extern int do_pipe_flags(int *, int);

extern ssize_t kernel_read(struct file *, void *, size_t, loff_t *);
ssize_t __kernel_read(struct file *file, void *buf, size_t count, loff_t *pos);
extern ssize_t kernel_write(struct file *, const void *, size_t, loff_t *);
extern ssize_t __kernel_write(struct file *, const void *, size_t, loff_t *);
extern struct file * open_exec(const char *);
 
/* fs/dcache.c -- generic fs support functions */
extern bool is_subdir(struct dentry *, struct dentry *);
extern bool path_is_under(const struct path *, const struct path *);

extern char *file_path(struct file *, char *, int);

#include <linux/err.h>

/* needed for stackable file system support */
extern loff_t default_llseek(struct file *file, loff_t offset, int whence);

extern loff_t vfs_llseek(struct file *file, loff_t offset, int whence);

extern int inode_init_always(struct super_block *, struct inode *);
extern void inode_init_once(struct inode *);
extern void address_space_init_once(struct address_space *mapping);
extern struct inode * igrab(struct inode *);
extern ino_t iunique(struct super_block *, ino_t);
extern int inode_needs_sync(struct inode *inode);
extern int generic_delete_inode(struct inode *inode);
static inline int generic_drop_inode(struct inode *inode)
{
	return !inode->i_nlink || inode_unhashed(inode);
}
extern void d_mark_dontcache(struct inode *inode);

extern struct inode *ilookup5_nowait(struct super_block *sb,
		unsigned long hashval, int (*test)(struct inode *, void *),
		void *data);
extern struct inode *ilookup5(struct super_block *sb, unsigned long hashval,
		int (*test)(struct inode *, void *), void *data);
extern struct inode *ilookup(struct super_block *sb, unsigned long ino);

extern struct inode *inode_insert5(struct inode *inode, unsigned long hashval,
		int (*test)(struct inode *, void *),
		int (*set)(struct inode *, void *),
		void *data);
extern struct inode * iget5_locked(struct super_block *, unsigned long, int (*test)(struct inode *, void *), int (*set)(struct inode *, void *), void *);
extern struct inode * iget_locked(struct super_block *, unsigned long);
extern struct inode *find_inode_nowait(struct super_block *,
				       unsigned long,
				       int (*match)(struct inode *,
						    unsigned long, void *),
				       void *data);
extern struct inode *find_inode_rcu(struct super_block *, unsigned long,
				    int (*)(struct inode *, void *), void *);
extern struct inode *find_inode_by_ino_rcu(struct super_block *, unsigned long);
extern int insert_inode_locked4(struct inode *, unsigned long, int (*test)(struct inode *, void *), void *);
extern int insert_inode_locked(struct inode *);
#ifdef CONFIG_DEBUG_LOCK_ALLOC
extern void lockdep_annotate_inode_mutex_key(struct inode *inode);
#else
static inline void lockdep_annotate_inode_mutex_key(struct inode *inode) { };
#endif
extern void unlock_new_inode(struct inode *);
extern void discard_new_inode(struct inode *);
extern unsigned int get_next_ino(void);
extern void evict_inodes(struct super_block *sb);

/*
 * Userspace may rely on the the inode number being non-zero. For example, glibc
 * simply ignores files with zero i_ino in unlink() and other places.
 *
 * As an additional complication, if userspace was compiled with
 * _FILE_OFFSET_BITS=32 on a 64-bit kernel we'll only end up reading out the
 * lower 32 bits, so we need to check that those aren't zero explicitly. With
 * _FILE_OFFSET_BITS=64, this may cause some harmless false-negatives, but
 * better safe than sorry.
 */
static inline bool is_zero_ino(ino_t ino)
{
	return (u32)ino == 0;
}

extern void __iget(struct inode * inode);
extern void iget_failed(struct inode *);
extern void clear_inode(struct inode *);
extern void __destroy_inode(struct inode *);
extern struct inode *new_inode_pseudo(struct super_block *sb);
extern struct inode *new_inode(struct super_block *sb);
extern void free_inode_nonrcu(struct inode *inode);
extern int should_remove_suid(struct dentry *);
extern int file_remove_privs(struct file *);

extern void __insert_inode_hash(struct inode *, unsigned long hashval);
static inline void insert_inode_hash(struct inode *inode)
{
	__insert_inode_hash(inode, inode->i_ino);
}

extern void __remove_inode_hash(struct inode *);
static inline void remove_inode_hash(struct inode *inode)
{
	if (!inode_unhashed(inode) && !hlist_fake(&inode->i_hash))
		__remove_inode_hash(inode);
}

extern void inode_sb_list_add(struct inode *inode);

extern int sb_set_blocksize(struct super_block *, int);
extern int sb_min_blocksize(struct super_block *, int);

extern int generic_file_mmap(struct file *, struct vm_area_struct *);
extern int generic_file_readonly_mmap(struct file *, struct vm_area_struct *);
extern ssize_t generic_write_checks(struct kiocb *, struct iov_iter *);
extern int generic_write_check_limits(struct file *file, loff_t pos,
		loff_t *count);
extern int generic_file_rw_checks(struct file *file_in, struct file *file_out);
ssize_t filemap_read(struct kiocb *iocb, struct iov_iter *to,
		ssize_t already_read);
extern ssize_t generic_file_read_iter(struct kiocb *, struct iov_iter *);
extern ssize_t __generic_file_write_iter(struct kiocb *, struct iov_iter *);
extern ssize_t generic_file_write_iter(struct kiocb *, struct iov_iter *);
extern ssize_t generic_file_direct_write(struct kiocb *, struct iov_iter *);
extern ssize_t generic_perform_write(struct file *, struct iov_iter *, loff_t);

ssize_t vfs_iter_read(struct file *file, struct iov_iter *iter, loff_t *ppos,
		rwf_t flags);
ssize_t vfs_iter_write(struct file *file, struct iov_iter *iter, loff_t *ppos,
		rwf_t flags);
ssize_t vfs_iocb_iter_read(struct file *file, struct kiocb *iocb,
			   struct iov_iter *iter);
ssize_t vfs_iocb_iter_write(struct file *file, struct kiocb *iocb,
			    struct iov_iter *iter);

/* fs/block_dev.c */
extern int blkdev_fsync(struct file *filp, loff_t start, loff_t end,
			int datasync);

/* fs/splice.c */
extern ssize_t generic_file_splice_read(struct file *, loff_t *,
		struct pipe_inode_info *, size_t, unsigned int);
extern ssize_t iter_file_splice_write(struct pipe_inode_info *,
		struct file *, loff_t *, size_t, unsigned int);
extern ssize_t generic_splice_sendpage(struct pipe_inode_info *pipe,
		struct file *out, loff_t *, size_t len, unsigned int flags);
extern long do_splice_direct(struct file *in, loff_t *ppos, struct file *out,
		loff_t *opos, size_t len, unsigned int flags);


extern void
file_ra_state_init(struct file_ra_state *ra, struct address_space *mapping);
extern loff_t noop_llseek(struct file *file, loff_t offset, int whence);
extern loff_t no_llseek(struct file *file, loff_t offset, int whence);
extern loff_t vfs_setpos(struct file *file, loff_t offset, loff_t maxsize);
extern loff_t generic_file_llseek(struct file *file, loff_t offset, int whence);
extern loff_t generic_file_llseek_size(struct file *file, loff_t offset,
		int whence, loff_t maxsize, loff_t eof);
extern loff_t fixed_size_llseek(struct file *file, loff_t offset,
		int whence, loff_t size);
extern loff_t no_seek_end_llseek_size(struct file *, loff_t, int, loff_t);
extern loff_t no_seek_end_llseek(struct file *, loff_t, int);
extern int generic_file_open(struct inode * inode, struct file * filp);
extern int nonseekable_open(struct inode * inode, struct file * filp);
extern int stream_open(struct inode * inode, struct file * filp);

#ifdef CONFIG_BLOCK
typedef void (dio_submit_t)(struct bio *bio, struct inode *inode,
			    loff_t file_offset);

enum {
	/* need locking between buffered and direct access */
	DIO_LOCKING	= 0x01,

	/* filesystem does not support filling holes */
	DIO_SKIP_HOLES	= 0x02,
};

ssize_t __blockdev_direct_IO(struct kiocb *iocb, struct inode *inode,
			     struct block_device *bdev, struct iov_iter *iter,
			     get_block_t get_block,
			     dio_iodone_t end_io, dio_submit_t submit_io,
			     int flags);

static inline ssize_t blockdev_direct_IO(struct kiocb *iocb,
					 struct inode *inode,
					 struct iov_iter *iter,
					 get_block_t get_block)
{
	return __blockdev_direct_IO(iocb, inode, inode->i_sb->s_bdev, iter,
			get_block, NULL, NULL, DIO_LOCKING | DIO_SKIP_HOLES);
}
#endif

void inode_dio_wait(struct inode *inode);

/**
 * inode_dio_begin - signal start of a direct I/O requests
 * @inode: inode the direct I/O happens on
 *
 * This is called once we've finished processing a direct I/O request,
 * and is used to wake up callers waiting for direct I/O to be quiesced.
 */
static inline void inode_dio_begin(struct inode *inode)
{
	atomic_inc(&inode->i_dio_count);
}

/**
 * inode_dio_end - signal finish of a direct I/O requests
 * @inode: inode the direct I/O happens on
 *
 * This is called once we've finished processing a direct I/O request,
 * and is used to wake up callers waiting for direct I/O to be quiesced.
 */
static inline void inode_dio_end(struct inode *inode)
{
	if (atomic_dec_and_test(&inode->i_dio_count))
		wake_up_bit(&inode->i_state, __I_DIO_WAKEUP);
}

/*
 * Warn about a page cache invalidation failure diring a direct I/O write.
 */
void dio_warn_stale_pagecache(struct file *filp);

extern void inode_set_flags(struct inode *inode, unsigned int flags,
			    unsigned int mask);

extern const struct file_operations generic_ro_fops;

#define special_file(m) (S_ISCHR(m)||S_ISBLK(m)||S_ISFIFO(m)||S_ISSOCK(m))

extern int readlink_copy(char __user *, int, const char *);
extern int page_readlink(struct dentry *, char __user *, int);
extern const char *page_get_link(struct dentry *, struct inode *,
				 struct delayed_call *);
extern void page_put_link(void *);
extern int __page_symlink(struct inode *inode, const char *symname, int len,
		int nofs);
extern int page_symlink(struct inode *inode, const char *symname, int len);
extern const struct inode_operations page_symlink_inode_operations;
extern void kfree_link(void *);
void generic_fillattr(struct user_namespace *, struct inode *, struct kstat *);
extern int vfs_getattr_nosec(const struct path *, struct kstat *, u32, unsigned int);
extern int vfs_getattr(const struct path *, struct kstat *, u32, unsigned int);
void __inode_add_bytes(struct inode *inode, loff_t bytes);
void inode_add_bytes(struct inode *inode, loff_t bytes);
void __inode_sub_bytes(struct inode *inode, loff_t bytes);
void inode_sub_bytes(struct inode *inode, loff_t bytes);
static inline loff_t __inode_get_bytes(struct inode *inode)
{
	return (((loff_t)inode->i_blocks) << 9) + inode->i_bytes;
}
loff_t inode_get_bytes(struct inode *inode);
void inode_set_bytes(struct inode *inode, loff_t bytes);
const char *simple_get_link(struct dentry *, struct inode *,
			    struct delayed_call *);
extern const struct inode_operations simple_symlink_inode_operations;

extern int iterate_dir(struct file *, struct dir_context *);

int vfs_fstatat(int dfd, const char __user *filename, struct kstat *stat,
		int flags);
int vfs_fstat(int fd, struct kstat *stat);

static inline int vfs_stat(const char __user *filename, struct kstat *stat)
{
	return vfs_fstatat(AT_FDCWD, filename, stat, 0);
}
static inline int vfs_lstat(const char __user *name, struct kstat *stat)
{
	return vfs_fstatat(AT_FDCWD, name, stat, AT_SYMLINK_NOFOLLOW);
}

extern const char *vfs_get_link(struct dentry *, struct delayed_call *);
extern int vfs_readlink(struct dentry *, char __user *, int);

extern struct file_system_type *get_filesystem(struct file_system_type *fs);
extern void put_filesystem(struct file_system_type *fs);
extern struct file_system_type *get_fs_type(const char *name);
extern struct super_block *get_super(struct block_device *);
extern struct super_block *get_active_super(struct block_device *bdev);
extern void drop_super(struct super_block *sb);
extern void drop_super_exclusive(struct super_block *sb);
extern void iterate_supers(void (*)(struct super_block *, void *), void *);
extern void iterate_supers_type(struct file_system_type *,
			        void (*)(struct super_block *, void *), void *);

extern int dcache_dir_open(struct inode *, struct file *);
extern int dcache_dir_close(struct inode *, struct file *);
extern loff_t dcache_dir_lseek(struct file *, loff_t, int);
extern int dcache_readdir(struct file *, struct dir_context *);
extern int simple_setattr(struct user_namespace *, struct dentry *,
			  struct iattr *);
extern int simple_getattr(struct user_namespace *, const struct path *,
			  struct kstat *, u32, unsigned int);
extern int simple_statfs(struct dentry *, struct kstatfs *);
extern int simple_open(struct inode *inode, struct file *file);
extern int simple_link(struct dentry *, struct inode *, struct dentry *);
extern int simple_unlink(struct inode *, struct dentry *);
extern int simple_rmdir(struct inode *, struct dentry *);
extern int simple_rename(struct user_namespace *, struct inode *,
			 struct dentry *, struct inode *, struct dentry *,
			 unsigned int);
extern void simple_recursive_removal(struct dentry *,
                              void (*callback)(struct dentry *));
extern int noop_fsync(struct file *, loff_t, loff_t, int);
extern void noop_invalidatepage(struct page *page, unsigned int offset,
		unsigned int length);
extern ssize_t noop_direct_IO(struct kiocb *iocb, struct iov_iter *iter);
extern int simple_empty(struct dentry *);
extern int simple_write_begin(struct file *file, struct address_space *mapping,
			loff_t pos, unsigned len, unsigned flags,
			struct page **pagep, void **fsdata);
extern const struct address_space_operations ram_aops;
extern int always_delete_dentry(const struct dentry *);
extern struct inode *alloc_anon_inode(struct super_block *);
extern int simple_nosetlease(struct file *, long, struct file_lock **, void **);
extern const struct dentry_operations simple_dentry_operations;

extern struct dentry *simple_lookup(struct inode *, struct dentry *, unsigned int flags);
extern ssize_t generic_read_dir(struct file *, char __user *, size_t, loff_t *);
extern const struct file_operations simple_dir_operations;
extern const struct inode_operations simple_dir_inode_operations;
extern void make_empty_dir_inode(struct inode *inode);
extern bool is_empty_dir_inode(struct inode *inode);
struct tree_descr { const char *name; const struct file_operations *ops; int mode; };
struct dentry *d_alloc_name(struct dentry *, const char *);
extern int simple_fill_super(struct super_block *, unsigned long,
			     const struct tree_descr *);
extern int simple_pin_fs(struct file_system_type *, struct vfsmount **mount, int *count);
extern void simple_release_fs(struct vfsmount **mount, int *count);

extern ssize_t simple_read_from_buffer(void __user *to, size_t count,
			loff_t *ppos, const void *from, size_t available);
extern ssize_t simple_write_to_buffer(void *to, size_t available, loff_t *ppos,
		const void __user *from, size_t count);

extern int __generic_file_fsync(struct file *, loff_t, loff_t, int);
extern int generic_file_fsync(struct file *, loff_t, loff_t, int);

extern int generic_check_addressable(unsigned, u64);

extern void generic_set_encrypted_ci_d_ops(struct dentry *dentry);

#ifdef CONFIG_MIGRATION
extern int buffer_migrate_page(struct address_space *,
				struct page *, struct page *,
				enum migrate_mode);
extern int buffer_migrate_page_norefs(struct address_space *,
				struct page *, struct page *,
				enum migrate_mode);
#else
#define buffer_migrate_page NULL
#define buffer_migrate_page_norefs NULL
#endif

int setattr_prepare(struct user_namespace *, struct dentry *, struct iattr *);
extern int inode_newsize_ok(const struct inode *, loff_t offset);
void setattr_copy(struct user_namespace *, struct inode *inode,
		  const struct iattr *attr);

extern int file_update_time(struct file *file);

static inline bool vma_is_dax(const struct vm_area_struct *vma)
{
	return vma->vm_file && IS_DAX(vma->vm_file->f_mapping->host);
}

static inline bool vma_is_fsdax(struct vm_area_struct *vma)
{
	struct inode *inode;

	if (!IS_ENABLED(CONFIG_FS_DAX) || !vma->vm_file)
		return false;
	if (!vma_is_dax(vma))
		return false;
	inode = file_inode(vma->vm_file);
	if (S_ISCHR(inode->i_mode))
		return false; /* device-dax */
	return true;
}

static inline int iocb_flags(struct file *file)
{
	int res = 0;
	if (file->f_flags & O_APPEND)
		res |= IOCB_APPEND;
	if (file->f_flags & O_DIRECT)
		res |= IOCB_DIRECT;
	if ((file->f_flags & O_DSYNC) || IS_SYNC(file->f_mapping->host))
		res |= IOCB_DSYNC;
	if (file->f_flags & __O_SYNC)
		res |= IOCB_SYNC;
	return res;
}

static inline int kiocb_set_rw_flags(struct kiocb *ki, rwf_t flags)
{
	int kiocb_flags = 0;

	/* make sure there's no overlap between RWF and private IOCB flags */
	BUILD_BUG_ON((__force int) RWF_SUPPORTED & IOCB_EVENTFD);

	if (!flags)
		return 0;
	if (unlikely(flags & ~RWF_SUPPORTED))
		return -EOPNOTSUPP;

	if (flags & RWF_NOWAIT) {
		if (!(ki->ki_filp->f_mode & FMODE_NOWAIT))
			return -EOPNOTSUPP;
		kiocb_flags |= IOCB_NOIO;
	}
	kiocb_flags |= (__force int) (flags & RWF_SUPPORTED);
	if (flags & RWF_SYNC)
		kiocb_flags |= IOCB_DSYNC;

	ki->ki_flags |= kiocb_flags;
	return 0;
}

static inline rwf_t iocb_to_rw_flags(int ifl, int iocb_mask)
{
	return ifl & iocb_mask;
}

static inline ino_t parent_ino(struct dentry *dentry)
{
	ino_t res;

	/*
	 * Don't strictly need d_lock here? If the parent ino could change
	 * then surely we'd have a deeper race in the caller?
	 */
	spin_lock(&dentry->d_lock);
	res = dentry->d_parent->d_inode->i_ino;
	spin_unlock(&dentry->d_lock);
	return res;
}

/* Transaction based IO helpers */

/*
 * An argresp is stored in an allocated page and holds the
 * size of the argument or response, along with its content
 */
struct simple_transaction_argresp {
	ssize_t size;
	char data[];
};

#define SIMPLE_TRANSACTION_LIMIT (PAGE_SIZE - sizeof(struct simple_transaction_argresp))

char *simple_transaction_get(struct file *file, const char __user *buf,
				size_t size);
ssize_t simple_transaction_read(struct file *file, char __user *buf,
				size_t size, loff_t *pos);
int simple_transaction_release(struct inode *inode, struct file *file);

void simple_transaction_set(struct file *file, size_t n);

/*
 * simple attribute files
 *
 * These attributes behave similar to those in sysfs:
 *
 * Writing to an attribute immediately sets a value, an open file can be
 * written to multiple times.
 *
 * Reading from an attribute creates a buffer from the value that might get
 * read with multiple read calls. When the attribute has been read
 * completely, no further read calls are possible until the file is opened
 * again.
 *
 * All attributes contain a text representation of a numeric value
 * that are accessed with the get() and set() functions.
 */
#define DEFINE_SIMPLE_ATTRIBUTE(__fops, __get, __set, __fmt)		\
static int __fops ## _open(struct inode *inode, struct file *file)	\
{									\
	__simple_attr_check_format(__fmt, 0ull);			\
	return simple_attr_open(inode, file, __get, __set, __fmt);	\
}									\
static const struct file_operations __fops = {				\
	.owner	 = THIS_MODULE,						\
	.open	 = __fops ## _open,					\
	.release = simple_attr_release,					\
	.read	 = simple_attr_read,					\
	.write	 = simple_attr_write,					\
	.llseek	 = generic_file_llseek,					\
}

static inline __printf(1, 2)
void __simple_attr_check_format(const char *fmt, ...)
{
	/* don't do anything, just let the compiler check the arguments; */
}

int simple_attr_open(struct inode *inode, struct file *file,
		     int (*get)(void *, u64 *), int (*set)(void *, u64),
		     const char *fmt);
int simple_attr_release(struct inode *inode, struct file *file);
ssize_t simple_attr_read(struct file *file, char __user *buf,
			 size_t len, loff_t *ppos);
ssize_t simple_attr_write(struct file *file, const char __user *buf,
			  size_t len, loff_t *ppos);

struct ctl_table;
int proc_nr_files(struct ctl_table *table, int write,
		  void *buffer, size_t *lenp, loff_t *ppos);
int proc_nr_dentry(struct ctl_table *table, int write,
		  void *buffer, size_t *lenp, loff_t *ppos);
int proc_nr_inodes(struct ctl_table *table, int write,
		   void *buffer, size_t *lenp, loff_t *ppos);
int __init get_filesystem_list(char *buf);

#define __FMODE_EXEC		((__force int) FMODE_EXEC)
#define __FMODE_NONOTIFY	((__force int) FMODE_NONOTIFY)

#define ACC_MODE(x) ("\004\002\006\006"[(x)&O_ACCMODE])
#define OPEN_FMODE(flag) ((__force fmode_t)(((flag + 1) & O_ACCMODE) | \
					    (flag & __FMODE_NONOTIFY)))

static inline bool is_sxid(umode_t mode)
{
	return (mode & S_ISUID) || ((mode & S_ISGID) && (mode & S_IXGRP));
}

static inline int check_sticky(struct user_namespace *mnt_userns,
			       struct inode *dir, struct inode *inode)
{
	if (!(dir->i_mode & S_ISVTX))
		return 0;

	return __check_sticky(mnt_userns, dir, inode);
}

static inline void inode_has_no_xattr(struct inode *inode)
{
	if (!is_sxid(inode->i_mode) && (inode->i_sb->s_flags & SB_NOSEC))
		inode->i_flags |= S_NOSEC;
}

static inline bool is_root_inode(struct inode *inode)
{
	return inode == inode->i_sb->s_root->d_inode;
}

static inline bool dir_emit(struct dir_context *ctx,
			    const char *name, int namelen,
			    u64 ino, unsigned type)
{
	return ctx->actor(ctx, name, namelen, ctx->pos, ino, type) == 0;
}
static inline bool dir_emit_dot(struct file *file, struct dir_context *ctx)
{
	return ctx->actor(ctx, ".", 1, ctx->pos,
			  file->f_path.dentry->d_inode->i_ino, DT_DIR) == 0;
}
static inline bool dir_emit_dotdot(struct file *file, struct dir_context *ctx)
{
	return ctx->actor(ctx, "..", 2, ctx->pos,
			  parent_ino(file->f_path.dentry), DT_DIR) == 0;
}
static inline bool dir_emit_dots(struct file *file, struct dir_context *ctx)
{
	if (ctx->pos == 0) {
		if (!dir_emit_dot(file, ctx))
			return false;
		ctx->pos = 1;
	}
	if (ctx->pos == 1) {
		if (!dir_emit_dotdot(file, ctx))
			return false;
		ctx->pos = 2;
	}
	return true;
}
static inline bool dir_relax(struct inode *inode)
{
	inode_unlock(inode);
	inode_lock(inode);
	return !IS_DEADDIR(inode);
}

static inline bool dir_relax_shared(struct inode *inode)
{
	inode_unlock_shared(inode);
	inode_lock_shared(inode);
	return !IS_DEADDIR(inode);
}

extern bool path_noexec(const struct path *path);
extern void inode_nohighmem(struct inode *inode);

/* mm/fadvise.c */
extern int vfs_fadvise(struct file *file, loff_t offset, loff_t len,
		       int advice);
extern int generic_fadvise(struct file *file, loff_t offset, loff_t len,
			   int advice);

/*
 * Flush file data before changing attributes.  Caller must hold any locks
 * required to prevent further writes to this file until we're done setting
 * flags.
 */
static inline int inode_drain_writes(struct inode *inode)
{
	inode_dio_wait(inode);
	return filemap_write_and_wait(inode->i_mapping);
}

#endif /* _LINUX_FS_H */<|MERGE_RESOLUTION|>--- conflicted
+++ resolved
@@ -39,12 +39,9 @@
 #include <linux/fs_types.h>
 #include <linux/build_bug.h>
 #include <linux/stddef.h>
-<<<<<<< HEAD
-#include <linux/android_kabi.h>
-=======
 #include <linux/mount.h>
 #include <linux/cred.h>
->>>>>>> 754a0abe
+#include <linux/android_kabi.h>
 
 #include <asm/byteorder.h>
 #include <uapi/linux/fs.h>
@@ -2135,15 +2132,6 @@
 	int (*atomic_open)(struct inode *, struct dentry *,
 			   struct file *, unsigned open_flag,
 			   umode_t create_mode);
-<<<<<<< HEAD
-	int (*tmpfile) (struct inode *, struct dentry *, umode_t);
-	int (*set_acl)(struct inode *, struct posix_acl *, int);
-
-	ANDROID_KABI_RESERVE(1);
-	ANDROID_KABI_RESERVE(2);
-	ANDROID_KABI_RESERVE(3);
-	ANDROID_KABI_RESERVE(4);
-=======
 	int (*tmpfile) (struct user_namespace *, struct inode *,
 			struct dentry *, umode_t);
 	int (*set_acl)(struct user_namespace *, struct inode *,
@@ -2151,7 +2139,11 @@
 	int (*fileattr_set)(struct user_namespace *mnt_userns,
 			    struct dentry *dentry, struct fileattr *fa);
 	int (*fileattr_get)(struct dentry *dentry, struct fileattr *fa);
->>>>>>> 754a0abe
+
+	ANDROID_KABI_RESERVE(1);
+	ANDROID_KABI_RESERVE(2);
+	ANDROID_KABI_RESERVE(3);
+	ANDROID_KABI_RESERVE(4);
 } ____cacheline_aligned;
 
 static inline ssize_t call_read_iter(struct file *file, struct kiocb *kio,
@@ -2830,12 +2822,8 @@
 			umode_t mode);
 extern struct file *file_open_name(struct filename *, int, umode_t);
 extern struct file *filp_open(const char *, int, umode_t);
-<<<<<<< HEAD
 extern struct file *filp_open_block(const char *, int, umode_t);
-extern struct file *file_open_root(struct dentry *, struct vfsmount *,
-=======
 extern struct file *file_open_root(const struct path *,
->>>>>>> 754a0abe
 				   const char *, int, umode_t);
 static inline struct file *file_open_root_mnt(struct vfsmount *mnt,
 				   const char *name, int flags, umode_t mode)
