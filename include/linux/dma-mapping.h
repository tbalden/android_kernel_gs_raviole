--- conflicted
+++ resolved
@@ -62,13 +62,20 @@
 #define DMA_ATTR_PRIVILEGED		(1UL << 9)
 
 /*
-<<<<<<< HEAD
+ * This is a hint to the DMA-mapping subsystem that the device is expected
+ * to overwrite the entire mapped size, thus the caller does not require any
+ * of the previous buffer contents to be preserved. This allows
+ * bounce-buffering implementations to optimise DMA_FROM_DEVICE transfers.
+ */
+#define DMA_ATTR_OVERWRITE		(1UL << 10)
+
+/*
  * DMA_ATTR_SYS_CACHE_ONLY: used to indicate that the buffer should be mapped
  * with the correct memory attributes so that it can be cached in the system
  * or last level cache. This is useful for buffers that are being mapped for
  * devices that are non-coherent, but can use the system cache.
  */
-#define DMA_ATTR_SYS_CACHE_ONLY		(1UL << 10)
+#define DMA_ATTR_SYS_CACHE_ONLY		(1UL << 14)
 
 /*
  * DMA_ATTR_SYS_CACHE_ONLY_NWA: used to indicate that the buffer should be
@@ -77,15 +84,7 @@
  * useful for buffers that are being mapped for devices that are non-coherent,
  * but can use the system cache.
  */
-#define DMA_ATTR_SYS_CACHE_ONLY_NWA	(1UL << 11)
-=======
- * This is a hint to the DMA-mapping subsystem that the device is expected
- * to overwrite the entire mapped size, thus the caller does not require any
- * of the previous buffer contents to be preserved. This allows
- * bounce-buffering implementations to optimise DMA_FROM_DEVICE transfers.
- */
-#define DMA_ATTR_OVERWRITE		(1UL << 10)
->>>>>>> 3238bffa
+#define DMA_ATTR_SYS_CACHE_ONLY_NWA	(1UL << 15)
 
 /*
  * A dma_addr_t can hold any valid DMA or bus address for the platform.  It can
