--- conflicted
+++ resolved
@@ -788,11 +788,8 @@
 		}
 
 		return count + 4;
-<<<<<<< HEAD
-=======
 	} else if (sset ==  ETH_SS_TEST) {
 		return net_selftest_get_count();
->>>>>>> 754a0abe
 	}
 
 	return -EOPNOTSUPP;
@@ -1898,16 +1895,6 @@
 	slave_dev->netdev_ops = &dsa_slave_netdev_ops;
 	if (ds->ops->port_max_mtu)
 		slave_dev->max_mtu = ds->ops->port_max_mtu(ds, port->index);
-	if (cpu_dp->tag_ops->tail_tag)
-		slave_dev->needed_tailroom = cpu_dp->tag_ops->overhead;
-	else
-		slave_dev->needed_headroom = cpu_dp->tag_ops->overhead;
-	/* Try to save one extra realloc later in the TX path (in the master)
-	 * by also inheriting the master's needed headroom and tailroom.
-	 * The 8021q driver also does this.
-	 */
-	slave_dev->needed_headroom += master->needed_headroom;
-	slave_dev->needed_tailroom += master->needed_tailroom;
 	SET_NETDEV_DEVTYPE(slave_dev, &dsa_type);
 
 	netdev_for_each_tx_queue(slave_dev, dsa_slave_set_lockdep_class_one,
