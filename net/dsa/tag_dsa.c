// SPDX-License-Identifier: GPL-2.0+
/*
 * Regular and Ethertype DSA tagging
 * Copyright (c) 2008-2009 Marvell Semiconductor
 *
 * Regular DSA
 * -----------

 * For untagged (in 802.1Q terms) packets, the switch will splice in
 * the tag between the SA and the ethertype of the original
 * packet. Tagged frames will instead have their outermost .1Q tag
 * converted to a DSA tag. It expects the same layout when receiving
 * packets from the CPU.
 *
 * Example:
 *
 *     .----.----.----.---------
 * Pu: | DA | SA | ET | Payload ...
 *     '----'----'----'---------
 *       6    6    2       N
 *     .----.----.--------.-----.----.---------
 * Pt: | DA | SA | 0x8100 | TCI | ET | Payload ...
 *     '----'----'--------'-----'----'---------
 *       6    6       2      2    2       N
 *     .----.----.-----.----.---------
 * Pd: | DA | SA | DSA | ET | Payload ...
 *     '----'----'-----'----'---------
 *       6    6     4    2       N
 *
 * No matter if a packet is received untagged (Pu) or tagged (Pt),
 * they will both have the same layout (Pd) when they are sent to the
 * CPU. This is done by ignoring 802.3, replacing the ethertype field
 * with more metadata, among which is a bit to signal if the original
 * packet was tagged or not.
 *
 * Ethertype DSA
 * -------------
 * Uses the exact same tag format as regular DSA, but also includes a
 * proper ethertype field (which the mv88e6xxx driver sets to
 * ETH_P_EDSA/0xdada) followed by two zero bytes:
 *
 * .----.----.--------.--------.-----.----.---------
 * | DA | SA | 0xdada | 0x0000 | DSA | ET | Payload ...
 * '----'----'--------'--------'-----'----'---------
 *   6    6       2        2      4    2       N
 */

#include <linux/etherdevice.h>
#include <linux/list.h>
#include <linux/slab.h>

#include "dsa_priv.h"

#define DSA_HLEN	4

/**
 * enum dsa_cmd - DSA Command
 * @DSA_CMD_TO_CPU: Set on packets that were trapped or mirrored to
 *     the CPU port. This is needed to implement control protocols,
 *     e.g. STP and LLDP, that must not allow those control packets to
 *     be switched according to the normal rules.
 * @DSA_CMD_FROM_CPU: Used by the CPU to send a packet to a specific
 *     port, ignoring all the barriers that the switch normally
 *     enforces (VLANs, STP port states etc.). No source address
 *     learning takes place. "sudo send packet"
 * @DSA_CMD_TO_SNIFFER: Set on the copies of packets that matched some
 *     user configured ingress or egress monitor criteria. These are
 *     forwarded by the switch tree to the user configured ingress or
 *     egress monitor port, which can be set to the CPU port or a
 *     regular port. If the destination is a regular port, the tag
 *     will be removed before egressing the port. If the destination
 *     is the CPU port, the tag will not be removed.
 * @DSA_CMD_FORWARD: This tag is used on all bulk traffic passing
 *     through the switch tree, including the flows that are directed
 *     towards the CPU. Its device/port tuple encodes the original
 *     source port on which the packet ingressed. It can also be used
 *     on transmit by the CPU to defer the forwarding decision to the
 *     hardware, based on the current config of PVT/VTU/ATU
 *     etc. Source address learning takes places if enabled on the
 *     receiving DSA/CPU port.
 */
enum dsa_cmd {
	DSA_CMD_TO_CPU     = 0,
	DSA_CMD_FROM_CPU   = 1,
	DSA_CMD_TO_SNIFFER = 2,
	DSA_CMD_FORWARD    = 3
};

/**
 * enum dsa_code - TO_CPU Code
 *
 * @DSA_CODE_MGMT_TRAP: DA was classified as a management
 *     address. Typical examples include STP BPDUs and LLDP.
 * @DSA_CODE_FRAME2REG: Response to a "remote management" request.
 * @DSA_CODE_IGMP_MLD_TRAP: IGMP/MLD signaling.
 * @DSA_CODE_POLICY_TRAP: Frame matched some policy configuration on
 *     the device. Typical examples are matching on DA/SA/VID and DHCP
 *     snooping.
 * @DSA_CODE_ARP_MIRROR: The name says it all really.
 * @DSA_CODE_POLICY_MIRROR: Same as @DSA_CODE_POLICY_TRAP, but the
 *     particular policy was set to trigger a mirror instead of a
 *     trap.
 * @DSA_CODE_RESERVED_6: Unused on all devices up to at least 6393X.
 * @DSA_CODE_RESERVED_7: Unused on all devices up to at least 6393X.
 *
 * A 3-bit code is used to relay why a particular frame was sent to
 * the CPU. We only use this to determine if the packet was mirrored
 * or trapped, i.e. whether the packet has been forwarded by hardware
 * or not.
 *
 * This is the superset of all possible codes. Any particular device
 * may only implement a subset.
 */
enum dsa_code {
	DSA_CODE_MGMT_TRAP     = 0,
	DSA_CODE_FRAME2REG     = 1,
	DSA_CODE_IGMP_MLD_TRAP = 2,
	DSA_CODE_POLICY_TRAP   = 3,
	DSA_CODE_ARP_MIRROR    = 4,
	DSA_CODE_POLICY_MIRROR = 5,
	DSA_CODE_RESERVED_6    = 6,
	DSA_CODE_RESERVED_7    = 7
};

static struct sk_buff *dsa_xmit_ll(struct sk_buff *skb, struct net_device *dev,
				   u8 extra)
{
	struct dsa_port *dp = dsa_slave_to_port(dev);
	u8 *dsa_header;

	if (skb->protocol == htons(ETH_P_8021Q)) {
<<<<<<< HEAD
		/*
		 * Construct tagged FROM_CPU DSA tag from 802.1q tag.
		 */
		dsa_header = skb->data + 2 * ETH_ALEN;
		dsa_header[0] = 0x60 | dp->ds->index;
=======
		if (extra) {
			skb_push(skb, extra);
			memmove(skb->data, skb->data + extra, 2 * ETH_ALEN);
		}

		/* Construct tagged FROM_CPU DSA tag from 802.1Q tag. */
		dsa_header = skb->data + 2 * ETH_ALEN + extra;
		dsa_header[0] = (DSA_CMD_FROM_CPU << 6) | 0x20 | dp->ds->index;
>>>>>>> 754a0abe
		dsa_header[1] = dp->index << 3;

		/* Move CFI field from byte 2 to byte 1. */
		if (dsa_header[2] & 0x10) {
			dsa_header[1] |= 0x01;
			dsa_header[2] &= ~0x10;
		}
	} else {
<<<<<<< HEAD
		skb_push(skb, DSA_HLEN);

		memmove(skb->data, skb->data + DSA_HLEN, 2 * ETH_ALEN);
=======
		skb_push(skb, DSA_HLEN + extra);
		memmove(skb->data, skb->data + DSA_HLEN + extra, 2 * ETH_ALEN);
>>>>>>> 754a0abe

		/* Construct untagged FROM_CPU DSA tag. */
		dsa_header = skb->data + 2 * ETH_ALEN + extra;
		dsa_header[0] = (DSA_CMD_FROM_CPU << 6) | dp->ds->index;
		dsa_header[1] = dp->index << 3;
		dsa_header[2] = 0x00;
		dsa_header[3] = 0x00;
	}

	return skb;
}

static struct sk_buff *dsa_rcv_ll(struct sk_buff *skb, struct net_device *dev,
				  u8 extra)
{
	int source_device, source_port;
	bool trunk = false;
	enum dsa_code code;
	enum dsa_cmd cmd;
	u8 *dsa_header;

	/* The ethertype field is part of the DSA header. */
	dsa_header = skb->data - 2;

	cmd = dsa_header[0] >> 6;
	switch (cmd) {
	case DSA_CMD_FORWARD:
		skb->offload_fwd_mark = 1;

		trunk = !!(dsa_header[1] & 7);
		break;

	case DSA_CMD_TO_CPU:
		code = (dsa_header[1] & 0x6) | ((dsa_header[2] >> 4) & 1);

		switch (code) {
		case DSA_CODE_FRAME2REG:
			/* Remote management is not implemented yet,
			 * drop.
			 */
			return NULL;
		case DSA_CODE_ARP_MIRROR:
		case DSA_CODE_POLICY_MIRROR:
			/* Mark mirrored packets to notify any upper
			 * device (like a bridge) that forwarding has
			 * already been done by hardware.
			 */
			skb->offload_fwd_mark = 1;
			break;
		case DSA_CODE_MGMT_TRAP:
		case DSA_CODE_IGMP_MLD_TRAP:
		case DSA_CODE_POLICY_TRAP:
			/* Traps have, by definition, not been
			 * forwarded by hardware, so don't mark them.
			 */
			break;
		default:
			/* Reserved code, this could be anything. Drop
			 * seems like the safest option.
			 */
			return NULL;
		}

		break;

	default:
		return NULL;
	}

	source_device = dsa_header[0] & 0x1f;
	source_port = (dsa_header[1] >> 3) & 0x1f;

	if (trunk) {
		struct dsa_port *cpu_dp = dev->dsa_ptr;

		/* The exact source port is not available in the tag,
		 * so we inject the frame directly on the upper
		 * team/bond.
		 */
		skb->dev = dsa_lag_dev(cpu_dp->dst, source_port);
	} else {
		skb->dev = dsa_master_find_slave(dev, source_device,
						 source_port);
	}

	if (!skb->dev)
		return NULL;

	/* If the 'tagged' bit is set; convert the DSA tag to a 802.1Q
	 * tag, and delete the ethertype (extra) if applicable. If the
	 * 'tagged' bit is cleared; delete the DSA tag, and ethertype
	 * if applicable.
	 */
	if (dsa_header[0] & 0x20) {
		u8 new_header[4];

		/* Insert 802.1Q ethertype and copy the VLAN-related
		 * fields, but clear the bit that will hold CFI (since
		 * DSA uses that bit location for another purpose).
		 */
		new_header[0] = (ETH_P_8021Q >> 8) & 0xff;
		new_header[1] = ETH_P_8021Q & 0xff;
		new_header[2] = dsa_header[2] & ~0x10;
		new_header[3] = dsa_header[3];

		/* Move CFI bit from its place in the DSA header to
		 * its 802.1Q-designated place.
		 */
		if (dsa_header[1] & 0x01)
			new_header[2] |= 0x10;

		/* Update packet checksum if skb is CHECKSUM_COMPLETE. */
		if (skb->ip_summed == CHECKSUM_COMPLETE) {
			__wsum c = skb->csum;
			c = csum_add(c, csum_partial(new_header + 2, 2, 0));
			c = csum_sub(c, csum_partial(dsa_header + 2, 2, 0));
			skb->csum = c;
		}

		memcpy(dsa_header, new_header, DSA_HLEN);

		if (extra)
			memmove(skb->data - ETH_HLEN,
				skb->data - ETH_HLEN - extra,
				2 * ETH_ALEN);
	} else {
		skb_pull_rcsum(skb, DSA_HLEN);
		memmove(skb->data - ETH_HLEN,
			skb->data - ETH_HLEN - DSA_HLEN - extra,
			2 * ETH_ALEN);
	}

	return skb;
}

#if IS_ENABLED(CONFIG_NET_DSA_TAG_DSA)

static struct sk_buff *dsa_xmit(struct sk_buff *skb, struct net_device *dev)
{
	return dsa_xmit_ll(skb, dev, 0);
}

static struct sk_buff *dsa_rcv(struct sk_buff *skb, struct net_device *dev,
			       struct packet_type *pt)
{
	if (unlikely(!pskb_may_pull(skb, DSA_HLEN)))
		return NULL;

	return dsa_rcv_ll(skb, dev, 0);
}

static const struct dsa_device_ops dsa_netdev_ops = {
	.name	  = "dsa",
	.proto	  = DSA_TAG_PROTO_DSA,
	.xmit	  = dsa_xmit,
	.rcv	  = dsa_rcv,
	.needed_headroom = DSA_HLEN,
};

DSA_TAG_DRIVER(dsa_netdev_ops);
MODULE_ALIAS_DSA_TAG_DRIVER(DSA_TAG_PROTO_DSA);
#endif	/* CONFIG_NET_DSA_TAG_DSA */

#if IS_ENABLED(CONFIG_NET_DSA_TAG_EDSA)

#define EDSA_HLEN 8

static struct sk_buff *edsa_xmit(struct sk_buff *skb, struct net_device *dev)
{
	u8 *edsa_header;

	skb = dsa_xmit_ll(skb, dev, EDSA_HLEN - DSA_HLEN);
	if (!skb)
		return NULL;

	edsa_header = skb->data + 2 * ETH_ALEN;
	edsa_header[0] = (ETH_P_EDSA >> 8) & 0xff;
	edsa_header[1] = ETH_P_EDSA & 0xff;
	edsa_header[2] = 0x00;
	edsa_header[3] = 0x00;
	return skb;
}

static struct sk_buff *edsa_rcv(struct sk_buff *skb, struct net_device *dev,
				struct packet_type *pt)
{
	if (unlikely(!pskb_may_pull(skb, EDSA_HLEN)))
		return NULL;

	skb_pull_rcsum(skb, EDSA_HLEN - DSA_HLEN);

	return dsa_rcv_ll(skb, dev, EDSA_HLEN - DSA_HLEN);
}

static const struct dsa_device_ops edsa_netdev_ops = {
	.name	  = "edsa",
	.proto	  = DSA_TAG_PROTO_EDSA,
	.xmit	  = edsa_xmit,
	.rcv	  = edsa_rcv,
	.needed_headroom = EDSA_HLEN,
};

DSA_TAG_DRIVER(edsa_netdev_ops);
MODULE_ALIAS_DSA_TAG_DRIVER(DSA_TAG_PROTO_EDSA);
#endif	/* CONFIG_NET_DSA_TAG_EDSA */

static struct dsa_tag_driver *dsa_tag_drivers[] = {
#if IS_ENABLED(CONFIG_NET_DSA_TAG_DSA)
	&DSA_TAG_DRIVER_NAME(dsa_netdev_ops),
#endif
#if IS_ENABLED(CONFIG_NET_DSA_TAG_EDSA)
	&DSA_TAG_DRIVER_NAME(edsa_netdev_ops),
#endif
};

module_dsa_tag_drivers(dsa_tag_drivers);

MODULE_LICENSE("GPL");<|MERGE_RESOLUTION|>--- conflicted
+++ resolved
@@ -129,13 +129,6 @@
 	u8 *dsa_header;
 
 	if (skb->protocol == htons(ETH_P_8021Q)) {
-<<<<<<< HEAD
-		/*
-		 * Construct tagged FROM_CPU DSA tag from 802.1q tag.
-		 */
-		dsa_header = skb->data + 2 * ETH_ALEN;
-		dsa_header[0] = 0x60 | dp->ds->index;
-=======
 		if (extra) {
 			skb_push(skb, extra);
 			memmove(skb->data, skb->data + extra, 2 * ETH_ALEN);
@@ -144,7 +137,6 @@
 		/* Construct tagged FROM_CPU DSA tag from 802.1Q tag. */
 		dsa_header = skb->data + 2 * ETH_ALEN + extra;
 		dsa_header[0] = (DSA_CMD_FROM_CPU << 6) | 0x20 | dp->ds->index;
->>>>>>> 754a0abe
 		dsa_header[1] = dp->index << 3;
 
 		/* Move CFI field from byte 2 to byte 1. */
@@ -153,14 +145,8 @@
 			dsa_header[2] &= ~0x10;
 		}
 	} else {
-<<<<<<< HEAD
-		skb_push(skb, DSA_HLEN);
-
-		memmove(skb->data, skb->data + DSA_HLEN, 2 * ETH_ALEN);
-=======
 		skb_push(skb, DSA_HLEN + extra);
 		memmove(skb->data, skb->data + DSA_HLEN + extra, 2 * ETH_ALEN);
->>>>>>> 754a0abe
 
 		/* Construct untagged FROM_CPU DSA tag. */
 		dsa_header = skb->data + 2 * ETH_ALEN + extra;
