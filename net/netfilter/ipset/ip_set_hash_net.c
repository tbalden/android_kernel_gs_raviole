// SPDX-License-Identifier: GPL-2.0-only
/* Copyright (C) 2003-2013 Jozsef Kadlecsik <kadlec@netfilter.org> */

/* Kernel module implementing an IP set type: the hash:net type */

#include <linux/jhash.h>
#include <linux/module.h>
#include <linux/ip.h>
#include <linux/skbuff.h>
#include <linux/errno.h>
#include <linux/random.h>
#include <net/ip.h>
#include <net/ipv6.h>
#include <net/netlink.h>

#include <linux/netfilter.h>
#include <linux/netfilter/ipset/pfxlen.h>
#include <linux/netfilter/ipset/ip_set.h>
#include <linux/netfilter/ipset/ip_set_hash.h>

#define IPSET_TYPE_REV_MIN	0
/*				1    Range as input support for IPv4 added */
/*				2    nomatch flag support added */
/*				3    Counters support added */
/*				4    Comments support added */
/*				5    Forceadd support added */
#define IPSET_TYPE_REV_MAX	6 /* skbinfo mapping support added */

MODULE_LICENSE("GPL");
MODULE_AUTHOR("Jozsef Kadlecsik <kadlec@netfilter.org>");
IP_SET_MODULE_DESC("hash:net", IPSET_TYPE_REV_MIN, IPSET_TYPE_REV_MAX);
MODULE_ALIAS("ip_set_hash:net");

/* Type specific function prefix */
#define HTYPE		hash_net
#define IP_SET_HASH_WITH_NETS

/* IPv4 variant */

/* Member elements  */
struct hash_net4_elem {
	__be32 ip;
	u16 padding0;
	u8 nomatch;
	u8 cidr;
};

/* Common functions */

static bool
hash_net4_data_equal(const struct hash_net4_elem *ip1,
		     const struct hash_net4_elem *ip2,
		     u32 *multi)
{
	return ip1->ip == ip2->ip &&
	       ip1->cidr == ip2->cidr;
}

static int
hash_net4_do_data_match(const struct hash_net4_elem *elem)
{
	return elem->nomatch ? -ENOTEMPTY : 1;
}

static void
hash_net4_data_set_flags(struct hash_net4_elem *elem, u32 flags)
{
	elem->nomatch = (flags >> 16) & IPSET_FLAG_NOMATCH;
}

static void
hash_net4_data_reset_flags(struct hash_net4_elem *elem, u8 *flags)
{
	swap(*flags, elem->nomatch);
}

static void
hash_net4_data_netmask(struct hash_net4_elem *elem, u8 cidr)
{
	elem->ip &= ip_set_netmask(cidr);
	elem->cidr = cidr;
}

static bool
hash_net4_data_list(struct sk_buff *skb, const struct hash_net4_elem *data)
{
	u32 flags = data->nomatch ? IPSET_FLAG_NOMATCH : 0;

	if (nla_put_ipaddr4(skb, IPSET_ATTR_IP, data->ip) ||
	    nla_put_u8(skb, IPSET_ATTR_CIDR, data->cidr) ||
	    (flags &&
	     nla_put_net32(skb, IPSET_ATTR_CADT_FLAGS, htonl(flags))))
		goto nla_put_failure;
	return false;

nla_put_failure:
	return true;
}

static void
hash_net4_data_next(struct hash_net4_elem *next,
		    const struct hash_net4_elem *d)
{
	next->ip = d->ip;
}

#define MTYPE		hash_net4
#define HOST_MASK	32
#include "ip_set_hash_gen.h"

static int
hash_net4_kadt(struct ip_set *set, const struct sk_buff *skb,
	       const struct xt_action_param *par,
	       enum ipset_adt adt, struct ip_set_adt_opt *opt)
{
	const struct hash_net4 *h = set->data;
	ipset_adtfn adtfn = set->variant->adt[adt];
	struct hash_net4_elem e = {
		.cidr = INIT_CIDR(h->nets[0].cidr[0], HOST_MASK),
	};
	struct ip_set_ext ext = IP_SET_INIT_KEXT(skb, opt, set);

	if (e.cidr == 0)
		return -EINVAL;
	if (adt == IPSET_TEST)
		e.cidr = HOST_MASK;

	ip4addrptr(skb, opt->flags & IPSET_DIM_ONE_SRC, &e.ip);
	e.ip &= ip_set_netmask(e.cidr);

	return adtfn(set, &e, &ext, &opt->ext, opt->cmdflags);
}

static int
hash_net4_uadt(struct ip_set *set, struct nlattr *tb[],
	       enum ipset_adt adt, u32 *lineno, u32 flags, bool retried)
{
	struct hash_net4 *h = set->data;
	ipset_adtfn adtfn = set->variant->adt[adt];
	struct hash_net4_elem e = { .cidr = HOST_MASK };
	struct ip_set_ext ext = IP_SET_INIT_UEXT(set);
<<<<<<< HEAD
	u32 ip = 0, ip_to = 0, ipn, n = 0;
=======
	u32 ip = 0, ip_to = 0, i = 0;
>>>>>>> d773f581
	int ret;

	if (tb[IPSET_ATTR_LINENO])
		*lineno = nla_get_u32(tb[IPSET_ATTR_LINENO]);

	if (unlikely(!tb[IPSET_ATTR_IP] ||
		     !ip_set_optattr_netorder(tb, IPSET_ATTR_CADT_FLAGS)))
		return -IPSET_ERR_PROTOCOL;

	ret = ip_set_get_hostipaddr4(tb[IPSET_ATTR_IP], &ip);
	if (ret)
		return ret;

	ret = ip_set_get_extensions(set, tb, &ext);
	if (ret)
		return ret;

	if (tb[IPSET_ATTR_CIDR]) {
		e.cidr = nla_get_u8(tb[IPSET_ATTR_CIDR]);
		if (!e.cidr || e.cidr > HOST_MASK)
			return -IPSET_ERR_INVALID_CIDR;
	}

	if (tb[IPSET_ATTR_CADT_FLAGS]) {
		u32 cadt_flags = ip_set_get_h32(tb[IPSET_ATTR_CADT_FLAGS]);

		if (cadt_flags & IPSET_FLAG_NOMATCH)
			flags |= (IPSET_FLAG_NOMATCH << 16);
	}

	if (adt == IPSET_TEST || !tb[IPSET_ATTR_IP_TO]) {
		e.ip = htonl(ip & ip_set_hostmask(e.cidr));
		ret = adtfn(set, &e, &ext, &ext, flags);
		return ip_set_enomatch(ret, flags, adt, set) ? -ret :
		       ip_set_eexist(ret, flags) ? 0 : ret;
	}

	ip_to = ip;
	if (tb[IPSET_ATTR_IP_TO]) {
		ret = ip_set_get_hostipaddr4(tb[IPSET_ATTR_IP_TO], &ip_to);
		if (ret)
			return ret;
		if (ip_to < ip)
			swap(ip, ip_to);
		if (ip + UINT_MAX == ip_to)
			return -IPSET_ERR_HASH_RANGE;
	}
<<<<<<< HEAD
	ipn = ip;
	do {
		ipn = ip_set_range_to_cidr(ipn, ip_to, &e.cidr);
		n++;
	} while (ipn++ < ip_to);

	if (n > IPSET_MAX_RANGE)
		return -ERANGE;
=======
>>>>>>> d773f581

	if (retried)
		ip = ntohl(h->next.ip);
	do {
		i++;
		e.ip = htonl(ip);
		if (i > IPSET_MAX_RANGE) {
			hash_net4_data_next(&h->next, &e);
			return -ERANGE;
		}
		ip = ip_set_range_to_cidr(ip, ip_to, &e.cidr);
		ret = adtfn(set, &e, &ext, &ext, flags);
		if (ret && !ip_set_eexist(ret, flags))
			return ret;

		ret = 0;
	} while (ip++ < ip_to);
	return ret;
}

/* IPv6 variant */

struct hash_net6_elem {
	union nf_inet_addr ip;
	u16 padding0;
	u8 nomatch;
	u8 cidr;
};

/* Common functions */

static bool
hash_net6_data_equal(const struct hash_net6_elem *ip1,
		     const struct hash_net6_elem *ip2,
		     u32 *multi)
{
	return ipv6_addr_equal(&ip1->ip.in6, &ip2->ip.in6) &&
	       ip1->cidr == ip2->cidr;
}

static int
hash_net6_do_data_match(const struct hash_net6_elem *elem)
{
	return elem->nomatch ? -ENOTEMPTY : 1;
}

static void
hash_net6_data_set_flags(struct hash_net6_elem *elem, u32 flags)
{
	elem->nomatch = (flags >> 16) & IPSET_FLAG_NOMATCH;
}

static void
hash_net6_data_reset_flags(struct hash_net6_elem *elem, u8 *flags)
{
	swap(*flags, elem->nomatch);
}

static void
hash_net6_data_netmask(struct hash_net6_elem *elem, u8 cidr)
{
	ip6_netmask(&elem->ip, cidr);
	elem->cidr = cidr;
}

static bool
hash_net6_data_list(struct sk_buff *skb, const struct hash_net6_elem *data)
{
	u32 flags = data->nomatch ? IPSET_FLAG_NOMATCH : 0;

	if (nla_put_ipaddr6(skb, IPSET_ATTR_IP, &data->ip.in6) ||
	    nla_put_u8(skb, IPSET_ATTR_CIDR, data->cidr) ||
	    (flags &&
	     nla_put_net32(skb, IPSET_ATTR_CADT_FLAGS, htonl(flags))))
		goto nla_put_failure;
	return false;

nla_put_failure:
	return true;
}

static void
hash_net6_data_next(struct hash_net6_elem *next,
		    const struct hash_net6_elem *d)
{
}

#undef MTYPE
#undef HOST_MASK

#define MTYPE		hash_net6
#define HOST_MASK	128
#define IP_SET_EMIT_CREATE
#include "ip_set_hash_gen.h"

static int
hash_net6_kadt(struct ip_set *set, const struct sk_buff *skb,
	       const struct xt_action_param *par,
	       enum ipset_adt adt, struct ip_set_adt_opt *opt)
{
	const struct hash_net6 *h = set->data;
	ipset_adtfn adtfn = set->variant->adt[adt];
	struct hash_net6_elem e = {
		.cidr = INIT_CIDR(h->nets[0].cidr[0], HOST_MASK),
	};
	struct ip_set_ext ext = IP_SET_INIT_KEXT(skb, opt, set);

	if (e.cidr == 0)
		return -EINVAL;
	if (adt == IPSET_TEST)
		e.cidr = HOST_MASK;

	ip6addrptr(skb, opt->flags & IPSET_DIM_ONE_SRC, &e.ip.in6);
	ip6_netmask(&e.ip, e.cidr);

	return adtfn(set, &e, &ext, &opt->ext, opt->cmdflags);
}

static int
hash_net6_uadt(struct ip_set *set, struct nlattr *tb[],
	       enum ipset_adt adt, u32 *lineno, u32 flags, bool retried)
{
	ipset_adtfn adtfn = set->variant->adt[adt];
	struct hash_net6_elem e = { .cidr = HOST_MASK };
	struct ip_set_ext ext = IP_SET_INIT_UEXT(set);
	int ret;

	if (tb[IPSET_ATTR_LINENO])
		*lineno = nla_get_u32(tb[IPSET_ATTR_LINENO]);

	if (unlikely(!tb[IPSET_ATTR_IP] ||
		     !ip_set_optattr_netorder(tb, IPSET_ATTR_CADT_FLAGS)))
		return -IPSET_ERR_PROTOCOL;
	if (unlikely(tb[IPSET_ATTR_IP_TO]))
		return -IPSET_ERR_HASH_RANGE_UNSUPPORTED;

	ret = ip_set_get_ipaddr6(tb[IPSET_ATTR_IP], &e.ip);
	if (ret)
		return ret;

	ret = ip_set_get_extensions(set, tb, &ext);
	if (ret)
		return ret;

	if (tb[IPSET_ATTR_CIDR]) {
		e.cidr = nla_get_u8(tb[IPSET_ATTR_CIDR]);
		if (!e.cidr || e.cidr > HOST_MASK)
			return -IPSET_ERR_INVALID_CIDR;
	}

	ip6_netmask(&e.ip, e.cidr);

	if (tb[IPSET_ATTR_CADT_FLAGS]) {
		u32 cadt_flags = ip_set_get_h32(tb[IPSET_ATTR_CADT_FLAGS]);

		if (cadt_flags & IPSET_FLAG_NOMATCH)
			flags |= (IPSET_FLAG_NOMATCH << 16);
	}

	ret = adtfn(set, &e, &ext, &ext, flags);

	return ip_set_enomatch(ret, flags, adt, set) ? -ret :
	       ip_set_eexist(ret, flags) ? 0 : ret;
}

static struct ip_set_type hash_net_type __read_mostly = {
	.name		= "hash:net",
	.protocol	= IPSET_PROTOCOL,
	.features	= IPSET_TYPE_IP | IPSET_TYPE_NOMATCH,
	.dimension	= IPSET_DIM_ONE,
	.family		= NFPROTO_UNSPEC,
	.revision_min	= IPSET_TYPE_REV_MIN,
	.revision_max	= IPSET_TYPE_REV_MAX,
	.create		= hash_net_create,
	.create_policy	= {
		[IPSET_ATTR_HASHSIZE]	= { .type = NLA_U32 },
		[IPSET_ATTR_MAXELEM]	= { .type = NLA_U32 },
		[IPSET_ATTR_PROBES]	= { .type = NLA_U8 },
		[IPSET_ATTR_RESIZE]	= { .type = NLA_U8  },
		[IPSET_ATTR_TIMEOUT]	= { .type = NLA_U32 },
		[IPSET_ATTR_CADT_FLAGS]	= { .type = NLA_U32 },
	},
	.adt_policy	= {
		[IPSET_ATTR_IP]		= { .type = NLA_NESTED },
		[IPSET_ATTR_IP_TO]	= { .type = NLA_NESTED },
		[IPSET_ATTR_CIDR]	= { .type = NLA_U8 },
		[IPSET_ATTR_TIMEOUT]	= { .type = NLA_U32 },
		[IPSET_ATTR_LINENO]	= { .type = NLA_U32 },
		[IPSET_ATTR_CADT_FLAGS]	= { .type = NLA_U32 },
		[IPSET_ATTR_BYTES]	= { .type = NLA_U64 },
		[IPSET_ATTR_PACKETS]	= { .type = NLA_U64 },
		[IPSET_ATTR_COMMENT]	= { .type = NLA_NUL_STRING,
					    .len  = IPSET_MAX_COMMENT_SIZE },
		[IPSET_ATTR_SKBMARK]	= { .type = NLA_U64 },
		[IPSET_ATTR_SKBPRIO]	= { .type = NLA_U32 },
		[IPSET_ATTR_SKBQUEUE]	= { .type = NLA_U16 },
	},
	.me		= THIS_MODULE,
};

static int __init
hash_net_init(void)
{
	return ip_set_type_register(&hash_net_type);
}

static void __exit
hash_net_fini(void)
{
	rcu_barrier();
	ip_set_type_unregister(&hash_net_type);
}

module_init(hash_net_init);
module_exit(hash_net_fini);<|MERGE_RESOLUTION|>--- conflicted
+++ resolved
@@ -139,11 +139,7 @@
 	ipset_adtfn adtfn = set->variant->adt[adt];
 	struct hash_net4_elem e = { .cidr = HOST_MASK };
 	struct ip_set_ext ext = IP_SET_INIT_UEXT(set);
-<<<<<<< HEAD
-	u32 ip = 0, ip_to = 0, ipn, n = 0;
-=======
 	u32 ip = 0, ip_to = 0, i = 0;
->>>>>>> d773f581
 	int ret;
 
 	if (tb[IPSET_ATTR_LINENO])
@@ -191,17 +187,6 @@
 		if (ip + UINT_MAX == ip_to)
 			return -IPSET_ERR_HASH_RANGE;
 	}
-<<<<<<< HEAD
-	ipn = ip;
-	do {
-		ipn = ip_set_range_to_cidr(ipn, ip_to, &e.cidr);
-		n++;
-	} while (ipn++ < ip_to);
-
-	if (n > IPSET_MAX_RANGE)
-		return -ERANGE;
-=======
->>>>>>> d773f581
 
 	if (retried)
 		ip = ntohl(h->next.ip);
