--- conflicted
+++ resolved
@@ -54,22 +54,10 @@
 					struct nft_flow_rule *flow)
 {
 	struct nft_flow_match *match = &flow->match;
-<<<<<<< HEAD
-	struct nft_offload_ethertype ethertype;
-
-	if (match->dissector.used_keys & BIT(FLOW_DISSECTOR_KEY_CONTROL) &&
-	    match->key.basic.n_proto != htons(ETH_P_8021Q) &&
-	    match->key.basic.n_proto != htons(ETH_P_8021AD))
-		return;
-
-	ethertype.value = match->key.basic.n_proto;
-	ethertype.mask = match->mask.basic.n_proto;
-=======
 	struct nft_offload_ethertype ethertype = {
 		.value	= match->key.basic.n_proto,
 		.mask	= match->mask.basic.n_proto,
 	};
->>>>>>> 754a0abe
 
 	if (match->dissector.used_keys & BIT(FLOW_DISSECTOR_KEY_VLAN) &&
 	    (match->key.vlan.vlan_tpid == htons(ETH_P_8021Q) ||
@@ -83,13 +71,9 @@
 		match->dissector.offset[FLOW_DISSECTOR_KEY_CVLAN] =
 			offsetof(struct nft_flow_key, cvlan);
 		match->dissector.used_keys |= BIT(FLOW_DISSECTOR_KEY_CVLAN);
-<<<<<<< HEAD
-	} else {
-=======
 	} else if (match->dissector.used_keys & BIT(FLOW_DISSECTOR_KEY_BASIC) &&
 		   (match->key.basic.n_proto == htons(ETH_P_8021Q) ||
 		    match->key.basic.n_proto == htons(ETH_P_8021AD))) {
->>>>>>> 754a0abe
 		match->key.basic.n_proto = match->key.vlan.vlan_tpid;
 		match->mask.basic.n_proto = match->mask.vlan.vlan_tpid;
 		match->key.vlan.vlan_tpid = ethertype.value;
