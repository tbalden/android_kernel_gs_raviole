--- conflicted
+++ resolved
@@ -380,12 +380,8 @@
 			 * original skb.
 			 */
 			if (err == -EAGAIN) {
-<<<<<<< HEAD
+				nfnl_err_reset(&err_list);
 				ss->abort(oskb);
-=======
-				nfnl_err_reset(&err_list);
-				ss->abort(skb);
->>>>>>> 50dddff3
 				nfnl_unlock(subsys_id);
 				kfree_skb(nskb);
 				goto replay;
