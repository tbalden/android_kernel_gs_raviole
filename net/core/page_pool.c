/* SPDX-License-Identifier: GPL-2.0
 *
 * page_pool.c
 *	Author:	Jesper Dangaard Brouer <netoptimizer@brouer.com>
 *	Copyright (C) 2016 Red Hat, Inc.
 */

#include <linux/types.h>
#include <linux/kernel.h>
#include <linux/slab.h>
#include <linux/device.h>

#include <net/page_pool.h>
#include <net/xdp.h>

#include <linux/dma-direction.h>
#include <linux/dma-mapping.h>
#include <linux/page-flags.h>
#include <linux/mm.h> /* for __put_page() */
#include <linux/poison.h>

#include <trace/events/page_pool.h>

#define DEFER_TIME (msecs_to_jiffies(1000))
#define DEFER_WARN_INTERVAL (60 * HZ)

static int page_pool_init(struct page_pool *pool,
			  const struct page_pool_params *params)
{
	unsigned int ring_qsize = 1024; /* Default */

	memcpy(&pool->p, params, sizeof(pool->p));

	/* Validate only known flags were used */
	if (pool->p.flags & ~(PP_FLAG_ALL))
		return -EINVAL;

	if (pool->p.pool_size)
		ring_qsize = pool->p.pool_size;

	/* Sanity limit mem that can be pinned down */
	if (ring_qsize > 32768)
		return -E2BIG;

	/* DMA direction is either DMA_FROM_DEVICE or DMA_BIDIRECTIONAL.
	 * DMA_BIDIRECTIONAL is for allowing page used for DMA sending,
	 * which is the XDP_TX use-case.
	 */
	if (pool->p.flags & PP_FLAG_DMA_MAP) {
		if ((pool->p.dma_dir != DMA_FROM_DEVICE) &&
		    (pool->p.dma_dir != DMA_BIDIRECTIONAL))
			return -EINVAL;
	}

	if (pool->p.flags & PP_FLAG_DMA_SYNC_DEV) {
		/* In order to request DMA-sync-for-device the page
		 * needs to be mapped
		 */
		if (!(pool->p.flags & PP_FLAG_DMA_MAP))
			return -EINVAL;

		if (!pool->p.max_len)
			return -EINVAL;

		/* pool->p.offset has to be set according to the address
		 * offset used by the DMA engine to start copying rx data
		 */
	}

	if (ptr_ring_init(&pool->ring, ring_qsize, GFP_KERNEL) < 0)
		return -ENOMEM;

	atomic_set(&pool->pages_state_release_cnt, 0);

	/* Driver calling page_pool_create() also call page_pool_destroy() */
	refcount_set(&pool->user_cnt, 1);

	if (pool->p.flags & PP_FLAG_DMA_MAP)
		get_device(pool->p.dev);

	return 0;
}

struct page_pool *page_pool_create(const struct page_pool_params *params)
{
	struct page_pool *pool;
	int err;

	pool = kzalloc_node(sizeof(*pool), GFP_KERNEL, params->nid);
	if (!pool)
		return ERR_PTR(-ENOMEM);

	err = page_pool_init(pool, params);
	if (err < 0) {
		pr_warn("%s() gave up with errno %d\n", __func__, err);
		kfree(pool);
		return ERR_PTR(err);
	}

	return pool;
}
EXPORT_SYMBOL(page_pool_create);

static void page_pool_return_page(struct page_pool *pool, struct page *page);

noinline
static struct page *page_pool_refill_alloc_cache(struct page_pool *pool)
{
	struct ptr_ring *r = &pool->ring;
	struct page *page;
	int pref_nid; /* preferred NUMA node */

	/* Quicker fallback, avoid locks when ring is empty */
	if (__ptr_ring_empty(r))
		return NULL;

	/* Softirq guarantee CPU and thus NUMA node is stable. This,
	 * assumes CPU refilling driver RX-ring will also run RX-NAPI.
	 */
#ifdef CONFIG_NUMA
	pref_nid = (pool->p.nid == NUMA_NO_NODE) ? numa_mem_id() : pool->p.nid;
#else
	/* Ignore pool->p.nid setting if !CONFIG_NUMA, helps compiler */
	pref_nid = numa_mem_id(); /* will be zero like page_to_nid() */
#endif

	/* Slower-path: Get pages from locked ring queue */
	spin_lock(&r->consumer_lock);

	/* Refill alloc array, but only if NUMA match */
	do {
		page = __ptr_ring_consume(r);
		if (unlikely(!page))
			break;

		if (likely(page_to_nid(page) == pref_nid)) {
			pool->alloc.cache[pool->alloc.count++] = page;
		} else {
			/* NUMA mismatch;
			 * (1) release 1 page to page-allocator and
			 * (2) break out to fallthrough to alloc_pages_node.
			 * This limit stress on page buddy alloactor.
			 */
			page_pool_return_page(pool, page);
			page = NULL;
			break;
		}
	} while (pool->alloc.count < PP_ALLOC_CACHE_REFILL);

	/* Return last page */
	if (likely(pool->alloc.count > 0))
		page = pool->alloc.cache[--pool->alloc.count];

	spin_unlock(&r->consumer_lock);
	return page;
}

/* fast path */
static struct page *__page_pool_get_cached(struct page_pool *pool)
{
	struct page *page;

	/* Caller MUST guarantee safe non-concurrent access, e.g. softirq */
	if (likely(pool->alloc.count)) {
		/* Fast-path */
		page = pool->alloc.cache[--pool->alloc.count];
	} else {
		page = page_pool_refill_alloc_cache(pool);
	}

	return page;
}

static void page_pool_dma_sync_for_device(struct page_pool *pool,
					  struct page *page,
					  unsigned int dma_sync_size)
{
	dma_addr_t dma_addr = page_pool_get_dma_addr(page);

	dma_sync_size = min(dma_sync_size, pool->p.max_len);
	dma_sync_single_range_for_device(pool->p.dev, dma_addr,
					 pool->p.offset, dma_sync_size,
					 pool->p.dma_dir);
}

static bool page_pool_dma_map(struct page_pool *pool, struct page *page)
{
	dma_addr_t dma;

	/* Setup DMA mapping: use 'struct page' area for storing DMA-addr
	 * since dma_addr_t can be either 32 or 64 bits and does not always fit
	 * into page private data (i.e 32bit cpu with 64bit DMA caps)
	 * This mapping is kept for lifetime of page, until leaving pool.
	 */
	dma = dma_map_page_attrs(pool->p.dev, page, 0,
				 (PAGE_SIZE << pool->p.order),
				 pool->p.dma_dir, DMA_ATTR_SKIP_CPU_SYNC);
	if (dma_mapping_error(pool->p.dev, dma))
		return false;

	page_pool_set_dma_addr(page, dma);

	if (pool->p.flags & PP_FLAG_DMA_SYNC_DEV)
		page_pool_dma_sync_for_device(pool, page, pool->p.max_len);

	return true;
}

static struct page *__page_pool_alloc_page_order(struct page_pool *pool,
						 gfp_t gfp)
{
	struct page *page;

	gfp |= __GFP_COMP;
	page = alloc_pages_node(pool->p.nid, gfp, pool->p.order);
	if (unlikely(!page))
		return NULL;

	if ((pool->p.flags & PP_FLAG_DMA_MAP) &&
	    unlikely(!page_pool_dma_map(pool, page))) {
		put_page(page);
		return NULL;
	}
<<<<<<< HEAD
	page_pool_set_dma_addr(page, dma);
=======
>>>>>>> 754a0abe

	page->pp_magic |= PP_SIGNATURE;

	/* Track how many pages are held 'in-flight' */
	pool->pages_state_hold_cnt++;
	trace_page_pool_state_hold(pool, page, pool->pages_state_hold_cnt);
	return page;
}

/* slow path */
noinline
static struct page *__page_pool_alloc_pages_slow(struct page_pool *pool,
						 gfp_t gfp)
{
	const int bulk = PP_ALLOC_CACHE_REFILL;
	unsigned int pp_flags = pool->p.flags;
	unsigned int pp_order = pool->p.order;
	struct page *page;
	int i, nr_pages;

	/* Don't support bulk alloc for high-order pages */
	if (unlikely(pp_order))
		return __page_pool_alloc_page_order(pool, gfp);

	/* Unnecessary as alloc cache is empty, but guarantees zero count */
	if (unlikely(pool->alloc.count > 0))
		return pool->alloc.cache[--pool->alloc.count];

	/* Mark empty alloc.cache slots "empty" for alloc_pages_bulk_array */
	memset(&pool->alloc.cache, 0, sizeof(void *) * bulk);

	nr_pages = alloc_pages_bulk_array(gfp, bulk, pool->alloc.cache);
	if (unlikely(!nr_pages))
		return NULL;

	/* Pages have been filled into alloc.cache array, but count is zero and
	 * page element have not been (possibly) DMA mapped.
	 */
	for (i = 0; i < nr_pages; i++) {
		page = pool->alloc.cache[i];
		if ((pp_flags & PP_FLAG_DMA_MAP) &&
		    unlikely(!page_pool_dma_map(pool, page))) {
			put_page(page);
			continue;
		}
		page->pp_magic |= PP_SIGNATURE;
		pool->alloc.cache[pool->alloc.count++] = page;
		/* Track how many pages are held 'in-flight' */
		pool->pages_state_hold_cnt++;
		trace_page_pool_state_hold(pool, page,
					   pool->pages_state_hold_cnt);
	}

	/* Return last page */
	if (likely(pool->alloc.count > 0))
		page = pool->alloc.cache[--pool->alloc.count];
	else
		page = NULL;

	/* When page just alloc'ed is should/must have refcnt 1. */
	return page;
}

/* For using page_pool replace: alloc_pages() API calls, but provide
 * synchronization guarantee for allocation side.
 */
struct page *page_pool_alloc_pages(struct page_pool *pool, gfp_t gfp)
{
	struct page *page;

	/* Fast-path: Get a page from cache */
	page = __page_pool_get_cached(pool);
	if (page)
		return page;

	/* Slow-path: cache empty, do real allocation */
	page = __page_pool_alloc_pages_slow(pool, gfp);
	return page;
}
EXPORT_SYMBOL(page_pool_alloc_pages);

/* Calculate distance between two u32 values, valid if distance is below 2^(31)
 *  https://en.wikipedia.org/wiki/Serial_number_arithmetic#General_Solution
 */
#define _distance(a, b)	(s32)((a) - (b))

static s32 page_pool_inflight(struct page_pool *pool)
{
	u32 release_cnt = atomic_read(&pool->pages_state_release_cnt);
	u32 hold_cnt = READ_ONCE(pool->pages_state_hold_cnt);
	s32 inflight;

	inflight = _distance(hold_cnt, release_cnt);

	trace_page_pool_release(pool, inflight, hold_cnt, release_cnt);
	WARN(inflight < 0, "Negative(%d) inflight packet-pages", inflight);

	return inflight;
}

/* Disconnects a page (from a page_pool).  API users can have a need
 * to disconnect a page (from a page_pool), to allow it to be used as
 * a regular page (that will eventually be returned to the normal
 * page-allocator via put_page).
 */
void page_pool_release_page(struct page_pool *pool, struct page *page)
{
	dma_addr_t dma;
	int count;

	if (!(pool->p.flags & PP_FLAG_DMA_MAP))
		/* Always account for inflight pages, even if we didn't
		 * map them
		 */
		goto skip_dma_unmap;

	dma = page_pool_get_dma_addr(page);

	/* When page is unmapped, it cannot be returned to our pool */
	dma_unmap_page_attrs(pool->p.dev, dma,
			     PAGE_SIZE << pool->p.order, pool->p.dma_dir,
			     DMA_ATTR_SKIP_CPU_SYNC);
	page_pool_set_dma_addr(page, 0);
skip_dma_unmap:
	page->pp_magic = 0;

	/* This may be the last page returned, releasing the pool, so
	 * it is not safe to reference pool afterwards.
	 */
	count = atomic_inc_return(&pool->pages_state_release_cnt);
	trace_page_pool_state_release(pool, page, count);
}
EXPORT_SYMBOL(page_pool_release_page);

/* Return a page to the page allocator, cleaning up our state */
static void page_pool_return_page(struct page_pool *pool, struct page *page)
{
	page_pool_release_page(pool, page);

	put_page(page);
	/* An optimization would be to call __free_pages(page, pool->p.order)
	 * knowing page is not part of page-cache (thus avoiding a
	 * __page_cache_release() call).
	 */
}

static bool page_pool_recycle_in_ring(struct page_pool *pool, struct page *page)
{
	int ret;
	/* BH protection not needed if current is serving softirq */
	if (in_serving_softirq())
		ret = ptr_ring_produce(&pool->ring, page);
	else
		ret = ptr_ring_produce_bh(&pool->ring, page);

	return (ret == 0) ? true : false;
}

/* Only allow direct recycling in special circumstances, into the
 * alloc side cache.  E.g. during RX-NAPI processing for XDP_DROP use-case.
 *
 * Caller must provide appropriate safe context.
 */
static bool page_pool_recycle_in_cache(struct page *page,
				       struct page_pool *pool)
{
	if (unlikely(pool->alloc.count == PP_ALLOC_CACHE_SIZE))
		return false;

	/* Caller MUST have verified/know (page_ref_count(page) == 1) */
	pool->alloc.cache[pool->alloc.count++] = page;
	return true;
}

/* If the page refcnt == 1, this will try to recycle the page.
 * if PP_FLAG_DMA_SYNC_DEV is set, we'll try to sync the DMA area for
 * the configured size min(dma_sync_size, pool->max_len).
 * If the page refcnt != 1, then the page will be returned to memory
 * subsystem.
 */
static __always_inline struct page *
__page_pool_put_page(struct page_pool *pool, struct page *page,
		     unsigned int dma_sync_size, bool allow_direct)
{
	/* This allocator is optimized for the XDP mode that uses
	 * one-frame-per-page, but have fallbacks that act like the
	 * regular page allocator APIs.
	 *
	 * refcnt == 1 means page_pool owns page, and can recycle it.
	 *
	 * page is NOT reusable when allocated when system is under
	 * some pressure. (page_is_pfmemalloc)
	 */
	if (likely(page_ref_count(page) == 1 && !page_is_pfmemalloc(page))) {
		/* Read barrier done in page_ref_count / READ_ONCE */

		if (pool->p.flags & PP_FLAG_DMA_SYNC_DEV)
			page_pool_dma_sync_for_device(pool, page,
						      dma_sync_size);

		if (allow_direct && in_serving_softirq() &&
		    page_pool_recycle_in_cache(page, pool))
			return NULL;

		/* Page found as candidate for recycling */
		return page;
	}
	/* Fallback/non-XDP mode: API user have elevated refcnt.
	 *
	 * Many drivers split up the page into fragments, and some
	 * want to keep doing this to save memory and do refcnt based
	 * recycling. Support this use case too, to ease drivers
	 * switching between XDP/non-XDP.
	 *
	 * In-case page_pool maintains the DMA mapping, API user must
	 * call page_pool_put_page once.  In this elevated refcnt
	 * case, the DMA is unmapped/released, as driver is likely
	 * doing refcnt based recycle tricks, meaning another process
	 * will be invoking put_page.
	 */
	/* Do not replace this with page_pool_return_page() */
	page_pool_release_page(pool, page);
	put_page(page);

	return NULL;
}

void page_pool_put_page(struct page_pool *pool, struct page *page,
			unsigned int dma_sync_size, bool allow_direct)
{
	page = __page_pool_put_page(pool, page, dma_sync_size, allow_direct);
	if (page && !page_pool_recycle_in_ring(pool, page)) {
		/* Cache full, fallback to free pages */
		page_pool_return_page(pool, page);
	}
}
EXPORT_SYMBOL(page_pool_put_page);

/* Caller must not use data area after call, as this function overwrites it */
void page_pool_put_page_bulk(struct page_pool *pool, void **data,
			     int count)
{
	int i, bulk_len = 0;

	for (i = 0; i < count; i++) {
		struct page *page = virt_to_head_page(data[i]);

		page = __page_pool_put_page(pool, page, -1, false);
		/* Approved for bulk recycling in ptr_ring cache */
		if (page)
			data[bulk_len++] = page;
	}

	if (unlikely(!bulk_len))
		return;

	/* Bulk producer into ptr_ring page_pool cache */
	page_pool_ring_lock(pool);
	for (i = 0; i < bulk_len; i++) {
		if (__ptr_ring_produce(&pool->ring, data[i]))
			break; /* ring full */
	}
	page_pool_ring_unlock(pool);

	/* Hopefully all pages was return into ptr_ring */
	if (likely(i == bulk_len))
		return;

	/* ptr_ring cache full, free remaining pages outside producer lock
	 * since put_page() with refcnt == 1 can be an expensive operation
	 */
	for (; i < bulk_len; i++)
		page_pool_return_page(pool, data[i]);
}
EXPORT_SYMBOL(page_pool_put_page_bulk);

static void page_pool_empty_ring(struct page_pool *pool)
{
	struct page *page;

	/* Empty recycle ring */
	while ((page = ptr_ring_consume_bh(&pool->ring))) {
		/* Verify the refcnt invariant of cached pages */
		if (!(page_ref_count(page) == 1))
			pr_crit("%s() page_pool refcnt %d violation\n",
				__func__, page_ref_count(page));

		page_pool_return_page(pool, page);
	}
}

static void page_pool_free(struct page_pool *pool)
{
	if (pool->disconnect)
		pool->disconnect(pool);

	ptr_ring_cleanup(&pool->ring, NULL);

	if (pool->p.flags & PP_FLAG_DMA_MAP)
		put_device(pool->p.dev);

	kfree(pool);
}

static void page_pool_empty_alloc_cache_once(struct page_pool *pool)
{
	struct page *page;

	if (pool->destroy_cnt)
		return;

	/* Empty alloc cache, assume caller made sure this is
	 * no-longer in use, and page_pool_alloc_pages() cannot be
	 * call concurrently.
	 */
	while (pool->alloc.count) {
		page = pool->alloc.cache[--pool->alloc.count];
		page_pool_return_page(pool, page);
	}
}

static void page_pool_scrub(struct page_pool *pool)
{
	page_pool_empty_alloc_cache_once(pool);
	pool->destroy_cnt++;

	/* No more consumers should exist, but producers could still
	 * be in-flight.
	 */
	page_pool_empty_ring(pool);
}

static int page_pool_release(struct page_pool *pool)
{
	int inflight;

	page_pool_scrub(pool);
	inflight = page_pool_inflight(pool);
	if (!inflight)
		page_pool_free(pool);

	return inflight;
}

static void page_pool_release_retry(struct work_struct *wq)
{
	struct delayed_work *dwq = to_delayed_work(wq);
	struct page_pool *pool = container_of(dwq, typeof(*pool), release_dw);
	int inflight;

	inflight = page_pool_release(pool);
	if (!inflight)
		return;

	/* Periodic warning */
	if (time_after_eq(jiffies, pool->defer_warn)) {
		int sec = (s32)((u32)jiffies - (u32)pool->defer_start) / HZ;

		pr_warn("%s() stalled pool shutdown %d inflight %d sec\n",
			__func__, inflight, sec);
		pool->defer_warn = jiffies + DEFER_WARN_INTERVAL;
	}

	/* Still not ready to be disconnected, retry later */
	schedule_delayed_work(&pool->release_dw, DEFER_TIME);
}

void page_pool_use_xdp_mem(struct page_pool *pool, void (*disconnect)(void *))
{
	refcount_inc(&pool->user_cnt);
	pool->disconnect = disconnect;
}

void page_pool_destroy(struct page_pool *pool)
{
	if (!pool)
		return;

	if (!page_pool_put(pool))
		return;

	if (!page_pool_release(pool))
		return;

	pool->defer_start = jiffies;
	pool->defer_warn  = jiffies + DEFER_WARN_INTERVAL;

	INIT_DELAYED_WORK(&pool->release_dw, page_pool_release_retry);
	schedule_delayed_work(&pool->release_dw, DEFER_TIME);
}
EXPORT_SYMBOL(page_pool_destroy);

/* Caller must provide appropriate safe context, e.g. NAPI. */
void page_pool_update_nid(struct page_pool *pool, int new_nid)
{
	struct page *page;

	trace_page_pool_update_nid(pool, new_nid);
	pool->p.nid = new_nid;

	/* Flush pool alloc cache, as refill will check NUMA node */
	while (pool->alloc.count) {
		page = pool->alloc.cache[--pool->alloc.count];
		page_pool_return_page(pool, page);
	}
}
EXPORT_SYMBOL(page_pool_update_nid);

bool page_pool_return_skb_page(struct page *page)
{
	struct page_pool *pp;

	page = compound_head(page);
	if (unlikely(page->pp_magic != PP_SIGNATURE))
		return false;

	pp = page->pp;

	/* Driver set this to memory recycling info. Reset it on recycle.
	 * This will *not* work for NIC using a split-page memory model.
	 * The page will be returned to the pool here regardless of the
	 * 'flipped' fragment being in use or not.
	 */
	page->pp = NULL;
	page_pool_put_full_page(pp, page, false);

	return true;
}
EXPORT_SYMBOL(page_pool_return_skb_page);<|MERGE_RESOLUTION|>--- conflicted
+++ resolved
@@ -221,10 +221,6 @@
 		put_page(page);
 		return NULL;
 	}
-<<<<<<< HEAD
-	page_pool_set_dma_addr(page, dma);
-=======
->>>>>>> 754a0abe
 
 	page->pp_magic |= PP_SIGNATURE;
 
