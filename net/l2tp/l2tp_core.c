// SPDX-License-Identifier: GPL-2.0-only
/* L2TP core.
 *
 * Copyright (c) 2008,2009,2010 Katalix Systems Ltd
 *
 * This file contains some code of the original L2TPv2 pppol2tp
 * driver, which has the following copyright:
 *
 * Authors:	Martijn van Oosterhout <kleptog@svana.org>
 *		James Chapman (jchapman@katalix.com)
 * Contributors:
 *		Michal Ostrowski <mostrows@speakeasy.net>
 *		Arnaldo Carvalho de Melo <acme@xconectiva.com.br>
 *		David S. Miller (davem@redhat.com)
 */

#define pr_fmt(fmt) KBUILD_MODNAME ": " fmt

#include <linux/module.h>
#include <linux/string.h>
#include <linux/list.h>
#include <linux/rculist.h>
#include <linux/uaccess.h>

#include <linux/kernel.h>
#include <linux/spinlock.h>
#include <linux/kthread.h>
#include <linux/sched.h>
#include <linux/slab.h>
#include <linux/errno.h>
#include <linux/jiffies.h>

#include <linux/netdevice.h>
#include <linux/net.h>
#include <linux/inetdevice.h>
#include <linux/skbuff.h>
#include <linux/init.h>
#include <linux/in.h>
#include <linux/ip.h>
#include <linux/udp.h>
#include <linux/l2tp.h>
#include <linux/hash.h>
#include <linux/sort.h>
#include <linux/file.h>
#include <linux/nsproxy.h>
#include <net/net_namespace.h>
#include <net/netns/generic.h>
#include <net/dst.h>
#include <net/ip.h>
#include <net/udp.h>
#include <net/udp_tunnel.h>
#include <net/inet_common.h>
#include <net/xfrm.h>
#include <net/protocol.h>
#include <net/inet6_connection_sock.h>
#include <net/inet_ecn.h>
#include <net/ip6_route.h>
#include <net/ip6_checksum.h>

#include <asm/byteorder.h>
#include <linux/atomic.h>

#include "l2tp_core.h"
#include "trace.h"

#define CREATE_TRACE_POINTS
#include "trace.h"

#define L2TP_DRV_VERSION	"V2.0"

/* L2TP header constants */
#define L2TP_HDRFLAG_T	   0x8000
#define L2TP_HDRFLAG_L	   0x4000
#define L2TP_HDRFLAG_S	   0x0800
#define L2TP_HDRFLAG_O	   0x0200
#define L2TP_HDRFLAG_P	   0x0100

#define L2TP_HDR_VER_MASK  0x000F
#define L2TP_HDR_VER_2	   0x0002
#define L2TP_HDR_VER_3	   0x0003

/* L2TPv3 default L2-specific sublayer */
#define L2TP_SLFLAG_S	   0x40000000
#define L2TP_SL_SEQ_MASK   0x00ffffff

#define L2TP_HDR_SIZE_MAX		14

/* Default trace flags */
#define L2TP_DEFAULT_DEBUG_FLAGS	0

/* Private data stored for received packets in the skb.
 */
struct l2tp_skb_cb {
	u32			ns;
	u16			has_seq;
	u16			length;
	unsigned long		expires;
};

#define L2TP_SKB_CB(skb)	((struct l2tp_skb_cb *)&(skb)->cb[sizeof(struct inet_skb_parm)])

static struct workqueue_struct *l2tp_wq;

/* per-net private data for this module */
static unsigned int l2tp_net_id;
struct l2tp_net {
	/* Lock for write access to l2tp_tunnel_idr */
	spinlock_t l2tp_tunnel_idr_lock;
	struct idr l2tp_tunnel_idr;
	struct hlist_head l2tp_session_hlist[L2TP_HASH_SIZE_2];
	/* Lock for write access to l2tp_session_hlist */
	spinlock_t l2tp_session_hlist_lock;
};

#if IS_ENABLED(CONFIG_IPV6)
static bool l2tp_sk_is_v6(struct sock *sk)
{
	return sk->sk_family == PF_INET6 &&
	       !ipv6_addr_v4mapped(&sk->sk_v6_daddr);
}
#endif

static inline struct l2tp_net *l2tp_pernet(const struct net *net)
{
	return net_generic(net, l2tp_net_id);
}

/* Session hash global list for L2TPv3.
 * The session_id SHOULD be random according to RFC3931, but several
 * L2TP implementations use incrementing session_ids.  So we do a real
 * hash on the session_id, rather than a simple bitmask.
 */
static inline struct hlist_head *
l2tp_session_id_hash_2(struct l2tp_net *pn, u32 session_id)
{
	return &pn->l2tp_session_hlist[hash_32(session_id, L2TP_HASH_BITS_2)];
}

/* Session hash list.
 * The session_id SHOULD be random according to RFC2661, but several
 * L2TP implementations (Cisco and Microsoft) use incrementing
 * session_ids.  So we do a real hash on the session_id, rather than a
 * simple bitmask.
 */
static inline struct hlist_head *
l2tp_session_id_hash(struct l2tp_tunnel *tunnel, u32 session_id)
{
	return &tunnel->session_hlist[hash_32(session_id, L2TP_HASH_BITS)];
}

static void l2tp_tunnel_free(struct l2tp_tunnel *tunnel)
{
	trace_free_tunnel(tunnel);
	sock_put(tunnel->sock);
	/* the tunnel is freed in the socket destructor */
}

static void l2tp_session_free(struct l2tp_session *session)
{
	trace_free_session(session);
	if (session->tunnel)
		l2tp_tunnel_dec_refcount(session->tunnel);
	kfree(session);
}

struct l2tp_tunnel *l2tp_sk_to_tunnel(struct sock *sk)
{
	struct l2tp_tunnel *tunnel = sk->sk_user_data;

	if (tunnel)
		if (WARN_ON(tunnel->magic != L2TP_TUNNEL_MAGIC))
			return NULL;

	return tunnel;
}
EXPORT_SYMBOL_GPL(l2tp_sk_to_tunnel);

void l2tp_tunnel_inc_refcount(struct l2tp_tunnel *tunnel)
{
	refcount_inc(&tunnel->ref_count);
}
EXPORT_SYMBOL_GPL(l2tp_tunnel_inc_refcount);

void l2tp_tunnel_dec_refcount(struct l2tp_tunnel *tunnel)
{
	if (refcount_dec_and_test(&tunnel->ref_count))
		l2tp_tunnel_free(tunnel);
}
EXPORT_SYMBOL_GPL(l2tp_tunnel_dec_refcount);

void l2tp_session_inc_refcount(struct l2tp_session *session)
{
	refcount_inc(&session->ref_count);
}
EXPORT_SYMBOL_GPL(l2tp_session_inc_refcount);

void l2tp_session_dec_refcount(struct l2tp_session *session)
{
	if (refcount_dec_and_test(&session->ref_count))
		l2tp_session_free(session);
}
EXPORT_SYMBOL_GPL(l2tp_session_dec_refcount);

/* Lookup a tunnel. A new reference is held on the returned tunnel. */
struct l2tp_tunnel *l2tp_tunnel_get(const struct net *net, u32 tunnel_id)
{
	const struct l2tp_net *pn = l2tp_pernet(net);
	struct l2tp_tunnel *tunnel;

	rcu_read_lock_bh();
	tunnel = idr_find(&pn->l2tp_tunnel_idr, tunnel_id);
	if (tunnel && refcount_inc_not_zero(&tunnel->ref_count)) {
		rcu_read_unlock_bh();
		return tunnel;
	}
	rcu_read_unlock_bh();

	return NULL;
}
EXPORT_SYMBOL_GPL(l2tp_tunnel_get);

struct l2tp_tunnel *l2tp_tunnel_get_nth(const struct net *net, int nth)
{
	struct l2tp_net *pn = l2tp_pernet(net);
	unsigned long tunnel_id, tmp;
	struct l2tp_tunnel *tunnel;
	int count = 0;

	rcu_read_lock_bh();
	idr_for_each_entry_ul(&pn->l2tp_tunnel_idr, tunnel, tmp, tunnel_id) {
		if (tunnel && ++count > nth &&
		    refcount_inc_not_zero(&tunnel->ref_count)) {
			rcu_read_unlock_bh();
			return tunnel;
		}
	}
	rcu_read_unlock_bh();

	return NULL;
}
EXPORT_SYMBOL_GPL(l2tp_tunnel_get_nth);

struct l2tp_session *l2tp_tunnel_get_session(struct l2tp_tunnel *tunnel,
					     u32 session_id)
{
	struct hlist_head *session_list;
	struct l2tp_session *session;

	session_list = l2tp_session_id_hash(tunnel, session_id);

	read_lock_bh(&tunnel->hlist_lock);
	hlist_for_each_entry(session, session_list, hlist)
		if (session->session_id == session_id) {
			l2tp_session_inc_refcount(session);
			read_unlock_bh(&tunnel->hlist_lock);

			return session;
		}
	read_unlock_bh(&tunnel->hlist_lock);

	return NULL;
}
EXPORT_SYMBOL_GPL(l2tp_tunnel_get_session);

struct l2tp_session *l2tp_session_get(const struct net *net, u32 session_id)
{
	struct hlist_head *session_list;
	struct l2tp_session *session;

	session_list = l2tp_session_id_hash_2(l2tp_pernet(net), session_id);

	rcu_read_lock_bh();
	hlist_for_each_entry_rcu(session, session_list, global_hlist)
		if (session->session_id == session_id) {
			l2tp_session_inc_refcount(session);
			rcu_read_unlock_bh();

			return session;
		}
	rcu_read_unlock_bh();

	return NULL;
}
EXPORT_SYMBOL_GPL(l2tp_session_get);

struct l2tp_session *l2tp_session_get_nth(struct l2tp_tunnel *tunnel, int nth)
{
	int hash;
	struct l2tp_session *session;
	int count = 0;

	read_lock_bh(&tunnel->hlist_lock);
	for (hash = 0; hash < L2TP_HASH_SIZE; hash++) {
		hlist_for_each_entry(session, &tunnel->session_hlist[hash], hlist) {
			if (++count > nth) {
				l2tp_session_inc_refcount(session);
				read_unlock_bh(&tunnel->hlist_lock);
				return session;
			}
		}
	}

	read_unlock_bh(&tunnel->hlist_lock);

	return NULL;
}
EXPORT_SYMBOL_GPL(l2tp_session_get_nth);

/* Lookup a session by interface name.
 * This is very inefficient but is only used by management interfaces.
 */
struct l2tp_session *l2tp_session_get_by_ifname(const struct net *net,
						const char *ifname)
{
	struct l2tp_net *pn = l2tp_pernet(net);
	int hash;
	struct l2tp_session *session;

	rcu_read_lock_bh();
	for (hash = 0; hash < L2TP_HASH_SIZE_2; hash++) {
		hlist_for_each_entry_rcu(session, &pn->l2tp_session_hlist[hash], global_hlist) {
			if (!strcmp(session->ifname, ifname)) {
				l2tp_session_inc_refcount(session);
				rcu_read_unlock_bh();

				return session;
			}
		}
	}

	rcu_read_unlock_bh();

	return NULL;
}
EXPORT_SYMBOL_GPL(l2tp_session_get_by_ifname);

int l2tp_session_register(struct l2tp_session *session,
			  struct l2tp_tunnel *tunnel)
{
	struct l2tp_session *session_walk;
	struct hlist_head *g_head;
	struct hlist_head *head;
	struct l2tp_net *pn;
	int err;

	head = l2tp_session_id_hash(tunnel, session->session_id);

	write_lock_bh(&tunnel->hlist_lock);
	if (!tunnel->acpt_newsess) {
		err = -ENODEV;
		goto err_tlock;
	}

	hlist_for_each_entry(session_walk, head, hlist)
		if (session_walk->session_id == session->session_id) {
			err = -EEXIST;
			goto err_tlock;
		}

	if (tunnel->version == L2TP_HDR_VER_3) {
		pn = l2tp_pernet(tunnel->l2tp_net);
		g_head = l2tp_session_id_hash_2(pn, session->session_id);

		spin_lock_bh(&pn->l2tp_session_hlist_lock);

		/* IP encap expects session IDs to be globally unique, while
		 * UDP encap doesn't.
		 */
		hlist_for_each_entry(session_walk, g_head, global_hlist)
			if (session_walk->session_id == session->session_id &&
			    (session_walk->tunnel->encap == L2TP_ENCAPTYPE_IP ||
			     tunnel->encap == L2TP_ENCAPTYPE_IP)) {
				err = -EEXIST;
				goto err_tlock_pnlock;
			}

		l2tp_tunnel_inc_refcount(tunnel);
		hlist_add_head_rcu(&session->global_hlist, g_head);

		spin_unlock_bh(&pn->l2tp_session_hlist_lock);
	} else {
		l2tp_tunnel_inc_refcount(tunnel);
	}

	hlist_add_head(&session->hlist, head);
	write_unlock_bh(&tunnel->hlist_lock);

	trace_register_session(session);

	return 0;

err_tlock_pnlock:
	spin_unlock_bh(&pn->l2tp_session_hlist_lock);
err_tlock:
	write_unlock_bh(&tunnel->hlist_lock);

	return err;
}
EXPORT_SYMBOL_GPL(l2tp_session_register);

/*****************************************************************************
 * Receive data handling
 *****************************************************************************/

/* Queue a skb in order. We come here only if the skb has an L2TP sequence
 * number.
 */
static void l2tp_recv_queue_skb(struct l2tp_session *session, struct sk_buff *skb)
{
	struct sk_buff *skbp;
	struct sk_buff *tmp;
	u32 ns = L2TP_SKB_CB(skb)->ns;

	spin_lock_bh(&session->reorder_q.lock);
	skb_queue_walk_safe(&session->reorder_q, skbp, tmp) {
		if (L2TP_SKB_CB(skbp)->ns > ns) {
			__skb_queue_before(&session->reorder_q, skbp, skb);
			atomic_long_inc(&session->stats.rx_oos_packets);
			goto out;
		}
	}

	__skb_queue_tail(&session->reorder_q, skb);

out:
	spin_unlock_bh(&session->reorder_q.lock);
}

/* Dequeue a single skb.
 */
static void l2tp_recv_dequeue_skb(struct l2tp_session *session, struct sk_buff *skb)
{
	struct l2tp_tunnel *tunnel = session->tunnel;
	int length = L2TP_SKB_CB(skb)->length;

	/* We're about to requeue the skb, so return resources
	 * to its current owner (a socket receive buffer).
	 */
	skb_orphan(skb);

	atomic_long_inc(&tunnel->stats.rx_packets);
	atomic_long_add(length, &tunnel->stats.rx_bytes);
	atomic_long_inc(&session->stats.rx_packets);
	atomic_long_add(length, &session->stats.rx_bytes);

	if (L2TP_SKB_CB(skb)->has_seq) {
		/* Bump our Nr */
		session->nr++;
		session->nr &= session->nr_max;
		trace_session_seqnum_update(session);
	}

	/* call private receive handler */
	if (session->recv_skb)
		(*session->recv_skb)(session, skb, L2TP_SKB_CB(skb)->length);
	else
		kfree_skb(skb);
}

/* Dequeue skbs from the session's reorder_q, subject to packet order.
 * Skbs that have been in the queue for too long are simply discarded.
 */
static void l2tp_recv_dequeue(struct l2tp_session *session)
{
	struct sk_buff *skb;
	struct sk_buff *tmp;

	/* If the pkt at the head of the queue has the nr that we
	 * expect to send up next, dequeue it and any other
	 * in-sequence packets behind it.
	 */
start:
	spin_lock_bh(&session->reorder_q.lock);
	skb_queue_walk_safe(&session->reorder_q, skb, tmp) {
		struct l2tp_skb_cb *cb = L2TP_SKB_CB(skb);

		/* If the packet has been pending on the queue for too long, discard it */
		if (time_after(jiffies, cb->expires)) {
			atomic_long_inc(&session->stats.rx_seq_discards);
			atomic_long_inc(&session->stats.rx_errors);
			trace_session_pkt_expired(session, cb->ns);
			session->reorder_skip = 1;
			__skb_unlink(skb, &session->reorder_q);
			kfree_skb(skb);
			continue;
		}

		if (cb->has_seq) {
			if (session->reorder_skip) {
				session->reorder_skip = 0;
				session->nr = cb->ns;
				trace_session_seqnum_reset(session);
			}
			if (cb->ns != session->nr)
				goto out;
		}
		__skb_unlink(skb, &session->reorder_q);

		/* Process the skb. We release the queue lock while we
		 * do so to let other contexts process the queue.
		 */
		spin_unlock_bh(&session->reorder_q.lock);
		l2tp_recv_dequeue_skb(session, skb);
		goto start;
	}

out:
	spin_unlock_bh(&session->reorder_q.lock);
}

static int l2tp_seq_check_rx_window(struct l2tp_session *session, u32 nr)
{
	u32 nws;

	if (nr >= session->nr)
		nws = nr - session->nr;
	else
		nws = (session->nr_max + 1) - (session->nr - nr);

	return nws < session->nr_window_size;
}

/* If packet has sequence numbers, queue it if acceptable. Returns 0 if
 * acceptable, else non-zero.
 */
static int l2tp_recv_data_seq(struct l2tp_session *session, struct sk_buff *skb)
{
	struct l2tp_skb_cb *cb = L2TP_SKB_CB(skb);

	if (!l2tp_seq_check_rx_window(session, cb->ns)) {
		/* Packet sequence number is outside allowed window.
		 * Discard it.
		 */
		trace_session_pkt_outside_rx_window(session, cb->ns);
		goto discard;
	}

	if (session->reorder_timeout != 0) {
		/* Packet reordering enabled. Add skb to session's
		 * reorder queue, in order of ns.
		 */
		l2tp_recv_queue_skb(session, skb);
		goto out;
	}

	/* Packet reordering disabled. Discard out-of-sequence packets, while
	 * tracking the number if in-sequence packets after the first OOS packet
	 * is seen. After nr_oos_count_max in-sequence packets, reset the
	 * sequence number to re-enable packet reception.
	 */
	if (cb->ns == session->nr) {
		skb_queue_tail(&session->reorder_q, skb);
	} else {
		u32 nr_oos = cb->ns;
		u32 nr_next = (session->nr_oos + 1) & session->nr_max;

		if (nr_oos == nr_next)
			session->nr_oos_count++;
		else
			session->nr_oos_count = 0;

		session->nr_oos = nr_oos;
		if (session->nr_oos_count > session->nr_oos_count_max) {
			session->reorder_skip = 1;
		}
		if (!session->reorder_skip) {
			atomic_long_inc(&session->stats.rx_seq_discards);
			trace_session_pkt_oos(session, cb->ns);
			goto discard;
		}
		skb_queue_tail(&session->reorder_q, skb);
	}

out:
	return 0;

discard:
	return 1;
}

/* Do receive processing of L2TP data frames. We handle both L2TPv2
 * and L2TPv3 data frames here.
 *
 * L2TPv2 Data Message Header
 *
 *  0                   1                   2                   3
 *  0 1 2 3 4 5 6 7 8 9 0 1 2 3 4 5 6 7 8 9 0 1 2 3 4 5 6 7 8 9 0 1
 * +-+-+-+-+-+-+-+-+-+-+-+-+-+-+-+-+-+-+-+-+-+-+-+-+-+-+-+-+-+-+-+-+
 * |T|L|x|x|S|x|O|P|x|x|x|x|  Ver  |          Length (opt)         |
 * +-+-+-+-+-+-+-+-+-+-+-+-+-+-+-+-+-+-+-+-+-+-+-+-+-+-+-+-+-+-+-+-+
 * |           Tunnel ID           |           Session ID          |
 * +-+-+-+-+-+-+-+-+-+-+-+-+-+-+-+-+-+-+-+-+-+-+-+-+-+-+-+-+-+-+-+-+
 * |             Ns (opt)          |             Nr (opt)          |
 * +-+-+-+-+-+-+-+-+-+-+-+-+-+-+-+-+-+-+-+-+-+-+-+-+-+-+-+-+-+-+-+-+
 * |      Offset Size (opt)        |    Offset pad... (opt)
 * +-+-+-+-+-+-+-+-+-+-+-+-+-+-+-+-+-+-+-+-+-+-+-+-+-+-+-+-+-+-+-+-+
 *
 * Data frames are marked by T=0. All other fields are the same as
 * those in L2TP control frames.
 *
 * L2TPv3 Data Message Header
 *
 * +-+-+-+-+-+-+-+-+-+-+-+-+-+-+-+-+-+-+-+-+-+-+-+-+-+-+-+-+-+-+-+-+
 * |                      L2TP Session Header                      |
 * +-+-+-+-+-+-+-+-+-+-+-+-+-+-+-+-+-+-+-+-+-+-+-+-+-+-+-+-+-+-+-+-+
 * |                      L2-Specific Sublayer                     |
 * +-+-+-+-+-+-+-+-+-+-+-+-+-+-+-+-+-+-+-+-+-+-+-+-+-+-+-+-+-+-+-+-+
 * |                        Tunnel Payload                      ...
 * +-+-+-+-+-+-+-+-+-+-+-+-+-+-+-+-+-+-+-+-+-+-+-+-+-+-+-+-+-+-+-+-+
 *
 * L2TPv3 Session Header Over IP
 *
 *  0                   1                   2                   3
 *  0 1 2 3 4 5 6 7 8 9 0 1 2 3 4 5 6 7 8 9 0 1 2 3 4 5 6 7 8 9 0 1
 * +-+-+-+-+-+-+-+-+-+-+-+-+-+-+-+-+-+-+-+-+-+-+-+-+-+-+-+-+-+-+-+-+
 * |                           Session ID                          |
 * +-+-+-+-+-+-+-+-+-+-+-+-+-+-+-+-+-+-+-+-+-+-+-+-+-+-+-+-+-+-+-+-+
 * |               Cookie (optional, maximum 64 bits)...
 * +-+-+-+-+-+-+-+-+-+-+-+-+-+-+-+-+-+-+-+-+-+-+-+-+-+-+-+-+-+-+-+-+
 *                                                                 |
 * +-+-+-+-+-+-+-+-+-+-+-+-+-+-+-+-+-+-+-+-+-+-+-+-+-+-+-+-+-+-+-+-+
 *
 * L2TPv3 L2-Specific Sublayer Format
 *
 *  0                   1                   2                   3
 *  0 1 2 3 4 5 6 7 8 9 0 1 2 3 4 5 6 7 8 9 0 1 2 3 4 5 6 7 8 9 0 1
 * +-+-+-+-+-+-+-+-+-+-+-+-+-+-+-+-+-+-+-+-+-+-+-+-+-+-+-+-+-+-+-+-+
 * |x|S|x|x|x|x|x|x|              Sequence Number                  |
 * +-+-+-+-+-+-+-+-+-+-+-+-+-+-+-+-+-+-+-+-+-+-+-+-+-+-+-+-+-+-+-+-+
 *
 * Cookie value and sublayer format are negotiated with the peer when
 * the session is set up. Unlike L2TPv2, we do not need to parse the
 * packet header to determine if optional fields are present.
 *
 * Caller must already have parsed the frame and determined that it is
 * a data (not control) frame before coming here. Fields up to the
 * session-id have already been parsed and ptr points to the data
 * after the session-id.
 */
void l2tp_recv_common(struct l2tp_session *session, struct sk_buff *skb,
		      unsigned char *ptr, unsigned char *optr, u16 hdrflags,
		      int length)
{
	struct l2tp_tunnel *tunnel = session->tunnel;
	int offset;

	/* Parse and check optional cookie */
	if (session->peer_cookie_len > 0) {
		if (memcmp(ptr, &session->peer_cookie[0], session->peer_cookie_len)) {
			pr_debug_ratelimited("%s: cookie mismatch (%u/%u). Discarding.\n",
					     tunnel->name, tunnel->tunnel_id,
					     session->session_id);
			atomic_long_inc(&session->stats.rx_cookie_discards);
			goto discard;
		}
		ptr += session->peer_cookie_len;
	}

	/* Handle the optional sequence numbers. Sequence numbers are
	 * in different places for L2TPv2 and L2TPv3.
	 *
	 * If we are the LAC, enable/disable sequence numbers under
	 * the control of the LNS.  If no sequence numbers present but
	 * we were expecting them, discard frame.
	 */
	L2TP_SKB_CB(skb)->has_seq = 0;
	if (tunnel->version == L2TP_HDR_VER_2) {
		if (hdrflags & L2TP_HDRFLAG_S) {
			/* Store L2TP info in the skb */
			L2TP_SKB_CB(skb)->ns = ntohs(*(__be16 *)ptr);
			L2TP_SKB_CB(skb)->has_seq = 1;
			ptr += 2;
			/* Skip past nr in the header */
			ptr += 2;

		}
	} else if (session->l2specific_type == L2TP_L2SPECTYPE_DEFAULT) {
		u32 l2h = ntohl(*(__be32 *)ptr);

		if (l2h & 0x40000000) {
			/* Store L2TP info in the skb */
			L2TP_SKB_CB(skb)->ns = l2h & 0x00ffffff;
			L2TP_SKB_CB(skb)->has_seq = 1;
		}
		ptr += 4;
	}

	if (L2TP_SKB_CB(skb)->has_seq) {
		/* Received a packet with sequence numbers. If we're the LAC,
		 * check if we sre sending sequence numbers and if not,
		 * configure it so.
		 */
		if (!session->lns_mode && !session->send_seq) {
			trace_session_seqnum_lns_enable(session);
			session->send_seq = 1;
			l2tp_session_set_header_len(session, tunnel->version);
		}
	} else {
		/* No sequence numbers.
		 * If user has configured mandatory sequence numbers, discard.
		 */
		if (session->recv_seq) {
			pr_debug_ratelimited("%s: recv data has no seq numbers when required. Discarding.\n",
					     session->name);
			atomic_long_inc(&session->stats.rx_seq_discards);
			goto discard;
		}

		/* If we're the LAC and we're sending sequence numbers, the
		 * LNS has requested that we no longer send sequence numbers.
		 * If we're the LNS and we're sending sequence numbers, the
		 * LAC is broken. Discard the frame.
		 */
		if (!session->lns_mode && session->send_seq) {
			trace_session_seqnum_lns_disable(session);
			session->send_seq = 0;
			l2tp_session_set_header_len(session, tunnel->version);
		} else if (session->send_seq) {
			pr_debug_ratelimited("%s: recv data has no seq numbers when required. Discarding.\n",
					     session->name);
			atomic_long_inc(&session->stats.rx_seq_discards);
			goto discard;
		}
	}

	/* Session data offset is defined only for L2TPv2 and is
	 * indicated by an optional 16-bit value in the header.
	 */
	if (tunnel->version == L2TP_HDR_VER_2) {
		/* If offset bit set, skip it. */
		if (hdrflags & L2TP_HDRFLAG_O) {
			offset = ntohs(*(__be16 *)ptr);
			ptr += 2 + offset;
		}
	}

	offset = ptr - optr;
	if (!pskb_may_pull(skb, offset))
		goto discard;

	__skb_pull(skb, offset);

	/* Prepare skb for adding to the session's reorder_q.  Hold
	 * packets for max reorder_timeout or 1 second if not
	 * reordering.
	 */
	L2TP_SKB_CB(skb)->length = length;
	L2TP_SKB_CB(skb)->expires = jiffies +
		(session->reorder_timeout ? session->reorder_timeout : HZ);

	/* Add packet to the session's receive queue. Reordering is done here, if
	 * enabled. Saved L2TP protocol info is stored in skb->sb[].
	 */
	if (L2TP_SKB_CB(skb)->has_seq) {
		if (l2tp_recv_data_seq(session, skb))
			goto discard;
	} else {
		/* No sequence numbers. Add the skb to the tail of the
		 * reorder queue. This ensures that it will be
		 * delivered after all previous sequenced skbs.
		 */
		skb_queue_tail(&session->reorder_q, skb);
	}

	/* Try to dequeue as many skbs from reorder_q as we can. */
	l2tp_recv_dequeue(session);

	return;

discard:
	atomic_long_inc(&session->stats.rx_errors);
	kfree_skb(skb);
}
EXPORT_SYMBOL_GPL(l2tp_recv_common);

/* Drop skbs from the session's reorder_q
 */
static void l2tp_session_queue_purge(struct l2tp_session *session)
{
	struct sk_buff *skb = NULL;

	while ((skb = skb_dequeue(&session->reorder_q))) {
		atomic_long_inc(&session->stats.rx_errors);
		kfree_skb(skb);
	}
}

/* Internal UDP receive frame. Do the real work of receiving an L2TP data frame
 * here. The skb is not on a list when we get here.
 * Returns 0 if the packet was a data packet and was successfully passed on.
 * Returns 1 if the packet was not a good data packet and could not be
 * forwarded.  All such packets are passed up to userspace to deal with.
 */
static int l2tp_udp_recv_core(struct l2tp_tunnel *tunnel, struct sk_buff *skb)
{
	struct l2tp_session *session = NULL;
	unsigned char *ptr, *optr;
	u16 hdrflags;
	u32 tunnel_id, session_id;
	u16 version;
	int length;

	/* UDP has verifed checksum */

	/* UDP always verifies the packet length. */
	__skb_pull(skb, sizeof(struct udphdr));

	/* Short packet? */
	if (!pskb_may_pull(skb, L2TP_HDR_SIZE_MAX)) {
		pr_debug_ratelimited("%s: recv short packet (len=%d)\n",
				     tunnel->name, skb->len);
		goto invalid;
	}

	/* Point to L2TP header */
	optr = skb->data;
	ptr = skb->data;

	/* Get L2TP header flags */
	hdrflags = ntohs(*(__be16 *)ptr);

	/* Check protocol version */
	version = hdrflags & L2TP_HDR_VER_MASK;
	if (version != tunnel->version) {
		pr_debug_ratelimited("%s: recv protocol version mismatch: got %d expected %d\n",
				     tunnel->name, version, tunnel->version);
		goto invalid;
	}

	/* Get length of L2TP packet */
	length = skb->len;

	/* If type is control packet, it is handled by userspace. */
	if (hdrflags & L2TP_HDRFLAG_T)
		goto pass;

	/* Skip flags */
	ptr += 2;

	if (tunnel->version == L2TP_HDR_VER_2) {
		/* If length is present, skip it */
		if (hdrflags & L2TP_HDRFLAG_L)
			ptr += 2;

		/* Extract tunnel and session ID */
		tunnel_id = ntohs(*(__be16 *)ptr);
		ptr += 2;
		session_id = ntohs(*(__be16 *)ptr);
		ptr += 2;
	} else {
		ptr += 2;	/* skip reserved bits */
		tunnel_id = tunnel->tunnel_id;
		session_id = ntohl(*(__be32 *)ptr);
		ptr += 4;
	}

	/* Find the session context */
	session = l2tp_tunnel_get_session(tunnel, session_id);
	if (!session || !session->recv_skb) {
		if (session)
			l2tp_session_dec_refcount(session);

		/* Not found? Pass to userspace to deal with */
		pr_debug_ratelimited("%s: no session found (%u/%u). Passing up.\n",
				     tunnel->name, tunnel_id, session_id);
		goto pass;
	}

	if (tunnel->version == L2TP_HDR_VER_3 &&
	    l2tp_v3_ensure_opt_in_linear(session, skb, &ptr, &optr)) {
		l2tp_session_dec_refcount(session);
		goto invalid;
	}

	l2tp_recv_common(session, skb, ptr, optr, hdrflags, length);
	l2tp_session_dec_refcount(session);

	return 0;

invalid:
	atomic_long_inc(&tunnel->stats.rx_invalid);

pass:
	/* Put UDP header back */
	__skb_push(skb, sizeof(struct udphdr));

	return 1;
}

/* UDP encapsulation receive handler. See net/ipv4/udp.c.
 * Return codes:
 * 0 : success.
 * <0: error
 * >0: skb should be passed up to userspace as UDP.
 */
int l2tp_udp_encap_recv(struct sock *sk, struct sk_buff *skb)
{
	struct l2tp_tunnel *tunnel;

	/* Note that this is called from the encap_rcv hook inside an
	 * RCU-protected region, but without the socket being locked.
	 * Hence we use rcu_dereference_sk_user_data to access the
	 * tunnel data structure rather the usual l2tp_sk_to_tunnel
	 * accessor function.
	 */
	tunnel = rcu_dereference_sk_user_data(sk);
	if (!tunnel)
		goto pass_up;
	if (WARN_ON(tunnel->magic != L2TP_TUNNEL_MAGIC))
		goto pass_up;

	if (l2tp_udp_recv_core(tunnel, skb))
		goto pass_up;

	return 0;

pass_up:
	return 1;
}
EXPORT_SYMBOL_GPL(l2tp_udp_encap_recv);

/************************************************************************
 * Transmit handling
 ***********************************************************************/

/* Build an L2TP header for the session into the buffer provided.
 */
static int l2tp_build_l2tpv2_header(struct l2tp_session *session, void *buf)
{
	struct l2tp_tunnel *tunnel = session->tunnel;
	__be16 *bufp = buf;
	__be16 *optr = buf;
	u16 flags = L2TP_HDR_VER_2;
	u32 tunnel_id = tunnel->peer_tunnel_id;
	u32 session_id = session->peer_session_id;

	if (session->send_seq)
		flags |= L2TP_HDRFLAG_S;

	/* Setup L2TP header. */
	*bufp++ = htons(flags);
	*bufp++ = htons(tunnel_id);
	*bufp++ = htons(session_id);
	if (session->send_seq) {
		*bufp++ = htons(session->ns);
		*bufp++ = 0;
		session->ns++;
		session->ns &= 0xffff;
		trace_session_seqnum_update(session);
	}

	return bufp - optr;
}

static int l2tp_build_l2tpv3_header(struct l2tp_session *session, void *buf)
{
	struct l2tp_tunnel *tunnel = session->tunnel;
	char *bufp = buf;
	char *optr = bufp;

	/* Setup L2TP header. The header differs slightly for UDP and
	 * IP encapsulations. For UDP, there is 4 bytes of flags.
	 */
	if (tunnel->encap == L2TP_ENCAPTYPE_UDP) {
		u16 flags = L2TP_HDR_VER_3;
		*((__be16 *)bufp) = htons(flags);
		bufp += 2;
		*((__be16 *)bufp) = 0;
		bufp += 2;
	}

	*((__be32 *)bufp) = htonl(session->peer_session_id);
	bufp += 4;
	if (session->cookie_len) {
		memcpy(bufp, &session->cookie[0], session->cookie_len);
		bufp += session->cookie_len;
	}
	if (session->l2specific_type == L2TP_L2SPECTYPE_DEFAULT) {
		u32 l2h = 0;

		if (session->send_seq) {
			l2h = 0x40000000 | session->ns;
			session->ns++;
			session->ns &= 0xffffff;
			trace_session_seqnum_update(session);
		}

		*((__be32 *)bufp) = htonl(l2h);
		bufp += 4;
	}

	return bufp - optr;
}

/* Queue the packet to IP for output: tunnel socket lock must be held */
static int l2tp_xmit_queue(struct l2tp_tunnel *tunnel, struct sk_buff *skb, struct flowi *fl)
{
	int err;

	skb->ignore_df = 1;
	skb_dst_drop(skb);
#if IS_ENABLED(CONFIG_IPV6)
	if (l2tp_sk_is_v6(tunnel->sock))
		err = inet6_csk_xmit(tunnel->sock, skb, NULL);
	else
#endif
		err = ip_queue_xmit(tunnel->sock, skb, fl);

	return err >= 0 ? NET_XMIT_SUCCESS : NET_XMIT_DROP;
}

static int l2tp_xmit_core(struct l2tp_session *session, struct sk_buff *skb, unsigned int *len)
{
	struct l2tp_tunnel *tunnel = session->tunnel;
	unsigned int data_len = skb->len;
	struct sock *sk = tunnel->sock;
	int headroom, uhlen, udp_len;
	int ret = NET_XMIT_SUCCESS;
	struct inet_sock *inet;
	struct udphdr *uh;

	/* Check that there's enough headroom in the skb to insert IP,
	 * UDP and L2TP headers. If not enough, expand it to
	 * make room. Adjust truesize.
	 */
	uhlen = (tunnel->encap == L2TP_ENCAPTYPE_UDP) ? sizeof(*uh) : 0;
	headroom = NET_SKB_PAD + sizeof(struct iphdr) + uhlen + session->hdr_len;
	if (skb_cow_head(skb, headroom)) {
		kfree_skb(skb);
		return NET_XMIT_DROP;
	}

	/* Setup L2TP header */
	if (tunnel->version == L2TP_HDR_VER_2)
		l2tp_build_l2tpv2_header(session, __skb_push(skb, session->hdr_len));
	else
		l2tp_build_l2tpv3_header(session, __skb_push(skb, session->hdr_len));

	/* Reset skb netfilter state */
	memset(&(IPCB(skb)->opt), 0, sizeof(IPCB(skb)->opt));
	IPCB(skb)->flags &= ~(IPSKB_XFRM_TUNNEL_SIZE | IPSKB_XFRM_TRANSFORMED | IPSKB_REROUTED);
	nf_reset_ct(skb);

	bh_lock_sock_nested(sk);
	if (sock_owned_by_user(sk)) {
		kfree_skb(skb);
		ret = NET_XMIT_DROP;
		goto out_unlock;
	}

	/* The user-space may change the connection status for the user-space
	 * provided socket at run time: we must check it under the socket lock
	 */
	if (tunnel->fd >= 0 && sk->sk_state != TCP_ESTABLISHED) {
		kfree_skb(skb);
		ret = NET_XMIT_DROP;
		goto out_unlock;
	}

	/* Report transmitted length before we add encap header, which keeps
	 * statistics consistent for both UDP and IP encap tx/rx paths.
	 */
	*len = skb->len;

	inet = inet_sk(sk);
	switch (tunnel->encap) {
	case L2TP_ENCAPTYPE_UDP:
		/* Setup UDP header */
		__skb_push(skb, sizeof(*uh));
		skb_reset_transport_header(skb);
		uh = udp_hdr(skb);
		uh->source = inet->inet_sport;
		uh->dest = inet->inet_dport;
		udp_len = uhlen + session->hdr_len + data_len;
		uh->len = htons(udp_len);

		/* Calculate UDP checksum if configured to do so */
#if IS_ENABLED(CONFIG_IPV6)
		if (l2tp_sk_is_v6(sk))
			udp6_set_csum(udp_get_no_check6_tx(sk),
				      skb, &inet6_sk(sk)->saddr,
				      &sk->sk_v6_daddr, udp_len);
		else
#endif
			udp_set_csum(sk->sk_no_check_tx, skb, inet->inet_saddr,
				     inet->inet_daddr, udp_len);
		break;

	case L2TP_ENCAPTYPE_IP:
		break;
	}

	ret = l2tp_xmit_queue(tunnel, skb, &inet->cork.fl);

out_unlock:
	bh_unlock_sock(sk);

	return ret;
}

/* If caller requires the skb to have a ppp header, the header must be
 * inserted in the skb data before calling this function.
 */
int l2tp_xmit_skb(struct l2tp_session *session, struct sk_buff *skb)
{
	unsigned int len = 0;
	int ret;

	ret = l2tp_xmit_core(session, skb, &len);
	if (ret == NET_XMIT_SUCCESS) {
		atomic_long_inc(&session->tunnel->stats.tx_packets);
		atomic_long_add(len, &session->tunnel->stats.tx_bytes);
		atomic_long_inc(&session->stats.tx_packets);
		atomic_long_add(len, &session->stats.tx_bytes);
	} else {
		atomic_long_inc(&session->tunnel->stats.tx_errors);
		atomic_long_inc(&session->stats.tx_errors);
	}
	return ret;
}
EXPORT_SYMBOL_GPL(l2tp_xmit_skb);

/*****************************************************************************
 * Tinnel and session create/destroy.
 *****************************************************************************/

/* Tunnel socket destruct hook.
 * The tunnel context is deleted only when all session sockets have been
 * closed.
 */
static void l2tp_tunnel_destruct(struct sock *sk)
{
	struct l2tp_tunnel *tunnel = l2tp_sk_to_tunnel(sk);

	if (!tunnel)
		goto end;

	/* Disable udp encapsulation */
	switch (tunnel->encap) {
	case L2TP_ENCAPTYPE_UDP:
		/* No longer an encapsulation socket. See net/ipv4/udp.c */
		(udp_sk(sk))->encap_type = 0;
		(udp_sk(sk))->encap_rcv = NULL;
		(udp_sk(sk))->encap_destroy = NULL;
		break;
	case L2TP_ENCAPTYPE_IP:
		break;
	}

	/* Remove hooks into tunnel socket */
	write_lock_bh(&sk->sk_callback_lock);
	sk->sk_destruct = tunnel->old_sk_destruct;
	sk->sk_user_data = NULL;
	write_unlock_bh(&sk->sk_callback_lock);

	/* Call the original destructor */
	if (sk->sk_destruct)
		(*sk->sk_destruct)(sk);

	kfree_rcu(tunnel, rcu);
end:
	return;
}

/* Remove an l2tp session from l2tp_core's hash lists. */
static void l2tp_session_unhash(struct l2tp_session *session)
{
	struct l2tp_tunnel *tunnel = session->tunnel;

	/* Remove the session from core hashes */
	if (tunnel) {
		/* Remove from the per-tunnel hash */
		write_lock_bh(&tunnel->hlist_lock);
		hlist_del_init(&session->hlist);
		write_unlock_bh(&tunnel->hlist_lock);

		/* For L2TPv3 we have a per-net hash: remove from there, too */
		if (tunnel->version != L2TP_HDR_VER_2) {
			struct l2tp_net *pn = l2tp_pernet(tunnel->l2tp_net);

			spin_lock_bh(&pn->l2tp_session_hlist_lock);
			hlist_del_init_rcu(&session->global_hlist);
			spin_unlock_bh(&pn->l2tp_session_hlist_lock);
			synchronize_rcu();
		}
	}
}

/* When the tunnel is closed, all the attached sessions need to go too.
 */
static void l2tp_tunnel_closeall(struct l2tp_tunnel *tunnel)
{
	int hash;
	struct hlist_node *walk;
	struct hlist_node *tmp;
	struct l2tp_session *session;

	write_lock_bh(&tunnel->hlist_lock);
	tunnel->acpt_newsess = false;
	for (hash = 0; hash < L2TP_HASH_SIZE; hash++) {
again:
		hlist_for_each_safe(walk, tmp, &tunnel->session_hlist[hash]) {
			session = hlist_entry(walk, struct l2tp_session, hlist);
			hlist_del_init(&session->hlist);

			write_unlock_bh(&tunnel->hlist_lock);
			l2tp_session_delete(session);
			write_lock_bh(&tunnel->hlist_lock);

			/* Now restart from the beginning of this hash
			 * chain.  We always remove a session from the
			 * list so we are guaranteed to make forward
			 * progress.
			 */
			goto again;
		}
	}
	write_unlock_bh(&tunnel->hlist_lock);
}

/* Tunnel socket destroy hook for UDP encapsulation */
static void l2tp_udp_encap_destroy(struct sock *sk)
{
	struct l2tp_tunnel *tunnel = l2tp_sk_to_tunnel(sk);

	if (tunnel)
		l2tp_tunnel_delete(tunnel);
}

static void l2tp_tunnel_remove(struct net *net, struct l2tp_tunnel *tunnel)
{
	struct l2tp_net *pn = l2tp_pernet(net);

	spin_lock_bh(&pn->l2tp_tunnel_idr_lock);
	idr_remove(&pn->l2tp_tunnel_idr, tunnel->tunnel_id);
	spin_unlock_bh(&pn->l2tp_tunnel_idr_lock);
}

/* Workqueue tunnel deletion function */
static void l2tp_tunnel_del_work(struct work_struct *work)
{
	struct l2tp_tunnel *tunnel = container_of(work, struct l2tp_tunnel,
						  del_work);
	struct sock *sk = tunnel->sock;
	struct socket *sock = sk->sk_socket;

	l2tp_tunnel_closeall(tunnel);

	/* If the tunnel socket was created within the kernel, use
	 * the sk API to release it here.
	 */
	if (tunnel->fd < 0) {
		if (sock) {
			kernel_sock_shutdown(sock, SHUT_RDWR);
			sock_release(sock);
		}
	}

	l2tp_tunnel_remove(tunnel->l2tp_net, tunnel);
	/* drop initial ref */
	l2tp_tunnel_dec_refcount(tunnel);

	/* drop workqueue ref */
	l2tp_tunnel_dec_refcount(tunnel);
}

/* Create a socket for the tunnel, if one isn't set up by
 * userspace. This is used for static tunnels where there is no
 * managing L2TP daemon.
 *
 * Since we don't want these sockets to keep a namespace alive by
 * themselves, we drop the socket's namespace refcount after creation.
 * These sockets are freed when the namespace exits using the pernet
 * exit hook.
 */
static int l2tp_tunnel_sock_create(struct net *net,
				   u32 tunnel_id,
				   u32 peer_tunnel_id,
				   struct l2tp_tunnel_cfg *cfg,
				   struct socket **sockp)
{
	int err = -EINVAL;
	struct socket *sock = NULL;
	struct udp_port_cfg udp_conf;

	switch (cfg->encap) {
	case L2TP_ENCAPTYPE_UDP:
		memset(&udp_conf, 0, sizeof(udp_conf));

#if IS_ENABLED(CONFIG_IPV6)
		if (cfg->local_ip6 && cfg->peer_ip6) {
			udp_conf.family = AF_INET6;
			memcpy(&udp_conf.local_ip6, cfg->local_ip6,
			       sizeof(udp_conf.local_ip6));
			memcpy(&udp_conf.peer_ip6, cfg->peer_ip6,
			       sizeof(udp_conf.peer_ip6));
			udp_conf.use_udp6_tx_checksums =
			  !cfg->udp6_zero_tx_checksums;
			udp_conf.use_udp6_rx_checksums =
			  !cfg->udp6_zero_rx_checksums;
		} else
#endif
		{
			udp_conf.family = AF_INET;
			udp_conf.local_ip = cfg->local_ip;
			udp_conf.peer_ip = cfg->peer_ip;
			udp_conf.use_udp_checksums = cfg->use_udp_checksums;
		}

		udp_conf.local_udp_port = htons(cfg->local_udp_port);
		udp_conf.peer_udp_port = htons(cfg->peer_udp_port);

		err = udp_sock_create(net, &udp_conf, &sock);
		if (err < 0)
			goto out;

		break;

	case L2TP_ENCAPTYPE_IP:
#if IS_ENABLED(CONFIG_IPV6)
		if (cfg->local_ip6 && cfg->peer_ip6) {
			struct sockaddr_l2tpip6 ip6_addr = {0};

			err = sock_create_kern(net, AF_INET6, SOCK_DGRAM,
					       IPPROTO_L2TP, &sock);
			if (err < 0)
				goto out;

			ip6_addr.l2tp_family = AF_INET6;
			memcpy(&ip6_addr.l2tp_addr, cfg->local_ip6,
			       sizeof(ip6_addr.l2tp_addr));
			ip6_addr.l2tp_conn_id = tunnel_id;
			err = kernel_bind(sock, (struct sockaddr *)&ip6_addr,
					  sizeof(ip6_addr));
			if (err < 0)
				goto out;

			ip6_addr.l2tp_family = AF_INET6;
			memcpy(&ip6_addr.l2tp_addr, cfg->peer_ip6,
			       sizeof(ip6_addr.l2tp_addr));
			ip6_addr.l2tp_conn_id = peer_tunnel_id;
			err = kernel_connect(sock,
					     (struct sockaddr *)&ip6_addr,
					     sizeof(ip6_addr), 0);
			if (err < 0)
				goto out;
		} else
#endif
		{
			struct sockaddr_l2tpip ip_addr = {0};

			err = sock_create_kern(net, AF_INET, SOCK_DGRAM,
					       IPPROTO_L2TP, &sock);
			if (err < 0)
				goto out;

			ip_addr.l2tp_family = AF_INET;
			ip_addr.l2tp_addr = cfg->local_ip;
			ip_addr.l2tp_conn_id = tunnel_id;
			err = kernel_bind(sock, (struct sockaddr *)&ip_addr,
					  sizeof(ip_addr));
			if (err < 0)
				goto out;

			ip_addr.l2tp_family = AF_INET;
			ip_addr.l2tp_addr = cfg->peer_ip;
			ip_addr.l2tp_conn_id = peer_tunnel_id;
			err = kernel_connect(sock, (struct sockaddr *)&ip_addr,
					     sizeof(ip_addr), 0);
			if (err < 0)
				goto out;
		}
		break;

	default:
		goto out;
	}

out:
	*sockp = sock;
	if (err < 0 && sock) {
		kernel_sock_shutdown(sock, SHUT_RDWR);
		sock_release(sock);
		*sockp = NULL;
	}

	return err;
}

int l2tp_tunnel_create(int fd, int version, u32 tunnel_id, u32 peer_tunnel_id,
		       struct l2tp_tunnel_cfg *cfg, struct l2tp_tunnel **tunnelp)
{
	struct l2tp_tunnel *tunnel = NULL;
	int err;
	enum l2tp_encap_type encap = L2TP_ENCAPTYPE_UDP;

	if (cfg)
		encap = cfg->encap;

	tunnel = kzalloc(sizeof(*tunnel), GFP_KERNEL);
	if (!tunnel) {
		err = -ENOMEM;
		goto err;
	}

	tunnel->version = version;
	tunnel->tunnel_id = tunnel_id;
	tunnel->peer_tunnel_id = peer_tunnel_id;

	tunnel->magic = L2TP_TUNNEL_MAGIC;
	sprintf(&tunnel->name[0], "tunl %u", tunnel_id);
	rwlock_init(&tunnel->hlist_lock);
	tunnel->acpt_newsess = true;

	tunnel->encap = encap;

	refcount_set(&tunnel->ref_count, 1);
	tunnel->fd = fd;

	/* Init delete workqueue struct */
	INIT_WORK(&tunnel->del_work, l2tp_tunnel_del_work);

	INIT_LIST_HEAD(&tunnel->list);

	err = 0;
err:
	if (tunnelp)
		*tunnelp = tunnel;

	return err;
}
EXPORT_SYMBOL_GPL(l2tp_tunnel_create);

static int l2tp_validate_socket(const struct sock *sk, const struct net *net,
				enum l2tp_encap_type encap)
{
	if (!net_eq(sock_net(sk), net))
		return -EINVAL;

	if (sk->sk_type != SOCK_DGRAM)
		return -EPROTONOSUPPORT;

	if (sk->sk_family != PF_INET && sk->sk_family != PF_INET6)
		return -EPROTONOSUPPORT;

	if ((encap == L2TP_ENCAPTYPE_UDP && sk->sk_protocol != IPPROTO_UDP) ||
	    (encap == L2TP_ENCAPTYPE_IP && sk->sk_protocol != IPPROTO_L2TP))
		return -EPROTONOSUPPORT;

	if (sk->sk_user_data)
		return -EBUSY;

	return 0;
}

int l2tp_tunnel_register(struct l2tp_tunnel *tunnel, struct net *net,
			 struct l2tp_tunnel_cfg *cfg)
{
	struct l2tp_net *pn = l2tp_pernet(net);
	u32 tunnel_id = tunnel->tunnel_id;
	struct socket *sock;
	struct sock *sk;
	int ret;

	spin_lock_bh(&pn->l2tp_tunnel_idr_lock);
	ret = idr_alloc_u32(&pn->l2tp_tunnel_idr, NULL, &tunnel_id, tunnel_id,
			    GFP_ATOMIC);
	spin_unlock_bh(&pn->l2tp_tunnel_idr_lock);
	if (ret)
		return ret == -ENOSPC ? -EEXIST : ret;

	if (tunnel->fd < 0) {
		ret = l2tp_tunnel_sock_create(net, tunnel->tunnel_id,
					      tunnel->peer_tunnel_id, cfg,
					      &sock);
		if (ret < 0)
			goto err;
	} else {
		sock = sockfd_lookup(tunnel->fd, &ret);
		if (!sock)
			goto err;
	}

<<<<<<< HEAD
	tunnel->l2tp_net = net;
	pn = l2tp_pernet(net);

	sk = sock->sk;
	sock_hold(sk);
	tunnel->sock = sk;

	spin_lock_bh(&pn->l2tp_tunnel_list_lock);
	list_for_each_entry(tunnel_walk, &pn->l2tp_tunnel_list, list) {
		if (tunnel_walk->tunnel_id == tunnel->tunnel_id) {
			spin_unlock_bh(&pn->l2tp_tunnel_list_lock);
			sock_put(sk);
			ret = -EEXIST;
			goto err_sock;
		}
	}
	list_add_rcu(&tunnel->list, &pn->l2tp_tunnel_list);
	spin_unlock_bh(&pn->l2tp_tunnel_list_lock);
=======
	sk = sock->sk;
	lock_sock(sk);
	write_lock_bh(&sk->sk_callback_lock);
	ret = l2tp_validate_socket(sk, net, tunnel->encap);
	if (ret < 0)
		goto err_inval_sock;
	rcu_assign_sk_user_data(sk, tunnel);
	write_unlock_bh(&sk->sk_callback_lock);
>>>>>>> d773f581

	if (tunnel->encap == L2TP_ENCAPTYPE_UDP) {
		struct udp_tunnel_sock_cfg udp_cfg = {
			.sk_user_data = tunnel,
			.encap_type = UDP_ENCAP_L2TPINUDP,
			.encap_rcv = l2tp_udp_encap_recv,
			.encap_destroy = l2tp_udp_encap_destroy,
		};

		setup_udp_tunnel_sock(net, sock, &udp_cfg);
	}

	tunnel->old_sk_destruct = sk->sk_destruct;
	sk->sk_destruct = &l2tp_tunnel_destruct;
	sk->sk_allocation = GFP_ATOMIC;
	release_sock(sk);

	sock_hold(sk);
	tunnel->sock = sk;
	tunnel->l2tp_net = net;

	spin_lock_bh(&pn->l2tp_tunnel_idr_lock);
	idr_replace(&pn->l2tp_tunnel_idr, tunnel, tunnel->tunnel_id);
	spin_unlock_bh(&pn->l2tp_tunnel_idr_lock);

	trace_register_tunnel(tunnel);

	if (tunnel->fd >= 0)
		sockfd_put(sock);

	return 0;

err_inval_sock:
	write_unlock_bh(&sk->sk_callback_lock);
	release_sock(sk);

	if (tunnel->fd < 0)
		sock_release(sock);
	else
		sockfd_put(sock);
err:
	l2tp_tunnel_remove(net, tunnel);
	return ret;
}
EXPORT_SYMBOL_GPL(l2tp_tunnel_register);

/* This function is used by the netlink TUNNEL_DELETE command.
 */
void l2tp_tunnel_delete(struct l2tp_tunnel *tunnel)
{
	if (!test_and_set_bit(0, &tunnel->dead)) {
		trace_delete_tunnel(tunnel);
		l2tp_tunnel_inc_refcount(tunnel);
		queue_work(l2tp_wq, &tunnel->del_work);
	}
}
EXPORT_SYMBOL_GPL(l2tp_tunnel_delete);

void l2tp_session_delete(struct l2tp_session *session)
{
	if (test_and_set_bit(0, &session->dead))
		return;

	trace_delete_session(session);
	l2tp_session_unhash(session);
	l2tp_session_queue_purge(session);
	if (session->session_close)
		(*session->session_close)(session);

	l2tp_session_dec_refcount(session);
}
EXPORT_SYMBOL_GPL(l2tp_session_delete);

/* We come here whenever a session's send_seq, cookie_len or
 * l2specific_type parameters are set.
 */
void l2tp_session_set_header_len(struct l2tp_session *session, int version)
{
	if (version == L2TP_HDR_VER_2) {
		session->hdr_len = 6;
		if (session->send_seq)
			session->hdr_len += 4;
	} else {
		session->hdr_len = 4 + session->cookie_len;
		session->hdr_len += l2tp_get_l2specific_len(session);
		if (session->tunnel->encap == L2TP_ENCAPTYPE_UDP)
			session->hdr_len += 4;
	}
}
EXPORT_SYMBOL_GPL(l2tp_session_set_header_len);

struct l2tp_session *l2tp_session_create(int priv_size, struct l2tp_tunnel *tunnel, u32 session_id,
					 u32 peer_session_id, struct l2tp_session_cfg *cfg)
{
	struct l2tp_session *session;

	session = kzalloc(sizeof(*session) + priv_size, GFP_KERNEL);
	if (session) {
		session->magic = L2TP_SESSION_MAGIC;
		session->tunnel = tunnel;

		session->session_id = session_id;
		session->peer_session_id = peer_session_id;
		session->nr = 0;
		if (tunnel->version == L2TP_HDR_VER_2)
			session->nr_max = 0xffff;
		else
			session->nr_max = 0xffffff;
		session->nr_window_size = session->nr_max / 2;
		session->nr_oos_count_max = 4;

		/* Use NR of first received packet */
		session->reorder_skip = 1;

		sprintf(&session->name[0], "sess %u/%u",
			tunnel->tunnel_id, session->session_id);

		skb_queue_head_init(&session->reorder_q);

		INIT_HLIST_NODE(&session->hlist);
		INIT_HLIST_NODE(&session->global_hlist);

		if (cfg) {
			session->pwtype = cfg->pw_type;
			session->send_seq = cfg->send_seq;
			session->recv_seq = cfg->recv_seq;
			session->lns_mode = cfg->lns_mode;
			session->reorder_timeout = cfg->reorder_timeout;
			session->l2specific_type = cfg->l2specific_type;
			session->cookie_len = cfg->cookie_len;
			memcpy(&session->cookie[0], &cfg->cookie[0], cfg->cookie_len);
			session->peer_cookie_len = cfg->peer_cookie_len;
			memcpy(&session->peer_cookie[0], &cfg->peer_cookie[0], cfg->peer_cookie_len);
		}

		l2tp_session_set_header_len(session, tunnel->version);

		refcount_set(&session->ref_count, 1);

		return session;
	}

	return ERR_PTR(-ENOMEM);
}
EXPORT_SYMBOL_GPL(l2tp_session_create);

/*****************************************************************************
 * Init and cleanup
 *****************************************************************************/

static __net_init int l2tp_init_net(struct net *net)
{
	struct l2tp_net *pn = net_generic(net, l2tp_net_id);
	int hash;

	idr_init(&pn->l2tp_tunnel_idr);
	spin_lock_init(&pn->l2tp_tunnel_idr_lock);

	for (hash = 0; hash < L2TP_HASH_SIZE_2; hash++)
		INIT_HLIST_HEAD(&pn->l2tp_session_hlist[hash]);

	spin_lock_init(&pn->l2tp_session_hlist_lock);

	return 0;
}

static __net_exit void l2tp_exit_net(struct net *net)
{
	struct l2tp_net *pn = l2tp_pernet(net);
	struct l2tp_tunnel *tunnel = NULL;
	unsigned long tunnel_id, tmp;
	int hash;

	rcu_read_lock_bh();
	idr_for_each_entry_ul(&pn->l2tp_tunnel_idr, tunnel, tmp, tunnel_id) {
		if (tunnel)
			l2tp_tunnel_delete(tunnel);
	}
	rcu_read_unlock_bh();

	if (l2tp_wq)
		flush_workqueue(l2tp_wq);
	rcu_barrier();

	for (hash = 0; hash < L2TP_HASH_SIZE_2; hash++)
		WARN_ON_ONCE(!hlist_empty(&pn->l2tp_session_hlist[hash]));
	idr_destroy(&pn->l2tp_tunnel_idr);
}

static struct pernet_operations l2tp_net_ops = {
	.init = l2tp_init_net,
	.exit = l2tp_exit_net,
	.id   = &l2tp_net_id,
	.size = sizeof(struct l2tp_net),
};

static int __init l2tp_init(void)
{
	int rc = 0;

	rc = register_pernet_device(&l2tp_net_ops);
	if (rc)
		goto out;

	l2tp_wq = alloc_workqueue("l2tp", WQ_UNBOUND, 0);
	if (!l2tp_wq) {
		pr_err("alloc_workqueue failed\n");
		unregister_pernet_device(&l2tp_net_ops);
		rc = -ENOMEM;
		goto out;
	}

	pr_info("L2TP core driver, %s\n", L2TP_DRV_VERSION);

out:
	return rc;
}

static void __exit l2tp_exit(void)
{
	unregister_pernet_device(&l2tp_net_ops);
	if (l2tp_wq) {
		destroy_workqueue(l2tp_wq);
		l2tp_wq = NULL;
	}
}

module_init(l2tp_init);
module_exit(l2tp_exit);

MODULE_AUTHOR("James Chapman <jchapman@katalix.com>");
MODULE_DESCRIPTION("L2TP core");
MODULE_LICENSE("GPL");
MODULE_VERSION(L2TP_DRV_VERSION);<|MERGE_RESOLUTION|>--- conflicted
+++ resolved
@@ -1481,26 +1481,6 @@
 			goto err;
 	}
 
-<<<<<<< HEAD
-	tunnel->l2tp_net = net;
-	pn = l2tp_pernet(net);
-
-	sk = sock->sk;
-	sock_hold(sk);
-	tunnel->sock = sk;
-
-	spin_lock_bh(&pn->l2tp_tunnel_list_lock);
-	list_for_each_entry(tunnel_walk, &pn->l2tp_tunnel_list, list) {
-		if (tunnel_walk->tunnel_id == tunnel->tunnel_id) {
-			spin_unlock_bh(&pn->l2tp_tunnel_list_lock);
-			sock_put(sk);
-			ret = -EEXIST;
-			goto err_sock;
-		}
-	}
-	list_add_rcu(&tunnel->list, &pn->l2tp_tunnel_list);
-	spin_unlock_bh(&pn->l2tp_tunnel_list_lock);
-=======
 	sk = sock->sk;
 	lock_sock(sk);
 	write_lock_bh(&sk->sk_callback_lock);
@@ -1509,7 +1489,6 @@
 		goto err_inval_sock;
 	rcu_assign_sk_user_data(sk, tunnel);
 	write_unlock_bh(&sk->sk_callback_lock);
->>>>>>> d773f581
 
 	if (tunnel->encap == L2TP_ENCAPTYPE_UDP) {
 		struct udp_tunnel_sock_cfg udp_cfg = {
