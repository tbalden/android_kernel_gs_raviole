// SPDX-License-Identifier: GPL-2.0-only
/*
 * Copyright (C) ST-Ericsson AB 2010
 * Author:	Sjur Brendeland
 */

#define pr_fmt(fmt) KBUILD_MODNAME ":%s(): " fmt, __func__

#include <linux/kernel.h>
#include <linux/stddef.h>
#include <linux/slab.h>
#include <linux/netdevice.h>
#include <linux/module.h>
#include <net/caif/caif_layer.h>
#include <net/caif/cfpkt.h>
#include <net/caif/cfcnfg.h>
#include <net/caif/cfctrl.h>
#include <net/caif/cfmuxl.h>
#include <net/caif/cffrml.h>
#include <net/caif/cfserl.h>
#include <net/caif/cfsrvl.h>
#include <net/caif/caif_dev.h>

#define container_obj(layr) container_of(layr, struct cfcnfg, layer)

/* Information about CAIF physical interfaces held by Config Module in order
 * to manage physical interfaces
 */
struct cfcnfg_phyinfo {
	struct list_head node;
	bool up;

	/* Pointer to the layer below the MUX (framing layer) */
	struct cflayer *frm_layer;
	/* Pointer to the lowest actual physical layer */
	struct cflayer *phy_layer;
	/* Unique identifier of the physical interface */
	unsigned int id;
	/* Preference of the physical in interface */
	enum cfcnfg_phy_preference pref;

	/* Information about the physical device */
	struct dev_info dev_info;

	/* Interface index */
	int ifindex;

	/* Protocol head room added for CAIF link layer */
	int head_room;

	/* Use Start of frame checksum */
	bool use_fcs;
};

struct cfcnfg {
	struct cflayer layer;
	struct cflayer *ctrl;
	struct cflayer *mux;
	struct list_head phys;
	struct mutex lock;
};

static void cfcnfg_linkup_rsp(struct cflayer *layer, u8 channel_id,
			      enum cfctrl_srv serv, u8 phyid,
			      struct cflayer *adapt_layer);
static void cfcnfg_linkdestroy_rsp(struct cflayer *layer, u8 channel_id);
static void cfcnfg_reject_rsp(struct cflayer *layer, u8 channel_id,
			      struct cflayer *adapt_layer);
static void cfctrl_resp_func(void);
static void cfctrl_enum_resp(void);

struct cfcnfg *cfcnfg_create(void)
{
	struct cfcnfg *this;
	struct cfctrl_rsp *resp;

	might_sleep();

	/* Initiate this layer */
	this = kzalloc(sizeof(struct cfcnfg), GFP_ATOMIC);
	if (!this)
		return NULL;
	this->mux = cfmuxl_create();
	if (!this->mux)
		goto out_of_mem;
	this->ctrl = cfctrl_create();
	if (!this->ctrl)
		goto out_of_mem;
	/* Initiate response functions */
	resp = cfctrl_get_respfuncs(this->ctrl);
	resp->enum_rsp = cfctrl_enum_resp;
	resp->linkerror_ind = cfctrl_resp_func;
	resp->linkdestroy_rsp = cfcnfg_linkdestroy_rsp;
	resp->sleep_rsp = cfctrl_resp_func;
	resp->wake_rsp = cfctrl_resp_func;
	resp->restart_rsp = cfctrl_resp_func;
	resp->radioset_rsp = cfctrl_resp_func;
	resp->linksetup_rsp = cfcnfg_linkup_rsp;
	resp->reject_rsp = cfcnfg_reject_rsp;
	INIT_LIST_HEAD(&this->phys);

	cfmuxl_set_uplayer(this->mux, this->ctrl, 0);
	layer_set_dn(this->ctrl, this->mux);
	layer_set_up(this->ctrl, this);
	mutex_init(&this->lock);

	return this;
out_of_mem:
	synchronize_rcu();

	kfree(this->mux);
	kfree(this->ctrl);
	kfree(this);
	return NULL;
}

void cfcnfg_remove(struct cfcnfg *cfg)
{
	might_sleep();
	if (cfg) {
		synchronize_rcu();

		kfree(cfg->mux);
		cfctrl_remove(cfg->ctrl);
		kfree(cfg);
	}
}

static void cfctrl_resp_func(void)
{
}

static struct cfcnfg_phyinfo *cfcnfg_get_phyinfo_rcu(struct cfcnfg *cnfg,
						     u8 phyid)
{
	struct cfcnfg_phyinfo *phy;

	list_for_each_entry_rcu(phy, &cnfg->phys, node)
		if (phy->id == phyid)
			return phy;
	return NULL;
}

static void cfctrl_enum_resp(void)
{
}

static struct dev_info *cfcnfg_get_phyid(struct cfcnfg *cnfg,
				  enum cfcnfg_phy_preference phy_pref)
{
	/* Try to match with specified preference */
	struct cfcnfg_phyinfo *phy;

	list_for_each_entry_rcu(phy, &cnfg->phys, node) {
		if (phy->up && phy->pref == phy_pref &&
				phy->frm_layer != NULL)

			return &phy->dev_info;
	}

	/* Otherwise just return something */
	list_for_each_entry_rcu(phy, &cnfg->phys, node)
		if (phy->up)
			return &phy->dev_info;

	return NULL;
}

static int cfcnfg_get_id_from_ifi(struct cfcnfg *cnfg, int ifi)
{
	struct cfcnfg_phyinfo *phy;

	list_for_each_entry_rcu(phy, &cnfg->phys, node)
		if (phy->ifindex == ifi && phy->up)
			return phy->id;
	return -ENODEV;
}

int caif_disconnect_client(struct net *net, struct cflayer *adap_layer)
{
	u8 channel_id;
	struct cfcnfg *cfg = get_cfcnfg(net);

	caif_assert(adap_layer != NULL);
	cfctrl_cancel_req(cfg->ctrl, adap_layer);
	channel_id = adap_layer->id;
	if (channel_id != 0) {
		struct cflayer *servl;
		servl = cfmuxl_remove_uplayer(cfg->mux, channel_id);
		cfctrl_linkdown_req(cfg->ctrl, channel_id, adap_layer);
		if (servl != NULL)
			layer_set_up(servl, NULL);
	} else
		pr_debug("nothing to disconnect\n");

	/* Do RCU sync before initiating cleanup */
	synchronize_rcu();
	if (adap_layer->ctrlcmd != NULL)
		adap_layer->ctrlcmd(adap_layer, CAIF_CTRLCMD_DEINIT_RSP, 0);
	return 0;

}
EXPORT_SYMBOL(caif_disconnect_client);

static void cfcnfg_linkdestroy_rsp(struct cflayer *layer, u8 channel_id)
{
}

static const int protohead[CFCTRL_SRV_MASK] = {
	[CFCTRL_SRV_VEI] = 4,
	[CFCTRL_SRV_DATAGRAM] = 7,
	[CFCTRL_SRV_UTIL] = 4,
	[CFCTRL_SRV_RFM] = 3,
	[CFCTRL_SRV_DBG] = 3,
};


static int caif_connect_req_to_link_param(struct cfcnfg *cnfg,
					  struct caif_connect_request *s,
					  struct cfctrl_link_param *l)
{
	struct dev_info *dev_info;
	enum cfcnfg_phy_preference pref;
	int res;

	memset(l, 0, sizeof(*l));
	/* In caif protocol low value is high priority */
	l->priority = CAIF_PRIO_MAX - s->priority + 1;

	if (s->ifindex != 0) {
		res = cfcnfg_get_id_from_ifi(cnfg, s->ifindex);
		if (res < 0)
			return res;
		l->phyid = res;
	} else {
		switch (s->link_selector) {
		case CAIF_LINK_HIGH_BANDW:
			pref = CFPHYPREF_HIGH_BW;
			break;
		case CAIF_LINK_LOW_LATENCY:
			pref = CFPHYPREF_LOW_LAT;
			break;
		default:
			return -EINVAL;
		}
		dev_info = cfcnfg_get_phyid(cnfg, pref);
		if (dev_info == NULL)
			return -ENODEV;
		l->phyid = dev_info->id;
	}
	switch (s->protocol) {
	case CAIFPROTO_AT:
		l->linktype = CFCTRL_SRV_VEI;
		l->endpoint = (s->sockaddr.u.at.type >> 2) & 0x3;
		l->chtype = s->sockaddr.u.at.type & 0x3;
		break;
	case CAIFPROTO_DATAGRAM:
		l->linktype = CFCTRL_SRV_DATAGRAM;
		l->chtype = 0x00;
		l->u.datagram.connid = s->sockaddr.u.dgm.connection_id;
		break;
	case CAIFPROTO_DATAGRAM_LOOP:
		l->linktype = CFCTRL_SRV_DATAGRAM;
		l->chtype = 0x03;
		l->endpoint = 0x00;
		l->u.datagram.connid = s->sockaddr.u.dgm.connection_id;
		break;
	case CAIFPROTO_RFM:
		l->linktype = CFCTRL_SRV_RFM;
		l->u.datagram.connid = s->sockaddr.u.rfm.connection_id;
		strlcpy(l->u.rfm.volume, s->sockaddr.u.rfm.volume,
			sizeof(l->u.rfm.volume));
		break;
	case CAIFPROTO_UTIL:
		l->linktype = CFCTRL_SRV_UTIL;
		l->endpoint = 0x00;
		l->chtype = 0x00;
		strlcpy(l->u.utility.name, s->sockaddr.u.util.service,
			sizeof(l->u.utility.name));
		caif_assert(sizeof(l->u.utility.name) > 10);
		l->u.utility.paramlen = s->param.size;
		if (l->u.utility.paramlen > sizeof(l->u.utility.params))
			l->u.utility.paramlen = sizeof(l->u.utility.params);

		memcpy(l->u.utility.params, s->param.data,
		       l->u.utility.paramlen);

		break;
	case CAIFPROTO_DEBUG:
		l->linktype = CFCTRL_SRV_DBG;
		l->endpoint = s->sockaddr.u.dbg.service;
		l->chtype = s->sockaddr.u.dbg.type;
		break;
	default:
		return -EINVAL;
	}
	return 0;
}

int caif_connect_client(struct net *net, struct caif_connect_request *conn_req,
			struct cflayer *adap_layer, int *ifindex,
			int *proto_head, int *proto_tail)
{
	struct cflayer *frml;
	struct cfcnfg_phyinfo *phy;
	int err;
	struct cfctrl_link_param param;
	struct cfcnfg *cfg = get_cfcnfg(net);

	rcu_read_lock();
	err = caif_connect_req_to_link_param(cfg, conn_req, &param);
	if (err)
		goto unlock;

	phy = cfcnfg_get_phyinfo_rcu(cfg, param.phyid);
	if (!phy) {
		err = -ENODEV;
		goto unlock;
	}
	err = -EINVAL;

	if (adap_layer == NULL) {
		pr_err("adap_layer is zero\n");
		goto unlock;
	}
	if (adap_layer->receive == NULL) {
		pr_err("adap_layer->receive is NULL\n");
		goto unlock;
	}
	if (adap_layer->ctrlcmd == NULL) {
		pr_err("adap_layer->ctrlcmd == NULL\n");
		goto unlock;
	}

	err = -ENODEV;
	frml = phy->frm_layer;
	if (frml == NULL) {
		pr_err("Specified PHY type does not exist!\n");
		goto unlock;
	}
	caif_assert(param.phyid == phy->id);
	caif_assert(phy->frm_layer->id ==
		     param.phyid);
	caif_assert(phy->phy_layer->id ==
		     param.phyid);

	*ifindex = phy->ifindex;
	*proto_tail = 2;
	*proto_head = protohead[param.linktype] + phy->head_room;

	rcu_read_unlock();

	/* FIXME: ENUMERATE INITIALLY WHEN ACTIVATING PHYSICAL INTERFACE */
	cfctrl_enum_req(cfg->ctrl, param.phyid);
	return cfctrl_linkup_request(cfg->ctrl, &param, adap_layer);

unlock:
	rcu_read_unlock();
	return err;
}
EXPORT_SYMBOL(caif_connect_client);

static void cfcnfg_reject_rsp(struct cflayer *layer, u8 channel_id,
			      struct cflayer *adapt_layer)
{
	if (adapt_layer != NULL && adapt_layer->ctrlcmd != NULL)
		adapt_layer->ctrlcmd(adapt_layer,
				     CAIF_CTRLCMD_INIT_FAIL_RSP, 0);
}

static void
cfcnfg_linkup_rsp(struct cflayer *layer, u8 channel_id, enum cfctrl_srv serv,
		  u8 phyid, struct cflayer *adapt_layer)
{
	struct cfcnfg *cnfg = container_obj(layer);
	struct cflayer *servicel = NULL;
	struct cfcnfg_phyinfo *phyinfo;
	struct net_device *netdev;

	if (channel_id == 0) {
		pr_warn("received channel_id zero\n");
		if (adapt_layer != NULL && adapt_layer->ctrlcmd != NULL)
			adapt_layer->ctrlcmd(adapt_layer,
						CAIF_CTRLCMD_INIT_FAIL_RSP, 0);
		return;
	}

	rcu_read_lock();

	if (adapt_layer == NULL) {
		pr_debug("link setup response but no client exist, send linkdown back\n");
		cfctrl_linkdown_req(cnfg->ctrl, channel_id, NULL);
		goto unlock;
	}

	caif_assert(cnfg != NULL);
	caif_assert(phyid != 0);

	phyinfo = cfcnfg_get_phyinfo_rcu(cnfg, phyid);
	if (phyinfo == NULL) {
		pr_err("ERROR: Link Layer Device disappeared while connecting\n");
		goto unlock;
	}

	caif_assert(phyinfo != NULL);
	caif_assert(phyinfo->id == phyid);
	caif_assert(phyinfo->phy_layer != NULL);
	caif_assert(phyinfo->phy_layer->id == phyid);

	adapt_layer->id = channel_id;

	switch (serv) {
	case CFCTRL_SRV_VEI:
		servicel = cfvei_create(channel_id, &phyinfo->dev_info);
		break;
	case CFCTRL_SRV_DATAGRAM:
		servicel = cfdgml_create(channel_id,
					&phyinfo->dev_info);
		break;
	case CFCTRL_SRV_RFM:
		netdev = phyinfo->dev_info.dev;
		servicel = cfrfml_create(channel_id, &phyinfo->dev_info,
						netdev->mtu);
		break;
	case CFCTRL_SRV_UTIL:
		servicel = cfutill_create(channel_id, &phyinfo->dev_info);
		break;
	case CFCTRL_SRV_VIDEO:
		servicel = cfvidl_create(channel_id, &phyinfo->dev_info);
		break;
	case CFCTRL_SRV_DBG:
		servicel = cfdbgl_create(channel_id, &phyinfo->dev_info);
		break;
	default:
		pr_err("Protocol error. Link setup response - unknown channel type\n");
		goto unlock;
	}
	if (!servicel)
		goto unlock;
	layer_set_dn(servicel, cnfg->mux);
	cfmuxl_set_uplayer(cnfg->mux, servicel, channel_id);
	layer_set_up(servicel, adapt_layer);
	layer_set_dn(adapt_layer, servicel);

	rcu_read_unlock();

	servicel->ctrlcmd(servicel, CAIF_CTRLCMD_INIT_RSP, 0);
	return;
unlock:
	rcu_read_unlock();
}

int
cfcnfg_add_phy_layer(struct cfcnfg *cnfg,
		     struct net_device *dev, struct cflayer *phy_layer,
		     enum cfcnfg_phy_preference pref,
		     struct cflayer *link_support,
		     bool fcs, int head_room)
{
	struct cflayer *frml;
	struct cfcnfg_phyinfo *phyinfo = NULL;
	int i, res = 0;
	u8 phyid;

	mutex_lock(&cnfg->lock);

	/* CAIF protocol allow maximum 6 link-layers */
	for (i = 0; i < 7; i++) {
		phyid = (dev->ifindex + i) & 0x7;
		if (phyid == 0)
			continue;
		if (cfcnfg_get_phyinfo_rcu(cnfg, phyid) == NULL)
			goto got_phyid;
	}
	pr_warn("Too many CAIF Link Layers (max 6)\n");
	res = -EEXIST;
	goto out;

got_phyid:
	phyinfo = kzalloc(sizeof(struct cfcnfg_phyinfo), GFP_ATOMIC);
	if (!phyinfo) {
		res = -ENOMEM;
<<<<<<< HEAD
		goto out_err;
=======
		goto out;
>>>>>>> 754a0abe
	}

	phy_layer->id = phyid;
	phyinfo->pref = pref;
	phyinfo->id = phyid;
	phyinfo->dev_info.id = phyid;
	phyinfo->dev_info.dev = dev;
	phyinfo->phy_layer = phy_layer;
	phyinfo->ifindex = dev->ifindex;
	phyinfo->head_room = head_room;
	phyinfo->use_fcs = fcs;

	frml = cffrml_create(phyid, fcs);

	if (!frml) {
		res = -ENOMEM;
		goto out_err;
	}
	phyinfo->frm_layer = frml;
	layer_set_up(frml, cnfg->mux);

	if (link_support != NULL) {
		link_support->id = phyid;
		layer_set_dn(frml, link_support);
		layer_set_up(link_support, frml);
		layer_set_dn(link_support, phy_layer);
		layer_set_up(phy_layer, link_support);
	} else {
		layer_set_dn(frml, phy_layer);
		layer_set_up(phy_layer, frml);
	}

	list_add_rcu(&phyinfo->node, &cnfg->phys);
out:
	mutex_unlock(&cnfg->lock);
	return res;

out_err:
	kfree(phyinfo);
	mutex_unlock(&cnfg->lock);
	return res;
}
EXPORT_SYMBOL(cfcnfg_add_phy_layer);

int cfcnfg_set_phy_state(struct cfcnfg *cnfg, struct cflayer *phy_layer,
			 bool up)
{
	struct cfcnfg_phyinfo *phyinfo;

	rcu_read_lock();
	phyinfo = cfcnfg_get_phyinfo_rcu(cnfg, phy_layer->id);
	if (phyinfo == NULL) {
		rcu_read_unlock();
		return -ENODEV;
	}

	if (phyinfo->up == up) {
		rcu_read_unlock();
		return 0;
	}
	phyinfo->up = up;

	if (up) {
		cffrml_hold(phyinfo->frm_layer);
		cfmuxl_set_dnlayer(cnfg->mux, phyinfo->frm_layer,
					phy_layer->id);
	} else {
		cfmuxl_remove_dnlayer(cnfg->mux, phy_layer->id);
		cffrml_put(phyinfo->frm_layer);
	}

	rcu_read_unlock();
	return 0;
}
EXPORT_SYMBOL(cfcnfg_set_phy_state);

int cfcnfg_del_phy_layer(struct cfcnfg *cnfg, struct cflayer *phy_layer)
{
	struct cflayer *frml, *frml_dn;
	u16 phyid;
	struct cfcnfg_phyinfo *phyinfo;

	might_sleep();

	mutex_lock(&cnfg->lock);

	phyid = phy_layer->id;
	phyinfo = cfcnfg_get_phyinfo_rcu(cnfg, phyid);

	if (phyinfo == NULL) {
		mutex_unlock(&cnfg->lock);
		return 0;
	}
	caif_assert(phyid == phyinfo->id);
	caif_assert(phy_layer == phyinfo->phy_layer);
	caif_assert(phy_layer->id == phyid);
	caif_assert(phyinfo->frm_layer->id == phyid);

	list_del_rcu(&phyinfo->node);
	synchronize_rcu();

	/* Fail if reference count is not zero */
	if (cffrml_refcnt_read(phyinfo->frm_layer) != 0) {
		pr_info("Wait for device inuse\n");
		list_add_rcu(&phyinfo->node, &cnfg->phys);
		mutex_unlock(&cnfg->lock);
		return -EAGAIN;
	}

	frml = phyinfo->frm_layer;
	frml_dn = frml->dn;
	cffrml_set_uplayer(frml, NULL);
	cffrml_set_dnlayer(frml, NULL);
	if (phy_layer != frml_dn) {
		layer_set_up(frml_dn, NULL);
		layer_set_dn(frml_dn, NULL);
	}
	layer_set_up(phy_layer, NULL);

	if (phyinfo->phy_layer != frml_dn)
		kfree(frml_dn);

	cffrml_free(frml);
	kfree(phyinfo);
	mutex_unlock(&cnfg->lock);

	return 0;
}
EXPORT_SYMBOL(cfcnfg_del_phy_layer);<|MERGE_RESOLUTION|>--- conflicted
+++ resolved
@@ -480,11 +480,7 @@
 	phyinfo = kzalloc(sizeof(struct cfcnfg_phyinfo), GFP_ATOMIC);
 	if (!phyinfo) {
 		res = -ENOMEM;
-<<<<<<< HEAD
-		goto out_err;
-=======
 		goto out;
->>>>>>> 754a0abe
 	}
 
 	phy_layer->id = phyid;
