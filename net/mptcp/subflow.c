--- conflicted
+++ resolved
@@ -656,11 +656,7 @@
 		 * reordered MPC will cause fallback, but we don't have other
 		 * options.
 		 */
-<<<<<<< HEAD
-		mptcp_get_options(skb, &mp_opt);
-=======
 		mptcp_get_options(sk, skb, &mp_opt);
->>>>>>> 754a0abe
 		if (!mp_opt.mp_capable) {
 			fallback = true;
 			goto create_child;
