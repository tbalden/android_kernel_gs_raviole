// SPDX-License-Identifier: GPL-2.0
/*
 * Block multiqueue core code
 *
 * Copyright (C) 2013-2014 Jens Axboe
 * Copyright (C) 2013-2014 Christoph Hellwig
 */
#include <linux/kernel.h>
#include <linux/module.h>
#include <linux/backing-dev.h>
#include <linux/bio.h>
#include <linux/blkdev.h>
#include <linux/kmemleak.h>
#include <linux/mm.h>
#include <linux/init.h>
#include <linux/slab.h>
#include <linux/workqueue.h>
#include <linux/smp.h>
#include <linux/llist.h>
#include <linux/list_sort.h>
#include <linux/cpu.h>
#include <linux/cache.h>
#include <linux/sched/sysctl.h>
#include <linux/sched/topology.h>
#include <linux/sched/signal.h>
#include <linux/delay.h>
#include <linux/crash_dump.h>
#include <linux/prefetch.h>
#include <linux/blk-crypto.h>

#include <trace/events/block.h>

#include <linux/blk-mq.h>
#include <linux/t10-pi.h>
#include "blk.h"
#include "blk-mq.h"
#include "blk-mq-debugfs.h"
#include "blk-mq-tag.h"
#include "blk-pm.h"
#include "blk-stat.h"
#include "blk-mq-sched.h"
#include "blk-rq-qos.h"

<<<<<<< HEAD
#include <trace/hooks/block.h>

static DEFINE_PER_CPU(struct list_head, blk_cpu_done);
=======
static DEFINE_PER_CPU(struct llist_head, blk_cpu_done);
>>>>>>> 754a0abe

static void blk_mq_poll_stats_start(struct request_queue *q);
static void blk_mq_poll_stats_fn(struct blk_stat_callback *cb);

static int blk_mq_poll_stats_bkt(const struct request *rq)
{
	int ddir, sectors, bucket;

	ddir = rq_data_dir(rq);
	sectors = blk_rq_stats_sectors(rq);

	bucket = ddir + 2 * ilog2(sectors);

	if (bucket < 0)
		return -1;
	else if (bucket >= BLK_MQ_POLL_STATS_BKTS)
		return ddir + BLK_MQ_POLL_STATS_BKTS - 2;

	return bucket;
}

/*
 * Check if any of the ctx, dispatch list or elevator
 * have pending work in this hardware queue.
 */
static bool blk_mq_hctx_has_pending(struct blk_mq_hw_ctx *hctx)
{
	return !list_empty_careful(&hctx->dispatch) ||
		sbitmap_any_bit_set(&hctx->ctx_map) ||
			blk_mq_sched_has_work(hctx);
}

/*
 * Mark this ctx as having pending work in this hardware queue
 */
static void blk_mq_hctx_mark_pending(struct blk_mq_hw_ctx *hctx,
				     struct blk_mq_ctx *ctx)
{
	const int bit = ctx->index_hw[hctx->type];

	if (!sbitmap_test_bit(&hctx->ctx_map, bit))
		sbitmap_set_bit(&hctx->ctx_map, bit);
}

static void blk_mq_hctx_clear_pending(struct blk_mq_hw_ctx *hctx,
				      struct blk_mq_ctx *ctx)
{
	const int bit = ctx->index_hw[hctx->type];

	sbitmap_clear_bit(&hctx->ctx_map, bit);
}

struct mq_inflight {
	struct block_device *part;
	unsigned int inflight[2];
};

static bool blk_mq_check_inflight(struct blk_mq_hw_ctx *hctx,
				  struct request *rq, void *priv,
				  bool reserved)
{
	struct mq_inflight *mi = priv;

<<<<<<< HEAD
	if ((!mi->part->partno || rq->part == mi->part) &&
=======
	if ((!mi->part->bd_partno || rq->part == mi->part) &&
>>>>>>> 754a0abe
	    blk_mq_rq_state(rq) == MQ_RQ_IN_FLIGHT)
		mi->inflight[rq_data_dir(rq)]++;

	return true;
}

unsigned int blk_mq_in_flight(struct request_queue *q,
		struct block_device *part)
{
	struct mq_inflight mi = { .part = part };

	blk_mq_queue_tag_busy_iter(q, blk_mq_check_inflight, &mi);

	return mi.inflight[0] + mi.inflight[1];
}

void blk_mq_in_flight_rw(struct request_queue *q, struct block_device *part,
		unsigned int inflight[2])
{
	struct mq_inflight mi = { .part = part };

	blk_mq_queue_tag_busy_iter(q, blk_mq_check_inflight, &mi);
	inflight[0] = mi.inflight[0];
	inflight[1] = mi.inflight[1];
}

void blk_freeze_queue_start(struct request_queue *q)
{
	mutex_lock(&q->mq_freeze_lock);
	if (++q->mq_freeze_depth == 1) {
		percpu_ref_kill(&q->q_usage_counter);
		mutex_unlock(&q->mq_freeze_lock);
		if (queue_is_mq(q))
			blk_mq_run_hw_queues(q, false);
	} else {
		mutex_unlock(&q->mq_freeze_lock);
	}
}
EXPORT_SYMBOL_GPL(blk_freeze_queue_start);

void blk_mq_freeze_queue_wait(struct request_queue *q)
{
	wait_event(q->mq_freeze_wq, percpu_ref_is_zero(&q->q_usage_counter));
}
EXPORT_SYMBOL_GPL(blk_mq_freeze_queue_wait);

int blk_mq_freeze_queue_wait_timeout(struct request_queue *q,
				     unsigned long timeout)
{
	return wait_event_timeout(q->mq_freeze_wq,
					percpu_ref_is_zero(&q->q_usage_counter),
					timeout);
}
EXPORT_SYMBOL_GPL(blk_mq_freeze_queue_wait_timeout);

/*
 * Guarantee no request is in use, so we can change any data structure of
 * the queue afterward.
 */
void blk_freeze_queue(struct request_queue *q)
{
	/*
	 * In the !blk_mq case we are only calling this to kill the
	 * q_usage_counter, otherwise this increases the freeze depth
	 * and waits for it to return to zero.  For this reason there is
	 * no blk_unfreeze_queue(), and blk_freeze_queue() is not
	 * exported to drivers as the only user for unfreeze is blk_mq.
	 */
	blk_freeze_queue_start(q);
	blk_mq_freeze_queue_wait(q);
}

void blk_mq_freeze_queue(struct request_queue *q)
{
	/*
	 * ...just an alias to keep freeze and unfreeze actions balanced
	 * in the blk_mq_* namespace
	 */
	blk_freeze_queue(q);
}
EXPORT_SYMBOL_GPL(blk_mq_freeze_queue);

void blk_mq_unfreeze_queue(struct request_queue *q)
{
	mutex_lock(&q->mq_freeze_lock);
	q->mq_freeze_depth--;
	WARN_ON_ONCE(q->mq_freeze_depth < 0);
	if (!q->mq_freeze_depth) {
		percpu_ref_resurrect(&q->q_usage_counter);
		wake_up_all(&q->mq_freeze_wq);
	}
	mutex_unlock(&q->mq_freeze_lock);
}
EXPORT_SYMBOL_GPL(blk_mq_unfreeze_queue);

/*
 * FIXME: replace the scsi_internal_device_*block_nowait() calls in the
 * mpt3sas driver such that this function can be removed.
 */
void blk_mq_quiesce_queue_nowait(struct request_queue *q)
{
	blk_queue_flag_set(QUEUE_FLAG_QUIESCED, q);
}
EXPORT_SYMBOL_GPL(blk_mq_quiesce_queue_nowait);

/**
 * blk_mq_quiesce_queue() - wait until all ongoing dispatches have finished
 * @q: request queue.
 *
 * Note: this function does not prevent that the struct request end_io()
 * callback function is invoked. Once this function is returned, we make
 * sure no dispatch can happen until the queue is unquiesced via
 * blk_mq_unquiesce_queue().
 */
void blk_mq_quiesce_queue(struct request_queue *q)
{
	struct blk_mq_hw_ctx *hctx;
	unsigned int i;
	bool rcu = false;

	blk_mq_quiesce_queue_nowait(q);

	queue_for_each_hw_ctx(q, hctx, i) {
		if (hctx->flags & BLK_MQ_F_BLOCKING)
			synchronize_srcu(hctx->srcu);
		else
			rcu = true;
	}
	if (rcu)
		synchronize_rcu();
}
EXPORT_SYMBOL_GPL(blk_mq_quiesce_queue);

/*
 * blk_mq_unquiesce_queue() - counterpart of blk_mq_quiesce_queue()
 * @q: request queue.
 *
 * This function recovers queue into the state before quiescing
 * which is done by blk_mq_quiesce_queue.
 */
void blk_mq_unquiesce_queue(struct request_queue *q)
{
	blk_queue_flag_clear(QUEUE_FLAG_QUIESCED, q);

	/* dispatch requests which are inserted during quiescing */
	blk_mq_run_hw_queues(q, true);
}
EXPORT_SYMBOL_GPL(blk_mq_unquiesce_queue);

void blk_mq_wake_waiters(struct request_queue *q)
{
	struct blk_mq_hw_ctx *hctx;
	unsigned int i;

	queue_for_each_hw_ctx(q, hctx, i)
		if (blk_mq_hw_queue_mapped(hctx))
			blk_mq_tag_wakeup_all(hctx->tags, true);
}

/*
 * Only need start/end time stamping if we have iostat or
 * blk stats enabled, or using an IO scheduler.
 */
static inline bool blk_mq_need_time_stamp(struct request *rq)
{
	return (rq->rq_flags & (RQF_IO_STAT | RQF_STATS)) || rq->q->elevator;
}

static struct request *blk_mq_rq_ctx_init(struct blk_mq_alloc_data *data,
		unsigned int tag, u64 alloc_time_ns)
{
	struct blk_mq_tags *tags = blk_mq_tags_from_data(data);
	struct request *rq = tags->static_rqs[tag];

	if (data->q->elevator) {
		rq->tag = BLK_MQ_NO_TAG;
		rq->internal_tag = tag;
	} else {
		rq->tag = tag;
		rq->internal_tag = BLK_MQ_NO_TAG;
	}

	/* csd/requeue_work/fifo_time is initialized before use */
	rq->q = data->q;
	rq->mq_ctx = data->ctx;
	rq->mq_hctx = data->hctx;
	rq->rq_flags = 0;
	rq->cmd_flags = data->cmd_flags;
	if (data->flags & BLK_MQ_REQ_PM)
		rq->rq_flags |= RQF_PM;
	if (blk_queue_io_stat(data->q))
		rq->rq_flags |= RQF_IO_STAT;
	INIT_LIST_HEAD(&rq->queuelist);
	INIT_HLIST_NODE(&rq->hash);
	RB_CLEAR_NODE(&rq->rb_node);
	rq->rq_disk = NULL;
	rq->part = NULL;
#ifdef CONFIG_BLK_RQ_ALLOC_TIME
	rq->alloc_time_ns = alloc_time_ns;
#endif
	if (blk_mq_need_time_stamp(rq))
		rq->start_time_ns = ktime_get_ns();
	else
		rq->start_time_ns = 0;
	rq->io_start_time_ns = 0;
	rq->stats_sectors = 0;
	rq->nr_phys_segments = 0;
#if defined(CONFIG_BLK_DEV_INTEGRITY)
	rq->nr_integrity_segments = 0;
#endif
	blk_crypto_rq_set_defaults(rq);
	/* tag was already set */
	WRITE_ONCE(rq->deadline, 0);

	rq->timeout = 0;

	rq->end_io = NULL;
	rq->end_io_data = NULL;

	data->ctx->rq_dispatched[op_is_sync(data->cmd_flags)]++;
	refcount_set(&rq->ref, 1);

	if (!op_is_flush(data->cmd_flags)) {
		struct elevator_queue *e = data->q->elevator;

		rq->elv.icq = NULL;
		if (e && e->type->ops.prepare_request) {
			if (e->type->icq_cache)
				blk_mq_sched_assign_ioc(rq);

			e->type->ops.prepare_request(rq);
			rq->rq_flags |= RQF_ELVPRIV;
		}
	}

	data->hctx->queued++;
	trace_android_vh_blk_rq_ctx_init(rq, tags, data, alloc_time_ns);
	return rq;
}

static struct request *__blk_mq_alloc_request(struct blk_mq_alloc_data *data)
{
	struct request_queue *q = data->q;
	struct elevator_queue *e = q->elevator;
	u64 alloc_time_ns = 0;
	unsigned int tag;

	/* alloc_time includes depth and tag waits */
	if (blk_queue_rq_alloc_time(q))
		alloc_time_ns = ktime_get_ns();

	if (data->cmd_flags & REQ_NOWAIT)
		data->flags |= BLK_MQ_REQ_NOWAIT;

	if (e) {
		/*
		 * Flush/passthrough requests are special and go directly to the
		 * dispatch list. Don't include reserved tags in the
		 * limiting, as it isn't useful.
		 */
		if (!op_is_flush(data->cmd_flags) &&
		    !blk_op_is_passthrough(data->cmd_flags) &&
		    e->type->ops.limit_depth &&
		    !(data->flags & BLK_MQ_REQ_RESERVED))
			e->type->ops.limit_depth(data->cmd_flags, data);
	}

retry:
	data->ctx = blk_mq_get_ctx(q);
	data->hctx = blk_mq_map_queue(q, data->cmd_flags, data->ctx);
	if (!e)
		blk_mq_tag_busy(data->hctx);

	/*
	 * Waiting allocations only fail because of an inactive hctx.  In that
	 * case just retry the hctx assignment and tag allocation as CPU hotplug
	 * should have migrated us to an online CPU by now.
	 */
	tag = blk_mq_get_tag(data);
	if (tag == BLK_MQ_NO_TAG) {
		if (data->flags & BLK_MQ_REQ_NOWAIT)
			return NULL;

		/*
		 * Give up the CPU and sleep for a random short time to ensure
		 * that thread using a realtime scheduling class are migrated
		 * off the CPU, and thus off the hctx that is going away.
		 */
		msleep(3);
		goto retry;
	}
	return blk_mq_rq_ctx_init(data, tag, alloc_time_ns);
}

struct request *blk_mq_alloc_request(struct request_queue *q, unsigned int op,
		blk_mq_req_flags_t flags)
{
	struct blk_mq_alloc_data data = {
		.q		= q,
		.flags		= flags,
		.cmd_flags	= op,
	};
	struct request *rq;
	int ret;

	ret = blk_queue_enter(q, flags);
	if (ret)
		return ERR_PTR(ret);

	rq = __blk_mq_alloc_request(&data);
	if (!rq)
		goto out_queue_exit;
	rq->__data_len = 0;
	rq->__sector = (sector_t) -1;
	rq->bio = rq->biotail = NULL;
	return rq;
out_queue_exit:
	blk_queue_exit(q);
	return ERR_PTR(-EWOULDBLOCK);
}
EXPORT_SYMBOL(blk_mq_alloc_request);

struct request *blk_mq_alloc_request_hctx(struct request_queue *q,
	unsigned int op, blk_mq_req_flags_t flags, unsigned int hctx_idx)
{
	struct blk_mq_alloc_data data = {
		.q		= q,
		.flags		= flags,
		.cmd_flags	= op,
	};
	u64 alloc_time_ns = 0;
	unsigned int cpu;
	unsigned int tag;
	int ret;

	/* alloc_time includes depth and tag waits */
	if (blk_queue_rq_alloc_time(q))
		alloc_time_ns = ktime_get_ns();

	/*
	 * If the tag allocator sleeps we could get an allocation for a
	 * different hardware context.  No need to complicate the low level
	 * allocator for this for the rare use case of a command tied to
	 * a specific queue.
	 */
	if (WARN_ON_ONCE(!(flags & (BLK_MQ_REQ_NOWAIT | BLK_MQ_REQ_RESERVED))))
		return ERR_PTR(-EINVAL);

	if (hctx_idx >= q->nr_hw_queues)
		return ERR_PTR(-EIO);

	ret = blk_queue_enter(q, flags);
	if (ret)
		return ERR_PTR(ret);

	/*
	 * Check if the hardware context is actually mapped to anything.
	 * If not tell the caller that it should skip this queue.
	 */
	ret = -EXDEV;
	data.hctx = q->queue_hw_ctx[hctx_idx];
	if (!blk_mq_hw_queue_mapped(data.hctx))
		goto out_queue_exit;
	cpu = cpumask_first_and(data.hctx->cpumask, cpu_online_mask);
	data.ctx = __blk_mq_get_ctx(q, cpu);

	if (!q->elevator)
		blk_mq_tag_busy(data.hctx);

	ret = -EWOULDBLOCK;
	tag = blk_mq_get_tag(&data);
	if (tag == BLK_MQ_NO_TAG)
		goto out_queue_exit;
	return blk_mq_rq_ctx_init(&data, tag, alloc_time_ns);

out_queue_exit:
	blk_queue_exit(q);
	return ERR_PTR(ret);
}
EXPORT_SYMBOL_GPL(blk_mq_alloc_request_hctx);

static void __blk_mq_free_request(struct request *rq)
{
	struct request_queue *q = rq->q;
	struct blk_mq_ctx *ctx = rq->mq_ctx;
	struct blk_mq_hw_ctx *hctx = rq->mq_hctx;
	const int sched_tag = rq->internal_tag;

	blk_crypto_free_request(rq);
	blk_pm_mark_last_busy(rq);
	rq->mq_hctx = NULL;
	if (rq->tag != BLK_MQ_NO_TAG)
		blk_mq_put_tag(hctx->tags, ctx, rq->tag);
	if (sched_tag != BLK_MQ_NO_TAG)
		blk_mq_put_tag(hctx->sched_tags, ctx, sched_tag);
	blk_mq_sched_restart(hctx);
	blk_queue_exit(q);
}

void blk_mq_free_request(struct request *rq)
{
	struct request_queue *q = rq->q;
	struct elevator_queue *e = q->elevator;
	struct blk_mq_ctx *ctx = rq->mq_ctx;
	struct blk_mq_hw_ctx *hctx = rq->mq_hctx;

	if (rq->rq_flags & RQF_ELVPRIV) {
		if (e && e->type->ops.finish_request)
			e->type->ops.finish_request(rq);
		if (rq->elv.icq) {
			put_io_context(rq->elv.icq->ioc);
			rq->elv.icq = NULL;
		}
	}

	ctx->rq_completed[rq_is_sync(rq)]++;
	if (rq->rq_flags & RQF_MQ_INFLIGHT)
		__blk_mq_dec_active_requests(hctx);

	if (unlikely(laptop_mode && !blk_rq_is_passthrough(rq)))
		laptop_io_completion(q->backing_dev_info);

	rq_qos_done(q, rq);

	WRITE_ONCE(rq->state, MQ_RQ_IDLE);
	if (refcount_dec_and_test(&rq->ref))
		__blk_mq_free_request(rq);
}
EXPORT_SYMBOL_GPL(blk_mq_free_request);

inline void __blk_mq_end_request(struct request *rq, blk_status_t error)
{
	u64 now = 0;

	if (blk_mq_need_time_stamp(rq))
		now = ktime_get_ns();

	if (rq->rq_flags & RQF_STATS) {
		blk_mq_poll_stats_start(rq->q);
		blk_stat_add(rq, now);
	}

	blk_mq_sched_completed_request(rq, now);

	blk_account_io_done(rq, now);

	if (rq->end_io) {
		rq_qos_done(rq->q, rq);
		rq->end_io(rq, error);
	} else {
		blk_mq_free_request(rq);
	}
}
EXPORT_SYMBOL(__blk_mq_end_request);

void blk_mq_end_request(struct request *rq, blk_status_t error)
{
	if (blk_update_request(rq, error, blk_rq_bytes(rq)))
		BUG();
	__blk_mq_end_request(rq, error);
}
EXPORT_SYMBOL(blk_mq_end_request);

static void blk_complete_reqs(struct llist_head *list)
{
	struct llist_node *entry = llist_reverse_order(llist_del_all(list));
	struct request *rq, *next;

	llist_for_each_entry_safe(rq, next, entry, ipi_list)
		rq->q->mq_ops->complete(rq);
}

static __latent_entropy void blk_done_softirq(struct softirq_action *h)
{
	blk_complete_reqs(this_cpu_ptr(&blk_cpu_done));
}

static int blk_softirq_cpu_dead(unsigned int cpu)
{
	blk_complete_reqs(&per_cpu(blk_cpu_done, cpu));
	return 0;
}

static void __blk_mq_complete_request_remote(void *data)
{
	__raise_softirq_irqoff(BLOCK_SOFTIRQ);
}

static inline bool blk_mq_complete_need_ipi(struct request *rq)
{
	int cpu = raw_smp_processor_id();

	if (!IS_ENABLED(CONFIG_SMP) ||
	    !test_bit(QUEUE_FLAG_SAME_COMP, &rq->q->queue_flags))
		return false;
	/*
	 * With force threaded interrupts enabled, raising softirq from an SMP
	 * function call will always result in waking the ksoftirqd thread.
	 * This is probably worse than completing the request on a different
	 * cache domain.
	 */
	if (force_irqthreads)
		return false;

	/* same CPU or cache domain?  Complete locally */
	if (cpu == rq->mq_ctx->cpu ||
	    (!test_bit(QUEUE_FLAG_SAME_FORCE, &rq->q->queue_flags) &&
	     cpus_share_cache(cpu, rq->mq_ctx->cpu)))
		return false;

	/* don't try to IPI to an offline CPU */
	return cpu_online(rq->mq_ctx->cpu);
}

static void blk_mq_complete_send_ipi(struct request *rq)
{
	struct llist_head *list;
	unsigned int cpu;

	cpu = rq->mq_ctx->cpu;
	list = &per_cpu(blk_cpu_done, cpu);
	if (llist_add(&rq->ipi_list, list)) {
		INIT_CSD(&rq->csd, __blk_mq_complete_request_remote, rq);
		smp_call_function_single_async(cpu, &rq->csd);
	}
}

static void blk_mq_raise_softirq(struct request *rq)
{
	struct llist_head *list;

	preempt_disable();
	list = this_cpu_ptr(&blk_cpu_done);
	if (llist_add(&rq->ipi_list, list))
		raise_softirq(BLOCK_SOFTIRQ);
	preempt_enable();
}

bool blk_mq_complete_request_remote(struct request *rq)
{
	WRITE_ONCE(rq->state, MQ_RQ_COMPLETE);

	/*
	 * For a polled request, always complete locallly, it's pointless
	 * to redirect the completion.
	 */
	if (rq->cmd_flags & REQ_HIPRI)
		return false;

	if (blk_mq_complete_need_ipi(rq)) {
		blk_mq_complete_send_ipi(rq);
		return true;
	}

	if (rq->q->nr_hw_queues == 1) {
		blk_mq_raise_softirq(rq);
		return true;
	}
	return false;
}
EXPORT_SYMBOL_GPL(blk_mq_complete_request_remote);

/**
 * blk_mq_complete_request - end I/O on a request
 * @rq:		the request being processed
 *
 * Description:
 *	Complete a request by scheduling the ->complete_rq operation.
 **/
void blk_mq_complete_request(struct request *rq)
{
	if (!blk_mq_complete_request_remote(rq))
		rq->q->mq_ops->complete(rq);
}
EXPORT_SYMBOL(blk_mq_complete_request);

static void hctx_unlock(struct blk_mq_hw_ctx *hctx, int srcu_idx)
	__releases(hctx->srcu)
{
	if (!(hctx->flags & BLK_MQ_F_BLOCKING))
		rcu_read_unlock();
	else
		srcu_read_unlock(hctx->srcu, srcu_idx);
}

static void hctx_lock(struct blk_mq_hw_ctx *hctx, int *srcu_idx)
	__acquires(hctx->srcu)
{
	if (!(hctx->flags & BLK_MQ_F_BLOCKING)) {
		/* shut up gcc false positive */
		*srcu_idx = 0;
		rcu_read_lock();
	} else
		*srcu_idx = srcu_read_lock(hctx->srcu);
}

/**
 * blk_mq_start_request - Start processing a request
 * @rq: Pointer to request to be started
 *
 * Function used by device drivers to notify the block layer that a request
 * is going to be processed now, so blk layer can do proper initializations
 * such as starting the timeout timer.
 */
void blk_mq_start_request(struct request *rq)
{
	struct request_queue *q = rq->q;

	trace_block_rq_issue(rq);

	if (test_bit(QUEUE_FLAG_STATS, &q->queue_flags)) {
		rq->io_start_time_ns = ktime_get_ns();
		rq->stats_sectors = blk_rq_sectors(rq);
		rq->rq_flags |= RQF_STATS;
		rq_qos_issue(q, rq);
	}

	WARN_ON_ONCE(blk_mq_rq_state(rq) != MQ_RQ_IDLE);

	blk_add_timer(rq);
	WRITE_ONCE(rq->state, MQ_RQ_IN_FLIGHT);

#ifdef CONFIG_BLK_DEV_INTEGRITY
	if (blk_integrity_rq(rq) && req_op(rq) == REQ_OP_WRITE)
		q->integrity.profile->prepare_fn(rq);
#endif
}
EXPORT_SYMBOL(blk_mq_start_request);

static void __blk_mq_requeue_request(struct request *rq)
{
	struct request_queue *q = rq->q;

	blk_mq_put_driver_tag(rq);

	trace_block_rq_requeue(rq);
	rq_qos_requeue(q, rq);

	if (blk_mq_request_started(rq)) {
		WRITE_ONCE(rq->state, MQ_RQ_IDLE);
		rq->rq_flags &= ~RQF_TIMED_OUT;
	}
}

void blk_mq_requeue_request(struct request *rq, bool kick_requeue_list)
{
	__blk_mq_requeue_request(rq);

	/* this request will be re-inserted to io scheduler queue */
	blk_mq_sched_requeue_request(rq);

	BUG_ON(!list_empty(&rq->queuelist));
	blk_mq_add_to_requeue_list(rq, true, kick_requeue_list);
}
EXPORT_SYMBOL(blk_mq_requeue_request);

static void blk_mq_requeue_work(struct work_struct *work)
{
	struct request_queue *q =
		container_of(work, struct request_queue, requeue_work.work);
	LIST_HEAD(rq_list);
	struct request *rq, *next;

	spin_lock_irq(&q->requeue_lock);
	list_splice_init(&q->requeue_list, &rq_list);
	spin_unlock_irq(&q->requeue_lock);

	list_for_each_entry_safe(rq, next, &rq_list, queuelist) {
		if (!(rq->rq_flags & (RQF_SOFTBARRIER | RQF_DONTPREP)))
			continue;

		rq->rq_flags &= ~RQF_SOFTBARRIER;
		list_del_init(&rq->queuelist);
		/*
		 * If RQF_DONTPREP, rq has contained some driver specific
		 * data, so insert it to hctx dispatch list to avoid any
		 * merge.
		 */
		if (rq->rq_flags & RQF_DONTPREP)
			blk_mq_request_bypass_insert(rq, false, false);
		else
			blk_mq_sched_insert_request(rq, true, false, false);
	}

	while (!list_empty(&rq_list)) {
		rq = list_entry(rq_list.next, struct request, queuelist);
		list_del_init(&rq->queuelist);
		blk_mq_sched_insert_request(rq, false, false, false);
	}

	blk_mq_run_hw_queues(q, false);
}

void blk_mq_add_to_requeue_list(struct request *rq, bool at_head,
				bool kick_requeue_list)
{
	struct request_queue *q = rq->q;
	unsigned long flags;

	/*
	 * We abuse this flag that is otherwise used by the I/O scheduler to
	 * request head insertion from the workqueue.
	 */
	BUG_ON(rq->rq_flags & RQF_SOFTBARRIER);

	spin_lock_irqsave(&q->requeue_lock, flags);
	if (at_head) {
		rq->rq_flags |= RQF_SOFTBARRIER;
		list_add(&rq->queuelist, &q->requeue_list);
	} else {
		list_add_tail(&rq->queuelist, &q->requeue_list);
	}
	spin_unlock_irqrestore(&q->requeue_lock, flags);

	if (kick_requeue_list)
		blk_mq_kick_requeue_list(q);
}

void blk_mq_kick_requeue_list(struct request_queue *q)
{
	kblockd_mod_delayed_work_on(WORK_CPU_UNBOUND, &q->requeue_work, 0);
}
EXPORT_SYMBOL(blk_mq_kick_requeue_list);

void blk_mq_delay_kick_requeue_list(struct request_queue *q,
				    unsigned long msecs)
{
	kblockd_mod_delayed_work_on(WORK_CPU_UNBOUND, &q->requeue_work,
				    msecs_to_jiffies(msecs));
}
EXPORT_SYMBOL(blk_mq_delay_kick_requeue_list);

struct request *blk_mq_tag_to_rq(struct blk_mq_tags *tags, unsigned int tag)
{
	if (tag < tags->nr_tags) {
		prefetch(tags->rqs[tag]);
		return tags->rqs[tag];
	}

	return NULL;
}
EXPORT_SYMBOL(blk_mq_tag_to_rq);

static bool blk_mq_rq_inflight(struct blk_mq_hw_ctx *hctx, struct request *rq,
			       void *priv, bool reserved)
{
	/*
	 * If we find a request that isn't idle and the queue matches,
	 * we know the queue is busy. Return false to stop the iteration.
	 */
	if (blk_mq_request_started(rq) && rq->q == hctx->queue) {
		bool *busy = priv;

		*busy = true;
		return false;
	}

	return true;
}

bool blk_mq_queue_inflight(struct request_queue *q)
{
	bool busy = false;

	blk_mq_queue_tag_busy_iter(q, blk_mq_rq_inflight, &busy);
	return busy;
}
EXPORT_SYMBOL_GPL(blk_mq_queue_inflight);

static void blk_mq_rq_timed_out(struct request *req, bool reserved)
{
	req->rq_flags |= RQF_TIMED_OUT;
	if (req->q->mq_ops->timeout) {
		enum blk_eh_timer_return ret;

		ret = req->q->mq_ops->timeout(req, reserved);
		if (ret == BLK_EH_DONE)
			return;
		WARN_ON_ONCE(ret != BLK_EH_RESET_TIMER);
	}

	blk_add_timer(req);
}

static bool blk_mq_req_expired(struct request *rq, unsigned long *next)
{
	unsigned long deadline;

	if (blk_mq_rq_state(rq) != MQ_RQ_IN_FLIGHT)
		return false;
	if (rq->rq_flags & RQF_TIMED_OUT)
		return false;

	deadline = READ_ONCE(rq->deadline);
	if (time_after_eq(jiffies, deadline))
		return true;

	if (*next == 0)
		*next = deadline;
	else if (time_after(*next, deadline))
		*next = deadline;
	return false;
}

void blk_mq_put_rq_ref(struct request *rq)
{
	if (is_flush_rq(rq, rq->mq_hctx))
		rq->end_io(rq, 0);
	else if (refcount_dec_and_test(&rq->ref))
		__blk_mq_free_request(rq);
}

static bool blk_mq_check_expired(struct blk_mq_hw_ctx *hctx,
		struct request *rq, void *priv, bool reserved)
{
	unsigned long *next = priv;

	/*
	 * Just do a quick check if it is expired before locking the request in
	 * so we're not unnecessarilly synchronizing across CPUs.
	 */
	if (!blk_mq_req_expired(rq, next))
		return true;

	/*
	 * We have reason to believe the request may be expired. Take a
	 * reference on the request to lock this request lifetime into its
	 * currently allocated context to prevent it from being reallocated in
	 * the event the completion by-passes this timeout handler.
	 *
	 * If the reference was already released, then the driver beat the
	 * timeout handler to posting a natural completion.
	 */
	if (!refcount_inc_not_zero(&rq->ref))
		return true;

	/*
	 * The request is now locked and cannot be reallocated underneath the
	 * timeout handler's processing. Re-verify this exact request is truly
	 * expired; if it is not expired, then the request was completed and
	 * reallocated as a new request.
	 */
	if (blk_mq_req_expired(rq, next))
		blk_mq_rq_timed_out(rq, reserved);

	blk_mq_put_rq_ref(rq);
	return true;
}

static void blk_mq_timeout_work(struct work_struct *work)
{
	struct request_queue *q =
		container_of(work, struct request_queue, timeout_work);
	unsigned long next = 0;
	struct blk_mq_hw_ctx *hctx;
	int i;

	/* A deadlock might occur if a request is stuck requiring a
	 * timeout at the same time a queue freeze is waiting
	 * completion, since the timeout code would not be able to
	 * acquire the queue reference here.
	 *
	 * That's why we don't use blk_queue_enter here; instead, we use
	 * percpu_ref_tryget directly, because we need to be able to
	 * obtain a reference even in the short window between the queue
	 * starting to freeze, by dropping the first reference in
	 * blk_freeze_queue_start, and the moment the last request is
	 * consumed, marked by the instant q_usage_counter reaches
	 * zero.
	 */
	if (!percpu_ref_tryget(&q->q_usage_counter))
		return;

	blk_mq_queue_tag_busy_iter(q, blk_mq_check_expired, &next);

	if (next != 0) {
		mod_timer(&q->timeout, next);
	} else {
		/*
		 * Request timeouts are handled as a forward rolling timer. If
		 * we end up here it means that no requests are pending and
		 * also that no request has been pending for a while. Mark
		 * each hctx as idle.
		 */
		queue_for_each_hw_ctx(q, hctx, i) {
			/* the hctx may be unmapped, so check it here */
			if (blk_mq_hw_queue_mapped(hctx))
				blk_mq_tag_idle(hctx);
		}
	}
	blk_queue_exit(q);
}

struct flush_busy_ctx_data {
	struct blk_mq_hw_ctx *hctx;
	struct list_head *list;
};

static bool flush_busy_ctx(struct sbitmap *sb, unsigned int bitnr, void *data)
{
	struct flush_busy_ctx_data *flush_data = data;
	struct blk_mq_hw_ctx *hctx = flush_data->hctx;
	struct blk_mq_ctx *ctx = hctx->ctxs[bitnr];
	enum hctx_type type = hctx->type;

	spin_lock(&ctx->lock);
	list_splice_tail_init(&ctx->rq_lists[type], flush_data->list);
	sbitmap_clear_bit(sb, bitnr);
	spin_unlock(&ctx->lock);
	return true;
}

/*
 * Process software queues that have been marked busy, splicing them
 * to the for-dispatch
 */
void blk_mq_flush_busy_ctxs(struct blk_mq_hw_ctx *hctx, struct list_head *list)
{
	struct flush_busy_ctx_data data = {
		.hctx = hctx,
		.list = list,
	};

	sbitmap_for_each_set(&hctx->ctx_map, flush_busy_ctx, &data);
}
EXPORT_SYMBOL_GPL(blk_mq_flush_busy_ctxs);

struct dispatch_rq_data {
	struct blk_mq_hw_ctx *hctx;
	struct request *rq;
};

static bool dispatch_rq_from_ctx(struct sbitmap *sb, unsigned int bitnr,
		void *data)
{
	struct dispatch_rq_data *dispatch_data = data;
	struct blk_mq_hw_ctx *hctx = dispatch_data->hctx;
	struct blk_mq_ctx *ctx = hctx->ctxs[bitnr];
	enum hctx_type type = hctx->type;

	spin_lock(&ctx->lock);
	if (!list_empty(&ctx->rq_lists[type])) {
		dispatch_data->rq = list_entry_rq(ctx->rq_lists[type].next);
		list_del_init(&dispatch_data->rq->queuelist);
		if (list_empty(&ctx->rq_lists[type]))
			sbitmap_clear_bit(sb, bitnr);
	}
	spin_unlock(&ctx->lock);

	return !dispatch_data->rq;
}

struct request *blk_mq_dequeue_from_ctx(struct blk_mq_hw_ctx *hctx,
					struct blk_mq_ctx *start)
{
	unsigned off = start ? start->index_hw[hctx->type] : 0;
	struct dispatch_rq_data data = {
		.hctx = hctx,
		.rq   = NULL,
	};

	__sbitmap_for_each_set(&hctx->ctx_map, off,
			       dispatch_rq_from_ctx, &data);

	return data.rq;
}

static inline unsigned int queued_to_index(unsigned int queued)
{
	if (!queued)
		return 0;

	return min(BLK_MQ_MAX_DISPATCH_ORDER - 1, ilog2(queued) + 1);
}

static bool __blk_mq_get_driver_tag(struct request *rq)
{
	struct sbitmap_queue *bt = rq->mq_hctx->tags->bitmap_tags;
	unsigned int tag_offset = rq->mq_hctx->tags->nr_reserved_tags;
	int tag;

	blk_mq_tag_busy(rq->mq_hctx);

	if (blk_mq_tag_is_reserved(rq->mq_hctx->sched_tags, rq->internal_tag)) {
		bt = rq->mq_hctx->tags->breserved_tags;
		tag_offset = 0;
	} else {
		if (!hctx_may_queue(rq->mq_hctx, bt))
			return false;
	}

	tag = __sbitmap_queue_get(bt);
	if (tag == BLK_MQ_NO_TAG)
		return false;

	rq->tag = tag + tag_offset;
	return true;
}

bool blk_mq_get_driver_tag(struct request *rq)
{
	struct blk_mq_hw_ctx *hctx = rq->mq_hctx;

	if (rq->tag == BLK_MQ_NO_TAG && !__blk_mq_get_driver_tag(rq))
		return false;

	if ((hctx->flags & BLK_MQ_F_TAG_QUEUE_SHARED) &&
			!(rq->rq_flags & RQF_MQ_INFLIGHT)) {
		rq->rq_flags |= RQF_MQ_INFLIGHT;
		__blk_mq_inc_active_requests(hctx);
	}
	hctx->tags->rqs[rq->tag] = rq;
	return true;
}

static int blk_mq_dispatch_wake(wait_queue_entry_t *wait, unsigned mode,
				int flags, void *key)
{
	struct blk_mq_hw_ctx *hctx;

	hctx = container_of(wait, struct blk_mq_hw_ctx, dispatch_wait);

	spin_lock(&hctx->dispatch_wait_lock);
	if (!list_empty(&wait->entry)) {
		struct sbitmap_queue *sbq;

		list_del_init(&wait->entry);
		sbq = hctx->tags->bitmap_tags;
		atomic_dec(&sbq->ws_active);
	}
	spin_unlock(&hctx->dispatch_wait_lock);

	blk_mq_run_hw_queue(hctx, true);
	return 1;
}

/*
 * Mark us waiting for a tag. For shared tags, this involves hooking us into
 * the tag wakeups. For non-shared tags, we can simply mark us needing a
 * restart. For both cases, take care to check the condition again after
 * marking us as waiting.
 */
static bool blk_mq_mark_tag_wait(struct blk_mq_hw_ctx *hctx,
				 struct request *rq)
{
	struct sbitmap_queue *sbq = hctx->tags->bitmap_tags;
	struct wait_queue_head *wq;
	wait_queue_entry_t *wait;
	bool ret;

	if (!(hctx->flags & BLK_MQ_F_TAG_QUEUE_SHARED)) {
		blk_mq_sched_mark_restart_hctx(hctx);

		/*
		 * It's possible that a tag was freed in the window between the
		 * allocation failure and adding the hardware queue to the wait
		 * queue.
		 *
		 * Don't clear RESTART here, someone else could have set it.
		 * At most this will cost an extra queue run.
		 */
		return blk_mq_get_driver_tag(rq);
	}

	wait = &hctx->dispatch_wait;
	if (!list_empty_careful(&wait->entry))
		return false;

	wq = &bt_wait_ptr(sbq, hctx)->wait;

	spin_lock_irq(&wq->lock);
	spin_lock(&hctx->dispatch_wait_lock);
	if (!list_empty(&wait->entry)) {
		spin_unlock(&hctx->dispatch_wait_lock);
		spin_unlock_irq(&wq->lock);
		return false;
	}

	atomic_inc(&sbq->ws_active);
	wait->flags &= ~WQ_FLAG_EXCLUSIVE;
	__add_wait_queue(wq, wait);

	/*
	 * It's possible that a tag was freed in the window between the
	 * allocation failure and adding the hardware queue to the wait
	 * queue.
	 */
	ret = blk_mq_get_driver_tag(rq);
	if (!ret) {
		spin_unlock(&hctx->dispatch_wait_lock);
		spin_unlock_irq(&wq->lock);
		return false;
	}

	/*
	 * We got a tag, remove ourselves from the wait queue to ensure
	 * someone else gets the wakeup.
	 */
	list_del_init(&wait->entry);
	atomic_dec(&sbq->ws_active);
	spin_unlock(&hctx->dispatch_wait_lock);
	spin_unlock_irq(&wq->lock);

	return true;
}

#define BLK_MQ_DISPATCH_BUSY_EWMA_WEIGHT  8
#define BLK_MQ_DISPATCH_BUSY_EWMA_FACTOR  4
/*
 * Update dispatch busy with the Exponential Weighted Moving Average(EWMA):
 * - EWMA is one simple way to compute running average value
 * - weight(7/8 and 1/8) is applied so that it can decrease exponentially
 * - take 4 as factor for avoiding to get too small(0) result, and this
 *   factor doesn't matter because EWMA decreases exponentially
 */
static void blk_mq_update_dispatch_busy(struct blk_mq_hw_ctx *hctx, bool busy)
{
	unsigned int ewma;

	ewma = hctx->dispatch_busy;

	if (!ewma && !busy)
		return;

	ewma *= BLK_MQ_DISPATCH_BUSY_EWMA_WEIGHT - 1;
	if (busy)
		ewma += 1 << BLK_MQ_DISPATCH_BUSY_EWMA_FACTOR;
	ewma /= BLK_MQ_DISPATCH_BUSY_EWMA_WEIGHT;

	hctx->dispatch_busy = ewma;
}

#define BLK_MQ_RESOURCE_DELAY	3		/* ms units */

static void blk_mq_handle_dev_resource(struct request *rq,
				       struct list_head *list)
{
	struct request *next =
		list_first_entry_or_null(list, struct request, queuelist);

	/*
	 * If an I/O scheduler has been configured and we got a driver tag for
	 * the next request already, free it.
	 */
	if (next)
		blk_mq_put_driver_tag(next);

	list_add(&rq->queuelist, list);
	__blk_mq_requeue_request(rq);
}

static void blk_mq_handle_zone_resource(struct request *rq,
					struct list_head *zone_list)
{
	/*
	 * If we end up here it is because we cannot dispatch a request to a
	 * specific zone due to LLD level zone-write locking or other zone
	 * related resource not being available. In this case, set the request
	 * aside in zone_list for retrying it later.
	 */
	list_add(&rq->queuelist, zone_list);
	__blk_mq_requeue_request(rq);
}

enum prep_dispatch {
	PREP_DISPATCH_OK,
	PREP_DISPATCH_NO_TAG,
	PREP_DISPATCH_NO_BUDGET,
};

static enum prep_dispatch blk_mq_prep_dispatch_rq(struct request *rq,
						  bool need_budget)
{
	struct blk_mq_hw_ctx *hctx = rq->mq_hctx;
	int budget_token = -1;

	if (need_budget) {
		budget_token = blk_mq_get_dispatch_budget(rq->q);
		if (budget_token < 0) {
			blk_mq_put_driver_tag(rq);
			return PREP_DISPATCH_NO_BUDGET;
		}
		blk_mq_set_rq_budget_token(rq, budget_token);
	}

	if (!blk_mq_get_driver_tag(rq)) {
		/*
		 * The initial allocation attempt failed, so we need to
		 * rerun the hardware queue when a tag is freed. The
		 * waitqueue takes care of that. If the queue is run
		 * before we add this entry back on the dispatch list,
		 * we'll re-run it below.
		 */
		if (!blk_mq_mark_tag_wait(hctx, rq)) {
			/*
			 * All budgets not got from this function will be put
			 * together during handling partial dispatch
			 */
			if (need_budget)
				blk_mq_put_dispatch_budget(rq->q, budget_token);
			return PREP_DISPATCH_NO_TAG;
		}
	}

	return PREP_DISPATCH_OK;
}

/* release all allocated budgets before calling to blk_mq_dispatch_rq_list */
static void blk_mq_release_budgets(struct request_queue *q,
		struct list_head *list)
{
	struct request *rq;

	list_for_each_entry(rq, list, queuelist) {
		int budget_token = blk_mq_get_rq_budget_token(rq);

		if (budget_token >= 0)
			blk_mq_put_dispatch_budget(q, budget_token);
	}
}

/*
 * Returns true if we did some work AND can potentially do more.
 */
bool blk_mq_dispatch_rq_list(struct blk_mq_hw_ctx *hctx, struct list_head *list,
			     unsigned int nr_budgets)
{
	enum prep_dispatch prep;
	struct request_queue *q = hctx->queue;
	struct request *rq, *nxt;
	int errors, queued;
	blk_status_t ret = BLK_STS_OK;
	LIST_HEAD(zone_list);

	if (list_empty(list))
		return false;

	/*
	 * Now process all the entries, sending them to the driver.
	 */
	errors = queued = 0;
	do {
		struct blk_mq_queue_data bd;

		rq = list_first_entry(list, struct request, queuelist);

		WARN_ON_ONCE(hctx != rq->mq_hctx);
		prep = blk_mq_prep_dispatch_rq(rq, !nr_budgets);
		if (prep != PREP_DISPATCH_OK)
			break;

		list_del_init(&rq->queuelist);

		bd.rq = rq;

		/*
		 * Flag last if we have no more requests, or if we have more
		 * but can't assign a driver tag to it.
		 */
		if (list_empty(list))
			bd.last = true;
		else {
			nxt = list_first_entry(list, struct request, queuelist);
			bd.last = !blk_mq_get_driver_tag(nxt);
		}

		/*
		 * once the request is queued to lld, no need to cover the
		 * budget any more
		 */
		if (nr_budgets)
			nr_budgets--;
		ret = q->mq_ops->queue_rq(hctx, &bd);
		switch (ret) {
		case BLK_STS_OK:
			queued++;
			break;
		case BLK_STS_RESOURCE:
		case BLK_STS_DEV_RESOURCE:
			blk_mq_handle_dev_resource(rq, list);
			goto out;
		case BLK_STS_ZONE_RESOURCE:
			/*
			 * Move the request to zone_list and keep going through
			 * the dispatch list to find more requests the drive can
			 * accept.
			 */
			blk_mq_handle_zone_resource(rq, &zone_list);
			break;
		default:
			errors++;
			blk_mq_end_request(rq, ret);
		}
	} while (!list_empty(list));
out:
	if (!list_empty(&zone_list))
		list_splice_tail_init(&zone_list, list);

	hctx->dispatched[queued_to_index(queued)]++;

	/* If we didn't flush the entire list, we could have told the driver
	 * there was more coming, but that turned out to be a lie.
	 */
	if ((!list_empty(list) || errors) && q->mq_ops->commit_rqs && queued)
		q->mq_ops->commit_rqs(hctx);
	/*
	 * Any items that need requeuing? Stuff them into hctx->dispatch,
	 * that is where we will continue on next queue run.
	 */
	if (!list_empty(list)) {
		bool needs_restart;
		/* For non-shared tags, the RESTART check will suffice */
		bool no_tag = prep == PREP_DISPATCH_NO_TAG &&
			(hctx->flags & BLK_MQ_F_TAG_QUEUE_SHARED);
		bool no_budget_avail = prep == PREP_DISPATCH_NO_BUDGET;

		if (nr_budgets)
			blk_mq_release_budgets(q, list);

		spin_lock(&hctx->lock);
		list_splice_tail_init(list, &hctx->dispatch);
		spin_unlock(&hctx->lock);

		/*
		 * Order adding requests to hctx->dispatch and checking
		 * SCHED_RESTART flag. The pair of this smp_mb() is the one
		 * in blk_mq_sched_restart(). Avoid restart code path to
		 * miss the new added requests to hctx->dispatch, meantime
		 * SCHED_RESTART is observed here.
		 */
		smp_mb();

		/*
		 * If SCHED_RESTART was set by the caller of this function and
		 * it is no longer set that means that it was cleared by another
		 * thread and hence that a queue rerun is needed.
		 *
		 * If 'no_tag' is set, that means that we failed getting
		 * a driver tag with an I/O scheduler attached. If our dispatch
		 * waitqueue is no longer active, ensure that we run the queue
		 * AFTER adding our entries back to the list.
		 *
		 * If no I/O scheduler has been configured it is possible that
		 * the hardware queue got stopped and restarted before requests
		 * were pushed back onto the dispatch list. Rerun the queue to
		 * avoid starvation. Notes:
		 * - blk_mq_run_hw_queue() checks whether or not a queue has
		 *   been stopped before rerunning a queue.
		 * - Some but not all block drivers stop a queue before
		 *   returning BLK_STS_RESOURCE. Two exceptions are scsi-mq
		 *   and dm-rq.
		 *
		 * If driver returns BLK_STS_RESOURCE and SCHED_RESTART
		 * bit is set, run queue after a delay to avoid IO stalls
		 * that could otherwise occur if the queue is idle.  We'll do
		 * similar if we couldn't get budget and SCHED_RESTART is set.
		 */
		needs_restart = blk_mq_sched_needs_restart(hctx);
		if (!needs_restart ||
		    (no_tag && list_empty_careful(&hctx->dispatch_wait.entry)))
			blk_mq_run_hw_queue(hctx, true);
		else if (needs_restart && (ret == BLK_STS_RESOURCE ||
					   no_budget_avail))
			blk_mq_delay_run_hw_queue(hctx, BLK_MQ_RESOURCE_DELAY);

		blk_mq_update_dispatch_busy(hctx, true);
		return false;
	} else
		blk_mq_update_dispatch_busy(hctx, false);

	return (queued + errors) != 0;
}

/**
 * __blk_mq_run_hw_queue - Run a hardware queue.
 * @hctx: Pointer to the hardware queue to run.
 *
 * Send pending requests to the hardware.
 */
static void __blk_mq_run_hw_queue(struct blk_mq_hw_ctx *hctx)
{
	int srcu_idx;

	/*
	 * We can't run the queue inline with ints disabled. Ensure that
	 * we catch bad users of this early.
	 */
	WARN_ON_ONCE(in_interrupt());

	might_sleep_if(hctx->flags & BLK_MQ_F_BLOCKING);

	hctx_lock(hctx, &srcu_idx);
	blk_mq_sched_dispatch_requests(hctx);
	hctx_unlock(hctx, srcu_idx);
}

static inline int blk_mq_first_mapped_cpu(struct blk_mq_hw_ctx *hctx)
{
	int cpu = cpumask_first_and(hctx->cpumask, cpu_online_mask);

	if (cpu >= nr_cpu_ids)
		cpu = cpumask_first(hctx->cpumask);
	return cpu;
}

/*
 * It'd be great if the workqueue API had a way to pass
 * in a mask and had some smarts for more clever placement.
 * For now we just round-robin here, switching for every
 * BLK_MQ_CPU_WORK_BATCH queued items.
 */
static int blk_mq_hctx_next_cpu(struct blk_mq_hw_ctx *hctx)
{
	bool tried = false;
	int next_cpu = hctx->next_cpu;

	if (hctx->queue->nr_hw_queues == 1)
		return WORK_CPU_UNBOUND;

	if (--hctx->next_cpu_batch <= 0) {
select_cpu:
		next_cpu = cpumask_next_and(next_cpu, hctx->cpumask,
				cpu_online_mask);
		if (next_cpu >= nr_cpu_ids)
			next_cpu = blk_mq_first_mapped_cpu(hctx);
		hctx->next_cpu_batch = BLK_MQ_CPU_WORK_BATCH;
	}

	/*
	 * Do unbound schedule if we can't find a online CPU for this hctx,
	 * and it should only happen in the path of handling CPU DEAD.
	 */
	if (!cpu_online(next_cpu)) {
		if (!tried) {
			tried = true;
			goto select_cpu;
		}

		/*
		 * Make sure to re-select CPU next time once after CPUs
		 * in hctx->cpumask become online again.
		 */
		hctx->next_cpu = next_cpu;
		hctx->next_cpu_batch = 1;
		return WORK_CPU_UNBOUND;
	}

	hctx->next_cpu = next_cpu;
	return next_cpu;
}

/**
 * __blk_mq_delay_run_hw_queue - Run (or schedule to run) a hardware queue.
 * @hctx: Pointer to the hardware queue to run.
 * @async: If we want to run the queue asynchronously.
 * @msecs: Milliseconds of delay to wait before running the queue.
 *
 * If !@async, try to run the queue now. Else, run the queue asynchronously and
 * with a delay of @msecs.
 */
static void __blk_mq_delay_run_hw_queue(struct blk_mq_hw_ctx *hctx, bool async,
					unsigned long msecs)
{
	if (unlikely(blk_mq_hctx_stopped(hctx)))
		return;

	if (!async && !(hctx->flags & BLK_MQ_F_BLOCKING)) {
		int cpu = get_cpu();
		if (cpumask_test_cpu(cpu, hctx->cpumask)) {
			__blk_mq_run_hw_queue(hctx);
			put_cpu();
			return;
		}

		put_cpu();
	}

	kblockd_mod_delayed_work_on(blk_mq_hctx_next_cpu(hctx), &hctx->run_work,
				    msecs_to_jiffies(msecs));
}

/**
 * blk_mq_delay_run_hw_queue - Run a hardware queue asynchronously.
 * @hctx: Pointer to the hardware queue to run.
 * @msecs: Milliseconds of delay to wait before running the queue.
 *
 * Run a hardware queue asynchronously with a delay of @msecs.
 */
void blk_mq_delay_run_hw_queue(struct blk_mq_hw_ctx *hctx, unsigned long msecs)
{
	__blk_mq_delay_run_hw_queue(hctx, true, msecs);
}
EXPORT_SYMBOL(blk_mq_delay_run_hw_queue);

/**
 * blk_mq_run_hw_queue - Start to run a hardware queue.
 * @hctx: Pointer to the hardware queue to run.
 * @async: If we want to run the queue asynchronously.
 *
 * Check if the request queue is not in a quiesced state and if there are
 * pending requests to be sent. If this is true, run the queue to send requests
 * to hardware.
 */
void blk_mq_run_hw_queue(struct blk_mq_hw_ctx *hctx, bool async)
{
	int srcu_idx;
	bool need_run;

	/*
	 * When queue is quiesced, we may be switching io scheduler, or
	 * updating nr_hw_queues, or other things, and we can't run queue
	 * any more, even __blk_mq_hctx_has_pending() can't be called safely.
	 *
	 * And queue will be rerun in blk_mq_unquiesce_queue() if it is
	 * quiesced.
	 */
	hctx_lock(hctx, &srcu_idx);
	need_run = !blk_queue_quiesced(hctx->queue) &&
		blk_mq_hctx_has_pending(hctx);
	hctx_unlock(hctx, srcu_idx);

	if (need_run)
		__blk_mq_delay_run_hw_queue(hctx, async, 0);
}
EXPORT_SYMBOL(blk_mq_run_hw_queue);

/*
 * Is the request queue handled by an IO scheduler that does not respect
 * hardware queues when dispatching?
 */
static bool blk_mq_has_sqsched(struct request_queue *q)
{
	struct elevator_queue *e = q->elevator;

	if (e && e->type->ops.dispatch_request &&
	    !(e->type->elevator_features & ELEVATOR_F_MQ_AWARE))
		return true;
	return false;
}

/*
 * Return prefered queue to dispatch from (if any) for non-mq aware IO
 * scheduler.
 */
static struct blk_mq_hw_ctx *blk_mq_get_sq_hctx(struct request_queue *q)
{
	struct blk_mq_hw_ctx *hctx;

	/*
	 * If the IO scheduler does not respect hardware queues when
	 * dispatching, we just don't bother with multiple HW queues and
	 * dispatch from hctx for the current CPU since running multiple queues
	 * just causes lock contention inside the scheduler and pointless cache
	 * bouncing.
	 */
	hctx = blk_mq_map_queue_type(q, HCTX_TYPE_DEFAULT,
				     raw_smp_processor_id());
	if (!blk_mq_hctx_stopped(hctx))
		return hctx;
	return NULL;
}

/**
 * blk_mq_run_hw_queues - Run all hardware queues in a request queue.
 * @q: Pointer to the request queue to run.
 * @async: If we want to run the queue asynchronously.
 */
void blk_mq_run_hw_queues(struct request_queue *q, bool async)
{
	struct blk_mq_hw_ctx *hctx, *sq_hctx;
	int i;

	sq_hctx = NULL;
	if (blk_mq_has_sqsched(q))
		sq_hctx = blk_mq_get_sq_hctx(q);
	queue_for_each_hw_ctx(q, hctx, i) {
		if (blk_mq_hctx_stopped(hctx))
			continue;
		/*
		 * Dispatch from this hctx either if there's no hctx preferred
		 * by IO scheduler or if it has requests that bypass the
		 * scheduler.
		 */
		if (!sq_hctx || sq_hctx == hctx ||
		    !list_empty_careful(&hctx->dispatch))
			blk_mq_run_hw_queue(hctx, async);
	}
}
EXPORT_SYMBOL(blk_mq_run_hw_queues);

/**
 * blk_mq_delay_run_hw_queues - Run all hardware queues asynchronously.
 * @q: Pointer to the request queue to run.
 * @msecs: Milliseconds of delay to wait before running the queues.
 */
void blk_mq_delay_run_hw_queues(struct request_queue *q, unsigned long msecs)
{
	struct blk_mq_hw_ctx *hctx, *sq_hctx;
	int i;

	sq_hctx = NULL;
	if (blk_mq_has_sqsched(q))
		sq_hctx = blk_mq_get_sq_hctx(q);
	queue_for_each_hw_ctx(q, hctx, i) {
		if (blk_mq_hctx_stopped(hctx))
			continue;
		/*
		 * Dispatch from this hctx either if there's no hctx preferred
		 * by IO scheduler or if it has requests that bypass the
		 * scheduler.
		 */
		if (!sq_hctx || sq_hctx == hctx ||
		    !list_empty_careful(&hctx->dispatch))
			blk_mq_delay_run_hw_queue(hctx, msecs);
	}
}
EXPORT_SYMBOL(blk_mq_delay_run_hw_queues);

/**
 * blk_mq_queue_stopped() - check whether one or more hctxs have been stopped
 * @q: request queue.
 *
 * The caller is responsible for serializing this function against
 * blk_mq_{start,stop}_hw_queue().
 */
bool blk_mq_queue_stopped(struct request_queue *q)
{
	struct blk_mq_hw_ctx *hctx;
	int i;

	queue_for_each_hw_ctx(q, hctx, i)
		if (blk_mq_hctx_stopped(hctx))
			return true;

	return false;
}
EXPORT_SYMBOL(blk_mq_queue_stopped);

/*
 * This function is often used for pausing .queue_rq() by driver when
 * there isn't enough resource or some conditions aren't satisfied, and
 * BLK_STS_RESOURCE is usually returned.
 *
 * We do not guarantee that dispatch can be drained or blocked
 * after blk_mq_stop_hw_queue() returns. Please use
 * blk_mq_quiesce_queue() for that requirement.
 */
void blk_mq_stop_hw_queue(struct blk_mq_hw_ctx *hctx)
{
	cancel_delayed_work(&hctx->run_work);

	set_bit(BLK_MQ_S_STOPPED, &hctx->state);
}
EXPORT_SYMBOL(blk_mq_stop_hw_queue);

/*
 * This function is often used for pausing .queue_rq() by driver when
 * there isn't enough resource or some conditions aren't satisfied, and
 * BLK_STS_RESOURCE is usually returned.
 *
 * We do not guarantee that dispatch can be drained or blocked
 * after blk_mq_stop_hw_queues() returns. Please use
 * blk_mq_quiesce_queue() for that requirement.
 */
void blk_mq_stop_hw_queues(struct request_queue *q)
{
	struct blk_mq_hw_ctx *hctx;
	int i;

	queue_for_each_hw_ctx(q, hctx, i)
		blk_mq_stop_hw_queue(hctx);
}
EXPORT_SYMBOL(blk_mq_stop_hw_queues);

void blk_mq_start_hw_queue(struct blk_mq_hw_ctx *hctx)
{
	clear_bit(BLK_MQ_S_STOPPED, &hctx->state);

	blk_mq_run_hw_queue(hctx, false);
}
EXPORT_SYMBOL(blk_mq_start_hw_queue);

void blk_mq_start_hw_queues(struct request_queue *q)
{
	struct blk_mq_hw_ctx *hctx;
	int i;

	queue_for_each_hw_ctx(q, hctx, i)
		blk_mq_start_hw_queue(hctx);
}
EXPORT_SYMBOL(blk_mq_start_hw_queues);

void blk_mq_start_stopped_hw_queue(struct blk_mq_hw_ctx *hctx, bool async)
{
	if (!blk_mq_hctx_stopped(hctx))
		return;

	clear_bit(BLK_MQ_S_STOPPED, &hctx->state);
	blk_mq_run_hw_queue(hctx, async);
}
EXPORT_SYMBOL_GPL(blk_mq_start_stopped_hw_queue);

void blk_mq_start_stopped_hw_queues(struct request_queue *q, bool async)
{
	struct blk_mq_hw_ctx *hctx;
	int i;

	queue_for_each_hw_ctx(q, hctx, i)
		blk_mq_start_stopped_hw_queue(hctx, async);
}
EXPORT_SYMBOL(blk_mq_start_stopped_hw_queues);

static void blk_mq_run_work_fn(struct work_struct *work)
{
	struct blk_mq_hw_ctx *hctx;

	hctx = container_of(work, struct blk_mq_hw_ctx, run_work.work);

	/*
	 * If we are stopped, don't run the queue.
	 */
	if (blk_mq_hctx_stopped(hctx))
		return;

	__blk_mq_run_hw_queue(hctx);
}

static inline void __blk_mq_insert_req_list(struct blk_mq_hw_ctx *hctx,
					    struct request *rq,
					    bool at_head)
{
	struct blk_mq_ctx *ctx = rq->mq_ctx;
	enum hctx_type type = hctx->type;

	lockdep_assert_held(&ctx->lock);

	trace_block_rq_insert(rq);

	if (at_head)
		list_add(&rq->queuelist, &ctx->rq_lists[type]);
	else
		list_add_tail(&rq->queuelist, &ctx->rq_lists[type]);
}

void __blk_mq_insert_request(struct blk_mq_hw_ctx *hctx, struct request *rq,
			     bool at_head)
{
	struct blk_mq_ctx *ctx = rq->mq_ctx;

	lockdep_assert_held(&ctx->lock);

	__blk_mq_insert_req_list(hctx, rq, at_head);
	blk_mq_hctx_mark_pending(hctx, ctx);
}

/**
 * blk_mq_request_bypass_insert - Insert a request at dispatch list.
 * @rq: Pointer to request to be inserted.
 * @at_head: true if the request should be inserted at the head of the list.
 * @run_queue: If we should run the hardware queue after inserting the request.
 *
 * Should only be used carefully, when the caller knows we want to
 * bypass a potential IO scheduler on the target device.
 */
void blk_mq_request_bypass_insert(struct request *rq, bool at_head,
				  bool run_queue)
{
	struct blk_mq_hw_ctx *hctx = rq->mq_hctx;

	spin_lock(&hctx->lock);
	if (at_head)
		list_add(&rq->queuelist, &hctx->dispatch);
	else
		list_add_tail(&rq->queuelist, &hctx->dispatch);
	spin_unlock(&hctx->lock);

	if (run_queue)
		blk_mq_run_hw_queue(hctx, false);
}

void blk_mq_insert_requests(struct blk_mq_hw_ctx *hctx, struct blk_mq_ctx *ctx,
			    struct list_head *list)

{
	struct request *rq;
	enum hctx_type type = hctx->type;

	/*
	 * preemption doesn't flush plug list, so it's possible ctx->cpu is
	 * offline now
	 */
	list_for_each_entry(rq, list, queuelist) {
		BUG_ON(rq->mq_ctx != ctx);
		trace_block_rq_insert(rq);
	}

	spin_lock(&ctx->lock);
	list_splice_tail_init(list, &ctx->rq_lists[type]);
	blk_mq_hctx_mark_pending(hctx, ctx);
	spin_unlock(&ctx->lock);
}

static int plug_rq_cmp(void *priv, const struct list_head *a,
		       const struct list_head *b)
{
	struct request *rqa = container_of(a, struct request, queuelist);
	struct request *rqb = container_of(b, struct request, queuelist);

	if (rqa->mq_ctx != rqb->mq_ctx)
		return rqa->mq_ctx > rqb->mq_ctx;
	if (rqa->mq_hctx != rqb->mq_hctx)
		return rqa->mq_hctx > rqb->mq_hctx;

	return blk_rq_pos(rqa) > blk_rq_pos(rqb);
}

void blk_mq_flush_plug_list(struct blk_plug *plug, bool from_schedule)
{
	LIST_HEAD(list);

	if (list_empty(&plug->mq_list))
		return;
	list_splice_init(&plug->mq_list, &list);

	if (plug->rq_count > 2 && plug->multiple_queues)
		list_sort(NULL, &list, plug_rq_cmp);

	plug->rq_count = 0;

	do {
		struct list_head rq_list;
		struct request *rq, *head_rq = list_entry_rq(list.next);
		struct list_head *pos = &head_rq->queuelist; /* skip first */
		struct blk_mq_hw_ctx *this_hctx = head_rq->mq_hctx;
		struct blk_mq_ctx *this_ctx = head_rq->mq_ctx;
		unsigned int depth = 1;

		list_for_each_continue(pos, &list) {
			rq = list_entry_rq(pos);
			BUG_ON(!rq->q);
			if (rq->mq_hctx != this_hctx || rq->mq_ctx != this_ctx)
				break;
			depth++;
		}

		list_cut_before(&rq_list, &list, pos);
		trace_block_unplug(head_rq->q, depth, !from_schedule);
		blk_mq_sched_insert_requests(this_hctx, this_ctx, &rq_list,
						from_schedule);
	} while(!list_empty(&list));
}

static void blk_mq_bio_to_request(struct request *rq, struct bio *bio,
		unsigned int nr_segs)
{
	int err;

	if (bio->bi_opf & REQ_RAHEAD)
		rq->cmd_flags |= REQ_FAILFAST_MASK;

	rq->__sector = bio->bi_iter.bi_sector;
	rq->write_hint = bio->bi_write_hint;
	blk_rq_bio_prep(rq, bio, nr_segs);

	/* This can't fail, since GFP_NOIO includes __GFP_DIRECT_RECLAIM. */
	err = blk_crypto_rq_bio_prep(rq, bio, GFP_NOIO);
	WARN_ON_ONCE(err);

	blk_account_io_start(rq);
}

static blk_status_t __blk_mq_issue_directly(struct blk_mq_hw_ctx *hctx,
					    struct request *rq,
					    blk_qc_t *cookie, bool last)
{
	struct request_queue *q = rq->q;
	struct blk_mq_queue_data bd = {
		.rq = rq,
		.last = last,
	};
	blk_qc_t new_cookie;
	blk_status_t ret;

	new_cookie = request_to_qc_t(hctx, rq);

	/*
	 * For OK queue, we are done. For error, caller may kill it.
	 * Any other error (busy), just add it to our list as we
	 * previously would have done.
	 */
	ret = q->mq_ops->queue_rq(hctx, &bd);
	switch (ret) {
	case BLK_STS_OK:
		blk_mq_update_dispatch_busy(hctx, false);
		*cookie = new_cookie;
		break;
	case BLK_STS_RESOURCE:
	case BLK_STS_DEV_RESOURCE:
		blk_mq_update_dispatch_busy(hctx, true);
		__blk_mq_requeue_request(rq);
		break;
	default:
		blk_mq_update_dispatch_busy(hctx, false);
		*cookie = BLK_QC_T_NONE;
		break;
	}

	return ret;
}

static blk_status_t __blk_mq_try_issue_directly(struct blk_mq_hw_ctx *hctx,
						struct request *rq,
						blk_qc_t *cookie,
						bool bypass_insert, bool last)
{
	struct request_queue *q = rq->q;
	bool run_queue = true;
	int budget_token;

	/*
	 * RCU or SRCU read lock is needed before checking quiesced flag.
	 *
	 * When queue is stopped or quiesced, ignore 'bypass_insert' from
	 * blk_mq_request_issue_directly(), and return BLK_STS_OK to caller,
	 * and avoid driver to try to dispatch again.
	 */
	if (blk_mq_hctx_stopped(hctx) || blk_queue_quiesced(q)) {
		run_queue = false;
		bypass_insert = false;
		goto insert;
	}

	if (q->elevator && !bypass_insert)
		goto insert;

	budget_token = blk_mq_get_dispatch_budget(q);
	if (budget_token < 0)
		goto insert;

	blk_mq_set_rq_budget_token(rq, budget_token);

	if (!blk_mq_get_driver_tag(rq)) {
		blk_mq_put_dispatch_budget(q, budget_token);
		goto insert;
	}

	return __blk_mq_issue_directly(hctx, rq, cookie, last);
insert:
	if (bypass_insert)
		return BLK_STS_RESOURCE;

	blk_mq_sched_insert_request(rq, false, run_queue, false);

	return BLK_STS_OK;
}

/**
 * blk_mq_try_issue_directly - Try to send a request directly to device driver.
 * @hctx: Pointer of the associated hardware queue.
 * @rq: Pointer to request to be sent.
 * @cookie: Request queue cookie.
 *
 * If the device has enough resources to accept a new request now, send the
 * request directly to device driver. Else, insert at hctx->dispatch queue, so
 * we can try send it another time in the future. Requests inserted at this
 * queue have higher priority.
 */
static void blk_mq_try_issue_directly(struct blk_mq_hw_ctx *hctx,
		struct request *rq, blk_qc_t *cookie)
{
	blk_status_t ret;
	int srcu_idx;

	might_sleep_if(hctx->flags & BLK_MQ_F_BLOCKING);

	hctx_lock(hctx, &srcu_idx);

	ret = __blk_mq_try_issue_directly(hctx, rq, cookie, false, true);
	if (ret == BLK_STS_RESOURCE || ret == BLK_STS_DEV_RESOURCE)
		blk_mq_request_bypass_insert(rq, false, true);
	else if (ret != BLK_STS_OK)
		blk_mq_end_request(rq, ret);

	hctx_unlock(hctx, srcu_idx);
}

blk_status_t blk_mq_request_issue_directly(struct request *rq, bool last)
{
	blk_status_t ret;
	int srcu_idx;
	blk_qc_t unused_cookie;
	struct blk_mq_hw_ctx *hctx = rq->mq_hctx;

	hctx_lock(hctx, &srcu_idx);
	ret = __blk_mq_try_issue_directly(hctx, rq, &unused_cookie, true, last);
	hctx_unlock(hctx, srcu_idx);

	return ret;
}

void blk_mq_try_issue_list_directly(struct blk_mq_hw_ctx *hctx,
		struct list_head *list)
{
	int queued = 0;
	int errors = 0;

	while (!list_empty(list)) {
		blk_status_t ret;
		struct request *rq = list_first_entry(list, struct request,
				queuelist);

		list_del_init(&rq->queuelist);
		ret = blk_mq_request_issue_directly(rq, list_empty(list));
		if (ret != BLK_STS_OK) {
			if (ret == BLK_STS_RESOURCE ||
					ret == BLK_STS_DEV_RESOURCE) {
				blk_mq_request_bypass_insert(rq, false,
							list_empty(list));
				break;
			}
			blk_mq_end_request(rq, ret);
			errors++;
		} else
			queued++;
	}

	/*
	 * If we didn't flush the entire list, we could have told
	 * the driver there was more coming, but that turned out to
	 * be a lie.
	 */
	if ((!list_empty(list) || errors) &&
	     hctx->queue->mq_ops->commit_rqs && queued)
		hctx->queue->mq_ops->commit_rqs(hctx);
}

static void blk_add_rq_to_plug(struct blk_plug *plug, struct request *rq)
{
	list_add_tail(&rq->queuelist, &plug->mq_list);
	plug->rq_count++;
	if (!plug->multiple_queues && !list_is_singular(&plug->mq_list)) {
		struct request *tmp;

		tmp = list_first_entry(&plug->mq_list, struct request,
						queuelist);
		if (tmp->q != rq->q)
			plug->multiple_queues = true;
	}
}

/**
 * blk_mq_submit_bio - Create and send a request to block device.
 * @bio: Bio pointer.
 *
 * Builds up a request structure from @q and @bio and send to the device. The
 * request may not be queued directly to hardware if:
 * * This request can be merged with another one
 * * We want to place request at plug queue for possible future merging
 * * There is an IO scheduler active at this queue
 *
 * It will not queue the request if there is an error with the bio, or at the
 * request creation.
 *
 * Returns: Request queue cookie.
 */
blk_qc_t blk_mq_submit_bio(struct bio *bio)
{
	struct request_queue *q = bio->bi_bdev->bd_disk->queue;
	const int is_sync = op_is_sync(bio->bi_opf);
	const int is_flush_fua = op_is_flush(bio->bi_opf);
	struct blk_mq_alloc_data data = {
		.q		= q,
	};
	struct request *rq;
	struct blk_plug *plug;
	struct request *same_queue_rq = NULL;
	unsigned int nr_segs;
	blk_qc_t cookie;
	blk_status_t ret;
	bool hipri;

	blk_queue_bounce(q, &bio);
	__blk_queue_split(&bio, &nr_segs);

	if (!bio_integrity_prep(bio))
		goto queue_exit;

	if (!is_flush_fua && !blk_queue_nomerges(q) &&
	    blk_attempt_plug_merge(q, bio, nr_segs, &same_queue_rq))
		goto queue_exit;

	if (blk_mq_sched_bio_merge(q, bio, nr_segs))
		goto queue_exit;

	rq_qos_throttle(q, bio);

	hipri = bio->bi_opf & REQ_HIPRI;

	data.cmd_flags = bio->bi_opf;
	rq = __blk_mq_alloc_request(&data);
	if (unlikely(!rq)) {
		rq_qos_cleanup(q, bio);
		if (bio->bi_opf & REQ_NOWAIT)
			bio_wouldblock_error(bio);
		goto queue_exit;
	}

	trace_block_getrq(bio);

	rq_qos_track(q, rq, bio);

	cookie = request_to_qc_t(data.hctx, rq);

	blk_mq_bio_to_request(rq, bio, nr_segs);

	ret = blk_crypto_init_request(rq);
	if (ret != BLK_STS_OK) {
		bio->bi_status = ret;
		bio_endio(bio);
		blk_mq_free_request(rq);
		return BLK_QC_T_NONE;
	}

	plug = blk_mq_plug(q, bio);
	if (unlikely(is_flush_fua)) {
		/* Bypass scheduler for flush requests */
		blk_insert_flush(rq);
		blk_mq_run_hw_queue(data.hctx, true);
	} else if (plug && (q->nr_hw_queues == 1 ||
		   blk_mq_is_sbitmap_shared(rq->mq_hctx->flags) ||
		   q->mq_ops->commit_rqs || !blk_queue_nonrot(q))) {
		/*
		 * Use plugging if we have a ->commit_rqs() hook as well, as
		 * we know the driver uses bd->last in a smart fashion.
		 *
		 * Use normal plugging if this disk is slow HDD, as sequential
		 * IO may benefit a lot from plug merging.
		 */
		unsigned int request_count = plug->rq_count;
		struct request *last = NULL;

		if (!request_count)
			trace_block_plug(q);
		else
			last = list_entry_rq(plug->mq_list.prev);

		if (request_count >= BLK_MAX_REQUEST_COUNT || (last &&
		    blk_rq_bytes(last) >= BLK_PLUG_FLUSH_SIZE)) {
			blk_flush_plug_list(plug, false);
			trace_block_plug(q);
		}

		blk_add_rq_to_plug(plug, rq);
	} else if (q->elevator) {
		/* Insert the request at the IO scheduler queue */
		blk_mq_sched_insert_request(rq, false, true, true);
	} else if (plug && !blk_queue_nomerges(q)) {
		/*
		 * We do limited plugging. If the bio can be merged, do that.
		 * Otherwise the existing request in the plug list will be
		 * issued. So the plug list will have one request at most
		 * The plug list might get flushed before this. If that happens,
		 * the plug list is empty, and same_queue_rq is invalid.
		 */
		if (list_empty(&plug->mq_list))
			same_queue_rq = NULL;
		if (same_queue_rq) {
			list_del_init(&same_queue_rq->queuelist);
			plug->rq_count--;
		}
		blk_add_rq_to_plug(plug, rq);
		trace_block_plug(q);

		if (same_queue_rq) {
			data.hctx = same_queue_rq->mq_hctx;
			trace_block_unplug(q, 1, true);
			blk_mq_try_issue_directly(data.hctx, same_queue_rq,
					&cookie);
		}
	} else if ((q->nr_hw_queues > 1 && is_sync) ||
			!data.hctx->dispatch_busy) {
		/*
		 * There is no scheduler and we can try to send directly
		 * to the hardware.
		 */
		blk_mq_try_issue_directly(data.hctx, rq, &cookie);
	} else {
		/* Default case. */
		blk_mq_sched_insert_request(rq, false, true, true);
	}

	if (!hipri)
		return BLK_QC_T_NONE;
	return cookie;
queue_exit:
	blk_queue_exit(q);
	return BLK_QC_T_NONE;
}

static size_t order_to_size(unsigned int order)
{
	return (size_t)PAGE_SIZE << order;
}

/* called before freeing request pool in @tags */
static void blk_mq_clear_rq_mapping(struct blk_mq_tag_set *set,
		struct blk_mq_tags *tags, unsigned int hctx_idx)
{
	struct blk_mq_tags *drv_tags = set->tags[hctx_idx];
	struct page *page;
	unsigned long flags;

	list_for_each_entry(page, &tags->page_list, lru) {
		unsigned long start = (unsigned long)page_address(page);
		unsigned long end = start + order_to_size(page->private);
		int i;

		for (i = 0; i < set->queue_depth; i++) {
			struct request *rq = drv_tags->rqs[i];
			unsigned long rq_addr = (unsigned long)rq;

			if (rq_addr >= start && rq_addr < end) {
				WARN_ON_ONCE(refcount_read(&rq->ref) != 0);
				cmpxchg(&drv_tags->rqs[i], rq, NULL);
			}
		}
	}

	/*
	 * Wait until all pending iteration is done.
	 *
	 * Request reference is cleared and it is guaranteed to be observed
	 * after the ->lock is released.
	 */
	spin_lock_irqsave(&drv_tags->lock, flags);
	spin_unlock_irqrestore(&drv_tags->lock, flags);
}

void blk_mq_free_rqs(struct blk_mq_tag_set *set, struct blk_mq_tags *tags,
		     unsigned int hctx_idx)
{
	struct page *page;

	if (tags->rqs && set->ops->exit_request) {
		int i;

		for (i = 0; i < tags->nr_tags; i++) {
			struct request *rq = tags->static_rqs[i];

			if (!rq)
				continue;
			set->ops->exit_request(set, rq, hctx_idx);
			tags->static_rqs[i] = NULL;
		}
	}

	blk_mq_clear_rq_mapping(set, tags, hctx_idx);

	while (!list_empty(&tags->page_list)) {
		page = list_first_entry(&tags->page_list, struct page, lru);
		list_del_init(&page->lru);
		/*
		 * Remove kmemleak object previously allocated in
		 * blk_mq_alloc_rqs().
		 */
		kmemleak_free(page_address(page));
		__free_pages(page, page->private);
	}
}

void blk_mq_free_rq_map(struct blk_mq_tags *tags, unsigned int flags)
{
	kfree(tags->rqs);
	tags->rqs = NULL;
	kfree(tags->static_rqs);
	tags->static_rqs = NULL;

	blk_mq_free_tags(tags, flags);
}

struct blk_mq_tags *blk_mq_alloc_rq_map(struct blk_mq_tag_set *set,
					unsigned int hctx_idx,
					unsigned int nr_tags,
					unsigned int reserved_tags,
					unsigned int flags)
{
	struct blk_mq_tags *tags;
	int node;

	node = blk_mq_hw_queue_to_node(&set->map[HCTX_TYPE_DEFAULT], hctx_idx);
	if (node == NUMA_NO_NODE)
		node = set->numa_node;

	tags = blk_mq_init_tags(nr_tags, reserved_tags, node, flags);
	if (!tags)
		return NULL;

	tags->rqs = kcalloc_node(nr_tags, sizeof(struct request *),
				 GFP_NOIO | __GFP_NOWARN | __GFP_NORETRY,
				 node);
	if (!tags->rqs) {
		blk_mq_free_tags(tags, flags);
		return NULL;
	}

	tags->static_rqs = kcalloc_node(nr_tags, sizeof(struct request *),
					GFP_NOIO | __GFP_NOWARN | __GFP_NORETRY,
					node);
	if (!tags->static_rqs) {
		kfree(tags->rqs);
		blk_mq_free_tags(tags, flags);
		return NULL;
	}

	return tags;
}

static int blk_mq_init_request(struct blk_mq_tag_set *set, struct request *rq,
			       unsigned int hctx_idx, int node)
{
	int ret;

	if (set->ops->init_request) {
		ret = set->ops->init_request(set, rq, hctx_idx, node);
		if (ret)
			return ret;
	}

	WRITE_ONCE(rq->state, MQ_RQ_IDLE);
	return 0;
}

int blk_mq_alloc_rqs(struct blk_mq_tag_set *set, struct blk_mq_tags *tags,
		     unsigned int hctx_idx, unsigned int depth)
{
	unsigned int i, j, entries_per_page, max_order = 4;
	size_t rq_size, left;
	int node;

	node = blk_mq_hw_queue_to_node(&set->map[HCTX_TYPE_DEFAULT], hctx_idx);
	if (node == NUMA_NO_NODE)
		node = set->numa_node;

	INIT_LIST_HEAD(&tags->page_list);

	/*
	 * rq_size is the size of the request plus driver payload, rounded
	 * to the cacheline size
	 */
	rq_size = round_up(sizeof(struct request) + set->cmd_size,
				cache_line_size());
	trace_android_vh_blk_alloc_rqs(&rq_size, set, tags);
	left = rq_size * depth;

	for (i = 0; i < depth; ) {
		int this_order = max_order;
		struct page *page;
		int to_do;
		void *p;

		while (this_order && left < order_to_size(this_order - 1))
			this_order--;

		do {
			page = alloc_pages_node(node,
				GFP_NOIO | __GFP_NOWARN | __GFP_NORETRY | __GFP_ZERO,
				this_order);
			if (page)
				break;
			if (!this_order--)
				break;
			if (order_to_size(this_order) < rq_size)
				break;
		} while (1);

		if (!page)
			goto fail;

		page->private = this_order;
		list_add_tail(&page->lru, &tags->page_list);

		p = page_address(page);
		/*
		 * Allow kmemleak to scan these pages as they contain pointers
		 * to additional allocations like via ops->init_request().
		 */
		kmemleak_alloc(p, order_to_size(this_order), 1, GFP_NOIO);
		entries_per_page = order_to_size(this_order) / rq_size;
		to_do = min(entries_per_page, depth - i);
		left -= to_do * rq_size;
		for (j = 0; j < to_do; j++) {
			struct request *rq = p;

			tags->static_rqs[i] = rq;
			if (blk_mq_init_request(set, rq, hctx_idx, node)) {
				tags->static_rqs[i] = NULL;
				goto fail;
			}

			p += rq_size;
			i++;
		}
	}
	return 0;

fail:
	blk_mq_free_rqs(set, tags, hctx_idx);
	return -ENOMEM;
}

struct rq_iter_data {
	struct blk_mq_hw_ctx *hctx;
	bool has_rq;
};

static bool blk_mq_has_request(struct request *rq, void *data, bool reserved)
{
	struct rq_iter_data *iter_data = data;

	if (rq->mq_hctx != iter_data->hctx)
		return true;
	iter_data->has_rq = true;
	return false;
}

static bool blk_mq_hctx_has_requests(struct blk_mq_hw_ctx *hctx)
{
	struct blk_mq_tags *tags = hctx->sched_tags ?
			hctx->sched_tags : hctx->tags;
	struct rq_iter_data data = {
		.hctx	= hctx,
	};

	blk_mq_all_tag_iter(tags, blk_mq_has_request, &data);
	return data.has_rq;
}

static inline bool blk_mq_last_cpu_in_hctx(unsigned int cpu,
		struct blk_mq_hw_ctx *hctx)
{
	if (cpumask_next_and(-1, hctx->cpumask, cpu_online_mask) != cpu)
		return false;
	if (cpumask_next_and(cpu, hctx->cpumask, cpu_online_mask) < nr_cpu_ids)
		return false;
	return true;
}

static int blk_mq_hctx_notify_offline(unsigned int cpu, struct hlist_node *node)
{
	struct blk_mq_hw_ctx *hctx = hlist_entry_safe(node,
			struct blk_mq_hw_ctx, cpuhp_online);

	if (!cpumask_test_cpu(cpu, hctx->cpumask) ||
	    !blk_mq_last_cpu_in_hctx(cpu, hctx))
		return 0;

	/*
	 * Prevent new request from being allocated on the current hctx.
	 *
	 * The smp_mb__after_atomic() Pairs with the implied barrier in
	 * test_and_set_bit_lock in sbitmap_get().  Ensures the inactive flag is
	 * seen once we return from the tag allocator.
	 */
	set_bit(BLK_MQ_S_INACTIVE, &hctx->state);
	smp_mb__after_atomic();

	/*
	 * Try to grab a reference to the queue and wait for any outstanding
	 * requests.  If we could not grab a reference the queue has been
	 * frozen and there are no requests.
	 */
	if (percpu_ref_tryget(&hctx->queue->q_usage_counter)) {
		while (blk_mq_hctx_has_requests(hctx))
			msleep(5);
		percpu_ref_put(&hctx->queue->q_usage_counter);
	}

	return 0;
}

static int blk_mq_hctx_notify_online(unsigned int cpu, struct hlist_node *node)
{
	struct blk_mq_hw_ctx *hctx = hlist_entry_safe(node,
			struct blk_mq_hw_ctx, cpuhp_online);

	if (cpumask_test_cpu(cpu, hctx->cpumask))
		clear_bit(BLK_MQ_S_INACTIVE, &hctx->state);
	return 0;
}

/*
 * 'cpu' is going away. splice any existing rq_list entries from this
 * software queue to the hw queue dispatch list, and ensure that it
 * gets run.
 */
static int blk_mq_hctx_notify_dead(unsigned int cpu, struct hlist_node *node)
{
	struct blk_mq_hw_ctx *hctx;
	struct blk_mq_ctx *ctx;
	LIST_HEAD(tmp);
	enum hctx_type type;

	hctx = hlist_entry_safe(node, struct blk_mq_hw_ctx, cpuhp_dead);
	if (!cpumask_test_cpu(cpu, hctx->cpumask))
		return 0;

	ctx = __blk_mq_get_ctx(hctx->queue, cpu);
	type = hctx->type;

	spin_lock(&ctx->lock);
	if (!list_empty(&ctx->rq_lists[type])) {
		list_splice_init(&ctx->rq_lists[type], &tmp);
		blk_mq_hctx_clear_pending(hctx, ctx);
	}
	spin_unlock(&ctx->lock);

	if (list_empty(&tmp))
		return 0;

	spin_lock(&hctx->lock);
	list_splice_tail_init(&tmp, &hctx->dispatch);
	spin_unlock(&hctx->lock);

	blk_mq_run_hw_queue(hctx, true);
	return 0;
}

static void blk_mq_remove_cpuhp(struct blk_mq_hw_ctx *hctx)
{
	if (!(hctx->flags & BLK_MQ_F_STACKING))
		cpuhp_state_remove_instance_nocalls(CPUHP_AP_BLK_MQ_ONLINE,
						    &hctx->cpuhp_online);
	cpuhp_state_remove_instance_nocalls(CPUHP_BLK_MQ_DEAD,
					    &hctx->cpuhp_dead);
}

/*
 * Before freeing hw queue, clearing the flush request reference in
 * tags->rqs[] for avoiding potential UAF.
 */
static void blk_mq_clear_flush_rq_mapping(struct blk_mq_tags *tags,
		unsigned int queue_depth, struct request *flush_rq)
{
	int i;
	unsigned long flags;

	/* The hw queue may not be mapped yet */
	if (!tags)
		return;

	WARN_ON_ONCE(refcount_read(&flush_rq->ref) != 0);

	for (i = 0; i < queue_depth; i++)
		cmpxchg(&tags->rqs[i], flush_rq, NULL);

	/*
	 * Wait until all pending iteration is done.
	 *
	 * Request reference is cleared and it is guaranteed to be observed
	 * after the ->lock is released.
	 */
	spin_lock_irqsave(&tags->lock, flags);
	spin_unlock_irqrestore(&tags->lock, flags);
}

/* hctx->ctxs will be freed in queue's release handler */
static void blk_mq_exit_hctx(struct request_queue *q,
		struct blk_mq_tag_set *set,
		struct blk_mq_hw_ctx *hctx, unsigned int hctx_idx)
{
	struct request *flush_rq = hctx->fq->flush_rq;

	if (blk_mq_hw_queue_mapped(hctx))
		blk_mq_tag_idle(hctx);

	blk_mq_clear_flush_rq_mapping(set->tags[hctx_idx],
			set->queue_depth, flush_rq);
	if (set->ops->exit_request)
		set->ops->exit_request(set, flush_rq, hctx_idx);

	if (set->ops->exit_hctx)
		set->ops->exit_hctx(hctx, hctx_idx);

	blk_mq_remove_cpuhp(hctx);

	spin_lock(&q->unused_hctx_lock);
	list_add(&hctx->hctx_list, &q->unused_hctx_list);
	spin_unlock(&q->unused_hctx_lock);
}

static void blk_mq_exit_hw_queues(struct request_queue *q,
		struct blk_mq_tag_set *set, int nr_queue)
{
	struct blk_mq_hw_ctx *hctx;
	unsigned int i;

	queue_for_each_hw_ctx(q, hctx, i) {
		if (i == nr_queue)
			break;
		blk_mq_debugfs_unregister_hctx(hctx);
		blk_mq_exit_hctx(q, set, hctx, i);
	}
}

static int blk_mq_hw_ctx_size(struct blk_mq_tag_set *tag_set)
{
	int hw_ctx_size = sizeof(struct blk_mq_hw_ctx);

	BUILD_BUG_ON(ALIGN(offsetof(struct blk_mq_hw_ctx, srcu),
			   __alignof__(struct blk_mq_hw_ctx)) !=
		     sizeof(struct blk_mq_hw_ctx));

	if (tag_set->flags & BLK_MQ_F_BLOCKING)
		hw_ctx_size += sizeof(struct srcu_struct);

	return hw_ctx_size;
}

static int blk_mq_init_hctx(struct request_queue *q,
		struct blk_mq_tag_set *set,
		struct blk_mq_hw_ctx *hctx, unsigned hctx_idx)
{
	hctx->queue_num = hctx_idx;

	if (!(hctx->flags & BLK_MQ_F_STACKING))
		cpuhp_state_add_instance_nocalls(CPUHP_AP_BLK_MQ_ONLINE,
				&hctx->cpuhp_online);
	cpuhp_state_add_instance_nocalls(CPUHP_BLK_MQ_DEAD, &hctx->cpuhp_dead);

	hctx->tags = set->tags[hctx_idx];

	if (set->ops->init_hctx &&
	    set->ops->init_hctx(hctx, set->driver_data, hctx_idx))
		goto unregister_cpu_notifier;

	if (blk_mq_init_request(set, hctx->fq->flush_rq, hctx_idx,
				hctx->numa_node))
		goto exit_hctx;
	return 0;

 exit_hctx:
	if (set->ops->exit_hctx)
		set->ops->exit_hctx(hctx, hctx_idx);
 unregister_cpu_notifier:
	blk_mq_remove_cpuhp(hctx);
	return -1;
}

static struct blk_mq_hw_ctx *
blk_mq_alloc_hctx(struct request_queue *q, struct blk_mq_tag_set *set,
		int node)
{
	struct blk_mq_hw_ctx *hctx;
	gfp_t gfp = GFP_NOIO | __GFP_NOWARN | __GFP_NORETRY;

	hctx = kzalloc_node(blk_mq_hw_ctx_size(set), gfp, node);
	if (!hctx)
		goto fail_alloc_hctx;

	if (!zalloc_cpumask_var_node(&hctx->cpumask, gfp, node))
		goto free_hctx;

	atomic_set(&hctx->nr_active, 0);
	if (node == NUMA_NO_NODE)
		node = set->numa_node;
	hctx->numa_node = node;

	INIT_DELAYED_WORK(&hctx->run_work, blk_mq_run_work_fn);
	spin_lock_init(&hctx->lock);
	INIT_LIST_HEAD(&hctx->dispatch);
	hctx->queue = q;
	hctx->flags = set->flags & ~BLK_MQ_F_TAG_QUEUE_SHARED;

	INIT_LIST_HEAD(&hctx->hctx_list);

	/*
	 * Allocate space for all possible cpus to avoid allocation at
	 * runtime
	 */
	hctx->ctxs = kmalloc_array_node(nr_cpu_ids, sizeof(void *),
			gfp, node);
	if (!hctx->ctxs)
		goto free_cpumask;

	if (sbitmap_init_node(&hctx->ctx_map, nr_cpu_ids, ilog2(8),
				gfp, node, false, false))
		goto free_ctxs;
	hctx->nr_ctx = 0;

	spin_lock_init(&hctx->dispatch_wait_lock);
	init_waitqueue_func_entry(&hctx->dispatch_wait, blk_mq_dispatch_wake);
	INIT_LIST_HEAD(&hctx->dispatch_wait.entry);

	hctx->fq = blk_alloc_flush_queue(hctx->numa_node, set->cmd_size, gfp);
	if (!hctx->fq)
		goto free_bitmap;

	if (hctx->flags & BLK_MQ_F_BLOCKING)
		init_srcu_struct(hctx->srcu);
	blk_mq_hctx_kobj_init(hctx);

	return hctx;

 free_bitmap:
	sbitmap_free(&hctx->ctx_map);
 free_ctxs:
	kfree(hctx->ctxs);
 free_cpumask:
	free_cpumask_var(hctx->cpumask);
 free_hctx:
	kfree(hctx);
 fail_alloc_hctx:
	return NULL;
}

static void blk_mq_init_cpu_queues(struct request_queue *q,
				   unsigned int nr_hw_queues)
{
	struct blk_mq_tag_set *set = q->tag_set;
	unsigned int i, j;

	for_each_possible_cpu(i) {
		struct blk_mq_ctx *__ctx = per_cpu_ptr(q->queue_ctx, i);
		struct blk_mq_hw_ctx *hctx;
		int k;

		__ctx->cpu = i;
		spin_lock_init(&__ctx->lock);
		for (k = HCTX_TYPE_DEFAULT; k < HCTX_MAX_TYPES; k++)
			INIT_LIST_HEAD(&__ctx->rq_lists[k]);

		__ctx->queue = q;

		/*
		 * Set local node, IFF we have more than one hw queue. If
		 * not, we remain on the home node of the device
		 */
		for (j = 0; j < set->nr_maps; j++) {
			hctx = blk_mq_map_queue_type(q, j, i);
			if (nr_hw_queues > 1 && hctx->numa_node == NUMA_NO_NODE)
				hctx->numa_node = cpu_to_node(i);
		}
	}
}

static bool __blk_mq_alloc_map_and_request(struct blk_mq_tag_set *set,
					int hctx_idx)
{
	unsigned int flags = set->flags;
	int ret = 0;

	set->tags[hctx_idx] = blk_mq_alloc_rq_map(set, hctx_idx,
					set->queue_depth, set->reserved_tags, flags);
	if (!set->tags[hctx_idx])
		return false;

	ret = blk_mq_alloc_rqs(set, set->tags[hctx_idx], hctx_idx,
				set->queue_depth);
	if (!ret)
		return true;

	blk_mq_free_rq_map(set->tags[hctx_idx], flags);
	set->tags[hctx_idx] = NULL;
	return false;
}

static void blk_mq_free_map_and_requests(struct blk_mq_tag_set *set,
					 unsigned int hctx_idx)
{
	unsigned int flags = set->flags;

	if (set->tags && set->tags[hctx_idx]) {
		blk_mq_free_rqs(set, set->tags[hctx_idx], hctx_idx);
		blk_mq_free_rq_map(set->tags[hctx_idx], flags);
		set->tags[hctx_idx] = NULL;
	}
}

static void blk_mq_map_swqueue(struct request_queue *q)
{
	unsigned int i, j, hctx_idx;
	struct blk_mq_hw_ctx *hctx;
	struct blk_mq_ctx *ctx;
	struct blk_mq_tag_set *set = q->tag_set;

	queue_for_each_hw_ctx(q, hctx, i) {
		cpumask_clear(hctx->cpumask);
		hctx->nr_ctx = 0;
		hctx->dispatch_from = NULL;
	}

	/*
	 * Map software to hardware queues.
	 *
	 * If the cpu isn't present, the cpu is mapped to first hctx.
	 */
	for_each_possible_cpu(i) {

		ctx = per_cpu_ptr(q->queue_ctx, i);
		for (j = 0; j < set->nr_maps; j++) {
			if (!set->map[j].nr_queues) {
				ctx->hctxs[j] = blk_mq_map_queue_type(q,
						HCTX_TYPE_DEFAULT, i);
				continue;
			}
			hctx_idx = set->map[j].mq_map[i];
			/* unmapped hw queue can be remapped after CPU topo changed */
			if (!set->tags[hctx_idx] &&
			    !__blk_mq_alloc_map_and_request(set, hctx_idx)) {
				/*
				 * If tags initialization fail for some hctx,
				 * that hctx won't be brought online.  In this
				 * case, remap the current ctx to hctx[0] which
				 * is guaranteed to always have tags allocated
				 */
				set->map[j].mq_map[i] = 0;
			}

			hctx = blk_mq_map_queue_type(q, j, i);
			ctx->hctxs[j] = hctx;
			/*
			 * If the CPU is already set in the mask, then we've
			 * mapped this one already. This can happen if
			 * devices share queues across queue maps.
			 */
			if (cpumask_test_cpu(i, hctx->cpumask))
				continue;

			cpumask_set_cpu(i, hctx->cpumask);
			hctx->type = j;
			ctx->index_hw[hctx->type] = hctx->nr_ctx;
			hctx->ctxs[hctx->nr_ctx++] = ctx;

			/*
			 * If the nr_ctx type overflows, we have exceeded the
			 * amount of sw queues we can support.
			 */
			BUG_ON(!hctx->nr_ctx);
		}

		for (; j < HCTX_MAX_TYPES; j++)
			ctx->hctxs[j] = blk_mq_map_queue_type(q,
					HCTX_TYPE_DEFAULT, i);
	}

	queue_for_each_hw_ctx(q, hctx, i) {
		/*
		 * If no software queues are mapped to this hardware queue,
		 * disable it and free the request entries.
		 */
		if (!hctx->nr_ctx) {
			/* Never unmap queue 0.  We need it as a
			 * fallback in case of a new remap fails
			 * allocation
			 */
			if (i && set->tags[i])
				blk_mq_free_map_and_requests(set, i);

			hctx->tags = NULL;
			continue;
		}

		hctx->tags = set->tags[i];
		WARN_ON(!hctx->tags);

		/*
		 * Set the map size to the number of mapped software queues.
		 * This is more accurate and more efficient than looping
		 * over all possibly mapped software queues.
		 */
		sbitmap_resize(&hctx->ctx_map, hctx->nr_ctx);

		/*
		 * Initialize batch roundrobin counts
		 */
		hctx->next_cpu = blk_mq_first_mapped_cpu(hctx);
		hctx->next_cpu_batch = BLK_MQ_CPU_WORK_BATCH;
	}
}

/*
 * Caller needs to ensure that we're either frozen/quiesced, or that
 * the queue isn't live yet.
 */
static void queue_set_hctx_shared(struct request_queue *q, bool shared)
{
	struct blk_mq_hw_ctx *hctx;
	int i;

	queue_for_each_hw_ctx(q, hctx, i) {
		if (shared)
			hctx->flags |= BLK_MQ_F_TAG_QUEUE_SHARED;
		else
			hctx->flags &= ~BLK_MQ_F_TAG_QUEUE_SHARED;
	}
}

static void blk_mq_update_tag_set_shared(struct blk_mq_tag_set *set,
					 bool shared)
{
	struct request_queue *q;

	lockdep_assert_held(&set->tag_list_lock);

	list_for_each_entry(q, &set->tag_list, tag_set_list) {
		blk_mq_freeze_queue(q);
		queue_set_hctx_shared(q, shared);
		blk_mq_unfreeze_queue(q);
	}
}

static void blk_mq_del_queue_tag_set(struct request_queue *q)
{
	struct blk_mq_tag_set *set = q->tag_set;

	mutex_lock(&set->tag_list_lock);
	list_del(&q->tag_set_list);
	if (list_is_singular(&set->tag_list)) {
		/* just transitioned to unshared */
		set->flags &= ~BLK_MQ_F_TAG_QUEUE_SHARED;
		/* update existing queue */
		blk_mq_update_tag_set_shared(set, false);
	}
	mutex_unlock(&set->tag_list_lock);
	INIT_LIST_HEAD(&q->tag_set_list);
}

static void blk_mq_add_queue_tag_set(struct blk_mq_tag_set *set,
				     struct request_queue *q)
{
	mutex_lock(&set->tag_list_lock);

	/*
	 * Check to see if we're transitioning to shared (from 1 to 2 queues).
	 */
	if (!list_empty(&set->tag_list) &&
	    !(set->flags & BLK_MQ_F_TAG_QUEUE_SHARED)) {
		set->flags |= BLK_MQ_F_TAG_QUEUE_SHARED;
		/* update existing queue */
		blk_mq_update_tag_set_shared(set, true);
	}
	if (set->flags & BLK_MQ_F_TAG_QUEUE_SHARED)
		queue_set_hctx_shared(q, true);
	list_add_tail(&q->tag_set_list, &set->tag_list);

	mutex_unlock(&set->tag_list_lock);
}

/* All allocations will be freed in release handler of q->mq_kobj */
static int blk_mq_alloc_ctxs(struct request_queue *q)
{
	struct blk_mq_ctxs *ctxs;
	int cpu;

	ctxs = kzalloc(sizeof(*ctxs), GFP_KERNEL);
	if (!ctxs)
		return -ENOMEM;

	ctxs->queue_ctx = alloc_percpu(struct blk_mq_ctx);
	if (!ctxs->queue_ctx)
		goto fail;

	for_each_possible_cpu(cpu) {
		struct blk_mq_ctx *ctx = per_cpu_ptr(ctxs->queue_ctx, cpu);
		ctx->ctxs = ctxs;
	}

	q->mq_kobj = &ctxs->kobj;
	q->queue_ctx = ctxs->queue_ctx;

	return 0;
 fail:
	kfree(ctxs);
	return -ENOMEM;
}

/*
 * It is the actual release handler for mq, but we do it from
 * request queue's release handler for avoiding use-after-free
 * and headache because q->mq_kobj shouldn't have been introduced,
 * but we can't group ctx/kctx kobj without it.
 */
void blk_mq_release(struct request_queue *q)
{
	struct blk_mq_hw_ctx *hctx, *next;
	int i;

	queue_for_each_hw_ctx(q, hctx, i)
		WARN_ON_ONCE(hctx && list_empty(&hctx->hctx_list));

	/* all hctx are in .unused_hctx_list now */
	list_for_each_entry_safe(hctx, next, &q->unused_hctx_list, hctx_list) {
		list_del_init(&hctx->hctx_list);
		kobject_put(&hctx->kobj);
	}

	kfree(q->queue_hw_ctx);

	/*
	 * release .mq_kobj and sw queue's kobject now because
	 * both share lifetime with request queue.
	 */
	blk_mq_sysfs_deinit(q);
}

static struct request_queue *blk_mq_init_queue_data(struct blk_mq_tag_set *set,
		void *queuedata)
{
	struct request_queue *q;
	int ret;

	q = blk_alloc_queue(set->numa_node);
	if (!q)
		return ERR_PTR(-ENOMEM);
	q->queuedata = queuedata;
	ret = blk_mq_init_allocated_queue(set, q);
	if (ret) {
		blk_cleanup_queue(q);
		return ERR_PTR(ret);
	}
	return q;
}

struct request_queue *blk_mq_init_queue(struct blk_mq_tag_set *set)
{
	return blk_mq_init_queue_data(set, NULL);
}
EXPORT_SYMBOL(blk_mq_init_queue);

struct gendisk *__blk_mq_alloc_disk(struct blk_mq_tag_set *set, void *queuedata)
{
	struct request_queue *q;
	struct gendisk *disk;

	q = blk_mq_init_queue_data(set, queuedata);
	if (IS_ERR(q))
		return ERR_CAST(q);

	disk = __alloc_disk_node(0, set->numa_node);
	if (!disk) {
		blk_cleanup_queue(q);
		return ERR_PTR(-ENOMEM);
	}
	disk->queue = q;
	return disk;
}
EXPORT_SYMBOL(__blk_mq_alloc_disk);

static struct blk_mq_hw_ctx *blk_mq_alloc_and_init_hctx(
		struct blk_mq_tag_set *set, struct request_queue *q,
		int hctx_idx, int node)
{
	struct blk_mq_hw_ctx *hctx = NULL, *tmp;

	/* reuse dead hctx first */
	spin_lock(&q->unused_hctx_lock);
	list_for_each_entry(tmp, &q->unused_hctx_list, hctx_list) {
		if (tmp->numa_node == node) {
			hctx = tmp;
			break;
		}
	}
	if (hctx)
		list_del_init(&hctx->hctx_list);
	spin_unlock(&q->unused_hctx_lock);

	if (!hctx)
		hctx = blk_mq_alloc_hctx(q, set, node);
	if (!hctx)
		goto fail;

	if (blk_mq_init_hctx(q, set, hctx, hctx_idx))
		goto free_hctx;

	return hctx;

 free_hctx:
	kobject_put(&hctx->kobj);
 fail:
	return NULL;
}

static void blk_mq_realloc_hw_ctxs(struct blk_mq_tag_set *set,
						struct request_queue *q)
{
	int i, j, end;
	struct blk_mq_hw_ctx **hctxs = q->queue_hw_ctx;

	if (q->nr_hw_queues < set->nr_hw_queues) {
		struct blk_mq_hw_ctx **new_hctxs;

		new_hctxs = kcalloc_node(set->nr_hw_queues,
				       sizeof(*new_hctxs), GFP_KERNEL,
				       set->numa_node);
		if (!new_hctxs)
			return;
		if (hctxs)
			memcpy(new_hctxs, hctxs, q->nr_hw_queues *
			       sizeof(*hctxs));
		q->queue_hw_ctx = new_hctxs;
		kfree(hctxs);
		hctxs = new_hctxs;
	}

	/* protect against switching io scheduler  */
	mutex_lock(&q->sysfs_lock);
	for (i = 0; i < set->nr_hw_queues; i++) {
		int node;
		struct blk_mq_hw_ctx *hctx;

		node = blk_mq_hw_queue_to_node(&set->map[HCTX_TYPE_DEFAULT], i);
		/*
		 * If the hw queue has been mapped to another numa node,
		 * we need to realloc the hctx. If allocation fails, fallback
		 * to use the previous one.
		 */
		if (hctxs[i] && (hctxs[i]->numa_node == node))
			continue;

		hctx = blk_mq_alloc_and_init_hctx(set, q, i, node);
		if (hctx) {
			if (hctxs[i])
				blk_mq_exit_hctx(q, set, hctxs[i], i);
			hctxs[i] = hctx;
		} else {
			if (hctxs[i])
				pr_warn("Allocate new hctx on node %d fails,\
						fallback to previous one on node %d\n",
						node, hctxs[i]->numa_node);
			else
				break;
		}
	}
	/*
	 * Increasing nr_hw_queues fails. Free the newly allocated
	 * hctxs and keep the previous q->nr_hw_queues.
	 */
	if (i != set->nr_hw_queues) {
		j = q->nr_hw_queues;
		end = i;
	} else {
		j = i;
		end = q->nr_hw_queues;
		q->nr_hw_queues = set->nr_hw_queues;
	}

	for (; j < end; j++) {
		struct blk_mq_hw_ctx *hctx = hctxs[j];

		if (hctx) {
			if (hctx->tags)
				blk_mq_free_map_and_requests(set, j);
			blk_mq_exit_hctx(q, set, hctx, j);
			hctxs[j] = NULL;
		}
	}
	mutex_unlock(&q->sysfs_lock);
}

int blk_mq_init_allocated_queue(struct blk_mq_tag_set *set,
		struct request_queue *q)
{
	/* mark the queue as mq asap */
	q->mq_ops = set->ops;

	q->poll_cb = blk_stat_alloc_callback(blk_mq_poll_stats_fn,
					     blk_mq_poll_stats_bkt,
					     BLK_MQ_POLL_STATS_BKTS, q);
	if (!q->poll_cb)
		goto err_exit;

	if (blk_mq_alloc_ctxs(q))
		goto err_poll;

	/* init q->mq_kobj and sw queues' kobjects */
	blk_mq_sysfs_init(q);

	INIT_LIST_HEAD(&q->unused_hctx_list);
	spin_lock_init(&q->unused_hctx_lock);

	blk_mq_realloc_hw_ctxs(set, q);
	if (!q->nr_hw_queues)
		goto err_hctxs;

	INIT_WORK(&q->timeout_work, blk_mq_timeout_work);
	blk_queue_rq_timeout(q, set->timeout ? set->timeout : 30 * HZ);

	q->tag_set = set;

	q->queue_flags |= QUEUE_FLAG_MQ_DEFAULT;
	if (set->nr_maps > HCTX_TYPE_POLL &&
	    set->map[HCTX_TYPE_POLL].nr_queues)
		blk_queue_flag_set(QUEUE_FLAG_POLL, q);

	q->sg_reserved_size = INT_MAX;

	INIT_DELAYED_WORK(&q->requeue_work, blk_mq_requeue_work);
	INIT_LIST_HEAD(&q->requeue_list);
	spin_lock_init(&q->requeue_lock);

	q->nr_requests = set->queue_depth;

	/*
	 * Default to classic polling
	 */
	q->poll_nsec = BLK_MQ_POLL_CLASSIC;

	blk_mq_init_cpu_queues(q, set->nr_hw_queues);
	blk_mq_add_queue_tag_set(set, q);
	blk_mq_map_swqueue(q);
	return 0;

err_hctxs:
	kfree(q->queue_hw_ctx);
	q->nr_hw_queues = 0;
	blk_mq_sysfs_deinit(q);
err_poll:
	blk_stat_free_callback(q->poll_cb);
	q->poll_cb = NULL;
err_exit:
	q->mq_ops = NULL;
	return -ENOMEM;
}
EXPORT_SYMBOL(blk_mq_init_allocated_queue);

/* tags can _not_ be used after returning from blk_mq_exit_queue */
void blk_mq_exit_queue(struct request_queue *q)
{
	struct blk_mq_tag_set *set = q->tag_set;

	/* Checks hctx->flags & BLK_MQ_F_TAG_QUEUE_SHARED. */
	blk_mq_exit_hw_queues(q, set, set->nr_hw_queues);
	/* May clear BLK_MQ_F_TAG_QUEUE_SHARED in hctx->flags. */
	blk_mq_del_queue_tag_set(q);
}

static int __blk_mq_alloc_rq_maps(struct blk_mq_tag_set *set)
{
	int i;

	for (i = 0; i < set->nr_hw_queues; i++) {
		if (!__blk_mq_alloc_map_and_request(set, i))
			goto out_unwind;
		cond_resched();
	}

	return 0;

out_unwind:
	while (--i >= 0)
		blk_mq_free_map_and_requests(set, i);

	return -ENOMEM;
}

/*
 * Allocate the request maps associated with this tag_set. Note that this
 * may reduce the depth asked for, if memory is tight. set->queue_depth
 * will be updated to reflect the allocated depth.
 */
static int blk_mq_alloc_map_and_requests(struct blk_mq_tag_set *set)
{
	unsigned int depth;
	int err;

	depth = set->queue_depth;
	do {
		err = __blk_mq_alloc_rq_maps(set);
		if (!err)
			break;

		set->queue_depth >>= 1;
		if (set->queue_depth < set->reserved_tags + BLK_MQ_TAG_MIN) {
			err = -ENOMEM;
			break;
		}
	} while (set->queue_depth);

	if (!set->queue_depth || err) {
		pr_err("blk-mq: failed to allocate request map\n");
		return -ENOMEM;
	}

	if (depth != set->queue_depth)
		pr_info("blk-mq: reduced tag depth (%u -> %u)\n",
						depth, set->queue_depth);

	return 0;
}

static int blk_mq_update_queue_map(struct blk_mq_tag_set *set)
{
	/*
	 * blk_mq_map_queues() and multiple .map_queues() implementations
	 * expect that set->map[HCTX_TYPE_DEFAULT].nr_queues is set to the
	 * number of hardware queues.
	 */
	if (set->nr_maps == 1)
		set->map[HCTX_TYPE_DEFAULT].nr_queues = set->nr_hw_queues;

	if (set->ops->map_queues && !is_kdump_kernel()) {
		int i;

		/*
		 * transport .map_queues is usually done in the following
		 * way:
		 *
		 * for (queue = 0; queue < set->nr_hw_queues; queue++) {
		 * 	mask = get_cpu_mask(queue)
		 * 	for_each_cpu(cpu, mask)
		 * 		set->map[x].mq_map[cpu] = queue;
		 * }
		 *
		 * When we need to remap, the table has to be cleared for
		 * killing stale mapping since one CPU may not be mapped
		 * to any hw queue.
		 */
		for (i = 0; i < set->nr_maps; i++)
			blk_mq_clear_mq_map(&set->map[i]);

		return set->ops->map_queues(set);
	} else {
		BUG_ON(set->nr_maps > 1);
		return blk_mq_map_queues(&set->map[HCTX_TYPE_DEFAULT]);
	}
}

static int blk_mq_realloc_tag_set_tags(struct blk_mq_tag_set *set,
				  int cur_nr_hw_queues, int new_nr_hw_queues)
{
	struct blk_mq_tags **new_tags;

	if (cur_nr_hw_queues >= new_nr_hw_queues)
		return 0;

	new_tags = kcalloc_node(new_nr_hw_queues, sizeof(struct blk_mq_tags *),
				GFP_KERNEL, set->numa_node);
	if (!new_tags)
		return -ENOMEM;

	if (set->tags)
		memcpy(new_tags, set->tags, cur_nr_hw_queues *
		       sizeof(*set->tags));
	kfree(set->tags);
	set->tags = new_tags;
	set->nr_hw_queues = new_nr_hw_queues;

	return 0;
}

static int blk_mq_alloc_tag_set_tags(struct blk_mq_tag_set *set,
				int new_nr_hw_queues)
{
	return blk_mq_realloc_tag_set_tags(set, 0, new_nr_hw_queues);
}

/*
 * Alloc a tag set to be associated with one or more request queues.
 * May fail with EINVAL for various error conditions. May adjust the
 * requested depth down, if it's too large. In that case, the set
 * value will be stored in set->queue_depth.
 */
int blk_mq_alloc_tag_set(struct blk_mq_tag_set *set)
{
	int i, ret;

	BUILD_BUG_ON(BLK_MQ_MAX_DEPTH > 1 << BLK_MQ_UNIQUE_TAG_BITS);

	if (!set->nr_hw_queues)
		return -EINVAL;
	if (!set->queue_depth)
		return -EINVAL;
	if (set->queue_depth < set->reserved_tags + BLK_MQ_TAG_MIN)
		return -EINVAL;

	if (!set->ops->queue_rq)
		return -EINVAL;

	if (!set->ops->get_budget ^ !set->ops->put_budget)
		return -EINVAL;

	if (set->queue_depth > BLK_MQ_MAX_DEPTH) {
		pr_info("blk-mq: reduced tag depth to %u\n",
			BLK_MQ_MAX_DEPTH);
		set->queue_depth = BLK_MQ_MAX_DEPTH;
	}

	if (!set->nr_maps)
		set->nr_maps = 1;
	else if (set->nr_maps > HCTX_MAX_TYPES)
		return -EINVAL;

	/*
	 * If a crashdump is active, then we are potentially in a very
	 * memory constrained environment. Limit us to 1 queue and
	 * 64 tags to prevent using too much memory.
	 */
	if (is_kdump_kernel()) {
		set->nr_hw_queues = 1;
		set->nr_maps = 1;
		set->queue_depth = min(64U, set->queue_depth);
	}
	/*
	 * There is no use for more h/w queues than cpus if we just have
	 * a single map
	 */
	if (set->nr_maps == 1 && set->nr_hw_queues > nr_cpu_ids)
		set->nr_hw_queues = nr_cpu_ids;

	if (blk_mq_alloc_tag_set_tags(set, set->nr_hw_queues) < 0)
		return -ENOMEM;

	ret = -ENOMEM;
	for (i = 0; i < set->nr_maps; i++) {
		set->map[i].mq_map = kcalloc_node(nr_cpu_ids,
						  sizeof(set->map[i].mq_map[0]),
						  GFP_KERNEL, set->numa_node);
		if (!set->map[i].mq_map)
			goto out_free_mq_map;
		set->map[i].nr_queues = is_kdump_kernel() ? 1 : set->nr_hw_queues;
	}

	ret = blk_mq_update_queue_map(set);
	if (ret)
		goto out_free_mq_map;

	ret = blk_mq_alloc_map_and_requests(set);
	if (ret)
		goto out_free_mq_map;

	if (blk_mq_is_sbitmap_shared(set->flags)) {
		atomic_set(&set->active_queues_shared_sbitmap, 0);

		if (blk_mq_init_shared_sbitmap(set)) {
			ret = -ENOMEM;
			goto out_free_mq_rq_maps;
		}
	}

	mutex_init(&set->tag_list_lock);
	INIT_LIST_HEAD(&set->tag_list);

	return 0;

out_free_mq_rq_maps:
	for (i = 0; i < set->nr_hw_queues; i++)
		blk_mq_free_map_and_requests(set, i);
out_free_mq_map:
	for (i = 0; i < set->nr_maps; i++) {
		kfree(set->map[i].mq_map);
		set->map[i].mq_map = NULL;
	}
	kfree(set->tags);
	set->tags = NULL;
	return ret;
}
EXPORT_SYMBOL(blk_mq_alloc_tag_set);

/* allocate and initialize a tagset for a simple single-queue device */
int blk_mq_alloc_sq_tag_set(struct blk_mq_tag_set *set,
		const struct blk_mq_ops *ops, unsigned int queue_depth,
		unsigned int set_flags)
{
	memset(set, 0, sizeof(*set));
	set->ops = ops;
	set->nr_hw_queues = 1;
	set->nr_maps = 1;
	set->queue_depth = queue_depth;
	set->numa_node = NUMA_NO_NODE;
	set->flags = set_flags;
	return blk_mq_alloc_tag_set(set);
}
EXPORT_SYMBOL_GPL(blk_mq_alloc_sq_tag_set);

void blk_mq_free_tag_set(struct blk_mq_tag_set *set)
{
	int i, j;

	for (i = 0; i < set->nr_hw_queues; i++)
		blk_mq_free_map_and_requests(set, i);

	if (blk_mq_is_sbitmap_shared(set->flags))
		blk_mq_exit_shared_sbitmap(set);

	for (j = 0; j < set->nr_maps; j++) {
		kfree(set->map[j].mq_map);
		set->map[j].mq_map = NULL;
	}

	kfree(set->tags);
	set->tags = NULL;
}
EXPORT_SYMBOL(blk_mq_free_tag_set);

int blk_mq_update_nr_requests(struct request_queue *q, unsigned int nr)
{
	struct blk_mq_tag_set *set = q->tag_set;
	struct blk_mq_hw_ctx *hctx;
	int i, ret;

	if (!set)
		return -EINVAL;

	if (q->nr_requests == nr)
		return 0;

	blk_mq_freeze_queue(q);
	blk_mq_quiesce_queue(q);

	ret = 0;
	queue_for_each_hw_ctx(q, hctx, i) {
		if (!hctx->tags)
			continue;
		/*
		 * If we're using an MQ scheduler, just update the scheduler
		 * queue depth. This is similar to what the old code would do.
		 */
		if (!hctx->sched_tags) {
			ret = blk_mq_tag_update_depth(hctx, &hctx->tags, nr,
							false);
			if (!ret && blk_mq_is_sbitmap_shared(set->flags))
				blk_mq_tag_resize_shared_sbitmap(set, nr);
		} else {
			ret = blk_mq_tag_update_depth(hctx, &hctx->sched_tags,
							nr, true);
			if (blk_mq_is_sbitmap_shared(set->flags)) {
				hctx->sched_tags->bitmap_tags =
					&q->sched_bitmap_tags;
				hctx->sched_tags->breserved_tags =
					&q->sched_breserved_tags;
			}
		}
		if (ret)
			break;
		if (q->elevator && q->elevator->type->ops.depth_updated)
			q->elevator->type->ops.depth_updated(hctx);
	}
	if (!ret) {
		q->nr_requests = nr;
		if (q->elevator && blk_mq_is_sbitmap_shared(set->flags))
			sbitmap_queue_resize(&q->sched_bitmap_tags,
					     nr - set->reserved_tags);
	}

	blk_mq_unquiesce_queue(q);
	blk_mq_unfreeze_queue(q);

	return ret;
}

/*
 * request_queue and elevator_type pair.
 * It is just used by __blk_mq_update_nr_hw_queues to cache
 * the elevator_type associated with a request_queue.
 */
struct blk_mq_qe_pair {
	struct list_head node;
	struct request_queue *q;
	struct elevator_type *type;
};

/*
 * Cache the elevator_type in qe pair list and switch the
 * io scheduler to 'none'
 */
static bool blk_mq_elv_switch_none(struct list_head *head,
		struct request_queue *q)
{
	struct blk_mq_qe_pair *qe;

	if (!q->elevator)
		return true;

	qe = kmalloc(sizeof(*qe), GFP_NOIO | __GFP_NOWARN | __GFP_NORETRY);
	if (!qe)
		return false;

	INIT_LIST_HEAD(&qe->node);
	qe->q = q;
	qe->type = q->elevator->type;
	list_add(&qe->node, head);

	mutex_lock(&q->sysfs_lock);
	/*
	 * After elevator_switch_mq, the previous elevator_queue will be
	 * released by elevator_release. The reference of the io scheduler
	 * module get by elevator_get will also be put. So we need to get
	 * a reference of the io scheduler module here to prevent it to be
	 * removed.
	 */
	__module_get(qe->type->elevator_owner);
	elevator_switch_mq(q, NULL);
	mutex_unlock(&q->sysfs_lock);

	return true;
}

static void blk_mq_elv_switch_back(struct list_head *head,
		struct request_queue *q)
{
	struct blk_mq_qe_pair *qe;
	struct elevator_type *t = NULL;

	list_for_each_entry(qe, head, node)
		if (qe->q == q) {
			t = qe->type;
			break;
		}

	if (!t)
		return;

	list_del(&qe->node);
	kfree(qe);

	mutex_lock(&q->sysfs_lock);
	elevator_switch_mq(q, t);
	mutex_unlock(&q->sysfs_lock);
}

static void __blk_mq_update_nr_hw_queues(struct blk_mq_tag_set *set,
							int nr_hw_queues)
{
	struct request_queue *q;
	LIST_HEAD(head);
	int prev_nr_hw_queues;

	lockdep_assert_held(&set->tag_list_lock);

	if (set->nr_maps == 1 && nr_hw_queues > nr_cpu_ids)
		nr_hw_queues = nr_cpu_ids;
	if (nr_hw_queues < 1)
		return;
	if (set->nr_maps == 1 && nr_hw_queues == set->nr_hw_queues)
		return;

	list_for_each_entry(q, &set->tag_list, tag_set_list)
		blk_mq_freeze_queue(q);
	/*
	 * Switch IO scheduler to 'none', cleaning up the data associated
	 * with the previous scheduler. We will switch back once we are done
	 * updating the new sw to hw queue mappings.
	 */
	list_for_each_entry(q, &set->tag_list, tag_set_list)
		if (!blk_mq_elv_switch_none(&head, q))
			goto switch_back;

	list_for_each_entry(q, &set->tag_list, tag_set_list) {
		blk_mq_debugfs_unregister_hctxs(q);
		blk_mq_sysfs_unregister(q);
	}

	prev_nr_hw_queues = set->nr_hw_queues;
	if (blk_mq_realloc_tag_set_tags(set, set->nr_hw_queues, nr_hw_queues) <
	    0)
		goto reregister;

	set->nr_hw_queues = nr_hw_queues;
fallback:
	blk_mq_update_queue_map(set);
	list_for_each_entry(q, &set->tag_list, tag_set_list) {
		blk_mq_realloc_hw_ctxs(set, q);
		if (q->nr_hw_queues != set->nr_hw_queues) {
			pr_warn("Increasing nr_hw_queues to %d fails, fallback to %d\n",
					nr_hw_queues, prev_nr_hw_queues);
			set->nr_hw_queues = prev_nr_hw_queues;
			blk_mq_map_queues(&set->map[HCTX_TYPE_DEFAULT]);
			goto fallback;
		}
		blk_mq_map_swqueue(q);
	}

reregister:
	list_for_each_entry(q, &set->tag_list, tag_set_list) {
		blk_mq_sysfs_register(q);
		blk_mq_debugfs_register_hctxs(q);
	}

switch_back:
	list_for_each_entry(q, &set->tag_list, tag_set_list)
		blk_mq_elv_switch_back(&head, q);

	list_for_each_entry(q, &set->tag_list, tag_set_list)
		blk_mq_unfreeze_queue(q);
}

void blk_mq_update_nr_hw_queues(struct blk_mq_tag_set *set, int nr_hw_queues)
{
	mutex_lock(&set->tag_list_lock);
	__blk_mq_update_nr_hw_queues(set, nr_hw_queues);
	mutex_unlock(&set->tag_list_lock);
}
EXPORT_SYMBOL_GPL(blk_mq_update_nr_hw_queues);

/* Enable polling stats and return whether they were already enabled. */
static bool blk_poll_stats_enable(struct request_queue *q)
{
	if (test_bit(QUEUE_FLAG_POLL_STATS, &q->queue_flags) ||
	    blk_queue_flag_test_and_set(QUEUE_FLAG_POLL_STATS, q))
		return true;
	blk_stat_add_callback(q, q->poll_cb);
	return false;
}

static void blk_mq_poll_stats_start(struct request_queue *q)
{
	/*
	 * We don't arm the callback if polling stats are not enabled or the
	 * callback is already active.
	 */
	if (!test_bit(QUEUE_FLAG_POLL_STATS, &q->queue_flags) ||
	    blk_stat_is_active(q->poll_cb))
		return;

	blk_stat_activate_msecs(q->poll_cb, 100);
}

static void blk_mq_poll_stats_fn(struct blk_stat_callback *cb)
{
	struct request_queue *q = cb->data;
	int bucket;

	for (bucket = 0; bucket < BLK_MQ_POLL_STATS_BKTS; bucket++) {
		if (cb->stat[bucket].nr_samples)
			q->poll_stat[bucket] = cb->stat[bucket];
	}
}

static unsigned long blk_mq_poll_nsecs(struct request_queue *q,
				       struct request *rq)
{
	unsigned long ret = 0;
	int bucket;

	/*
	 * If stats collection isn't on, don't sleep but turn it on for
	 * future users
	 */
	if (!blk_poll_stats_enable(q))
		return 0;

	/*
	 * As an optimistic guess, use half of the mean service time
	 * for this type of request. We can (and should) make this smarter.
	 * For instance, if the completion latencies are tight, we can
	 * get closer than just half the mean. This is especially
	 * important on devices where the completion latencies are longer
	 * than ~10 usec. We do use the stats for the relevant IO size
	 * if available which does lead to better estimates.
	 */
	bucket = blk_mq_poll_stats_bkt(rq);
	if (bucket < 0)
		return ret;

	if (q->poll_stat[bucket].nr_samples)
		ret = (q->poll_stat[bucket].mean + 1) / 2;

	return ret;
}

static bool blk_mq_poll_hybrid_sleep(struct request_queue *q,
				     struct request *rq)
{
	struct hrtimer_sleeper hs;
	enum hrtimer_mode mode;
	unsigned int nsecs;
	ktime_t kt;

	if (rq->rq_flags & RQF_MQ_POLL_SLEPT)
		return false;

	/*
	 * If we get here, hybrid polling is enabled. Hence poll_nsec can be:
	 *
	 *  0:	use half of prev avg
	 * >0:	use this specific value
	 */
	if (q->poll_nsec > 0)
		nsecs = q->poll_nsec;
	else
		nsecs = blk_mq_poll_nsecs(q, rq);

	if (!nsecs)
		return false;

	rq->rq_flags |= RQF_MQ_POLL_SLEPT;

	/*
	 * This will be replaced with the stats tracking code, using
	 * 'avg_completion_time / 2' as the pre-sleep target.
	 */
	kt = nsecs;

	mode = HRTIMER_MODE_REL;
	hrtimer_init_sleeper_on_stack(&hs, CLOCK_MONOTONIC, mode);
	hrtimer_set_expires(&hs.timer, kt);

	do {
		if (blk_mq_rq_state(rq) == MQ_RQ_COMPLETE)
			break;
		set_current_state(TASK_UNINTERRUPTIBLE);
		hrtimer_sleeper_start_expires(&hs, mode);
		if (hs.task)
			io_schedule();
		hrtimer_cancel(&hs.timer);
		mode = HRTIMER_MODE_ABS;
	} while (hs.task && !signal_pending(current));

	__set_current_state(TASK_RUNNING);
	destroy_hrtimer_on_stack(&hs.timer);
	return true;
}

static bool blk_mq_poll_hybrid(struct request_queue *q,
			       struct blk_mq_hw_ctx *hctx, blk_qc_t cookie)
{
	struct request *rq;

	if (q->poll_nsec == BLK_MQ_POLL_CLASSIC)
		return false;

	if (!blk_qc_t_is_internal(cookie))
		rq = blk_mq_tag_to_rq(hctx->tags, blk_qc_t_to_tag(cookie));
	else {
		rq = blk_mq_tag_to_rq(hctx->sched_tags, blk_qc_t_to_tag(cookie));
		/*
		 * With scheduling, if the request has completed, we'll
		 * get a NULL return here, as we clear the sched tag when
		 * that happens. The request still remains valid, like always,
		 * so we should be safe with just the NULL check.
		 */
		if (!rq)
			return false;
	}

	return blk_mq_poll_hybrid_sleep(q, rq);
}

/**
 * blk_poll - poll for IO completions
 * @q:  the queue
 * @cookie: cookie passed back at IO submission time
 * @spin: whether to spin for completions
 *
 * Description:
 *    Poll for completions on the passed in queue. Returns number of
 *    completed entries found. If @spin is true, then blk_poll will continue
 *    looping until at least one completion is found, unless the task is
 *    otherwise marked running (or we need to reschedule).
 */
int blk_poll(struct request_queue *q, blk_qc_t cookie, bool spin)
{
	struct blk_mq_hw_ctx *hctx;
	unsigned int state;

	if (!blk_qc_t_valid(cookie) ||
	    !test_bit(QUEUE_FLAG_POLL, &q->queue_flags))
		return 0;

	if (current->plug)
		blk_flush_plug_list(current->plug, false);

	hctx = q->queue_hw_ctx[blk_qc_t_to_queue_num(cookie)];

	/*
	 * If we sleep, have the caller restart the poll loop to reset
	 * the state. Like for the other success return cases, the
	 * caller is responsible for checking if the IO completed. If
	 * the IO isn't complete, we'll get called again and will go
	 * straight to the busy poll loop. If specified not to spin,
	 * we also should not sleep.
	 */
	if (spin && blk_mq_poll_hybrid(q, hctx, cookie))
		return 1;

	hctx->poll_considered++;

	state = get_current_state();
	do {
		int ret;

		hctx->poll_invoked++;

		ret = q->mq_ops->poll(hctx);
		if (ret > 0) {
			hctx->poll_success++;
			__set_current_state(TASK_RUNNING);
			return ret;
		}

		if (signal_pending_state(state, current))
			__set_current_state(TASK_RUNNING);

		if (task_is_running(current))
			return 1;
		if (ret < 0 || !spin)
			break;
		cpu_relax();
	} while (!need_resched());

	__set_current_state(TASK_RUNNING);
	return 0;
}
EXPORT_SYMBOL_GPL(blk_poll);

unsigned int blk_mq_rq_cpu(struct request *rq)
{
	return rq->mq_ctx->cpu;
}
EXPORT_SYMBOL(blk_mq_rq_cpu);

static int __init blk_mq_init(void)
{
	int i;

	for_each_possible_cpu(i)
		init_llist_head(&per_cpu(blk_cpu_done, i));
	open_softirq(BLOCK_SOFTIRQ, blk_done_softirq);

	cpuhp_setup_state_nocalls(CPUHP_BLOCK_SOFTIRQ_DEAD,
				  "block/softirq:dead", NULL,
				  blk_softirq_cpu_dead);
	cpuhp_setup_state_multi(CPUHP_BLK_MQ_DEAD, "block/mq:dead", NULL,
				blk_mq_hctx_notify_dead);
	cpuhp_setup_state_multi(CPUHP_AP_BLK_MQ_ONLINE, "block/mq:online",
				blk_mq_hctx_notify_online,
				blk_mq_hctx_notify_offline);
	return 0;
}
subsys_initcall(blk_mq_init);<|MERGE_RESOLUTION|>--- conflicted
+++ resolved
@@ -41,13 +41,9 @@
 #include "blk-mq-sched.h"
 #include "blk-rq-qos.h"
 
-<<<<<<< HEAD
 #include <trace/hooks/block.h>
 
-static DEFINE_PER_CPU(struct list_head, blk_cpu_done);
-=======
 static DEFINE_PER_CPU(struct llist_head, blk_cpu_done);
->>>>>>> 754a0abe
 
 static void blk_mq_poll_stats_start(struct request_queue *q);
 static void blk_mq_poll_stats_fn(struct blk_stat_callback *cb);
@@ -111,11 +107,7 @@
 {
 	struct mq_inflight *mi = priv;
 
-<<<<<<< HEAD
-	if ((!mi->part->partno || rq->part == mi->part) &&
-=======
 	if ((!mi->part->bd_partno || rq->part == mi->part) &&
->>>>>>> 754a0abe
 	    blk_mq_rq_state(rq) == MQ_RQ_IN_FLIGHT)
 		mi->inflight[rq_data_dir(rq)]++;
 
