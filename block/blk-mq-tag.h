/* SPDX-License-Identifier: GPL-2.0 */
#ifndef INT_BLK_MQ_TAG_H
#define INT_BLK_MQ_TAG_H

/*
 * Tag address space map.
 */
struct blk_mq_tags {
	unsigned int nr_tags;
	unsigned int nr_reserved_tags;

	atomic_t active_queues;

	struct sbitmap_queue *bitmap_tags;
	struct sbitmap_queue *breserved_tags;

	struct sbitmap_queue __bitmap_tags;
	struct sbitmap_queue __breserved_tags;

	struct request **rqs;
	struct request **static_rqs;
	struct list_head page_list;

	/*
	 * used to clear request reference in rqs[] before freeing one
	 * request pool
	 */
	spinlock_t lock;
<<<<<<< HEAD

	ANDROID_OEM_DATA(1);
=======
>>>>>>> 754a0abe
};

extern struct blk_mq_tags *blk_mq_init_tags(unsigned int nr_tags,
					unsigned int reserved_tags,
					int node, unsigned int flags);
extern void blk_mq_free_tags(struct blk_mq_tags *tags, unsigned int flags);
extern int blk_mq_init_bitmaps(struct sbitmap_queue *bitmap_tags,
			       struct sbitmap_queue *breserved_tags,
			       unsigned int queue_depth,
			       unsigned int reserved,
			       int node, int alloc_policy);

extern int blk_mq_init_shared_sbitmap(struct blk_mq_tag_set *set);
extern void blk_mq_exit_shared_sbitmap(struct blk_mq_tag_set *set);
extern unsigned int blk_mq_get_tag(struct blk_mq_alloc_data *data);
extern void blk_mq_put_tag(struct blk_mq_tags *tags, struct blk_mq_ctx *ctx,
			   unsigned int tag);
extern int blk_mq_tag_update_depth(struct blk_mq_hw_ctx *hctx,
					struct blk_mq_tags **tags,
					unsigned int depth, bool can_grow);
extern void blk_mq_tag_resize_shared_sbitmap(struct blk_mq_tag_set *set,
					     unsigned int size);

extern void blk_mq_tag_wakeup_all(struct blk_mq_tags *tags, bool);
void blk_mq_queue_tag_busy_iter(struct request_queue *q, busy_iter_fn *fn,
		void *priv);
void blk_mq_all_tag_iter(struct blk_mq_tags *tags, busy_tag_iter_fn *fn,
		void *priv);

static inline struct sbq_wait_state *bt_wait_ptr(struct sbitmap_queue *bt,
						 struct blk_mq_hw_ctx *hctx)
{
	if (!hctx)
		return &bt->ws[0];
	return sbq_wait_ptr(bt, &hctx->wait_index);
}

enum {
	BLK_MQ_NO_TAG		= -1U,
	BLK_MQ_TAG_MIN		= 1,
	BLK_MQ_TAG_MAX		= BLK_MQ_NO_TAG - 1,
};

extern bool __blk_mq_tag_busy(struct blk_mq_hw_ctx *);
extern void __blk_mq_tag_idle(struct blk_mq_hw_ctx *);

static inline bool blk_mq_tag_busy(struct blk_mq_hw_ctx *hctx)
{
	if (!(hctx->flags & BLK_MQ_F_TAG_QUEUE_SHARED))
		return false;

	return __blk_mq_tag_busy(hctx);
}

static inline void blk_mq_tag_idle(struct blk_mq_hw_ctx *hctx)
{
	if (!(hctx->flags & BLK_MQ_F_TAG_QUEUE_SHARED))
		return;

	__blk_mq_tag_idle(hctx);
}

static inline bool blk_mq_tag_is_reserved(struct blk_mq_tags *tags,
					  unsigned int tag)
{
	return tag < tags->nr_reserved_tags;
}

#endif<|MERGE_RESOLUTION|>--- conflicted
+++ resolved
@@ -26,11 +26,8 @@
 	 * request pool
 	 */
 	spinlock_t lock;
-<<<<<<< HEAD
 
 	ANDROID_OEM_DATA(1);
-=======
->>>>>>> 754a0abe
 };
 
 extern struct blk_mq_tags *blk_mq_init_tags(unsigned int nr_tags,
