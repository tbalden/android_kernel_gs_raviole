# SPDX-License-Identifier: GPL-2.0
# ===========================================================================
# Module versions
# ===========================================================================
#
# Stage one of module building created the following:
# a) The individual .o files used for the module
# b) A <module>.o file which is the .o files above linked together
# c) A <module>.mod file, listing the name of the preliminary <module>.o file,
#    plus all .o files
# d) modules.order, which lists all the modules

# Stage 2 is handled by this file and does the following
# 1) Find all modules listed in modules.order
# 2) modpost is then used to
# 3)  create one <module>.mod.c file pr. module
# 4)  create one Module.symvers file with CRC for all exported symbols

# Step 3 is used to place certain information in the module's ELF
# section, including information such as:
#   Version magic (see include/linux/vermagic.h for full details)
#     - Kernel release
#     - SMP is CONFIG_SMP
#     - PREEMPT is CONFIG_PREEMPT[_RT]
#     - GCC Version
#   Module info
#     - Module version (MODULE_VERSION)
#     - Module alias'es (MODULE_ALIAS)
#     - Module license (MODULE_LICENSE)
#     - See include/linux/module.h for more details

# Step 4 is solely used to allow module versioning in external modules,
# where the CRC of each module is retrieved from the Module.symvers file.

# KBUILD_MODPOST_NOFINAL can be set to skip the final link of modules.
# This is solely useful to speed up test compiles

PHONY := __modpost
__modpost:

include include/config/auto.conf
include $(srctree)/scripts/Kbuild.include

# for ld_flags
include $(srctree)/scripts/Makefile.lib

mixed-build-prefix = $(if $(KBUILD_MIXED_TREE),$(KBUILD_MIXED_TREE)/)

# for ld_flags
include scripts/Makefile.lib

mixed-build-prefix = $(if $(KBUILD_MIXED_TREE),$(KBUILD_MIXED_TREE)/)

MODPOST = scripts/mod/modpost								\
	$(if $(CONFIG_MODVERSIONS),-m)							\
	$(if $(CONFIG_MODULE_SRCVERSION_ALL),-a)					\
	$(if $(CONFIG_SECTION_MISMATCH_WARN_ONLY),,-E)					\
	-o $@

ifdef MODPOST_VMLINUX

quiet_cmd_modpost = MODPOST $@
      cmd_modpost = $(MODPOST) $<

vmlinux.symvers: vmlinux.o
	$(call cmd,modpost)

__modpost: vmlinux.symvers

else

ifeq ($(KBUILD_EXTMOD),)

input-symdump := $(mixed-build-prefix)vmlinux.symvers
output-symdump := modules-only.symvers
module_srcpath := $(srctree)

quiet_cmd_cat = GEN     $@
      cmd_cat = cat $(real-prereqs) > $@

ifneq ($(wildcard $(mixed-build-prefix)vmlinux.symvers),)

__modpost: Module.symvers
Module.symvers: $(mixed-build-prefix)vmlinux.symvers modules-only.symvers FORCE
	$(call if_changed,cat)

targets += Module.symvers

endif

else

# set src + obj - they may be used in the modules's Makefile
obj := $(KBUILD_EXTMOD)
src := $(obj)

# Include the module's Makefile to find KBUILD_EXTRA_SYMBOLS
include $(if $(wildcard $(KBUILD_EXTMOD)/Kbuild), \
             $(KBUILD_EXTMOD)/Kbuild, $(KBUILD_EXTMOD)/Makefile)

# modpost option for external modules
MODPOST += -e

input-symdump := Module.symvers $(KBUILD_EXTRA_SYMBOLS)
output-symdump := $(KBUILD_EXTMOD)/Module.symvers

# Get the external module's source path. KBUILD_EXTMOD could either be an
# absolute path or relative path from $(srctree). This makes sure that we
# aren't using a relative path from a separate working directory (O= or
# KBUILD_OUTPUT) since that may not be the actual module's SCM project path. So
# check the path relative to $(srctree) first.
ifneq ($(realpath $(srctree)/$(KBUILD_EXTMOD) 2>/dev/null),)
	module_srcpath := $(srctree)/$(KBUILD_EXTMOD)
else
	module_srcpath := $(KBUILD_EXTMOD)
<<<<<<< HEAD
endif

endif

ifeq ($(CONFIG_MODULE_SCMVERSION),y)
# Get the SCM version of the module. `sed` verifies setlocalversion returns
# a proper revision based on the SCM type, e.g. git, mercurial, or svn.
module_scmversion := $(shell $(srctree)/scripts/setlocalversion $(module_srcpath) | \
	sed -n 's/.*-\(\(g\|hg\)[a-fA-F0-9]\+\(-dirty\)\?\|svn[0-9]\+\).*/\1/p')
ifneq ($(module_scmversion),)
MODPOST += -v $(module_scmversion)
endif
=======
>>>>>>> 754a0abe
endif

endif

ifeq ($(CONFIG_MODULE_SCMVERSION),y)
# Get the SCM version of the module. `sed` verifies setlocalversion returns
# a proper revision based on the SCM type, e.g. git, mercurial, or svn.
module_scmversion := $(shell $(srctree)/scripts/setlocalversion $(module_srcpath) | \
	sed -n 's/.*-\(\(g\|hg\)[a-fA-F0-9]\+\(-dirty\)\?\|svn[0-9]\+\).*/\1/p')
ifneq ($(module_scmversion),)
MODPOST += -v $(module_scmversion)
endif
endif

existing-input-symdump := $(wildcard $(input-symdump))

# modpost options for modules (both in-kernel and external)
MODPOST += \
	$(addprefix -i ,$(existing-input-symdump)) \
	$(if $(KBUILD_NSDEPS),-d $(MODULES_NSDEPS)) \
	$(if $(CONFIG_MODULE_ALLOW_MISSING_NAMESPACE_IMPORTS)$(KBUILD_NSDEPS),-N)

# 'make -i -k' ignores compile errors, and builds as many modules as possible.
ifneq ($(findstring i,$(filter-out --%,$(MAKEFLAGS))),)
MODPOST += -n
endif

# Clear VPATH to not search for *.symvers in $(srctree). Check only $(objtree).
VPATH :=
$(input-symdump):
	@echo >&2 'WARNING: Symbol version dump "$@" is missing.'
	@echo >&2 '         Modules may not have dependencies or modversions.'
	@echo >&2 '         You may get many unresolved symbol warnings.'

ifdef CONFIG_LTO_CLANG
# With CONFIG_LTO_CLANG, .o files might be LLVM bitcode, so we need to run
# LTO to compile them into native code before running modpost
prelink-ext := .lto

quiet_cmd_cc_lto_link_modules = LTO [M] $@
cmd_cc_lto_link_modules =						\
	$(LD) $(ld_flags) -r -o $@					\
		$(shell [ -s $(@:.lto.o=.o.symversions) ] &&		\
			echo -T $(@:.lto.o=.o.symversions))		\
		--whole-archive $^

%.lto.o: %.o
	$(call if_changed,cc_lto_link_modules)
endif

modules := $(sort $(shell cat $(MODORDER)))

# KBUILD_MODPOST_WARN can be set to avoid error out in case of undefined symbols
ifneq ($(KBUILD_MODPOST_WARN)$(filter-out $(existing-input-symdump), $(input-symdump)),)
MODPOST += -w
endif

ifdef CONFIG_LTO_CLANG
# With CONFIG_LTO_CLANG, .o files might be LLVM bitcode, so we need to run
# LTO to compile them into native code before running modpost
prelink-ext := .lto

quiet_cmd_cc_lto_link_modules = LTO [M] $@
cmd_cc_lto_link_modules =						\
	$(LD) $(ld_flags) -r -o $@					\
		$(shell [ -s $(@:.lto.o=.o.symversions) ] &&		\
			echo -T $(@:.lto.o=.o.symversions))		\
		--whole-archive $^

%.lto.o: %.o
	$(call if_changed,cc_lto_link_modules)
endif

modules := $(sort $(shell cat $(MODORDER)))

# Read out modules.order to pass in modpost.
# Otherwise, allmodconfig would fail with "Argument list too long".
quiet_cmd_modpost = MODPOST $@
      cmd_modpost = sed 's/\.ko$$/$(prelink-ext)\.o/' $< | $(MODPOST) -T -

$(output-symdump): $(MODORDER) $(input-symdump) $(modules:.ko=$(prelink-ext).o) FORCE
	$(call if_changed,modpost)

targets += $(output-symdump)

__modpost: $(output-symdump)
ifneq ($(KBUILD_MODPOST_NOFINAL),1)
	$(Q)$(MAKE) -f $(srctree)/scripts/Makefile.modfinal
endif

PHONY += FORCE
FORCE:

existing-targets := $(wildcard $(sort $(targets)))

-include $(foreach f,$(existing-targets),$(dir $(f)).$(notdir $(f)).cmd)

endif

.PHONY: $(PHONY)<|MERGE_RESOLUTION|>--- conflicted
+++ resolved
@@ -113,21 +113,6 @@
 	module_srcpath := $(srctree)/$(KBUILD_EXTMOD)
 else
 	module_srcpath := $(KBUILD_EXTMOD)
-<<<<<<< HEAD
-endif
-
-endif
-
-ifeq ($(CONFIG_MODULE_SCMVERSION),y)
-# Get the SCM version of the module. `sed` verifies setlocalversion returns
-# a proper revision based on the SCM type, e.g. git, mercurial, or svn.
-module_scmversion := $(shell $(srctree)/scripts/setlocalversion $(module_srcpath) | \
-	sed -n 's/.*-\(\(g\|hg\)[a-fA-F0-9]\+\(-dirty\)\?\|svn[0-9]\+\).*/\1/p')
-ifneq ($(module_scmversion),)
-MODPOST += -v $(module_scmversion)
-endif
-=======
->>>>>>> 754a0abe
 endif
 
 endif
@@ -185,24 +170,6 @@
 MODPOST += -w
 endif
 
-ifdef CONFIG_LTO_CLANG
-# With CONFIG_LTO_CLANG, .o files might be LLVM bitcode, so we need to run
-# LTO to compile them into native code before running modpost
-prelink-ext := .lto
-
-quiet_cmd_cc_lto_link_modules = LTO [M] $@
-cmd_cc_lto_link_modules =						\
-	$(LD) $(ld_flags) -r -o $@					\
-		$(shell [ -s $(@:.lto.o=.o.symversions) ] &&		\
-			echo -T $(@:.lto.o=.o.symversions))		\
-		--whole-archive $^
-
-%.lto.o: %.o
-	$(call if_changed,cc_lto_link_modules)
-endif
-
-modules := $(sort $(shell cat $(MODORDER)))
-
 # Read out modules.order to pass in modpost.
 # Otherwise, allmodconfig would fail with "Argument list too long".
 quiet_cmd_modpost = MODPOST $@
