--- conflicted
+++ resolved
@@ -44,11 +44,6 @@
 include $(srctree)/scripts/Kbuild.include
 
 # for mod-prelink-ext
-include scripts/Makefile.lib
-
-mixed-build-prefix = $(if $(KBUILD_MIXED_TREE),$(KBUILD_MIXED_TREE)/)
-
-# for ld_flags
 include scripts/Makefile.lib
 
 mixed-build-prefix = $(if $(KBUILD_MIXED_TREE),$(KBUILD_MIXED_TREE)/)
@@ -147,39 +142,14 @@
 	@echo >&2 'WARNING: Symbol version dump "$@" is missing.'
 	@echo >&2 '         Modules may not have dependencies or modversions.'
 
-<<<<<<< HEAD
-ifdef CONFIG_LTO_CLANG
-# With CONFIG_LTO_CLANG, .o files might be LLVM bitcode, so we need to run
-# LTO to compile them into native code before running modpost
-prelink-ext := .lto
-
-quiet_cmd_cc_lto_link_modules = LTO [M] $@
-cmd_cc_lto_link_modules =						\
-	$(LD) $(ld_flags) -r -o $@					\
-		$(shell [ -s $(@:.lto.o=.o.symversions) ] &&		\
-			echo -T $(@:.lto.o=.o.symversions))		\
-		--whole-archive $^
-
-%.lto.o: %.o
-	$(call if_changed,cc_lto_link_modules)
-endif
-
-=======
->>>>>>> 334f1c6b
 modules := $(sort $(shell cat $(MODORDER)))
 
 # Read out modules.order to pass in modpost.
 # Otherwise, allmodconfig would fail with "Argument list too long".
 quiet_cmd_modpost = MODPOST $@
-<<<<<<< HEAD
-      cmd_modpost = sed 's/\.ko$$/$(prelink-ext)\.o/' $< | $(MODPOST) -T -
-
-$(output-symdump): $(MODORDER) $(input-symdump) $(modules:.ko=$(prelink-ext).o) FORCE
-=======
       cmd_modpost = sed 's/\.ko$$/$(mod-prelink-ext)\.o/' $< | $(MODPOST) -T -
 
 $(output-symdump): $(MODORDER) $(input-symdump) $(modules:.ko=$(mod-prelink-ext).o) FORCE
->>>>>>> 334f1c6b
 	$(call if_changed,modpost)
 
 targets += $(output-symdump)
