# SPDX-License-Identifier: GPL-2.0-only
# ===========================================================================
# Module final link
# ===========================================================================

PHONY := __modfinal
__modfinal:

include $(objtree)/include/config/auto.conf
include $(srctree)/scripts/Kbuild.include

<<<<<<< HEAD
# for c_flags and objtool_args
=======
# for c_flags and mod-prelink-ext
>>>>>>> 334f1c6b
include $(srctree)/scripts/Makefile.lib

# find all modules listed in modules.order
modules := $(sort $(shell cat $(MODORDER)))

__modfinal: $(modules)
	@:

# modname and part-of-module are set to make c_flags define proper module flags
modname = $(notdir $(@:.mod.o=))
part-of-module = y

quiet_cmd_cc_o_c = CC [M]  $@
      cmd_cc_o_c =							\
		$(CC) $(filter-out $(CC_FLAGS_CFI) $(CC_FLAGS_FTRACE),	\
			$(c_flags)) -c -o $@ $<

%.mod.o: %.mod.c FORCE
	$(call if_changed_dep,cc_o_c)

ARCH_POSTLINK := $(wildcard $(srctree)/arch/$(SRCARCH)/Makefile.postlink)

ifdef CONFIG_LTO_CLANG
# With CONFIG_LTO_CLANG, reuse the object file we compiled for modpost to
# avoid a second slow LTO link
prelink-ext := .lto

# ELF processing was skipped earlier because we didn't have native code,
# so let's now process the prelinked binary before we link the module.

ifdef CONFIG_STACK_VALIDATION
ifneq ($(SKIP_STACK_VALIDATION),1)
cmd_ld_ko_o +=								\
	$(objtree)/tools/objtool/objtool $(objtool_args)		\
		$(@:.ko=$(prelink-ext).o);

endif # SKIP_STACK_VALIDATION
endif # CONFIG_STACK_VALIDATION

endif # CONFIG_LTO_CLANG

quiet_cmd_ld_ko_o = LD [M]  $@
      cmd_ld_ko_o +=							\
	$(LD) -r $(KBUILD_LDFLAGS)					\
		$(KBUILD_LDFLAGS_MODULE) $(LDFLAGS_MODULE)		\
		-T scripts/module.lds -o $@ $(filter %.o, $^);		\
	$(if $(ARCH_POSTLINK), $(MAKE) -f $(ARCH_POSTLINK) $@, true)

ifdef CONFIG_CFI_CLANG
# LLVM can drops jump table symbols from the final binary. Add them
# back to make stack traces and other symbol output readable.
cmd_ld_ko_o += ;							\
	$(srctree)/scripts/generate_cfi_kallsyms.pl --module		\
		$@ > $(@:.ko=.lds);					\
	if [ -s $(@:.ko=.lds) ]; then					\
		$(LD) -r $(KBUILD_LDFLAGS) 				\
			$(KBUILD_LDFLAGS_MODULE) $(LDFLAGS_MODULE)	\
			-T $(@:.ko=.lds)				\
			-o $(@:.ko=.tmp.ko) $@;				\
		mv -f $(@:.ko=.tmp.ko) $@;				\
	else								\
		rm -f $(@:.ko=.lds);					\
	fi
endif

<<<<<<< HEAD
$(modules): %.ko: %$(prelink-ext).o %.mod.o scripts/module.lds FORCE
=======
$(modules): %.ko: %$(mod-prelink-ext).o %.mod.o scripts/module.lds FORCE
>>>>>>> 334f1c6b
	+$(call if_changed,ld_ko_o)

targets += $(modules) $(modules:.ko=.mod.o)

# Add FORCE to the prequisites of a target to force it to be always rebuilt.
# ---------------------------------------------------------------------------

PHONY += FORCE
FORCE:

# Read all saved command lines and dependencies for the $(targets) we
# may be building above, using $(if_changed{,_dep}). As an
# optimization, we don't need to read them if the target does not
# exist, we will rebuild anyway in that case.

existing-targets := $(wildcard $(sort $(targets)))

-include $(foreach f,$(existing-targets),$(dir $(f)).$(notdir $(f)).cmd)

.PHONY: $(PHONY)<|MERGE_RESOLUTION|>--- conflicted
+++ resolved
@@ -9,11 +9,7 @@
 include $(objtree)/include/config/auto.conf
 include $(srctree)/scripts/Kbuild.include
 
-<<<<<<< HEAD
-# for c_flags and objtool_args
-=======
 # for c_flags and mod-prelink-ext
->>>>>>> 334f1c6b
 include $(srctree)/scripts/Makefile.lib
 
 # find all modules listed in modules.order
@@ -35,25 +31,6 @@
 	$(call if_changed_dep,cc_o_c)
 
 ARCH_POSTLINK := $(wildcard $(srctree)/arch/$(SRCARCH)/Makefile.postlink)
-
-ifdef CONFIG_LTO_CLANG
-# With CONFIG_LTO_CLANG, reuse the object file we compiled for modpost to
-# avoid a second slow LTO link
-prelink-ext := .lto
-
-# ELF processing was skipped earlier because we didn't have native code,
-# so let's now process the prelinked binary before we link the module.
-
-ifdef CONFIG_STACK_VALIDATION
-ifneq ($(SKIP_STACK_VALIDATION),1)
-cmd_ld_ko_o +=								\
-	$(objtree)/tools/objtool/objtool $(objtool_args)		\
-		$(@:.ko=$(prelink-ext).o);
-
-endif # SKIP_STACK_VALIDATION
-endif # CONFIG_STACK_VALIDATION
-
-endif # CONFIG_LTO_CLANG
 
 quiet_cmd_ld_ko_o = LD [M]  $@
       cmd_ld_ko_o +=							\
@@ -79,11 +56,7 @@
 	fi
 endif
 
-<<<<<<< HEAD
-$(modules): %.ko: %$(prelink-ext).o %.mod.o scripts/module.lds FORCE
-=======
 $(modules): %.ko: %$(mod-prelink-ext).o %.mod.o scripts/module.lds FORCE
->>>>>>> 334f1c6b
 	+$(call if_changed,ld_ko_o)
 
 targets += $(modules) $(modules:.ko=.mod.o)
