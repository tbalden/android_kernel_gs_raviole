--- conflicted
+++ resolved
@@ -66,31 +66,6 @@
 	done
 }
 
-# Generate a linker script to ensure correct ordering of initcalls.
-gen_initcalls()
-{
-	info GEN .tmp_initcalls.lds
-
-	${PYTHON} ${srctree}/scripts/jobserver-exec		\
-	${PERL} ${srctree}/scripts/generate_initcall_order.pl	\
-		${KBUILD_VMLINUX_OBJS} ${KBUILD_VMLINUX_LIBS}	\
-		> .tmp_initcalls.lds
-}
-
-# If CONFIG_LTO_CLANG is selected, collect generated symbol versions into
-# .tmp_symversions.lds
-gen_symversions()
-{
-	info GEN .tmp_symversions.lds
-	rm -f .tmp_symversions.lds
-
-	for o in ${KBUILD_VMLINUX_OBJS} ${KBUILD_VMLINUX_LIBS}; do
-		if [ -f ${o}.symversions ]; then
-			cat ${o}.symversions >> .tmp_symversions.lds
-		fi
-	done
-}
-
 # Link of vmlinux.o used for section mismatch analysis
 # ${1} output file
 modpost_link()
@@ -299,15 +274,7 @@
 	fi
 
 	info KSYMS ${2}
-
-	if [ -n "${CONFIG_CFI_CLANG}" ]; then
-		${PERL} ${srctree}/scripts/generate_cfi_kallsyms.pl ${1} | \
-			sort -n > .tmp_kallsyms
-	else
-		${NM} -n ${1} > .tmp_kallsyms
-	fi
-
-	scripts/kallsyms ${kallsymopt} < .tmp_kallsyms > ${2}
+	${NM} -n ${1} | scripts/kallsyms ${kallsymopt} > ${2}
 }
 
 # Perform one step in kallsyms generation, including temporary linking of
@@ -345,10 +312,6 @@
 {
 	rm -f .btf.*
 	rm -f .tmp_System.map
-<<<<<<< HEAD
-	rm -f .tmp_kallsyms
-=======
->>>>>>> 754a0abe
 	rm -f .tmp_initcalls.lds
 	rm -f .tmp_symversions.lds
 	rm -f .tmp_vmlinux*
