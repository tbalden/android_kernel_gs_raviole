# SPDX-License-Identifier: (GPL-2.0 OR BSD-2-Clause)
%YAML 1.2
---
$id: http://devicetree.org/schemas/usb/qcom,dwc3.yaml#
$schema: http://devicetree.org/meta-schemas/core.yaml#

title: Qualcomm SuperSpeed DWC3 USB SoC controller

maintainers:
  - Manu Gautam <mgautam@codeaurora.org>

properties:
  compatible:
    items:
      - enum:
          - qcom,msm8996-dwc3
          - qcom,msm8998-dwc3
          - qcom,sc7180-dwc3
          - qcom,sc7280-dwc3
          - qcom,sdm845-dwc3
          - qcom,sdx55-dwc3
<<<<<<< HEAD
=======
          - qcom,sm4250-dwc3
          - qcom,sm6115-dwc3
>>>>>>> 754a0abe
          - qcom,sm8150-dwc3
          - qcom,sm8250-dwc3
          - qcom,sm8350-dwc3
      - const: qcom,dwc3

  reg:
    description: Offset and length of register set for QSCRATCH wrapper
    maxItems: 1

  "#address-cells":
    enum: [ 1, 2 ]

  "#size-cells":
    enum: [ 1, 2 ]

  ranges: true

  power-domains:
    description: specifies a phandle to PM domain provider node
    maxItems: 1

  clocks:
    description:
      A list of phandle and clock-specifier pairs for the clocks
      listed in clock-names.
    items:
      - description: System Config NOC clock.
      - description: Master/Core clock, has to be >= 125 MHz
          for SS operation and >= 60MHz for HS operation.
      - description: System bus AXI clock.
      - description: Mock utmi clock needed for ITP/SOF generation
          in host mode. Its frequency should be 19.2MHz.
      - description: Sleep clock, used for wakeup when
          USB3 core goes into low power mode (U3).

  clock-names:
    items:
      - const: cfg_noc
      - const: core
      - const: iface
      - const: mock_utmi
      - const: sleep

  assigned-clocks:
    items:
      - description: Phandle and clock specifier of MOCK_UTMI_CLK.
      - description: Phandle and clock specifoer of MASTER_CLK.

  assigned-clock-rates:
    items:
      - description: Must be 19.2MHz (19200000).
      - description: Must be >= 60 MHz in HS mode, >= 125 MHz in SS mode.
  resets:
    maxItems: 1

  interconnects:
    maxItems: 2

  interconnect-names:
    items:
      - const: usb-ddr
      - const: apps-usb

  interrupts:
    items:
      - description: The interrupt that is asserted
          when a wakeup event is received on USB2 bus.
      - description: The interrupt that is asserted
          when a wakeup event is received on USB3 bus.
      - description: Wakeup event on DM line.
      - description: Wakeup event on DP line.

  interrupt-names:
    items:
      - const: hs_phy_irq
      - const: ss_phy_irq
      - const: dm_hs_phy_irq
      - const: dp_hs_phy_irq

  qcom,select-utmi-as-pipe-clk:
    description:
      If present, disable USB3 pipe_clk requirement.
      Used when dwc3 operates without SSPHY and only
      HS/FS/LS modes are supported.
    type: boolean

# Required child node:

patternProperties:
  "^usb@[0-9a-f]+$":
    $ref: snps,dwc3.yaml#

required:
  - compatible
  - reg
  - "#address-cells"
  - "#size-cells"
  - ranges
  - power-domains
  - clocks
  - clock-names
  - interrupts
  - interrupt-names

additionalProperties: false

examples:
  - |
    #include <dt-bindings/clock/qcom,gcc-sdm845.h>
    #include <dt-bindings/interrupt-controller/arm-gic.h>
    #include <dt-bindings/interrupt-controller/irq.h>
    soc {
        #address-cells = <2>;
        #size-cells = <2>;

        usb@a6f8800 {
            compatible = "qcom,sdm845-dwc3", "qcom,dwc3";
            reg = <0 0x0a6f8800 0 0x400>;

            #address-cells = <2>;
            #size-cells = <2>;
            ranges;
            clocks = <&gcc GCC_CFG_NOC_USB3_PRIM_AXI_CLK>,
                     <&gcc GCC_USB30_PRIM_MASTER_CLK>,
                     <&gcc GCC_AGGRE_USB3_PRIM_AXI_CLK>,
                     <&gcc GCC_USB30_PRIM_MOCK_UTMI_CLK>,
                     <&gcc GCC_USB30_PRIM_SLEEP_CLK>;
            clock-names = "cfg_noc", "core", "iface", "mock_utmi",
                      "sleep";

            assigned-clocks = <&gcc GCC_USB30_PRIM_MOCK_UTMI_CLK>,
                          <&gcc GCC_USB30_PRIM_MASTER_CLK>;
            assigned-clock-rates = <19200000>, <150000000>;

            interrupts = <GIC_SPI 131 IRQ_TYPE_LEVEL_HIGH>,
                         <GIC_SPI 486 IRQ_TYPE_LEVEL_HIGH>,
                         <GIC_SPI 488 IRQ_TYPE_LEVEL_HIGH>,
                         <GIC_SPI 489 IRQ_TYPE_LEVEL_HIGH>;
            interrupt-names = "hs_phy_irq", "ss_phy_irq",
                          "dm_hs_phy_irq", "dp_hs_phy_irq";

            power-domains = <&gcc USB30_PRIM_GDSC>;

            resets = <&gcc GCC_USB30_PRIM_BCR>;

            usb@a600000 {
                compatible = "snps,dwc3";
                reg = <0 0x0a600000 0 0xcd00>;
                interrupts = <GIC_SPI 133 IRQ_TYPE_LEVEL_HIGH>;
                iommus = <&apps_smmu 0x740 0>;
                snps,dis_u2_susphy_quirk;
                snps,dis_enblslpm_quirk;
                phys = <&usb_1_hsphy>, <&usb_1_ssphy>;
                phy-names = "usb2-phy", "usb3-phy";
            };
        };
    };<|MERGE_RESOLUTION|>--- conflicted
+++ resolved
@@ -19,11 +19,8 @@
           - qcom,sc7280-dwc3
           - qcom,sdm845-dwc3
           - qcom,sdx55-dwc3
-<<<<<<< HEAD
-=======
           - qcom,sm4250-dwc3
           - qcom,sm6115-dwc3
->>>>>>> 754a0abe
           - qcom,sm8150-dwc3
           - qcom,sm8250-dwc3
           - qcom,sm8350-dwc3
