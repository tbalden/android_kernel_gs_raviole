--- conflicted
+++ resolved
@@ -11,13 +11,6 @@
 
 allOf:
   - $ref: usb.yaml#
-<<<<<<< HEAD
-
-properties:
-  companion:
-    description: Phandle of a companion device
-    $ref: /schemas/types.yaml#/definitions/phandle
-=======
 
 properties:
   companion:
@@ -41,7 +34,6 @@
     description: The hard wired USB devices
     type: object
     $ref: /usb/usb-device.yaml
->>>>>>> 754a0abe
 
 additionalProperties: true
 
