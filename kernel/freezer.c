// SPDX-License-Identifier: GPL-2.0-only
/*
 * kernel/freezer.c - Function to freeze a process
 *
 * Originally from kernel/power/process.c
 */

#include <linux/interrupt.h>
#include <linux/suspend.h>
#include <linux/export.h>
#include <linux/syscalls.h>
#include <linux/freezer.h>
#include <linux/kthread.h>
#include <linux/mmu_context.h>
<<<<<<< HEAD
=======

#undef CREATE_TRACE_POINT
#include <trace/hooks/cgroup.h>
>>>>>>> 76081a5f

/* total number of freezing conditions in effect */
atomic_t system_freezing_cnt = ATOMIC_INIT(0);
EXPORT_SYMBOL(system_freezing_cnt);

/* indicate whether PM freezing is in effect, protected by
 * system_transition_mutex
 */
bool pm_freezing;
bool pm_nosig_freezing;

/* protects freezing and frozen transitions */
static DEFINE_SPINLOCK(freezer_lock);

/**
 * freezing_slow_path - slow path for testing whether a task needs to be frozen
 * @p: task to be tested
 *
 * This function is called by freezing() if system_freezing_cnt isn't zero
 * and tests whether @p needs to enter and stay in frozen state.  Can be
 * called under any context.  The freezers are responsible for ensuring the
 * target tasks see the updated state.
 */
bool freezing_slow_path(struct task_struct *p)
{
	if (p->flags & (PF_NOFREEZE | PF_SUSPEND_TASK))
		return false;

	if (test_tsk_thread_flag(p, TIF_MEMDIE))
		return false;

	if (pm_nosig_freezing || cgroup_freezing(p))
		return true;

	if (pm_freezing && !(p->flags & PF_KTHREAD))
		return true;

	return false;
}
EXPORT_SYMBOL(freezing_slow_path);

/* Refrigerator is place where frozen processes are stored :-). */
bool __refrigerator(bool check_kthr_stop)
{
	/* Hmm, should we be allowed to suspend when there are realtime
	   processes around? */
	bool was_frozen = false;
	long save = current->state;

	pr_debug("%s entered refrigerator\n", current->comm);

	for (;;) {
		set_current_state(TASK_UNINTERRUPTIBLE);

		spin_lock_irq(&freezer_lock);
		current->flags |= PF_FROZEN;
		if (!freezing(current) ||
		    (check_kthr_stop && kthread_should_stop()))
			current->flags &= ~PF_FROZEN;
		trace_android_rvh_refrigerator(pm_nosig_freezing);
		spin_unlock_irq(&freezer_lock);

		if (!(current->flags & PF_FROZEN))
			break;
		was_frozen = true;
		schedule();
	}

	pr_debug("%s left refrigerator\n", current->comm);

	/*
	 * Restore saved task state before returning.  The mb'd version
	 * needs to be used; otherwise, it might silently break
	 * synchronization which depends on ordered task state change.
	 */
	set_current_state(save);

	return was_frozen;
}
EXPORT_SYMBOL(__refrigerator);

static void fake_signal_wake_up(struct task_struct *p)
{
	unsigned long flags;

	if (lock_task_sighand(p, &flags)) {
		signal_wake_up(p, 0);
		unlock_task_sighand(p, &flags);
	}
}

/**
 * freeze_task - send a freeze request to given task
 * @p: task to send the request to
 *
 * If @p is freezing, the freeze request is sent either by sending a fake
 * signal (if it's not a kernel thread) or waking it up (if it's a kernel
 * thread).
 *
 * RETURNS:
 * %false, if @p is not freezing or already frozen; %true, otherwise
 */
bool freeze_task(struct task_struct *p)
{
	unsigned long flags;

	/*
	 * This check can race with freezer_do_not_count, but worst case that
	 * will result in an extra wakeup being sent to the task.  It does not
	 * race with freezer_count(), the barriers in freezer_count() and
	 * freezer_should_skip() ensure that either freezer_count() sees
	 * freezing == true in try_to_freeze() and freezes, or
	 * freezer_should_skip() sees !PF_FREEZE_SKIP and freezes the task
	 * normally.
	 */
	if (freezer_should_skip(p))
		return false;

	spin_lock_irqsave(&freezer_lock, flags);
	if (!freezing(p) || frozen(p)) {
		spin_unlock_irqrestore(&freezer_lock, flags);
		return false;
	}

	if (!(p->flags & PF_KTHREAD))
		fake_signal_wake_up(p);
	else
		wake_up_state(p, TASK_INTERRUPTIBLE);

	spin_unlock_irqrestore(&freezer_lock, flags);
	return true;
}

void __thaw_task(struct task_struct *p)
{
	unsigned long flags;
	const struct cpumask *mask = task_cpu_possible_mask(p);

	spin_lock_irqsave(&freezer_lock, flags);
	/*
	 * Wake up frozen tasks. On asymmetric systems where tasks cannot
	 * run on all CPUs, ttwu() may have deferred a wakeup generated
	 * before thaw_secondary_cpus() had completed so we generate
	 * additional wakeups here for tasks in the PF_FREEZER_SKIP state.
	 */
	if (frozen(p) || (frozen_or_skipped(p) && mask != cpu_possible_mask))
		wake_up_process(p);
	spin_unlock_irqrestore(&freezer_lock, flags);
}

/**
 * set_freezable - make %current freezable
 *
 * Mark %current freezable and enter refrigerator if necessary.
 */
bool set_freezable(void)
{
	might_sleep();

	/*
	 * Modify flags while holding freezer_lock.  This ensures the
	 * freezer notices that we aren't frozen yet or the freezing
	 * condition is visible to try_to_freeze() below.
	 */
	spin_lock_irq(&freezer_lock);
	current->flags &= ~PF_NOFREEZE;
	spin_unlock_irq(&freezer_lock);

	return try_to_freeze();
}
EXPORT_SYMBOL(set_freezable);<|MERGE_RESOLUTION|>--- conflicted
+++ resolved
@@ -12,12 +12,9 @@
 #include <linux/freezer.h>
 #include <linux/kthread.h>
 #include <linux/mmu_context.h>
-<<<<<<< HEAD
-=======
 
 #undef CREATE_TRACE_POINT
 #include <trace/hooks/cgroup.h>
->>>>>>> 76081a5f
 
 /* total number of freezing conditions in effect */
 atomic_t system_freezing_cnt = ATOMIC_INIT(0);
