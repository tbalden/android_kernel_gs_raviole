// SPDX-License-Identifier: GPL-2.0
/* kernel/rwsem.c: R/W semaphores, public implementation
 *
 * Written by David Howells (dhowells@redhat.com).
 * Derived from asm-i386/semaphore.h
 *
 * Writer lock-stealing by Alex Shi <alex.shi@intel.com>
 * and Michel Lespinasse <walken@google.com>
 *
 * Optimistic spinning by Tim Chen <tim.c.chen@intel.com>
 * and Davidlohr Bueso <davidlohr@hp.com>. Based on mutexes.
 *
 * Rwsem count bit fields re-definition and rwsem rearchitecture by
 * Waiman Long <longman@redhat.com> and
 * Peter Zijlstra <peterz@infradead.org>.
 */

#include <linux/types.h>
#include <linux/kernel.h>
#include <linux/sched.h>
#include <linux/sched/rt.h>
#include <linux/sched/task.h>
#include <linux/sched/debug.h>
#include <linux/sched/wake_q.h>
#include <linux/sched/signal.h>
#include <linux/sched/clock.h>
#include <linux/export.h>
#include <linux/rwsem.h>
#include <linux/atomic.h>

#include "lock_events.h"
#include <trace/hooks/rwsem.h>
#include <trace/hooks/dtask.h>

/*
 * The least significant 2 bits of the owner value has the following
 * meanings when set.
 *  - Bit 0: RWSEM_READER_OWNED - The rwsem is owned by readers
 *  - Bit 1: RWSEM_NONSPINNABLE - Cannot spin on a reader-owned lock
 *
 * When the rwsem is reader-owned and a spinning writer has timed out,
 * the nonspinnable bit will be set to disable optimistic spinning.

 * When a writer acquires a rwsem, it puts its task_struct pointer
 * into the owner field. It is cleared after an unlock.
 *
 * When a reader acquires a rwsem, it will also puts its task_struct
 * pointer into the owner field with the RWSEM_READER_OWNED bit set.
 * On unlock, the owner field will largely be left untouched. So
 * for a free or reader-owned rwsem, the owner value may contain
 * information about the last reader that acquires the rwsem.
 *
 * That information may be helpful in debugging cases where the system
 * seems to hang on a reader owned rwsem especially if only one reader
 * is involved. Ideally we would like to track all the readers that own
 * a rwsem, but the overhead is simply too big.
 *
 * A fast path reader optimistic lock stealing is supported when the rwsem
 * is previously owned by a writer and the following conditions are met:
 *  - OSQ is empty
 *  - rwsem is not currently writer owned
 *  - the handoff isn't set.
 */
#define RWSEM_READER_OWNED	(1UL << 0)
#define RWSEM_NONSPINNABLE	(1UL << 1)
#define RWSEM_OWNER_FLAGS_MASK	(RWSEM_READER_OWNED | RWSEM_NONSPINNABLE)

#ifdef CONFIG_DEBUG_RWSEMS
# define DEBUG_RWSEMS_WARN_ON(c, sem)	do {			\
	if (!debug_locks_silent &&				\
	    WARN_ONCE(c, "DEBUG_RWSEMS_WARN_ON(%s): count = 0x%lx, magic = 0x%lx, owner = 0x%lx, curr 0x%lx, list %sempty\n",\
		#c, atomic_long_read(&(sem)->count),		\
		(unsigned long) sem->magic,			\
		atomic_long_read(&(sem)->owner), (long)current,	\
		list_empty(&(sem)->wait_list) ? "" : "not "))	\
			debug_locks_off();			\
	} while (0)
#else
# define DEBUG_RWSEMS_WARN_ON(c, sem)
#endif

/*
 * On 64-bit architectures, the bit definitions of the count are:
 *
 * Bit  0    - writer locked bit
 * Bit  1    - waiters present bit
 * Bit  2    - lock handoff bit
 * Bits 3-7  - reserved
 * Bits 8-62 - 55-bit reader count
 * Bit  63   - read fail bit
 *
 * On 32-bit architectures, the bit definitions of the count are:
 *
 * Bit  0    - writer locked bit
 * Bit  1    - waiters present bit
 * Bit  2    - lock handoff bit
 * Bits 3-7  - reserved
 * Bits 8-30 - 23-bit reader count
 * Bit  31   - read fail bit
 *
 * It is not likely that the most significant bit (read fail bit) will ever
 * be set. This guard bit is still checked anyway in the down_read() fastpath
 * just in case we need to use up more of the reader bits for other purpose
 * in the future.
 *
 * atomic_long_fetch_add() is used to obtain reader lock, whereas
 * atomic_long_cmpxchg() will be used to obtain writer lock.
 *
 * There are three places where the lock handoff bit may be set or cleared.
 * 1) rwsem_mark_wake() for readers.
 * 2) rwsem_try_write_lock() for writers.
 * 3) Error path of rwsem_down_write_slowpath().
 *
 * For all the above cases, wait_lock will be held. A writer must also
 * be the first one in the wait_list to be eligible for setting the handoff
 * bit. So concurrent setting/clearing of handoff bit is not possible.
 */
#define RWSEM_WRITER_LOCKED	(1UL << 0)
#define RWSEM_FLAG_WAITERS	(1UL << 1)
#define RWSEM_FLAG_HANDOFF	(1UL << 2)
#define RWSEM_FLAG_READFAIL	(1UL << (BITS_PER_LONG - 1))

#define RWSEM_READER_SHIFT	8
#define RWSEM_READER_BIAS	(1UL << RWSEM_READER_SHIFT)
#define RWSEM_READER_MASK	(~(RWSEM_READER_BIAS - 1))
#define RWSEM_WRITER_MASK	RWSEM_WRITER_LOCKED
#define RWSEM_LOCK_MASK		(RWSEM_WRITER_MASK|RWSEM_READER_MASK)
#define RWSEM_READ_FAILED_MASK	(RWSEM_WRITER_MASK|RWSEM_FLAG_WAITERS|\
				 RWSEM_FLAG_HANDOFF|RWSEM_FLAG_READFAIL)

/*
 * All writes to owner are protected by WRITE_ONCE() to make sure that
 * store tearing can't happen as optimistic spinners may read and use
 * the owner value concurrently without lock. Read from owner, however,
 * may not need READ_ONCE() as long as the pointer value is only used
 * for comparison and isn't being dereferenced.
 */
static inline void rwsem_set_owner(struct rw_semaphore *sem)
{
	atomic_long_set(&sem->owner, (long)current);
}

static inline void rwsem_clear_owner(struct rw_semaphore *sem)
{
	atomic_long_set(&sem->owner, 0);
}

/*
 * Test the flags in the owner field.
 */
static inline bool rwsem_test_oflags(struct rw_semaphore *sem, long flags)
{
	return atomic_long_read(&sem->owner) & flags;
}

/*
 * The task_struct pointer of the last owning reader will be left in
 * the owner field.
 *
 * Note that the owner value just indicates the task has owned the rwsem
 * previously, it may not be the real owner or one of the real owners
 * anymore when that field is examined, so take it with a grain of salt.
 *
 * The reader non-spinnable bit is preserved.
 */
static inline void __rwsem_set_reader_owned(struct rw_semaphore *sem,
					    struct task_struct *owner)
{
	unsigned long val = (unsigned long)owner | RWSEM_READER_OWNED |
		(atomic_long_read(&sem->owner) & RWSEM_NONSPINNABLE);

	atomic_long_set(&sem->owner, val);
}

static inline void rwsem_set_reader_owned(struct rw_semaphore *sem)
{
	__rwsem_set_reader_owned(sem, current);
}

/*
 * Return true if the rwsem is owned by a reader.
 */
static inline bool is_rwsem_reader_owned(struct rw_semaphore *sem)
{
#ifdef CONFIG_DEBUG_RWSEMS
	/*
	 * Check the count to see if it is write-locked.
	 */
	long count = atomic_long_read(&sem->count);

	if (count & RWSEM_WRITER_MASK)
		return false;
#endif
	return rwsem_test_oflags(sem, RWSEM_READER_OWNED);
}

#ifdef CONFIG_DEBUG_RWSEMS
/*
 * With CONFIG_DEBUG_RWSEMS configured, it will make sure that if there
 * is a task pointer in owner of a reader-owned rwsem, it will be the
 * real owner or one of the real owners. The only exception is when the
 * unlock is done by up_read_non_owner().
 */
static inline void rwsem_clear_reader_owned(struct rw_semaphore *sem)
{
	unsigned long val = atomic_long_read(&sem->owner);

	while ((val & ~RWSEM_OWNER_FLAGS_MASK) == (unsigned long)current) {
		if (atomic_long_try_cmpxchg(&sem->owner, &val,
					    val & RWSEM_OWNER_FLAGS_MASK))
			return;
	}
}
#else
static inline void rwsem_clear_reader_owned(struct rw_semaphore *sem)
{
}
#endif

/*
 * Set the RWSEM_NONSPINNABLE bits if the RWSEM_READER_OWNED flag
 * remains set. Otherwise, the operation will be aborted.
 */
static inline void rwsem_set_nonspinnable(struct rw_semaphore *sem)
{
	unsigned long owner = atomic_long_read(&sem->owner);

	do {
		if (!(owner & RWSEM_READER_OWNED))
			break;
		if (owner & RWSEM_NONSPINNABLE)
			break;
	} while (!atomic_long_try_cmpxchg(&sem->owner, &owner,
					  owner | RWSEM_NONSPINNABLE));
}

static inline bool rwsem_read_trylock(struct rw_semaphore *sem, long *cntp)
{
	*cntp = atomic_long_add_return_acquire(RWSEM_READER_BIAS, &sem->count);

	if (WARN_ON_ONCE(*cntp < 0))
		rwsem_set_nonspinnable(sem);

	if (!(*cntp & RWSEM_READ_FAILED_MASK)) {
		rwsem_set_reader_owned(sem);
		return true;
	}

	return false;
}

static inline bool rwsem_write_trylock(struct rw_semaphore *sem)
{
	long tmp = RWSEM_UNLOCKED_VALUE;

	if (atomic_long_try_cmpxchg_acquire(&sem->count, &tmp, RWSEM_WRITER_LOCKED)) {
		rwsem_set_owner(sem);
		return true;
	}

	return false;
}

/*
 * Return just the real task structure pointer of the owner
 */
static inline struct task_struct *rwsem_owner(struct rw_semaphore *sem)
{
	return (struct task_struct *)
		(atomic_long_read(&sem->owner) & ~RWSEM_OWNER_FLAGS_MASK);
}

/*
 * Return the real task structure pointer of the owner and the embedded
 * flags in the owner. pflags must be non-NULL.
 */
static inline struct task_struct *
rwsem_owner_flags(struct rw_semaphore *sem, unsigned long *pflags)
{
	unsigned long owner = atomic_long_read(&sem->owner);

	*pflags = owner & RWSEM_OWNER_FLAGS_MASK;
	return (struct task_struct *)(owner & ~RWSEM_OWNER_FLAGS_MASK);
}

/*
 * Guide to the rw_semaphore's count field.
 *
 * When the RWSEM_WRITER_LOCKED bit in count is set, the lock is owned
 * by a writer.
 *
 * The lock is owned by readers when
 * (1) the RWSEM_WRITER_LOCKED isn't set in count,
 * (2) some of the reader bits are set in count, and
 * (3) the owner field has RWSEM_READ_OWNED bit set.
 *
 * Having some reader bits set is not enough to guarantee a readers owned
 * lock as the readers may be in the process of backing out from the count
 * and a writer has just released the lock. So another writer may steal
 * the lock immediately after that.
 */

/*
 * Initialize an rwsem:
 */
void __init_rwsem(struct rw_semaphore *sem, const char *name,
		  struct lock_class_key *key)
{
#ifdef CONFIG_DEBUG_LOCK_ALLOC
	/*
	 * Make sure we are not reinitializing a held semaphore:
	 */
	debug_check_no_locks_freed((void *)sem, sizeof(*sem));
	lockdep_init_map_wait(&sem->dep_map, name, key, 0, LD_WAIT_SLEEP);
#endif
#ifdef CONFIG_DEBUG_RWSEMS
	sem->magic = sem;
#endif
	atomic_long_set(&sem->count, RWSEM_UNLOCKED_VALUE);
	raw_spin_lock_init(&sem->wait_lock);
	INIT_LIST_HEAD(&sem->wait_list);
	atomic_long_set(&sem->owner, 0L);
#ifdef CONFIG_RWSEM_SPIN_ON_OWNER
	osq_lock_init(&sem->osq);
#endif
	trace_android_vh_rwsem_init(sem);
}
EXPORT_SYMBOL(__init_rwsem);

<<<<<<< HEAD
=======
enum rwsem_waiter_type {
	RWSEM_WAITING_FOR_WRITE,
	RWSEM_WAITING_FOR_READ
};

struct rwsem_waiter {
	struct list_head list;
	struct task_struct *task;
	enum rwsem_waiter_type type;
	unsigned long timeout;
};
>>>>>>> 754a0abe
#define rwsem_first_waiter(sem) \
	list_first_entry(&sem->wait_list, struct rwsem_waiter, list)

enum rwsem_wake_type {
	RWSEM_WAKE_ANY,		/* Wake whatever's at head of wait list */
	RWSEM_WAKE_READERS,	/* Wake readers only */
	RWSEM_WAKE_READ_OWNED	/* Waker thread holds the read lock */
};

enum writer_wait_state {
	WRITER_NOT_FIRST,	/* Writer is not first in wait list */
	WRITER_FIRST,		/* Writer is first in wait list     */
	WRITER_HANDOFF		/* Writer is first & handoff needed */
};

/*
 * The typical HZ value is either 250 or 1000. So set the minimum waiting
 * time to at least 4ms or 1 jiffy (if it is higher than 4ms) in the wait
 * queue before initiating the handoff protocol.
 */
#define RWSEM_WAIT_TIMEOUT	DIV_ROUND_UP(HZ, 250)

/*
 * Magic number to batch-wakeup waiting readers, even when writers are
 * also present in the queue. This both limits the amount of work the
 * waking thread must do and also prevents any potential counter overflow,
 * however unlikely.
 */
#define MAX_READERS_WAKEUP	0x100

/*
 * handle the lock release when processes blocked on it that can now run
 * - if we come here from up_xxxx(), then the RWSEM_FLAG_WAITERS bit must
 *   have been set.
 * - there must be someone on the queue
 * - the wait_lock must be held by the caller
 * - tasks are marked for wakeup, the caller must later invoke wake_up_q()
 *   to actually wakeup the blocked task(s) and drop the reference count,
 *   preferably when the wait_lock is released
 * - woken process blocks are discarded from the list after having task zeroed
 * - writers are only marked woken if downgrading is false
 */
static void rwsem_mark_wake(struct rw_semaphore *sem,
			    enum rwsem_wake_type wake_type,
			    struct wake_q_head *wake_q)
{
	struct rwsem_waiter *waiter, *tmp;
	long oldcount, woken = 0, adjustment = 0;
	struct list_head wlist;

	lockdep_assert_held(&sem->wait_lock);

	/*
	 * Take a peek at the queue head waiter such that we can determine
	 * the wakeup(s) to perform.
	 */
	waiter = rwsem_first_waiter(sem);

	if (waiter->type == RWSEM_WAITING_FOR_WRITE) {
		if (wake_type == RWSEM_WAKE_ANY) {
			/*
			 * Mark writer at the front of the queue for wakeup.
			 * Until the task is actually later awoken later by
			 * the caller, other writers are able to steal it.
			 * Readers, on the other hand, will block as they
			 * will notice the queued writer.
			 */
			wake_q_add(wake_q, waiter->task);
			lockevent_inc(rwsem_wake_writer);
		}

		return;
	}

	/*
	 * No reader wakeup if there are too many of them already.
	 */
	if (unlikely(atomic_long_read(&sem->count) < 0))
		return;

	/*
	 * Writers might steal the lock before we grant it to the next reader.
	 * We prefer to do the first reader grant before counting readers
	 * so we can bail out early if a writer stole the lock.
	 */
	if (wake_type != RWSEM_WAKE_READ_OWNED) {
		struct task_struct *owner;

		adjustment = RWSEM_READER_BIAS;
		oldcount = atomic_long_fetch_add(adjustment, &sem->count);
		if (unlikely(oldcount & RWSEM_WRITER_MASK)) {
			/*
			 * When we've been waiting "too" long (for writers
			 * to give up the lock), request a HANDOFF to
			 * force the issue.
			 */
			if (!(oldcount & RWSEM_FLAG_HANDOFF) &&
			    time_after(jiffies, waiter->timeout)) {
				adjustment -= RWSEM_FLAG_HANDOFF;
				lockevent_inc(rwsem_rlock_handoff);
			}

			atomic_long_add(-adjustment, &sem->count);
			return;
		}
		/*
		 * Set it to reader-owned to give spinners an early
		 * indication that readers now have the lock.
		 * The reader nonspinnable bit seen at slowpath entry of
		 * the reader is copied over.
		 */
		owner = waiter->task;
		__rwsem_set_reader_owned(sem, owner);
	}

	/*
	 * Grant up to MAX_READERS_WAKEUP read locks to all the readers in the
	 * queue. We know that the woken will be at least 1 as we accounted
	 * for above. Note we increment the 'active part' of the count by the
	 * number of readers before waking any processes up.
	 *
	 * This is an adaptation of the phase-fair R/W locks where at the
	 * reader phase (first waiter is a reader), all readers are eligible
	 * to acquire the lock at the same time irrespective of their order
	 * in the queue. The writers acquire the lock according to their
	 * order in the queue.
	 *
	 * We have to do wakeup in 2 passes to prevent the possibility that
	 * the reader count may be decremented before it is incremented. It
	 * is because the to-be-woken waiter may not have slept yet. So it
	 * may see waiter->task got cleared, finish its critical section and
	 * do an unlock before the reader count increment.
	 *
	 * 1) Collect the read-waiters in a separate list, count them and
	 *    fully increment the reader count in rwsem.
	 * 2) For each waiters in the new list, clear waiter->task and
	 *    put them into wake_q to be woken up later.
	 */
	INIT_LIST_HEAD(&wlist);
	list_for_each_entry_safe(waiter, tmp, &sem->wait_list, list) {
		if (waiter->type == RWSEM_WAITING_FOR_WRITE)
			continue;

		woken++;
		list_move_tail(&waiter->list, &wlist);

		/*
		 * Limit # of readers that can be woken up per wakeup call.
		 */
		if (woken >= MAX_READERS_WAKEUP)
			break;
	}

	adjustment = woken * RWSEM_READER_BIAS - adjustment;
	lockevent_cond_inc(rwsem_wake_reader, woken);
	if (list_empty(&sem->wait_list)) {
		/* hit end of list above */
		adjustment -= RWSEM_FLAG_WAITERS;
	}

	/*
	 * When we've woken a reader, we no longer need to force writers
	 * to give up the lock and we can clear HANDOFF.
	 */
	if (woken && (atomic_long_read(&sem->count) & RWSEM_FLAG_HANDOFF))
		adjustment -= RWSEM_FLAG_HANDOFF;

	if (adjustment)
		atomic_long_add(adjustment, &sem->count);

	/* 2nd pass */
	list_for_each_entry_safe(waiter, tmp, &wlist, list) {
		struct task_struct *tsk;

		tsk = waiter->task;
		get_task_struct(tsk);

		/*
		 * Ensure calling get_task_struct() before setting the reader
		 * waiter to nil such that rwsem_down_read_slowpath() cannot
		 * race with do_exit() by always holding a reference count
		 * to the task to wakeup.
		 */
		smp_store_release(&waiter->task, NULL);
		/*
		 * Ensure issuing the wakeup (either by us or someone else)
		 * after setting the reader waiter to nil.
		 */
		wake_q_add_safe(wake_q, tsk);
	}
}

/*
 * This function must be called with the sem->wait_lock held to prevent
 * race conditions between checking the rwsem wait list and setting the
 * sem->count accordingly.
 *
 * If wstate is WRITER_HANDOFF, it will make sure that either the handoff
 * bit is set or the lock is acquired with handoff bit cleared.
 */
static inline bool rwsem_try_write_lock(struct rw_semaphore *sem,
					enum writer_wait_state wstate)
{
	long count, new;

	lockdep_assert_held(&sem->wait_lock);

	count = atomic_long_read(&sem->count);
	do {
		bool has_handoff = !!(count & RWSEM_FLAG_HANDOFF);

		if (has_handoff && wstate == WRITER_NOT_FIRST)
			return false;

		new = count;

		if (count & RWSEM_LOCK_MASK) {
			if (has_handoff || (wstate != WRITER_HANDOFF))
				return false;

			new |= RWSEM_FLAG_HANDOFF;
		} else {
			new |= RWSEM_WRITER_LOCKED;
			new &= ~RWSEM_FLAG_HANDOFF;

			if (list_is_singular(&sem->wait_list))
				new &= ~RWSEM_FLAG_WAITERS;
		}
	} while (!atomic_long_try_cmpxchg_acquire(&sem->count, &count, new));

	/*
	 * We have either acquired the lock with handoff bit cleared or
	 * set the handoff bit.
	 */
	if (new & RWSEM_FLAG_HANDOFF)
		return false;

	rwsem_set_owner(sem);
	return true;
}

#ifdef CONFIG_RWSEM_SPIN_ON_OWNER
/*
 * Try to acquire write lock before the writer has been put on wait queue.
 */
static inline bool rwsem_try_write_lock_unqueued(struct rw_semaphore *sem)
{
	long count = atomic_long_read(&sem->count);

	while (!(count & (RWSEM_LOCK_MASK|RWSEM_FLAG_HANDOFF))) {
		if (atomic_long_try_cmpxchg_acquire(&sem->count, &count,
					count | RWSEM_WRITER_LOCKED)) {
			rwsem_set_owner(sem);
			lockevent_inc(rwsem_opt_lock);
			return true;
		}
	}
	return false;
}

static inline bool owner_on_cpu(struct task_struct *owner)
{
	/*
	 * As lock holder preemption issue, we both skip spinning if
	 * task is not on cpu or its cpu is preempted
	 */
	return owner->on_cpu && !vcpu_is_preempted(task_cpu(owner));
}

static inline bool rwsem_can_spin_on_owner(struct rw_semaphore *sem)
{
	struct task_struct *owner;
	unsigned long flags;
	bool ret = true;

	if (need_resched()) {
		lockevent_inc(rwsem_opt_fail);
		return false;
	}

	preempt_disable();
	rcu_read_lock();
	owner = rwsem_owner_flags(sem, &flags);
	/*
	 * Don't check the read-owner as the entry may be stale.
	 */
	if ((flags & RWSEM_NONSPINNABLE) ||
	    (owner && !(flags & RWSEM_READER_OWNED) && !owner_on_cpu(owner)))
		ret = false;
	rcu_read_unlock();
	preempt_enable();

	lockevent_cond_inc(rwsem_opt_fail, !ret);
	return ret;
}

/*
 * The rwsem_spin_on_owner() function returns the following 4 values
 * depending on the lock owner state.
 *   OWNER_NULL  : owner is currently NULL
 *   OWNER_WRITER: when owner changes and is a writer
 *   OWNER_READER: when owner changes and the new owner may be a reader.
 *   OWNER_NONSPINNABLE:
 *		   when optimistic spinning has to stop because either the
 *		   owner stops running, is unknown, or its timeslice has
 *		   been used up.
 */
enum owner_state {
	OWNER_NULL		= 1 << 0,
	OWNER_WRITER		= 1 << 1,
	OWNER_READER		= 1 << 2,
	OWNER_NONSPINNABLE	= 1 << 3,
};
#define OWNER_SPINNABLE		(OWNER_NULL | OWNER_WRITER | OWNER_READER)

static inline enum owner_state
rwsem_owner_state(struct task_struct *owner, unsigned long flags)
{
	if (flags & RWSEM_NONSPINNABLE)
		return OWNER_NONSPINNABLE;

	if (flags & RWSEM_READER_OWNED)
		return OWNER_READER;

	return owner ? OWNER_WRITER : OWNER_NULL;
}

static noinline enum owner_state
rwsem_spin_on_owner(struct rw_semaphore *sem)
{
	struct task_struct *new, *owner;
	unsigned long flags, new_flags;
	enum owner_state state;

	owner = rwsem_owner_flags(sem, &flags);
	state = rwsem_owner_state(owner, flags);
	if (state != OWNER_WRITER)
		return state;

	rcu_read_lock();
	for (;;) {
		/*
		 * When a waiting writer set the handoff flag, it may spin
		 * on the owner as well. Once that writer acquires the lock,
		 * we can spin on it. So we don't need to quit even when the
		 * handoff bit is set.
		 */
		new = rwsem_owner_flags(sem, &new_flags);
		if ((new != owner) || (new_flags != flags)) {
			state = rwsem_owner_state(new, new_flags);
			break;
		}

		/*
		 * Ensure we emit the owner->on_cpu, dereference _after_
		 * checking sem->owner still matches owner, if that fails,
		 * owner might point to free()d memory, if it still matches,
		 * the rcu_read_lock() ensures the memory stays valid.
		 */
		barrier();

		if (need_resched() || !owner_on_cpu(owner)) {
			state = OWNER_NONSPINNABLE;
			break;
		}

		cpu_relax();
	}
	rcu_read_unlock();

	return state;
}

/*
 * Calculate reader-owned rwsem spinning threshold for writer
 *
 * The more readers own the rwsem, the longer it will take for them to
 * wind down and free the rwsem. So the empirical formula used to
 * determine the actual spinning time limit here is:
 *
 *   Spinning threshold = (10 + nr_readers/2)us
 *
 * The limit is capped to a maximum of 25us (30 readers). This is just
 * a heuristic and is subjected to change in the future.
 */
static inline u64 rwsem_rspin_threshold(struct rw_semaphore *sem)
{
	long count = atomic_long_read(&sem->count);
	int readers = count >> RWSEM_READER_SHIFT;
	u64 delta;

	if (readers > 30)
		readers = 30;
	delta = (20 + readers) * NSEC_PER_USEC / 2;

	return sched_clock() + delta;
}

static bool rwsem_optimistic_spin(struct rw_semaphore *sem)
{
	bool taken = false;
	int prev_owner_state = OWNER_NULL;
	int loop = 0;
	u64 rspin_threshold = 0;

	preempt_disable();

	/* sem->wait_lock should not be held when doing optimistic spinning */
	if (!osq_lock(&sem->osq))
		goto done;

	/*
	 * Optimistically spin on the owner field and attempt to acquire the
	 * lock whenever the owner changes. Spinning will be stopped when:
	 *  1) the owning writer isn't running; or
	 *  2) readers own the lock and spinning time has exceeded limit.
	 */
	for (;;) {
		enum owner_state owner_state;

		owner_state = rwsem_spin_on_owner(sem);
		if (!(owner_state & OWNER_SPINNABLE))
			break;

		/*
		 * Try to acquire the lock
		 */
		taken = rwsem_try_write_lock_unqueued(sem);

		if (taken)
			break;

		/*
		 * Time-based reader-owned rwsem optimistic spinning
		 */
		if (owner_state == OWNER_READER) {
			/*
			 * Re-initialize rspin_threshold every time when
			 * the owner state changes from non-reader to reader.
			 * This allows a writer to steal the lock in between
			 * 2 reader phases and have the threshold reset at
			 * the beginning of the 2nd reader phase.
			 */
			if (prev_owner_state != OWNER_READER) {
				if (rwsem_test_oflags(sem, RWSEM_NONSPINNABLE))
					break;
				rspin_threshold = rwsem_rspin_threshold(sem);
				loop = 0;
			}

			/*
			 * Check time threshold once every 16 iterations to
			 * avoid calling sched_clock() too frequently so
			 * as to reduce the average latency between the times
			 * when the lock becomes free and when the spinner
			 * is ready to do a trylock.
			 */
			else if (!(++loop & 0xf) && (sched_clock() > rspin_threshold)) {
				rwsem_set_nonspinnable(sem);
				lockevent_inc(rwsem_opt_nospin);
				break;
			}
		}

		/*
		 * An RT task cannot do optimistic spinning if it cannot
		 * be sure the lock holder is running or live-lock may
		 * happen if the current task and the lock holder happen
		 * to run in the same CPU. However, aborting optimistic
		 * spinning while a NULL owner is detected may miss some
		 * opportunity where spinning can continue without causing
		 * problem.
		 *
		 * There are 2 possible cases where an RT task may be able
		 * to continue spinning.
		 *
		 * 1) The lock owner is in the process of releasing the
		 *    lock, sem->owner is cleared but the lock has not
		 *    been released yet.
		 * 2) The lock was free and owner cleared, but another
		 *    task just comes in and acquire the lock before
		 *    we try to get it. The new owner may be a spinnable
		 *    writer.
		 *
		 * To take advantage of two scenarios listed above, the RT
		 * task is made to retry one more time to see if it can
		 * acquire the lock or continue spinning on the new owning
		 * writer. Of course, if the time lag is long enough or the
		 * new owner is not a writer or spinnable, the RT task will
		 * quit spinning.
		 *
		 * If the owner is a writer, the need_resched() check is
		 * done inside rwsem_spin_on_owner(). If the owner is not
		 * a writer, need_resched() check needs to be done here.
		 */
		if (owner_state != OWNER_WRITER) {
			if (need_resched())
				break;
			if (rt_task(current) &&
			   (prev_owner_state != OWNER_WRITER))
				break;
		}
		prev_owner_state = owner_state;

		/*
		 * The cpu_relax() call is a compiler barrier which forces
		 * everything in this loop to be re-loaded. We don't need
		 * memory barriers as we'll eventually observe the right
		 * values at the cost of a few extra spins.
		 */
		cpu_relax();
	}
	osq_unlock(&sem->osq);
done:
	preempt_enable();
	lockevent_cond_inc(rwsem_opt_fail, !taken);
	return taken;
}

/*
 * Clear the owner's RWSEM_NONSPINNABLE bit if it is set. This should
 * only be called when the reader count reaches 0.
 */
static inline void clear_nonspinnable(struct rw_semaphore *sem)
{
	if (rwsem_test_oflags(sem, RWSEM_NONSPINNABLE))
		atomic_long_andnot(RWSEM_NONSPINNABLE, &sem->owner);
}

#else
static inline bool rwsem_can_spin_on_owner(struct rw_semaphore *sem)
{
	return false;
}

static inline bool rwsem_optimistic_spin(struct rw_semaphore *sem)
{
	return false;
}

static inline void clear_nonspinnable(struct rw_semaphore *sem) { }

static inline int
rwsem_spin_on_owner(struct rw_semaphore *sem)
{
	return 0;
}
#define OWNER_NULL	1
#endif

/*
 * Wait for the read lock to be granted
 */
static struct rw_semaphore __sched *
rwsem_down_read_slowpath(struct rw_semaphore *sem, long count, unsigned int state)
{
	long adjustment = -RWSEM_READER_BIAS;
	long rcnt = (count >> RWSEM_READER_SHIFT);
	struct rwsem_waiter waiter;
	DEFINE_WAKE_Q(wake_q);
	bool wake = false;
	bool already_on_list = false;

	/*
	 * To prevent a constant stream of readers from starving a sleeping
	 * waiter, don't attempt optimistic lock stealing if the lock is
	 * currently owned by readers.
	 */
	if ((atomic_long_read(&sem->owner) & RWSEM_READER_OWNED) &&
	    (rcnt > 1) && !(count & RWSEM_WRITER_LOCKED))
		goto queue;

	/*
	 * Reader optimistic lock stealing.
	 */
	if (!(count & (RWSEM_WRITER_LOCKED | RWSEM_FLAG_HANDOFF))) {
		rwsem_set_reader_owned(sem);
		lockevent_inc(rwsem_rlock_steal);

		/*
		 * Wake up other readers in the wait queue if it is
		 * the first reader.
		 */
		if ((rcnt == 1) && (count & RWSEM_FLAG_WAITERS)) {
			raw_spin_lock_irq(&sem->wait_lock);
			if (!list_empty(&sem->wait_list))
				rwsem_mark_wake(sem, RWSEM_WAKE_READ_OWNED,
						&wake_q);
			raw_spin_unlock_irq(&sem->wait_lock);
			wake_up_q(&wake_q);
		}
		return sem;
	}

queue:
	waiter.task = current;
	waiter.type = RWSEM_WAITING_FOR_READ;
	waiter.timeout = jiffies + RWSEM_WAIT_TIMEOUT;

	raw_spin_lock_irq(&sem->wait_lock);
	if (list_empty(&sem->wait_list)) {
		/*
		 * In case the wait queue is empty and the lock isn't owned
		 * by a writer or has the handoff bit set, this reader can
		 * exit the slowpath and return immediately as its
		 * RWSEM_READER_BIAS has already been set in the count.
		 */
		if (!(atomic_long_read(&sem->count) &
		     (RWSEM_WRITER_MASK | RWSEM_FLAG_HANDOFF))) {
			/* Provide lock ACQUIRE */
			smp_acquire__after_ctrl_dep();
			raw_spin_unlock_irq(&sem->wait_lock);
			rwsem_set_reader_owned(sem);
			lockevent_inc(rwsem_rlock_fast);
			return sem;
		}
		adjustment += RWSEM_FLAG_WAITERS;
	}
	trace_android_vh_alter_rwsem_list_add(
					&waiter,
					sem, &already_on_list);
	if (!already_on_list)
		list_add_tail(&waiter.list, &sem->wait_list);

	/* we're now waiting on the lock, but no longer actively locking */
	count = atomic_long_add_return(adjustment, &sem->count);

	/*
	 * If there are no active locks, wake the front queued process(es).
	 *
	 * If there are no writers and we are first in the queue,
	 * wake our own waiter to join the existing active readers !
	 */
	if (!(count & RWSEM_LOCK_MASK)) {
		clear_nonspinnable(sem);
		wake = true;
	}
	if (wake || (!(count & RWSEM_WRITER_MASK) &&
		    (adjustment & RWSEM_FLAG_WAITERS)))
		rwsem_mark_wake(sem, RWSEM_WAKE_ANY, &wake_q);

	trace_android_vh_rwsem_wake(sem);
	raw_spin_unlock_irq(&sem->wait_lock);
	wake_up_q(&wake_q);

	/* wait to be given the lock */
	trace_android_vh_rwsem_read_wait_start(sem);
	for (;;) {
		set_current_state(state);
		if (!smp_load_acquire(&waiter.task)) {
			/* Matches rwsem_mark_wake()'s smp_store_release(). */
			break;
		}
		if (signal_pending_state(state, current)) {
			raw_spin_lock_irq(&sem->wait_lock);
			if (waiter.task)
				goto out_nolock;
			raw_spin_unlock_irq(&sem->wait_lock);
			/* Ordered by sem->wait_lock against rwsem_mark_wake(). */
			break;
		}
		schedule();
		lockevent_inc(rwsem_sleep_reader);
	}

	__set_current_state(TASK_RUNNING);
	trace_android_vh_rwsem_read_wait_finish(sem);
	lockevent_inc(rwsem_rlock);
	return sem;

out_nolock:
	list_del(&waiter.list);
	if (list_empty(&sem->wait_list)) {
		atomic_long_andnot(RWSEM_FLAG_WAITERS|RWSEM_FLAG_HANDOFF,
				   &sem->count);
	}
	raw_spin_unlock_irq(&sem->wait_lock);
	__set_current_state(TASK_RUNNING);
	trace_android_vh_rwsem_read_wait_finish(sem);
	lockevent_inc(rwsem_rlock_fail);
	return ERR_PTR(-EINTR);
}

/*
 * Wait until we successfully acquire the write lock
 */
static struct rw_semaphore *
rwsem_down_write_slowpath(struct rw_semaphore *sem, int state)
{
	long count;
	enum writer_wait_state wstate;
	struct rwsem_waiter waiter;
	struct rw_semaphore *ret = sem;
	DEFINE_WAKE_Q(wake_q);
	bool already_on_list = false;

	/* do optimistic spinning and steal lock if possible */
	if (rwsem_can_spin_on_owner(sem) && rwsem_optimistic_spin(sem)) {
		/* rwsem_optimistic_spin() implies ACQUIRE on success */
		return sem;
	}

	/*
	 * Optimistic spinning failed, proceed to the slowpath
	 * and block until we can acquire the sem.
	 */
	waiter.task = current;
	waiter.type = RWSEM_WAITING_FOR_WRITE;
	waiter.timeout = jiffies + RWSEM_WAIT_TIMEOUT;

	raw_spin_lock_irq(&sem->wait_lock);

	/* account for this before adding a new element to the list */
	wstate = list_empty(&sem->wait_list) ? WRITER_FIRST : WRITER_NOT_FIRST;

	trace_android_vh_alter_rwsem_list_add(
					&waiter,
					sem, &already_on_list);
	if (!already_on_list)
		list_add_tail(&waiter.list, &sem->wait_list);

	/* we're now waiting on the lock */
	if (wstate == WRITER_NOT_FIRST) {
		count = atomic_long_read(&sem->count);

		/*
		 * If there were already threads queued before us and:
		 *  1) there are no active locks, wake the front
		 *     queued process(es) as the handoff bit might be set.
		 *  2) there are no active writers and some readers, the lock
		 *     must be read owned; so we try to wake any read lock
		 *     waiters that were queued ahead of us.
		 */
		if (count & RWSEM_WRITER_MASK)
			goto wait;

		rwsem_mark_wake(sem, (count & RWSEM_READER_MASK)
					? RWSEM_WAKE_READERS
					: RWSEM_WAKE_ANY, &wake_q);

		if (!wake_q_empty(&wake_q)) {
			/*
			 * We want to minimize wait_lock hold time especially
			 * when a large number of readers are to be woken up.
			 */
			raw_spin_unlock_irq(&sem->wait_lock);
			wake_up_q(&wake_q);
			wake_q_init(&wake_q);	/* Used again, reinit */
			raw_spin_lock_irq(&sem->wait_lock);
		}
	} else {
		atomic_long_or(RWSEM_FLAG_WAITERS, &sem->count);
	}

wait:
	trace_android_vh_rwsem_wake(sem);
	/* wait until we successfully acquire the lock */
	trace_android_vh_rwsem_write_wait_start(sem);
	set_current_state(state);
	for (;;) {
		if (rwsem_try_write_lock(sem, wstate)) {
			/* rwsem_try_write_lock() implies ACQUIRE on success */
			break;
		}

		raw_spin_unlock_irq(&sem->wait_lock);

		/*
		 * After setting the handoff bit and failing to acquire
		 * the lock, attempt to spin on owner to accelerate lock
		 * transfer. If the previous owner is a on-cpu writer and it
		 * has just released the lock, OWNER_NULL will be returned.
		 * In this case, we attempt to acquire the lock again
		 * without sleeping.
		 */
		if (wstate == WRITER_HANDOFF &&
		    rwsem_spin_on_owner(sem) == OWNER_NULL)
			goto trylock_again;

		/* Block until there are no active lockers. */
		for (;;) {
			if (signal_pending_state(state, current))
				goto out_nolock;

			schedule();
			lockevent_inc(rwsem_sleep_writer);
			set_current_state(state);
			/*
			 * If HANDOFF bit is set, unconditionally do
			 * a trylock.
			 */
			if (wstate == WRITER_HANDOFF)
				break;

			if ((wstate == WRITER_NOT_FIRST) &&
			    (rwsem_first_waiter(sem) == &waiter))
				wstate = WRITER_FIRST;

			count = atomic_long_read(&sem->count);
			if (!(count & RWSEM_LOCK_MASK))
				break;

			/*
			 * The setting of the handoff bit is deferred
			 * until rwsem_try_write_lock() is called.
			 */
			if ((wstate == WRITER_FIRST) && (rt_task(current) ||
			    time_after(jiffies, waiter.timeout))) {
				wstate = WRITER_HANDOFF;
				lockevent_inc(rwsem_wlock_handoff);
				break;
			}
		}
trylock_again:
		raw_spin_lock_irq(&sem->wait_lock);
	}
	__set_current_state(TASK_RUNNING);
	trace_android_vh_rwsem_write_wait_finish(sem);
	list_del(&waiter.list);
	raw_spin_unlock_irq(&sem->wait_lock);
	lockevent_inc(rwsem_wlock);

	return ret;

out_nolock:
	__set_current_state(TASK_RUNNING);
	trace_android_vh_rwsem_write_wait_finish(sem);
	raw_spin_lock_irq(&sem->wait_lock);
	list_del(&waiter.list);

	if (unlikely(wstate == WRITER_HANDOFF))
		atomic_long_add(-RWSEM_FLAG_HANDOFF,  &sem->count);

	if (list_empty(&sem->wait_list))
		atomic_long_andnot(RWSEM_FLAG_WAITERS, &sem->count);
	else
		rwsem_mark_wake(sem, RWSEM_WAKE_ANY, &wake_q);
	raw_spin_unlock_irq(&sem->wait_lock);
	wake_up_q(&wake_q);
	lockevent_inc(rwsem_wlock_fail);

	return ERR_PTR(-EINTR);
}

/*
 * handle waking up a waiter on the semaphore
 * - up_read/up_write has decremented the active part of count if we come here
 */
static struct rw_semaphore *rwsem_wake(struct rw_semaphore *sem, long count)
{
	unsigned long flags;
	DEFINE_WAKE_Q(wake_q);

	raw_spin_lock_irqsave(&sem->wait_lock, flags);

	if (!list_empty(&sem->wait_list))
		rwsem_mark_wake(sem, RWSEM_WAKE_ANY, &wake_q);
	trace_android_vh_rwsem_wake_finish(sem);

	raw_spin_unlock_irqrestore(&sem->wait_lock, flags);
	wake_up_q(&wake_q);

	return sem;
}

/*
 * downgrade a write lock into a read lock
 * - caller incremented waiting part of count and discovered it still negative
 * - just wake up any readers at the front of the queue
 */
static struct rw_semaphore *rwsem_downgrade_wake(struct rw_semaphore *sem)
{
	unsigned long flags;
	DEFINE_WAKE_Q(wake_q);

	raw_spin_lock_irqsave(&sem->wait_lock, flags);

	if (!list_empty(&sem->wait_list))
		rwsem_mark_wake(sem, RWSEM_WAKE_READ_OWNED, &wake_q);

	raw_spin_unlock_irqrestore(&sem->wait_lock, flags);
	wake_up_q(&wake_q);

	return sem;
}

/*
 * lock for reading
 */
static inline int __down_read_common(struct rw_semaphore *sem, int state)
{
	long count;

	if (!rwsem_read_trylock(sem, &count)) {
		if (IS_ERR(rwsem_down_read_slowpath(sem, count, state)))
			return -EINTR;
		DEBUG_RWSEMS_WARN_ON(!is_rwsem_reader_owned(sem), sem);
	}
	return 0;
}

static inline void __down_read(struct rw_semaphore *sem)
{
	__down_read_common(sem, TASK_UNINTERRUPTIBLE);
}

static inline int __down_read_interruptible(struct rw_semaphore *sem)
{
	return __down_read_common(sem, TASK_INTERRUPTIBLE);
}

static inline int __down_read_interruptible(struct rw_semaphore *sem)
{
	if (!rwsem_read_trylock(sem)) {
		if (IS_ERR(rwsem_down_read_slowpath(sem, TASK_INTERRUPTIBLE)))
			return -EINTR;
		DEBUG_RWSEMS_WARN_ON(!is_rwsem_reader_owned(sem), sem);
	} else {
		rwsem_set_reader_owned(sem);
	}
	return 0;
}

static inline int __down_read_killable(struct rw_semaphore *sem)
{
	return __down_read_common(sem, TASK_KILLABLE);
}

static inline int __down_read_trylock(struct rw_semaphore *sem)
{
	long tmp;

	DEBUG_RWSEMS_WARN_ON(sem->magic != sem, sem);

	/*
	 * Optimize for the case when the rwsem is not locked at all.
	 */
	tmp = RWSEM_UNLOCKED_VALUE;
	do {
		if (atomic_long_try_cmpxchg_acquire(&sem->count, &tmp,
					tmp + RWSEM_READER_BIAS)) {
			rwsem_set_reader_owned(sem);
			return 1;
		}
	} while (!(tmp & RWSEM_READ_FAILED_MASK));
	return 0;
}

/*
 * lock for writing
 */
static inline int __down_write_common(struct rw_semaphore *sem, int state)
{
	if (unlikely(!rwsem_write_trylock(sem))) {
		if (IS_ERR(rwsem_down_write_slowpath(sem, state)))
			return -EINTR;
	}

	return 0;
}

static inline void __down_write(struct rw_semaphore *sem)
{
	__down_write_common(sem, TASK_UNINTERRUPTIBLE);
}

static inline int __down_write_killable(struct rw_semaphore *sem)
{
	return __down_write_common(sem, TASK_KILLABLE);
}

static inline int __down_write_trylock(struct rw_semaphore *sem)
{
	DEBUG_RWSEMS_WARN_ON(sem->magic != sem, sem);
	return rwsem_write_trylock(sem);
}

/*
 * unlock after reading
 */
static inline void __up_read(struct rw_semaphore *sem)
{
	long tmp;

	DEBUG_RWSEMS_WARN_ON(sem->magic != sem, sem);
	DEBUG_RWSEMS_WARN_ON(!is_rwsem_reader_owned(sem), sem);

	rwsem_clear_reader_owned(sem);
	tmp = atomic_long_add_return_release(-RWSEM_READER_BIAS, &sem->count);
	DEBUG_RWSEMS_WARN_ON(tmp < 0, sem);
	if (unlikely((tmp & (RWSEM_LOCK_MASK|RWSEM_FLAG_WAITERS)) ==
		      RWSEM_FLAG_WAITERS)) {
		clear_nonspinnable(sem);
		rwsem_wake(sem, tmp);
	}
}

/*
 * unlock after writing
 */
static inline void __up_write(struct rw_semaphore *sem)
{
	long tmp;

	DEBUG_RWSEMS_WARN_ON(sem->magic != sem, sem);
	/*
	 * sem->owner may differ from current if the ownership is transferred
	 * to an anonymous writer by setting the RWSEM_NONSPINNABLE bits.
	 */
	DEBUG_RWSEMS_WARN_ON((rwsem_owner(sem) != current) &&
			    !rwsem_test_oflags(sem, RWSEM_NONSPINNABLE), sem);

	rwsem_clear_owner(sem);
	tmp = atomic_long_fetch_add_release(-RWSEM_WRITER_LOCKED, &sem->count);
	if (unlikely(tmp & RWSEM_FLAG_WAITERS))
		rwsem_wake(sem, tmp);
}

/*
 * downgrade write lock to read lock
 */
static inline void __downgrade_write(struct rw_semaphore *sem)
{
	long tmp;

	/*
	 * When downgrading from exclusive to shared ownership,
	 * anything inside the write-locked region cannot leak
	 * into the read side. In contrast, anything in the
	 * read-locked region is ok to be re-ordered into the
	 * write side. As such, rely on RELEASE semantics.
	 */
	DEBUG_RWSEMS_WARN_ON(rwsem_owner(sem) != current, sem);
	tmp = atomic_long_fetch_add_release(
		-RWSEM_WRITER_LOCKED+RWSEM_READER_BIAS, &sem->count);
	rwsem_set_reader_owned(sem);
	if (tmp & RWSEM_FLAG_WAITERS)
		rwsem_downgrade_wake(sem);
}

/*
 * lock for reading
 */
void __sched down_read(struct rw_semaphore *sem)
{
	might_sleep();
	rwsem_acquire_read(&sem->dep_map, 0, 0, _RET_IP_);

	LOCK_CONTENDED(sem, __down_read_trylock, __down_read);
}
EXPORT_SYMBOL(down_read);

int __sched down_read_interruptible(struct rw_semaphore *sem)
{
	might_sleep();
	rwsem_acquire_read(&sem->dep_map, 0, 0, _RET_IP_);

	if (LOCK_CONTENDED_RETURN(sem, __down_read_trylock, __down_read_interruptible)) {
		rwsem_release(&sem->dep_map, _RET_IP_);
		return -EINTR;
	}

	return 0;
}
EXPORT_SYMBOL(down_read_interruptible);

int __sched down_read_killable(struct rw_semaphore *sem)
{
	might_sleep();
	rwsem_acquire_read(&sem->dep_map, 0, 0, _RET_IP_);

	if (LOCK_CONTENDED_RETURN(sem, __down_read_trylock, __down_read_killable)) {
		rwsem_release(&sem->dep_map, _RET_IP_);
		return -EINTR;
	}

	return 0;
}
EXPORT_SYMBOL(down_read_killable);

/*
 * trylock for reading -- returns 1 if successful, 0 if contention
 */
int down_read_trylock(struct rw_semaphore *sem)
{
	int ret = __down_read_trylock(sem);

	if (ret == 1)
		rwsem_acquire_read(&sem->dep_map, 0, 1, _RET_IP_);
	return ret;
}
EXPORT_SYMBOL(down_read_trylock);

/*
 * lock for writing
 */
void __sched down_write(struct rw_semaphore *sem)
{
	might_sleep();
	rwsem_acquire(&sem->dep_map, 0, 0, _RET_IP_);
	LOCK_CONTENDED(sem, __down_write_trylock, __down_write);
}
EXPORT_SYMBOL(down_write);

/*
 * lock for writing
 */
int __sched down_write_killable(struct rw_semaphore *sem)
{
	might_sleep();
	rwsem_acquire(&sem->dep_map, 0, 0, _RET_IP_);

	if (LOCK_CONTENDED_RETURN(sem, __down_write_trylock,
				  __down_write_killable)) {
		rwsem_release(&sem->dep_map, _RET_IP_);
		return -EINTR;
	}

	return 0;
}
EXPORT_SYMBOL(down_write_killable);

/*
 * trylock for writing -- returns 1 if successful, 0 if contention
 */
int down_write_trylock(struct rw_semaphore *sem)
{
	int ret = __down_write_trylock(sem);

	if (ret == 1)
		rwsem_acquire(&sem->dep_map, 0, 1, _RET_IP_);

	return ret;
}
EXPORT_SYMBOL(down_write_trylock);

/*
 * release a read lock
 */
void up_read(struct rw_semaphore *sem)
{
	rwsem_release(&sem->dep_map, _RET_IP_);
	__up_read(sem);
}
EXPORT_SYMBOL(up_read);

/*
 * release a write lock
 */
void up_write(struct rw_semaphore *sem)
{
	rwsem_release(&sem->dep_map, _RET_IP_);
	trace_android_vh_rwsem_write_finished(sem);
	__up_write(sem);
}
EXPORT_SYMBOL(up_write);

/*
 * downgrade write lock to read lock
 */
void downgrade_write(struct rw_semaphore *sem)
{
	lock_downgrade(&sem->dep_map, _RET_IP_);
	trace_android_vh_rwsem_write_finished(sem);
	__downgrade_write(sem);
}
EXPORT_SYMBOL(downgrade_write);

#ifdef CONFIG_DEBUG_LOCK_ALLOC

void down_read_nested(struct rw_semaphore *sem, int subclass)
{
	might_sleep();
	rwsem_acquire_read(&sem->dep_map, subclass, 0, _RET_IP_);
	LOCK_CONTENDED(sem, __down_read_trylock, __down_read);
}
EXPORT_SYMBOL(down_read_nested);

int down_read_killable_nested(struct rw_semaphore *sem, int subclass)
{
	might_sleep();
	rwsem_acquire_read(&sem->dep_map, subclass, 0, _RET_IP_);

	if (LOCK_CONTENDED_RETURN(sem, __down_read_trylock, __down_read_killable)) {
		rwsem_release(&sem->dep_map, _RET_IP_);
		return -EINTR;
	}

	return 0;
}
EXPORT_SYMBOL(down_read_killable_nested);

void _down_write_nest_lock(struct rw_semaphore *sem, struct lockdep_map *nest)
{
	might_sleep();
	rwsem_acquire_nest(&sem->dep_map, 0, 0, nest, _RET_IP_);
	LOCK_CONTENDED(sem, __down_write_trylock, __down_write);
}
EXPORT_SYMBOL(_down_write_nest_lock);

void down_read_non_owner(struct rw_semaphore *sem)
{
	might_sleep();
	__down_read(sem);
	__rwsem_set_reader_owned(sem, NULL);
}
EXPORT_SYMBOL(down_read_non_owner);

void down_write_nested(struct rw_semaphore *sem, int subclass)
{
	might_sleep();
	rwsem_acquire(&sem->dep_map, subclass, 0, _RET_IP_);
	LOCK_CONTENDED(sem, __down_write_trylock, __down_write);
}
EXPORT_SYMBOL(down_write_nested);

int __sched down_write_killable_nested(struct rw_semaphore *sem, int subclass)
{
	might_sleep();
	rwsem_acquire(&sem->dep_map, subclass, 0, _RET_IP_);

	if (LOCK_CONTENDED_RETURN(sem, __down_write_trylock,
				  __down_write_killable)) {
		rwsem_release(&sem->dep_map, _RET_IP_);
		return -EINTR;
	}

	return 0;
}
EXPORT_SYMBOL(down_write_killable_nested);

void up_read_non_owner(struct rw_semaphore *sem)
{
	DEBUG_RWSEMS_WARN_ON(!is_rwsem_reader_owned(sem), sem);
	__up_read(sem);
}
EXPORT_SYMBOL(up_read_non_owner);

#endif<|MERGE_RESOLUTION|>--- conflicted
+++ resolved
@@ -327,20 +327,6 @@
 }
 EXPORT_SYMBOL(__init_rwsem);
 
-<<<<<<< HEAD
-=======
-enum rwsem_waiter_type {
-	RWSEM_WAITING_FOR_WRITE,
-	RWSEM_WAITING_FOR_READ
-};
-
-struct rwsem_waiter {
-	struct list_head list;
-	struct task_struct *task;
-	enum rwsem_waiter_type type;
-	unsigned long timeout;
-};
->>>>>>> 754a0abe
 #define rwsem_first_waiter(sem) \
 	list_first_entry(&sem->wait_list, struct rwsem_waiter, list)
 
@@ -1252,18 +1238,6 @@
 	return __down_read_common(sem, TASK_INTERRUPTIBLE);
 }
 
-static inline int __down_read_interruptible(struct rw_semaphore *sem)
-{
-	if (!rwsem_read_trylock(sem)) {
-		if (IS_ERR(rwsem_down_read_slowpath(sem, TASK_INTERRUPTIBLE)))
-			return -EINTR;
-		DEBUG_RWSEMS_WARN_ON(!is_rwsem_reader_owned(sem), sem);
-	} else {
-		rwsem_set_reader_owned(sem);
-	}
-	return 0;
-}
-
 static inline int __down_read_killable(struct rw_semaphore *sem)
 {
 	return __down_read_common(sem, TASK_KILLABLE);
