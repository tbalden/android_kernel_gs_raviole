--- conflicted
+++ resolved
@@ -2565,17 +2565,11 @@
 {
 	switch (siginfo_layout(ksig->sig, ksig->info.si_code)) {
 	case SIL_FAULT:
-<<<<<<< HEAD
-	case SIL_FAULT_MCEERR:
-	case SIL_FAULT_BNDERR:
-	case SIL_FAULT_PKUERR:
-=======
 	case SIL_FAULT_TRAPNO:
 	case SIL_FAULT_MCEERR:
 	case SIL_FAULT_BNDERR:
 	case SIL_FAULT_PKUERR:
 	case SIL_PERF_EVENT:
->>>>>>> 754a0abe
 		ksig->info.si_addr = arch_untagged_si_addr(
 			ksig->info.si_addr, ksig->sig, ksig->info.si_code);
 		break;
