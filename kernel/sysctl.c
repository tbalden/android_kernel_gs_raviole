// SPDX-License-Identifier: GPL-2.0-only
/*
 * sysctl.c: General linux system control interface
 *
 * Begun 24 March 1995, Stephen Tweedie
 * Added /proc support, Dec 1995
 * Added bdflush entry and intvec min/max checking, 2/23/96, Tom Dyas.
 * Added hooks for /proc/sys/net (minor, minor patch), 96/4/1, Mike Shaver.
 * Added kernel/java-{interpreter,appletviewer}, 96/5/10, Mike Shaver.
 * Dynamic registration fixes, Stephen Tweedie.
 * Added kswapd-interval, ctrl-alt-del, printk stuff, 1/8/97, Chris Horn.
 * Made sysctl support optional via CONFIG_SYSCTL, 1/10/97, Chris
 *  Horn.
 * Added proc_doulongvec_ms_jiffies_minmax, 09/08/99, Carlos H. Bauer.
 * Added proc_doulongvec_minmax, 09/08/99, Carlos H. Bauer.
 * Changed linked lists to use list.h instead of lists.h, 02/24/00, Bill
 *  Wendling.
 * The list_for_each() macro wasn't appropriate for the sysctl loop.
 *  Removed it and replaced it with older style, 03/23/00, Bill Wendling
 */

#include <linux/module.h>
#include <linux/aio.h>
#include <linux/mm.h>
#include <linux/swap.h>
#include <linux/slab.h>
#include <linux/sysctl.h>
#include <linux/bitmap.h>
#include <linux/signal.h>
#include <linux/printk.h>
#include <linux/proc_fs.h>
#include <linux/security.h>
#include <linux/ctype.h>
#include <linux/kmemleak.h>
#include <linux/fs.h>
#include <linux/init.h>
#include <linux/kernel.h>
#include <linux/kobject.h>
#include <linux/net.h>
#include <linux/sysrq.h>
#include <linux/highuid.h>
#include <linux/writeback.h>
#include <linux/ratelimit.h>
#include <linux/compaction.h>
#include <linux/hugetlb.h>
#include <linux/initrd.h>
#include <linux/key.h>
#include <linux/times.h>
#include <linux/limits.h>
#include <linux/dcache.h>
#include <linux/dnotify.h>
#include <linux/syscalls.h>
#include <linux/vmstat.h>
#include <linux/nfs_fs.h>
#include <linux/acpi.h>
#include <linux/reboot.h>
#include <linux/ftrace.h>
#include <linux/perf_event.h>
#include <linux/kprobes.h>
#include <linux/pipe_fs_i.h>
#include <linux/oom.h>
#include <linux/kmod.h>
#include <linux/capability.h>
#include <linux/binfmts.h>
#include <linux/sched/sysctl.h>
#include <linux/sched/coredump.h>
#include <linux/kexec.h>
#include <linux/bpf.h>
#include <linux/mount.h>
#include <linux/userfaultfd_k.h>
#include <linux/coredump.h>
#include <linux/latencytop.h>
#include <linux/pid.h>

#include "../lib/kstrtox.h"

#include <linux/uaccess.h>
#include <asm/processor.h>

#ifdef CONFIG_X86
#include <asm/nmi.h>
#include <asm/stacktrace.h>
#include <asm/io.h>
#endif
#ifdef CONFIG_SPARC
#include <asm/setup.h>
#endif
#ifdef CONFIG_BSD_PROCESS_ACCT
#include <linux/acct.h>
#endif
#ifdef CONFIG_RT_MUTEXES
#include <linux/rtmutex.h>
#endif
#if defined(CONFIG_PROVE_LOCKING) || defined(CONFIG_LOCK_STAT)
#include <linux/lockdep.h>
#endif
#ifdef CONFIG_CHR_DEV_SG
#include <scsi/sg.h>
#endif
#ifdef CONFIG_STACKLEAK_RUNTIME_DISABLE
#include <linux/stackleak.h>
#endif
#ifdef CONFIG_LOCKUP_DETECTOR
#include <linux/nmi.h>
#endif

#if defined(CONFIG_SYSCTL)

/* External variables not in a header file. */
<<<<<<< HEAD
extern int extra_free_kbytes;
=======
>>>>>>> 334f1c6b

/* Constants used for minimum and  maximum */
#ifdef CONFIG_LOCKUP_DETECTOR
static int sixty = 60;
#endif

static int __maybe_unused neg_one = -1;
static int __maybe_unused two = 2;
static int __maybe_unused four = 4;
static unsigned long zero_ul;
static unsigned long one_ul = 1;
static unsigned long long_max = LONG_MAX;
static int one_hundred = 100;
static int two_hundred = 200;
#ifdef CONFIG_PERF_EVENTS
static int one_thousand = 1000;
#endif
static int three_thousand = 3000;
#ifdef CONFIG_PRINTK
static int ten_thousand = 10000;
#endif
#ifdef CONFIG_PERF_EVENTS
static int six_hundred_forty_kb = 640 * 1024;
#endif

/* this is needed for the proc_doulongvec_minmax of vm_dirty_bytes */
static unsigned long dirty_bytes_min = 2 * PAGE_SIZE;

/* this is needed for the proc_dointvec_minmax for [fs_]overflow UID and GID */
static int maxolduid = 65535;
static int minolduid;

static int ngroups_max = NGROUPS_MAX;
static const int cap_last_cap = CAP_LAST_CAP;

/*
 * This is needed for proc_doulongvec_minmax of sysctl_hung_task_timeout_secs
 * and hung_task_check_interval_secs
 */
#ifdef CONFIG_DETECT_HUNG_TASK
static unsigned long hung_task_timeout_max = (LONG_MAX/HZ);
#endif

#ifdef CONFIG_INOTIFY_USER
#include <linux/inotify.h>
#endif

#ifdef CONFIG_PROC_SYSCTL

/**
 * enum sysctl_writes_mode - supported sysctl write modes
 *
 * @SYSCTL_WRITES_LEGACY: each write syscall must fully contain the sysctl value
 *	to be written, and multiple writes on the same sysctl file descriptor
 *	will rewrite the sysctl value, regardless of file position. No warning
 *	is issued when the initial position is not 0.
 * @SYSCTL_WRITES_WARN: same as above but warn when the initial file position is
 *	not 0.
 * @SYSCTL_WRITES_STRICT: writes to numeric sysctl entries must always be at
 *	file position 0 and the value must be fully contained in the buffer
 *	sent to the write syscall. If dealing with strings respect the file
 *	position, but restrict this to the max length of the buffer, anything
 *	passed the max length will be ignored. Multiple writes will append
 *	to the buffer.
 *
 * These write modes control how current file position affects the behavior of
 * updating sysctl values through the proc interface on each write.
 */
enum sysctl_writes_mode {
	SYSCTL_WRITES_LEGACY		= -1,
	SYSCTL_WRITES_WARN		= 0,
	SYSCTL_WRITES_STRICT		= 1,
};

static enum sysctl_writes_mode sysctl_writes_strict = SYSCTL_WRITES_STRICT;
#endif /* CONFIG_PROC_SYSCTL */

#if defined(HAVE_ARCH_PICK_MMAP_LAYOUT) || \
    defined(CONFIG_ARCH_WANT_DEFAULT_TOPDOWN_MMAP_LAYOUT)
int sysctl_legacy_va_layout;
#endif

#ifdef CONFIG_SCHED_DEBUG
static int min_sched_granularity_ns = 100000;		/* 100 usecs */
static int max_sched_granularity_ns = NSEC_PER_SEC;	/* 1 second */
static int min_wakeup_granularity_ns;			/* 0 usecs */
static int max_wakeup_granularity_ns = NSEC_PER_SEC;	/* 1 second */
#ifdef CONFIG_SMP
static int min_sched_tunable_scaling = SCHED_TUNABLESCALING_NONE;
static int max_sched_tunable_scaling = SCHED_TUNABLESCALING_END-1;
#endif /* CONFIG_SMP */
#endif /* CONFIG_SCHED_DEBUG */

#ifdef CONFIG_COMPACTION
static int min_extfrag_threshold;
static int max_extfrag_threshold = 1000;
#endif

#endif /* CONFIG_SYSCTL */

#if defined(CONFIG_BPF_SYSCALL) && defined(CONFIG_SYSCTL)
static int bpf_stats_handler(struct ctl_table *table, int write,
			     void *buffer, size_t *lenp, loff_t *ppos)
{
	struct static_key *key = (struct static_key *)table->data;
	static int saved_val;
	int val, ret;
	struct ctl_table tmp = {
		.data   = &val,
		.maxlen = sizeof(val),
		.mode   = table->mode,
		.extra1 = SYSCTL_ZERO,
		.extra2 = SYSCTL_ONE,
	};

	if (write && !capable(CAP_SYS_ADMIN))
		return -EPERM;

	mutex_lock(&bpf_stats_enabled_mutex);
	val = saved_val;
	ret = proc_dointvec_minmax(&tmp, write, buffer, lenp, ppos);
	if (write && !ret && val != saved_val) {
		if (val)
			static_key_slow_inc(key);
		else
			static_key_slow_dec(key);
		saved_val = val;
	}
	mutex_unlock(&bpf_stats_enabled_mutex);
	return ret;
}

void __weak unpriv_ebpf_notify(int new_state)
{
}

static int bpf_unpriv_handler(struct ctl_table *table, int write,
			      void *buffer, size_t *lenp, loff_t *ppos)
{
	int ret, unpriv_enable = *(int *)table->data;
	bool locked_state = unpriv_enable == 1;
	struct ctl_table tmp = *table;

	if (write && !capable(CAP_SYS_ADMIN))
		return -EPERM;

	tmp.data = &unpriv_enable;
	ret = proc_dointvec_minmax(&tmp, write, buffer, lenp, ppos);
	if (write && !ret) {
		if (locked_state && unpriv_enable != 1)
			return -EPERM;
		*(int *)table->data = unpriv_enable;
	}

	unpriv_ebpf_notify(unpriv_enable);

	return ret;
}
#endif /* CONFIG_BPF_SYSCALL && CONFIG_SYSCTL */

/*
 * /proc/sys support
 */

#ifdef CONFIG_PROC_SYSCTL

static int _proc_do_string(char *data, int maxlen, int write,
		char *buffer, size_t *lenp, loff_t *ppos)
{
	size_t len;
	char c, *p;

	if (!data || !maxlen || !*lenp) {
		*lenp = 0;
		return 0;
	}

	if (write) {
		if (sysctl_writes_strict == SYSCTL_WRITES_STRICT) {
			/* Only continue writes not past the end of buffer. */
			len = strlen(data);
			if (len > maxlen - 1)
				len = maxlen - 1;

			if (*ppos > len)
				return 0;
			len = *ppos;
		} else {
			/* Start writing from beginning of buffer. */
			len = 0;
		}

		*ppos += *lenp;
		p = buffer;
		while ((p - buffer) < *lenp && len < maxlen - 1) {
			c = *(p++);
			if (c == 0 || c == '\n')
				break;
			data[len++] = c;
		}
		data[len] = 0;
	} else {
		len = strlen(data);
		if (len > maxlen)
			len = maxlen;

		if (*ppos > len) {
			*lenp = 0;
			return 0;
		}

		data += *ppos;
		len  -= *ppos;

		if (len > *lenp)
			len = *lenp;
		if (len)
			memcpy(buffer, data, len);
		if (len < *lenp) {
			buffer[len] = '\n';
			len++;
		}
		*lenp = len;
		*ppos += len;
	}
	return 0;
}

static void warn_sysctl_write(struct ctl_table *table)
{
	pr_warn_once("%s wrote to %s when file position was not 0!\n"
		"This will not be supported in the future. To silence this\n"
		"warning, set kernel.sysctl_writes_strict = -1\n",
		current->comm, table->procname);
}

/**
 * proc_first_pos_non_zero_ignore - check if first position is allowed
 * @ppos: file position
 * @table: the sysctl table
 *
 * Returns true if the first position is non-zero and the sysctl_writes_strict
 * mode indicates this is not allowed for numeric input types. String proc
 * handlers can ignore the return value.
 */
static bool proc_first_pos_non_zero_ignore(loff_t *ppos,
					   struct ctl_table *table)
{
	if (!*ppos)
		return false;

	switch (sysctl_writes_strict) {
	case SYSCTL_WRITES_STRICT:
		return true;
	case SYSCTL_WRITES_WARN:
		warn_sysctl_write(table);
		return false;
	default:
		return false;
	}
}

/**
 * proc_dostring - read a string sysctl
 * @table: the sysctl table
 * @write: %TRUE if this is a write to the sysctl file
 * @buffer: the user buffer
 * @lenp: the size of the user buffer
 * @ppos: file position
 *
 * Reads/writes a string from/to the user buffer. If the kernel
 * buffer provided is not large enough to hold the string, the
 * string is truncated. The copied string is %NULL-terminated.
 * If the string is being read by the user process, it is copied
 * and a newline '\n' is added. It is truncated if the buffer is
 * not large enough.
 *
 * Returns 0 on success.
 */
int proc_dostring(struct ctl_table *table, int write,
		  void *buffer, size_t *lenp, loff_t *ppos)
{
	if (write)
		proc_first_pos_non_zero_ignore(ppos, table);

	return _proc_do_string(table->data, table->maxlen, write, buffer, lenp,
			ppos);
}

static size_t proc_skip_spaces(char **buf)
{
	size_t ret;
	char *tmp = skip_spaces(*buf);
	ret = tmp - *buf;
	*buf = tmp;
	return ret;
}

static void proc_skip_char(char **buf, size_t *size, const char v)
{
	while (*size) {
		if (**buf != v)
			break;
		(*size)--;
		(*buf)++;
	}
}

/**
 * strtoul_lenient - parse an ASCII formatted integer from a buffer and only
 *                   fail on overflow
 *
 * @cp: kernel buffer containing the string to parse
 * @endp: pointer to store the trailing characters
 * @base: the base to use
 * @res: where the parsed integer will be stored
 *
 * In case of success 0 is returned and @res will contain the parsed integer,
 * @endp will hold any trailing characters.
 * This function will fail the parse on overflow. If there wasn't an overflow
 * the function will defer the decision what characters count as invalid to the
 * caller.
 */
static int strtoul_lenient(const char *cp, char **endp, unsigned int base,
			   unsigned long *res)
{
	unsigned long long result;
	unsigned int rv;

	cp = _parse_integer_fixup_radix(cp, &base);
	rv = _parse_integer(cp, base, &result);
	if ((rv & KSTRTOX_OVERFLOW) || (result != (unsigned long)result))
		return -ERANGE;

	cp += rv;

	if (endp)
		*endp = (char *)cp;

	*res = (unsigned long)result;
	return 0;
}

#define TMPBUFLEN 22
/**
 * proc_get_long - reads an ASCII formatted integer from a user buffer
 *
 * @buf: a kernel buffer
 * @size: size of the kernel buffer
 * @val: this is where the number will be stored
 * @neg: set to %TRUE if number is negative
 * @perm_tr: a vector which contains the allowed trailers
 * @perm_tr_len: size of the perm_tr vector
 * @tr: pointer to store the trailer character
 *
 * In case of success %0 is returned and @buf and @size are updated with
 * the amount of bytes read. If @tr is non-NULL and a trailing
 * character exists (size is non-zero after returning from this
 * function), @tr is updated with the trailing character.
 */
static int proc_get_long(char **buf, size_t *size,
			  unsigned long *val, bool *neg,
			  const char *perm_tr, unsigned perm_tr_len, char *tr)
{
	int len;
	char *p, tmp[TMPBUFLEN];

	if (!*size)
		return -EINVAL;

	len = *size;
	if (len > TMPBUFLEN - 1)
		len = TMPBUFLEN - 1;

	memcpy(tmp, *buf, len);

	tmp[len] = 0;
	p = tmp;
	if (*p == '-' && *size > 1) {
		*neg = true;
		p++;
	} else
		*neg = false;
	if (!isdigit(*p))
		return -EINVAL;

	if (strtoul_lenient(p, &p, 0, val))
		return -EINVAL;

	len = p - tmp;

	/* We don't know if the next char is whitespace thus we may accept
	 * invalid integers (e.g. 1234...a) or two integers instead of one
	 * (e.g. 123...1). So lets not allow such large numbers. */
	if (len == TMPBUFLEN - 1)
		return -EINVAL;

	if (len < *size && perm_tr_len && !memchr(perm_tr, *p, perm_tr_len))
		return -EINVAL;

	if (tr && (len < *size))
		*tr = *p;

	*buf += len;
	*size -= len;

	return 0;
}

/**
 * proc_put_long - converts an integer to a decimal ASCII formatted string
 *
 * @buf: the user buffer
 * @size: the size of the user buffer
 * @val: the integer to be converted
 * @neg: sign of the number, %TRUE for negative
 *
 * In case of success @buf and @size are updated with the amount of bytes
 * written.
 */
static void proc_put_long(void **buf, size_t *size, unsigned long val, bool neg)
{
	int len;
	char tmp[TMPBUFLEN], *p = tmp;

	sprintf(p, "%s%lu", neg ? "-" : "", val);
	len = strlen(tmp);
	if (len > *size)
		len = *size;
	memcpy(*buf, tmp, len);
	*size -= len;
	*buf += len;
}
#undef TMPBUFLEN

static void proc_put_char(void **buf, size_t *size, char c)
{
	if (*size) {
		char **buffer = (char **)buf;
		**buffer = c;

		(*size)--;
		(*buffer)++;
		*buf = *buffer;
	}
}

static int do_proc_dointvec_conv(bool *negp, unsigned long *lvalp,
				 int *valp,
				 int write, void *data)
{
	if (write) {
		if (*negp) {
			if (*lvalp > (unsigned long) INT_MAX + 1)
				return -EINVAL;
			*valp = -*lvalp;
		} else {
			if (*lvalp > (unsigned long) INT_MAX)
				return -EINVAL;
			*valp = *lvalp;
		}
	} else {
		int val = *valp;
		if (val < 0) {
			*negp = true;
			*lvalp = -(unsigned long)val;
		} else {
			*negp = false;
			*lvalp = (unsigned long)val;
		}
	}
	return 0;
}

static int do_proc_douintvec_conv(unsigned long *lvalp,
				  unsigned int *valp,
				  int write, void *data)
{
	if (write) {
		if (*lvalp > UINT_MAX)
			return -EINVAL;
		*valp = *lvalp;
	} else {
		unsigned int val = *valp;
		*lvalp = (unsigned long)val;
	}
	return 0;
}

static const char proc_wspace_sep[] = { ' ', '\t', '\n' };

static int __do_proc_dointvec(void *tbl_data, struct ctl_table *table,
		  int write, void *buffer,
		  size_t *lenp, loff_t *ppos,
		  int (*conv)(bool *negp, unsigned long *lvalp, int *valp,
			      int write, void *data),
		  void *data)
{
	int *i, vleft, first = 1, err = 0;
	size_t left;
	char *p;
	
	if (!tbl_data || !table->maxlen || !*lenp || (*ppos && !write)) {
		*lenp = 0;
		return 0;
	}
	
	i = (int *) tbl_data;
	vleft = table->maxlen / sizeof(*i);
	left = *lenp;

	if (!conv)
		conv = do_proc_dointvec_conv;

	if (write) {
		if (proc_first_pos_non_zero_ignore(ppos, table))
			goto out;

		if (left > PAGE_SIZE - 1)
			left = PAGE_SIZE - 1;
		p = buffer;
	}

	for (; left && vleft--; i++, first=0) {
		unsigned long lval;
		bool neg;

		if (write) {
			left -= proc_skip_spaces(&p);

			if (!left)
				break;
			err = proc_get_long(&p, &left, &lval, &neg,
					     proc_wspace_sep,
					     sizeof(proc_wspace_sep), NULL);
			if (err)
				break;
			if (conv(&neg, &lval, i, 1, data)) {
				err = -EINVAL;
				break;
			}
		} else {
			if (conv(&neg, &lval, i, 0, data)) {
				err = -EINVAL;
				break;
			}
			if (!first)
				proc_put_char(&buffer, &left, '\t');
			proc_put_long(&buffer, &left, lval, neg);
		}
	}

	if (!write && !first && left && !err)
		proc_put_char(&buffer, &left, '\n');
	if (write && !err && left)
		left -= proc_skip_spaces(&p);
	if (write && first)
		return err ? : -EINVAL;
	*lenp -= left;
out:
	*ppos += *lenp;
	return err;
}

static int do_proc_dointvec(struct ctl_table *table, int write,
		  void *buffer, size_t *lenp, loff_t *ppos,
		  int (*conv)(bool *negp, unsigned long *lvalp, int *valp,
			      int write, void *data),
		  void *data)
{
	return __do_proc_dointvec(table->data, table, write,
			buffer, lenp, ppos, conv, data);
}

static int do_proc_douintvec_w(unsigned int *tbl_data,
			       struct ctl_table *table,
			       void *buffer,
			       size_t *lenp, loff_t *ppos,
			       int (*conv)(unsigned long *lvalp,
					   unsigned int *valp,
					   int write, void *data),
			       void *data)
{
	unsigned long lval;
	int err = 0;
	size_t left;
	bool neg;
	char *p = buffer;

	left = *lenp;

	if (proc_first_pos_non_zero_ignore(ppos, table))
		goto bail_early;

	if (left > PAGE_SIZE - 1)
		left = PAGE_SIZE - 1;

	left -= proc_skip_spaces(&p);
	if (!left) {
		err = -EINVAL;
		goto out_free;
	}

	err = proc_get_long(&p, &left, &lval, &neg,
			     proc_wspace_sep,
			     sizeof(proc_wspace_sep), NULL);
	if (err || neg) {
		err = -EINVAL;
		goto out_free;
	}

	if (conv(&lval, tbl_data, 1, data)) {
		err = -EINVAL;
		goto out_free;
	}

	if (!err && left)
		left -= proc_skip_spaces(&p);

out_free:
	if (err)
		return -EINVAL;

	return 0;

	/* This is in keeping with old __do_proc_dointvec() */
bail_early:
	*ppos += *lenp;
	return err;
}

static int do_proc_douintvec_r(unsigned int *tbl_data, void *buffer,
			       size_t *lenp, loff_t *ppos,
			       int (*conv)(unsigned long *lvalp,
					   unsigned int *valp,
					   int write, void *data),
			       void *data)
{
	unsigned long lval;
	int err = 0;
	size_t left;

	left = *lenp;

	if (conv(&lval, tbl_data, 0, data)) {
		err = -EINVAL;
		goto out;
	}

	proc_put_long(&buffer, &left, lval, false);
	if (!left)
		goto out;

	proc_put_char(&buffer, &left, '\n');

out:
	*lenp -= left;
	*ppos += *lenp;

	return err;
}

static int __do_proc_douintvec(void *tbl_data, struct ctl_table *table,
			       int write, void *buffer,
			       size_t *lenp, loff_t *ppos,
			       int (*conv)(unsigned long *lvalp,
					   unsigned int *valp,
					   int write, void *data),
			       void *data)
{
	unsigned int *i, vleft;

	if (!tbl_data || !table->maxlen || !*lenp || (*ppos && !write)) {
		*lenp = 0;
		return 0;
	}

	i = (unsigned int *) tbl_data;
	vleft = table->maxlen / sizeof(*i);

	/*
	 * Arrays are not supported, keep this simple. *Do not* add
	 * support for them.
	 */
	if (vleft != 1) {
		*lenp = 0;
		return -EINVAL;
	}

	if (!conv)
		conv = do_proc_douintvec_conv;

	if (write)
		return do_proc_douintvec_w(i, table, buffer, lenp, ppos,
					   conv, data);
	return do_proc_douintvec_r(i, buffer, lenp, ppos, conv, data);
}

static int do_proc_douintvec(struct ctl_table *table, int write,
			     void *buffer, size_t *lenp, loff_t *ppos,
			     int (*conv)(unsigned long *lvalp,
					 unsigned int *valp,
					 int write, void *data),
			     void *data)
{
	return __do_proc_douintvec(table->data, table, write,
				   buffer, lenp, ppos, conv, data);
}

/**
 * proc_dointvec - read a vector of integers
 * @table: the sysctl table
 * @write: %TRUE if this is a write to the sysctl file
 * @buffer: the user buffer
 * @lenp: the size of the user buffer
 * @ppos: file position
 *
 * Reads/writes up to table->maxlen/sizeof(unsigned int) integer
 * values from/to the user buffer, treated as an ASCII string. 
 *
 * Returns 0 on success.
 */
int proc_dointvec(struct ctl_table *table, int write, void *buffer,
		  size_t *lenp, loff_t *ppos)
{
	return do_proc_dointvec(table, write, buffer, lenp, ppos, NULL, NULL);
}

#ifdef CONFIG_COMPACTION
static int proc_dointvec_minmax_warn_RT_change(struct ctl_table *table,
		int write, void *buffer, size_t *lenp, loff_t *ppos)
{
	int ret, old;

	if (!IS_ENABLED(CONFIG_PREEMPT_RT) || !write)
		return proc_dointvec_minmax(table, write, buffer, lenp, ppos);

	old = *(int *)table->data;
	ret = proc_dointvec_minmax(table, write, buffer, lenp, ppos);
	if (ret)
		return ret;
	if (old != *(int *)table->data)
		pr_warn_once("sysctl attribute %s changed by %s[%d]\n",
			     table->procname, current->comm,
			     task_pid_nr(current));
	return ret;
}
#endif

/**
 * proc_douintvec - read a vector of unsigned integers
 * @table: the sysctl table
 * @write: %TRUE if this is a write to the sysctl file
 * @buffer: the user buffer
 * @lenp: the size of the user buffer
 * @ppos: file position
 *
 * Reads/writes up to table->maxlen/sizeof(unsigned int) unsigned integer
 * values from/to the user buffer, treated as an ASCII string.
 *
 * Returns 0 on success.
 */
int proc_douintvec(struct ctl_table *table, int write, void *buffer,
		size_t *lenp, loff_t *ppos)
{
	return do_proc_douintvec(table, write, buffer, lenp, ppos,
				 do_proc_douintvec_conv, NULL);
}

/*
 * Taint values can only be increased
 * This means we can safely use a temporary.
 */
static int proc_taint(struct ctl_table *table, int write,
			       void *buffer, size_t *lenp, loff_t *ppos)
{
	struct ctl_table t;
	unsigned long tmptaint = get_taint();
	int err;

	if (write && !capable(CAP_SYS_ADMIN))
		return -EPERM;

	t = *table;
	t.data = &tmptaint;
	err = proc_doulongvec_minmax(&t, write, buffer, lenp, ppos);
	if (err < 0)
		return err;

	if (write) {
		int i;

		/*
		 * If we are relying on panic_on_taint not producing
		 * false positives due to userspace input, bail out
		 * before setting the requested taint flags.
		 */
		if (panic_on_taint_nousertaint && (tmptaint & panic_on_taint))
			return -EINVAL;

		/*
		 * Poor man's atomic or. Not worth adding a primitive
		 * to everyone's atomic.h for this
		 */
		for (i = 0; i < TAINT_FLAGS_COUNT; i++)
			if ((1UL << i) & tmptaint)
				add_taint(i, LOCKDEP_STILL_OK);
	}

	return err;
}

#ifdef CONFIG_PRINTK
static int proc_dointvec_minmax_sysadmin(struct ctl_table *table, int write,
				void *buffer, size_t *lenp, loff_t *ppos)
{
	if (write && !capable(CAP_SYS_ADMIN))
		return -EPERM;

	return proc_dointvec_minmax(table, write, buffer, lenp, ppos);
}
#endif

/**
 * struct do_proc_dointvec_minmax_conv_param - proc_dointvec_minmax() range checking structure
 * @min: pointer to minimum allowable value
 * @max: pointer to maximum allowable value
 *
 * The do_proc_dointvec_minmax_conv_param structure provides the
 * minimum and maximum values for doing range checking for those sysctl
 * parameters that use the proc_dointvec_minmax() handler.
 */
struct do_proc_dointvec_minmax_conv_param {
	int *min;
	int *max;
};

static int do_proc_dointvec_minmax_conv(bool *negp, unsigned long *lvalp,
					int *valp,
					int write, void *data)
{
	int tmp, ret;
	struct do_proc_dointvec_minmax_conv_param *param = data;
	/*
	 * If writing, first do so via a temporary local int so we can
	 * bounds-check it before touching *valp.
	 */
	int *ip = write ? &tmp : valp;

	ret = do_proc_dointvec_conv(negp, lvalp, ip, write, data);
	if (ret)
		return ret;

	if (write) {
		if ((param->min && *param->min > tmp) ||
		    (param->max && *param->max < tmp))
			return -EINVAL;
		*valp = tmp;
	}

	return 0;
}

/**
 * proc_dointvec_minmax - read a vector of integers with min/max values
 * @table: the sysctl table
 * @write: %TRUE if this is a write to the sysctl file
 * @buffer: the user buffer
 * @lenp: the size of the user buffer
 * @ppos: file position
 *
 * Reads/writes up to table->maxlen/sizeof(unsigned int) integer
 * values from/to the user buffer, treated as an ASCII string.
 *
 * This routine will ensure the values are within the range specified by
 * table->extra1 (min) and table->extra2 (max).
 *
 * Returns 0 on success or -EINVAL on write when the range check fails.
 */
int proc_dointvec_minmax(struct ctl_table *table, int write,
		  void *buffer, size_t *lenp, loff_t *ppos)
{
	struct do_proc_dointvec_minmax_conv_param param = {
		.min = (int *) table->extra1,
		.max = (int *) table->extra2,
	};
	return do_proc_dointvec(table, write, buffer, lenp, ppos,
				do_proc_dointvec_minmax_conv, &param);
}

/**
 * struct do_proc_douintvec_minmax_conv_param - proc_douintvec_minmax() range checking structure
 * @min: pointer to minimum allowable value
 * @max: pointer to maximum allowable value
 *
 * The do_proc_douintvec_minmax_conv_param structure provides the
 * minimum and maximum values for doing range checking for those sysctl
 * parameters that use the proc_douintvec_minmax() handler.
 */
struct do_proc_douintvec_minmax_conv_param {
	unsigned int *min;
	unsigned int *max;
};

static int do_proc_douintvec_minmax_conv(unsigned long *lvalp,
					 unsigned int *valp,
					 int write, void *data)
{
	int ret;
	unsigned int tmp;
	struct do_proc_douintvec_minmax_conv_param *param = data;
	/* write via temporary local uint for bounds-checking */
	unsigned int *up = write ? &tmp : valp;

	ret = do_proc_douintvec_conv(lvalp, up, write, data);
	if (ret)
		return ret;

	if (write) {
		if ((param->min && *param->min > tmp) ||
		    (param->max && *param->max < tmp))
			return -ERANGE;

		*valp = tmp;
	}

	return 0;
}

/**
 * proc_douintvec_minmax - read a vector of unsigned ints with min/max values
 * @table: the sysctl table
 * @write: %TRUE if this is a write to the sysctl file
 * @buffer: the user buffer
 * @lenp: the size of the user buffer
 * @ppos: file position
 *
 * Reads/writes up to table->maxlen/sizeof(unsigned int) unsigned integer
 * values from/to the user buffer, treated as an ASCII string. Negative
 * strings are not allowed.
 *
 * This routine will ensure the values are within the range specified by
 * table->extra1 (min) and table->extra2 (max). There is a final sanity
 * check for UINT_MAX to avoid having to support wrap around uses from
 * userspace.
 *
 * Returns 0 on success or -ERANGE on write when the range check fails.
 */
int proc_douintvec_minmax(struct ctl_table *table, int write,
			  void *buffer, size_t *lenp, loff_t *ppos)
{
	struct do_proc_douintvec_minmax_conv_param param = {
		.min = (unsigned int *) table->extra1,
		.max = (unsigned int *) table->extra2,
	};
	return do_proc_douintvec(table, write, buffer, lenp, ppos,
				 do_proc_douintvec_minmax_conv, &param);
}

static int do_proc_dopipe_max_size_conv(unsigned long *lvalp,
					unsigned int *valp,
					int write, void *data)
{
	if (write) {
		unsigned int val;

		val = round_pipe_size(*lvalp);
		if (val == 0)
			return -EINVAL;

		*valp = val;
	} else {
		unsigned int val = *valp;
		*lvalp = (unsigned long) val;
	}

	return 0;
}

static int proc_dopipe_max_size(struct ctl_table *table, int write,
				void *buffer, size_t *lenp, loff_t *ppos)
{
	return do_proc_douintvec(table, write, buffer, lenp, ppos,
				 do_proc_dopipe_max_size_conv, NULL);
}

static void validate_coredump_safety(void)
{
#ifdef CONFIG_COREDUMP
	if (suid_dumpable == SUID_DUMP_ROOT &&
	    core_pattern[0] != '/' && core_pattern[0] != '|') {
		printk(KERN_WARNING
"Unsafe core_pattern used with fs.suid_dumpable=2.\n"
"Pipe handler or fully qualified core dump path required.\n"
"Set kernel.core_pattern before fs.suid_dumpable.\n"
		);
	}
#endif
}

static int proc_dointvec_minmax_coredump(struct ctl_table *table, int write,
		void *buffer, size_t *lenp, loff_t *ppos)
{
	int error = proc_dointvec_minmax(table, write, buffer, lenp, ppos);
	if (!error)
		validate_coredump_safety();
	return error;
}

#ifdef CONFIG_COREDUMP
static int proc_dostring_coredump(struct ctl_table *table, int write,
		  void *buffer, size_t *lenp, loff_t *ppos)
{
	int error = proc_dostring(table, write, buffer, lenp, ppos);
	if (!error)
		validate_coredump_safety();
	return error;
}
#endif

#ifdef CONFIG_MAGIC_SYSRQ
static int sysrq_sysctl_handler(struct ctl_table *table, int write,
				void *buffer, size_t *lenp, loff_t *ppos)
{
	int tmp, ret;

	tmp = sysrq_mask();

	ret = __do_proc_dointvec(&tmp, table, write, buffer,
			       lenp, ppos, NULL, NULL);
	if (ret || !write)
		return ret;

	if (write)
		sysrq_toggle_support(tmp);

	return 0;
}
#endif

static int __do_proc_doulongvec_minmax(void *data, struct ctl_table *table,
		int write, void *buffer, size_t *lenp, loff_t *ppos,
		unsigned long convmul, unsigned long convdiv)
{
	unsigned long *i, *min, *max;
	int vleft, first = 1, err = 0;
	size_t left;
	char *p;

	if (!data || !table->maxlen || !*lenp || (*ppos && !write)) {
		*lenp = 0;
		return 0;
	}

	i = (unsigned long *) data;
	min = (unsigned long *) table->extra1;
	max = (unsigned long *) table->extra2;
	vleft = table->maxlen / sizeof(unsigned long);
	left = *lenp;

	if (write) {
		if (proc_first_pos_non_zero_ignore(ppos, table))
			goto out;

		if (left > PAGE_SIZE - 1)
			left = PAGE_SIZE - 1;
		p = buffer;
	}

	for (; left && vleft--; i++, first = 0) {
		unsigned long val;

		if (write) {
			bool neg;

			left -= proc_skip_spaces(&p);
			if (!left)
				break;

			err = proc_get_long(&p, &left, &val, &neg,
					     proc_wspace_sep,
					     sizeof(proc_wspace_sep), NULL);
			if (err)
				break;
			if (neg)
				continue;
			val = convmul * val / convdiv;
			if ((min && val < *min) || (max && val > *max)) {
				err = -EINVAL;
				break;
			}
			*i = val;
		} else {
			val = convdiv * (*i) / convmul;
			if (!first)
				proc_put_char(&buffer, &left, '\t');
			proc_put_long(&buffer, &left, val, false);
		}
	}

	if (!write && !first && left && !err)
		proc_put_char(&buffer, &left, '\n');
	if (write && !err)
		left -= proc_skip_spaces(&p);
	if (write && first)
		return err ? : -EINVAL;
	*lenp -= left;
out:
	*ppos += *lenp;
	return err;
}

static int do_proc_doulongvec_minmax(struct ctl_table *table, int write,
		void *buffer, size_t *lenp, loff_t *ppos, unsigned long convmul,
		unsigned long convdiv)
{
	return __do_proc_doulongvec_minmax(table->data, table, write,
			buffer, lenp, ppos, convmul, convdiv);
}

/**
 * proc_doulongvec_minmax - read a vector of long integers with min/max values
 * @table: the sysctl table
 * @write: %TRUE if this is a write to the sysctl file
 * @buffer: the user buffer
 * @lenp: the size of the user buffer
 * @ppos: file position
 *
 * Reads/writes up to table->maxlen/sizeof(unsigned long) unsigned long
 * values from/to the user buffer, treated as an ASCII string.
 *
 * This routine will ensure the values are within the range specified by
 * table->extra1 (min) and table->extra2 (max).
 *
 * Returns 0 on success.
 */
int proc_doulongvec_minmax(struct ctl_table *table, int write,
			   void *buffer, size_t *lenp, loff_t *ppos)
{
    return do_proc_doulongvec_minmax(table, write, buffer, lenp, ppos, 1l, 1l);
}

/**
 * proc_doulongvec_ms_jiffies_minmax - read a vector of millisecond values with min/max values
 * @table: the sysctl table
 * @write: %TRUE if this is a write to the sysctl file
 * @buffer: the user buffer
 * @lenp: the size of the user buffer
 * @ppos: file position
 *
 * Reads/writes up to table->maxlen/sizeof(unsigned long) unsigned long
 * values from/to the user buffer, treated as an ASCII string. The values
 * are treated as milliseconds, and converted to jiffies when they are stored.
 *
 * This routine will ensure the values are within the range specified by
 * table->extra1 (min) and table->extra2 (max).
 *
 * Returns 0 on success.
 */
int proc_doulongvec_ms_jiffies_minmax(struct ctl_table *table, int write,
				      void *buffer, size_t *lenp, loff_t *ppos)
{
    return do_proc_doulongvec_minmax(table, write, buffer,
				     lenp, ppos, HZ, 1000l);
}


static int do_proc_dointvec_jiffies_conv(bool *negp, unsigned long *lvalp,
					 int *valp,
					 int write, void *data)
{
	if (write) {
		if (*lvalp > INT_MAX / HZ)
			return 1;
		*valp = *negp ? -(*lvalp*HZ) : (*lvalp*HZ);
	} else {
		int val = *valp;
		unsigned long lval;
		if (val < 0) {
			*negp = true;
			lval = -(unsigned long)val;
		} else {
			*negp = false;
			lval = (unsigned long)val;
		}
		*lvalp = lval / HZ;
	}
	return 0;
}

static int do_proc_dointvec_userhz_jiffies_conv(bool *negp, unsigned long *lvalp,
						int *valp,
						int write, void *data)
{
	if (write) {
		if (USER_HZ < HZ && *lvalp > (LONG_MAX / HZ) * USER_HZ)
			return 1;
		*valp = clock_t_to_jiffies(*negp ? -*lvalp : *lvalp);
	} else {
		int val = *valp;
		unsigned long lval;
		if (val < 0) {
			*negp = true;
			lval = -(unsigned long)val;
		} else {
			*negp = false;
			lval = (unsigned long)val;
		}
		*lvalp = jiffies_to_clock_t(lval);
	}
	return 0;
}

static int do_proc_dointvec_ms_jiffies_conv(bool *negp, unsigned long *lvalp,
					    int *valp,
					    int write, void *data)
{
	if (write) {
		unsigned long jif = msecs_to_jiffies(*negp ? -*lvalp : *lvalp);

		if (jif > INT_MAX)
			return 1;
		*valp = (int)jif;
	} else {
		int val = *valp;
		unsigned long lval;
		if (val < 0) {
			*negp = true;
			lval = -(unsigned long)val;
		} else {
			*negp = false;
			lval = (unsigned long)val;
		}
		*lvalp = jiffies_to_msecs(lval);
	}
	return 0;
}

/**
 * proc_dointvec_jiffies - read a vector of integers as seconds
 * @table: the sysctl table
 * @write: %TRUE if this is a write to the sysctl file
 * @buffer: the user buffer
 * @lenp: the size of the user buffer
 * @ppos: file position
 *
 * Reads/writes up to table->maxlen/sizeof(unsigned int) integer
 * values from/to the user buffer, treated as an ASCII string. 
 * The values read are assumed to be in seconds, and are converted into
 * jiffies.
 *
 * Returns 0 on success.
 */
int proc_dointvec_jiffies(struct ctl_table *table, int write,
			  void *buffer, size_t *lenp, loff_t *ppos)
{
    return do_proc_dointvec(table,write,buffer,lenp,ppos,
		    	    do_proc_dointvec_jiffies_conv,NULL);
}

/**
 * proc_dointvec_userhz_jiffies - read a vector of integers as 1/USER_HZ seconds
 * @table: the sysctl table
 * @write: %TRUE if this is a write to the sysctl file
 * @buffer: the user buffer
 * @lenp: the size of the user buffer
 * @ppos: pointer to the file position
 *
 * Reads/writes up to table->maxlen/sizeof(unsigned int) integer
 * values from/to the user buffer, treated as an ASCII string. 
 * The values read are assumed to be in 1/USER_HZ seconds, and 
 * are converted into jiffies.
 *
 * Returns 0 on success.
 */
int proc_dointvec_userhz_jiffies(struct ctl_table *table, int write,
				 void *buffer, size_t *lenp, loff_t *ppos)
{
    return do_proc_dointvec(table,write,buffer,lenp,ppos,
		    	    do_proc_dointvec_userhz_jiffies_conv,NULL);
}

/**
 * proc_dointvec_ms_jiffies - read a vector of integers as 1 milliseconds
 * @table: the sysctl table
 * @write: %TRUE if this is a write to the sysctl file
 * @buffer: the user buffer
 * @lenp: the size of the user buffer
 * @ppos: file position
 * @ppos: the current position in the file
 *
 * Reads/writes up to table->maxlen/sizeof(unsigned int) integer
 * values from/to the user buffer, treated as an ASCII string. 
 * The values read are assumed to be in 1/1000 seconds, and 
 * are converted into jiffies.
 *
 * Returns 0 on success.
 */
int proc_dointvec_ms_jiffies(struct ctl_table *table, int write, void *buffer,
		size_t *lenp, loff_t *ppos)
{
	return do_proc_dointvec(table, write, buffer, lenp, ppos,
				do_proc_dointvec_ms_jiffies_conv, NULL);
}

static int proc_do_cad_pid(struct ctl_table *table, int write, void *buffer,
		size_t *lenp, loff_t *ppos)
{
	struct pid *new_pid;
	pid_t tmp;
	int r;

	tmp = pid_vnr(cad_pid);

	r = __do_proc_dointvec(&tmp, table, write, buffer,
			       lenp, ppos, NULL, NULL);
	if (r || !write)
		return r;

	new_pid = find_get_pid(tmp);
	if (!new_pid)
		return -ESRCH;

	put_pid(xchg(&cad_pid, new_pid));
	return 0;
}

/**
 * proc_do_large_bitmap - read/write from/to a large bitmap
 * @table: the sysctl table
 * @write: %TRUE if this is a write to the sysctl file
 * @buffer: the user buffer
 * @lenp: the size of the user buffer
 * @ppos: file position
 *
 * The bitmap is stored at table->data and the bitmap length (in bits)
 * in table->maxlen.
 *
 * We use a range comma separated format (e.g. 1,3-4,10-10) so that
 * large bitmaps may be represented in a compact manner. Writing into
 * the file will clear the bitmap then update it with the given input.
 *
 * Returns 0 on success.
 */
int proc_do_large_bitmap(struct ctl_table *table, int write,
			 void *buffer, size_t *lenp, loff_t *ppos)
{
	int err = 0;
	bool first = 1;
	size_t left = *lenp;
	unsigned long bitmap_len = table->maxlen;
	unsigned long *bitmap = *(unsigned long **) table->data;
	unsigned long *tmp_bitmap = NULL;
	char tr_a[] = { '-', ',', '\n' }, tr_b[] = { ',', '\n', 0 }, c;

	if (!bitmap || !bitmap_len || !left || (*ppos && !write)) {
		*lenp = 0;
		return 0;
	}

	if (write) {
		char *p = buffer;
		size_t skipped = 0;

		if (left > PAGE_SIZE - 1) {
			left = PAGE_SIZE - 1;
			/* How much of the buffer we'll skip this pass */
			skipped = *lenp - left;
		}

		tmp_bitmap = bitmap_zalloc(bitmap_len, GFP_KERNEL);
		if (!tmp_bitmap)
			return -ENOMEM;
		proc_skip_char(&p, &left, '\n');
		while (!err && left) {
			unsigned long val_a, val_b;
			bool neg;
			size_t saved_left;

			/* In case we stop parsing mid-number, we can reset */
			saved_left = left;
			err = proc_get_long(&p, &left, &val_a, &neg, tr_a,
					     sizeof(tr_a), &c);
			/*
			 * If we consumed the entirety of a truncated buffer or
			 * only one char is left (may be a "-"), then stop here,
			 * reset, & come back for more.
			 */
			if ((left <= 1) && skipped) {
				left = saved_left;
				break;
			}

			if (err)
				break;
			if (val_a >= bitmap_len || neg) {
				err = -EINVAL;
				break;
			}

			val_b = val_a;
			if (left) {
				p++;
				left--;
			}

			if (c == '-') {
				err = proc_get_long(&p, &left, &val_b,
						     &neg, tr_b, sizeof(tr_b),
						     &c);
				/*
				 * If we consumed all of a truncated buffer or
				 * then stop here, reset, & come back for more.
				 */
				if (!left && skipped) {
					left = saved_left;
					break;
				}

				if (err)
					break;
				if (val_b >= bitmap_len || neg ||
				    val_a > val_b) {
					err = -EINVAL;
					break;
				}
				if (left) {
					p++;
					left--;
				}
			}

			bitmap_set(tmp_bitmap, val_a, val_b - val_a + 1);
			first = 0;
			proc_skip_char(&p, &left, '\n');
		}
		left += skipped;
	} else {
		unsigned long bit_a, bit_b = 0;

		while (left) {
			bit_a = find_next_bit(bitmap, bitmap_len, bit_b);
			if (bit_a >= bitmap_len)
				break;
			bit_b = find_next_zero_bit(bitmap, bitmap_len,
						   bit_a + 1) - 1;

			if (!first)
				proc_put_char(&buffer, &left, ',');
			proc_put_long(&buffer, &left, bit_a, false);
			if (bit_a != bit_b) {
				proc_put_char(&buffer, &left, '-');
				proc_put_long(&buffer, &left, bit_b, false);
			}

			first = 0; bit_b++;
		}
		proc_put_char(&buffer, &left, '\n');
	}

	if (!err) {
		if (write) {
			if (*ppos)
				bitmap_or(bitmap, bitmap, tmp_bitmap, bitmap_len);
			else
				bitmap_copy(bitmap, tmp_bitmap, bitmap_len);
		}
		*lenp -= left;
		*ppos += *lenp;
	}

	bitmap_free(tmp_bitmap);
	return err;
}

#else /* CONFIG_PROC_SYSCTL */

int proc_dostring(struct ctl_table *table, int write,
		  void *buffer, size_t *lenp, loff_t *ppos)
{
	return -ENOSYS;
}

int proc_dointvec(struct ctl_table *table, int write,
		  void *buffer, size_t *lenp, loff_t *ppos)
{
	return -ENOSYS;
}

int proc_douintvec(struct ctl_table *table, int write,
		  void *buffer, size_t *lenp, loff_t *ppos)
{
	return -ENOSYS;
}

int proc_dointvec_minmax(struct ctl_table *table, int write,
		    void *buffer, size_t *lenp, loff_t *ppos)
{
	return -ENOSYS;
}

int proc_douintvec_minmax(struct ctl_table *table, int write,
			  void *buffer, size_t *lenp, loff_t *ppos)
{
	return -ENOSYS;
}

int proc_dointvec_jiffies(struct ctl_table *table, int write,
		    void *buffer, size_t *lenp, loff_t *ppos)
{
	return -ENOSYS;
}

int proc_dointvec_userhz_jiffies(struct ctl_table *table, int write,
		    void *buffer, size_t *lenp, loff_t *ppos)
{
	return -ENOSYS;
}

int proc_dointvec_ms_jiffies(struct ctl_table *table, int write,
			     void *buffer, size_t *lenp, loff_t *ppos)
{
	return -ENOSYS;
}

int proc_doulongvec_minmax(struct ctl_table *table, int write,
		    void *buffer, size_t *lenp, loff_t *ppos)
{
	return -ENOSYS;
}

int proc_doulongvec_ms_jiffies_minmax(struct ctl_table *table, int write,
				      void *buffer, size_t *lenp, loff_t *ppos)
{
	return -ENOSYS;
}

int proc_do_large_bitmap(struct ctl_table *table, int write,
			 void *buffer, size_t *lenp, loff_t *ppos)
{
	return -ENOSYS;
}

#endif /* CONFIG_PROC_SYSCTL */

#if defined(CONFIG_SYSCTL)
int proc_do_static_key(struct ctl_table *table, int write,
		       void *buffer, size_t *lenp, loff_t *ppos)
{
	struct static_key *key = (struct static_key *)table->data;
	static DEFINE_MUTEX(static_key_mutex);
	int val, ret;
	struct ctl_table tmp = {
		.data   = &val,
		.maxlen = sizeof(val),
		.mode   = table->mode,
		.extra1 = SYSCTL_ZERO,
		.extra2 = SYSCTL_ONE,
	};

	if (write && !capable(CAP_SYS_ADMIN))
		return -EPERM;

	mutex_lock(&static_key_mutex);
	val = static_key_enabled(key);
	ret = proc_dointvec_minmax(&tmp, write, buffer, lenp, ppos);
	if (write && !ret) {
		if (val)
			static_key_enable(key);
		else
			static_key_disable(key);
	}
	mutex_unlock(&static_key_mutex);
	return ret;
}

static struct ctl_table kern_table[] = {
	{
		.procname	= "sched_child_runs_first",
		.data		= &sysctl_sched_child_runs_first,
		.maxlen		= sizeof(unsigned int),
		.mode		= 0644,
		.proc_handler	= proc_dointvec,
	},
#ifdef CONFIG_SCHED_DEBUG
	{
		.procname	= "sched_min_granularity_ns",
		.data		= &sysctl_sched_min_granularity,
		.maxlen		= sizeof(unsigned int),
		.mode		= 0644,
		.proc_handler	= sched_proc_update_handler,
		.extra1		= &min_sched_granularity_ns,
		.extra2		= &max_sched_granularity_ns,
	},
	{
		.procname	= "sched_latency_ns",
		.data		= &sysctl_sched_latency,
		.maxlen		= sizeof(unsigned int),
		.mode		= 0644,
		.proc_handler	= sched_proc_update_handler,
		.extra1		= &min_sched_granularity_ns,
		.extra2		= &max_sched_granularity_ns,
	},
	{
		.procname	= "sched_wakeup_granularity_ns",
		.data		= &sysctl_sched_wakeup_granularity,
		.maxlen		= sizeof(unsigned int),
		.mode		= 0644,
		.proc_handler	= sched_proc_update_handler,
		.extra1		= &min_wakeup_granularity_ns,
		.extra2		= &max_wakeup_granularity_ns,
	},
#ifdef CONFIG_SMP
	{
		.procname	= "sched_tunable_scaling",
		.data		= &sysctl_sched_tunable_scaling,
		.maxlen		= sizeof(enum sched_tunable_scaling),
		.mode		= 0644,
		.proc_handler	= sched_proc_update_handler,
		.extra1		= &min_sched_tunable_scaling,
		.extra2		= &max_sched_tunable_scaling,
	},
	{
		.procname	= "sched_migration_cost_ns",
		.data		= &sysctl_sched_migration_cost,
		.maxlen		= sizeof(unsigned int),
		.mode		= 0644,
		.proc_handler	= proc_dointvec,
	},
	{
		.procname	= "sched_nr_migrate",
		.data		= &sysctl_sched_nr_migrate,
		.maxlen		= sizeof(unsigned int),
		.mode		= 0644,
		.proc_handler	= proc_dointvec,
	},
#ifdef CONFIG_SCHEDSTATS
	{
		.procname	= "sched_schedstats",
		.data		= NULL,
		.maxlen		= sizeof(unsigned int),
		.mode		= 0644,
		.proc_handler	= sysctl_schedstats,
		.extra1		= SYSCTL_ZERO,
		.extra2		= SYSCTL_ONE,
	},
#endif /* CONFIG_SCHEDSTATS */
#endif /* CONFIG_SMP */
#ifdef CONFIG_NUMA_BALANCING
	{
		.procname	= "numa_balancing_scan_delay_ms",
		.data		= &sysctl_numa_balancing_scan_delay,
		.maxlen		= sizeof(unsigned int),
		.mode		= 0644,
		.proc_handler	= proc_dointvec,
	},
	{
		.procname	= "numa_balancing_scan_period_min_ms",
		.data		= &sysctl_numa_balancing_scan_period_min,
		.maxlen		= sizeof(unsigned int),
		.mode		= 0644,
		.proc_handler	= proc_dointvec,
	},
	{
		.procname	= "numa_balancing_scan_period_max_ms",
		.data		= &sysctl_numa_balancing_scan_period_max,
		.maxlen		= sizeof(unsigned int),
		.mode		= 0644,
		.proc_handler	= proc_dointvec,
	},
	{
		.procname	= "numa_balancing_scan_size_mb",
		.data		= &sysctl_numa_balancing_scan_size,
		.maxlen		= sizeof(unsigned int),
		.mode		= 0644,
		.proc_handler	= proc_dointvec_minmax,
		.extra1		= SYSCTL_ONE,
	},
	{
		.procname	= "numa_balancing",
		.data		= NULL, /* filled in by handler */
		.maxlen		= sizeof(unsigned int),
		.mode		= 0644,
		.proc_handler	= sysctl_numa_balancing,
		.extra1		= SYSCTL_ZERO,
		.extra2		= SYSCTL_ONE,
	},
#endif /* CONFIG_NUMA_BALANCING */
#endif /* CONFIG_SCHED_DEBUG */
	{
		.procname	= "sched_rt_period_us",
		.data		= &sysctl_sched_rt_period,
		.maxlen		= sizeof(unsigned int),
		.mode		= 0644,
		.proc_handler	= sched_rt_handler,
	},
	{
		.procname	= "sched_rt_runtime_us",
		.data		= &sysctl_sched_rt_runtime,
		.maxlen		= sizeof(int),
		.mode		= 0644,
		.proc_handler	= sched_rt_handler,
	},
	{
		.procname	= "sched_deadline_period_max_us",
		.data		= &sysctl_sched_dl_period_max,
		.maxlen		= sizeof(unsigned int),
		.mode		= 0644,
		.proc_handler	= proc_dointvec,
	},
	{
		.procname	= "sched_deadline_period_min_us",
		.data		= &sysctl_sched_dl_period_min,
		.maxlen		= sizeof(unsigned int),
		.mode		= 0644,
		.proc_handler	= proc_dointvec,
	},
	{
		.procname	= "sched_rr_timeslice_ms",
		.data		= &sysctl_sched_rr_timeslice,
		.maxlen		= sizeof(int),
		.mode		= 0644,
		.proc_handler	= sched_rr_handler,
	},
#ifdef CONFIG_UCLAMP_TASK
	{
		.procname	= "sched_util_clamp_min",
		.data		= &sysctl_sched_uclamp_util_min,
		.maxlen		= sizeof(unsigned int),
		.mode		= 0644,
		.proc_handler	= sysctl_sched_uclamp_handler,
	},
	{
		.procname	= "sched_util_clamp_max",
		.data		= &sysctl_sched_uclamp_util_max,
		.maxlen		= sizeof(unsigned int),
		.mode		= 0644,
		.proc_handler	= sysctl_sched_uclamp_handler,
	},
	{
		.procname	= "sched_util_clamp_min_rt_default",
		.data		= &sysctl_sched_uclamp_util_min_rt_default,
		.maxlen		= sizeof(unsigned int),
		.mode		= 0644,
		.proc_handler	= sysctl_sched_uclamp_handler,
	},
#endif
#ifdef CONFIG_SCHED_AUTOGROUP
	{
		.procname	= "sched_autogroup_enabled",
		.data		= &sysctl_sched_autogroup_enabled,
		.maxlen		= sizeof(unsigned int),
		.mode		= 0644,
		.proc_handler	= proc_dointvec_minmax,
		.extra1		= SYSCTL_ZERO,
		.extra2		= SYSCTL_ONE,
	},
#endif
#ifdef CONFIG_CFS_BANDWIDTH
	{
		.procname	= "sched_cfs_bandwidth_slice_us",
		.data		= &sysctl_sched_cfs_bandwidth_slice,
		.maxlen		= sizeof(unsigned int),
		.mode		= 0644,
		.proc_handler	= proc_dointvec_minmax,
		.extra1		= SYSCTL_ONE,
	},
#endif
#if defined(CONFIG_ENERGY_MODEL) && defined(CONFIG_CPU_FREQ_GOV_SCHEDUTIL)
	{
		.procname	= "sched_energy_aware",
		.data		= &sysctl_sched_energy_aware,
		.maxlen		= sizeof(unsigned int),
		.mode		= 0644,
		.proc_handler	= sched_energy_aware_handler,
		.extra1		= SYSCTL_ZERO,
		.extra2		= SYSCTL_ONE,
	},
#endif
#ifdef CONFIG_PROVE_LOCKING
	{
		.procname	= "prove_locking",
		.data		= &prove_locking,
		.maxlen		= sizeof(int),
		.mode		= 0644,
		.proc_handler	= proc_dointvec,
	},
#endif
#ifdef CONFIG_LOCK_STAT
	{
		.procname	= "lock_stat",
		.data		= &lock_stat,
		.maxlen		= sizeof(int),
		.mode		= 0644,
		.proc_handler	= proc_dointvec,
	},
#endif
	{
		.procname	= "panic",
		.data		= &panic_timeout,
		.maxlen		= sizeof(int),
		.mode		= 0644,
		.proc_handler	= proc_dointvec,
	},
#ifdef CONFIG_COREDUMP
	{
		.procname	= "core_uses_pid",
		.data		= &core_uses_pid,
		.maxlen		= sizeof(int),
		.mode		= 0644,
		.proc_handler	= proc_dointvec,
	},
	{
		.procname	= "core_pattern",
		.data		= core_pattern,
		.maxlen		= CORENAME_MAX_SIZE,
		.mode		= 0644,
		.proc_handler	= proc_dostring_coredump,
	},
	{
		.procname	= "core_pipe_limit",
		.data		= &core_pipe_limit,
		.maxlen		= sizeof(unsigned int),
		.mode		= 0644,
		.proc_handler	= proc_dointvec,
	},
#endif
#ifdef CONFIG_PROC_SYSCTL
	{
		.procname	= "tainted",
		.maxlen 	= sizeof(long),
		.mode		= 0644,
		.proc_handler	= proc_taint,
	},
	{
		.procname	= "sysctl_writes_strict",
		.data		= &sysctl_writes_strict,
		.maxlen		= sizeof(int),
		.mode		= 0644,
		.proc_handler	= proc_dointvec_minmax,
		.extra1		= &neg_one,
		.extra2		= SYSCTL_ONE,
	},
#endif
#ifdef CONFIG_LATENCYTOP
	{
		.procname	= "latencytop",
		.data		= &latencytop_enabled,
		.maxlen		= sizeof(int),
		.mode		= 0644,
		.proc_handler	= sysctl_latencytop,
	},
#endif
#ifdef CONFIG_BLK_DEV_INITRD
	{
		.procname	= "real-root-dev",
		.data		= &real_root_dev,
		.maxlen		= sizeof(int),
		.mode		= 0644,
		.proc_handler	= proc_dointvec,
	},
#endif
	{
		.procname	= "print-fatal-signals",
		.data		= &print_fatal_signals,
		.maxlen		= sizeof(int),
		.mode		= 0644,
		.proc_handler	= proc_dointvec,
	},
#ifdef CONFIG_SPARC
	{
		.procname	= "reboot-cmd",
		.data		= reboot_command,
		.maxlen		= 256,
		.mode		= 0644,
		.proc_handler	= proc_dostring,
	},
	{
		.procname	= "stop-a",
		.data		= &stop_a_enabled,
		.maxlen		= sizeof (int),
		.mode		= 0644,
		.proc_handler	= proc_dointvec,
	},
	{
		.procname	= "scons-poweroff",
		.data		= &scons_pwroff,
		.maxlen		= sizeof (int),
		.mode		= 0644,
		.proc_handler	= proc_dointvec,
	},
#endif
#ifdef CONFIG_SPARC64
	{
		.procname	= "tsb-ratio",
		.data		= &sysctl_tsb_ratio,
		.maxlen		= sizeof (int),
		.mode		= 0644,
		.proc_handler	= proc_dointvec,
	},
#endif
#ifdef CONFIG_PARISC
	{
		.procname	= "soft-power",
		.data		= &pwrsw_enabled,
		.maxlen		= sizeof (int),
		.mode		= 0644,
		.proc_handler	= proc_dointvec,
	},
#endif
#ifdef CONFIG_SYSCTL_ARCH_UNALIGN_ALLOW
	{
		.procname	= "unaligned-trap",
		.data		= &unaligned_enabled,
		.maxlen		= sizeof (int),
		.mode		= 0644,
		.proc_handler	= proc_dointvec,
	},
#endif
	{
		.procname	= "ctrl-alt-del",
		.data		= &C_A_D,
		.maxlen		= sizeof(int),
		.mode		= 0644,
		.proc_handler	= proc_dointvec,
	},
#ifdef CONFIG_FUNCTION_TRACER
	{
		.procname	= "ftrace_enabled",
		.data		= &ftrace_enabled,
		.maxlen		= sizeof(int),
		.mode		= 0644,
		.proc_handler	= ftrace_enable_sysctl,
	},
#endif
#ifdef CONFIG_STACK_TRACER
	{
		.procname	= "stack_tracer_enabled",
		.data		= &stack_tracer_enabled,
		.maxlen		= sizeof(int),
		.mode		= 0644,
		.proc_handler	= stack_trace_sysctl,
	},
#endif
#ifdef CONFIG_TRACING
	{
		.procname	= "ftrace_dump_on_oops",
		.data		= &ftrace_dump_on_oops,
		.maxlen		= sizeof(int),
		.mode		= 0644,
		.proc_handler	= proc_dointvec,
	},
	{
		.procname	= "traceoff_on_warning",
		.data		= &__disable_trace_on_warning,
		.maxlen		= sizeof(__disable_trace_on_warning),
		.mode		= 0644,
		.proc_handler	= proc_dointvec,
	},
	{
		.procname	= "tracepoint_printk",
		.data		= &tracepoint_printk,
		.maxlen		= sizeof(tracepoint_printk),
		.mode		= 0644,
		.proc_handler	= tracepoint_printk_sysctl,
	},
#endif
#ifdef CONFIG_KEXEC_CORE
	{
		.procname	= "kexec_load_disabled",
		.data		= &kexec_load_disabled,
		.maxlen		= sizeof(int),
		.mode		= 0644,
		/* only handle a transition from default "0" to "1" */
		.proc_handler	= proc_dointvec_minmax,
		.extra1		= SYSCTL_ONE,
		.extra2		= SYSCTL_ONE,
	},
#endif
#ifdef CONFIG_MODULES
	{
		.procname	= "modprobe",
		.data		= &modprobe_path,
		.maxlen		= KMOD_PATH_LEN,
		.mode		= 0644,
		.proc_handler	= proc_dostring,
	},
	{
		.procname	= "modules_disabled",
		.data		= &modules_disabled,
		.maxlen		= sizeof(int),
		.mode		= 0644,
		/* only handle a transition from default "0" to "1" */
		.proc_handler	= proc_dointvec_minmax,
		.extra1		= SYSCTL_ONE,
		.extra2		= SYSCTL_ONE,
	},
#endif
#ifdef CONFIG_UEVENT_HELPER
	{
		.procname	= "hotplug",
		.data		= &uevent_helper,
		.maxlen		= UEVENT_HELPER_PATH_LEN,
		.mode		= 0644,
		.proc_handler	= proc_dostring,
	},
#endif
#ifdef CONFIG_CHR_DEV_SG
	{
		.procname	= "sg-big-buff",
		.data		= &sg_big_buff,
		.maxlen		= sizeof (int),
		.mode		= 0444,
		.proc_handler	= proc_dointvec,
	},
#endif
#ifdef CONFIG_BSD_PROCESS_ACCT
	{
		.procname	= "acct",
		.data		= &acct_parm,
		.maxlen		= 3*sizeof(int),
		.mode		= 0644,
		.proc_handler	= proc_dointvec,
	},
#endif
#ifdef CONFIG_MAGIC_SYSRQ
	{
		.procname	= "sysrq",
		.data		= NULL,
		.maxlen		= sizeof (int),
		.mode		= 0644,
		.proc_handler	= sysrq_sysctl_handler,
	},
#endif
#ifdef CONFIG_PROC_SYSCTL
	{
		.procname	= "cad_pid",
		.data		= NULL,
		.maxlen		= sizeof (int),
		.mode		= 0600,
		.proc_handler	= proc_do_cad_pid,
	},
#endif
	{
		.procname	= "threads-max",
		.data		= NULL,
		.maxlen		= sizeof(int),
		.mode		= 0644,
		.proc_handler	= sysctl_max_threads,
	},
	{
		.procname	= "random",
		.mode		= 0555,
		.child		= random_table,
	},
	{
		.procname	= "usermodehelper",
		.mode		= 0555,
		.child		= usermodehelper_table,
	},
#ifdef CONFIG_FW_LOADER_USER_HELPER
	{
		.procname	= "firmware_config",
		.mode		= 0555,
		.child		= firmware_config_table,
	},
#endif
	{
		.procname	= "overflowuid",
		.data		= &overflowuid,
		.maxlen		= sizeof(int),
		.mode		= 0644,
		.proc_handler	= proc_dointvec_minmax,
		.extra1		= &minolduid,
		.extra2		= &maxolduid,
	},
	{
		.procname	= "overflowgid",
		.data		= &overflowgid,
		.maxlen		= sizeof(int),
		.mode		= 0644,
		.proc_handler	= proc_dointvec_minmax,
		.extra1		= &minolduid,
		.extra2		= &maxolduid,
	},
#ifdef CONFIG_S390
	{
		.procname	= "userprocess_debug",
		.data		= &show_unhandled_signals,
		.maxlen		= sizeof(int),
		.mode		= 0644,
		.proc_handler	= proc_dointvec,
	},
#endif
#ifdef CONFIG_SMP
	{
		.procname	= "oops_all_cpu_backtrace",
		.data		= &sysctl_oops_all_cpu_backtrace,
		.maxlen		= sizeof(int),
		.mode		= 0644,
		.proc_handler	= proc_dointvec_minmax,
		.extra1		= SYSCTL_ZERO,
		.extra2		= SYSCTL_ONE,
	},
#endif /* CONFIG_SMP */
	{
		.procname	= "pid_max",
		.data		= &pid_max,
		.maxlen		= sizeof (int),
		.mode		= 0644,
		.proc_handler	= proc_dointvec_minmax,
		.extra1		= &pid_max_min,
		.extra2		= &pid_max_max,
	},
	{
		.procname	= "panic_on_oops",
		.data		= &panic_on_oops,
		.maxlen		= sizeof(int),
		.mode		= 0644,
		.proc_handler	= proc_dointvec,
	},
	{
		.procname	= "panic_print",
		.data		= &panic_print,
		.maxlen		= sizeof(unsigned long),
		.mode		= 0644,
		.proc_handler	= proc_doulongvec_minmax,
	},
#if defined CONFIG_PRINTK
	{
		.procname	= "printk",
		.data		= &console_loglevel,
		.maxlen		= 4*sizeof(int),
		.mode		= 0644,
		.proc_handler	= proc_dointvec,
	},
	{
		.procname	= "printk_ratelimit",
		.data		= &printk_ratelimit_state.interval,
		.maxlen		= sizeof(int),
		.mode		= 0644,
		.proc_handler	= proc_dointvec_jiffies,
	},
	{
		.procname	= "printk_ratelimit_burst",
		.data		= &printk_ratelimit_state.burst,
		.maxlen		= sizeof(int),
		.mode		= 0644,
		.proc_handler	= proc_dointvec,
	},
	{
		.procname	= "printk_delay",
		.data		= &printk_delay_msec,
		.maxlen		= sizeof(int),
		.mode		= 0644,
		.proc_handler	= proc_dointvec_minmax,
		.extra1		= SYSCTL_ZERO,
		.extra2		= &ten_thousand,
	},
	{
		.procname	= "printk_devkmsg",
		.data		= devkmsg_log_str,
		.maxlen		= DEVKMSG_STR_MAX_SIZE,
		.mode		= 0644,
		.proc_handler	= devkmsg_sysctl_set_loglvl,
	},
	{
		.procname	= "dmesg_restrict",
		.data		= &dmesg_restrict,
		.maxlen		= sizeof(int),
		.mode		= 0644,
		.proc_handler	= proc_dointvec_minmax_sysadmin,
		.extra1		= SYSCTL_ZERO,
		.extra2		= SYSCTL_ONE,
	},
	{
		.procname	= "kptr_restrict",
		.data		= &kptr_restrict,
		.maxlen		= sizeof(int),
		.mode		= 0644,
		.proc_handler	= proc_dointvec_minmax_sysadmin,
		.extra1		= SYSCTL_ZERO,
		.extra2		= &two,
	},
#endif
	{
		.procname	= "ngroups_max",
		.data		= &ngroups_max,
		.maxlen		= sizeof (int),
		.mode		= 0444,
		.proc_handler	= proc_dointvec,
	},
	{
		.procname	= "cap_last_cap",
		.data		= (void *)&cap_last_cap,
		.maxlen		= sizeof(int),
		.mode		= 0444,
		.proc_handler	= proc_dointvec,
	},
#if defined(CONFIG_LOCKUP_DETECTOR)
	{
		.procname       = "watchdog",
		.data		= &watchdog_user_enabled,
		.maxlen		= sizeof(int),
		.mode		= 0644,
		.proc_handler   = proc_watchdog,
		.extra1		= SYSCTL_ZERO,
		.extra2		= SYSCTL_ONE,
	},
	{
		.procname	= "watchdog_thresh",
		.data		= &watchdog_thresh,
		.maxlen		= sizeof(int),
		.mode		= 0644,
		.proc_handler	= proc_watchdog_thresh,
		.extra1		= SYSCTL_ZERO,
		.extra2		= &sixty,
	},
	{
		.procname       = "nmi_watchdog",
		.data		= &nmi_watchdog_user_enabled,
		.maxlen		= sizeof(int),
		.mode		= NMI_WATCHDOG_SYSCTL_PERM,
		.proc_handler   = proc_nmi_watchdog,
		.extra1		= SYSCTL_ZERO,
		.extra2		= SYSCTL_ONE,
	},
	{
		.procname	= "watchdog_cpumask",
		.data		= &watchdog_cpumask_bits,
		.maxlen		= NR_CPUS,
		.mode		= 0644,
		.proc_handler	= proc_watchdog_cpumask,
	},
#ifdef CONFIG_SOFTLOCKUP_DETECTOR
	{
		.procname       = "soft_watchdog",
		.data		= &soft_watchdog_user_enabled,
		.maxlen		= sizeof(int),
		.mode		= 0644,
		.proc_handler   = proc_soft_watchdog,
		.extra1		= SYSCTL_ZERO,
		.extra2		= SYSCTL_ONE,
	},
	{
		.procname	= "softlockup_panic",
		.data		= &softlockup_panic,
		.maxlen		= sizeof(int),
		.mode		= 0644,
		.proc_handler	= proc_dointvec_minmax,
		.extra1		= SYSCTL_ZERO,
		.extra2		= SYSCTL_ONE,
	},
#ifdef CONFIG_SMP
	{
		.procname	= "softlockup_all_cpu_backtrace",
		.data		= &sysctl_softlockup_all_cpu_backtrace,
		.maxlen		= sizeof(int),
		.mode		= 0644,
		.proc_handler	= proc_dointvec_minmax,
		.extra1		= SYSCTL_ZERO,
		.extra2		= SYSCTL_ONE,
	},
#endif /* CONFIG_SMP */
#endif
#ifdef CONFIG_HARDLOCKUP_DETECTOR
	{
		.procname	= "hardlockup_panic",
		.data		= &hardlockup_panic,
		.maxlen		= sizeof(int),
		.mode		= 0644,
		.proc_handler	= proc_dointvec_minmax,
		.extra1		= SYSCTL_ZERO,
		.extra2		= SYSCTL_ONE,
	},
#ifdef CONFIG_SMP
	{
		.procname	= "hardlockup_all_cpu_backtrace",
		.data		= &sysctl_hardlockup_all_cpu_backtrace,
		.maxlen		= sizeof(int),
		.mode		= 0644,
		.proc_handler	= proc_dointvec_minmax,
		.extra1		= SYSCTL_ZERO,
		.extra2		= SYSCTL_ONE,
	},
#endif /* CONFIG_SMP */
#endif
#endif

#if defined(CONFIG_X86_LOCAL_APIC) && defined(CONFIG_X86)
	{
		.procname       = "unknown_nmi_panic",
		.data           = &unknown_nmi_panic,
		.maxlen         = sizeof (int),
		.mode           = 0644,
		.proc_handler   = proc_dointvec,
	},
#endif

#if (defined(CONFIG_X86_32) || defined(CONFIG_PARISC)) && \
	defined(CONFIG_DEBUG_STACKOVERFLOW)
	{
		.procname	= "panic_on_stackoverflow",
		.data		= &sysctl_panic_on_stackoverflow,
		.maxlen		= sizeof(int),
		.mode		= 0644,
		.proc_handler	= proc_dointvec,
	},
#endif
#if defined(CONFIG_X86)
	{
		.procname	= "panic_on_unrecovered_nmi",
		.data		= &panic_on_unrecovered_nmi,
		.maxlen		= sizeof(int),
		.mode		= 0644,
		.proc_handler	= proc_dointvec,
	},
	{
		.procname	= "panic_on_io_nmi",
		.data		= &panic_on_io_nmi,
		.maxlen		= sizeof(int),
		.mode		= 0644,
		.proc_handler	= proc_dointvec,
	},
	{
		.procname	= "bootloader_type",
		.data		= &bootloader_type,
		.maxlen		= sizeof (int),
		.mode		= 0444,
		.proc_handler	= proc_dointvec,
	},
	{
		.procname	= "bootloader_version",
		.data		= &bootloader_version,
		.maxlen		= sizeof (int),
		.mode		= 0444,
		.proc_handler	= proc_dointvec,
	},
	{
		.procname	= "io_delay_type",
		.data		= &io_delay_type,
		.maxlen		= sizeof(int),
		.mode		= 0644,
		.proc_handler	= proc_dointvec,
	},
#endif
#if defined(CONFIG_MMU)
	{
		.procname	= "randomize_va_space",
		.data		= &randomize_va_space,
		.maxlen		= sizeof(int),
		.mode		= 0644,
		.proc_handler	= proc_dointvec,
	},
#endif
#if defined(CONFIG_S390) && defined(CONFIG_SMP)
	{
		.procname	= "spin_retry",
		.data		= &spin_retry,
		.maxlen		= sizeof (int),
		.mode		= 0644,
		.proc_handler	= proc_dointvec,
	},
#endif
#if	defined(CONFIG_ACPI_SLEEP) && defined(CONFIG_X86)
	{
		.procname	= "acpi_video_flags",
		.data		= &acpi_realmode_flags,
		.maxlen		= sizeof (unsigned long),
		.mode		= 0644,
		.proc_handler	= proc_doulongvec_minmax,
	},
#endif
#ifdef CONFIG_SYSCTL_ARCH_UNALIGN_NO_WARN
	{
		.procname	= "ignore-unaligned-usertrap",
		.data		= &no_unaligned_warning,
		.maxlen		= sizeof (int),
		.mode		= 0644,
		.proc_handler	= proc_dointvec,
	},
#endif
#ifdef CONFIG_IA64
	{
		.procname	= "unaligned-dump-stack",
		.data		= &unaligned_dump_stack,
		.maxlen		= sizeof (int),
		.mode		= 0644,
		.proc_handler	= proc_dointvec,
	},
#endif
#ifdef CONFIG_DETECT_HUNG_TASK
#ifdef CONFIG_SMP
	{
		.procname	= "hung_task_all_cpu_backtrace",
		.data		= &sysctl_hung_task_all_cpu_backtrace,
		.maxlen		= sizeof(int),
		.mode		= 0644,
		.proc_handler	= proc_dointvec_minmax,
		.extra1		= SYSCTL_ZERO,
		.extra2		= SYSCTL_ONE,
	},
#endif /* CONFIG_SMP */
	{
		.procname	= "hung_task_panic",
		.data		= &sysctl_hung_task_panic,
		.maxlen		= sizeof(int),
		.mode		= 0644,
		.proc_handler	= proc_dointvec_minmax,
		.extra1		= SYSCTL_ZERO,
		.extra2		= SYSCTL_ONE,
	},
	{
		.procname	= "hung_task_check_count",
		.data		= &sysctl_hung_task_check_count,
		.maxlen		= sizeof(int),
		.mode		= 0644,
		.proc_handler	= proc_dointvec_minmax,
		.extra1		= SYSCTL_ZERO,
	},
	{
		.procname	= "hung_task_timeout_secs",
		.data		= &sysctl_hung_task_timeout_secs,
		.maxlen		= sizeof(unsigned long),
		.mode		= 0644,
		.proc_handler	= proc_dohung_task_timeout_secs,
		.extra2		= &hung_task_timeout_max,
	},
	{
		.procname	= "hung_task_check_interval_secs",
		.data		= &sysctl_hung_task_check_interval_secs,
		.maxlen		= sizeof(unsigned long),
		.mode		= 0644,
		.proc_handler	= proc_dohung_task_timeout_secs,
		.extra2		= &hung_task_timeout_max,
	},
	{
		.procname	= "hung_task_warnings",
		.data		= &sysctl_hung_task_warnings,
		.maxlen		= sizeof(int),
		.mode		= 0644,
		.proc_handler	= proc_dointvec_minmax,
		.extra1		= &neg_one,
	},
#endif
#ifdef CONFIG_RT_MUTEXES
	{
		.procname	= "max_lock_depth",
		.data		= &max_lock_depth,
		.maxlen		= sizeof(int),
		.mode		= 0644,
		.proc_handler	= proc_dointvec,
	},
#endif
	{
		.procname	= "poweroff_cmd",
		.data		= &poweroff_cmd,
		.maxlen		= POWEROFF_CMD_PATH_LEN,
		.mode		= 0644,
		.proc_handler	= proc_dostring,
	},
#ifdef CONFIG_KEYS
	{
		.procname	= "keys",
		.mode		= 0555,
		.child		= key_sysctls,
	},
#endif
#ifdef CONFIG_PERF_EVENTS
	/*
	 * User-space scripts rely on the existence of this file
	 * as a feature check for perf_events being enabled.
	 *
	 * So it's an ABI, do not remove!
	 */
	{
		.procname	= "perf_event_paranoid",
		.data		= &sysctl_perf_event_paranoid,
		.maxlen		= sizeof(sysctl_perf_event_paranoid),
		.mode		= 0644,
		.proc_handler	= proc_dointvec,
	},
	{
		.procname	= "perf_event_mlock_kb",
		.data		= &sysctl_perf_event_mlock,
		.maxlen		= sizeof(sysctl_perf_event_mlock),
		.mode		= 0644,
		.proc_handler	= proc_dointvec,
	},
	{
		.procname	= "perf_event_max_sample_rate",
		.data		= &sysctl_perf_event_sample_rate,
		.maxlen		= sizeof(sysctl_perf_event_sample_rate),
		.mode		= 0644,
		.proc_handler	= perf_proc_update_handler,
		.extra1		= SYSCTL_ONE,
	},
	{
		.procname	= "perf_cpu_time_max_percent",
		.data		= &sysctl_perf_cpu_time_max_percent,
		.maxlen		= sizeof(sysctl_perf_cpu_time_max_percent),
		.mode		= 0644,
		.proc_handler	= perf_cpu_time_max_percent_handler,
		.extra1		= SYSCTL_ZERO,
		.extra2		= &one_hundred,
	},
	{
		.procname	= "perf_event_max_stack",
		.data		= &sysctl_perf_event_max_stack,
		.maxlen		= sizeof(sysctl_perf_event_max_stack),
		.mode		= 0644,
		.proc_handler	= perf_event_max_stack_handler,
		.extra1		= SYSCTL_ZERO,
		.extra2		= &six_hundred_forty_kb,
	},
	{
		.procname	= "perf_event_max_contexts_per_stack",
		.data		= &sysctl_perf_event_max_contexts_per_stack,
		.maxlen		= sizeof(sysctl_perf_event_max_contexts_per_stack),
		.mode		= 0644,
		.proc_handler	= perf_event_max_stack_handler,
		.extra1		= SYSCTL_ZERO,
		.extra2		= &one_thousand,
	},
#endif
	{
		.procname	= "panic_on_warn",
		.data		= &panic_on_warn,
		.maxlen		= sizeof(int),
		.mode		= 0644,
		.proc_handler	= proc_dointvec_minmax,
		.extra1		= SYSCTL_ZERO,
		.extra2		= SYSCTL_ONE,
	},
#if defined(CONFIG_SMP) && defined(CONFIG_NO_HZ_COMMON)
	{
		.procname	= "timer_migration",
		.data		= &sysctl_timer_migration,
		.maxlen		= sizeof(unsigned int),
		.mode		= 0644,
		.proc_handler	= timer_migration_handler,
		.extra1		= SYSCTL_ZERO,
		.extra2		= SYSCTL_ONE,
	},
#endif
#ifdef CONFIG_BPF_SYSCALL
	{
		.procname	= "unprivileged_bpf_disabled",
		.data		= &sysctl_unprivileged_bpf_disabled,
		.maxlen		= sizeof(sysctl_unprivileged_bpf_disabled),
		.mode		= 0644,
		.proc_handler	= bpf_unpriv_handler,
		.extra1		= SYSCTL_ZERO,
		.extra2		= &two,
	},
	{
		.procname	= "bpf_stats_enabled",
		.data		= &bpf_stats_enabled_key.key,
		.maxlen		= sizeof(bpf_stats_enabled_key),
		.mode		= 0644,
		.proc_handler	= bpf_stats_handler,
	},
#endif
#if defined(CONFIG_TREE_RCU)
	{
		.procname	= "panic_on_rcu_stall",
		.data		= &sysctl_panic_on_rcu_stall,
		.maxlen		= sizeof(sysctl_panic_on_rcu_stall),
		.mode		= 0644,
		.proc_handler	= proc_dointvec_minmax,
		.extra1		= SYSCTL_ZERO,
		.extra2		= SYSCTL_ONE,
	},
#endif
#ifdef CONFIG_STACKLEAK_RUNTIME_DISABLE
	{
		.procname	= "stack_erasing",
		.data		= NULL,
		.maxlen		= sizeof(int),
		.mode		= 0600,
		.proc_handler	= stack_erasing_sysctl,
		.extra1		= SYSCTL_ZERO,
		.extra2		= SYSCTL_ONE,
	},
#endif
	{ }
};

static struct ctl_table vm_table[] = {
	{
		.procname	= "overcommit_memory",
		.data		= &sysctl_overcommit_memory,
		.maxlen		= sizeof(sysctl_overcommit_memory),
		.mode		= 0644,
		.proc_handler	= overcommit_policy_handler,
		.extra1		= SYSCTL_ZERO,
		.extra2		= &two,
	},
	{
		.procname	= "panic_on_oom",
		.data		= &sysctl_panic_on_oom,
		.maxlen		= sizeof(sysctl_panic_on_oom),
		.mode		= 0644,
		.proc_handler	= proc_dointvec_minmax,
		.extra1		= SYSCTL_ZERO,
		.extra2		= &two,
	},
	{
		.procname	= "oom_kill_allocating_task",
		.data		= &sysctl_oom_kill_allocating_task,
		.maxlen		= sizeof(sysctl_oom_kill_allocating_task),
		.mode		= 0644,
		.proc_handler	= proc_dointvec,
	},
	{
		.procname	= "oom_dump_tasks",
		.data		= &sysctl_oom_dump_tasks,
		.maxlen		= sizeof(sysctl_oom_dump_tasks),
		.mode		= 0644,
		.proc_handler	= proc_dointvec,
	},
	{
		.procname	= "overcommit_ratio",
		.data		= &sysctl_overcommit_ratio,
		.maxlen		= sizeof(sysctl_overcommit_ratio),
		.mode		= 0644,
		.proc_handler	= overcommit_ratio_handler,
	},
	{
		.procname	= "overcommit_kbytes",
		.data		= &sysctl_overcommit_kbytes,
		.maxlen		= sizeof(sysctl_overcommit_kbytes),
		.mode		= 0644,
		.proc_handler	= overcommit_kbytes_handler,
	},
	{
		.procname	= "page-cluster",
		.data		= &page_cluster,
		.maxlen		= sizeof(int),
		.mode		= 0644,
		.proc_handler	= proc_dointvec_minmax,
		.extra1		= SYSCTL_ZERO,
	},
	{
		.procname	= "dirty_background_ratio",
		.data		= &dirty_background_ratio,
		.maxlen		= sizeof(dirty_background_ratio),
		.mode		= 0644,
		.proc_handler	= dirty_background_ratio_handler,
		.extra1		= SYSCTL_ZERO,
		.extra2		= &one_hundred,
	},
	{
		.procname	= "dirty_background_bytes",
		.data		= &dirty_background_bytes,
		.maxlen		= sizeof(dirty_background_bytes),
		.mode		= 0644,
		.proc_handler	= dirty_background_bytes_handler,
		.extra1		= &one_ul,
	},
	{
		.procname	= "dirty_ratio",
		.data		= &vm_dirty_ratio,
		.maxlen		= sizeof(vm_dirty_ratio),
		.mode		= 0644,
		.proc_handler	= dirty_ratio_handler,
		.extra1		= SYSCTL_ZERO,
		.extra2		= &one_hundred,
	},
	{
		.procname	= "dirty_bytes",
		.data		= &vm_dirty_bytes,
		.maxlen		= sizeof(vm_dirty_bytes),
		.mode		= 0644,
		.proc_handler	= dirty_bytes_handler,
		.extra1		= &dirty_bytes_min,
	},
	{
		.procname	= "dirty_writeback_centisecs",
		.data		= &dirty_writeback_interval,
		.maxlen		= sizeof(dirty_writeback_interval),
		.mode		= 0644,
		.proc_handler	= dirty_writeback_centisecs_handler,
	},
	{
		.procname	= "dirty_expire_centisecs",
		.data		= &dirty_expire_interval,
		.maxlen		= sizeof(dirty_expire_interval),
		.mode		= 0644,
		.proc_handler	= proc_dointvec_minmax,
		.extra1		= SYSCTL_ZERO,
	},
	{
		.procname	= "dirtytime_expire_seconds",
		.data		= &dirtytime_expire_interval,
		.maxlen		= sizeof(dirtytime_expire_interval),
		.mode		= 0644,
		.proc_handler	= dirtytime_interval_handler,
		.extra1		= SYSCTL_ZERO,
	},
	{
		.procname	= "swappiness",
		.data		= &vm_swappiness,
		.maxlen		= sizeof(vm_swappiness),
		.mode		= 0644,
		.proc_handler	= proc_dointvec_minmax,
		.extra1		= SYSCTL_ZERO,
		.extra2		= &two_hundred,
	},
#ifdef CONFIG_HUGETLB_PAGE
	{
		.procname	= "nr_hugepages",
		.data		= NULL,
		.maxlen		= sizeof(unsigned long),
		.mode		= 0644,
		.proc_handler	= hugetlb_sysctl_handler,
	},
#ifdef CONFIG_NUMA
	{
		.procname       = "nr_hugepages_mempolicy",
		.data           = NULL,
		.maxlen         = sizeof(unsigned long),
		.mode           = 0644,
		.proc_handler   = &hugetlb_mempolicy_sysctl_handler,
	},
	{
		.procname		= "numa_stat",
		.data			= &sysctl_vm_numa_stat,
		.maxlen			= sizeof(int),
		.mode			= 0644,
		.proc_handler	= sysctl_vm_numa_stat_handler,
		.extra1			= SYSCTL_ZERO,
		.extra2			= SYSCTL_ONE,
	},
#endif
	 {
		.procname	= "hugetlb_shm_group",
		.data		= &sysctl_hugetlb_shm_group,
		.maxlen		= sizeof(gid_t),
		.mode		= 0644,
		.proc_handler	= proc_dointvec,
	 },
	{
		.procname	= "nr_overcommit_hugepages",
		.data		= NULL,
		.maxlen		= sizeof(unsigned long),
		.mode		= 0644,
		.proc_handler	= hugetlb_overcommit_handler,
	},
#endif
	{
		.procname	= "lowmem_reserve_ratio",
		.data		= &sysctl_lowmem_reserve_ratio,
		.maxlen		= sizeof(sysctl_lowmem_reserve_ratio),
		.mode		= 0644,
		.proc_handler	= lowmem_reserve_ratio_sysctl_handler,
	},
	{
		.procname	= "drop_caches",
		.data		= &sysctl_drop_caches,
		.maxlen		= sizeof(int),
		.mode		= 0200,
		.proc_handler	= drop_caches_sysctl_handler,
		.extra1		= SYSCTL_ONE,
		.extra2		= &four,
	},
#ifdef CONFIG_COMPACTION
	{
		.procname	= "compact_memory",
		.data		= &sysctl_compact_memory,
		.maxlen		= sizeof(int),
		.mode		= 0200,
		.proc_handler	= sysctl_compaction_handler,
	},
	{
		.procname	= "compaction_proactiveness",
		.data		= &sysctl_compaction_proactiveness,
		.maxlen		= sizeof(sysctl_compaction_proactiveness),
		.mode		= 0644,
		.proc_handler	= compaction_proactiveness_sysctl_handler,
		.extra1		= SYSCTL_ZERO,
		.extra2		= &one_hundred,
	},
	{
		.procname	= "extfrag_threshold",
		.data		= &sysctl_extfrag_threshold,
		.maxlen		= sizeof(int),
		.mode		= 0644,
		.proc_handler	= proc_dointvec_minmax,
		.extra1		= &min_extfrag_threshold,
		.extra2		= &max_extfrag_threshold,
	},
	{
		.procname	= "compact_unevictable_allowed",
		.data		= &sysctl_compact_unevictable_allowed,
		.maxlen		= sizeof(int),
		.mode		= 0644,
		.proc_handler	= proc_dointvec_minmax_warn_RT_change,
		.extra1		= SYSCTL_ZERO,
		.extra2		= SYSCTL_ONE,
	},

#endif /* CONFIG_COMPACTION */
	{
		.procname	= "min_free_kbytes",
		.data		= &min_free_kbytes,
		.maxlen		= sizeof(min_free_kbytes),
		.mode		= 0644,
		.proc_handler	= min_free_kbytes_sysctl_handler,
		.extra1		= SYSCTL_ZERO,
	},
	{
		.procname	= "watermark_boost_factor",
		.data		= &watermark_boost_factor,
		.maxlen		= sizeof(watermark_boost_factor),
		.mode		= 0644,
		.proc_handler	= proc_dointvec_minmax,
		.extra1		= SYSCTL_ZERO,
	},
	{
		.procname	= "watermark_scale_factor",
		.data		= &watermark_scale_factor,
		.maxlen		= sizeof(watermark_scale_factor),
		.mode		= 0644,
		.proc_handler	= watermark_scale_factor_sysctl_handler,
		.extra1		= SYSCTL_ONE,
		.extra2		= &three_thousand,
	},
	{
		.procname	= "extra_free_kbytes",
		.data		= &extra_free_kbytes,
		.maxlen		= sizeof(extra_free_kbytes),
		.mode		= 0644,
		.proc_handler	= min_free_kbytes_sysctl_handler,
		.extra1		= SYSCTL_ZERO,
	},
	{
		.procname	= "percpu_pagelist_fraction",
		.data		= &percpu_pagelist_fraction,
		.maxlen		= sizeof(percpu_pagelist_fraction),
		.mode		= 0644,
		.proc_handler	= percpu_pagelist_fraction_sysctl_handler,
		.extra1		= SYSCTL_ZERO,
	},
	{
		.procname	= "page_lock_unfairness",
		.data		= &sysctl_page_lock_unfairness,
		.maxlen		= sizeof(sysctl_page_lock_unfairness),
		.mode		= 0644,
		.proc_handler	= proc_dointvec_minmax,
		.extra1		= SYSCTL_ZERO,
	},
#ifdef CONFIG_MMU
	{
		.procname	= "max_map_count",
		.data		= &sysctl_max_map_count,
		.maxlen		= sizeof(sysctl_max_map_count),
		.mode		= 0644,
		.proc_handler	= proc_dointvec_minmax,
		.extra1		= SYSCTL_ZERO,
	},
#else
	{
		.procname	= "nr_trim_pages",
		.data		= &sysctl_nr_trim_pages,
		.maxlen		= sizeof(sysctl_nr_trim_pages),
		.mode		= 0644,
		.proc_handler	= proc_dointvec_minmax,
		.extra1		= SYSCTL_ZERO,
	},
#endif
	{
		.procname	= "laptop_mode",
		.data		= &laptop_mode,
		.maxlen		= sizeof(laptop_mode),
		.mode		= 0644,
		.proc_handler	= proc_dointvec_jiffies,
	},
	{
		.procname	= "block_dump",
		.data		= &block_dump,
		.maxlen		= sizeof(block_dump),
		.mode		= 0644,
		.proc_handler	= proc_dointvec_minmax,
		.extra1		= SYSCTL_ZERO,
	},
	{
		.procname	= "vfs_cache_pressure",
		.data		= &sysctl_vfs_cache_pressure,
		.maxlen		= sizeof(sysctl_vfs_cache_pressure),
		.mode		= 0644,
		.proc_handler	= proc_dointvec_minmax,
		.extra1		= SYSCTL_ZERO,
	},
#if defined(HAVE_ARCH_PICK_MMAP_LAYOUT) || \
    defined(CONFIG_ARCH_WANT_DEFAULT_TOPDOWN_MMAP_LAYOUT)
	{
		.procname	= "legacy_va_layout",
		.data		= &sysctl_legacy_va_layout,
		.maxlen		= sizeof(sysctl_legacy_va_layout),
		.mode		= 0644,
		.proc_handler	= proc_dointvec_minmax,
		.extra1		= SYSCTL_ZERO,
	},
#endif
#ifdef CONFIG_NUMA
	{
		.procname	= "zone_reclaim_mode",
		.data		= &node_reclaim_mode,
		.maxlen		= sizeof(node_reclaim_mode),
		.mode		= 0644,
		.proc_handler	= proc_dointvec_minmax,
		.extra1		= SYSCTL_ZERO,
	},
	{
		.procname	= "min_unmapped_ratio",
		.data		= &sysctl_min_unmapped_ratio,
		.maxlen		= sizeof(sysctl_min_unmapped_ratio),
		.mode		= 0644,
		.proc_handler	= sysctl_min_unmapped_ratio_sysctl_handler,
		.extra1		= SYSCTL_ZERO,
		.extra2		= &one_hundred,
	},
	{
		.procname	= "min_slab_ratio",
		.data		= &sysctl_min_slab_ratio,
		.maxlen		= sizeof(sysctl_min_slab_ratio),
		.mode		= 0644,
		.proc_handler	= sysctl_min_slab_ratio_sysctl_handler,
		.extra1		= SYSCTL_ZERO,
		.extra2		= &one_hundred,
	},
#endif
#ifdef CONFIG_SMP
	{
		.procname	= "stat_interval",
		.data		= &sysctl_stat_interval,
		.maxlen		= sizeof(sysctl_stat_interval),
		.mode		= 0644,
		.proc_handler	= proc_dointvec_jiffies,
	},
	{
		.procname	= "stat_refresh",
		.data		= NULL,
		.maxlen		= 0,
		.mode		= 0600,
		.proc_handler	= vmstat_refresh,
	},
#endif
#ifdef CONFIG_MMU
	{
		.procname	= "mmap_min_addr",
		.data		= &dac_mmap_min_addr,
		.maxlen		= sizeof(unsigned long),
		.mode		= 0644,
		.proc_handler	= mmap_min_addr_handler,
	},
#endif
#ifdef CONFIG_NUMA
	{
		.procname	= "numa_zonelist_order",
		.data		= &numa_zonelist_order,
		.maxlen		= NUMA_ZONELIST_ORDER_LEN,
		.mode		= 0644,
		.proc_handler	= numa_zonelist_order_handler,
	},
#endif
#if (defined(CONFIG_X86_32) && !defined(CONFIG_UML))|| \
   (defined(CONFIG_SUPERH) && defined(CONFIG_VSYSCALL))
	{
		.procname	= "vdso_enabled",
#ifdef CONFIG_X86_32
		.data		= &vdso32_enabled,
		.maxlen		= sizeof(vdso32_enabled),
#else
		.data		= &vdso_enabled,
		.maxlen		= sizeof(vdso_enabled),
#endif
		.mode		= 0644,
		.proc_handler	= proc_dointvec,
		.extra1		= SYSCTL_ZERO,
	},
#endif
#ifdef CONFIG_HIGHMEM
	{
		.procname	= "highmem_is_dirtyable",
		.data		= &vm_highmem_is_dirtyable,
		.maxlen		= sizeof(vm_highmem_is_dirtyable),
		.mode		= 0644,
		.proc_handler	= proc_dointvec_minmax,
		.extra1		= SYSCTL_ZERO,
		.extra2		= SYSCTL_ONE,
	},
#endif
#ifdef CONFIG_MEMORY_FAILURE
	{
		.procname	= "memory_failure_early_kill",
		.data		= &sysctl_memory_failure_early_kill,
		.maxlen		= sizeof(sysctl_memory_failure_early_kill),
		.mode		= 0644,
		.proc_handler	= proc_dointvec_minmax,
		.extra1		= SYSCTL_ZERO,
		.extra2		= SYSCTL_ONE,
	},
	{
		.procname	= "memory_failure_recovery",
		.data		= &sysctl_memory_failure_recovery,
		.maxlen		= sizeof(sysctl_memory_failure_recovery),
		.mode		= 0644,
		.proc_handler	= proc_dointvec_minmax,
		.extra1		= SYSCTL_ZERO,
		.extra2		= SYSCTL_ONE,
	},
#endif
	{
		.procname	= "user_reserve_kbytes",
		.data		= &sysctl_user_reserve_kbytes,
		.maxlen		= sizeof(sysctl_user_reserve_kbytes),
		.mode		= 0644,
		.proc_handler	= proc_doulongvec_minmax,
	},
	{
		.procname	= "admin_reserve_kbytes",
		.data		= &sysctl_admin_reserve_kbytes,
		.maxlen		= sizeof(sysctl_admin_reserve_kbytes),
		.mode		= 0644,
		.proc_handler	= proc_doulongvec_minmax,
	},
#ifdef CONFIG_HAVE_ARCH_MMAP_RND_BITS
	{
		.procname	= "mmap_rnd_bits",
		.data		= &mmap_rnd_bits,
		.maxlen		= sizeof(mmap_rnd_bits),
		.mode		= 0600,
		.proc_handler	= proc_dointvec_minmax,
		.extra1		= (void *)&mmap_rnd_bits_min,
		.extra2		= (void *)&mmap_rnd_bits_max,
	},
#endif
#ifdef CONFIG_HAVE_ARCH_MMAP_RND_COMPAT_BITS
	{
		.procname	= "mmap_rnd_compat_bits",
		.data		= &mmap_rnd_compat_bits,
		.maxlen		= sizeof(mmap_rnd_compat_bits),
		.mode		= 0600,
		.proc_handler	= proc_dointvec_minmax,
		.extra1		= (void *)&mmap_rnd_compat_bits_min,
		.extra2		= (void *)&mmap_rnd_compat_bits_max,
	},
#endif
#ifdef CONFIG_USERFAULTFD
	{
		.procname	= "unprivileged_userfaultfd",
		.data		= &sysctl_unprivileged_userfaultfd,
		.maxlen		= sizeof(sysctl_unprivileged_userfaultfd),
		.mode		= 0644,
		.proc_handler	= proc_dointvec_minmax,
		.extra1		= SYSCTL_ZERO,
		.extra2		= SYSCTL_ONE,
	},
#endif
	{ }
};

static struct ctl_table fs_table[] = {
	{
		.procname	= "inode-nr",
		.data		= &inodes_stat,
		.maxlen		= 2*sizeof(long),
		.mode		= 0444,
		.proc_handler	= proc_nr_inodes,
	},
	{
		.procname	= "inode-state",
		.data		= &inodes_stat,
		.maxlen		= 7*sizeof(long),
		.mode		= 0444,
		.proc_handler	= proc_nr_inodes,
	},
	{
		.procname	= "file-nr",
		.data		= &files_stat,
		.maxlen		= sizeof(files_stat),
		.mode		= 0444,
		.proc_handler	= proc_nr_files,
	},
	{
		.procname	= "file-max",
		.data		= &files_stat.max_files,
		.maxlen		= sizeof(files_stat.max_files),
		.mode		= 0644,
		.proc_handler	= proc_doulongvec_minmax,
		.extra1		= &zero_ul,
		.extra2		= &long_max,
	},
	{
		.procname	= "nr_open",
		.data		= &sysctl_nr_open,
		.maxlen		= sizeof(unsigned int),
		.mode		= 0644,
		.proc_handler	= proc_dointvec_minmax,
		.extra1		= &sysctl_nr_open_min,
		.extra2		= &sysctl_nr_open_max,
	},
	{
		.procname	= "dentry-state",
		.data		= &dentry_stat,
		.maxlen		= 6*sizeof(long),
		.mode		= 0444,
		.proc_handler	= proc_nr_dentry,
	},
	{
		.procname	= "overflowuid",
		.data		= &fs_overflowuid,
		.maxlen		= sizeof(int),
		.mode		= 0644,
		.proc_handler	= proc_dointvec_minmax,
		.extra1		= &minolduid,
		.extra2		= &maxolduid,
	},
	{
		.procname	= "overflowgid",
		.data		= &fs_overflowgid,
		.maxlen		= sizeof(int),
		.mode		= 0644,
		.proc_handler	= proc_dointvec_minmax,
		.extra1		= &minolduid,
		.extra2		= &maxolduid,
	},
#ifdef CONFIG_FILE_LOCKING
	{
		.procname	= "leases-enable",
		.data		= &leases_enable,
		.maxlen		= sizeof(int),
		.mode		= 0644,
		.proc_handler	= proc_dointvec,
	},
#endif
#ifdef CONFIG_DNOTIFY
	{
		.procname	= "dir-notify-enable",
		.data		= &dir_notify_enable,
		.maxlen		= sizeof(int),
		.mode		= 0644,
		.proc_handler	= proc_dointvec,
	},
#endif
#ifdef CONFIG_MMU
#ifdef CONFIG_FILE_LOCKING
	{
		.procname	= "lease-break-time",
		.data		= &lease_break_time,
		.maxlen		= sizeof(int),
		.mode		= 0644,
		.proc_handler	= proc_dointvec,
	},
#endif
#ifdef CONFIG_AIO
	{
		.procname	= "aio-nr",
		.data		= &aio_nr,
		.maxlen		= sizeof(aio_nr),
		.mode		= 0444,
		.proc_handler	= proc_doulongvec_minmax,
	},
	{
		.procname	= "aio-max-nr",
		.data		= &aio_max_nr,
		.maxlen		= sizeof(aio_max_nr),
		.mode		= 0644,
		.proc_handler	= proc_doulongvec_minmax,
	},
#endif /* CONFIG_AIO */
#ifdef CONFIG_INOTIFY_USER
	{
		.procname	= "inotify",
		.mode		= 0555,
		.child		= inotify_table,
	},
#endif	
#ifdef CONFIG_EPOLL
	{
		.procname	= "epoll",
		.mode		= 0555,
		.child		= epoll_table,
	},
#endif
#endif
	{
		.procname	= "protected_symlinks",
		.data		= &sysctl_protected_symlinks,
		.maxlen		= sizeof(int),
		.mode		= 0600,
		.proc_handler	= proc_dointvec_minmax,
		.extra1		= SYSCTL_ZERO,
		.extra2		= SYSCTL_ONE,
	},
	{
		.procname	= "protected_hardlinks",
		.data		= &sysctl_protected_hardlinks,
		.maxlen		= sizeof(int),
		.mode		= 0600,
		.proc_handler	= proc_dointvec_minmax,
		.extra1		= SYSCTL_ZERO,
		.extra2		= SYSCTL_ONE,
	},
	{
		.procname	= "protected_fifos",
		.data		= &sysctl_protected_fifos,
		.maxlen		= sizeof(int),
		.mode		= 0600,
		.proc_handler	= proc_dointvec_minmax,
		.extra1		= SYSCTL_ZERO,
		.extra2		= &two,
	},
	{
		.procname	= "protected_regular",
		.data		= &sysctl_protected_regular,
		.maxlen		= sizeof(int),
		.mode		= 0600,
		.proc_handler	= proc_dointvec_minmax,
		.extra1		= SYSCTL_ZERO,
		.extra2		= &two,
	},
	{
		.procname	= "suid_dumpable",
		.data		= &suid_dumpable,
		.maxlen		= sizeof(int),
		.mode		= 0644,
		.proc_handler	= proc_dointvec_minmax_coredump,
		.extra1		= SYSCTL_ZERO,
		.extra2		= &two,
	},
#if defined(CONFIG_BINFMT_MISC) || defined(CONFIG_BINFMT_MISC_MODULE)
	{
		.procname	= "binfmt_misc",
		.mode		= 0555,
		.child		= sysctl_mount_point,
	},
#endif
	{
		.procname	= "pipe-max-size",
		.data		= &pipe_max_size,
		.maxlen		= sizeof(pipe_max_size),
		.mode		= 0644,
		.proc_handler	= proc_dopipe_max_size,
	},
	{
		.procname	= "pipe-user-pages-hard",
		.data		= &pipe_user_pages_hard,
		.maxlen		= sizeof(pipe_user_pages_hard),
		.mode		= 0644,
		.proc_handler	= proc_doulongvec_minmax,
	},
	{
		.procname	= "pipe-user-pages-soft",
		.data		= &pipe_user_pages_soft,
		.maxlen		= sizeof(pipe_user_pages_soft),
		.mode		= 0644,
		.proc_handler	= proc_doulongvec_minmax,
	},
	{
		.procname	= "mount-max",
		.data		= &sysctl_mount_max,
		.maxlen		= sizeof(unsigned int),
		.mode		= 0644,
		.proc_handler	= proc_dointvec_minmax,
		.extra1		= SYSCTL_ONE,
	},
	{ }
};

static struct ctl_table debug_table[] = {
#ifdef CONFIG_SYSCTL_EXCEPTION_TRACE
	{
		.procname	= "exception-trace",
		.data		= &show_unhandled_signals,
		.maxlen		= sizeof(int),
		.mode		= 0644,
		.proc_handler	= proc_dointvec
	},
#endif
#if defined(CONFIG_OPTPROBES)
	{
		.procname	= "kprobes-optimization",
		.data		= &sysctl_kprobes_optimization,
		.maxlen		= sizeof(int),
		.mode		= 0644,
		.proc_handler	= proc_kprobes_optimization_handler,
		.extra1		= SYSCTL_ZERO,
		.extra2		= SYSCTL_ONE,
	},
#endif
	{ }
};

static struct ctl_table dev_table[] = {
	{ }
};

static struct ctl_table sysctl_base_table[] = {
	{
		.procname	= "kernel",
		.mode		= 0555,
		.child		= kern_table,
	},
	{
		.procname	= "vm",
		.mode		= 0555,
		.child		= vm_table,
	},
	{
		.procname	= "fs",
		.mode		= 0555,
		.child		= fs_table,
	},
	{
		.procname	= "debug",
		.mode		= 0555,
		.child		= debug_table,
	},
	{
		.procname	= "dev",
		.mode		= 0555,
		.child		= dev_table,
	},
	{ }
};

int __init sysctl_init(void)
{
	struct ctl_table_header *hdr;

	hdr = register_sysctl_table(sysctl_base_table);
	kmemleak_not_leak(hdr);
	return 0;
}
#endif /* CONFIG_SYSCTL */
/*
 * No sense putting this after each symbol definition, twice,
 * exception granted :-)
 */
EXPORT_SYMBOL(proc_dointvec);
EXPORT_SYMBOL(proc_douintvec);
EXPORT_SYMBOL(proc_dointvec_jiffies);
EXPORT_SYMBOL(proc_dointvec_minmax);
EXPORT_SYMBOL_GPL(proc_douintvec_minmax);
EXPORT_SYMBOL(proc_dointvec_userhz_jiffies);
EXPORT_SYMBOL(proc_dointvec_ms_jiffies);
EXPORT_SYMBOL(proc_dostring);
EXPORT_SYMBOL(proc_doulongvec_minmax);
EXPORT_SYMBOL(proc_doulongvec_ms_jiffies_minmax);
EXPORT_SYMBOL(proc_do_large_bitmap);<|MERGE_RESOLUTION|>--- conflicted
+++ resolved
@@ -107,10 +107,6 @@
 #if defined(CONFIG_SYSCTL)
 
 /* External variables not in a header file. */
-<<<<<<< HEAD
-extern int extra_free_kbytes;
-=======
->>>>>>> 334f1c6b
 
 /* Constants used for minimum and  maximum */
 #ifdef CONFIG_LOCKUP_DETECTOR
@@ -2940,14 +2936,6 @@
 		.extra2		= &three_thousand,
 	},
 	{
-		.procname	= "extra_free_kbytes",
-		.data		= &extra_free_kbytes,
-		.maxlen		= sizeof(extra_free_kbytes),
-		.mode		= 0644,
-		.proc_handler	= min_free_kbytes_sysctl_handler,
-		.extra1		= SYSCTL_ZERO,
-	},
-	{
 		.procname	= "percpu_pagelist_fraction",
 		.data		= &percpu_pagelist_fraction,
 		.maxlen		= sizeof(percpu_pagelist_fraction),
