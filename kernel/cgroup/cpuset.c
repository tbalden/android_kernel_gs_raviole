/*
 *  kernel/cpuset.c
 *
 *  Processor and Memory placement constraints for sets of tasks.
 *
 *  Copyright (C) 2003 BULL SA.
 *  Copyright (C) 2004-2007 Silicon Graphics, Inc.
 *  Copyright (C) 2006 Google, Inc
 *
 *  Portions derived from Patrick Mochel's sysfs code.
 *  sysfs is Copyright (c) 2001-3 Patrick Mochel
 *
 *  2003-10-10 Written by Simon Derr.
 *  2003-10-22 Updates by Stephen Hemminger.
 *  2004 May-July Rework by Paul Jackson.
 *  2006 Rework by Paul Menage to use generic cgroups
 *  2008 Rework of the scheduler domains and CPU hotplug handling
 *       by Max Krasnyansky
 *
 *  This file is subject to the terms and conditions of the GNU General Public
 *  License.  See the file COPYING in the main directory of the Linux
 *  distribution for more details.
 */

#include <linux/cpu.h>
#include <linux/cpumask.h>
#include <linux/cpuset.h>
#include <linux/err.h>
#include <linux/errno.h>
#include <linux/file.h>
#include <linux/fs.h>
#include <linux/init.h>
#include <linux/interrupt.h>
#include <linux/kernel.h>
#include <linux/kmod.h>
#include <linux/list.h>
#include <linux/mempolicy.h>
#include <linux/mm.h>
#include <linux/memory.h>
#include <linux/export.h>
#include <linux/mount.h>
#include <linux/fs_context.h>
#include <linux/namei.h>
#include <linux/pagemap.h>
#include <linux/proc_fs.h>
#include <linux/rcupdate.h>
#include <linux/sched.h>
#include <linux/sched/deadline.h>
#include <linux/sched/mm.h>
#include <linux/sched/task.h>
#include <linux/seq_file.h>
#include <linux/security.h>
#include <linux/slab.h>
#include <linux/spinlock.h>
#include <linux/stat.h>
#include <linux/string.h>
#include <linux/time.h>
#include <linux/time64.h>
#include <linux/backing-dev.h>
#include <linux/sort.h>
#include <linux/oom.h>
#include <linux/sched/isolation.h>
#include <linux/uaccess.h>
#include <linux/atomic.h>
#include <linux/mutex.h>
#include <linux/cgroup.h>
#include <linux/wait.h>

#include <trace/hooks/sched.h>
#include <trace/hooks/cgroup.h>

DEFINE_STATIC_KEY_FALSE(cpusets_pre_enable_key);
DEFINE_STATIC_KEY_FALSE(cpusets_enabled_key);

/* See "Frequency meter" comments, below. */

struct fmeter {
	int cnt;		/* unprocessed events count */
	int val;		/* most recent output value */
	time64_t time;		/* clock (secs) when val computed */
	spinlock_t lock;	/* guards read or write of above */
};

struct cpuset {
	struct cgroup_subsys_state css;

	unsigned long flags;		/* "unsigned long" so bitops work */

	/*
	 * On default hierarchy:
	 *
	 * The user-configured masks can only be changed by writing to
	 * cpuset.cpus and cpuset.mems, and won't be limited by the
	 * parent masks.
	 *
	 * The effective masks is the real masks that apply to the tasks
	 * in the cpuset. They may be changed if the configured masks are
	 * changed or hotplug happens.
	 *
	 * effective_mask == configured_mask & parent's effective_mask,
	 * and if it ends up empty, it will inherit the parent's mask.
	 *
	 *
	 * On legacy hierachy:
	 *
	 * The user-configured masks are always the same with effective masks.
	 */

	/* user-configured CPUs and Memory Nodes allow to tasks */
	cpumask_var_t cpus_allowed;
	cpumask_var_t cpus_requested;
	nodemask_t mems_allowed;

	/* effective CPUs and Memory Nodes allow to tasks */
	cpumask_var_t effective_cpus;
	nodemask_t effective_mems;

	/*
	 * CPUs allocated to child sub-partitions (default hierarchy only)
	 * - CPUs granted by the parent = effective_cpus U subparts_cpus
	 * - effective_cpus and subparts_cpus are mutually exclusive.
	 *
	 * effective_cpus contains only onlined CPUs, but subparts_cpus
	 * may have offlined ones.
	 */
	cpumask_var_t subparts_cpus;

	/*
	 * This is old Memory Nodes tasks took on.
	 *
	 * - top_cpuset.old_mems_allowed is initialized to mems_allowed.
	 * - A new cpuset's old_mems_allowed is initialized when some
	 *   task is moved into it.
	 * - old_mems_allowed is used in cpuset_migrate_mm() when we change
	 *   cpuset.mems_allowed and have tasks' nodemask updated, and
	 *   then old_mems_allowed is updated to mems_allowed.
	 */
	nodemask_t old_mems_allowed;

	struct fmeter fmeter;		/* memory_pressure filter */

	/*
	 * Tasks are being attached to this cpuset.  Used to prevent
	 * zeroing cpus/mems_allowed between ->can_attach() and ->attach().
	 */
	int attach_in_progress;

	/* partition number for rebuild_sched_domains() */
	int pn;

	/* for custom sched domain */
	int relax_domain_level;

	/* number of CPUs in subparts_cpus */
	int nr_subparts_cpus;

	/* partition root state */
	int partition_root_state;

	/*
	 * Default hierarchy only:
	 * use_parent_ecpus - set if using parent's effective_cpus
	 * child_ecpus_count - # of children with use_parent_ecpus set
	 */
	int use_parent_ecpus;
	int child_ecpus_count;
};

/*
 * Partition root states:
 *
 *   0 - not a partition root
 *
 *   1 - partition root
 *
 *  -1 - invalid partition root
 *       None of the cpus in cpus_allowed can be put into the parent's
 *       subparts_cpus. In this case, the cpuset is not a real partition
 *       root anymore.  However, the CPU_EXCLUSIVE bit will still be set
 *       and the cpuset can be restored back to a partition root if the
 *       parent cpuset can give more CPUs back to this child cpuset.
 */
#define PRS_DISABLED		0
#define PRS_ENABLED		1
#define PRS_ERROR		-1

/*
 * Temporary cpumasks for working with partitions that are passed among
 * functions to avoid memory allocation in inner functions.
 */
struct tmpmasks {
	cpumask_var_t addmask, delmask;	/* For partition root */
	cpumask_var_t new_cpus;		/* For update_cpumasks_hier() */
};

static inline struct cpuset *css_cs(struct cgroup_subsys_state *css)
{
	return css ? container_of(css, struct cpuset, css) : NULL;
}

/* Retrieve the cpuset for a task */
static inline struct cpuset *task_cs(struct task_struct *task)
{
	return css_cs(task_css(task, cpuset_cgrp_id));
}

static inline struct cpuset *parent_cs(struct cpuset *cs)
{
	return css_cs(cs->css.parent);
}

/* bits in struct cpuset flags field */
typedef enum {
	CS_ONLINE,
	CS_CPU_EXCLUSIVE,
	CS_MEM_EXCLUSIVE,
	CS_MEM_HARDWALL,
	CS_MEMORY_MIGRATE,
	CS_SCHED_LOAD_BALANCE,
	CS_SPREAD_PAGE,
	CS_SPREAD_SLAB,
} cpuset_flagbits_t;

/* convenient tests for these bits */
static inline bool is_cpuset_online(struct cpuset *cs)
{
	return test_bit(CS_ONLINE, &cs->flags) && !css_is_dying(&cs->css);
}

static inline int is_cpu_exclusive(const struct cpuset *cs)
{
	return test_bit(CS_CPU_EXCLUSIVE, &cs->flags);
}

static inline int is_mem_exclusive(const struct cpuset *cs)
{
	return test_bit(CS_MEM_EXCLUSIVE, &cs->flags);
}

static inline int is_mem_hardwall(const struct cpuset *cs)
{
	return test_bit(CS_MEM_HARDWALL, &cs->flags);
}

static inline int is_sched_load_balance(const struct cpuset *cs)
{
	return test_bit(CS_SCHED_LOAD_BALANCE, &cs->flags);
}

static inline int is_memory_migrate(const struct cpuset *cs)
{
	return test_bit(CS_MEMORY_MIGRATE, &cs->flags);
}

static inline int is_spread_page(const struct cpuset *cs)
{
	return test_bit(CS_SPREAD_PAGE, &cs->flags);
}

static inline int is_spread_slab(const struct cpuset *cs)
{
	return test_bit(CS_SPREAD_SLAB, &cs->flags);
}

static inline int is_partition_root(const struct cpuset *cs)
{
	return cs->partition_root_state > 0;
}

static struct cpuset top_cpuset = {
	.flags = ((1 << CS_ONLINE) | (1 << CS_CPU_EXCLUSIVE) |
		  (1 << CS_MEM_EXCLUSIVE)),
	.partition_root_state = PRS_ENABLED,
};

/**
 * cpuset_for_each_child - traverse online children of a cpuset
 * @child_cs: loop cursor pointing to the current child
 * @pos_css: used for iteration
 * @parent_cs: target cpuset to walk children of
 *
 * Walk @child_cs through the online children of @parent_cs.  Must be used
 * with RCU read locked.
 */
#define cpuset_for_each_child(child_cs, pos_css, parent_cs)		\
	css_for_each_child((pos_css), &(parent_cs)->css)		\
		if (is_cpuset_online(((child_cs) = css_cs((pos_css)))))

/**
 * cpuset_for_each_descendant_pre - pre-order walk of a cpuset's descendants
 * @des_cs: loop cursor pointing to the current descendant
 * @pos_css: used for iteration
 * @root_cs: target cpuset to walk ancestor of
 *
 * Walk @des_cs through the online descendants of @root_cs.  Must be used
 * with RCU read locked.  The caller may modify @pos_css by calling
 * css_rightmost_descendant() to skip subtree.  @root_cs is included in the
 * iteration and the first node to be visited.
 */
#define cpuset_for_each_descendant_pre(des_cs, pos_css, root_cs)	\
	css_for_each_descendant_pre((pos_css), &(root_cs)->css)		\
		if (is_cpuset_online(((des_cs) = css_cs((pos_css)))))

/*
 * There are two global locks guarding cpuset structures - cpuset_mutex and
 * callback_lock. We also require taking task_lock() when dereferencing a
 * task's cpuset pointer. See "The task_lock() exception", at the end of this
 * comment.
 *
 * A task must hold both locks to modify cpusets.  If a task holds
 * cpuset_mutex, then it blocks others wanting that mutex, ensuring that it
 * is the only task able to also acquire callback_lock and be able to
 * modify cpusets.  It can perform various checks on the cpuset structure
 * first, knowing nothing will change.  It can also allocate memory while
 * just holding cpuset_mutex.  While it is performing these checks, various
 * callback routines can briefly acquire callback_lock to query cpusets.
 * Once it is ready to make the changes, it takes callback_lock, blocking
 * everyone else.
 *
 * Calls to the kernel memory allocator can not be made while holding
 * callback_lock, as that would risk double tripping on callback_lock
 * from one of the callbacks into the cpuset code from within
 * __alloc_pages().
 *
 * If a task is only holding callback_lock, then it has read-only
 * access to cpusets.
 *
 * Now, the task_struct fields mems_allowed and mempolicy may be changed
 * by other task, we use alloc_lock in the task_struct fields to protect
 * them.
 *
 * The cpuset_common_file_read() handlers only hold callback_lock across
 * small pieces of code, such as when reading out possibly multi-word
 * cpumasks and nodemasks.
 *
 * Accessing a task's cpuset should be done in accordance with the
 * guidelines for accessing subsystem state in kernel/cgroup.c
 */

static DEFINE_MUTEX(cpuset_mutex);
static DEFINE_SPINLOCK(callback_lock);

static struct workqueue_struct *cpuset_migrate_mm_wq;

/*
 * CPU / memory hotplug is handled asynchronously
 * for hotplug, synchronously for resume_cpus
 */
static DECLARE_WORK(cpuset_hotplug_work, cpuset_hotplug_workfn);

static DECLARE_WAIT_QUEUE_HEAD(cpuset_attach_wq);

/*
 * Cgroup v2 behavior is used on the "cpus" and "mems" control files when
 * on default hierarchy or when the cpuset_v2_mode flag is set by mounting
 * the v1 cpuset cgroup filesystem with the "cpuset_v2_mode" mount option.
 * With v2 behavior, "cpus" and "mems" are always what the users have
 * requested and won't be changed by hotplug events. Only the effective
 * cpus or mems will be affected.
 */
static inline bool is_in_v2_mode(void)
{
	return cgroup_subsys_on_dfl(cpuset_cgrp_subsys) ||
	      (cpuset_cgrp_subsys.root->flags & CGRP_ROOT_CPUSET_V2_MODE);
}

/*
 * Return in pmask the portion of a task's cpusets's cpus_allowed that
 * are online and are capable of running the task.  If none are found,
 * walk up the cpuset hierarchy until we find one that does have some
 * appropriate cpus.
 *
 * One way or another, we guarantee to return some non-empty subset
 * of cpu_active_mask.
 *
 * Call with callback_lock or cpuset_mutex held.
 */
static void guarantee_online_cpus(struct task_struct *tsk,
				  struct cpumask *pmask)
{
	const struct cpumask *possible_mask = task_cpu_possible_mask(tsk);
	struct cpuset *cs;

	if (WARN_ON(!cpumask_and(pmask, possible_mask, cpu_active_mask)))
		cpumask_copy(pmask, cpu_active_mask);

	rcu_read_lock();
	cs = task_cs(tsk);

	while (!cpumask_intersects(cs->effective_cpus, pmask)) {
		cs = parent_cs(cs);
		if (unlikely(!cs)) {
			/*
			 * The top cpuset doesn't have any online cpu as a
			 * consequence of a race between cpuset_hotplug_work
			 * and cpu hotplug notifier.  But we know the top
			 * cpuset's effective_cpus is on its way to be
			 * identical to cpu_online_mask.
			 */
			goto out_unlock;
		}
	}
	cpumask_and(pmask, pmask, cs->effective_cpus);

out_unlock:
	rcu_read_unlock();
}

/*
 * Return in *pmask the portion of a cpusets's mems_allowed that
 * are online, with memory.  If none are online with memory, walk
 * up the cpuset hierarchy until we find one that does have some
 * online mems.  The top cpuset always has some mems online.
 *
 * One way or another, we guarantee to return some non-empty subset
 * of node_states[N_MEMORY].
 *
 * Call with callback_lock or cpuset_mutex held.
 */
static void guarantee_online_mems(struct cpuset *cs, nodemask_t *pmask)
{
	while (!nodes_intersects(cs->effective_mems, node_states[N_MEMORY]))
		cs = parent_cs(cs);
	nodes_and(*pmask, cs->effective_mems, node_states[N_MEMORY]);
}

/*
 * update task's spread flag if cpuset's page/slab spread flag is set
 *
 * Call with callback_lock or cpuset_mutex held.
 */
static void cpuset_update_task_spread_flag(struct cpuset *cs,
					struct task_struct *tsk)
{
	if (is_spread_page(cs))
		task_set_spread_page(tsk);
	else
		task_clear_spread_page(tsk);

	if (is_spread_slab(cs))
		task_set_spread_slab(tsk);
	else
		task_clear_spread_slab(tsk);
}

/*
 * is_cpuset_subset(p, q) - Is cpuset p a subset of cpuset q?
 *
 * One cpuset is a subset of another if all its allowed CPUs and
 * Memory Nodes are a subset of the other, and its exclusive flags
 * are only set if the other's are set.  Call holding cpuset_mutex.
 */

static int is_cpuset_subset(const struct cpuset *p, const struct cpuset *q)
{
	return	cpumask_subset(p->cpus_requested, q->cpus_requested) &&
		nodes_subset(p->mems_allowed, q->mems_allowed) &&
		is_cpu_exclusive(p) <= is_cpu_exclusive(q) &&
		is_mem_exclusive(p) <= is_mem_exclusive(q);
}

/**
 * alloc_cpumasks - allocate three cpumasks for cpuset
 * @cs:  the cpuset that have cpumasks to be allocated.
 * @tmp: the tmpmasks structure pointer
 * Return: 0 if successful, -ENOMEM otherwise.
 *
 * Only one of the two input arguments should be non-NULL.
 */
static inline int alloc_cpumasks(struct cpuset *cs, struct tmpmasks *tmp)
{
	cpumask_var_t *pmask1, *pmask2, *pmask3;

	if (cs) {
		pmask1 = &cs->cpus_allowed;
		pmask2 = &cs->effective_cpus;
		pmask3 = &cs->subparts_cpus;
	} else {
		pmask1 = &tmp->new_cpus;
		pmask2 = &tmp->addmask;
		pmask3 = &tmp->delmask;
	}

	if (!zalloc_cpumask_var(pmask1, GFP_KERNEL))
		return -ENOMEM;

	if (!zalloc_cpumask_var(pmask2, GFP_KERNEL))
		goto free_one;

	if (!zalloc_cpumask_var(pmask3, GFP_KERNEL))
		goto free_two;

	if (cs && !zalloc_cpumask_var(&cs->cpus_requested, GFP_KERNEL))
		goto free_three;

	return 0;

free_three:
	free_cpumask_var(*pmask3);
free_two:
	free_cpumask_var(*pmask2);
free_one:
	free_cpumask_var(*pmask1);
	return -ENOMEM;
}

/**
 * free_cpumasks - free cpumasks in a tmpmasks structure
 * @cs:  the cpuset that have cpumasks to be free.
 * @tmp: the tmpmasks structure pointer
 */
static inline void free_cpumasks(struct cpuset *cs, struct tmpmasks *tmp)
{
	if (cs) {
		free_cpumask_var(cs->cpus_allowed);
		free_cpumask_var(cs->cpus_requested);
		free_cpumask_var(cs->effective_cpus);
		free_cpumask_var(cs->subparts_cpus);
	}
	if (tmp) {
		free_cpumask_var(tmp->new_cpus);
		free_cpumask_var(tmp->addmask);
		free_cpumask_var(tmp->delmask);
	}
}

/**
 * alloc_trial_cpuset - allocate a trial cpuset
 * @cs: the cpuset that the trial cpuset duplicates
 */
static struct cpuset *alloc_trial_cpuset(struct cpuset *cs)
{
	struct cpuset *trial;

	trial = kmemdup(cs, sizeof(*cs), GFP_KERNEL);
	if (!trial)
		return NULL;

	if (alloc_cpumasks(trial, NULL)) {
		kfree(trial);
		return NULL;
	}

	cpumask_copy(trial->cpus_allowed, cs->cpus_allowed);
	cpumask_copy(trial->cpus_requested, cs->cpus_requested);
	cpumask_copy(trial->effective_cpus, cs->effective_cpus);
	return trial;
}

/**
 * free_cpuset - free the cpuset
 * @cs: the cpuset to be freed
 */
static inline void free_cpuset(struct cpuset *cs)
{
	free_cpumasks(cs, NULL);
	kfree(cs);
}

/*
 * validate_change() - Used to validate that any proposed cpuset change
 *		       follows the structural rules for cpusets.
 *
 * If we replaced the flag and mask values of the current cpuset
 * (cur) with those values in the trial cpuset (trial), would
 * our various subset and exclusive rules still be valid?  Presumes
 * cpuset_mutex held.
 *
 * 'cur' is the address of an actual, in-use cpuset.  Operations
 * such as list traversal that depend on the actual address of the
 * cpuset in the list must use cur below, not trial.
 *
 * 'trial' is the address of bulk structure copy of cur, with
 * perhaps one or more of the fields cpus_allowed, mems_allowed,
 * or flags changed to new, trial values.
 *
 * Return 0 if valid, -errno if not.
 */

static int validate_change(struct cpuset *cur, struct cpuset *trial)
{
	struct cgroup_subsys_state *css;
	struct cpuset *c, *par;
	int ret;

	rcu_read_lock();

	/* Each of our child cpusets must be a subset of us */
	ret = -EBUSY;
	cpuset_for_each_child(c, css, cur)
		if (!is_cpuset_subset(c, trial))
			goto out;

	/* Remaining checks don't apply to root cpuset */
	ret = 0;
	if (cur == &top_cpuset)
		goto out;

	par = parent_cs(cur);

	/* On legacy hiearchy, we must be a subset of our parent cpuset. */
	ret = -EACCES;
	if (!is_in_v2_mode() && !is_cpuset_subset(trial, par))
		goto out;

	/*
	 * If either I or some sibling (!= me) is exclusive, we can't
	 * overlap
	 */
	ret = -EINVAL;
	cpuset_for_each_child(c, css, par) {
		if ((is_cpu_exclusive(trial) || is_cpu_exclusive(c)) &&
		    c != cur &&
		    cpumask_intersects(trial->cpus_requested, c->cpus_requested))
			goto out;
		if ((is_mem_exclusive(trial) || is_mem_exclusive(c)) &&
		    c != cur &&
		    nodes_intersects(trial->mems_allowed, c->mems_allowed))
			goto out;
	}

	/*
	 * Cpusets with tasks - existing or newly being attached - can't
	 * be changed to have empty cpus_allowed or mems_allowed.
	 */
	ret = -ENOSPC;
	if ((cgroup_is_populated(cur->css.cgroup) || cur->attach_in_progress)) {
		if (!cpumask_empty(cur->cpus_allowed) &&
		    cpumask_empty(trial->cpus_allowed))
			goto out;
		if (!nodes_empty(cur->mems_allowed) &&
		    nodes_empty(trial->mems_allowed))
			goto out;
	}

	/*
	 * We can't shrink if we won't have enough room for SCHED_DEADLINE
	 * tasks.
	 */
	ret = -EBUSY;
	if (is_cpu_exclusive(cur) &&
	    !cpuset_cpumask_can_shrink(cur->cpus_allowed,
				       trial->cpus_allowed))
		goto out;

	ret = 0;
out:
	rcu_read_unlock();
	return ret;
}

#ifdef CONFIG_SMP
/*
 * Helper routine for generate_sched_domains().
 * Do cpusets a, b have overlapping effective cpus_allowed masks?
 */
static int cpusets_overlap(struct cpuset *a, struct cpuset *b)
{
	return cpumask_intersects(a->effective_cpus, b->effective_cpus);
}

static void
update_domain_attr(struct sched_domain_attr *dattr, struct cpuset *c)
{
	if (dattr->relax_domain_level < c->relax_domain_level)
		dattr->relax_domain_level = c->relax_domain_level;
	return;
}

static void update_domain_attr_tree(struct sched_domain_attr *dattr,
				    struct cpuset *root_cs)
{
	struct cpuset *cp;
	struct cgroup_subsys_state *pos_css;

	rcu_read_lock();
	cpuset_for_each_descendant_pre(cp, pos_css, root_cs) {
		/* skip the whole subtree if @cp doesn't have any CPU */
		if (cpumask_empty(cp->cpus_allowed)) {
			pos_css = css_rightmost_descendant(pos_css);
			continue;
		}

		if (is_sched_load_balance(cp))
			update_domain_attr(dattr, cp);
	}
	rcu_read_unlock();
}

/* Must be called with cpuset_mutex held.  */
static inline int nr_cpusets(void)
{
	/* jump label reference count + the top-level cpuset */
	return static_key_count(&cpusets_enabled_key.key) + 1;
}

/*
 * generate_sched_domains()
 *
 * This function builds a partial partition of the systems CPUs
 * A 'partial partition' is a set of non-overlapping subsets whose
 * union is a subset of that set.
 * The output of this function needs to be passed to kernel/sched/core.c
 * partition_sched_domains() routine, which will rebuild the scheduler's
 * load balancing domains (sched domains) as specified by that partial
 * partition.
 *
 * See "What is sched_load_balance" in Documentation/admin-guide/cgroup-v1/cpusets.rst
 * for a background explanation of this.
 *
 * Does not return errors, on the theory that the callers of this
 * routine would rather not worry about failures to rebuild sched
 * domains when operating in the severe memory shortage situations
 * that could cause allocation failures below.
 *
 * Must be called with cpuset_mutex held.
 *
 * The three key local variables below are:
 *    cp - cpuset pointer, used (together with pos_css) to perform a
 *	   top-down scan of all cpusets. For our purposes, rebuilding
 *	   the schedulers sched domains, we can ignore !is_sched_load_
 *	   balance cpusets.
 *  csa  - (for CpuSet Array) Array of pointers to all the cpusets
 *	   that need to be load balanced, for convenient iterative
 *	   access by the subsequent code that finds the best partition,
 *	   i.e the set of domains (subsets) of CPUs such that the
 *	   cpus_allowed of every cpuset marked is_sched_load_balance
 *	   is a subset of one of these domains, while there are as
 *	   many such domains as possible, each as small as possible.
 * doms  - Conversion of 'csa' to an array of cpumasks, for passing to
 *	   the kernel/sched/core.c routine partition_sched_domains() in a
 *	   convenient format, that can be easily compared to the prior
 *	   value to determine what partition elements (sched domains)
 *	   were changed (added or removed.)
 *
 * Finding the best partition (set of domains):
 *	The triple nested loops below over i, j, k scan over the
 *	load balanced cpusets (using the array of cpuset pointers in
 *	csa[]) looking for pairs of cpusets that have overlapping
 *	cpus_allowed, but which don't have the same 'pn' partition
 *	number and gives them in the same partition number.  It keeps
 *	looping on the 'restart' label until it can no longer find
 *	any such pairs.
 *
 *	The union of the cpus_allowed masks from the set of
 *	all cpusets having the same 'pn' value then form the one
 *	element of the partition (one sched domain) to be passed to
 *	partition_sched_domains().
 */
static int generate_sched_domains(cpumask_var_t **domains,
			struct sched_domain_attr **attributes)
{
	struct cpuset *cp;	/* top-down scan of cpusets */
	struct cpuset **csa;	/* array of all cpuset ptrs */
	int csn;		/* how many cpuset ptrs in csa so far */
	int i, j, k;		/* indices for partition finding loops */
	cpumask_var_t *doms;	/* resulting partition; i.e. sched domains */
	struct sched_domain_attr *dattr;  /* attributes for custom domains */
	int ndoms = 0;		/* number of sched domains in result */
	int nslot;		/* next empty doms[] struct cpumask slot */
	struct cgroup_subsys_state *pos_css;
	bool root_load_balance = is_sched_load_balance(&top_cpuset);

	doms = NULL;
	dattr = NULL;
	csa = NULL;

	/* Special case for the 99% of systems with one, full, sched domain */
	if (root_load_balance && !top_cpuset.nr_subparts_cpus) {
		ndoms = 1;
		doms = alloc_sched_domains(ndoms);
		if (!doms)
			goto done;

		dattr = kmalloc(sizeof(struct sched_domain_attr), GFP_KERNEL);
		if (dattr) {
			*dattr = SD_ATTR_INIT;
			update_domain_attr_tree(dattr, &top_cpuset);
		}
		cpumask_and(doms[0], top_cpuset.effective_cpus,
			    housekeeping_cpumask(HK_FLAG_DOMAIN));

		goto done;
	}

	csa = kmalloc_array(nr_cpusets(), sizeof(cp), GFP_KERNEL);
	if (!csa)
		goto done;
	csn = 0;

	rcu_read_lock();
	if (root_load_balance)
		csa[csn++] = &top_cpuset;
	cpuset_for_each_descendant_pre(cp, pos_css, &top_cpuset) {
		if (cp == &top_cpuset)
			continue;
		/*
		 * Continue traversing beyond @cp iff @cp has some CPUs and
		 * isn't load balancing.  The former is obvious.  The
		 * latter: All child cpusets contain a subset of the
		 * parent's cpus, so just skip them, and then we call
		 * update_domain_attr_tree() to calc relax_domain_level of
		 * the corresponding sched domain.
		 *
		 * If root is load-balancing, we can skip @cp if it
		 * is a subset of the root's effective_cpus.
		 */
		if (!cpumask_empty(cp->cpus_allowed) &&
		    !(is_sched_load_balance(cp) &&
		      cpumask_intersects(cp->cpus_allowed,
					 housekeeping_cpumask(HK_FLAG_DOMAIN))))
			continue;

		if (root_load_balance &&
		    cpumask_subset(cp->cpus_allowed, top_cpuset.effective_cpus))
			continue;

		if (is_sched_load_balance(cp) &&
		    !cpumask_empty(cp->effective_cpus))
			csa[csn++] = cp;

		/* skip @cp's subtree if not a partition root */
		if (!is_partition_root(cp))
			pos_css = css_rightmost_descendant(pos_css);
	}
	rcu_read_unlock();

	for (i = 0; i < csn; i++)
		csa[i]->pn = i;
	ndoms = csn;

restart:
	/* Find the best partition (set of sched domains) */
	for (i = 0; i < csn; i++) {
		struct cpuset *a = csa[i];
		int apn = a->pn;

		for (j = 0; j < csn; j++) {
			struct cpuset *b = csa[j];
			int bpn = b->pn;

			if (apn != bpn && cpusets_overlap(a, b)) {
				for (k = 0; k < csn; k++) {
					struct cpuset *c = csa[k];

					if (c->pn == bpn)
						c->pn = apn;
				}
				ndoms--;	/* one less element */
				goto restart;
			}
		}
	}

	/*
	 * Now we know how many domains to create.
	 * Convert <csn, csa> to <ndoms, doms> and populate cpu masks.
	 */
	doms = alloc_sched_domains(ndoms);
	if (!doms)
		goto done;

	/*
	 * The rest of the code, including the scheduler, can deal with
	 * dattr==NULL case. No need to abort if alloc fails.
	 */
	dattr = kmalloc_array(ndoms, sizeof(struct sched_domain_attr),
			      GFP_KERNEL);

	for (nslot = 0, i = 0; i < csn; i++) {
		struct cpuset *a = csa[i];
		struct cpumask *dp;
		int apn = a->pn;

		if (apn < 0) {
			/* Skip completed partitions */
			continue;
		}

		dp = doms[nslot];

		if (nslot == ndoms) {
			static int warnings = 10;
			if (warnings) {
				pr_warn("rebuild_sched_domains confused: nslot %d, ndoms %d, csn %d, i %d, apn %d\n",
					nslot, ndoms, csn, i, apn);
				warnings--;
			}
			continue;
		}

		cpumask_clear(dp);
		if (dattr)
			*(dattr + nslot) = SD_ATTR_INIT;
		for (j = i; j < csn; j++) {
			struct cpuset *b = csa[j];

			if (apn == b->pn) {
				cpumask_or(dp, dp, b->effective_cpus);
				cpumask_and(dp, dp, housekeeping_cpumask(HK_FLAG_DOMAIN));
				if (dattr)
					update_domain_attr_tree(dattr + nslot, b);

				/* Done with this partition */
				b->pn = -1;
			}
		}
		nslot++;
	}
	BUG_ON(nslot != ndoms);

done:
	kfree(csa);

	/*
	 * Fallback to the default domain if kmalloc() failed.
	 * See comments in partition_sched_domains().
	 */
	if (doms == NULL)
		ndoms = 1;

	*domains    = doms;
	*attributes = dattr;
	return ndoms;
}

static void update_tasks_root_domain(struct cpuset *cs)
{
	struct css_task_iter it;
	struct task_struct *task;

	css_task_iter_start(&cs->css, 0, &it);

	while ((task = css_task_iter_next(&it)))
		dl_add_task_root_domain(task);

	css_task_iter_end(&it);
}

static void rebuild_root_domains(void)
{
	struct cpuset *cs = NULL;
	struct cgroup_subsys_state *pos_css;

	lockdep_assert_held(&cpuset_mutex);
	lockdep_assert_cpus_held();
	lockdep_assert_held(&sched_domains_mutex);

	rcu_read_lock();

	/*
	 * Clear default root domain DL accounting, it will be computed again
	 * if a task belongs to it.
	 */
	dl_clear_root_domain(&def_root_domain);

	cpuset_for_each_descendant_pre(cs, pos_css, &top_cpuset) {

		if (cpumask_empty(cs->effective_cpus)) {
			pos_css = css_rightmost_descendant(pos_css);
			continue;
		}

		css_get(&cs->css);

		rcu_read_unlock();

		update_tasks_root_domain(cs);

		rcu_read_lock();
		css_put(&cs->css);
	}
	rcu_read_unlock();
}

static void
partition_and_rebuild_sched_domains(int ndoms_new, cpumask_var_t doms_new[],
				    struct sched_domain_attr *dattr_new)
{
	mutex_lock(&sched_domains_mutex);
	partition_sched_domains_locked(ndoms_new, doms_new, dattr_new);
	rebuild_root_domains();
	mutex_unlock(&sched_domains_mutex);
}

/*
 * Rebuild scheduler domains.
 *
 * If the flag 'sched_load_balance' of any cpuset with non-empty
 * 'cpus' changes, or if the 'cpus' allowed changes in any cpuset
 * which has that flag enabled, or if any cpuset with a non-empty
 * 'cpus' is removed, then call this routine to rebuild the
 * scheduler's dynamic sched domains.
 *
 * Call with cpuset_mutex held.  Takes get_online_cpus().
 */
static void rebuild_sched_domains_locked(void)
{
	struct cgroup_subsys_state *pos_css;
	struct sched_domain_attr *attr;
	cpumask_var_t *doms;
	struct cpuset *cs;
	int ndoms;

	lockdep_assert_held(&cpuset_mutex);

	/*
	 * If we have raced with CPU hotplug, return early to avoid
	 * passing doms with offlined cpu to partition_sched_domains().
	 * Anyways, cpuset_hotplug_workfn() will rebuild sched domains.
	 *
	 * With no CPUs in any subpartitions, top_cpuset's effective CPUs
	 * should be the same as the active CPUs, so checking only top_cpuset
	 * is enough to detect racing CPU offlines.
	 */
	if (!top_cpuset.nr_subparts_cpus &&
	    !cpumask_equal(top_cpuset.effective_cpus, cpu_active_mask))
		return;

	/*
	 * With subpartition CPUs, however, the effective CPUs of a partition
	 * root should be only a subset of the active CPUs.  Since a CPU in any
	 * partition root could be offlined, all must be checked.
	 */
	if (top_cpuset.nr_subparts_cpus) {
		rcu_read_lock();
		cpuset_for_each_descendant_pre(cs, pos_css, &top_cpuset) {
			if (!is_partition_root(cs)) {
				pos_css = css_rightmost_descendant(pos_css);
				continue;
			}
			if (!cpumask_subset(cs->effective_cpus,
					    cpu_active_mask)) {
				rcu_read_unlock();
				return;
			}
		}
		rcu_read_unlock();
	}

	/* Generate domain masks and attrs */
	ndoms = generate_sched_domains(&doms, &attr);

	/* Have scheduler rebuild the domains */
	partition_and_rebuild_sched_domains(ndoms, doms, attr);
}
#else /* !CONFIG_SMP */
static void rebuild_sched_domains_locked(void)
{
}
#endif /* CONFIG_SMP */

void rebuild_sched_domains(void)
{
	get_online_cpus();
	mutex_lock(&cpuset_mutex);
	rebuild_sched_domains_locked();
	mutex_unlock(&cpuset_mutex);
	put_online_cpus();
}

static int update_cpus_allowed(struct cpuset *cs, struct task_struct *p,
				const struct cpumask *new_mask)
{
	int ret = -EINVAL;

	trace_android_rvh_update_cpus_allowed(p, cs->cpus_requested, new_mask, &ret);
	if (!ret)
		return ret;

	return set_cpus_allowed_ptr(p, new_mask);
}

/**
 * update_tasks_cpumask - Update the cpumasks of tasks in the cpuset.
 * @cs: the cpuset in which each task's cpus_allowed mask needs to be changed
 *
 * Iterate through each task of @cs updating its cpus_allowed to the
 * effective cpuset's.  As this function is called with cpuset_mutex held,
 * cpuset membership stays stable.
 */
static void update_tasks_cpumask(struct cpuset *cs)
{
	struct css_task_iter it;
	struct task_struct *task;

	css_task_iter_start(&cs->css, 0, &it);
	while ((task = css_task_iter_next(&it)))
		update_cpus_allowed(cs, task, cs->effective_cpus);
	css_task_iter_end(&it);
}

/**
 * compute_effective_cpumask - Compute the effective cpumask of the cpuset
 * @new_cpus: the temp variable for the new effective_cpus mask
 * @cs: the cpuset the need to recompute the new effective_cpus mask
 * @parent: the parent cpuset
 *
 * If the parent has subpartition CPUs, include them in the list of
 * allowable CPUs in computing the new effective_cpus mask. Since offlined
 * CPUs are not removed from subparts_cpus, we have to use cpu_active_mask
 * to mask those out.
 */
static void compute_effective_cpumask(struct cpumask *new_cpus,
				      struct cpuset *cs, struct cpuset *parent)
{
	if (parent->nr_subparts_cpus) {
		cpumask_or(new_cpus, parent->effective_cpus,
			   parent->subparts_cpus);
		cpumask_and(new_cpus, new_cpus, cs->cpus_requested);
		cpumask_and(new_cpus, new_cpus, cpu_active_mask);
	} else {
		cpumask_and(new_cpus, cs->cpus_requested, parent_cs(cs)->effective_cpus);
	}
}

/*
 * Commands for update_parent_subparts_cpumask
 */
enum subparts_cmd {
	partcmd_enable,		/* Enable partition root	 */
	partcmd_disable,	/* Disable partition root	 */
	partcmd_update,		/* Update parent's subparts_cpus */
};

/**
 * update_parent_subparts_cpumask - update subparts_cpus mask of parent cpuset
 * @cpuset:  The cpuset that requests change in partition root state
 * @cmd:     Partition root state change command
 * @newmask: Optional new cpumask for partcmd_update
 * @tmp:     Temporary addmask and delmask
 * Return:   0, 1 or an error code
 *
 * For partcmd_enable, the cpuset is being transformed from a non-partition
 * root to a partition root. The cpus_allowed mask of the given cpuset will
 * be put into parent's subparts_cpus and taken away from parent's
 * effective_cpus. The function will return 0 if all the CPUs listed in
 * cpus_allowed can be granted or an error code will be returned.
 *
 * For partcmd_disable, the cpuset is being transofrmed from a partition
 * root back to a non-partition root. Any CPUs in cpus_allowed that are in
 * parent's subparts_cpus will be taken away from that cpumask and put back
 * into parent's effective_cpus. 0 should always be returned.
 *
 * For partcmd_update, if the optional newmask is specified, the cpu
 * list is to be changed from cpus_allowed to newmask. Otherwise,
 * cpus_allowed is assumed to remain the same. The cpuset should either
 * be a partition root or an invalid partition root. The partition root
 * state may change if newmask is NULL and none of the requested CPUs can
 * be granted by the parent. The function will return 1 if changes to
 * parent's subparts_cpus and effective_cpus happen or 0 otherwise.
 * Error code should only be returned when newmask is non-NULL.
 *
 * The partcmd_enable and partcmd_disable commands are used by
 * update_prstate(). The partcmd_update command is used by
 * update_cpumasks_hier() with newmask NULL and update_cpumask() with
 * newmask set.
 *
 * The checking is more strict when enabling partition root than the
 * other two commands.
 *
 * Because of the implicit cpu exclusive nature of a partition root,
 * cpumask changes that violates the cpu exclusivity rule will not be
 * permitted when checked by validate_change(). The validate_change()
 * function will also prevent any changes to the cpu list if it is not
 * a superset of children's cpu lists.
 */
static int update_parent_subparts_cpumask(struct cpuset *cpuset, int cmd,
					  struct cpumask *newmask,
					  struct tmpmasks *tmp)
{
	struct cpuset *parent = parent_cs(cpuset);
	int adding;	/* Moving cpus from effective_cpus to subparts_cpus */
	int deleting;	/* Moving cpus from subparts_cpus to effective_cpus */
	int new_prs;
	bool part_error = false;	/* Partition error? */

	lockdep_assert_held(&cpuset_mutex);

	/*
	 * The parent must be a partition root.
	 * The new cpumask, if present, or the current cpus_allowed must
	 * not be empty.
	 */
	if (!is_partition_root(parent) ||
	   (newmask && cpumask_empty(newmask)) ||
	   (!newmask && cpumask_empty(cpuset->cpus_allowed)))
		return -EINVAL;

	/*
	 * Enabling/disabling partition root is not allowed if there are
	 * online children.
	 */
	if ((cmd != partcmd_update) && css_has_online_children(&cpuset->css))
		return -EBUSY;

	/*
	 * Enabling partition root is not allowed if not all the CPUs
	 * can be granted from parent's effective_cpus or at least one
	 * CPU will be left after that.
	 */
	if ((cmd == partcmd_enable) &&
	   (!cpumask_subset(cpuset->cpus_allowed, parent->effective_cpus) ||
	     cpumask_equal(cpuset->cpus_allowed, parent->effective_cpus)))
		return -EINVAL;

	/*
	 * A cpumask update cannot make parent's effective_cpus become empty.
	 */
	adding = deleting = false;
	new_prs = cpuset->partition_root_state;
	if (cmd == partcmd_enable) {
		cpumask_copy(tmp->addmask, cpuset->cpus_allowed);
		adding = true;
	} else if (cmd == partcmd_disable) {
		deleting = cpumask_and(tmp->delmask, cpuset->cpus_allowed,
				       parent->subparts_cpus);
	} else if (newmask) {
		/*
		 * partcmd_update with newmask:
		 *
		 * delmask = cpus_allowed & ~newmask & parent->subparts_cpus
		 * addmask = newmask & parent->effective_cpus
		 *		     & ~parent->subparts_cpus
		 */
		cpumask_andnot(tmp->delmask, cpuset->cpus_allowed, newmask);
		deleting = cpumask_and(tmp->delmask, tmp->delmask,
				       parent->subparts_cpus);

		cpumask_and(tmp->addmask, newmask, parent->effective_cpus);
		adding = cpumask_andnot(tmp->addmask, tmp->addmask,
					parent->subparts_cpus);
		/*
		 * Return error if the new effective_cpus could become empty.
		 */
		if (adding &&
		    cpumask_equal(parent->effective_cpus, tmp->addmask)) {
			if (!deleting)
				return -EINVAL;
			/*
			 * As some of the CPUs in subparts_cpus might have
			 * been offlined, we need to compute the real delmask
			 * to confirm that.
			 */
			if (!cpumask_and(tmp->addmask, tmp->delmask,
					 cpu_active_mask))
				return -EINVAL;
			cpumask_copy(tmp->addmask, parent->effective_cpus);
		}
	} else {
		/*
		 * partcmd_update w/o newmask:
		 *
		 * addmask = cpus_allowed & parent->effective_cpus
		 *
		 * Note that parent's subparts_cpus may have been
		 * pre-shrunk in case there is a change in the cpu list.
		 * So no deletion is needed.
		 */
		adding = cpumask_and(tmp->addmask, cpuset->cpus_allowed,
				     parent->effective_cpus);
		part_error = cpumask_equal(tmp->addmask,
					   parent->effective_cpus);
	}

	if (cmd == partcmd_update) {
		int prev_prs = cpuset->partition_root_state;

		/*
		 * Check for possible transition between PRS_ENABLED
		 * and PRS_ERROR.
		 */
		switch (cpuset->partition_root_state) {
		case PRS_ENABLED:
			if (part_error)
				new_prs = PRS_ERROR;
			break;
		case PRS_ERROR:
			if (!part_error)
				new_prs = PRS_ENABLED;
			break;
		}
		/*
		 * Set part_error if previously in invalid state.
		 */
		part_error = (prev_prs == PRS_ERROR);
	}

	if (!part_error && (new_prs == PRS_ERROR))
		return 0;	/* Nothing need to be done */

	if (new_prs == PRS_ERROR) {
		/*
		 * Remove all its cpus from parent's subparts_cpus.
		 */
		adding = false;
		deleting = cpumask_and(tmp->delmask, cpuset->cpus_allowed,
				       parent->subparts_cpus);
	}

	if (!adding && !deleting && (new_prs == cpuset->partition_root_state))
		return 0;

	/*
	 * Change the parent's subparts_cpus.
	 * Newly added CPUs will be removed from effective_cpus and
	 * newly deleted ones will be added back to effective_cpus.
	 */
	spin_lock_irq(&callback_lock);
	if (adding) {
		cpumask_or(parent->subparts_cpus,
			   parent->subparts_cpus, tmp->addmask);
		cpumask_andnot(parent->effective_cpus,
			       parent->effective_cpus, tmp->addmask);
	}
	if (deleting) {
		cpumask_andnot(parent->subparts_cpus,
			       parent->subparts_cpus, tmp->delmask);
		/*
		 * Some of the CPUs in subparts_cpus might have been offlined.
		 */
		cpumask_and(tmp->delmask, tmp->delmask, cpu_active_mask);
		cpumask_or(parent->effective_cpus,
			   parent->effective_cpus, tmp->delmask);
	}

	parent->nr_subparts_cpus = cpumask_weight(parent->subparts_cpus);

	if (cpuset->partition_root_state != new_prs)
		cpuset->partition_root_state = new_prs;
	spin_unlock_irq(&callback_lock);

	return cmd == partcmd_update;
}

/*
 * update_cpumasks_hier - Update effective cpumasks and tasks in the subtree
 * @cs:  the cpuset to consider
 * @tmp: temp variables for calculating effective_cpus & partition setup
 *
 * When congifured cpumask is changed, the effective cpumasks of this cpuset
 * and all its descendants need to be updated.
 *
 * On legacy hierachy, effective_cpus will be the same with cpu_allowed.
 *
 * Called with cpuset_mutex held
 */
static void update_cpumasks_hier(struct cpuset *cs, struct tmpmasks *tmp)
{
	struct cpuset *cp;
	struct cgroup_subsys_state *pos_css;
	bool need_rebuild_sched_domains = false;
	int new_prs;

	rcu_read_lock();
	cpuset_for_each_descendant_pre(cp, pos_css, cs) {
		struct cpuset *parent = parent_cs(cp);

		compute_effective_cpumask(tmp->new_cpus, cp, parent);

		/*
		 * If it becomes empty, inherit the effective mask of the
		 * parent, which is guaranteed to have some CPUs.
		 */
		if (is_in_v2_mode() && cpumask_empty(tmp->new_cpus)) {
			cpumask_copy(tmp->new_cpus, parent->effective_cpus);
			if (!cp->use_parent_ecpus) {
				cp->use_parent_ecpus = true;
				parent->child_ecpus_count++;
			}
		} else if (cp->use_parent_ecpus) {
			cp->use_parent_ecpus = false;
			WARN_ON_ONCE(!parent->child_ecpus_count);
			parent->child_ecpus_count--;
		}

		/*
		 * Skip the whole subtree if the cpumask remains the same
		 * and has no partition root state.
		 */
		if (!cp->partition_root_state &&
		    cpumask_equal(tmp->new_cpus, cp->effective_cpus)) {
			pos_css = css_rightmost_descendant(pos_css);
			continue;
		}

		/*
		 * update_parent_subparts_cpumask() should have been called
		 * for cs already in update_cpumask(). We should also call
		 * update_tasks_cpumask() again for tasks in the parent
		 * cpuset if the parent's subparts_cpus changes.
		 */
		new_prs = cp->partition_root_state;
		if ((cp != cs) && new_prs) {
			switch (parent->partition_root_state) {
			case PRS_DISABLED:
				/*
				 * If parent is not a partition root or an
				 * invalid partition root, clear its state
				 * and its CS_CPU_EXCLUSIVE flag.
				 */
				WARN_ON_ONCE(cp->partition_root_state
					     != PRS_ERROR);
				new_prs = PRS_DISABLED;

				/*
				 * clear_bit() is an atomic operation and
				 * readers aren't interested in the state
				 * of CS_CPU_EXCLUSIVE anyway. So we can
				 * just update the flag without holding
				 * the callback_lock.
				 */
				clear_bit(CS_CPU_EXCLUSIVE, &cp->flags);
				break;

			case PRS_ENABLED:
				if (update_parent_subparts_cpumask(cp, partcmd_update, NULL, tmp))
					update_tasks_cpumask(parent);
				break;

			case PRS_ERROR:
				/*
				 * When parent is invalid, it has to be too.
				 */
				new_prs = PRS_ERROR;
				break;
			}
		}

		if (!css_tryget_online(&cp->css))
			continue;
		rcu_read_unlock();

		spin_lock_irq(&callback_lock);

		cpumask_copy(cp->effective_cpus, tmp->new_cpus);
		if (cp->nr_subparts_cpus && (new_prs != PRS_ENABLED)) {
			cp->nr_subparts_cpus = 0;
			cpumask_clear(cp->subparts_cpus);
		} else if (cp->nr_subparts_cpus) {
			/*
			 * Make sure that effective_cpus & subparts_cpus
			 * are mutually exclusive.
			 *
			 * In the unlikely event that effective_cpus
			 * becomes empty. we clear cp->nr_subparts_cpus and
			 * let its child partition roots to compete for
			 * CPUs again.
			 */
			cpumask_andnot(cp->effective_cpus, cp->effective_cpus,
				       cp->subparts_cpus);
			if (cpumask_empty(cp->effective_cpus)) {
				cpumask_copy(cp->effective_cpus, tmp->new_cpus);
				cpumask_clear(cp->subparts_cpus);
				cp->nr_subparts_cpus = 0;
			} else if (!cpumask_subset(cp->subparts_cpus,
						   tmp->new_cpus)) {
				cpumask_andnot(cp->subparts_cpus,
					cp->subparts_cpus, tmp->new_cpus);
				cp->nr_subparts_cpus
					= cpumask_weight(cp->subparts_cpus);
			}
		}

		if (new_prs != cp->partition_root_state)
			cp->partition_root_state = new_prs;

		spin_unlock_irq(&callback_lock);

		WARN_ON(!is_in_v2_mode() &&
			!cpumask_equal(cp->cpus_allowed, cp->effective_cpus));

		update_tasks_cpumask(cp);

		/*
		 * On legacy hierarchy, if the effective cpumask of any non-
		 * empty cpuset is changed, we need to rebuild sched domains.
		 * On default hierarchy, the cpuset needs to be a partition
		 * root as well.
		 */
		if (!cpumask_empty(cp->cpus_allowed) &&
		    is_sched_load_balance(cp) &&
		   (!cgroup_subsys_on_dfl(cpuset_cgrp_subsys) ||
		    is_partition_root(cp)))
			need_rebuild_sched_domains = true;

		rcu_read_lock();
		css_put(&cp->css);
	}
	rcu_read_unlock();

	if (need_rebuild_sched_domains)
		rebuild_sched_domains_locked();
}

/**
 * update_sibling_cpumasks - Update siblings cpumasks
 * @parent:  Parent cpuset
 * @cs:      Current cpuset
 * @tmp:     Temp variables
 */
static void update_sibling_cpumasks(struct cpuset *parent, struct cpuset *cs,
				    struct tmpmasks *tmp)
{
	struct cpuset *sibling;
	struct cgroup_subsys_state *pos_css;

	lockdep_assert_held(&cpuset_mutex);

	/*
	 * Check all its siblings and call update_cpumasks_hier()
	 * if their use_parent_ecpus flag is set in order for them
	 * to use the right effective_cpus value.
	 *
	 * The update_cpumasks_hier() function may sleep. So we have to
	 * release the RCU read lock before calling it.
	 */
	rcu_read_lock();
	cpuset_for_each_child(sibling, pos_css, parent) {
		if (sibling == cs)
			continue;
		if (!sibling->use_parent_ecpus)
			continue;
		if (!css_tryget_online(&sibling->css))
			continue;

		rcu_read_unlock();
		update_cpumasks_hier(sibling, tmp);
		rcu_read_lock();
		css_put(&sibling->css);
	}
	rcu_read_unlock();
}

/**
 * update_cpumask - update the cpus_allowed mask of a cpuset and all tasks in it
 * @cs: the cpuset to consider
 * @trialcs: trial cpuset
 * @buf: buffer of cpu numbers written to this cpuset
 */
static int update_cpumask(struct cpuset *cs, struct cpuset *trialcs,
			  const char *buf)
{
	int retval;
	struct tmpmasks tmp;

	/* top_cpuset.cpus_allowed tracks cpu_online_mask; it's read-only */
	if (cs == &top_cpuset)
		return -EACCES;

	/*
	 * An empty cpus_requested is ok only if the cpuset has no tasks.
	 * Since cpulist_parse() fails on an empty mask, we special case
	 * that parsing.  The validate_change() call ensures that cpusets
	 * with tasks have cpus.
	 */
	if (!*buf) {
		cpumask_clear(trialcs->cpus_requested);
	} else {
		retval = cpulist_parse(buf, trialcs->cpus_requested);
		if (retval < 0)
			return retval;
	}

	if (!cpumask_subset(trialcs->cpus_requested, cpu_present_mask))
		return -EINVAL;

	cpumask_and(trialcs->cpus_allowed, trialcs->cpus_requested, cpu_active_mask);

	/* Nothing to do if the cpus didn't change */
	if (cpumask_equal(cs->cpus_requested, trialcs->cpus_requested))
		return 0;

	retval = validate_change(cs, trialcs);
	if (retval < 0)
		return retval;

#ifdef CONFIG_CPUMASK_OFFSTACK
	/*
	 * Use the cpumasks in trialcs for tmpmasks when they are pointers
	 * to allocated cpumasks.
	 */
	tmp.addmask  = trialcs->subparts_cpus;
	tmp.delmask  = trialcs->effective_cpus;
	tmp.new_cpus = trialcs->cpus_allowed;
#endif

	if (cs->partition_root_state) {
		/* Cpumask of a partition root cannot be empty */
		if (cpumask_empty(trialcs->cpus_allowed))
			return -EINVAL;
		if (update_parent_subparts_cpumask(cs, partcmd_update,
					trialcs->cpus_allowed, &tmp) < 0)
			return -EINVAL;
	}

	spin_lock_irq(&callback_lock);
	cpumask_copy(cs->cpus_allowed, trialcs->cpus_allowed);
	cpumask_copy(cs->cpus_requested, trialcs->cpus_requested);

	/*
	 * Make sure that subparts_cpus is a subset of cpus_allowed.
	 */
	if (cs->nr_subparts_cpus) {
		cpumask_and(cs->subparts_cpus, cs->subparts_cpus, cs->cpus_allowed);
		cs->nr_subparts_cpus = cpumask_weight(cs->subparts_cpus);
	}
	spin_unlock_irq(&callback_lock);

	update_cpumasks_hier(cs, &tmp);

	if (cs->partition_root_state) {
		struct cpuset *parent = parent_cs(cs);

		/*
		 * For partition root, update the cpumasks of sibling
		 * cpusets if they use parent's effective_cpus.
		 */
		if (parent->child_ecpus_count)
			update_sibling_cpumasks(parent, cs, &tmp);
	}
	return 0;
}

/*
 * Migrate memory region from one set of nodes to another.  This is
 * performed asynchronously as it can be called from process migration path
 * holding locks involved in process management.  All mm migrations are
 * performed in the queued order and can be waited for by flushing
 * cpuset_migrate_mm_wq.
 */

struct cpuset_migrate_mm_work {
	struct work_struct	work;
	struct mm_struct	*mm;
	nodemask_t		from;
	nodemask_t		to;
};

static void cpuset_migrate_mm_workfn(struct work_struct *work)
{
	struct cpuset_migrate_mm_work *mwork =
		container_of(work, struct cpuset_migrate_mm_work, work);

	/* on a wq worker, no need to worry about %current's mems_allowed */
	do_migrate_pages(mwork->mm, &mwork->from, &mwork->to, MPOL_MF_MOVE_ALL);
	mmput(mwork->mm);
	kfree(mwork);
}

static void cpuset_migrate_mm(struct mm_struct *mm, const nodemask_t *from,
							const nodemask_t *to)
{
	struct cpuset_migrate_mm_work *mwork;

	mwork = kzalloc(sizeof(*mwork), GFP_KERNEL);
	if (mwork) {
		mwork->mm = mm;
		mwork->from = *from;
		mwork->to = *to;
		INIT_WORK(&mwork->work, cpuset_migrate_mm_workfn);
		queue_work(cpuset_migrate_mm_wq, &mwork->work);
	} else {
		mmput(mm);
	}
}

static void cpuset_post_attach(void)
{
	flush_workqueue(cpuset_migrate_mm_wq);
}

/*
 * cpuset_change_task_nodemask - change task's mems_allowed and mempolicy
 * @tsk: the task to change
 * @newmems: new nodes that the task will be set
 *
 * We use the mems_allowed_seq seqlock to safely update both tsk->mems_allowed
 * and rebind an eventual tasks' mempolicy. If the task is allocating in
 * parallel, it might temporarily see an empty intersection, which results in
 * a seqlock check and retry before OOM or allocation failure.
 */
static void cpuset_change_task_nodemask(struct task_struct *tsk,
					nodemask_t *newmems)
{
	task_lock(tsk);

	local_irq_disable();
	write_seqcount_begin(&tsk->mems_allowed_seq);

	nodes_or(tsk->mems_allowed, tsk->mems_allowed, *newmems);
	mpol_rebind_task(tsk, newmems);
	tsk->mems_allowed = *newmems;

	write_seqcount_end(&tsk->mems_allowed_seq);
	local_irq_enable();

	task_unlock(tsk);
}

static void *cpuset_being_rebound;

/**
 * update_tasks_nodemask - Update the nodemasks of tasks in the cpuset.
 * @cs: the cpuset in which each task's mems_allowed mask needs to be changed
 *
 * Iterate through each task of @cs updating its mems_allowed to the
 * effective cpuset's.  As this function is called with cpuset_mutex held,
 * cpuset membership stays stable.
 */
static void update_tasks_nodemask(struct cpuset *cs)
{
	static nodemask_t newmems;	/* protected by cpuset_mutex */
	struct css_task_iter it;
	struct task_struct *task;

	cpuset_being_rebound = cs;		/* causes mpol_dup() rebind */

	guarantee_online_mems(cs, &newmems);

	/*
	 * The mpol_rebind_mm() call takes mmap_lock, which we couldn't
	 * take while holding tasklist_lock.  Forks can happen - the
	 * mpol_dup() cpuset_being_rebound check will catch such forks,
	 * and rebind their vma mempolicies too.  Because we still hold
	 * the global cpuset_mutex, we know that no other rebind effort
	 * will be contending for the global variable cpuset_being_rebound.
	 * It's ok if we rebind the same mm twice; mpol_rebind_mm()
	 * is idempotent.  Also migrate pages in each mm to new nodes.
	 */
	css_task_iter_start(&cs->css, 0, &it);
	while ((task = css_task_iter_next(&it))) {
		struct mm_struct *mm;
		bool migrate;

		cpuset_change_task_nodemask(task, &newmems);

		mm = get_task_mm(task);
		if (!mm)
			continue;

		migrate = is_memory_migrate(cs);

		mpol_rebind_mm(mm, &cs->mems_allowed);
		if (migrate)
			cpuset_migrate_mm(mm, &cs->old_mems_allowed, &newmems);
		else
			mmput(mm);
	}
	css_task_iter_end(&it);

	/*
	 * All the tasks' nodemasks have been updated, update
	 * cs->old_mems_allowed.
	 */
	cs->old_mems_allowed = newmems;

	/* We're done rebinding vmas to this cpuset's new mems_allowed. */
	cpuset_being_rebound = NULL;
}

/*
 * update_nodemasks_hier - Update effective nodemasks and tasks in the subtree
 * @cs: the cpuset to consider
 * @new_mems: a temp variable for calculating new effective_mems
 *
 * When configured nodemask is changed, the effective nodemasks of this cpuset
 * and all its descendants need to be updated.
 *
 * On legacy hiearchy, effective_mems will be the same with mems_allowed.
 *
 * Called with cpuset_mutex held
 */
static void update_nodemasks_hier(struct cpuset *cs, nodemask_t *new_mems)
{
	struct cpuset *cp;
	struct cgroup_subsys_state *pos_css;

	rcu_read_lock();
	cpuset_for_each_descendant_pre(cp, pos_css, cs) {
		struct cpuset *parent = parent_cs(cp);

		nodes_and(*new_mems, cp->mems_allowed, parent->effective_mems);

		/*
		 * If it becomes empty, inherit the effective mask of the
		 * parent, which is guaranteed to have some MEMs.
		 */
		if (is_in_v2_mode() && nodes_empty(*new_mems))
			*new_mems = parent->effective_mems;

		/* Skip the whole subtree if the nodemask remains the same. */
		if (nodes_equal(*new_mems, cp->effective_mems)) {
			pos_css = css_rightmost_descendant(pos_css);
			continue;
		}

		if (!css_tryget_online(&cp->css))
			continue;
		rcu_read_unlock();

		spin_lock_irq(&callback_lock);
		cp->effective_mems = *new_mems;
		spin_unlock_irq(&callback_lock);

		WARN_ON(!is_in_v2_mode() &&
			!nodes_equal(cp->mems_allowed, cp->effective_mems));

		update_tasks_nodemask(cp);

		rcu_read_lock();
		css_put(&cp->css);
	}
	rcu_read_unlock();
}

/*
 * Handle user request to change the 'mems' memory placement
 * of a cpuset.  Needs to validate the request, update the
 * cpusets mems_allowed, and for each task in the cpuset,
 * update mems_allowed and rebind task's mempolicy and any vma
 * mempolicies and if the cpuset is marked 'memory_migrate',
 * migrate the tasks pages to the new memory.
 *
 * Call with cpuset_mutex held. May take callback_lock during call.
 * Will take tasklist_lock, scan tasklist for tasks in cpuset cs,
 * lock each such tasks mm->mmap_lock, scan its vma's and rebind
 * their mempolicies to the cpusets new mems_allowed.
 */
static int update_nodemask(struct cpuset *cs, struct cpuset *trialcs,
			   const char *buf)
{
	int retval;

	/*
	 * top_cpuset.mems_allowed tracks node_stats[N_MEMORY];
	 * it's read-only
	 */
	if (cs == &top_cpuset) {
		retval = -EACCES;
		goto done;
	}

	/*
	 * An empty mems_allowed is ok iff there are no tasks in the cpuset.
	 * Since nodelist_parse() fails on an empty mask, we special case
	 * that parsing.  The validate_change() call ensures that cpusets
	 * with tasks have memory.
	 */
	if (!*buf) {
		nodes_clear(trialcs->mems_allowed);
	} else {
		retval = nodelist_parse(buf, trialcs->mems_allowed);
		if (retval < 0)
			goto done;

		if (!nodes_subset(trialcs->mems_allowed,
				  top_cpuset.mems_allowed)) {
			retval = -EINVAL;
			goto done;
		}
	}

	if (nodes_equal(cs->mems_allowed, trialcs->mems_allowed)) {
		retval = 0;		/* Too easy - nothing to do */
		goto done;
	}
	retval = validate_change(cs, trialcs);
	if (retval < 0)
		goto done;

	spin_lock_irq(&callback_lock);
	cs->mems_allowed = trialcs->mems_allowed;
	spin_unlock_irq(&callback_lock);

	/* use trialcs->mems_allowed as a temp variable */
	update_nodemasks_hier(cs, &trialcs->mems_allowed);
done:
	return retval;
}

bool current_cpuset_is_being_rebound(void)
{
	bool ret;

	rcu_read_lock();
	ret = task_cs(current) == cpuset_being_rebound;
	rcu_read_unlock();

	return ret;
}

static int update_relax_domain_level(struct cpuset *cs, s64 val)
{
#ifdef CONFIG_SMP
	if (val < -1 || val >= sched_domain_level_max)
		return -EINVAL;
#endif

	if (val != cs->relax_domain_level) {
		cs->relax_domain_level = val;
		if (!cpumask_empty(cs->cpus_allowed) &&
		    is_sched_load_balance(cs))
			rebuild_sched_domains_locked();
	}

	return 0;
}

/**
 * update_tasks_flags - update the spread flags of tasks in the cpuset.
 * @cs: the cpuset in which each task's spread flags needs to be changed
 *
 * Iterate through each task of @cs updating its spread flags.  As this
 * function is called with cpuset_mutex held, cpuset membership stays
 * stable.
 */
static void update_tasks_flags(struct cpuset *cs)
{
	struct css_task_iter it;
	struct task_struct *task;

	css_task_iter_start(&cs->css, 0, &it);
	while ((task = css_task_iter_next(&it)))
		cpuset_update_task_spread_flag(cs, task);
	css_task_iter_end(&it);
}

/*
 * update_flag - read a 0 or a 1 in a file and update associated flag
 * bit:		the bit to update (see cpuset_flagbits_t)
 * cs:		the cpuset to update
 * turning_on: 	whether the flag is being set or cleared
 *
 * Call with cpuset_mutex held.
 */

static int update_flag(cpuset_flagbits_t bit, struct cpuset *cs,
		       int turning_on)
{
	struct cpuset *trialcs;
	int balance_flag_changed;
	int spread_flag_changed;
	int err;

	trialcs = alloc_trial_cpuset(cs);
	if (!trialcs)
		return -ENOMEM;

	if (turning_on)
		set_bit(bit, &trialcs->flags);
	else
		clear_bit(bit, &trialcs->flags);

	err = validate_change(cs, trialcs);
	if (err < 0)
		goto out;

	balance_flag_changed = (is_sched_load_balance(cs) !=
				is_sched_load_balance(trialcs));

	spread_flag_changed = ((is_spread_slab(cs) != is_spread_slab(trialcs))
			|| (is_spread_page(cs) != is_spread_page(trialcs)));

	spin_lock_irq(&callback_lock);
	cs->flags = trialcs->flags;
	spin_unlock_irq(&callback_lock);

	if (!cpumask_empty(trialcs->cpus_allowed) && balance_flag_changed)
		rebuild_sched_domains_locked();

	if (spread_flag_changed)
		update_tasks_flags(cs);
out:
	free_cpuset(trialcs);
	return err;
}

/*
 * update_prstate - update partititon_root_state
 * cs: the cpuset to update
 * new_prs: new partition root state
 *
 * Call with cpuset_mutex held.
 */
static int update_prstate(struct cpuset *cs, int new_prs)
{
	int err, old_prs = cs->partition_root_state;
	struct cpuset *parent = parent_cs(cs);
	struct tmpmasks tmpmask;

	if (old_prs == new_prs)
		return 0;

	/*
	 * Cannot force a partial or invalid partition root to a full
	 * partition root.
	 */
	if (new_prs && (old_prs == PRS_ERROR))
		return -EINVAL;

	if (alloc_cpumasks(NULL, &tmpmask))
		return -ENOMEM;

	err = -EINVAL;
	if (!old_prs) {
		/*
		 * Turning on partition root requires setting the
		 * CS_CPU_EXCLUSIVE bit implicitly as well and cpus_allowed
		 * cannot be NULL.
		 */
		if (cpumask_empty(cs->cpus_allowed))
			goto out;

		err = update_flag(CS_CPU_EXCLUSIVE, cs, 1);
		if (err)
			goto out;

		err = update_parent_subparts_cpumask(cs, partcmd_enable,
						     NULL, &tmpmask);
		if (err) {
			update_flag(CS_CPU_EXCLUSIVE, cs, 0);
			goto out;
		}
	} else {
		/*
		 * Turning off partition root will clear the
		 * CS_CPU_EXCLUSIVE bit.
		 */
		if (old_prs == PRS_ERROR) {
			update_flag(CS_CPU_EXCLUSIVE, cs, 0);
			err = 0;
			goto out;
		}

		err = update_parent_subparts_cpumask(cs, partcmd_disable,
						     NULL, &tmpmask);
		if (err)
			goto out;

		/* Turning off CS_CPU_EXCLUSIVE will not return error */
		update_flag(CS_CPU_EXCLUSIVE, cs, 0);
	}

	/*
	 * Update cpumask of parent's tasks except when it is the top
	 * cpuset as some system daemons cannot be mapped to other CPUs.
	 */
	if (parent != &top_cpuset)
		update_tasks_cpumask(parent);

	if (parent->child_ecpus_count)
		update_sibling_cpumasks(parent, cs, &tmpmask);

	rebuild_sched_domains_locked();
out:
	if (!err) {
		spin_lock_irq(&callback_lock);
		cs->partition_root_state = new_prs;
		spin_unlock_irq(&callback_lock);
	}

	free_cpumasks(NULL, &tmpmask);
	return err;
}

/*
 * Frequency meter - How fast is some event occurring?
 *
 * These routines manage a digitally filtered, constant time based,
 * event frequency meter.  There are four routines:
 *   fmeter_init() - initialize a frequency meter.
 *   fmeter_markevent() - called each time the event happens.
 *   fmeter_getrate() - returns the recent rate of such events.
 *   fmeter_update() - internal routine used to update fmeter.
 *
 * A common data structure is passed to each of these routines,
 * which is used to keep track of the state required to manage the
 * frequency meter and its digital filter.
 *
 * The filter works on the number of events marked per unit time.
 * The filter is single-pole low-pass recursive (IIR).  The time unit
 * is 1 second.  Arithmetic is done using 32-bit integers scaled to
 * simulate 3 decimal digits of precision (multiplied by 1000).
 *
 * With an FM_COEF of 933, and a time base of 1 second, the filter
 * has a half-life of 10 seconds, meaning that if the events quit
 * happening, then the rate returned from the fmeter_getrate()
 * will be cut in half each 10 seconds, until it converges to zero.
 *
 * It is not worth doing a real infinitely recursive filter.  If more
 * than FM_MAXTICKS ticks have elapsed since the last filter event,
 * just compute FM_MAXTICKS ticks worth, by which point the level
 * will be stable.
 *
 * Limit the count of unprocessed events to FM_MAXCNT, so as to avoid
 * arithmetic overflow in the fmeter_update() routine.
 *
 * Given the simple 32 bit integer arithmetic used, this meter works
 * best for reporting rates between one per millisecond (msec) and
 * one per 32 (approx) seconds.  At constant rates faster than one
 * per msec it maxes out at values just under 1,000,000.  At constant
 * rates between one per msec, and one per second it will stabilize
 * to a value N*1000, where N is the rate of events per second.
 * At constant rates between one per second and one per 32 seconds,
 * it will be choppy, moving up on the seconds that have an event,
 * and then decaying until the next event.  At rates slower than
 * about one in 32 seconds, it decays all the way back to zero between
 * each event.
 */

#define FM_COEF 933		/* coefficient for half-life of 10 secs */
#define FM_MAXTICKS ((u32)99)   /* useless computing more ticks than this */
#define FM_MAXCNT 1000000	/* limit cnt to avoid overflow */
#define FM_SCALE 1000		/* faux fixed point scale */

/* Initialize a frequency meter */
static void fmeter_init(struct fmeter *fmp)
{
	fmp->cnt = 0;
	fmp->val = 0;
	fmp->time = 0;
	spin_lock_init(&fmp->lock);
}

/* Internal meter update - process cnt events and update value */
static void fmeter_update(struct fmeter *fmp)
{
	time64_t now;
	u32 ticks;

	now = ktime_get_seconds();
	ticks = now - fmp->time;

	if (ticks == 0)
		return;

	ticks = min(FM_MAXTICKS, ticks);
	while (ticks-- > 0)
		fmp->val = (FM_COEF * fmp->val) / FM_SCALE;
	fmp->time = now;

	fmp->val += ((FM_SCALE - FM_COEF) * fmp->cnt) / FM_SCALE;
	fmp->cnt = 0;
}

/* Process any previous ticks, then bump cnt by one (times scale). */
static void fmeter_markevent(struct fmeter *fmp)
{
	spin_lock(&fmp->lock);
	fmeter_update(fmp);
	fmp->cnt = min(FM_MAXCNT, fmp->cnt + FM_SCALE);
	spin_unlock(&fmp->lock);
}

/* Process any previous ticks, then return current value. */
static int fmeter_getrate(struct fmeter *fmp)
{
	int val;

	spin_lock(&fmp->lock);
	fmeter_update(fmp);
	val = fmp->val;
	spin_unlock(&fmp->lock);
	return val;
}

static struct cpuset *cpuset_attach_old_cs;

/* Called by cgroups to determine if a cpuset is usable; cpuset_mutex held */
static int cpuset_can_attach(struct cgroup_taskset *tset)
{
	struct cgroup_subsys_state *css;
	struct cpuset *cs;
	struct task_struct *task;
	int ret;

	/* used later by cpuset_attach() */
	cpuset_attach_old_cs = task_cs(cgroup_taskset_first(tset, &css));
	cs = css_cs(css);

	mutex_lock(&cpuset_mutex);

	/* allow moving tasks into an empty cpuset if on default hierarchy */
	ret = -ENOSPC;
	if (!is_in_v2_mode() &&
	    (cpumask_empty(cs->cpus_allowed) || nodes_empty(cs->mems_allowed)))
		goto out_unlock;

	cgroup_taskset_for_each(task, css, tset) {
		ret = task_can_attach(task, cs->cpus_allowed);
		if (ret)
			goto out_unlock;
		ret = security_task_setscheduler(task);
		if (ret)
			goto out_unlock;
	}

	/*
	 * Mark attach is in progress.  This makes validate_change() fail
	 * changes which zero cpus/mems_allowed.
	 */
	cs->attach_in_progress++;
	ret = 0;
out_unlock:
	mutex_unlock(&cpuset_mutex);
	return ret;
}

static void cpuset_cancel_attach(struct cgroup_taskset *tset)
{
	struct cgroup_subsys_state *css;

	cgroup_taskset_first(tset, &css);

	mutex_lock(&cpuset_mutex);
	css_cs(css)->attach_in_progress--;
	mutex_unlock(&cpuset_mutex);
}

/*
 * Protected by cpuset_mutex.  cpus_attach is used only by cpuset_attach()
 * but we can't allocate it dynamically there.  Define it global and
 * allocate from cpuset_init().
 */
static cpumask_var_t cpus_attach;

static void cpuset_attach(struct cgroup_taskset *tset)
{
	/* static buf protected by cpuset_mutex */
	static nodemask_t cpuset_attach_nodemask_to;
	struct task_struct *task;
	struct task_struct *leader;
	struct cgroup_subsys_state *css;
	struct cpuset *cs;
	struct cpuset *oldcs = cpuset_attach_old_cs;

	cgroup_taskset_first(tset, &css);
	cs = css_cs(css);

<<<<<<< HEAD
=======
	cpus_read_lock();
>>>>>>> 334f1c6b
	mutex_lock(&cpuset_mutex);

	guarantee_online_mems(cs, &cpuset_attach_nodemask_to);

	cgroup_taskset_for_each(task, css, tset) {
		if (cs != &top_cpuset)
			guarantee_online_cpus(task, cpus_attach);
		else
			cpumask_copy(cpus_attach, task_cpu_possible_mask(task));
		/*
		 * can_attach beforehand should guarantee that this doesn't
		 * fail.  TODO: have a better way to handle failure here
		 */
		WARN_ON_ONCE(update_cpus_allowed(cs, task, cpus_attach));

		cpuset_change_task_nodemask(task, &cpuset_attach_nodemask_to);
		cpuset_update_task_spread_flag(cs, task);
	}

	/*
	 * Change mm for all threadgroup leaders. This is expensive and may
	 * sleep and should be moved outside migration path proper.
	 */
	cpuset_attach_nodemask_to = cs->effective_mems;
	cgroup_taskset_for_each_leader(leader, css, tset) {
		struct mm_struct *mm = get_task_mm(leader);

		if (mm) {
			mpol_rebind_mm(mm, &cpuset_attach_nodemask_to);

			/*
			 * old_mems_allowed is the same with mems_allowed
			 * here, except if this task is being moved
			 * automatically due to hotplug.  In that case
			 * @mems_allowed has been updated and is empty, so
			 * @old_mems_allowed is the right nodesets that we
			 * migrate mm from.
			 */
			if (is_memory_migrate(cs))
				cpuset_migrate_mm(mm, &oldcs->old_mems_allowed,
						  &cpuset_attach_nodemask_to);
			else
				mmput(mm);
		}
	}

	cs->old_mems_allowed = cpuset_attach_nodemask_to;

	cs->attach_in_progress--;
	if (!cs->attach_in_progress)
		wake_up(&cpuset_attach_wq);

	mutex_unlock(&cpuset_mutex);
<<<<<<< HEAD
=======
	cpus_read_unlock();
>>>>>>> 334f1c6b
}

/* The various types of files and directories in a cpuset file system */

typedef enum {
	FILE_MEMORY_MIGRATE,
	FILE_CPULIST,
	FILE_MEMLIST,
	FILE_EFFECTIVE_CPULIST,
	FILE_EFFECTIVE_MEMLIST,
	FILE_SUBPARTS_CPULIST,
	FILE_CPU_EXCLUSIVE,
	FILE_MEM_EXCLUSIVE,
	FILE_MEM_HARDWALL,
	FILE_SCHED_LOAD_BALANCE,
	FILE_PARTITION_ROOT,
	FILE_SCHED_RELAX_DOMAIN_LEVEL,
	FILE_MEMORY_PRESSURE_ENABLED,
	FILE_MEMORY_PRESSURE,
	FILE_SPREAD_PAGE,
	FILE_SPREAD_SLAB,
} cpuset_filetype_t;

static int cpuset_write_u64(struct cgroup_subsys_state *css, struct cftype *cft,
			    u64 val)
{
	struct cpuset *cs = css_cs(css);
	cpuset_filetype_t type = cft->private;
	int retval = 0;

	get_online_cpus();
	mutex_lock(&cpuset_mutex);
	if (!is_cpuset_online(cs)) {
		retval = -ENODEV;
		goto out_unlock;
	}

	switch (type) {
	case FILE_CPU_EXCLUSIVE:
		retval = update_flag(CS_CPU_EXCLUSIVE, cs, val);
		break;
	case FILE_MEM_EXCLUSIVE:
		retval = update_flag(CS_MEM_EXCLUSIVE, cs, val);
		break;
	case FILE_MEM_HARDWALL:
		retval = update_flag(CS_MEM_HARDWALL, cs, val);
		break;
	case FILE_SCHED_LOAD_BALANCE:
		retval = update_flag(CS_SCHED_LOAD_BALANCE, cs, val);
		break;
	case FILE_MEMORY_MIGRATE:
		retval = update_flag(CS_MEMORY_MIGRATE, cs, val);
		break;
	case FILE_MEMORY_PRESSURE_ENABLED:
		cpuset_memory_pressure_enabled = !!val;
		break;
	case FILE_SPREAD_PAGE:
		retval = update_flag(CS_SPREAD_PAGE, cs, val);
		break;
	case FILE_SPREAD_SLAB:
		retval = update_flag(CS_SPREAD_SLAB, cs, val);
		break;
	default:
		retval = -EINVAL;
		break;
	}
out_unlock:
	mutex_unlock(&cpuset_mutex);
	put_online_cpus();
	return retval;
}

static int cpuset_write_s64(struct cgroup_subsys_state *css, struct cftype *cft,
			    s64 val)
{
	struct cpuset *cs = css_cs(css);
	cpuset_filetype_t type = cft->private;
	int retval = -ENODEV;

	get_online_cpus();
	mutex_lock(&cpuset_mutex);
	if (!is_cpuset_online(cs))
		goto out_unlock;

	switch (type) {
	case FILE_SCHED_RELAX_DOMAIN_LEVEL:
		retval = update_relax_domain_level(cs, val);
		break;
	default:
		retval = -EINVAL;
		break;
	}
out_unlock:
	mutex_unlock(&cpuset_mutex);
	put_online_cpus();
	return retval;
}

/*
 * Common handling for a write to a "cpus" or "mems" file.
 */
static ssize_t cpuset_write_resmask(struct kernfs_open_file *of,
				    char *buf, size_t nbytes, loff_t off)
{
	struct cpuset *cs = css_cs(of_css(of));
	struct cpuset *trialcs;
	int retval = -ENODEV;

	buf = strstrip(buf);

	/*
	 * CPU or memory hotunplug may leave @cs w/o any execution
	 * resources, in which case the hotplug code asynchronously updates
	 * configuration and transfers all tasks to the nearest ancestor
	 * which can execute.
	 *
	 * As writes to "cpus" or "mems" may restore @cs's execution
	 * resources, wait for the previously scheduled operations before
	 * proceeding, so that we don't end up keep removing tasks added
	 * after execution capability is restored.
	 *
	 * cpuset_hotplug_work calls back into cgroup core via
	 * cgroup_transfer_tasks() and waiting for it from a cgroupfs
	 * operation like this one can lead to a deadlock through kernfs
	 * active_ref protection.  Let's break the protection.  Losing the
	 * protection is okay as we check whether @cs is online after
	 * grabbing cpuset_mutex anyway.  This only happens on the legacy
	 * hierarchies.
	 */
	css_get(&cs->css);
	kernfs_break_active_protection(of->kn);
	flush_work(&cpuset_hotplug_work);

	get_online_cpus();
	mutex_lock(&cpuset_mutex);
	if (!is_cpuset_online(cs))
		goto out_unlock;

	trialcs = alloc_trial_cpuset(cs);
	if (!trialcs) {
		retval = -ENOMEM;
		goto out_unlock;
	}

	switch (of_cft(of)->private) {
	case FILE_CPULIST:
		retval = update_cpumask(cs, trialcs, buf);
		break;
	case FILE_MEMLIST:
		retval = update_nodemask(cs, trialcs, buf);
		break;
	default:
		retval = -EINVAL;
		break;
	}

	free_cpuset(trialcs);
out_unlock:
	mutex_unlock(&cpuset_mutex);
	put_online_cpus();
	kernfs_unbreak_active_protection(of->kn);
	css_put(&cs->css);
	flush_workqueue(cpuset_migrate_mm_wq);
	return retval ?: nbytes;
}

/*
 * These ascii lists should be read in a single call, by using a user
 * buffer large enough to hold the entire map.  If read in smaller
 * chunks, there is no guarantee of atomicity.  Since the display format
 * used, list of ranges of sequential numbers, is variable length,
 * and since these maps can change value dynamically, one could read
 * gibberish by doing partial reads while a list was changing.
 */
static int cpuset_common_seq_show(struct seq_file *sf, void *v)
{
	struct cpuset *cs = css_cs(seq_css(sf));
	cpuset_filetype_t type = seq_cft(sf)->private;
	int ret = 0;

	spin_lock_irq(&callback_lock);

	switch (type) {
	case FILE_CPULIST:
		seq_printf(sf, "%*pbl\n", cpumask_pr_args(cs->cpus_requested));
		break;
	case FILE_MEMLIST:
		seq_printf(sf, "%*pbl\n", nodemask_pr_args(&cs->mems_allowed));
		break;
	case FILE_EFFECTIVE_CPULIST:
		seq_printf(sf, "%*pbl\n", cpumask_pr_args(cs->effective_cpus));
		break;
	case FILE_EFFECTIVE_MEMLIST:
		seq_printf(sf, "%*pbl\n", nodemask_pr_args(&cs->effective_mems));
		break;
	case FILE_SUBPARTS_CPULIST:
		seq_printf(sf, "%*pbl\n", cpumask_pr_args(cs->subparts_cpus));
		break;
	default:
		ret = -EINVAL;
	}

	spin_unlock_irq(&callback_lock);
	return ret;
}

static u64 cpuset_read_u64(struct cgroup_subsys_state *css, struct cftype *cft)
{
	struct cpuset *cs = css_cs(css);
	cpuset_filetype_t type = cft->private;
	switch (type) {
	case FILE_CPU_EXCLUSIVE:
		return is_cpu_exclusive(cs);
	case FILE_MEM_EXCLUSIVE:
		return is_mem_exclusive(cs);
	case FILE_MEM_HARDWALL:
		return is_mem_hardwall(cs);
	case FILE_SCHED_LOAD_BALANCE:
		return is_sched_load_balance(cs);
	case FILE_MEMORY_MIGRATE:
		return is_memory_migrate(cs);
	case FILE_MEMORY_PRESSURE_ENABLED:
		return cpuset_memory_pressure_enabled;
	case FILE_MEMORY_PRESSURE:
		return fmeter_getrate(&cs->fmeter);
	case FILE_SPREAD_PAGE:
		return is_spread_page(cs);
	case FILE_SPREAD_SLAB:
		return is_spread_slab(cs);
	default:
		BUG();
	}

	/* Unreachable but makes gcc happy */
	return 0;
}

static s64 cpuset_read_s64(struct cgroup_subsys_state *css, struct cftype *cft)
{
	struct cpuset *cs = css_cs(css);
	cpuset_filetype_t type = cft->private;
	switch (type) {
	case FILE_SCHED_RELAX_DOMAIN_LEVEL:
		return cs->relax_domain_level;
	default:
		BUG();
	}

	/* Unrechable but makes gcc happy */
	return 0;
}

static int sched_partition_show(struct seq_file *seq, void *v)
{
	struct cpuset *cs = css_cs(seq_css(seq));

	switch (cs->partition_root_state) {
	case PRS_ENABLED:
		seq_puts(seq, "root\n");
		break;
	case PRS_DISABLED:
		seq_puts(seq, "member\n");
		break;
	case PRS_ERROR:
		seq_puts(seq, "root invalid\n");
		break;
	}
	return 0;
}

static ssize_t sched_partition_write(struct kernfs_open_file *of, char *buf,
				     size_t nbytes, loff_t off)
{
	struct cpuset *cs = css_cs(of_css(of));
	int val;
	int retval = -ENODEV;

	buf = strstrip(buf);

	/*
	 * Convert "root" to ENABLED, and convert "member" to DISABLED.
	 */
	if (!strcmp(buf, "root"))
		val = PRS_ENABLED;
	else if (!strcmp(buf, "member"))
		val = PRS_DISABLED;
	else
		return -EINVAL;

	css_get(&cs->css);
	get_online_cpus();
	mutex_lock(&cpuset_mutex);
	if (!is_cpuset_online(cs))
		goto out_unlock;

	retval = update_prstate(cs, val);
out_unlock:
	mutex_unlock(&cpuset_mutex);
	put_online_cpus();
	css_put(&cs->css);
	return retval ?: nbytes;
}

/*
 * for the common functions, 'private' gives the type of file
 */

static struct cftype legacy_files[] = {
	{
		.name = "cpus",
		.seq_show = cpuset_common_seq_show,
		.write = cpuset_write_resmask,
		.max_write_len = (100U + 6 * NR_CPUS),
		.private = FILE_CPULIST,
	},

	{
		.name = "mems",
		.seq_show = cpuset_common_seq_show,
		.write = cpuset_write_resmask,
		.max_write_len = (100U + 6 * MAX_NUMNODES),
		.private = FILE_MEMLIST,
	},

	{
		.name = "effective_cpus",
		.seq_show = cpuset_common_seq_show,
		.private = FILE_EFFECTIVE_CPULIST,
	},

	{
		.name = "effective_mems",
		.seq_show = cpuset_common_seq_show,
		.private = FILE_EFFECTIVE_MEMLIST,
	},

	{
		.name = "cpu_exclusive",
		.read_u64 = cpuset_read_u64,
		.write_u64 = cpuset_write_u64,
		.private = FILE_CPU_EXCLUSIVE,
	},

	{
		.name = "mem_exclusive",
		.read_u64 = cpuset_read_u64,
		.write_u64 = cpuset_write_u64,
		.private = FILE_MEM_EXCLUSIVE,
	},

	{
		.name = "mem_hardwall",
		.read_u64 = cpuset_read_u64,
		.write_u64 = cpuset_write_u64,
		.private = FILE_MEM_HARDWALL,
	},

	{
		.name = "sched_load_balance",
		.read_u64 = cpuset_read_u64,
		.write_u64 = cpuset_write_u64,
		.private = FILE_SCHED_LOAD_BALANCE,
	},

	{
		.name = "sched_relax_domain_level",
		.read_s64 = cpuset_read_s64,
		.write_s64 = cpuset_write_s64,
		.private = FILE_SCHED_RELAX_DOMAIN_LEVEL,
	},

	{
		.name = "memory_migrate",
		.read_u64 = cpuset_read_u64,
		.write_u64 = cpuset_write_u64,
		.private = FILE_MEMORY_MIGRATE,
	},

	{
		.name = "memory_pressure",
		.read_u64 = cpuset_read_u64,
		.private = FILE_MEMORY_PRESSURE,
	},

	{
		.name = "memory_spread_page",
		.read_u64 = cpuset_read_u64,
		.write_u64 = cpuset_write_u64,
		.private = FILE_SPREAD_PAGE,
	},

	{
		.name = "memory_spread_slab",
		.read_u64 = cpuset_read_u64,
		.write_u64 = cpuset_write_u64,
		.private = FILE_SPREAD_SLAB,
	},

	{
		.name = "memory_pressure_enabled",
		.flags = CFTYPE_ONLY_ON_ROOT,
		.read_u64 = cpuset_read_u64,
		.write_u64 = cpuset_write_u64,
		.private = FILE_MEMORY_PRESSURE_ENABLED,
	},

	{ }	/* terminate */
};

/*
 * This is currently a minimal set for the default hierarchy. It can be
 * expanded later on by migrating more features and control files from v1.
 */
static struct cftype dfl_files[] = {
	{
		.name = "cpus",
		.seq_show = cpuset_common_seq_show,
		.write = cpuset_write_resmask,
		.max_write_len = (100U + 6 * NR_CPUS),
		.private = FILE_CPULIST,
		.flags = CFTYPE_NOT_ON_ROOT,
	},

	{
		.name = "mems",
		.seq_show = cpuset_common_seq_show,
		.write = cpuset_write_resmask,
		.max_write_len = (100U + 6 * MAX_NUMNODES),
		.private = FILE_MEMLIST,
		.flags = CFTYPE_NOT_ON_ROOT,
	},

	{
		.name = "cpus.effective",
		.seq_show = cpuset_common_seq_show,
		.private = FILE_EFFECTIVE_CPULIST,
	},

	{
		.name = "mems.effective",
		.seq_show = cpuset_common_seq_show,
		.private = FILE_EFFECTIVE_MEMLIST,
	},

	{
		.name = "cpus.partition",
		.seq_show = sched_partition_show,
		.write = sched_partition_write,
		.private = FILE_PARTITION_ROOT,
		.flags = CFTYPE_NOT_ON_ROOT,
	},

	{
		.name = "cpus.subpartitions",
		.seq_show = cpuset_common_seq_show,
		.private = FILE_SUBPARTS_CPULIST,
		.flags = CFTYPE_DEBUG,
	},

	{ }	/* terminate */
};


/*
 *	cpuset_css_alloc - allocate a cpuset css
 *	cgrp:	control group that the new cpuset will be part of
 */

static struct cgroup_subsys_state *
cpuset_css_alloc(struct cgroup_subsys_state *parent_css)
{
	struct cpuset *cs;

	if (!parent_css)
		return &top_cpuset.css;

	cs = kzalloc(sizeof(*cs), GFP_KERNEL);
	if (!cs)
		return ERR_PTR(-ENOMEM);

	if (alloc_cpumasks(cs, NULL)) {
		kfree(cs);
		return ERR_PTR(-ENOMEM);
	}

	set_bit(CS_SCHED_LOAD_BALANCE, &cs->flags);
	nodes_clear(cs->mems_allowed);
	nodes_clear(cs->effective_mems);
	fmeter_init(&cs->fmeter);
	cs->relax_domain_level = -1;

	return &cs->css;
}

static int cpuset_css_online(struct cgroup_subsys_state *css)
{
	struct cpuset *cs = css_cs(css);
	struct cpuset *parent = parent_cs(cs);
	struct cpuset *tmp_cs;
	struct cgroup_subsys_state *pos_css;

	if (!parent)
		return 0;

	get_online_cpus();
	mutex_lock(&cpuset_mutex);

	set_bit(CS_ONLINE, &cs->flags);
	if (is_spread_page(parent))
		set_bit(CS_SPREAD_PAGE, &cs->flags);
	if (is_spread_slab(parent))
		set_bit(CS_SPREAD_SLAB, &cs->flags);

	cpuset_inc();

	spin_lock_irq(&callback_lock);
	if (is_in_v2_mode()) {
		cpumask_copy(cs->effective_cpus, parent->effective_cpus);
		cs->effective_mems = parent->effective_mems;
		cs->use_parent_ecpus = true;
		parent->child_ecpus_count++;
	}
	spin_unlock_irq(&callback_lock);

	if (!test_bit(CGRP_CPUSET_CLONE_CHILDREN, &css->cgroup->flags))
		goto out_unlock;

	/*
	 * Clone @parent's configuration if CGRP_CPUSET_CLONE_CHILDREN is
	 * set.  This flag handling is implemented in cgroup core for
	 * histrical reasons - the flag may be specified during mount.
	 *
	 * Currently, if any sibling cpusets have exclusive cpus or mem, we
	 * refuse to clone the configuration - thereby refusing the task to
	 * be entered, and as a result refusing the sys_unshare() or
	 * clone() which initiated it.  If this becomes a problem for some
	 * users who wish to allow that scenario, then this could be
	 * changed to grant parent->cpus_allowed-sibling_cpus_exclusive
	 * (and likewise for mems) to the new cgroup.
	 */
	rcu_read_lock();
	cpuset_for_each_child(tmp_cs, pos_css, parent) {
		if (is_mem_exclusive(tmp_cs) || is_cpu_exclusive(tmp_cs)) {
			rcu_read_unlock();
			goto out_unlock;
		}
	}
	rcu_read_unlock();

	spin_lock_irq(&callback_lock);
	cs->mems_allowed = parent->mems_allowed;
	cs->effective_mems = parent->mems_allowed;
	cpumask_copy(cs->cpus_allowed, parent->cpus_allowed);
	cpumask_copy(cs->cpus_requested, parent->cpus_requested);
	cpumask_copy(cs->effective_cpus, parent->cpus_allowed);
	spin_unlock_irq(&callback_lock);
out_unlock:
	mutex_unlock(&cpuset_mutex);
	put_online_cpus();
	return 0;
}

/*
 * If the cpuset being removed has its flag 'sched_load_balance'
 * enabled, then simulate turning sched_load_balance off, which
 * will call rebuild_sched_domains_locked(). That is not needed
 * in the default hierarchy where only changes in partition
 * will cause repartitioning.
 *
 * If the cpuset has the 'sched.partition' flag enabled, simulate
 * turning 'sched.partition" off.
 */

static void cpuset_css_offline(struct cgroup_subsys_state *css)
{
	struct cpuset *cs = css_cs(css);

	get_online_cpus();
	mutex_lock(&cpuset_mutex);

	if (is_partition_root(cs))
		update_prstate(cs, 0);

	if (!cgroup_subsys_on_dfl(cpuset_cgrp_subsys) &&
	    is_sched_load_balance(cs))
		update_flag(CS_SCHED_LOAD_BALANCE, cs, 0);

	if (cs->use_parent_ecpus) {
		struct cpuset *parent = parent_cs(cs);

		cs->use_parent_ecpus = false;
		parent->child_ecpus_count--;
	}

	cpuset_dec();
	clear_bit(CS_ONLINE, &cs->flags);

	mutex_unlock(&cpuset_mutex);
	put_online_cpus();
}

static void cpuset_css_free(struct cgroup_subsys_state *css)
{
	struct cpuset *cs = css_cs(css);

	free_cpuset(cs);
}

static void cpuset_bind(struct cgroup_subsys_state *root_css)
{
	mutex_lock(&cpuset_mutex);
	spin_lock_irq(&callback_lock);

	if (is_in_v2_mode()) {
		cpumask_copy(top_cpuset.cpus_allowed, cpu_possible_mask);
		top_cpuset.mems_allowed = node_possible_map;
	} else {
		cpumask_copy(top_cpuset.cpus_allowed,
			     top_cpuset.effective_cpus);
		top_cpuset.mems_allowed = top_cpuset.effective_mems;
	}

	spin_unlock_irq(&callback_lock);
	mutex_unlock(&cpuset_mutex);
}

/*
 * Make sure the new task conform to the current state of its parent,
 * which could have been changed by cpuset just after it inherits the
 * state from the parent and before it sits on the cgroup's task list.
 */
static void cpuset_fork(struct task_struct *task)
{
	int inherit_cpus = 0;
	if (task_css_is_root(task, cpuset_cgrp_id))
		return;

	trace_android_rvh_cpuset_fork(task, &inherit_cpus);
	if (!inherit_cpus)
		set_cpus_allowed_ptr(task, current->cpus_ptr);
	task->mems_allowed = current->mems_allowed;
}

struct cgroup_subsys cpuset_cgrp_subsys = {
	.css_alloc	= cpuset_css_alloc,
	.css_online	= cpuset_css_online,
	.css_offline	= cpuset_css_offline,
	.css_free	= cpuset_css_free,
	.can_attach	= cpuset_can_attach,
	.cancel_attach	= cpuset_cancel_attach,
	.attach		= cpuset_attach,
	.post_attach	= cpuset_post_attach,
	.bind		= cpuset_bind,
	.fork		= cpuset_fork,
	.legacy_cftypes	= legacy_files,
	.dfl_cftypes	= dfl_files,
	.early_init	= true,
	.threaded	= true,
};

/**
 * cpuset_init - initialize cpusets at system boot
 *
 * Description: Initialize top_cpuset
 **/

int __init cpuset_init(void)
{
	BUG_ON(!alloc_cpumask_var(&top_cpuset.cpus_allowed, GFP_KERNEL));
	BUG_ON(!alloc_cpumask_var(&top_cpuset.effective_cpus, GFP_KERNEL));
	BUG_ON(!zalloc_cpumask_var(&top_cpuset.subparts_cpus, GFP_KERNEL));
	BUG_ON(!alloc_cpumask_var(&top_cpuset.cpus_requested, GFP_KERNEL));

	cpumask_setall(top_cpuset.cpus_allowed);
	cpumask_setall(top_cpuset.cpus_requested);
	nodes_setall(top_cpuset.mems_allowed);
	cpumask_setall(top_cpuset.effective_cpus);
	nodes_setall(top_cpuset.effective_mems);

	fmeter_init(&top_cpuset.fmeter);
	set_bit(CS_SCHED_LOAD_BALANCE, &top_cpuset.flags);
	top_cpuset.relax_domain_level = -1;

	BUG_ON(!alloc_cpumask_var(&cpus_attach, GFP_KERNEL));

	return 0;
}

/*
 * If CPU and/or memory hotplug handlers, below, unplug any CPUs
 * or memory nodes, we need to walk over the cpuset hierarchy,
 * removing that CPU or node from all cpusets.  If this removes the
 * last CPU or node from a cpuset, then move the tasks in the empty
 * cpuset to its next-highest non-empty parent.
 */
static void remove_tasks_in_empty_cpuset(struct cpuset *cs)
{
	struct cpuset *parent;

	/*
	 * Find its next-highest non-empty parent, (top cpuset
	 * has online cpus, so can't be empty).
	 */
	parent = parent_cs(cs);
	while (cpumask_empty(parent->cpus_allowed) ||
			nodes_empty(parent->mems_allowed))
		parent = parent_cs(parent);

	if (cgroup_transfer_tasks(parent->css.cgroup, cs->css.cgroup)) {
		pr_err("cpuset: failed to transfer tasks out of empty cpuset ");
		pr_cont_cgroup_name(cs->css.cgroup);
		pr_cont("\n");
	}
}

static void
hotplug_update_tasks_legacy(struct cpuset *cs,
			    struct cpumask *new_cpus, nodemask_t *new_mems,
			    bool cpus_updated, bool mems_updated)
{
	bool is_empty;

	spin_lock_irq(&callback_lock);
	cpumask_copy(cs->cpus_allowed, new_cpus);
	cpumask_copy(cs->effective_cpus, new_cpus);
	cs->mems_allowed = *new_mems;
	cs->effective_mems = *new_mems;
	spin_unlock_irq(&callback_lock);

	/*
	 * Don't call update_tasks_cpumask() if the cpuset becomes empty,
	 * as the tasks will be migratecd to an ancestor.
	 */
	if (cpus_updated && !cpumask_empty(cs->cpus_allowed))
		update_tasks_cpumask(cs);
	if (mems_updated && !nodes_empty(cs->mems_allowed))
		update_tasks_nodemask(cs);

	is_empty = cpumask_empty(cs->cpus_allowed) ||
		   nodes_empty(cs->mems_allowed);

	mutex_unlock(&cpuset_mutex);

	/*
	 * Move tasks to the nearest ancestor with execution resources,
	 * This is full cgroup operation which will also call back into
	 * cpuset. Should be done outside any lock.
	 */
	if (is_empty)
		remove_tasks_in_empty_cpuset(cs);

	mutex_lock(&cpuset_mutex);
}

static void
hotplug_update_tasks(struct cpuset *cs,
		     struct cpumask *new_cpus, nodemask_t *new_mems,
		     bool cpus_updated, bool mems_updated)
{
	if (cpumask_empty(new_cpus))
		cpumask_copy(new_cpus, parent_cs(cs)->effective_cpus);
	if (nodes_empty(*new_mems))
		*new_mems = parent_cs(cs)->effective_mems;

	spin_lock_irq(&callback_lock);
	cpumask_copy(cs->effective_cpus, new_cpus);
	cs->effective_mems = *new_mems;
	spin_unlock_irq(&callback_lock);

	if (cpus_updated)
		update_tasks_cpumask(cs);
	if (mems_updated)
		update_tasks_nodemask(cs);
}

static bool force_rebuild;

void cpuset_force_rebuild(void)
{
	force_rebuild = true;
}

/**
 * cpuset_hotplug_update_tasks - update tasks in a cpuset for hotunplug
 * @cs: cpuset in interest
 * @tmp: the tmpmasks structure pointer
 *
 * Compare @cs's cpu and mem masks against top_cpuset and if some have gone
 * offline, update @cs accordingly.  If @cs ends up with no CPU or memory,
 * all its tasks are moved to the nearest ancestor with both resources.
 */
static void cpuset_hotplug_update_tasks(struct cpuset *cs, struct tmpmasks *tmp)
{
	static cpumask_t new_cpus;
	static nodemask_t new_mems;
	bool cpus_updated;
	bool mems_updated;
	struct cpuset *parent;
retry:
	wait_event(cpuset_attach_wq, cs->attach_in_progress == 0);

	mutex_lock(&cpuset_mutex);

	/*
	 * We have raced with task attaching. We wait until attaching
	 * is finished, so we won't attach a task to an empty cpuset.
	 */
	if (cs->attach_in_progress) {
		mutex_unlock(&cpuset_mutex);
		goto retry;
	}

	parent = parent_cs(cs);
	compute_effective_cpumask(&new_cpus, cs, parent);
	nodes_and(new_mems, cs->mems_allowed, parent->effective_mems);

	if (cs->nr_subparts_cpus)
		/*
		 * Make sure that CPUs allocated to child partitions
		 * do not show up in effective_cpus.
		 */
		cpumask_andnot(&new_cpus, &new_cpus, cs->subparts_cpus);

	if (!tmp || !cs->partition_root_state)
		goto update_tasks;

	/*
	 * In the unlikely event that a partition root has empty
	 * effective_cpus or its parent becomes erroneous, we have to
	 * transition it to the erroneous state.
	 */
	if (is_partition_root(cs) && (cpumask_empty(&new_cpus) ||
	   (parent->partition_root_state == PRS_ERROR))) {
		if (cs->nr_subparts_cpus) {
			spin_lock_irq(&callback_lock);
			cs->nr_subparts_cpus = 0;
			cpumask_clear(cs->subparts_cpus);
			spin_unlock_irq(&callback_lock);
			compute_effective_cpumask(&new_cpus, cs, parent);
		}

		/*
		 * If the effective_cpus is empty because the child
		 * partitions take away all the CPUs, we can keep
		 * the current partition and let the child partitions
		 * fight for available CPUs.
		 */
		if ((parent->partition_root_state == PRS_ERROR) ||
		     cpumask_empty(&new_cpus)) {
			update_parent_subparts_cpumask(cs, partcmd_disable,
						       NULL, tmp);
			spin_lock_irq(&callback_lock);
			cs->partition_root_state = PRS_ERROR;
			spin_unlock_irq(&callback_lock);
		}
		cpuset_force_rebuild();
	}

	/*
	 * On the other hand, an erroneous partition root may be transitioned
	 * back to a regular one or a partition root with no CPU allocated
	 * from the parent may change to erroneous.
	 */
	if (is_partition_root(parent) &&
	   ((cs->partition_root_state == PRS_ERROR) ||
	    !cpumask_intersects(&new_cpus, parent->subparts_cpus)) &&
	     update_parent_subparts_cpumask(cs, partcmd_update, NULL, tmp))
		cpuset_force_rebuild();

update_tasks:
	cpus_updated = !cpumask_equal(&new_cpus, cs->effective_cpus);
	mems_updated = !nodes_equal(new_mems, cs->effective_mems);

	if (is_in_v2_mode())
		hotplug_update_tasks(cs, &new_cpus, &new_mems,
				     cpus_updated, mems_updated);
	else
		hotplug_update_tasks_legacy(cs, &new_cpus, &new_mems,
					    cpus_updated, mems_updated);

	mutex_unlock(&cpuset_mutex);
}

/**
 * cpuset_hotplug_workfn - handle CPU/memory hotunplug for a cpuset
 *
 * This function is called after either CPU or memory configuration has
 * changed and updates cpuset accordingly.  The top_cpuset is always
 * synchronized to cpu_active_mask and N_MEMORY, which is necessary in
 * order to make cpusets transparent (of no affect) on systems that are
 * actively using CPU hotplug but making no active use of cpusets.
 *
 * Non-root cpusets are only affected by offlining.  If any CPUs or memory
 * nodes have been taken down, cpuset_hotplug_update_tasks() is invoked on
 * all descendants.
 *
 * Note that CPU offlining during suspend is ignored.  We don't modify
 * cpusets across suspend/resume cycles at all.
 */
void cpuset_hotplug_workfn(struct work_struct *work)
{
	static cpumask_t new_cpus;
	static nodemask_t new_mems;
	bool cpus_updated, mems_updated;
	bool on_dfl = is_in_v2_mode();
	struct tmpmasks tmp, *ptmp = NULL;

	if (on_dfl && !alloc_cpumasks(NULL, &tmp))
		ptmp = &tmp;

	mutex_lock(&cpuset_mutex);

	/* fetch the available cpus/mems and find out which changed how */
	cpumask_copy(&new_cpus, cpu_active_mask);
	new_mems = node_states[N_MEMORY];

	/*
	 * If subparts_cpus is populated, it is likely that the check below
	 * will produce a false positive on cpus_updated when the cpu list
	 * isn't changed. It is extra work, but it is better to be safe.
	 */
	cpus_updated = !cpumask_equal(top_cpuset.effective_cpus, &new_cpus);
	mems_updated = !nodes_equal(top_cpuset.effective_mems, new_mems);

	/*
	 * In the rare case that hotplug removes all the cpus in subparts_cpus,
	 * we assumed that cpus are updated.
	 */
	if (!cpus_updated && top_cpuset.nr_subparts_cpus)
		cpus_updated = true;

	/* synchronize cpus_allowed to cpu_active_mask */
	if (cpus_updated) {
		spin_lock_irq(&callback_lock);
		if (!on_dfl)
			cpumask_copy(top_cpuset.cpus_allowed, &new_cpus);
		/*
		 * Make sure that CPUs allocated to child partitions
		 * do not show up in effective_cpus. If no CPU is left,
		 * we clear the subparts_cpus & let the child partitions
		 * fight for the CPUs again.
		 */
		if (top_cpuset.nr_subparts_cpus) {
			if (cpumask_subset(&new_cpus,
					   top_cpuset.subparts_cpus)) {
				top_cpuset.nr_subparts_cpus = 0;
				cpumask_clear(top_cpuset.subparts_cpus);
			} else {
				cpumask_andnot(&new_cpus, &new_cpus,
					       top_cpuset.subparts_cpus);
			}
		}
		cpumask_copy(top_cpuset.effective_cpus, &new_cpus);
		spin_unlock_irq(&callback_lock);
		/* we don't mess with cpumasks of tasks in top_cpuset */
	}

	/* synchronize mems_allowed to N_MEMORY */
	if (mems_updated) {
		spin_lock_irq(&callback_lock);
		if (!on_dfl)
			top_cpuset.mems_allowed = new_mems;
		top_cpuset.effective_mems = new_mems;
		spin_unlock_irq(&callback_lock);
		update_tasks_nodemask(&top_cpuset);
	}

	mutex_unlock(&cpuset_mutex);

	/* if cpus or mems changed, we need to propagate to descendants */
	if (cpus_updated || mems_updated) {
		struct cpuset *cs;
		struct cgroup_subsys_state *pos_css;

		rcu_read_lock();
		cpuset_for_each_descendant_pre(cs, pos_css, &top_cpuset) {
			if (cs == &top_cpuset || !css_tryget_online(&cs->css))
				continue;
			rcu_read_unlock();

			cpuset_hotplug_update_tasks(cs, ptmp);

			rcu_read_lock();
			css_put(&cs->css);
		}
		rcu_read_unlock();
	}

	/* rebuild sched domains if cpus_allowed has changed */
	if (cpus_updated || force_rebuild) {
		force_rebuild = false;
		rebuild_sched_domains();
	}

	free_cpumasks(NULL, ptmp);
}

void cpuset_update_active_cpus(void)
{
	/*
	 * We're inside cpu hotplug critical region which usually nests
	 * inside cgroup synchronization.  Bounce actual hotplug processing
	 * to a work item to avoid reverse locking order.
	 */
	schedule_work(&cpuset_hotplug_work);
}

void cpuset_update_active_cpus_affine(int cpu)
{
	schedule_work_on(cpu, &cpuset_hotplug_work);
}

void cpuset_wait_for_hotplug(void)
{
	flush_work(&cpuset_hotplug_work);
}
EXPORT_SYMBOL_GPL(cpuset_wait_for_hotplug);

/*
 * Keep top_cpuset.mems_allowed tracking node_states[N_MEMORY].
 * Call this routine anytime after node_states[N_MEMORY] changes.
 * See cpuset_update_active_cpus() for CPU hotplug handling.
 */
static int cpuset_track_online_nodes(struct notifier_block *self,
				unsigned long action, void *arg)
{
	schedule_work(&cpuset_hotplug_work);
	return NOTIFY_OK;
}

static struct notifier_block cpuset_track_online_nodes_nb = {
	.notifier_call = cpuset_track_online_nodes,
	.priority = 10,		/* ??! */
};

/**
 * cpuset_init_smp - initialize cpus_allowed
 *
 * Description: Finish top cpuset after cpu, node maps are initialized
 */
void __init cpuset_init_smp(void)
{
	cpumask_copy(top_cpuset.cpus_allowed, cpu_active_mask);
	top_cpuset.mems_allowed = node_states[N_MEMORY];
	top_cpuset.old_mems_allowed = top_cpuset.mems_allowed;

	cpumask_copy(top_cpuset.effective_cpus, cpu_active_mask);
	top_cpuset.effective_mems = node_states[N_MEMORY];

	register_hotmemory_notifier(&cpuset_track_online_nodes_nb);

	cpuset_migrate_mm_wq = alloc_ordered_workqueue("cpuset_migrate_mm", 0);
	BUG_ON(!cpuset_migrate_mm_wq);
}

/**
 * cpuset_cpus_allowed - return cpus_allowed mask from a tasks cpuset.
 * @tsk: pointer to task_struct from which to obtain cpuset->cpus_allowed.
 * @pmask: pointer to struct cpumask variable to receive cpus_allowed set.
 *
 * Description: Returns the cpumask_var_t cpus_allowed of the cpuset
 * attached to the specified @tsk.  Guaranteed to return some non-empty
 * subset of cpu_online_mask, even if this means going outside the
 * tasks cpuset.
 **/

void cpuset_cpus_allowed(struct task_struct *tsk, struct cpumask *pmask)
{
	unsigned long flags;

	spin_lock_irqsave(&callback_lock, flags);
	rcu_read_lock();
	guarantee_online_cpus(tsk, pmask);
	rcu_read_unlock();
	spin_unlock_irqrestore(&callback_lock, flags);
}
EXPORT_SYMBOL_GPL(cpuset_cpus_allowed);
/**
 * cpuset_cpus_allowed_fallback - final fallback before complete catastrophe.
 * @tsk: pointer to task_struct with which the scheduler is struggling
 *
 * Description: In the case that the scheduler cannot find an allowed cpu in
 * tsk->cpus_allowed, we fall back to task_cs(tsk)->cpus_allowed. In legacy
 * mode however, this value is the same as task_cs(tsk)->effective_cpus,
 * which will not contain a sane cpumask during cases such as cpu hotplugging.
 * This is the absolute last resort for the scheduler and it is only used if
 * _every_ other avenue has been traveled.
 **/

void cpuset_cpus_allowed_fallback(struct task_struct *tsk)
{
	const struct cpumask *possible_mask = task_cpu_possible_mask(tsk);
	const struct cpumask *cs_mask;

	rcu_read_lock();
	cs_mask = task_cs(tsk)->cpus_allowed;

	if (!is_in_v2_mode() || !cpumask_subset(cs_mask, possible_mask))
		goto unlock; /* select_fallback_rq will try harder */

	do_set_cpus_allowed(tsk, cs_mask);
unlock:
	rcu_read_unlock();

	/*
	 * We own tsk->cpus_allowed, nobody can change it under us.
	 *
	 * But we used cs && cs->cpus_allowed lockless and thus can
	 * race with cgroup_attach_task() or update_cpumask() and get
	 * the wrong tsk->cpus_allowed. However, both cases imply the
	 * subsequent cpuset_change_cpumask()->set_cpus_allowed_ptr()
	 * which takes task_rq_lock().
	 *
	 * If we are called after it dropped the lock we must see all
	 * changes in tsk_cs()->cpus_allowed. Otherwise we can temporary
	 * set any mask even if it is not right from task_cs() pov,
	 * the pending set_cpus_allowed_ptr() will fix things.
	 *
	 * select_fallback_rq() will fix things ups and set cpu_possible_mask
	 * if required.
	 */
}

void __init cpuset_init_current_mems_allowed(void)
{
	nodes_setall(current->mems_allowed);
}

/**
 * cpuset_mems_allowed - return mems_allowed mask from a tasks cpuset.
 * @tsk: pointer to task_struct from which to obtain cpuset->mems_allowed.
 *
 * Description: Returns the nodemask_t mems_allowed of the cpuset
 * attached to the specified @tsk.  Guaranteed to return some non-empty
 * subset of node_states[N_MEMORY], even if this means going outside the
 * tasks cpuset.
 **/

nodemask_t cpuset_mems_allowed(struct task_struct *tsk)
{
	nodemask_t mask;
	unsigned long flags;

	spin_lock_irqsave(&callback_lock, flags);
	rcu_read_lock();
	guarantee_online_mems(task_cs(tsk), &mask);
	rcu_read_unlock();
	spin_unlock_irqrestore(&callback_lock, flags);

	return mask;
}

/**
 * cpuset_nodemask_valid_mems_allowed - check nodemask vs. curremt mems_allowed
 * @nodemask: the nodemask to be checked
 *
 * Are any of the nodes in the nodemask allowed in current->mems_allowed?
 */
int cpuset_nodemask_valid_mems_allowed(nodemask_t *nodemask)
{
	return nodes_intersects(*nodemask, current->mems_allowed);
}

/*
 * nearest_hardwall_ancestor() - Returns the nearest mem_exclusive or
 * mem_hardwall ancestor to the specified cpuset.  Call holding
 * callback_lock.  If no ancestor is mem_exclusive or mem_hardwall
 * (an unusual configuration), then returns the root cpuset.
 */
static struct cpuset *nearest_hardwall_ancestor(struct cpuset *cs)
{
	while (!(is_mem_exclusive(cs) || is_mem_hardwall(cs)) && parent_cs(cs))
		cs = parent_cs(cs);
	return cs;
}

/**
 * cpuset_node_allowed - Can we allocate on a memory node?
 * @node: is this an allowed node?
 * @gfp_mask: memory allocation flags
 *
 * If we're in interrupt, yes, we can always allocate.  If @node is set in
 * current's mems_allowed, yes.  If it's not a __GFP_HARDWALL request and this
 * node is set in the nearest hardwalled cpuset ancestor to current's cpuset,
 * yes.  If current has access to memory reserves as an oom victim, yes.
 * Otherwise, no.
 *
 * GFP_USER allocations are marked with the __GFP_HARDWALL bit,
 * and do not allow allocations outside the current tasks cpuset
 * unless the task has been OOM killed.
 * GFP_KERNEL allocations are not so marked, so can escape to the
 * nearest enclosing hardwalled ancestor cpuset.
 *
 * Scanning up parent cpusets requires callback_lock.  The
 * __alloc_pages() routine only calls here with __GFP_HARDWALL bit
 * _not_ set if it's a GFP_KERNEL allocation, and all nodes in the
 * current tasks mems_allowed came up empty on the first pass over
 * the zonelist.  So only GFP_KERNEL allocations, if all nodes in the
 * cpuset are short of memory, might require taking the callback_lock.
 *
 * The first call here from mm/page_alloc:get_page_from_freelist()
 * has __GFP_HARDWALL set in gfp_mask, enforcing hardwall cpusets,
 * so no allocation on a node outside the cpuset is allowed (unless
 * in interrupt, of course).
 *
 * The second pass through get_page_from_freelist() doesn't even call
 * here for GFP_ATOMIC calls.  For those calls, the __alloc_pages()
 * variable 'wait' is not set, and the bit ALLOC_CPUSET is not set
 * in alloc_flags.  That logic and the checks below have the combined
 * affect that:
 *	in_interrupt - any node ok (current task context irrelevant)
 *	GFP_ATOMIC   - any node ok
 *	tsk_is_oom_victim   - any node ok
 *	GFP_KERNEL   - any node in enclosing hardwalled cpuset ok
 *	GFP_USER     - only nodes in current tasks mems allowed ok.
 */
bool __cpuset_node_allowed(int node, gfp_t gfp_mask)
{
	struct cpuset *cs;		/* current cpuset ancestors */
	int allowed;			/* is allocation in zone z allowed? */
	unsigned long flags;

	if (in_interrupt())
		return true;
	if (node_isset(node, current->mems_allowed))
		return true;
	/*
	 * Allow tasks that have access to memory reserves because they have
	 * been OOM killed to get memory anywhere.
	 */
	if (unlikely(tsk_is_oom_victim(current)))
		return true;
	if (gfp_mask & __GFP_HARDWALL)	/* If hardwall request, stop here */
		return false;

	if (current->flags & PF_EXITING) /* Let dying task have memory */
		return true;

	/* Not hardwall and node outside mems_allowed: scan up cpusets */
	spin_lock_irqsave(&callback_lock, flags);

	rcu_read_lock();
	cs = nearest_hardwall_ancestor(task_cs(current));
	allowed = node_isset(node, cs->mems_allowed);
	rcu_read_unlock();

	spin_unlock_irqrestore(&callback_lock, flags);
	return allowed;
}

/**
 * cpuset_mem_spread_node() - On which node to begin search for a file page
 * cpuset_slab_spread_node() - On which node to begin search for a slab page
 *
 * If a task is marked PF_SPREAD_PAGE or PF_SPREAD_SLAB (as for
 * tasks in a cpuset with is_spread_page or is_spread_slab set),
 * and if the memory allocation used cpuset_mem_spread_node()
 * to determine on which node to start looking, as it will for
 * certain page cache or slab cache pages such as used for file
 * system buffers and inode caches, then instead of starting on the
 * local node to look for a free page, rather spread the starting
 * node around the tasks mems_allowed nodes.
 *
 * We don't have to worry about the returned node being offline
 * because "it can't happen", and even if it did, it would be ok.
 *
 * The routines calling guarantee_online_mems() are careful to
 * only set nodes in task->mems_allowed that are online.  So it
 * should not be possible for the following code to return an
 * offline node.  But if it did, that would be ok, as this routine
 * is not returning the node where the allocation must be, only
 * the node where the search should start.  The zonelist passed to
 * __alloc_pages() will include all nodes.  If the slab allocator
 * is passed an offline node, it will fall back to the local node.
 * See kmem_cache_alloc_node().
 */

static int cpuset_spread_node(int *rotor)
{
	return *rotor = next_node_in(*rotor, current->mems_allowed);
}

int cpuset_mem_spread_node(void)
{
	if (current->cpuset_mem_spread_rotor == NUMA_NO_NODE)
		current->cpuset_mem_spread_rotor =
			node_random(&current->mems_allowed);

	return cpuset_spread_node(&current->cpuset_mem_spread_rotor);
}

int cpuset_slab_spread_node(void)
{
	if (current->cpuset_slab_spread_rotor == NUMA_NO_NODE)
		current->cpuset_slab_spread_rotor =
			node_random(&current->mems_allowed);

	return cpuset_spread_node(&current->cpuset_slab_spread_rotor);
}

EXPORT_SYMBOL_GPL(cpuset_mem_spread_node);

/**
 * cpuset_mems_allowed_intersects - Does @tsk1's mems_allowed intersect @tsk2's?
 * @tsk1: pointer to task_struct of some task.
 * @tsk2: pointer to task_struct of some other task.
 *
 * Description: Return true if @tsk1's mems_allowed intersects the
 * mems_allowed of @tsk2.  Used by the OOM killer to determine if
 * one of the task's memory usage might impact the memory available
 * to the other.
 **/

int cpuset_mems_allowed_intersects(const struct task_struct *tsk1,
				   const struct task_struct *tsk2)
{
	return nodes_intersects(tsk1->mems_allowed, tsk2->mems_allowed);
}

/**
 * cpuset_print_current_mems_allowed - prints current's cpuset and mems_allowed
 *
 * Description: Prints current's name, cpuset name, and cached copy of its
 * mems_allowed to the kernel log.
 */
void cpuset_print_current_mems_allowed(void)
{
	struct cgroup *cgrp;

	rcu_read_lock();

	cgrp = task_cs(current)->css.cgroup;
	pr_cont(",cpuset=");
	pr_cont_cgroup_name(cgrp);
	pr_cont(",mems_allowed=%*pbl",
		nodemask_pr_args(&current->mems_allowed));

	rcu_read_unlock();
}

/*
 * Collection of memory_pressure is suppressed unless
 * this flag is enabled by writing "1" to the special
 * cpuset file 'memory_pressure_enabled' in the root cpuset.
 */

int cpuset_memory_pressure_enabled __read_mostly;

/**
 * cpuset_memory_pressure_bump - keep stats of per-cpuset reclaims.
 *
 * Keep a running average of the rate of synchronous (direct)
 * page reclaim efforts initiated by tasks in each cpuset.
 *
 * This represents the rate at which some task in the cpuset
 * ran low on memory on all nodes it was allowed to use, and
 * had to enter the kernels page reclaim code in an effort to
 * create more free memory by tossing clean pages or swapping
 * or writing dirty pages.
 *
 * Display to user space in the per-cpuset read-only file
 * "memory_pressure".  Value displayed is an integer
 * representing the recent rate of entry into the synchronous
 * (direct) page reclaim by any task attached to the cpuset.
 **/

void __cpuset_memory_pressure_bump(void)
{
	rcu_read_lock();
	fmeter_markevent(&task_cs(current)->fmeter);
	rcu_read_unlock();
}

#ifdef CONFIG_PROC_PID_CPUSET
/*
 * proc_cpuset_show()
 *  - Print tasks cpuset path into seq_file.
 *  - Used for /proc/<pid>/cpuset.
 *  - No need to task_lock(tsk) on this tsk->cpuset reference, as it
 *    doesn't really matter if tsk->cpuset changes after we read it,
 *    and we take cpuset_mutex, keeping cpuset_attach() from changing it
 *    anyway.
 */
int proc_cpuset_show(struct seq_file *m, struct pid_namespace *ns,
		     struct pid *pid, struct task_struct *tsk)
{
	char *buf;
	struct cgroup_subsys_state *css;
	int retval;

	retval = -ENOMEM;
	buf = kmalloc(PATH_MAX, GFP_KERNEL);
	if (!buf)
		goto out;

	css = task_get_css(tsk, cpuset_cgrp_id);
	retval = cgroup_path_ns(css->cgroup, buf, PATH_MAX,
				current->nsproxy->cgroup_ns);
	css_put(css);
	if (retval >= PATH_MAX)
		retval = -ENAMETOOLONG;
	if (retval < 0)
		goto out_free;
	seq_puts(m, buf);
	seq_putc(m, '\n');
	retval = 0;
out_free:
	kfree(buf);
out:
	return retval;
}
#endif /* CONFIG_PROC_PID_CPUSET */

/* Display task mems_allowed in /proc/<pid>/status file. */
void cpuset_task_status_allowed(struct seq_file *m, struct task_struct *task)
{
	seq_printf(m, "Mems_allowed:\t%*pb\n",
		   nodemask_pr_args(&task->mems_allowed));
	seq_printf(m, "Mems_allowed_list:\t%*pbl\n",
		   nodemask_pr_args(&task->mems_allowed));
}<|MERGE_RESOLUTION|>--- conflicted
+++ resolved
@@ -2238,10 +2238,7 @@
 	cgroup_taskset_first(tset, &css);
 	cs = css_cs(css);
 
-<<<<<<< HEAD
-=======
 	cpus_read_lock();
->>>>>>> 334f1c6b
 	mutex_lock(&cpuset_mutex);
 
 	guarantee_online_mems(cs, &cpuset_attach_nodemask_to);
@@ -2295,10 +2292,7 @@
 		wake_up(&cpuset_attach_wq);
 
 	mutex_unlock(&cpuset_mutex);
-<<<<<<< HEAD
-=======
 	cpus_read_unlock();
->>>>>>> 334f1c6b
 }
 
 /* The various types of files and directories in a cpuset file system */
@@ -3306,11 +3300,6 @@
 	schedule_work(&cpuset_hotplug_work);
 }
 
-void cpuset_update_active_cpus_affine(int cpu)
-{
-	schedule_work_on(cpu, &cpuset_hotplug_work);
-}
-
 void cpuset_wait_for_hotplug(void)
 {
 	flush_work(&cpuset_hotplug_work);
