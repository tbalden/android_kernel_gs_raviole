--- conflicted
+++ resolved
@@ -914,21 +914,11 @@
 
 	opt = fs_parse(fc, cgroup1_fs_parameters, param, &result);
 	if (opt == -ENOPARAM) {
-<<<<<<< HEAD
-		if (strcmp(param->key, "source") == 0) {
-			if (fc->source)
-				return invalf(fc, "Multiple sources not supported");
-			fc->source = param->string;
-			param->string = NULL;
-			return 0;
-		}
-=======
 		int ret;
 
 		ret = vfs_parse_fs_param_source(fc, param);
 		if (ret != -ENOPARAM)
 			return ret;
->>>>>>> 754a0abe
 		for_each_subsys(ss, i) {
 			if (strcmp(param->key, ss->legacy_name))
 				continue;
