--- conflicted
+++ resolved
@@ -24,11 +24,6 @@
 
 #include <trace/hooks/sched.h>
 
-<<<<<<< HEAD
-EXPORT_TRACEPOINT_SYMBOL_GPL(sched_stat_runtime);
-
-=======
->>>>>>> 334f1c6b
 /*
  * Targeted preemption latency for CPU-bound tasks:
  *
@@ -3689,8 +3684,6 @@
 		r = removed_util;
 		sub_positive(&sa->util_avg, r);
 		sub_positive(&sa->util_sum, r * divider);
-<<<<<<< HEAD
-=======
 		/*
 		 * Because of rounding, se->util_sum might ends up being +1 more than
 		 * cfs->util_sum. Although this is not a problem by itself, detaching
@@ -3703,7 +3696,6 @@
 		 *    util_avg * minimum possible divider
 		 */
 		sa->util_sum = max_t(u32, sa->util_sum, sa->util_avg * PELT_MIN_DIVIDER);
->>>>>>> 334f1c6b
 
 		r = removed_runnable;
 		sub_positive(&sa->runnable_avg, r);
@@ -3796,11 +3788,8 @@
  */
 static void detach_entity_load_avg(struct cfs_rq *cfs_rq, struct sched_entity *se)
 {
-<<<<<<< HEAD
-=======
 	trace_android_rvh_detach_entity_load_avg(cfs_rq, se);
 
->>>>>>> 334f1c6b
 	dequeue_load_avg(cfs_rq, se);
 	sub_positive(&cfs_rq->avg.util_avg, se->avg.util_avg);
 	sub_positive(&cfs_rq->avg.util_sum, se->avg.util_sum);
@@ -3893,9 +3882,7 @@
 	u64 last_update_time;
 
 	last_update_time = cfs_rq_last_update_time(cfs_rq);
-	trace_android_vh_prepare_update_load_avg_se(se, 0);
 	__update_load_avg_blocked_se(last_update_time, se);
-	trace_android_vh_finish_update_load_avg_se(se, 0);
 }
 
 /*
@@ -7100,10 +7087,7 @@
 	int scale = cfs_rq->nr_running >= sched_nr_latency;
 	int next_buddy_marked = 0;
 	bool preempt = false, nopreempt = false;
-<<<<<<< HEAD
-=======
 	bool ignore = false;
->>>>>>> 334f1c6b
 
 	if (unlikely(se == pse))
 		return;
