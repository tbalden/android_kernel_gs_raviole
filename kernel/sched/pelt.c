--- conflicted
+++ resolved
@@ -30,20 +30,6 @@
 
 int pelt_load_avg_period = PELT32_LOAD_AVG_PERIOD;
 int pelt_load_avg_max = PELT32_LOAD_AVG_MAX;
-<<<<<<< HEAD
-const u32 *pelt_runnable_avg_yN_inv = pelt32_runnable_avg_yN_inv;
-
-int get_pelt_halflife(void)
-{
-	return pelt_load_avg_period;
-}
-EXPORT_SYMBOL_GPL(get_pelt_halflife);
-
-static int __set_pelt_halflife(void *data)
-{
-	int rc = 0;
-	int num = *(int *)data;
-=======
 EXPORT_SYMBOL_GPL(pelt_load_avg_max);
 const u32 *pelt_runnable_avg_yN_inv = pelt32_runnable_avg_yN_inv;
 
@@ -56,7 +42,6 @@
 		pr_err("%s: kstrtoint failed. rc=%d\n", __func__, rc);
 		return 0;
 	}
->>>>>>> 334f1c6b
 
 	switch (num) {
 	case PELT8_LOAD_AVG_PERIOD:
@@ -72,39 +57,10 @@
 		pr_info("PELT half life is set to %dms\n", num);
 		break;
 	default:
-<<<<<<< HEAD
-		rc = -EINVAL;
-		pr_err("Failed to set PELT half life to %dms, the current value is %dms\n",
-			num, pelt_load_avg_period);
-	}
-
-	return rc;
-}
-
-int set_pelt_halflife(int num)
-{
-	return stop_machine(__set_pelt_halflife, &num, NULL);
-}
-EXPORT_SYMBOL_GPL(set_pelt_halflife);
-
-static int __init set_pelt(char *str)
-{
-	int rc, num;
-
-	rc = kstrtoint(str, 0, &num);
-	if (rc) {
-		pr_err("%s: kstrtoint failed. rc=%d\n", __func__, rc);
-		return 0;
-	}
-
-	__set_pelt_halflife(&num);
-	return rc;
-=======
 		pr_err("Default PELT half life is 32ms\n");
 	}
 
 	return 0;
->>>>>>> 334f1c6b
 }
 
 early_param("pelt", set_pelt);
