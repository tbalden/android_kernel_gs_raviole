// SPDX-License-Identifier: GPL-2.0-only
/*
 *  kernel/sched/core.c
 *
 *  Core kernel scheduler code and related syscalls
 *
 *  Copyright (C) 1991-2002  Linus Torvalds
 */
#define CREATE_TRACE_POINTS
#include <trace/events/sched.h>
#undef CREATE_TRACE_POINTS

#include "sched.h"

#include <linux/nospec.h>

#include <linux/kcov.h>
#include <linux/scs.h>

#include <asm/switch_to.h>
#include <asm/tlb.h>

#include "../workqueue_internal.h"
#include "../../fs/io-wq.h"
#include "../smpboot.h"

#include "pelt.h"
#include "smp.h"

#include <trace/hooks/sched.h>
#include <trace/hooks/dtask.h>

/*
 * Export tracepoints that act as a bare tracehook (ie: have no trace event
 * associated with them) to allow external modules to probe them.
 */
EXPORT_TRACEPOINT_SYMBOL_GPL(pelt_cfs_tp);
EXPORT_TRACEPOINT_SYMBOL_GPL(pelt_rt_tp);
EXPORT_TRACEPOINT_SYMBOL_GPL(pelt_dl_tp);
EXPORT_TRACEPOINT_SYMBOL_GPL(pelt_irq_tp);
EXPORT_TRACEPOINT_SYMBOL_GPL(pelt_se_tp);
EXPORT_TRACEPOINT_SYMBOL_GPL(sched_cpu_capacity_tp);
EXPORT_TRACEPOINT_SYMBOL_GPL(sched_overutilized_tp);
EXPORT_TRACEPOINT_SYMBOL_GPL(sched_util_est_cfs_tp);
EXPORT_TRACEPOINT_SYMBOL_GPL(sched_util_est_se_tp);
EXPORT_TRACEPOINT_SYMBOL_GPL(sched_update_nr_running_tp);
EXPORT_TRACEPOINT_SYMBOL_GPL(sched_switch);
EXPORT_TRACEPOINT_SYMBOL_GPL(sched_waking);
#ifdef CONFIG_SCHEDSTATS
EXPORT_TRACEPOINT_SYMBOL_GPL(sched_stat_sleep);
EXPORT_TRACEPOINT_SYMBOL_GPL(sched_stat_wait);
EXPORT_TRACEPOINT_SYMBOL_GPL(sched_stat_iowait);
EXPORT_TRACEPOINT_SYMBOL_GPL(sched_stat_blocked);
#endif

DEFINE_PER_CPU_SHARED_ALIGNED(struct rq, runqueues);
EXPORT_SYMBOL_GPL(runqueues);

#ifdef CONFIG_SCHED_DEBUG
/*
 * Debugging: various feature bits
 *
 * If SCHED_DEBUG is disabled, each compilation unit has its own copy of
 * sysctl_sched_features, defined in sched.h, to allow constants propagation
 * at compile time and compiler optimization based on features default.
 */
#define SCHED_FEAT(name, enabled)	\
	(1UL << __SCHED_FEAT_##name) * enabled |
const_debug unsigned int sysctl_sched_features =
#include "features.h"
	0;
EXPORT_SYMBOL_GPL(sysctl_sched_features);
#undef SCHED_FEAT
#endif

/*
 * Number of tasks to iterate in a single balance run.
 * Limited because this is done with IRQs disabled.
 */
const_debug unsigned int sysctl_sched_nr_migrate = 32;

/*
 * period over which we measure -rt task CPU usage in us.
 * default: 1s
 */
unsigned int sysctl_sched_rt_period = 1000000;

__read_mostly int scheduler_running;

/*
 * part of the period that we allow rt tasks to run in us.
 * default: 0.95s
 */
int sysctl_sched_rt_runtime = 950000;


/*
 * Serialization rules:
 *
 * Lock order:
 *
 *   p->pi_lock
 *     rq->lock
 *       hrtimer_cpu_base->lock (hrtimer_start() for bandwidth controls)
 *
 *  rq1->lock
 *    rq2->lock  where: rq1 < rq2
 *
 * Regular state:
 *
 * Normal scheduling state is serialized by rq->lock. __schedule() takes the
 * local CPU's rq->lock, it optionally removes the task from the runqueue and
 * always looks at the local rq data structures to find the most elegible task
 * to run next.
 *
 * Task enqueue is also under rq->lock, possibly taken from another CPU.
 * Wakeups from another LLC domain might use an IPI to transfer the enqueue to
 * the local CPU to avoid bouncing the runqueue state around [ see
 * ttwu_queue_wakelist() ]
 *
 * Task wakeup, specifically wakeups that involve migration, are horribly
 * complicated to avoid having to take two rq->locks.
 *
 * Special state:
 *
 * System-calls and anything external will use task_rq_lock() which acquires
 * both p->pi_lock and rq->lock. As a consequence the state they change is
 * stable while holding either lock:
 *
 *  - sched_setaffinity()/
 *    set_cpus_allowed_ptr():	p->cpus_ptr, p->nr_cpus_allowed
 *  - set_user_nice():		p->se.load, p->*prio
 *  - __sched_setscheduler():	p->sched_class, p->policy, p->*prio,
 *				p->se.load, p->rt_priority,
 *				p->dl.dl_{runtime, deadline, period, flags, bw, density}
 *  - sched_setnuma():		p->numa_preferred_nid
 *  - sched_move_task()/
 *    cpu_cgroup_fork():	p->sched_task_group
 *  - uclamp_update_active()	p->uclamp*
 *
 * p->state <- TASK_*:
 *
 *   is changed locklessly using set_current_state(), __set_current_state() or
 *   set_special_state(), see their respective comments, or by
 *   try_to_wake_up(). This latter uses p->pi_lock to serialize against
 *   concurrent self.
 *
 * p->on_rq <- { 0, 1 = TASK_ON_RQ_QUEUED, 2 = TASK_ON_RQ_MIGRATING }:
 *
 *   is set by activate_task() and cleared by deactivate_task(), under
 *   rq->lock. Non-zero indicates the task is runnable, the special
 *   ON_RQ_MIGRATING state is used for migration without holding both
 *   rq->locks. It indicates task_cpu() is not stable, see task_rq_lock().
 *
 * p->on_cpu <- { 0, 1 }:
 *
 *   is set by prepare_task() and cleared by finish_task() such that it will be
 *   set before p is scheduled-in and cleared after p is scheduled-out, both
 *   under rq->lock. Non-zero indicates the task is running on its CPU.
 *
 *   [ The astute reader will observe that it is possible for two tasks on one
 *     CPU to have ->on_cpu = 1 at the same time. ]
 *
 * task_cpu(p): is changed by set_task_cpu(), the rules are:
 *
 *  - Don't call set_task_cpu() on a blocked task:
 *
 *    We don't care what CPU we're not running on, this simplifies hotplug,
 *    the CPU assignment of blocked tasks isn't required to be valid.
 *
 *  - for try_to_wake_up(), called under p->pi_lock:
 *
 *    This allows try_to_wake_up() to only take one rq->lock, see its comment.
 *
 *  - for migration called under rq->lock:
 *    [ see task_on_rq_migrating() in task_rq_lock() ]
 *
 *    o move_queued_task()
 *    o detach_task()
 *
 *  - for migration called under double_rq_lock():
 *
 *    o __migrate_swap_task()
 *    o push_rt_task() / pull_rt_task()
 *    o push_dl_task() / pull_dl_task()
 *    o dl_task_offline_migration()
 *
 */

/*
 * __task_rq_lock - lock the rq @p resides on.
 */
struct rq *__task_rq_lock(struct task_struct *p, struct rq_flags *rf)
	__acquires(rq->lock)
{
	struct rq *rq;

	lockdep_assert_held(&p->pi_lock);

	for (;;) {
		rq = task_rq(p);
		raw_spin_lock(&rq->lock);
		if (likely(rq == task_rq(p) && !task_on_rq_migrating(p))) {
			rq_pin_lock(rq, rf);
			return rq;
		}
		raw_spin_unlock(&rq->lock);

		while (unlikely(task_on_rq_migrating(p)))
			cpu_relax();
	}
}
EXPORT_SYMBOL_GPL(__task_rq_lock);

/*
 * task_rq_lock - lock p->pi_lock and lock the rq @p resides on.
 */
struct rq *task_rq_lock(struct task_struct *p, struct rq_flags *rf)
	__acquires(p->pi_lock)
	__acquires(rq->lock)
{
	struct rq *rq;

	for (;;) {
		raw_spin_lock_irqsave(&p->pi_lock, rf->flags);
		rq = task_rq(p);
		raw_spin_lock(&rq->lock);
		/*
		 *	move_queued_task()		task_rq_lock()
		 *
		 *	ACQUIRE (rq->lock)
		 *	[S] ->on_rq = MIGRATING		[L] rq = task_rq()
		 *	WMB (__set_task_cpu())		ACQUIRE (rq->lock);
		 *	[S] ->cpu = new_cpu		[L] task_rq()
		 *					[L] ->on_rq
		 *	RELEASE (rq->lock)
		 *
		 * If we observe the old CPU in task_rq_lock(), the acquire of
		 * the old rq->lock will fully serialize against the stores.
		 *
		 * If we observe the new CPU in task_rq_lock(), the address
		 * dependency headed by '[L] rq = task_rq()' and the acquire
		 * will pair with the WMB to ensure we then also see migrating.
		 */
		if (likely(rq == task_rq(p) && !task_on_rq_migrating(p))) {
			rq_pin_lock(rq, rf);
			return rq;
		}
		raw_spin_unlock(&rq->lock);
		raw_spin_unlock_irqrestore(&p->pi_lock, rf->flags);

		while (unlikely(task_on_rq_migrating(p)))
			cpu_relax();
	}
}
EXPORT_SYMBOL_GPL(task_rq_lock);

/*
 * RQ-clock updating methods:
 */

static void update_rq_clock_task(struct rq *rq, s64 delta)
{
/*
 * In theory, the compile should just see 0 here, and optimize out the call
 * to sched_rt_avg_update. But I don't trust it...
 */
	s64 __maybe_unused steal = 0, irq_delta = 0;

#ifdef CONFIG_IRQ_TIME_ACCOUNTING
	irq_delta = irq_time_read(cpu_of(rq)) - rq->prev_irq_time;

	/*
	 * Since irq_time is only updated on {soft,}irq_exit, we might run into
	 * this case when a previous update_rq_clock() happened inside a
	 * {soft,}irq region.
	 *
	 * When this happens, we stop ->clock_task and only update the
	 * prev_irq_time stamp to account for the part that fit, so that a next
	 * update will consume the rest. This ensures ->clock_task is
	 * monotonic.
	 *
	 * It does however cause some slight miss-attribution of {soft,}irq
	 * time, a more accurate solution would be to update the irq_time using
	 * the current rq->clock timestamp, except that would require using
	 * atomic ops.
	 */
	if (irq_delta > delta)
		irq_delta = delta;

	rq->prev_irq_time += irq_delta;
	delta -= irq_delta;
#endif
#ifdef CONFIG_PARAVIRT_TIME_ACCOUNTING
	if (static_key_false((&paravirt_steal_rq_enabled))) {
		steal = paravirt_steal_clock(cpu_of(rq));
		steal -= rq->prev_steal_time_rq;

		if (unlikely(steal > delta))
			steal = delta;

		rq->prev_steal_time_rq += steal;
		delta -= steal;
	}
#endif

	rq->clock_task += delta;

#ifdef CONFIG_HAVE_SCHED_AVG_IRQ
	if ((irq_delta + steal) && sched_feat(NONTASK_CAPACITY))
		update_irq_load_avg(rq, irq_delta + steal);
#endif
	update_rq_clock_pelt(rq, delta);
}

void update_rq_clock(struct rq *rq)
{
	s64 delta;

	lockdep_assert_held(&rq->lock);

	if (rq->clock_update_flags & RQCF_ACT_SKIP)
		return;

#ifdef CONFIG_SCHED_DEBUG
	if (sched_feat(WARN_DOUBLE_CLOCK))
		SCHED_WARN_ON(rq->clock_update_flags & RQCF_UPDATED);
	rq->clock_update_flags |= RQCF_UPDATED;
#endif

	delta = sched_clock_cpu(cpu_of(rq)) - rq->clock;
	if (delta < 0)
		return;
	rq->clock += delta;
	update_rq_clock_task(rq, delta);
}
EXPORT_SYMBOL_GPL(update_rq_clock);

static inline void
rq_csd_init(struct rq *rq, struct __call_single_data *csd, smp_call_func_t func)
{
	csd->flags = 0;
	csd->func = func;
	csd->info = rq;
}

#ifdef CONFIG_SCHED_HRTICK
/*
 * Use HR-timers to deliver accurate preemption points.
 */

static void hrtick_clear(struct rq *rq)
{
	if (hrtimer_active(&rq->hrtick_timer))
		hrtimer_cancel(&rq->hrtick_timer);
}

/*
 * High-resolution timer tick.
 * Runs from hardirq context with interrupts disabled.
 */
static enum hrtimer_restart hrtick(struct hrtimer *timer)
{
	struct rq *rq = container_of(timer, struct rq, hrtick_timer);
	struct rq_flags rf;

	WARN_ON_ONCE(cpu_of(rq) != smp_processor_id());

	rq_lock(rq, &rf);
	update_rq_clock(rq);
	rq->curr->sched_class->task_tick(rq, rq->curr, 1);
	rq_unlock(rq, &rf);

	return HRTIMER_NORESTART;
}

#ifdef CONFIG_SMP

static void __hrtick_restart(struct rq *rq)
{
	struct hrtimer *timer = &rq->hrtick_timer;
	ktime_t time = rq->hrtick_time;

	hrtimer_start(timer, time, HRTIMER_MODE_ABS_PINNED_HARD);
}

/*
 * called from hardirq (IPI) context
 */
static void __hrtick_start(void *arg)
{
	struct rq *rq = arg;
	struct rq_flags rf;

	rq_lock(rq, &rf);
	__hrtick_restart(rq);
	rq_unlock(rq, &rf);
}

/*
 * Called to set the hrtick timer state.
 *
 * called with rq->lock held and irqs disabled
 */
void hrtick_start(struct rq *rq, u64 delay)
{
	struct hrtimer *timer = &rq->hrtick_timer;
	s64 delta;

	/*
	 * Don't schedule slices shorter than 10000ns, that just
	 * doesn't make sense and can cause timer DoS.
	 */
	delta = max_t(s64, delay, 10000LL);
	rq->hrtick_time = ktime_add_ns(timer->base->get_time(), delta);

	if (rq == this_rq())
		__hrtick_restart(rq);
	else
		smp_call_function_single_async(cpu_of(rq), &rq->hrtick_csd);
}

#else
/*
 * Called to set the hrtick timer state.
 *
 * called with rq->lock held and irqs disabled
 */
void hrtick_start(struct rq *rq, u64 delay)
{
	/*
	 * Don't schedule slices shorter than 10000ns, that just
	 * doesn't make sense. Rely on vruntime for fairness.
	 */
	delay = max_t(u64, delay, 10000LL);
	hrtimer_start(&rq->hrtick_timer, ns_to_ktime(delay),
		      HRTIMER_MODE_REL_PINNED_HARD);
}

#endif /* CONFIG_SMP */

static void hrtick_rq_init(struct rq *rq)
{
#ifdef CONFIG_SMP
	rq_csd_init(rq, &rq->hrtick_csd, __hrtick_start);
#endif
	hrtimer_init(&rq->hrtick_timer, CLOCK_MONOTONIC, HRTIMER_MODE_REL_HARD);
	rq->hrtick_timer.function = hrtick;
}
#else	/* CONFIG_SCHED_HRTICK */
static inline void hrtick_clear(struct rq *rq)
{
}

static inline void hrtick_rq_init(struct rq *rq)
{
}
#endif	/* CONFIG_SCHED_HRTICK */

/*
 * cmpxchg based fetch_or, macro so it works for different integer types
 */
#define fetch_or(ptr, mask)						\
	({								\
		typeof(ptr) _ptr = (ptr);				\
		typeof(mask) _mask = (mask);				\
		typeof(*_ptr) _old, _val = *_ptr;			\
									\
		for (;;) {						\
			_old = cmpxchg(_ptr, _val, _val | _mask);	\
			if (_old == _val)				\
				break;					\
			_val = _old;					\
		}							\
	_old;								\
})

#if defined(CONFIG_SMP) && defined(TIF_POLLING_NRFLAG)
/*
 * Atomically set TIF_NEED_RESCHED and test for TIF_POLLING_NRFLAG,
 * this avoids any races wrt polling state changes and thereby avoids
 * spurious IPIs.
 */
static bool set_nr_and_not_polling(struct task_struct *p)
{
	struct thread_info *ti = task_thread_info(p);
	return !(fetch_or(&ti->flags, _TIF_NEED_RESCHED) & _TIF_POLLING_NRFLAG);
}

/*
 * Atomically set TIF_NEED_RESCHED if TIF_POLLING_NRFLAG is set.
 *
 * If this returns true, then the idle task promises to call
 * sched_ttwu_pending() and reschedule soon.
 */
static bool set_nr_if_polling(struct task_struct *p)
{
	struct thread_info *ti = task_thread_info(p);
	typeof(ti->flags) old, val = READ_ONCE(ti->flags);

	for (;;) {
		if (!(val & _TIF_POLLING_NRFLAG))
			return false;
		if (val & _TIF_NEED_RESCHED)
			return true;
		old = cmpxchg(&ti->flags, val, val | _TIF_NEED_RESCHED);
		if (old == val)
			break;
		val = old;
	}
	return true;
}

#else
static bool set_nr_and_not_polling(struct task_struct *p)
{
	set_tsk_need_resched(p);
	return true;
}

#ifdef CONFIG_SMP
static bool set_nr_if_polling(struct task_struct *p)
{
	return false;
}
#endif
#endif

static bool __wake_q_add(struct wake_q_head *head, struct task_struct *task)
{
	struct wake_q_node *node = &task->wake_q;

	/*
	 * Atomically grab the task, if ->wake_q is !nil already it means
	 * its already queued (either by us or someone else) and will get the
	 * wakeup due to that.
	 *
	 * In order to ensure that a pending wakeup will observe our pending
	 * state, even in the failed case, an explicit smp_mb() must be used.
	 */
	smp_mb__before_atomic();
	if (unlikely(cmpxchg_relaxed(&node->next, NULL, WAKE_Q_TAIL)))
		return false;

	/*
	 * The head is context local, there can be no concurrency.
	 */
	*head->lastp = node;
	head->lastp = &node->next;
	head->count++;
	return true;
}

/**
 * wake_q_add() - queue a wakeup for 'later' waking.
 * @head: the wake_q_head to add @task to
 * @task: the task to queue for 'later' wakeup
 *
 * Queue a task for later wakeup, most likely by the wake_up_q() call in the
 * same context, _HOWEVER_ this is not guaranteed, the wakeup can come
 * instantly.
 *
 * This function must be used as-if it were wake_up_process(); IOW the task
 * must be ready to be woken at this location.
 */
void wake_q_add(struct wake_q_head *head, struct task_struct *task)
{
	if (__wake_q_add(head, task))
		get_task_struct(task);
}

/**
 * wake_q_add_safe() - safely queue a wakeup for 'later' waking.
 * @head: the wake_q_head to add @task to
 * @task: the task to queue for 'later' wakeup
 *
 * Queue a task for later wakeup, most likely by the wake_up_q() call in the
 * same context, _HOWEVER_ this is not guaranteed, the wakeup can come
 * instantly.
 *
 * This function must be used as-if it were wake_up_process(); IOW the task
 * must be ready to be woken at this location.
 *
 * This function is essentially a task-safe equivalent to wake_q_add(). Callers
 * that already hold reference to @task can call the 'safe' version and trust
 * wake_q to do the right thing depending whether or not the @task is already
 * queued for wakeup.
 */
void wake_q_add_safe(struct wake_q_head *head, struct task_struct *task)
{
	if (!__wake_q_add(head, task))
		put_task_struct(task);
}

void wake_up_q(struct wake_q_head *head)
{
	struct wake_q_node *node = head->first;

	while (node != WAKE_Q_TAIL) {
		struct task_struct *task;

		task = container_of(node, struct task_struct, wake_q);
		BUG_ON(!task);
		/* Task can safely be re-inserted now: */
		node = node->next;
		task->wake_q.next = NULL;
		task->wake_q_count = head->count;

		/*
		 * wake_up_process() executes a full barrier, which pairs with
		 * the queueing in wake_q_add() so as not to miss wakeups.
		 */
		wake_up_process(task);
		task->wake_q_count = 0;
		put_task_struct(task);
	}
}

/*
 * resched_curr - mark rq's current task 'to be rescheduled now'.
 *
 * On UP this means the setting of the need_resched flag, on SMP it
 * might also involve a cross-CPU call to trigger the scheduler on
 * the target CPU.
 */
void resched_curr(struct rq *rq)
{
	struct task_struct *curr = rq->curr;
	int cpu;

	lockdep_assert_held(&rq->lock);

	if (test_tsk_need_resched(curr))
		return;

	cpu = cpu_of(rq);

	if (cpu == smp_processor_id()) {
		set_tsk_need_resched(curr);
		set_preempt_need_resched();
		return;
	}

	if (set_nr_and_not_polling(curr))
		smp_send_reschedule(cpu);
	else
		trace_sched_wake_idle_without_ipi(cpu);
}
EXPORT_SYMBOL_GPL(resched_curr);

void resched_cpu(int cpu)
{
	struct rq *rq = cpu_rq(cpu);
	unsigned long flags;

	raw_spin_lock_irqsave(&rq->lock, flags);
	if (cpu_online(cpu) || cpu == smp_processor_id())
		resched_curr(rq);
	raw_spin_unlock_irqrestore(&rq->lock, flags);
}

#ifdef CONFIG_SMP
#ifdef CONFIG_NO_HZ_COMMON
/*
 * In the semi idle case, use the nearest busy CPU for migrating timers
 * from an idle CPU.  This is good for power-savings.
 *
 * We don't do similar optimization for completely idle system, as
 * selecting an idle CPU will add more delays to the timers than intended
 * (as that CPU's timer base may not be uptodate wrt jiffies etc).
 */
int get_nohz_timer_target(void)
{
	int i, cpu = smp_processor_id(), default_cpu = -1;
	struct sched_domain *sd;

	if (housekeeping_cpu(cpu, HK_FLAG_TIMER) && cpu_active(cpu)) {
		if (!idle_cpu(cpu))
			return cpu;
		default_cpu = cpu;
	}

	rcu_read_lock();
	for_each_domain(cpu, sd) {
		for_each_cpu_and(i, sched_domain_span(sd),
			housekeeping_cpumask(HK_FLAG_TIMER)) {
			if (cpu == i)
				continue;

			if (!idle_cpu(i)) {
				cpu = i;
				goto unlock;
			}
		}
	}

	if (default_cpu == -1) {
		for_each_cpu_and(i, cpu_active_mask,
				 housekeeping_cpumask(HK_FLAG_TIMER)) {
			if (cpu == i)
				continue;

			if (!idle_cpu(i)) {
				cpu = i;
				goto unlock;
			}
		}

		/* no active, not-idle, housekpeeing CPU found. */
		default_cpu = cpumask_any(cpu_active_mask);

		if (unlikely(default_cpu >= nr_cpu_ids))
			goto unlock;
	}

	cpu = default_cpu;
unlock:
	rcu_read_unlock();
	return cpu;
}

/*
 * When add_timer_on() enqueues a timer into the timer wheel of an
 * idle CPU then this timer might expire before the next timer event
 * which is scheduled to wake up that CPU. In case of a completely
 * idle system the next event might even be infinite time into the
 * future. wake_up_idle_cpu() ensures that the CPU is woken up and
 * leaves the inner idle loop so the newly added timer is taken into
 * account when the CPU goes back to idle and evaluates the timer
 * wheel for the next timer event.
 */
static void wake_up_idle_cpu(int cpu)
{
	struct rq *rq = cpu_rq(cpu);

	if (cpu == smp_processor_id())
		return;

	if (set_nr_and_not_polling(rq->idle))
		smp_send_reschedule(cpu);
	else
		trace_sched_wake_idle_without_ipi(cpu);
}

static bool wake_up_full_nohz_cpu(int cpu)
{
	/*
	 * We just need the target to call irq_exit() and re-evaluate
	 * the next tick. The nohz full kick at least implies that.
	 * If needed we can still optimize that later with an
	 * empty IRQ.
	 */
	if (cpu_is_offline(cpu))
		return true;  /* Don't try to wake offline CPUs. */
	if (tick_nohz_full_cpu(cpu)) {
		if (cpu != smp_processor_id() ||
		    tick_nohz_tick_stopped())
			tick_nohz_full_kick_cpu(cpu);
		return true;
	}

	return false;
}

/*
 * Wake up the specified CPU.  If the CPU is going offline, it is the
 * caller's responsibility to deal with the lost wakeup, for example,
 * by hooking into the CPU_DEAD notifier like timers and hrtimers do.
 */
void wake_up_nohz_cpu(int cpu)
{
	if (!wake_up_full_nohz_cpu(cpu))
		wake_up_idle_cpu(cpu);
}

static void nohz_csd_func(void *info)
{
	struct rq *rq = info;
	int cpu = cpu_of(rq);
	unsigned int flags;

	/*
	 * Release the rq::nohz_csd.
	 */
	flags = atomic_fetch_andnot(NOHZ_KICK_MASK, nohz_flags(cpu));
	WARN_ON(!(flags & NOHZ_KICK_MASK));

	rq->idle_balance = idle_cpu(cpu);
	if (rq->idle_balance && !need_resched()) {
		rq->nohz_idle_balance = flags;
		raise_softirq_irqoff(SCHED_SOFTIRQ);
	}
}

#endif /* CONFIG_NO_HZ_COMMON */

#ifdef CONFIG_NO_HZ_FULL
bool sched_can_stop_tick(struct rq *rq)
{
	int fifo_nr_running;

	/* Deadline tasks, even if single, need the tick */
	if (rq->dl.dl_nr_running)
		return false;

	/*
	 * If there are more than one RR tasks, we need the tick to effect the
	 * actual RR behaviour.
	 */
	if (rq->rt.rr_nr_running) {
		if (rq->rt.rr_nr_running == 1)
			return true;
		else
			return false;
	}

	/*
	 * If there's no RR tasks, but FIFO tasks, we can skip the tick, no
	 * forced preemption between FIFO tasks.
	 */
	fifo_nr_running = rq->rt.rt_nr_running - rq->rt.rr_nr_running;
	if (fifo_nr_running)
		return true;

	/*
	 * If there are no DL,RR/FIFO tasks, there must only be CFS tasks left;
	 * if there's more than one we need the tick for involuntary
	 * preemption.
	 */
	if (rq->nr_running > 1)
		return false;

	return true;
}
#endif /* CONFIG_NO_HZ_FULL */
#endif /* CONFIG_SMP */

#if defined(CONFIG_RT_GROUP_SCHED) || (defined(CONFIG_FAIR_GROUP_SCHED) && \
			(defined(CONFIG_SMP) || defined(CONFIG_CFS_BANDWIDTH)))
/*
 * Iterate task_group tree rooted at *from, calling @down when first entering a
 * node and @up when leaving it for the final time.
 *
 * Caller must hold rcu_lock or sufficient equivalent.
 */
int walk_tg_tree_from(struct task_group *from,
			     tg_visitor down, tg_visitor up, void *data)
{
	struct task_group *parent, *child;
	int ret;

	parent = from;

down:
	ret = (*down)(parent, data);
	if (ret)
		goto out;
	list_for_each_entry_rcu(child, &parent->children, siblings) {
		parent = child;
		goto down;

up:
		continue;
	}
	ret = (*up)(parent, data);
	if (ret || parent == from)
		goto out;

	child = parent;
	parent = parent->parent;
	if (parent)
		goto up;
out:
	return ret;
}

int tg_nop(struct task_group *tg, void *data)
{
	return 0;
}
#endif

static void set_load_weight(struct task_struct *p, bool update_load)
{
	int prio = p->static_prio - MAX_RT_PRIO;
	struct load_weight *load = &p->se.load;

	/*
	 * SCHED_IDLE tasks get minimal weight:
	 */
	if (task_has_idle_policy(p)) {
		load->weight = scale_load(WEIGHT_IDLEPRIO);
		load->inv_weight = WMULT_IDLEPRIO;
		return;
	}

	/*
	 * SCHED_OTHER tasks have to update their load when changing their
	 * weight
	 */
	if (update_load && p->sched_class == &fair_sched_class) {
		reweight_task(p, prio);
	} else {
		load->weight = scale_load(sched_prio_to_weight[prio]);
		load->inv_weight = sched_prio_to_wmult[prio];
	}
}

#ifdef CONFIG_UCLAMP_TASK
/*
 * Serializes updates of utilization clamp values
 *
 * The (slow-path) user-space triggers utilization clamp value updates which
 * can require updates on (fast-path) scheduler's data structures used to
 * support enqueue/dequeue operations.
 * While the per-CPU rq lock protects fast-path update operations, user-space
 * requests are serialized using a mutex to reduce the risk of conflicting
 * updates or API abuses.
 */
static DEFINE_MUTEX(uclamp_mutex);

/* Max allowed minimum utilization */
unsigned int sysctl_sched_uclamp_util_min = SCHED_CAPACITY_SCALE;

/* Max allowed maximum utilization */
unsigned int sysctl_sched_uclamp_util_max = SCHED_CAPACITY_SCALE;

/*
 * By default RT tasks run at the maximum performance point/capacity of the
 * system. Uclamp enforces this by always setting UCLAMP_MIN of RT tasks to
 * SCHED_CAPACITY_SCALE.
 *
 * This knob allows admins to change the default behavior when uclamp is being
 * used. In battery powered devices, particularly, running at the maximum
 * capacity and frequency will increase energy consumption and shorten the
 * battery life.
 *
 * This knob only affects RT tasks that their uclamp_se->user_defined == false.
 *
 * This knob will not override the system default sched_util_clamp_min defined
 * above.
 */
unsigned int sysctl_sched_uclamp_util_min_rt_default = SCHED_CAPACITY_SCALE;

/* All clamps are required to be less or equal than these values */
static struct uclamp_se uclamp_default[UCLAMP_CNT];

/*
 * This static key is used to reduce the uclamp overhead in the fast path. It
 * primarily disables the call to uclamp_rq_{inc, dec}() in
 * enqueue/dequeue_task().
 *
 * This allows users to continue to enable uclamp in their kernel config with
 * minimum uclamp overhead in the fast path.
 *
 * As soon as userspace modifies any of the uclamp knobs, the static key is
 * enabled, since we have an actual users that make use of uclamp
 * functionality.
 *
 * The knobs that would enable this static key are:
 *
 *   * A task modifying its uclamp value with sched_setattr().
 *   * An admin modifying the sysctl_sched_uclamp_{min, max} via procfs.
 *   * An admin modifying the cgroup cpu.uclamp.{min, max}
 */
DEFINE_STATIC_KEY_FALSE(sched_uclamp_used);
EXPORT_SYMBOL_GPL(sched_uclamp_used);

/* Integer rounded range for each bucket */
#define UCLAMP_BUCKET_DELTA DIV_ROUND_CLOSEST(SCHED_CAPACITY_SCALE, UCLAMP_BUCKETS)

#define for_each_clamp_id(clamp_id) \
	for ((clamp_id) = 0; (clamp_id) < UCLAMP_CNT; (clamp_id)++)

static inline unsigned int uclamp_bucket_id(unsigned int clamp_value)
{
	return min_t(unsigned int, clamp_value / UCLAMP_BUCKET_DELTA, UCLAMP_BUCKETS - 1);
}

static inline unsigned int uclamp_none(enum uclamp_id clamp_id)
{
	if (clamp_id == UCLAMP_MIN)
		return 0;
	return SCHED_CAPACITY_SCALE;
}

static inline void uclamp_se_set(struct uclamp_se *uc_se,
				 unsigned int value, bool user_defined)
{
	uc_se->value = value;
	uc_se->bucket_id = uclamp_bucket_id(value);
	uc_se->user_defined = user_defined;
}

static inline unsigned int
uclamp_idle_value(struct rq *rq, enum uclamp_id clamp_id,
		  unsigned int clamp_value)
{
	/*
	 * Avoid blocked utilization pushing up the frequency when we go
	 * idle (which drops the max-clamp) by retaining the last known
	 * max-clamp.
	 */
	if (clamp_id == UCLAMP_MAX) {
		rq->uclamp_flags |= UCLAMP_FLAG_IDLE;
		return clamp_value;
	}

	return uclamp_none(UCLAMP_MIN);
}

static inline void uclamp_idle_reset(struct rq *rq, enum uclamp_id clamp_id,
				     unsigned int clamp_value)
{
	/* Reset max-clamp retention only on idle exit */
	if (!(rq->uclamp_flags & UCLAMP_FLAG_IDLE))
		return;

	WRITE_ONCE(rq->uclamp[clamp_id].value, clamp_value);
}

static inline
unsigned int uclamp_rq_max_value(struct rq *rq, enum uclamp_id clamp_id,
				   unsigned int clamp_value)
{
	struct uclamp_bucket *bucket = rq->uclamp[clamp_id].bucket;
	int bucket_id = UCLAMP_BUCKETS - 1;

	/*
	 * Since both min and max clamps are max aggregated, find the
	 * top most bucket with tasks in.
	 */
	for ( ; bucket_id >= 0; bucket_id--) {
		if (!bucket[bucket_id].tasks)
			continue;
		return bucket[bucket_id].value;
	}

	/* No tasks -- default clamp values */
	return uclamp_idle_value(rq, clamp_id, clamp_value);
}

static void __uclamp_update_util_min_rt_default(struct task_struct *p)
{
	unsigned int default_util_min;
	struct uclamp_se *uc_se;

	lockdep_assert_held(&p->pi_lock);

	uc_se = &p->uclamp_req[UCLAMP_MIN];

	/* Only sync if user didn't override the default */
	if (uc_se->user_defined)
		return;

	default_util_min = sysctl_sched_uclamp_util_min_rt_default;
	uclamp_se_set(uc_se, default_util_min, false);
}

static void uclamp_update_util_min_rt_default(struct task_struct *p)
{
	struct rq_flags rf;
	struct rq *rq;

	if (!rt_task(p))
		return;

	/* Protect updates to p->uclamp_* */
	rq = task_rq_lock(p, &rf);
	__uclamp_update_util_min_rt_default(p);
	task_rq_unlock(rq, p, &rf);
}

static void uclamp_sync_util_min_rt_default(void)
{
	struct task_struct *g, *p;

	/*
	 * copy_process()			sysctl_uclamp
	 *					  uclamp_min_rt = X;
	 *   write_lock(&tasklist_lock)		  read_lock(&tasklist_lock)
	 *   // link thread			  smp_mb__after_spinlock()
	 *   write_unlock(&tasklist_lock)	  read_unlock(&tasklist_lock);
	 *   sched_post_fork()			  for_each_process_thread()
	 *     __uclamp_sync_rt()		    __uclamp_sync_rt()
	 *
	 * Ensures that either sched_post_fork() will observe the new
	 * uclamp_min_rt or for_each_process_thread() will observe the new
	 * task.
	 */
	read_lock(&tasklist_lock);
	smp_mb__after_spinlock();
	read_unlock(&tasklist_lock);

	rcu_read_lock();
	for_each_process_thread(g, p)
		uclamp_update_util_min_rt_default(p);
	rcu_read_unlock();
}

static inline struct uclamp_se
uclamp_tg_restrict(struct task_struct *p, enum uclamp_id clamp_id)
{
	/* Copy by value as we could modify it */
	struct uclamp_se uc_req = p->uclamp_req[clamp_id];
#ifdef CONFIG_UCLAMP_TASK_GROUP
	unsigned int tg_min, tg_max, value;

	/*
	 * Tasks in autogroups or root task group will be
	 * restricted by system defaults.
	 */
	if (task_group_is_autogroup(task_group(p)))
		return uc_req;
	if (task_group(p) == &root_task_group)
		return uc_req;

	tg_min = task_group(p)->uclamp[UCLAMP_MIN].value;
	tg_max = task_group(p)->uclamp[UCLAMP_MAX].value;
	value = uc_req.value;
	value = clamp(value, tg_min, tg_max);
	uclamp_se_set(&uc_req, value, false);
#endif

	return uc_req;
}

/*
 * The effective clamp bucket index of a task depends on, by increasing
 * priority:
 * - the task specific clamp value, when explicitly requested from userspace
 * - the task group effective clamp value, for tasks not either in the root
 *   group or in an autogroup
 * - the system default clamp value, defined by the sysadmin
 */
static inline struct uclamp_se
uclamp_eff_get(struct task_struct *p, enum uclamp_id clamp_id)
{
	struct uclamp_se uc_req = uclamp_tg_restrict(p, clamp_id);
	struct uclamp_se uc_max = uclamp_default[clamp_id];
	struct uclamp_se uc_eff;
	int ret = 0;

	trace_android_rvh_uclamp_eff_get(p, clamp_id, &uc_max, &uc_eff, &ret);
	if (ret)
		return uc_eff;

	/* System default restrictions always apply */
	if (unlikely(uc_req.value > uc_max.value))
		return uc_max;

	return uc_req;
}

unsigned long uclamp_eff_value(struct task_struct *p, enum uclamp_id clamp_id)
{
	struct uclamp_se uc_eff;

	/* Task currently refcounted: use back-annotated (effective) value */
	if (p->uclamp[clamp_id].active)
		return (unsigned long)p->uclamp[clamp_id].value;

	uc_eff = uclamp_eff_get(p, clamp_id);

	return (unsigned long)uc_eff.value;
}
EXPORT_SYMBOL_GPL(uclamp_eff_value);

/*
 * When a task is enqueued on a rq, the clamp bucket currently defined by the
 * task's uclamp::bucket_id is refcounted on that rq. This also immediately
 * updates the rq's clamp value if required.
 *
 * Tasks can have a task-specific value requested from user-space, track
 * within each bucket the maximum value for tasks refcounted in it.
 * This "local max aggregation" allows to track the exact "requested" value
 * for each bucket when all its RUNNABLE tasks require the same clamp.
 */
static inline void uclamp_rq_inc_id(struct rq *rq, struct task_struct *p,
				    enum uclamp_id clamp_id)
{
	struct uclamp_rq *uc_rq = &rq->uclamp[clamp_id];
	struct uclamp_se *uc_se = &p->uclamp[clamp_id];
	struct uclamp_bucket *bucket;

	lockdep_assert_held(&rq->lock);

	/* Update task effective clamp */
	p->uclamp[clamp_id] = uclamp_eff_get(p, clamp_id);

	bucket = &uc_rq->bucket[uc_se->bucket_id];
	bucket->tasks++;
	uc_se->active = true;

	uclamp_idle_reset(rq, clamp_id, uc_se->value);

	/*
	 * Local max aggregation: rq buckets always track the max
	 * "requested" clamp value of its RUNNABLE tasks.
	 */
	if (bucket->tasks == 1 || uc_se->value > bucket->value)
		bucket->value = uc_se->value;

	if (uc_se->value > READ_ONCE(uc_rq->value))
		WRITE_ONCE(uc_rq->value, uc_se->value);
}

/*
 * When a task is dequeued from a rq, the clamp bucket refcounted by the task
 * is released. If this is the last task reference counting the rq's max
 * active clamp value, then the rq's clamp value is updated.
 *
 * Both refcounted tasks and rq's cached clamp values are expected to be
 * always valid. If it's detected they are not, as defensive programming,
 * enforce the expected state and warn.
 */
static inline void uclamp_rq_dec_id(struct rq *rq, struct task_struct *p,
				    enum uclamp_id clamp_id)
{
	struct uclamp_rq *uc_rq = &rq->uclamp[clamp_id];
	struct uclamp_se *uc_se = &p->uclamp[clamp_id];
	struct uclamp_bucket *bucket;
	unsigned int bkt_clamp;
	unsigned int rq_clamp;

	lockdep_assert_held(&rq->lock);

	/*
	 * If sched_uclamp_used was enabled after task @p was enqueued,
	 * we could end up with unbalanced call to uclamp_rq_dec_id().
	 *
	 * In this case the uc_se->active flag should be false since no uclamp
	 * accounting was performed at enqueue time and we can just return
	 * here.
	 *
	 * Need to be careful of the following enqeueue/dequeue ordering
	 * problem too
	 *
	 *	enqueue(taskA)
	 *	// sched_uclamp_used gets enabled
	 *	enqueue(taskB)
	 *	dequeue(taskA)
	 *	// Must not decrement bukcet->tasks here
	 *	dequeue(taskB)
	 *
	 * where we could end up with stale data in uc_se and
	 * bucket[uc_se->bucket_id].
	 *
	 * The following check here eliminates the possibility of such race.
	 */
	if (unlikely(!uc_se->active))
		return;

	bucket = &uc_rq->bucket[uc_se->bucket_id];

	SCHED_WARN_ON(!bucket->tasks);
	if (likely(bucket->tasks))
		bucket->tasks--;

	uc_se->active = false;

	/*
	 * Keep "local max aggregation" simple and accept to (possibly)
	 * overboost some RUNNABLE tasks in the same bucket.
	 * The rq clamp bucket value is reset to its base value whenever
	 * there are no more RUNNABLE tasks refcounting it.
	 */
	if (likely(bucket->tasks))
		return;

	rq_clamp = READ_ONCE(uc_rq->value);
	/*
	 * Defensive programming: this should never happen. If it happens,
	 * e.g. due to future modification, warn and fixup the expected value.
	 */
	SCHED_WARN_ON(bucket->value > rq_clamp);
	if (bucket->value >= rq_clamp) {
		bkt_clamp = uclamp_rq_max_value(rq, clamp_id, uc_se->value);
		WRITE_ONCE(uc_rq->value, bkt_clamp);
	}
}

static inline void uclamp_rq_inc(struct rq *rq, struct task_struct *p)
{
	enum uclamp_id clamp_id;

	/*
	 * Avoid any overhead until uclamp is actually used by the userspace.
	 *
	 * The condition is constructed such that a NOP is generated when
	 * sched_uclamp_used is disabled.
	 */
	if (!static_branch_unlikely(&sched_uclamp_used))
		return;

	if (unlikely(!p->sched_class->uclamp_enabled))
		return;

	for_each_clamp_id(clamp_id)
		uclamp_rq_inc_id(rq, p, clamp_id);

	/* Reset clamp idle holding when there is one RUNNABLE task */
	if (rq->uclamp_flags & UCLAMP_FLAG_IDLE)
		rq->uclamp_flags &= ~UCLAMP_FLAG_IDLE;
}

static inline void uclamp_rq_dec(struct rq *rq, struct task_struct *p)
{
	enum uclamp_id clamp_id;

	/*
	 * Avoid any overhead until uclamp is actually used by the userspace.
	 *
	 * The condition is constructed such that a NOP is generated when
	 * sched_uclamp_used is disabled.
	 */
	if (!static_branch_unlikely(&sched_uclamp_used))
		return;

	if (unlikely(!p->sched_class->uclamp_enabled))
		return;

	for_each_clamp_id(clamp_id)
		uclamp_rq_dec_id(rq, p, clamp_id);
}

static inline void uclamp_rq_reinc_id(struct rq *rq, struct task_struct *p,
				      enum uclamp_id clamp_id)
{
	if (!p->uclamp[clamp_id].active)
		return;

	uclamp_rq_dec_id(rq, p, clamp_id);
	uclamp_rq_inc_id(rq, p, clamp_id);

	/*
	 * Make sure to clear the idle flag if we've transiently reached 0
	 * active tasks on rq.
	 */
	if (clamp_id == UCLAMP_MAX && (rq->uclamp_flags & UCLAMP_FLAG_IDLE))
		rq->uclamp_flags &= ~UCLAMP_FLAG_IDLE;
}

static inline void
uclamp_update_active(struct task_struct *p)
{
	enum uclamp_id clamp_id;
	struct rq_flags rf;
	struct rq *rq;

	/*
	 * Lock the task and the rq where the task is (or was) queued.
	 *
	 * We might lock the (previous) rq of a !RUNNABLE task, but that's the
	 * price to pay to safely serialize util_{min,max} updates with
	 * enqueues, dequeues and migration operations.
	 * This is the same locking schema used by __set_cpus_allowed_ptr().
	 */
	rq = task_rq_lock(p, &rf);

	/*
	 * Setting the clamp bucket is serialized by task_rq_lock().
	 * If the task is not yet RUNNABLE and its task_struct is not
	 * affecting a valid clamp bucket, the next time it's enqueued,
	 * it will already see the updated clamp bucket value.
	 */
	for_each_clamp_id(clamp_id)
		uclamp_rq_reinc_id(rq, p, clamp_id);

	task_rq_unlock(rq, p, &rf);
}

#ifdef CONFIG_UCLAMP_TASK_GROUP
static inline void
uclamp_update_active_tasks(struct cgroup_subsys_state *css)
{
	struct css_task_iter it;
	struct task_struct *p;

	css_task_iter_start(css, 0, &it);
	while ((p = css_task_iter_next(&it)))
		uclamp_update_active(p);
	css_task_iter_end(&it);
}

static void cpu_util_update_eff(struct cgroup_subsys_state *css);
static void uclamp_update_root_tg(void)
{
	struct task_group *tg = &root_task_group;

	uclamp_se_set(&tg->uclamp_req[UCLAMP_MIN],
		      sysctl_sched_uclamp_util_min, false);
	uclamp_se_set(&tg->uclamp_req[UCLAMP_MAX],
		      sysctl_sched_uclamp_util_max, false);

	rcu_read_lock();
	cpu_util_update_eff(&root_task_group.css);
	rcu_read_unlock();
}
#else
static void uclamp_update_root_tg(void) { }
#endif

int sysctl_sched_uclamp_handler(struct ctl_table *table, int write,
				void *buffer, size_t *lenp, loff_t *ppos)
{
	bool update_root_tg = false;
	int old_min, old_max, old_min_rt;
	int result;

	mutex_lock(&uclamp_mutex);
	old_min = sysctl_sched_uclamp_util_min;
	old_max = sysctl_sched_uclamp_util_max;
	old_min_rt = sysctl_sched_uclamp_util_min_rt_default;

	result = proc_dointvec(table, write, buffer, lenp, ppos);
	if (result)
		goto undo;
	if (!write)
		goto done;

	if (sysctl_sched_uclamp_util_min > sysctl_sched_uclamp_util_max ||
	    sysctl_sched_uclamp_util_max > SCHED_CAPACITY_SCALE	||
	    sysctl_sched_uclamp_util_min_rt_default > SCHED_CAPACITY_SCALE) {

		result = -EINVAL;
		goto undo;
	}

	if (old_min != sysctl_sched_uclamp_util_min) {
		uclamp_se_set(&uclamp_default[UCLAMP_MIN],
			      sysctl_sched_uclamp_util_min, false);
		update_root_tg = true;
	}
	if (old_max != sysctl_sched_uclamp_util_max) {
		uclamp_se_set(&uclamp_default[UCLAMP_MAX],
			      sysctl_sched_uclamp_util_max, false);
		update_root_tg = true;
	}

	if (update_root_tg) {
		static_branch_enable(&sched_uclamp_used);
		uclamp_update_root_tg();
	}

	if (old_min_rt != sysctl_sched_uclamp_util_min_rt_default) {
		static_branch_enable(&sched_uclamp_used);
		uclamp_sync_util_min_rt_default();
	}

	/*
	 * We update all RUNNABLE tasks only when task groups are in use.
	 * Otherwise, keep it simple and do just a lazy update at each next
	 * task enqueue time.
	 */

	goto done;

undo:
	sysctl_sched_uclamp_util_min = old_min;
	sysctl_sched_uclamp_util_max = old_max;
	sysctl_sched_uclamp_util_min_rt_default = old_min_rt;
done:
	mutex_unlock(&uclamp_mutex);

	return result;
}

static int uclamp_validate(struct task_struct *p,
			   const struct sched_attr *attr)
{
	int util_min = p->uclamp_req[UCLAMP_MIN].value;
	int util_max = p->uclamp_req[UCLAMP_MAX].value;

	if (attr->sched_flags & SCHED_FLAG_UTIL_CLAMP_MIN) {
		util_min = attr->sched_util_min;

		if (util_min + 1 > SCHED_CAPACITY_SCALE + 1)
			return -EINVAL;
	}

	if (attr->sched_flags & SCHED_FLAG_UTIL_CLAMP_MAX) {
		util_max = attr->sched_util_max;

		if (util_max + 1 > SCHED_CAPACITY_SCALE + 1)
			return -EINVAL;
	}

	if (util_min != -1 && util_max != -1 && util_min > util_max)
		return -EINVAL;

	/*
	 * We have valid uclamp attributes; make sure uclamp is enabled.
	 *
	 * We need to do that here, because enabling static branches is a
	 * blocking operation which obviously cannot be done while holding
	 * scheduler locks.
	 */
	static_branch_enable(&sched_uclamp_used);

	return 0;
}

static bool uclamp_reset(const struct sched_attr *attr,
			 enum uclamp_id clamp_id,
			 struct uclamp_se *uc_se)
{
	/* Reset on sched class change for a non user-defined clamp value. */
	if (likely(!(attr->sched_flags & SCHED_FLAG_UTIL_CLAMP)) &&
	    !uc_se->user_defined)
		return true;

	/* Reset on sched_util_{min,max} == -1. */
	if (clamp_id == UCLAMP_MIN &&
	    attr->sched_flags & SCHED_FLAG_UTIL_CLAMP_MIN &&
	    attr->sched_util_min == -1) {
		return true;
	}

	if (clamp_id == UCLAMP_MAX &&
	    attr->sched_flags & SCHED_FLAG_UTIL_CLAMP_MAX &&
	    attr->sched_util_max == -1) {
		return true;
	}

	return false;
}

static void __setscheduler_uclamp(struct task_struct *p,
				  const struct sched_attr *attr)
{
	enum uclamp_id clamp_id;

	for_each_clamp_id(clamp_id) {
		struct uclamp_se *uc_se = &p->uclamp_req[clamp_id];
		unsigned int value;

		if (!uclamp_reset(attr, clamp_id, uc_se))
			continue;

		/*
		 * RT by default have a 100% boost value that could be modified
		 * at runtime.
		 */
		if (unlikely(rt_task(p) && clamp_id == UCLAMP_MIN))
			value = sysctl_sched_uclamp_util_min_rt_default;
		else
			value = uclamp_none(clamp_id);

		uclamp_se_set(uc_se, value, false);

	}

	if (likely(!(attr->sched_flags & SCHED_FLAG_UTIL_CLAMP)))
		return;

	if (attr->sched_flags & SCHED_FLAG_UTIL_CLAMP_MIN &&
	    attr->sched_util_min != -1) {
		uclamp_se_set(&p->uclamp_req[UCLAMP_MIN],
			      attr->sched_util_min, true);
		trace_android_vh_setscheduler_uclamp(p, UCLAMP_MIN, attr->sched_util_min);
	}

	if (attr->sched_flags & SCHED_FLAG_UTIL_CLAMP_MAX &&
	    attr->sched_util_max != -1) {
		uclamp_se_set(&p->uclamp_req[UCLAMP_MAX],
			      attr->sched_util_max, true);
		trace_android_vh_setscheduler_uclamp(p, UCLAMP_MAX, attr->sched_util_max);
	}
}

static void uclamp_fork(struct task_struct *p)
{
	enum uclamp_id clamp_id;

	/*
	 * We don't need to hold task_rq_lock() when updating p->uclamp_* here
	 * as the task is still at its early fork stages.
	 */
	for_each_clamp_id(clamp_id)
		p->uclamp[clamp_id].active = false;

	if (likely(!p->sched_reset_on_fork))
		return;

	for_each_clamp_id(clamp_id) {
		uclamp_se_set(&p->uclamp_req[clamp_id],
			      uclamp_none(clamp_id), false);
	}
}

static void uclamp_post_fork(struct task_struct *p)
{
	uclamp_update_util_min_rt_default(p);
}

static void __init init_uclamp_rq(struct rq *rq)
{
	enum uclamp_id clamp_id;
	struct uclamp_rq *uc_rq = rq->uclamp;

	for_each_clamp_id(clamp_id) {
		uc_rq[clamp_id] = (struct uclamp_rq) {
			.value = uclamp_none(clamp_id)
		};
	}

	rq->uclamp_flags = UCLAMP_FLAG_IDLE;
}

static void __init init_uclamp(void)
{
	struct uclamp_se uc_max = {};
	enum uclamp_id clamp_id;
	int cpu;

	for_each_possible_cpu(cpu)
		init_uclamp_rq(cpu_rq(cpu));

	for_each_clamp_id(clamp_id) {
		uclamp_se_set(&init_task.uclamp_req[clamp_id],
			      uclamp_none(clamp_id), false);
	}

	/* System defaults allow max clamp values for both indexes */
	uclamp_se_set(&uc_max, uclamp_none(UCLAMP_MAX), false);
	for_each_clamp_id(clamp_id) {
		uclamp_default[clamp_id] = uc_max;
#ifdef CONFIG_UCLAMP_TASK_GROUP
		root_task_group.uclamp_req[clamp_id] = uc_max;
		root_task_group.uclamp[clamp_id] = uc_max;
#endif
	}
}

#else /* CONFIG_UCLAMP_TASK */
static inline void uclamp_rq_inc(struct rq *rq, struct task_struct *p) { }
static inline void uclamp_rq_dec(struct rq *rq, struct task_struct *p) { }
static inline int uclamp_validate(struct task_struct *p,
				  const struct sched_attr *attr)
{
	return -EOPNOTSUPP;
}
static void __setscheduler_uclamp(struct task_struct *p,
				  const struct sched_attr *attr) { }
static inline void uclamp_fork(struct task_struct *p) { }
static inline void uclamp_post_fork(struct task_struct *p) { }
static inline void init_uclamp(void) { }
#endif /* CONFIG_UCLAMP_TASK */

static inline void enqueue_task(struct rq *rq, struct task_struct *p, int flags)
{
	if (!(flags & ENQUEUE_NOCLOCK))
		update_rq_clock(rq);

	if (!(flags & ENQUEUE_RESTORE)) {
		sched_info_queued(rq, p);
		psi_enqueue(p, flags & ENQUEUE_WAKEUP);
	}

	uclamp_rq_inc(rq, p);
	trace_android_rvh_enqueue_task(rq, p, flags);
	p->sched_class->enqueue_task(rq, p, flags);
	trace_android_rvh_after_enqueue_task(rq, p);
}

static inline void dequeue_task(struct rq *rq, struct task_struct *p, int flags)
{
	if (!(flags & DEQUEUE_NOCLOCK))
		update_rq_clock(rq);

	if (!(flags & DEQUEUE_SAVE)) {
		sched_info_dequeued(rq, p);
		psi_dequeue(p, flags & DEQUEUE_SLEEP);
	}

	uclamp_rq_dec(rq, p);
	trace_android_rvh_dequeue_task(rq, p, flags);
	p->sched_class->dequeue_task(rq, p, flags);
	trace_android_rvh_after_dequeue_task(rq, p);
}

void activate_task(struct rq *rq, struct task_struct *p, int flags)
{
	enqueue_task(rq, p, flags);

	p->on_rq = TASK_ON_RQ_QUEUED;
}
EXPORT_SYMBOL_GPL(activate_task);

void deactivate_task(struct rq *rq, struct task_struct *p, int flags)
{
	p->on_rq = (flags & DEQUEUE_SLEEP) ? 0 : TASK_ON_RQ_MIGRATING;

	dequeue_task(rq, p, flags);
}
EXPORT_SYMBOL_GPL(deactivate_task);

static inline int __normal_prio(int policy, int rt_prio, int nice)
{
	int prio;

	if (dl_policy(policy))
		prio = MAX_DL_PRIO - 1;
	else if (rt_policy(policy))
		prio = MAX_RT_PRIO - 1 - rt_prio;
	else
		prio = NICE_TO_PRIO(nice);

	return prio;
}

/*
 * Calculate the expected normal priority: i.e. priority
 * without taking RT-inheritance into account. Might be
 * boosted by interactivity modifiers. Changes upon fork,
 * setprio syscalls, and whenever the interactivity
 * estimator recalculates.
 */
static inline int normal_prio(struct task_struct *p)
{
	return __normal_prio(p->policy, p->rt_priority, PRIO_TO_NICE(p->static_prio));
}

/*
 * Calculate the current priority, i.e. the priority
 * taken into account by the scheduler. This value might
 * be boosted by RT tasks, or might be boosted by
 * interactivity modifiers. Will be RT if the task got
 * RT-boosted. If not then it returns p->normal_prio.
 */
static int effective_prio(struct task_struct *p)
{
	p->normal_prio = normal_prio(p);
	/*
	 * If we are RT tasks or we were boosted to RT priority,
	 * keep the priority unchanged. Otherwise, update priority
	 * to the normal priority:
	 */
	if (!rt_prio(p->prio))
		return p->normal_prio;
	return p->prio;
}

/**
 * task_curr - is this task currently executing on a CPU?
 * @p: the task in question.
 *
 * Return: 1 if the task is currently executing. 0 otherwise.
 */
inline int task_curr(const struct task_struct *p)
{
	return cpu_curr(task_cpu(p)) == p;
}

/*
 * switched_from, switched_to and prio_changed must _NOT_ drop rq->lock,
 * use the balance_callback list if you want balancing.
 *
 * this means any call to check_class_changed() must be followed by a call to
 * balance_callback().
 */
static inline void check_class_changed(struct rq *rq, struct task_struct *p,
				       const struct sched_class *prev_class,
				       int oldprio)
{
	if (prev_class != p->sched_class) {
		if (prev_class->switched_from)
			prev_class->switched_from(rq, p);

		p->sched_class->switched_to(rq, p);
	} else if (oldprio != p->prio || dl_task(p))
		p->sched_class->prio_changed(rq, p, oldprio);
}

void check_preempt_curr(struct rq *rq, struct task_struct *p, int flags)
{
	if (p->sched_class == rq->curr->sched_class)
		rq->curr->sched_class->check_preempt_curr(rq, p, flags);
	else if (p->sched_class > rq->curr->sched_class)
		resched_curr(rq);

	/*
	 * A queue event has occurred, and we're going to schedule.  In
	 * this case, we can save a useless back to back clock update.
	 */
	if (task_on_rq_queued(rq->curr) && test_tsk_need_resched(rq->curr))
		rq_clock_skip_update(rq);
}
EXPORT_SYMBOL_GPL(check_preempt_curr);

#ifdef CONFIG_SMP

/*
 * Per-CPU kthreads are allowed to run on !active && online CPUs, see
 * __set_cpus_allowed_ptr() and select_fallback_rq().
 */
static inline bool is_cpu_allowed(struct task_struct *p, int cpu)
{
	if (!cpumask_test_cpu(cpu, p->cpus_ptr))
		return false;

	if (is_per_cpu_kthread(p))
		return cpu_online(cpu);

	if (!cpu_active(cpu))
		return false;

	return cpumask_test_cpu(cpu, task_cpu_possible_mask(p));
}

/*
 * This is how migration works:
 *
 * 1) we invoke migration_cpu_stop() on the target CPU using
 *    stop_one_cpu().
 * 2) stopper starts to run (implicitly forcing the migrated thread
 *    off the CPU)
 * 3) it checks whether the migrated task is still in the wrong runqueue.
 * 4) if it's in the wrong runqueue then the migration thread removes
 *    it and puts it into the right queue.
 * 5) stopper completes and stop_one_cpu() returns and the migration
 *    is done.
 */

/*
 * move_queued_task - move a queued task to new rq.
 *
 * Returns (locked) new rq. Old rq's lock is released.
 */
static struct rq *move_queued_task(struct rq *rq, struct rq_flags *rf,
				   struct task_struct *p, int new_cpu)
{
	int detached = 0;

	lockdep_assert_held(&rq->lock);

	/*
	 * The vendor hook may drop the lock temporarily, so
	 * pass the rq flags to unpin lock. We expect the
	 * rq lock to be held after return.
	 */
	trace_android_rvh_migrate_queued_task(rq, rf, p, new_cpu, &detached);
	if (detached)
		goto attach;

	deactivate_task(rq, p, DEQUEUE_NOCLOCK);
	set_task_cpu(p, new_cpu);

attach:
	rq_unlock(rq, rf);
	rq = cpu_rq(new_cpu);

	rq_lock(rq, rf);
	BUG_ON(task_cpu(p) != new_cpu);
	activate_task(rq, p, 0);
	check_preempt_curr(rq, p, 0);

	return rq;
}

struct migration_arg {
	struct task_struct *task;
	int dest_cpu;
};

/*
 * Move (not current) task off this CPU, onto the destination CPU. We're doing
 * this because either it can't run here any more (set_cpus_allowed()
 * away from this CPU, or CPU going down), or because we're
 * attempting to rebalance this task on exec (sched_exec).
 *
 * So we race with normal scheduler movements, but that's OK, as long
 * as the task is no longer on this CPU.
 */
static struct rq *__migrate_task(struct rq *rq, struct rq_flags *rf,
				 struct task_struct *p, int dest_cpu)
{
	/* Affinity changed (again). */
	if (!is_cpu_allowed(p, dest_cpu))
		return rq;

	update_rq_clock(rq);
	rq = move_queued_task(rq, rf, p, dest_cpu);

	return rq;
}

/*
 * migration_cpu_stop - this will be executed by a highprio stopper thread
 * and performs thread migration by bumping thread off CPU then
 * 'pushing' onto another runqueue.
 */
static int migration_cpu_stop(void *data)
{
	struct migration_arg *arg = data;
	struct task_struct *p = arg->task;
	struct rq *rq = this_rq();
	struct rq_flags rf;

	/*
	 * The original target CPU might have gone down and we might
	 * be on another CPU but it doesn't matter.
	 */
	local_irq_disable();
	/*
	 * We need to explicitly wake pending tasks before running
	 * __migrate_task() such that we will not miss enforcing cpus_ptr
	 * during wakeups, see set_cpus_allowed_ptr()'s TASK_WAKING test.
	 */
	flush_smp_call_function_from_idle();

	raw_spin_lock(&p->pi_lock);
	rq_lock(rq, &rf);
	/*
	 * If task_rq(p) != rq, it cannot be migrated here, because we're
	 * holding rq->lock, if p->on_rq == 0 it cannot get enqueued because
	 * we're holding p->pi_lock.
	 */
	if (task_rq(p) == rq) {
		if (task_on_rq_queued(p))
			rq = __migrate_task(rq, &rf, p, arg->dest_cpu);
		else
			p->wake_cpu = arg->dest_cpu;
	}
	rq_unlock(rq, &rf);
	raw_spin_unlock(&p->pi_lock);

	local_irq_enable();
	return 0;
}

/*
 * sched_class::set_cpus_allowed must do the below, but is not required to
 * actually call this function.
 */
void set_cpus_allowed_common(struct task_struct *p, const struct cpumask *new_mask)
{
	cpumask_copy(&p->cpus_mask, new_mask);
	p->nr_cpus_allowed = cpumask_weight(new_mask);
	trace_android_rvh_set_cpus_allowed_comm(p, new_mask);
}

void do_set_cpus_allowed(struct task_struct *p, const struct cpumask *new_mask)
{
	struct rq *rq = task_rq(p);
	bool queued, running;

	lockdep_assert_held(&p->pi_lock);

	queued = task_on_rq_queued(p);
	running = task_current(rq, p);

	if (queued) {
		/*
		 * Because __kthread_bind() calls this on blocked tasks without
		 * holding rq->lock.
		 */
		lockdep_assert_held(&rq->lock);
		dequeue_task(rq, p, DEQUEUE_SAVE | DEQUEUE_NOCLOCK);
	}
	if (running)
		put_prev_task(rq, p);

	p->sched_class->set_cpus_allowed(p, new_mask);

	if (queued)
		enqueue_task(rq, p, ENQUEUE_RESTORE | ENQUEUE_NOCLOCK);
	if (running)
		set_next_task(rq, p);
}

/*
 * Called with both p->pi_lock and rq->lock held; drops both before returning.
 */
static int __set_cpus_allowed_ptr_locked(struct task_struct *p,
					 const struct cpumask *new_mask,
					 bool check,
					 struct rq *rq,
					 struct rq_flags *rf)
{
	const struct cpumask *cpu_valid_mask = cpu_active_mask;
	const struct cpumask *cpu_allowed_mask = task_cpu_possible_mask(p);
	unsigned int dest_cpu;
	int ret = 0;

	update_rq_clock(rq);

	if (p->flags & PF_KTHREAD) {
		/*
		 * Kernel threads are allowed on online && !active CPUs
		 */
		cpu_valid_mask = cpu_online_mask;
	} else if (!cpumask_subset(new_mask, cpu_allowed_mask)) {
		ret = -EINVAL;
		goto out;
	}

	/*
	 * Must re-check here, to close a race against __kthread_bind(),
	 * sched_setaffinity() is not guaranteed to observe the flag.
	 */
	if (check && (p->flags & PF_NO_SETAFFINITY)) {
		ret = -EINVAL;
		goto out;
	}

	if (cpumask_equal(&p->cpus_mask, new_mask))
		goto out;

	/*
	 * Picking a ~random cpu helps in cases where we are changing affinity
	 * for groups of tasks (ie. cpuset), so that load balancing is not
	 * immediately required to distribute the tasks within their new mask.
	 */
	dest_cpu = cpumask_any_and_distribute(cpu_valid_mask, new_mask);
	if (dest_cpu >= nr_cpu_ids) {
		ret = -EINVAL;
		goto out;
	}

	do_set_cpus_allowed(p, new_mask);

	if (p->flags & PF_KTHREAD) {
		/*
		 * For kernel threads that do indeed end up on online &&
		 * !active we want to ensure they are strict per-CPU threads.
		 */
		WARN_ON(cpumask_intersects(new_mask, cpu_online_mask) &&
			!cpumask_intersects(new_mask, cpu_active_mask) &&
			p->nr_cpus_allowed != 1);
	}

	/* Can the task run on the task's current CPU? If so, we're done */
	if (cpumask_test_cpu(task_cpu(p), new_mask))
		goto out;

	if (task_running(rq, p) || p->state == TASK_WAKING) {
		struct migration_arg arg = { p, dest_cpu };
		/* Need help from migration thread: drop lock and wait. */
		task_rq_unlock(rq, p, rf);
		stop_one_cpu(cpu_of(rq), migration_cpu_stop, &arg);
		return 0;
	} else if (task_on_rq_queued(p)) {
		/*
		 * OK, since we're going to drop the lock immediately
		 * afterwards anyway.
		 */
		rq = move_queued_task(rq, rf, p, dest_cpu);
	}
out:
	task_rq_unlock(rq, p, rf);

	return ret;
}

/*
 * Change a given task's CPU affinity. Migrate the thread to a
 * proper CPU and schedule it away if the CPU it's executing on
 * is removed from the allowed bitmask.
 *
 * NOTE: the caller must have a valid reference to the task, the
 * task must not exit() & deallocate itself prematurely. The
 * call is not atomic; no spinlocks may be held.
 */
static int __set_cpus_allowed_ptr(struct task_struct *p,
				  const struct cpumask *new_mask, bool check)
{
	struct rq_flags rf;
	struct rq *rq;

	rq = task_rq_lock(p, &rf);
	return __set_cpus_allowed_ptr_locked(p, new_mask, check, rq, &rf);
}

int set_cpus_allowed_ptr(struct task_struct *p, const struct cpumask *new_mask)
{
	return __set_cpus_allowed_ptr(p, new_mask, false);
}
EXPORT_SYMBOL_GPL(set_cpus_allowed_ptr);

/*
 * Change a given task's CPU affinity to the intersection of its current
 * affinity mask and @subset_mask, writing the resulting mask to @new_mask.
 * If the resulting mask is empty, leave the affinity unchanged and return
 * -EINVAL.
 */
static int restrict_cpus_allowed_ptr(struct task_struct *p,
				     struct cpumask *new_mask,
				     const struct cpumask *subset_mask)
{
	struct rq_flags rf;
	struct rq *rq;

	rq = task_rq_lock(p, &rf);
	if (!cpumask_and(new_mask, &p->cpus_mask, subset_mask)) {
		task_rq_unlock(rq, p, &rf);
		return -EINVAL;
	}

	return __set_cpus_allowed_ptr_locked(p, new_mask, false, rq, &rf);
}

/*
 * Restrict a given task's CPU affinity so that it is a subset of
 * task_cpu_possible_mask(). If the resulting mask is empty, we warn and
 * walk up the cpuset hierarchy until we find a suitable mask.
 */
void force_compatible_cpus_allowed_ptr(struct task_struct *p)
{
	cpumask_var_t new_mask;
	const struct cpumask *override_mask = task_cpu_possible_mask(p);

	alloc_cpumask_var(&new_mask, GFP_KERNEL);

	/*
	 * __migrate_task() can fail silently in the face of concurrent
	 * offlining of the chosen destination CPU, so take the hotplug
	 * lock to ensure that the migration succeeds.
	 */
	trace_android_rvh_force_compatible_pre(NULL);
	cpus_read_lock();
	if (!cpumask_available(new_mask))
		goto out_set_mask;

	if (!restrict_cpus_allowed_ptr(p, new_mask, override_mask))
		goto out_free_mask;

	/*
	 * We failed to find a valid subset of the affinity mask for the
	 * task, so override it based on its cpuset hierarchy.
	 */
	cpuset_cpus_allowed(p, new_mask);
	override_mask = new_mask;

out_set_mask:
	if (printk_ratelimit()) {
		printk_deferred("Overriding affinity for process %d (%s) to CPUs %*pbl\n",
				task_pid_nr(p), p->comm,
				cpumask_pr_args(override_mask));
	}

	WARN_ON(set_cpus_allowed_ptr(p, override_mask));
out_free_mask:
	cpus_read_unlock();
	trace_android_rvh_force_compatible_post(NULL);
	free_cpumask_var(new_mask);
}

void set_task_cpu(struct task_struct *p, unsigned int new_cpu)
{
#ifdef CONFIG_SCHED_DEBUG
	/*
	 * We should never call set_task_cpu() on a blocked task,
	 * ttwu() will sort out the placement.
	 */
	WARN_ON_ONCE(p->state != TASK_RUNNING && p->state != TASK_WAKING &&
			!p->on_rq);

	/*
	 * Migrating fair class task must have p->on_rq = TASK_ON_RQ_MIGRATING,
	 * because schedstat_wait_{start,end} rebase migrating task's wait_start
	 * time relying on p->on_rq.
	 */
	WARN_ON_ONCE(p->state == TASK_RUNNING &&
		     p->sched_class == &fair_sched_class &&
		     (p->on_rq && !task_on_rq_migrating(p)));

#ifdef CONFIG_LOCKDEP
	/*
	 * The caller should hold either p->pi_lock or rq->lock, when changing
	 * a task's CPU. ->pi_lock for waking tasks, rq->lock for runnable tasks.
	 *
	 * sched_move_task() holds both and thus holding either pins the cgroup,
	 * see task_group().
	 *
	 * Furthermore, all task_rq users should acquire both locks, see
	 * task_rq_lock().
	 */
	WARN_ON_ONCE(debug_locks && !(lockdep_is_held(&p->pi_lock) ||
				      lockdep_is_held(&task_rq(p)->lock)));
#endif
	/*
	 * Clearly, migrating tasks to offline CPUs is a fairly daft thing.
	 */
	WARN_ON_ONCE(!cpu_online(new_cpu));
#endif

	trace_sched_migrate_task(p, new_cpu);

	if (task_cpu(p) != new_cpu) {
		if (p->sched_class->migrate_task_rq)
			p->sched_class->migrate_task_rq(p, new_cpu);
		p->se.nr_migrations++;
		rseq_migrate(p);
		perf_event_task_migrate(p);
		trace_android_rvh_set_task_cpu(p, new_cpu);
	}

	__set_task_cpu(p, new_cpu);
}
EXPORT_SYMBOL_GPL(set_task_cpu);

static void __migrate_swap_task(struct task_struct *p, int cpu)
{
	if (task_on_rq_queued(p)) {
		struct rq *src_rq, *dst_rq;
		struct rq_flags srf, drf;

		src_rq = task_rq(p);
		dst_rq = cpu_rq(cpu);

		rq_pin_lock(src_rq, &srf);
		rq_pin_lock(dst_rq, &drf);

		deactivate_task(src_rq, p, 0);
		set_task_cpu(p, cpu);
		activate_task(dst_rq, p, 0);
		check_preempt_curr(dst_rq, p, 0);

		rq_unpin_lock(dst_rq, &drf);
		rq_unpin_lock(src_rq, &srf);

	} else {
		/*
		 * Task isn't running anymore; make it appear like we migrated
		 * it before it went to sleep. This means on wakeup we make the
		 * previous CPU our target instead of where it really is.
		 */
		p->wake_cpu = cpu;
	}
}

struct migration_swap_arg {
	struct task_struct *src_task, *dst_task;
	int src_cpu, dst_cpu;
};

static int migrate_swap_stop(void *data)
{
	struct migration_swap_arg *arg = data;
	struct rq *src_rq, *dst_rq;
	int ret = -EAGAIN;

	if (!cpu_active(arg->src_cpu) || !cpu_active(arg->dst_cpu))
		return -EAGAIN;

	src_rq = cpu_rq(arg->src_cpu);
	dst_rq = cpu_rq(arg->dst_cpu);

	double_raw_lock(&arg->src_task->pi_lock,
			&arg->dst_task->pi_lock);
	double_rq_lock(src_rq, dst_rq);

	if (task_cpu(arg->dst_task) != arg->dst_cpu)
		goto unlock;

	if (task_cpu(arg->src_task) != arg->src_cpu)
		goto unlock;

	if (!cpumask_test_cpu(arg->dst_cpu, arg->src_task->cpus_ptr))
		goto unlock;

	if (!cpumask_test_cpu(arg->src_cpu, arg->dst_task->cpus_ptr))
		goto unlock;

	__migrate_swap_task(arg->src_task, arg->dst_cpu);
	__migrate_swap_task(arg->dst_task, arg->src_cpu);

	ret = 0;

unlock:
	double_rq_unlock(src_rq, dst_rq);
	raw_spin_unlock(&arg->dst_task->pi_lock);
	raw_spin_unlock(&arg->src_task->pi_lock);

	return ret;
}

/*
 * Cross migrate two tasks
 */
int migrate_swap(struct task_struct *cur, struct task_struct *p,
		int target_cpu, int curr_cpu)
{
	struct migration_swap_arg arg;
	int ret = -EINVAL;

	arg = (struct migration_swap_arg){
		.src_task = cur,
		.src_cpu = curr_cpu,
		.dst_task = p,
		.dst_cpu = target_cpu,
	};

	if (arg.src_cpu == arg.dst_cpu)
		goto out;

	/*
	 * These three tests are all lockless; this is OK since all of them
	 * will be re-checked with proper locks held further down the line.
	 */
	if (!cpu_active(arg.src_cpu) || !cpu_active(arg.dst_cpu))
		goto out;

	if (!cpumask_test_cpu(arg.dst_cpu, arg.src_task->cpus_ptr))
		goto out;

	if (!cpumask_test_cpu(arg.src_cpu, arg.dst_task->cpus_ptr))
		goto out;

	trace_sched_swap_numa(cur, arg.src_cpu, p, arg.dst_cpu);
	ret = stop_two_cpus(arg.dst_cpu, arg.src_cpu, migrate_swap_stop, &arg);

out:
	return ret;
}
EXPORT_SYMBOL_GPL(migrate_swap);

/*
 * wait_task_inactive - wait for a thread to unschedule.
 *
 * If @match_state is nonzero, it's the @p->state value just checked and
 * not expected to change.  If it changes, i.e. @p might have woken up,
 * then return zero.  When we succeed in waiting for @p to be off its CPU,
 * we return a positive number (its total switch count).  If a second call
 * a short while later returns the same number, the caller can be sure that
 * @p has remained unscheduled the whole time.
 *
 * The caller must ensure that the task *will* unschedule sometime soon,
 * else this function might spin for a *long* time. This function can't
 * be called with interrupts off, or it may introduce deadlock with
 * smp_call_function() if an IPI is sent by the same process we are
 * waiting to become inactive.
 */
unsigned long wait_task_inactive(struct task_struct *p, long match_state)
{
	int running, queued;
	struct rq_flags rf;
	unsigned long ncsw;
	struct rq *rq;

	for (;;) {
		/*
		 * We do the initial early heuristics without holding
		 * any task-queue locks at all. We'll only try to get
		 * the runqueue lock when things look like they will
		 * work out!
		 */
		rq = task_rq(p);

		/*
		 * If the task is actively running on another CPU
		 * still, just relax and busy-wait without holding
		 * any locks.
		 *
		 * NOTE! Since we don't hold any locks, it's not
		 * even sure that "rq" stays as the right runqueue!
		 * But we don't care, since "task_running()" will
		 * return false if the runqueue has changed and p
		 * is actually now running somewhere else!
		 */
		while (task_running(rq, p)) {
			if (match_state && unlikely(p->state != match_state))
				return 0;
			cpu_relax();
		}

		/*
		 * Ok, time to look more closely! We need the rq
		 * lock now, to be *sure*. If we're wrong, we'll
		 * just go back and repeat.
		 */
		rq = task_rq_lock(p, &rf);
		trace_sched_wait_task(p);
		running = task_running(rq, p);
		queued = task_on_rq_queued(p);
		ncsw = 0;
		if (!match_state || p->state == match_state)
			ncsw = p->nvcsw | LONG_MIN; /* sets MSB */
		task_rq_unlock(rq, p, &rf);

		/*
		 * If it changed from the expected state, bail out now.
		 */
		if (unlikely(!ncsw))
			break;

		/*
		 * Was it really running after all now that we
		 * checked with the proper locks actually held?
		 *
		 * Oops. Go back and try again..
		 */
		if (unlikely(running)) {
			cpu_relax();
			continue;
		}

		/*
		 * It's not enough that it's not actively running,
		 * it must be off the runqueue _entirely_, and not
		 * preempted!
		 *
		 * So if it was still runnable (but just not actively
		 * running right now), it's preempted, and we should
		 * yield - it could be a while.
		 */
		if (unlikely(queued)) {
			ktime_t to = NSEC_PER_SEC / HZ;

			set_current_state(TASK_UNINTERRUPTIBLE);
			schedule_hrtimeout(&to, HRTIMER_MODE_REL);
			continue;
		}

		/*
		 * Ahh, all good. It wasn't running, and it wasn't
		 * runnable, which means that it will never become
		 * running in the future either. We're all done!
		 */
		break;
	}

	return ncsw;
}

/***
 * kick_process - kick a running thread to enter/exit the kernel
 * @p: the to-be-kicked thread
 *
 * Cause a process which is running on another CPU to enter
 * kernel-mode, without any delay. (to get signals handled.)
 *
 * NOTE: this function doesn't have to take the runqueue lock,
 * because all it wants to ensure is that the remote task enters
 * the kernel. If the IPI races and the task has been migrated
 * to another CPU then no harm is done and the purpose has been
 * achieved as well.
 */
void kick_process(struct task_struct *p)
{
	int cpu;

	preempt_disable();
	cpu = task_cpu(p);
	if ((cpu != smp_processor_id()) && task_curr(p))
		smp_send_reschedule(cpu);
	preempt_enable();
}
EXPORT_SYMBOL_GPL(kick_process);

/*
 * ->cpus_ptr is protected by both rq->lock and p->pi_lock
 *
 * A few notes on cpu_active vs cpu_online:
 *
 *  - cpu_active must be a subset of cpu_online
 *
 *  - on CPU-up we allow per-CPU kthreads on the online && !active CPU,
 *    see __set_cpus_allowed_ptr(). At this point the newly online
 *    CPU isn't yet part of the sched domains, and balancing will not
 *    see it.
 *
 *  - on CPU-down we clear cpu_active() to mask the sched domains and
 *    avoid the load balancer to place new tasks on the to be removed
 *    CPU. Existing tasks will remain running there and will be taken
 *    off.
 *
 * This means that fallback selection must not select !active CPUs.
 * And can assume that any active CPU must be online. Conversely
 * select_task_rq() below may allow selection of !active CPUs in order
 * to satisfy the above rules.
 */
static int select_fallback_rq(int cpu, struct task_struct *p)
{
	int nid = cpu_to_node(cpu);
	const struct cpumask *nodemask = NULL;
	enum { cpuset, possible, fail } state = cpuset;
	int dest_cpu = -1;

	trace_android_rvh_select_fallback_rq(cpu, p, &dest_cpu);
	if (dest_cpu >= 0)
		return dest_cpu;

	/*
	 * If the node that the CPU is on has been offlined, cpu_to_node()
	 * will return -1. There is no CPU on the node, and we should
	 * select the CPU on the other node.
	 */
	if (nid != -1) {
		nodemask = cpumask_of_node(nid);

		/* Look for allowed, online CPU in same node. */
		for_each_cpu(dest_cpu, nodemask) {
			if (is_cpu_allowed(p, dest_cpu))
				return dest_cpu;
		}
	}

	for (;;) {
		/* Any allowed, online CPU? */
		for_each_cpu(dest_cpu, p->cpus_ptr) {
			if (!is_cpu_allowed(p, dest_cpu))
				continue;

			goto out;
		}

		/* No more Mr. Nice Guy. */
		switch (state) {
		case cpuset:
			if (IS_ENABLED(CONFIG_CPUSETS)) {
				cpuset_cpus_allowed_fallback(p);
				state = possible;
				break;
			}
			fallthrough;
		case possible:
			do_set_cpus_allowed(p, task_cpu_possible_mask(p));
			state = fail;
			break;
		case fail:
			BUG();
			break;
		}
	}

out:
	if (state != cpuset) {
		/*
		 * Don't tell them about moving exiting tasks or
		 * kernel threads (both mm NULL), since they never
		 * leave kernel.
		 */
		if (p->mm && printk_ratelimit()) {
			printk_deferred("process %d (%s) no longer affine to cpu%d\n",
					task_pid_nr(p), p->comm, cpu);
		}
	}

	return dest_cpu;
}

/*
 * The caller (fork, wakeup) owns p->pi_lock, ->cpus_ptr is stable.
 */
static inline
int select_task_rq(struct task_struct *p, int cpu, int sd_flags, int wake_flags)
{
	lockdep_assert_held(&p->pi_lock);

	if (p->nr_cpus_allowed > 1)
		cpu = p->sched_class->select_task_rq(p, cpu, sd_flags, wake_flags);
	else
		cpu = cpumask_any(p->cpus_ptr);

	/*
	 * In order not to call set_task_cpu() on a blocking task we need
	 * to rely on ttwu() to place the task on a valid ->cpus_ptr
	 * CPU.
	 *
	 * Since this is common to all placement strategies, this lives here.
	 *
	 * [ this allows ->select_task() to simply return task_cpu(p) and
	 *   not worry about this generic constraint ]
	 */
	if (unlikely(!is_cpu_allowed(p, cpu)))
		cpu = select_fallback_rq(task_cpu(p), p);

	return cpu;
}

void sched_set_stop_task(int cpu, struct task_struct *stop)
{
	struct sched_param param = { .sched_priority = MAX_RT_PRIO - 1 };
	struct task_struct *old_stop = cpu_rq(cpu)->stop;

	if (stop) {
		/*
		 * Make it appear like a SCHED_FIFO task, its something
		 * userspace knows about and won't get confused about.
		 *
		 * Also, it will make PI more or less work without too
		 * much confusion -- but then, stop work should not
		 * rely on PI working anyway.
		 */
		sched_setscheduler_nocheck(stop, SCHED_FIFO, &param);

		stop->sched_class = &stop_sched_class;
	}

	cpu_rq(cpu)->stop = stop;

	if (old_stop) {
		/*
		 * Reset it back to a normal scheduling class so that
		 * it can die in pieces.
		 */
		old_stop->sched_class = &rt_sched_class;
	}
}

#else

static inline int __set_cpus_allowed_ptr(struct task_struct *p,
					 const struct cpumask *new_mask, bool check)
{
	return set_cpus_allowed_ptr(p, new_mask);
}

#endif /* CONFIG_SMP */

static void
ttwu_stat(struct task_struct *p, int cpu, int wake_flags)
{
	struct rq *rq;

	if (!schedstat_enabled())
		return;

	rq = this_rq();

#ifdef CONFIG_SMP
	if (cpu == rq->cpu) {
		__schedstat_inc(rq->ttwu_local);
		__schedstat_inc(p->se.statistics.nr_wakeups_local);
	} else {
		struct sched_domain *sd;

		__schedstat_inc(p->se.statistics.nr_wakeups_remote);
		rcu_read_lock();
		for_each_domain(rq->cpu, sd) {
			if (cpumask_test_cpu(cpu, sched_domain_span(sd))) {
				__schedstat_inc(sd->ttwu_wake_remote);
				break;
			}
		}
		rcu_read_unlock();
	}

	if (wake_flags & WF_MIGRATED)
		__schedstat_inc(p->se.statistics.nr_wakeups_migrate);
#endif /* CONFIG_SMP */

	__schedstat_inc(rq->ttwu_count);
	__schedstat_inc(p->se.statistics.nr_wakeups);

	if (wake_flags & WF_SYNC)
		__schedstat_inc(p->se.statistics.nr_wakeups_sync);
}

/*
 * Mark the task runnable and perform wakeup-preemption.
 */
static void ttwu_do_wakeup(struct rq *rq, struct task_struct *p, int wake_flags,
			   struct rq_flags *rf)
{
	check_preempt_curr(rq, p, wake_flags);
	p->state = TASK_RUNNING;
	trace_sched_wakeup(p);

#ifdef CONFIG_SMP
	if (p->sched_class->task_woken) {
		/*
		 * Our task @p is fully woken up and running; so its safe to
		 * drop the rq->lock, hereafter rq is only used for statistics.
		 */
		rq_unpin_lock(rq, rf);
		p->sched_class->task_woken(rq, p);
		rq_repin_lock(rq, rf);
	}

	if (rq->idle_stamp) {
		u64 delta = rq_clock(rq) - rq->idle_stamp;
		u64 max = 2*rq->max_idle_balance_cost;

		update_avg(&rq->avg_idle, delta);

		if (rq->avg_idle > max)
			rq->avg_idle = max;

		rq->idle_stamp = 0;
	}
#endif
}

static void
ttwu_do_activate(struct rq *rq, struct task_struct *p, int wake_flags,
		 struct rq_flags *rf)
{
	int en_flags = ENQUEUE_WAKEUP | ENQUEUE_NOCLOCK;

	if (wake_flags & WF_SYNC)
		en_flags |= ENQUEUE_WAKEUP_SYNC;

	lockdep_assert_held(&rq->lock);

	if (p->sched_contributes_to_load)
		rq->nr_uninterruptible--;

#ifdef CONFIG_SMP
	if (wake_flags & WF_MIGRATED)
		en_flags |= ENQUEUE_MIGRATED;
	else
#endif
	if (p->in_iowait) {
		delayacct_blkio_end(p);
		atomic_dec(&task_rq(p)->nr_iowait);
	}

	activate_task(rq, p, en_flags);
	ttwu_do_wakeup(rq, p, wake_flags, rf);
}

/*
 * Consider @p being inside a wait loop:
 *
 *   for (;;) {
 *      set_current_state(TASK_UNINTERRUPTIBLE);
 *
 *      if (CONDITION)
 *         break;
 *
 *      schedule();
 *   }
 *   __set_current_state(TASK_RUNNING);
 *
 * between set_current_state() and schedule(). In this case @p is still
 * runnable, so all that needs doing is change p->state back to TASK_RUNNING in
 * an atomic manner.
 *
 * By taking task_rq(p)->lock we serialize against schedule(), if @p->on_rq
 * then schedule() must still happen and p->state can be changed to
 * TASK_RUNNING. Otherwise we lost the race, schedule() has happened, and we
 * need to do a full wakeup with enqueue.
 *
 * Returns: %true when the wakeup is done,
 *          %false otherwise.
 */
static int ttwu_runnable(struct task_struct *p, int wake_flags)
{
	struct rq_flags rf;
	struct rq *rq;
	int ret = 0;

	rq = __task_rq_lock(p, &rf);
	if (task_on_rq_queued(p)) {
		/* check_preempt_curr() may use rq clock */
		update_rq_clock(rq);
		ttwu_do_wakeup(rq, p, wake_flags, &rf);
		ret = 1;
	}
	__task_rq_unlock(rq, &rf);

	return ret;
}

#ifdef CONFIG_SMP
void sched_ttwu_pending(void *arg)
{
	struct llist_node *llist = arg;
	struct rq *rq = this_rq();
	struct task_struct *p, *t;
	struct rq_flags rf;

	if (!llist)
		return;

	/*
	 * rq::ttwu_pending racy indication of out-standing wakeups.
	 * Races such that false-negatives are possible, since they
	 * are shorter lived that false-positives would be.
	 */
	WRITE_ONCE(rq->ttwu_pending, 0);

	rq_lock_irqsave(rq, &rf);
	update_rq_clock(rq);

	llist_for_each_entry_safe(p, t, llist, wake_entry.llist) {
		if (WARN_ON_ONCE(p->on_cpu))
			smp_cond_load_acquire(&p->on_cpu, !VAL);

		if (WARN_ON_ONCE(task_cpu(p) != cpu_of(rq)))
			set_task_cpu(p, cpu_of(rq));

		ttwu_do_activate(rq, p, p->sched_remote_wakeup ? WF_MIGRATED : 0, &rf);
	}

	rq_unlock_irqrestore(rq, &rf);
}

void send_call_function_single_ipi(int cpu)
{
	struct rq *rq = cpu_rq(cpu);

	if (!set_nr_if_polling(rq->idle))
		arch_send_call_function_single_ipi(cpu);
	else
		trace_sched_wake_idle_without_ipi(cpu);
}

/*
 * Queue a task on the target CPUs wake_list and wake the CPU via IPI if
 * necessary. The wakee CPU on receipt of the IPI will queue the task
 * via sched_ttwu_wakeup() for activation so the wakee incurs the cost
 * of the wakeup instead of the waker.
 */
static void __ttwu_queue_wakelist(struct task_struct *p, int cpu, int wake_flags)
{
	struct rq *rq = cpu_rq(cpu);

	p->sched_remote_wakeup = !!(wake_flags & WF_MIGRATED);

	WRITE_ONCE(rq->ttwu_pending, 1);
	__smp_call_single_queue(cpu, &p->wake_entry.llist);
}

void wake_up_if_idle(int cpu)
{
	struct rq *rq = cpu_rq(cpu);
	struct rq_flags rf;

	rcu_read_lock();

	if (!is_idle_task(rcu_dereference(rq->curr)))
		goto out;

	if (set_nr_if_polling(rq->idle)) {
		trace_sched_wake_idle_without_ipi(cpu);
	} else {
		rq_lock_irqsave(rq, &rf);
		if (is_idle_task(rq->curr))
			smp_send_reschedule(cpu);
		/* Else CPU is not idle, do nothing here: */
		rq_unlock_irqrestore(rq, &rf);
	}

out:
	rcu_read_unlock();
}
EXPORT_SYMBOL_GPL(wake_up_if_idle);

bool cpus_share_cache(int this_cpu, int that_cpu)
{
	if (this_cpu == that_cpu)
		return true;

	return per_cpu(sd_llc_id, this_cpu) == per_cpu(sd_llc_id, that_cpu);
}

static inline bool ttwu_queue_cond(int cpu, int wake_flags)
{
	/*
	 * If the CPU does not share cache, then queue the task on the
	 * remote rqs wakelist to avoid accessing remote data.
	 */
	if (!cpus_share_cache(smp_processor_id(), cpu))
		return true;

	/*
	 * If the task is descheduling and the only running task on the
	 * CPU then use the wakelist to offload the task activation to
	 * the soon-to-be-idle CPU as the current CPU is likely busy.
	 * nr_running is checked to avoid unnecessary task stacking.
	 */
	if ((wake_flags & WF_ON_CPU) && cpu_rq(cpu)->nr_running <= 1)
		return true;

	return false;
}

static bool ttwu_queue_wakelist(struct task_struct *p, int cpu, int wake_flags)
{
	bool cond = false;

	trace_android_rvh_ttwu_cond(&cond);

	if ((sched_feat(TTWU_QUEUE) && ttwu_queue_cond(cpu, wake_flags)) ||
			cond) {
		if (WARN_ON_ONCE(cpu == smp_processor_id()))
			return false;

		sched_clock_cpu(cpu); /* Sync clocks across CPUs */
		__ttwu_queue_wakelist(p, cpu, wake_flags);
		return true;
	}

	return false;
}

#else /* !CONFIG_SMP */

static inline bool ttwu_queue_wakelist(struct task_struct *p, int cpu, int wake_flags)
{
	return false;
}

#endif /* CONFIG_SMP */

static void ttwu_queue(struct task_struct *p, int cpu, int wake_flags)
{
	struct rq *rq = cpu_rq(cpu);
	struct rq_flags rf;

	if (ttwu_queue_wakelist(p, cpu, wake_flags))
		return;

	rq_lock(rq, &rf);
	update_rq_clock(rq);
	ttwu_do_activate(rq, p, wake_flags, &rf);
	rq_unlock(rq, &rf);
}

/*
 * Notes on Program-Order guarantees on SMP systems.
 *
 *  MIGRATION
 *
 * The basic program-order guarantee on SMP systems is that when a task [t]
 * migrates, all its activity on its old CPU [c0] happens-before any subsequent
 * execution on its new CPU [c1].
 *
 * For migration (of runnable tasks) this is provided by the following means:
 *
 *  A) UNLOCK of the rq(c0)->lock scheduling out task t
 *  B) migration for t is required to synchronize *both* rq(c0)->lock and
 *     rq(c1)->lock (if not at the same time, then in that order).
 *  C) LOCK of the rq(c1)->lock scheduling in task
 *
 * Release/acquire chaining guarantees that B happens after A and C after B.
 * Note: the CPU doing B need not be c0 or c1
 *
 * Example:
 *
 *   CPU0            CPU1            CPU2
 *
 *   LOCK rq(0)->lock
 *   sched-out X
 *   sched-in Y
 *   UNLOCK rq(0)->lock
 *
 *                                   LOCK rq(0)->lock // orders against CPU0
 *                                   dequeue X
 *                                   UNLOCK rq(0)->lock
 *
 *                                   LOCK rq(1)->lock
 *                                   enqueue X
 *                                   UNLOCK rq(1)->lock
 *
 *                   LOCK rq(1)->lock // orders against CPU2
 *                   sched-out Z
 *                   sched-in X
 *                   UNLOCK rq(1)->lock
 *
 *
 *  BLOCKING -- aka. SLEEP + WAKEUP
 *
 * For blocking we (obviously) need to provide the same guarantee as for
 * migration. However the means are completely different as there is no lock
 * chain to provide order. Instead we do:
 *
 *   1) smp_store_release(X->on_cpu, 0)   -- finish_task()
 *   2) smp_cond_load_acquire(!X->on_cpu) -- try_to_wake_up()
 *
 * Example:
 *
 *   CPU0 (schedule)  CPU1 (try_to_wake_up) CPU2 (schedule)
 *
 *   LOCK rq(0)->lock LOCK X->pi_lock
 *   dequeue X
 *   sched-out X
 *   smp_store_release(X->on_cpu, 0);
 *
 *                    smp_cond_load_acquire(&X->on_cpu, !VAL);
 *                    X->state = WAKING
 *                    set_task_cpu(X,2)
 *
 *                    LOCK rq(2)->lock
 *                    enqueue X
 *                    X->state = RUNNING
 *                    UNLOCK rq(2)->lock
 *
 *                                          LOCK rq(2)->lock // orders against CPU1
 *                                          sched-out Z
 *                                          sched-in X
 *                                          UNLOCK rq(2)->lock
 *
 *                    UNLOCK X->pi_lock
 *   UNLOCK rq(0)->lock
 *
 *
 * However, for wakeups there is a second guarantee we must provide, namely we
 * must ensure that CONDITION=1 done by the caller can not be reordered with
 * accesses to the task state; see try_to_wake_up() and set_current_state().
 */

/**
 * try_to_wake_up - wake up a thread
 * @p: the thread to be awakened
 * @state: the mask of task states that can be woken
 * @wake_flags: wake modifier flags (WF_*)
 *
 * Conceptually does:
 *
 *   If (@state & @p->state) @p->state = TASK_RUNNING.
 *
 * If the task was not queued/runnable, also place it back on a runqueue.
 *
 * This function is atomic against schedule() which would dequeue the task.
 *
 * It issues a full memory barrier before accessing @p->state, see the comment
 * with set_current_state().
 *
 * Uses p->pi_lock to serialize against concurrent wake-ups.
 *
 * Relies on p->pi_lock stabilizing:
 *  - p->sched_class
 *  - p->cpus_ptr
 *  - p->sched_task_group
 * in order to do migration, see its use of select_task_rq()/set_task_cpu().
 *
 * Tries really hard to only take one task_rq(p)->lock for performance.
 * Takes rq->lock in:
 *  - ttwu_runnable()    -- old rq, unavoidable, see comment there;
 *  - ttwu_queue()       -- new rq, for enqueue of the task;
 *  - psi_ttwu_dequeue() -- much sadness :-( accounting will kill us.
 *
 * As a consequence we race really badly with just about everything. See the
 * many memory barriers and their comments for details.
 *
 * Return: %true if @p->state changes (an actual wakeup was done),
 *	   %false otherwise.
 */
static int
try_to_wake_up(struct task_struct *p, unsigned int state, int wake_flags)
{
	unsigned long flags;
	int cpu, success = 0;

	preempt_disable();
	if (p == current) {
		/*
		 * We're waking current, this means 'p->on_rq' and 'task_cpu(p)
		 * == smp_processor_id()'. Together this means we can special
		 * case the whole 'p->on_rq && ttwu_runnable()' case below
		 * without taking any locks.
		 *
		 * In particular:
		 *  - we rely on Program-Order guarantees for all the ordering,
		 *  - we're serialized against set_special_state() by virtue of
		 *    it disabling IRQs (this allows not taking ->pi_lock).
		 */
		if (!(p->state & state))
			goto out;

		success = 1;
		trace_sched_waking(p);
		p->state = TASK_RUNNING;
		trace_sched_wakeup(p);
		goto out;
	}

	/*
	 * If we are going to wake up a thread waiting for CONDITION we
	 * need to ensure that CONDITION=1 done by the caller can not be
	 * reordered with p->state check below. This pairs with smp_store_mb()
	 * in set_current_state() that the waiting thread does.
	 */
	raw_spin_lock_irqsave(&p->pi_lock, flags);
	smp_mb__after_spinlock();
	if (!(p->state & state))
		goto unlock;

#ifdef CONFIG_FREEZER
	/*
	 * If we're going to wake up a thread which may be frozen, then
	 * we can only do so if we have an active CPU which is capable of
	 * running it. This may not be the case when resuming from suspend,
	 * as the secondary CPUs may not yet be back online. See __thaw_task()
	 * for the actual wakeup.
	 */
	if (unlikely(frozen_or_skipped(p)) &&
	    !cpumask_intersects(cpu_active_mask, task_cpu_possible_mask(p)))
		goto unlock;
#endif

	trace_sched_waking(p);

	/* We're going to change ->state: */
	success = 1;

	/*
	 * Ensure we load p->on_rq _after_ p->state, otherwise it would
	 * be possible to, falsely, observe p->on_rq == 0 and get stuck
	 * in smp_cond_load_acquire() below.
	 *
	 * sched_ttwu_pending()			try_to_wake_up()
	 *   STORE p->on_rq = 1			  LOAD p->state
	 *   UNLOCK rq->lock
	 *
	 * __schedule() (switch to task 'p')
	 *   LOCK rq->lock			  smp_rmb();
	 *   smp_mb__after_spinlock();
	 *   UNLOCK rq->lock
	 *
	 * [task p]
	 *   STORE p->state = UNINTERRUPTIBLE	  LOAD p->on_rq
	 *
	 * Pairs with the LOCK+smp_mb__after_spinlock() on rq->lock in
	 * __schedule().  See the comment for smp_mb__after_spinlock().
	 *
	 * A similar smb_rmb() lives in try_invoke_on_locked_down_task().
	 */
	smp_rmb();
	if (READ_ONCE(p->on_rq) && ttwu_runnable(p, wake_flags))
		goto unlock;

	if (p->state & TASK_UNINTERRUPTIBLE)
		trace_sched_blocked_reason(p);

#ifdef CONFIG_SMP
	/*
	 * Ensure we load p->on_cpu _after_ p->on_rq, otherwise it would be
	 * possible to, falsely, observe p->on_cpu == 0.
	 *
	 * One must be running (->on_cpu == 1) in order to remove oneself
	 * from the runqueue.
	 *
	 * __schedule() (switch to task 'p')	try_to_wake_up()
	 *   STORE p->on_cpu = 1		  LOAD p->on_rq
	 *   UNLOCK rq->lock
	 *
	 * __schedule() (put 'p' to sleep)
	 *   LOCK rq->lock			  smp_rmb();
	 *   smp_mb__after_spinlock();
	 *   STORE p->on_rq = 0			  LOAD p->on_cpu
	 *
	 * Pairs with the LOCK+smp_mb__after_spinlock() on rq->lock in
	 * __schedule().  See the comment for smp_mb__after_spinlock().
	 *
	 * Form a control-dep-acquire with p->on_rq == 0 above, to ensure
	 * schedule()'s deactivate_task() has 'happened' and p will no longer
	 * care about it's own p->state. See the comment in __schedule().
	 */
	smp_acquire__after_ctrl_dep();

	/*
	 * We're doing the wakeup (@success == 1), they did a dequeue (p->on_rq
	 * == 0), which means we need to do an enqueue, change p->state to
	 * TASK_WAKING such that we can unlock p->pi_lock before doing the
	 * enqueue, such as ttwu_queue_wakelist().
	 */
	p->state = TASK_WAKING;

	/*
	 * If the owning (remote) CPU is still in the middle of schedule() with
	 * this task as prev, considering queueing p on the remote CPUs wake_list
	 * which potentially sends an IPI instead of spinning on p->on_cpu to
	 * let the waker make forward progress. This is safe because IRQs are
	 * disabled and the IPI will deliver after on_cpu is cleared.
	 *
	 * Ensure we load task_cpu(p) after p->on_cpu:
	 *
	 * set_task_cpu(p, cpu);
	 *   STORE p->cpu = @cpu
	 * __schedule() (switch to task 'p')
	 *   LOCK rq->lock
	 *   smp_mb__after_spin_lock()		smp_cond_load_acquire(&p->on_cpu)
	 *   STORE p->on_cpu = 1		LOAD p->cpu
	 *
	 * to ensure we observe the correct CPU on which the task is currently
	 * scheduling.
	 */
	if (smp_load_acquire(&p->on_cpu) &&
	    ttwu_queue_wakelist(p, task_cpu(p), wake_flags | WF_ON_CPU))
		goto unlock;

	/*
	 * If the owning (remote) CPU is still in the middle of schedule() with
	 * this task as prev, wait until its done referencing the task.
	 *
	 * Pairs with the smp_store_release() in finish_task().
	 *
	 * This ensures that tasks getting woken will be fully ordered against
	 * their previous state and preserve Program Order.
	 */
	smp_cond_load_acquire(&p->on_cpu, !VAL);

	trace_android_rvh_try_to_wake_up(p);

	cpu = select_task_rq(p, p->wake_cpu, SD_BALANCE_WAKE, wake_flags);
	if (task_cpu(p) != cpu) {
		if (p->in_iowait) {
			delayacct_blkio_end(p);
			atomic_dec(&task_rq(p)->nr_iowait);
		}

		wake_flags |= WF_MIGRATED;
		psi_ttwu_dequeue(p);
		set_task_cpu(p, cpu);
	}
#else
	cpu = task_cpu(p);
#endif /* CONFIG_SMP */

	ttwu_queue(p, cpu, wake_flags);
unlock:
	raw_spin_unlock_irqrestore(&p->pi_lock, flags);
out:
	if (success) {
		trace_android_rvh_try_to_wake_up_success(p);
		ttwu_stat(p, task_cpu(p), wake_flags);
	}
	preempt_enable();

	return success;
}

/**
 * try_invoke_on_locked_down_task - Invoke a function on task in fixed state
 * @p: Process for which the function is to be invoked, can be @current.
 * @func: Function to invoke.
 * @arg: Argument to function.
 *
 * If the specified task can be quickly locked into a definite state
 * (either sleeping or on a given runqueue), arrange to keep it in that
 * state while invoking @func(@arg).  This function can use ->on_rq and
 * task_curr() to work out what the state is, if required.  Given that
 * @func can be invoked with a runqueue lock held, it had better be quite
 * lightweight.
 *
 * Returns:
 *	@false if the task slipped out from under the locks.
 *	@true if the task was locked onto a runqueue or is sleeping.
 *		However, @func can override this by returning @false.
 */
bool try_invoke_on_locked_down_task(struct task_struct *p, bool (*func)(struct task_struct *t, void *arg), void *arg)
{
	struct rq_flags rf;
	bool ret = false;
	struct rq *rq;

	raw_spin_lock_irqsave(&p->pi_lock, rf.flags);
	if (p->on_rq) {
		rq = __task_rq_lock(p, &rf);
		if (task_rq(p) == rq)
			ret = func(p, arg);
		rq_unlock(rq, &rf);
	} else {
		switch (p->state) {
		case TASK_RUNNING:
		case TASK_WAKING:
			break;
		default:
			smp_rmb(); // See smp_rmb() comment in try_to_wake_up().
			if (!p->on_rq)
				ret = func(p, arg);
		}
	}
	raw_spin_unlock_irqrestore(&p->pi_lock, rf.flags);
	return ret;
}

/**
 * wake_up_process - Wake up a specific process
 * @p: The process to be woken up.
 *
 * Attempt to wake up the nominated process and move it to the set of runnable
 * processes.
 *
 * Return: 1 if the process was woken up, 0 if it was already running.
 *
 * This function executes a full memory barrier before accessing the task state.
 */
int wake_up_process(struct task_struct *p)
{
	return try_to_wake_up(p, TASK_NORMAL, 0);
}
EXPORT_SYMBOL(wake_up_process);

int wake_up_state(struct task_struct *p, unsigned int state)
{
	return try_to_wake_up(p, state, 0);
}

/*
 * Perform scheduler related setup for a newly forked process p.
 * p is forked by current.
 *
 * __sched_fork() is basic setup used by init_idle() too:
 */
static void __sched_fork(unsigned long clone_flags, struct task_struct *p)
{
	p->on_rq			= 0;

	p->se.on_rq			= 0;
	p->se.exec_start		= 0;
	p->se.sum_exec_runtime		= 0;
	p->se.prev_sum_exec_runtime	= 0;
	p->se.nr_migrations		= 0;
	p->se.vruntime			= 0;
	INIT_LIST_HEAD(&p->se.group_node);

#ifdef CONFIG_FAIR_GROUP_SCHED
	p->se.cfs_rq			= NULL;
#endif

	trace_android_rvh_sched_fork_init(p);

#ifdef CONFIG_SCHEDSTATS
	/* Even if schedstat is disabled, there should not be garbage */
	memset(&p->se.statistics, 0, sizeof(p->se.statistics));
#endif

	RB_CLEAR_NODE(&p->dl.rb_node);
	init_dl_task_timer(&p->dl);
	init_dl_inactive_task_timer(&p->dl);
	__dl_clear_params(p);

	INIT_LIST_HEAD(&p->rt.run_list);
	p->rt.timeout		= 0;
	p->rt.time_slice	= sched_rr_timeslice;
	p->rt.on_rq		= 0;
	p->rt.on_list		= 0;

#ifdef CONFIG_PREEMPT_NOTIFIERS
	INIT_HLIST_HEAD(&p->preempt_notifiers);
#endif

#ifdef CONFIG_COMPACTION
	p->capture_control = NULL;
#endif
	init_numa_balancing(clone_flags, p);
#ifdef CONFIG_SMP
	p->wake_entry.u_flags = CSD_TYPE_TTWU;
#endif
}

DEFINE_STATIC_KEY_FALSE(sched_numa_balancing);

#ifdef CONFIG_NUMA_BALANCING

void set_numabalancing_state(bool enabled)
{
	if (enabled)
		static_branch_enable(&sched_numa_balancing);
	else
		static_branch_disable(&sched_numa_balancing);
}

#ifdef CONFIG_PROC_SYSCTL
int sysctl_numa_balancing(struct ctl_table *table, int write,
			  void *buffer, size_t *lenp, loff_t *ppos)
{
	struct ctl_table t;
	int err;
	int state = static_branch_likely(&sched_numa_balancing);

	if (write && !capable(CAP_SYS_ADMIN))
		return -EPERM;

	t = *table;
	t.data = &state;
	err = proc_dointvec_minmax(&t, write, buffer, lenp, ppos);
	if (err < 0)
		return err;
	if (write)
		set_numabalancing_state(state);
	return err;
}
#endif
#endif

#ifdef CONFIG_SCHEDSTATS

DEFINE_STATIC_KEY_FALSE(sched_schedstats);
static bool __initdata __sched_schedstats = false;

static void set_schedstats(bool enabled)
{
	if (enabled)
		static_branch_enable(&sched_schedstats);
	else
		static_branch_disable(&sched_schedstats);
}

void force_schedstat_enabled(void)
{
	if (!schedstat_enabled()) {
		pr_info("kernel profiling enabled schedstats, disable via kernel.sched_schedstats.\n");
		static_branch_enable(&sched_schedstats);
	}
}

static int __init setup_schedstats(char *str)
{
	int ret = 0;
	if (!str)
		goto out;

	/*
	 * This code is called before jump labels have been set up, so we can't
	 * change the static branch directly just yet.  Instead set a temporary
	 * variable so init_schedstats() can do it later.
	 */
	if (!strcmp(str, "enable")) {
		__sched_schedstats = true;
		ret = 1;
	} else if (!strcmp(str, "disable")) {
		__sched_schedstats = false;
		ret = 1;
	}
out:
	if (!ret)
		pr_warn("Unable to parse schedstats=\n");

	return ret;
}
__setup("schedstats=", setup_schedstats);

static void __init init_schedstats(void)
{
	set_schedstats(__sched_schedstats);
}

#ifdef CONFIG_PROC_SYSCTL
int sysctl_schedstats(struct ctl_table *table, int write, void *buffer,
		size_t *lenp, loff_t *ppos)
{
	struct ctl_table t;
	int err;
	int state = static_branch_likely(&sched_schedstats);

	if (write && !capable(CAP_SYS_ADMIN))
		return -EPERM;

	t = *table;
	t.data = &state;
	err = proc_dointvec_minmax(&t, write, buffer, lenp, ppos);
	if (err < 0)
		return err;
	if (write)
		set_schedstats(state);
	return err;
}
#endif /* CONFIG_PROC_SYSCTL */
#else  /* !CONFIG_SCHEDSTATS */
static inline void init_schedstats(void) {}
#endif /* CONFIG_SCHEDSTATS */

/*
 * fork()/clone()-time setup:
 */
int sched_fork(unsigned long clone_flags, struct task_struct *p)
{
	trace_android_rvh_sched_fork(p);

	__sched_fork(clone_flags, p);
	/*
	 * We mark the process as NEW here. This guarantees that
	 * nobody will actually run it, and a signal or other external
	 * event cannot wake it up and insert it on the runqueue either.
	 */
	p->state = TASK_NEW;

	/*
	 * Make sure we do not leak PI boosting priority to the child.
	 */
	p->prio = current->normal_prio;
	trace_android_rvh_prepare_prio_fork(p);

	uclamp_fork(p);

	/*
	 * Revert to default priority/policy on fork if requested.
	 */
	if (unlikely(p->sched_reset_on_fork)) {
		if (task_has_dl_policy(p) || task_has_rt_policy(p)) {
			p->policy = SCHED_NORMAL;
			p->static_prio = NICE_TO_PRIO(0);
			p->rt_priority = 0;
		} else if (PRIO_TO_NICE(p->static_prio) < 0)
			p->static_prio = NICE_TO_PRIO(0);

		p->prio = p->normal_prio = p->static_prio;
		set_load_weight(p, false);

		/*
		 * We don't need the reset flag anymore after the fork. It has
		 * fulfilled its duty:
		 */
		p->sched_reset_on_fork = 0;
	}

	if (dl_prio(p->prio))
		return -EAGAIN;
	else if (rt_prio(p->prio))
		p->sched_class = &rt_sched_class;
	else
		p->sched_class = &fair_sched_class;

	init_entity_runnable_average(&p->se);
	trace_android_rvh_finish_prio_fork(p);
<<<<<<< HEAD

=======
>>>>>>> 334f1c6b

#ifdef CONFIG_SCHED_INFO
	if (likely(sched_info_on()))
		memset(&p->sched_info, 0, sizeof(p->sched_info));
#endif
#if defined(CONFIG_SMP)
	p->on_cpu = 0;
#endif
	init_task_preempt_count(p);
#ifdef CONFIG_SMP
	plist_node_init(&p->pushable_tasks, MAX_PRIO);
	RB_CLEAR_NODE(&p->pushable_dl_tasks);
#endif
	return 0;
}

void sched_cgroup_fork(struct task_struct *p, struct kernel_clone_args *kargs)
{
	unsigned long flags;

	/*
	 * Because we're not yet on the pid-hash, p->pi_lock isn't strictly
	 * required yet, but lockdep gets upset if rules are violated.
	 */
	raw_spin_lock_irqsave(&p->pi_lock, flags);
#ifdef CONFIG_CGROUP_SCHED
	if (1) {
		struct task_group *tg;

		tg = container_of(kargs->cset->subsys[cpu_cgrp_id],
				  struct task_group, css);
		tg = autogroup_task_group(p, tg);
		p->sched_task_group = tg;
	}
#endif
	rseq_migrate(p);
	/*
	 * We're setting the CPU for the first time, we don't migrate,
	 * so use __set_task_cpu().
	 */
	__set_task_cpu(p, smp_processor_id());
	if (p->sched_class->task_fork)
		p->sched_class->task_fork(p);
	raw_spin_unlock_irqrestore(&p->pi_lock, flags);
}

void sched_post_fork(struct task_struct *p)
{
	uclamp_post_fork(p);
}

unsigned long to_ratio(u64 period, u64 runtime)
{
	if (runtime == RUNTIME_INF)
		return BW_UNIT;

	/*
	 * Doing this here saves a lot of checks in all
	 * the calling paths, and returning zero seems
	 * safe for them anyway.
	 */
	if (period == 0)
		return 0;

	return div64_u64(runtime << BW_SHIFT, period);
}

/*
 * wake_up_new_task - wake up a newly created task for the first time.
 *
 * This function will do some initial scheduler statistics housekeeping
 * that must be done for every newly created context, then puts the task
 * on the runqueue and wakes it.
 */
void wake_up_new_task(struct task_struct *p)
{
	struct rq_flags rf;
	struct rq *rq;

	trace_android_rvh_wake_up_new_task(p);

	raw_spin_lock_irqsave(&p->pi_lock, rf.flags);
	p->state = TASK_RUNNING;
#ifdef CONFIG_SMP
	/*
	 * Fork balancing, do it here and not earlier because:
	 *  - cpus_ptr can change in the fork path
	 *  - any previously selected CPU might disappear through hotplug
	 *
	 * Use __set_task_cpu() to avoid calling sched_class::migrate_task_rq,
	 * as we're not fully set-up yet.
	 */
	p->recent_used_cpu = task_cpu(p);
	rseq_migrate(p);
	__set_task_cpu(p, select_task_rq(p, task_cpu(p), SD_BALANCE_FORK, 0));
#endif
	rq = __task_rq_lock(p, &rf);
	update_rq_clock(rq);
	post_init_entity_util_avg(p);
	trace_android_rvh_new_task_stats(p);

	activate_task(rq, p, ENQUEUE_NOCLOCK);
	trace_sched_wakeup_new(p);
	check_preempt_curr(rq, p, WF_FORK);
#ifdef CONFIG_SMP
	if (p->sched_class->task_woken) {
		/*
		 * Nothing relies on rq->lock after this, so its fine to
		 * drop it.
		 */
		rq_unpin_lock(rq, &rf);
		p->sched_class->task_woken(rq, p);
		rq_repin_lock(rq, &rf);
	}
#endif
	task_rq_unlock(rq, p, &rf);
}

#ifdef CONFIG_PREEMPT_NOTIFIERS

static DEFINE_STATIC_KEY_FALSE(preempt_notifier_key);

void preempt_notifier_inc(void)
{
	static_branch_inc(&preempt_notifier_key);
}
EXPORT_SYMBOL_GPL(preempt_notifier_inc);

void preempt_notifier_dec(void)
{
	static_branch_dec(&preempt_notifier_key);
}
EXPORT_SYMBOL_GPL(preempt_notifier_dec);

/**
 * preempt_notifier_register - tell me when current is being preempted & rescheduled
 * @notifier: notifier struct to register
 */
void preempt_notifier_register(struct preempt_notifier *notifier)
{
	if (!static_branch_unlikely(&preempt_notifier_key))
		WARN(1, "registering preempt_notifier while notifiers disabled\n");

	hlist_add_head(&notifier->link, &current->preempt_notifiers);
}
EXPORT_SYMBOL_GPL(preempt_notifier_register);

/**
 * preempt_notifier_unregister - no longer interested in preemption notifications
 * @notifier: notifier struct to unregister
 *
 * This is *not* safe to call from within a preemption notifier.
 */
void preempt_notifier_unregister(struct preempt_notifier *notifier)
{
	hlist_del(&notifier->link);
}
EXPORT_SYMBOL_GPL(preempt_notifier_unregister);

static void __fire_sched_in_preempt_notifiers(struct task_struct *curr)
{
	struct preempt_notifier *notifier;

	hlist_for_each_entry(notifier, &curr->preempt_notifiers, link)
		notifier->ops->sched_in(notifier, raw_smp_processor_id());
}

static __always_inline void fire_sched_in_preempt_notifiers(struct task_struct *curr)
{
	if (static_branch_unlikely(&preempt_notifier_key))
		__fire_sched_in_preempt_notifiers(curr);
}

static void
__fire_sched_out_preempt_notifiers(struct task_struct *curr,
				   struct task_struct *next)
{
	struct preempt_notifier *notifier;

	hlist_for_each_entry(notifier, &curr->preempt_notifiers, link)
		notifier->ops->sched_out(notifier, next);
}

static __always_inline void
fire_sched_out_preempt_notifiers(struct task_struct *curr,
				 struct task_struct *next)
{
	if (static_branch_unlikely(&preempt_notifier_key))
		__fire_sched_out_preempt_notifiers(curr, next);
}

#else /* !CONFIG_PREEMPT_NOTIFIERS */

static inline void fire_sched_in_preempt_notifiers(struct task_struct *curr)
{
}

static inline void
fire_sched_out_preempt_notifiers(struct task_struct *curr,
				 struct task_struct *next)
{
}

#endif /* CONFIG_PREEMPT_NOTIFIERS */

static inline void prepare_task(struct task_struct *next)
{
#ifdef CONFIG_SMP
	/*
	 * Claim the task as running, we do this before switching to it
	 * such that any running task will have this set.
	 *
	 * See the ttwu() WF_ON_CPU case and its ordering comment.
	 */
	WRITE_ONCE(next->on_cpu, 1);
#endif
}

static inline void finish_task(struct task_struct *prev)
{
#ifdef CONFIG_SMP
	/*
	 * This must be the very last reference to @prev from this CPU. After
	 * p->on_cpu is cleared, the task can be moved to a different CPU. We
	 * must ensure this doesn't happen until the switch is completely
	 * finished.
	 *
	 * In particular, the load of prev->state in finish_task_switch() must
	 * happen before this.
	 *
	 * Pairs with the smp_cond_load_acquire() in try_to_wake_up().
	 */
	smp_store_release(&prev->on_cpu, 0);
#endif
}

static inline void
prepare_lock_switch(struct rq *rq, struct task_struct *next, struct rq_flags *rf)
{
	/*
	 * Since the runqueue lock will be released by the next
	 * task (which is an invalid locking op but in the case
	 * of the scheduler it's an obvious special-case), so we
	 * do an early lockdep release here:
	 */
	rq_unpin_lock(rq, rf);
	spin_release(&rq->lock.dep_map, _THIS_IP_);
#ifdef CONFIG_DEBUG_SPINLOCK
	/* this is a valid case when another task releases the spinlock */
	rq->lock.owner = next;
#endif
}

static inline void finish_lock_switch(struct rq *rq)
{
	/*
	 * If we are tracking spinlock dependencies then we have to
	 * fix up the runqueue lock - which gets 'carried over' from
	 * prev into current:
	 */
	spin_acquire(&rq->lock.dep_map, 0, 0, _THIS_IP_);
	raw_spin_unlock_irq(&rq->lock);
}

/*
 * NOP if the arch has not defined these:
 */

#ifndef prepare_arch_switch
# define prepare_arch_switch(next)	do { } while (0)
#endif

#ifndef finish_arch_post_lock_switch
# define finish_arch_post_lock_switch()	do { } while (0)
#endif

/**
 * prepare_task_switch - prepare to switch tasks
 * @rq: the runqueue preparing to switch
 * @prev: the current task that is being switched out
 * @next: the task we are going to switch to.
 *
 * This is called with the rq lock held and interrupts off. It must
 * be paired with a subsequent finish_task_switch after the context
 * switch.
 *
 * prepare_task_switch sets up locking and calls architecture specific
 * hooks.
 */
static inline void
prepare_task_switch(struct rq *rq, struct task_struct *prev,
		    struct task_struct *next)
{
	kcov_prepare_switch(prev);
	sched_info_switch(rq, prev, next);
	perf_event_task_sched_out(prev, next);
	rseq_preempt(prev);
	fire_sched_out_preempt_notifiers(prev, next);
	prepare_task(next);
	prepare_arch_switch(next);
}

/**
 * finish_task_switch - clean up after a task-switch
 * @prev: the thread we just switched away from.
 *
 * finish_task_switch must be called after the context switch, paired
 * with a prepare_task_switch call before the context switch.
 * finish_task_switch will reconcile locking set up by prepare_task_switch,
 * and do any other architecture-specific cleanup actions.
 *
 * Note that we may have delayed dropping an mm in context_switch(). If
 * so, we finish that here outside of the runqueue lock. (Doing it
 * with the lock held can cause deadlocks; see schedule() for
 * details.)
 *
 * The context switch have flipped the stack from under us and restored the
 * local variables which were saved when this task called schedule() in the
 * past. prev == current is still correct but we need to recalculate this_rq
 * because prev may have moved to another CPU.
 */
static struct rq *finish_task_switch(struct task_struct *prev)
	__releases(rq->lock)
{
	struct rq *rq = this_rq();
	struct mm_struct *mm = rq->prev_mm;
	long prev_state;

	/*
	 * The previous task will have left us with a preempt_count of 2
	 * because it left us after:
	 *
	 *	schedule()
	 *	  preempt_disable();			// 1
	 *	  __schedule()
	 *	    raw_spin_lock_irq(&rq->lock)	// 2
	 *
	 * Also, see FORK_PREEMPT_COUNT.
	 */
	if (WARN_ONCE(preempt_count() != 2*PREEMPT_DISABLE_OFFSET,
		      "corrupted preempt_count: %s/%d/0x%x\n",
		      current->comm, current->pid, preempt_count()))
		preempt_count_set(FORK_PREEMPT_COUNT);

	rq->prev_mm = NULL;

	/*
	 * A task struct has one reference for the use as "current".
	 * If a task dies, then it sets TASK_DEAD in tsk->state and calls
	 * schedule one last time. The schedule call will never return, and
	 * the scheduled task must drop that reference.
	 *
	 * We must observe prev->state before clearing prev->on_cpu (in
	 * finish_task), otherwise a concurrent wakeup can get prev
	 * running on another CPU and we could rave with its RUNNING -> DEAD
	 * transition, resulting in a double drop.
	 */
	prev_state = prev->state;
	vtime_task_switch(prev);
	perf_event_task_sched_in(prev, current);
	finish_task(prev);
	finish_lock_switch(rq);
	finish_arch_post_lock_switch();
	kcov_finish_switch(current);

	fire_sched_in_preempt_notifiers(current);
	/*
	 * When switching through a kernel thread, the loop in
	 * membarrier_{private,global}_expedited() may have observed that
	 * kernel thread and not issued an IPI. It is therefore possible to
	 * schedule between user->kernel->user threads without passing though
	 * switch_mm(). Membarrier requires a barrier after storing to
	 * rq->curr, before returning to userspace, so provide them here:
	 *
	 * - a full memory barrier for {PRIVATE,GLOBAL}_EXPEDITED, implicitly
	 *   provided by mmdrop(),
	 * - a sync_core for SYNC_CORE.
	 */
	if (mm) {
		membarrier_mm_sync_core_before_usermode(mm);
		mmdrop(mm);
	}
	if (unlikely(prev_state == TASK_DEAD)) {
		if (prev->sched_class->task_dead)
			prev->sched_class->task_dead(prev);

		/*
		 * Remove function-return probe instances associated with this
		 * task and put them back on the free list.
		 */
		kprobe_flush_task(prev);
		trace_android_rvh_flush_task(prev);

		/* Task is done with its stack. */
		put_task_stack(prev);

		put_task_struct_rcu_user(prev);
	}

	tick_nohz_task_switch();
	return rq;
}

#ifdef CONFIG_SMP

/* rq->lock is NOT held, but preemption is disabled */
static void __balance_callback(struct rq *rq)
{
	struct callback_head *head, *next;
	void (*func)(struct rq *rq);
	unsigned long flags;

	raw_spin_lock_irqsave(&rq->lock, flags);
	head = rq->balance_callback;
	rq->balance_callback = NULL;
	while (head) {
		func = (void (*)(struct rq *))head->func;
		next = head->next;
		head->next = NULL;
		head = next;

		func(rq);
	}
	raw_spin_unlock_irqrestore(&rq->lock, flags);
}

static inline void balance_callback(struct rq *rq)
{
	if (unlikely(rq->balance_callback))
		__balance_callback(rq);
}

#else

static inline void balance_callback(struct rq *rq)
{
}

#endif

/**
 * schedule_tail - first thing a freshly forked thread must call.
 * @prev: the thread we just switched away from.
 */
asmlinkage __visible void schedule_tail(struct task_struct *prev)
	__releases(rq->lock)
{
	struct rq *rq;

	/*
	 * New tasks start with FORK_PREEMPT_COUNT, see there and
	 * finish_task_switch() for details.
	 *
	 * finish_task_switch() will drop rq->lock() and lower preempt_count
	 * and the preempt_enable() will end up enabling preemption (on
	 * PREEMPT_COUNT kernels).
	 */

	rq = finish_task_switch(prev);
	balance_callback(rq);
	preempt_enable();

	if (current->set_child_tid)
		put_user(task_pid_vnr(current), current->set_child_tid);

	calculate_sigpending();
}

/*
 * context_switch - switch to the new MM and the new thread's register state.
 */
static __always_inline struct rq *
context_switch(struct rq *rq, struct task_struct *prev,
	       struct task_struct *next, struct rq_flags *rf)
{
	prepare_task_switch(rq, prev, next);

	/*
	 * For paravirt, this is coupled with an exit in switch_to to
	 * combine the page table reload and the switch backend into
	 * one hypercall.
	 */
	arch_start_context_switch(prev);

	/*
	 * kernel -> kernel   lazy + transfer active
	 *   user -> kernel   lazy + mmgrab() active
	 *
	 * kernel ->   user   switch + mmdrop() active
	 *   user ->   user   switch
	 */
	if (!next->mm) {                                // to kernel
		enter_lazy_tlb(prev->active_mm, next);

		next->active_mm = prev->active_mm;
		if (prev->mm)                           // from user
			mmgrab(prev->active_mm);
		else
			prev->active_mm = NULL;
	} else {                                        // to user
		membarrier_switch_mm(rq, prev->active_mm, next->mm);
		/*
		 * sys_membarrier() requires an smp_mb() between setting
		 * rq->curr / membarrier_switch_mm() and returning to userspace.
		 *
		 * The below provides this either through switch_mm(), or in
		 * case 'prev->active_mm == next->mm' through
		 * finish_task_switch()'s mmdrop().
		 */
		switch_mm_irqs_off(prev->active_mm, next->mm, next);
		lru_gen_use_mm(next->mm);

		if (!prev->mm) {                        // from kernel
			/* will mmdrop() in finish_task_switch(). */
			rq->prev_mm = prev->active_mm;
			prev->active_mm = NULL;
		}
	}

	rq->clock_update_flags &= ~(RQCF_ACT_SKIP|RQCF_REQ_SKIP);

	prepare_lock_switch(rq, next, rf);

	/* Here we just switch the register state and the stack. */
	switch_to(prev, next, prev);
	barrier();

	return finish_task_switch(prev);
}

/*
 * nr_running and nr_context_switches:
 *
 * externally visible scheduler statistics: current number of runnable
 * threads, total number of context switches performed since bootup.
 */
unsigned long nr_running(void)
{
	unsigned long i, sum = 0;

	for_each_online_cpu(i)
		sum += cpu_rq(i)->nr_running;

	return sum;
}

/*
 * Check if only the current task is running on the CPU.
 *
 * Caution: this function does not check that the caller has disabled
 * preemption, thus the result might have a time-of-check-to-time-of-use
 * race.  The caller is responsible to use it correctly, for example:
 *
 * - from a non-preemptible section (of course)
 *
 * - from a thread that is bound to a single CPU
 *
 * - in a loop with very short iterations (e.g. a polling loop)
 */
bool single_task_running(void)
{
	return raw_rq()->nr_running == 1;
}
EXPORT_SYMBOL(single_task_running);

unsigned long long nr_context_switches(void)
{
	int i;
	unsigned long long sum = 0;

	for_each_possible_cpu(i)
		sum += cpu_rq(i)->nr_switches;

	return sum;
}

/*
 * Consumers of these two interfaces, like for example the cpuidle menu
 * governor, are using nonsensical data. Preferring shallow idle state selection
 * for a CPU that has IO-wait which might not even end up running the task when
 * it does become runnable.
 */

unsigned long nr_iowait_cpu(int cpu)
{
	return atomic_read(&cpu_rq(cpu)->nr_iowait);
}

/*
 * IO-wait accounting, and how its mostly bollocks (on SMP).
 *
 * The idea behind IO-wait account is to account the idle time that we could
 * have spend running if it were not for IO. That is, if we were to improve the
 * storage performance, we'd have a proportional reduction in IO-wait time.
 *
 * This all works nicely on UP, where, when a task blocks on IO, we account
 * idle time as IO-wait, because if the storage were faster, it could've been
 * running and we'd not be idle.
 *
 * This has been extended to SMP, by doing the same for each CPU. This however
 * is broken.
 *
 * Imagine for instance the case where two tasks block on one CPU, only the one
 * CPU will have IO-wait accounted, while the other has regular idle. Even
 * though, if the storage were faster, both could've ran at the same time,
 * utilising both CPUs.
 *
 * This means, that when looking globally, the current IO-wait accounting on
 * SMP is a lower bound, by reason of under accounting.
 *
 * Worse, since the numbers are provided per CPU, they are sometimes
 * interpreted per CPU, and that is nonsensical. A blocked task isn't strictly
 * associated with any one particular CPU, it can wake to another CPU than it
 * blocked on. This means the per CPU IO-wait number is meaningless.
 *
 * Task CPU affinities can make all that even more 'interesting'.
 */

unsigned long nr_iowait(void)
{
	unsigned long i, sum = 0;

	for_each_possible_cpu(i)
		sum += nr_iowait_cpu(i);

	return sum;
}

#ifdef CONFIG_SMP

/*
 * sched_exec - execve() is a valuable balancing opportunity, because at
 * this point the task has the smallest effective memory and cache footprint.
 */
void sched_exec(void)
{
	struct task_struct *p = current;
	unsigned long flags;
	int dest_cpu;
	bool cond = false;

	trace_android_rvh_sched_exec(&cond);
	if (cond)
		return;

	raw_spin_lock_irqsave(&p->pi_lock, flags);
	dest_cpu = p->sched_class->select_task_rq(p, task_cpu(p), SD_BALANCE_EXEC, 0);
	if (dest_cpu == smp_processor_id())
		goto unlock;

	if (likely(cpu_active(dest_cpu))) {
		struct migration_arg arg = { p, dest_cpu };

		raw_spin_unlock_irqrestore(&p->pi_lock, flags);
		stop_one_cpu(task_cpu(p), migration_cpu_stop, &arg);
		return;
	}
unlock:
	raw_spin_unlock_irqrestore(&p->pi_lock, flags);
}

#endif

DEFINE_PER_CPU(struct kernel_stat, kstat);
DEFINE_PER_CPU(struct kernel_cpustat, kernel_cpustat);

EXPORT_PER_CPU_SYMBOL(kstat);
EXPORT_PER_CPU_SYMBOL(kernel_cpustat);

/*
 * The function fair_sched_class.update_curr accesses the struct curr
 * and its field curr->exec_start; when called from task_sched_runtime(),
 * we observe a high rate of cache misses in practice.
 * Prefetching this data results in improved performance.
 */
static inline void prefetch_curr_exec_start(struct task_struct *p)
{
#ifdef CONFIG_FAIR_GROUP_SCHED
	struct sched_entity *curr = (&p->se)->cfs_rq->curr;
#else
	struct sched_entity *curr = (&task_rq(p)->cfs)->curr;
#endif
	prefetch(curr);
	prefetch(&curr->exec_start);
}

/*
 * Return accounted runtime for the task.
 * In case the task is currently running, return the runtime plus current's
 * pending runtime that have not been accounted yet.
 */
unsigned long long task_sched_runtime(struct task_struct *p)
{
	struct rq_flags rf;
	struct rq *rq;
	u64 ns;

#if defined(CONFIG_64BIT) && defined(CONFIG_SMP)
	/*
	 * 64-bit doesn't need locks to atomically read a 64-bit value.
	 * So we have a optimization chance when the task's delta_exec is 0.
	 * Reading ->on_cpu is racy, but this is ok.
	 *
	 * If we race with it leaving CPU, we'll take a lock. So we're correct.
	 * If we race with it entering CPU, unaccounted time is 0. This is
	 * indistinguishable from the read occurring a few cycles earlier.
	 * If we see ->on_cpu without ->on_rq, the task is leaving, and has
	 * been accounted, so we're correct here as well.
	 */
	if (!p->on_cpu || !task_on_rq_queued(p))
		return p->se.sum_exec_runtime;
#endif

	rq = task_rq_lock(p, &rf);
	/*
	 * Must be ->curr _and_ ->on_rq.  If dequeued, we would
	 * project cycles that may never be accounted to this
	 * thread, breaking clock_gettime().
	 */
	if (task_current(rq, p) && task_on_rq_queued(p)) {
		prefetch_curr_exec_start(p);
		update_rq_clock(rq);
		p->sched_class->update_curr(rq);
	}
	ns = p->se.sum_exec_runtime;
	task_rq_unlock(rq, p, &rf);

	return ns;
}
EXPORT_SYMBOL_GPL(task_sched_runtime);

/*
 * This function gets called by the timer code, with HZ frequency.
 * We call it with interrupts disabled.
 */
void scheduler_tick(void)
{
	int cpu = smp_processor_id();
	struct rq *rq = cpu_rq(cpu);
	struct task_struct *curr = rq->curr;
	struct rq_flags rf;
	unsigned long thermal_pressure;

	arch_scale_freq_tick();
	sched_clock_tick();

	rq_lock(rq, &rf);

	trace_android_rvh_tick_entry(rq);
	update_rq_clock(rq);
	thermal_pressure = arch_scale_thermal_pressure(cpu_of(rq));
	update_thermal_load_avg(rq_clock_thermal(rq), rq, thermal_pressure);
	curr->sched_class->task_tick(rq, curr, 0);
	calc_global_load_tick(rq);
	psi_task_tick(rq);

	rq_unlock(rq, &rf);

	perf_event_task_tick();

#ifdef CONFIG_SMP
	rq->idle_balance = idle_cpu(cpu);
	trigger_load_balance(rq);
#endif

	trace_android_vh_scheduler_tick(rq);
}

#ifdef CONFIG_NO_HZ_FULL

struct tick_work {
	int			cpu;
	atomic_t		state;
	struct delayed_work	work;
};
/* Values for ->state, see diagram below. */
#define TICK_SCHED_REMOTE_OFFLINE	0
#define TICK_SCHED_REMOTE_OFFLINING	1
#define TICK_SCHED_REMOTE_RUNNING	2

/*
 * State diagram for ->state:
 *
 *
 *          TICK_SCHED_REMOTE_OFFLINE
 *                    |   ^
 *                    |   |
 *                    |   | sched_tick_remote()
 *                    |   |
 *                    |   |
 *                    +--TICK_SCHED_REMOTE_OFFLINING
 *                    |   ^
 *                    |   |
 * sched_tick_start() |   | sched_tick_stop()
 *                    |   |
 *                    V   |
 *          TICK_SCHED_REMOTE_RUNNING
 *
 *
 * Other transitions get WARN_ON_ONCE(), except that sched_tick_remote()
 * and sched_tick_start() are happy to leave the state in RUNNING.
 */

static struct tick_work __percpu *tick_work_cpu;

static void sched_tick_remote(struct work_struct *work)
{
	struct delayed_work *dwork = to_delayed_work(work);
	struct tick_work *twork = container_of(dwork, struct tick_work, work);
	int cpu = twork->cpu;
	struct rq *rq = cpu_rq(cpu);
	struct task_struct *curr;
	struct rq_flags rf;
	u64 delta;
	int os;

	/*
	 * Handle the tick only if it appears the remote CPU is running in full
	 * dynticks mode. The check is racy by nature, but missing a tick or
	 * having one too much is no big deal because the scheduler tick updates
	 * statistics and checks timeslices in a time-independent way, regardless
	 * of when exactly it is running.
	 */
	if (!tick_nohz_tick_stopped_cpu(cpu))
		goto out_requeue;

	rq_lock_irq(rq, &rf);
	curr = rq->curr;
	if (cpu_is_offline(cpu))
		goto out_unlock;

	update_rq_clock(rq);

	if (!is_idle_task(curr)) {
		/*
		 * Make sure the next tick runs within a reasonable
		 * amount of time.
		 */
		delta = rq_clock_task(rq) - curr->se.exec_start;
		WARN_ON_ONCE(delta > (u64)NSEC_PER_SEC * 3);
	}
	curr->sched_class->task_tick(rq, curr, 0);

	calc_load_nohz_remote(rq);
out_unlock:
	rq_unlock_irq(rq, &rf);
out_requeue:

	/*
	 * Run the remote tick once per second (1Hz). This arbitrary
	 * frequency is large enough to avoid overload but short enough
	 * to keep scheduler internal stats reasonably up to date.  But
	 * first update state to reflect hotplug activity if required.
	 */
	os = atomic_fetch_add_unless(&twork->state, -1, TICK_SCHED_REMOTE_RUNNING);
	WARN_ON_ONCE(os == TICK_SCHED_REMOTE_OFFLINE);
	if (os == TICK_SCHED_REMOTE_RUNNING)
		queue_delayed_work(system_unbound_wq, dwork, HZ);
}

static void sched_tick_start(int cpu)
{
	int os;
	struct tick_work *twork;

	if (housekeeping_cpu(cpu, HK_FLAG_TICK))
		return;

	WARN_ON_ONCE(!tick_work_cpu);

	twork = per_cpu_ptr(tick_work_cpu, cpu);
	os = atomic_xchg(&twork->state, TICK_SCHED_REMOTE_RUNNING);
	WARN_ON_ONCE(os == TICK_SCHED_REMOTE_RUNNING);
	if (os == TICK_SCHED_REMOTE_OFFLINE) {
		twork->cpu = cpu;
		INIT_DELAYED_WORK(&twork->work, sched_tick_remote);
		queue_delayed_work(system_unbound_wq, &twork->work, HZ);
	}
}

#ifdef CONFIG_HOTPLUG_CPU
static void sched_tick_stop(int cpu)
{
	struct tick_work *twork;
	int os;

	if (housekeeping_cpu(cpu, HK_FLAG_TICK))
		return;

	WARN_ON_ONCE(!tick_work_cpu);

	twork = per_cpu_ptr(tick_work_cpu, cpu);
	/* There cannot be competing actions, but don't rely on stop-machine. */
	os = atomic_xchg(&twork->state, TICK_SCHED_REMOTE_OFFLINING);
	WARN_ON_ONCE(os != TICK_SCHED_REMOTE_RUNNING);
	/* Don't cancel, as this would mess up the state machine. */
}
#endif /* CONFIG_HOTPLUG_CPU */

int __init sched_tick_offload_init(void)
{
	tick_work_cpu = alloc_percpu(struct tick_work);
	BUG_ON(!tick_work_cpu);
	return 0;
}

#else /* !CONFIG_NO_HZ_FULL */
static inline void sched_tick_start(int cpu) { }
static inline void sched_tick_stop(int cpu) { }
#endif

#if defined(CONFIG_PREEMPTION) && (defined(CONFIG_DEBUG_PREEMPT) || \
				defined(CONFIG_TRACE_PREEMPT_TOGGLE))
/*
 * If the value passed in is equal to the current preempt count
 * then we just disabled preemption. Start timing the latency.
 */
static inline void preempt_latency_start(int val)
{
	if (preempt_count() == val) {
		unsigned long ip = get_lock_parent_ip();
#ifdef CONFIG_DEBUG_PREEMPT
		current->preempt_disable_ip = ip;
#endif
		trace_preempt_off(CALLER_ADDR0, ip);
	}
}

void preempt_count_add(int val)
{
#ifdef CONFIG_DEBUG_PREEMPT
	/*
	 * Underflow?
	 */
	if (DEBUG_LOCKS_WARN_ON((preempt_count() < 0)))
		return;
#endif
	__preempt_count_add(val);
#ifdef CONFIG_DEBUG_PREEMPT
	/*
	 * Spinlock count overflowing soon?
	 */
	DEBUG_LOCKS_WARN_ON((preempt_count() & PREEMPT_MASK) >=
				PREEMPT_MASK - 10);
#endif
	preempt_latency_start(val);
}
EXPORT_SYMBOL(preempt_count_add);
NOKPROBE_SYMBOL(preempt_count_add);

/*
 * If the value passed in equals to the current preempt count
 * then we just enabled preemption. Stop timing the latency.
 */
static inline void preempt_latency_stop(int val)
{
	if (preempt_count() == val)
		trace_preempt_on(CALLER_ADDR0, get_lock_parent_ip());
}

void preempt_count_sub(int val)
{
#ifdef CONFIG_DEBUG_PREEMPT
	/*
	 * Underflow?
	 */
	if (DEBUG_LOCKS_WARN_ON(val > preempt_count()))
		return;
	/*
	 * Is the spinlock portion underflowing?
	 */
	if (DEBUG_LOCKS_WARN_ON((val < PREEMPT_MASK) &&
			!(preempt_count() & PREEMPT_MASK)))
		return;
#endif

	preempt_latency_stop(val);
	__preempt_count_sub(val);
}
EXPORT_SYMBOL(preempt_count_sub);
NOKPROBE_SYMBOL(preempt_count_sub);

#else
static inline void preempt_latency_start(int val) { }
static inline void preempt_latency_stop(int val) { }
#endif

static inline unsigned long get_preempt_disable_ip(struct task_struct *p)
{
#ifdef CONFIG_DEBUG_PREEMPT
	return p->preempt_disable_ip;
#else
	return 0;
#endif
}

/*
 * Print scheduling while atomic bug:
 */
static noinline void __schedule_bug(struct task_struct *prev)
{
	/* Save this before calling printk(), since that will clobber it */
	unsigned long preempt_disable_ip = get_preempt_disable_ip(current);

	if (oops_in_progress)
		return;

	printk(KERN_ERR "BUG: scheduling while atomic: %s/%d/0x%08x\n",
		prev->comm, prev->pid, preempt_count());

	debug_show_held_locks(prev);
	print_modules();
	if (irqs_disabled())
		print_irqtrace_events(prev);
	if (IS_ENABLED(CONFIG_DEBUG_PREEMPT)
	    && in_atomic_preempt_off()) {
		pr_err("Preemption disabled at:");
		print_ip_sym(KERN_ERR, preempt_disable_ip);
	}
	if (panic_on_warn)
		panic("scheduling while atomic\n");

	trace_android_rvh_schedule_bug(prev);

	dump_stack();
	add_taint(TAINT_WARN, LOCKDEP_STILL_OK);
}

/*
 * Various schedule()-time debugging checks and statistics:
 */
static inline void schedule_debug(struct task_struct *prev, bool preempt)
{
#ifdef CONFIG_SCHED_STACK_END_CHECK
	if (task_stack_end_corrupted(prev))
		panic("corrupted stack end detected inside scheduler\n");

	if (task_scs_end_corrupted(prev))
		panic("corrupted shadow stack detected inside scheduler\n");
#endif

#ifdef CONFIG_DEBUG_ATOMIC_SLEEP
	if (!preempt && prev->state && prev->non_block_count) {
		printk(KERN_ERR "BUG: scheduling in a non-blocking section: %s/%d/%i\n",
			prev->comm, prev->pid, prev->non_block_count);
		dump_stack();
		add_taint(TAINT_WARN, LOCKDEP_STILL_OK);
	}
#endif

	if (unlikely(in_atomic_preempt_off())) {
		__schedule_bug(prev);
		preempt_count_set(PREEMPT_DISABLED);
	}
	rcu_sleep_check();

	profile_hit(SCHED_PROFILING, __builtin_return_address(0));

	schedstat_inc(this_rq()->sched_count);
}

static void put_prev_task_balance(struct rq *rq, struct task_struct *prev,
				  struct rq_flags *rf)
{
#ifdef CONFIG_SMP
	const struct sched_class *class;
	/*
	 * We must do the balancing pass before put_prev_task(), such
	 * that when we release the rq->lock the task is in the same
	 * state as before we took rq->lock.
	 *
	 * We can terminate the balance pass as soon as we know there is
	 * a runnable task of @class priority or higher.
	 */
	for_class_range(class, prev->sched_class, &idle_sched_class) {
		if (class->balance(rq, prev, rf))
			break;
	}
#endif

	put_prev_task(rq, prev);
}

/*
 * Pick up the highest-prio task:
 */
static inline struct task_struct *
pick_next_task(struct rq *rq, struct task_struct *prev, struct rq_flags *rf)
{
	const struct sched_class *class;
	struct task_struct *p;

	/*
	 * Optimization: we know that if all tasks are in the fair class we can
	 * call that function directly, but only if the @prev task wasn't of a
	 * higher scheduling class, because otherwise those loose the
	 * opportunity to pull in more work from other CPUs.
	 */
	if (likely(prev->sched_class <= &fair_sched_class &&
		   rq->nr_running == rq->cfs.h_nr_running)) {

		p = pick_next_task_fair(rq, prev, rf);
		if (unlikely(p == RETRY_TASK))
			goto restart;

		/* Assumes fair_sched_class->next == idle_sched_class */
		if (!p) {
			put_prev_task(rq, prev);
			p = pick_next_task_idle(rq);
		}

		return p;
	}

restart:
	put_prev_task_balance(rq, prev, rf);

	for_each_class(class) {
		p = class->pick_next_task(rq);
		if (p)
			return p;
	}

	/* The idle class should always have a runnable task: */
	BUG();
}

static bool __task_can_run(struct task_struct *prev)
{
	if (__fatal_signal_pending(prev))
		return true;

	if (!frozen_or_skipped(prev))
		return true;

	/*
	 * We can't safely go back on the runqueue if we're an asymmetric
	 * task skipping the freezer. Doing so can lead to migration failures
	 * later on if there aren't any suitable CPUs left around for us to
	 * move to.
	 */
	return task_cpu_possible_mask(prev) == cpu_possible_mask;
}

/*
 * __schedule() is the main scheduler function.
 *
 * The main means of driving the scheduler and thus entering this function are:
 *
 *   1. Explicit blocking: mutex, semaphore, waitqueue, etc.
 *
 *   2. TIF_NEED_RESCHED flag is checked on interrupt and userspace return
 *      paths. For example, see arch/x86/entry_64.S.
 *
 *      To drive preemption between tasks, the scheduler sets the flag in timer
 *      interrupt handler scheduler_tick().
 *
 *   3. Wakeups don't really cause entry into schedule(). They add a
 *      task to the run-queue and that's it.
 *
 *      Now, if the new task added to the run-queue preempts the current
 *      task, then the wakeup sets TIF_NEED_RESCHED and schedule() gets
 *      called on the nearest possible occasion:
 *
 *       - If the kernel is preemptible (CONFIG_PREEMPTION=y):
 *
 *         - in syscall or exception context, at the next outmost
 *           preempt_enable(). (this might be as soon as the wake_up()'s
 *           spin_unlock()!)
 *
 *         - in IRQ context, return from interrupt-handler to
 *           preemptible context
 *
 *       - If the kernel is not preemptible (CONFIG_PREEMPTION is not set)
 *         then at the next:
 *
 *          - cond_resched() call
 *          - explicit schedule() call
 *          - return from syscall or exception to user-space
 *          - return from interrupt-handler to user-space
 *
 * WARNING: must be called with preemption disabled!
 */
static void __sched notrace __schedule(bool preempt)
{
	struct task_struct *prev, *next;
	unsigned long *switch_count;
	unsigned long prev_state;
	struct rq_flags rf;
	struct rq *rq;
	int cpu;

	cpu = smp_processor_id();
	rq = cpu_rq(cpu);
	prev = rq->curr;

	schedule_debug(prev, preempt);

	if (sched_feat(HRTICK))
		hrtick_clear(rq);

	local_irq_disable();
	rcu_note_context_switch(preempt);

	/*
	 * Make sure that signal_pending_state()->signal_pending() below
	 * can't be reordered with __set_current_state(TASK_INTERRUPTIBLE)
	 * done by the caller to avoid the race with signal_wake_up():
	 *
	 * __set_current_state(@state)		signal_wake_up()
	 * schedule()				  set_tsk_thread_flag(p, TIF_SIGPENDING)
	 *					  wake_up_state(p, state)
	 *   LOCK rq->lock			    LOCK p->pi_state
	 *   smp_mb__after_spinlock()		    smp_mb__after_spinlock()
	 *     if (signal_pending_state())	    if (p->state & @state)
	 *
	 * Also, the membarrier system call requires a full memory barrier
	 * after coming from user-space, before storing to rq->curr.
	 */
	rq_lock(rq, &rf);
	smp_mb__after_spinlock();

	/* Promote REQ to ACT */
	rq->clock_update_flags <<= 1;
	update_rq_clock(rq);

	switch_count = &prev->nivcsw;

	/*
	 * We must load prev->state once (task_struct::state is volatile), such
	 * that:
	 *
	 *  - we form a control dependency vs deactivate_task() below.
	 *  - ptrace_{,un}freeze_traced() can change ->state underneath us.
	 */
	prev_state = prev->state;
	if (!preempt && prev_state) {
		if (signal_pending_state(prev_state, prev) && __task_can_run(prev)) {
			prev->state = TASK_RUNNING;
		} else {
			prev->sched_contributes_to_load =
				(prev_state & TASK_UNINTERRUPTIBLE) &&
				!(prev_state & TASK_NOLOAD) &&
				!(prev->flags & PF_FROZEN);

			if (prev->sched_contributes_to_load)
				rq->nr_uninterruptible++;

			/*
			 * __schedule()			ttwu()
			 *   prev_state = prev->state;    if (p->on_rq && ...)
			 *   if (prev_state)		    goto out;
			 *     p->on_rq = 0;		  smp_acquire__after_ctrl_dep();
			 *				  p->state = TASK_WAKING
			 *
			 * Where __schedule() and ttwu() have matching control dependencies.
			 *
			 * After this, schedule() must not care about p->state any more.
			 */
			deactivate_task(rq, prev, DEQUEUE_SLEEP | DEQUEUE_NOCLOCK);

			if (prev->in_iowait) {
				atomic_inc(&rq->nr_iowait);
				delayacct_blkio_start();
			}
		}
		switch_count = &prev->nvcsw;
	}

	next = pick_next_task(rq, prev, &rf);
	clear_tsk_need_resched(prev);
	clear_preempt_need_resched();

	trace_android_rvh_schedule(prev, next, rq);
	if (likely(prev != next)) {
		rq->nr_switches++;
		/*
		 * RCU users of rcu_dereference(rq->curr) may not see
		 * changes to task_struct made by pick_next_task().
		 */
		RCU_INIT_POINTER(rq->curr, next);
		/*
		 * The membarrier system call requires each architecture
		 * to have a full memory barrier after updating
		 * rq->curr, before returning to user-space.
		 *
		 * Here are the schemes providing that barrier on the
		 * various architectures:
		 * - mm ? switch_mm() : mmdrop() for x86, s390, sparc, PowerPC.
		 *   switch_mm() rely on membarrier_arch_switch_mm() on PowerPC.
		 * - finish_lock_switch() for weakly-ordered
		 *   architectures where spin_unlock is a full barrier,
		 * - switch_to() for arm64 (weakly-ordered, spin_unlock
		 *   is a RELEASE barrier),
		 */
		++*switch_count;

		psi_sched_switch(prev, next, !task_on_rq_queued(prev));

		trace_sched_switch(preempt, prev, next);

		/* Also unlocks the rq: */
		rq = context_switch(rq, prev, next, &rf);
	} else {
		rq->clock_update_flags &= ~(RQCF_ACT_SKIP|RQCF_REQ_SKIP);
		rq_unlock_irq(rq, &rf);
	}

	balance_callback(rq);
}

void __noreturn do_task_dead(void)
{
	/* Causes final put_task_struct in finish_task_switch(): */
	set_special_state(TASK_DEAD);

	/* Tell freezer to ignore us: */
	current->flags |= PF_NOFREEZE;

	__schedule(false);
	BUG();

	/* Avoid "noreturn function does return" - but don't continue if BUG() is a NOP: */
	for (;;)
		cpu_relax();
}

static inline void sched_submit_work(struct task_struct *tsk)
{
	unsigned int task_flags;

	if (!tsk->state)
		return;

	task_flags = tsk->flags;
	/*
	 * If a worker went to sleep, notify and ask workqueue whether
	 * it wants to wake up a task to maintain concurrency.
	 * As this function is called inside the schedule() context,
	 * we disable preemption to avoid it calling schedule() again
	 * in the possible wakeup of a kworker and because wq_worker_sleeping()
	 * requires it.
	 */
	if (task_flags & (PF_WQ_WORKER | PF_IO_WORKER)) {
		preempt_disable();
		if (task_flags & PF_WQ_WORKER)
			wq_worker_sleeping(tsk);
		else
			io_wq_worker_sleeping(tsk);
		preempt_enable_no_resched();
	}

	if (tsk_is_pi_blocked(tsk))
		return;

	/*
	 * If we are going to sleep and we have plugged IO queued,
	 * make sure to submit it to avoid deadlocks.
	 */
	if (blk_needs_flush_plug(tsk))
		blk_schedule_flush_plug(tsk);
}

static void sched_update_worker(struct task_struct *tsk)
{
	if (tsk->flags & (PF_WQ_WORKER | PF_IO_WORKER)) {
		if (tsk->flags & PF_WQ_WORKER)
			wq_worker_running(tsk);
		else
			io_wq_worker_running(tsk);
	}
}

asmlinkage __visible void __sched schedule(void)
{
	struct task_struct *tsk = current;

	sched_submit_work(tsk);
	do {
		preempt_disable();
		__schedule(false);
		sched_preempt_enable_no_resched();
	} while (need_resched());
	sched_update_worker(tsk);
}
EXPORT_SYMBOL(schedule);

/*
 * synchronize_rcu_tasks() makes sure that no task is stuck in preempted
 * state (have scheduled out non-voluntarily) by making sure that all
 * tasks have either left the run queue or have gone into user space.
 * As idle tasks do not do either, they must not ever be preempted
 * (schedule out non-voluntarily).
 *
 * schedule_idle() is similar to schedule_preempt_disable() except that it
 * never enables preemption because it does not call sched_submit_work().
 */
void __sched schedule_idle(void)
{
	/*
	 * As this skips calling sched_submit_work(), which the idle task does
	 * regardless because that function is a nop when the task is in a
	 * TASK_RUNNING state, make sure this isn't used someplace that the
	 * current task can be in any other state. Note, idle is always in the
	 * TASK_RUNNING state.
	 */
	WARN_ON_ONCE(current->state);
	do {
		__schedule(false);
	} while (need_resched());
}

#ifdef CONFIG_CONTEXT_TRACKING
asmlinkage __visible void __sched schedule_user(void)
{
	/*
	 * If we come here after a random call to set_need_resched(),
	 * or we have been woken up remotely but the IPI has not yet arrived,
	 * we haven't yet exited the RCU idle mode. Do it here manually until
	 * we find a better solution.
	 *
	 * NB: There are buggy callers of this function.  Ideally we
	 * should warn if prev_state != CONTEXT_USER, but that will trigger
	 * too frequently to make sense yet.
	 */
	enum ctx_state prev_state = exception_enter();
	schedule();
	exception_exit(prev_state);
}
#endif

/**
 * schedule_preempt_disabled - called with preemption disabled
 *
 * Returns with preemption disabled. Note: preempt_count must be 1
 */
void __sched schedule_preempt_disabled(void)
{
	sched_preempt_enable_no_resched();
	schedule();
	preempt_disable();
}

static void __sched notrace preempt_schedule_common(void)
{
	do {
		/*
		 * Because the function tracer can trace preempt_count_sub()
		 * and it also uses preempt_enable/disable_notrace(), if
		 * NEED_RESCHED is set, the preempt_enable_notrace() called
		 * by the function tracer will call this function again and
		 * cause infinite recursion.
		 *
		 * Preemption must be disabled here before the function
		 * tracer can trace. Break up preempt_disable() into two
		 * calls. One to disable preemption without fear of being
		 * traced. The other to still record the preemption latency,
		 * which can also be traced by the function tracer.
		 */
		preempt_disable_notrace();
		preempt_latency_start(1);
		__schedule(true);
		preempt_latency_stop(1);
		preempt_enable_no_resched_notrace();

		/*
		 * Check again in case we missed a preemption opportunity
		 * between schedule and now.
		 */
	} while (need_resched());
}

#ifdef CONFIG_PREEMPTION
/*
 * This is the entry point to schedule() from in-kernel preemption
 * off of preempt_enable.
 */
asmlinkage __visible void __sched notrace preempt_schedule(void)
{
	/*
	 * If there is a non-zero preempt_count or interrupts are disabled,
	 * we do not want to preempt the current task. Just return..
	 */
	if (likely(!preemptible()))
		return;

	preempt_schedule_common();
}
NOKPROBE_SYMBOL(preempt_schedule);
EXPORT_SYMBOL(preempt_schedule);

/**
 * preempt_schedule_notrace - preempt_schedule called by tracing
 *
 * The tracing infrastructure uses preempt_enable_notrace to prevent
 * recursion and tracing preempt enabling caused by the tracing
 * infrastructure itself. But as tracing can happen in areas coming
 * from userspace or just about to enter userspace, a preempt enable
 * can occur before user_exit() is called. This will cause the scheduler
 * to be called when the system is still in usermode.
 *
 * To prevent this, the preempt_enable_notrace will use this function
 * instead of preempt_schedule() to exit user context if needed before
 * calling the scheduler.
 */
asmlinkage __visible void __sched notrace preempt_schedule_notrace(void)
{
	enum ctx_state prev_ctx;

	if (likely(!preemptible()))
		return;

	do {
		/*
		 * Because the function tracer can trace preempt_count_sub()
		 * and it also uses preempt_enable/disable_notrace(), if
		 * NEED_RESCHED is set, the preempt_enable_notrace() called
		 * by the function tracer will call this function again and
		 * cause infinite recursion.
		 *
		 * Preemption must be disabled here before the function
		 * tracer can trace. Break up preempt_disable() into two
		 * calls. One to disable preemption without fear of being
		 * traced. The other to still record the preemption latency,
		 * which can also be traced by the function tracer.
		 */
		preempt_disable_notrace();
		preempt_latency_start(1);
		/*
		 * Needs preempt disabled in case user_exit() is traced
		 * and the tracer calls preempt_enable_notrace() causing
		 * an infinite recursion.
		 */
		prev_ctx = exception_enter();
		__schedule(true);
		exception_exit(prev_ctx);

		preempt_latency_stop(1);
		preempt_enable_no_resched_notrace();
	} while (need_resched());
}
EXPORT_SYMBOL_GPL(preempt_schedule_notrace);

#endif /* CONFIG_PREEMPTION */

/*
 * This is the entry point to schedule() from kernel preemption
 * off of irq context.
 * Note, that this is called and return with irqs disabled. This will
 * protect us against recursive calling from irq.
 */
asmlinkage __visible void __sched preempt_schedule_irq(void)
{
	enum ctx_state prev_state;

	/* Catch callers which need to be fixed */
	BUG_ON(preempt_count() || !irqs_disabled());

	prev_state = exception_enter();

	do {
		preempt_disable();
		local_irq_enable();
		__schedule(true);
		local_irq_disable();
		sched_preempt_enable_no_resched();
	} while (need_resched());

	exception_exit(prev_state);
}

int default_wake_function(wait_queue_entry_t *curr, unsigned mode, int wake_flags,
			  void *key)
{
	WARN_ON_ONCE(IS_ENABLED(CONFIG_SCHED_DEBUG) && wake_flags & ~(WF_SYNC | WF_ANDROID_VENDOR));
	return try_to_wake_up(curr->private, mode, wake_flags);
}
EXPORT_SYMBOL(default_wake_function);

static void __setscheduler_prio(struct task_struct *p, int prio)
{
	if (dl_prio(prio))
		p->sched_class = &dl_sched_class;
	else if (rt_prio(prio))
		p->sched_class = &rt_sched_class;
	else
		p->sched_class = &fair_sched_class;

	p->prio = prio;
}

#ifdef CONFIG_RT_MUTEXES

static inline int __rt_effective_prio(struct task_struct *pi_task, int prio)
{
	if (pi_task)
		prio = min(prio, pi_task->prio);

	return prio;
}

static inline int rt_effective_prio(struct task_struct *p, int prio)
{
	struct task_struct *pi_task = rt_mutex_get_top_task(p);

	return __rt_effective_prio(pi_task, prio);
}

/*
 * rt_mutex_setprio - set the current priority of a task
 * @p: task to boost
 * @pi_task: donor task
 *
 * This function changes the 'effective' priority of a task. It does
 * not touch ->normal_prio like __setscheduler().
 *
 * Used by the rt_mutex code to implement priority inheritance
 * logic. Call site only calls if the priority of the task changed.
 */
void rt_mutex_setprio(struct task_struct *p, struct task_struct *pi_task)
{
	int prio, oldprio, queued, running, queue_flag =
		DEQUEUE_SAVE | DEQUEUE_MOVE | DEQUEUE_NOCLOCK;
	const struct sched_class *prev_class;
	struct rq_flags rf;
	struct rq *rq;

	trace_android_rvh_rtmutex_prepare_setprio(p, pi_task);
	/* XXX used to be waiter->prio, not waiter->task->prio */
	prio = __rt_effective_prio(pi_task, p->normal_prio);

	/*
	 * If nothing changed; bail early.
	 */
	if (p->pi_top_task == pi_task && prio == p->prio && !dl_prio(prio))
		return;

	rq = __task_rq_lock(p, &rf);
	update_rq_clock(rq);
	/*
	 * Set under pi_lock && rq->lock, such that the value can be used under
	 * either lock.
	 *
	 * Note that there is loads of tricky to make this pointer cache work
	 * right. rt_mutex_slowunlock()+rt_mutex_postunlock() work together to
	 * ensure a task is de-boosted (pi_task is set to NULL) before the
	 * task is allowed to run again (and can exit). This ensures the pointer
	 * points to a blocked task -- which guaratees the task is present.
	 */
	p->pi_top_task = pi_task;

	/*
	 * For FIFO/RR we only need to set prio, if that matches we're done.
	 */
	if (prio == p->prio && !dl_prio(prio))
		goto out_unlock;

	/*
	 * Idle task boosting is a nono in general. There is one
	 * exception, when PREEMPT_RT and NOHZ is active:
	 *
	 * The idle task calls get_next_timer_interrupt() and holds
	 * the timer wheel base->lock on the CPU and another CPU wants
	 * to access the timer (probably to cancel it). We can safely
	 * ignore the boosting request, as the idle CPU runs this code
	 * with interrupts disabled and will complete the lock
	 * protected section without being interrupted. So there is no
	 * real need to boost.
	 */
	if (unlikely(p == rq->idle)) {
		WARN_ON(p != rq->curr);
		WARN_ON(p->pi_blocked_on);
		goto out_unlock;
	}

	trace_sched_pi_setprio(p, pi_task);
	oldprio = p->prio;

	if (oldprio == prio)
		queue_flag &= ~DEQUEUE_MOVE;

	prev_class = p->sched_class;
	queued = task_on_rq_queued(p);
	running = task_current(rq, p);
	if (queued)
		dequeue_task(rq, p, queue_flag);
	if (running)
		put_prev_task(rq, p);

	/*
	 * Boosting condition are:
	 * 1. -rt task is running and holds mutex A
	 *      --> -dl task blocks on mutex A
	 *
	 * 2. -dl task is running and holds mutex A
	 *      --> -dl task blocks on mutex A and could preempt the
	 *          running task
	 */
	if (dl_prio(prio)) {
		if (!dl_prio(p->normal_prio) ||
		    (pi_task && dl_prio(pi_task->prio) &&
		     dl_entity_preempt(&pi_task->dl, &p->dl))) {
			p->dl.pi_se = pi_task->dl.pi_se;
			queue_flag |= ENQUEUE_REPLENISH;
		} else {
			p->dl.pi_se = &p->dl;
		}
	} else if (rt_prio(prio)) {
		if (dl_prio(oldprio))
			p->dl.pi_se = &p->dl;
		if (oldprio < prio)
			queue_flag |= ENQUEUE_HEAD;
	} else {
		if (dl_prio(oldprio))
			p->dl.pi_se = &p->dl;
		if (rt_prio(oldprio))
			p->rt.timeout = 0;
	}

	__setscheduler_prio(p, prio);

	if (queued)
		enqueue_task(rq, p, queue_flag);
	if (running)
		set_next_task(rq, p);

	check_class_changed(rq, p, prev_class, oldprio);
out_unlock:
	/* Avoid rq from going away on us: */
	preempt_disable();
	__task_rq_unlock(rq, &rf);

	balance_callback(rq);
	preempt_enable();
}
#else
static inline int rt_effective_prio(struct task_struct *p, int prio)
{
	return prio;
}
#endif

void set_user_nice(struct task_struct *p, long nice)
{
	bool queued, running, allowed = false;
	int old_prio;
	struct rq_flags rf;
	struct rq *rq;

	trace_android_rvh_set_user_nice(p, &nice, &allowed);
	if ((task_nice(p) == nice || nice < MIN_NICE || nice > MAX_NICE) && !allowed)
		return;
	/*
	 * We have to be careful, if called from sys_setpriority(),
	 * the task might be in the middle of scheduling on another CPU.
	 */
	rq = task_rq_lock(p, &rf);
	update_rq_clock(rq);

	/*
	 * The RT priorities are set via sched_setscheduler(), but we still
	 * allow the 'normal' nice value to be set - but as expected
	 * it wont have any effect on scheduling until the task is
	 * SCHED_DEADLINE, SCHED_FIFO or SCHED_RR:
	 */
	if (task_has_dl_policy(p) || task_has_rt_policy(p)) {
		p->static_prio = NICE_TO_PRIO(nice);
		goto out_unlock;
	}
	queued = task_on_rq_queued(p);
	running = task_current(rq, p);
	if (queued)
		dequeue_task(rq, p, DEQUEUE_SAVE | DEQUEUE_NOCLOCK);
	if (running)
		put_prev_task(rq, p);

	p->static_prio = NICE_TO_PRIO(nice);
	set_load_weight(p, true);
	old_prio = p->prio;
	p->prio = effective_prio(p);

	if (queued)
		enqueue_task(rq, p, ENQUEUE_RESTORE | ENQUEUE_NOCLOCK);
	if (running)
		set_next_task(rq, p);

	/*
	 * If the task increased its priority or is running and
	 * lowered its priority, then reschedule its CPU:
	 */
	p->sched_class->prio_changed(rq, p, old_prio);

out_unlock:
	task_rq_unlock(rq, p, &rf);
}
EXPORT_SYMBOL(set_user_nice);

/*
 * can_nice - check if a task can reduce its nice value
 * @p: task
 * @nice: nice value
 */
int can_nice(const struct task_struct *p, const int nice)
{
	/* Convert nice value [19,-20] to rlimit style value [1,40]: */
	int nice_rlim = nice_to_rlimit(nice);

	return (nice_rlim <= task_rlimit(p, RLIMIT_NICE) ||
		capable(CAP_SYS_NICE));
}

#ifdef __ARCH_WANT_SYS_NICE

/*
 * sys_nice - change the priority of the current process.
 * @increment: priority increment
 *
 * sys_setpriority is a more generic, but much slower function that
 * does similar things.
 */
SYSCALL_DEFINE1(nice, int, increment)
{
	long nice, retval;

	/*
	 * Setpriority might change our priority at the same moment.
	 * We don't have to worry. Conceptually one call occurs first
	 * and we have a single winner.
	 */
	increment = clamp(increment, -NICE_WIDTH, NICE_WIDTH);
	nice = task_nice(current) + increment;

	nice = clamp_val(nice, MIN_NICE, MAX_NICE);
	if (increment < 0 && !can_nice(current, nice))
		return -EPERM;

	retval = security_task_setnice(current, nice);
	if (retval)
		return retval;

	set_user_nice(current, nice);
	return 0;
}

#endif

/**
 * task_prio - return the priority value of a given task.
 * @p: the task in question.
 *
 * Return: The priority value as seen by users in /proc.
 * RT tasks are offset by -200. Normal tasks are centered
 * around 0, value goes from -16 to +15.
 */
int task_prio(const struct task_struct *p)
{
	return p->prio - MAX_RT_PRIO;
}

/**
 * idle_cpu - is a given CPU idle currently?
 * @cpu: the processor in question.
 *
 * Return: 1 if the CPU is currently idle. 0 otherwise.
 */
int idle_cpu(int cpu)
{
	struct rq *rq = cpu_rq(cpu);

	if (rq->curr != rq->idle)
		return 0;

	if (rq->nr_running)
		return 0;

#ifdef CONFIG_SMP
	if (rq->ttwu_pending)
		return 0;
#endif

	return 1;
}

/**
 * available_idle_cpu - is a given CPU idle for enqueuing work.
 * @cpu: the CPU in question.
 *
 * Return: 1 if the CPU is currently idle. 0 otherwise.
 */
int available_idle_cpu(int cpu)
{
	if (!idle_cpu(cpu))
		return 0;

	if (vcpu_is_preempted(cpu))
		return 0;

	return 1;
}
EXPORT_SYMBOL_GPL(available_idle_cpu);

/**
 * idle_task - return the idle task for a given CPU.
 * @cpu: the processor in question.
 *
 * Return: The idle task for the CPU @cpu.
 */
struct task_struct *idle_task(int cpu)
{
	return cpu_rq(cpu)->idle;
}

/**
 * find_process_by_pid - find a process with a matching PID value.
 * @pid: the pid in question.
 *
 * The task of @pid, if found. %NULL otherwise.
 */
static struct task_struct *find_process_by_pid(pid_t pid)
{
	return pid ? find_task_by_vpid(pid) : current;
}

/*
 * sched_setparam() passes in -1 for its policy, to let the functions
 * it calls know not to change it.
 */
#define SETPARAM_POLICY	-1

static void __setscheduler_params(struct task_struct *p,
		const struct sched_attr *attr)
{
	int policy = attr->sched_policy;

	if (policy == SETPARAM_POLICY)
		policy = p->policy;

	p->policy = policy;

	if (dl_policy(policy))
		__setparam_dl(p, attr);
	else if (fair_policy(policy))
		p->static_prio = NICE_TO_PRIO(attr->sched_nice);

	/*
	 * __sched_setscheduler() ensures attr->sched_priority == 0 when
	 * !rt_policy. Always setting this ensures that things like
	 * getparam()/getattr() don't report silly values for !rt tasks.
	 */
	p->rt_priority = attr->sched_priority;
	p->normal_prio = normal_prio(p);
	set_load_weight(p, true);
}

/*
 * Check the target process has a UID that matches the current process's:
 */
static bool check_same_owner(struct task_struct *p)
{
	const struct cred *cred = current_cred(), *pcred;
	bool match;

	rcu_read_lock();
	pcred = __task_cred(p);
	match = (uid_eq(cred->euid, pcred->euid) ||
		 uid_eq(cred->euid, pcred->uid));
	rcu_read_unlock();
	return match;
}

static int __sched_setscheduler(struct task_struct *p,
				const struct sched_attr *attr,
				bool user, bool pi)
{
	int oldpolicy = -1, policy = attr->sched_policy;
	int retval, oldprio, newprio, queued, running;
	const struct sched_class *prev_class;
	struct rq_flags rf;
	int reset_on_fork;
	int queue_flags = DEQUEUE_SAVE | DEQUEUE_MOVE | DEQUEUE_NOCLOCK;
	struct rq *rq;

	/* The pi code expects interrupts enabled */
	BUG_ON(pi && in_interrupt());
recheck:
	/* Double check policy once rq lock held: */
	if (policy < 0) {
		reset_on_fork = p->sched_reset_on_fork;
		policy = oldpolicy = p->policy;
	} else {
		reset_on_fork = !!(attr->sched_flags & SCHED_FLAG_RESET_ON_FORK);

		if (!valid_policy(policy))
			return -EINVAL;
	}

	if (attr->sched_flags & ~(SCHED_FLAG_ALL | SCHED_FLAG_SUGOV))
		return -EINVAL;

	/*
	 * Valid priorities for SCHED_FIFO and SCHED_RR are
	 * 1..MAX_USER_RT_PRIO-1, valid priority for SCHED_NORMAL,
	 * SCHED_BATCH and SCHED_IDLE is 0.
	 */
	if ((p->mm && attr->sched_priority > MAX_USER_RT_PRIO-1) ||
	    (!p->mm && attr->sched_priority > MAX_RT_PRIO-1))
		return -EINVAL;
	if ((dl_policy(policy) && !__checkparam_dl(attr)) ||
	    (rt_policy(policy) != (attr->sched_priority != 0)))
		return -EINVAL;

	/*
	 * Allow unprivileged RT tasks to decrease priority:
	 */
	if (user && !capable(CAP_SYS_NICE)) {
		if (fair_policy(policy)) {
			if (attr->sched_nice < task_nice(p) &&
			    !can_nice(p, attr->sched_nice))
				return -EPERM;
		}

		if (rt_policy(policy)) {
			unsigned long rlim_rtprio =
					task_rlimit(p, RLIMIT_RTPRIO);

			/* Can't set/change the rt policy: */
			if (policy != p->policy && !rlim_rtprio)
				return -EPERM;

			/* Can't increase priority: */
			if (attr->sched_priority > p->rt_priority &&
			    attr->sched_priority > rlim_rtprio)
				return -EPERM;
		}

		 /*
		  * Can't set/change SCHED_DEADLINE policy at all for now
		  * (safest behavior); in the future we would like to allow
		  * unprivileged DL tasks to increase their relative deadline
		  * or reduce their runtime (both ways reducing utilization)
		  */
		if (dl_policy(policy))
			return -EPERM;

		/*
		 * Treat SCHED_IDLE as nice 20. Only allow a switch to
		 * SCHED_NORMAL if the RLIMIT_NICE would normally permit it.
		 */
		if (task_has_idle_policy(p) && !idle_policy(policy)) {
			if (!can_nice(p, task_nice(p)))
				return -EPERM;
		}

		/* Can't change other user's priorities: */
		if (!check_same_owner(p))
			return -EPERM;

		/* Normal users shall not reset the sched_reset_on_fork flag: */
		if (p->sched_reset_on_fork && !reset_on_fork)
			return -EPERM;

		/* Can't change util-clamps */
		if (attr->sched_flags & SCHED_FLAG_UTIL_CLAMP)
			return -EPERM;
	}

	if (user) {
		if (attr->sched_flags & SCHED_FLAG_SUGOV)
			return -EINVAL;

		retval = security_task_setscheduler(p);
		if (retval)
			return retval;
	}

	/* Update task specific "requested" clamps */
	if (attr->sched_flags & SCHED_FLAG_UTIL_CLAMP) {
		retval = uclamp_validate(p, attr);
		if (retval)
			return retval;
	}

	/*
	 * Make sure no PI-waiters arrive (or leave) while we are
	 * changing the priority of the task:
	 *
	 * To be able to change p->policy safely, the appropriate
	 * runqueue lock must be held.
	 */
	rq = task_rq_lock(p, &rf);
	update_rq_clock(rq);

	/*
	 * Changing the policy of the stop threads its a very bad idea:
	 */
	if (p == rq->stop) {
		retval = -EINVAL;
		goto unlock;
	}

	/*
	 * If not changing anything there's no need to proceed further,
	 * but store a possible modification of reset_on_fork.
	 */
	if (unlikely(policy == p->policy)) {
		if (fair_policy(policy) && attr->sched_nice != task_nice(p))
			goto change;
		if (rt_policy(policy) && attr->sched_priority != p->rt_priority)
			goto change;
		if (dl_policy(policy) && dl_param_changed(p, attr))
			goto change;
		if (attr->sched_flags & SCHED_FLAG_UTIL_CLAMP)
			goto change;

		p->sched_reset_on_fork = reset_on_fork;
		retval = 0;
		goto unlock;
	}
change:

	if (user) {
#ifdef CONFIG_RT_GROUP_SCHED
		/*
		 * Do not allow realtime tasks into groups that have no runtime
		 * assigned.
		 */
		if (rt_bandwidth_enabled() && rt_policy(policy) &&
				task_group(p)->rt_bandwidth.rt_runtime == 0 &&
				!task_group_is_autogroup(task_group(p))) {
			retval = -EPERM;
			goto unlock;
		}
#endif
#ifdef CONFIG_SMP
		if (dl_bandwidth_enabled() && dl_policy(policy) &&
				!(attr->sched_flags & SCHED_FLAG_SUGOV)) {
			cpumask_t *span = rq->rd->span;

			/*
			 * Don't allow tasks with an affinity mask smaller than
			 * the entire root_domain to become SCHED_DEADLINE. We
			 * will also fail if there's no bandwidth available.
			 */
			if (!cpumask_subset(span, p->cpus_ptr) ||
			    rq->rd->dl_bw.bw == 0) {
				retval = -EPERM;
				goto unlock;
			}
		}
#endif
	}

	/* Re-check policy now with rq lock held: */
	if (unlikely(oldpolicy != -1 && oldpolicy != p->policy)) {
		policy = oldpolicy = -1;
		task_rq_unlock(rq, p, &rf);
		goto recheck;
	}

	/*
	 * If setscheduling to SCHED_DEADLINE (or changing the parameters
	 * of a SCHED_DEADLINE task) we need to check if enough bandwidth
	 * is available.
	 */
	if ((dl_policy(policy) || dl_task(p)) && sched_dl_overflow(p, policy, attr)) {
		retval = -EBUSY;
		goto unlock;
	}

	p->sched_reset_on_fork = reset_on_fork;
	oldprio = p->prio;

	newprio = __normal_prio(policy, attr->sched_priority, attr->sched_nice);
	if (pi) {
		/*
		 * Take priority boosted tasks into account. If the new
		 * effective priority is unchanged, we just store the new
		 * normal parameters and do not touch the scheduler class and
		 * the runqueue. This will be done when the task deboost
		 * itself.
		 */
		newprio = rt_effective_prio(p, newprio);
		if (newprio == oldprio)
			queue_flags &= ~DEQUEUE_MOVE;
	}

	queued = task_on_rq_queued(p);
	running = task_current(rq, p);
	if (queued)
		dequeue_task(rq, p, queue_flags);
	if (running)
		put_prev_task(rq, p);

	prev_class = p->sched_class;

	if (!(attr->sched_flags & SCHED_FLAG_KEEP_PARAMS)) {
		__setscheduler_params(p, attr);
		__setscheduler_prio(p, newprio);
		trace_android_rvh_setscheduler(p);
	}
	__setscheduler_uclamp(p, attr);

	if (queued) {
		/*
		 * We enqueue to tail when the priority of a task is
		 * increased (user space view).
		 */
		if (oldprio < p->prio)
			queue_flags |= ENQUEUE_HEAD;

		enqueue_task(rq, p, queue_flags);
	}
	if (running)
		set_next_task(rq, p);

	check_class_changed(rq, p, prev_class, oldprio);

	/* Avoid rq from going away on us: */
	preempt_disable();
	task_rq_unlock(rq, p, &rf);

	if (pi)
		rt_mutex_adjust_pi(p);

	/* Run balance callbacks after we've adjusted the PI chain: */
	balance_callback(rq);
	preempt_enable();

	return 0;

unlock:
	task_rq_unlock(rq, p, &rf);
	return retval;
}

static int _sched_setscheduler(struct task_struct *p, int policy,
			       const struct sched_param *param, bool check)
{
	struct sched_attr attr = {
		.sched_policy   = policy,
		.sched_priority = param->sched_priority,
		.sched_nice	= PRIO_TO_NICE(p->static_prio),
	};

	/* Fixup the legacy SCHED_RESET_ON_FORK hack. */
	if ((policy != SETPARAM_POLICY) && (policy & SCHED_RESET_ON_FORK)) {
		attr.sched_flags |= SCHED_FLAG_RESET_ON_FORK;
		policy &= ~SCHED_RESET_ON_FORK;
		attr.sched_policy = policy;
	}

	return __sched_setscheduler(p, &attr, check, true);
}
/**
 * sched_setscheduler - change the scheduling policy and/or RT priority of a thread.
 * @p: the task in question.
 * @policy: new policy.
 * @param: structure containing the new RT priority.
 *
 * Use sched_set_fifo(), read its comment.
 *
 * Return: 0 on success. An error code otherwise.
 *
 * NOTE that the task may be already dead.
 */
int sched_setscheduler(struct task_struct *p, int policy,
		       const struct sched_param *param)
{
	return _sched_setscheduler(p, policy, param, true);
}
EXPORT_SYMBOL_GPL(sched_setscheduler);

int sched_setattr(struct task_struct *p, const struct sched_attr *attr)
{
	return __sched_setscheduler(p, attr, true, true);
}
EXPORT_SYMBOL_GPL(sched_setattr);

int sched_setattr_nocheck(struct task_struct *p, const struct sched_attr *attr)
{
	return __sched_setscheduler(p, attr, false, true);
}
EXPORT_SYMBOL_GPL(sched_setattr_nocheck);

/**
 * sched_setscheduler_nocheck - change the scheduling policy and/or RT priority of a thread from kernelspace.
 * @p: the task in question.
 * @policy: new policy.
 * @param: structure containing the new RT priority.
 *
 * Just like sched_setscheduler, only don't bother checking if the
 * current context has permission.  For example, this is needed in
 * stop_machine(): we create temporary high priority worker threads,
 * but our caller might not have that capability.
 *
 * Return: 0 on success. An error code otherwise.
 */
int sched_setscheduler_nocheck(struct task_struct *p, int policy,
			       const struct sched_param *param)
{
	return _sched_setscheduler(p, policy, param, false);
}
EXPORT_SYMBOL_GPL(sched_setscheduler_nocheck);

/*
 * SCHED_FIFO is a broken scheduler model; that is, it is fundamentally
 * incapable of resource management, which is the one thing an OS really should
 * be doing.
 *
 * This is of course the reason it is limited to privileged users only.
 *
 * Worse still; it is fundamentally impossible to compose static priority
 * workloads. You cannot take two correctly working static prio workloads
 * and smash them together and still expect them to work.
 *
 * For this reason 'all' FIFO tasks the kernel creates are basically at:
 *
 *   MAX_RT_PRIO / 2
 *
 * The administrator _MUST_ configure the system, the kernel simply doesn't
 * know enough information to make a sensible choice.
 */
void sched_set_fifo(struct task_struct *p)
{
	struct sched_param sp = { .sched_priority = MAX_RT_PRIO / 2 };
	WARN_ON_ONCE(sched_setscheduler_nocheck(p, SCHED_FIFO, &sp) != 0);
}
EXPORT_SYMBOL_GPL(sched_set_fifo);

/*
 * For when you don't much care about FIFO, but want to be above SCHED_NORMAL.
 */
void sched_set_fifo_low(struct task_struct *p)
{
	struct sched_param sp = { .sched_priority = 1 };
	WARN_ON_ONCE(sched_setscheduler_nocheck(p, SCHED_FIFO, &sp) != 0);
}
EXPORT_SYMBOL_GPL(sched_set_fifo_low);

void sched_set_normal(struct task_struct *p, int nice)
{
	struct sched_attr attr = {
		.sched_policy = SCHED_NORMAL,
		.sched_nice = nice,
	};
	WARN_ON_ONCE(sched_setattr_nocheck(p, &attr) != 0);
}
EXPORT_SYMBOL_GPL(sched_set_normal);

static int
do_sched_setscheduler(pid_t pid, int policy, struct sched_param __user *param)
{
	struct sched_param lparam;
	struct task_struct *p;
	int retval;

	if (!param || pid < 0)
		return -EINVAL;
	if (copy_from_user(&lparam, param, sizeof(struct sched_param)))
		return -EFAULT;

	rcu_read_lock();
	retval = -ESRCH;
	p = find_process_by_pid(pid);
	if (p != NULL)
		retval = sched_setscheduler(p, policy, &lparam);
	rcu_read_unlock();

	return retval;
}

/*
 * Mimics kernel/events/core.c perf_copy_attr().
 */
static int sched_copy_attr(struct sched_attr __user *uattr, struct sched_attr *attr)
{
	u32 size;
	int ret;

	/* Zero the full structure, so that a short copy will be nice: */
	memset(attr, 0, sizeof(*attr));

	ret = get_user(size, &uattr->size);
	if (ret)
		return ret;

	/* ABI compatibility quirk: */
	if (!size)
		size = SCHED_ATTR_SIZE_VER0;
	if (size < SCHED_ATTR_SIZE_VER0 || size > PAGE_SIZE)
		goto err_size;

	ret = copy_struct_from_user(attr, sizeof(*attr), uattr, size);
	if (ret) {
		if (ret == -E2BIG)
			goto err_size;
		return ret;
	}

	if ((attr->sched_flags & SCHED_FLAG_UTIL_CLAMP) &&
	    size < SCHED_ATTR_SIZE_VER1)
		return -EINVAL;

	/*
	 * XXX: Do we want to be lenient like existing syscalls; or do we want
	 * to be strict and return an error on out-of-bounds values?
	 */
	attr->sched_nice = clamp(attr->sched_nice, MIN_NICE, MAX_NICE);

	return 0;

err_size:
	put_user(sizeof(*attr), &uattr->size);
	return -E2BIG;
}

static void get_params(struct task_struct *p, struct sched_attr *attr)
{
	if (task_has_dl_policy(p))
		__getparam_dl(p, attr);
	else if (task_has_rt_policy(p))
		attr->sched_priority = p->rt_priority;
	else
		attr->sched_nice = task_nice(p);
}

/**
 * sys_sched_setscheduler - set/change the scheduler policy and RT priority
 * @pid: the pid in question.
 * @policy: new policy.
 * @param: structure containing the new RT priority.
 *
 * Return: 0 on success. An error code otherwise.
 */
SYSCALL_DEFINE3(sched_setscheduler, pid_t, pid, int, policy, struct sched_param __user *, param)
{
	if (policy < 0)
		return -EINVAL;

	return do_sched_setscheduler(pid, policy, param);
}

/**
 * sys_sched_setparam - set/change the RT priority of a thread
 * @pid: the pid in question.
 * @param: structure containing the new RT priority.
 *
 * Return: 0 on success. An error code otherwise.
 */
SYSCALL_DEFINE2(sched_setparam, pid_t, pid, struct sched_param __user *, param)
{
	return do_sched_setscheduler(pid, SETPARAM_POLICY, param);
}

/**
 * sys_sched_setattr - same as above, but with extended sched_attr
 * @pid: the pid in question.
 * @uattr: structure containing the extended parameters.
 * @flags: for future extension.
 */
SYSCALL_DEFINE3(sched_setattr, pid_t, pid, struct sched_attr __user *, uattr,
			       unsigned int, flags)
{
	struct sched_attr attr;
	struct task_struct *p;
	int retval;

	if (!uattr || pid < 0 || flags)
		return -EINVAL;

	retval = sched_copy_attr(uattr, &attr);
	if (retval)
		return retval;

	if ((int)attr.sched_policy < 0)
		return -EINVAL;
	if (attr.sched_flags & SCHED_FLAG_KEEP_POLICY)
		attr.sched_policy = SETPARAM_POLICY;

	rcu_read_lock();
	retval = -ESRCH;
	p = find_process_by_pid(pid);
	if (likely(p))
		get_task_struct(p);
	rcu_read_unlock();

	if (likely(p)) {
		if (attr.sched_flags & SCHED_FLAG_KEEP_PARAMS)
			get_params(p, &attr);
		retval = sched_setattr(p, &attr);
		put_task_struct(p);
	}

	return retval;
}

/**
 * sys_sched_getscheduler - get the policy (scheduling class) of a thread
 * @pid: the pid in question.
 *
 * Return: On success, the policy of the thread. Otherwise, a negative error
 * code.
 */
SYSCALL_DEFINE1(sched_getscheduler, pid_t, pid)
{
	struct task_struct *p;
	int retval;

	if (pid < 0)
		return -EINVAL;

	retval = -ESRCH;
	rcu_read_lock();
	p = find_process_by_pid(pid);
	if (p) {
		retval = security_task_getscheduler(p);
		if (!retval)
			retval = p->policy
				| (p->sched_reset_on_fork ? SCHED_RESET_ON_FORK : 0);
	}
	rcu_read_unlock();
	return retval;
}

/**
 * sys_sched_getparam - get the RT priority of a thread
 * @pid: the pid in question.
 * @param: structure containing the RT priority.
 *
 * Return: On success, 0 and the RT priority is in @param. Otherwise, an error
 * code.
 */
SYSCALL_DEFINE2(sched_getparam, pid_t, pid, struct sched_param __user *, param)
{
	struct sched_param lp = { .sched_priority = 0 };
	struct task_struct *p;
	int retval;

	if (!param || pid < 0)
		return -EINVAL;

	rcu_read_lock();
	p = find_process_by_pid(pid);
	retval = -ESRCH;
	if (!p)
		goto out_unlock;

	retval = security_task_getscheduler(p);
	if (retval)
		goto out_unlock;

	if (task_has_rt_policy(p))
		lp.sched_priority = p->rt_priority;
	rcu_read_unlock();

	/*
	 * This one might sleep, we cannot do it with a spinlock held ...
	 */
	retval = copy_to_user(param, &lp, sizeof(*param)) ? -EFAULT : 0;

	return retval;

out_unlock:
	rcu_read_unlock();
	return retval;
}

/*
 * Copy the kernel size attribute structure (which might be larger
 * than what user-space knows about) to user-space.
 *
 * Note that all cases are valid: user-space buffer can be larger or
 * smaller than the kernel-space buffer. The usual case is that both
 * have the same size.
 */
static int
sched_attr_copy_to_user(struct sched_attr __user *uattr,
			struct sched_attr *kattr,
			unsigned int usize)
{
	unsigned int ksize = sizeof(*kattr);

	if (!access_ok(uattr, usize))
		return -EFAULT;

	/*
	 * sched_getattr() ABI forwards and backwards compatibility:
	 *
	 * If usize == ksize then we just copy everything to user-space and all is good.
	 *
	 * If usize < ksize then we only copy as much as user-space has space for,
	 * this keeps ABI compatibility as well. We skip the rest.
	 *
	 * If usize > ksize then user-space is using a newer version of the ABI,
	 * which part the kernel doesn't know about. Just ignore it - tooling can
	 * detect the kernel's knowledge of attributes from the attr->size value
	 * which is set to ksize in this case.
	 */
	kattr->size = min(usize, ksize);

	if (copy_to_user(uattr, kattr, kattr->size))
		return -EFAULT;

	return 0;
}

/**
 * sys_sched_getattr - similar to sched_getparam, but with sched_attr
 * @pid: the pid in question.
 * @uattr: structure containing the extended parameters.
 * @usize: sizeof(attr) for fwd/bwd comp.
 * @flags: for future extension.
 */
SYSCALL_DEFINE4(sched_getattr, pid_t, pid, struct sched_attr __user *, uattr,
		unsigned int, usize, unsigned int, flags)
{
	struct sched_attr kattr = { };
	struct task_struct *p;
	int retval;

	if (!uattr || pid < 0 || usize > PAGE_SIZE ||
	    usize < SCHED_ATTR_SIZE_VER0 || flags)
		return -EINVAL;

	rcu_read_lock();
	p = find_process_by_pid(pid);
	retval = -ESRCH;
	if (!p)
		goto out_unlock;

	retval = security_task_getscheduler(p);
	if (retval)
		goto out_unlock;

	kattr.sched_policy = p->policy;
	if (p->sched_reset_on_fork)
		kattr.sched_flags |= SCHED_FLAG_RESET_ON_FORK;
	get_params(p, &kattr);
	kattr.sched_flags &= SCHED_FLAG_ALL;

#ifdef CONFIG_UCLAMP_TASK
	/*
	 * This could race with another potential updater, but this is fine
	 * because it'll correctly read the old or the new value. We don't need
	 * to guarantee who wins the race as long as it doesn't return garbage.
	 */
	kattr.sched_util_min = p->uclamp_req[UCLAMP_MIN].value;
	kattr.sched_util_max = p->uclamp_req[UCLAMP_MAX].value;
#endif

	rcu_read_unlock();

	return sched_attr_copy_to_user(uattr, &kattr, usize);

out_unlock:
	rcu_read_unlock();
	return retval;
}

long sched_setaffinity(pid_t pid, const struct cpumask *in_mask)
{
	cpumask_var_t cpus_allowed, new_mask;
	struct task_struct *p;
	int retval;
	int skip = 0;

	rcu_read_lock();

	p = find_process_by_pid(pid);
	if (!p) {
		rcu_read_unlock();
		return -ESRCH;
	}

	/* Prevent p going away */
	get_task_struct(p);
	rcu_read_unlock();

	if (p->flags & PF_NO_SETAFFINITY) {
		retval = -EINVAL;
		goto out_put_task;
	}
	if (!alloc_cpumask_var(&cpus_allowed, GFP_KERNEL)) {
		retval = -ENOMEM;
		goto out_put_task;
	}
	if (!alloc_cpumask_var(&new_mask, GFP_KERNEL)) {
		retval = -ENOMEM;
		goto out_free_cpus_allowed;
	}
	retval = -EPERM;
	if (!check_same_owner(p)) {
		rcu_read_lock();
		if (!ns_capable(__task_cred(p)->user_ns, CAP_SYS_NICE)) {
			rcu_read_unlock();
			goto out_free_new_mask;
		}
		rcu_read_unlock();
	}

	trace_android_vh_sched_setaffinity_early(p, in_mask, &skip);
	if (skip)
		goto out_free_new_mask;
	retval = security_task_setscheduler(p);
	if (retval)
		goto out_free_new_mask;


	cpuset_cpus_allowed(p, cpus_allowed);
	cpumask_and(new_mask, in_mask, cpus_allowed);

	/*
	 * Since bandwidth control happens on root_domain basis,
	 * if admission test is enabled, we only admit -deadline
	 * tasks allowed to run on all the CPUs in the task's
	 * root_domain.
	 */
#ifdef CONFIG_SMP
	if (task_has_dl_policy(p) && dl_bandwidth_enabled()) {
		rcu_read_lock();
		if (!cpumask_subset(task_rq(p)->rd->span, new_mask)) {
			retval = -EBUSY;
			rcu_read_unlock();
			goto out_free_new_mask;
		}
		rcu_read_unlock();
	}
#endif
again:
	retval = __set_cpus_allowed_ptr(p, new_mask, true);

	if (!retval) {
		cpuset_cpus_allowed(p, cpus_allowed);
		if (!cpumask_subset(new_mask, cpus_allowed)) {
			/*
			 * We must have raced with a concurrent cpuset
			 * update. Just reset the cpus_allowed to the
			 * cpuset's cpus_allowed
			 */
			cpumask_copy(new_mask, cpus_allowed);
			goto again;
		}
	}

	trace_android_rvh_sched_setaffinity(p, in_mask, &retval);

out_free_new_mask:
	free_cpumask_var(new_mask);
out_free_cpus_allowed:
	free_cpumask_var(cpus_allowed);
out_put_task:
	put_task_struct(p);
	return retval;
}

static int get_user_cpu_mask(unsigned long __user *user_mask_ptr, unsigned len,
			     struct cpumask *new_mask)
{
	if (len < cpumask_size())
		cpumask_clear(new_mask);
	else if (len > cpumask_size())
		len = cpumask_size();

	return copy_from_user(new_mask, user_mask_ptr, len) ? -EFAULT : 0;
}

/**
 * sys_sched_setaffinity - set the CPU affinity of a process
 * @pid: pid of the process
 * @len: length in bytes of the bitmask pointed to by user_mask_ptr
 * @user_mask_ptr: user-space pointer to the new CPU mask
 *
 * Return: 0 on success. An error code otherwise.
 */
SYSCALL_DEFINE3(sched_setaffinity, pid_t, pid, unsigned int, len,
		unsigned long __user *, user_mask_ptr)
{
	cpumask_var_t new_mask;
	int retval;

	if (!alloc_cpumask_var(&new_mask, GFP_KERNEL))
		return -ENOMEM;

	retval = get_user_cpu_mask(user_mask_ptr, len, new_mask);
	if (retval == 0)
		retval = sched_setaffinity(pid, new_mask);
	free_cpumask_var(new_mask);
	return retval;
}

long sched_getaffinity(pid_t pid, struct cpumask *mask)
{
	struct task_struct *p;
	unsigned long flags;
	int retval;

	rcu_read_lock();

	retval = -ESRCH;
	p = find_process_by_pid(pid);
	if (!p)
		goto out_unlock;

	retval = security_task_getscheduler(p);
	if (retval)
		goto out_unlock;

	raw_spin_lock_irqsave(&p->pi_lock, flags);
	cpumask_and(mask, &p->cpus_mask, cpu_active_mask);
	raw_spin_unlock_irqrestore(&p->pi_lock, flags);

out_unlock:
	rcu_read_unlock();

	return retval;
}

/**
 * sys_sched_getaffinity - get the CPU affinity of a process
 * @pid: pid of the process
 * @len: length in bytes of the bitmask pointed to by user_mask_ptr
 * @user_mask_ptr: user-space pointer to hold the current CPU mask
 *
 * Return: size of CPU mask copied to user_mask_ptr on success. An
 * error code otherwise.
 */
SYSCALL_DEFINE3(sched_getaffinity, pid_t, pid, unsigned int, len,
		unsigned long __user *, user_mask_ptr)
{
	int ret;
	cpumask_var_t mask;

	if ((len * BITS_PER_BYTE) < nr_cpu_ids)
		return -EINVAL;
	if (len & (sizeof(unsigned long)-1))
		return -EINVAL;

	if (!alloc_cpumask_var(&mask, GFP_KERNEL))
		return -ENOMEM;

	ret = sched_getaffinity(pid, mask);
	if (ret == 0) {
		unsigned int retlen = min(len, cpumask_size());

		if (copy_to_user(user_mask_ptr, mask, retlen))
			ret = -EFAULT;
		else
			ret = retlen;
	}
	free_cpumask_var(mask);

	return ret;
}

/**
 * sys_sched_yield - yield the current processor to other threads.
 *
 * This function yields the current CPU to other tasks. If there are no
 * other threads running on this CPU then this function will return.
 *
 * Return: 0.
 */
static void do_sched_yield(void)
{
	struct rq_flags rf;
	struct rq *rq;

	rq = this_rq_lock_irq(&rf);

	schedstat_inc(rq->yld_count);
	current->sched_class->yield_task(rq);

	trace_android_rvh_do_sched_yield(rq);

	preempt_disable();
	rq_unlock_irq(rq, &rf);
	sched_preempt_enable_no_resched();

	schedule();
}

SYSCALL_DEFINE0(sched_yield)
{
	do_sched_yield();
	return 0;
}

#ifndef CONFIG_PREEMPTION
int __sched _cond_resched(void)
{
	if (should_resched(0)) {
		preempt_schedule_common();
		return 1;
	}
	rcu_all_qs();
	return 0;
}
EXPORT_SYMBOL(_cond_resched);
#endif

/*
 * __cond_resched_lock() - if a reschedule is pending, drop the given lock,
 * call schedule, and on return reacquire the lock.
 *
 * This works OK both with and without CONFIG_PREEMPTION. We do strange low-level
 * operations here to prevent schedule() from being called twice (once via
 * spin_unlock(), once by hand).
 */
int __cond_resched_lock(spinlock_t *lock)
{
	int resched = should_resched(PREEMPT_LOCK_OFFSET);
	int ret = 0;

	lockdep_assert_held(lock);

	if (spin_needbreak(lock) || resched) {
		spin_unlock(lock);
		if (resched)
			preempt_schedule_common();
		else
			cpu_relax();
		ret = 1;
		spin_lock(lock);
	}
	return ret;
}
EXPORT_SYMBOL(__cond_resched_lock);

/**
 * yield - yield the current processor to other threads.
 *
 * Do not ever use this function, there's a 99% chance you're doing it wrong.
 *
 * The scheduler is at all times free to pick the calling task as the most
 * eligible task to run, if removing the yield() call from your code breaks
 * it, its already broken.
 *
 * Typical broken usage is:
 *
 * while (!event)
 *	yield();
 *
 * where one assumes that yield() will let 'the other' process run that will
 * make event true. If the current task is a SCHED_FIFO task that will never
 * happen. Never use yield() as a progress guarantee!!
 *
 * If you want to use yield() to wait for something, use wait_event().
 * If you want to use yield() to be 'nice' for others, use cond_resched().
 * If you still want to use yield(), do not!
 */
void __sched yield(void)
{
	set_current_state(TASK_RUNNING);
	do_sched_yield();
}
EXPORT_SYMBOL(yield);

/**
 * yield_to - yield the current processor to another thread in
 * your thread group, or accelerate that thread toward the
 * processor it's on.
 * @p: target task
 * @preempt: whether task preemption is allowed or not
 *
 * It's the caller's job to ensure that the target task struct
 * can't go away on us before we can do any checks.
 *
 * Return:
 *	true (>0) if we indeed boosted the target task.
 *	false (0) if we failed to boost the target.
 *	-ESRCH if there's no task to yield to.
 */
int __sched yield_to(struct task_struct *p, bool preempt)
{
	struct task_struct *curr = current;
	struct rq *rq, *p_rq;
	unsigned long flags;
	int yielded = 0;

	local_irq_save(flags);
	rq = this_rq();

again:
	p_rq = task_rq(p);
	/*
	 * If we're the only runnable task on the rq and target rq also
	 * has only one task, there's absolutely no point in yielding.
	 */
	if (rq->nr_running == 1 && p_rq->nr_running == 1) {
		yielded = -ESRCH;
		goto out_irq;
	}

	double_rq_lock(rq, p_rq);
	if (task_rq(p) != p_rq) {
		double_rq_unlock(rq, p_rq);
		goto again;
	}

	if (!curr->sched_class->yield_to_task)
		goto out_unlock;

	if (curr->sched_class != p->sched_class)
		goto out_unlock;

	if (task_running(p_rq, p) || p->state)
		goto out_unlock;

	yielded = curr->sched_class->yield_to_task(rq, p);
	if (yielded) {
		schedstat_inc(rq->yld_count);
		/*
		 * Make p's CPU reschedule; pick_next_entity takes care of
		 * fairness.
		 */
		if (preempt && rq != p_rq)
			resched_curr(p_rq);
	}

out_unlock:
	double_rq_unlock(rq, p_rq);
out_irq:
	local_irq_restore(flags);

	if (yielded > 0)
		schedule();

	return yielded;
}
EXPORT_SYMBOL_GPL(yield_to);

int io_schedule_prepare(void)
{
	int old_iowait = current->in_iowait;

	current->in_iowait = 1;
	blk_schedule_flush_plug(current);

	return old_iowait;
}

void io_schedule_finish(int token)
{
	current->in_iowait = token;
}

/*
 * This task is about to go to sleep on IO. Increment rq->nr_iowait so
 * that process accounting knows that this is a task in IO wait state.
 */
long __sched io_schedule_timeout(long timeout)
{
	int token;
	long ret;

	token = io_schedule_prepare();
	ret = schedule_timeout(timeout);
	io_schedule_finish(token);

	return ret;
}
EXPORT_SYMBOL(io_schedule_timeout);

void __sched io_schedule(void)
{
	int token;

	token = io_schedule_prepare();
	schedule();
	io_schedule_finish(token);
}
EXPORT_SYMBOL(io_schedule);

/**
 * sys_sched_get_priority_max - return maximum RT priority.
 * @policy: scheduling class.
 *
 * Return: On success, this syscall returns the maximum
 * rt_priority that can be used by a given scheduling class.
 * On failure, a negative error code is returned.
 */
SYSCALL_DEFINE1(sched_get_priority_max, int, policy)
{
	int ret = -EINVAL;

	switch (policy) {
	case SCHED_FIFO:
	case SCHED_RR:
		ret = MAX_USER_RT_PRIO-1;
		break;
	case SCHED_DEADLINE:
	case SCHED_NORMAL:
	case SCHED_BATCH:
	case SCHED_IDLE:
		ret = 0;
		break;
	}
	return ret;
}

/**
 * sys_sched_get_priority_min - return minimum RT priority.
 * @policy: scheduling class.
 *
 * Return: On success, this syscall returns the minimum
 * rt_priority that can be used by a given scheduling class.
 * On failure, a negative error code is returned.
 */
SYSCALL_DEFINE1(sched_get_priority_min, int, policy)
{
	int ret = -EINVAL;

	switch (policy) {
	case SCHED_FIFO:
	case SCHED_RR:
		ret = 1;
		break;
	case SCHED_DEADLINE:
	case SCHED_NORMAL:
	case SCHED_BATCH:
	case SCHED_IDLE:
		ret = 0;
	}
	return ret;
}

static int sched_rr_get_interval(pid_t pid, struct timespec64 *t)
{
	struct task_struct *p;
	unsigned int time_slice;
	struct rq_flags rf;
	struct rq *rq;
	int retval;

	if (pid < 0)
		return -EINVAL;

	retval = -ESRCH;
	rcu_read_lock();
	p = find_process_by_pid(pid);
	if (!p)
		goto out_unlock;

	retval = security_task_getscheduler(p);
	if (retval)
		goto out_unlock;

	rq = task_rq_lock(p, &rf);
	time_slice = 0;
	if (p->sched_class->get_rr_interval)
		time_slice = p->sched_class->get_rr_interval(rq, p);
	task_rq_unlock(rq, p, &rf);

	rcu_read_unlock();
	jiffies_to_timespec64(time_slice, t);
	return 0;

out_unlock:
	rcu_read_unlock();
	return retval;
}

/**
 * sys_sched_rr_get_interval - return the default timeslice of a process.
 * @pid: pid of the process.
 * @interval: userspace pointer to the timeslice value.
 *
 * this syscall writes the default timeslice value of a given process
 * into the user-space timespec buffer. A value of '0' means infinity.
 *
 * Return: On success, 0 and the timeslice is in @interval. Otherwise,
 * an error code.
 */
SYSCALL_DEFINE2(sched_rr_get_interval, pid_t, pid,
		struct __kernel_timespec __user *, interval)
{
	struct timespec64 t;
	int retval = sched_rr_get_interval(pid, &t);

	if (retval == 0)
		retval = put_timespec64(&t, interval);

	return retval;
}

#ifdef CONFIG_COMPAT_32BIT_TIME
SYSCALL_DEFINE2(sched_rr_get_interval_time32, pid_t, pid,
		struct old_timespec32 __user *, interval)
{
	struct timespec64 t;
	int retval = sched_rr_get_interval(pid, &t);

	if (retval == 0)
		retval = put_old_timespec32(&t, interval);
	return retval;
}
#endif

void sched_show_task(struct task_struct *p)
{
	unsigned long free = 0;
	int ppid;

	if (!try_get_task_stack(p))
		return;

	pr_info("task:%-15.15s state:%c", p->comm, task_state_to_char(p));

	if (p->state == TASK_RUNNING)
		pr_cont("  running task    ");
#ifdef CONFIG_DEBUG_STACK_USAGE
	free = stack_not_used(p);
#endif
	ppid = 0;
	rcu_read_lock();
	if (pid_alive(p))
		ppid = task_pid_nr(rcu_dereference(p->real_parent));
	rcu_read_unlock();
	pr_cont(" stack:%5lu pid:%5d ppid:%6d flags:0x%08lx\n",
		free, task_pid_nr(p), ppid,
		(unsigned long)task_thread_info(p)->flags);

	print_worker_info(KERN_INFO, p);
	trace_android_vh_sched_show_task(p);
	show_stack(p, NULL, KERN_INFO);
	put_task_stack(p);
}
EXPORT_SYMBOL_GPL(sched_show_task);

static inline bool
state_filter_match(unsigned long state_filter, struct task_struct *p)
{
	/* no filter, everything matches */
	if (!state_filter)
		return true;

	/* filter, but doesn't match */
	if (!(p->state & state_filter))
		return false;

	/*
	 * When looking for TASK_UNINTERRUPTIBLE skip TASK_IDLE (allows
	 * TASK_KILLABLE).
	 */
	if (state_filter == TASK_UNINTERRUPTIBLE && p->state == TASK_IDLE)
		return false;

	return true;
}


void show_state_filter(unsigned long state_filter)
{
	struct task_struct *g, *p;

	rcu_read_lock();
	for_each_process_thread(g, p) {
		/*
		 * reset the NMI-timeout, listing all files on a slow
		 * console might take a lot of time:
		 * Also, reset softlockup watchdogs on all CPUs, because
		 * another CPU might be blocked waiting for us to process
		 * an IPI.
		 */
		touch_nmi_watchdog();
		touch_all_softlockup_watchdogs();
		if (state_filter_match(state_filter, p))
			sched_show_task(p);
	}

#ifdef CONFIG_SCHED_DEBUG
	if (!state_filter)
		sysrq_sched_debug_show();
#endif
	rcu_read_unlock();
	/*
	 * Only show locks if all tasks are dumped:
	 */
	if (!state_filter)
		debug_show_all_locks();
}

/**
 * init_idle - set up an idle thread for a given CPU
 * @idle: task in question
 * @cpu: CPU the idle task belongs to
 *
 * NOTE: this function does not set the idle thread's NEED_RESCHED
 * flag, to make booting more robust.
 */
void __init init_idle(struct task_struct *idle, int cpu)
{
	struct rq *rq = cpu_rq(cpu);
	unsigned long flags;

	__sched_fork(0, idle);

	raw_spin_lock_irqsave(&idle->pi_lock, flags);
	raw_spin_lock(&rq->lock);

	idle->state = TASK_RUNNING;
	idle->se.exec_start = sched_clock();
	idle->flags |= PF_IDLE;

#ifdef CONFIG_SMP
	/*
	 * Its possible that init_idle() gets called multiple times on a task,
	 * in that case do_set_cpus_allowed() will not do the right thing.
	 *
	 * And since this is boot we can forgo the serialization.
	 */
	set_cpus_allowed_common(idle, cpumask_of(cpu));
#endif
	/*
	 * We're having a chicken and egg problem, even though we are
	 * holding rq->lock, the CPU isn't yet set to this CPU so the
	 * lockdep check in task_group() will fail.
	 *
	 * Similar case to sched_fork(). / Alternatively we could
	 * use task_rq_lock() here and obtain the other rq->lock.
	 *
	 * Silence PROVE_RCU
	 */
	rcu_read_lock();
	__set_task_cpu(idle, cpu);
	rcu_read_unlock();

	rq->idle = idle;
	rcu_assign_pointer(rq->curr, idle);
	idle->on_rq = TASK_ON_RQ_QUEUED;
#ifdef CONFIG_SMP
	idle->on_cpu = 1;
#endif
	raw_spin_unlock(&rq->lock);
	raw_spin_unlock_irqrestore(&idle->pi_lock, flags);

	/* Set the preempt count _outside_ the spinlocks! */
	init_idle_preempt_count(idle, cpu);

	/*
	 * The idle tasks have their own, simple scheduling class:
	 */
	idle->sched_class = &idle_sched_class;
	ftrace_graph_init_idle_task(idle, cpu);
	vtime_init_idle(idle, cpu);
#ifdef CONFIG_SMP
	sprintf(idle->comm, "%s/%d", INIT_TASK_COMM, cpu);
#endif
}

#ifdef CONFIG_SMP

int cpuset_cpumask_can_shrink(const struct cpumask *cur,
			      const struct cpumask *trial)
{
	int ret = 1;

	if (!cpumask_weight(cur))
		return ret;

	ret = dl_cpuset_cpumask_can_shrink(cur, trial);

	return ret;
}

int task_can_attach(struct task_struct *p,
		    const struct cpumask *cs_cpus_allowed)
{
	int ret = 0;

	/*
	 * Kthreads which disallow setaffinity shouldn't be moved
	 * to a new cpuset; we don't want to change their CPU
	 * affinity and isolating such threads by their set of
	 * allowed nodes is unnecessary.  Thus, cpusets are not
	 * applicable for such threads.  This prevents checking for
	 * success of set_cpus_allowed_ptr() on all attached tasks
	 * before cpus_mask may be changed.
	 */
	if (p->flags & PF_NO_SETAFFINITY) {
		ret = -EINVAL;
		goto out;
	}

	if (dl_task(p) && !cpumask_intersects(task_rq(p)->rd->span,
					      cs_cpus_allowed))
		ret = dl_task_can_attach(p, cs_cpus_allowed);

out:
	return ret;
}

bool sched_smp_initialized __read_mostly;

#ifdef CONFIG_NUMA_BALANCING
/* Migrate current task p to target_cpu */
int migrate_task_to(struct task_struct *p, int target_cpu)
{
	struct migration_arg arg = { p, target_cpu };
	int curr_cpu = task_cpu(p);

	if (curr_cpu == target_cpu)
		return 0;

	if (!cpumask_test_cpu(target_cpu, p->cpus_ptr))
		return -EINVAL;

	/* TODO: This is not properly updating schedstats */

	trace_sched_move_numa(p, curr_cpu, target_cpu);
	return stop_one_cpu(curr_cpu, migration_cpu_stop, &arg);
}

/*
 * Requeue a task on a given node and accurately track the number of NUMA
 * tasks on the runqueues
 */
void sched_setnuma(struct task_struct *p, int nid)
{
	bool queued, running;
	struct rq_flags rf;
	struct rq *rq;

	rq = task_rq_lock(p, &rf);
	queued = task_on_rq_queued(p);
	running = task_current(rq, p);

	if (queued)
		dequeue_task(rq, p, DEQUEUE_SAVE);
	if (running)
		put_prev_task(rq, p);

	p->numa_preferred_nid = nid;

	if (queued)
		enqueue_task(rq, p, ENQUEUE_RESTORE | ENQUEUE_NOCLOCK);
	if (running)
		set_next_task(rq, p);
	task_rq_unlock(rq, p, &rf);
}
#endif /* CONFIG_NUMA_BALANCING */

#ifdef CONFIG_HOTPLUG_CPU
/*
 * Ensure that the idle task is using init_mm right before its CPU goes
 * offline.
 */
void idle_task_exit(void)
{
	struct mm_struct *mm = current->active_mm;

	BUG_ON(cpu_online(smp_processor_id()));
	BUG_ON(current != this_rq()->idle);

	if (mm != &init_mm) {
		switch_mm(mm, &init_mm, current);
		finish_arch_post_lock_switch();
	}

	/* finish_cpu(), as ran on the BP, will clean up the active_mm state */
}

/*
 * Since this CPU is going 'away' for a while, fold any nr_active delta
 * we might have. Assumes we're called after migrate_tasks() so that the
 * nr_active count is stable. We need to take the teardown thread which
 * is calling this into account, so we hand in adjust = 1 to the load
 * calculation.
 *
 * Also see the comment "Global load-average calculations".
 */
static void calc_load_migrate(struct rq *rq)
{
	long delta = calc_load_fold_active(rq, 1);
	if (delta)
		atomic_long_add(delta, &calc_load_tasks);
}

static struct task_struct *__pick_migrate_task(struct rq *rq)
{
	const struct sched_class *class;
	struct task_struct *next;

	for_each_class(class) {
		next = class->pick_next_task(rq);
		if (next) {
			next->sched_class->put_prev_task(rq, next);
			return next;
		}
	}

	/* The idle class should always have a runnable task */
	BUG();
}

/*
 * Migrate all tasks from the rq, sleeping tasks will be migrated by
 * try_to_wake_up()->select_task_rq().
 *
 * Called with rq->lock held even though we'er in stop_machine() and
 * there's no concurrency possible, we hold the required locks anyway
 * because of lock validation efforts.
 *
 * force: if false, the function will skip CPU pinned kthreads.
 */
static void migrate_tasks(struct rq *dead_rq, struct rq_flags *rf, bool force)
{
	struct rq *rq = dead_rq;
	struct task_struct *next, *tmp, *stop = rq->stop;
	LIST_HEAD(percpu_kthreads);
	struct rq_flags orf = *rf;
	int dest_cpu;

	/*
	 * Fudge the rq selection such that the below task selection loop
	 * doesn't get stuck on the currently eligible stop task.
	 *
	 * We're currently inside stop_machine() and the rq is either stuck
	 * in the stop_machine_cpu_stop() loop, or we're executing this code,
	 * either way we should never end up calling schedule() until we're
	 * done here.
	 */
	rq->stop = NULL;

	/*
	 * put_prev_task() and pick_next_task() sched
	 * class method both need to have an up-to-date
	 * value of rq->clock[_task]
	 */
	update_rq_clock(rq);

#ifdef CONFIG_SCHED_DEBUG
	/* note the clock update in orf */
	orf.clock_update_flags |= RQCF_UPDATED;
#endif

	for (;;) {
		/*
		 * There's this thread running, bail when that's the only
		 * remaining thread:
		 */
		if (rq->nr_running == 1)
			break;

		next = __pick_migrate_task(rq);

		/*
		 * Argh ... no iterator for tasks, we need to remove the
		 * kthread from the run-queue to continue.
		 */
		if (!force && is_per_cpu_kthread(next)) {
			INIT_LIST_HEAD(&next->percpu_kthread_node);
			list_add(&next->percpu_kthread_node, &percpu_kthreads);

			/* DEQUEUE_SAVE not used due to move_entity in rt */
			deactivate_task(rq, next,
					DEQUEUE_NOCLOCK);
			continue;
		}

		/*
		 * Rules for changing task_struct::cpus_mask are holding
		 * both pi_lock and rq->lock, such that holding either
		 * stabilizes the mask.
		 *
		 * Drop rq->lock is not quite as disastrous as it usually is
		 * because !cpu_active at this point, which means load-balance
		 * will not interfere. Also, stop-machine.
		 */
		rq_unlock(rq, rf);
		raw_spin_lock(&next->pi_lock);
		rq_relock(rq, rf);

		/*
		 * Since we're inside stop-machine, _nothing_ should have
		 * changed the task, WARN if weird stuff happened, because in
		 * that case the above rq->lock drop is a fail too.
		 */
		if (task_rq(next) != rq || !task_on_rq_queued(next)) {
			/*
			 * In the !force case, there is a hole between
			 * rq_unlock() and rq_relock(), where another CPU might
			 * not observe an up to date cpu_active_mask and try to
			 * move tasks around.
			 */
			WARN_ON(force);
			raw_spin_unlock(&next->pi_lock);
			continue;
		}

		/* Find suitable destination for @next, with force if needed. */
		dest_cpu = select_fallback_rq(dead_rq->cpu, next);
		rq = __migrate_task(rq, rf, next, dest_cpu);
		if (rq != dead_rq) {
			rq_unlock(rq, rf);
			rq = dead_rq;
			*rf = orf;
			rq_relock(rq, rf);
		}
		raw_spin_unlock(&next->pi_lock);
	}

	list_for_each_entry_safe(next, tmp, &percpu_kthreads,
				 percpu_kthread_node) {

		/* ENQUEUE_RESTORE not used due to move_entity in rt */
		activate_task(rq, next, ENQUEUE_NOCLOCK);
		list_del(&next->percpu_kthread_node);
	}

	rq->stop = stop;
}

static int drain_rq_cpu_stop(void *data)
{
	struct rq *rq = this_rq();
	struct rq_flags rf;

	rq_lock_irqsave(rq, &rf);
	migrate_tasks(rq, &rf, false);
	rq_unlock_irqrestore(rq, &rf);

	return 0;
}

int sched_cpu_drain_rq(unsigned int cpu)
{
	struct cpu_stop_work *rq_drain = &(cpu_rq(cpu)->drain);
	struct cpu_stop_done *rq_drain_done = &(cpu_rq(cpu)->drain_done);

	if (idle_cpu(cpu)) {
		rq_drain->done = NULL;
		return 0;
	}

	return stop_one_cpu_async(cpu, drain_rq_cpu_stop, NULL, rq_drain,
				  rq_drain_done);
}

void sched_cpu_drain_rq_wait(unsigned int cpu)
{
	struct cpu_stop_work *rq_drain = &(cpu_rq(cpu)->drain);

	if (rq_drain->done)
		cpu_stop_work_wait(rq_drain);
}
#endif /* CONFIG_HOTPLUG_CPU */

void set_rq_online(struct rq *rq)
{
	if (!rq->online) {
		const struct sched_class *class;

		cpumask_set_cpu(rq->cpu, rq->rd->online);
		rq->online = 1;

		for_each_class(class) {
			if (class->rq_online)
				class->rq_online(rq);
		}
	}
}

void set_rq_offline(struct rq *rq)
{
	if (rq->online) {
		const struct sched_class *class;

		for_each_class(class) {
			if (class->rq_offline)
				class->rq_offline(rq);
		}

		cpumask_clear_cpu(rq->cpu, rq->rd->online);
		rq->online = 0;
	}
}

/*
 * used to mark begin/end of suspend/resume:
 */
static int num_cpus_frozen;

/*
 * Update cpusets according to cpu_active mask.  If cpusets are
 * disabled, cpuset_update_active_cpus() becomes a simple wrapper
 * around partition_sched_domains().
 *
 * If we come here as part of a suspend/resume, don't touch cpusets because we
 * want to restore it back to its original state upon resume anyway.
 */
static void cpuset_cpu_active(void)
{
	if (cpuhp_tasks_frozen) {
		/*
		 * num_cpus_frozen tracks how many CPUs are involved in suspend
		 * resume sequence. As long as this is not the last online
		 * operation in the resume sequence, just build a single sched
		 * domain, ignoring cpusets.
		 */
		partition_sched_domains(1, NULL, NULL);
		if (--num_cpus_frozen)
			return;
		/*
		 * This is the last CPU online operation. So fall through and
		 * restore the original sched domains by considering the
		 * cpuset configurations.
		 */
		cpuset_force_rebuild();
	}
	cpuset_update_active_cpus();
}

static int cpuset_cpu_inactive(unsigned int cpu)
{
	if (!cpuhp_tasks_frozen) {
		if (dl_cpu_busy(cpu))
			return -EBUSY;
		cpuset_update_active_cpus();
	} else {
		num_cpus_frozen++;
		partition_sched_domains(1, NULL, NULL);
	}
	return 0;
}

int sched_cpu_activate(unsigned int cpu)
{
	struct rq *rq = cpu_rq(cpu);
	struct rq_flags rf;

#ifdef CONFIG_SCHED_SMT
	/*
	 * When going up, increment the number of cores with SMT present.
	 */
	if (cpumask_weight(cpu_smt_mask(cpu)) == 2)
		static_branch_inc_cpuslocked(&sched_smt_present);
#endif
	set_cpu_active(cpu, true);

	if (sched_smp_initialized) {
		sched_domains_numa_masks_set(cpu);
		cpuset_cpu_active();
	}

	/*
	 * Put the rq online, if not already. This happens:
	 *
	 * 1) In the early boot process, because we build the real domains
	 *    after all CPUs have been brought up.
	 *
	 * 2) At runtime, if cpuset_cpu_active() fails to rebuild the
	 *    domains.
	 */
	rq_lock_irqsave(rq, &rf);
	if (rq->rd) {
		BUG_ON(!cpumask_test_cpu(cpu, rq->rd->span));
		set_rq_online(rq);
	}
	rq_unlock_irqrestore(rq, &rf);

	update_max_interval();

	return 0;
}

int sched_cpus_activate(struct cpumask *cpus)
{
	unsigned int cpu;

	for_each_cpu(cpu, cpus) {
		if (sched_cpu_activate(cpu)) {
			for_each_cpu_and(cpu, cpus, cpu_active_mask)
				sched_cpu_deactivate(cpu);

			return -EBUSY;
		}
	}

	return 0;
}

int _sched_cpu_deactivate(unsigned int cpu)
{
	int ret;

	set_cpu_active(cpu, false);

#ifdef CONFIG_SCHED_SMT
	/*
	 * When going down, decrement the number of cores with SMT present.
	 */
	if (cpumask_weight(cpu_smt_mask(cpu)) == 2)
		static_branch_dec_cpuslocked(&sched_smt_present);
#endif

	if (!sched_smp_initialized)
		return 0;

	ret = cpuset_cpu_inactive(cpu);
	if (ret) {
		set_cpu_active(cpu, true);
		return ret;
	}
	sched_domains_numa_masks_clear(cpu);

	update_max_interval();

	return 0;
}

int sched_cpu_deactivate(unsigned int cpu)
{
	int ret = _sched_cpu_deactivate(cpu);

	if (ret)
		return ret;

	/*
	 * We've cleared cpu_active_mask, wait for all preempt-disabled and RCU
	 * users of this state to go away such that all new such users will
	 * observe it.
	 *
	 * Do sync before park smpboot threads to take care the rcu boost case.
	 */
	synchronize_rcu();

	return 0;
}

int sched_cpus_deactivate_nosync(struct cpumask *cpus)
{
	unsigned int cpu;

	for_each_cpu(cpu, cpus) {
		if (_sched_cpu_deactivate(cpu)) {
			for_each_cpu(cpu, cpus) {
				if (!cpu_active(cpu))
					sched_cpu_activate(cpu);
			}

			return -EBUSY;
		}
	}

	return 0;
}

static void sched_rq_cpu_starting(unsigned int cpu)
{
	struct rq *rq = cpu_rq(cpu);

	rq->calc_load_update = calc_load_update;
}

int sched_cpu_starting(unsigned int cpu)
{
	sched_rq_cpu_starting(cpu);
	sched_tick_start(cpu);
	trace_android_rvh_sched_cpu_starting(cpu);
	return 0;
}

#ifdef CONFIG_HOTPLUG_CPU
int sched_cpu_dying(unsigned int cpu)
{
	struct rq *rq = cpu_rq(cpu);
	struct rq_flags rf;

	/* Handle pending wakeups and then migrate everything off */
	sched_tick_stop(cpu);

	rq_lock_irqsave(rq, &rf);
	if (rq->rd) {
		BUG_ON(!cpumask_test_cpu(cpu, rq->rd->span));
		set_rq_offline(rq);
	}
	migrate_tasks(rq, &rf, true);
	BUG_ON(rq->nr_running != 1);
	rq_unlock_irqrestore(rq, &rf);

	trace_android_rvh_sched_cpu_dying(cpu);

	calc_load_migrate(rq);
	nohz_balance_exit_idle(rq);
	hrtick_clear(rq);
	return 0;
}
#endif

void __init sched_init_smp(void)
{
	sched_init_numa();

	/*
	 * There's no userspace yet to cause hotplug operations; hence all the
	 * CPU masks are stable and all blatant races in the below code cannot
	 * happen.
	 */
	mutex_lock(&sched_domains_mutex);
	sched_init_domains(cpu_active_mask);
	mutex_unlock(&sched_domains_mutex);

	/* Move init over to a non-isolated CPU */
	if (set_cpus_allowed_ptr(current, housekeeping_cpumask(HK_FLAG_DOMAIN)) < 0)
		BUG();

	sched_init_granularity();

	init_sched_rt_class();
	init_sched_dl_class();

	sched_smp_initialized = true;
}

static int __init migration_init(void)
{
	sched_cpu_starting(smp_processor_id());
	return 0;
}
early_initcall(migration_init);

#else
void __init sched_init_smp(void)
{
	sched_init_granularity();
}
#endif /* CONFIG_SMP */

int in_sched_functions(unsigned long addr)
{
	return in_lock_functions(addr) ||
		(addr >= (unsigned long)__sched_text_start
		&& addr < (unsigned long)__sched_text_end);
}

#ifdef CONFIG_CGROUP_SCHED
/*
 * Default task group.
 * Every task in system belongs to this group at bootup.
 */
struct task_group root_task_group;
EXPORT_SYMBOL_GPL(root_task_group);
LIST_HEAD(task_groups);
EXPORT_SYMBOL_GPL(task_groups);

/* Cacheline aligned slab cache for task_group */
static struct kmem_cache *task_group_cache __read_mostly;
#endif

DECLARE_PER_CPU(cpumask_var_t, load_balance_mask);
DECLARE_PER_CPU(cpumask_var_t, select_idle_mask);

void __init sched_init(void)
{
	unsigned long ptr = 0;
	int i;

	/* Make sure the linker didn't screw up */
	BUG_ON(&idle_sched_class + 1 != &fair_sched_class ||
	       &fair_sched_class + 1 != &rt_sched_class ||
	       &rt_sched_class + 1   != &dl_sched_class);
#ifdef CONFIG_SMP
	BUG_ON(&dl_sched_class + 1 != &stop_sched_class);
#endif

	wait_bit_init();

#ifdef CONFIG_FAIR_GROUP_SCHED
	ptr += 2 * nr_cpu_ids * sizeof(void **);
#endif
#ifdef CONFIG_RT_GROUP_SCHED
	ptr += 2 * nr_cpu_ids * sizeof(void **);
#endif
	if (ptr) {
		ptr = (unsigned long)kzalloc(ptr, GFP_NOWAIT);

#ifdef CONFIG_FAIR_GROUP_SCHED
		root_task_group.se = (struct sched_entity **)ptr;
		ptr += nr_cpu_ids * sizeof(void **);

		root_task_group.cfs_rq = (struct cfs_rq **)ptr;
		ptr += nr_cpu_ids * sizeof(void **);

		root_task_group.shares = ROOT_TASK_GROUP_LOAD;
		init_cfs_bandwidth(&root_task_group.cfs_bandwidth);
#endif /* CONFIG_FAIR_GROUP_SCHED */
#ifdef CONFIG_RT_GROUP_SCHED
		root_task_group.rt_se = (struct sched_rt_entity **)ptr;
		ptr += nr_cpu_ids * sizeof(void **);

		root_task_group.rt_rq = (struct rt_rq **)ptr;
		ptr += nr_cpu_ids * sizeof(void **);

#endif /* CONFIG_RT_GROUP_SCHED */
	}
#ifdef CONFIG_CPUMASK_OFFSTACK
	for_each_possible_cpu(i) {
		per_cpu(load_balance_mask, i) = (cpumask_var_t)kzalloc_node(
			cpumask_size(), GFP_KERNEL, cpu_to_node(i));
		per_cpu(select_idle_mask, i) = (cpumask_var_t)kzalloc_node(
			cpumask_size(), GFP_KERNEL, cpu_to_node(i));
	}
#endif /* CONFIG_CPUMASK_OFFSTACK */

	init_rt_bandwidth(&def_rt_bandwidth, global_rt_period(), global_rt_runtime());
	init_dl_bandwidth(&def_dl_bandwidth, global_rt_period(), global_rt_runtime());

#ifdef CONFIG_SMP
	init_defrootdomain();
#endif

#ifdef CONFIG_RT_GROUP_SCHED
	init_rt_bandwidth(&root_task_group.rt_bandwidth,
			global_rt_period(), global_rt_runtime());
#endif /* CONFIG_RT_GROUP_SCHED */

#ifdef CONFIG_CGROUP_SCHED
	task_group_cache = KMEM_CACHE(task_group, 0);

	list_add(&root_task_group.list, &task_groups);
	INIT_LIST_HEAD(&root_task_group.children);
	INIT_LIST_HEAD(&root_task_group.siblings);
	autogroup_init(&init_task);
#endif /* CONFIG_CGROUP_SCHED */

	for_each_possible_cpu(i) {
		struct rq *rq;

		rq = cpu_rq(i);
		raw_spin_lock_init(&rq->lock);
		rq->nr_running = 0;
		rq->calc_load_active = 0;
		rq->calc_load_update = jiffies + LOAD_FREQ;
		init_cfs_rq(&rq->cfs);
		init_rt_rq(&rq->rt);
		init_dl_rq(&rq->dl);
#ifdef CONFIG_FAIR_GROUP_SCHED
		INIT_LIST_HEAD(&rq->leaf_cfs_rq_list);
		rq->tmp_alone_branch = &rq->leaf_cfs_rq_list;
		/*
		 * How much CPU bandwidth does root_task_group get?
		 *
		 * In case of task-groups formed thr' the cgroup filesystem, it
		 * gets 100% of the CPU resources in the system. This overall
		 * system CPU resource is divided among the tasks of
		 * root_task_group and its child task-groups in a fair manner,
		 * based on each entity's (task or task-group's) weight
		 * (se->load.weight).
		 *
		 * In other words, if root_task_group has 10 tasks of weight
		 * 1024) and two child groups A0 and A1 (of weight 1024 each),
		 * then A0's share of the CPU resource is:
		 *
		 *	A0's bandwidth = 1024 / (10*1024 + 1024 + 1024) = 8.33%
		 *
		 * We achieve this by letting root_task_group's tasks sit
		 * directly in rq->cfs (i.e root_task_group->se[] = NULL).
		 */
		init_tg_cfs_entry(&root_task_group, &rq->cfs, NULL, i, NULL);
#endif /* CONFIG_FAIR_GROUP_SCHED */

		rq->rt.rt_runtime = def_rt_bandwidth.rt_runtime;
#ifdef CONFIG_RT_GROUP_SCHED
		init_tg_rt_entry(&root_task_group, &rq->rt, NULL, i, NULL);
#endif
#ifdef CONFIG_SMP
		rq->sd = NULL;
		rq->rd = NULL;
		rq->cpu_capacity = rq->cpu_capacity_orig = SCHED_CAPACITY_SCALE;
		rq->balance_callback = NULL;
		rq->active_balance = 0;
		rq->next_balance = jiffies;
		rq->push_cpu = 0;
		rq->cpu = i;
		rq->online = 0;
		rq->idle_stamp = 0;
		rq->avg_idle = 2*sysctl_sched_migration_cost;
		rq->max_idle_balance_cost = sysctl_sched_migration_cost;

		INIT_LIST_HEAD(&rq->cfs_tasks);

		rq_attach_root(rq, &def_root_domain);
#ifdef CONFIG_NO_HZ_COMMON
		rq->last_blocked_load_update_tick = jiffies;
		atomic_set(&rq->nohz_flags, 0);

		rq_csd_init(rq, &rq->nohz_csd, nohz_csd_func);
#endif
#endif /* CONFIG_SMP */
		hrtick_rq_init(rq);
		atomic_set(&rq->nr_iowait, 0);
	}

	set_load_weight(&init_task, false);

	/*
	 * The boot idle thread does lazy MMU switching as well:
	 */
	mmgrab(&init_mm);
	enter_lazy_tlb(&init_mm, current);

	/*
	 * Make us the idle thread. Technically, schedule() should not be
	 * called from this thread, however somewhere below it might be,
	 * but because we are the idle thread, we just pick up running again
	 * when this runqueue becomes "idle".
	 */
	init_idle(current, smp_processor_id());

	calc_load_update = jiffies + LOAD_FREQ;

#ifdef CONFIG_SMP
	idle_thread_set_boot_cpu();
#endif
	init_sched_fair_class();

	init_schedstats();

	psi_init();

	init_uclamp();

	scheduler_running = 1;
}

#ifdef CONFIG_DEBUG_ATOMIC_SLEEP
static inline int preempt_count_equals(int preempt_offset)
{
	int nested = preempt_count() + rcu_preempt_depth();

	return (nested == preempt_offset);
}

void __might_sleep(const char *file, int line, int preempt_offset)
{
	/*
	 * Blocking primitives will set (and therefore destroy) current->state,
	 * since we will exit with TASK_RUNNING make sure we enter with it,
	 * otherwise we will destroy state.
	 */
	WARN_ONCE(current->state != TASK_RUNNING && current->task_state_change,
			"do not call blocking ops when !TASK_RUNNING; "
			"state=%lx set at [<%p>] %pS\n",
			current->state,
			(void *)current->task_state_change,
			(void *)current->task_state_change);

	___might_sleep(file, line, preempt_offset);
}
EXPORT_SYMBOL(__might_sleep);

void ___might_sleep(const char *file, int line, int preempt_offset)
{
	/* Ratelimiting timestamp: */
	static unsigned long prev_jiffy;

	unsigned long preempt_disable_ip;

	/* WARN_ON_ONCE() by default, no rate limit required: */
	rcu_sleep_check();

	if ((preempt_count_equals(preempt_offset) && !irqs_disabled() &&
	     !is_idle_task(current) && !current->non_block_count) ||
	    system_state == SYSTEM_BOOTING || system_state > SYSTEM_RUNNING ||
	    oops_in_progress)
		return;

	if (time_before(jiffies, prev_jiffy + HZ) && prev_jiffy)
		return;
	prev_jiffy = jiffies;

	/* Save this before calling printk(), since that will clobber it: */
	preempt_disable_ip = get_preempt_disable_ip(current);

	printk(KERN_ERR
		"BUG: sleeping function called from invalid context at %s:%d\n",
			file, line);
	printk(KERN_ERR
		"in_atomic(): %d, irqs_disabled(): %d, non_block: %d, pid: %d, name: %s\n",
			in_atomic(), irqs_disabled(), current->non_block_count,
			current->pid, current->comm);

	if (task_stack_end_corrupted(current))
		printk(KERN_EMERG "Thread overran stack, or stack corrupted\n");

	debug_show_held_locks(current);
	if (irqs_disabled())
		print_irqtrace_events(current);
	if (IS_ENABLED(CONFIG_DEBUG_PREEMPT)
	    && !preempt_count_equals(preempt_offset)) {
		pr_err("Preemption disabled at:");
		print_ip_sym(KERN_ERR, preempt_disable_ip);
	}

	trace_android_rvh_schedule_bug(NULL);

	dump_stack();
	add_taint(TAINT_WARN, LOCKDEP_STILL_OK);
}
EXPORT_SYMBOL(___might_sleep);

void __cant_sleep(const char *file, int line, int preempt_offset)
{
	static unsigned long prev_jiffy;

	if (irqs_disabled())
		return;

	if (!IS_ENABLED(CONFIG_PREEMPT_COUNT))
		return;

	if (preempt_count() > preempt_offset)
		return;

	if (time_before(jiffies, prev_jiffy + HZ) && prev_jiffy)
		return;
	prev_jiffy = jiffies;

	printk(KERN_ERR "BUG: assuming atomic context at %s:%d\n", file, line);
	printk(KERN_ERR "in_atomic(): %d, irqs_disabled(): %d, pid: %d, name: %s\n",
			in_atomic(), irqs_disabled(),
			current->pid, current->comm);

	debug_show_held_locks(current);
	dump_stack();
	add_taint(TAINT_WARN, LOCKDEP_STILL_OK);
}
EXPORT_SYMBOL_GPL(__cant_sleep);
#endif

#ifdef CONFIG_MAGIC_SYSRQ
void normalize_rt_tasks(void)
{
	struct task_struct *g, *p;
	struct sched_attr attr = {
		.sched_policy = SCHED_NORMAL,
	};

	read_lock(&tasklist_lock);
	for_each_process_thread(g, p) {
		/*
		 * Only normalize user tasks:
		 */
		if (p->flags & PF_KTHREAD)
			continue;

		p->se.exec_start = 0;
		schedstat_set(p->se.statistics.wait_start,  0);
		schedstat_set(p->se.statistics.sleep_start, 0);
		schedstat_set(p->se.statistics.block_start, 0);

		if (!dl_task(p) && !rt_task(p)) {
			/*
			 * Renice negative nice level userspace
			 * tasks back to 0:
			 */
			if (task_nice(p) < 0)
				set_user_nice(p, 0);
			continue;
		}

		__sched_setscheduler(p, &attr, false, false);
	}
	read_unlock(&tasklist_lock);
}

#endif /* CONFIG_MAGIC_SYSRQ */

#if defined(CONFIG_IA64) || defined(CONFIG_KGDB_KDB)
/*
 * These functions are only useful for the IA64 MCA handling, or kdb.
 *
 * They can only be called when the whole system has been
 * stopped - every CPU needs to be quiescent, and no scheduling
 * activity can take place. Using them for anything else would
 * be a serious bug, and as a result, they aren't even visible
 * under any other configuration.
 */

/**
 * curr_task - return the current task for a given CPU.
 * @cpu: the processor in question.
 *
 * ONLY VALID WHEN THE WHOLE SYSTEM IS STOPPED!
 *
 * Return: The current task for @cpu.
 */
struct task_struct *curr_task(int cpu)
{
	return cpu_curr(cpu);
}

#endif /* defined(CONFIG_IA64) || defined(CONFIG_KGDB_KDB) */

#ifdef CONFIG_IA64
/**
 * ia64_set_curr_task - set the current task for a given CPU.
 * @cpu: the processor in question.
 * @p: the task pointer to set.
 *
 * Description: This function must only be used when non-maskable interrupts
 * are serviced on a separate stack. It allows the architecture to switch the
 * notion of the current task on a CPU in a non-blocking manner. This function
 * must be called with all CPU's synchronized, and interrupts disabled, the
 * and caller must save the original value of the current task (see
 * curr_task() above) and restore that value before reenabling interrupts and
 * re-starting the system.
 *
 * ONLY VALID WHEN THE WHOLE SYSTEM IS STOPPED!
 */
void ia64_set_curr_task(int cpu, struct task_struct *p)
{
	cpu_curr(cpu) = p;
}

#endif

#ifdef CONFIG_CGROUP_SCHED
/* task_group_lock serializes the addition/removal of task groups */
static DEFINE_SPINLOCK(task_group_lock);

static inline void alloc_uclamp_sched_group(struct task_group *tg,
					    struct task_group *parent)
{
#ifdef CONFIG_UCLAMP_TASK_GROUP
	enum uclamp_id clamp_id;

	for_each_clamp_id(clamp_id) {
		uclamp_se_set(&tg->uclamp_req[clamp_id],
			      uclamp_none(clamp_id), false);
		tg->uclamp[clamp_id] = parent->uclamp[clamp_id];
	}
#endif
}

static void sched_free_group(struct task_group *tg)
{
	free_fair_sched_group(tg);
	free_rt_sched_group(tg);
	autogroup_free(tg);
	kmem_cache_free(task_group_cache, tg);
}

/* allocate runqueue etc for a new task group */
struct task_group *sched_create_group(struct task_group *parent)
{
	struct task_group *tg;

	tg = kmem_cache_alloc(task_group_cache, GFP_KERNEL | __GFP_ZERO);
	if (!tg)
		return ERR_PTR(-ENOMEM);

	if (!alloc_fair_sched_group(tg, parent))
		goto err;

	if (!alloc_rt_sched_group(tg, parent))
		goto err;

	alloc_uclamp_sched_group(tg, parent);

	return tg;

err:
	sched_free_group(tg);
	return ERR_PTR(-ENOMEM);
}

void sched_online_group(struct task_group *tg, struct task_group *parent)
{
	unsigned long flags;

	spin_lock_irqsave(&task_group_lock, flags);
	list_add_rcu(&tg->list, &task_groups);

	/* Root should already exist: */
	WARN_ON(!parent);

	tg->parent = parent;
	INIT_LIST_HEAD(&tg->children);
	list_add_rcu(&tg->siblings, &parent->children);
	spin_unlock_irqrestore(&task_group_lock, flags);

	online_fair_sched_group(tg);
}

/* rcu callback to free various structures associated with a task group */
static void sched_free_group_rcu(struct rcu_head *rhp)
{
	/* Now it should be safe to free those cfs_rqs: */
	sched_free_group(container_of(rhp, struct task_group, rcu));
}

void sched_destroy_group(struct task_group *tg)
{
	/* Wait for possible concurrent references to cfs_rqs complete: */
	call_rcu(&tg->rcu, sched_free_group_rcu);
}

void sched_offline_group(struct task_group *tg)
{
	unsigned long flags;

	/* End participation in shares distribution: */
	unregister_fair_sched_group(tg);

	spin_lock_irqsave(&task_group_lock, flags);
	list_del_rcu(&tg->list);
	list_del_rcu(&tg->siblings);
	spin_unlock_irqrestore(&task_group_lock, flags);
}

static void sched_change_group(struct task_struct *tsk, int type)
{
	struct task_group *tg;

	/*
	 * All callers are synchronized by task_rq_lock(); we do not use RCU
	 * which is pointless here. Thus, we pass "true" to task_css_check()
	 * to prevent lockdep warnings.
	 */
	tg = container_of(task_css_check(tsk, cpu_cgrp_id, true),
			  struct task_group, css);
	tg = autogroup_task_group(tsk, tg);
	tsk->sched_task_group = tg;

#ifdef CONFIG_FAIR_GROUP_SCHED
	if (tsk->sched_class->task_change_group)
		tsk->sched_class->task_change_group(tsk, type);
	else
#endif
		set_task_rq(tsk, task_cpu(tsk));
}

/*
 * Change task's runqueue when it moves between groups.
 *
 * The caller of this function should have put the task in its new group by
 * now. This function just updates tsk->se.cfs_rq and tsk->se.parent to reflect
 * its new group.
 */
void sched_move_task(struct task_struct *tsk)
{
	int queued, running, queue_flags =
		DEQUEUE_SAVE | DEQUEUE_MOVE | DEQUEUE_NOCLOCK;
	struct rq_flags rf;
	struct rq *rq;

	rq = task_rq_lock(tsk, &rf);
	update_rq_clock(rq);

	running = task_current(rq, tsk);
	queued = task_on_rq_queued(tsk);

	if (queued)
		dequeue_task(rq, tsk, queue_flags);
	if (running)
		put_prev_task(rq, tsk);

	sched_change_group(tsk, TASK_MOVE_GROUP);

	if (queued)
		enqueue_task(rq, tsk, queue_flags);
	if (running) {
		set_next_task(rq, tsk);
		/*
		 * After changing group, the running task may have joined a
		 * throttled one but it's still the running task. Trigger a
		 * resched to make sure that task can still run.
		 */
		resched_curr(rq);
	}

	task_rq_unlock(rq, tsk, &rf);
}

static inline struct task_group *css_tg(struct cgroup_subsys_state *css)
{
	return css ? container_of(css, struct task_group, css) : NULL;
}

static struct cgroup_subsys_state *
cpu_cgroup_css_alloc(struct cgroup_subsys_state *parent_css)
{
	struct task_group *parent = css_tg(parent_css);
	struct task_group *tg;

	if (!parent) {
		/* This is early initialization for the top cgroup */
		return &root_task_group.css;
	}

	tg = sched_create_group(parent);
	if (IS_ERR(tg))
		return ERR_PTR(-ENOMEM);

	return &tg->css;
}

/* Expose task group only after completing cgroup initialization */
static int cpu_cgroup_css_online(struct cgroup_subsys_state *css)
{
	struct task_group *tg = css_tg(css);
	struct task_group *parent = css_tg(css->parent);

	if (parent)
		sched_online_group(tg, parent);

#ifdef CONFIG_UCLAMP_TASK_GROUP
	/* Propagate the effective uclamp value for the new group */
	mutex_lock(&uclamp_mutex);
	rcu_read_lock();
	cpu_util_update_eff(css);
	rcu_read_unlock();
	mutex_unlock(&uclamp_mutex);
#endif

	trace_android_rvh_cpu_cgroup_online(css);
	return 0;
}

static void cpu_cgroup_css_released(struct cgroup_subsys_state *css)
{
	struct task_group *tg = css_tg(css);

	sched_offline_group(tg);
}

static void cpu_cgroup_css_free(struct cgroup_subsys_state *css)
{
	struct task_group *tg = css_tg(css);

	/*
	 * Relies on the RCU grace period between css_released() and this.
	 */
	sched_free_group(tg);
}

/*
 * This is called before wake_up_new_task(), therefore we really only
 * have to set its group bits, all the other stuff does not apply.
 */
static void cpu_cgroup_fork(struct task_struct *task)
{
	struct rq_flags rf;
	struct rq *rq;

	rq = task_rq_lock(task, &rf);

	update_rq_clock(rq);
	sched_change_group(task, TASK_SET_GROUP);

	task_rq_unlock(rq, task, &rf);
}

static int cpu_cgroup_can_attach(struct cgroup_taskset *tset)
{
	struct task_struct *task;
	struct cgroup_subsys_state *css;
	int ret = 0;

	cgroup_taskset_for_each(task, css, tset) {
#ifdef CONFIG_RT_GROUP_SCHED
		if (!sched_rt_can_attach(css_tg(css), task))
			return -EINVAL;
#endif
		/*
		 * Serialize against wake_up_new_task() such that if its
		 * running, we're sure to observe its full state.
		 */
		raw_spin_lock_irq(&task->pi_lock);
		/*
		 * Avoid calling sched_move_task() before wake_up_new_task()
		 * has happened. This would lead to problems with PELT, due to
		 * move wanting to detach+attach while we're not attached yet.
		 */
		if (task->state == TASK_NEW)
			ret = -EINVAL;
		raw_spin_unlock_irq(&task->pi_lock);

		if (ret)
			break;
	}

	trace_android_rvh_cpu_cgroup_can_attach(tset, &ret);

	return ret;
}

static void cpu_cgroup_attach(struct cgroup_taskset *tset)
{
	struct task_struct *task;
	struct cgroup_subsys_state *css;

	cgroup_taskset_for_each(task, css, tset)
		sched_move_task(task);

	trace_android_rvh_cpu_cgroup_attach(tset);
}

#ifdef CONFIG_UCLAMP_TASK_GROUP
static void cpu_util_update_eff(struct cgroup_subsys_state *css)
{
	struct cgroup_subsys_state *top_css = css;
	struct uclamp_se *uc_parent = NULL;
	struct uclamp_se *uc_se = NULL;
	unsigned int eff[UCLAMP_CNT];
	enum uclamp_id clamp_id;
	unsigned int clamps;

	lockdep_assert_held(&uclamp_mutex);
	SCHED_WARN_ON(!rcu_read_lock_held());

	css_for_each_descendant_pre(css, top_css) {
		uc_parent = css_tg(css)->parent
			? css_tg(css)->parent->uclamp : NULL;

		for_each_clamp_id(clamp_id) {
			/* Assume effective clamps matches requested clamps */
			eff[clamp_id] = css_tg(css)->uclamp_req[clamp_id].value;
			/* Cap effective clamps with parent's effective clamps */
			if (uc_parent &&
			    eff[clamp_id] > uc_parent[clamp_id].value) {
				eff[clamp_id] = uc_parent[clamp_id].value;
			}
		}
		/* Ensure protection is always capped by limit */
		eff[UCLAMP_MIN] = min(eff[UCLAMP_MIN], eff[UCLAMP_MAX]);

		/* Propagate most restrictive effective clamps */
		clamps = 0x0;
		uc_se = css_tg(css)->uclamp;
		for_each_clamp_id(clamp_id) {
			if (eff[clamp_id] == uc_se[clamp_id].value)
				continue;
			uc_se[clamp_id].value = eff[clamp_id];
			uc_se[clamp_id].bucket_id = uclamp_bucket_id(eff[clamp_id]);
			clamps |= (0x1 << clamp_id);
		}
		if (!clamps) {
			css = css_rightmost_descendant(css);
			continue;
		}

		/* Immediately update descendants RUNNABLE tasks */
		uclamp_update_active_tasks(css);
	}
}

/*
 * Integer 10^N with a given N exponent by casting to integer the literal "1eN"
 * C expression. Since there is no way to convert a macro argument (N) into a
 * character constant, use two levels of macros.
 */
#define _POW10(exp) ((unsigned int)1e##exp)
#define POW10(exp) _POW10(exp)

struct uclamp_request {
#define UCLAMP_PERCENT_SHIFT	2
#define UCLAMP_PERCENT_SCALE	(100 * POW10(UCLAMP_PERCENT_SHIFT))
	s64 percent;
	u64 util;
	int ret;
};

static inline struct uclamp_request
capacity_from_percent(char *buf)
{
	struct uclamp_request req = {
		.percent = UCLAMP_PERCENT_SCALE,
		.util = SCHED_CAPACITY_SCALE,
		.ret = 0,
	};

	buf = strim(buf);
	if (strcmp(buf, "max")) {
		req.ret = cgroup_parse_float(buf, UCLAMP_PERCENT_SHIFT,
					     &req.percent);
		if (req.ret)
			return req;
		if ((u64)req.percent > UCLAMP_PERCENT_SCALE) {
			req.ret = -ERANGE;
			return req;
		}

		req.util = req.percent << SCHED_CAPACITY_SHIFT;
		req.util = DIV_ROUND_CLOSEST_ULL(req.util, UCLAMP_PERCENT_SCALE);
	}

	return req;
}

static ssize_t cpu_uclamp_write(struct kernfs_open_file *of, char *buf,
				size_t nbytes, loff_t off,
				enum uclamp_id clamp_id)
{
	struct uclamp_request req;
	struct task_group *tg;

	req = capacity_from_percent(buf);
	if (req.ret)
		return req.ret;

	static_branch_enable(&sched_uclamp_used);

	mutex_lock(&uclamp_mutex);
	rcu_read_lock();

	tg = css_tg(of_css(of));
	if (tg->uclamp_req[clamp_id].value != req.util)
		uclamp_se_set(&tg->uclamp_req[clamp_id], req.util, false);

	/*
	 * Because of not recoverable conversion rounding we keep track of the
	 * exact requested value
	 */
	tg->uclamp_pct[clamp_id] = req.percent;

	/* Update effective clamps to track the most restrictive value */
	cpu_util_update_eff(of_css(of));

	rcu_read_unlock();
	mutex_unlock(&uclamp_mutex);

	return nbytes;
}

static ssize_t cpu_uclamp_min_write(struct kernfs_open_file *of,
				    char *buf, size_t nbytes,
				    loff_t off)
{
	return cpu_uclamp_write(of, buf, nbytes, off, UCLAMP_MIN);
}

static ssize_t cpu_uclamp_max_write(struct kernfs_open_file *of,
				    char *buf, size_t nbytes,
				    loff_t off)
{
	return cpu_uclamp_write(of, buf, nbytes, off, UCLAMP_MAX);
}

static inline void cpu_uclamp_print(struct seq_file *sf,
				    enum uclamp_id clamp_id)
{
	struct task_group *tg;
	u64 util_clamp;
	u64 percent;
	u32 rem;

	rcu_read_lock();
	tg = css_tg(seq_css(sf));
	util_clamp = tg->uclamp_req[clamp_id].value;
	rcu_read_unlock();

	if (util_clamp == SCHED_CAPACITY_SCALE) {
		seq_puts(sf, "max\n");
		return;
	}

	percent = tg->uclamp_pct[clamp_id];
	percent = div_u64_rem(percent, POW10(UCLAMP_PERCENT_SHIFT), &rem);
	seq_printf(sf, "%llu.%0*u\n", percent, UCLAMP_PERCENT_SHIFT, rem);
}

static int cpu_uclamp_min_show(struct seq_file *sf, void *v)
{
	cpu_uclamp_print(sf, UCLAMP_MIN);
	return 0;
}

static int cpu_uclamp_max_show(struct seq_file *sf, void *v)
{
	cpu_uclamp_print(sf, UCLAMP_MAX);
	return 0;
}

static int cpu_uclamp_ls_write_u64(struct cgroup_subsys_state *css,
				   struct cftype *cftype, u64 ls)
{
	struct task_group *tg;

	if (ls > 1)
		return -EINVAL;
	tg = css_tg(css);
	tg->latency_sensitive = (unsigned int) ls;

	return 0;
}

static u64 cpu_uclamp_ls_read_u64(struct cgroup_subsys_state *css,
				  struct cftype *cft)
{
	struct task_group *tg = css_tg(css);

	return (u64) tg->latency_sensitive;
}
#endif /* CONFIG_UCLAMP_TASK_GROUP */

#ifdef CONFIG_FAIR_GROUP_SCHED
static int cpu_shares_write_u64(struct cgroup_subsys_state *css,
				struct cftype *cftype, u64 shareval)
{
	if (shareval > scale_load_down(ULONG_MAX))
		shareval = MAX_SHARES;
	return sched_group_set_shares(css_tg(css), scale_load(shareval));
}

static u64 cpu_shares_read_u64(struct cgroup_subsys_state *css,
			       struct cftype *cft)
{
	struct task_group *tg = css_tg(css);

	return (u64) scale_load_down(tg->shares);
}

#ifdef CONFIG_CFS_BANDWIDTH
static DEFINE_MUTEX(cfs_constraints_mutex);

const u64 max_cfs_quota_period = 1 * NSEC_PER_SEC; /* 1s */
static const u64 min_cfs_quota_period = 1 * NSEC_PER_MSEC; /* 1ms */
/* More than 203 days if BW_SHIFT equals 20. */
static const u64 max_cfs_runtime = MAX_BW * NSEC_PER_USEC;

static int __cfs_schedulable(struct task_group *tg, u64 period, u64 runtime);

static int tg_set_cfs_bandwidth(struct task_group *tg, u64 period, u64 quota)
{
	int i, ret = 0, runtime_enabled, runtime_was_enabled;
	struct cfs_bandwidth *cfs_b = &tg->cfs_bandwidth;

	if (tg == &root_task_group)
		return -EINVAL;

	/*
	 * Ensure we have at some amount of bandwidth every period.  This is
	 * to prevent reaching a state of large arrears when throttled via
	 * entity_tick() resulting in prolonged exit starvation.
	 */
	if (quota < min_cfs_quota_period || period < min_cfs_quota_period)
		return -EINVAL;

	/*
	 * Likewise, bound things on the otherside by preventing insane quota
	 * periods.  This also allows us to normalize in computing quota
	 * feasibility.
	 */
	if (period > max_cfs_quota_period)
		return -EINVAL;

	/*
	 * Bound quota to defend quota against overflow during bandwidth shift.
	 */
	if (quota != RUNTIME_INF && quota > max_cfs_runtime)
		return -EINVAL;

	/*
	 * Prevent race between setting of cfs_rq->runtime_enabled and
	 * unthrottle_offline_cfs_rqs().
	 */
	get_online_cpus();
	mutex_lock(&cfs_constraints_mutex);
	ret = __cfs_schedulable(tg, period, quota);
	if (ret)
		goto out_unlock;

	runtime_enabled = quota != RUNTIME_INF;
	runtime_was_enabled = cfs_b->quota != RUNTIME_INF;
	/*
	 * If we need to toggle cfs_bandwidth_used, off->on must occur
	 * before making related changes, and on->off must occur afterwards
	 */
	if (runtime_enabled && !runtime_was_enabled)
		cfs_bandwidth_usage_inc();
	raw_spin_lock_irq(&cfs_b->lock);
	cfs_b->period = ns_to_ktime(period);
	cfs_b->quota = quota;

	__refill_cfs_bandwidth_runtime(cfs_b);

	/* Restart the period timer (if active) to handle new period expiry: */
	if (runtime_enabled)
		start_cfs_bandwidth(cfs_b);

	raw_spin_unlock_irq(&cfs_b->lock);

	for_each_online_cpu(i) {
		struct cfs_rq *cfs_rq = tg->cfs_rq[i];
		struct rq *rq = cfs_rq->rq;
		struct rq_flags rf;

		rq_lock_irq(rq, &rf);
		cfs_rq->runtime_enabled = runtime_enabled;
		cfs_rq->runtime_remaining = 0;

		if (cfs_rq->throttled)
			unthrottle_cfs_rq(cfs_rq);
		rq_unlock_irq(rq, &rf);
	}
	if (runtime_was_enabled && !runtime_enabled)
		cfs_bandwidth_usage_dec();
out_unlock:
	mutex_unlock(&cfs_constraints_mutex);
	put_online_cpus();

	return ret;
}

static int tg_set_cfs_quota(struct task_group *tg, long cfs_quota_us)
{
	u64 quota, period;

	period = ktime_to_ns(tg->cfs_bandwidth.period);
	if (cfs_quota_us < 0)
		quota = RUNTIME_INF;
	else if ((u64)cfs_quota_us <= U64_MAX / NSEC_PER_USEC)
		quota = (u64)cfs_quota_us * NSEC_PER_USEC;
	else
		return -EINVAL;

	return tg_set_cfs_bandwidth(tg, period, quota);
}

static long tg_get_cfs_quota(struct task_group *tg)
{
	u64 quota_us;

	if (tg->cfs_bandwidth.quota == RUNTIME_INF)
		return -1;

	quota_us = tg->cfs_bandwidth.quota;
	do_div(quota_us, NSEC_PER_USEC);

	return quota_us;
}

static int tg_set_cfs_period(struct task_group *tg, long cfs_period_us)
{
	u64 quota, period;

	if ((u64)cfs_period_us > U64_MAX / NSEC_PER_USEC)
		return -EINVAL;

	period = (u64)cfs_period_us * NSEC_PER_USEC;
	quota = tg->cfs_bandwidth.quota;

	return tg_set_cfs_bandwidth(tg, period, quota);
}

static long tg_get_cfs_period(struct task_group *tg)
{
	u64 cfs_period_us;

	cfs_period_us = ktime_to_ns(tg->cfs_bandwidth.period);
	do_div(cfs_period_us, NSEC_PER_USEC);

	return cfs_period_us;
}

static s64 cpu_cfs_quota_read_s64(struct cgroup_subsys_state *css,
				  struct cftype *cft)
{
	return tg_get_cfs_quota(css_tg(css));
}

static int cpu_cfs_quota_write_s64(struct cgroup_subsys_state *css,
				   struct cftype *cftype, s64 cfs_quota_us)
{
	return tg_set_cfs_quota(css_tg(css), cfs_quota_us);
}

static u64 cpu_cfs_period_read_u64(struct cgroup_subsys_state *css,
				   struct cftype *cft)
{
	return tg_get_cfs_period(css_tg(css));
}

static int cpu_cfs_period_write_u64(struct cgroup_subsys_state *css,
				    struct cftype *cftype, u64 cfs_period_us)
{
	return tg_set_cfs_period(css_tg(css), cfs_period_us);
}

struct cfs_schedulable_data {
	struct task_group *tg;
	u64 period, quota;
};

/*
 * normalize group quota/period to be quota/max_period
 * note: units are usecs
 */
static u64 normalize_cfs_quota(struct task_group *tg,
			       struct cfs_schedulable_data *d)
{
	u64 quota, period;

	if (tg == d->tg) {
		period = d->period;
		quota = d->quota;
	} else {
		period = tg_get_cfs_period(tg);
		quota = tg_get_cfs_quota(tg);
	}

	/* note: these should typically be equivalent */
	if (quota == RUNTIME_INF || quota == -1)
		return RUNTIME_INF;

	return to_ratio(period, quota);
}

static int tg_cfs_schedulable_down(struct task_group *tg, void *data)
{
	struct cfs_schedulable_data *d = data;
	struct cfs_bandwidth *cfs_b = &tg->cfs_bandwidth;
	s64 quota = 0, parent_quota = -1;

	if (!tg->parent) {
		quota = RUNTIME_INF;
	} else {
		struct cfs_bandwidth *parent_b = &tg->parent->cfs_bandwidth;

		quota = normalize_cfs_quota(tg, d);
		parent_quota = parent_b->hierarchical_quota;

		/*
		 * Ensure max(child_quota) <= parent_quota.  On cgroup2,
		 * always take the min.  On cgroup1, only inherit when no
		 * limit is set:
		 */
		if (cgroup_subsys_on_dfl(cpu_cgrp_subsys)) {
			quota = min(quota, parent_quota);
		} else {
			if (quota == RUNTIME_INF)
				quota = parent_quota;
			else if (parent_quota != RUNTIME_INF && quota > parent_quota)
				return -EINVAL;
		}
	}
	cfs_b->hierarchical_quota = quota;

	return 0;
}

static int __cfs_schedulable(struct task_group *tg, u64 period, u64 quota)
{
	int ret;
	struct cfs_schedulable_data data = {
		.tg = tg,
		.period = period,
		.quota = quota,
	};

	if (quota != RUNTIME_INF) {
		do_div(data.period, NSEC_PER_USEC);
		do_div(data.quota, NSEC_PER_USEC);
	}

	rcu_read_lock();
	ret = walk_tg_tree(tg_cfs_schedulable_down, tg_nop, &data);
	rcu_read_unlock();

	return ret;
}

static int cpu_cfs_stat_show(struct seq_file *sf, void *v)
{
	struct task_group *tg = css_tg(seq_css(sf));
	struct cfs_bandwidth *cfs_b = &tg->cfs_bandwidth;

	seq_printf(sf, "nr_periods %d\n", cfs_b->nr_periods);
	seq_printf(sf, "nr_throttled %d\n", cfs_b->nr_throttled);
	seq_printf(sf, "throttled_time %llu\n", cfs_b->throttled_time);

	if (schedstat_enabled() && tg != &root_task_group) {
		u64 ws = 0;
		int i;

		for_each_possible_cpu(i)
			ws += schedstat_val(tg->se[i]->statistics.wait_sum);

		seq_printf(sf, "wait_sum %llu\n", ws);
	}

	return 0;
}
#endif /* CONFIG_CFS_BANDWIDTH */
#endif /* CONFIG_FAIR_GROUP_SCHED */

#ifdef CONFIG_RT_GROUP_SCHED
static int cpu_rt_runtime_write(struct cgroup_subsys_state *css,
				struct cftype *cft, s64 val)
{
	return sched_group_set_rt_runtime(css_tg(css), val);
}

static s64 cpu_rt_runtime_read(struct cgroup_subsys_state *css,
			       struct cftype *cft)
{
	return sched_group_rt_runtime(css_tg(css));
}

static int cpu_rt_period_write_uint(struct cgroup_subsys_state *css,
				    struct cftype *cftype, u64 rt_period_us)
{
	return sched_group_set_rt_period(css_tg(css), rt_period_us);
}

static u64 cpu_rt_period_read_uint(struct cgroup_subsys_state *css,
				   struct cftype *cft)
{
	return sched_group_rt_period(css_tg(css));
}
#endif /* CONFIG_RT_GROUP_SCHED */

static struct cftype cpu_legacy_files[] = {
#ifdef CONFIG_FAIR_GROUP_SCHED
	{
		.name = "shares",
		.read_u64 = cpu_shares_read_u64,
		.write_u64 = cpu_shares_write_u64,
	},
#endif
#ifdef CONFIG_CFS_BANDWIDTH
	{
		.name = "cfs_quota_us",
		.read_s64 = cpu_cfs_quota_read_s64,
		.write_s64 = cpu_cfs_quota_write_s64,
	},
	{
		.name = "cfs_period_us",
		.read_u64 = cpu_cfs_period_read_u64,
		.write_u64 = cpu_cfs_period_write_u64,
	},
	{
		.name = "stat",
		.seq_show = cpu_cfs_stat_show,
	},
#endif
#ifdef CONFIG_RT_GROUP_SCHED
	{
		.name = "rt_runtime_us",
		.read_s64 = cpu_rt_runtime_read,
		.write_s64 = cpu_rt_runtime_write,
	},
	{
		.name = "rt_period_us",
		.read_u64 = cpu_rt_period_read_uint,
		.write_u64 = cpu_rt_period_write_uint,
	},
#endif
#ifdef CONFIG_UCLAMP_TASK_GROUP
	{
		.name = "uclamp.min",
		.flags = CFTYPE_NOT_ON_ROOT,
		.seq_show = cpu_uclamp_min_show,
		.write = cpu_uclamp_min_write,
	},
	{
		.name = "uclamp.max",
		.flags = CFTYPE_NOT_ON_ROOT,
		.seq_show = cpu_uclamp_max_show,
		.write = cpu_uclamp_max_write,
	},
	{
		.name = "uclamp.latency_sensitive",
		.flags = CFTYPE_NOT_ON_ROOT,
		.read_u64 = cpu_uclamp_ls_read_u64,
		.write_u64 = cpu_uclamp_ls_write_u64,
	},
#endif
	{ }	/* Terminate */
};

static int cpu_extra_stat_show(struct seq_file *sf,
			       struct cgroup_subsys_state *css)
{
#ifdef CONFIG_CFS_BANDWIDTH
	{
		struct task_group *tg = css_tg(css);
		struct cfs_bandwidth *cfs_b = &tg->cfs_bandwidth;
		u64 throttled_usec;

		throttled_usec = cfs_b->throttled_time;
		do_div(throttled_usec, NSEC_PER_USEC);

		seq_printf(sf, "nr_periods %d\n"
			   "nr_throttled %d\n"
			   "throttled_usec %llu\n",
			   cfs_b->nr_periods, cfs_b->nr_throttled,
			   throttled_usec);
	}
#endif
	return 0;
}

#ifdef CONFIG_FAIR_GROUP_SCHED
static u64 cpu_weight_read_u64(struct cgroup_subsys_state *css,
			       struct cftype *cft)
{
	struct task_group *tg = css_tg(css);
	u64 weight = scale_load_down(tg->shares);

	return DIV_ROUND_CLOSEST_ULL(weight * CGROUP_WEIGHT_DFL, 1024);
}

static int cpu_weight_write_u64(struct cgroup_subsys_state *css,
				struct cftype *cft, u64 weight)
{
	/*
	 * cgroup weight knobs should use the common MIN, DFL and MAX
	 * values which are 1, 100 and 10000 respectively.  While it loses
	 * a bit of range on both ends, it maps pretty well onto the shares
	 * value used by scheduler and the round-trip conversions preserve
	 * the original value over the entire range.
	 */
	if (weight < CGROUP_WEIGHT_MIN || weight > CGROUP_WEIGHT_MAX)
		return -ERANGE;

	weight = DIV_ROUND_CLOSEST_ULL(weight * 1024, CGROUP_WEIGHT_DFL);

	return sched_group_set_shares(css_tg(css), scale_load(weight));
}

static s64 cpu_weight_nice_read_s64(struct cgroup_subsys_state *css,
				    struct cftype *cft)
{
	unsigned long weight = scale_load_down(css_tg(css)->shares);
	int last_delta = INT_MAX;
	int prio, delta;

	/* find the closest nice value to the current weight */
	for (prio = 0; prio < ARRAY_SIZE(sched_prio_to_weight); prio++) {
		delta = abs(sched_prio_to_weight[prio] - weight);
		if (delta >= last_delta)
			break;
		last_delta = delta;
	}

	return PRIO_TO_NICE(prio - 1 + MAX_RT_PRIO);
}

static int cpu_weight_nice_write_s64(struct cgroup_subsys_state *css,
				     struct cftype *cft, s64 nice)
{
	unsigned long weight;
	int idx;

	if (nice < MIN_NICE || nice > MAX_NICE)
		return -ERANGE;

	idx = NICE_TO_PRIO(nice) - MAX_RT_PRIO;
	idx = array_index_nospec(idx, 40);
	weight = sched_prio_to_weight[idx];

	return sched_group_set_shares(css_tg(css), scale_load(weight));
}
#endif

static void __maybe_unused cpu_period_quota_print(struct seq_file *sf,
						  long period, long quota)
{
	if (quota < 0)
		seq_puts(sf, "max");
	else
		seq_printf(sf, "%ld", quota);

	seq_printf(sf, " %ld\n", period);
}

/* caller should put the current value in *@periodp before calling */
static int __maybe_unused cpu_period_quota_parse(char *buf,
						 u64 *periodp, u64 *quotap)
{
	char tok[21];	/* U64_MAX */

	if (sscanf(buf, "%20s %llu", tok, periodp) < 1)
		return -EINVAL;

	*periodp *= NSEC_PER_USEC;

	if (sscanf(tok, "%llu", quotap))
		*quotap *= NSEC_PER_USEC;
	else if (!strcmp(tok, "max"))
		*quotap = RUNTIME_INF;
	else
		return -EINVAL;

	return 0;
}

#ifdef CONFIG_CFS_BANDWIDTH
static int cpu_max_show(struct seq_file *sf, void *v)
{
	struct task_group *tg = css_tg(seq_css(sf));

	cpu_period_quota_print(sf, tg_get_cfs_period(tg), tg_get_cfs_quota(tg));
	return 0;
}

static ssize_t cpu_max_write(struct kernfs_open_file *of,
			     char *buf, size_t nbytes, loff_t off)
{
	struct task_group *tg = css_tg(of_css(of));
	u64 period = tg_get_cfs_period(tg);
	u64 quota;
	int ret;

	ret = cpu_period_quota_parse(buf, &period, &quota);
	if (!ret)
		ret = tg_set_cfs_bandwidth(tg, period, quota);
	return ret ?: nbytes;
}
#endif

static struct cftype cpu_files[] = {
#ifdef CONFIG_FAIR_GROUP_SCHED
	{
		.name = "weight",
		.flags = CFTYPE_NOT_ON_ROOT,
		.read_u64 = cpu_weight_read_u64,
		.write_u64 = cpu_weight_write_u64,
	},
	{
		.name = "weight.nice",
		.flags = CFTYPE_NOT_ON_ROOT,
		.read_s64 = cpu_weight_nice_read_s64,
		.write_s64 = cpu_weight_nice_write_s64,
	},
#endif
#ifdef CONFIG_CFS_BANDWIDTH
	{
		.name = "max",
		.flags = CFTYPE_NOT_ON_ROOT,
		.seq_show = cpu_max_show,
		.write = cpu_max_write,
	},
#endif
#ifdef CONFIG_UCLAMP_TASK_GROUP
	{
		.name = "uclamp.min",
		.flags = CFTYPE_NOT_ON_ROOT,
		.seq_show = cpu_uclamp_min_show,
		.write = cpu_uclamp_min_write,
	},
	{
		.name = "uclamp.max",
		.flags = CFTYPE_NOT_ON_ROOT,
		.seq_show = cpu_uclamp_max_show,
		.write = cpu_uclamp_max_write,
	},
	{
		.name = "uclamp.latency_sensitive",
		.flags = CFTYPE_NOT_ON_ROOT,
		.read_u64 = cpu_uclamp_ls_read_u64,
		.write_u64 = cpu_uclamp_ls_write_u64,
	},
#endif
	{ }	/* terminate */
};

struct cgroup_subsys cpu_cgrp_subsys = {
	.css_alloc	= cpu_cgroup_css_alloc,
	.css_online	= cpu_cgroup_css_online,
	.css_released	= cpu_cgroup_css_released,
	.css_free	= cpu_cgroup_css_free,
	.css_extra_stat_show = cpu_extra_stat_show,
	.fork		= cpu_cgroup_fork,
	.can_attach	= cpu_cgroup_can_attach,
	.attach		= cpu_cgroup_attach,
	.legacy_cftypes	= cpu_legacy_files,
	.dfl_cftypes	= cpu_files,
	.early_init	= true,
	.threaded	= true,
};

#endif	/* CONFIG_CGROUP_SCHED */

void dump_cpu_task(int cpu)
{
	pr_info("Task dump for CPU %d:\n", cpu);
	sched_show_task(cpu_curr(cpu));
}

/*
 * Nice levels are multiplicative, with a gentle 10% change for every
 * nice level changed. I.e. when a CPU-bound task goes from nice 0 to
 * nice 1, it will get ~10% less CPU time than another CPU-bound task
 * that remained on nice 0.
 *
 * The "10% effect" is relative and cumulative: from _any_ nice level,
 * if you go up 1 level, it's -10% CPU usage, if you go down 1 level
 * it's +10% CPU usage. (to achieve that we use a multiplier of 1.25.
 * If a task goes up by ~10% and another task goes down by ~10% then
 * the relative distance between them is ~25%.)
 */
const int sched_prio_to_weight[40] = {
 /* -20 */     88761,     71755,     56483,     46273,     36291,
 /* -15 */     29154,     23254,     18705,     14949,     11916,
 /* -10 */      9548,      7620,      6100,      4904,      3906,
 /*  -5 */      3121,      2501,      1991,      1586,      1277,
 /*   0 */      1024,       820,       655,       526,       423,
 /*   5 */       335,       272,       215,       172,       137,
 /*  10 */       110,        87,        70,        56,        45,
 /*  15 */        36,        29,        23,        18,        15,
};

/*
 * Inverse (2^32/x) values of the sched_prio_to_weight[] array, precalculated.
 *
 * In cases where the weight does not change often, we can use the
 * precalculated inverse to speed up arithmetics by turning divisions
 * into multiplications:
 */
const u32 sched_prio_to_wmult[40] = {
 /* -20 */     48388,     59856,     76040,     92818,    118348,
 /* -15 */    147320,    184698,    229616,    287308,    360437,
 /* -10 */    449829,    563644,    704093,    875809,   1099582,
 /*  -5 */   1376151,   1717300,   2157191,   2708050,   3363326,
 /*   0 */   4194304,   5237765,   6557202,   8165337,  10153587,
 /*   5 */  12820798,  15790321,  19976592,  24970740,  31350126,
 /*  10 */  39045157,  49367440,  61356676,  76695844,  95443717,
 /*  15 */ 119304647, 148102320, 186737708, 238609294, 286331153,
};

void call_trace_sched_update_nr_running(struct rq *rq, int count)
{
        trace_sched_update_nr_running_tp(rq, count);
}<|MERGE_RESOLUTION|>--- conflicted
+++ resolved
@@ -3502,10 +3502,6 @@
 
 	init_entity_runnable_average(&p->se);
 	trace_android_rvh_finish_prio_fork(p);
-<<<<<<< HEAD
-
-=======
->>>>>>> 334f1c6b
 
 #ifdef CONFIG_SCHED_INFO
 	if (likely(sched_info_on()))
@@ -3522,24 +3518,18 @@
 	return 0;
 }
 
-void sched_cgroup_fork(struct task_struct *p, struct kernel_clone_args *kargs)
+void sched_post_fork(struct task_struct *p, struct kernel_clone_args *kargs)
 {
 	unsigned long flags;
-
-	/*
-	 * Because we're not yet on the pid-hash, p->pi_lock isn't strictly
-	 * required yet, but lockdep gets upset if rules are violated.
-	 */
+#ifdef CONFIG_CGROUP_SCHED
+	struct task_group *tg;
+#endif
+
 	raw_spin_lock_irqsave(&p->pi_lock, flags);
 #ifdef CONFIG_CGROUP_SCHED
-	if (1) {
-		struct task_group *tg;
-
-		tg = container_of(kargs->cset->subsys[cpu_cgrp_id],
-				  struct task_group, css);
-		tg = autogroup_task_group(p, tg);
-		p->sched_task_group = tg;
-	}
+	tg = container_of(kargs->cset->subsys[cpu_cgrp_id],
+			  struct task_group, css);
+	p->sched_task_group = autogroup_task_group(p, tg);
 #endif
 	rseq_migrate(p);
 	/*
@@ -3550,10 +3540,7 @@
 	if (p->sched_class->task_fork)
 		p->sched_class->task_fork(p);
 	raw_spin_unlock_irqrestore(&p->pi_lock, flags);
-}
-
-void sched_post_fork(struct task_struct *p)
-{
+
 	uclamp_post_fork(p);
 }
 
@@ -4235,7 +4222,6 @@
 
 	return ns;
 }
-EXPORT_SYMBOL_GPL(task_sched_runtime);
 
 /*
  * This function gets called by the timer code, with HZ frequency.
@@ -6377,8 +6363,6 @@
 
 	schedstat_inc(rq->yld_count);
 	current->sched_class->yield_task(rq);
-
-	trace_android_rvh_do_sched_yield(rq);
 
 	preempt_disable();
 	rq_unlock_irq(rq, &rf);
