--- conflicted
+++ resolved
@@ -45,7 +45,6 @@
 EXPORT_TRACEPOINT_SYMBOL_GPL(sched_util_est_se_tp);
 EXPORT_TRACEPOINT_SYMBOL_GPL(sched_update_nr_running_tp);
 EXPORT_TRACEPOINT_SYMBOL_GPL(sched_switch);
-<<<<<<< HEAD
 EXPORT_TRACEPOINT_SYMBOL_GPL(sched_waking);
 #ifdef CONFIG_SCHEDSTATS
 EXPORT_TRACEPOINT_SYMBOL_GPL(sched_stat_sleep);
@@ -53,8 +52,6 @@
 EXPORT_TRACEPOINT_SYMBOL_GPL(sched_stat_iowait);
 EXPORT_TRACEPOINT_SYMBOL_GPL(sched_stat_blocked);
 #endif
-=======
->>>>>>> 754a0abe
 
 DEFINE_PER_CPU_SHARED_ALIGNED(struct rq, runqueues);
 EXPORT_SYMBOL_GPL(runqueues);
@@ -490,6 +487,7 @@
 		raw_spin_unlock(lock);
 	}
 }
+EXPORT_SYMBOL_GPL(raw_spin_rq_lock_nested);
 
 bool raw_spin_rq_trylock(struct rq *rq)
 {
@@ -519,6 +517,7 @@
 {
 	raw_spin_unlock(rq_lockp(rq));
 }
+EXPORT_SYMBOL_GPL(raw_spin_rq_unlock);
 
 #ifdef CONFIG_SMP
 /*
@@ -688,17 +687,6 @@
 }
 EXPORT_SYMBOL_GPL(update_rq_clock);
 
-<<<<<<< HEAD
-static inline void
-rq_csd_init(struct rq *rq, struct __call_single_data *csd, smp_call_func_t func)
-{
-	csd->flags = 0;
-	csd->func = func;
-	csd->info = rq;
-}
-
-=======
->>>>>>> 754a0abe
 #ifdef CONFIG_SCHED_HRTICK
 /*
  * Use HR-timers to deliver accurate preemption points.
@@ -2007,13 +1995,10 @@
 	uclamp_rq_inc(rq, p);
 	trace_android_rvh_enqueue_task(rq, p, flags);
 	p->sched_class->enqueue_task(rq, p, flags);
-<<<<<<< HEAD
 	trace_android_rvh_after_enqueue_task(rq, p);
-=======
 
 	if (sched_core_enabled(rq))
 		sched_core_enqueue(rq, p);
->>>>>>> 754a0abe
 }
 
 static inline void dequeue_task(struct rq *rq, struct task_struct *p, int flags)
@@ -2032,10 +2017,7 @@
 	uclamp_rq_dec(rq, p);
 	trace_android_rvh_dequeue_task(rq, p, flags);
 	p->sched_class->dequeue_task(rq, p, flags);
-<<<<<<< HEAD
 	trace_android_rvh_after_dequeue_task(rq, p);
-=======
->>>>>>> 754a0abe
 }
 
 void activate_task(struct rq *rq, struct task_struct *p, int flags)
@@ -2166,17 +2148,10 @@
 	if (p->cpus_ptr != &p->cpus_mask)
 		return;
 
-<<<<<<< HEAD
-	if (!cpu_active(cpu))
-		return false;
-
-	return cpumask_test_cpu(cpu, task_cpu_possible_mask(p));
-=======
 	/*
 	 * Violates locking rules! see comment in __do_set_cpus_allowed().
 	 */
 	__do_set_cpus_allowed(p, cpumask_of(rq->cpu), SCA_MIGRATE_DISABLE);
->>>>>>> 754a0abe
 }
 
 void migrate_disable(void)
@@ -2783,17 +2758,11 @@
 /*
  * Called with both p->pi_lock and rq->lock held; drops both before returning.
  */
-<<<<<<< HEAD
 static int __set_cpus_allowed_ptr_locked(struct task_struct *p,
 					 const struct cpumask *new_mask,
-					 bool check,
+					 u32 flags,
 					 struct rq *rq,
 					 struct rq_flags *rf)
-=======
-static int __set_cpus_allowed_ptr(struct task_struct *p,
-				  const struct cpumask *new_mask,
-				  u32 flags)
->>>>>>> 754a0abe
 {
 	const struct cpumask *cpu_valid_mask = cpu_active_mask;
 	const struct cpumask *cpu_allowed_mask = task_cpu_possible_mask(p);
@@ -2853,24 +2822,8 @@
 
 	__do_set_cpus_allowed(p, new_mask, flags);
 
-	return affine_move_task(rq, p, &rf, dest_cpu, flags);
-
-<<<<<<< HEAD
-	if (task_running(rq, p) || p->state == TASK_WAKING) {
-		struct migration_arg arg = { p, dest_cpu };
-		/* Need help from migration thread: drop lock and wait. */
-		task_rq_unlock(rq, p, rf);
-		stop_one_cpu(cpu_of(rq), migration_cpu_stop, &arg);
-		return 0;
-	} else if (task_on_rq_queued(p)) {
-		/*
-		 * OK, since we're going to drop the lock immediately
-		 * afterwards anyway.
-		 */
-		rq = move_queued_task(rq, rf, p, dest_cpu);
-	}
-=======
->>>>>>> 754a0abe
+	return affine_move_task(rq, p, rf, dest_cpu, flags);
+
 out:
 	task_rq_unlock(rq, p, rf);
 
@@ -2887,13 +2840,14 @@
  * call is not atomic; no spinlocks may be held.
  */
 static int __set_cpus_allowed_ptr(struct task_struct *p,
-				  const struct cpumask *new_mask, bool check)
+				  const struct cpumask *new_mask,
+				  u32 flags)
 {
 	struct rq_flags rf;
 	struct rq *rq;
 
 	rq = task_rq_lock(p, &rf);
-	return __set_cpus_allowed_ptr_locked(p, new_mask, check, rq, &rf);
+	return __set_cpus_allowed_ptr_locked(p, new_mask, flags, rq, &rf);
 }
 
 int set_cpus_allowed_ptr(struct task_struct *p, const struct cpumask *new_mask)
@@ -3342,9 +3296,6 @@
 			}
 			fallthrough;
 		case possible:
-<<<<<<< HEAD
-			do_set_cpus_allowed(p, task_cpu_possible_mask(p));
-=======
 			/*
 			 * XXX When called from select_task_rq() we only
 			 * hold p->pi_lock and again violate locking order.
@@ -3352,7 +3303,6 @@
 			 * More yuck to audit.
 			 */
 			do_set_cpus_allowed(p, cpu_possible_mask);
->>>>>>> 754a0abe
 			state = fail;
 			break;
 		case fail:
@@ -3552,14 +3502,10 @@
 {
 	int en_flags = ENQUEUE_WAKEUP | ENQUEUE_NOCLOCK;
 
-<<<<<<< HEAD
 	if (wake_flags & WF_SYNC)
 		en_flags |= ENQUEUE_WAKEUP_SYNC;
 
-	lockdep_assert_held(&rq->lock);
-=======
 	lockdep_assert_rq_held(rq);
->>>>>>> 754a0abe
 
 	if (p->sched_contributes_to_load)
 		rq->nr_uninterruptible--;
@@ -4598,6 +4544,7 @@
 	.next = NULL,
 	.func = (void (*)(struct callback_head *))balance_push,
 };
+EXPORT_SYMBOL_GPL(balance_push_callback);
 
 static inline struct callback_head *splice_balance_callbacks(struct rq *rq)
 {
@@ -5465,12 +5412,8 @@
 	if (panic_on_warn)
 		panic("scheduling while atomic\n");
 
-<<<<<<< HEAD
 	trace_android_rvh_schedule_bug(prev);
 
-	dump_stack();
-	add_taint(TAINT_WARN, LOCKDEP_STILL_OK);
-=======
 	dump_stack();
 	add_taint(TAINT_WARN, LOCKDEP_STILL_OK);
 }
@@ -5930,7 +5873,6 @@
 	local_irq_enable();
 
 	return success;
->>>>>>> 754a0abe
 }
 
 static bool steal_cookie_task(int cpu, struct sched_domain *sd)
@@ -8716,38 +8658,6 @@
 	/*
 	 * Only active while going offline.
 	 */
-<<<<<<< HEAD
-	update_rq_clock(rq);
-
-#ifdef CONFIG_SCHED_DEBUG
-	/* note the clock update in orf */
-	orf.clock_update_flags |= RQCF_UPDATED;
-#endif
-
-	for (;;) {
-		/*
-		 * There's this thread running, bail when that's the only
-		 * remaining thread:
-		 */
-		if (rq->nr_running == 1)
-			break;
-
-		next = __pick_migrate_task(rq);
-
-		/*
-		 * Argh ... no iterator for tasks, we need to remove the
-		 * kthread from the run-queue to continue.
-		 */
-		if (!force && is_per_cpu_kthread(next)) {
-			INIT_LIST_HEAD(&next->percpu_kthread_node);
-			list_add(&next->percpu_kthread_node, &percpu_kthreads);
-
-			/* DEQUEUE_SAVE not used due to move_entity in rt */
-			deactivate_task(rq, next,
-					DEQUEUE_NOCLOCK);
-			continue;
-		}
-=======
 	if (!cpu_dying(rq->cpu))
 		return;
 
@@ -8757,7 +8667,6 @@
 	 */
 	if (kthread_is_per_cpu(push_task) ||
 	    is_migration_disabled(push_task)) {
->>>>>>> 754a0abe
 
 		/*
 		 * If this is the idle task on the outgoing CPU try to wake
@@ -8776,19 +8685,7 @@
 			rcuwait_wake_up(&rq->hotplug_wait);
 			raw_spin_rq_lock(rq);
 		}
-<<<<<<< HEAD
-		raw_spin_unlock(&next->pi_lock);
-	}
-
-	list_for_each_entry_safe(next, tmp, &percpu_kthreads,
-				 percpu_kthread_node) {
-
-		/* ENQUEUE_RESTORE not used due to move_entity in rt */
-		activate_task(rq, next, ENQUEUE_NOCLOCK);
-		list_del(&next->percpu_kthread_node);
-=======
 		return;
->>>>>>> 754a0abe
 	}
 
 	get_task_struct(push_task);
@@ -9147,11 +9044,7 @@
 	/* Move init over to a non-isolated CPU */
 	if (set_cpus_allowed_ptr(current, housekeeping_cpumask(HK_FLAG_DOMAIN)) < 0)
 		BUG();
-<<<<<<< HEAD
-
-=======
 	current->flags &= ~PF_NO_SETAFFINITY;
->>>>>>> 754a0abe
 	sched_init_granularity();
 
 	init_sched_rt_class();
