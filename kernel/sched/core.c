// SPDX-License-Identifier: GPL-2.0-only
/*
 *  kernel/sched/core.c
 *
 *  Core kernel scheduler code and related syscalls
 *
 *  Copyright (C) 1991-2002  Linus Torvalds
 */
#define CREATE_TRACE_POINTS
#include <trace/events/sched.h>
#undef CREATE_TRACE_POINTS

#include "sched.h"

#include <linux/nospec.h>

#include <linux/kcov.h>
#include <linux/scs.h>

#include <asm/switch_to.h>
#include <asm/tlb.h>

#include "../workqueue_internal.h"
#include "../../fs/io-wq.h"
#include "../smpboot.h"

#include "pelt.h"
#include "smp.h"

#include <trace/hooks/sched.h>
#include <trace/hooks/dtask.h>

/*
 * Export tracepoints that act as a bare tracehook (ie: have no trace event
 * associated with them) to allow external modules to probe them.
 */
EXPORT_TRACEPOINT_SYMBOL_GPL(pelt_cfs_tp);
EXPORT_TRACEPOINT_SYMBOL_GPL(pelt_rt_tp);
EXPORT_TRACEPOINT_SYMBOL_GPL(pelt_dl_tp);
EXPORT_TRACEPOINT_SYMBOL_GPL(pelt_irq_tp);
EXPORT_TRACEPOINT_SYMBOL_GPL(pelt_se_tp);
EXPORT_TRACEPOINT_SYMBOL_GPL(sched_cpu_capacity_tp);
EXPORT_TRACEPOINT_SYMBOL_GPL(sched_overutilized_tp);
EXPORT_TRACEPOINT_SYMBOL_GPL(sched_util_est_cfs_tp);
EXPORT_TRACEPOINT_SYMBOL_GPL(sched_util_est_se_tp);
EXPORT_TRACEPOINT_SYMBOL_GPL(sched_update_nr_running_tp);
EXPORT_TRACEPOINT_SYMBOL_GPL(sched_switch);
EXPORT_TRACEPOINT_SYMBOL_GPL(sched_waking);
#ifdef CONFIG_SCHEDSTATS
EXPORT_TRACEPOINT_SYMBOL_GPL(sched_stat_sleep);
EXPORT_TRACEPOINT_SYMBOL_GPL(sched_stat_wait);
EXPORT_TRACEPOINT_SYMBOL_GPL(sched_stat_iowait);
EXPORT_TRACEPOINT_SYMBOL_GPL(sched_stat_blocked);
#endif

DEFINE_PER_CPU_SHARED_ALIGNED(struct rq, runqueues);
EXPORT_SYMBOL_GPL(runqueues);

#ifdef CONFIG_SCHED_DEBUG
/*
 * Debugging: various feature bits
 *
 * If SCHED_DEBUG is disabled, each compilation unit has its own copy of
 * sysctl_sched_features, defined in sched.h, to allow constants propagation
 * at compile time and compiler optimization based on features default.
 */
#define SCHED_FEAT(name, enabled)	\
	(1UL << __SCHED_FEAT_##name) * enabled |
const_debug unsigned int sysctl_sched_features =
#include "features.h"
	0;
EXPORT_SYMBOL_GPL(sysctl_sched_features);
#undef SCHED_FEAT
#endif

/*
 * Number of tasks to iterate in a single balance run.
 * Limited because this is done with IRQs disabled.
 */
const_debug unsigned int sysctl_sched_nr_migrate = 32;

/*
 * period over which we measure -rt task CPU usage in us.
 * default: 1s
 */
unsigned int sysctl_sched_rt_period = 1000000;

__read_mostly int scheduler_running;

/*
 * part of the period that we allow rt tasks to run in us.
 * default: 0.95s
 */
int sysctl_sched_rt_runtime = 950000;


/*
 * Serialization rules:
 *
 * Lock order:
 *
 *   p->pi_lock
 *     rq->lock
 *       hrtimer_cpu_base->lock (hrtimer_start() for bandwidth controls)
 *
 *  rq1->lock
 *    rq2->lock  where: rq1 < rq2
 *
 * Regular state:
 *
 * Normal scheduling state is serialized by rq->lock. __schedule() takes the
 * local CPU's rq->lock, it optionally removes the task from the runqueue and
 * always looks at the local rq data structures to find the most elegible task
 * to run next.
 *
 * Task enqueue is also under rq->lock, possibly taken from another CPU.
 * Wakeups from another LLC domain might use an IPI to transfer the enqueue to
 * the local CPU to avoid bouncing the runqueue state around [ see
 * ttwu_queue_wakelist() ]
 *
 * Task wakeup, specifically wakeups that involve migration, are horribly
 * complicated to avoid having to take two rq->locks.
 *
 * Special state:
 *
 * System-calls and anything external will use task_rq_lock() which acquires
 * both p->pi_lock and rq->lock. As a consequence the state they change is
 * stable while holding either lock:
 *
 *  - sched_setaffinity()/
 *    set_cpus_allowed_ptr():	p->cpus_ptr, p->nr_cpus_allowed
 *  - set_user_nice():		p->se.load, p->*prio
 *  - __sched_setscheduler():	p->sched_class, p->policy, p->*prio,
 *				p->se.load, p->rt_priority,
 *				p->dl.dl_{runtime, deadline, period, flags, bw, density}
 *  - sched_setnuma():		p->numa_preferred_nid
 *  - sched_move_task()/
 *    cpu_cgroup_fork():	p->sched_task_group
 *  - uclamp_update_active()	p->uclamp*
 *
 * p->state <- TASK_*:
 *
 *   is changed locklessly using set_current_state(), __set_current_state() or
 *   set_special_state(), see their respective comments, or by
 *   try_to_wake_up(). This latter uses p->pi_lock to serialize against
 *   concurrent self.
 *
 * p->on_rq <- { 0, 1 = TASK_ON_RQ_QUEUED, 2 = TASK_ON_RQ_MIGRATING }:
 *
 *   is set by activate_task() and cleared by deactivate_task(), under
 *   rq->lock. Non-zero indicates the task is runnable, the special
 *   ON_RQ_MIGRATING state is used for migration without holding both
 *   rq->locks. It indicates task_cpu() is not stable, see task_rq_lock().
 *
 * p->on_cpu <- { 0, 1 }:
 *
 *   is set by prepare_task() and cleared by finish_task() such that it will be
 *   set before p is scheduled-in and cleared after p is scheduled-out, both
 *   under rq->lock. Non-zero indicates the task is running on its CPU.
 *
 *   [ The astute reader will observe that it is possible for two tasks on one
 *     CPU to have ->on_cpu = 1 at the same time. ]
 *
 * task_cpu(p): is changed by set_task_cpu(), the rules are:
 *
 *  - Don't call set_task_cpu() on a blocked task:
 *
 *    We don't care what CPU we're not running on, this simplifies hotplug,
 *    the CPU assignment of blocked tasks isn't required to be valid.
 *
 *  - for try_to_wake_up(), called under p->pi_lock:
 *
 *    This allows try_to_wake_up() to only take one rq->lock, see its comment.
 *
 *  - for migration called under rq->lock:
 *    [ see task_on_rq_migrating() in task_rq_lock() ]
 *
 *    o move_queued_task()
 *    o detach_task()
 *
 *  - for migration called under double_rq_lock():
 *
 *    o __migrate_swap_task()
 *    o push_rt_task() / pull_rt_task()
 *    o push_dl_task() / pull_dl_task()
 *    o dl_task_offline_migration()
 *
 */

/*
 * __task_rq_lock - lock the rq @p resides on.
 */
struct rq *__task_rq_lock(struct task_struct *p, struct rq_flags *rf)
	__acquires(rq->lock)
{
	struct rq *rq;

	lockdep_assert_held(&p->pi_lock);

	for (;;) {
		rq = task_rq(p);
		raw_spin_lock(&rq->lock);
		if (likely(rq == task_rq(p) && !task_on_rq_migrating(p))) {
			rq_pin_lock(rq, rf);
			return rq;
		}
		raw_spin_unlock(&rq->lock);

		while (unlikely(task_on_rq_migrating(p)))
			cpu_relax();
	}
}
EXPORT_SYMBOL_GPL(__task_rq_lock);

/*
 * task_rq_lock - lock p->pi_lock and lock the rq @p resides on.
 */
struct rq *task_rq_lock(struct task_struct *p, struct rq_flags *rf)
	__acquires(p->pi_lock)
	__acquires(rq->lock)
{
	struct rq *rq;

	for (;;) {
		raw_spin_lock_irqsave(&p->pi_lock, rf->flags);
		rq = task_rq(p);
		raw_spin_lock(&rq->lock);
		/*
		 *	move_queued_task()		task_rq_lock()
		 *
		 *	ACQUIRE (rq->lock)
		 *	[S] ->on_rq = MIGRATING		[L] rq = task_rq()
		 *	WMB (__set_task_cpu())		ACQUIRE (rq->lock);
		 *	[S] ->cpu = new_cpu		[L] task_rq()
		 *					[L] ->on_rq
		 *	RELEASE (rq->lock)
		 *
		 * If we observe the old CPU in task_rq_lock(), the acquire of
		 * the old rq->lock will fully serialize against the stores.
		 *
		 * If we observe the new CPU in task_rq_lock(), the address
		 * dependency headed by '[L] rq = task_rq()' and the acquire
		 * will pair with the WMB to ensure we then also see migrating.
		 */
		if (likely(rq == task_rq(p) && !task_on_rq_migrating(p))) {
			rq_pin_lock(rq, rf);
			return rq;
		}
		raw_spin_unlock(&rq->lock);
		raw_spin_unlock_irqrestore(&p->pi_lock, rf->flags);

		while (unlikely(task_on_rq_migrating(p)))
			cpu_relax();
	}
}
EXPORT_SYMBOL_GPL(task_rq_lock);

/*
 * RQ-clock updating methods:
 */

static void update_rq_clock_task(struct rq *rq, s64 delta)
{
/*
 * In theory, the compile should just see 0 here, and optimize out the call
 * to sched_rt_avg_update. But I don't trust it...
 */
	s64 __maybe_unused steal = 0, irq_delta = 0;

#ifdef CONFIG_IRQ_TIME_ACCOUNTING
	irq_delta = irq_time_read(cpu_of(rq)) - rq->prev_irq_time;

	/*
	 * Since irq_time is only updated on {soft,}irq_exit, we might run into
	 * this case when a previous update_rq_clock() happened inside a
	 * {soft,}irq region.
	 *
	 * When this happens, we stop ->clock_task and only update the
	 * prev_irq_time stamp to account for the part that fit, so that a next
	 * update will consume the rest. This ensures ->clock_task is
	 * monotonic.
	 *
	 * It does however cause some slight miss-attribution of {soft,}irq
	 * time, a more accurate solution would be to update the irq_time using
	 * the current rq->clock timestamp, except that would require using
	 * atomic ops.
	 */
	if (irq_delta > delta)
		irq_delta = delta;

	rq->prev_irq_time += irq_delta;
	delta -= irq_delta;
#endif
#ifdef CONFIG_PARAVIRT_TIME_ACCOUNTING
	if (static_key_false((&paravirt_steal_rq_enabled))) {
		steal = paravirt_steal_clock(cpu_of(rq));
		steal -= rq->prev_steal_time_rq;

		if (unlikely(steal > delta))
			steal = delta;

		rq->prev_steal_time_rq += steal;
		delta -= steal;
	}
#endif

	rq->clock_task += delta;

#ifdef CONFIG_HAVE_SCHED_AVG_IRQ
	if ((irq_delta + steal) && sched_feat(NONTASK_CAPACITY))
		update_irq_load_avg(rq, irq_delta + steal);
#endif
	update_rq_clock_pelt(rq, delta);
}

void update_rq_clock(struct rq *rq)
{
	s64 delta;

	lockdep_assert_held(&rq->lock);

	if (rq->clock_update_flags & RQCF_ACT_SKIP)
		return;

#ifdef CONFIG_SCHED_DEBUG
	if (sched_feat(WARN_DOUBLE_CLOCK))
		SCHED_WARN_ON(rq->clock_update_flags & RQCF_UPDATED);
	rq->clock_update_flags |= RQCF_UPDATED;
#endif

	delta = sched_clock_cpu(cpu_of(rq)) - rq->clock;
	if (delta < 0)
		return;
	rq->clock += delta;
	update_rq_clock_task(rq, delta);
}
EXPORT_SYMBOL_GPL(update_rq_clock);

static inline void
rq_csd_init(struct rq *rq, struct __call_single_data *csd, smp_call_func_t func)
{
	csd->flags = 0;
	csd->func = func;
	csd->info = rq;
}

#ifdef CONFIG_SCHED_HRTICK
/*
 * Use HR-timers to deliver accurate preemption points.
 */

static void hrtick_clear(struct rq *rq)
{
	if (hrtimer_active(&rq->hrtick_timer))
		hrtimer_cancel(&rq->hrtick_timer);
}

/*
 * High-resolution timer tick.
 * Runs from hardirq context with interrupts disabled.
 */
static enum hrtimer_restart hrtick(struct hrtimer *timer)
{
	struct rq *rq = container_of(timer, struct rq, hrtick_timer);
	struct rq_flags rf;

	WARN_ON_ONCE(cpu_of(rq) != smp_processor_id());

	rq_lock(rq, &rf);
	update_rq_clock(rq);
	rq->curr->sched_class->task_tick(rq, rq->curr, 1);
	rq_unlock(rq, &rf);

	return HRTIMER_NORESTART;
}

#ifdef CONFIG_SMP

static void __hrtick_restart(struct rq *rq)
{
	struct hrtimer *timer = &rq->hrtick_timer;
	ktime_t time = rq->hrtick_time;

	hrtimer_start(timer, time, HRTIMER_MODE_ABS_PINNED_HARD);
}

/*
 * called from hardirq (IPI) context
 */
static void __hrtick_start(void *arg)
{
	struct rq *rq = arg;
	struct rq_flags rf;

	rq_lock(rq, &rf);
	__hrtick_restart(rq);
	rq_unlock(rq, &rf);
}

/*
 * Called to set the hrtick timer state.
 *
 * called with rq->lock held and irqs disabled
 */
void hrtick_start(struct rq *rq, u64 delay)
{
	struct hrtimer *timer = &rq->hrtick_timer;
	s64 delta;

	/*
	 * Don't schedule slices shorter than 10000ns, that just
	 * doesn't make sense and can cause timer DoS.
	 */
	delta = max_t(s64, delay, 10000LL);
	rq->hrtick_time = ktime_add_ns(timer->base->get_time(), delta);

	if (rq == this_rq())
		__hrtick_restart(rq);
	else
		smp_call_function_single_async(cpu_of(rq), &rq->hrtick_csd);
}

#else
/*
 * Called to set the hrtick timer state.
 *
 * called with rq->lock held and irqs disabled
 */
void hrtick_start(struct rq *rq, u64 delay)
{
	/*
	 * Don't schedule slices shorter than 10000ns, that just
	 * doesn't make sense. Rely on vruntime for fairness.
	 */
	delay = max_t(u64, delay, 10000LL);
	hrtimer_start(&rq->hrtick_timer, ns_to_ktime(delay),
		      HRTIMER_MODE_REL_PINNED_HARD);
}

#endif /* CONFIG_SMP */

static void hrtick_rq_init(struct rq *rq)
{
#ifdef CONFIG_SMP
	rq_csd_init(rq, &rq->hrtick_csd, __hrtick_start);
#endif
	hrtimer_init(&rq->hrtick_timer, CLOCK_MONOTONIC, HRTIMER_MODE_REL_HARD);
	rq->hrtick_timer.function = hrtick;
}
#else	/* CONFIG_SCHED_HRTICK */
static inline void hrtick_clear(struct rq *rq)
{
}

static inline void hrtick_rq_init(struct rq *rq)
{
}
#endif	/* CONFIG_SCHED_HRTICK */

/*
 * cmpxchg based fetch_or, macro so it works for different integer types
 */
#define fetch_or(ptr, mask)						\
	({								\
		typeof(ptr) _ptr = (ptr);				\
		typeof(mask) _mask = (mask);				\
		typeof(*_ptr) _old, _val = *_ptr;			\
									\
		for (;;) {						\
			_old = cmpxchg(_ptr, _val, _val | _mask);	\
			if (_old == _val)				\
				break;					\
			_val = _old;					\
		}							\
	_old;								\
})

#if defined(CONFIG_SMP) && defined(TIF_POLLING_NRFLAG)
/*
 * Atomically set TIF_NEED_RESCHED and test for TIF_POLLING_NRFLAG,
 * this avoids any races wrt polling state changes and thereby avoids
 * spurious IPIs.
 */
static bool set_nr_and_not_polling(struct task_struct *p)
{
	struct thread_info *ti = task_thread_info(p);
	return !(fetch_or(&ti->flags, _TIF_NEED_RESCHED) & _TIF_POLLING_NRFLAG);
}

/*
 * Atomically set TIF_NEED_RESCHED if TIF_POLLING_NRFLAG is set.
 *
 * If this returns true, then the idle task promises to call
 * sched_ttwu_pending() and reschedule soon.
 */
static bool set_nr_if_polling(struct task_struct *p)
{
	struct thread_info *ti = task_thread_info(p);
	typeof(ti->flags) old, val = READ_ONCE(ti->flags);

	for (;;) {
		if (!(val & _TIF_POLLING_NRFLAG))
			return false;
		if (val & _TIF_NEED_RESCHED)
			return true;
		old = cmpxchg(&ti->flags, val, val | _TIF_NEED_RESCHED);
		if (old == val)
			break;
		val = old;
	}
	return true;
}

#else
static bool set_nr_and_not_polling(struct task_struct *p)
{
	set_tsk_need_resched(p);
	return true;
}

#ifdef CONFIG_SMP
static bool set_nr_if_polling(struct task_struct *p)
{
	return false;
}
#endif
#endif

static bool __wake_q_add(struct wake_q_head *head, struct task_struct *task)
{
	struct wake_q_node *node = &task->wake_q;

	/*
	 * Atomically grab the task, if ->wake_q is !nil already it means
	 * its already queued (either by us or someone else) and will get the
	 * wakeup due to that.
	 *
	 * In order to ensure that a pending wakeup will observe our pending
	 * state, even in the failed case, an explicit smp_mb() must be used.
	 */
	smp_mb__before_atomic();
	if (unlikely(cmpxchg_relaxed(&node->next, NULL, WAKE_Q_TAIL)))
		return false;

	/*
	 * The head is context local, there can be no concurrency.
	 */
	*head->lastp = node;
	head->lastp = &node->next;
	head->count++;
	return true;
}

/**
 * wake_q_add() - queue a wakeup for 'later' waking.
 * @head: the wake_q_head to add @task to
 * @task: the task to queue for 'later' wakeup
 *
 * Queue a task for later wakeup, most likely by the wake_up_q() call in the
 * same context, _HOWEVER_ this is not guaranteed, the wakeup can come
 * instantly.
 *
 * This function must be used as-if it were wake_up_process(); IOW the task
 * must be ready to be woken at this location.
 */
void wake_q_add(struct wake_q_head *head, struct task_struct *task)
{
	if (__wake_q_add(head, task))
		get_task_struct(task);
}

/**
 * wake_q_add_safe() - safely queue a wakeup for 'later' waking.
 * @head: the wake_q_head to add @task to
 * @task: the task to queue for 'later' wakeup
 *
 * Queue a task for later wakeup, most likely by the wake_up_q() call in the
 * same context, _HOWEVER_ this is not guaranteed, the wakeup can come
 * instantly.
 *
 * This function must be used as-if it were wake_up_process(); IOW the task
 * must be ready to be woken at this location.
 *
 * This function is essentially a task-safe equivalent to wake_q_add(). Callers
 * that already hold reference to @task can call the 'safe' version and trust
 * wake_q to do the right thing depending whether or not the @task is already
 * queued for wakeup.
 */
void wake_q_add_safe(struct wake_q_head *head, struct task_struct *task)
{
	if (!__wake_q_add(head, task))
		put_task_struct(task);
}

void wake_up_q(struct wake_q_head *head)
{
	struct wake_q_node *node = head->first;

	while (node != WAKE_Q_TAIL) {
		struct task_struct *task;

		task = container_of(node, struct task_struct, wake_q);
		BUG_ON(!task);
		/* Task can safely be re-inserted now: */
		node = node->next;
		task->wake_q.next = NULL;
		task->wake_q_count = head->count;

		/*
		 * wake_up_process() executes a full barrier, which pairs with
		 * the queueing in wake_q_add() so as not to miss wakeups.
		 */
		wake_up_process(task);
		task->wake_q_count = 0;
		put_task_struct(task);
	}
}

/*
 * resched_curr - mark rq's current task 'to be rescheduled now'.
 *
 * On UP this means the setting of the need_resched flag, on SMP it
 * might also involve a cross-CPU call to trigger the scheduler on
 * the target CPU.
 */
void resched_curr(struct rq *rq)
{
	struct task_struct *curr = rq->curr;
	int cpu;

	lockdep_assert_held(&rq->lock);

	if (test_tsk_need_resched(curr))
		return;

	cpu = cpu_of(rq);

	if (cpu == smp_processor_id()) {
		set_tsk_need_resched(curr);
		set_preempt_need_resched();
		return;
	}

	if (set_nr_and_not_polling(curr))
		smp_send_reschedule(cpu);
	else
		trace_sched_wake_idle_without_ipi(cpu);
}
EXPORT_SYMBOL_GPL(resched_curr);

void resched_cpu(int cpu)
{
	struct rq *rq = cpu_rq(cpu);
	unsigned long flags;

	raw_spin_lock_irqsave(&rq->lock, flags);
	if (cpu_online(cpu) || cpu == smp_processor_id())
		resched_curr(rq);
	raw_spin_unlock_irqrestore(&rq->lock, flags);
}

#ifdef CONFIG_SMP
#ifdef CONFIG_NO_HZ_COMMON
/*
 * In the semi idle case, use the nearest busy CPU for migrating timers
 * from an idle CPU.  This is good for power-savings.
 *
 * We don't do similar optimization for completely idle system, as
 * selecting an idle CPU will add more delays to the timers than intended
 * (as that CPU's timer base may not be uptodate wrt jiffies etc).
 */
int get_nohz_timer_target(void)
{
	int i, cpu = smp_processor_id(), default_cpu = -1;
	struct sched_domain *sd;

	if (housekeeping_cpu(cpu, HK_FLAG_TIMER) && cpu_active(cpu)) {
		if (!idle_cpu(cpu))
			return cpu;
		default_cpu = cpu;
	}

	rcu_read_lock();
	for_each_domain(cpu, sd) {
		for_each_cpu_and(i, sched_domain_span(sd),
			housekeeping_cpumask(HK_FLAG_TIMER)) {
			if (cpu == i)
				continue;

			if (!idle_cpu(i)) {
				cpu = i;
				goto unlock;
			}
		}
	}

	if (default_cpu == -1) {
		for_each_cpu_and(i, cpu_active_mask,
				 housekeeping_cpumask(HK_FLAG_TIMER)) {
			if (cpu == i)
				continue;

			if (!idle_cpu(i)) {
				cpu = i;
				goto unlock;
			}
		}

		/* no active, not-idle, housekpeeing CPU found. */
		default_cpu = cpumask_any(cpu_active_mask);

		if (unlikely(default_cpu >= nr_cpu_ids))
			goto unlock;
	}

	cpu = default_cpu;
unlock:
	rcu_read_unlock();
	return cpu;
}

/*
 * When add_timer_on() enqueues a timer into the timer wheel of an
 * idle CPU then this timer might expire before the next timer event
 * which is scheduled to wake up that CPU. In case of a completely
 * idle system the next event might even be infinite time into the
 * future. wake_up_idle_cpu() ensures that the CPU is woken up and
 * leaves the inner idle loop so the newly added timer is taken into
 * account when the CPU goes back to idle and evaluates the timer
 * wheel for the next timer event.
 */
static void wake_up_idle_cpu(int cpu)
{
	struct rq *rq = cpu_rq(cpu);

	if (cpu == smp_processor_id())
		return;

	if (set_nr_and_not_polling(rq->idle))
		smp_send_reschedule(cpu);
	else
		trace_sched_wake_idle_without_ipi(cpu);
}

static bool wake_up_full_nohz_cpu(int cpu)
{
	/*
	 * We just need the target to call irq_exit() and re-evaluate
	 * the next tick. The nohz full kick at least implies that.
	 * If needed we can still optimize that later with an
	 * empty IRQ.
	 */
	if (cpu_is_offline(cpu))
		return true;  /* Don't try to wake offline CPUs. */
	if (tick_nohz_full_cpu(cpu)) {
		if (cpu != smp_processor_id() ||
		    tick_nohz_tick_stopped())
			tick_nohz_full_kick_cpu(cpu);
		return true;
	}

	return false;
}

/*
 * Wake up the specified CPU.  If the CPU is going offline, it is the
 * caller's responsibility to deal with the lost wakeup, for example,
 * by hooking into the CPU_DEAD notifier like timers and hrtimers do.
 */
void wake_up_nohz_cpu(int cpu)
{
	if (!wake_up_full_nohz_cpu(cpu))
		wake_up_idle_cpu(cpu);
}

static void nohz_csd_func(void *info)
{
	struct rq *rq = info;
	int cpu = cpu_of(rq);
	unsigned int flags;

	/*
	 * Release the rq::nohz_csd.
	 */
	flags = atomic_fetch_andnot(NOHZ_KICK_MASK, nohz_flags(cpu));
	WARN_ON(!(flags & NOHZ_KICK_MASK));

	rq->idle_balance = idle_cpu(cpu);
	if (rq->idle_balance && !need_resched()) {
		rq->nohz_idle_balance = flags;
		raise_softirq_irqoff(SCHED_SOFTIRQ);
	}
}

#endif /* CONFIG_NO_HZ_COMMON */

#ifdef CONFIG_NO_HZ_FULL
bool sched_can_stop_tick(struct rq *rq)
{
	int fifo_nr_running;

	/* Deadline tasks, even if single, need the tick */
	if (rq->dl.dl_nr_running)
		return false;

	/*
	 * If there are more than one RR tasks, we need the tick to effect the
	 * actual RR behaviour.
	 */
	if (rq->rt.rr_nr_running) {
		if (rq->rt.rr_nr_running == 1)
			return true;
		else
			return false;
	}

	/*
	 * If there's no RR tasks, but FIFO tasks, we can skip the tick, no
	 * forced preemption between FIFO tasks.
	 */
	fifo_nr_running = rq->rt.rt_nr_running - rq->rt.rr_nr_running;
	if (fifo_nr_running)
		return true;

	/*
	 * If there are no DL,RR/FIFO tasks, there must only be CFS tasks left;
	 * if there's more than one we need the tick for involuntary
	 * preemption.
	 */
	if (rq->nr_running > 1)
		return false;

	return true;
}
#endif /* CONFIG_NO_HZ_FULL */
#endif /* CONFIG_SMP */

#if defined(CONFIG_RT_GROUP_SCHED) || (defined(CONFIG_FAIR_GROUP_SCHED) && \
			(defined(CONFIG_SMP) || defined(CONFIG_CFS_BANDWIDTH)))
/*
 * Iterate task_group tree rooted at *from, calling @down when first entering a
 * node and @up when leaving it for the final time.
 *
 * Caller must hold rcu_lock or sufficient equivalent.
 */
int walk_tg_tree_from(struct task_group *from,
			     tg_visitor down, tg_visitor up, void *data)
{
	struct task_group *parent, *child;
	int ret;

	parent = from;

down:
	ret = (*down)(parent, data);
	if (ret)
		goto out;
	list_for_each_entry_rcu(child, &parent->children, siblings) {
		parent = child;
		goto down;

up:
		continue;
	}
	ret = (*up)(parent, data);
	if (ret || parent == from)
		goto out;

	child = parent;
	parent = parent->parent;
	if (parent)
		goto up;
out:
	return ret;
}

int tg_nop(struct task_group *tg, void *data)
{
	return 0;
}
#endif

static void set_load_weight(struct task_struct *p, bool update_load)
{
	int prio = p->static_prio - MAX_RT_PRIO;
	struct load_weight *load = &p->se.load;

	/*
	 * SCHED_IDLE tasks get minimal weight:
	 */
	if (task_has_idle_policy(p)) {
		load->weight = scale_load(WEIGHT_IDLEPRIO);
		load->inv_weight = WMULT_IDLEPRIO;
		return;
	}

	/*
	 * SCHED_OTHER tasks have to update their load when changing their
	 * weight
	 */
	if (update_load && p->sched_class == &fair_sched_class) {
		reweight_task(p, prio);
	} else {
		load->weight = scale_load(sched_prio_to_weight[prio]);
		load->inv_weight = sched_prio_to_wmult[prio];
	}
}

#ifdef CONFIG_UCLAMP_TASK
/*
 * Serializes updates of utilization clamp values
 *
 * The (slow-path) user-space triggers utilization clamp value updates which
 * can require updates on (fast-path) scheduler's data structures used to
 * support enqueue/dequeue operations.
 * While the per-CPU rq lock protects fast-path update operations, user-space
 * requests are serialized using a mutex to reduce the risk of conflicting
 * updates or API abuses.
 */
static DEFINE_MUTEX(uclamp_mutex);

/* Max allowed minimum utilization */
unsigned int sysctl_sched_uclamp_util_min = SCHED_CAPACITY_SCALE;

/* Max allowed maximum utilization */
unsigned int sysctl_sched_uclamp_util_max = SCHED_CAPACITY_SCALE;

/*
 * By default RT tasks run at the maximum performance point/capacity of the
 * system. Uclamp enforces this by always setting UCLAMP_MIN of RT tasks to
 * SCHED_CAPACITY_SCALE.
 *
 * This knob allows admins to change the default behavior when uclamp is being
 * used. In battery powered devices, particularly, running at the maximum
 * capacity and frequency will increase energy consumption and shorten the
 * battery life.
 *
 * This knob only affects RT tasks that their uclamp_se->user_defined == false.
 *
 * This knob will not override the system default sched_util_clamp_min defined
 * above.
 */
unsigned int sysctl_sched_uclamp_util_min_rt_default = SCHED_CAPACITY_SCALE;

/* All clamps are required to be less or equal than these values */
static struct uclamp_se uclamp_default[UCLAMP_CNT];

/*
 * This static key is used to reduce the uclamp overhead in the fast path. It
 * primarily disables the call to uclamp_rq_{inc, dec}() in
 * enqueue/dequeue_task().
 *
 * This allows users to continue to enable uclamp in their kernel config with
 * minimum uclamp overhead in the fast path.
 *
 * As soon as userspace modifies any of the uclamp knobs, the static key is
 * enabled, since we have an actual users that make use of uclamp
 * functionality.
 *
 * The knobs that would enable this static key are:
 *
 *   * A task modifying its uclamp value with sched_setattr().
 *   * An admin modifying the sysctl_sched_uclamp_{min, max} via procfs.
 *   * An admin modifying the cgroup cpu.uclamp.{min, max}
 */
DEFINE_STATIC_KEY_FALSE(sched_uclamp_used);
EXPORT_SYMBOL_GPL(sched_uclamp_used);

/* Integer rounded range for each bucket */
#define UCLAMP_BUCKET_DELTA DIV_ROUND_CLOSEST(SCHED_CAPACITY_SCALE, UCLAMP_BUCKETS)

#define for_each_clamp_id(clamp_id) \
	for ((clamp_id) = 0; (clamp_id) < UCLAMP_CNT; (clamp_id)++)

static inline unsigned int uclamp_bucket_id(unsigned int clamp_value)
{
	return min_t(unsigned int, clamp_value / UCLAMP_BUCKET_DELTA, UCLAMP_BUCKETS - 1);
}

static inline unsigned int uclamp_none(enum uclamp_id clamp_id)
{
	if (clamp_id == UCLAMP_MIN)
		return 0;
	return SCHED_CAPACITY_SCALE;
}

static inline void uclamp_se_set(struct uclamp_se *uc_se,
				 unsigned int value, bool user_defined)
{
	uc_se->value = value;
	uc_se->bucket_id = uclamp_bucket_id(value);
	uc_se->user_defined = user_defined;
}

static inline unsigned int
uclamp_idle_value(struct rq *rq, enum uclamp_id clamp_id,
		  unsigned int clamp_value)
{
	/*
	 * Avoid blocked utilization pushing up the frequency when we go
	 * idle (which drops the max-clamp) by retaining the last known
	 * max-clamp.
	 */
	if (clamp_id == UCLAMP_MAX) {
		rq->uclamp_flags |= UCLAMP_FLAG_IDLE;
		return clamp_value;
	}

	return uclamp_none(UCLAMP_MIN);
}

static inline void uclamp_idle_reset(struct rq *rq, enum uclamp_id clamp_id,
				     unsigned int clamp_value)
{
	/* Reset max-clamp retention only on idle exit */
	if (!(rq->uclamp_flags & UCLAMP_FLAG_IDLE))
		return;

	WRITE_ONCE(rq->uclamp[clamp_id].value, clamp_value);
}

static inline
unsigned int uclamp_rq_max_value(struct rq *rq, enum uclamp_id clamp_id,
				   unsigned int clamp_value)
{
	struct uclamp_bucket *bucket = rq->uclamp[clamp_id].bucket;
	int bucket_id = UCLAMP_BUCKETS - 1;

	/*
	 * Since both min and max clamps are max aggregated, find the
	 * top most bucket with tasks in.
	 */
	for ( ; bucket_id >= 0; bucket_id--) {
		if (!bucket[bucket_id].tasks)
			continue;
		return bucket[bucket_id].value;
	}

	/* No tasks -- default clamp values */
	return uclamp_idle_value(rq, clamp_id, clamp_value);
}

static void __uclamp_update_util_min_rt_default(struct task_struct *p)
{
	unsigned int default_util_min;
	struct uclamp_se *uc_se;

	lockdep_assert_held(&p->pi_lock);

	uc_se = &p->uclamp_req[UCLAMP_MIN];

	/* Only sync if user didn't override the default */
	if (uc_se->user_defined)
		return;

	default_util_min = sysctl_sched_uclamp_util_min_rt_default;
	uclamp_se_set(uc_se, default_util_min, false);
}

static void uclamp_update_util_min_rt_default(struct task_struct *p)
{
	struct rq_flags rf;
	struct rq *rq;

	if (!rt_task(p))
		return;

	/* Protect updates to p->uclamp_* */
	rq = task_rq_lock(p, &rf);
	__uclamp_update_util_min_rt_default(p);
	task_rq_unlock(rq, p, &rf);
}

static void uclamp_sync_util_min_rt_default(void)
{
	struct task_struct *g, *p;

	/*
	 * copy_process()			sysctl_uclamp
	 *					  uclamp_min_rt = X;
	 *   write_lock(&tasklist_lock)		  read_lock(&tasklist_lock)
	 *   // link thread			  smp_mb__after_spinlock()
	 *   write_unlock(&tasklist_lock)	  read_unlock(&tasklist_lock);
	 *   sched_post_fork()			  for_each_process_thread()
	 *     __uclamp_sync_rt()		    __uclamp_sync_rt()
	 *
	 * Ensures that either sched_post_fork() will observe the new
	 * uclamp_min_rt or for_each_process_thread() will observe the new
	 * task.
	 */
	read_lock(&tasklist_lock);
	smp_mb__after_spinlock();
	read_unlock(&tasklist_lock);

	rcu_read_lock();
	for_each_process_thread(g, p)
		uclamp_update_util_min_rt_default(p);
	rcu_read_unlock();
}

static inline struct uclamp_se
uclamp_tg_restrict(struct task_struct *p, enum uclamp_id clamp_id)
{
	/* Copy by value as we could modify it */
	struct uclamp_se uc_req = p->uclamp_req[clamp_id];
#ifdef CONFIG_UCLAMP_TASK_GROUP
	unsigned int tg_min, tg_max, value;

	/*
	 * Tasks in autogroups or root task group will be
	 * restricted by system defaults.
	 */
	if (task_group_is_autogroup(task_group(p)))
		return uc_req;
	if (task_group(p) == &root_task_group)
		return uc_req;

	tg_min = task_group(p)->uclamp[UCLAMP_MIN].value;
	tg_max = task_group(p)->uclamp[UCLAMP_MAX].value;
	value = uc_req.value;
	value = clamp(value, tg_min, tg_max);
	uclamp_se_set(&uc_req, value, false);
#endif

	return uc_req;
}

/*
 * The effective clamp bucket index of a task depends on, by increasing
 * priority:
 * - the task specific clamp value, when explicitly requested from userspace
 * - the task group effective clamp value, for tasks not either in the root
 *   group or in an autogroup
 * - the system default clamp value, defined by the sysadmin
 */
static inline struct uclamp_se
uclamp_eff_get(struct task_struct *p, enum uclamp_id clamp_id)
{
	struct uclamp_se uc_req = uclamp_tg_restrict(p, clamp_id);
	struct uclamp_se uc_max = uclamp_default[clamp_id];
	struct uclamp_se uc_eff;
	int ret = 0;

	trace_android_rvh_uclamp_eff_get(p, clamp_id, &uc_max, &uc_eff, &ret);
	if (ret)
		return uc_eff;

	/* System default restrictions always apply */
	if (unlikely(uc_req.value > uc_max.value))
		return uc_max;

	return uc_req;
}

unsigned long uclamp_eff_value(struct task_struct *p, enum uclamp_id clamp_id)
{
	struct uclamp_se uc_eff;

	/* Task currently refcounted: use back-annotated (effective) value */
	if (p->uclamp[clamp_id].active)
		return (unsigned long)p->uclamp[clamp_id].value;

	uc_eff = uclamp_eff_get(p, clamp_id);

	return (unsigned long)uc_eff.value;
}
EXPORT_SYMBOL_GPL(uclamp_eff_value);

/*
 * When a task is enqueued on a rq, the clamp bucket currently defined by the
 * task's uclamp::bucket_id is refcounted on that rq. This also immediately
 * updates the rq's clamp value if required.
 *
 * Tasks can have a task-specific value requested from user-space, track
 * within each bucket the maximum value for tasks refcounted in it.
 * This "local max aggregation" allows to track the exact "requested" value
 * for each bucket when all its RUNNABLE tasks require the same clamp.
 */
static inline void uclamp_rq_inc_id(struct rq *rq, struct task_struct *p,
				    enum uclamp_id clamp_id)
{
	struct uclamp_rq *uc_rq = &rq->uclamp[clamp_id];
	struct uclamp_se *uc_se = &p->uclamp[clamp_id];
	struct uclamp_bucket *bucket;

	lockdep_assert_held(&rq->lock);

	/* Update task effective clamp */
	p->uclamp[clamp_id] = uclamp_eff_get(p, clamp_id);

	bucket = &uc_rq->bucket[uc_se->bucket_id];
	bucket->tasks++;
	uc_se->active = true;

	uclamp_idle_reset(rq, clamp_id, uc_se->value);

	/*
	 * Local max aggregation: rq buckets always track the max
	 * "requested" clamp value of its RUNNABLE tasks.
	 */
	if (bucket->tasks == 1 || uc_se->value > bucket->value)
		bucket->value = uc_se->value;

	if (uc_se->value > READ_ONCE(uc_rq->value))
		WRITE_ONCE(uc_rq->value, uc_se->value);
}

/*
 * When a task is dequeued from a rq, the clamp bucket refcounted by the task
 * is released. If this is the last task reference counting the rq's max
 * active clamp value, then the rq's clamp value is updated.
 *
 * Both refcounted tasks and rq's cached clamp values are expected to be
 * always valid. If it's detected they are not, as defensive programming,
 * enforce the expected state and warn.
 */
static inline void uclamp_rq_dec_id(struct rq *rq, struct task_struct *p,
				    enum uclamp_id clamp_id)
{
	struct uclamp_rq *uc_rq = &rq->uclamp[clamp_id];
	struct uclamp_se *uc_se = &p->uclamp[clamp_id];
	struct uclamp_bucket *bucket;
	unsigned int bkt_clamp;
	unsigned int rq_clamp;

	lockdep_assert_held(&rq->lock);

	/*
	 * If sched_uclamp_used was enabled after task @p was enqueued,
	 * we could end up with unbalanced call to uclamp_rq_dec_id().
	 *
	 * In this case the uc_se->active flag should be false since no uclamp
	 * accounting was performed at enqueue time and we can just return
	 * here.
	 *
	 * Need to be careful of the following enqeueue/dequeue ordering
	 * problem too
	 *
	 *	enqueue(taskA)
	 *	// sched_uclamp_used gets enabled
	 *	enqueue(taskB)
	 *	dequeue(taskA)
	 *	// Must not decrement bukcet->tasks here
	 *	dequeue(taskB)
	 *
	 * where we could end up with stale data in uc_se and
	 * bucket[uc_se->bucket_id].
	 *
	 * The following check here eliminates the possibility of such race.
	 */
	if (unlikely(!uc_se->active))
		return;

	bucket = &uc_rq->bucket[uc_se->bucket_id];

	SCHED_WARN_ON(!bucket->tasks);
	if (likely(bucket->tasks))
		bucket->tasks--;

	uc_se->active = false;

	/*
	 * Keep "local max aggregation" simple and accept to (possibly)
	 * overboost some RUNNABLE tasks in the same bucket.
	 * The rq clamp bucket value is reset to its base value whenever
	 * there are no more RUNNABLE tasks refcounting it.
	 */
	if (likely(bucket->tasks))
		return;

	rq_clamp = READ_ONCE(uc_rq->value);
	/*
	 * Defensive programming: this should never happen. If it happens,
	 * e.g. due to future modification, warn and fixup the expected value.
	 */
	SCHED_WARN_ON(bucket->value > rq_clamp);
	if (bucket->value >= rq_clamp) {
		bkt_clamp = uclamp_rq_max_value(rq, clamp_id, uc_se->value);
		WRITE_ONCE(uc_rq->value, bkt_clamp);
	}
}

static inline void uclamp_rq_inc(struct rq *rq, struct task_struct *p)
{
	enum uclamp_id clamp_id;

	/*
	 * Avoid any overhead until uclamp is actually used by the userspace.
	 *
	 * The condition is constructed such that a NOP is generated when
	 * sched_uclamp_used is disabled.
	 */
	if (!static_branch_unlikely(&sched_uclamp_used))
		return;

	if (unlikely(!p->sched_class->uclamp_enabled))
		return;

	for_each_clamp_id(clamp_id)
		uclamp_rq_inc_id(rq, p, clamp_id);

	/* Reset clamp idle holding when there is one RUNNABLE task */
	if (rq->uclamp_flags & UCLAMP_FLAG_IDLE)
		rq->uclamp_flags &= ~UCLAMP_FLAG_IDLE;
}

static inline void uclamp_rq_dec(struct rq *rq, struct task_struct *p)
{
	enum uclamp_id clamp_id;

	/*
	 * Avoid any overhead until uclamp is actually used by the userspace.
	 *
	 * The condition is constructed such that a NOP is generated when
	 * sched_uclamp_used is disabled.
	 */
	if (!static_branch_unlikely(&sched_uclamp_used))
		return;

	if (unlikely(!p->sched_class->uclamp_enabled))
		return;

	for_each_clamp_id(clamp_id)
		uclamp_rq_dec_id(rq, p, clamp_id);
}

static inline void uclamp_rq_reinc_id(struct rq *rq, struct task_struct *p,
				      enum uclamp_id clamp_id)
{
	if (!p->uclamp[clamp_id].active)
		return;

	uclamp_rq_dec_id(rq, p, clamp_id);
	uclamp_rq_inc_id(rq, p, clamp_id);

	/*
	 * Make sure to clear the idle flag if we've transiently reached 0
	 * active tasks on rq.
	 */
	if (clamp_id == UCLAMP_MAX && (rq->uclamp_flags & UCLAMP_FLAG_IDLE))
		rq->uclamp_flags &= ~UCLAMP_FLAG_IDLE;
}

static inline void
uclamp_update_active(struct task_struct *p)
{
	enum uclamp_id clamp_id;
	struct rq_flags rf;
	struct rq *rq;

	/*
	 * Lock the task and the rq where the task is (or was) queued.
	 *
	 * We might lock the (previous) rq of a !RUNNABLE task, but that's the
	 * price to pay to safely serialize util_{min,max} updates with
	 * enqueues, dequeues and migration operations.
	 * This is the same locking schema used by __set_cpus_allowed_ptr().
	 */
	rq = task_rq_lock(p, &rf);

	/*
	 * Setting the clamp bucket is serialized by task_rq_lock().
	 * If the task is not yet RUNNABLE and its task_struct is not
	 * affecting a valid clamp bucket, the next time it's enqueued,
	 * it will already see the updated clamp bucket value.
	 */
<<<<<<< HEAD
	uclamp_rq_reinc_id(rq, p, clamp_id);
=======
	for_each_clamp_id(clamp_id) {
		if (p->uclamp[clamp_id].active) {
			uclamp_rq_dec_id(rq, p, clamp_id);
			uclamp_rq_inc_id(rq, p, clamp_id);
		}
	}
>>>>>>> 47eca050

	task_rq_unlock(rq, p, &rf);
}

#ifdef CONFIG_UCLAMP_TASK_GROUP
static inline void
uclamp_update_active_tasks(struct cgroup_subsys_state *css)
{
	struct css_task_iter it;
	struct task_struct *p;

	css_task_iter_start(css, 0, &it);
	while ((p = css_task_iter_next(&it)))
		uclamp_update_active(p);
	css_task_iter_end(&it);
}

static void cpu_util_update_eff(struct cgroup_subsys_state *css);
static void uclamp_update_root_tg(void)
{
	struct task_group *tg = &root_task_group;

	uclamp_se_set(&tg->uclamp_req[UCLAMP_MIN],
		      sysctl_sched_uclamp_util_min, false);
	uclamp_se_set(&tg->uclamp_req[UCLAMP_MAX],
		      sysctl_sched_uclamp_util_max, false);

	rcu_read_lock();
	cpu_util_update_eff(&root_task_group.css);
	rcu_read_unlock();
}
#else
static void uclamp_update_root_tg(void) { }
#endif

int sysctl_sched_uclamp_handler(struct ctl_table *table, int write,
				void *buffer, size_t *lenp, loff_t *ppos)
{
	bool update_root_tg = false;
	int old_min, old_max, old_min_rt;
	int result;

	mutex_lock(&uclamp_mutex);
	old_min = sysctl_sched_uclamp_util_min;
	old_max = sysctl_sched_uclamp_util_max;
	old_min_rt = sysctl_sched_uclamp_util_min_rt_default;

	result = proc_dointvec(table, write, buffer, lenp, ppos);
	if (result)
		goto undo;
	if (!write)
		goto done;

	if (sysctl_sched_uclamp_util_min > sysctl_sched_uclamp_util_max ||
	    sysctl_sched_uclamp_util_max > SCHED_CAPACITY_SCALE	||
	    sysctl_sched_uclamp_util_min_rt_default > SCHED_CAPACITY_SCALE) {

		result = -EINVAL;
		goto undo;
	}

	if (old_min != sysctl_sched_uclamp_util_min) {
		uclamp_se_set(&uclamp_default[UCLAMP_MIN],
			      sysctl_sched_uclamp_util_min, false);
		update_root_tg = true;
	}
	if (old_max != sysctl_sched_uclamp_util_max) {
		uclamp_se_set(&uclamp_default[UCLAMP_MAX],
			      sysctl_sched_uclamp_util_max, false);
		update_root_tg = true;
	}

	if (update_root_tg) {
		static_branch_enable(&sched_uclamp_used);
		uclamp_update_root_tg();
	}

	if (old_min_rt != sysctl_sched_uclamp_util_min_rt_default) {
		static_branch_enable(&sched_uclamp_used);
		uclamp_sync_util_min_rt_default();
	}

	/*
	 * We update all RUNNABLE tasks only when task groups are in use.
	 * Otherwise, keep it simple and do just a lazy update at each next
	 * task enqueue time.
	 */

	goto done;

undo:
	sysctl_sched_uclamp_util_min = old_min;
	sysctl_sched_uclamp_util_max = old_max;
	sysctl_sched_uclamp_util_min_rt_default = old_min_rt;
done:
	mutex_unlock(&uclamp_mutex);

	return result;
}

static int uclamp_validate(struct task_struct *p,
			   const struct sched_attr *attr)
{
	int util_min = p->uclamp_req[UCLAMP_MIN].value;
	int util_max = p->uclamp_req[UCLAMP_MAX].value;

	if (attr->sched_flags & SCHED_FLAG_UTIL_CLAMP_MIN) {
		util_min = attr->sched_util_min;

		if (util_min + 1 > SCHED_CAPACITY_SCALE + 1)
			return -EINVAL;
	}

	if (attr->sched_flags & SCHED_FLAG_UTIL_CLAMP_MAX) {
		util_max = attr->sched_util_max;

		if (util_max + 1 > SCHED_CAPACITY_SCALE + 1)
			return -EINVAL;
	}

	if (util_min != -1 && util_max != -1 && util_min > util_max)
		return -EINVAL;

	/*
	 * We have valid uclamp attributes; make sure uclamp is enabled.
	 *
	 * We need to do that here, because enabling static branches is a
	 * blocking operation which obviously cannot be done while holding
	 * scheduler locks.
	 */
	static_branch_enable(&sched_uclamp_used);

	return 0;
}

static bool uclamp_reset(const struct sched_attr *attr,
			 enum uclamp_id clamp_id,
			 struct uclamp_se *uc_se)
{
	/* Reset on sched class change for a non user-defined clamp value. */
	if (likely(!(attr->sched_flags & SCHED_FLAG_UTIL_CLAMP)) &&
	    !uc_se->user_defined)
		return true;

	/* Reset on sched_util_{min,max} == -1. */
	if (clamp_id == UCLAMP_MIN &&
	    attr->sched_flags & SCHED_FLAG_UTIL_CLAMP_MIN &&
	    attr->sched_util_min == -1) {
		return true;
	}

	if (clamp_id == UCLAMP_MAX &&
	    attr->sched_flags & SCHED_FLAG_UTIL_CLAMP_MAX &&
	    attr->sched_util_max == -1) {
		return true;
	}

	return false;
}

static void __setscheduler_uclamp(struct task_struct *p,
				  const struct sched_attr *attr)
{
	enum uclamp_id clamp_id;

	for_each_clamp_id(clamp_id) {
		struct uclamp_se *uc_se = &p->uclamp_req[clamp_id];
		unsigned int value;

		if (!uclamp_reset(attr, clamp_id, uc_se))
			continue;

		/*
		 * RT by default have a 100% boost value that could be modified
		 * at runtime.
		 */
		if (unlikely(rt_task(p) && clamp_id == UCLAMP_MIN))
			value = sysctl_sched_uclamp_util_min_rt_default;
		else
			value = uclamp_none(clamp_id);

		uclamp_se_set(uc_se, value, false);

	}

	if (likely(!(attr->sched_flags & SCHED_FLAG_UTIL_CLAMP)))
		return;

	if (attr->sched_flags & SCHED_FLAG_UTIL_CLAMP_MIN &&
	    attr->sched_util_min != -1) {
		uclamp_se_set(&p->uclamp_req[UCLAMP_MIN],
			      attr->sched_util_min, true);
		trace_android_vh_setscheduler_uclamp(p, UCLAMP_MIN, attr->sched_util_min);
	}

	if (attr->sched_flags & SCHED_FLAG_UTIL_CLAMP_MAX &&
	    attr->sched_util_max != -1) {
		uclamp_se_set(&p->uclamp_req[UCLAMP_MAX],
			      attr->sched_util_max, true);
		trace_android_vh_setscheduler_uclamp(p, UCLAMP_MAX, attr->sched_util_max);
	}
}

static void uclamp_fork(struct task_struct *p)
{
	enum uclamp_id clamp_id;

	/*
	 * We don't need to hold task_rq_lock() when updating p->uclamp_* here
	 * as the task is still at its early fork stages.
	 */
	for_each_clamp_id(clamp_id)
		p->uclamp[clamp_id].active = false;

	if (likely(!p->sched_reset_on_fork))
		return;

	for_each_clamp_id(clamp_id) {
		uclamp_se_set(&p->uclamp_req[clamp_id],
			      uclamp_none(clamp_id), false);
	}
}

static void uclamp_post_fork(struct task_struct *p)
{
	uclamp_update_util_min_rt_default(p);
}

static void __init init_uclamp_rq(struct rq *rq)
{
	enum uclamp_id clamp_id;
	struct uclamp_rq *uc_rq = rq->uclamp;

	for_each_clamp_id(clamp_id) {
		uc_rq[clamp_id] = (struct uclamp_rq) {
			.value = uclamp_none(clamp_id)
		};
	}

	rq->uclamp_flags = 0;
}

static void __init init_uclamp(void)
{
	struct uclamp_se uc_max = {};
	enum uclamp_id clamp_id;
	int cpu;

	for_each_possible_cpu(cpu)
		init_uclamp_rq(cpu_rq(cpu));

	for_each_clamp_id(clamp_id) {
		uclamp_se_set(&init_task.uclamp_req[clamp_id],
			      uclamp_none(clamp_id), false);
	}

	/* System defaults allow max clamp values for both indexes */
	uclamp_se_set(&uc_max, uclamp_none(UCLAMP_MAX), false);
	for_each_clamp_id(clamp_id) {
		uclamp_default[clamp_id] = uc_max;
#ifdef CONFIG_UCLAMP_TASK_GROUP
		root_task_group.uclamp_req[clamp_id] = uc_max;
		root_task_group.uclamp[clamp_id] = uc_max;
#endif
	}
}

#else /* CONFIG_UCLAMP_TASK */
static inline void uclamp_rq_inc(struct rq *rq, struct task_struct *p) { }
static inline void uclamp_rq_dec(struct rq *rq, struct task_struct *p) { }
static inline int uclamp_validate(struct task_struct *p,
				  const struct sched_attr *attr)
{
	return -EOPNOTSUPP;
}
static void __setscheduler_uclamp(struct task_struct *p,
				  const struct sched_attr *attr) { }
static inline void uclamp_fork(struct task_struct *p) { }
static inline void uclamp_post_fork(struct task_struct *p) { }
static inline void init_uclamp(void) { }
#endif /* CONFIG_UCLAMP_TASK */

static inline void enqueue_task(struct rq *rq, struct task_struct *p, int flags)
{
	if (!(flags & ENQUEUE_NOCLOCK))
		update_rq_clock(rq);

	if (!(flags & ENQUEUE_RESTORE)) {
		sched_info_queued(rq, p);
		psi_enqueue(p, flags & ENQUEUE_WAKEUP);
	}

	uclamp_rq_inc(rq, p);
	trace_android_rvh_enqueue_task(rq, p, flags);
	p->sched_class->enqueue_task(rq, p, flags);
	trace_android_rvh_after_enqueue_task(rq, p);
}

static inline void dequeue_task(struct rq *rq, struct task_struct *p, int flags)
{
	if (!(flags & DEQUEUE_NOCLOCK))
		update_rq_clock(rq);

	if (!(flags & DEQUEUE_SAVE)) {
		sched_info_dequeued(rq, p);
		psi_dequeue(p, flags & DEQUEUE_SLEEP);
	}

	uclamp_rq_dec(rq, p);
	trace_android_rvh_dequeue_task(rq, p, flags);
	p->sched_class->dequeue_task(rq, p, flags);
	trace_android_rvh_after_dequeue_task(rq, p);
}

void activate_task(struct rq *rq, struct task_struct *p, int flags)
{
	enqueue_task(rq, p, flags);

	p->on_rq = TASK_ON_RQ_QUEUED;
}
EXPORT_SYMBOL_GPL(activate_task);

void deactivate_task(struct rq *rq, struct task_struct *p, int flags)
{
	p->on_rq = (flags & DEQUEUE_SLEEP) ? 0 : TASK_ON_RQ_MIGRATING;

	dequeue_task(rq, p, flags);
}
EXPORT_SYMBOL_GPL(deactivate_task);

static inline int __normal_prio(int policy, int rt_prio, int nice)
{
	int prio;

	if (dl_policy(policy))
		prio = MAX_DL_PRIO - 1;
	else if (rt_policy(policy))
		prio = MAX_RT_PRIO - 1 - rt_prio;
	else
		prio = NICE_TO_PRIO(nice);

	return prio;
}

/*
 * Calculate the expected normal priority: i.e. priority
 * without taking RT-inheritance into account. Might be
 * boosted by interactivity modifiers. Changes upon fork,
 * setprio syscalls, and whenever the interactivity
 * estimator recalculates.
 */
static inline int normal_prio(struct task_struct *p)
{
	return __normal_prio(p->policy, p->rt_priority, PRIO_TO_NICE(p->static_prio));
}

/*
 * Calculate the current priority, i.e. the priority
 * taken into account by the scheduler. This value might
 * be boosted by RT tasks, or might be boosted by
 * interactivity modifiers. Will be RT if the task got
 * RT-boosted. If not then it returns p->normal_prio.
 */
static int effective_prio(struct task_struct *p)
{
	p->normal_prio = normal_prio(p);
	/*
	 * If we are RT tasks or we were boosted to RT priority,
	 * keep the priority unchanged. Otherwise, update priority
	 * to the normal priority:
	 */
	if (!rt_prio(p->prio))
		return p->normal_prio;
	return p->prio;
}

/**
 * task_curr - is this task currently executing on a CPU?
 * @p: the task in question.
 *
 * Return: 1 if the task is currently executing. 0 otherwise.
 */
inline int task_curr(const struct task_struct *p)
{
	return cpu_curr(task_cpu(p)) == p;
}

/*
 * switched_from, switched_to and prio_changed must _NOT_ drop rq->lock,
 * use the balance_callback list if you want balancing.
 *
 * this means any call to check_class_changed() must be followed by a call to
 * balance_callback().
 */
static inline void check_class_changed(struct rq *rq, struct task_struct *p,
				       const struct sched_class *prev_class,
				       int oldprio)
{
	if (prev_class != p->sched_class) {
		if (prev_class->switched_from)
			prev_class->switched_from(rq, p);

		p->sched_class->switched_to(rq, p);
	} else if (oldprio != p->prio || dl_task(p))
		p->sched_class->prio_changed(rq, p, oldprio);
}

void check_preempt_curr(struct rq *rq, struct task_struct *p, int flags)
{
	if (p->sched_class == rq->curr->sched_class)
		rq->curr->sched_class->check_preempt_curr(rq, p, flags);
	else if (p->sched_class > rq->curr->sched_class)
		resched_curr(rq);

	/*
	 * A queue event has occurred, and we're going to schedule.  In
	 * this case, we can save a useless back to back clock update.
	 */
	if (task_on_rq_queued(rq->curr) && test_tsk_need_resched(rq->curr))
		rq_clock_skip_update(rq);
}
EXPORT_SYMBOL_GPL(check_preempt_curr);

#ifdef CONFIG_SMP

/*
 * Per-CPU kthreads are allowed to run on !active && online CPUs, see
 * __set_cpus_allowed_ptr() and select_fallback_rq().
 */
static inline bool is_cpu_allowed(struct task_struct *p, int cpu)
{
	if (!cpumask_test_cpu(cpu, p->cpus_ptr))
		return false;

	if (is_per_cpu_kthread(p))
		return cpu_online(cpu);

	if (!cpu_active(cpu))
		return false;

	return cpumask_test_cpu(cpu, task_cpu_possible_mask(p));
}

/*
 * This is how migration works:
 *
 * 1) we invoke migration_cpu_stop() on the target CPU using
 *    stop_one_cpu().
 * 2) stopper starts to run (implicitly forcing the migrated thread
 *    off the CPU)
 * 3) it checks whether the migrated task is still in the wrong runqueue.
 * 4) if it's in the wrong runqueue then the migration thread removes
 *    it and puts it into the right queue.
 * 5) stopper completes and stop_one_cpu() returns and the migration
 *    is done.
 */

/*
 * move_queued_task - move a queued task to new rq.
 *
 * Returns (locked) new rq. Old rq's lock is released.
 */
static struct rq *move_queued_task(struct rq *rq, struct rq_flags *rf,
				   struct task_struct *p, int new_cpu)
{
	int detached = 0;

	lockdep_assert_held(&rq->lock);

	/*
	 * The vendor hook may drop the lock temporarily, so
	 * pass the rq flags to unpin lock. We expect the
	 * rq lock to be held after return.
	 */
	trace_android_rvh_migrate_queued_task(rq, rf, p, new_cpu, &detached);
	if (detached)
		goto attach;

	deactivate_task(rq, p, DEQUEUE_NOCLOCK);
	set_task_cpu(p, new_cpu);

attach:
	rq_unlock(rq, rf);
	rq = cpu_rq(new_cpu);

	rq_lock(rq, rf);
	BUG_ON(task_cpu(p) != new_cpu);
	activate_task(rq, p, 0);
	check_preempt_curr(rq, p, 0);

	return rq;
}

struct migration_arg {
	struct task_struct *task;
	int dest_cpu;
};

/*
 * Move (not current) task off this CPU, onto the destination CPU. We're doing
 * this because either it can't run here any more (set_cpus_allowed()
 * away from this CPU, or CPU going down), or because we're
 * attempting to rebalance this task on exec (sched_exec).
 *
 * So we race with normal scheduler movements, but that's OK, as long
 * as the task is no longer on this CPU.
 */
static struct rq *__migrate_task(struct rq *rq, struct rq_flags *rf,
				 struct task_struct *p, int dest_cpu)
{
	/* Affinity changed (again). */
	if (!is_cpu_allowed(p, dest_cpu))
		return rq;

	update_rq_clock(rq);
	rq = move_queued_task(rq, rf, p, dest_cpu);

	return rq;
}

/*
 * migration_cpu_stop - this will be executed by a highprio stopper thread
 * and performs thread migration by bumping thread off CPU then
 * 'pushing' onto another runqueue.
 */
static int migration_cpu_stop(void *data)
{
	struct migration_arg *arg = data;
	struct task_struct *p = arg->task;
	struct rq *rq = this_rq();
	struct rq_flags rf;

	/*
	 * The original target CPU might have gone down and we might
	 * be on another CPU but it doesn't matter.
	 */
	local_irq_disable();
	/*
	 * We need to explicitly wake pending tasks before running
	 * __migrate_task() such that we will not miss enforcing cpus_ptr
	 * during wakeups, see set_cpus_allowed_ptr()'s TASK_WAKING test.
	 */
	flush_smp_call_function_from_idle();

	raw_spin_lock(&p->pi_lock);
	rq_lock(rq, &rf);
	/*
	 * If task_rq(p) != rq, it cannot be migrated here, because we're
	 * holding rq->lock, if p->on_rq == 0 it cannot get enqueued because
	 * we're holding p->pi_lock.
	 */
	if (task_rq(p) == rq) {
		if (task_on_rq_queued(p))
			rq = __migrate_task(rq, &rf, p, arg->dest_cpu);
		else
			p->wake_cpu = arg->dest_cpu;
	}
	rq_unlock(rq, &rf);
	raw_spin_unlock(&p->pi_lock);

	local_irq_enable();
	return 0;
}

/*
 * sched_class::set_cpus_allowed must do the below, but is not required to
 * actually call this function.
 */
void set_cpus_allowed_common(struct task_struct *p, const struct cpumask *new_mask)
{
	cpumask_copy(&p->cpus_mask, new_mask);
	p->nr_cpus_allowed = cpumask_weight(new_mask);
	trace_android_rvh_set_cpus_allowed_comm(p, new_mask);
}

void do_set_cpus_allowed(struct task_struct *p, const struct cpumask *new_mask)
{
	struct rq *rq = task_rq(p);
	bool queued, running;

	lockdep_assert_held(&p->pi_lock);

	queued = task_on_rq_queued(p);
	running = task_current(rq, p);

	if (queued) {
		/*
		 * Because __kthread_bind() calls this on blocked tasks without
		 * holding rq->lock.
		 */
		lockdep_assert_held(&rq->lock);
		dequeue_task(rq, p, DEQUEUE_SAVE | DEQUEUE_NOCLOCK);
	}
	if (running)
		put_prev_task(rq, p);

	p->sched_class->set_cpus_allowed(p, new_mask);

	if (queued)
		enqueue_task(rq, p, ENQUEUE_RESTORE | ENQUEUE_NOCLOCK);
	if (running)
		set_next_task(rq, p);
}

/*
 * Called with both p->pi_lock and rq->lock held; drops both before returning.
 */
static int __set_cpus_allowed_ptr_locked(struct task_struct *p,
					 const struct cpumask *new_mask,
					 bool check,
					 struct rq *rq,
					 struct rq_flags *rf)
{
	const struct cpumask *cpu_valid_mask = cpu_active_mask;
	const struct cpumask *cpu_allowed_mask = task_cpu_possible_mask(p);
	unsigned int dest_cpu;
	int ret = 0;

	update_rq_clock(rq);

	if (p->flags & PF_KTHREAD) {
		/*
		 * Kernel threads are allowed on online && !active CPUs
		 */
		cpu_valid_mask = cpu_online_mask;
	} else if (!cpumask_subset(new_mask, cpu_allowed_mask)) {
		ret = -EINVAL;
		goto out;
	}

	/*
	 * Must re-check here, to close a race against __kthread_bind(),
	 * sched_setaffinity() is not guaranteed to observe the flag.
	 */
	if (check && (p->flags & PF_NO_SETAFFINITY)) {
		ret = -EINVAL;
		goto out;
	}

	if (cpumask_equal(&p->cpus_mask, new_mask))
		goto out;

	/*
	 * Picking a ~random cpu helps in cases where we are changing affinity
	 * for groups of tasks (ie. cpuset), so that load balancing is not
	 * immediately required to distribute the tasks within their new mask.
	 */
	dest_cpu = cpumask_any_and_distribute(cpu_valid_mask, new_mask);
	if (dest_cpu >= nr_cpu_ids) {
		ret = -EINVAL;
		goto out;
	}

	do_set_cpus_allowed(p, new_mask);

	if (p->flags & PF_KTHREAD) {
		/*
		 * For kernel threads that do indeed end up on online &&
		 * !active we want to ensure they are strict per-CPU threads.
		 */
		WARN_ON(cpumask_intersects(new_mask, cpu_online_mask) &&
			!cpumask_intersects(new_mask, cpu_active_mask) &&
			p->nr_cpus_allowed != 1);
	}

	/* Can the task run on the task's current CPU? If so, we're done */
	if (cpumask_test_cpu(task_cpu(p), new_mask))
		goto out;

	if (task_running(rq, p) || p->state == TASK_WAKING) {
		struct migration_arg arg = { p, dest_cpu };
		/* Need help from migration thread: drop lock and wait. */
		task_rq_unlock(rq, p, rf);
		stop_one_cpu(cpu_of(rq), migration_cpu_stop, &arg);
		return 0;
	} else if (task_on_rq_queued(p)) {
		/*
		 * OK, since we're going to drop the lock immediately
		 * afterwards anyway.
		 */
		rq = move_queued_task(rq, rf, p, dest_cpu);
	}
out:
	task_rq_unlock(rq, p, rf);

	return ret;
}

/*
 * Change a given task's CPU affinity. Migrate the thread to a
 * proper CPU and schedule it away if the CPU it's executing on
 * is removed from the allowed bitmask.
 *
 * NOTE: the caller must have a valid reference to the task, the
 * task must not exit() & deallocate itself prematurely. The
 * call is not atomic; no spinlocks may be held.
 */
static int __set_cpus_allowed_ptr(struct task_struct *p,
				  const struct cpumask *new_mask, bool check)
{
	struct rq_flags rf;
	struct rq *rq;

	rq = task_rq_lock(p, &rf);
	return __set_cpus_allowed_ptr_locked(p, new_mask, check, rq, &rf);
}

int set_cpus_allowed_ptr(struct task_struct *p, const struct cpumask *new_mask)
{
	return __set_cpus_allowed_ptr(p, new_mask, false);
}
EXPORT_SYMBOL_GPL(set_cpus_allowed_ptr);

/*
 * Change a given task's CPU affinity to the intersection of its current
 * affinity mask and @subset_mask, writing the resulting mask to @new_mask.
 * If the resulting mask is empty, leave the affinity unchanged and return
 * -EINVAL.
 */
static int restrict_cpus_allowed_ptr(struct task_struct *p,
				     struct cpumask *new_mask,
				     const struct cpumask *subset_mask)
{
	struct rq_flags rf;
	struct rq *rq;

	rq = task_rq_lock(p, &rf);
	if (!cpumask_and(new_mask, &p->cpus_mask, subset_mask)) {
		task_rq_unlock(rq, p, &rf);
		return -EINVAL;
	}

	return __set_cpus_allowed_ptr_locked(p, new_mask, false, rq, &rf);
}

/*
 * Restrict a given task's CPU affinity so that it is a subset of
 * task_cpu_possible_mask(). If the resulting mask is empty, we warn and
 * walk up the cpuset hierarchy until we find a suitable mask.
 */
void force_compatible_cpus_allowed_ptr(struct task_struct *p)
{
	cpumask_var_t new_mask;
	const struct cpumask *override_mask = task_cpu_possible_mask(p);

	alloc_cpumask_var(&new_mask, GFP_KERNEL);

	/*
	 * __migrate_task() can fail silently in the face of concurrent
	 * offlining of the chosen destination CPU, so take the hotplug
	 * lock to ensure that the migration succeeds.
	 */
	trace_android_rvh_force_compatible_pre(NULL);
	cpus_read_lock();
	if (!cpumask_available(new_mask))
		goto out_set_mask;

	if (!restrict_cpus_allowed_ptr(p, new_mask, override_mask))
		goto out_free_mask;

	/*
	 * We failed to find a valid subset of the affinity mask for the
	 * task, so override it based on its cpuset hierarchy.
	 */
	cpuset_cpus_allowed(p, new_mask);
	override_mask = new_mask;

out_set_mask:
	if (printk_ratelimit()) {
		printk_deferred("Overriding affinity for process %d (%s) to CPUs %*pbl\n",
				task_pid_nr(p), p->comm,
				cpumask_pr_args(override_mask));
	}

	WARN_ON(set_cpus_allowed_ptr(p, override_mask));
out_free_mask:
	cpus_read_unlock();
	trace_android_rvh_force_compatible_post(NULL);
	free_cpumask_var(new_mask);
}

void set_task_cpu(struct task_struct *p, unsigned int new_cpu)
{
#ifdef CONFIG_SCHED_DEBUG
	/*
	 * We should never call set_task_cpu() on a blocked task,
	 * ttwu() will sort out the placement.
	 */
	WARN_ON_ONCE(p->state != TASK_RUNNING && p->state != TASK_WAKING &&
			!p->on_rq);

	/*
	 * Migrating fair class task must have p->on_rq = TASK_ON_RQ_MIGRATING,
	 * because schedstat_wait_{start,end} rebase migrating task's wait_start
	 * time relying on p->on_rq.
	 */
	WARN_ON_ONCE(p->state == TASK_RUNNING &&
		     p->sched_class == &fair_sched_class &&
		     (p->on_rq && !task_on_rq_migrating(p)));

#ifdef CONFIG_LOCKDEP
	/*
	 * The caller should hold either p->pi_lock or rq->lock, when changing
	 * a task's CPU. ->pi_lock for waking tasks, rq->lock for runnable tasks.
	 *
	 * sched_move_task() holds both and thus holding either pins the cgroup,
	 * see task_group().
	 *
	 * Furthermore, all task_rq users should acquire both locks, see
	 * task_rq_lock().
	 */
	WARN_ON_ONCE(debug_locks && !(lockdep_is_held(&p->pi_lock) ||
				      lockdep_is_held(&task_rq(p)->lock)));
#endif
	/*
	 * Clearly, migrating tasks to offline CPUs is a fairly daft thing.
	 */
	WARN_ON_ONCE(!cpu_online(new_cpu));
#endif

	trace_sched_migrate_task(p, new_cpu);

	if (task_cpu(p) != new_cpu) {
		if (p->sched_class->migrate_task_rq)
			p->sched_class->migrate_task_rq(p, new_cpu);
		p->se.nr_migrations++;
		rseq_migrate(p);
		perf_event_task_migrate(p);
		trace_android_rvh_set_task_cpu(p, new_cpu);
	}

	__set_task_cpu(p, new_cpu);
}
EXPORT_SYMBOL_GPL(set_task_cpu);

static void __migrate_swap_task(struct task_struct *p, int cpu)
{
	if (task_on_rq_queued(p)) {
		struct rq *src_rq, *dst_rq;
		struct rq_flags srf, drf;

		src_rq = task_rq(p);
		dst_rq = cpu_rq(cpu);

		rq_pin_lock(src_rq, &srf);
		rq_pin_lock(dst_rq, &drf);

		deactivate_task(src_rq, p, 0);
		set_task_cpu(p, cpu);
		activate_task(dst_rq, p, 0);
		check_preempt_curr(dst_rq, p, 0);

		rq_unpin_lock(dst_rq, &drf);
		rq_unpin_lock(src_rq, &srf);

	} else {
		/*
		 * Task isn't running anymore; make it appear like we migrated
		 * it before it went to sleep. This means on wakeup we make the
		 * previous CPU our target instead of where it really is.
		 */
		p->wake_cpu = cpu;
	}
}

struct migration_swap_arg {
	struct task_struct *src_task, *dst_task;
	int src_cpu, dst_cpu;
};

static int migrate_swap_stop(void *data)
{
	struct migration_swap_arg *arg = data;
	struct rq *src_rq, *dst_rq;
	int ret = -EAGAIN;

	if (!cpu_active(arg->src_cpu) || !cpu_active(arg->dst_cpu))
		return -EAGAIN;

	src_rq = cpu_rq(arg->src_cpu);
	dst_rq = cpu_rq(arg->dst_cpu);

	double_raw_lock(&arg->src_task->pi_lock,
			&arg->dst_task->pi_lock);
	double_rq_lock(src_rq, dst_rq);

	if (task_cpu(arg->dst_task) != arg->dst_cpu)
		goto unlock;

	if (task_cpu(arg->src_task) != arg->src_cpu)
		goto unlock;

	if (!cpumask_test_cpu(arg->dst_cpu, arg->src_task->cpus_ptr))
		goto unlock;

	if (!cpumask_test_cpu(arg->src_cpu, arg->dst_task->cpus_ptr))
		goto unlock;

	__migrate_swap_task(arg->src_task, arg->dst_cpu);
	__migrate_swap_task(arg->dst_task, arg->src_cpu);

	ret = 0;

unlock:
	double_rq_unlock(src_rq, dst_rq);
	raw_spin_unlock(&arg->dst_task->pi_lock);
	raw_spin_unlock(&arg->src_task->pi_lock);

	return ret;
}

/*
 * Cross migrate two tasks
 */
int migrate_swap(struct task_struct *cur, struct task_struct *p,
		int target_cpu, int curr_cpu)
{
	struct migration_swap_arg arg;
	int ret = -EINVAL;

	arg = (struct migration_swap_arg){
		.src_task = cur,
		.src_cpu = curr_cpu,
		.dst_task = p,
		.dst_cpu = target_cpu,
	};

	if (arg.src_cpu == arg.dst_cpu)
		goto out;

	/*
	 * These three tests are all lockless; this is OK since all of them
	 * will be re-checked with proper locks held further down the line.
	 */
	if (!cpu_active(arg.src_cpu) || !cpu_active(arg.dst_cpu))
		goto out;

	if (!cpumask_test_cpu(arg.dst_cpu, arg.src_task->cpus_ptr))
		goto out;

	if (!cpumask_test_cpu(arg.src_cpu, arg.dst_task->cpus_ptr))
		goto out;

	trace_sched_swap_numa(cur, arg.src_cpu, p, arg.dst_cpu);
	ret = stop_two_cpus(arg.dst_cpu, arg.src_cpu, migrate_swap_stop, &arg);

out:
	return ret;
}
EXPORT_SYMBOL_GPL(migrate_swap);

/*
 * wait_task_inactive - wait for a thread to unschedule.
 *
 * If @match_state is nonzero, it's the @p->state value just checked and
 * not expected to change.  If it changes, i.e. @p might have woken up,
 * then return zero.  When we succeed in waiting for @p to be off its CPU,
 * we return a positive number (its total switch count).  If a second call
 * a short while later returns the same number, the caller can be sure that
 * @p has remained unscheduled the whole time.
 *
 * The caller must ensure that the task *will* unschedule sometime soon,
 * else this function might spin for a *long* time. This function can't
 * be called with interrupts off, or it may introduce deadlock with
 * smp_call_function() if an IPI is sent by the same process we are
 * waiting to become inactive.
 */
unsigned long wait_task_inactive(struct task_struct *p, long match_state)
{
	int running, queued;
	struct rq_flags rf;
	unsigned long ncsw;
	struct rq *rq;

	for (;;) {
		/*
		 * We do the initial early heuristics without holding
		 * any task-queue locks at all. We'll only try to get
		 * the runqueue lock when things look like they will
		 * work out!
		 */
		rq = task_rq(p);

		/*
		 * If the task is actively running on another CPU
		 * still, just relax and busy-wait without holding
		 * any locks.
		 *
		 * NOTE! Since we don't hold any locks, it's not
		 * even sure that "rq" stays as the right runqueue!
		 * But we don't care, since "task_running()" will
		 * return false if the runqueue has changed and p
		 * is actually now running somewhere else!
		 */
		while (task_running(rq, p)) {
			if (match_state && unlikely(p->state != match_state))
				return 0;
			cpu_relax();
		}

		/*
		 * Ok, time to look more closely! We need the rq
		 * lock now, to be *sure*. If we're wrong, we'll
		 * just go back and repeat.
		 */
		rq = task_rq_lock(p, &rf);
		trace_sched_wait_task(p);
		running = task_running(rq, p);
		queued = task_on_rq_queued(p);
		ncsw = 0;
		if (!match_state || p->state == match_state)
			ncsw = p->nvcsw | LONG_MIN; /* sets MSB */
		task_rq_unlock(rq, p, &rf);

		/*
		 * If it changed from the expected state, bail out now.
		 */
		if (unlikely(!ncsw))
			break;

		/*
		 * Was it really running after all now that we
		 * checked with the proper locks actually held?
		 *
		 * Oops. Go back and try again..
		 */
		if (unlikely(running)) {
			cpu_relax();
			continue;
		}

		/*
		 * It's not enough that it's not actively running,
		 * it must be off the runqueue _entirely_, and not
		 * preempted!
		 *
		 * So if it was still runnable (but just not actively
		 * running right now), it's preempted, and we should
		 * yield - it could be a while.
		 */
		if (unlikely(queued)) {
			ktime_t to = NSEC_PER_SEC / HZ;

			set_current_state(TASK_UNINTERRUPTIBLE);
			schedule_hrtimeout(&to, HRTIMER_MODE_REL);
			continue;
		}

		/*
		 * Ahh, all good. It wasn't running, and it wasn't
		 * runnable, which means that it will never become
		 * running in the future either. We're all done!
		 */
		break;
	}

	return ncsw;
}

/***
 * kick_process - kick a running thread to enter/exit the kernel
 * @p: the to-be-kicked thread
 *
 * Cause a process which is running on another CPU to enter
 * kernel-mode, without any delay. (to get signals handled.)
 *
 * NOTE: this function doesn't have to take the runqueue lock,
 * because all it wants to ensure is that the remote task enters
 * the kernel. If the IPI races and the task has been migrated
 * to another CPU then no harm is done and the purpose has been
 * achieved as well.
 */
void kick_process(struct task_struct *p)
{
	int cpu;

	preempt_disable();
	cpu = task_cpu(p);
	if ((cpu != smp_processor_id()) && task_curr(p))
		smp_send_reschedule(cpu);
	preempt_enable();
}
EXPORT_SYMBOL_GPL(kick_process);

/*
 * ->cpus_ptr is protected by both rq->lock and p->pi_lock
 *
 * A few notes on cpu_active vs cpu_online:
 *
 *  - cpu_active must be a subset of cpu_online
 *
 *  - on CPU-up we allow per-CPU kthreads on the online && !active CPU,
 *    see __set_cpus_allowed_ptr(). At this point the newly online
 *    CPU isn't yet part of the sched domains, and balancing will not
 *    see it.
 *
 *  - on CPU-down we clear cpu_active() to mask the sched domains and
 *    avoid the load balancer to place new tasks on the to be removed
 *    CPU. Existing tasks will remain running there and will be taken
 *    off.
 *
 * This means that fallback selection must not select !active CPUs.
 * And can assume that any active CPU must be online. Conversely
 * select_task_rq() below may allow selection of !active CPUs in order
 * to satisfy the above rules.
 */
static int select_fallback_rq(int cpu, struct task_struct *p)
{
	int nid = cpu_to_node(cpu);
	const struct cpumask *nodemask = NULL;
	enum { cpuset, possible, fail } state = cpuset;
	int dest_cpu = -1;

	trace_android_rvh_select_fallback_rq(cpu, p, &dest_cpu);
	if (dest_cpu >= 0)
		return dest_cpu;

	/*
	 * If the node that the CPU is on has been offlined, cpu_to_node()
	 * will return -1. There is no CPU on the node, and we should
	 * select the CPU on the other node.
	 */
	if (nid != -1) {
		nodemask = cpumask_of_node(nid);

		/* Look for allowed, online CPU in same node. */
		for_each_cpu(dest_cpu, nodemask) {
			if (is_cpu_allowed(p, dest_cpu))
				return dest_cpu;
		}
	}

	for (;;) {
		/* Any allowed, online CPU? */
		for_each_cpu(dest_cpu, p->cpus_ptr) {
			if (!is_cpu_allowed(p, dest_cpu))
				continue;

			goto out;
		}

		/* No more Mr. Nice Guy. */
		switch (state) {
		case cpuset:
			if (IS_ENABLED(CONFIG_CPUSETS)) {
				cpuset_cpus_allowed_fallback(p);
				state = possible;
				break;
			}
			fallthrough;
		case possible:
			do_set_cpus_allowed(p, task_cpu_possible_mask(p));
			state = fail;
			break;
		case fail:
			BUG();
			break;
		}
	}

out:
	if (state != cpuset) {
		/*
		 * Don't tell them about moving exiting tasks or
		 * kernel threads (both mm NULL), since they never
		 * leave kernel.
		 */
		if (p->mm && printk_ratelimit()) {
			printk_deferred("process %d (%s) no longer affine to cpu%d\n",
					task_pid_nr(p), p->comm, cpu);
		}
	}

	return dest_cpu;
}

/*
 * The caller (fork, wakeup) owns p->pi_lock, ->cpus_ptr is stable.
 */
static inline
int select_task_rq(struct task_struct *p, int cpu, int sd_flags, int wake_flags)
{
	lockdep_assert_held(&p->pi_lock);

	if (p->nr_cpus_allowed > 1)
		cpu = p->sched_class->select_task_rq(p, cpu, sd_flags, wake_flags);
	else
		cpu = cpumask_any(p->cpus_ptr);

	/*
	 * In order not to call set_task_cpu() on a blocking task we need
	 * to rely on ttwu() to place the task on a valid ->cpus_ptr
	 * CPU.
	 *
	 * Since this is common to all placement strategies, this lives here.
	 *
	 * [ this allows ->select_task() to simply return task_cpu(p) and
	 *   not worry about this generic constraint ]
	 */
	if (unlikely(!is_cpu_allowed(p, cpu)))
		cpu = select_fallback_rq(task_cpu(p), p);

	return cpu;
}

void sched_set_stop_task(int cpu, struct task_struct *stop)
{
	struct sched_param param = { .sched_priority = MAX_RT_PRIO - 1 };
	struct task_struct *old_stop = cpu_rq(cpu)->stop;

	if (stop) {
		/*
		 * Make it appear like a SCHED_FIFO task, its something
		 * userspace knows about and won't get confused about.
		 *
		 * Also, it will make PI more or less work without too
		 * much confusion -- but then, stop work should not
		 * rely on PI working anyway.
		 */
		sched_setscheduler_nocheck(stop, SCHED_FIFO, &param);

		stop->sched_class = &stop_sched_class;
	}

	cpu_rq(cpu)->stop = stop;

	if (old_stop) {
		/*
		 * Reset it back to a normal scheduling class so that
		 * it can die in pieces.
		 */
		old_stop->sched_class = &rt_sched_class;
	}
}

#else

static inline int __set_cpus_allowed_ptr(struct task_struct *p,
					 const struct cpumask *new_mask, bool check)
{
	return set_cpus_allowed_ptr(p, new_mask);
}

#endif /* CONFIG_SMP */

static void
ttwu_stat(struct task_struct *p, int cpu, int wake_flags)
{
	struct rq *rq;

	if (!schedstat_enabled())
		return;

	rq = this_rq();

#ifdef CONFIG_SMP
	if (cpu == rq->cpu) {
		__schedstat_inc(rq->ttwu_local);
		__schedstat_inc(p->se.statistics.nr_wakeups_local);
	} else {
		struct sched_domain *sd;

		__schedstat_inc(p->se.statistics.nr_wakeups_remote);
		rcu_read_lock();
		for_each_domain(rq->cpu, sd) {
			if (cpumask_test_cpu(cpu, sched_domain_span(sd))) {
				__schedstat_inc(sd->ttwu_wake_remote);
				break;
			}
		}
		rcu_read_unlock();
	}

	if (wake_flags & WF_MIGRATED)
		__schedstat_inc(p->se.statistics.nr_wakeups_migrate);
#endif /* CONFIG_SMP */

	__schedstat_inc(rq->ttwu_count);
	__schedstat_inc(p->se.statistics.nr_wakeups);

	if (wake_flags & WF_SYNC)
		__schedstat_inc(p->se.statistics.nr_wakeups_sync);
}

/*
 * Mark the task runnable and perform wakeup-preemption.
 */
static void ttwu_do_wakeup(struct rq *rq, struct task_struct *p, int wake_flags,
			   struct rq_flags *rf)
{
	check_preempt_curr(rq, p, wake_flags);
	p->state = TASK_RUNNING;
	trace_sched_wakeup(p);

#ifdef CONFIG_SMP
	if (p->sched_class->task_woken) {
		/*
		 * Our task @p is fully woken up and running; so its safe to
		 * drop the rq->lock, hereafter rq is only used for statistics.
		 */
		rq_unpin_lock(rq, rf);
		p->sched_class->task_woken(rq, p);
		rq_repin_lock(rq, rf);
	}

	if (rq->idle_stamp) {
		u64 delta = rq_clock(rq) - rq->idle_stamp;
		u64 max = 2*rq->max_idle_balance_cost;

		update_avg(&rq->avg_idle, delta);

		if (rq->avg_idle > max)
			rq->avg_idle = max;

		rq->idle_stamp = 0;
	}
#endif
}

static void
ttwu_do_activate(struct rq *rq, struct task_struct *p, int wake_flags,
		 struct rq_flags *rf)
{
	int en_flags = ENQUEUE_WAKEUP | ENQUEUE_NOCLOCK;

	if (wake_flags & WF_SYNC)
		en_flags |= ENQUEUE_WAKEUP_SYNC;

	lockdep_assert_held(&rq->lock);

	if (p->sched_contributes_to_load)
		rq->nr_uninterruptible--;

#ifdef CONFIG_SMP
	if (wake_flags & WF_MIGRATED)
		en_flags |= ENQUEUE_MIGRATED;
	else
#endif
	if (p->in_iowait) {
		delayacct_blkio_end(p);
		atomic_dec(&task_rq(p)->nr_iowait);
	}

	activate_task(rq, p, en_flags);
	ttwu_do_wakeup(rq, p, wake_flags, rf);
}

/*
 * Consider @p being inside a wait loop:
 *
 *   for (;;) {
 *      set_current_state(TASK_UNINTERRUPTIBLE);
 *
 *      if (CONDITION)
 *         break;
 *
 *      schedule();
 *   }
 *   __set_current_state(TASK_RUNNING);
 *
 * between set_current_state() and schedule(). In this case @p is still
 * runnable, so all that needs doing is change p->state back to TASK_RUNNING in
 * an atomic manner.
 *
 * By taking task_rq(p)->lock we serialize against schedule(), if @p->on_rq
 * then schedule() must still happen and p->state can be changed to
 * TASK_RUNNING. Otherwise we lost the race, schedule() has happened, and we
 * need to do a full wakeup with enqueue.
 *
 * Returns: %true when the wakeup is done,
 *          %false otherwise.
 */
static int ttwu_runnable(struct task_struct *p, int wake_flags)
{
	struct rq_flags rf;
	struct rq *rq;
	int ret = 0;

	rq = __task_rq_lock(p, &rf);
	if (task_on_rq_queued(p)) {
		/* check_preempt_curr() may use rq clock */
		update_rq_clock(rq);
		ttwu_do_wakeup(rq, p, wake_flags, &rf);
		ret = 1;
	}
	__task_rq_unlock(rq, &rf);

	return ret;
}

#ifdef CONFIG_SMP
void sched_ttwu_pending(void *arg)
{
	struct llist_node *llist = arg;
	struct rq *rq = this_rq();
	struct task_struct *p, *t;
	struct rq_flags rf;

	if (!llist)
		return;

	/*
	 * rq::ttwu_pending racy indication of out-standing wakeups.
	 * Races such that false-negatives are possible, since they
	 * are shorter lived that false-positives would be.
	 */
	WRITE_ONCE(rq->ttwu_pending, 0);

	rq_lock_irqsave(rq, &rf);
	update_rq_clock(rq);

	llist_for_each_entry_safe(p, t, llist, wake_entry.llist) {
		if (WARN_ON_ONCE(p->on_cpu))
			smp_cond_load_acquire(&p->on_cpu, !VAL);

		if (WARN_ON_ONCE(task_cpu(p) != cpu_of(rq)))
			set_task_cpu(p, cpu_of(rq));

		ttwu_do_activate(rq, p, p->sched_remote_wakeup ? WF_MIGRATED : 0, &rf);
	}

	rq_unlock_irqrestore(rq, &rf);
}

void send_call_function_single_ipi(int cpu)
{
	struct rq *rq = cpu_rq(cpu);

	if (!set_nr_if_polling(rq->idle))
		arch_send_call_function_single_ipi(cpu);
	else
		trace_sched_wake_idle_without_ipi(cpu);
}

/*
 * Queue a task on the target CPUs wake_list and wake the CPU via IPI if
 * necessary. The wakee CPU on receipt of the IPI will queue the task
 * via sched_ttwu_wakeup() for activation so the wakee incurs the cost
 * of the wakeup instead of the waker.
 */
static void __ttwu_queue_wakelist(struct task_struct *p, int cpu, int wake_flags)
{
	struct rq *rq = cpu_rq(cpu);

	p->sched_remote_wakeup = !!(wake_flags & WF_MIGRATED);

	WRITE_ONCE(rq->ttwu_pending, 1);
	__smp_call_single_queue(cpu, &p->wake_entry.llist);
}

void wake_up_if_idle(int cpu)
{
	struct rq *rq = cpu_rq(cpu);
	struct rq_flags rf;

	rcu_read_lock();

	if (!is_idle_task(rcu_dereference(rq->curr)))
		goto out;

	if (set_nr_if_polling(rq->idle)) {
		trace_sched_wake_idle_without_ipi(cpu);
	} else {
		rq_lock_irqsave(rq, &rf);
		if (is_idle_task(rq->curr))
			smp_send_reschedule(cpu);
		/* Else CPU is not idle, do nothing here: */
		rq_unlock_irqrestore(rq, &rf);
	}

out:
	rcu_read_unlock();
}
EXPORT_SYMBOL_GPL(wake_up_if_idle);

bool cpus_share_cache(int this_cpu, int that_cpu)
{
	return per_cpu(sd_llc_id, this_cpu) == per_cpu(sd_llc_id, that_cpu);
}

static inline bool ttwu_queue_cond(int cpu, int wake_flags)
{
	/*
	 * If the CPU does not share cache, then queue the task on the
	 * remote rqs wakelist to avoid accessing remote data.
	 */
	if (!cpus_share_cache(smp_processor_id(), cpu))
		return true;

	/*
	 * If the task is descheduling and the only running task on the
	 * CPU then use the wakelist to offload the task activation to
	 * the soon-to-be-idle CPU as the current CPU is likely busy.
	 * nr_running is checked to avoid unnecessary task stacking.
	 */
	if ((wake_flags & WF_ON_CPU) && cpu_rq(cpu)->nr_running <= 1)
		return true;

	return false;
}

static bool ttwu_queue_wakelist(struct task_struct *p, int cpu, int wake_flags)
{
	bool cond = false;

	trace_android_rvh_ttwu_cond(&cond);

	if ((sched_feat(TTWU_QUEUE) && ttwu_queue_cond(cpu, wake_flags)) ||
			cond) {
		if (WARN_ON_ONCE(cpu == smp_processor_id()))
			return false;

		sched_clock_cpu(cpu); /* Sync clocks across CPUs */
		__ttwu_queue_wakelist(p, cpu, wake_flags);
		return true;
	}

	return false;
}

#else /* !CONFIG_SMP */

static inline bool ttwu_queue_wakelist(struct task_struct *p, int cpu, int wake_flags)
{
	return false;
}

#endif /* CONFIG_SMP */

static void ttwu_queue(struct task_struct *p, int cpu, int wake_flags)
{
	struct rq *rq = cpu_rq(cpu);
	struct rq_flags rf;

	if (ttwu_queue_wakelist(p, cpu, wake_flags))
		return;

	rq_lock(rq, &rf);
	update_rq_clock(rq);
	ttwu_do_activate(rq, p, wake_flags, &rf);
	rq_unlock(rq, &rf);
}

/*
 * Notes on Program-Order guarantees on SMP systems.
 *
 *  MIGRATION
 *
 * The basic program-order guarantee on SMP systems is that when a task [t]
 * migrates, all its activity on its old CPU [c0] happens-before any subsequent
 * execution on its new CPU [c1].
 *
 * For migration (of runnable tasks) this is provided by the following means:
 *
 *  A) UNLOCK of the rq(c0)->lock scheduling out task t
 *  B) migration for t is required to synchronize *both* rq(c0)->lock and
 *     rq(c1)->lock (if not at the same time, then in that order).
 *  C) LOCK of the rq(c1)->lock scheduling in task
 *
 * Release/acquire chaining guarantees that B happens after A and C after B.
 * Note: the CPU doing B need not be c0 or c1
 *
 * Example:
 *
 *   CPU0            CPU1            CPU2
 *
 *   LOCK rq(0)->lock
 *   sched-out X
 *   sched-in Y
 *   UNLOCK rq(0)->lock
 *
 *                                   LOCK rq(0)->lock // orders against CPU0
 *                                   dequeue X
 *                                   UNLOCK rq(0)->lock
 *
 *                                   LOCK rq(1)->lock
 *                                   enqueue X
 *                                   UNLOCK rq(1)->lock
 *
 *                   LOCK rq(1)->lock // orders against CPU2
 *                   sched-out Z
 *                   sched-in X
 *                   UNLOCK rq(1)->lock
 *
 *
 *  BLOCKING -- aka. SLEEP + WAKEUP
 *
 * For blocking we (obviously) need to provide the same guarantee as for
 * migration. However the means are completely different as there is no lock
 * chain to provide order. Instead we do:
 *
 *   1) smp_store_release(X->on_cpu, 0)   -- finish_task()
 *   2) smp_cond_load_acquire(!X->on_cpu) -- try_to_wake_up()
 *
 * Example:
 *
 *   CPU0 (schedule)  CPU1 (try_to_wake_up) CPU2 (schedule)
 *
 *   LOCK rq(0)->lock LOCK X->pi_lock
 *   dequeue X
 *   sched-out X
 *   smp_store_release(X->on_cpu, 0);
 *
 *                    smp_cond_load_acquire(&X->on_cpu, !VAL);
 *                    X->state = WAKING
 *                    set_task_cpu(X,2)
 *
 *                    LOCK rq(2)->lock
 *                    enqueue X
 *                    X->state = RUNNING
 *                    UNLOCK rq(2)->lock
 *
 *                                          LOCK rq(2)->lock // orders against CPU1
 *                                          sched-out Z
 *                                          sched-in X
 *                                          UNLOCK rq(2)->lock
 *
 *                    UNLOCK X->pi_lock
 *   UNLOCK rq(0)->lock
 *
 *
 * However, for wakeups there is a second guarantee we must provide, namely we
 * must ensure that CONDITION=1 done by the caller can not be reordered with
 * accesses to the task state; see try_to_wake_up() and set_current_state().
 */

/**
 * try_to_wake_up - wake up a thread
 * @p: the thread to be awakened
 * @state: the mask of task states that can be woken
 * @wake_flags: wake modifier flags (WF_*)
 *
 * Conceptually does:
 *
 *   If (@state & @p->state) @p->state = TASK_RUNNING.
 *
 * If the task was not queued/runnable, also place it back on a runqueue.
 *
 * This function is atomic against schedule() which would dequeue the task.
 *
 * It issues a full memory barrier before accessing @p->state, see the comment
 * with set_current_state().
 *
 * Uses p->pi_lock to serialize against concurrent wake-ups.
 *
 * Relies on p->pi_lock stabilizing:
 *  - p->sched_class
 *  - p->cpus_ptr
 *  - p->sched_task_group
 * in order to do migration, see its use of select_task_rq()/set_task_cpu().
 *
 * Tries really hard to only take one task_rq(p)->lock for performance.
 * Takes rq->lock in:
 *  - ttwu_runnable()    -- old rq, unavoidable, see comment there;
 *  - ttwu_queue()       -- new rq, for enqueue of the task;
 *  - psi_ttwu_dequeue() -- much sadness :-( accounting will kill us.
 *
 * As a consequence we race really badly with just about everything. See the
 * many memory barriers and their comments for details.
 *
 * Return: %true if @p->state changes (an actual wakeup was done),
 *	   %false otherwise.
 */
static int
try_to_wake_up(struct task_struct *p, unsigned int state, int wake_flags)
{
	unsigned long flags;
	int cpu, success = 0;

	preempt_disable();
	if (p == current) {
		/*
		 * We're waking current, this means 'p->on_rq' and 'task_cpu(p)
		 * == smp_processor_id()'. Together this means we can special
		 * case the whole 'p->on_rq && ttwu_runnable()' case below
		 * without taking any locks.
		 *
		 * In particular:
		 *  - we rely on Program-Order guarantees for all the ordering,
		 *  - we're serialized against set_special_state() by virtue of
		 *    it disabling IRQs (this allows not taking ->pi_lock).
		 */
		if (!(p->state & state))
			goto out;

		success = 1;
		trace_sched_waking(p);
		p->state = TASK_RUNNING;
		trace_sched_wakeup(p);
		goto out;
	}

	/*
	 * If we are going to wake up a thread waiting for CONDITION we
	 * need to ensure that CONDITION=1 done by the caller can not be
	 * reordered with p->state check below. This pairs with smp_store_mb()
	 * in set_current_state() that the waiting thread does.
	 */
	raw_spin_lock_irqsave(&p->pi_lock, flags);
	smp_mb__after_spinlock();
	if (!(p->state & state))
		goto unlock;

#ifdef CONFIG_FREEZER
	/*
	 * If we're going to wake up a thread which may be frozen, then
	 * we can only do so if we have an active CPU which is capable of
	 * running it. This may not be the case when resuming from suspend,
	 * as the secondary CPUs may not yet be back online. See __thaw_task()
	 * for the actual wakeup.
	 */
	if (unlikely(frozen_or_skipped(p)) &&
	    !cpumask_intersects(cpu_active_mask, task_cpu_possible_mask(p)))
		goto unlock;
#endif

	trace_sched_waking(p);

	/* We're going to change ->state: */
	success = 1;

	/*
	 * Ensure we load p->on_rq _after_ p->state, otherwise it would
	 * be possible to, falsely, observe p->on_rq == 0 and get stuck
	 * in smp_cond_load_acquire() below.
	 *
	 * sched_ttwu_pending()			try_to_wake_up()
	 *   STORE p->on_rq = 1			  LOAD p->state
	 *   UNLOCK rq->lock
	 *
	 * __schedule() (switch to task 'p')
	 *   LOCK rq->lock			  smp_rmb();
	 *   smp_mb__after_spinlock();
	 *   UNLOCK rq->lock
	 *
	 * [task p]
	 *   STORE p->state = UNINTERRUPTIBLE	  LOAD p->on_rq
	 *
	 * Pairs with the LOCK+smp_mb__after_spinlock() on rq->lock in
	 * __schedule().  See the comment for smp_mb__after_spinlock().
	 *
	 * A similar smb_rmb() lives in try_invoke_on_locked_down_task().
	 */
	smp_rmb();
	if (READ_ONCE(p->on_rq) && ttwu_runnable(p, wake_flags))
		goto unlock;

#ifdef CONFIG_SMP
	/*
	 * Ensure we load p->on_cpu _after_ p->on_rq, otherwise it would be
	 * possible to, falsely, observe p->on_cpu == 0.
	 *
	 * One must be running (->on_cpu == 1) in order to remove oneself
	 * from the runqueue.
	 *
	 * __schedule() (switch to task 'p')	try_to_wake_up()
	 *   STORE p->on_cpu = 1		  LOAD p->on_rq
	 *   UNLOCK rq->lock
	 *
	 * __schedule() (put 'p' to sleep)
	 *   LOCK rq->lock			  smp_rmb();
	 *   smp_mb__after_spinlock();
	 *   STORE p->on_rq = 0			  LOAD p->on_cpu
	 *
	 * Pairs with the LOCK+smp_mb__after_spinlock() on rq->lock in
	 * __schedule().  See the comment for smp_mb__after_spinlock().
	 *
	 * Form a control-dep-acquire with p->on_rq == 0 above, to ensure
	 * schedule()'s deactivate_task() has 'happened' and p will no longer
	 * care about it's own p->state. See the comment in __schedule().
	 */
	smp_acquire__after_ctrl_dep();

	/*
	 * We're doing the wakeup (@success == 1), they did a dequeue (p->on_rq
	 * == 0), which means we need to do an enqueue, change p->state to
	 * TASK_WAKING such that we can unlock p->pi_lock before doing the
	 * enqueue, such as ttwu_queue_wakelist().
	 */
	p->state = TASK_WAKING;

	/*
	 * If the owning (remote) CPU is still in the middle of schedule() with
	 * this task as prev, considering queueing p on the remote CPUs wake_list
	 * which potentially sends an IPI instead of spinning on p->on_cpu to
	 * let the waker make forward progress. This is safe because IRQs are
	 * disabled and the IPI will deliver after on_cpu is cleared.
	 *
	 * Ensure we load task_cpu(p) after p->on_cpu:
	 *
	 * set_task_cpu(p, cpu);
	 *   STORE p->cpu = @cpu
	 * __schedule() (switch to task 'p')
	 *   LOCK rq->lock
	 *   smp_mb__after_spin_lock()		smp_cond_load_acquire(&p->on_cpu)
	 *   STORE p->on_cpu = 1		LOAD p->cpu
	 *
	 * to ensure we observe the correct CPU on which the task is currently
	 * scheduling.
	 */
	if (smp_load_acquire(&p->on_cpu) &&
	    ttwu_queue_wakelist(p, task_cpu(p), wake_flags | WF_ON_CPU))
		goto unlock;

	/*
	 * If the owning (remote) CPU is still in the middle of schedule() with
	 * this task as prev, wait until its done referencing the task.
	 *
	 * Pairs with the smp_store_release() in finish_task().
	 *
	 * This ensures that tasks getting woken will be fully ordered against
	 * their previous state and preserve Program Order.
	 */
	smp_cond_load_acquire(&p->on_cpu, !VAL);

	trace_android_rvh_try_to_wake_up(p);

	cpu = select_task_rq(p, p->wake_cpu, SD_BALANCE_WAKE, wake_flags);
	if (task_cpu(p) != cpu) {
		if (p->in_iowait) {
			delayacct_blkio_end(p);
			atomic_dec(&task_rq(p)->nr_iowait);
		}

		wake_flags |= WF_MIGRATED;
		psi_ttwu_dequeue(p);
		set_task_cpu(p, cpu);
	}
#else
	cpu = task_cpu(p);
#endif /* CONFIG_SMP */

	ttwu_queue(p, cpu, wake_flags);
unlock:
	raw_spin_unlock_irqrestore(&p->pi_lock, flags);
out:
	if (success) {
		trace_android_rvh_try_to_wake_up_success(p);
		ttwu_stat(p, task_cpu(p), wake_flags);
	}
	preempt_enable();

	return success;
}

/**
 * try_invoke_on_locked_down_task - Invoke a function on task in fixed state
 * @p: Process for which the function is to be invoked, can be @current.
 * @func: Function to invoke.
 * @arg: Argument to function.
 *
 * If the specified task can be quickly locked into a definite state
 * (either sleeping or on a given runqueue), arrange to keep it in that
 * state while invoking @func(@arg).  This function can use ->on_rq and
 * task_curr() to work out what the state is, if required.  Given that
 * @func can be invoked with a runqueue lock held, it had better be quite
 * lightweight.
 *
 * Returns:
 *	@false if the task slipped out from under the locks.
 *	@true if the task was locked onto a runqueue or is sleeping.
 *		However, @func can override this by returning @false.
 */
bool try_invoke_on_locked_down_task(struct task_struct *p, bool (*func)(struct task_struct *t, void *arg), void *arg)
{
	struct rq_flags rf;
	bool ret = false;
	struct rq *rq;

	raw_spin_lock_irqsave(&p->pi_lock, rf.flags);
	if (p->on_rq) {
		rq = __task_rq_lock(p, &rf);
		if (task_rq(p) == rq)
			ret = func(p, arg);
		rq_unlock(rq, &rf);
	} else {
		switch (p->state) {
		case TASK_RUNNING:
		case TASK_WAKING:
			break;
		default:
			smp_rmb(); // See smp_rmb() comment in try_to_wake_up().
			if (!p->on_rq)
				ret = func(p, arg);
		}
	}
	raw_spin_unlock_irqrestore(&p->pi_lock, rf.flags);
	return ret;
}

/**
 * wake_up_process - Wake up a specific process
 * @p: The process to be woken up.
 *
 * Attempt to wake up the nominated process and move it to the set of runnable
 * processes.
 *
 * Return: 1 if the process was woken up, 0 if it was already running.
 *
 * This function executes a full memory barrier before accessing the task state.
 */
int wake_up_process(struct task_struct *p)
{
	return try_to_wake_up(p, TASK_NORMAL, 0);
}
EXPORT_SYMBOL(wake_up_process);

int wake_up_state(struct task_struct *p, unsigned int state)
{
	return try_to_wake_up(p, state, 0);
}

/*
 * Perform scheduler related setup for a newly forked process p.
 * p is forked by current.
 *
 * __sched_fork() is basic setup used by init_idle() too:
 */
static void __sched_fork(unsigned long clone_flags, struct task_struct *p)
{
	p->on_rq			= 0;

	p->se.on_rq			= 0;
	p->se.exec_start		= 0;
	p->se.sum_exec_runtime		= 0;
	p->se.prev_sum_exec_runtime	= 0;
	p->se.nr_migrations		= 0;
	p->se.vruntime			= 0;
	INIT_LIST_HEAD(&p->se.group_node);

#ifdef CONFIG_FAIR_GROUP_SCHED
	p->se.cfs_rq			= NULL;
#endif

	trace_android_rvh_sched_fork_init(p);

#ifdef CONFIG_SCHEDSTATS
	/* Even if schedstat is disabled, there should not be garbage */
	memset(&p->se.statistics, 0, sizeof(p->se.statistics));
#endif

	RB_CLEAR_NODE(&p->dl.rb_node);
	init_dl_task_timer(&p->dl);
	init_dl_inactive_task_timer(&p->dl);
	__dl_clear_params(p);

	INIT_LIST_HEAD(&p->rt.run_list);
	p->rt.timeout		= 0;
	p->rt.time_slice	= sched_rr_timeslice;
	p->rt.on_rq		= 0;
	p->rt.on_list		= 0;

#ifdef CONFIG_PREEMPT_NOTIFIERS
	INIT_HLIST_HEAD(&p->preempt_notifiers);
#endif

#ifdef CONFIG_COMPACTION
	p->capture_control = NULL;
#endif
	init_numa_balancing(clone_flags, p);
#ifdef CONFIG_SMP
	p->wake_entry.u_flags = CSD_TYPE_TTWU;
#endif
}

DEFINE_STATIC_KEY_FALSE(sched_numa_balancing);

#ifdef CONFIG_NUMA_BALANCING

void set_numabalancing_state(bool enabled)
{
	if (enabled)
		static_branch_enable(&sched_numa_balancing);
	else
		static_branch_disable(&sched_numa_balancing);
}

#ifdef CONFIG_PROC_SYSCTL
int sysctl_numa_balancing(struct ctl_table *table, int write,
			  void *buffer, size_t *lenp, loff_t *ppos)
{
	struct ctl_table t;
	int err;
	int state = static_branch_likely(&sched_numa_balancing);

	if (write && !capable(CAP_SYS_ADMIN))
		return -EPERM;

	t = *table;
	t.data = &state;
	err = proc_dointvec_minmax(&t, write, buffer, lenp, ppos);
	if (err < 0)
		return err;
	if (write)
		set_numabalancing_state(state);
	return err;
}
#endif
#endif

#ifdef CONFIG_SCHEDSTATS

DEFINE_STATIC_KEY_FALSE(sched_schedstats);
static bool __initdata __sched_schedstats = false;

static void set_schedstats(bool enabled)
{
	if (enabled)
		static_branch_enable(&sched_schedstats);
	else
		static_branch_disable(&sched_schedstats);
}

void force_schedstat_enabled(void)
{
	if (!schedstat_enabled()) {
		pr_info("kernel profiling enabled schedstats, disable via kernel.sched_schedstats.\n");
		static_branch_enable(&sched_schedstats);
	}
}

static int __init setup_schedstats(char *str)
{
	int ret = 0;
	if (!str)
		goto out;

	/*
	 * This code is called before jump labels have been set up, so we can't
	 * change the static branch directly just yet.  Instead set a temporary
	 * variable so init_schedstats() can do it later.
	 */
	if (!strcmp(str, "enable")) {
		__sched_schedstats = true;
		ret = 1;
	} else if (!strcmp(str, "disable")) {
		__sched_schedstats = false;
		ret = 1;
	}
out:
	if (!ret)
		pr_warn("Unable to parse schedstats=\n");

	return ret;
}
__setup("schedstats=", setup_schedstats);

static void __init init_schedstats(void)
{
	set_schedstats(__sched_schedstats);
}

#ifdef CONFIG_PROC_SYSCTL
int sysctl_schedstats(struct ctl_table *table, int write, void *buffer,
		size_t *lenp, loff_t *ppos)
{
	struct ctl_table t;
	int err;
	int state = static_branch_likely(&sched_schedstats);

	if (write && !capable(CAP_SYS_ADMIN))
		return -EPERM;

	t = *table;
	t.data = &state;
	err = proc_dointvec_minmax(&t, write, buffer, lenp, ppos);
	if (err < 0)
		return err;
	if (write)
		set_schedstats(state);
	return err;
}
#endif /* CONFIG_PROC_SYSCTL */
#else  /* !CONFIG_SCHEDSTATS */
static inline void init_schedstats(void) {}
#endif /* CONFIG_SCHEDSTATS */

/*
 * fork()/clone()-time setup:
 */
int sched_fork(unsigned long clone_flags, struct task_struct *p)
{
	unsigned long flags;

	trace_android_rvh_sched_fork(p);

	__sched_fork(clone_flags, p);
	/*
	 * We mark the process as NEW here. This guarantees that
	 * nobody will actually run it, and a signal or other external
	 * event cannot wake it up and insert it on the runqueue either.
	 */
	p->state = TASK_NEW;

	/*
	 * Make sure we do not leak PI boosting priority to the child.
	 */
	p->prio = current->normal_prio;
	trace_android_rvh_prepare_prio_fork(p);

	uclamp_fork(p);

	/*
	 * Revert to default priority/policy on fork if requested.
	 */
	if (unlikely(p->sched_reset_on_fork)) {
		if (task_has_dl_policy(p) || task_has_rt_policy(p)) {
			p->policy = SCHED_NORMAL;
			p->static_prio = NICE_TO_PRIO(0);
			p->rt_priority = 0;
		} else if (PRIO_TO_NICE(p->static_prio) < 0)
			p->static_prio = NICE_TO_PRIO(0);

		p->prio = p->normal_prio = p->static_prio;
		set_load_weight(p, false);

		/*
		 * We don't need the reset flag anymore after the fork. It has
		 * fulfilled its duty:
		 */
		p->sched_reset_on_fork = 0;
	}

	if (dl_prio(p->prio))
		return -EAGAIN;
	else if (rt_prio(p->prio))
		p->sched_class = &rt_sched_class;
	else
		p->sched_class = &fair_sched_class;

	init_entity_runnable_average(&p->se);
	trace_android_rvh_finish_prio_fork(p);

	/*
	 * The child is not yet in the pid-hash so no cgroup attach races,
	 * and the cgroup is pinned to this child due to cgroup_fork()
	 * is ran before sched_fork().
	 *
	 * Silence PROVE_RCU.
	 */
	raw_spin_lock_irqsave(&p->pi_lock, flags);
	rseq_migrate(p);
	/*
	 * We're setting the CPU for the first time, we don't migrate,
	 * so use __set_task_cpu().
	 */
	__set_task_cpu(p, smp_processor_id());
	if (p->sched_class->task_fork)
		p->sched_class->task_fork(p);
	raw_spin_unlock_irqrestore(&p->pi_lock, flags);

#ifdef CONFIG_SCHED_INFO
	if (likely(sched_info_on()))
		memset(&p->sched_info, 0, sizeof(p->sched_info));
#endif
#if defined(CONFIG_SMP)
	p->on_cpu = 0;
#endif
	init_task_preempt_count(p);
#ifdef CONFIG_SMP
	plist_node_init(&p->pushable_tasks, MAX_PRIO);
	RB_CLEAR_NODE(&p->pushable_dl_tasks);
#endif
	return 0;
}

void sched_post_fork(struct task_struct *p)
{
	uclamp_post_fork(p);
}

unsigned long to_ratio(u64 period, u64 runtime)
{
	if (runtime == RUNTIME_INF)
		return BW_UNIT;

	/*
	 * Doing this here saves a lot of checks in all
	 * the calling paths, and returning zero seems
	 * safe for them anyway.
	 */
	if (period == 0)
		return 0;

	return div64_u64(runtime << BW_SHIFT, period);
}

/*
 * wake_up_new_task - wake up a newly created task for the first time.
 *
 * This function will do some initial scheduler statistics housekeeping
 * that must be done for every newly created context, then puts the task
 * on the runqueue and wakes it.
 */
void wake_up_new_task(struct task_struct *p)
{
	struct rq_flags rf;
	struct rq *rq;

	trace_android_rvh_wake_up_new_task(p);

	raw_spin_lock_irqsave(&p->pi_lock, rf.flags);
	p->state = TASK_RUNNING;
#ifdef CONFIG_SMP
	/*
	 * Fork balancing, do it here and not earlier because:
	 *  - cpus_ptr can change in the fork path
	 *  - any previously selected CPU might disappear through hotplug
	 *
	 * Use __set_task_cpu() to avoid calling sched_class::migrate_task_rq,
	 * as we're not fully set-up yet.
	 */
	p->recent_used_cpu = task_cpu(p);
	rseq_migrate(p);
	__set_task_cpu(p, select_task_rq(p, task_cpu(p), SD_BALANCE_FORK, 0));
#endif
	rq = __task_rq_lock(p, &rf);
	update_rq_clock(rq);
	post_init_entity_util_avg(p);
	trace_android_rvh_new_task_stats(p);

	activate_task(rq, p, ENQUEUE_NOCLOCK);
	trace_sched_wakeup_new(p);
	check_preempt_curr(rq, p, WF_FORK);
#ifdef CONFIG_SMP
	if (p->sched_class->task_woken) {
		/*
		 * Nothing relies on rq->lock after this, so its fine to
		 * drop it.
		 */
		rq_unpin_lock(rq, &rf);
		p->sched_class->task_woken(rq, p);
		rq_repin_lock(rq, &rf);
	}
#endif
	task_rq_unlock(rq, p, &rf);
}

#ifdef CONFIG_PREEMPT_NOTIFIERS

static DEFINE_STATIC_KEY_FALSE(preempt_notifier_key);

void preempt_notifier_inc(void)
{
	static_branch_inc(&preempt_notifier_key);
}
EXPORT_SYMBOL_GPL(preempt_notifier_inc);

void preempt_notifier_dec(void)
{
	static_branch_dec(&preempt_notifier_key);
}
EXPORT_SYMBOL_GPL(preempt_notifier_dec);

/**
 * preempt_notifier_register - tell me when current is being preempted & rescheduled
 * @notifier: notifier struct to register
 */
void preempt_notifier_register(struct preempt_notifier *notifier)
{
	if (!static_branch_unlikely(&preempt_notifier_key))
		WARN(1, "registering preempt_notifier while notifiers disabled\n");

	hlist_add_head(&notifier->link, &current->preempt_notifiers);
}
EXPORT_SYMBOL_GPL(preempt_notifier_register);

/**
 * preempt_notifier_unregister - no longer interested in preemption notifications
 * @notifier: notifier struct to unregister
 *
 * This is *not* safe to call from within a preemption notifier.
 */
void preempt_notifier_unregister(struct preempt_notifier *notifier)
{
	hlist_del(&notifier->link);
}
EXPORT_SYMBOL_GPL(preempt_notifier_unregister);

static void __fire_sched_in_preempt_notifiers(struct task_struct *curr)
{
	struct preempt_notifier *notifier;

	hlist_for_each_entry(notifier, &curr->preempt_notifiers, link)
		notifier->ops->sched_in(notifier, raw_smp_processor_id());
}

static __always_inline void fire_sched_in_preempt_notifiers(struct task_struct *curr)
{
	if (static_branch_unlikely(&preempt_notifier_key))
		__fire_sched_in_preempt_notifiers(curr);
}

static void
__fire_sched_out_preempt_notifiers(struct task_struct *curr,
				   struct task_struct *next)
{
	struct preempt_notifier *notifier;

	hlist_for_each_entry(notifier, &curr->preempt_notifiers, link)
		notifier->ops->sched_out(notifier, next);
}

static __always_inline void
fire_sched_out_preempt_notifiers(struct task_struct *curr,
				 struct task_struct *next)
{
	if (static_branch_unlikely(&preempt_notifier_key))
		__fire_sched_out_preempt_notifiers(curr, next);
}

#else /* !CONFIG_PREEMPT_NOTIFIERS */

static inline void fire_sched_in_preempt_notifiers(struct task_struct *curr)
{
}

static inline void
fire_sched_out_preempt_notifiers(struct task_struct *curr,
				 struct task_struct *next)
{
}

#endif /* CONFIG_PREEMPT_NOTIFIERS */

static inline void prepare_task(struct task_struct *next)
{
#ifdef CONFIG_SMP
	/*
	 * Claim the task as running, we do this before switching to it
	 * such that any running task will have this set.
	 *
	 * See the ttwu() WF_ON_CPU case and its ordering comment.
	 */
	WRITE_ONCE(next->on_cpu, 1);
#endif
}

static inline void finish_task(struct task_struct *prev)
{
#ifdef CONFIG_SMP
	/*
	 * This must be the very last reference to @prev from this CPU. After
	 * p->on_cpu is cleared, the task can be moved to a different CPU. We
	 * must ensure this doesn't happen until the switch is completely
	 * finished.
	 *
	 * In particular, the load of prev->state in finish_task_switch() must
	 * happen before this.
	 *
	 * Pairs with the smp_cond_load_acquire() in try_to_wake_up().
	 */
	smp_store_release(&prev->on_cpu, 0);
#endif
}

static inline void
prepare_lock_switch(struct rq *rq, struct task_struct *next, struct rq_flags *rf)
{
	/*
	 * Since the runqueue lock will be released by the next
	 * task (which is an invalid locking op but in the case
	 * of the scheduler it's an obvious special-case), so we
	 * do an early lockdep release here:
	 */
	rq_unpin_lock(rq, rf);
	spin_release(&rq->lock.dep_map, _THIS_IP_);
#ifdef CONFIG_DEBUG_SPINLOCK
	/* this is a valid case when another task releases the spinlock */
	rq->lock.owner = next;
#endif
}

static inline void finish_lock_switch(struct rq *rq)
{
	/*
	 * If we are tracking spinlock dependencies then we have to
	 * fix up the runqueue lock - which gets 'carried over' from
	 * prev into current:
	 */
	spin_acquire(&rq->lock.dep_map, 0, 0, _THIS_IP_);
	raw_spin_unlock_irq(&rq->lock);
}

/*
 * NOP if the arch has not defined these:
 */

#ifndef prepare_arch_switch
# define prepare_arch_switch(next)	do { } while (0)
#endif

#ifndef finish_arch_post_lock_switch
# define finish_arch_post_lock_switch()	do { } while (0)
#endif

/**
 * prepare_task_switch - prepare to switch tasks
 * @rq: the runqueue preparing to switch
 * @prev: the current task that is being switched out
 * @next: the task we are going to switch to.
 *
 * This is called with the rq lock held and interrupts off. It must
 * be paired with a subsequent finish_task_switch after the context
 * switch.
 *
 * prepare_task_switch sets up locking and calls architecture specific
 * hooks.
 */
static inline void
prepare_task_switch(struct rq *rq, struct task_struct *prev,
		    struct task_struct *next)
{
	kcov_prepare_switch(prev);
	sched_info_switch(rq, prev, next);
	perf_event_task_sched_out(prev, next);
	rseq_preempt(prev);
	fire_sched_out_preempt_notifiers(prev, next);
	prepare_task(next);
	prepare_arch_switch(next);
}

/**
 * finish_task_switch - clean up after a task-switch
 * @prev: the thread we just switched away from.
 *
 * finish_task_switch must be called after the context switch, paired
 * with a prepare_task_switch call before the context switch.
 * finish_task_switch will reconcile locking set up by prepare_task_switch,
 * and do any other architecture-specific cleanup actions.
 *
 * Note that we may have delayed dropping an mm in context_switch(). If
 * so, we finish that here outside of the runqueue lock. (Doing it
 * with the lock held can cause deadlocks; see schedule() for
 * details.)
 *
 * The context switch have flipped the stack from under us and restored the
 * local variables which were saved when this task called schedule() in the
 * past. prev == current is still correct but we need to recalculate this_rq
 * because prev may have moved to another CPU.
 */
static struct rq *finish_task_switch(struct task_struct *prev)
	__releases(rq->lock)
{
	struct rq *rq = this_rq();
	struct mm_struct *mm = rq->prev_mm;
	long prev_state;

	/*
	 * The previous task will have left us with a preempt_count of 2
	 * because it left us after:
	 *
	 *	schedule()
	 *	  preempt_disable();			// 1
	 *	  __schedule()
	 *	    raw_spin_lock_irq(&rq->lock)	// 2
	 *
	 * Also, see FORK_PREEMPT_COUNT.
	 */
	if (WARN_ONCE(preempt_count() != 2*PREEMPT_DISABLE_OFFSET,
		      "corrupted preempt_count: %s/%d/0x%x\n",
		      current->comm, current->pid, preempt_count()))
		preempt_count_set(FORK_PREEMPT_COUNT);

	rq->prev_mm = NULL;

	/*
	 * A task struct has one reference for the use as "current".
	 * If a task dies, then it sets TASK_DEAD in tsk->state and calls
	 * schedule one last time. The schedule call will never return, and
	 * the scheduled task must drop that reference.
	 *
	 * We must observe prev->state before clearing prev->on_cpu (in
	 * finish_task), otherwise a concurrent wakeup can get prev
	 * running on another CPU and we could rave with its RUNNING -> DEAD
	 * transition, resulting in a double drop.
	 */
	prev_state = prev->state;
	vtime_task_switch(prev);
	perf_event_task_sched_in(prev, current);
	finish_task(prev);
	finish_lock_switch(rq);
	finish_arch_post_lock_switch();
	kcov_finish_switch(current);

	fire_sched_in_preempt_notifiers(current);
	/*
	 * When switching through a kernel thread, the loop in
	 * membarrier_{private,global}_expedited() may have observed that
	 * kernel thread and not issued an IPI. It is therefore possible to
	 * schedule between user->kernel->user threads without passing though
	 * switch_mm(). Membarrier requires a barrier after storing to
	 * rq->curr, before returning to userspace, so provide them here:
	 *
	 * - a full memory barrier for {PRIVATE,GLOBAL}_EXPEDITED, implicitly
	 *   provided by mmdrop(),
	 * - a sync_core for SYNC_CORE.
	 */
	if (mm) {
		membarrier_mm_sync_core_before_usermode(mm);
		mmdrop(mm);
	}
	if (unlikely(prev_state == TASK_DEAD)) {
		if (prev->sched_class->task_dead)
			prev->sched_class->task_dead(prev);

		/*
		 * Remove function-return probe instances associated with this
		 * task and put them back on the free list.
		 */
		kprobe_flush_task(prev);
		trace_android_rvh_flush_task(prev);

		/* Task is done with its stack. */
		put_task_stack(prev);

		put_task_struct_rcu_user(prev);
	}

	tick_nohz_task_switch();
	return rq;
}

#ifdef CONFIG_SMP

/* rq->lock is NOT held, but preemption is disabled */
static void __balance_callback(struct rq *rq)
{
	struct callback_head *head, *next;
	void (*func)(struct rq *rq);
	unsigned long flags;

	raw_spin_lock_irqsave(&rq->lock, flags);
	head = rq->balance_callback;
	rq->balance_callback = NULL;
	while (head) {
		func = (void (*)(struct rq *))head->func;
		next = head->next;
		head->next = NULL;
		head = next;

		func(rq);
	}
	raw_spin_unlock_irqrestore(&rq->lock, flags);
}

static inline void balance_callback(struct rq *rq)
{
	if (unlikely(rq->balance_callback))
		__balance_callback(rq);
}

#else

static inline void balance_callback(struct rq *rq)
{
}

#endif

/**
 * schedule_tail - first thing a freshly forked thread must call.
 * @prev: the thread we just switched away from.
 */
asmlinkage __visible void schedule_tail(struct task_struct *prev)
	__releases(rq->lock)
{
	struct rq *rq;

	/*
	 * New tasks start with FORK_PREEMPT_COUNT, see there and
	 * finish_task_switch() for details.
	 *
	 * finish_task_switch() will drop rq->lock() and lower preempt_count
	 * and the preempt_enable() will end up enabling preemption (on
	 * PREEMPT_COUNT kernels).
	 */

	rq = finish_task_switch(prev);
	balance_callback(rq);
	preempt_enable();

	if (current->set_child_tid)
		put_user(task_pid_vnr(current), current->set_child_tid);

	calculate_sigpending();
}

/*
 * context_switch - switch to the new MM and the new thread's register state.
 */
static __always_inline struct rq *
context_switch(struct rq *rq, struct task_struct *prev,
	       struct task_struct *next, struct rq_flags *rf)
{
	prepare_task_switch(rq, prev, next);

	/*
	 * For paravirt, this is coupled with an exit in switch_to to
	 * combine the page table reload and the switch backend into
	 * one hypercall.
	 */
	arch_start_context_switch(prev);

	/*
	 * kernel -> kernel   lazy + transfer active
	 *   user -> kernel   lazy + mmgrab() active
	 *
	 * kernel ->   user   switch + mmdrop() active
	 *   user ->   user   switch
	 */
	if (!next->mm) {                                // to kernel
		enter_lazy_tlb(prev->active_mm, next);

		next->active_mm = prev->active_mm;
		if (prev->mm)                           // from user
			mmgrab(prev->active_mm);
		else
			prev->active_mm = NULL;
	} else {                                        // to user
		membarrier_switch_mm(rq, prev->active_mm, next->mm);
		/*
		 * sys_membarrier() requires an smp_mb() between setting
		 * rq->curr / membarrier_switch_mm() and returning to userspace.
		 *
		 * The below provides this either through switch_mm(), or in
		 * case 'prev->active_mm == next->mm' through
		 * finish_task_switch()'s mmdrop().
		 */
		switch_mm_irqs_off(prev->active_mm, next->mm, next);

		if (!prev->mm) {                        // from kernel
			/* will mmdrop() in finish_task_switch(). */
			rq->prev_mm = prev->active_mm;
			prev->active_mm = NULL;
		}
	}

	rq->clock_update_flags &= ~(RQCF_ACT_SKIP|RQCF_REQ_SKIP);

	prepare_lock_switch(rq, next, rf);

	/* Here we just switch the register state and the stack. */
	switch_to(prev, next, prev);
	barrier();

	return finish_task_switch(prev);
}

/*
 * nr_running and nr_context_switches:
 *
 * externally visible scheduler statistics: current number of runnable
 * threads, total number of context switches performed since bootup.
 */
unsigned long nr_running(void)
{
	unsigned long i, sum = 0;

	for_each_online_cpu(i)
		sum += cpu_rq(i)->nr_running;

	return sum;
}

/*
 * Check if only the current task is running on the CPU.
 *
 * Caution: this function does not check that the caller has disabled
 * preemption, thus the result might have a time-of-check-to-time-of-use
 * race.  The caller is responsible to use it correctly, for example:
 *
 * - from a non-preemptible section (of course)
 *
 * - from a thread that is bound to a single CPU
 *
 * - in a loop with very short iterations (e.g. a polling loop)
 */
bool single_task_running(void)
{
	return raw_rq()->nr_running == 1;
}
EXPORT_SYMBOL(single_task_running);

unsigned long long nr_context_switches(void)
{
	int i;
	unsigned long long sum = 0;

	for_each_possible_cpu(i)
		sum += cpu_rq(i)->nr_switches;

	return sum;
}

/*
 * Consumers of these two interfaces, like for example the cpuidle menu
 * governor, are using nonsensical data. Preferring shallow idle state selection
 * for a CPU that has IO-wait which might not even end up running the task when
 * it does become runnable.
 */

unsigned long nr_iowait_cpu(int cpu)
{
	return atomic_read(&cpu_rq(cpu)->nr_iowait);
}

/*
 * IO-wait accounting, and how its mostly bollocks (on SMP).
 *
 * The idea behind IO-wait account is to account the idle time that we could
 * have spend running if it were not for IO. That is, if we were to improve the
 * storage performance, we'd have a proportional reduction in IO-wait time.
 *
 * This all works nicely on UP, where, when a task blocks on IO, we account
 * idle time as IO-wait, because if the storage were faster, it could've been
 * running and we'd not be idle.
 *
 * This has been extended to SMP, by doing the same for each CPU. This however
 * is broken.
 *
 * Imagine for instance the case where two tasks block on one CPU, only the one
 * CPU will have IO-wait accounted, while the other has regular idle. Even
 * though, if the storage were faster, both could've ran at the same time,
 * utilising both CPUs.
 *
 * This means, that when looking globally, the current IO-wait accounting on
 * SMP is a lower bound, by reason of under accounting.
 *
 * Worse, since the numbers are provided per CPU, they are sometimes
 * interpreted per CPU, and that is nonsensical. A blocked task isn't strictly
 * associated with any one particular CPU, it can wake to another CPU than it
 * blocked on. This means the per CPU IO-wait number is meaningless.
 *
 * Task CPU affinities can make all that even more 'interesting'.
 */

unsigned long nr_iowait(void)
{
	unsigned long i, sum = 0;

	for_each_possible_cpu(i)
		sum += nr_iowait_cpu(i);

	return sum;
}

#ifdef CONFIG_SMP

/*
 * sched_exec - execve() is a valuable balancing opportunity, because at
 * this point the task has the smallest effective memory and cache footprint.
 */
void sched_exec(void)
{
	struct task_struct *p = current;
	unsigned long flags;
	int dest_cpu;
	bool cond = false;

	trace_android_rvh_sched_exec(&cond);
	if (cond)
		return;

	raw_spin_lock_irqsave(&p->pi_lock, flags);
	dest_cpu = p->sched_class->select_task_rq(p, task_cpu(p), SD_BALANCE_EXEC, 0);
	if (dest_cpu == smp_processor_id())
		goto unlock;

	if (likely(cpu_active(dest_cpu))) {
		struct migration_arg arg = { p, dest_cpu };

		raw_spin_unlock_irqrestore(&p->pi_lock, flags);
		stop_one_cpu(task_cpu(p), migration_cpu_stop, &arg);
		return;
	}
unlock:
	raw_spin_unlock_irqrestore(&p->pi_lock, flags);
}

#endif

DEFINE_PER_CPU(struct kernel_stat, kstat);
DEFINE_PER_CPU(struct kernel_cpustat, kernel_cpustat);

EXPORT_PER_CPU_SYMBOL(kstat);
EXPORT_PER_CPU_SYMBOL(kernel_cpustat);

/*
 * The function fair_sched_class.update_curr accesses the struct curr
 * and its field curr->exec_start; when called from task_sched_runtime(),
 * we observe a high rate of cache misses in practice.
 * Prefetching this data results in improved performance.
 */
static inline void prefetch_curr_exec_start(struct task_struct *p)
{
#ifdef CONFIG_FAIR_GROUP_SCHED
	struct sched_entity *curr = (&p->se)->cfs_rq->curr;
#else
	struct sched_entity *curr = (&task_rq(p)->cfs)->curr;
#endif
	prefetch(curr);
	prefetch(&curr->exec_start);
}

/*
 * Return accounted runtime for the task.
 * In case the task is currently running, return the runtime plus current's
 * pending runtime that have not been accounted yet.
 */
unsigned long long task_sched_runtime(struct task_struct *p)
{
	struct rq_flags rf;
	struct rq *rq;
	u64 ns;

#if defined(CONFIG_64BIT) && defined(CONFIG_SMP)
	/*
	 * 64-bit doesn't need locks to atomically read a 64-bit value.
	 * So we have a optimization chance when the task's delta_exec is 0.
	 * Reading ->on_cpu is racy, but this is ok.
	 *
	 * If we race with it leaving CPU, we'll take a lock. So we're correct.
	 * If we race with it entering CPU, unaccounted time is 0. This is
	 * indistinguishable from the read occurring a few cycles earlier.
	 * If we see ->on_cpu without ->on_rq, the task is leaving, and has
	 * been accounted, so we're correct here as well.
	 */
	if (!p->on_cpu || !task_on_rq_queued(p))
		return p->se.sum_exec_runtime;
#endif

	rq = task_rq_lock(p, &rf);
	/*
	 * Must be ->curr _and_ ->on_rq.  If dequeued, we would
	 * project cycles that may never be accounted to this
	 * thread, breaking clock_gettime().
	 */
	if (task_current(rq, p) && task_on_rq_queued(p)) {
		prefetch_curr_exec_start(p);
		update_rq_clock(rq);
		p->sched_class->update_curr(rq);
	}
	ns = p->se.sum_exec_runtime;
	task_rq_unlock(rq, p, &rf);

	return ns;
}

/*
 * This function gets called by the timer code, with HZ frequency.
 * We call it with interrupts disabled.
 */
void scheduler_tick(void)
{
	int cpu = smp_processor_id();
	struct rq *rq = cpu_rq(cpu);
	struct task_struct *curr = rq->curr;
	struct rq_flags rf;
	unsigned long thermal_pressure;

	arch_scale_freq_tick();
	sched_clock_tick();

	rq_lock(rq, &rf);

	trace_android_rvh_tick_entry(rq);
	update_rq_clock(rq);
	thermal_pressure = arch_scale_thermal_pressure(cpu_of(rq));
	update_thermal_load_avg(rq_clock_thermal(rq), rq, thermal_pressure);
	curr->sched_class->task_tick(rq, curr, 0);
	calc_global_load_tick(rq);
	psi_task_tick(rq);

	rq_unlock(rq, &rf);

	perf_event_task_tick();

#ifdef CONFIG_SMP
	rq->idle_balance = idle_cpu(cpu);
	trigger_load_balance(rq);
#endif

	trace_android_vh_scheduler_tick(rq);
}

#ifdef CONFIG_NO_HZ_FULL

struct tick_work {
	int			cpu;
	atomic_t		state;
	struct delayed_work	work;
};
/* Values for ->state, see diagram below. */
#define TICK_SCHED_REMOTE_OFFLINE	0
#define TICK_SCHED_REMOTE_OFFLINING	1
#define TICK_SCHED_REMOTE_RUNNING	2

/*
 * State diagram for ->state:
 *
 *
 *          TICK_SCHED_REMOTE_OFFLINE
 *                    |   ^
 *                    |   |
 *                    |   | sched_tick_remote()
 *                    |   |
 *                    |   |
 *                    +--TICK_SCHED_REMOTE_OFFLINING
 *                    |   ^
 *                    |   |
 * sched_tick_start() |   | sched_tick_stop()
 *                    |   |
 *                    V   |
 *          TICK_SCHED_REMOTE_RUNNING
 *
 *
 * Other transitions get WARN_ON_ONCE(), except that sched_tick_remote()
 * and sched_tick_start() are happy to leave the state in RUNNING.
 */

static struct tick_work __percpu *tick_work_cpu;

static void sched_tick_remote(struct work_struct *work)
{
	struct delayed_work *dwork = to_delayed_work(work);
	struct tick_work *twork = container_of(dwork, struct tick_work, work);
	int cpu = twork->cpu;
	struct rq *rq = cpu_rq(cpu);
	struct task_struct *curr;
	struct rq_flags rf;
	u64 delta;
	int os;

	/*
	 * Handle the tick only if it appears the remote CPU is running in full
	 * dynticks mode. The check is racy by nature, but missing a tick or
	 * having one too much is no big deal because the scheduler tick updates
	 * statistics and checks timeslices in a time-independent way, regardless
	 * of when exactly it is running.
	 */
	if (!tick_nohz_tick_stopped_cpu(cpu))
		goto out_requeue;

	rq_lock_irq(rq, &rf);
	curr = rq->curr;
	if (cpu_is_offline(cpu))
		goto out_unlock;

	update_rq_clock(rq);

	if (!is_idle_task(curr)) {
		/*
		 * Make sure the next tick runs within a reasonable
		 * amount of time.
		 */
		delta = rq_clock_task(rq) - curr->se.exec_start;
		WARN_ON_ONCE(delta > (u64)NSEC_PER_SEC * 3);
	}
	curr->sched_class->task_tick(rq, curr, 0);

	calc_load_nohz_remote(rq);
out_unlock:
	rq_unlock_irq(rq, &rf);
out_requeue:

	/*
	 * Run the remote tick once per second (1Hz). This arbitrary
	 * frequency is large enough to avoid overload but short enough
	 * to keep scheduler internal stats reasonably up to date.  But
	 * first update state to reflect hotplug activity if required.
	 */
	os = atomic_fetch_add_unless(&twork->state, -1, TICK_SCHED_REMOTE_RUNNING);
	WARN_ON_ONCE(os == TICK_SCHED_REMOTE_OFFLINE);
	if (os == TICK_SCHED_REMOTE_RUNNING)
		queue_delayed_work(system_unbound_wq, dwork, HZ);
}

static void sched_tick_start(int cpu)
{
	int os;
	struct tick_work *twork;

	if (housekeeping_cpu(cpu, HK_FLAG_TICK))
		return;

	WARN_ON_ONCE(!tick_work_cpu);

	twork = per_cpu_ptr(tick_work_cpu, cpu);
	os = atomic_xchg(&twork->state, TICK_SCHED_REMOTE_RUNNING);
	WARN_ON_ONCE(os == TICK_SCHED_REMOTE_RUNNING);
	if (os == TICK_SCHED_REMOTE_OFFLINE) {
		twork->cpu = cpu;
		INIT_DELAYED_WORK(&twork->work, sched_tick_remote);
		queue_delayed_work(system_unbound_wq, &twork->work, HZ);
	}
}

#ifdef CONFIG_HOTPLUG_CPU
static void sched_tick_stop(int cpu)
{
	struct tick_work *twork;
	int os;

	if (housekeeping_cpu(cpu, HK_FLAG_TICK))
		return;

	WARN_ON_ONCE(!tick_work_cpu);

	twork = per_cpu_ptr(tick_work_cpu, cpu);
	/* There cannot be competing actions, but don't rely on stop-machine. */
	os = atomic_xchg(&twork->state, TICK_SCHED_REMOTE_OFFLINING);
	WARN_ON_ONCE(os != TICK_SCHED_REMOTE_RUNNING);
	/* Don't cancel, as this would mess up the state machine. */
}
#endif /* CONFIG_HOTPLUG_CPU */

int __init sched_tick_offload_init(void)
{
	tick_work_cpu = alloc_percpu(struct tick_work);
	BUG_ON(!tick_work_cpu);
	return 0;
}

#else /* !CONFIG_NO_HZ_FULL */
static inline void sched_tick_start(int cpu) { }
static inline void sched_tick_stop(int cpu) { }
#endif

#if defined(CONFIG_PREEMPTION) && (defined(CONFIG_DEBUG_PREEMPT) || \
				defined(CONFIG_TRACE_PREEMPT_TOGGLE))
/*
 * If the value passed in is equal to the current preempt count
 * then we just disabled preemption. Start timing the latency.
 */
static inline void preempt_latency_start(int val)
{
	if (preempt_count() == val) {
		unsigned long ip = get_lock_parent_ip();
#ifdef CONFIG_DEBUG_PREEMPT
		current->preempt_disable_ip = ip;
#endif
		trace_preempt_off(CALLER_ADDR0, ip);
	}
}

void preempt_count_add(int val)
{
#ifdef CONFIG_DEBUG_PREEMPT
	/*
	 * Underflow?
	 */
	if (DEBUG_LOCKS_WARN_ON((preempt_count() < 0)))
		return;
#endif
	__preempt_count_add(val);
#ifdef CONFIG_DEBUG_PREEMPT
	/*
	 * Spinlock count overflowing soon?
	 */
	DEBUG_LOCKS_WARN_ON((preempt_count() & PREEMPT_MASK) >=
				PREEMPT_MASK - 10);
#endif
	preempt_latency_start(val);
}
EXPORT_SYMBOL(preempt_count_add);
NOKPROBE_SYMBOL(preempt_count_add);

/*
 * If the value passed in equals to the current preempt count
 * then we just enabled preemption. Stop timing the latency.
 */
static inline void preempt_latency_stop(int val)
{
	if (preempt_count() == val)
		trace_preempt_on(CALLER_ADDR0, get_lock_parent_ip());
}

void preempt_count_sub(int val)
{
#ifdef CONFIG_DEBUG_PREEMPT
	/*
	 * Underflow?
	 */
	if (DEBUG_LOCKS_WARN_ON(val > preempt_count()))
		return;
	/*
	 * Is the spinlock portion underflowing?
	 */
	if (DEBUG_LOCKS_WARN_ON((val < PREEMPT_MASK) &&
			!(preempt_count() & PREEMPT_MASK)))
		return;
#endif

	preempt_latency_stop(val);
	__preempt_count_sub(val);
}
EXPORT_SYMBOL(preempt_count_sub);
NOKPROBE_SYMBOL(preempt_count_sub);

#else
static inline void preempt_latency_start(int val) { }
static inline void preempt_latency_stop(int val) { }
#endif

static inline unsigned long get_preempt_disable_ip(struct task_struct *p)
{
#ifdef CONFIG_DEBUG_PREEMPT
	return p->preempt_disable_ip;
#else
	return 0;
#endif
}

/*
 * Print scheduling while atomic bug:
 */
static noinline void __schedule_bug(struct task_struct *prev)
{
	/* Save this before calling printk(), since that will clobber it */
	unsigned long preempt_disable_ip = get_preempt_disable_ip(current);

	if (oops_in_progress)
		return;

	printk(KERN_ERR "BUG: scheduling while atomic: %s/%d/0x%08x\n",
		prev->comm, prev->pid, preempt_count());

	debug_show_held_locks(prev);
	print_modules();
	if (irqs_disabled())
		print_irqtrace_events(prev);
	if (IS_ENABLED(CONFIG_DEBUG_PREEMPT)
	    && in_atomic_preempt_off()) {
		pr_err("Preemption disabled at:");
		print_ip_sym(KERN_ERR, preempt_disable_ip);
	}
	if (panic_on_warn)
		panic("scheduling while atomic\n");

	trace_android_rvh_schedule_bug(prev);

	dump_stack();
	add_taint(TAINT_WARN, LOCKDEP_STILL_OK);
}

/*
 * Various schedule()-time debugging checks and statistics:
 */
static inline void schedule_debug(struct task_struct *prev, bool preempt)
{
#ifdef CONFIG_SCHED_STACK_END_CHECK
	if (task_stack_end_corrupted(prev))
		panic("corrupted stack end detected inside scheduler\n");

	if (task_scs_end_corrupted(prev))
		panic("corrupted shadow stack detected inside scheduler\n");
#endif

#ifdef CONFIG_DEBUG_ATOMIC_SLEEP
	if (!preempt && prev->state && prev->non_block_count) {
		printk(KERN_ERR "BUG: scheduling in a non-blocking section: %s/%d/%i\n",
			prev->comm, prev->pid, prev->non_block_count);
		dump_stack();
		add_taint(TAINT_WARN, LOCKDEP_STILL_OK);
	}
#endif

	if (unlikely(in_atomic_preempt_off())) {
		__schedule_bug(prev);
		preempt_count_set(PREEMPT_DISABLED);
	}
	rcu_sleep_check();

	profile_hit(SCHED_PROFILING, __builtin_return_address(0));

	schedstat_inc(this_rq()->sched_count);
}

static void put_prev_task_balance(struct rq *rq, struct task_struct *prev,
				  struct rq_flags *rf)
{
#ifdef CONFIG_SMP
	const struct sched_class *class;
	/*
	 * We must do the balancing pass before put_prev_task(), such
	 * that when we release the rq->lock the task is in the same
	 * state as before we took rq->lock.
	 *
	 * We can terminate the balance pass as soon as we know there is
	 * a runnable task of @class priority or higher.
	 */
	for_class_range(class, prev->sched_class, &idle_sched_class) {
		if (class->balance(rq, prev, rf))
			break;
	}
#endif

	put_prev_task(rq, prev);
}

/*
 * Pick up the highest-prio task:
 */
static inline struct task_struct *
pick_next_task(struct rq *rq, struct task_struct *prev, struct rq_flags *rf)
{
	const struct sched_class *class;
	struct task_struct *p;

	/*
	 * Optimization: we know that if all tasks are in the fair class we can
	 * call that function directly, but only if the @prev task wasn't of a
	 * higher scheduling class, because otherwise those loose the
	 * opportunity to pull in more work from other CPUs.
	 */
	if (likely(prev->sched_class <= &fair_sched_class &&
		   rq->nr_running == rq->cfs.h_nr_running)) {

		p = pick_next_task_fair(rq, prev, rf);
		if (unlikely(p == RETRY_TASK))
			goto restart;

		/* Assumes fair_sched_class->next == idle_sched_class */
		if (!p) {
			put_prev_task(rq, prev);
			p = pick_next_task_idle(rq);
		}

		return p;
	}

restart:
	put_prev_task_balance(rq, prev, rf);

	for_each_class(class) {
		p = class->pick_next_task(rq);
		if (p)
			return p;
	}

	/* The idle class should always have a runnable task: */
	BUG();
}

/*
 * __schedule() is the main scheduler function.
 *
 * The main means of driving the scheduler and thus entering this function are:
 *
 *   1. Explicit blocking: mutex, semaphore, waitqueue, etc.
 *
 *   2. TIF_NEED_RESCHED flag is checked on interrupt and userspace return
 *      paths. For example, see arch/x86/entry_64.S.
 *
 *      To drive preemption between tasks, the scheduler sets the flag in timer
 *      interrupt handler scheduler_tick().
 *
 *   3. Wakeups don't really cause entry into schedule(). They add a
 *      task to the run-queue and that's it.
 *
 *      Now, if the new task added to the run-queue preempts the current
 *      task, then the wakeup sets TIF_NEED_RESCHED and schedule() gets
 *      called on the nearest possible occasion:
 *
 *       - If the kernel is preemptible (CONFIG_PREEMPTION=y):
 *
 *         - in syscall or exception context, at the next outmost
 *           preempt_enable(). (this might be as soon as the wake_up()'s
 *           spin_unlock()!)
 *
 *         - in IRQ context, return from interrupt-handler to
 *           preemptible context
 *
 *       - If the kernel is not preemptible (CONFIG_PREEMPTION is not set)
 *         then at the next:
 *
 *          - cond_resched() call
 *          - explicit schedule() call
 *          - return from syscall or exception to user-space
 *          - return from interrupt-handler to user-space
 *
 * WARNING: must be called with preemption disabled!
 */
static void __sched notrace __schedule(bool preempt)
{
	struct task_struct *prev, *next;
	unsigned long *switch_count;
	unsigned long prev_state;
	struct rq_flags rf;
	struct rq *rq;
	int cpu;

	cpu = smp_processor_id();
	rq = cpu_rq(cpu);
	prev = rq->curr;

	schedule_debug(prev, preempt);

	if (sched_feat(HRTICK))
		hrtick_clear(rq);

	local_irq_disable();
	rcu_note_context_switch(preempt);

	/*
	 * Make sure that signal_pending_state()->signal_pending() below
	 * can't be reordered with __set_current_state(TASK_INTERRUPTIBLE)
	 * done by the caller to avoid the race with signal_wake_up():
	 *
	 * __set_current_state(@state)		signal_wake_up()
	 * schedule()				  set_tsk_thread_flag(p, TIF_SIGPENDING)
	 *					  wake_up_state(p, state)
	 *   LOCK rq->lock			    LOCK p->pi_state
	 *   smp_mb__after_spinlock()		    smp_mb__after_spinlock()
	 *     if (signal_pending_state())	    if (p->state & @state)
	 *
	 * Also, the membarrier system call requires a full memory barrier
	 * after coming from user-space, before storing to rq->curr.
	 */
	rq_lock(rq, &rf);
	smp_mb__after_spinlock();

	/* Promote REQ to ACT */
	rq->clock_update_flags <<= 1;
	update_rq_clock(rq);

	switch_count = &prev->nivcsw;

	/*
	 * We must load prev->state once (task_struct::state is volatile), such
	 * that:
	 *
	 *  - we form a control dependency vs deactivate_task() below.
	 *  - ptrace_{,un}freeze_traced() can change ->state underneath us.
	 */
	prev_state = prev->state;
	if (!preempt && prev_state) {
		if (signal_pending_state(prev_state, prev)) {
			prev->state = TASK_RUNNING;
		} else {
			prev->sched_contributes_to_load =
				(prev_state & TASK_UNINTERRUPTIBLE) &&
				!(prev_state & TASK_NOLOAD) &&
				!(prev->flags & PF_FROZEN);

			if (prev->sched_contributes_to_load)
				rq->nr_uninterruptible++;

			/*
			 * __schedule()			ttwu()
			 *   prev_state = prev->state;    if (p->on_rq && ...)
			 *   if (prev_state)		    goto out;
			 *     p->on_rq = 0;		  smp_acquire__after_ctrl_dep();
			 *				  p->state = TASK_WAKING
			 *
			 * Where __schedule() and ttwu() have matching control dependencies.
			 *
			 * After this, schedule() must not care about p->state any more.
			 */
			deactivate_task(rq, prev, DEQUEUE_SLEEP | DEQUEUE_NOCLOCK);

			if (prev->in_iowait) {
				atomic_inc(&rq->nr_iowait);
				delayacct_blkio_start();
			}
		}
		switch_count = &prev->nvcsw;
	}

	next = pick_next_task(rq, prev, &rf);
	clear_tsk_need_resched(prev);
	clear_preempt_need_resched();

	trace_android_rvh_schedule(prev, next, rq);
	if (likely(prev != next)) {
		rq->nr_switches++;
		/*
		 * RCU users of rcu_dereference(rq->curr) may not see
		 * changes to task_struct made by pick_next_task().
		 */
		RCU_INIT_POINTER(rq->curr, next);
		/*
		 * The membarrier system call requires each architecture
		 * to have a full memory barrier after updating
		 * rq->curr, before returning to user-space.
		 *
		 * Here are the schemes providing that barrier on the
		 * various architectures:
		 * - mm ? switch_mm() : mmdrop() for x86, s390, sparc, PowerPC.
		 *   switch_mm() rely on membarrier_arch_switch_mm() on PowerPC.
		 * - finish_lock_switch() for weakly-ordered
		 *   architectures where spin_unlock is a full barrier,
		 * - switch_to() for arm64 (weakly-ordered, spin_unlock
		 *   is a RELEASE barrier),
		 */
		++*switch_count;

		psi_sched_switch(prev, next, !task_on_rq_queued(prev));

		trace_sched_switch(preempt, prev, next);

		/* Also unlocks the rq: */
		rq = context_switch(rq, prev, next, &rf);
	} else {
		rq->clock_update_flags &= ~(RQCF_ACT_SKIP|RQCF_REQ_SKIP);
		rq_unlock_irq(rq, &rf);
	}

	balance_callback(rq);
}

void __noreturn do_task_dead(void)
{
	/* Causes final put_task_struct in finish_task_switch(): */
	set_special_state(TASK_DEAD);

	/* Tell freezer to ignore us: */
	current->flags |= PF_NOFREEZE;

	__schedule(false);
	BUG();

	/* Avoid "noreturn function does return" - but don't continue if BUG() is a NOP: */
	for (;;)
		cpu_relax();
}

static inline void sched_submit_work(struct task_struct *tsk)
{
	unsigned int task_flags;

	if (!tsk->state)
		return;

	task_flags = tsk->flags;
	/*
	 * If a worker went to sleep, notify and ask workqueue whether
	 * it wants to wake up a task to maintain concurrency.
	 * As this function is called inside the schedule() context,
	 * we disable preemption to avoid it calling schedule() again
	 * in the possible wakeup of a kworker and because wq_worker_sleeping()
	 * requires it.
	 */
	if (task_flags & (PF_WQ_WORKER | PF_IO_WORKER)) {
		preempt_disable();
		if (task_flags & PF_WQ_WORKER)
			wq_worker_sleeping(tsk);
		else
			io_wq_worker_sleeping(tsk);
		preempt_enable_no_resched();
	}

	if (tsk_is_pi_blocked(tsk))
		return;

	/*
	 * If we are going to sleep and we have plugged IO queued,
	 * make sure to submit it to avoid deadlocks.
	 */
	if (blk_needs_flush_plug(tsk))
		blk_schedule_flush_plug(tsk);
}

static void sched_update_worker(struct task_struct *tsk)
{
	if (tsk->flags & (PF_WQ_WORKER | PF_IO_WORKER)) {
		if (tsk->flags & PF_WQ_WORKER)
			wq_worker_running(tsk);
		else
			io_wq_worker_running(tsk);
	}
}

asmlinkage __visible void __sched schedule(void)
{
	struct task_struct *tsk = current;

	sched_submit_work(tsk);
	do {
		preempt_disable();
		__schedule(false);
		sched_preempt_enable_no_resched();
	} while (need_resched());
	sched_update_worker(tsk);
}
EXPORT_SYMBOL(schedule);

/*
 * synchronize_rcu_tasks() makes sure that no task is stuck in preempted
 * state (have scheduled out non-voluntarily) by making sure that all
 * tasks have either left the run queue or have gone into user space.
 * As idle tasks do not do either, they must not ever be preempted
 * (schedule out non-voluntarily).
 *
 * schedule_idle() is similar to schedule_preempt_disable() except that it
 * never enables preemption because it does not call sched_submit_work().
 */
void __sched schedule_idle(void)
{
	/*
	 * As this skips calling sched_submit_work(), which the idle task does
	 * regardless because that function is a nop when the task is in a
	 * TASK_RUNNING state, make sure this isn't used someplace that the
	 * current task can be in any other state. Note, idle is always in the
	 * TASK_RUNNING state.
	 */
	WARN_ON_ONCE(current->state);
	do {
		__schedule(false);
	} while (need_resched());
}

#ifdef CONFIG_CONTEXT_TRACKING
asmlinkage __visible void __sched schedule_user(void)
{
	/*
	 * If we come here after a random call to set_need_resched(),
	 * or we have been woken up remotely but the IPI has not yet arrived,
	 * we haven't yet exited the RCU idle mode. Do it here manually until
	 * we find a better solution.
	 *
	 * NB: There are buggy callers of this function.  Ideally we
	 * should warn if prev_state != CONTEXT_USER, but that will trigger
	 * too frequently to make sense yet.
	 */
	enum ctx_state prev_state = exception_enter();
	schedule();
	exception_exit(prev_state);
}
#endif

/**
 * schedule_preempt_disabled - called with preemption disabled
 *
 * Returns with preemption disabled. Note: preempt_count must be 1
 */
void __sched schedule_preempt_disabled(void)
{
	sched_preempt_enable_no_resched();
	schedule();
	preempt_disable();
}

static void __sched notrace preempt_schedule_common(void)
{
	do {
		/*
		 * Because the function tracer can trace preempt_count_sub()
		 * and it also uses preempt_enable/disable_notrace(), if
		 * NEED_RESCHED is set, the preempt_enable_notrace() called
		 * by the function tracer will call this function again and
		 * cause infinite recursion.
		 *
		 * Preemption must be disabled here before the function
		 * tracer can trace. Break up preempt_disable() into two
		 * calls. One to disable preemption without fear of being
		 * traced. The other to still record the preemption latency,
		 * which can also be traced by the function tracer.
		 */
		preempt_disable_notrace();
		preempt_latency_start(1);
		__schedule(true);
		preempt_latency_stop(1);
		preempt_enable_no_resched_notrace();

		/*
		 * Check again in case we missed a preemption opportunity
		 * between schedule and now.
		 */
	} while (need_resched());
}

#ifdef CONFIG_PREEMPTION
/*
 * This is the entry point to schedule() from in-kernel preemption
 * off of preempt_enable.
 */
asmlinkage __visible void __sched notrace preempt_schedule(void)
{
	/*
	 * If there is a non-zero preempt_count or interrupts are disabled,
	 * we do not want to preempt the current task. Just return..
	 */
	if (likely(!preemptible()))
		return;

	preempt_schedule_common();
}
NOKPROBE_SYMBOL(preempt_schedule);
EXPORT_SYMBOL(preempt_schedule);

/**
 * preempt_schedule_notrace - preempt_schedule called by tracing
 *
 * The tracing infrastructure uses preempt_enable_notrace to prevent
 * recursion and tracing preempt enabling caused by the tracing
 * infrastructure itself. But as tracing can happen in areas coming
 * from userspace or just about to enter userspace, a preempt enable
 * can occur before user_exit() is called. This will cause the scheduler
 * to be called when the system is still in usermode.
 *
 * To prevent this, the preempt_enable_notrace will use this function
 * instead of preempt_schedule() to exit user context if needed before
 * calling the scheduler.
 */
asmlinkage __visible void __sched notrace preempt_schedule_notrace(void)
{
	enum ctx_state prev_ctx;

	if (likely(!preemptible()))
		return;

	do {
		/*
		 * Because the function tracer can trace preempt_count_sub()
		 * and it also uses preempt_enable/disable_notrace(), if
		 * NEED_RESCHED is set, the preempt_enable_notrace() called
		 * by the function tracer will call this function again and
		 * cause infinite recursion.
		 *
		 * Preemption must be disabled here before the function
		 * tracer can trace. Break up preempt_disable() into two
		 * calls. One to disable preemption without fear of being
		 * traced. The other to still record the preemption latency,
		 * which can also be traced by the function tracer.
		 */
		preempt_disable_notrace();
		preempt_latency_start(1);
		/*
		 * Needs preempt disabled in case user_exit() is traced
		 * and the tracer calls preempt_enable_notrace() causing
		 * an infinite recursion.
		 */
		prev_ctx = exception_enter();
		__schedule(true);
		exception_exit(prev_ctx);

		preempt_latency_stop(1);
		preempt_enable_no_resched_notrace();
	} while (need_resched());
}
EXPORT_SYMBOL_GPL(preempt_schedule_notrace);

#endif /* CONFIG_PREEMPTION */

/*
 * This is the entry point to schedule() from kernel preemption
 * off of irq context.
 * Note, that this is called and return with irqs disabled. This will
 * protect us against recursive calling from irq.
 */
asmlinkage __visible void __sched preempt_schedule_irq(void)
{
	enum ctx_state prev_state;

	/* Catch callers which need to be fixed */
	BUG_ON(preempt_count() || !irqs_disabled());

	prev_state = exception_enter();

	do {
		preempt_disable();
		local_irq_enable();
		__schedule(true);
		local_irq_disable();
		sched_preempt_enable_no_resched();
	} while (need_resched());

	exception_exit(prev_state);
}

int default_wake_function(wait_queue_entry_t *curr, unsigned mode, int wake_flags,
			  void *key)
{
	WARN_ON_ONCE(IS_ENABLED(CONFIG_SCHED_DEBUG) && wake_flags & ~(WF_SYNC | WF_ANDROID_VENDOR));
	return try_to_wake_up(curr->private, mode, wake_flags);
}
EXPORT_SYMBOL(default_wake_function);

static void __setscheduler_prio(struct task_struct *p, int prio)
{
	if (dl_prio(prio))
		p->sched_class = &dl_sched_class;
	else if (rt_prio(prio))
		p->sched_class = &rt_sched_class;
	else
		p->sched_class = &fair_sched_class;

	p->prio = prio;
}

#ifdef CONFIG_RT_MUTEXES

static inline int __rt_effective_prio(struct task_struct *pi_task, int prio)
{
	if (pi_task)
		prio = min(prio, pi_task->prio);

	return prio;
}

static inline int rt_effective_prio(struct task_struct *p, int prio)
{
	struct task_struct *pi_task = rt_mutex_get_top_task(p);

	return __rt_effective_prio(pi_task, prio);
}

/*
 * rt_mutex_setprio - set the current priority of a task
 * @p: task to boost
 * @pi_task: donor task
 *
 * This function changes the 'effective' priority of a task. It does
 * not touch ->normal_prio like __setscheduler().
 *
 * Used by the rt_mutex code to implement priority inheritance
 * logic. Call site only calls if the priority of the task changed.
 */
void rt_mutex_setprio(struct task_struct *p, struct task_struct *pi_task)
{
	int prio, oldprio, queued, running, queue_flag =
		DEQUEUE_SAVE | DEQUEUE_MOVE | DEQUEUE_NOCLOCK;
	const struct sched_class *prev_class;
	struct rq_flags rf;
	struct rq *rq;

	trace_android_rvh_rtmutex_prepare_setprio(p, pi_task);
	/* XXX used to be waiter->prio, not waiter->task->prio */
	prio = __rt_effective_prio(pi_task, p->normal_prio);

	/*
	 * If nothing changed; bail early.
	 */
	if (p->pi_top_task == pi_task && prio == p->prio && !dl_prio(prio))
		return;

	rq = __task_rq_lock(p, &rf);
	update_rq_clock(rq);
	/*
	 * Set under pi_lock && rq->lock, such that the value can be used under
	 * either lock.
	 *
	 * Note that there is loads of tricky to make this pointer cache work
	 * right. rt_mutex_slowunlock()+rt_mutex_postunlock() work together to
	 * ensure a task is de-boosted (pi_task is set to NULL) before the
	 * task is allowed to run again (and can exit). This ensures the pointer
	 * points to a blocked task -- which guaratees the task is present.
	 */
	p->pi_top_task = pi_task;

	/*
	 * For FIFO/RR we only need to set prio, if that matches we're done.
	 */
	if (prio == p->prio && !dl_prio(prio))
		goto out_unlock;

	/*
	 * Idle task boosting is a nono in general. There is one
	 * exception, when PREEMPT_RT and NOHZ is active:
	 *
	 * The idle task calls get_next_timer_interrupt() and holds
	 * the timer wheel base->lock on the CPU and another CPU wants
	 * to access the timer (probably to cancel it). We can safely
	 * ignore the boosting request, as the idle CPU runs this code
	 * with interrupts disabled and will complete the lock
	 * protected section without being interrupted. So there is no
	 * real need to boost.
	 */
	if (unlikely(p == rq->idle)) {
		WARN_ON(p != rq->curr);
		WARN_ON(p->pi_blocked_on);
		goto out_unlock;
	}

	trace_sched_pi_setprio(p, pi_task);
	oldprio = p->prio;

	if (oldprio == prio)
		queue_flag &= ~DEQUEUE_MOVE;

	prev_class = p->sched_class;
	queued = task_on_rq_queued(p);
	running = task_current(rq, p);
	if (queued)
		dequeue_task(rq, p, queue_flag);
	if (running)
		put_prev_task(rq, p);

	/*
	 * Boosting condition are:
	 * 1. -rt task is running and holds mutex A
	 *      --> -dl task blocks on mutex A
	 *
	 * 2. -dl task is running and holds mutex A
	 *      --> -dl task blocks on mutex A and could preempt the
	 *          running task
	 */
	if (dl_prio(prio)) {
		if (!dl_prio(p->normal_prio) ||
		    (pi_task && dl_prio(pi_task->prio) &&
		     dl_entity_preempt(&pi_task->dl, &p->dl))) {
			p->dl.pi_se = pi_task->dl.pi_se;
			queue_flag |= ENQUEUE_REPLENISH;
		} else {
			p->dl.pi_se = &p->dl;
		}
	} else if (rt_prio(prio)) {
		if (dl_prio(oldprio))
			p->dl.pi_se = &p->dl;
		if (oldprio < prio)
			queue_flag |= ENQUEUE_HEAD;
	} else {
		if (dl_prio(oldprio))
			p->dl.pi_se = &p->dl;
		if (rt_prio(oldprio))
			p->rt.timeout = 0;
	}

	__setscheduler_prio(p, prio);

	if (queued)
		enqueue_task(rq, p, queue_flag);
	if (running)
		set_next_task(rq, p);

	check_class_changed(rq, p, prev_class, oldprio);
out_unlock:
	/* Avoid rq from going away on us: */
	preempt_disable();
	__task_rq_unlock(rq, &rf);

	balance_callback(rq);
	preempt_enable();
}
#else
static inline int rt_effective_prio(struct task_struct *p, int prio)
{
	return prio;
}
#endif

void set_user_nice(struct task_struct *p, long nice)
{
	bool queued, running, allowed = false;
	int old_prio;
	struct rq_flags rf;
	struct rq *rq;

	trace_android_rvh_set_user_nice(p, &nice, &allowed);
	if ((task_nice(p) == nice || nice < MIN_NICE || nice > MAX_NICE) && !allowed)
		return;
	/*
	 * We have to be careful, if called from sys_setpriority(),
	 * the task might be in the middle of scheduling on another CPU.
	 */
	rq = task_rq_lock(p, &rf);
	update_rq_clock(rq);

	/*
	 * The RT priorities are set via sched_setscheduler(), but we still
	 * allow the 'normal' nice value to be set - but as expected
	 * it wont have any effect on scheduling until the task is
	 * SCHED_DEADLINE, SCHED_FIFO or SCHED_RR:
	 */
	if (task_has_dl_policy(p) || task_has_rt_policy(p)) {
		p->static_prio = NICE_TO_PRIO(nice);
		goto out_unlock;
	}
	queued = task_on_rq_queued(p);
	running = task_current(rq, p);
	if (queued)
		dequeue_task(rq, p, DEQUEUE_SAVE | DEQUEUE_NOCLOCK);
	if (running)
		put_prev_task(rq, p);

	p->static_prio = NICE_TO_PRIO(nice);
	set_load_weight(p, true);
	old_prio = p->prio;
	p->prio = effective_prio(p);

	if (queued)
		enqueue_task(rq, p, ENQUEUE_RESTORE | ENQUEUE_NOCLOCK);
	if (running)
		set_next_task(rq, p);

	/*
	 * If the task increased its priority or is running and
	 * lowered its priority, then reschedule its CPU:
	 */
	p->sched_class->prio_changed(rq, p, old_prio);

out_unlock:
	task_rq_unlock(rq, p, &rf);
}
EXPORT_SYMBOL(set_user_nice);

/*
 * can_nice - check if a task can reduce its nice value
 * @p: task
 * @nice: nice value
 */
int can_nice(const struct task_struct *p, const int nice)
{
	/* Convert nice value [19,-20] to rlimit style value [1,40]: */
	int nice_rlim = nice_to_rlimit(nice);

	return (nice_rlim <= task_rlimit(p, RLIMIT_NICE) ||
		capable(CAP_SYS_NICE));
}

#ifdef __ARCH_WANT_SYS_NICE

/*
 * sys_nice - change the priority of the current process.
 * @increment: priority increment
 *
 * sys_setpriority is a more generic, but much slower function that
 * does similar things.
 */
SYSCALL_DEFINE1(nice, int, increment)
{
	long nice, retval;

	/*
	 * Setpriority might change our priority at the same moment.
	 * We don't have to worry. Conceptually one call occurs first
	 * and we have a single winner.
	 */
	increment = clamp(increment, -NICE_WIDTH, NICE_WIDTH);
	nice = task_nice(current) + increment;

	nice = clamp_val(nice, MIN_NICE, MAX_NICE);
	if (increment < 0 && !can_nice(current, nice))
		return -EPERM;

	retval = security_task_setnice(current, nice);
	if (retval)
		return retval;

	set_user_nice(current, nice);
	return 0;
}

#endif

/**
 * task_prio - return the priority value of a given task.
 * @p: the task in question.
 *
 * Return: The priority value as seen by users in /proc.
 * RT tasks are offset by -200. Normal tasks are centered
 * around 0, value goes from -16 to +15.
 */
int task_prio(const struct task_struct *p)
{
	return p->prio - MAX_RT_PRIO;
}

/**
 * idle_cpu - is a given CPU idle currently?
 * @cpu: the processor in question.
 *
 * Return: 1 if the CPU is currently idle. 0 otherwise.
 */
int idle_cpu(int cpu)
{
	struct rq *rq = cpu_rq(cpu);

	if (rq->curr != rq->idle)
		return 0;

	if (rq->nr_running)
		return 0;

#ifdef CONFIG_SMP
	if (rq->ttwu_pending)
		return 0;
#endif

	return 1;
}

/**
 * available_idle_cpu - is a given CPU idle for enqueuing work.
 * @cpu: the CPU in question.
 *
 * Return: 1 if the CPU is currently idle. 0 otherwise.
 */
int available_idle_cpu(int cpu)
{
	if (!idle_cpu(cpu))
		return 0;

	if (vcpu_is_preempted(cpu))
		return 0;

	return 1;
}
EXPORT_SYMBOL_GPL(available_idle_cpu);

/**
 * idle_task - return the idle task for a given CPU.
 * @cpu: the processor in question.
 *
 * Return: The idle task for the CPU @cpu.
 */
struct task_struct *idle_task(int cpu)
{
	return cpu_rq(cpu)->idle;
}

/**
 * find_process_by_pid - find a process with a matching PID value.
 * @pid: the pid in question.
 *
 * The task of @pid, if found. %NULL otherwise.
 */
static struct task_struct *find_process_by_pid(pid_t pid)
{
	return pid ? find_task_by_vpid(pid) : current;
}

/*
 * sched_setparam() passes in -1 for its policy, to let the functions
 * it calls know not to change it.
 */
#define SETPARAM_POLICY	-1

static void __setscheduler_params(struct task_struct *p,
		const struct sched_attr *attr)
{
	int policy = attr->sched_policy;

	if (policy == SETPARAM_POLICY)
		policy = p->policy;

	p->policy = policy;

	if (dl_policy(policy))
		__setparam_dl(p, attr);
	else if (fair_policy(policy))
		p->static_prio = NICE_TO_PRIO(attr->sched_nice);

	/*
	 * __sched_setscheduler() ensures attr->sched_priority == 0 when
	 * !rt_policy. Always setting this ensures that things like
	 * getparam()/getattr() don't report silly values for !rt tasks.
	 */
	p->rt_priority = attr->sched_priority;
	p->normal_prio = normal_prio(p);
	set_load_weight(p, true);
}

/*
 * Check the target process has a UID that matches the current process's:
 */
static bool check_same_owner(struct task_struct *p)
{
	const struct cred *cred = current_cred(), *pcred;
	bool match;

	rcu_read_lock();
	pcred = __task_cred(p);
	match = (uid_eq(cred->euid, pcred->euid) ||
		 uid_eq(cred->euid, pcred->uid));
	rcu_read_unlock();
	return match;
}

static int __sched_setscheduler(struct task_struct *p,
				const struct sched_attr *attr,
				bool user, bool pi)
{
	int oldpolicy = -1, policy = attr->sched_policy;
	int retval, oldprio, newprio, queued, running;
	const struct sched_class *prev_class;
	struct rq_flags rf;
	int reset_on_fork;
	int queue_flags = DEQUEUE_SAVE | DEQUEUE_MOVE | DEQUEUE_NOCLOCK;
	struct rq *rq;

	/* The pi code expects interrupts enabled */
	BUG_ON(pi && in_interrupt());
recheck:
	/* Double check policy once rq lock held: */
	if (policy < 0) {
		reset_on_fork = p->sched_reset_on_fork;
		policy = oldpolicy = p->policy;
	} else {
		reset_on_fork = !!(attr->sched_flags & SCHED_FLAG_RESET_ON_FORK);

		if (!valid_policy(policy))
			return -EINVAL;
	}

	if (attr->sched_flags & ~(SCHED_FLAG_ALL | SCHED_FLAG_SUGOV))
		return -EINVAL;

	/*
	 * Valid priorities for SCHED_FIFO and SCHED_RR are
	 * 1..MAX_USER_RT_PRIO-1, valid priority for SCHED_NORMAL,
	 * SCHED_BATCH and SCHED_IDLE is 0.
	 */
	if ((p->mm && attr->sched_priority > MAX_USER_RT_PRIO-1) ||
	    (!p->mm && attr->sched_priority > MAX_RT_PRIO-1))
		return -EINVAL;
	if ((dl_policy(policy) && !__checkparam_dl(attr)) ||
	    (rt_policy(policy) != (attr->sched_priority != 0)))
		return -EINVAL;

	/*
	 * Allow unprivileged RT tasks to decrease priority:
	 */
	if (user && !capable(CAP_SYS_NICE)) {
		if (fair_policy(policy)) {
			if (attr->sched_nice < task_nice(p) &&
			    !can_nice(p, attr->sched_nice))
				return -EPERM;
		}

		if (rt_policy(policy)) {
			unsigned long rlim_rtprio =
					task_rlimit(p, RLIMIT_RTPRIO);

			/* Can't set/change the rt policy: */
			if (policy != p->policy && !rlim_rtprio)
				return -EPERM;

			/* Can't increase priority: */
			if (attr->sched_priority > p->rt_priority &&
			    attr->sched_priority > rlim_rtprio)
				return -EPERM;
		}

		 /*
		  * Can't set/change SCHED_DEADLINE policy at all for now
		  * (safest behavior); in the future we would like to allow
		  * unprivileged DL tasks to increase their relative deadline
		  * or reduce their runtime (both ways reducing utilization)
		  */
		if (dl_policy(policy))
			return -EPERM;

		/*
		 * Treat SCHED_IDLE as nice 20. Only allow a switch to
		 * SCHED_NORMAL if the RLIMIT_NICE would normally permit it.
		 */
		if (task_has_idle_policy(p) && !idle_policy(policy)) {
			if (!can_nice(p, task_nice(p)))
				return -EPERM;
		}

		/* Can't change other user's priorities: */
		if (!check_same_owner(p))
			return -EPERM;

		/* Normal users shall not reset the sched_reset_on_fork flag: */
		if (p->sched_reset_on_fork && !reset_on_fork)
			return -EPERM;
	}

	if (user) {
		if (attr->sched_flags & SCHED_FLAG_SUGOV)
			return -EINVAL;

		retval = security_task_setscheduler(p);
		if (retval)
			return retval;
	}

	/* Update task specific "requested" clamps */
	if (attr->sched_flags & SCHED_FLAG_UTIL_CLAMP) {
		retval = uclamp_validate(p, attr);
		if (retval)
			return retval;
	}

	/*
	 * Make sure no PI-waiters arrive (or leave) while we are
	 * changing the priority of the task:
	 *
	 * To be able to change p->policy safely, the appropriate
	 * runqueue lock must be held.
	 */
	rq = task_rq_lock(p, &rf);
	update_rq_clock(rq);

	/*
	 * Changing the policy of the stop threads its a very bad idea:
	 */
	if (p == rq->stop) {
		retval = -EINVAL;
		goto unlock;
	}

	/*
	 * If not changing anything there's no need to proceed further,
	 * but store a possible modification of reset_on_fork.
	 */
	if (unlikely(policy == p->policy)) {
		if (fair_policy(policy) && attr->sched_nice != task_nice(p))
			goto change;
		if (rt_policy(policy) && attr->sched_priority != p->rt_priority)
			goto change;
		if (dl_policy(policy) && dl_param_changed(p, attr))
			goto change;
		if (attr->sched_flags & SCHED_FLAG_UTIL_CLAMP)
			goto change;

		p->sched_reset_on_fork = reset_on_fork;
		retval = 0;
		goto unlock;
	}
change:

	if (user) {
#ifdef CONFIG_RT_GROUP_SCHED
		/*
		 * Do not allow realtime tasks into groups that have no runtime
		 * assigned.
		 */
		if (rt_bandwidth_enabled() && rt_policy(policy) &&
				task_group(p)->rt_bandwidth.rt_runtime == 0 &&
				!task_group_is_autogroup(task_group(p))) {
			retval = -EPERM;
			goto unlock;
		}
#endif
#ifdef CONFIG_SMP
		if (dl_bandwidth_enabled() && dl_policy(policy) &&
				!(attr->sched_flags & SCHED_FLAG_SUGOV)) {
			cpumask_t *span = rq->rd->span;

			/*
			 * Don't allow tasks with an affinity mask smaller than
			 * the entire root_domain to become SCHED_DEADLINE. We
			 * will also fail if there's no bandwidth available.
			 */
			if (!cpumask_subset(span, p->cpus_ptr) ||
			    rq->rd->dl_bw.bw == 0) {
				retval = -EPERM;
				goto unlock;
			}
		}
#endif
	}

	/* Re-check policy now with rq lock held: */
	if (unlikely(oldpolicy != -1 && oldpolicy != p->policy)) {
		policy = oldpolicy = -1;
		task_rq_unlock(rq, p, &rf);
		goto recheck;
	}

	/*
	 * If setscheduling to SCHED_DEADLINE (or changing the parameters
	 * of a SCHED_DEADLINE task) we need to check if enough bandwidth
	 * is available.
	 */
	if ((dl_policy(policy) || dl_task(p)) && sched_dl_overflow(p, policy, attr)) {
		retval = -EBUSY;
		goto unlock;
	}

	p->sched_reset_on_fork = reset_on_fork;
	oldprio = p->prio;

	newprio = __normal_prio(policy, attr->sched_priority, attr->sched_nice);
	if (pi) {
		/*
		 * Take priority boosted tasks into account. If the new
		 * effective priority is unchanged, we just store the new
		 * normal parameters and do not touch the scheduler class and
		 * the runqueue. This will be done when the task deboost
		 * itself.
		 */
		newprio = rt_effective_prio(p, newprio);
		if (newprio == oldprio)
			queue_flags &= ~DEQUEUE_MOVE;
	}

	queued = task_on_rq_queued(p);
	running = task_current(rq, p);
	if (queued)
		dequeue_task(rq, p, queue_flags);
	if (running)
		put_prev_task(rq, p);

	prev_class = p->sched_class;

	if (!(attr->sched_flags & SCHED_FLAG_KEEP_PARAMS)) {
		__setscheduler_params(p, attr);
		__setscheduler_prio(p, newprio);
		trace_android_rvh_setscheduler(p);
	}
	__setscheduler_uclamp(p, attr);

	if (queued) {
		/*
		 * We enqueue to tail when the priority of a task is
		 * increased (user space view).
		 */
		if (oldprio < p->prio)
			queue_flags |= ENQUEUE_HEAD;

		enqueue_task(rq, p, queue_flags);
	}
	if (running)
		set_next_task(rq, p);

	check_class_changed(rq, p, prev_class, oldprio);

	/* Avoid rq from going away on us: */
	preempt_disable();
	task_rq_unlock(rq, p, &rf);

	if (pi)
		rt_mutex_adjust_pi(p);

	/* Run balance callbacks after we've adjusted the PI chain: */
	balance_callback(rq);
	preempt_enable();

	return 0;

unlock:
	task_rq_unlock(rq, p, &rf);
	return retval;
}

static int _sched_setscheduler(struct task_struct *p, int policy,
			       const struct sched_param *param, bool check)
{
	struct sched_attr attr = {
		.sched_policy   = policy,
		.sched_priority = param->sched_priority,
		.sched_nice	= PRIO_TO_NICE(p->static_prio),
	};

	/* Fixup the legacy SCHED_RESET_ON_FORK hack. */
	if ((policy != SETPARAM_POLICY) && (policy & SCHED_RESET_ON_FORK)) {
		attr.sched_flags |= SCHED_FLAG_RESET_ON_FORK;
		policy &= ~SCHED_RESET_ON_FORK;
		attr.sched_policy = policy;
	}

	return __sched_setscheduler(p, &attr, check, true);
}
/**
 * sched_setscheduler - change the scheduling policy and/or RT priority of a thread.
 * @p: the task in question.
 * @policy: new policy.
 * @param: structure containing the new RT priority.
 *
 * Use sched_set_fifo(), read its comment.
 *
 * Return: 0 on success. An error code otherwise.
 *
 * NOTE that the task may be already dead.
 */
int sched_setscheduler(struct task_struct *p, int policy,
		       const struct sched_param *param)
{
	return _sched_setscheduler(p, policy, param, true);
}
EXPORT_SYMBOL_GPL(sched_setscheduler);

int sched_setattr(struct task_struct *p, const struct sched_attr *attr)
{
	return __sched_setscheduler(p, attr, true, true);
}
EXPORT_SYMBOL_GPL(sched_setattr);

int sched_setattr_nocheck(struct task_struct *p, const struct sched_attr *attr)
{
	return __sched_setscheduler(p, attr, false, true);
}
EXPORT_SYMBOL_GPL(sched_setattr_nocheck);

/**
 * sched_setscheduler_nocheck - change the scheduling policy and/or RT priority of a thread from kernelspace.
 * @p: the task in question.
 * @policy: new policy.
 * @param: structure containing the new RT priority.
 *
 * Just like sched_setscheduler, only don't bother checking if the
 * current context has permission.  For example, this is needed in
 * stop_machine(): we create temporary high priority worker threads,
 * but our caller might not have that capability.
 *
 * Return: 0 on success. An error code otherwise.
 */
int sched_setscheduler_nocheck(struct task_struct *p, int policy,
			       const struct sched_param *param)
{
	return _sched_setscheduler(p, policy, param, false);
}
EXPORT_SYMBOL_GPL(sched_setscheduler_nocheck);

/*
 * SCHED_FIFO is a broken scheduler model; that is, it is fundamentally
 * incapable of resource management, which is the one thing an OS really should
 * be doing.
 *
 * This is of course the reason it is limited to privileged users only.
 *
 * Worse still; it is fundamentally impossible to compose static priority
 * workloads. You cannot take two correctly working static prio workloads
 * and smash them together and still expect them to work.
 *
 * For this reason 'all' FIFO tasks the kernel creates are basically at:
 *
 *   MAX_RT_PRIO / 2
 *
 * The administrator _MUST_ configure the system, the kernel simply doesn't
 * know enough information to make a sensible choice.
 */
void sched_set_fifo(struct task_struct *p)
{
	struct sched_param sp = { .sched_priority = MAX_RT_PRIO / 2 };
	WARN_ON_ONCE(sched_setscheduler_nocheck(p, SCHED_FIFO, &sp) != 0);
}
EXPORT_SYMBOL_GPL(sched_set_fifo);

/*
 * For when you don't much care about FIFO, but want to be above SCHED_NORMAL.
 */
void sched_set_fifo_low(struct task_struct *p)
{
	struct sched_param sp = { .sched_priority = 1 };
	WARN_ON_ONCE(sched_setscheduler_nocheck(p, SCHED_FIFO, &sp) != 0);
}
EXPORT_SYMBOL_GPL(sched_set_fifo_low);

void sched_set_normal(struct task_struct *p, int nice)
{
	struct sched_attr attr = {
		.sched_policy = SCHED_NORMAL,
		.sched_nice = nice,
	};
	WARN_ON_ONCE(sched_setattr_nocheck(p, &attr) != 0);
}
EXPORT_SYMBOL_GPL(sched_set_normal);

static int
do_sched_setscheduler(pid_t pid, int policy, struct sched_param __user *param)
{
	struct sched_param lparam;
	struct task_struct *p;
	int retval;

	if (!param || pid < 0)
		return -EINVAL;
	if (copy_from_user(&lparam, param, sizeof(struct sched_param)))
		return -EFAULT;

	rcu_read_lock();
	retval = -ESRCH;
	p = find_process_by_pid(pid);
	if (p != NULL)
		retval = sched_setscheduler(p, policy, &lparam);
	rcu_read_unlock();

	return retval;
}

/*
 * Mimics kernel/events/core.c perf_copy_attr().
 */
static int sched_copy_attr(struct sched_attr __user *uattr, struct sched_attr *attr)
{
	u32 size;
	int ret;

	/* Zero the full structure, so that a short copy will be nice: */
	memset(attr, 0, sizeof(*attr));

	ret = get_user(size, &uattr->size);
	if (ret)
		return ret;

	/* ABI compatibility quirk: */
	if (!size)
		size = SCHED_ATTR_SIZE_VER0;
	if (size < SCHED_ATTR_SIZE_VER0 || size > PAGE_SIZE)
		goto err_size;

	ret = copy_struct_from_user(attr, sizeof(*attr), uattr, size);
	if (ret) {
		if (ret == -E2BIG)
			goto err_size;
		return ret;
	}

	if ((attr->sched_flags & SCHED_FLAG_UTIL_CLAMP) &&
	    size < SCHED_ATTR_SIZE_VER1)
		return -EINVAL;

	/*
	 * XXX: Do we want to be lenient like existing syscalls; or do we want
	 * to be strict and return an error on out-of-bounds values?
	 */
	attr->sched_nice = clamp(attr->sched_nice, MIN_NICE, MAX_NICE);

	return 0;

err_size:
	put_user(sizeof(*attr), &uattr->size);
	return -E2BIG;
}

static void get_params(struct task_struct *p, struct sched_attr *attr)
{
	if (task_has_dl_policy(p))
		__getparam_dl(p, attr);
	else if (task_has_rt_policy(p))
		attr->sched_priority = p->rt_priority;
	else
		attr->sched_nice = task_nice(p);
}

/**
 * sys_sched_setscheduler - set/change the scheduler policy and RT priority
 * @pid: the pid in question.
 * @policy: new policy.
 * @param: structure containing the new RT priority.
 *
 * Return: 0 on success. An error code otherwise.
 */
SYSCALL_DEFINE3(sched_setscheduler, pid_t, pid, int, policy, struct sched_param __user *, param)
{
	if (policy < 0)
		return -EINVAL;

	return do_sched_setscheduler(pid, policy, param);
}

/**
 * sys_sched_setparam - set/change the RT priority of a thread
 * @pid: the pid in question.
 * @param: structure containing the new RT priority.
 *
 * Return: 0 on success. An error code otherwise.
 */
SYSCALL_DEFINE2(sched_setparam, pid_t, pid, struct sched_param __user *, param)
{
	return do_sched_setscheduler(pid, SETPARAM_POLICY, param);
}

/**
 * sys_sched_setattr - same as above, but with extended sched_attr
 * @pid: the pid in question.
 * @uattr: structure containing the extended parameters.
 * @flags: for future extension.
 */
SYSCALL_DEFINE3(sched_setattr, pid_t, pid, struct sched_attr __user *, uattr,
			       unsigned int, flags)
{
	struct sched_attr attr;
	struct task_struct *p;
	int retval;

	if (!uattr || pid < 0 || flags)
		return -EINVAL;

	retval = sched_copy_attr(uattr, &attr);
	if (retval)
		return retval;

	if ((int)attr.sched_policy < 0)
		return -EINVAL;
	if (attr.sched_flags & SCHED_FLAG_KEEP_POLICY)
		attr.sched_policy = SETPARAM_POLICY;

	rcu_read_lock();
	retval = -ESRCH;
	p = find_process_by_pid(pid);
	if (likely(p))
		get_task_struct(p);
	rcu_read_unlock();

	if (likely(p)) {
		if (attr.sched_flags & SCHED_FLAG_KEEP_PARAMS)
			get_params(p, &attr);
		retval = sched_setattr(p, &attr);
		put_task_struct(p);
	}

	return retval;
}

/**
 * sys_sched_getscheduler - get the policy (scheduling class) of a thread
 * @pid: the pid in question.
 *
 * Return: On success, the policy of the thread. Otherwise, a negative error
 * code.
 */
SYSCALL_DEFINE1(sched_getscheduler, pid_t, pid)
{
	struct task_struct *p;
	int retval;

	if (pid < 0)
		return -EINVAL;

	retval = -ESRCH;
	rcu_read_lock();
	p = find_process_by_pid(pid);
	if (p) {
		retval = security_task_getscheduler(p);
		if (!retval)
			retval = p->policy
				| (p->sched_reset_on_fork ? SCHED_RESET_ON_FORK : 0);
	}
	rcu_read_unlock();
	return retval;
}

/**
 * sys_sched_getparam - get the RT priority of a thread
 * @pid: the pid in question.
 * @param: structure containing the RT priority.
 *
 * Return: On success, 0 and the RT priority is in @param. Otherwise, an error
 * code.
 */
SYSCALL_DEFINE2(sched_getparam, pid_t, pid, struct sched_param __user *, param)
{
	struct sched_param lp = { .sched_priority = 0 };
	struct task_struct *p;
	int retval;

	if (!param || pid < 0)
		return -EINVAL;

	rcu_read_lock();
	p = find_process_by_pid(pid);
	retval = -ESRCH;
	if (!p)
		goto out_unlock;

	retval = security_task_getscheduler(p);
	if (retval)
		goto out_unlock;

	if (task_has_rt_policy(p))
		lp.sched_priority = p->rt_priority;
	rcu_read_unlock();

	/*
	 * This one might sleep, we cannot do it with a spinlock held ...
	 */
	retval = copy_to_user(param, &lp, sizeof(*param)) ? -EFAULT : 0;

	return retval;

out_unlock:
	rcu_read_unlock();
	return retval;
}

/*
 * Copy the kernel size attribute structure (which might be larger
 * than what user-space knows about) to user-space.
 *
 * Note that all cases are valid: user-space buffer can be larger or
 * smaller than the kernel-space buffer. The usual case is that both
 * have the same size.
 */
static int
sched_attr_copy_to_user(struct sched_attr __user *uattr,
			struct sched_attr *kattr,
			unsigned int usize)
{
	unsigned int ksize = sizeof(*kattr);

	if (!access_ok(uattr, usize))
		return -EFAULT;

	/*
	 * sched_getattr() ABI forwards and backwards compatibility:
	 *
	 * If usize == ksize then we just copy everything to user-space and all is good.
	 *
	 * If usize < ksize then we only copy as much as user-space has space for,
	 * this keeps ABI compatibility as well. We skip the rest.
	 *
	 * If usize > ksize then user-space is using a newer version of the ABI,
	 * which part the kernel doesn't know about. Just ignore it - tooling can
	 * detect the kernel's knowledge of attributes from the attr->size value
	 * which is set to ksize in this case.
	 */
	kattr->size = min(usize, ksize);

	if (copy_to_user(uattr, kattr, kattr->size))
		return -EFAULT;

	return 0;
}

/**
 * sys_sched_getattr - similar to sched_getparam, but with sched_attr
 * @pid: the pid in question.
 * @uattr: structure containing the extended parameters.
 * @usize: sizeof(attr) for fwd/bwd comp.
 * @flags: for future extension.
 */
SYSCALL_DEFINE4(sched_getattr, pid_t, pid, struct sched_attr __user *, uattr,
		unsigned int, usize, unsigned int, flags)
{
	struct sched_attr kattr = { };
	struct task_struct *p;
	int retval;

	if (!uattr || pid < 0 || usize > PAGE_SIZE ||
	    usize < SCHED_ATTR_SIZE_VER0 || flags)
		return -EINVAL;

	rcu_read_lock();
	p = find_process_by_pid(pid);
	retval = -ESRCH;
	if (!p)
		goto out_unlock;

	retval = security_task_getscheduler(p);
	if (retval)
		goto out_unlock;

	kattr.sched_policy = p->policy;
	if (p->sched_reset_on_fork)
		kattr.sched_flags |= SCHED_FLAG_RESET_ON_FORK;
	get_params(p, &kattr);
	kattr.sched_flags &= SCHED_FLAG_ALL;

#ifdef CONFIG_UCLAMP_TASK
	/*
	 * This could race with another potential updater, but this is fine
	 * because it'll correctly read the old or the new value. We don't need
	 * to guarantee who wins the race as long as it doesn't return garbage.
	 */
	kattr.sched_util_min = p->uclamp_req[UCLAMP_MIN].value;
	kattr.sched_util_max = p->uclamp_req[UCLAMP_MAX].value;
#endif

	rcu_read_unlock();

	return sched_attr_copy_to_user(uattr, &kattr, usize);

out_unlock:
	rcu_read_unlock();
	return retval;
}

long sched_setaffinity(pid_t pid, const struct cpumask *in_mask)
{
	cpumask_var_t cpus_allowed, new_mask;
	struct task_struct *p;
	int retval;
	int skip = 0;

	rcu_read_lock();

	p = find_process_by_pid(pid);
	if (!p) {
		rcu_read_unlock();
		return -ESRCH;
	}

	/* Prevent p going away */
	get_task_struct(p);
	rcu_read_unlock();

	if (p->flags & PF_NO_SETAFFINITY) {
		retval = -EINVAL;
		goto out_put_task;
	}
	if (!alloc_cpumask_var(&cpus_allowed, GFP_KERNEL)) {
		retval = -ENOMEM;
		goto out_put_task;
	}
	if (!alloc_cpumask_var(&new_mask, GFP_KERNEL)) {
		retval = -ENOMEM;
		goto out_free_cpus_allowed;
	}
	retval = -EPERM;
	if (!check_same_owner(p)) {
		rcu_read_lock();
		if (!ns_capable(__task_cred(p)->user_ns, CAP_SYS_NICE)) {
			rcu_read_unlock();
			goto out_free_new_mask;
		}
		rcu_read_unlock();
	}

	trace_android_vh_sched_setaffinity_early(p, in_mask, &skip);
	if (skip)
		goto out_free_new_mask;
	retval = security_task_setscheduler(p);
	if (retval)
		goto out_free_new_mask;


	cpuset_cpus_allowed(p, cpus_allowed);
	cpumask_and(new_mask, in_mask, cpus_allowed);

	/*
	 * Since bandwidth control happens on root_domain basis,
	 * if admission test is enabled, we only admit -deadline
	 * tasks allowed to run on all the CPUs in the task's
	 * root_domain.
	 */
#ifdef CONFIG_SMP
	if (task_has_dl_policy(p) && dl_bandwidth_enabled()) {
		rcu_read_lock();
		if (!cpumask_subset(task_rq(p)->rd->span, new_mask)) {
			retval = -EBUSY;
			rcu_read_unlock();
			goto out_free_new_mask;
		}
		rcu_read_unlock();
	}
#endif
again:
	retval = __set_cpus_allowed_ptr(p, new_mask, true);

	if (!retval) {
		cpuset_cpus_allowed(p, cpus_allowed);
		if (!cpumask_subset(new_mask, cpus_allowed)) {
			/*
			 * We must have raced with a concurrent cpuset
			 * update. Just reset the cpus_allowed to the
			 * cpuset's cpus_allowed
			 */
			cpumask_copy(new_mask, cpus_allowed);
			goto again;
		}
	}

	trace_android_rvh_sched_setaffinity(p, in_mask, &retval);

out_free_new_mask:
	free_cpumask_var(new_mask);
out_free_cpus_allowed:
	free_cpumask_var(cpus_allowed);
out_put_task:
	put_task_struct(p);
	return retval;
}

static int get_user_cpu_mask(unsigned long __user *user_mask_ptr, unsigned len,
			     struct cpumask *new_mask)
{
	if (len < cpumask_size())
		cpumask_clear(new_mask);
	else if (len > cpumask_size())
		len = cpumask_size();

	return copy_from_user(new_mask, user_mask_ptr, len) ? -EFAULT : 0;
}

/**
 * sys_sched_setaffinity - set the CPU affinity of a process
 * @pid: pid of the process
 * @len: length in bytes of the bitmask pointed to by user_mask_ptr
 * @user_mask_ptr: user-space pointer to the new CPU mask
 *
 * Return: 0 on success. An error code otherwise.
 */
SYSCALL_DEFINE3(sched_setaffinity, pid_t, pid, unsigned int, len,
		unsigned long __user *, user_mask_ptr)
{
	cpumask_var_t new_mask;
	int retval;

	if (!alloc_cpumask_var(&new_mask, GFP_KERNEL))
		return -ENOMEM;

	retval = get_user_cpu_mask(user_mask_ptr, len, new_mask);
	if (retval == 0)
		retval = sched_setaffinity(pid, new_mask);
	free_cpumask_var(new_mask);
	return retval;
}

long sched_getaffinity(pid_t pid, struct cpumask *mask)
{
	struct task_struct *p;
	unsigned long flags;
	int retval;

	rcu_read_lock();

	retval = -ESRCH;
	p = find_process_by_pid(pid);
	if (!p)
		goto out_unlock;

	retval = security_task_getscheduler(p);
	if (retval)
		goto out_unlock;

	raw_spin_lock_irqsave(&p->pi_lock, flags);
	cpumask_and(mask, &p->cpus_mask, cpu_active_mask);
	raw_spin_unlock_irqrestore(&p->pi_lock, flags);

out_unlock:
	rcu_read_unlock();

	return retval;
}

/**
 * sys_sched_getaffinity - get the CPU affinity of a process
 * @pid: pid of the process
 * @len: length in bytes of the bitmask pointed to by user_mask_ptr
 * @user_mask_ptr: user-space pointer to hold the current CPU mask
 *
 * Return: size of CPU mask copied to user_mask_ptr on success. An
 * error code otherwise.
 */
SYSCALL_DEFINE3(sched_getaffinity, pid_t, pid, unsigned int, len,
		unsigned long __user *, user_mask_ptr)
{
	int ret;
	cpumask_var_t mask;

	if ((len * BITS_PER_BYTE) < nr_cpu_ids)
		return -EINVAL;
	if (len & (sizeof(unsigned long)-1))
		return -EINVAL;

	if (!alloc_cpumask_var(&mask, GFP_KERNEL))
		return -ENOMEM;

	ret = sched_getaffinity(pid, mask);
	if (ret == 0) {
		unsigned int retlen = min(len, cpumask_size());

		if (copy_to_user(user_mask_ptr, mask, retlen))
			ret = -EFAULT;
		else
			ret = retlen;
	}
	free_cpumask_var(mask);

	return ret;
}

/**
 * sys_sched_yield - yield the current processor to other threads.
 *
 * This function yields the current CPU to other tasks. If there are no
 * other threads running on this CPU then this function will return.
 *
 * Return: 0.
 */
static void do_sched_yield(void)
{
	struct rq_flags rf;
	struct rq *rq;

	rq = this_rq_lock_irq(&rf);

	schedstat_inc(rq->yld_count);
	current->sched_class->yield_task(rq);

	preempt_disable();
	rq_unlock_irq(rq, &rf);
	sched_preempt_enable_no_resched();

	schedule();
}

SYSCALL_DEFINE0(sched_yield)
{
	do_sched_yield();
	return 0;
}

#ifndef CONFIG_PREEMPTION
int __sched _cond_resched(void)
{
	if (should_resched(0)) {
		preempt_schedule_common();
		return 1;
	}
	rcu_all_qs();
	return 0;
}
EXPORT_SYMBOL(_cond_resched);
#endif

/*
 * __cond_resched_lock() - if a reschedule is pending, drop the given lock,
 * call schedule, and on return reacquire the lock.
 *
 * This works OK both with and without CONFIG_PREEMPTION. We do strange low-level
 * operations here to prevent schedule() from being called twice (once via
 * spin_unlock(), once by hand).
 */
int __cond_resched_lock(spinlock_t *lock)
{
	int resched = should_resched(PREEMPT_LOCK_OFFSET);
	int ret = 0;

	lockdep_assert_held(lock);

	if (spin_needbreak(lock) || resched) {
		spin_unlock(lock);
		if (resched)
			preempt_schedule_common();
		else
			cpu_relax();
		ret = 1;
		spin_lock(lock);
	}
	return ret;
}
EXPORT_SYMBOL(__cond_resched_lock);

/**
 * yield - yield the current processor to other threads.
 *
 * Do not ever use this function, there's a 99% chance you're doing it wrong.
 *
 * The scheduler is at all times free to pick the calling task as the most
 * eligible task to run, if removing the yield() call from your code breaks
 * it, its already broken.
 *
 * Typical broken usage is:
 *
 * while (!event)
 *	yield();
 *
 * where one assumes that yield() will let 'the other' process run that will
 * make event true. If the current task is a SCHED_FIFO task that will never
 * happen. Never use yield() as a progress guarantee!!
 *
 * If you want to use yield() to wait for something, use wait_event().
 * If you want to use yield() to be 'nice' for others, use cond_resched().
 * If you still want to use yield(), do not!
 */
void __sched yield(void)
{
	set_current_state(TASK_RUNNING);
	do_sched_yield();
}
EXPORT_SYMBOL(yield);

/**
 * yield_to - yield the current processor to another thread in
 * your thread group, or accelerate that thread toward the
 * processor it's on.
 * @p: target task
 * @preempt: whether task preemption is allowed or not
 *
 * It's the caller's job to ensure that the target task struct
 * can't go away on us before we can do any checks.
 *
 * Return:
 *	true (>0) if we indeed boosted the target task.
 *	false (0) if we failed to boost the target.
 *	-ESRCH if there's no task to yield to.
 */
int __sched yield_to(struct task_struct *p, bool preempt)
{
	struct task_struct *curr = current;
	struct rq *rq, *p_rq;
	unsigned long flags;
	int yielded = 0;

	local_irq_save(flags);
	rq = this_rq();

again:
	p_rq = task_rq(p);
	/*
	 * If we're the only runnable task on the rq and target rq also
	 * has only one task, there's absolutely no point in yielding.
	 */
	if (rq->nr_running == 1 && p_rq->nr_running == 1) {
		yielded = -ESRCH;
		goto out_irq;
	}

	double_rq_lock(rq, p_rq);
	if (task_rq(p) != p_rq) {
		double_rq_unlock(rq, p_rq);
		goto again;
	}

	if (!curr->sched_class->yield_to_task)
		goto out_unlock;

	if (curr->sched_class != p->sched_class)
		goto out_unlock;

	if (task_running(p_rq, p) || p->state)
		goto out_unlock;

	yielded = curr->sched_class->yield_to_task(rq, p);
	if (yielded) {
		schedstat_inc(rq->yld_count);
		/*
		 * Make p's CPU reschedule; pick_next_entity takes care of
		 * fairness.
		 */
		if (preempt && rq != p_rq)
			resched_curr(p_rq);
	}

out_unlock:
	double_rq_unlock(rq, p_rq);
out_irq:
	local_irq_restore(flags);

	if (yielded > 0)
		schedule();

	return yielded;
}
EXPORT_SYMBOL_GPL(yield_to);

int io_schedule_prepare(void)
{
	int old_iowait = current->in_iowait;

	current->in_iowait = 1;
	blk_schedule_flush_plug(current);

	return old_iowait;
}

void io_schedule_finish(int token)
{
	current->in_iowait = token;
}

/*
 * This task is about to go to sleep on IO. Increment rq->nr_iowait so
 * that process accounting knows that this is a task in IO wait state.
 */
long __sched io_schedule_timeout(long timeout)
{
	int token;
	long ret;

	token = io_schedule_prepare();
	ret = schedule_timeout(timeout);
	io_schedule_finish(token);

	return ret;
}
EXPORT_SYMBOL(io_schedule_timeout);

void __sched io_schedule(void)
{
	int token;

	token = io_schedule_prepare();
	schedule();
	io_schedule_finish(token);
}
EXPORT_SYMBOL(io_schedule);

/**
 * sys_sched_get_priority_max - return maximum RT priority.
 * @policy: scheduling class.
 *
 * Return: On success, this syscall returns the maximum
 * rt_priority that can be used by a given scheduling class.
 * On failure, a negative error code is returned.
 */
SYSCALL_DEFINE1(sched_get_priority_max, int, policy)
{
	int ret = -EINVAL;

	switch (policy) {
	case SCHED_FIFO:
	case SCHED_RR:
		ret = MAX_USER_RT_PRIO-1;
		break;
	case SCHED_DEADLINE:
	case SCHED_NORMAL:
	case SCHED_BATCH:
	case SCHED_IDLE:
		ret = 0;
		break;
	}
	return ret;
}

/**
 * sys_sched_get_priority_min - return minimum RT priority.
 * @policy: scheduling class.
 *
 * Return: On success, this syscall returns the minimum
 * rt_priority that can be used by a given scheduling class.
 * On failure, a negative error code is returned.
 */
SYSCALL_DEFINE1(sched_get_priority_min, int, policy)
{
	int ret = -EINVAL;

	switch (policy) {
	case SCHED_FIFO:
	case SCHED_RR:
		ret = 1;
		break;
	case SCHED_DEADLINE:
	case SCHED_NORMAL:
	case SCHED_BATCH:
	case SCHED_IDLE:
		ret = 0;
	}
	return ret;
}

static int sched_rr_get_interval(pid_t pid, struct timespec64 *t)
{
	struct task_struct *p;
	unsigned int time_slice;
	struct rq_flags rf;
	struct rq *rq;
	int retval;

	if (pid < 0)
		return -EINVAL;

	retval = -ESRCH;
	rcu_read_lock();
	p = find_process_by_pid(pid);
	if (!p)
		goto out_unlock;

	retval = security_task_getscheduler(p);
	if (retval)
		goto out_unlock;

	rq = task_rq_lock(p, &rf);
	time_slice = 0;
	if (p->sched_class->get_rr_interval)
		time_slice = p->sched_class->get_rr_interval(rq, p);
	task_rq_unlock(rq, p, &rf);

	rcu_read_unlock();
	jiffies_to_timespec64(time_slice, t);
	return 0;

out_unlock:
	rcu_read_unlock();
	return retval;
}

/**
 * sys_sched_rr_get_interval - return the default timeslice of a process.
 * @pid: pid of the process.
 * @interval: userspace pointer to the timeslice value.
 *
 * this syscall writes the default timeslice value of a given process
 * into the user-space timespec buffer. A value of '0' means infinity.
 *
 * Return: On success, 0 and the timeslice is in @interval. Otherwise,
 * an error code.
 */
SYSCALL_DEFINE2(sched_rr_get_interval, pid_t, pid,
		struct __kernel_timespec __user *, interval)
{
	struct timespec64 t;
	int retval = sched_rr_get_interval(pid, &t);

	if (retval == 0)
		retval = put_timespec64(&t, interval);

	return retval;
}

#ifdef CONFIG_COMPAT_32BIT_TIME
SYSCALL_DEFINE2(sched_rr_get_interval_time32, pid_t, pid,
		struct old_timespec32 __user *, interval)
{
	struct timespec64 t;
	int retval = sched_rr_get_interval(pid, &t);

	if (retval == 0)
		retval = put_old_timespec32(&t, interval);
	return retval;
}
#endif

void sched_show_task(struct task_struct *p)
{
	unsigned long free = 0;
	int ppid;

	if (!try_get_task_stack(p))
		return;

	pr_info("task:%-15.15s state:%c", p->comm, task_state_to_char(p));

	if (p->state == TASK_RUNNING)
		pr_cont("  running task    ");
#ifdef CONFIG_DEBUG_STACK_USAGE
	free = stack_not_used(p);
#endif
	ppid = 0;
	rcu_read_lock();
	if (pid_alive(p))
		ppid = task_pid_nr(rcu_dereference(p->real_parent));
	rcu_read_unlock();
	pr_cont(" stack:%5lu pid:%5d ppid:%6d flags:0x%08lx\n",
		free, task_pid_nr(p), ppid,
		(unsigned long)task_thread_info(p)->flags);

	print_worker_info(KERN_INFO, p);
	trace_android_vh_sched_show_task(p);
	show_stack(p, NULL, KERN_INFO);
	put_task_stack(p);
}
EXPORT_SYMBOL_GPL(sched_show_task);

static inline bool
state_filter_match(unsigned long state_filter, struct task_struct *p)
{
	/* no filter, everything matches */
	if (!state_filter)
		return true;

	/* filter, but doesn't match */
	if (!(p->state & state_filter))
		return false;

	/*
	 * When looking for TASK_UNINTERRUPTIBLE skip TASK_IDLE (allows
	 * TASK_KILLABLE).
	 */
	if (state_filter == TASK_UNINTERRUPTIBLE && p->state == TASK_IDLE)
		return false;

	return true;
}


void show_state_filter(unsigned long state_filter)
{
	struct task_struct *g, *p;

	rcu_read_lock();
	for_each_process_thread(g, p) {
		/*
		 * reset the NMI-timeout, listing all files on a slow
		 * console might take a lot of time:
		 * Also, reset softlockup watchdogs on all CPUs, because
		 * another CPU might be blocked waiting for us to process
		 * an IPI.
		 */
		touch_nmi_watchdog();
		touch_all_softlockup_watchdogs();
		if (state_filter_match(state_filter, p))
			sched_show_task(p);
	}

#ifdef CONFIG_SCHED_DEBUG
	if (!state_filter)
		sysrq_sched_debug_show();
#endif
	rcu_read_unlock();
	/*
	 * Only show locks if all tasks are dumped:
	 */
	if (!state_filter)
		debug_show_all_locks();
}

/**
 * init_idle - set up an idle thread for a given CPU
 * @idle: task in question
 * @cpu: CPU the idle task belongs to
 *
 * NOTE: this function does not set the idle thread's NEED_RESCHED
 * flag, to make booting more robust.
 */
void __init init_idle(struct task_struct *idle, int cpu)
{
	struct rq *rq = cpu_rq(cpu);
	unsigned long flags;

	__sched_fork(0, idle);

	raw_spin_lock_irqsave(&idle->pi_lock, flags);
	raw_spin_lock(&rq->lock);

	idle->state = TASK_RUNNING;
	idle->se.exec_start = sched_clock();
	idle->flags |= PF_IDLE;

	scs_task_reset(idle);
	kasan_unpoison_task_stack(idle);

#ifdef CONFIG_SMP
	/*
	 * Its possible that init_idle() gets called multiple times on a task,
	 * in that case do_set_cpus_allowed() will not do the right thing.
	 *
	 * And since this is boot we can forgo the serialization.
	 */
	set_cpus_allowed_common(idle, cpumask_of(cpu));
#endif
	/*
	 * We're having a chicken and egg problem, even though we are
	 * holding rq->lock, the CPU isn't yet set to this CPU so the
	 * lockdep check in task_group() will fail.
	 *
	 * Similar case to sched_fork(). / Alternatively we could
	 * use task_rq_lock() here and obtain the other rq->lock.
	 *
	 * Silence PROVE_RCU
	 */
	rcu_read_lock();
	__set_task_cpu(idle, cpu);
	rcu_read_unlock();

	rq->idle = idle;
	rcu_assign_pointer(rq->curr, idle);
	idle->on_rq = TASK_ON_RQ_QUEUED;
#ifdef CONFIG_SMP
	idle->on_cpu = 1;
#endif
	raw_spin_unlock(&rq->lock);
	raw_spin_unlock_irqrestore(&idle->pi_lock, flags);

	/* Set the preempt count _outside_ the spinlocks! */
	init_idle_preempt_count(idle, cpu);

	/*
	 * The idle tasks have their own, simple scheduling class:
	 */
	idle->sched_class = &idle_sched_class;
	ftrace_graph_init_idle_task(idle, cpu);
	vtime_init_idle(idle, cpu);
#ifdef CONFIG_SMP
	sprintf(idle->comm, "%s/%d", INIT_TASK_COMM, cpu);
#endif
}

#ifdef CONFIG_SMP

int cpuset_cpumask_can_shrink(const struct cpumask *cur,
			      const struct cpumask *trial)
{
	int ret = 1;

	if (!cpumask_weight(cur))
		return ret;

	ret = dl_cpuset_cpumask_can_shrink(cur, trial);

	return ret;
}

int task_can_attach(struct task_struct *p,
		    const struct cpumask *cs_cpus_allowed)
{
	int ret = 0;

	/*
	 * Kthreads which disallow setaffinity shouldn't be moved
	 * to a new cpuset; we don't want to change their CPU
	 * affinity and isolating such threads by their set of
	 * allowed nodes is unnecessary.  Thus, cpusets are not
	 * applicable for such threads.  This prevents checking for
	 * success of set_cpus_allowed_ptr() on all attached tasks
	 * before cpus_mask may be changed.
	 */
	if (p->flags & PF_NO_SETAFFINITY) {
		ret = -EINVAL;
		goto out;
	}

	if (dl_task(p) && !cpumask_intersects(task_rq(p)->rd->span,
					      cs_cpus_allowed))
		ret = dl_task_can_attach(p, cs_cpus_allowed);

out:
	return ret;
}

bool sched_smp_initialized __read_mostly;

#ifdef CONFIG_NUMA_BALANCING
/* Migrate current task p to target_cpu */
int migrate_task_to(struct task_struct *p, int target_cpu)
{
	struct migration_arg arg = { p, target_cpu };
	int curr_cpu = task_cpu(p);

	if (curr_cpu == target_cpu)
		return 0;

	if (!cpumask_test_cpu(target_cpu, p->cpus_ptr))
		return -EINVAL;

	/* TODO: This is not properly updating schedstats */

	trace_sched_move_numa(p, curr_cpu, target_cpu);
	return stop_one_cpu(curr_cpu, migration_cpu_stop, &arg);
}

/*
 * Requeue a task on a given node and accurately track the number of NUMA
 * tasks on the runqueues
 */
void sched_setnuma(struct task_struct *p, int nid)
{
	bool queued, running;
	struct rq_flags rf;
	struct rq *rq;

	rq = task_rq_lock(p, &rf);
	queued = task_on_rq_queued(p);
	running = task_current(rq, p);

	if (queued)
		dequeue_task(rq, p, DEQUEUE_SAVE);
	if (running)
		put_prev_task(rq, p);

	p->numa_preferred_nid = nid;

	if (queued)
		enqueue_task(rq, p, ENQUEUE_RESTORE | ENQUEUE_NOCLOCK);
	if (running)
		set_next_task(rq, p);
	task_rq_unlock(rq, p, &rf);
}
#endif /* CONFIG_NUMA_BALANCING */

#ifdef CONFIG_HOTPLUG_CPU
/*
 * Ensure that the idle task is using init_mm right before its CPU goes
 * offline.
 */
void idle_task_exit(void)
{
	struct mm_struct *mm = current->active_mm;

	BUG_ON(cpu_online(smp_processor_id()));
	BUG_ON(current != this_rq()->idle);

	if (mm != &init_mm) {
		switch_mm(mm, &init_mm, current);
		finish_arch_post_lock_switch();
	}

	/* finish_cpu(), as ran on the BP, will clean up the active_mm state */
}

/*
 * Since this CPU is going 'away' for a while, fold any nr_active delta
 * we might have. Assumes we're called after migrate_tasks() so that the
 * nr_active count is stable. We need to take the teardown thread which
 * is calling this into account, so we hand in adjust = 1 to the load
 * calculation.
 *
 * Also see the comment "Global load-average calculations".
 */
static void calc_load_migrate(struct rq *rq)
{
	long delta = calc_load_fold_active(rq, 1);
	if (delta)
		atomic_long_add(delta, &calc_load_tasks);
}

static struct task_struct *__pick_migrate_task(struct rq *rq)
{
	const struct sched_class *class;
	struct task_struct *next;

	for_each_class(class) {
		next = class->pick_next_task(rq);
		if (next) {
			next->sched_class->put_prev_task(rq, next);
			return next;
		}
	}

	/* The idle class should always have a runnable task */
	BUG();
}

/*
 * Migrate all tasks from the rq, sleeping tasks will be migrated by
 * try_to_wake_up()->select_task_rq().
 *
 * Called with rq->lock held even though we'er in stop_machine() and
 * there's no concurrency possible, we hold the required locks anyway
 * because of lock validation efforts.
 *
 * force: if false, the function will skip CPU pinned kthreads.
 */
static void migrate_tasks(struct rq *dead_rq, struct rq_flags *rf, bool force)
{
	struct rq *rq = dead_rq;
	struct task_struct *next, *tmp, *stop = rq->stop;
	LIST_HEAD(percpu_kthreads);
	struct rq_flags orf = *rf;
	int dest_cpu;

	/*
	 * Fudge the rq selection such that the below task selection loop
	 * doesn't get stuck on the currently eligible stop task.
	 *
	 * We're currently inside stop_machine() and the rq is either stuck
	 * in the stop_machine_cpu_stop() loop, or we're executing this code,
	 * either way we should never end up calling schedule() until we're
	 * done here.
	 */
	rq->stop = NULL;

	/*
	 * put_prev_task() and pick_next_task() sched
	 * class method both need to have an up-to-date
	 * value of rq->clock[_task]
	 */
	update_rq_clock(rq);

#ifdef CONFIG_SCHED_DEBUG
	/* note the clock update in orf */
	orf.clock_update_flags |= RQCF_UPDATED;
#endif

	for (;;) {
		/*
		 * There's this thread running, bail when that's the only
		 * remaining thread:
		 */
		if (rq->nr_running == 1)
			break;

		next = __pick_migrate_task(rq);

		/*
		 * Argh ... no iterator for tasks, we need to remove the
		 * kthread from the run-queue to continue.
		 */
		if (!force && is_per_cpu_kthread(next)) {
			INIT_LIST_HEAD(&next->percpu_kthread_node);
			list_add(&next->percpu_kthread_node, &percpu_kthreads);

			/* DEQUEUE_SAVE not used due to move_entity in rt */
			deactivate_task(rq, next,
					DEQUEUE_NOCLOCK);
			continue;
		}

		/*
		 * Rules for changing task_struct::cpus_mask are holding
		 * both pi_lock and rq->lock, such that holding either
		 * stabilizes the mask.
		 *
		 * Drop rq->lock is not quite as disastrous as it usually is
		 * because !cpu_active at this point, which means load-balance
		 * will not interfere. Also, stop-machine.
		 */
		rq_unlock(rq, rf);
		raw_spin_lock(&next->pi_lock);
		rq_relock(rq, rf);

		/*
		 * Since we're inside stop-machine, _nothing_ should have
		 * changed the task, WARN if weird stuff happened, because in
		 * that case the above rq->lock drop is a fail too.
		 */
		if (task_rq(next) != rq || !task_on_rq_queued(next)) {
			/*
			 * In the !force case, there is a hole between
			 * rq_unlock() and rq_relock(), where another CPU might
			 * not observe an up to date cpu_active_mask and try to
			 * move tasks around.
			 */
			WARN_ON(force);
			raw_spin_unlock(&next->pi_lock);
			continue;
		}

		/* Find suitable destination for @next, with force if needed. */
		dest_cpu = select_fallback_rq(dead_rq->cpu, next);
		rq = __migrate_task(rq, rf, next, dest_cpu);
		if (rq != dead_rq) {
			rq_unlock(rq, rf);
			rq = dead_rq;
			*rf = orf;
			rq_relock(rq, rf);
		}
		raw_spin_unlock(&next->pi_lock);
	}

	list_for_each_entry_safe(next, tmp, &percpu_kthreads,
				 percpu_kthread_node) {

		/* ENQUEUE_RESTORE not used due to move_entity in rt */
		activate_task(rq, next, ENQUEUE_NOCLOCK);
		list_del(&next->percpu_kthread_node);
	}

	rq->stop = stop;
}

static int drain_rq_cpu_stop(void *data)
{
	struct rq *rq = this_rq();
	struct rq_flags rf;

	rq_lock_irqsave(rq, &rf);
	migrate_tasks(rq, &rf, false);
	rq_unlock_irqrestore(rq, &rf);

	return 0;
}

int sched_cpu_drain_rq(unsigned int cpu)
{
	struct cpu_stop_work *rq_drain = &(cpu_rq(cpu)->drain);
	struct cpu_stop_done *rq_drain_done = &(cpu_rq(cpu)->drain_done);

	if (idle_cpu(cpu)) {
		rq_drain->done = NULL;
		return 0;
	}

	return stop_one_cpu_async(cpu, drain_rq_cpu_stop, NULL, rq_drain,
				  rq_drain_done);
}

void sched_cpu_drain_rq_wait(unsigned int cpu)
{
	struct cpu_stop_work *rq_drain = &(cpu_rq(cpu)->drain);

	if (rq_drain->done)
		cpu_stop_work_wait(rq_drain);
}
#endif /* CONFIG_HOTPLUG_CPU */

void set_rq_online(struct rq *rq)
{
	if (!rq->online) {
		const struct sched_class *class;

		cpumask_set_cpu(rq->cpu, rq->rd->online);
		rq->online = 1;

		for_each_class(class) {
			if (class->rq_online)
				class->rq_online(rq);
		}
	}
}

void set_rq_offline(struct rq *rq)
{
	if (rq->online) {
		const struct sched_class *class;

		for_each_class(class) {
			if (class->rq_offline)
				class->rq_offline(rq);
		}

		cpumask_clear_cpu(rq->cpu, rq->rd->online);
		rq->online = 0;
	}
}

/*
 * used to mark begin/end of suspend/resume:
 */
static int num_cpus_frozen;

/*
 * Update cpusets according to cpu_active mask.  If cpusets are
 * disabled, cpuset_update_active_cpus() becomes a simple wrapper
 * around partition_sched_domains().
 *
 * If we come here as part of a suspend/resume, don't touch cpusets because we
 * want to restore it back to its original state upon resume anyway.
 */
static void cpuset_cpu_active(void)
{
	if (cpuhp_tasks_frozen) {
		/*
		 * num_cpus_frozen tracks how many CPUs are involved in suspend
		 * resume sequence. As long as this is not the last online
		 * operation in the resume sequence, just build a single sched
		 * domain, ignoring cpusets.
		 */
		partition_sched_domains(1, NULL, NULL);
		if (--num_cpus_frozen)
			return;
		/*
		 * This is the last CPU online operation. So fall through and
		 * restore the original sched domains by considering the
		 * cpuset configurations.
		 */
		cpuset_force_rebuild();
	}
	cpuset_update_active_cpus();
}

static int cpuset_cpu_inactive(unsigned int cpu)
{
	if (!cpuhp_tasks_frozen) {
		if (dl_cpu_busy(cpu))
			return -EBUSY;
		cpuset_update_active_cpus();
	} else {
		num_cpus_frozen++;
		partition_sched_domains(1, NULL, NULL);
	}
	return 0;
}

int sched_cpu_activate(unsigned int cpu)
{
	struct rq *rq = cpu_rq(cpu);
	struct rq_flags rf;

#ifdef CONFIG_SCHED_SMT
	/*
	 * When going up, increment the number of cores with SMT present.
	 */
	if (cpumask_weight(cpu_smt_mask(cpu)) == 2)
		static_branch_inc_cpuslocked(&sched_smt_present);
#endif
	set_cpu_active(cpu, true);

	if (sched_smp_initialized) {
		sched_domains_numa_masks_set(cpu);
		cpuset_cpu_active();
	}

	/*
	 * Put the rq online, if not already. This happens:
	 *
	 * 1) In the early boot process, because we build the real domains
	 *    after all CPUs have been brought up.
	 *
	 * 2) At runtime, if cpuset_cpu_active() fails to rebuild the
	 *    domains.
	 */
	rq_lock_irqsave(rq, &rf);
	if (rq->rd) {
		BUG_ON(!cpumask_test_cpu(cpu, rq->rd->span));
		set_rq_online(rq);
	}
	rq_unlock_irqrestore(rq, &rf);

	update_max_interval();

	return 0;
}

int sched_cpus_activate(struct cpumask *cpus)
{
	unsigned int cpu;

	for_each_cpu(cpu, cpus) {
		if (sched_cpu_activate(cpu)) {
			for_each_cpu_and(cpu, cpus, cpu_active_mask)
				sched_cpu_deactivate(cpu);

			return -EBUSY;
		}
	}

	return 0;
}

int _sched_cpu_deactivate(unsigned int cpu)
{
	int ret;

	set_cpu_active(cpu, false);

#ifdef CONFIG_SCHED_SMT
	/*
	 * When going down, decrement the number of cores with SMT present.
	 */
	if (cpumask_weight(cpu_smt_mask(cpu)) == 2)
		static_branch_dec_cpuslocked(&sched_smt_present);
#endif

	if (!sched_smp_initialized)
		return 0;

	ret = cpuset_cpu_inactive(cpu);
	if (ret) {
		set_cpu_active(cpu, true);
		return ret;
	}
	sched_domains_numa_masks_clear(cpu);

	update_max_interval();

	return 0;
}

int sched_cpu_deactivate(unsigned int cpu)
{
	int ret = _sched_cpu_deactivate(cpu);

	if (ret)
		return ret;

	/*
	 * We've cleared cpu_active_mask, wait for all preempt-disabled and RCU
	 * users of this state to go away such that all new such users will
	 * observe it.
	 *
	 * Do sync before park smpboot threads to take care the rcu boost case.
	 */
	synchronize_rcu();

	return 0;
}

int sched_cpus_deactivate_nosync(struct cpumask *cpus)
{
	unsigned int cpu;

	for_each_cpu(cpu, cpus) {
		if (_sched_cpu_deactivate(cpu)) {
			for_each_cpu(cpu, cpus) {
				if (!cpu_active(cpu))
					sched_cpu_activate(cpu);
			}

			return -EBUSY;
		}
	}

	return 0;
}

static void sched_rq_cpu_starting(unsigned int cpu)
{
	struct rq *rq = cpu_rq(cpu);

	rq->calc_load_update = calc_load_update;
}

int sched_cpu_starting(unsigned int cpu)
{
	sched_rq_cpu_starting(cpu);
	sched_tick_start(cpu);
	trace_android_rvh_sched_cpu_starting(cpu);
	return 0;
}

#ifdef CONFIG_HOTPLUG_CPU
int sched_cpu_dying(unsigned int cpu)
{
	struct rq *rq = cpu_rq(cpu);
	struct rq_flags rf;

	/* Handle pending wakeups and then migrate everything off */
	sched_tick_stop(cpu);

	rq_lock_irqsave(rq, &rf);
	if (rq->rd) {
		BUG_ON(!cpumask_test_cpu(cpu, rq->rd->span));
		set_rq_offline(rq);
	}
	migrate_tasks(rq, &rf, true);
	BUG_ON(rq->nr_running != 1);
	rq_unlock_irqrestore(rq, &rf);

	trace_android_rvh_sched_cpu_dying(cpu);

	calc_load_migrate(rq);
	nohz_balance_exit_idle(rq);
	hrtick_clear(rq);
	return 0;
}
#endif

void __init sched_init_smp(void)
{
	sched_init_numa();

	/*
	 * There's no userspace yet to cause hotplug operations; hence all the
	 * CPU masks are stable and all blatant races in the below code cannot
	 * happen.
	 */
	mutex_lock(&sched_domains_mutex);
	sched_init_domains(cpu_active_mask);
	mutex_unlock(&sched_domains_mutex);

	/* Move init over to a non-isolated CPU */
	if (set_cpus_allowed_ptr(current, housekeeping_cpumask(HK_FLAG_DOMAIN)) < 0)
		BUG();

	sched_init_granularity();

	init_sched_rt_class();
	init_sched_dl_class();

	sched_smp_initialized = true;
}

static int __init migration_init(void)
{
	sched_cpu_starting(smp_processor_id());
	return 0;
}
early_initcall(migration_init);

#else
void __init sched_init_smp(void)
{
	sched_init_granularity();
}
#endif /* CONFIG_SMP */

int in_sched_functions(unsigned long addr)
{
	return in_lock_functions(addr) ||
		(addr >= (unsigned long)__sched_text_start
		&& addr < (unsigned long)__sched_text_end);
}

#ifdef CONFIG_CGROUP_SCHED
/*
 * Default task group.
 * Every task in system belongs to this group at bootup.
 */
struct task_group root_task_group;
EXPORT_SYMBOL_GPL(root_task_group);
LIST_HEAD(task_groups);
EXPORT_SYMBOL_GPL(task_groups);

/* Cacheline aligned slab cache for task_group */
static struct kmem_cache *task_group_cache __read_mostly;
#endif

DECLARE_PER_CPU(cpumask_var_t, load_balance_mask);
DECLARE_PER_CPU(cpumask_var_t, select_idle_mask);

void __init sched_init(void)
{
	unsigned long ptr = 0;
	int i;

	/* Make sure the linker didn't screw up */
	BUG_ON(&idle_sched_class + 1 != &fair_sched_class ||
	       &fair_sched_class + 1 != &rt_sched_class ||
	       &rt_sched_class + 1   != &dl_sched_class);
#ifdef CONFIG_SMP
	BUG_ON(&dl_sched_class + 1 != &stop_sched_class);
#endif

	wait_bit_init();

#ifdef CONFIG_FAIR_GROUP_SCHED
	ptr += 2 * nr_cpu_ids * sizeof(void **);
#endif
#ifdef CONFIG_RT_GROUP_SCHED
	ptr += 2 * nr_cpu_ids * sizeof(void **);
#endif
	if (ptr) {
		ptr = (unsigned long)kzalloc(ptr, GFP_NOWAIT);

#ifdef CONFIG_FAIR_GROUP_SCHED
		root_task_group.se = (struct sched_entity **)ptr;
		ptr += nr_cpu_ids * sizeof(void **);

		root_task_group.cfs_rq = (struct cfs_rq **)ptr;
		ptr += nr_cpu_ids * sizeof(void **);

		root_task_group.shares = ROOT_TASK_GROUP_LOAD;
		init_cfs_bandwidth(&root_task_group.cfs_bandwidth);
#endif /* CONFIG_FAIR_GROUP_SCHED */
#ifdef CONFIG_RT_GROUP_SCHED
		root_task_group.rt_se = (struct sched_rt_entity **)ptr;
		ptr += nr_cpu_ids * sizeof(void **);

		root_task_group.rt_rq = (struct rt_rq **)ptr;
		ptr += nr_cpu_ids * sizeof(void **);

#endif /* CONFIG_RT_GROUP_SCHED */
	}
#ifdef CONFIG_CPUMASK_OFFSTACK
	for_each_possible_cpu(i) {
		per_cpu(load_balance_mask, i) = (cpumask_var_t)kzalloc_node(
			cpumask_size(), GFP_KERNEL, cpu_to_node(i));
		per_cpu(select_idle_mask, i) = (cpumask_var_t)kzalloc_node(
			cpumask_size(), GFP_KERNEL, cpu_to_node(i));
	}
#endif /* CONFIG_CPUMASK_OFFSTACK */

	init_rt_bandwidth(&def_rt_bandwidth, global_rt_period(), global_rt_runtime());
	init_dl_bandwidth(&def_dl_bandwidth, global_rt_period(), global_rt_runtime());

#ifdef CONFIG_SMP
	init_defrootdomain();
#endif

#ifdef CONFIG_RT_GROUP_SCHED
	init_rt_bandwidth(&root_task_group.rt_bandwidth,
			global_rt_period(), global_rt_runtime());
#endif /* CONFIG_RT_GROUP_SCHED */

#ifdef CONFIG_CGROUP_SCHED
	task_group_cache = KMEM_CACHE(task_group, 0);

	list_add(&root_task_group.list, &task_groups);
	INIT_LIST_HEAD(&root_task_group.children);
	INIT_LIST_HEAD(&root_task_group.siblings);
	autogroup_init(&init_task);
#endif /* CONFIG_CGROUP_SCHED */

	for_each_possible_cpu(i) {
		struct rq *rq;

		rq = cpu_rq(i);
		raw_spin_lock_init(&rq->lock);
		rq->nr_running = 0;
		rq->calc_load_active = 0;
		rq->calc_load_update = jiffies + LOAD_FREQ;
		init_cfs_rq(&rq->cfs);
		init_rt_rq(&rq->rt);
		init_dl_rq(&rq->dl);
#ifdef CONFIG_FAIR_GROUP_SCHED
		INIT_LIST_HEAD(&rq->leaf_cfs_rq_list);
		rq->tmp_alone_branch = &rq->leaf_cfs_rq_list;
		/*
		 * How much CPU bandwidth does root_task_group get?
		 *
		 * In case of task-groups formed thr' the cgroup filesystem, it
		 * gets 100% of the CPU resources in the system. This overall
		 * system CPU resource is divided among the tasks of
		 * root_task_group and its child task-groups in a fair manner,
		 * based on each entity's (task or task-group's) weight
		 * (se->load.weight).
		 *
		 * In other words, if root_task_group has 10 tasks of weight
		 * 1024) and two child groups A0 and A1 (of weight 1024 each),
		 * then A0's share of the CPU resource is:
		 *
		 *	A0's bandwidth = 1024 / (10*1024 + 1024 + 1024) = 8.33%
		 *
		 * We achieve this by letting root_task_group's tasks sit
		 * directly in rq->cfs (i.e root_task_group->se[] = NULL).
		 */
		init_tg_cfs_entry(&root_task_group, &rq->cfs, NULL, i, NULL);
#endif /* CONFIG_FAIR_GROUP_SCHED */

		rq->rt.rt_runtime = def_rt_bandwidth.rt_runtime;
#ifdef CONFIG_RT_GROUP_SCHED
		init_tg_rt_entry(&root_task_group, &rq->rt, NULL, i, NULL);
#endif
#ifdef CONFIG_SMP
		rq->sd = NULL;
		rq->rd = NULL;
		rq->cpu_capacity = rq->cpu_capacity_orig = SCHED_CAPACITY_SCALE;
		rq->balance_callback = NULL;
		rq->active_balance = 0;
		rq->next_balance = jiffies;
		rq->push_cpu = 0;
		rq->cpu = i;
		rq->online = 0;
		rq->idle_stamp = 0;
		rq->avg_idle = 2*sysctl_sched_migration_cost;
		rq->max_idle_balance_cost = sysctl_sched_migration_cost;

		INIT_LIST_HEAD(&rq->cfs_tasks);

		rq_attach_root(rq, &def_root_domain);
#ifdef CONFIG_NO_HZ_COMMON
		rq->last_blocked_load_update_tick = jiffies;
		atomic_set(&rq->nohz_flags, 0);

		rq_csd_init(rq, &rq->nohz_csd, nohz_csd_func);
#endif
#endif /* CONFIG_SMP */
		hrtick_rq_init(rq);
		atomic_set(&rq->nr_iowait, 0);
	}

	set_load_weight(&init_task, false);

	/*
	 * The boot idle thread does lazy MMU switching as well:
	 */
	mmgrab(&init_mm);
	enter_lazy_tlb(&init_mm, current);

	/*
	 * Make us the idle thread. Technically, schedule() should not be
	 * called from this thread, however somewhere below it might be,
	 * but because we are the idle thread, we just pick up running again
	 * when this runqueue becomes "idle".
	 */
	init_idle(current, smp_processor_id());

	calc_load_update = jiffies + LOAD_FREQ;

#ifdef CONFIG_SMP
	idle_thread_set_boot_cpu();
#endif
	init_sched_fair_class();

	init_schedstats();

	psi_init();

	init_uclamp();

	scheduler_running = 1;
}

#ifdef CONFIG_DEBUG_ATOMIC_SLEEP
static inline int preempt_count_equals(int preempt_offset)
{
	int nested = preempt_count() + rcu_preempt_depth();

	return (nested == preempt_offset);
}

void __might_sleep(const char *file, int line, int preempt_offset)
{
	/*
	 * Blocking primitives will set (and therefore destroy) current->state,
	 * since we will exit with TASK_RUNNING make sure we enter with it,
	 * otherwise we will destroy state.
	 */
	WARN_ONCE(current->state != TASK_RUNNING && current->task_state_change,
			"do not call blocking ops when !TASK_RUNNING; "
			"state=%lx set at [<%p>] %pS\n",
			current->state,
			(void *)current->task_state_change,
			(void *)current->task_state_change);

	___might_sleep(file, line, preempt_offset);
}
EXPORT_SYMBOL(__might_sleep);

void ___might_sleep(const char *file, int line, int preempt_offset)
{
	/* Ratelimiting timestamp: */
	static unsigned long prev_jiffy;

	unsigned long preempt_disable_ip;

	/* WARN_ON_ONCE() by default, no rate limit required: */
	rcu_sleep_check();

	if ((preempt_count_equals(preempt_offset) && !irqs_disabled() &&
	     !is_idle_task(current) && !current->non_block_count) ||
	    system_state == SYSTEM_BOOTING || system_state > SYSTEM_RUNNING ||
	    oops_in_progress)
		return;

	if (time_before(jiffies, prev_jiffy + HZ) && prev_jiffy)
		return;
	prev_jiffy = jiffies;

	/* Save this before calling printk(), since that will clobber it: */
	preempt_disable_ip = get_preempt_disable_ip(current);

	printk(KERN_ERR
		"BUG: sleeping function called from invalid context at %s:%d\n",
			file, line);
	printk(KERN_ERR
		"in_atomic(): %d, irqs_disabled(): %d, non_block: %d, pid: %d, name: %s\n",
			in_atomic(), irqs_disabled(), current->non_block_count,
			current->pid, current->comm);

	if (task_stack_end_corrupted(current))
		printk(KERN_EMERG "Thread overran stack, or stack corrupted\n");

	debug_show_held_locks(current);
	if (irqs_disabled())
		print_irqtrace_events(current);
	if (IS_ENABLED(CONFIG_DEBUG_PREEMPT)
	    && !preempt_count_equals(preempt_offset)) {
		pr_err("Preemption disabled at:");
		print_ip_sym(KERN_ERR, preempt_disable_ip);
	}

	trace_android_rvh_schedule_bug(NULL);

	dump_stack();
	add_taint(TAINT_WARN, LOCKDEP_STILL_OK);
}
EXPORT_SYMBOL(___might_sleep);

void __cant_sleep(const char *file, int line, int preempt_offset)
{
	static unsigned long prev_jiffy;

	if (irqs_disabled())
		return;

	if (!IS_ENABLED(CONFIG_PREEMPT_COUNT))
		return;

	if (preempt_count() > preempt_offset)
		return;

	if (time_before(jiffies, prev_jiffy + HZ) && prev_jiffy)
		return;
	prev_jiffy = jiffies;

	printk(KERN_ERR "BUG: assuming atomic context at %s:%d\n", file, line);
	printk(KERN_ERR "in_atomic(): %d, irqs_disabled(): %d, pid: %d, name: %s\n",
			in_atomic(), irqs_disabled(),
			current->pid, current->comm);

	debug_show_held_locks(current);
	dump_stack();
	add_taint(TAINT_WARN, LOCKDEP_STILL_OK);
}
EXPORT_SYMBOL_GPL(__cant_sleep);
#endif

#ifdef CONFIG_MAGIC_SYSRQ
void normalize_rt_tasks(void)
{
	struct task_struct *g, *p;
	struct sched_attr attr = {
		.sched_policy = SCHED_NORMAL,
	};

	read_lock(&tasklist_lock);
	for_each_process_thread(g, p) {
		/*
		 * Only normalize user tasks:
		 */
		if (p->flags & PF_KTHREAD)
			continue;

		p->se.exec_start = 0;
		schedstat_set(p->se.statistics.wait_start,  0);
		schedstat_set(p->se.statistics.sleep_start, 0);
		schedstat_set(p->se.statistics.block_start, 0);

		if (!dl_task(p) && !rt_task(p)) {
			/*
			 * Renice negative nice level userspace
			 * tasks back to 0:
			 */
			if (task_nice(p) < 0)
				set_user_nice(p, 0);
			continue;
		}

		__sched_setscheduler(p, &attr, false, false);
	}
	read_unlock(&tasklist_lock);
}

#endif /* CONFIG_MAGIC_SYSRQ */

#if defined(CONFIG_IA64) || defined(CONFIG_KGDB_KDB)
/*
 * These functions are only useful for the IA64 MCA handling, or kdb.
 *
 * They can only be called when the whole system has been
 * stopped - every CPU needs to be quiescent, and no scheduling
 * activity can take place. Using them for anything else would
 * be a serious bug, and as a result, they aren't even visible
 * under any other configuration.
 */

/**
 * curr_task - return the current task for a given CPU.
 * @cpu: the processor in question.
 *
 * ONLY VALID WHEN THE WHOLE SYSTEM IS STOPPED!
 *
 * Return: The current task for @cpu.
 */
struct task_struct *curr_task(int cpu)
{
	return cpu_curr(cpu);
}

#endif /* defined(CONFIG_IA64) || defined(CONFIG_KGDB_KDB) */

#ifdef CONFIG_IA64
/**
 * ia64_set_curr_task - set the current task for a given CPU.
 * @cpu: the processor in question.
 * @p: the task pointer to set.
 *
 * Description: This function must only be used when non-maskable interrupts
 * are serviced on a separate stack. It allows the architecture to switch the
 * notion of the current task on a CPU in a non-blocking manner. This function
 * must be called with all CPU's synchronized, and interrupts disabled, the
 * and caller must save the original value of the current task (see
 * curr_task() above) and restore that value before reenabling interrupts and
 * re-starting the system.
 *
 * ONLY VALID WHEN THE WHOLE SYSTEM IS STOPPED!
 */
void ia64_set_curr_task(int cpu, struct task_struct *p)
{
	cpu_curr(cpu) = p;
}

#endif

#ifdef CONFIG_CGROUP_SCHED
/* task_group_lock serializes the addition/removal of task groups */
static DEFINE_SPINLOCK(task_group_lock);

static inline void alloc_uclamp_sched_group(struct task_group *tg,
					    struct task_group *parent)
{
#ifdef CONFIG_UCLAMP_TASK_GROUP
	enum uclamp_id clamp_id;

	for_each_clamp_id(clamp_id) {
		uclamp_se_set(&tg->uclamp_req[clamp_id],
			      uclamp_none(clamp_id), false);
		tg->uclamp[clamp_id] = parent->uclamp[clamp_id];
	}
#endif
}

static void sched_free_group(struct task_group *tg)
{
	free_fair_sched_group(tg);
	free_rt_sched_group(tg);
	autogroup_free(tg);
	kmem_cache_free(task_group_cache, tg);
}

/* allocate runqueue etc for a new task group */
struct task_group *sched_create_group(struct task_group *parent)
{
	struct task_group *tg;

	tg = kmem_cache_alloc(task_group_cache, GFP_KERNEL | __GFP_ZERO);
	if (!tg)
		return ERR_PTR(-ENOMEM);

	if (!alloc_fair_sched_group(tg, parent))
		goto err;

	if (!alloc_rt_sched_group(tg, parent))
		goto err;

	alloc_uclamp_sched_group(tg, parent);

	return tg;

err:
	sched_free_group(tg);
	return ERR_PTR(-ENOMEM);
}

void sched_online_group(struct task_group *tg, struct task_group *parent)
{
	unsigned long flags;

	spin_lock_irqsave(&task_group_lock, flags);
	list_add_rcu(&tg->list, &task_groups);

	/* Root should already exist: */
	WARN_ON(!parent);

	tg->parent = parent;
	INIT_LIST_HEAD(&tg->children);
	list_add_rcu(&tg->siblings, &parent->children);
	spin_unlock_irqrestore(&task_group_lock, flags);

	online_fair_sched_group(tg);
}

/* rcu callback to free various structures associated with a task group */
static void sched_free_group_rcu(struct rcu_head *rhp)
{
	/* Now it should be safe to free those cfs_rqs: */
	sched_free_group(container_of(rhp, struct task_group, rcu));
}

void sched_destroy_group(struct task_group *tg)
{
	/* Wait for possible concurrent references to cfs_rqs complete: */
	call_rcu(&tg->rcu, sched_free_group_rcu);
}

void sched_offline_group(struct task_group *tg)
{
	unsigned long flags;

	/* End participation in shares distribution: */
	unregister_fair_sched_group(tg);

	spin_lock_irqsave(&task_group_lock, flags);
	list_del_rcu(&tg->list);
	list_del_rcu(&tg->siblings);
	spin_unlock_irqrestore(&task_group_lock, flags);
}

static void sched_change_group(struct task_struct *tsk, int type)
{
	struct task_group *tg;

	/*
	 * All callers are synchronized by task_rq_lock(); we do not use RCU
	 * which is pointless here. Thus, we pass "true" to task_css_check()
	 * to prevent lockdep warnings.
	 */
	tg = container_of(task_css_check(tsk, cpu_cgrp_id, true),
			  struct task_group, css);
	tg = autogroup_task_group(tsk, tg);
	tsk->sched_task_group = tg;

#ifdef CONFIG_FAIR_GROUP_SCHED
	if (tsk->sched_class->task_change_group)
		tsk->sched_class->task_change_group(tsk, type);
	else
#endif
		set_task_rq(tsk, task_cpu(tsk));
}

/*
 * Change task's runqueue when it moves between groups.
 *
 * The caller of this function should have put the task in its new group by
 * now. This function just updates tsk->se.cfs_rq and tsk->se.parent to reflect
 * its new group.
 */
void sched_move_task(struct task_struct *tsk)
{
	int queued, running, queue_flags =
		DEQUEUE_SAVE | DEQUEUE_MOVE | DEQUEUE_NOCLOCK;
	struct rq_flags rf;
	struct rq *rq;

	rq = task_rq_lock(tsk, &rf);
	update_rq_clock(rq);

	running = task_current(rq, tsk);
	queued = task_on_rq_queued(tsk);

	if (queued)
		dequeue_task(rq, tsk, queue_flags);
	if (running)
		put_prev_task(rq, tsk);

	sched_change_group(tsk, TASK_MOVE_GROUP);

	if (queued)
		enqueue_task(rq, tsk, queue_flags);
	if (running) {
		set_next_task(rq, tsk);
		/*
		 * After changing group, the running task may have joined a
		 * throttled one but it's still the running task. Trigger a
		 * resched to make sure that task can still run.
		 */
		resched_curr(rq);
	}

	task_rq_unlock(rq, tsk, &rf);
}

static inline struct task_group *css_tg(struct cgroup_subsys_state *css)
{
	return css ? container_of(css, struct task_group, css) : NULL;
}

static struct cgroup_subsys_state *
cpu_cgroup_css_alloc(struct cgroup_subsys_state *parent_css)
{
	struct task_group *parent = css_tg(parent_css);
	struct task_group *tg;

	if (!parent) {
		/* This is early initialization for the top cgroup */
		return &root_task_group.css;
	}

	tg = sched_create_group(parent);
	if (IS_ERR(tg))
		return ERR_PTR(-ENOMEM);

	return &tg->css;
}

/* Expose task group only after completing cgroup initialization */
static int cpu_cgroup_css_online(struct cgroup_subsys_state *css)
{
	struct task_group *tg = css_tg(css);
	struct task_group *parent = css_tg(css->parent);

	if (parent)
		sched_online_group(tg, parent);

#ifdef CONFIG_UCLAMP_TASK_GROUP
	/* Propagate the effective uclamp value for the new group */
	mutex_lock(&uclamp_mutex);
	rcu_read_lock();
	cpu_util_update_eff(css);
	rcu_read_unlock();
	mutex_unlock(&uclamp_mutex);
#endif

	trace_android_rvh_cpu_cgroup_online(css);
	return 0;
}

static void cpu_cgroup_css_released(struct cgroup_subsys_state *css)
{
	struct task_group *tg = css_tg(css);

	sched_offline_group(tg);
}

static void cpu_cgroup_css_free(struct cgroup_subsys_state *css)
{
	struct task_group *tg = css_tg(css);

	/*
	 * Relies on the RCU grace period between css_released() and this.
	 */
	sched_free_group(tg);
}

/*
 * This is called before wake_up_new_task(), therefore we really only
 * have to set its group bits, all the other stuff does not apply.
 */
static void cpu_cgroup_fork(struct task_struct *task)
{
	struct rq_flags rf;
	struct rq *rq;

	rq = task_rq_lock(task, &rf);

	update_rq_clock(rq);
	sched_change_group(task, TASK_SET_GROUP);

	task_rq_unlock(rq, task, &rf);
}

static int cpu_cgroup_can_attach(struct cgroup_taskset *tset)
{
	struct task_struct *task;
	struct cgroup_subsys_state *css;
	int ret = 0;

	cgroup_taskset_for_each(task, css, tset) {
#ifdef CONFIG_RT_GROUP_SCHED
		if (!sched_rt_can_attach(css_tg(css), task))
			return -EINVAL;
#endif
		/*
		 * Serialize against wake_up_new_task() such that if its
		 * running, we're sure to observe its full state.
		 */
		raw_spin_lock_irq(&task->pi_lock);
		/*
		 * Avoid calling sched_move_task() before wake_up_new_task()
		 * has happened. This would lead to problems with PELT, due to
		 * move wanting to detach+attach while we're not attached yet.
		 */
		if (task->state == TASK_NEW)
			ret = -EINVAL;
		raw_spin_unlock_irq(&task->pi_lock);

		if (ret)
			break;
	}

	trace_android_rvh_cpu_cgroup_can_attach(tset, &ret);

	return ret;
}

static void cpu_cgroup_attach(struct cgroup_taskset *tset)
{
	struct task_struct *task;
	struct cgroup_subsys_state *css;

	cgroup_taskset_for_each(task, css, tset)
		sched_move_task(task);

	trace_android_rvh_cpu_cgroup_attach(tset);
}

#ifdef CONFIG_UCLAMP_TASK_GROUP
static void cpu_util_update_eff(struct cgroup_subsys_state *css)
{
	struct cgroup_subsys_state *top_css = css;
	struct uclamp_se *uc_parent = NULL;
	struct uclamp_se *uc_se = NULL;
	unsigned int eff[UCLAMP_CNT];
	enum uclamp_id clamp_id;
	unsigned int clamps;

	lockdep_assert_held(&uclamp_mutex);
	SCHED_WARN_ON(!rcu_read_lock_held());

	css_for_each_descendant_pre(css, top_css) {
		uc_parent = css_tg(css)->parent
			? css_tg(css)->parent->uclamp : NULL;

		for_each_clamp_id(clamp_id) {
			/* Assume effective clamps matches requested clamps */
			eff[clamp_id] = css_tg(css)->uclamp_req[clamp_id].value;
			/* Cap effective clamps with parent's effective clamps */
			if (uc_parent &&
			    eff[clamp_id] > uc_parent[clamp_id].value) {
				eff[clamp_id] = uc_parent[clamp_id].value;
			}
		}
		/* Ensure protection is always capped by limit */
		eff[UCLAMP_MIN] = min(eff[UCLAMP_MIN], eff[UCLAMP_MAX]);

		/* Propagate most restrictive effective clamps */
		clamps = 0x0;
		uc_se = css_tg(css)->uclamp;
		for_each_clamp_id(clamp_id) {
			if (eff[clamp_id] == uc_se[clamp_id].value)
				continue;
			uc_se[clamp_id].value = eff[clamp_id];
			uc_se[clamp_id].bucket_id = uclamp_bucket_id(eff[clamp_id]);
			clamps |= (0x1 << clamp_id);
		}
		if (!clamps) {
			css = css_rightmost_descendant(css);
			continue;
		}

		/* Immediately update descendants RUNNABLE tasks */
		uclamp_update_active_tasks(css);
	}
}

/*
 * Integer 10^N with a given N exponent by casting to integer the literal "1eN"
 * C expression. Since there is no way to convert a macro argument (N) into a
 * character constant, use two levels of macros.
 */
#define _POW10(exp) ((unsigned int)1e##exp)
#define POW10(exp) _POW10(exp)

struct uclamp_request {
#define UCLAMP_PERCENT_SHIFT	2
#define UCLAMP_PERCENT_SCALE	(100 * POW10(UCLAMP_PERCENT_SHIFT))
	s64 percent;
	u64 util;
	int ret;
};

static inline struct uclamp_request
capacity_from_percent(char *buf)
{
	struct uclamp_request req = {
		.percent = UCLAMP_PERCENT_SCALE,
		.util = SCHED_CAPACITY_SCALE,
		.ret = 0,
	};

	buf = strim(buf);
	if (strcmp(buf, "max")) {
		req.ret = cgroup_parse_float(buf, UCLAMP_PERCENT_SHIFT,
					     &req.percent);
		if (req.ret)
			return req;
		if ((u64)req.percent > UCLAMP_PERCENT_SCALE) {
			req.ret = -ERANGE;
			return req;
		}

		req.util = req.percent << SCHED_CAPACITY_SHIFT;
		req.util = DIV_ROUND_CLOSEST_ULL(req.util, UCLAMP_PERCENT_SCALE);
	}

	return req;
}

static ssize_t cpu_uclamp_write(struct kernfs_open_file *of, char *buf,
				size_t nbytes, loff_t off,
				enum uclamp_id clamp_id)
{
	struct uclamp_request req;
	struct task_group *tg;

	req = capacity_from_percent(buf);
	if (req.ret)
		return req.ret;

	static_branch_enable(&sched_uclamp_used);

	mutex_lock(&uclamp_mutex);
	rcu_read_lock();

	tg = css_tg(of_css(of));
	if (tg->uclamp_req[clamp_id].value != req.util)
		uclamp_se_set(&tg->uclamp_req[clamp_id], req.util, false);

	/*
	 * Because of not recoverable conversion rounding we keep track of the
	 * exact requested value
	 */
	tg->uclamp_pct[clamp_id] = req.percent;

	/* Update effective clamps to track the most restrictive value */
	cpu_util_update_eff(of_css(of));

	rcu_read_unlock();
	mutex_unlock(&uclamp_mutex);

	return nbytes;
}

static ssize_t cpu_uclamp_min_write(struct kernfs_open_file *of,
				    char *buf, size_t nbytes,
				    loff_t off)
{
	return cpu_uclamp_write(of, buf, nbytes, off, UCLAMP_MIN);
}

static ssize_t cpu_uclamp_max_write(struct kernfs_open_file *of,
				    char *buf, size_t nbytes,
				    loff_t off)
{
	return cpu_uclamp_write(of, buf, nbytes, off, UCLAMP_MAX);
}

static inline void cpu_uclamp_print(struct seq_file *sf,
				    enum uclamp_id clamp_id)
{
	struct task_group *tg;
	u64 util_clamp;
	u64 percent;
	u32 rem;

	rcu_read_lock();
	tg = css_tg(seq_css(sf));
	util_clamp = tg->uclamp_req[clamp_id].value;
	rcu_read_unlock();

	if (util_clamp == SCHED_CAPACITY_SCALE) {
		seq_puts(sf, "max\n");
		return;
	}

	percent = tg->uclamp_pct[clamp_id];
	percent = div_u64_rem(percent, POW10(UCLAMP_PERCENT_SHIFT), &rem);
	seq_printf(sf, "%llu.%0*u\n", percent, UCLAMP_PERCENT_SHIFT, rem);
}

static int cpu_uclamp_min_show(struct seq_file *sf, void *v)
{
	cpu_uclamp_print(sf, UCLAMP_MIN);
	return 0;
}

static int cpu_uclamp_max_show(struct seq_file *sf, void *v)
{
	cpu_uclamp_print(sf, UCLAMP_MAX);
	return 0;
}

static int cpu_uclamp_ls_write_u64(struct cgroup_subsys_state *css,
				   struct cftype *cftype, u64 ls)
{
	struct task_group *tg;

	if (ls > 1)
		return -EINVAL;
	tg = css_tg(css);
	tg->latency_sensitive = (unsigned int) ls;

	return 0;
}

static u64 cpu_uclamp_ls_read_u64(struct cgroup_subsys_state *css,
				  struct cftype *cft)
{
	struct task_group *tg = css_tg(css);

	return (u64) tg->latency_sensitive;
}
#endif /* CONFIG_UCLAMP_TASK_GROUP */

#ifdef CONFIG_FAIR_GROUP_SCHED
static int cpu_shares_write_u64(struct cgroup_subsys_state *css,
				struct cftype *cftype, u64 shareval)
{
	if (shareval > scale_load_down(ULONG_MAX))
		shareval = MAX_SHARES;
	return sched_group_set_shares(css_tg(css), scale_load(shareval));
}

static u64 cpu_shares_read_u64(struct cgroup_subsys_state *css,
			       struct cftype *cft)
{
	struct task_group *tg = css_tg(css);

	return (u64) scale_load_down(tg->shares);
}

#ifdef CONFIG_CFS_BANDWIDTH
static DEFINE_MUTEX(cfs_constraints_mutex);

const u64 max_cfs_quota_period = 1 * NSEC_PER_SEC; /* 1s */
static const u64 min_cfs_quota_period = 1 * NSEC_PER_MSEC; /* 1ms */
/* More than 203 days if BW_SHIFT equals 20. */
static const u64 max_cfs_runtime = MAX_BW * NSEC_PER_USEC;

static int __cfs_schedulable(struct task_group *tg, u64 period, u64 runtime);

static int tg_set_cfs_bandwidth(struct task_group *tg, u64 period, u64 quota)
{
	int i, ret = 0, runtime_enabled, runtime_was_enabled;
	struct cfs_bandwidth *cfs_b = &tg->cfs_bandwidth;

	if (tg == &root_task_group)
		return -EINVAL;

	/*
	 * Ensure we have at some amount of bandwidth every period.  This is
	 * to prevent reaching a state of large arrears when throttled via
	 * entity_tick() resulting in prolonged exit starvation.
	 */
	if (quota < min_cfs_quota_period || period < min_cfs_quota_period)
		return -EINVAL;

	/*
	 * Likewise, bound things on the otherside by preventing insane quota
	 * periods.  This also allows us to normalize in computing quota
	 * feasibility.
	 */
	if (period > max_cfs_quota_period)
		return -EINVAL;

	/*
	 * Bound quota to defend quota against overflow during bandwidth shift.
	 */
	if (quota != RUNTIME_INF && quota > max_cfs_runtime)
		return -EINVAL;

	/*
	 * Prevent race between setting of cfs_rq->runtime_enabled and
	 * unthrottle_offline_cfs_rqs().
	 */
	get_online_cpus();
	mutex_lock(&cfs_constraints_mutex);
	ret = __cfs_schedulable(tg, period, quota);
	if (ret)
		goto out_unlock;

	runtime_enabled = quota != RUNTIME_INF;
	runtime_was_enabled = cfs_b->quota != RUNTIME_INF;
	/*
	 * If we need to toggle cfs_bandwidth_used, off->on must occur
	 * before making related changes, and on->off must occur afterwards
	 */
	if (runtime_enabled && !runtime_was_enabled)
		cfs_bandwidth_usage_inc();
	raw_spin_lock_irq(&cfs_b->lock);
	cfs_b->period = ns_to_ktime(period);
	cfs_b->quota = quota;

	__refill_cfs_bandwidth_runtime(cfs_b);

	/* Restart the period timer (if active) to handle new period expiry: */
	if (runtime_enabled)
		start_cfs_bandwidth(cfs_b);

	raw_spin_unlock_irq(&cfs_b->lock);

	for_each_online_cpu(i) {
		struct cfs_rq *cfs_rq = tg->cfs_rq[i];
		struct rq *rq = cfs_rq->rq;
		struct rq_flags rf;

		rq_lock_irq(rq, &rf);
		cfs_rq->runtime_enabled = runtime_enabled;
		cfs_rq->runtime_remaining = 0;

		if (cfs_rq->throttled)
			unthrottle_cfs_rq(cfs_rq);
		rq_unlock_irq(rq, &rf);
	}
	if (runtime_was_enabled && !runtime_enabled)
		cfs_bandwidth_usage_dec();
out_unlock:
	mutex_unlock(&cfs_constraints_mutex);
	put_online_cpus();

	return ret;
}

static int tg_set_cfs_quota(struct task_group *tg, long cfs_quota_us)
{
	u64 quota, period;

	period = ktime_to_ns(tg->cfs_bandwidth.period);
	if (cfs_quota_us < 0)
		quota = RUNTIME_INF;
	else if ((u64)cfs_quota_us <= U64_MAX / NSEC_PER_USEC)
		quota = (u64)cfs_quota_us * NSEC_PER_USEC;
	else
		return -EINVAL;

	return tg_set_cfs_bandwidth(tg, period, quota);
}

static long tg_get_cfs_quota(struct task_group *tg)
{
	u64 quota_us;

	if (tg->cfs_bandwidth.quota == RUNTIME_INF)
		return -1;

	quota_us = tg->cfs_bandwidth.quota;
	do_div(quota_us, NSEC_PER_USEC);

	return quota_us;
}

static int tg_set_cfs_period(struct task_group *tg, long cfs_period_us)
{
	u64 quota, period;

	if ((u64)cfs_period_us > U64_MAX / NSEC_PER_USEC)
		return -EINVAL;

	period = (u64)cfs_period_us * NSEC_PER_USEC;
	quota = tg->cfs_bandwidth.quota;

	return tg_set_cfs_bandwidth(tg, period, quota);
}

static long tg_get_cfs_period(struct task_group *tg)
{
	u64 cfs_period_us;

	cfs_period_us = ktime_to_ns(tg->cfs_bandwidth.period);
	do_div(cfs_period_us, NSEC_PER_USEC);

	return cfs_period_us;
}

static s64 cpu_cfs_quota_read_s64(struct cgroup_subsys_state *css,
				  struct cftype *cft)
{
	return tg_get_cfs_quota(css_tg(css));
}

static int cpu_cfs_quota_write_s64(struct cgroup_subsys_state *css,
				   struct cftype *cftype, s64 cfs_quota_us)
{
	return tg_set_cfs_quota(css_tg(css), cfs_quota_us);
}

static u64 cpu_cfs_period_read_u64(struct cgroup_subsys_state *css,
				   struct cftype *cft)
{
	return tg_get_cfs_period(css_tg(css));
}

static int cpu_cfs_period_write_u64(struct cgroup_subsys_state *css,
				    struct cftype *cftype, u64 cfs_period_us)
{
	return tg_set_cfs_period(css_tg(css), cfs_period_us);
}

struct cfs_schedulable_data {
	struct task_group *tg;
	u64 period, quota;
};

/*
 * normalize group quota/period to be quota/max_period
 * note: units are usecs
 */
static u64 normalize_cfs_quota(struct task_group *tg,
			       struct cfs_schedulable_data *d)
{
	u64 quota, period;

	if (tg == d->tg) {
		period = d->period;
		quota = d->quota;
	} else {
		period = tg_get_cfs_period(tg);
		quota = tg_get_cfs_quota(tg);
	}

	/* note: these should typically be equivalent */
	if (quota == RUNTIME_INF || quota == -1)
		return RUNTIME_INF;

	return to_ratio(period, quota);
}

static int tg_cfs_schedulable_down(struct task_group *tg, void *data)
{
	struct cfs_schedulable_data *d = data;
	struct cfs_bandwidth *cfs_b = &tg->cfs_bandwidth;
	s64 quota = 0, parent_quota = -1;

	if (!tg->parent) {
		quota = RUNTIME_INF;
	} else {
		struct cfs_bandwidth *parent_b = &tg->parent->cfs_bandwidth;

		quota = normalize_cfs_quota(tg, d);
		parent_quota = parent_b->hierarchical_quota;

		/*
		 * Ensure max(child_quota) <= parent_quota.  On cgroup2,
		 * always take the min.  On cgroup1, only inherit when no
		 * limit is set:
		 */
		if (cgroup_subsys_on_dfl(cpu_cgrp_subsys)) {
			quota = min(quota, parent_quota);
		} else {
			if (quota == RUNTIME_INF)
				quota = parent_quota;
			else if (parent_quota != RUNTIME_INF && quota > parent_quota)
				return -EINVAL;
		}
	}
	cfs_b->hierarchical_quota = quota;

	return 0;
}

static int __cfs_schedulable(struct task_group *tg, u64 period, u64 quota)
{
	int ret;
	struct cfs_schedulable_data data = {
		.tg = tg,
		.period = period,
		.quota = quota,
	};

	if (quota != RUNTIME_INF) {
		do_div(data.period, NSEC_PER_USEC);
		do_div(data.quota, NSEC_PER_USEC);
	}

	rcu_read_lock();
	ret = walk_tg_tree(tg_cfs_schedulable_down, tg_nop, &data);
	rcu_read_unlock();

	return ret;
}

static int cpu_cfs_stat_show(struct seq_file *sf, void *v)
{
	struct task_group *tg = css_tg(seq_css(sf));
	struct cfs_bandwidth *cfs_b = &tg->cfs_bandwidth;

	seq_printf(sf, "nr_periods %d\n", cfs_b->nr_periods);
	seq_printf(sf, "nr_throttled %d\n", cfs_b->nr_throttled);
	seq_printf(sf, "throttled_time %llu\n", cfs_b->throttled_time);

	if (schedstat_enabled() && tg != &root_task_group) {
		u64 ws = 0;
		int i;

		for_each_possible_cpu(i)
			ws += schedstat_val(tg->se[i]->statistics.wait_sum);

		seq_printf(sf, "wait_sum %llu\n", ws);
	}

	return 0;
}
#endif /* CONFIG_CFS_BANDWIDTH */
#endif /* CONFIG_FAIR_GROUP_SCHED */

#ifdef CONFIG_RT_GROUP_SCHED
static int cpu_rt_runtime_write(struct cgroup_subsys_state *css,
				struct cftype *cft, s64 val)
{
	return sched_group_set_rt_runtime(css_tg(css), val);
}

static s64 cpu_rt_runtime_read(struct cgroup_subsys_state *css,
			       struct cftype *cft)
{
	return sched_group_rt_runtime(css_tg(css));
}

static int cpu_rt_period_write_uint(struct cgroup_subsys_state *css,
				    struct cftype *cftype, u64 rt_period_us)
{
	return sched_group_set_rt_period(css_tg(css), rt_period_us);
}

static u64 cpu_rt_period_read_uint(struct cgroup_subsys_state *css,
				   struct cftype *cft)
{
	return sched_group_rt_period(css_tg(css));
}
#endif /* CONFIG_RT_GROUP_SCHED */

static struct cftype cpu_legacy_files[] = {
#ifdef CONFIG_FAIR_GROUP_SCHED
	{
		.name = "shares",
		.read_u64 = cpu_shares_read_u64,
		.write_u64 = cpu_shares_write_u64,
	},
#endif
#ifdef CONFIG_CFS_BANDWIDTH
	{
		.name = "cfs_quota_us",
		.read_s64 = cpu_cfs_quota_read_s64,
		.write_s64 = cpu_cfs_quota_write_s64,
	},
	{
		.name = "cfs_period_us",
		.read_u64 = cpu_cfs_period_read_u64,
		.write_u64 = cpu_cfs_period_write_u64,
	},
	{
		.name = "stat",
		.seq_show = cpu_cfs_stat_show,
	},
#endif
#ifdef CONFIG_RT_GROUP_SCHED
	{
		.name = "rt_runtime_us",
		.read_s64 = cpu_rt_runtime_read,
		.write_s64 = cpu_rt_runtime_write,
	},
	{
		.name = "rt_period_us",
		.read_u64 = cpu_rt_period_read_uint,
		.write_u64 = cpu_rt_period_write_uint,
	},
#endif
#ifdef CONFIG_UCLAMP_TASK_GROUP
	{
		.name = "uclamp.min",
		.flags = CFTYPE_NOT_ON_ROOT,
		.seq_show = cpu_uclamp_min_show,
		.write = cpu_uclamp_min_write,
	},
	{
		.name = "uclamp.max",
		.flags = CFTYPE_NOT_ON_ROOT,
		.seq_show = cpu_uclamp_max_show,
		.write = cpu_uclamp_max_write,
	},
	{
		.name = "uclamp.latency_sensitive",
		.flags = CFTYPE_NOT_ON_ROOT,
		.read_u64 = cpu_uclamp_ls_read_u64,
		.write_u64 = cpu_uclamp_ls_write_u64,
	},
#endif
	{ }	/* Terminate */
};

static int cpu_extra_stat_show(struct seq_file *sf,
			       struct cgroup_subsys_state *css)
{
#ifdef CONFIG_CFS_BANDWIDTH
	{
		struct task_group *tg = css_tg(css);
		struct cfs_bandwidth *cfs_b = &tg->cfs_bandwidth;
		u64 throttled_usec;

		throttled_usec = cfs_b->throttled_time;
		do_div(throttled_usec, NSEC_PER_USEC);

		seq_printf(sf, "nr_periods %d\n"
			   "nr_throttled %d\n"
			   "throttled_usec %llu\n",
			   cfs_b->nr_periods, cfs_b->nr_throttled,
			   throttled_usec);
	}
#endif
	return 0;
}

#ifdef CONFIG_FAIR_GROUP_SCHED
static u64 cpu_weight_read_u64(struct cgroup_subsys_state *css,
			       struct cftype *cft)
{
	struct task_group *tg = css_tg(css);
	u64 weight = scale_load_down(tg->shares);

	return DIV_ROUND_CLOSEST_ULL(weight * CGROUP_WEIGHT_DFL, 1024);
}

static int cpu_weight_write_u64(struct cgroup_subsys_state *css,
				struct cftype *cft, u64 weight)
{
	/*
	 * cgroup weight knobs should use the common MIN, DFL and MAX
	 * values which are 1, 100 and 10000 respectively.  While it loses
	 * a bit of range on both ends, it maps pretty well onto the shares
	 * value used by scheduler and the round-trip conversions preserve
	 * the original value over the entire range.
	 */
	if (weight < CGROUP_WEIGHT_MIN || weight > CGROUP_WEIGHT_MAX)
		return -ERANGE;

	weight = DIV_ROUND_CLOSEST_ULL(weight * 1024, CGROUP_WEIGHT_DFL);

	return sched_group_set_shares(css_tg(css), scale_load(weight));
}

static s64 cpu_weight_nice_read_s64(struct cgroup_subsys_state *css,
				    struct cftype *cft)
{
	unsigned long weight = scale_load_down(css_tg(css)->shares);
	int last_delta = INT_MAX;
	int prio, delta;

	/* find the closest nice value to the current weight */
	for (prio = 0; prio < ARRAY_SIZE(sched_prio_to_weight); prio++) {
		delta = abs(sched_prio_to_weight[prio] - weight);
		if (delta >= last_delta)
			break;
		last_delta = delta;
	}

	return PRIO_TO_NICE(prio - 1 + MAX_RT_PRIO);
}

static int cpu_weight_nice_write_s64(struct cgroup_subsys_state *css,
				     struct cftype *cft, s64 nice)
{
	unsigned long weight;
	int idx;

	if (nice < MIN_NICE || nice > MAX_NICE)
		return -ERANGE;

	idx = NICE_TO_PRIO(nice) - MAX_RT_PRIO;
	idx = array_index_nospec(idx, 40);
	weight = sched_prio_to_weight[idx];

	return sched_group_set_shares(css_tg(css), scale_load(weight));
}
#endif

static void __maybe_unused cpu_period_quota_print(struct seq_file *sf,
						  long period, long quota)
{
	if (quota < 0)
		seq_puts(sf, "max");
	else
		seq_printf(sf, "%ld", quota);

	seq_printf(sf, " %ld\n", period);
}

/* caller should put the current value in *@periodp before calling */
static int __maybe_unused cpu_period_quota_parse(char *buf,
						 u64 *periodp, u64 *quotap)
{
	char tok[21];	/* U64_MAX */

	if (sscanf(buf, "%20s %llu", tok, periodp) < 1)
		return -EINVAL;

	*periodp *= NSEC_PER_USEC;

	if (sscanf(tok, "%llu", quotap))
		*quotap *= NSEC_PER_USEC;
	else if (!strcmp(tok, "max"))
		*quotap = RUNTIME_INF;
	else
		return -EINVAL;

	return 0;
}

#ifdef CONFIG_CFS_BANDWIDTH
static int cpu_max_show(struct seq_file *sf, void *v)
{
	struct task_group *tg = css_tg(seq_css(sf));

	cpu_period_quota_print(sf, tg_get_cfs_period(tg), tg_get_cfs_quota(tg));
	return 0;
}

static ssize_t cpu_max_write(struct kernfs_open_file *of,
			     char *buf, size_t nbytes, loff_t off)
{
	struct task_group *tg = css_tg(of_css(of));
	u64 period = tg_get_cfs_period(tg);
	u64 quota;
	int ret;

	ret = cpu_period_quota_parse(buf, &period, &quota);
	if (!ret)
		ret = tg_set_cfs_bandwidth(tg, period, quota);
	return ret ?: nbytes;
}
#endif

static struct cftype cpu_files[] = {
#ifdef CONFIG_FAIR_GROUP_SCHED
	{
		.name = "weight",
		.flags = CFTYPE_NOT_ON_ROOT,
		.read_u64 = cpu_weight_read_u64,
		.write_u64 = cpu_weight_write_u64,
	},
	{
		.name = "weight.nice",
		.flags = CFTYPE_NOT_ON_ROOT,
		.read_s64 = cpu_weight_nice_read_s64,
		.write_s64 = cpu_weight_nice_write_s64,
	},
#endif
#ifdef CONFIG_CFS_BANDWIDTH
	{
		.name = "max",
		.flags = CFTYPE_NOT_ON_ROOT,
		.seq_show = cpu_max_show,
		.write = cpu_max_write,
	},
#endif
#ifdef CONFIG_UCLAMP_TASK_GROUP
	{
		.name = "uclamp.min",
		.flags = CFTYPE_NOT_ON_ROOT,
		.seq_show = cpu_uclamp_min_show,
		.write = cpu_uclamp_min_write,
	},
	{
		.name = "uclamp.max",
		.flags = CFTYPE_NOT_ON_ROOT,
		.seq_show = cpu_uclamp_max_show,
		.write = cpu_uclamp_max_write,
	},
	{
		.name = "uclamp.latency_sensitive",
		.flags = CFTYPE_NOT_ON_ROOT,
		.read_u64 = cpu_uclamp_ls_read_u64,
		.write_u64 = cpu_uclamp_ls_write_u64,
	},
#endif
	{ }	/* terminate */
};

struct cgroup_subsys cpu_cgrp_subsys = {
	.css_alloc	= cpu_cgroup_css_alloc,
	.css_online	= cpu_cgroup_css_online,
	.css_released	= cpu_cgroup_css_released,
	.css_free	= cpu_cgroup_css_free,
	.css_extra_stat_show = cpu_extra_stat_show,
	.fork		= cpu_cgroup_fork,
	.can_attach	= cpu_cgroup_can_attach,
	.attach		= cpu_cgroup_attach,
	.legacy_cftypes	= cpu_legacy_files,
	.dfl_cftypes	= cpu_files,
	.early_init	= true,
	.threaded	= true,
};

#endif	/* CONFIG_CGROUP_SCHED */

void dump_cpu_task(int cpu)
{
	pr_info("Task dump for CPU %d:\n", cpu);
	sched_show_task(cpu_curr(cpu));
}

/*
 * Nice levels are multiplicative, with a gentle 10% change for every
 * nice level changed. I.e. when a CPU-bound task goes from nice 0 to
 * nice 1, it will get ~10% less CPU time than another CPU-bound task
 * that remained on nice 0.
 *
 * The "10% effect" is relative and cumulative: from _any_ nice level,
 * if you go up 1 level, it's -10% CPU usage, if you go down 1 level
 * it's +10% CPU usage. (to achieve that we use a multiplier of 1.25.
 * If a task goes up by ~10% and another task goes down by ~10% then
 * the relative distance between them is ~25%.)
 */
const int sched_prio_to_weight[40] = {
 /* -20 */     88761,     71755,     56483,     46273,     36291,
 /* -15 */     29154,     23254,     18705,     14949,     11916,
 /* -10 */      9548,      7620,      6100,      4904,      3906,
 /*  -5 */      3121,      2501,      1991,      1586,      1277,
 /*   0 */      1024,       820,       655,       526,       423,
 /*   5 */       335,       272,       215,       172,       137,
 /*  10 */       110,        87,        70,        56,        45,
 /*  15 */        36,        29,        23,        18,        15,
};

/*
 * Inverse (2^32/x) values of the sched_prio_to_weight[] array, precalculated.
 *
 * In cases where the weight does not change often, we can use the
 * precalculated inverse to speed up arithmetics by turning divisions
 * into multiplications:
 */
const u32 sched_prio_to_wmult[40] = {
 /* -20 */     48388,     59856,     76040,     92818,    118348,
 /* -15 */    147320,    184698,    229616,    287308,    360437,
 /* -10 */    449829,    563644,    704093,    875809,   1099582,
 /*  -5 */   1376151,   1717300,   2157191,   2708050,   3363326,
 /*   0 */   4194304,   5237765,   6557202,   8165337,  10153587,
 /*   5 */  12820798,  15790321,  19976592,  24970740,  31350126,
 /*  10 */  39045157,  49367440,  61356676,  76695844,  95443717,
 /*  15 */ 119304647, 148102320, 186737708, 238609294, 286331153,
};

void call_trace_sched_update_nr_running(struct rq *rq, int count)
{
        trace_sched_update_nr_running_tp(rq, count);
}<|MERGE_RESOLUTION|>--- conflicted
+++ resolved
@@ -1324,23 +1324,6 @@
 		uclamp_rq_dec_id(rq, p, clamp_id);
 }
 
-static inline void uclamp_rq_reinc_id(struct rq *rq, struct task_struct *p,
-				      enum uclamp_id clamp_id)
-{
-	if (!p->uclamp[clamp_id].active)
-		return;
-
-	uclamp_rq_dec_id(rq, p, clamp_id);
-	uclamp_rq_inc_id(rq, p, clamp_id);
-
-	/*
-	 * Make sure to clear the idle flag if we've transiently reached 0
-	 * active tasks on rq.
-	 */
-	if (clamp_id == UCLAMP_MAX && (rq->uclamp_flags & UCLAMP_FLAG_IDLE))
-		rq->uclamp_flags &= ~UCLAMP_FLAG_IDLE;
-}
-
 static inline void
 uclamp_update_active(struct task_struct *p)
 {
@@ -1364,16 +1347,12 @@
 	 * affecting a valid clamp bucket, the next time it's enqueued,
 	 * it will already see the updated clamp bucket value.
 	 */
-<<<<<<< HEAD
-	uclamp_rq_reinc_id(rq, p, clamp_id);
-=======
 	for_each_clamp_id(clamp_id) {
 		if (p->uclamp[clamp_id].active) {
 			uclamp_rq_dec_id(rq, p, clamp_id);
 			uclamp_rq_inc_id(rq, p, clamp_id);
 		}
 	}
->>>>>>> 47eca050
 
 	task_rq_unlock(rq, p, &rf);
 }
