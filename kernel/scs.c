// SPDX-License-Identifier: GPL-2.0
/*
 * Shadow Call Stack support.
 *
 * Copyright (C) 2019 Google LLC
 */

#include <linux/cpuhotplug.h>
#include <linux/kasan.h>
#include <linux/mm.h>
#include <linux/scs.h>
#include <linux/vmalloc.h>
#include <linux/vmstat.h>

static void __scs_account(void *s, int account)
{
	struct page *scs_page = vmalloc_to_page(s);

	mod_node_page_state(page_pgdat(scs_page), NR_KERNEL_SCS_KB,
			    account * (SCS_SIZE / SZ_1K));
}

/* Matches NR_CACHED_STACKS for VMAP_STACK */
#define NR_CACHED_SCS 2
static DEFINE_PER_CPU(void *, scs_cache[NR_CACHED_SCS]);

static void *__scs_alloc(int node)
{
	int i;
	void *s;

	for (i = 0; i < NR_CACHED_SCS; i++) {
		s = this_cpu_xchg(scs_cache[i], NULL);
		if (s) {
<<<<<<< HEAD
			kasan_unpoison_vmalloc(s, SCS_SIZE);
			memset(s, 0, SCS_SIZE);
			return s;
		}
	}

	return __vmalloc_node_range(SCS_SIZE, 1, VMALLOC_START, VMALLOC_END,
				    GFP_SCS, PAGE_KERNEL, 0, node,
				    __builtin_return_address(0));
}

=======
			s = kasan_unpoison_vmalloc(s, SCS_SIZE,
						   KASAN_VMALLOC_PROT_NORMAL);
			memset(s, 0, SCS_SIZE);
			goto out;
		}
	}

	s = __vmalloc_node_range(SCS_SIZE, 1, VMALLOC_START, VMALLOC_END,
				    GFP_SCS, PAGE_KERNEL, 0, node,
				    __builtin_return_address(0));

out:
	return kasan_reset_tag(s);
}

>>>>>>> 334f1c6b
void *scs_alloc(int node)
{
	void *s;

	s = __scs_alloc(node);
	if (!s)
		return NULL;

	*__scs_magic(s) = SCS_END_MAGIC;

	/*
	 * Poison the allocation to catch unintentional accesses to
	 * the shadow stack when KASAN is enabled.
	 */
	kasan_poison_vmalloc(s, SCS_SIZE);
	__scs_account(s, 1);
	return s;
}

void scs_free(void *s)
{
	int i;

	__scs_account(s, -1);

	/*
	 * We cannot sleep as this can be called in interrupt context,
	 * so use this_cpu_cmpxchg to update the cache, and vfree_atomic
	 * to free the stack.
	 */

	for (i = 0; i < NR_CACHED_SCS; i++)
		if (this_cpu_cmpxchg(scs_cache[i], 0, s) == NULL)
			return;

<<<<<<< HEAD
	kasan_unpoison_vmalloc(s, SCS_SIZE);
=======
	kasan_unpoison_vmalloc(s, SCS_SIZE, KASAN_VMALLOC_PROT_NORMAL);
>>>>>>> 334f1c6b
	vfree_atomic(s);
}

static int scs_cleanup(unsigned int cpu)
{
	int i;
	void **cache = per_cpu_ptr(scs_cache, cpu);

	for (i = 0; i < NR_CACHED_SCS; i++) {
		vfree(cache[i]);
		cache[i] = NULL;
	}

	return 0;
}

void __init scs_init(void)
{
	cpuhp_setup_state(CPUHP_BP_PREPARE_DYN, "scs:scs_cache", NULL,
			  scs_cleanup);
}

int scs_prepare(struct task_struct *tsk, int node)
{
	void *s = scs_alloc(node);

	if (!s)
		return -ENOMEM;

	task_scs(tsk) = task_scs_sp(tsk) = s;
	return 0;
}

static void scs_check_usage(struct task_struct *tsk)
{
	static unsigned long highest;

	unsigned long *p, prev, curr = highest, used = 0;

	if (!IS_ENABLED(CONFIG_DEBUG_STACK_USAGE))
		return;

	for (p = task_scs(tsk); p < __scs_magic(tsk); ++p) {
		if (!READ_ONCE_NOCHECK(*p))
			break;
		used += sizeof(*p);
	}

	while (used > curr) {
		prev = cmpxchg_relaxed(&highest, curr, used);

		if (prev == curr) {
			pr_info("%s (%d): highest shadow stack usage: %lu bytes\n",
				tsk->comm, task_pid_nr(tsk), used);
			break;
		}

		curr = prev;
	}
}

void scs_release(struct task_struct *tsk)
{
	void *s = task_scs(tsk);

	if (!s)
		return;

	WARN(task_scs_end_corrupted(tsk),
	     "corrupted shadow stack detected when freeing task\n");
	scs_check_usage(tsk);
	scs_free(s);
}<|MERGE_RESOLUTION|>--- conflicted
+++ resolved
@@ -32,19 +32,6 @@
 	for (i = 0; i < NR_CACHED_SCS; i++) {
 		s = this_cpu_xchg(scs_cache[i], NULL);
 		if (s) {
-<<<<<<< HEAD
-			kasan_unpoison_vmalloc(s, SCS_SIZE);
-			memset(s, 0, SCS_SIZE);
-			return s;
-		}
-	}
-
-	return __vmalloc_node_range(SCS_SIZE, 1, VMALLOC_START, VMALLOC_END,
-				    GFP_SCS, PAGE_KERNEL, 0, node,
-				    __builtin_return_address(0));
-}
-
-=======
 			s = kasan_unpoison_vmalloc(s, SCS_SIZE,
 						   KASAN_VMALLOC_PROT_NORMAL);
 			memset(s, 0, SCS_SIZE);
@@ -60,7 +47,6 @@
 	return kasan_reset_tag(s);
 }
 
->>>>>>> 334f1c6b
 void *scs_alloc(int node)
 {
 	void *s;
@@ -96,11 +82,7 @@
 		if (this_cpu_cmpxchg(scs_cache[i], 0, s) == NULL)
 			return;
 
-<<<<<<< HEAD
-	kasan_unpoison_vmalloc(s, SCS_SIZE);
-=======
 	kasan_unpoison_vmalloc(s, SCS_SIZE, KASAN_VMALLOC_PROT_NORMAL);
->>>>>>> 334f1c6b
 	vfree_atomic(s);
 }
 
