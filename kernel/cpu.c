/* CPU control.
 * (C) 2001, 2002, 2003, 2004 Rusty Russell
 *
 * This code is licenced under the GPL.
 */
#include <linux/sched/mm.h>
#include <linux/proc_fs.h>
#include <linux/smp.h>
#include <linux/init.h>
#include <linux/notifier.h>
#include <linux/sched/signal.h>
#include <linux/sched/hotplug.h>
#include <linux/sched/isolation.h>
#include <linux/sched/task.h>
#include <linux/sched/smt.h>
#include <linux/unistd.h>
#include <linux/cpu.h>
#include <linux/oom.h>
#include <linux/rcupdate.h>
#include <linux/export.h>
#include <linux/bug.h>
#include <linux/kthread.h>
#include <linux/stop_machine.h>
#include <linux/mutex.h>
#include <linux/gfp.h>
#include <linux/suspend.h>
#include <linux/lockdep.h>
#include <linux/tick.h>
#include <linux/irq.h>
#include <linux/nmi.h>
#include <linux/smpboot.h>
#include <linux/relay.h>
#include <linux/slab.h>
#include <linux/scs.h>
#include <linux/percpu-rwsem.h>
#include <linux/cpuset.h>
#include <uapi/linux/sched/types.h>

#include <trace/events/power.h>
#define CREATE_TRACE_POINTS
#include <trace/events/cpuhp.h>

#undef CREATE_TRACE_POINTS
#include <trace/hooks/sched.h>
#include <trace/hooks/cpu.h>

#include "smpboot.h"

/**
 * cpuhp_cpu_state - Per cpu hotplug state storage
 * @state:	The current cpu state
 * @target:	The target state
 * @thread:	Pointer to the hotplug thread
 * @should_run:	Thread should execute
 * @rollback:	Perform a rollback
 * @single:	Single callback invocation
 * @bringup:	Single callback bringup or teardown selector
 * @cb_state:	The state for a single callback (install/uninstall)
 * @result:	Result of the operation
 * @done_up:	Signal completion to the issuer of the task for cpu-up
 * @done_down:	Signal completion to the issuer of the task for cpu-down
 */
struct cpuhp_cpu_state {
	enum cpuhp_state	state;
	enum cpuhp_state	target;
	enum cpuhp_state	fail;
#ifdef CONFIG_SMP
	struct task_struct	*thread;
	bool			should_run;
	bool			rollback;
	bool			single;
	bool			bringup;
	struct hlist_node	*node;
	struct hlist_node	*last;
	enum cpuhp_state	cb_state;
	int			result;
	struct completion	done_up;
	struct completion	done_down;
#endif
};

static DEFINE_PER_CPU(struct cpuhp_cpu_state, cpuhp_state) = {
	.fail = CPUHP_INVALID,
};

#ifdef CONFIG_SMP
cpumask_t cpus_booted_once_mask;
#endif

#if defined(CONFIG_LOCKDEP) && defined(CONFIG_SMP)
static struct lockdep_map cpuhp_state_up_map =
	STATIC_LOCKDEP_MAP_INIT("cpuhp_state-up", &cpuhp_state_up_map);
static struct lockdep_map cpuhp_state_down_map =
	STATIC_LOCKDEP_MAP_INIT("cpuhp_state-down", &cpuhp_state_down_map);


static inline void cpuhp_lock_acquire(bool bringup)
{
	lock_map_acquire(bringup ? &cpuhp_state_up_map : &cpuhp_state_down_map);
}

static inline void cpuhp_lock_release(bool bringup)
{
	lock_map_release(bringup ? &cpuhp_state_up_map : &cpuhp_state_down_map);
}
#else

static inline void cpuhp_lock_acquire(bool bringup) { }
static inline void cpuhp_lock_release(bool bringup) { }

#endif

/**
 * cpuhp_step - Hotplug state machine step
 * @name:	Name of the step
 * @startup:	Startup function of the step
 * @teardown:	Teardown function of the step
 * @cant_stop:	Bringup/teardown can't be stopped at this step
 */
struct cpuhp_step {
	const char		*name;
	union {
		int		(*single)(unsigned int cpu);
		int		(*multi)(unsigned int cpu,
					 struct hlist_node *node);
	} startup;
	union {
		int		(*single)(unsigned int cpu);
		int		(*multi)(unsigned int cpu,
					 struct hlist_node *node);
	} teardown;
	struct hlist_head	list;
	bool			cant_stop;
	bool			multi_instance;
};

static DEFINE_MUTEX(cpuhp_state_mutex);
static struct cpuhp_step cpuhp_hp_states[];

static struct cpuhp_step *cpuhp_get_step(enum cpuhp_state state)
{
	return cpuhp_hp_states + state;
}

/**
 * cpuhp_invoke_callback _ Invoke the callbacks for a given state
 * @cpu:	The cpu for which the callback should be invoked
 * @state:	The state to do callbacks for
 * @bringup:	True if the bringup callback should be invoked
 * @node:	For multi-instance, do a single entry callback for install/remove
 * @lastp:	For multi-instance rollback, remember how far we got
 *
 * Called from cpu hotplug and from the state register machinery.
 */
static int cpuhp_invoke_callback(unsigned int cpu, enum cpuhp_state state,
				 bool bringup, struct hlist_node *node,
				 struct hlist_node **lastp)
{
	struct cpuhp_cpu_state *st = per_cpu_ptr(&cpuhp_state, cpu);
	struct cpuhp_step *step = cpuhp_get_step(state);
	int (*cbm)(unsigned int cpu, struct hlist_node *node);
	int (*cb)(unsigned int cpu);
	int ret, cnt;

	if (st->fail == state) {
		st->fail = CPUHP_INVALID;

		if (!(bringup ? step->startup.single : step->teardown.single))
			return 0;

		return -EAGAIN;
	}

	if (!step->multi_instance) {
		WARN_ON_ONCE(lastp && *lastp);
		cb = bringup ? step->startup.single : step->teardown.single;
		if (!cb)
			return 0;
		trace_cpuhp_enter(cpu, st->target, state, cb);
		ret = cb(cpu);
		trace_cpuhp_exit(cpu, st->state, state, ret);
		return ret;
	}
	cbm = bringup ? step->startup.multi : step->teardown.multi;
	if (!cbm)
		return 0;

	/* Single invocation for instance add/remove */
	if (node) {
		WARN_ON_ONCE(lastp && *lastp);
		trace_cpuhp_multi_enter(cpu, st->target, state, cbm, node);
		ret = cbm(cpu, node);
		trace_cpuhp_exit(cpu, st->state, state, ret);
		return ret;
	}

	/* State transition. Invoke on all instances */
	cnt = 0;
	hlist_for_each(node, &step->list) {
		if (lastp && node == *lastp)
			break;

		trace_cpuhp_multi_enter(cpu, st->target, state, cbm, node);
		ret = cbm(cpu, node);
		trace_cpuhp_exit(cpu, st->state, state, ret);
		if (ret) {
			if (!lastp)
				goto err;

			*lastp = node;
			return ret;
		}
		cnt++;
	}
	if (lastp)
		*lastp = NULL;
	return 0;
err:
	/* Rollback the instances if one failed */
	cbm = !bringup ? step->startup.multi : step->teardown.multi;
	if (!cbm)
		return ret;

	hlist_for_each(node, &step->list) {
		if (!cnt--)
			break;

		trace_cpuhp_multi_enter(cpu, st->target, state, cbm, node);
		ret = cbm(cpu, node);
		trace_cpuhp_exit(cpu, st->state, state, ret);
		/*
		 * Rollback must not fail,
		 */
		WARN_ON_ONCE(ret);
	}
	return ret;
}

#ifdef CONFIG_SMP
static bool cpuhp_is_ap_state(enum cpuhp_state state)
{
	/*
	 * The extra check for CPUHP_TEARDOWN_CPU is only for documentation
	 * purposes as that state is handled explicitly in cpu_down.
	 */
	return state > CPUHP_BRINGUP_CPU && state != CPUHP_TEARDOWN_CPU;
}

static inline void wait_for_ap_thread(struct cpuhp_cpu_state *st, bool bringup)
{
	struct completion *done = bringup ? &st->done_up : &st->done_down;
	wait_for_completion(done);
}

static inline void complete_ap_thread(struct cpuhp_cpu_state *st, bool bringup)
{
	struct completion *done = bringup ? &st->done_up : &st->done_down;
	complete(done);
}

/*
 * The former STARTING/DYING states, ran with IRQs disabled and must not fail.
 */
static bool cpuhp_is_atomic_state(enum cpuhp_state state)
{
	return CPUHP_AP_IDLE_DEAD <= state && state < CPUHP_AP_ONLINE;
}

/* Serializes the updates to cpu_online_mask, cpu_present_mask */
static DEFINE_MUTEX(cpu_add_remove_lock);
bool cpuhp_tasks_frozen;
EXPORT_SYMBOL_GPL(cpuhp_tasks_frozen);

/*
 * The following two APIs (cpu_maps_update_begin/done) must be used when
 * attempting to serialize the updates to cpu_online_mask & cpu_present_mask.
 */
void cpu_maps_update_begin(void)
{
	mutex_lock(&cpu_add_remove_lock);
}
EXPORT_SYMBOL_GPL(cpu_maps_update_begin);

void cpu_maps_update_done(void)
{
	mutex_unlock(&cpu_add_remove_lock);
}
EXPORT_SYMBOL_GPL(cpu_maps_update_done);

/*
 * If set, cpu_up and cpu_down will return -EBUSY and do nothing.
 * Should always be manipulated under cpu_add_remove_lock
 */
static int cpu_hotplug_disabled;

#ifdef CONFIG_HOTPLUG_CPU

DEFINE_STATIC_PERCPU_RWSEM(cpu_hotplug_lock);

void cpus_read_lock(void)
{
	percpu_down_read(&cpu_hotplug_lock);
}
EXPORT_SYMBOL_GPL(cpus_read_lock);

int cpus_read_trylock(void)
{
	return percpu_down_read_trylock(&cpu_hotplug_lock);
}
EXPORT_SYMBOL_GPL(cpus_read_trylock);

void cpus_read_unlock(void)
{
	percpu_up_read(&cpu_hotplug_lock);
}
EXPORT_SYMBOL_GPL(cpus_read_unlock);

void cpus_write_lock(void)
{
	percpu_down_write(&cpu_hotplug_lock);
}

void cpus_write_unlock(void)
{
	percpu_up_write(&cpu_hotplug_lock);
}

void lockdep_assert_cpus_held(void)
{
	/*
	 * We can't have hotplug operations before userspace starts running,
	 * and some init codepaths will knowingly not take the hotplug lock.
	 * This is all valid, so mute lockdep until it makes sense to report
	 * unheld locks.
	 */
	if (system_state < SYSTEM_RUNNING)
		return;

	percpu_rwsem_assert_held(&cpu_hotplug_lock);
}

static void lockdep_acquire_cpus_lock(void)
{
	rwsem_acquire(&cpu_hotplug_lock.dep_map, 0, 0, _THIS_IP_);
}

static void lockdep_release_cpus_lock(void)
{
	rwsem_release(&cpu_hotplug_lock.dep_map, _THIS_IP_);
}

/*
 * Wait for currently running CPU hotplug operations to complete (if any) and
 * disable future CPU hotplug (from sysfs). The 'cpu_add_remove_lock' protects
 * the 'cpu_hotplug_disabled' flag. The same lock is also acquired by the
 * hotplug path before performing hotplug operations. So acquiring that lock
 * guarantees mutual exclusion from any currently running hotplug operations.
 */
void cpu_hotplug_disable(void)
{
	cpu_maps_update_begin();
	cpu_hotplug_disabled++;
	cpu_maps_update_done();
}
EXPORT_SYMBOL_GPL(cpu_hotplug_disable);

static void __cpu_hotplug_enable(void)
{
	if (WARN_ONCE(!cpu_hotplug_disabled, "Unbalanced cpu hotplug enable\n"))
		return;
	cpu_hotplug_disabled--;
}

void cpu_hotplug_enable(void)
{
	cpu_maps_update_begin();
	__cpu_hotplug_enable();
	cpu_maps_update_done();
}
EXPORT_SYMBOL_GPL(cpu_hotplug_enable);

#else

static void lockdep_acquire_cpus_lock(void)
{
}

static void lockdep_release_cpus_lock(void)
{
}

#endif	/* CONFIG_HOTPLUG_CPU */

/*
 * Architectures that need SMT-specific errata handling during SMT hotplug
 * should override this.
 */
void __weak arch_smt_update(void) { }

#ifdef CONFIG_HOTPLUG_SMT
enum cpuhp_smt_control cpu_smt_control __read_mostly = CPU_SMT_ENABLED;

void __init cpu_smt_disable(bool force)
{
	if (!cpu_smt_possible())
		return;

	if (force) {
		pr_info("SMT: Force disabled\n");
		cpu_smt_control = CPU_SMT_FORCE_DISABLED;
	} else {
		pr_info("SMT: disabled\n");
		cpu_smt_control = CPU_SMT_DISABLED;
	}
}

/*
 * The decision whether SMT is supported can only be done after the full
 * CPU identification. Called from architecture code.
 */
void __init cpu_smt_check_topology(void)
{
	if (!topology_smt_supported())
		cpu_smt_control = CPU_SMT_NOT_SUPPORTED;
}

static int __init smt_cmdline_disable(char *str)
{
	cpu_smt_disable(str && !strcmp(str, "force"));
	return 0;
}
early_param("nosmt", smt_cmdline_disable);

static inline bool cpu_smt_allowed(unsigned int cpu)
{
	if (cpu_smt_control == CPU_SMT_ENABLED)
		return true;

	if (topology_is_primary_thread(cpu))
		return true;

	/*
	 * On x86 it's required to boot all logical CPUs at least once so
	 * that the init code can get a chance to set CR4.MCE on each
	 * CPU. Otherwise, a broadcasted MCE observing CR4.MCE=0b on any
	 * core will shutdown the machine.
	 */
	return !cpumask_test_cpu(cpu, &cpus_booted_once_mask);
}

/* Returns true if SMT is not supported of forcefully (irreversibly) disabled */
bool cpu_smt_possible(void)
{
	return cpu_smt_control != CPU_SMT_FORCE_DISABLED &&
		cpu_smt_control != CPU_SMT_NOT_SUPPORTED;
}
EXPORT_SYMBOL_GPL(cpu_smt_possible);
#else
static inline bool cpu_smt_allowed(unsigned int cpu) { return true; }
#endif

static inline enum cpuhp_state
cpuhp_set_state(struct cpuhp_cpu_state *st, enum cpuhp_state target)
{
	enum cpuhp_state prev_state = st->state;

	st->rollback = false;
	st->last = NULL;

	st->target = target;
	st->single = false;
	st->bringup = st->state < target;

	return prev_state;
}

static inline void
cpuhp_reset_state(struct cpuhp_cpu_state *st, enum cpuhp_state prev_state)
{
	st->rollback = true;

	/*
	 * If we have st->last we need to undo partial multi_instance of this
	 * state first. Otherwise start undo at the previous state.
	 */
	if (!st->last) {
		if (st->bringup)
			st->state--;
		else
			st->state++;
	}

	st->target = prev_state;
	st->bringup = !st->bringup;
}

/* Regular hotplug invocation of the AP hotplug thread */
static void __cpuhp_kick_ap(struct cpuhp_cpu_state *st)
{
	if (!st->single && st->state == st->target)
		return;

	st->result = 0;
	/*
	 * Make sure the above stores are visible before should_run becomes
	 * true. Paired with the mb() above in cpuhp_thread_fun()
	 */
	smp_mb();
	st->should_run = true;
	wake_up_process(st->thread);
	wait_for_ap_thread(st, st->bringup);
}

static int cpuhp_kick_ap(struct cpuhp_cpu_state *st, enum cpuhp_state target)
{
	enum cpuhp_state prev_state;
	int ret;

	prev_state = cpuhp_set_state(st, target);
	__cpuhp_kick_ap(st);
	if ((ret = st->result)) {
		cpuhp_reset_state(st, prev_state);
		__cpuhp_kick_ap(st);
	}

	return ret;
}

static int bringup_wait_for_ap(unsigned int cpu)
{
	struct cpuhp_cpu_state *st = per_cpu_ptr(&cpuhp_state, cpu);

	/* Wait for the CPU to reach CPUHP_AP_ONLINE_IDLE */
	wait_for_ap_thread(st, true);
	if (WARN_ON_ONCE((!cpu_online(cpu))))
		return -ECANCELED;

	/* Unpark the hotplug thread of the target cpu */
	kthread_unpark(st->thread);

	/*
	 * SMT soft disabling on X86 requires to bring the CPU out of the
	 * BIOS 'wait for SIPI' state in order to set the CR4.MCE bit.  The
	 * CPU marked itself as booted_once in notify_cpu_starting() so the
	 * cpu_smt_allowed() check will now return false if this is not the
	 * primary sibling.
	 */
	if (!cpu_smt_allowed(cpu))
		return -ECANCELED;

	if (st->target <= CPUHP_AP_ONLINE_IDLE)
		return 0;

	return cpuhp_kick_ap(st, st->target);
}

static int bringup_cpu(unsigned int cpu)
{
	struct task_struct *idle = idle_thread_get(cpu);
	int ret;

	/*
<<<<<<< HEAD
	* Reset stale stack state from the last time this CPU was online.
	*/
=======
	 * Reset stale stack state from the last time this CPU was online.
	 */
>>>>>>> 334f1c6b
	scs_task_reset(idle);
	kasan_unpoison_task_stack(idle);

	/*
	 * Some architectures have to walk the irq descriptors to
	 * setup the vector space for the cpu which comes online.
	 * Prevent irq alloc/free across the bringup.
	 */
	irq_lock_sparse();

	/* Arch-specific enabling code. */
	ret = __cpu_up(cpu, idle);
	irq_unlock_sparse();
	if (ret)
		return ret;
	return bringup_wait_for_ap(cpu);
}

static int finish_cpu(unsigned int cpu)
{
	struct task_struct *idle = idle_thread_get(cpu);
	struct mm_struct *mm = idle->active_mm;

	/*
	 * idle_task_exit() will have switched to &init_mm, now
	 * clean up any remaining active_mm state.
	 */
	if (mm != &init_mm)
		idle->active_mm = &init_mm;
	mmdrop(mm);
	return 0;
}

/*
 * Hotplug state machine related functions
 */

static void undo_cpu_up(unsigned int cpu, struct cpuhp_cpu_state *st)
{
	for (st->state--; st->state > st->target; st->state--)
		cpuhp_invoke_callback(cpu, st->state, false, NULL, NULL);
}

static inline bool can_rollback_cpu(struct cpuhp_cpu_state *st)
{
	if (IS_ENABLED(CONFIG_HOTPLUG_CPU))
		return true;
	/*
	 * When CPU hotplug is disabled, then taking the CPU down is not
	 * possible because takedown_cpu() and the architecture and
	 * subsystem specific mechanisms are not available. So the CPU
	 * which would be completely unplugged again needs to stay around
	 * in the current state.
	 */
	return st->state <= CPUHP_BRINGUP_CPU;
}

static int cpuhp_up_callbacks(unsigned int cpu, struct cpuhp_cpu_state *st,
			      enum cpuhp_state target)
{
	enum cpuhp_state prev_state = st->state;
	int ret = 0;

	while (st->state < target) {
		st->state++;
		ret = cpuhp_invoke_callback(cpu, st->state, true, NULL, NULL);
		if (ret) {
			if (can_rollback_cpu(st)) {
				st->target = prev_state;
				undo_cpu_up(cpu, st);
			}
			break;
		}
	}
	return ret;
}

/*
 * The cpu hotplug threads manage the bringup and teardown of the cpus
 */
static void cpuhp_create(unsigned int cpu)
{
	struct cpuhp_cpu_state *st = per_cpu_ptr(&cpuhp_state, cpu);

	init_completion(&st->done_up);
	init_completion(&st->done_down);
}

static int cpuhp_should_run(unsigned int cpu)
{
	struct cpuhp_cpu_state *st = this_cpu_ptr(&cpuhp_state);

	return st->should_run;
}

/*
 * Execute teardown/startup callbacks on the plugged cpu. Also used to invoke
 * callbacks when a state gets [un]installed at runtime.
 *
 * Each invocation of this function by the smpboot thread does a single AP
 * state callback.
 *
 * It has 3 modes of operation:
 *  - single: runs st->cb_state
 *  - up:     runs ++st->state, while st->state < st->target
 *  - down:   runs st->state--, while st->state > st->target
 *
 * When complete or on error, should_run is cleared and the completion is fired.
 */
static void cpuhp_thread_fun(unsigned int cpu)
{
	struct cpuhp_cpu_state *st = this_cpu_ptr(&cpuhp_state);
	bool bringup = st->bringup;
	enum cpuhp_state state;

	if (WARN_ON_ONCE(!st->should_run))
		return;

	/*
	 * ACQUIRE for the cpuhp_should_run() load of ->should_run. Ensures
	 * that if we see ->should_run we also see the rest of the state.
	 */
	smp_mb();

	/*
	 * The BP holds the hotplug lock, but we're now running on the AP,
	 * ensure that anybody asserting the lock is held, will actually find
	 * it so.
	 */
	lockdep_acquire_cpus_lock();
	cpuhp_lock_acquire(bringup);

	if (st->single) {
		state = st->cb_state;
		st->should_run = false;
	} else {
		if (bringup) {
			st->state++;
			state = st->state;
			st->should_run = (st->state < st->target);
			WARN_ON_ONCE(st->state > st->target);
		} else {
			state = st->state;
			st->state--;
			st->should_run = (st->state > st->target);
			WARN_ON_ONCE(st->state < st->target);
		}
	}

	WARN_ON_ONCE(!cpuhp_is_ap_state(state));

	if (cpuhp_is_atomic_state(state)) {
		local_irq_disable();
		st->result = cpuhp_invoke_callback(cpu, state, bringup, st->node, &st->last);
		local_irq_enable();

		/*
		 * STARTING/DYING must not fail!
		 */
		WARN_ON_ONCE(st->result);
	} else {
		st->result = cpuhp_invoke_callback(cpu, state, bringup, st->node, &st->last);
	}

	if (st->result) {
		/*
		 * If we fail on a rollback, we're up a creek without no
		 * paddle, no way forward, no way back. We loose, thanks for
		 * playing.
		 */
		WARN_ON_ONCE(st->rollback);
		st->should_run = false;
	}

	cpuhp_lock_release(bringup);
	lockdep_release_cpus_lock();

	if (!st->should_run)
		complete_ap_thread(st, bringup);
}

/* Invoke a single callback on a remote cpu */
static int
cpuhp_invoke_ap_callback(int cpu, enum cpuhp_state state, bool bringup,
			 struct hlist_node *node)
{
	struct cpuhp_cpu_state *st = per_cpu_ptr(&cpuhp_state, cpu);
	int ret;

	if (!cpu_online(cpu))
		return 0;

	cpuhp_lock_acquire(false);
	cpuhp_lock_release(false);

	cpuhp_lock_acquire(true);
	cpuhp_lock_release(true);

	/*
	 * If we are up and running, use the hotplug thread. For early calls
	 * we invoke the thread function directly.
	 */
	if (!st->thread)
		return cpuhp_invoke_callback(cpu, state, bringup, node, NULL);

	st->rollback = false;
	st->last = NULL;

	st->node = node;
	st->bringup = bringup;
	st->cb_state = state;
	st->single = true;

	__cpuhp_kick_ap(st);

	/*
	 * If we failed and did a partial, do a rollback.
	 */
	if ((ret = st->result) && st->last) {
		st->rollback = true;
		st->bringup = !bringup;

		__cpuhp_kick_ap(st);
	}

	/*
	 * Clean up the leftovers so the next hotplug operation wont use stale
	 * data.
	 */
	st->node = st->last = NULL;
	return ret;
}

static int cpuhp_kick_ap_work(unsigned int cpu)
{
	struct cpuhp_cpu_state *st = per_cpu_ptr(&cpuhp_state, cpu);
	enum cpuhp_state prev_state = st->state;
	int ret;

	cpuhp_lock_acquire(false);
	cpuhp_lock_release(false);

	cpuhp_lock_acquire(true);
	cpuhp_lock_release(true);

	trace_cpuhp_enter(cpu, st->target, prev_state, cpuhp_kick_ap_work);
	ret = cpuhp_kick_ap(st, st->target);
	trace_cpuhp_exit(cpu, st->state, prev_state, ret);

	return ret;
}

static struct smp_hotplug_thread cpuhp_threads = {
	.store			= &cpuhp_state.thread,
	.create			= &cpuhp_create,
	.thread_should_run	= cpuhp_should_run,
	.thread_fn		= cpuhp_thread_fun,
	.thread_comm		= "cpuhp/%u",
	.selfparking		= true,
};

void __init cpuhp_threads_init(void)
{
	BUG_ON(smpboot_register_percpu_thread(&cpuhp_threads));
	kthread_unpark(this_cpu_read(cpuhp_state.thread));
}

/*
 *
 * Serialize hotplug trainwrecks outside of the cpu_hotplug_lock
 * protected region.
 *
 * The operation is still serialized against concurrent CPU hotplug via
 * cpu_add_remove_lock, i.e. CPU map protection.  But it is _not_
 * serialized against other hotplug related activity like adding or
 * removing of state callbacks and state instances, which invoke either the
 * startup or the teardown callback of the affected state.
 *
 * This is required for subsystems which are unfixable vs. CPU hotplug and
 * evade lock inversion problems by scheduling work which has to be
 * completed _before_ cpu_up()/_cpu_down() returns.
 *
 * Don't even think about adding anything to this for any new code or even
 * drivers. It's only purpose is to keep existing lock order trainwrecks
 * working.
 *
 * For cpu_down() there might be valid reasons to finish cleanups which are
 * not required to be done under cpu_hotplug_lock, but that's a different
 * story and would be not invoked via this.
 */
static void cpu_up_down_serialize_trainwrecks(bool tasks_frozen)
{
	/*
	 * cpusets delegate hotplug operations to a worker to "solve" the
	 * lock order problems. Wait for the worker, but only if tasks are
	 * _not_ frozen (suspend, hibernate) as that would wait forever.
	 *
	 * The wait is required because otherwise the hotplug operation
	 * returns with inconsistent state, which could even be observed in
	 * user space when a new CPU is brought up. The CPU plug uevent
	 * would be delivered and user space reacting on it would fail to
	 * move tasks to the newly plugged CPU up to the point where the
	 * work has finished because up to that point the newly plugged CPU
	 * is not assignable in cpusets/cgroups. On unplug that's not
	 * necessarily a visible issue, but it is still inconsistent state,
	 * which is the real problem which needs to be "fixed". This can't
	 * prevent the transient state between scheduling the work and
	 * returning from waiting for it.
	 */
	if (!tasks_frozen)
		cpuset_wait_for_hotplug();
}

#ifdef CONFIG_HOTPLUG_CPU
#ifndef arch_clear_mm_cpumask_cpu
#define arch_clear_mm_cpumask_cpu(cpu, mm) cpumask_clear_cpu(cpu, mm_cpumask(mm))
#endif

/**
 * clear_tasks_mm_cpumask - Safely clear tasks' mm_cpumask for a CPU
 * @cpu: a CPU id
 *
 * This function walks all processes, finds a valid mm struct for each one and
 * then clears a corresponding bit in mm's cpumask.  While this all sounds
 * trivial, there are various non-obvious corner cases, which this function
 * tries to solve in a safe manner.
 *
 * Also note that the function uses a somewhat relaxed locking scheme, so it may
 * be called only for an already offlined CPU.
 */
void clear_tasks_mm_cpumask(int cpu)
{
	struct task_struct *p;

	/*
	 * This function is called after the cpu is taken down and marked
	 * offline, so its not like new tasks will ever get this cpu set in
	 * their mm mask. -- Peter Zijlstra
	 * Thus, we may use rcu_read_lock() here, instead of grabbing
	 * full-fledged tasklist_lock.
	 */
	WARN_ON(cpu_online(cpu));
	rcu_read_lock();
	for_each_process(p) {
		struct task_struct *t;

		/*
		 * Main thread might exit, but other threads may still have
		 * a valid mm. Find one.
		 */
		t = find_lock_task_mm(p);
		if (!t)
			continue;
		arch_clear_mm_cpumask_cpu(cpu, t->mm);
		task_unlock(t);
	}
	rcu_read_unlock();
}

/* Take this CPU down. */
static int take_cpu_down(void *_param)
{
	struct cpuhp_cpu_state *st = this_cpu_ptr(&cpuhp_state);
	enum cpuhp_state target = max((int)st->target, CPUHP_AP_OFFLINE);
	int err, cpu = smp_processor_id();
	int ret;

	/* Ensure this CPU doesn't handle any more interrupts. */
	err = __cpu_disable();
	if (err < 0)
		return err;

	/*
	 * We get here while we are in CPUHP_TEARDOWN_CPU state and we must not
	 * do this step again.
	 */
	WARN_ON(st->state != CPUHP_TEARDOWN_CPU);
	st->state--;
	/* Invoke the former CPU_DYING callbacks */
	for (; st->state > target; st->state--) {
		ret = cpuhp_invoke_callback(cpu, st->state, false, NULL, NULL);
		/*
		 * DYING must not fail!
		 */
		WARN_ON_ONCE(ret);
	}

	/* Give up timekeeping duties */
	tick_handover_do_timer();
	/* Remove CPU from timer broadcasting */
	tick_offline_cpu(cpu);
	/* Park the stopper thread */
	stop_machine_park(cpu);
	return 0;
}

static int takedown_cpu(unsigned int cpu)
{
	struct cpuhp_cpu_state *st = per_cpu_ptr(&cpuhp_state, cpu);
	int err;

	/* Park the smpboot threads */
	kthread_park(per_cpu_ptr(&cpuhp_state, cpu)->thread);

	/*
	 * Prevent irq alloc/free while the dying cpu reorganizes the
	 * interrupt affinities.
	 */
	irq_lock_sparse();

	/*
	 * So now all preempt/rcu users must observe !cpu_active().
	 */
	err = stop_machine_cpuslocked(take_cpu_down, NULL, cpumask_of(cpu));
	if (err) {
		/* CPU refused to die */
		irq_unlock_sparse();
		/* Unpark the hotplug thread so we can rollback there */
		kthread_unpark(per_cpu_ptr(&cpuhp_state, cpu)->thread);
		return err;
	}
	BUG_ON(cpu_online(cpu));

	/*
	 * The teardown callback for CPUHP_AP_SCHED_STARTING will have removed
	 * all runnable tasks from the CPU, there's only the idle task left now
	 * that the migration thread is done doing the stop_machine thing.
	 *
	 * Wait for the stop thread to go away.
	 */
	wait_for_ap_thread(st, false);
	BUG_ON(st->state != CPUHP_AP_IDLE_DEAD);

	/* Interrupts are moved away from the dying cpu, reenable alloc/free */
	irq_unlock_sparse();

	hotplug_cpu__broadcast_tick_pull(cpu);
	/* This actually kills the CPU. */
	__cpu_die(cpu);

	tick_cleanup_dead_cpu(cpu);
	rcutree_migrate_callbacks(cpu);
	return 0;
}

static void cpuhp_complete_idle_dead(void *arg)
{
	struct cpuhp_cpu_state *st = arg;

	complete_ap_thread(st, false);
}

void cpuhp_report_idle_dead(void)
{
	struct cpuhp_cpu_state *st = this_cpu_ptr(&cpuhp_state);

	BUG_ON(st->state != CPUHP_AP_OFFLINE);
	rcu_report_dead(smp_processor_id());
	st->state = CPUHP_AP_IDLE_DEAD;
	/*
	 * We cannot call complete after rcu_report_dead() so we delegate it
	 * to an online cpu.
	 */
	smp_call_function_single(cpumask_first(cpu_online_mask),
				 cpuhp_complete_idle_dead, st, 0);
}

static void undo_cpu_down(unsigned int cpu, struct cpuhp_cpu_state *st)
{
	for (st->state++; st->state < st->target; st->state++)
		cpuhp_invoke_callback(cpu, st->state, true, NULL, NULL);
}

static int cpuhp_down_callbacks(unsigned int cpu, struct cpuhp_cpu_state *st,
				enum cpuhp_state target)
{
	enum cpuhp_state prev_state = st->state;
	int ret = 0;

	for (; st->state > target; st->state--) {
		ret = cpuhp_invoke_callback(cpu, st->state, false, NULL, NULL);
		if (ret) {
			st->target = prev_state;
			if (st->state < prev_state)
				undo_cpu_down(cpu, st);
			break;
		}
	}
	return ret;
}

/* Requires cpu_add_remove_lock to be held */
static int __ref _cpu_down(unsigned int cpu, int tasks_frozen,
			   enum cpuhp_state target)
{
	struct cpuhp_cpu_state *st = per_cpu_ptr(&cpuhp_state, cpu);
	int prev_state, ret = 0;

	if (num_active_cpus() == 1 && cpu_active(cpu))
		return -EBUSY;

	if (!cpu_present(cpu))
		return -EINVAL;

	cpus_write_lock();

	cpuhp_tasks_frozen = tasks_frozen;

	prev_state = cpuhp_set_state(st, target);
	/*
	 * If the current CPU state is in the range of the AP hotplug thread,
	 * then we need to kick the thread.
	 */
	if (st->state > CPUHP_TEARDOWN_CPU) {
		st->target = max((int)target, CPUHP_TEARDOWN_CPU);
		ret = cpuhp_kick_ap_work(cpu);
		/*
		 * The AP side has done the error rollback already. Just
		 * return the error code..
		 */
		if (ret)
			goto out;

		/*
		 * We might have stopped still in the range of the AP hotplug
		 * thread. Nothing to do anymore.
		 */
		if (st->state > CPUHP_TEARDOWN_CPU)
			goto out;

		st->target = target;
	}
	/*
	 * The AP brought itself down to CPUHP_TEARDOWN_CPU. So we need
	 * to do the further cleanups.
	 */
	ret = cpuhp_down_callbacks(cpu, st, target);
	if (ret && st->state == CPUHP_TEARDOWN_CPU && st->state < prev_state) {
		cpuhp_reset_state(st, prev_state);
		__cpuhp_kick_ap(st);
	}

out:
	cpus_write_unlock();
	/*
	 * Do post unplug cleanup. This is still protected against
	 * concurrent CPU hotplug via cpu_add_remove_lock.
	 */
	lockup_detector_cleanup();
	arch_smt_update();
	cpu_up_down_serialize_trainwrecks(tasks_frozen);
	return ret;
}

static int cpu_down_maps_locked(unsigned int cpu, enum cpuhp_state target)
{
	if (cpu_hotplug_disabled)
		return -EBUSY;
	return _cpu_down(cpu, 0, target);
}

static int cpu_down(unsigned int cpu, enum cpuhp_state target)
{
	int err;

	trace_android_vh_cpu_down(NULL);

	cpu_maps_update_begin();
	err = cpu_down_maps_locked(cpu, target);
	cpu_maps_update_done();
	return err;
}

/**
 * cpu_device_down - Bring down a cpu device
 * @dev: Pointer to the cpu device to offline
 *
 * This function is meant to be used by device core cpu subsystem only.
 *
 * Other subsystems should use remove_cpu() instead.
 */
int cpu_device_down(struct device *dev)
{
	return cpu_down(dev->id, CPUHP_OFFLINE);
}

int remove_cpu(unsigned int cpu)
{
	int ret;

	lock_device_hotplug();
	ret = device_offline(get_cpu_device(cpu));
	unlock_device_hotplug();

	return ret;
}
EXPORT_SYMBOL_GPL(remove_cpu);

extern bool dl_cpu_busy(unsigned int cpu);

int __pause_drain_rq(struct cpumask *cpus)
{
	unsigned int cpu;
	int err = 0;

	/*
	 * Disabling preemption avoids that one of the stopper, started from
	 * sched_cpu_drain_rq(), blocks firing draining for the whole cpumask.
	 */
	preempt_disable();
	for_each_cpu(cpu, cpus) {
		err = sched_cpu_drain_rq(cpu);
		if (err)
			break;
	}
	preempt_enable();

	return err;
}

void __wait_drain_rq(struct cpumask *cpus)
{
	unsigned int cpu;

	for_each_cpu(cpu, cpus)
		sched_cpu_drain_rq_wait(cpu);
}

/* if rt task, set to cfs and return previous prio */
static int pause_reduce_prio(void)
{
	int prev_prio = -1;

	if (current->prio < MAX_RT_PRIO) {
		struct sched_param param = { .sched_priority = 0 };

		prev_prio = current->prio;
		sched_setscheduler_nocheck(current, SCHED_NORMAL, &param);
	}

	return prev_prio;
}

/* if previous prio was set, restore */
static void pause_restore_prio(int prev_prio)
{
	if (prev_prio >= 0 && prev_prio < MAX_RT_PRIO) {
		struct sched_param param = { .sched_priority = MAX_RT_PRIO-1-prev_prio };

		sched_setscheduler_nocheck(current, SCHED_FIFO, &param);
	}
}

int pause_cpus(struct cpumask *cpus)
{
	int err = 0;
	int cpu;
	u64 start_time = 0;
	int prev_prio;

	start_time = sched_clock();

	cpu_maps_update_begin();

	if (cpu_hotplug_disabled) {
		err = -EBUSY;
		goto err_cpu_maps_update;
	}

	/* Pausing an already inactive CPU isn't an error */
	cpumask_and(cpus, cpus, cpu_active_mask);

	for_each_cpu(cpu, cpus) {
		if (!cpu_online(cpu) || dl_cpu_busy(cpu) ||
			get_cpu_device(cpu)->offline_disabled == true) {
			err = -EBUSY;
			goto err_cpu_maps_update;
		}
	}

	if (cpumask_weight(cpus) >= num_active_cpus()) {
		err = -EBUSY;
		goto err_cpu_maps_update;
	}

	if (cpumask_empty(cpus))
		goto err_cpu_maps_update;

	/*
	 * Lazy migration:
	 *
	 * We do care about how fast a CPU can go idle and stay this in this
	 * state. If we try to take the cpus_write_lock() here, we would have
	 * to wait for a few dozens of ms, as this function might schedule.
	 * However, we can, as a first step, flip the active mask and migrate
	 * anything currently on the run-queue, to give a chance to the paused
	 * CPUs to reach quickly an idle state. There's a risk meanwhile for
	 * another CPU to observe an out-of-date active_mask or to incompletely
	 * update a cpuset. Both problems would be resolved later in the slow
	 * path, which ensures active_mask synchronization, triggers a cpuset
	 * rebuild and migrate any task that would have escaped the lazy
	 * migration.
	 */
	for_each_cpu(cpu, cpus)
		set_cpu_active(cpu, false);
	err = __pause_drain_rq(cpus);
	if (err) {
		__wait_drain_rq(cpus);
		for_each_cpu(cpu, cpus)
			set_cpu_active(cpu, true);
		goto err_cpu_maps_update;
	}

	prev_prio = pause_reduce_prio();

	/*
	 * Slow path deactivation:
	 *
	 * Now that paused CPUs are most likely idle, we can go through a
	 * complete scheduler deactivation.
	 *
	 * The cpu_active_mask being already set and cpus_write_lock calling
	 * synchronize_rcu(), we know that all preempt-disabled and RCU users
	 * will observe the updated value.
	 */
	cpus_write_lock();

	__wait_drain_rq(cpus);

	cpuhp_tasks_frozen = 0;

	if (sched_cpus_deactivate_nosync(cpus)) {
		err = -EBUSY;
		goto err_cpus_write_unlock;
	}

	err = __pause_drain_rq(cpus);
	__wait_drain_rq(cpus);
	if (err) {
		for_each_cpu(cpu, cpus)
			sched_cpu_activate(cpu);
		goto err_cpus_write_unlock;
	}

	/*
	 * Even if living on the side of the regular HP path, pause is using
	 * one of the HP step (CPUHP_AP_ACTIVE). This should be reflected on the
	 * current state of the CPU.
	 */
	for_each_cpu(cpu, cpus) {
		struct cpuhp_cpu_state *st = per_cpu_ptr(&cpuhp_state, cpu);

		st->state = CPUHP_AP_ACTIVE - 1;
		st->target = st->state;
	}

err_cpus_write_unlock:
	cpus_write_unlock();
	pause_restore_prio(prev_prio);
err_cpu_maps_update:
	cpu_maps_update_done();

	trace_cpuhp_pause(cpus, start_time, 1);

	return err;
}
EXPORT_SYMBOL_GPL(pause_cpus);

int resume_cpus(struct cpumask *cpus)
{
	unsigned int cpu;
	int err = 0;
	u64 start_time = 0;
	int prev_prio;

	start_time = sched_clock();

	cpu_maps_update_begin();

	if (cpu_hotplug_disabled) {
		err = -EBUSY;
		goto err_cpu_maps_update;
	}

	/* Resuming an already active CPU isn't an error */
	cpumask_andnot(cpus, cpus, cpu_active_mask);

	for_each_cpu(cpu, cpus) {
		if (!cpu_online(cpu)) {
			err = -EBUSY;
			goto err_cpu_maps_update;
		}
	}

	if (cpumask_empty(cpus))
		goto err_cpu_maps_update;

	for_each_cpu(cpu, cpus)
		set_cpu_active(cpu, true);

	trace_android_rvh_resume_cpus(cpus, &err);
	if (err)
		goto err_cpu_maps_update;

	prev_prio = pause_reduce_prio();

<<<<<<< HEAD
	/* Lazy Resume. Build domains through schedule a workqueue on
	 * resuming cpu. This is so that the resuming cpu can work more
	 * early, and cannot add additional load to other busy cpu.
	 */
	cpuset_update_active_cpus_affine(cpumask_first(cpus));
=======
	/* Lazy Resume.  Build domains immediately instead of scheduling
	 * a workqueue.  This is so that the cpu can pull load when
	 * sent a load balancing kick.
	 */
	cpuset_hotplug_workfn(NULL);
>>>>>>> 334f1c6b

	cpus_write_lock();

	cpuhp_tasks_frozen = 0;

	if (sched_cpus_activate(cpus)) {
		err = -EBUSY;
		goto err_cpus_write_unlock;
	}

	/*
	 * see pause_cpus.
	 */
	for_each_cpu(cpu, cpus) {
		struct cpuhp_cpu_state *st = per_cpu_ptr(&cpuhp_state, cpu);

		st->state = CPUHP_ONLINE;
		st->target = st->state;
	}

err_cpus_write_unlock:
	cpus_write_unlock();
	pause_restore_prio(prev_prio);
err_cpu_maps_update:
	cpu_maps_update_done();

	trace_cpuhp_pause(cpus, start_time, 0);

	return err;
}
EXPORT_SYMBOL_GPL(resume_cpus);

void smp_shutdown_nonboot_cpus(unsigned int primary_cpu)
{
	unsigned int cpu;
	int error;

	cpu_maps_update_begin();

	/*
	 * Make certain the cpu I'm about to reboot on is online.
	 *
	 * This is inline to what migrate_to_reboot_cpu() already do.
	 */
	if (!cpu_online(primary_cpu))
		primary_cpu = cpumask_first(cpu_online_mask);

	for_each_online_cpu(cpu) {
		if (cpu == primary_cpu)
			continue;

		error = cpu_down_maps_locked(cpu, CPUHP_OFFLINE);
		if (error) {
			pr_err("Failed to offline CPU%d - error=%d",
				cpu, error);
			break;
		}
	}

	/*
	 * Ensure all but the reboot CPU are offline.
	 */
	BUG_ON(num_online_cpus() > 1);

	/*
	 * Make sure the CPUs won't be enabled by someone else after this
	 * point. Kexec will reboot to a new kernel shortly resetting
	 * everything along the way.
	 */
	cpu_hotplug_disabled++;

	cpu_maps_update_done();
}

#else
#define takedown_cpu		NULL
#endif /*CONFIG_HOTPLUG_CPU*/

/**
 * notify_cpu_starting(cpu) - Invoke the callbacks on the starting CPU
 * @cpu: cpu that just started
 *
 * It must be called by the arch code on the new cpu, before the new cpu
 * enables interrupts and before the "boot" cpu returns from __cpu_up().
 */
void notify_cpu_starting(unsigned int cpu)
{
	struct cpuhp_cpu_state *st = per_cpu_ptr(&cpuhp_state, cpu);
	enum cpuhp_state target = min((int)st->target, CPUHP_AP_ONLINE);
	int ret;

	rcu_cpu_starting(cpu);	/* Enables RCU usage on this CPU. */
	cpumask_set_cpu(cpu, &cpus_booted_once_mask);
	while (st->state < target) {
		st->state++;
		ret = cpuhp_invoke_callback(cpu, st->state, true, NULL, NULL);
		/*
		 * STARTING must not fail!
		 */
		WARN_ON_ONCE(ret);
	}
}

/*
 * Called from the idle task. Wake up the controlling task which brings the
 * hotplug thread of the upcoming CPU up and then delegates the rest of the
 * online bringup to the hotplug thread.
 */
void cpuhp_online_idle(enum cpuhp_state state)
{
	struct cpuhp_cpu_state *st = this_cpu_ptr(&cpuhp_state);

	/* Happens for the boot cpu */
	if (state != CPUHP_AP_ONLINE_IDLE)
		return;

	/*
	 * Unpart the stopper thread before we start the idle loop (and start
	 * scheduling); this ensures the stopper task is always available.
	 */
	stop_machine_unpark(smp_processor_id());

	st->state = CPUHP_AP_ONLINE_IDLE;
	complete_ap_thread(st, true);
}

static int switch_to_rt_policy(void)
{
	struct sched_param param = { .sched_priority = MAX_RT_PRIO - 1 };
	unsigned int policy = current->policy;

	if (policy == SCHED_NORMAL)
		/* Switch to SCHED_FIFO from SCHED_NORMAL. */
		return sched_setscheduler_nocheck(current, SCHED_FIFO, &param);
	else
		return 1;
}

static int switch_to_fair_policy(void)
{
	struct sched_param param = { .sched_priority = 0 };

	return sched_setscheduler_nocheck(current, SCHED_NORMAL, &param);
}

/* Requires cpu_add_remove_lock to be held */
static int _cpu_up(unsigned int cpu, int tasks_frozen, enum cpuhp_state target)
{
	struct cpuhp_cpu_state *st = per_cpu_ptr(&cpuhp_state, cpu);
	struct task_struct *idle;
	int ret = 0;

	cpus_write_lock();

	if (!cpu_present(cpu)) {
		ret = -EINVAL;
		goto out;
	}

	/*
	 * The caller of cpu_up() might have raced with another
	 * caller. Nothing to do.
	 */
	if (st->state >= target)
		goto out;

	if (st->state == CPUHP_OFFLINE) {
		/* Let it fail before we try to bring the cpu up */
		idle = idle_thread_get(cpu);
		if (IS_ERR(idle)) {
			ret = PTR_ERR(idle);
			goto out;
		}
	}

	cpuhp_tasks_frozen = tasks_frozen;

	cpuhp_set_state(st, target);
	/*
	 * If the current CPU state is in the range of the AP hotplug thread,
	 * then we need to kick the thread once more.
	 */
	if (st->state > CPUHP_BRINGUP_CPU) {
		ret = cpuhp_kick_ap_work(cpu);
		/*
		 * The AP side has done the error rollback already. Just
		 * return the error code..
		 */
		if (ret)
			goto out;
	}

	/*
	 * Try to reach the target state. We max out on the BP at
	 * CPUHP_BRINGUP_CPU. After that the AP hotplug thread is
	 * responsible for bringing it up to the target state.
	 */
	target = min((int)target, CPUHP_BRINGUP_CPU);
	ret = cpuhp_up_callbacks(cpu, st, target);
out:
	cpus_write_unlock();
	arch_smt_update();
	cpu_up_down_serialize_trainwrecks(tasks_frozen);
	return ret;
}

static int cpu_up(unsigned int cpu, enum cpuhp_state target)
{
	int err = 0;
	int switch_err;

	if (!cpu_possible(cpu)) {
		pr_err("can't online cpu %d because it is not configured as may-hotadd at boot time\n",
		       cpu);
#if defined(CONFIG_IA64)
		pr_err("please check additional_cpus= boot parameter\n");
#endif
		return -EINVAL;
	}

<<<<<<< HEAD
	trace_android_vh_cpu_up(cpu);
=======
	trace_android_vh_cpu_up(NULL);
>>>>>>> 334f1c6b

	/*
	 * CPU hotplug operations consists of many steps and each step
	 * calls a callback of core kernel subsystem. CPU hotplug-in
	 * operation may get preempted by other CFS tasks and whole
	 * operation of cpu hotplug in CPU gets delayed. Switch the
	 * current task to SCHED_FIFO from SCHED_NORMAL, so that
	 * hotplug in operation may complete quickly in heavy loaded
	 * conditions and new CPU will start handle the workload.
	 */

	switch_err = switch_to_rt_policy();

	err = try_online_node(cpu_to_node(cpu));
	if (err)
		goto switch_out;

	cpu_maps_update_begin();

	if (cpu_hotplug_disabled) {
		err = -EBUSY;
		goto out;
	}
	if (!cpu_smt_allowed(cpu)) {
		err = -EPERM;
		goto out;
	}

	err = _cpu_up(cpu, 0, target);
out:
	cpu_maps_update_done();
switch_out:
	if (!switch_err) {
		switch_err = switch_to_fair_policy();
		if (switch_err)
			pr_err("Hotplug policy switch err=%d Task %s pid=%d\n",
				switch_err, current->comm, current->pid);
	}

	return err;
}

/**
 * cpu_device_up - Bring up a cpu device
 * @dev: Pointer to the cpu device to online
 *
 * This function is meant to be used by device core cpu subsystem only.
 *
 * Other subsystems should use add_cpu() instead.
 */
int cpu_device_up(struct device *dev)
{
	return cpu_up(dev->id, CPUHP_ONLINE);
}

int add_cpu(unsigned int cpu)
{
	int ret;

	lock_device_hotplug();
	ret = device_online(get_cpu_device(cpu));
	unlock_device_hotplug();

	return ret;
}
EXPORT_SYMBOL_GPL(add_cpu);

/**
 * bringup_hibernate_cpu - Bring up the CPU that we hibernated on
 * @sleep_cpu: The cpu we hibernated on and should be brought up.
 *
 * On some architectures like arm64, we can hibernate on any CPU, but on
 * wake up the CPU we hibernated on might be offline as a side effect of
 * using maxcpus= for example.
 */
int bringup_hibernate_cpu(unsigned int sleep_cpu)
{
	int ret;

	if (!cpu_online(sleep_cpu)) {
		pr_info("Hibernated on a CPU that is offline! Bringing CPU up.\n");
		ret = cpu_up(sleep_cpu, CPUHP_ONLINE);
		if (ret) {
			pr_err("Failed to bring hibernate-CPU up!\n");
			return ret;
		}
	}
	return 0;
}

void bringup_nonboot_cpus(unsigned int setup_max_cpus)
{
	unsigned int cpu;

	for_each_present_cpu(cpu) {
		if (num_online_cpus() >= setup_max_cpus)
			break;
		if (!cpu_online(cpu))
			cpu_up(cpu, CPUHP_ONLINE);
	}
}

#ifdef CONFIG_PM_SLEEP_SMP
static cpumask_var_t frozen_cpus;

int freeze_secondary_cpus(int primary)
{
	int cpu, error = 0;

	cpu_maps_update_begin();
	if (primary == -1) {
		primary = cpumask_first(cpu_online_mask);
		if (!housekeeping_cpu(primary, HK_FLAG_TIMER))
			primary = housekeeping_any_cpu(HK_FLAG_TIMER);
	} else {
		if (!cpu_online(primary))
			primary = cpumask_first(cpu_online_mask);
	}

	/*
	 * We take down all of the non-boot CPUs in one shot to avoid races
	 * with the userspace trying to use the CPU hotplug at the same time
	 */
	cpumask_clear(frozen_cpus);

	pr_info("Disabling non-boot CPUs ...\n");
	for_each_online_cpu(cpu) {
		if (cpu == primary)
			continue;

		if (pm_wakeup_pending()) {
			pr_info("Wakeup pending. Abort CPU freeze\n");
			error = -EBUSY;
			break;
		}

		trace_suspend_resume(TPS("CPU_OFF"), cpu, true);
		error = _cpu_down(cpu, 1, CPUHP_OFFLINE);
		trace_suspend_resume(TPS("CPU_OFF"), cpu, false);
		if (!error)
			cpumask_set_cpu(cpu, frozen_cpus);
		else {
			pr_err("Error taking CPU%d down: %d\n", cpu, error);
			break;
		}
	}

	if (!error)
		BUG_ON(num_online_cpus() > 1);
	else
		pr_err("Non-boot CPUs are not disabled\n");

	/*
	 * Make sure the CPUs won't be enabled by someone else. We need to do
	 * this even in case of failure as all freeze_secondary_cpus() users are
	 * supposed to do thaw_secondary_cpus() on the failure path.
	 */
	cpu_hotplug_disabled++;

	cpu_maps_update_done();
	return error;
}

void __weak arch_thaw_secondary_cpus_begin(void)
{
}

void __weak arch_thaw_secondary_cpus_end(void)
{
}

void thaw_secondary_cpus(void)
{
	int cpu, error;
	struct device *cpu_device;

	/* Allow everyone to use the CPU hotplug again */
	cpu_maps_update_begin();
	__cpu_hotplug_enable();
	if (cpumask_empty(frozen_cpus))
		goto out;

	pr_info("Enabling non-boot CPUs ...\n");

	arch_thaw_secondary_cpus_begin();

	for_each_cpu(cpu, frozen_cpus) {
		trace_suspend_resume(TPS("CPU_ON"), cpu, true);
		error = _cpu_up(cpu, 1, CPUHP_ONLINE);
		trace_suspend_resume(TPS("CPU_ON"), cpu, false);
		if (!error) {
			pr_info("CPU%d is up\n", cpu);
			cpu_device = get_cpu_device(cpu);
			if (!cpu_device)
				pr_err("%s: failed to get cpu%d device\n",
				       __func__, cpu);
			else
				kobject_uevent(&cpu_device->kobj, KOBJ_ONLINE);
			continue;
		}
		pr_warn("Error taking CPU%d up: %d\n", cpu, error);
	}

	arch_thaw_secondary_cpus_end();

	cpumask_clear(frozen_cpus);
out:
	cpu_maps_update_done();
}

static int __init alloc_frozen_cpus(void)
{
	if (!alloc_cpumask_var(&frozen_cpus, GFP_KERNEL|__GFP_ZERO))
		return -ENOMEM;
	return 0;
}
core_initcall(alloc_frozen_cpus);

/*
 * When callbacks for CPU hotplug notifications are being executed, we must
 * ensure that the state of the system with respect to the tasks being frozen
 * or not, as reported by the notification, remains unchanged *throughout the
 * duration* of the execution of the callbacks.
 * Hence we need to prevent the freezer from racing with regular CPU hotplug.
 *
 * This synchronization is implemented by mutually excluding regular CPU
 * hotplug and Suspend/Hibernate call paths by hooking onto the Suspend/
 * Hibernate notifications.
 */
static int
cpu_hotplug_pm_callback(struct notifier_block *nb,
			unsigned long action, void *ptr)
{
	switch (action) {

	case PM_SUSPEND_PREPARE:
	case PM_HIBERNATION_PREPARE:
		cpu_hotplug_disable();
		break;

	case PM_POST_SUSPEND:
	case PM_POST_HIBERNATION:
		cpu_hotplug_enable();
		break;

	default:
		return NOTIFY_DONE;
	}

	return NOTIFY_OK;
}


static int __init cpu_hotplug_pm_sync_init(void)
{
	/*
	 * cpu_hotplug_pm_callback has higher priority than x86
	 * bsp_pm_callback which depends on cpu_hotplug_pm_callback
	 * to disable cpu hotplug to avoid cpu hotplug race.
	 */
	pm_notifier(cpu_hotplug_pm_callback, 0);
	return 0;
}
core_initcall(cpu_hotplug_pm_sync_init);

#endif /* CONFIG_PM_SLEEP_SMP */

int __boot_cpu_id;

#endif /* CONFIG_SMP */

/* Boot processor state steps */
static struct cpuhp_step cpuhp_hp_states[] = {
	[CPUHP_OFFLINE] = {
		.name			= "offline",
		.startup.single		= NULL,
		.teardown.single	= NULL,
	},
#ifdef CONFIG_SMP
	[CPUHP_CREATE_THREADS]= {
		.name			= "threads:prepare",
		.startup.single		= smpboot_create_threads,
		.teardown.single	= NULL,
		.cant_stop		= true,
	},
	[CPUHP_PERF_PREPARE] = {
		.name			= "perf:prepare",
		.startup.single		= perf_event_init_cpu,
		.teardown.single	= perf_event_exit_cpu,
	},
	[CPUHP_WORKQUEUE_PREP] = {
		.name			= "workqueue:prepare",
		.startup.single		= workqueue_prepare_cpu,
		.teardown.single	= NULL,
	},
	[CPUHP_HRTIMERS_PREPARE] = {
		.name			= "hrtimers:prepare",
		.startup.single		= hrtimers_prepare_cpu,
		.teardown.single	= hrtimers_dead_cpu,
	},
	[CPUHP_SMPCFD_PREPARE] = {
		.name			= "smpcfd:prepare",
		.startup.single		= smpcfd_prepare_cpu,
		.teardown.single	= smpcfd_dead_cpu,
	},
	[CPUHP_RELAY_PREPARE] = {
		.name			= "relay:prepare",
		.startup.single		= relay_prepare_cpu,
		.teardown.single	= NULL,
	},
	[CPUHP_SLAB_PREPARE] = {
		.name			= "slab:prepare",
		.startup.single		= slab_prepare_cpu,
		.teardown.single	= slab_dead_cpu,
	},
	[CPUHP_RCUTREE_PREP] = {
		.name			= "RCU/tree:prepare",
		.startup.single		= rcutree_prepare_cpu,
		.teardown.single	= rcutree_dead_cpu,
	},
	/*
	 * On the tear-down path, timers_dead_cpu() must be invoked
	 * before blk_mq_queue_reinit_notify() from notify_dead(),
	 * otherwise a RCU stall occurs.
	 */
	[CPUHP_TIMERS_PREPARE] = {
		.name			= "timers:prepare",
		.startup.single		= timers_prepare_cpu,
		.teardown.single	= timers_dead_cpu,
	},
	/* Kicks the plugged cpu into life */
	[CPUHP_BRINGUP_CPU] = {
		.name			= "cpu:bringup",
		.startup.single		= bringup_cpu,
		.teardown.single	= finish_cpu,
		.cant_stop		= true,
	},
	/* Final state before CPU kills itself */
	[CPUHP_AP_IDLE_DEAD] = {
		.name			= "idle:dead",
	},
	/*
	 * Last state before CPU enters the idle loop to die. Transient state
	 * for synchronization.
	 */
	[CPUHP_AP_OFFLINE] = {
		.name			= "ap:offline",
		.cant_stop		= true,
	},
	/* First state is scheduler control. Interrupts are disabled */
	[CPUHP_AP_SCHED_STARTING] = {
		.name			= "sched:starting",
		.startup.single		= sched_cpu_starting,
		.teardown.single	= sched_cpu_dying,
	},
	[CPUHP_AP_RCUTREE_DYING] = {
		.name			= "RCU/tree:dying",
		.startup.single		= NULL,
		.teardown.single	= rcutree_dying_cpu,
	},
	[CPUHP_AP_SMPCFD_DYING] = {
		.name			= "smpcfd:dying",
		.startup.single		= NULL,
		.teardown.single	= smpcfd_dying_cpu,
	},
	/* Entry state on starting. Interrupts enabled from here on. Transient
	 * state for synchronsization */
	[CPUHP_AP_ONLINE] = {
		.name			= "ap:online",
	},
	/*
	 * Handled on controll processor until the plugged processor manages
	 * this itself.
	 */
	[CPUHP_TEARDOWN_CPU] = {
		.name			= "cpu:teardown",
		.startup.single		= NULL,
		.teardown.single	= takedown_cpu,
		.cant_stop		= true,
	},
	/* Handle smpboot threads park/unpark */
	[CPUHP_AP_SMPBOOT_THREADS] = {
		.name			= "smpboot/threads:online",
		.startup.single		= smpboot_unpark_threads,
		.teardown.single	= smpboot_park_threads,
	},
	[CPUHP_AP_IRQ_AFFINITY_ONLINE] = {
		.name			= "irq/affinity:online",
		.startup.single		= irq_affinity_online_cpu,
		.teardown.single	= NULL,
	},
	[CPUHP_AP_PERF_ONLINE] = {
		.name			= "perf:online",
		.startup.single		= perf_event_init_cpu,
		.teardown.single	= perf_event_exit_cpu,
	},
	[CPUHP_AP_WATCHDOG_ONLINE] = {
		.name			= "lockup_detector:online",
		.startup.single		= lockup_detector_online_cpu,
		.teardown.single	= lockup_detector_offline_cpu,
	},
	[CPUHP_AP_WORKQUEUE_ONLINE] = {
		.name			= "workqueue:online",
		.startup.single		= workqueue_online_cpu,
		.teardown.single	= workqueue_offline_cpu,
	},
	[CPUHP_AP_RCUTREE_ONLINE] = {
		.name			= "RCU/tree:online",
		.startup.single		= rcutree_online_cpu,
		.teardown.single	= rcutree_offline_cpu,
	},
#endif
	/*
	 * The dynamically registered state space is here
	 */

#ifdef CONFIG_SMP
	/* Last state is scheduler control setting the cpu active */
	[CPUHP_AP_ACTIVE] = {
		.name			= "sched:active",
		.startup.single		= sched_cpu_activate,
		.teardown.single	= sched_cpu_deactivate,
	},
#endif

	/* CPU is fully up and running. */
	[CPUHP_ONLINE] = {
		.name			= "online",
		.startup.single		= NULL,
		.teardown.single	= NULL,
	},
};

/* Sanity check for callbacks */
static int cpuhp_cb_check(enum cpuhp_state state)
{
	if (state <= CPUHP_OFFLINE || state >= CPUHP_ONLINE)
		return -EINVAL;
	return 0;
}

/*
 * Returns a free for dynamic slot assignment of the Online state. The states
 * are protected by the cpuhp_slot_states mutex and an empty slot is identified
 * by having no name assigned.
 */
static int cpuhp_reserve_state(enum cpuhp_state state)
{
	enum cpuhp_state i, end;
	struct cpuhp_step *step;

	switch (state) {
	case CPUHP_AP_ONLINE_DYN:
		step = cpuhp_hp_states + CPUHP_AP_ONLINE_DYN;
		end = CPUHP_AP_ONLINE_DYN_END;
		break;
	case CPUHP_BP_PREPARE_DYN:
		step = cpuhp_hp_states + CPUHP_BP_PREPARE_DYN;
		end = CPUHP_BP_PREPARE_DYN_END;
		break;
	default:
		return -EINVAL;
	}

	for (i = state; i <= end; i++, step++) {
		if (!step->name)
			return i;
	}
	WARN(1, "No more dynamic states available for CPU hotplug\n");
	return -ENOSPC;
}

static int cpuhp_store_callbacks(enum cpuhp_state state, const char *name,
				 int (*startup)(unsigned int cpu),
				 int (*teardown)(unsigned int cpu),
				 bool multi_instance)
{
	/* (Un)Install the callbacks for further cpu hotplug operations */
	struct cpuhp_step *sp;
	int ret = 0;

	/*
	 * If name is NULL, then the state gets removed.
	 *
	 * CPUHP_AP_ONLINE_DYN and CPUHP_BP_PREPARE_DYN are handed out on
	 * the first allocation from these dynamic ranges, so the removal
	 * would trigger a new allocation and clear the wrong (already
	 * empty) state, leaving the callbacks of the to be cleared state
	 * dangling, which causes wreckage on the next hotplug operation.
	 */
	if (name && (state == CPUHP_AP_ONLINE_DYN ||
		     state == CPUHP_BP_PREPARE_DYN)) {
		ret = cpuhp_reserve_state(state);
		if (ret < 0)
			return ret;
		state = ret;
	}
	sp = cpuhp_get_step(state);
	if (name && sp->name)
		return -EBUSY;

	sp->startup.single = startup;
	sp->teardown.single = teardown;
	sp->name = name;
	sp->multi_instance = multi_instance;
	INIT_HLIST_HEAD(&sp->list);
	return ret;
}

static void *cpuhp_get_teardown_cb(enum cpuhp_state state)
{
	return cpuhp_get_step(state)->teardown.single;
}

/*
 * Call the startup/teardown function for a step either on the AP or
 * on the current CPU.
 */
static int cpuhp_issue_call(int cpu, enum cpuhp_state state, bool bringup,
			    struct hlist_node *node)
{
	struct cpuhp_step *sp = cpuhp_get_step(state);
	int ret;

	/*
	 * If there's nothing to do, we done.
	 * Relies on the union for multi_instance.
	 */
	if ((bringup && !sp->startup.single) ||
	    (!bringup && !sp->teardown.single))
		return 0;
	/*
	 * The non AP bound callbacks can fail on bringup. On teardown
	 * e.g. module removal we crash for now.
	 */
#ifdef CONFIG_SMP
	if (cpuhp_is_ap_state(state))
		ret = cpuhp_invoke_ap_callback(cpu, state, bringup, node);
	else
		ret = cpuhp_invoke_callback(cpu, state, bringup, node, NULL);
#else
	ret = cpuhp_invoke_callback(cpu, state, bringup, node, NULL);
#endif
	BUG_ON(ret && !bringup);
	return ret;
}

/*
 * Called from __cpuhp_setup_state on a recoverable failure.
 *
 * Note: The teardown callbacks for rollback are not allowed to fail!
 */
static void cpuhp_rollback_install(int failedcpu, enum cpuhp_state state,
				   struct hlist_node *node)
{
	int cpu;

	/* Roll back the already executed steps on the other cpus */
	for_each_present_cpu(cpu) {
		struct cpuhp_cpu_state *st = per_cpu_ptr(&cpuhp_state, cpu);
		int cpustate = st->state;

		if (cpu >= failedcpu)
			break;

		/* Did we invoke the startup call on that cpu ? */
		if (cpustate >= state)
			cpuhp_issue_call(cpu, state, false, node);
	}
}

int __cpuhp_state_add_instance_cpuslocked(enum cpuhp_state state,
					  struct hlist_node *node,
					  bool invoke)
{
	struct cpuhp_step *sp;
	int cpu;
	int ret;

	lockdep_assert_cpus_held();

	sp = cpuhp_get_step(state);
	if (sp->multi_instance == false)
		return -EINVAL;

	mutex_lock(&cpuhp_state_mutex);

	if (!invoke || !sp->startup.multi)
		goto add_node;

	/*
	 * Try to call the startup callback for each present cpu
	 * depending on the hotplug state of the cpu.
	 */
	for_each_present_cpu(cpu) {
		struct cpuhp_cpu_state *st = per_cpu_ptr(&cpuhp_state, cpu);
		int cpustate = st->state;

		if (cpustate < state)
			continue;

		ret = cpuhp_issue_call(cpu, state, true, node);
		if (ret) {
			if (sp->teardown.multi)
				cpuhp_rollback_install(cpu, state, node);
			goto unlock;
		}
	}
add_node:
	ret = 0;
	hlist_add_head(node, &sp->list);
unlock:
	mutex_unlock(&cpuhp_state_mutex);
	return ret;
}

int __cpuhp_state_add_instance(enum cpuhp_state state, struct hlist_node *node,
			       bool invoke)
{
	int ret;

	cpus_read_lock();
	ret = __cpuhp_state_add_instance_cpuslocked(state, node, invoke);
	cpus_read_unlock();
	return ret;
}
EXPORT_SYMBOL_GPL(__cpuhp_state_add_instance);

/**
 * __cpuhp_setup_state_cpuslocked - Setup the callbacks for an hotplug machine state
 * @state:		The state to setup
 * @invoke:		If true, the startup function is invoked for cpus where
 *			cpu state >= @state
 * @startup:		startup callback function
 * @teardown:		teardown callback function
 * @multi_instance:	State is set up for multiple instances which get
 *			added afterwards.
 *
 * The caller needs to hold cpus read locked while calling this function.
 * Returns:
 *   On success:
 *      Positive state number if @state is CPUHP_AP_ONLINE_DYN
 *      0 for all other states
 *   On failure: proper (negative) error code
 */
int __cpuhp_setup_state_cpuslocked(enum cpuhp_state state,
				   const char *name, bool invoke,
				   int (*startup)(unsigned int cpu),
				   int (*teardown)(unsigned int cpu),
				   bool multi_instance)
{
	int cpu, ret = 0;
	bool dynstate;

	lockdep_assert_cpus_held();

	if (cpuhp_cb_check(state) || !name)
		return -EINVAL;

	mutex_lock(&cpuhp_state_mutex);

	ret = cpuhp_store_callbacks(state, name, startup, teardown,
				    multi_instance);

	dynstate = state == CPUHP_AP_ONLINE_DYN;
	if (ret > 0 && dynstate) {
		state = ret;
		ret = 0;
	}

	if (ret || !invoke || !startup)
		goto out;

	/*
	 * Try to call the startup callback for each present cpu
	 * depending on the hotplug state of the cpu.
	 */
	for_each_present_cpu(cpu) {
		struct cpuhp_cpu_state *st = per_cpu_ptr(&cpuhp_state, cpu);
		int cpustate = st->state;

		if (cpustate < state)
			continue;

		ret = cpuhp_issue_call(cpu, state, true, NULL);
		if (ret) {
			if (teardown)
				cpuhp_rollback_install(cpu, state, NULL);
			cpuhp_store_callbacks(state, NULL, NULL, NULL, false);
			goto out;
		}
	}
out:
	mutex_unlock(&cpuhp_state_mutex);
	/*
	 * If the requested state is CPUHP_AP_ONLINE_DYN, return the
	 * dynamically allocated state in case of success.
	 */
	if (!ret && dynstate)
		return state;
	return ret;
}
EXPORT_SYMBOL(__cpuhp_setup_state_cpuslocked);

int __cpuhp_setup_state(enum cpuhp_state state,
			const char *name, bool invoke,
			int (*startup)(unsigned int cpu),
			int (*teardown)(unsigned int cpu),
			bool multi_instance)
{
	int ret;

	cpus_read_lock();
	ret = __cpuhp_setup_state_cpuslocked(state, name, invoke, startup,
					     teardown, multi_instance);
	cpus_read_unlock();
	return ret;
}
EXPORT_SYMBOL(__cpuhp_setup_state);

int __cpuhp_state_remove_instance(enum cpuhp_state state,
				  struct hlist_node *node, bool invoke)
{
	struct cpuhp_step *sp = cpuhp_get_step(state);
	int cpu;

	BUG_ON(cpuhp_cb_check(state));

	if (!sp->multi_instance)
		return -EINVAL;

	cpus_read_lock();
	mutex_lock(&cpuhp_state_mutex);

	if (!invoke || !cpuhp_get_teardown_cb(state))
		goto remove;
	/*
	 * Call the teardown callback for each present cpu depending
	 * on the hotplug state of the cpu. This function is not
	 * allowed to fail currently!
	 */
	for_each_present_cpu(cpu) {
		struct cpuhp_cpu_state *st = per_cpu_ptr(&cpuhp_state, cpu);
		int cpustate = st->state;

		if (cpustate >= state)
			cpuhp_issue_call(cpu, state, false, node);
	}

remove:
	hlist_del(node);
	mutex_unlock(&cpuhp_state_mutex);
	cpus_read_unlock();

	return 0;
}
EXPORT_SYMBOL_GPL(__cpuhp_state_remove_instance);

/**
 * __cpuhp_remove_state_cpuslocked - Remove the callbacks for an hotplug machine state
 * @state:	The state to remove
 * @invoke:	If true, the teardown function is invoked for cpus where
 *		cpu state >= @state
 *
 * The caller needs to hold cpus read locked while calling this function.
 * The teardown callback is currently not allowed to fail. Think
 * about module removal!
 */
void __cpuhp_remove_state_cpuslocked(enum cpuhp_state state, bool invoke)
{
	struct cpuhp_step *sp = cpuhp_get_step(state);
	int cpu;

	BUG_ON(cpuhp_cb_check(state));

	lockdep_assert_cpus_held();

	mutex_lock(&cpuhp_state_mutex);
	if (sp->multi_instance) {
		WARN(!hlist_empty(&sp->list),
		     "Error: Removing state %d which has instances left.\n",
		     state);
		goto remove;
	}

	if (!invoke || !cpuhp_get_teardown_cb(state))
		goto remove;

	/*
	 * Call the teardown callback for each present cpu depending
	 * on the hotplug state of the cpu. This function is not
	 * allowed to fail currently!
	 */
	for_each_present_cpu(cpu) {
		struct cpuhp_cpu_state *st = per_cpu_ptr(&cpuhp_state, cpu);
		int cpustate = st->state;

		if (cpustate >= state)
			cpuhp_issue_call(cpu, state, false, NULL);
	}
remove:
	cpuhp_store_callbacks(state, NULL, NULL, NULL, false);
	mutex_unlock(&cpuhp_state_mutex);
}
EXPORT_SYMBOL(__cpuhp_remove_state_cpuslocked);

void __cpuhp_remove_state(enum cpuhp_state state, bool invoke)
{
	cpus_read_lock();
	__cpuhp_remove_state_cpuslocked(state, invoke);
	cpus_read_unlock();
}
EXPORT_SYMBOL(__cpuhp_remove_state);

#ifdef CONFIG_HOTPLUG_SMT
static void cpuhp_offline_cpu_device(unsigned int cpu)
{
	struct device *dev = get_cpu_device(cpu);

	dev->offline = true;
	/* Tell user space about the state change */
	kobject_uevent(&dev->kobj, KOBJ_OFFLINE);
}

static void cpuhp_online_cpu_device(unsigned int cpu)
{
	struct device *dev = get_cpu_device(cpu);

	dev->offline = false;
	/* Tell user space about the state change */
	kobject_uevent(&dev->kobj, KOBJ_ONLINE);
}

int cpuhp_smt_disable(enum cpuhp_smt_control ctrlval)
{
	int cpu, ret = 0;

	cpu_maps_update_begin();
	for_each_online_cpu(cpu) {
		if (topology_is_primary_thread(cpu))
			continue;
		ret = cpu_down_maps_locked(cpu, CPUHP_OFFLINE);
		if (ret)
			break;
		/*
		 * As this needs to hold the cpu maps lock it's impossible
		 * to call device_offline() because that ends up calling
		 * cpu_down() which takes cpu maps lock. cpu maps lock
		 * needs to be held as this might race against in kernel
		 * abusers of the hotplug machinery (thermal management).
		 *
		 * So nothing would update device:offline state. That would
		 * leave the sysfs entry stale and prevent onlining after
		 * smt control has been changed to 'off' again. This is
		 * called under the sysfs hotplug lock, so it is properly
		 * serialized against the regular offline usage.
		 */
		cpuhp_offline_cpu_device(cpu);
	}
	if (!ret)
		cpu_smt_control = ctrlval;
	cpu_maps_update_done();
	return ret;
}

int cpuhp_smt_enable(void)
{
	int cpu, ret = 0;

	cpu_maps_update_begin();
	cpu_smt_control = CPU_SMT_ENABLED;
	for_each_present_cpu(cpu) {
		/* Skip online CPUs and CPUs on offline nodes */
		if (cpu_online(cpu) || !node_online(cpu_to_node(cpu)))
			continue;
		ret = _cpu_up(cpu, 0, CPUHP_ONLINE);
		if (ret)
			break;
		/* See comment in cpuhp_smt_disable() */
		cpuhp_online_cpu_device(cpu);
	}
	cpu_maps_update_done();
	return ret;
}
#endif

#if defined(CONFIG_SYSFS) && defined(CONFIG_HOTPLUG_CPU)
static ssize_t show_cpuhp_state(struct device *dev,
				struct device_attribute *attr, char *buf)
{
	struct cpuhp_cpu_state *st = per_cpu_ptr(&cpuhp_state, dev->id);

	return sprintf(buf, "%d\n", st->state);
}
static DEVICE_ATTR(state, 0444, show_cpuhp_state, NULL);

static ssize_t write_cpuhp_target(struct device *dev,
				  struct device_attribute *attr,
				  const char *buf, size_t count)
{
	struct cpuhp_cpu_state *st = per_cpu_ptr(&cpuhp_state, dev->id);
	struct cpuhp_step *sp;
	int target, ret;

	ret = kstrtoint(buf, 10, &target);
	if (ret)
		return ret;

#ifdef CONFIG_CPU_HOTPLUG_STATE_CONTROL
	if (target < CPUHP_OFFLINE || target > CPUHP_ONLINE)
		return -EINVAL;
#else
	if (target != CPUHP_OFFLINE && target != CPUHP_ONLINE)
		return -EINVAL;
#endif

	ret = lock_device_hotplug_sysfs();
	if (ret)
		return ret;

	mutex_lock(&cpuhp_state_mutex);
	sp = cpuhp_get_step(target);
	ret = !sp->name || sp->cant_stop ? -EINVAL : 0;
	mutex_unlock(&cpuhp_state_mutex);
	if (ret)
		goto out;

	if (st->state < target)
		ret = cpu_up(dev->id, target);
	else
		ret = cpu_down(dev->id, target);
out:
	unlock_device_hotplug();
	return ret ? ret : count;
}

static ssize_t show_cpuhp_target(struct device *dev,
				 struct device_attribute *attr, char *buf)
{
	struct cpuhp_cpu_state *st = per_cpu_ptr(&cpuhp_state, dev->id);

	return sprintf(buf, "%d\n", st->target);
}
static DEVICE_ATTR(target, 0644, show_cpuhp_target, write_cpuhp_target);


static ssize_t write_cpuhp_fail(struct device *dev,
				struct device_attribute *attr,
				const char *buf, size_t count)
{
	struct cpuhp_cpu_state *st = per_cpu_ptr(&cpuhp_state, dev->id);
	struct cpuhp_step *sp;
	int fail, ret;

	ret = kstrtoint(buf, 10, &fail);
	if (ret)
		return ret;

	if (fail < CPUHP_OFFLINE || fail > CPUHP_ONLINE)
		return -EINVAL;

	/*
	 * Cannot fail STARTING/DYING callbacks.
	 */
	if (cpuhp_is_atomic_state(fail))
		return -EINVAL;

	/*
	 * Cannot fail anything that doesn't have callbacks.
	 */
	mutex_lock(&cpuhp_state_mutex);
	sp = cpuhp_get_step(fail);
	if (!sp->startup.single && !sp->teardown.single)
		ret = -EINVAL;
	mutex_unlock(&cpuhp_state_mutex);
	if (ret)
		return ret;

	st->fail = fail;

	return count;
}

static ssize_t show_cpuhp_fail(struct device *dev,
			       struct device_attribute *attr, char *buf)
{
	struct cpuhp_cpu_state *st = per_cpu_ptr(&cpuhp_state, dev->id);

	return sprintf(buf, "%d\n", st->fail);
}

static DEVICE_ATTR(fail, 0644, show_cpuhp_fail, write_cpuhp_fail);

static struct attribute *cpuhp_cpu_attrs[] = {
	&dev_attr_state.attr,
	&dev_attr_target.attr,
	&dev_attr_fail.attr,
	NULL
};

static const struct attribute_group cpuhp_cpu_attr_group = {
	.attrs = cpuhp_cpu_attrs,
	.name = "hotplug",
	NULL
};

static ssize_t show_cpuhp_states(struct device *dev,
				 struct device_attribute *attr, char *buf)
{
	ssize_t cur, res = 0;
	int i;

	mutex_lock(&cpuhp_state_mutex);
	for (i = CPUHP_OFFLINE; i <= CPUHP_ONLINE; i++) {
		struct cpuhp_step *sp = cpuhp_get_step(i);

		if (sp->name) {
			cur = sprintf(buf, "%3d: %s\n", i, sp->name);
			buf += cur;
			res += cur;
		}
	}
	mutex_unlock(&cpuhp_state_mutex);
	return res;
}
static DEVICE_ATTR(states, 0444, show_cpuhp_states, NULL);

static struct attribute *cpuhp_cpu_root_attrs[] = {
	&dev_attr_states.attr,
	NULL
};

static const struct attribute_group cpuhp_cpu_root_attr_group = {
	.attrs = cpuhp_cpu_root_attrs,
	.name = "hotplug",
	NULL
};

#ifdef CONFIG_HOTPLUG_SMT

static ssize_t
__store_smt_control(struct device *dev, struct device_attribute *attr,
		    const char *buf, size_t count)
{
	int ctrlval, ret;

	if (sysfs_streq(buf, "on"))
		ctrlval = CPU_SMT_ENABLED;
	else if (sysfs_streq(buf, "off"))
		ctrlval = CPU_SMT_DISABLED;
	else if (sysfs_streq(buf, "forceoff"))
		ctrlval = CPU_SMT_FORCE_DISABLED;
	else
		return -EINVAL;

	if (cpu_smt_control == CPU_SMT_FORCE_DISABLED)
		return -EPERM;

	if (cpu_smt_control == CPU_SMT_NOT_SUPPORTED)
		return -ENODEV;

	ret = lock_device_hotplug_sysfs();
	if (ret)
		return ret;

	if (ctrlval != cpu_smt_control) {
		switch (ctrlval) {
		case CPU_SMT_ENABLED:
			ret = cpuhp_smt_enable();
			break;
		case CPU_SMT_DISABLED:
		case CPU_SMT_FORCE_DISABLED:
			ret = cpuhp_smt_disable(ctrlval);
			break;
		}
	}

	unlock_device_hotplug();
	return ret ? ret : count;
}

#else /* !CONFIG_HOTPLUG_SMT */
static ssize_t
__store_smt_control(struct device *dev, struct device_attribute *attr,
		    const char *buf, size_t count)
{
	return -ENODEV;
}
#endif /* CONFIG_HOTPLUG_SMT */

static const char *smt_states[] = {
	[CPU_SMT_ENABLED]		= "on",
	[CPU_SMT_DISABLED]		= "off",
	[CPU_SMT_FORCE_DISABLED]	= "forceoff",
	[CPU_SMT_NOT_SUPPORTED]		= "notsupported",
	[CPU_SMT_NOT_IMPLEMENTED]	= "notimplemented",
};

static ssize_t
show_smt_control(struct device *dev, struct device_attribute *attr, char *buf)
{
	const char *state = smt_states[cpu_smt_control];

	return snprintf(buf, PAGE_SIZE - 2, "%s\n", state);
}

static ssize_t
store_smt_control(struct device *dev, struct device_attribute *attr,
		  const char *buf, size_t count)
{
	return __store_smt_control(dev, attr, buf, count);
}
static DEVICE_ATTR(control, 0644, show_smt_control, store_smt_control);

static ssize_t
show_smt_active(struct device *dev, struct device_attribute *attr, char *buf)
{
	return snprintf(buf, PAGE_SIZE - 2, "%d\n", sched_smt_active());
}
static DEVICE_ATTR(active, 0444, show_smt_active, NULL);

static struct attribute *cpuhp_smt_attrs[] = {
	&dev_attr_control.attr,
	&dev_attr_active.attr,
	NULL
};

static const struct attribute_group cpuhp_smt_attr_group = {
	.attrs = cpuhp_smt_attrs,
	.name = "smt",
	NULL
};

static int __init cpu_smt_sysfs_init(void)
{
	return sysfs_create_group(&cpu_subsys.dev_root->kobj,
				  &cpuhp_smt_attr_group);
}

static int __init cpuhp_sysfs_init(void)
{
	int cpu, ret;

	ret = cpu_smt_sysfs_init();
	if (ret)
		return ret;

	ret = sysfs_create_group(&cpu_subsys.dev_root->kobj,
				 &cpuhp_cpu_root_attr_group);
	if (ret)
		return ret;

	for_each_possible_cpu(cpu) {
		struct device *dev = get_cpu_device(cpu);

		if (!dev)
			continue;
		ret = sysfs_create_group(&dev->kobj, &cpuhp_cpu_attr_group);
		if (ret)
			return ret;
	}
	return 0;
}
device_initcall(cpuhp_sysfs_init);
#endif /* CONFIG_SYSFS && CONFIG_HOTPLUG_CPU */

/*
 * cpu_bit_bitmap[] is a special, "compressed" data structure that
 * represents all NR_CPUS bits binary values of 1<<nr.
 *
 * It is used by cpumask_of() to get a constant address to a CPU
 * mask value that has a single bit set only.
 */

/* cpu_bit_bitmap[0] is empty - so we can back into it */
#define MASK_DECLARE_1(x)	[x+1][0] = (1UL << (x))
#define MASK_DECLARE_2(x)	MASK_DECLARE_1(x), MASK_DECLARE_1(x+1)
#define MASK_DECLARE_4(x)	MASK_DECLARE_2(x), MASK_DECLARE_2(x+2)
#define MASK_DECLARE_8(x)	MASK_DECLARE_4(x), MASK_DECLARE_4(x+4)

const unsigned long cpu_bit_bitmap[BITS_PER_LONG+1][BITS_TO_LONGS(NR_CPUS)] = {

	MASK_DECLARE_8(0),	MASK_DECLARE_8(8),
	MASK_DECLARE_8(16),	MASK_DECLARE_8(24),
#if BITS_PER_LONG > 32
	MASK_DECLARE_8(32),	MASK_DECLARE_8(40),
	MASK_DECLARE_8(48),	MASK_DECLARE_8(56),
#endif
};
EXPORT_SYMBOL_GPL(cpu_bit_bitmap);

const DECLARE_BITMAP(cpu_all_bits, NR_CPUS) = CPU_BITS_ALL;
EXPORT_SYMBOL(cpu_all_bits);

#ifdef CONFIG_INIT_ALL_POSSIBLE
struct cpumask __cpu_possible_mask __read_mostly
	= {CPU_BITS_ALL};
#else
struct cpumask __cpu_possible_mask __read_mostly;
#endif
EXPORT_SYMBOL(__cpu_possible_mask);

struct cpumask __cpu_online_mask __read_mostly;
EXPORT_SYMBOL(__cpu_online_mask);

struct cpumask __cpu_present_mask __read_mostly;
EXPORT_SYMBOL(__cpu_present_mask);

struct cpumask __cpu_active_mask __read_mostly;
EXPORT_SYMBOL(__cpu_active_mask);

atomic_t __num_online_cpus __read_mostly;
EXPORT_SYMBOL(__num_online_cpus);

void init_cpu_present(const struct cpumask *src)
{
	cpumask_copy(&__cpu_present_mask, src);
}

void init_cpu_possible(const struct cpumask *src)
{
	cpumask_copy(&__cpu_possible_mask, src);
}

void init_cpu_online(const struct cpumask *src)
{
	cpumask_copy(&__cpu_online_mask, src);
}

void set_cpu_online(unsigned int cpu, bool online)
{
	/*
	 * atomic_inc/dec() is required to handle the horrid abuse of this
	 * function by the reboot and kexec code which invoke it from
	 * IPI/NMI broadcasts when shutting down CPUs. Invocation from
	 * regular CPU hotplug is properly serialized.
	 *
	 * Note, that the fact that __num_online_cpus is of type atomic_t
	 * does not protect readers which are not serialized against
	 * concurrent hotplug operations.
	 */
	if (online) {
		if (!cpumask_test_and_set_cpu(cpu, &__cpu_online_mask))
			atomic_inc(&__num_online_cpus);
	} else {
		if (cpumask_test_and_clear_cpu(cpu, &__cpu_online_mask))
			atomic_dec(&__num_online_cpus);
	}
}

/*
 * Activate the first processor.
 */
void __init boot_cpu_init(void)
{
	int cpu = smp_processor_id();

	/* Mark the boot cpu "present", "online" etc for SMP and UP case */
	set_cpu_online(cpu, true);
	set_cpu_active(cpu, true);
	set_cpu_present(cpu, true);
	set_cpu_possible(cpu, true);

#ifdef CONFIG_SMP
	__boot_cpu_id = cpu;
#endif
}

/*
 * Must be called _AFTER_ setting up the per_cpu areas
 */
void __init boot_cpu_hotplug_init(void)
{
#ifdef CONFIG_SMP
	cpumask_set_cpu(smp_processor_id(), &cpus_booted_once_mask);
#endif
	this_cpu_write(cpuhp_state.state, CPUHP_ONLINE);
}

/*
 * These are used for a global "mitigations=" cmdline option for toggling
 * optional CPU mitigations.
 */
enum cpu_mitigations {
	CPU_MITIGATIONS_OFF,
	CPU_MITIGATIONS_AUTO,
	CPU_MITIGATIONS_AUTO_NOSMT,
};

static enum cpu_mitigations cpu_mitigations __ro_after_init =
	CPU_MITIGATIONS_AUTO;

static int __init mitigations_parse_cmdline(char *arg)
{
	if (!strcmp(arg, "off"))
		cpu_mitigations = CPU_MITIGATIONS_OFF;
	else if (!strcmp(arg, "auto"))
		cpu_mitigations = CPU_MITIGATIONS_AUTO;
	else if (!strcmp(arg, "auto,nosmt"))
		cpu_mitigations = CPU_MITIGATIONS_AUTO_NOSMT;
	else
		pr_crit("Unsupported mitigations=%s, system may still be vulnerable\n",
			arg);

	return 0;
}
early_param("mitigations", mitigations_parse_cmdline);

/* mitigations=off */
bool cpu_mitigations_off(void)
{
	return cpu_mitigations == CPU_MITIGATIONS_OFF;
}
EXPORT_SYMBOL_GPL(cpu_mitigations_off);

/* mitigations=auto,nosmt */
bool cpu_mitigations_auto_nosmt(void)
{
	return cpu_mitigations == CPU_MITIGATIONS_AUTO_NOSMT;
}
EXPORT_SYMBOL_GPL(cpu_mitigations_auto_nosmt);<|MERGE_RESOLUTION|>--- conflicted
+++ resolved
@@ -560,13 +560,8 @@
 	int ret;
 
 	/*
-<<<<<<< HEAD
-	* Reset stale stack state from the last time this CPU was online.
-	*/
-=======
 	 * Reset stale stack state from the last time this CPU was online.
 	 */
->>>>>>> 334f1c6b
 	scs_task_reset(idle);
 	kasan_unpoison_task_stack(idle);
 
@@ -1373,19 +1368,11 @@
 
 	prev_prio = pause_reduce_prio();
 
-<<<<<<< HEAD
-	/* Lazy Resume. Build domains through schedule a workqueue on
-	 * resuming cpu. This is so that the resuming cpu can work more
-	 * early, and cannot add additional load to other busy cpu.
-	 */
-	cpuset_update_active_cpus_affine(cpumask_first(cpus));
-=======
 	/* Lazy Resume.  Build domains immediately instead of scheduling
 	 * a workqueue.  This is so that the cpu can pull load when
 	 * sent a load balancing kick.
 	 */
 	cpuset_hotplug_workfn(NULL);
->>>>>>> 334f1c6b
 
 	cpus_write_lock();
 
@@ -1606,11 +1593,7 @@
 		return -EINVAL;
 	}
 
-<<<<<<< HEAD
-	trace_android_vh_cpu_up(cpu);
-=======
 	trace_android_vh_cpu_up(NULL);
->>>>>>> 334f1c6b
 
 	/*
 	 * CPU hotplug operations consists of many steps and each step
