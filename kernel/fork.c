--- conflicted
+++ resolved
@@ -232,15 +232,10 @@
 		if (!s)
 			continue;
 
-<<<<<<< HEAD
-		/* Mark stack accessible for KASAN. */
-		kasan_unpoison_range(s->addr, THREAD_SIZE);
-=======
 		/* Reset stack metadata. */
 		kasan_unpoison_range(s->addr, THREAD_SIZE);
 
 		stack = kasan_reset_tag(s->addr);
->>>>>>> 334f1c6b
 
 		/* Clear stale pointers from reused stack. */
 		memset(stack, 0, THREAD_SIZE);
@@ -989,13 +984,6 @@
 #ifdef CONFIG_MEMCG
 	tsk->active_memcg = NULL;
 #endif
-<<<<<<< HEAD
-
-	android_init_vendor_data(tsk, 1);
-	android_init_oem_data(tsk, 1);
-
-=======
->>>>>>> 334f1c6b
 	trace_android_vh_dup_task_struct(tsk, orig);
 	return tsk;
 
@@ -2266,17 +2254,6 @@
 		goto bad_fork_put_pidfd;
 
 	/*
-	 * Now that the cgroups are pinned, re-clone the parent cgroup and put
-	 * the new task on the correct runqueue. All this *before* the task
-	 * becomes visible.
-	 *
-	 * This isn't part of ->can_fork() because while the re-cloning is
-	 * cgroup specific, it unconditionally needs to place the task on a
-	 * runqueue.
-	 */
-	sched_cgroup_fork(p, args);
-
-	/*
 	 * From this point on we must avoid any synchronous user-space
 	 * communication until we take the tasklist-lock. In particular, we do
 	 * not want user-space to be able to predict the process start-time by
@@ -2383,7 +2360,7 @@
 		fd_install(pidfd, pidfile);
 
 	proc_fork_connector(p);
-	sched_post_fork(p);
+	sched_post_fork(p, args);
 	cgroup_post_fork(p, args);
 	perf_event_fork(p);
 
