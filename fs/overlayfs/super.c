// SPDX-License-Identifier: GPL-2.0-only
/*
 *
 * Copyright (C) 2011 Novell Inc.
 */

#include <uapi/linux/magic.h>
#include <linux/fs.h>
#include <linux/namei.h>
#include <linux/xattr.h>
#include <linux/mount.h>
#include <linux/parser.h>
#include <linux/module.h>
#include <linux/statfs.h>
#include <linux/seq_file.h>
#include <linux/posix_acl_xattr.h>
#include <linux/exportfs.h>
#include "overlayfs.h"

MODULE_AUTHOR("Miklos Szeredi <miklos@szeredi.hu>");
MODULE_DESCRIPTION("Overlay filesystem");
MODULE_LICENSE("GPL");


struct ovl_dir_cache;

#define OVL_MAX_STACK 500

static bool ovl_redirect_dir_def = IS_ENABLED(CONFIG_OVERLAY_FS_REDIRECT_DIR);
module_param_named(redirect_dir, ovl_redirect_dir_def, bool, 0644);
MODULE_PARM_DESC(redirect_dir,
		 "Default to on or off for the redirect_dir feature");

static bool ovl_redirect_always_follow =
	IS_ENABLED(CONFIG_OVERLAY_FS_REDIRECT_ALWAYS_FOLLOW);
module_param_named(redirect_always_follow, ovl_redirect_always_follow,
		   bool, 0644);
MODULE_PARM_DESC(redirect_always_follow,
		 "Follow redirects even if redirect_dir feature is turned off");

static bool ovl_index_def = IS_ENABLED(CONFIG_OVERLAY_FS_INDEX);
module_param_named(index, ovl_index_def, bool, 0644);
MODULE_PARM_DESC(index,
		 "Default to on or off for the inodes index feature");

static bool ovl_nfs_export_def = IS_ENABLED(CONFIG_OVERLAY_FS_NFS_EXPORT);
module_param_named(nfs_export, ovl_nfs_export_def, bool, 0644);
MODULE_PARM_DESC(nfs_export,
		 "Default to on or off for the NFS export feature");

static bool ovl_xino_auto_def = IS_ENABLED(CONFIG_OVERLAY_FS_XINO_AUTO);
module_param_named(xino_auto, ovl_xino_auto_def, bool, 0644);
MODULE_PARM_DESC(xino_auto,
		 "Auto enable xino feature");

static void ovl_entry_stack_free(struct ovl_entry *oe)
{
	unsigned int i;

	for (i = 0; i < oe->numlower; i++)
		dput(oe->lowerstack[i].dentry);
}

static bool ovl_metacopy_def = IS_ENABLED(CONFIG_OVERLAY_FS_METACOPY);
module_param_named(metacopy, ovl_metacopy_def, bool, 0644);
MODULE_PARM_DESC(metacopy,
		 "Default to on or off for the metadata only copy up feature");

static void ovl_dentry_release(struct dentry *dentry)
{
	struct ovl_entry *oe = dentry->d_fsdata;

	if (oe) {
		ovl_entry_stack_free(oe);
		kfree_rcu(oe, rcu);
	}
}

static struct dentry *ovl_d_real(struct dentry *dentry,
				 const struct inode *inode)
{
	struct dentry *real = NULL, *lower;

	/* It's an overlay file */
	if (inode && d_inode(dentry) == inode)
		return dentry;

	if (!d_is_reg(dentry)) {
		if (!inode || inode == d_inode(dentry))
			return dentry;
		goto bug;
	}

	real = ovl_dentry_upper(dentry);
	if (real && (inode == d_inode(real)))
		return real;

	if (real && !inode && ovl_has_upperdata(d_inode(dentry)))
		return real;

	lower = ovl_dentry_lowerdata(dentry);
	if (!lower)
		goto bug;
	real = lower;

	/* Handle recursion */
	real = d_real(real, inode);

	if (!inode || inode == d_inode(real))
		return real;
bug:
	WARN(1, "%s(%pd4, %s:%lu): real dentry (%p/%lu) not found\n",
	     __func__, dentry, inode ? inode->i_sb->s_id : "NULL",
	     inode ? inode->i_ino : 0, real,
	     real && d_inode(real) ? d_inode(real)->i_ino : 0);
	return dentry;
}

static int ovl_revalidate_real(struct dentry *d, unsigned int flags, bool weak)
{
	int ret = 1;

	if (weak) {
		if (d->d_flags & DCACHE_OP_WEAK_REVALIDATE)
			ret =  d->d_op->d_weak_revalidate(d, flags);
	} else if (d->d_flags & DCACHE_OP_REVALIDATE) {
		ret = d->d_op->d_revalidate(d, flags);
		if (!ret) {
			if (!(flags & LOOKUP_RCU))
				d_invalidate(d);
			ret = -ESTALE;
		}
	}
	return ret;
}

static int ovl_dentry_revalidate_common(struct dentry *dentry,
					unsigned int flags, bool weak)
{
	struct ovl_entry *oe = dentry->d_fsdata;
	struct dentry *upper;
	unsigned int i;
	int ret = 1;

	upper = ovl_dentry_upper(dentry);
	if (upper)
		ret = ovl_revalidate_real(upper, flags, weak);

	for (i = 0; ret > 0 && i < oe->numlower; i++) {
		ret = ovl_revalidate_real(oe->lowerstack[i].dentry, flags,
					  weak);
	}
	return ret;
}

static int ovl_dentry_revalidate(struct dentry *dentry, unsigned int flags)
{
	return ovl_dentry_revalidate_common(dentry, flags, false);
}

static int ovl_dentry_weak_revalidate(struct dentry *dentry, unsigned int flags)
{
	return ovl_dentry_revalidate_common(dentry, flags, true);
}

static const struct dentry_operations ovl_dentry_operations = {
	.d_release = ovl_dentry_release,
	.d_real = ovl_d_real,
	.d_revalidate = ovl_dentry_revalidate,
	.d_weak_revalidate = ovl_dentry_weak_revalidate,
};

static struct kmem_cache *ovl_inode_cachep;

static struct inode *ovl_alloc_inode(struct super_block *sb)
{
	struct ovl_inode *oi = kmem_cache_alloc(ovl_inode_cachep, GFP_KERNEL);

	if (!oi)
		return NULL;

	oi->cache = NULL;
	oi->redirect = NULL;
	oi->version = 0;
	oi->flags = 0;
	oi->__upperdentry = NULL;
	oi->lower = NULL;
	oi->lowerdata = NULL;
	mutex_init(&oi->lock);

	return &oi->vfs_inode;
}

static void ovl_free_inode(struct inode *inode)
{
	struct ovl_inode *oi = OVL_I(inode);

	kfree(oi->redirect);
	mutex_destroy(&oi->lock);
	kmem_cache_free(ovl_inode_cachep, oi);
}

static void ovl_destroy_inode(struct inode *inode)
{
	struct ovl_inode *oi = OVL_I(inode);

	dput(oi->__upperdentry);
	iput(oi->lower);
	if (S_ISDIR(inode->i_mode))
		ovl_dir_cache_free(inode);
	else
		iput(oi->lowerdata);
}

static void ovl_free_fs(struct ovl_fs *ofs)
{
	struct vfsmount **mounts;
	unsigned i;

	iput(ofs->workbasedir_trap);
	iput(ofs->indexdir_trap);
	iput(ofs->workdir_trap);
	dput(ofs->whiteout);
	dput(ofs->indexdir);
	dput(ofs->workdir);
	if (ofs->workdir_locked)
		ovl_inuse_unlock(ofs->workbasedir);
	dput(ofs->workbasedir);
	if (ofs->upperdir_locked)
		ovl_inuse_unlock(ovl_upper_mnt(ofs)->mnt_root);

	/* Hack!  Reuse ofs->layers as a vfsmount array before freeing it */
	mounts = (struct vfsmount **) ofs->layers;
	for (i = 0; i < ofs->numlayer; i++) {
		iput(ofs->layers[i].trap);
		mounts[i] = ofs->layers[i].mnt;
	}
	kern_unmount_array(mounts, ofs->numlayer);
	kfree(ofs->layers);
	for (i = 0; i < ofs->numfs; i++)
		free_anon_bdev(ofs->fs[i].pseudo_dev);
	kfree(ofs->fs);

	kfree(ofs->config.lowerdir);
	kfree(ofs->config.upperdir);
	kfree(ofs->config.workdir);
	kfree(ofs->config.redirect_mode);
	if (ofs->creator_cred)
		put_cred(ofs->creator_cred);
	kfree(ofs);
}

static void ovl_put_super(struct super_block *sb)
{
	struct ovl_fs *ofs = sb->s_fs_info;

	ovl_free_fs(ofs);
}

/* Sync real dirty inodes in upper filesystem (if it exists) */
static int ovl_sync_fs(struct super_block *sb, int wait)
{
	struct ovl_fs *ofs = sb->s_fs_info;
	struct super_block *upper_sb;
	int ret;

	ret = ovl_sync_status(ofs);
	/*
	 * We have to always set the err, because the return value isn't
	 * checked in syncfs, and instead indirectly return an error via
	 * the sb's writeback errseq, which VFS inspects after this call.
	 */
	if (ret < 0) {
		errseq_set(&sb->s_wb_err, -EIO);
		return -EIO;
	}

	if (!ret)
		return ret;

	/*
	 * Not called for sync(2) call or an emergency sync (SB_I_SKIP_SYNC).
	 * All the super blocks will be iterated, including upper_sb.
	 *
	 * If this is a syncfs(2) call, then we do need to call
	 * sync_filesystem() on upper_sb, but enough if we do it when being
	 * called with wait == 1.
	 */
	if (!wait)
		return 0;

	upper_sb = ovl_upper_mnt(ofs)->mnt_sb;

	down_read(&upper_sb->s_umount);
	ret = sync_filesystem(upper_sb);
	up_read(&upper_sb->s_umount);

	return ret;
}

/**
 * ovl_statfs
 * @sb: The overlayfs super block
 * @buf: The struct kstatfs to fill in with stats
 *
 * Get the filesystem statistics.  As writes always target the upper layer
 * filesystem pass the statfs to the upper filesystem (if it exists)
 */
static int ovl_statfs(struct dentry *dentry, struct kstatfs *buf)
{
	struct ovl_fs *ofs = dentry->d_sb->s_fs_info;
	struct dentry *root_dentry = dentry->d_sb->s_root;
	struct path path;
	int err;

	ovl_path_real(root_dentry, &path);

	err = vfs_statfs(&path, buf);
	if (!err) {
		buf->f_namelen = ofs->namelen;
		buf->f_type = OVERLAYFS_SUPER_MAGIC;
	}

	return err;
}

/* Will this overlay be forced to mount/remount ro? */
static bool ovl_force_readonly(struct ovl_fs *ofs)
{
	return (!ovl_upper_mnt(ofs) || !ofs->workdir);
}

static const char *ovl_redirect_mode_def(void)
{
	return ovl_redirect_dir_def ? "on" : "off";
}

static const char * const ovl_xino_str[] = {
	"off",
	"auto",
	"on",
};

static inline int ovl_xino_def(void)
{
	return ovl_xino_auto_def ? OVL_XINO_AUTO : OVL_XINO_OFF;
}

/**
 * ovl_show_options
 *
 * Prints the mount options for a given superblock.
 * Returns zero; does not fail.
 */
static int ovl_show_options(struct seq_file *m, struct dentry *dentry)
{
	struct super_block *sb = dentry->d_sb;
	struct ovl_fs *ofs = sb->s_fs_info;

	seq_show_option(m, "lowerdir", ofs->config.lowerdir);
	if (ofs->config.upperdir) {
		seq_show_option(m, "upperdir", ofs->config.upperdir);
		seq_show_option(m, "workdir", ofs->config.workdir);
	}
	if (ofs->config.default_permissions)
		seq_puts(m, ",default_permissions");
	if (strcmp(ofs->config.redirect_mode, ovl_redirect_mode_def()) != 0)
		seq_printf(m, ",redirect_dir=%s", ofs->config.redirect_mode);
	if (ofs->config.index != ovl_index_def)
		seq_printf(m, ",index=%s", ofs->config.index ? "on" : "off");
	if (!ofs->config.uuid)
		seq_puts(m, ",uuid=off");
	if (ofs->config.nfs_export != ovl_nfs_export_def)
		seq_printf(m, ",nfs_export=%s", ofs->config.nfs_export ?
						"on" : "off");
	if (ofs->config.xino != ovl_xino_def() && !ovl_same_fs(sb))
		seq_printf(m, ",xino=%s", ovl_xino_str[ofs->config.xino]);
	if (ofs->config.metacopy != ovl_metacopy_def)
		seq_printf(m, ",metacopy=%s",
			   ofs->config.metacopy ? "on" : "off");
	if (ofs->config.ovl_volatile)
		seq_puts(m, ",volatile");
	if (ofs->config.userxattr)
		seq_puts(m, ",userxattr");
	return 0;
}

static int ovl_remount(struct super_block *sb, int *flags, char *data)
{
	struct ovl_fs *ofs = sb->s_fs_info;
	struct super_block *upper_sb;
	int ret = 0;

	if (!(*flags & SB_RDONLY) && ovl_force_readonly(ofs))
		return -EROFS;

	if (*flags & SB_RDONLY && !sb_rdonly(sb)) {
		upper_sb = ovl_upper_mnt(ofs)->mnt_sb;
		if (ovl_should_sync(ofs)) {
			down_read(&upper_sb->s_umount);
			ret = sync_filesystem(upper_sb);
			up_read(&upper_sb->s_umount);
		}
	}

	return ret;
}

static const struct super_operations ovl_super_operations = {
	.alloc_inode	= ovl_alloc_inode,
	.free_inode	= ovl_free_inode,
	.destroy_inode	= ovl_destroy_inode,
	.drop_inode	= generic_delete_inode,
	.put_super	= ovl_put_super,
	.sync_fs	= ovl_sync_fs,
	.statfs		= ovl_statfs,
	.show_options	= ovl_show_options,
	.remount_fs	= ovl_remount,
};

enum {
	OPT_LOWERDIR,
	OPT_UPPERDIR,
	OPT_WORKDIR,
	OPT_DEFAULT_PERMISSIONS,
	OPT_REDIRECT_DIR,
	OPT_INDEX_ON,
	OPT_INDEX_OFF,
	OPT_UUID_ON,
	OPT_UUID_OFF,
	OPT_NFS_EXPORT_ON,
	OPT_USERXATTR,
	OPT_NFS_EXPORT_OFF,
	OPT_XINO_ON,
	OPT_XINO_OFF,
	OPT_XINO_AUTO,
	OPT_METACOPY_ON,
	OPT_METACOPY_OFF,
	OPT_VOLATILE,
	OPT_ERR,
};

static const match_table_t ovl_tokens = {
	{OPT_LOWERDIR,			"lowerdir=%s"},
	{OPT_UPPERDIR,			"upperdir=%s"},
	{OPT_WORKDIR,			"workdir=%s"},
	{OPT_DEFAULT_PERMISSIONS,	"default_permissions"},
	{OPT_REDIRECT_DIR,		"redirect_dir=%s"},
	{OPT_INDEX_ON,			"index=on"},
	{OPT_INDEX_OFF,			"index=off"},
	{OPT_USERXATTR,			"userxattr"},
	{OPT_UUID_ON,			"uuid=on"},
	{OPT_UUID_OFF,			"uuid=off"},
	{OPT_NFS_EXPORT_ON,		"nfs_export=on"},
	{OPT_NFS_EXPORT_OFF,		"nfs_export=off"},
	{OPT_XINO_ON,			"xino=on"},
	{OPT_XINO_OFF,			"xino=off"},
	{OPT_XINO_AUTO,			"xino=auto"},
	{OPT_METACOPY_ON,		"metacopy=on"},
	{OPT_METACOPY_OFF,		"metacopy=off"},
	{OPT_VOLATILE,			"volatile"},
	{OPT_ERR,			NULL}
};

static char *ovl_next_opt(char **s)
{
	char *sbegin = *s;
	char *p;

	if (sbegin == NULL)
		return NULL;

	for (p = sbegin; *p; p++) {
		if (*p == '\\') {
			p++;
			if (!*p)
				break;
		} else if (*p == ',') {
			*p = '\0';
			*s = p + 1;
			return sbegin;
		}
	}
	*s = NULL;
	return sbegin;
}

static int ovl_parse_redirect_mode(struct ovl_config *config, const char *mode)
{
	if (strcmp(mode, "on") == 0) {
		config->redirect_dir = true;
		/*
		 * Does not make sense to have redirect creation without
		 * redirect following.
		 */
		config->redirect_follow = true;
	} else if (strcmp(mode, "follow") == 0) {
		config->redirect_follow = true;
	} else if (strcmp(mode, "off") == 0) {
		if (ovl_redirect_always_follow)
			config->redirect_follow = true;
	} else if (strcmp(mode, "nofollow") != 0) {
		pr_err("bad mount option \"redirect_dir=%s\"\n",
		       mode);
		return -EINVAL;
	}

	return 0;
}

static int ovl_parse_opt(char *opt, struct ovl_config *config)
{
	char *p;
	int err;
	bool metacopy_opt = false, redirect_opt = false;
	bool nfs_export_opt = false, index_opt = false;

	config->redirect_mode = kstrdup(ovl_redirect_mode_def(), GFP_KERNEL);
	if (!config->redirect_mode)
		return -ENOMEM;

	while ((p = ovl_next_opt(&opt)) != NULL) {
		int token;
		substring_t args[MAX_OPT_ARGS];

		if (!*p)
			continue;

		token = match_token(p, ovl_tokens, args);
		switch (token) {
		case OPT_UPPERDIR:
			kfree(config->upperdir);
			config->upperdir = match_strdup(&args[0]);
			if (!config->upperdir)
				return -ENOMEM;
			break;

		case OPT_LOWERDIR:
			kfree(config->lowerdir);
			config->lowerdir = match_strdup(&args[0]);
			if (!config->lowerdir)
				return -ENOMEM;
			break;

		case OPT_WORKDIR:
			kfree(config->workdir);
			config->workdir = match_strdup(&args[0]);
			if (!config->workdir)
				return -ENOMEM;
			break;

		case OPT_DEFAULT_PERMISSIONS:
			config->default_permissions = true;
			break;

		case OPT_REDIRECT_DIR:
			kfree(config->redirect_mode);
			config->redirect_mode = match_strdup(&args[0]);
			if (!config->redirect_mode)
				return -ENOMEM;
			redirect_opt = true;
			break;

		case OPT_INDEX_ON:
			config->index = true;
			index_opt = true;
			break;

		case OPT_INDEX_OFF:
			config->index = false;
			index_opt = true;
			break;

		case OPT_UUID_ON:
			config->uuid = true;
			break;

		case OPT_UUID_OFF:
			config->uuid = false;
			break;

		case OPT_NFS_EXPORT_ON:
			config->nfs_export = true;
			nfs_export_opt = true;
			break;

		case OPT_NFS_EXPORT_OFF:
			config->nfs_export = false;
			nfs_export_opt = true;
			break;

		case OPT_XINO_ON:
			config->xino = OVL_XINO_ON;
			break;

		case OPT_XINO_OFF:
			config->xino = OVL_XINO_OFF;
			break;

		case OPT_XINO_AUTO:
			config->xino = OVL_XINO_AUTO;
			break;

		case OPT_METACOPY_ON:
			config->metacopy = true;
			metacopy_opt = true;
			break;

		case OPT_METACOPY_OFF:
			config->metacopy = false;
			metacopy_opt = true;
			break;

		case OPT_VOLATILE:
			config->ovl_volatile = true;
			break;

		case OPT_USERXATTR:
			config->userxattr = true;
			break;

		default:
			pr_err("unrecognized mount option \"%s\" or missing value\n",
					p);
			return -EINVAL;
		}
	}

	/* Workdir/index are useless in non-upper mount */
	if (!config->upperdir) {
		if (config->workdir) {
			pr_info("option \"workdir=%s\" is useless in a non-upper mount, ignore\n",
				config->workdir);
			kfree(config->workdir);
			config->workdir = NULL;
		}
		if (config->index && index_opt) {
			pr_info("option \"index=on\" is useless in a non-upper mount, ignore\n");
			index_opt = false;
		}
		config->index = false;
	}

	if (!config->upperdir && config->ovl_volatile) {
		pr_info("option \"volatile\" is meaningless in a non-upper mount, ignoring it.\n");
		config->ovl_volatile = false;
	}

	err = ovl_parse_redirect_mode(config, config->redirect_mode);
	if (err)
		return err;

	/*
	 * This is to make the logic below simpler.  It doesn't make any other
	 * difference, since config->redirect_dir is only used for upper.
	 */
	if (!config->upperdir && config->redirect_follow)
		config->redirect_dir = true;

	/* Resolve metacopy -> redirect_dir dependency */
	if (config->metacopy && !config->redirect_dir) {
		if (metacopy_opt && redirect_opt) {
			pr_err("conflicting options: metacopy=on,redirect_dir=%s\n",
			       config->redirect_mode);
			return -EINVAL;
		}
		if (redirect_opt) {
			/*
			 * There was an explicit redirect_dir=... that resulted
			 * in this conflict.
			 */
			pr_info("disabling metacopy due to redirect_dir=%s\n",
				config->redirect_mode);
			config->metacopy = false;
		} else {
			/* Automatically enable redirect otherwise. */
			config->redirect_follow = config->redirect_dir = true;
		}
	}

	/* Resolve nfs_export -> index dependency */
	if (config->nfs_export && !config->index) {
		if (!config->upperdir && config->redirect_follow) {
			pr_info("NFS export requires \"redirect_dir=nofollow\" on non-upper mount, falling back to nfs_export=off.\n");
			config->nfs_export = false;
		} else if (nfs_export_opt && index_opt) {
			pr_err("conflicting options: nfs_export=on,index=off\n");
			return -EINVAL;
		} else if (index_opt) {
			/*
			 * There was an explicit index=off that resulted
			 * in this conflict.
			 */
			pr_info("disabling nfs_export due to index=off\n");
			config->nfs_export = false;
		} else {
			/* Automatically enable index otherwise. */
			config->index = true;
		}
	}

	/* Resolve nfs_export -> !metacopy dependency */
	if (config->nfs_export && config->metacopy) {
		if (nfs_export_opt && metacopy_opt) {
			pr_err("conflicting options: nfs_export=on,metacopy=on\n");
			return -EINVAL;
		}
		if (metacopy_opt) {
			/*
			 * There was an explicit metacopy=on that resulted
			 * in this conflict.
			 */
			pr_info("disabling nfs_export due to metacopy=on\n");
			config->nfs_export = false;
		} else {
			/*
			 * There was an explicit nfs_export=on that resulted
			 * in this conflict.
			 */
			pr_info("disabling metacopy due to nfs_export=on\n");
			config->metacopy = false;
		}
	}


	/* Resolve userxattr -> !redirect && !metacopy dependency */
	if (config->userxattr) {
		if (config->redirect_follow && redirect_opt) {
			pr_err("conflicting options: userxattr,redirect_dir=%s\n",
			       config->redirect_mode);
			return -EINVAL;
		}
		if (config->metacopy && metacopy_opt) {
			pr_err("conflicting options: userxattr,metacopy=on\n");
			return -EINVAL;
		}
		/*
		 * Silently disable default setting of redirect and metacopy.
		 * This shall be the default in the future as well: these
		 * options must be explicitly enabled if used together with
		 * userxattr.
		 */
		config->redirect_dir = config->redirect_follow = false;
		config->metacopy = false;
	}

	return 0;
}

#define OVL_WORKDIR_NAME "work"
#define OVL_INDEXDIR_NAME "index"

static struct dentry *ovl_workdir_create(struct ovl_fs *ofs,
					 const char *name, bool persist)
{
	struct inode *dir =  ofs->workbasedir->d_inode;
	struct vfsmount *mnt = ovl_upper_mnt(ofs);
	struct dentry *work;
	int err;
	bool retried = false;

	inode_lock_nested(dir, I_MUTEX_PARENT);
retry:
	work = lookup_one_len(name, ofs->workbasedir, strlen(name));

	if (!IS_ERR(work)) {
		struct iattr attr = {
			.ia_valid = ATTR_MODE,
			.ia_mode = S_IFDIR | 0,
		};

		if (work->d_inode) {
			err = -EEXIST;
			if (retried)
				goto out_dput;

			if (persist)
				goto out_unlock;

			retried = true;
			err = ovl_workdir_cleanup(dir, mnt, work, 0);
			dput(work);
			if (err == -EINVAL) {
				work = ERR_PTR(err);
				goto out_unlock;
			}
			goto retry;
		}

		work = ovl_create_real(dir, work, OVL_CATTR(attr.ia_mode));
		err = PTR_ERR(work);
		if (IS_ERR(work))
			goto out_err;

		/*
		 * Try to remove POSIX ACL xattrs from workdir.  We are good if:
		 *
		 * a) success (there was a POSIX ACL xattr and was removed)
		 * b) -ENODATA (there was no POSIX ACL xattr)
		 * c) -EOPNOTSUPP (POSIX ACL xattrs are not supported)
		 *
		 * There are various other error values that could effectively
		 * mean that the xattr doesn't exist (e.g. -ERANGE is returned
		 * if the xattr name is too long), but the set of filesystems
		 * allowed as upper are limited to "normal" ones, where checking
		 * for the above two errors is sufficient.
		 */
		err = vfs_removexattr(&init_user_ns, work,
				      XATTR_NAME_POSIX_ACL_DEFAULT);
		if (err && err != -ENODATA && err != -EOPNOTSUPP)
			goto out_dput;

		err = vfs_removexattr(&init_user_ns, work,
				      XATTR_NAME_POSIX_ACL_ACCESS);
		if (err && err != -ENODATA && err != -EOPNOTSUPP)
			goto out_dput;

		/* Clear any inherited mode bits */
		inode_lock(work->d_inode);
		err = notify_change(&init_user_ns, work, &attr, NULL);
		inode_unlock(work->d_inode);
		if (err)
			goto out_dput;
	} else {
		err = PTR_ERR(work);
		goto out_err;
	}
out_unlock:
	inode_unlock(dir);
	return work;

out_dput:
	dput(work);
out_err:
	pr_warn("failed to create directory %s/%s (errno: %i); mounting read-only\n",
		ofs->config.workdir, name, -err);
	work = NULL;
	goto out_unlock;
}

static void ovl_unescape(char *s)
{
	char *d = s;

	for (;; s++, d++) {
		if (*s == '\\')
			s++;
		*d = *s;
		if (!*s)
			break;
	}
}

static int ovl_mount_dir_noesc(const char *name, struct path *path)
{
	int err = -EINVAL;

	if (!*name) {
		pr_err("empty lowerdir\n");
		goto out;
	}
	err = kern_path(name, LOOKUP_FOLLOW, path);
	if (err) {
		pr_err("failed to resolve '%s': %i\n", name, err);
		goto out;
	}
	err = -EINVAL;
	if (ovl_dentry_weird(path->dentry)) {
		pr_err("filesystem on '%s' not supported\n", name);
		goto out_put;
	}
	if (mnt_user_ns(path->mnt) != &init_user_ns) {
		pr_err("idmapped layers are currently not supported\n");
		goto out_put;
	}
	if (!d_is_dir(path->dentry)) {
		pr_err("'%s' not a directory\n", name);
		goto out_put;
	}
	return 0;

out_put:
	path_put_init(path);
out:
	return err;
}

static int ovl_mount_dir(const char *name, struct path *path)
{
	int err = -ENOMEM;
	char *tmp = kstrdup(name, GFP_KERNEL);

	if (tmp) {
		ovl_unescape(tmp);
		err = ovl_mount_dir_noesc(tmp, path);

		if (!err && path->dentry->d_flags & DCACHE_OP_REAL) {
			pr_err("filesystem on '%s' not supported as upperdir\n",
			       tmp);
			path_put_init(path);
			err = -EINVAL;
		}
		kfree(tmp);
	}
	return err;
}

static int ovl_check_namelen(struct path *path, struct ovl_fs *ofs,
			     const char *name)
{
	struct kstatfs statfs;
	int err = vfs_statfs(path, &statfs);

	if (err)
		pr_err("statfs failed on '%s'\n", name);
	else
		ofs->namelen = max(ofs->namelen, statfs.f_namelen);

	return err;
}

static int ovl_lower_dir(const char *name, struct path *path,
			 struct ovl_fs *ofs, int *stack_depth)
{
	int fh_type;
	int err;

	err = ovl_mount_dir_noesc(name, path);
	if (err)
		return err;

	err = ovl_check_namelen(path, ofs, name);
	if (err)
		return err;

	*stack_depth = max(*stack_depth, path->mnt->mnt_sb->s_stack_depth);

	/*
	 * The inodes index feature and NFS export need to encode and decode
	 * file handles, so they require that all layers support them.
	 */
	fh_type = ovl_can_decode_fh(path->dentry->d_sb);
	if ((ofs->config.nfs_export ||
	     (ofs->config.index && ofs->config.upperdir)) && !fh_type) {
		ofs->config.index = false;
		ofs->config.nfs_export = false;
		pr_warn("fs on '%s' does not support file handles, falling back to index=off,nfs_export=off.\n",
			name);
	}
	/*
	 * Decoding origin file handle is required for persistent st_ino.
	 * Without persistent st_ino, xino=auto falls back to xino=off.
	 */
	if (ofs->config.xino == OVL_XINO_AUTO &&
	    ofs->config.upperdir && !fh_type) {
		ofs->config.xino = OVL_XINO_OFF;
		pr_warn("fs on '%s' does not support file handles, falling back to xino=off.\n",
			name);
	}

	/* Check if lower fs has 32bit inode numbers */
	if (fh_type != FILEID_INO32_GEN)
		ofs->xino_mode = -1;

	return 0;
}

/* Workdir should not be subdir of upperdir and vice versa */
static bool ovl_workdir_ok(struct dentry *workdir, struct dentry *upperdir)
{
	bool ok = false;

	if (workdir != upperdir) {
		ok = (lock_rename(workdir, upperdir) == NULL);
		unlock_rename(workdir, upperdir);
	}
	return ok;
}

static unsigned int ovl_split_lowerdirs(char *str)
{
	unsigned int ctr = 1;
	char *s, *d;

	for (s = d = str;; s++, d++) {
		if (*s == '\\') {
			s++;
		} else if (*s == ':') {
			*d = '\0';
			ctr++;
			continue;
		}
		*d = *s;
		if (!*s)
			break;
	}
	return ctr;
}

static int __maybe_unused
ovl_posix_acl_xattr_get(const struct xattr_handler *handler,
			struct dentry *dentry, struct inode *inode,
			const char *name, void *buffer, size_t size)
{
	return ovl_xattr_get(dentry, inode, handler->name, buffer, size);
}

static int __maybe_unused
ovl_posix_acl_xattr_set(const struct xattr_handler *handler,
			struct user_namespace *mnt_userns,
			struct dentry *dentry, struct inode *inode,
			const char *name, const void *value,
			size_t size, int flags)
{
	struct dentry *workdir = ovl_workdir(dentry);
	struct inode *realinode = ovl_inode_real(inode);
	struct posix_acl *acl = NULL;
	int err;

	/* Check that everything is OK before copy-up */
	if (value) {
		acl = posix_acl_from_xattr(&init_user_ns, value, size);
		if (IS_ERR(acl))
			return PTR_ERR(acl);
	}
	err = -EOPNOTSUPP;
	if (!IS_POSIXACL(d_inode(workdir)))
		goto out_acl_release;
	if (!realinode->i_op->set_acl)
		goto out_acl_release;
	if (handler->flags == ACL_TYPE_DEFAULT && !S_ISDIR(inode->i_mode)) {
		err = acl ? -EACCES : 0;
		goto out_acl_release;
	}
	err = -EPERM;
	if (!inode_owner_or_capable(&init_user_ns, inode))
		goto out_acl_release;

	posix_acl_release(acl);

	/*
	 * Check if sgid bit needs to be cleared (actual setacl operation will
	 * be done with mounter's capabilities and so that won't do it for us).
	 */
	if (unlikely(inode->i_mode & S_ISGID) &&
	    handler->flags == ACL_TYPE_ACCESS &&
	    !in_group_p(inode->i_gid) &&
	    !capable_wrt_inode_uidgid(&init_user_ns, inode, CAP_FSETID)) {
		struct iattr iattr = { .ia_valid = ATTR_KILL_SGID };

		err = ovl_setattr(&init_user_ns, dentry, &iattr);
		if (err)
			return err;
	}

	err = ovl_xattr_set(dentry, inode, handler->name, value, size, flags);
	return err;

out_acl_release:
	posix_acl_release(acl);
	return err;
}

static int ovl_own_xattr_get(const struct xattr_handler *handler,
			     struct dentry *dentry, struct inode *inode,
			     const char *name, void *buffer, size_t size)
{
	return -EOPNOTSUPP;
}

static int ovl_own_xattr_set(const struct xattr_handler *handler,
			     struct user_namespace *mnt_userns,
			     struct dentry *dentry, struct inode *inode,
			     const char *name, const void *value,
			     size_t size, int flags)
{
	return -EOPNOTSUPP;
}

static int ovl_other_xattr_get(const struct xattr_handler *handler,
			       struct dentry *dentry, struct inode *inode,
			       const char *name, void *buffer, size_t size)
{
	return ovl_xattr_get(dentry, inode, name, buffer, size);
}

static int ovl_other_xattr_set(const struct xattr_handler *handler,
			       struct user_namespace *mnt_userns,
			       struct dentry *dentry, struct inode *inode,
			       const char *name, const void *value,
			       size_t size, int flags)
{
	return ovl_xattr_set(dentry, inode, name, value, size, flags);
}

static const struct xattr_handler __maybe_unused
ovl_posix_acl_access_xattr_handler = {
	.name = XATTR_NAME_POSIX_ACL_ACCESS,
	.flags = ACL_TYPE_ACCESS,
	.get = ovl_posix_acl_xattr_get,
	.set = ovl_posix_acl_xattr_set,
};

static const struct xattr_handler __maybe_unused
ovl_posix_acl_default_xattr_handler = {
	.name = XATTR_NAME_POSIX_ACL_DEFAULT,
	.flags = ACL_TYPE_DEFAULT,
	.get = ovl_posix_acl_xattr_get,
	.set = ovl_posix_acl_xattr_set,
};

static const struct xattr_handler ovl_own_trusted_xattr_handler = {
	.prefix	= OVL_XATTR_TRUSTED_PREFIX,
	.get = ovl_own_xattr_get,
	.set = ovl_own_xattr_set,
};

static const struct xattr_handler ovl_own_user_xattr_handler = {
	.prefix	= OVL_XATTR_USER_PREFIX,
	.get = ovl_own_xattr_get,
	.set = ovl_own_xattr_set,
};

static const struct xattr_handler ovl_other_xattr_handler = {
	.prefix	= "", /* catch all */
	.get = ovl_other_xattr_get,
	.set = ovl_other_xattr_set,
};

static const struct xattr_handler *ovl_trusted_xattr_handlers[] = {
#ifdef CONFIG_FS_POSIX_ACL
	&ovl_posix_acl_access_xattr_handler,
	&ovl_posix_acl_default_xattr_handler,
#endif
	&ovl_own_trusted_xattr_handler,
	&ovl_other_xattr_handler,
	NULL
};

static const struct xattr_handler *ovl_user_xattr_handlers[] = {
#ifdef CONFIG_FS_POSIX_ACL
	&ovl_posix_acl_access_xattr_handler,
	&ovl_posix_acl_default_xattr_handler,
#endif
	&ovl_own_user_xattr_handler,
	&ovl_other_xattr_handler,
	NULL
};

static int ovl_setup_trap(struct super_block *sb, struct dentry *dir,
			  struct inode **ptrap, const char *name)
{
	struct inode *trap;
	int err;

	trap = ovl_get_trap_inode(sb, dir);
	err = PTR_ERR_OR_ZERO(trap);
	if (err) {
		if (err == -ELOOP)
			pr_err("conflicting %s path\n", name);
		return err;
	}

	*ptrap = trap;
	return 0;
}

/*
 * Determine how we treat concurrent use of upperdir/workdir based on the
 * index feature. This is papering over mount leaks of container runtimes,
 * for example, an old overlay mount is leaked and now its upperdir is
 * attempted to be used as a lower layer in a new overlay mount.
 */
static int ovl_report_in_use(struct ovl_fs *ofs, const char *name)
{
	if (ofs->config.index) {
		pr_err("%s is in-use as upperdir/workdir of another mount, mount with '-o index=off' to override exclusive upperdir protection.\n",
		       name);
		return -EBUSY;
	} else {
		pr_warn("%s is in-use as upperdir/workdir of another mount, accessing files from both mounts will result in undefined behavior.\n",
			name);
		return 0;
	}
}

static int ovl_get_upper(struct super_block *sb, struct ovl_fs *ofs,
			 struct ovl_layer *upper_layer, struct path *upperpath)
{
	struct vfsmount *upper_mnt;
	int err;

	err = ovl_mount_dir(ofs->config.upperdir, upperpath);
	if (err)
		goto out;

	/* Upperdir path should not be r/o */
	if (__mnt_is_readonly(upperpath->mnt)) {
		pr_err("upper fs is r/o, try multi-lower layers mount\n");
		err = -EINVAL;
		goto out;
	}

	err = ovl_check_namelen(upperpath, ofs, ofs->config.upperdir);
	if (err)
		goto out;

	err = ovl_setup_trap(sb, upperpath->dentry, &upper_layer->trap,
			     "upperdir");
	if (err)
		goto out;

	upper_mnt = clone_private_mount(upperpath);
	err = PTR_ERR(upper_mnt);
	if (IS_ERR(upper_mnt)) {
		pr_err("failed to clone upperpath\n");
		goto out;
	}

	/* Don't inherit atime flags */
	upper_mnt->mnt_flags &= ~(MNT_NOATIME | MNT_NODIRATIME | MNT_RELATIME);
	upper_layer->mnt = upper_mnt;
	upper_layer->idx = 0;
	upper_layer->fsid = 0;

	/*
	 * Inherit SB_NOSEC flag from upperdir.
	 *
	 * This optimization changes behavior when a security related attribute
	 * (suid/sgid/security.*) is changed on an underlying layer.  This is
	 * okay because we don't yet have guarantees in that case, but it will
	 * need careful treatment once we want to honour changes to underlying
	 * filesystems.
	 */
	if (upper_mnt->mnt_sb->s_flags & SB_NOSEC)
		sb->s_flags |= SB_NOSEC;

	if (ovl_inuse_trylock(ovl_upper_mnt(ofs)->mnt_root)) {
		ofs->upperdir_locked = true;
	} else {
		err = ovl_report_in_use(ofs, "upperdir");
		if (err)
			goto out;
	}

	err = 0;
out:
	return err;
}

/*
 * Returns 1 if RENAME_WHITEOUT is supported, 0 if not supported and
 * negative values if error is encountered.
 */
static int ovl_check_rename_whiteout(struct dentry *workdir)
{
	struct inode *dir = d_inode(workdir);
	struct dentry *temp;
	struct dentry *dest;
	struct dentry *whiteout;
	struct name_snapshot name;
	int err;

	inode_lock_nested(dir, I_MUTEX_PARENT);

	temp = ovl_create_temp(workdir, OVL_CATTR(S_IFREG | 0));
	err = PTR_ERR(temp);
	if (IS_ERR(temp))
		goto out_unlock;

	dest = ovl_lookup_temp(workdir);
	err = PTR_ERR(dest);
	if (IS_ERR(dest)) {
		dput(temp);
		goto out_unlock;
	}

	/* Name is inline and stable - using snapshot as a copy helper */
	take_dentry_name_snapshot(&name, temp);
	err = ovl_do_rename(dir, temp, dir, dest, RENAME_WHITEOUT);
	if (err) {
		if (err == -EINVAL)
			err = 0;
		goto cleanup_temp;
	}

	whiteout = lookup_one_len(name.name.name, workdir, name.name.len);
	err = PTR_ERR(whiteout);
	if (IS_ERR(whiteout))
		goto cleanup_temp;

	err = ovl_is_whiteout(whiteout);

	/* Best effort cleanup of whiteout and temp file */
	if (err)
		ovl_cleanup(dir, whiteout);
	dput(whiteout);

cleanup_temp:
	ovl_cleanup(dir, temp);
	release_dentry_name_snapshot(&name);
	dput(temp);
	dput(dest);

out_unlock:
	inode_unlock(dir);

	return err;
}

static struct dentry *ovl_lookup_or_create(struct dentry *parent,
					   const char *name, umode_t mode)
{
	size_t len = strlen(name);
	struct dentry *child;

	inode_lock_nested(parent->d_inode, I_MUTEX_PARENT);
	child = lookup_one_len(name, parent, len);
	if (!IS_ERR(child) && !child->d_inode)
		child = ovl_create_real(parent->d_inode, child,
					OVL_CATTR(mode));
	inode_unlock(parent->d_inode);
	dput(parent);

	return child;
}

/*
 * Creates $workdir/work/incompat/volatile/dirty file if it is not already
 * present.
 */
static int ovl_create_volatile_dirty(struct ovl_fs *ofs)
{
	unsigned int ctr;
	struct dentry *d = dget(ofs->workbasedir);
	static const char *const volatile_path[] = {
		OVL_WORKDIR_NAME, "incompat", "volatile", "dirty"
	};
	const char *const *name = volatile_path;

	for (ctr = ARRAY_SIZE(volatile_path); ctr; ctr--, name++) {
		d = ovl_lookup_or_create(d, *name, ctr > 1 ? S_IFDIR : S_IFREG);
		if (IS_ERR(d))
			return PTR_ERR(d);
	}
	dput(d);
	return 0;
}

static int ovl_make_workdir(struct super_block *sb, struct ovl_fs *ofs,
			    struct path *workpath)
{
	struct vfsmount *mnt = ovl_upper_mnt(ofs);
	struct dentry *temp, *workdir;
	bool rename_whiteout;
	bool d_type;
	int fh_type;
	int err;

	err = mnt_want_write(mnt);
	if (err)
		return err;

	workdir = ovl_workdir_create(ofs, OVL_WORKDIR_NAME, false);
	err = PTR_ERR(workdir);
	if (IS_ERR_OR_NULL(workdir))
		goto out;

	ofs->workdir = workdir;

	err = ovl_setup_trap(sb, ofs->workdir, &ofs->workdir_trap, "workdir");
	if (err)
		goto out;

	/*
	 * Upper should support d_type, else whiteouts are visible.  Given
	 * workdir and upper are on same fs, we can do iterate_dir() on
	 * workdir. This check requires successful creation of workdir in
	 * previous step.
	 */
	err = ovl_check_d_type_supported(workpath);
	if (err < 0)
		goto out;

	d_type = err;
	if (!d_type)
		pr_warn("upper fs needs to support d_type.\n");

	/* Check if upper/work fs supports O_TMPFILE */
	temp = ovl_do_tmpfile(ofs->workdir, S_IFREG | 0);
	ofs->tmpfile = !IS_ERR(temp);
	if (ofs->tmpfile)
		dput(temp);
	else
		pr_warn("upper fs does not support tmpfile.\n");


	/* Check if upper/work fs supports RENAME_WHITEOUT */
	err = ovl_check_rename_whiteout(ofs->workdir);
	if (err < 0)
		goto out;

	rename_whiteout = err;
	if (!rename_whiteout)
		pr_warn("upper fs does not support RENAME_WHITEOUT.\n");

	/*
	 * Check if upper/work fs supports (trusted|user).overlay.* xattr
	 */
	err = ovl_do_setxattr(ofs, ofs->workdir, OVL_XATTR_OPAQUE, "0", 1);
	if (err) {
		ofs->noxattr = true;
		if (ofs->config.index || ofs->config.metacopy) {
			ofs->config.index = false;
			ofs->config.metacopy = false;
			pr_warn("upper fs does not support xattr, falling back to index=off,metacopy=off.\n");
		}
		/*
		 * xattr support is required for persistent st_ino.
		 * Without persistent st_ino, xino=auto falls back to xino=off.
		 */
		if (ofs->config.xino == OVL_XINO_AUTO) {
			ofs->config.xino = OVL_XINO_OFF;
			pr_warn("upper fs does not support xattr, falling back to xino=off.\n");
		}
		err = 0;
	} else {
		ovl_do_removexattr(ofs, ofs->workdir, OVL_XATTR_OPAQUE);
	}

	/*
	 * We allowed sub-optimal upper fs configuration and don't want to break
	 * users over kernel upgrade, but we never allowed remote upper fs, so
	 * we can enforce strict requirements for remote upper fs.
	 */
	if (ovl_dentry_remote(ofs->workdir) &&
	    (!d_type || !rename_whiteout || ofs->noxattr)) {
		pr_err("upper fs missing required features.\n");
		err = -EINVAL;
		goto out;
	}

	/*
	 * For volatile mount, create a incompat/volatile/dirty file to keep
	 * track of it.
	 */
	if (ofs->config.ovl_volatile) {
		err = ovl_create_volatile_dirty(ofs);
		if (err < 0) {
			pr_err("Failed to create volatile/dirty file.\n");
			goto out;
		}
	}

	/* Check if upper/work fs supports file handles */
	fh_type = ovl_can_decode_fh(ofs->workdir->d_sb);
	if (ofs->config.index && !fh_type) {
		ofs->config.index = false;
		pr_warn("upper fs does not support file handles, falling back to index=off.\n");
	}

	/* Check if upper fs has 32bit inode numbers */
	if (fh_type != FILEID_INO32_GEN)
		ofs->xino_mode = -1;

	/* NFS export of r/w mount depends on index */
	if (ofs->config.nfs_export && !ofs->config.index) {
		pr_warn("NFS export requires \"index=on\", falling back to nfs_export=off.\n");
		ofs->config.nfs_export = false;
	}
out:
	mnt_drop_write(mnt);
	return err;
}

static int ovl_get_workdir(struct super_block *sb, struct ovl_fs *ofs,
			   struct path *upperpath)
{
	int err;
	struct path workpath = { };

	err = ovl_mount_dir(ofs->config.workdir, &workpath);
	if (err)
		goto out;

	err = -EINVAL;
	if (upperpath->mnt != workpath.mnt) {
		pr_err("workdir and upperdir must reside under the same mount\n");
		goto out;
	}
	if (!ovl_workdir_ok(workpath.dentry, upperpath->dentry)) {
		pr_err("workdir and upperdir must be separate subtrees\n");
		goto out;
	}

	ofs->workbasedir = dget(workpath.dentry);

	if (ovl_inuse_trylock(ofs->workbasedir)) {
		ofs->workdir_locked = true;
	} else {
		err = ovl_report_in_use(ofs, "workdir");
		if (err)
			goto out;
	}

	err = ovl_setup_trap(sb, ofs->workbasedir, &ofs->workbasedir_trap,
			     "workdir");
	if (err)
		goto out;

	err = ovl_make_workdir(sb, ofs, &workpath);

out:
	path_put(&workpath);

	return err;
}

static int ovl_get_indexdir(struct super_block *sb, struct ovl_fs *ofs,
			    struct ovl_entry *oe, struct path *upperpath)
{
	struct vfsmount *mnt = ovl_upper_mnt(ofs);
	struct dentry *indexdir;
	int err;

	err = mnt_want_write(mnt);
	if (err)
		return err;

	/* Verify lower root is upper root origin */
	err = ovl_verify_origin(ofs, upperpath->dentry,
				oe->lowerstack[0].dentry, true);
	if (err) {
		pr_err("failed to verify upper root origin\n");
		goto out;
	}

	/* index dir will act also as workdir */
	iput(ofs->workdir_trap);
	ofs->workdir_trap = NULL;
	dput(ofs->workdir);
	ofs->workdir = NULL;
	indexdir = ovl_workdir_create(ofs, OVL_INDEXDIR_NAME, true);
	if (IS_ERR(indexdir)) {
		err = PTR_ERR(indexdir);
	} else if (indexdir) {
		ofs->indexdir = indexdir;
		ofs->workdir = dget(indexdir);

		err = ovl_setup_trap(sb, ofs->indexdir, &ofs->indexdir_trap,
				     "indexdir");
		if (err)
			goto out;

		/*
		 * Verify upper root is exclusively associated with index dir.
		 * Older kernels stored upper fh in ".overlay.origin"
		 * xattr. If that xattr exists, verify that it is a match to
		 * upper dir file handle. In any case, verify or set xattr
		 * ".overlay.upper" to indicate that index may have
		 * directory entries.
		 */
		if (ovl_check_origin_xattr(ofs, ofs->indexdir)) {
			err = ovl_verify_set_fh(ofs, ofs->indexdir,
						OVL_XATTR_ORIGIN,
						upperpath->dentry, true, false);
			if (err)
				pr_err("failed to verify index dir 'origin' xattr\n");
		}
		err = ovl_verify_upper(ofs, ofs->indexdir, upperpath->dentry,
				       true);
		if (err)
			pr_err("failed to verify index dir 'upper' xattr\n");

		/* Cleanup bad/stale/orphan index entries */
		if (!err)
			err = ovl_indexdir_cleanup(ofs);
	}
	if (err || !ofs->indexdir)
		pr_warn("try deleting index dir or mounting with '-o index=off' to disable inodes index.\n");

out:
	mnt_drop_write(mnt);
	return err;
}

static bool ovl_lower_uuid_ok(struct ovl_fs *ofs, const uuid_t *uuid)
{
	unsigned int i;

	if (!ofs->config.nfs_export && !ovl_upper_mnt(ofs))
		return true;

	/*
	 * We allow using single lower with null uuid for index and nfs_export
	 * for example to support those features with single lower squashfs.
	 * To avoid regressions in setups of overlay with re-formatted lower
	 * squashfs, do not allow decoding origin with lower null uuid unless
	 * user opted-in to one of the new features that require following the
	 * lower inode of non-dir upper.
	 */
	if (!ofs->config.index && !ofs->config.metacopy &&
	    ofs->config.xino != OVL_XINO_ON &&
	    uuid_is_null(uuid))
		return false;

	for (i = 0; i < ofs->numfs; i++) {
		/*
		 * We use uuid to associate an overlay lower file handle with a
		 * lower layer, so we can accept lower fs with null uuid as long
		 * as all lower layers with null uuid are on the same fs.
		 * if we detect multiple lower fs with the same uuid, we
		 * disable lower file handle decoding on all of them.
		 */
		if (ofs->fs[i].is_lower &&
		    uuid_equal(&ofs->fs[i].sb->s_uuid, uuid)) {
			ofs->fs[i].bad_uuid = true;
			return false;
		}
	}
	return true;
}

/* Get a unique fsid for the layer */
static int ovl_get_fsid(struct ovl_fs *ofs, const struct path *path)
{
	struct super_block *sb = path->mnt->mnt_sb;
	unsigned int i;
	dev_t dev;
	int err;
	bool bad_uuid = false;
	bool warn = false;

	for (i = 0; i < ofs->numfs; i++) {
		if (ofs->fs[i].sb == sb)
			return i;
	}

	if (!ovl_lower_uuid_ok(ofs, &sb->s_uuid)) {
		bad_uuid = true;
		if (ofs->config.xino == OVL_XINO_AUTO) {
			ofs->config.xino = OVL_XINO_OFF;
			warn = true;
		}
		if (ofs->config.index || ofs->config.nfs_export) {
			ofs->config.index = false;
			ofs->config.nfs_export = false;
			warn = true;
		}
		if (warn) {
			pr_warn("%s uuid detected in lower fs '%pd2', falling back to xino=%s,index=off,nfs_export=off.\n",
				uuid_is_null(&sb->s_uuid) ? "null" :
							    "conflicting",
				path->dentry, ovl_xino_str[ofs->config.xino]);
		}
	}

	err = get_anon_bdev(&dev);
	if (err) {
		pr_err("failed to get anonymous bdev for lowerpath\n");
		return err;
	}

	ofs->fs[ofs->numfs].sb = sb;
	ofs->fs[ofs->numfs].pseudo_dev = dev;
	ofs->fs[ofs->numfs].bad_uuid = bad_uuid;

	return ofs->numfs++;
}

static int ovl_get_layers(struct super_block *sb, struct ovl_fs *ofs,
			  struct path *stack, unsigned int numlower,
			  struct ovl_layer *layers)
{
	int err;
	unsigned int i;

	err = -ENOMEM;
	ofs->fs = kcalloc(numlower + 1, sizeof(struct ovl_sb), GFP_KERNEL);
	if (ofs->fs == NULL)
		goto out;

	/* idx/fsid 0 are reserved for upper fs even with lower only overlay */
	ofs->numfs++;

	/*
	 * All lower layers that share the same fs as upper layer, use the same
	 * pseudo_dev as upper layer.  Allocate fs[0].pseudo_dev even for lower
	 * only overlay to simplify ovl_fs_free().
	 * is_lower will be set if upper fs is shared with a lower layer.
	 */
	err = get_anon_bdev(&ofs->fs[0].pseudo_dev);
	if (err) {
		pr_err("failed to get anonymous bdev for upper fs\n");
		goto out;
	}

	if (ovl_upper_mnt(ofs)) {
		ofs->fs[0].sb = ovl_upper_mnt(ofs)->mnt_sb;
		ofs->fs[0].is_lower = false;
	}

	for (i = 0; i < numlower; i++) {
		struct vfsmount *mnt;
		struct inode *trap;
		int fsid;

		err = fsid = ovl_get_fsid(ofs, &stack[i]);
		if (err < 0)
			goto out;

		/*
		 * Check if lower root conflicts with this overlay layers before
		 * checking if it is in-use as upperdir/workdir of "another"
		 * mount, because we do not bother to check in ovl_is_inuse() if
		 * the upperdir/workdir is in fact in-use by our
		 * upperdir/workdir.
		 */
		err = ovl_setup_trap(sb, stack[i].dentry, &trap, "lowerdir");
		if (err)
			goto out;

		if (ovl_is_inuse(stack[i].dentry)) {
			err = ovl_report_in_use(ofs, "lowerdir");
			if (err) {
				iput(trap);
				goto out;
			}
		}

		mnt = clone_private_mount(&stack[i]);
		err = PTR_ERR(mnt);
		if (IS_ERR(mnt)) {
			pr_err("failed to clone lowerpath\n");
			iput(trap);
			goto out;
		}

		/*
		 * Make lower layers R/O.  That way fchmod/fchown on lower file
		 * will fail instead of modifying lower fs.
		 */
		mnt->mnt_flags |= MNT_READONLY | MNT_NOATIME;

		layers[ofs->numlayer].trap = trap;
		layers[ofs->numlayer].mnt = mnt;
		layers[ofs->numlayer].idx = ofs->numlayer;
		layers[ofs->numlayer].fsid = fsid;
		layers[ofs->numlayer].fs = &ofs->fs[fsid];
		ofs->numlayer++;
		ofs->fs[fsid].is_lower = true;
	}

	/*
	 * When all layers on same fs, overlay can use real inode numbers.
	 * With mount option "xino=<on|auto>", mounter declares that there are
	 * enough free high bits in underlying fs to hold the unique fsid.
	 * If overlayfs does encounter underlying inodes using the high xino
	 * bits reserved for fsid, it emits a warning and uses the original
	 * inode number or a non persistent inode number allocated from a
	 * dedicated range.
	 */
	if (ofs->numfs - !ovl_upper_mnt(ofs) == 1) {
		if (ofs->config.xino == OVL_XINO_ON)
			pr_info("\"xino=on\" is useless with all layers on same fs, ignore.\n");
		ofs->xino_mode = 0;
	} else if (ofs->config.xino == OVL_XINO_OFF) {
		ofs->xino_mode = -1;
	} else if (ofs->xino_mode < 0) {
		/*
		 * This is a roundup of number of bits needed for encoding
		 * fsid, where fsid 0 is reserved for upper fs (even with
		 * lower only overlay) +1 extra bit is reserved for the non
		 * persistent inode number range that is used for resolving
		 * xino lower bits overflow.
		 */
		BUILD_BUG_ON(ilog2(OVL_MAX_STACK) > 30);
		ofs->xino_mode = ilog2(ofs->numfs - 1) + 2;
	}

	if (ofs->xino_mode > 0) {
		pr_info("\"xino\" feature enabled using %d upper inode bits.\n",
			ofs->xino_mode);
	}

	err = 0;
out:
	return err;
}

static struct ovl_entry *ovl_get_lowerstack(struct super_block *sb,
				const char *lower, unsigned int numlower,
				struct ovl_fs *ofs, struct ovl_layer *layers)
{
	int err;
	struct path *stack = NULL;
	unsigned int i;
	struct ovl_entry *oe;

	if (!ofs->config.upperdir && numlower == 1) {
		pr_err("at least 2 lowerdir are needed while upperdir nonexistent\n");
		return ERR_PTR(-EINVAL);
	}

	stack = kcalloc(numlower, sizeof(struct path), GFP_KERNEL);
	if (!stack)
		return ERR_PTR(-ENOMEM);

	err = -EINVAL;
	for (i = 0; i < numlower; i++) {
		err = ovl_lower_dir(lower, &stack[i], ofs, &sb->s_stack_depth);
		if (err)
			goto out_err;

		lower = strchr(lower, '\0') + 1;
	}

	err = -EINVAL;
	sb->s_stack_depth++;
	if (sb->s_stack_depth > FILESYSTEM_MAX_STACK_DEPTH) {
		pr_err("maximum fs stacking depth exceeded\n");
		goto out_err;
	}

	err = ovl_get_layers(sb, ofs, stack, numlower, layers);
	if (err)
		goto out_err;

	err = -ENOMEM;
	oe = ovl_alloc_entry(numlower);
	if (!oe)
		goto out_err;

	for (i = 0; i < numlower; i++) {
		oe->lowerstack[i].dentry = dget(stack[i].dentry);
		oe->lowerstack[i].layer = &ofs->layers[i+1];
	}

out:
	for (i = 0; i < numlower; i++)
		path_put(&stack[i]);
	kfree(stack);

	return oe;

out_err:
	oe = ERR_PTR(err);
	goto out;
}

/*
 * Check if this layer root is a descendant of:
 * - another layer of this overlayfs instance
 * - upper/work dir of any overlayfs instance
 */
static int ovl_check_layer(struct super_block *sb, struct ovl_fs *ofs,
			   struct dentry *dentry, const char *name,
			   bool is_lower)
{
	struct dentry *next = dentry, *parent;
	int err = 0;

	if (!dentry)
		return 0;

	parent = dget_parent(next);

	/* Walk back ancestors to root (inclusive) looking for traps */
	while (!err && parent != next) {
		if (is_lower && ovl_lookup_trap_inode(sb, parent)) {
			err = -ELOOP;
			pr_err("overlapping %s path\n", name);
		} else if (ovl_is_inuse(parent)) {
			err = ovl_report_in_use(ofs, name);
		}
		next = parent;
		parent = dget_parent(next);
		dput(next);
	}

	dput(parent);

	return err;
}

/*
 * Check if any of the layers or work dirs overlap.
 */
static int ovl_check_overlapping_layers(struct super_block *sb,
					struct ovl_fs *ofs)
{
	int i, err;

	if (ovl_upper_mnt(ofs)) {
		err = ovl_check_layer(sb, ofs, ovl_upper_mnt(ofs)->mnt_root,
				      "upperdir", false);
		if (err)
			return err;

		/*
		 * Checking workbasedir avoids hitting ovl_is_inuse(parent) of
		 * this instance and covers overlapping work and index dirs,
		 * unless work or index dir have been moved since created inside
		 * workbasedir.  In that case, we already have their traps in
		 * inode cache and we will catch that case on lookup.
		 */
		err = ovl_check_layer(sb, ofs, ofs->workbasedir, "workdir",
				      false);
		if (err)
			return err;
	}

	for (i = 1; i < ofs->numlayer; i++) {
		err = ovl_check_layer(sb, ofs,
				      ofs->layers[i].mnt->mnt_root,
				      "lowerdir", true);
		if (err)
			return err;
	}

	return 0;
}

static struct dentry *ovl_get_root(struct super_block *sb,
				   struct dentry *upperdentry,
				   struct ovl_entry *oe)
{
	struct dentry *root;
	struct ovl_path *lowerpath = &oe->lowerstack[0];
	unsigned long ino = d_inode(lowerpath->dentry)->i_ino;
	int fsid = lowerpath->layer->fsid;
	struct ovl_inode_params oip = {
		.upperdentry = upperdentry,
		.lowerpath = lowerpath,
	};

	root = d_make_root(ovl_new_inode(sb, S_IFDIR, 0));
	if (!root)
		return NULL;

	root->d_fsdata = oe;

	if (upperdentry) {
		/* Root inode uses upper st_ino/i_ino */
		ino = d_inode(upperdentry)->i_ino;
		fsid = 0;
		ovl_dentry_set_upper_alias(root);
		if (ovl_is_impuredir(sb, upperdentry))
			ovl_set_flag(OVL_IMPURE, d_inode(root));
	}

	/* Root is always merge -> can have whiteouts */
	ovl_set_flag(OVL_WHITEOUTS, d_inode(root));
	ovl_dentry_set_flag(OVL_E_CONNECTED, root);
	ovl_set_upperdata(d_inode(root));
	ovl_inode_init(d_inode(root), &oip, ino, fsid);
	ovl_dentry_update_reval(root, upperdentry, DCACHE_OP_WEAK_REVALIDATE);

	return root;
}

static int ovl_fill_super(struct super_block *sb, void *data, int silent)
{
	struct path upperpath = { };
	struct dentry *root_dentry;
	struct ovl_entry *oe;
	struct ovl_fs *ofs;
	struct ovl_layer *layers;
	struct cred *cred;
	char *splitlower = NULL;
	unsigned int numlower;
	int err;

	err = -EIO;
	if (WARN_ON(sb->s_user_ns != current_user_ns()))
		goto out;

	sb->s_d_op = &ovl_dentry_operations;

	err = -ENOMEM;
	ofs = kzalloc(sizeof(struct ovl_fs), GFP_KERNEL);
	if (!ofs)
		goto out;

	err = -ENOMEM;
	ofs->creator_cred = cred = prepare_creds();
	if (!cred)
		goto out_err;

	/* Is there a reason anyone would want not to share whiteouts? */
	ofs->share_whiteout = true;

	ofs->config.index = ovl_index_def;
	ofs->config.uuid = true;
	ofs->config.nfs_export = ovl_nfs_export_def;
	ofs->config.xino = ovl_xino_def();
	ofs->config.metacopy = ovl_metacopy_def;
	err = ovl_parse_opt((char *) data, &ofs->config);
	if (err)
		goto out_err;

	err = -EINVAL;
	if (!ofs->config.lowerdir) {
		if (!silent)
			pr_err("missing 'lowerdir'\n");
		goto out_err;
	}

	err = -ENOMEM;
	splitlower = kstrdup(ofs->config.lowerdir, GFP_KERNEL);
	if (!splitlower)
		goto out_err;

	err = -EINVAL;
	numlower = ovl_split_lowerdirs(splitlower);
	if (numlower > OVL_MAX_STACK) {
		pr_err("too many lower directories, limit is %d\n",
		       OVL_MAX_STACK);
		goto out_err;
	}

	err = -ENOMEM;
	layers = kcalloc(numlower + 1, sizeof(struct ovl_layer), GFP_KERNEL);
	if (!layers)
		goto out_err;

	ofs->layers = layers;
	/* Layer 0 is reserved for upper even if there's no upper */
	ofs->numlayer = 1;

	sb->s_stack_depth = 0;
	sb->s_maxbytes = MAX_LFS_FILESIZE;
	atomic_long_set(&ofs->last_ino, 1);
	/* Assume underlaying fs uses 32bit inodes unless proven otherwise */
	if (ofs->config.xino != OVL_XINO_OFF) {
		ofs->xino_mode = BITS_PER_LONG - 32;
		if (!ofs->xino_mode) {
			pr_warn("xino not supported on 32bit kernel, falling back to xino=off.\n");
			ofs->config.xino = OVL_XINO_OFF;
		}
	}

	/* alloc/destroy_inode needed for setting up traps in inode cache */
	sb->s_op = &ovl_super_operations;

	if (ofs->config.upperdir) {
		struct super_block *upper_sb;

<<<<<<< HEAD
=======
		err = -EINVAL;
>>>>>>> 754a0abe
		if (!ofs->config.workdir) {
			pr_err("missing 'workdir'\n");
			goto out_err;
		}

		err = ovl_get_upper(sb, ofs, &layers[0], &upperpath);
		if (err)
			goto out_err;

		upper_sb = ovl_upper_mnt(ofs)->mnt_sb;
		if (!ovl_should_sync(ofs)) {
			ofs->errseq = errseq_sample(&upper_sb->s_wb_err);
			if (errseq_check(&upper_sb->s_wb_err, ofs->errseq)) {
				err = -EIO;
				pr_err("Cannot mount volatile when upperdir has an unseen error. Sync upperdir fs to clear state.\n");
				goto out_err;
			}
		}

		err = ovl_get_workdir(sb, ofs, &upperpath);
		if (err)
			goto out_err;

		if (!ofs->workdir)
			sb->s_flags |= SB_RDONLY;

		sb->s_stack_depth = upper_sb->s_stack_depth;
		sb->s_time_gran = upper_sb->s_time_gran;
	}
	oe = ovl_get_lowerstack(sb, splitlower, numlower, ofs, layers);
	err = PTR_ERR(oe);
	if (IS_ERR(oe))
		goto out_err;

	/* If the upper fs is nonexistent, we mark overlayfs r/o too */
	if (!ovl_upper_mnt(ofs))
		sb->s_flags |= SB_RDONLY;

	if (!ofs->config.uuid && ofs->numfs > 1) {
		pr_warn("The uuid=off requires a single fs for lower and upper, falling back to uuid=on.\n");
		ofs->config.uuid = true;
	}

	if (!ovl_force_readonly(ofs) && ofs->config.index) {
		err = ovl_get_indexdir(sb, ofs, oe, &upperpath);
		if (err)
			goto out_free_oe;

		/* Force r/o mount with no index dir */
		if (!ofs->indexdir)
			sb->s_flags |= SB_RDONLY;
	}

	err = ovl_check_overlapping_layers(sb, ofs);
	if (err)
		goto out_free_oe;

	/* Show index=off in /proc/mounts for forced r/o mount */
	if (!ofs->indexdir) {
		ofs->config.index = false;
		if (ovl_upper_mnt(ofs) && ofs->config.nfs_export) {
			pr_warn("NFS export requires an index dir, falling back to nfs_export=off.\n");
			ofs->config.nfs_export = false;
		}
	}

	if (ofs->config.metacopy && ofs->config.nfs_export) {
		pr_warn("NFS export is not supported with metadata only copy up, falling back to nfs_export=off.\n");
		ofs->config.nfs_export = false;
	}

	if (ofs->config.nfs_export)
		sb->s_export_op = &ovl_export_operations;

	/* Never override disk quota limits or use reserved space */
	cap_lower(cred->cap_effective, CAP_SYS_RESOURCE);

	sb->s_magic = OVERLAYFS_SUPER_MAGIC;
	sb->s_xattr = ofs->config.userxattr ? ovl_user_xattr_handlers :
		ovl_trusted_xattr_handlers;
	sb->s_fs_info = ofs;
	sb->s_flags |= SB_POSIXACL;
	sb->s_iflags |= SB_I_SKIP_SYNC;

	err = -ENOMEM;
	root_dentry = ovl_get_root(sb, upperpath.dentry, oe);
	if (!root_dentry)
		goto out_free_oe;

	mntput(upperpath.mnt);
	kfree(splitlower);

	sb->s_root = root_dentry;

	return 0;

out_free_oe:
	ovl_entry_stack_free(oe);
	kfree(oe);
out_err:
	kfree(splitlower);
	path_put(&upperpath);
	ovl_free_fs(ofs);
out:
	return err;
}

static struct dentry *ovl_mount(struct file_system_type *fs_type, int flags,
				const char *dev_name, void *raw_data)
{
	return mount_nodev(fs_type, flags, raw_data, ovl_fill_super);
}

static struct file_system_type ovl_fs_type = {
	.owner		= THIS_MODULE,
	.name		= "overlay",
	.fs_flags	= FS_USERNS_MOUNT,
	.mount		= ovl_mount,
	.kill_sb	= kill_anon_super,
};
MODULE_ALIAS_FS("overlay");

static void ovl_inode_init_once(void *foo)
{
	struct ovl_inode *oi = foo;

	inode_init_once(&oi->vfs_inode);
}

static int __init ovl_init(void)
{
	int err;

	ovl_inode_cachep = kmem_cache_create("ovl_inode",
					     sizeof(struct ovl_inode), 0,
					     (SLAB_RECLAIM_ACCOUNT|
					      SLAB_MEM_SPREAD|SLAB_ACCOUNT),
					     ovl_inode_init_once);
	if (ovl_inode_cachep == NULL)
		return -ENOMEM;

	err = ovl_aio_request_cache_init();
	if (!err) {
		err = register_filesystem(&ovl_fs_type);
		if (!err)
			return 0;

		ovl_aio_request_cache_destroy();
	}
	kmem_cache_destroy(ovl_inode_cachep);

	return err;
}

static void __exit ovl_exit(void)
{
	unregister_filesystem(&ovl_fs_type);

	/*
	 * Make sure all delayed rcu free inodes are flushed before we
	 * destroy cache.
	 */
	rcu_barrier();
	kmem_cache_destroy(ovl_inode_cachep);
	ovl_aio_request_cache_destroy();
}

module_init(ovl_init);
module_exit(ovl_exit);<|MERGE_RESOLUTION|>--- conflicted
+++ resolved
@@ -2046,10 +2046,7 @@
 	if (ofs->config.upperdir) {
 		struct super_block *upper_sb;
 
-<<<<<<< HEAD
-=======
 		err = -EINVAL;
->>>>>>> 754a0abe
 		if (!ofs->config.workdir) {
 			pr_err("missing 'workdir'\n");
 			goto out_err;
