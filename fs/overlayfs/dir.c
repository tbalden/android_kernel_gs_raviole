// SPDX-License-Identifier: GPL-2.0-only
/*
 *
 * Copyright (C) 2011 Novell Inc.
 */

#include <linux/fs.h>
#include <linux/namei.h>
#include <linux/xattr.h>
#include <linux/security.h>
#include <linux/cred.h>
#include <linux/module.h>
#include <linux/posix_acl.h>
#include <linux/posix_acl_xattr.h>
#include <linux/atomic.h>
#include <linux/ratelimit.h>
#include "overlayfs.h"

static unsigned short ovl_redirect_max = 256;
module_param_named(redirect_max, ovl_redirect_max, ushort, 0644);
MODULE_PARM_DESC(redirect_max,
		 "Maximum length of absolute redirect xattr value");

static int ovl_set_redirect(struct dentry *dentry, bool samedir);

int ovl_cleanup(struct inode *wdir, struct dentry *wdentry)
{
	int err;

	dget(wdentry);
	if (d_is_dir(wdentry))
		err = ovl_do_rmdir(wdir, wdentry);
	else
		err = ovl_do_unlink(wdir, wdentry);
	dput(wdentry);

	if (err) {
		pr_err("cleanup of '%pd2' failed (%i)\n",
		       wdentry, err);
	}

	return err;
}

struct dentry *ovl_lookup_temp(struct dentry *workdir)
{
	struct dentry *temp;
	char name[20];
	static atomic_t temp_id = ATOMIC_INIT(0);

	/* counter is allowed to wrap, since temp dentries are ephemeral */
	snprintf(name, sizeof(name), "#%x", atomic_inc_return(&temp_id));

	temp = lookup_one_len(name, workdir, strlen(name));
	if (!IS_ERR(temp) && temp->d_inode) {
		pr_err("workdir/%s already exists\n", name);
		dput(temp);
		temp = ERR_PTR(-EIO);
	}

	return temp;
}

/* caller holds i_mutex on workdir */
static struct dentry *ovl_whiteout(struct ovl_fs *ofs)
{
	int err;
	struct dentry *whiteout;
	struct dentry *workdir = ofs->workdir;
	struct inode *wdir = workdir->d_inode;

	if (!ofs->whiteout) {
		whiteout = ovl_lookup_temp(workdir);
		if (IS_ERR(whiteout))
			goto out;

		err = ovl_do_whiteout(wdir, whiteout);
		if (err) {
			dput(whiteout);
			whiteout = ERR_PTR(err);
			goto out;
		}
		ofs->whiteout = whiteout;
	}

	if (ofs->share_whiteout) {
		whiteout = ovl_lookup_temp(workdir);
		if (IS_ERR(whiteout))
			goto out;

		err = ovl_do_link(ofs->whiteout, wdir, whiteout);
		if (!err)
			goto out;

		if (err != -EMLINK) {
			pr_warn("Failed to link whiteout - disabling whiteout inode sharing(nlink=%u, err=%i)\n",
				ofs->whiteout->d_inode->i_nlink, err);
			ofs->share_whiteout = false;
		}
		dput(whiteout);
	}
	whiteout = ofs->whiteout;
	ofs->whiteout = NULL;
out:
	return whiteout;
}

/* Caller must hold i_mutex on both workdir and dir */
int ovl_cleanup_and_whiteout(struct ovl_fs *ofs, struct inode *dir,
			     struct dentry *dentry)
{
	struct inode *wdir = ofs->workdir->d_inode;
	struct dentry *whiteout;
	int err;
	int flags = 0;

	whiteout = ovl_whiteout(ofs);
	err = PTR_ERR(whiteout);
	if (IS_ERR(whiteout))
		return err;

	if (d_is_dir(dentry))
		flags = RENAME_EXCHANGE;

	err = ovl_do_rename(wdir, whiteout, dir, dentry, flags);
	if (err)
		goto kill_whiteout;
	if (flags)
		ovl_cleanup(wdir, dentry);

out:
	dput(whiteout);
	return err;

kill_whiteout:
	ovl_cleanup(wdir, whiteout);
	goto out;
}

int ovl_mkdir_real(struct inode *dir, struct dentry **newdentry, umode_t mode)
{
	int err;
	struct dentry *d, *dentry = *newdentry;

	err = ovl_do_mkdir(dir, dentry, mode);
	if (err)
		return err;

	if (likely(!d_unhashed(dentry)))
		return 0;

	/*
	 * vfs_mkdir() may succeed and leave the dentry passed
	 * to it unhashed and negative. If that happens, try to
	 * lookup a new hashed and positive dentry.
	 */
	d = lookup_one_len(dentry->d_name.name, dentry->d_parent,
			   dentry->d_name.len);
	if (IS_ERR(d)) {
		pr_warn("failed lookup after mkdir (%pd2, err=%i).\n",
			dentry, err);
		return PTR_ERR(d);
	}
	dput(dentry);
	*newdentry = d;

	return 0;
}

struct dentry *ovl_create_real(struct inode *dir, struct dentry *newdentry,
			       struct ovl_cattr *attr)
{
	int err;

	if (IS_ERR(newdentry))
		return newdentry;

	err = -ESTALE;
	if (newdentry->d_inode)
		goto out;

	if (attr->hardlink) {
		err = ovl_do_link(attr->hardlink, dir, newdentry);
	} else {
		switch (attr->mode & S_IFMT) {
		case S_IFREG:
			err = ovl_do_create(dir, newdentry, attr->mode);
			break;

		case S_IFDIR:
			/* mkdir is special... */
			err =  ovl_mkdir_real(dir, &newdentry, attr->mode);
			break;

		case S_IFCHR:
		case S_IFBLK:
		case S_IFIFO:
		case S_IFSOCK:
			err = ovl_do_mknod(dir, newdentry, attr->mode,
					   attr->rdev);
			break;

		case S_IFLNK:
			err = ovl_do_symlink(dir, newdentry, attr->link);
			break;

		default:
			err = -EPERM;
		}
	}
	if (!err && WARN_ON(!newdentry->d_inode)) {
		/*
		 * Not quite sure if non-instantiated dentry is legal or not.
		 * VFS doesn't seem to care so check and warn here.
		 */
		err = -EIO;
	}
out:
	if (err) {
		dput(newdentry);
		return ERR_PTR(err);
	}
	return newdentry;
}

struct dentry *ovl_create_temp(struct dentry *workdir, struct ovl_cattr *attr)
{
	return ovl_create_real(d_inode(workdir), ovl_lookup_temp(workdir),
			       attr);
}

static int ovl_set_opaque_xerr(struct dentry *dentry, struct dentry *upper,
			       int xerr)
{
	int err;

	err = ovl_check_setxattr(dentry, upper, OVL_XATTR_OPAQUE, "y", 1, xerr);
	if (!err)
		ovl_dentry_set_opaque(dentry);

	return err;
}

static int ovl_set_opaque(struct dentry *dentry, struct dentry *upperdentry)
{
	/*
	 * Fail with -EIO when trying to create opaque dir and upper doesn't
	 * support xattrs. ovl_rename() calls ovl_set_opaque_xerr(-EXDEV) to
	 * return a specific error for noxattr case.
	 */
	return ovl_set_opaque_xerr(dentry, upperdentry, -EIO);
}

/*
 * Common operations required to be done after creation of file on upper.
 * If @hardlink is false, then @inode is a pre-allocated inode, we may or
 * may not use to instantiate the new dentry.
 */
static int ovl_instantiate(struct dentry *dentry, struct inode *inode,
			   struct dentry *newdentry, bool hardlink)
{
	struct ovl_inode_params oip = {
		.upperdentry = newdentry,
		.newinode = inode,
	};

	ovl_dir_modified(dentry->d_parent, false);
	ovl_dentry_set_upper_alias(dentry);
	ovl_dentry_update_reval(dentry, newdentry,
			DCACHE_OP_REVALIDATE | DCACHE_OP_WEAK_REVALIDATE);

	if (!hardlink) {
		/*
		 * ovl_obtain_alias() can be called after ovl_create_real()
		 * and before we get here, so we may get an inode from cache
		 * with the same real upperdentry that is not the inode we
		 * pre-allocated.  In this case we will use the cached inode
		 * to instantiate the new dentry.
		 *
		 * XXX: if we ever use ovl_obtain_alias() to decode directory
		 * file handles, need to use ovl_get_inode_locked() and
		 * d_instantiate_new() here to prevent from creating two
		 * hashed directory inode aliases.
		 */
		inode = ovl_get_inode(dentry->d_sb, &oip);
		if (IS_ERR(inode))
			return PTR_ERR(inode);
		if (inode == oip.newinode)
			ovl_set_flag(OVL_UPPERDATA, inode);
	} else {
		WARN_ON(ovl_inode_real(inode) != d_inode(newdentry));
		dput(newdentry);
		inc_nlink(inode);
	}

	d_instantiate(dentry, inode);
	if (inode != oip.newinode) {
		pr_warn_ratelimited("newly created inode found in cache (%pd2)\n",
				    dentry);
	}

	/* Force lookup of new upper hardlink to find its lower */
	if (hardlink)
		d_drop(dentry);

	return 0;
}

static bool ovl_type_merge(struct dentry *dentry)
{
	return OVL_TYPE_MERGE(ovl_path_type(dentry));
}

static bool ovl_type_origin(struct dentry *dentry)
{
	return OVL_TYPE_ORIGIN(ovl_path_type(dentry));
}

static int ovl_create_upper(struct dentry *dentry, struct inode *inode,
			    struct ovl_cattr *attr)
{
	struct dentry *upperdir = ovl_dentry_upper(dentry->d_parent);
	struct inode *udir = upperdir->d_inode;
	struct dentry *newdentry;
	int err;

	if (!attr->hardlink && !IS_POSIXACL(udir))
		attr->mode &= ~current_umask();

	inode_lock_nested(udir, I_MUTEX_PARENT);
	newdentry = ovl_create_real(udir,
				    lookup_one_len(dentry->d_name.name,
						   upperdir,
						   dentry->d_name.len),
				    attr);
	err = PTR_ERR(newdentry);
	if (IS_ERR(newdentry))
		goto out_unlock;

	if (ovl_type_merge(dentry->d_parent) && d_is_dir(newdentry)) {
		/* Setting opaque here is just an optimization, allow to fail */
		ovl_set_opaque(dentry, newdentry);
	}

	err = ovl_instantiate(dentry, inode, newdentry, !!attr->hardlink);
	if (err)
		goto out_cleanup;
out_unlock:
	inode_unlock(udir);
	return err;

out_cleanup:
	ovl_cleanup(udir, newdentry);
	dput(newdentry);
	goto out_unlock;
}

static struct dentry *ovl_clear_empty(struct dentry *dentry,
				      struct list_head *list)
{
	struct dentry *workdir = ovl_workdir(dentry);
	struct inode *wdir = workdir->d_inode;
	struct dentry *upperdir = ovl_dentry_upper(dentry->d_parent);
	struct inode *udir = upperdir->d_inode;
	struct path upperpath;
	struct dentry *upper;
	struct dentry *opaquedir;
	struct kstat stat;
	int err;

	if (WARN_ON(!workdir))
		return ERR_PTR(-EROFS);

	err = ovl_lock_rename_workdir(workdir, upperdir);
	if (err)
		goto out;

	ovl_path_upper(dentry, &upperpath);
	err = vfs_getattr(&upperpath, &stat,
			  STATX_BASIC_STATS, AT_STATX_SYNC_AS_STAT);
	if (err)
		goto out_unlock;

	err = -ESTALE;
	if (!S_ISDIR(stat.mode))
		goto out_unlock;
	upper = upperpath.dentry;
	if (upper->d_parent->d_inode != udir)
		goto out_unlock;

	opaquedir = ovl_create_temp(workdir, OVL_CATTR(stat.mode));
	err = PTR_ERR(opaquedir);
	if (IS_ERR(opaquedir))
		goto out_unlock;

	err = ovl_copy_xattr(dentry->d_sb, upper, opaquedir);
	if (err)
		goto out_cleanup;

	err = ovl_set_opaque(dentry, opaquedir);
	if (err)
		goto out_cleanup;

	inode_lock(opaquedir->d_inode);
	err = ovl_set_attr(opaquedir, &stat);
	inode_unlock(opaquedir->d_inode);
	if (err)
		goto out_cleanup;

	err = ovl_do_rename(wdir, opaquedir, udir, upper, RENAME_EXCHANGE);
	if (err)
		goto out_cleanup;

	ovl_cleanup_whiteouts(upper, list);
	ovl_cleanup(wdir, upper);
	unlock_rename(workdir, upperdir);

	/* dentry's upper doesn't match now, get rid of it */
	d_drop(dentry);

	return opaquedir;

out_cleanup:
	ovl_cleanup(wdir, opaquedir);
	dput(opaquedir);
out_unlock:
	unlock_rename(workdir, upperdir);
out:
	return ERR_PTR(err);
}

static int ovl_set_upper_acl(struct dentry *upperdentry, const char *name,
			     const struct posix_acl *acl)
{
	void *buffer;
	size_t size;
	int err;

	if (!IS_ENABLED(CONFIG_FS_POSIX_ACL) || !acl)
		return 0;

	size = posix_acl_xattr_size(acl->a_count);
	buffer = kmalloc(size, GFP_KERNEL);
	if (!buffer)
		return -ENOMEM;

	err = posix_acl_to_xattr(&init_user_ns, acl, buffer, size);
	if (err < 0)
		goto out_free;

	err = vfs_setxattr(upperdentry, name, buffer, size, XATTR_CREATE);
out_free:
	kfree(buffer);
	return err;
}

static int ovl_create_over_whiteout(struct dentry *dentry, struct inode *inode,
				    struct ovl_cattr *cattr)
{
	struct dentry *workdir = ovl_workdir(dentry);
	struct inode *wdir = workdir->d_inode;
	struct dentry *upperdir = ovl_dentry_upper(dentry->d_parent);
	struct inode *udir = upperdir->d_inode;
	struct dentry *upper;
	struct dentry *newdentry;
	int err;
	struct posix_acl *acl, *default_acl;
	bool hardlink = !!cattr->hardlink;

	if (WARN_ON(!workdir))
		return -EROFS;

	if (!hardlink) {
		err = posix_acl_create(dentry->d_parent->d_inode,
				       &cattr->mode, &default_acl, &acl);
		if (err)
			return err;
	}

	err = ovl_lock_rename_workdir(workdir, upperdir);
	if (err)
		goto out;

	upper = lookup_one_len(dentry->d_name.name, upperdir,
			       dentry->d_name.len);
	err = PTR_ERR(upper);
	if (IS_ERR(upper))
		goto out_unlock;

	err = -ESTALE;
	if (d_is_negative(upper) || !IS_WHITEOUT(d_inode(upper)))
		goto out_dput;

	newdentry = ovl_create_temp(workdir, cattr);
	err = PTR_ERR(newdentry);
	if (IS_ERR(newdentry))
		goto out_dput;

	/*
	 * mode could have been mutilated due to umask (e.g. sgid directory)
	 */
	if (!hardlink &&
	    !S_ISLNK(cattr->mode) &&
	    newdentry->d_inode->i_mode != cattr->mode) {
		struct iattr attr = {
			.ia_valid = ATTR_MODE,
			.ia_mode = cattr->mode,
		};
		inode_lock(newdentry->d_inode);
		err = notify_change(newdentry, &attr, NULL);
		inode_unlock(newdentry->d_inode);
		if (err)
			goto out_cleanup;
	}
	if (!hardlink) {
		err = ovl_set_upper_acl(newdentry, XATTR_NAME_POSIX_ACL_ACCESS,
					acl);
		if (err)
			goto out_cleanup;

		err = ovl_set_upper_acl(newdentry, XATTR_NAME_POSIX_ACL_DEFAULT,
					default_acl);
		if (err)
			goto out_cleanup;
	}

	if (!hardlink && S_ISDIR(cattr->mode)) {
		err = ovl_set_opaque(dentry, newdentry);
		if (err)
			goto out_cleanup;

		err = ovl_do_rename(wdir, newdentry, udir, upper,
				    RENAME_EXCHANGE);
		if (err)
			goto out_cleanup;

		ovl_cleanup(wdir, upper);
	} else {
		err = ovl_do_rename(wdir, newdentry, udir, upper, 0);
		if (err)
			goto out_cleanup;
	}
	err = ovl_instantiate(dentry, inode, newdentry, hardlink);
	if (err) {
		ovl_cleanup(udir, newdentry);
		dput(newdentry);
	}
out_dput:
	dput(upper);
out_unlock:
	unlock_rename(workdir, upperdir);
out:
	if (!hardlink) {
		posix_acl_release(acl);
		posix_acl_release(default_acl);
	}
	return err;

out_cleanup:
	ovl_cleanup(wdir, newdentry);
	dput(newdentry);
	goto out_dput;
}

static int ovl_create_or_link(struct dentry *dentry, struct inode *inode,
			      struct ovl_cattr *attr, bool origin)
{
	int err;
	const struct cred *old_cred, *hold_cred = NULL;
	struct cred *override_cred;
	struct dentry *parent = dentry->d_parent;

	err = ovl_copy_up(parent);
	if (err)
		return err;

	old_cred = ovl_override_creds(dentry->d_sb);

	/*
	 * When linking a file with copy up origin into a new parent, mark the
	 * new parent dir "impure".
	 */
	if (origin) {
		err = ovl_set_impure(parent, ovl_dentry_upper(parent));
		if (err)
			goto out_revert_creds;
	}

	if (!attr->hardlink) {
		err = -ENOMEM;
		override_cred = prepare_creds();
		if (!override_cred)
			goto out_revert_creds;
		/*
		 * In the creation cases(create, mkdir, mknod, symlink),
		 * ovl should transfer current's fs{u,g}id to underlying
		 * fs. Because underlying fs want to initialize its new
		 * inode owner using current's fs{u,g}id. And in this
		 * case, the @inode is a new inode that is initialized
		 * in inode_init_owner() to current's fs{u,g}id. So use
		 * the inode's i_{u,g}id to override the cred's fs{u,g}id.
		 *
		 * But in the other hardlink case, ovl_link() does not
		 * create a new inode, so just use the ovl mounter's
		 * fs{u,g}id.
		 */
		override_cred->fsuid = inode->i_uid;
		override_cred->fsgid = inode->i_gid;
<<<<<<< HEAD
		if (!attr->hardlink) {
			err = security_dentry_create_files_as(dentry,
					attr->mode, &dentry->d_name,
					old_cred ? old_cred : current_cred(),
					override_cred);
			if (err) {
				put_cred(override_cred);
				goto out_revert_creds;
			}
=======
		err = security_dentry_create_files_as(dentry,
				attr->mode, &dentry->d_name, old_cred,
				override_cred);
		if (err) {
			put_cred(override_cred);
			goto out_revert_creds;
>>>>>>> 19ff2d64
		}
		hold_cred = override_creds(override_cred);
		put_cred(override_cred);
	}

	if (!ovl_dentry_is_whiteout(dentry))
		err = ovl_create_upper(dentry, inode, attr);
	else
		err = ovl_create_over_whiteout(dentry, inode, attr);

out_revert_creds:
	ovl_revert_creds(dentry->d_sb, old_cred ?: hold_cred);
	if (old_cred && hold_cred)
		put_cred(hold_cred);
	return err;
}

static int ovl_create_object(struct dentry *dentry, int mode, dev_t rdev,
			     const char *link)
{
	int err;
	struct inode *inode;
	struct ovl_cattr attr = {
		.rdev = rdev,
		.link = link,
	};

	err = ovl_want_write(dentry);
	if (err)
		goto out;

	/* Preallocate inode to be used by ovl_get_inode() */
	err = -ENOMEM;
	inode = ovl_new_inode(dentry->d_sb, mode, rdev);
	if (!inode)
		goto out_drop_write;

	spin_lock(&inode->i_lock);
	inode->i_state |= I_CREATING;
	spin_unlock(&inode->i_lock);

	inode_init_owner(inode, dentry->d_parent->d_inode, mode);
	attr.mode = inode->i_mode;

	err = ovl_create_or_link(dentry, inode, &attr, false);
	/* Did we end up using the preallocated inode? */
	if (inode != d_inode(dentry))
		iput(inode);

out_drop_write:
	ovl_drop_write(dentry);
out:
	return err;
}

static int ovl_create(struct inode *dir, struct dentry *dentry, umode_t mode,
		      bool excl)
{
	return ovl_create_object(dentry, (mode & 07777) | S_IFREG, 0, NULL);
}

static int ovl_mkdir(struct inode *dir, struct dentry *dentry, umode_t mode)
{
	return ovl_create_object(dentry, (mode & 07777) | S_IFDIR, 0, NULL);
}

static int ovl_mknod(struct inode *dir, struct dentry *dentry, umode_t mode,
		     dev_t rdev)
{
	/* Don't allow creation of "whiteout" on overlay */
	if (S_ISCHR(mode) && rdev == WHITEOUT_DEV)
		return -EPERM;

	return ovl_create_object(dentry, mode, rdev, NULL);
}

static int ovl_symlink(struct inode *dir, struct dentry *dentry,
		       const char *link)
{
	return ovl_create_object(dentry, S_IFLNK, 0, link);
}

static int ovl_set_link_redirect(struct dentry *dentry)
{
	const struct cred *old_cred;
	int err;

	old_cred = ovl_override_creds(dentry->d_sb);
	err = ovl_set_redirect(dentry, false);
	ovl_revert_creds(dentry->d_sb, old_cred);

	return err;
}

static int ovl_link(struct dentry *old, struct inode *newdir,
		    struct dentry *new)
{
	int err;
	struct inode *inode;

	err = ovl_want_write(old);
	if (err)
		goto out;

	err = ovl_copy_up(old);
	if (err)
		goto out_drop_write;

	err = ovl_copy_up(new->d_parent);
	if (err)
		goto out_drop_write;

	if (ovl_is_metacopy_dentry(old)) {
		err = ovl_set_link_redirect(old);
		if (err)
			goto out_drop_write;
	}

	err = ovl_nlink_start(old);
	if (err)
		goto out_drop_write;

	inode = d_inode(old);
	ihold(inode);

	err = ovl_create_or_link(new, inode,
			&(struct ovl_cattr) {.hardlink = ovl_dentry_upper(old)},
			ovl_type_origin(old));
	if (err)
		iput(inode);

	ovl_nlink_end(old);
out_drop_write:
	ovl_drop_write(old);
out:
	return err;
}

static bool ovl_matches_upper(struct dentry *dentry, struct dentry *upper)
{
	return d_inode(ovl_dentry_upper(dentry)) == d_inode(upper);
}

static int ovl_remove_and_whiteout(struct dentry *dentry,
				   struct list_head *list)
{
	struct ovl_fs *ofs = OVL_FS(dentry->d_sb);
	struct dentry *workdir = ovl_workdir(dentry);
	struct dentry *upperdir = ovl_dentry_upper(dentry->d_parent);
	struct dentry *upper;
	struct dentry *opaquedir = NULL;
	int err;

	if (WARN_ON(!workdir))
		return -EROFS;

	if (!list_empty(list)) {
		opaquedir = ovl_clear_empty(dentry, list);
		err = PTR_ERR(opaquedir);
		if (IS_ERR(opaquedir))
			goto out;
	}

	err = ovl_lock_rename_workdir(workdir, upperdir);
	if (err)
		goto out_dput;

	upper = lookup_one_len(dentry->d_name.name, upperdir,
			       dentry->d_name.len);
	err = PTR_ERR(upper);
	if (IS_ERR(upper))
		goto out_unlock;

	err = -ESTALE;
	if ((opaquedir && upper != opaquedir) ||
	    (!opaquedir && ovl_dentry_upper(dentry) &&
	     !ovl_matches_upper(dentry, upper))) {
		goto out_dput_upper;
	}

	err = ovl_cleanup_and_whiteout(ofs, d_inode(upperdir), upper);
	if (err)
		goto out_d_drop;

	ovl_dir_modified(dentry->d_parent, true);
out_d_drop:
	d_drop(dentry);
out_dput_upper:
	dput(upper);
out_unlock:
	unlock_rename(workdir, upperdir);
out_dput:
	dput(opaquedir);
out:
	return err;
}

static int ovl_remove_upper(struct dentry *dentry, bool is_dir,
			    struct list_head *list)
{
	struct dentry *upperdir = ovl_dentry_upper(dentry->d_parent);
	struct inode *dir = upperdir->d_inode;
	struct dentry *upper;
	struct dentry *opaquedir = NULL;
	int err;

	if (!list_empty(list)) {
		opaquedir = ovl_clear_empty(dentry, list);
		err = PTR_ERR(opaquedir);
		if (IS_ERR(opaquedir))
			goto out;
	}

	inode_lock_nested(dir, I_MUTEX_PARENT);
	upper = lookup_one_len(dentry->d_name.name, upperdir,
			       dentry->d_name.len);
	err = PTR_ERR(upper);
	if (IS_ERR(upper))
		goto out_unlock;

	err = -ESTALE;
	if ((opaquedir && upper != opaquedir) ||
	    (!opaquedir && !ovl_matches_upper(dentry, upper)))
		goto out_dput_upper;

	if (is_dir)
		err = vfs_rmdir(dir, upper);
	else
		err = vfs_unlink(dir, upper, NULL);
	ovl_dir_modified(dentry->d_parent, ovl_type_origin(dentry));

	/*
	 * Keeping this dentry hashed would mean having to release
	 * upperpath/lowerpath, which could only be done if we are the
	 * sole user of this dentry.  Too tricky...  Just unhash for
	 * now.
	 */
	if (!err)
		d_drop(dentry);
out_dput_upper:
	dput(upper);
out_unlock:
	inode_unlock(dir);
	dput(opaquedir);
out:
	return err;
}

static bool ovl_pure_upper(struct dentry *dentry)
{
	return !ovl_dentry_lower(dentry) &&
	       !ovl_test_flag(OVL_WHITEOUTS, d_inode(dentry));
}

static void ovl_drop_nlink(struct dentry *dentry)
{
	struct inode *inode = d_inode(dentry);
	struct dentry *alias;

	/* Try to find another, hashed alias */
	spin_lock(&inode->i_lock);
	hlist_for_each_entry(alias, &inode->i_dentry, d_u.d_alias) {
		if (alias != dentry && !d_unhashed(alias))
			break;
	}
	spin_unlock(&inode->i_lock);

	/*
	 * Changes to underlying layers may cause i_nlink to lose sync with
	 * reality.  In this case prevent the link count from going to zero
	 * prematurely.
	 */
	if (inode->i_nlink > !!alias)
		drop_nlink(inode);
}

static int ovl_do_remove(struct dentry *dentry, bool is_dir)
{
	int err;
	const struct cred *old_cred;
	struct dentry *upperdentry;
	bool lower_positive = ovl_lower_positive(dentry);
	LIST_HEAD(list);

	/* No need to clean pure upper removed by vfs_rmdir() */
	if (is_dir && (lower_positive || !ovl_pure_upper(dentry))) {
		err = ovl_check_empty_dir(dentry, &list);
		if (err)
			goto out;
	}

	err = ovl_want_write(dentry);
	if (err)
		goto out;

	err = ovl_copy_up(dentry->d_parent);
	if (err)
		goto out_drop_write;

	err = ovl_nlink_start(dentry);
	if (err)
		goto out_drop_write;

	old_cred = ovl_override_creds(dentry->d_sb);
	if (!lower_positive)
		err = ovl_remove_upper(dentry, is_dir, &list);
	else
		err = ovl_remove_and_whiteout(dentry, &list);
	ovl_revert_creds(dentry->d_sb, old_cred);
	if (!err) {
		if (is_dir)
			clear_nlink(dentry->d_inode);
		else
			ovl_drop_nlink(dentry);
	}
	ovl_nlink_end(dentry);

	/*
	 * Copy ctime
	 *
	 * Note: we fail to update ctime if there was no copy-up, only a
	 * whiteout
	 */
	upperdentry = ovl_dentry_upper(dentry);
	if (upperdentry)
		ovl_copyattr(d_inode(upperdentry), d_inode(dentry));

out_drop_write:
	ovl_drop_write(dentry);
out:
	ovl_cache_free(&list);
	return err;
}

static int ovl_unlink(struct inode *dir, struct dentry *dentry)
{
	return ovl_do_remove(dentry, false);
}

static int ovl_rmdir(struct inode *dir, struct dentry *dentry)
{
	return ovl_do_remove(dentry, true);
}

static bool ovl_type_merge_or_lower(struct dentry *dentry)
{
	enum ovl_path_type type = ovl_path_type(dentry);

	return OVL_TYPE_MERGE(type) || !OVL_TYPE_UPPER(type);
}

static bool ovl_can_move(struct dentry *dentry)
{
	return ovl_redirect_dir(dentry->d_sb) ||
		!d_is_dir(dentry) || !ovl_type_merge_or_lower(dentry);
}

static char *ovl_get_redirect(struct dentry *dentry, bool abs_redirect)
{
	char *buf, *ret;
	struct dentry *d, *tmp;
	int buflen = ovl_redirect_max + 1;

	if (!abs_redirect) {
		ret = kstrndup(dentry->d_name.name, dentry->d_name.len,
			       GFP_KERNEL);
		goto out;
	}

	buf = ret = kmalloc(buflen, GFP_KERNEL);
	if (!buf)
		goto out;

	buflen--;
	buf[buflen] = '\0';
	for (d = dget(dentry); !IS_ROOT(d);) {
		const char *name;
		int thislen;

		spin_lock(&d->d_lock);
		name = ovl_dentry_get_redirect(d);
		if (name) {
			thislen = strlen(name);
		} else {
			name = d->d_name.name;
			thislen = d->d_name.len;
		}

		/* If path is too long, fall back to userspace move */
		if (thislen + (name[0] != '/') > buflen) {
			ret = ERR_PTR(-EXDEV);
			spin_unlock(&d->d_lock);
			goto out_put;
		}

		buflen -= thislen;
		memcpy(&buf[buflen], name, thislen);
		spin_unlock(&d->d_lock);
		tmp = dget_parent(d);

		dput(d);
		d = tmp;

		/* Absolute redirect: finished */
		if (buf[buflen] == '/')
			break;
		buflen--;
		buf[buflen] = '/';
	}
	ret = kstrdup(&buf[buflen], GFP_KERNEL);
out_put:
	dput(d);
	kfree(buf);
out:
	return ret ? ret : ERR_PTR(-ENOMEM);
}

static bool ovl_need_absolute_redirect(struct dentry *dentry, bool samedir)
{
	struct dentry *lowerdentry;

	if (!samedir)
		return true;

	if (d_is_dir(dentry))
		return false;

	/*
	 * For non-dir hardlinked files, we need absolute redirects
	 * in general as two upper hardlinks could be in different
	 * dirs. We could put a relative redirect now and convert
	 * it to absolute redirect later. But when nlink > 1 and
	 * indexing is on, that means relative redirect needs to be
	 * converted to absolute during copy up of another lower
	 * hardllink as well.
	 *
	 * So without optimizing too much, just check if lower is
	 * a hard link or not. If lower is hard link, put absolute
	 * redirect.
	 */
	lowerdentry = ovl_dentry_lower(dentry);
	return (d_inode(lowerdentry)->i_nlink > 1);
}

static int ovl_set_redirect(struct dentry *dentry, bool samedir)
{
	int err;
	const char *redirect = ovl_dentry_get_redirect(dentry);
	bool absolute_redirect = ovl_need_absolute_redirect(dentry, samedir);

	if (redirect && (!absolute_redirect || redirect[0] == '/'))
		return 0;

	redirect = ovl_get_redirect(dentry, absolute_redirect);
	if (IS_ERR(redirect))
		return PTR_ERR(redirect);

	err = ovl_check_setxattr(dentry, ovl_dentry_upper(dentry),
				 OVL_XATTR_REDIRECT,
				 redirect, strlen(redirect), -EXDEV);
	if (!err) {
		spin_lock(&dentry->d_lock);
		ovl_dentry_set_redirect(dentry, redirect);
		spin_unlock(&dentry->d_lock);
	} else {
		kfree(redirect);
		pr_warn_ratelimited("failed to set redirect (%i)\n",
				    err);
		/* Fall back to userspace copy-up */
		err = -EXDEV;
	}
	return err;
}

static int ovl_rename(struct inode *olddir, struct dentry *old,
		      struct inode *newdir, struct dentry *new,
		      unsigned int flags)
{
	int err;
	struct dentry *old_upperdir;
	struct dentry *new_upperdir;
	struct dentry *olddentry;
	struct dentry *newdentry;
	struct dentry *trap;
	bool old_opaque;
	bool new_opaque;
	bool cleanup_whiteout = false;
	bool update_nlink = false;
	bool overwrite = !(flags & RENAME_EXCHANGE);
	bool is_dir = d_is_dir(old);
	bool new_is_dir = d_is_dir(new);
	bool samedir = olddir == newdir;
	struct dentry *opaquedir = NULL;
	const struct cred *old_cred = NULL;
	LIST_HEAD(list);

	err = -EINVAL;
	if (flags & ~(RENAME_EXCHANGE | RENAME_NOREPLACE))
		goto out;

	flags &= ~RENAME_NOREPLACE;

	/* Don't copy up directory trees */
	err = -EXDEV;
	if (!ovl_can_move(old))
		goto out;
	if (!overwrite && !ovl_can_move(new))
		goto out;

	if (overwrite && new_is_dir && !ovl_pure_upper(new)) {
		err = ovl_check_empty_dir(new, &list);
		if (err)
			goto out;
	}

	if (overwrite) {
		if (ovl_lower_positive(old)) {
			if (!ovl_dentry_is_whiteout(new)) {
				/* Whiteout source */
				flags |= RENAME_WHITEOUT;
			} else {
				/* Switch whiteouts */
				flags |= RENAME_EXCHANGE;
			}
		} else if (is_dir && ovl_dentry_is_whiteout(new)) {
			flags |= RENAME_EXCHANGE;
			cleanup_whiteout = true;
		}
	}

	err = ovl_want_write(old);
	if (err)
		goto out;

	err = ovl_copy_up(old);
	if (err)
		goto out_drop_write;

	err = ovl_copy_up(new->d_parent);
	if (err)
		goto out_drop_write;
	if (!overwrite) {
		err = ovl_copy_up(new);
		if (err)
			goto out_drop_write;
	} else if (d_inode(new)) {
		err = ovl_nlink_start(new);
		if (err)
			goto out_drop_write;

		update_nlink = true;
	}

	old_cred = ovl_override_creds(old->d_sb);

	if (!list_empty(&list)) {
		opaquedir = ovl_clear_empty(new, &list);
		err = PTR_ERR(opaquedir);
		if (IS_ERR(opaquedir)) {
			opaquedir = NULL;
			goto out_revert_creds;
		}
	}

	old_upperdir = ovl_dentry_upper(old->d_parent);
	new_upperdir = ovl_dentry_upper(new->d_parent);

	if (!samedir) {
		/*
		 * When moving a merge dir or non-dir with copy up origin into
		 * a new parent, we are marking the new parent dir "impure".
		 * When ovl_iterate() iterates an "impure" upper dir, it will
		 * lookup the origin inodes of the entries to fill d_ino.
		 */
		if (ovl_type_origin(old)) {
			err = ovl_set_impure(new->d_parent, new_upperdir);
			if (err)
				goto out_revert_creds;
		}
		if (!overwrite && ovl_type_origin(new)) {
			err = ovl_set_impure(old->d_parent, old_upperdir);
			if (err)
				goto out_revert_creds;
		}
	}

	trap = lock_rename(new_upperdir, old_upperdir);

	olddentry = lookup_one_len(old->d_name.name, old_upperdir,
				   old->d_name.len);
	err = PTR_ERR(olddentry);
	if (IS_ERR(olddentry))
		goto out_unlock;

	err = -ESTALE;
	if (!ovl_matches_upper(old, olddentry))
		goto out_dput_old;

	newdentry = lookup_one_len(new->d_name.name, new_upperdir,
				   new->d_name.len);
	err = PTR_ERR(newdentry);
	if (IS_ERR(newdentry))
		goto out_dput_old;

	old_opaque = ovl_dentry_is_opaque(old);
	new_opaque = ovl_dentry_is_opaque(new);

	err = -ESTALE;
	if (d_inode(new) && ovl_dentry_upper(new)) {
		if (opaquedir) {
			if (newdentry != opaquedir)
				goto out_dput;
		} else {
			if (!ovl_matches_upper(new, newdentry))
				goto out_dput;
		}
	} else {
		if (!d_is_negative(newdentry)) {
			if (!new_opaque || !ovl_is_whiteout(newdentry))
				goto out_dput;
		} else {
			if (flags & RENAME_EXCHANGE)
				goto out_dput;
		}
	}

	if (olddentry == trap)
		goto out_dput;
	if (newdentry == trap)
		goto out_dput;

	if (olddentry->d_inode == newdentry->d_inode)
		goto out_dput;

	err = 0;
	if (ovl_type_merge_or_lower(old))
		err = ovl_set_redirect(old, samedir);
	else if (is_dir && !old_opaque && ovl_type_merge(new->d_parent))
		err = ovl_set_opaque_xerr(old, olddentry, -EXDEV);
	if (err)
		goto out_dput;

	if (!overwrite && ovl_type_merge_or_lower(new))
		err = ovl_set_redirect(new, samedir);
	else if (!overwrite && new_is_dir && !new_opaque &&
		 ovl_type_merge(old->d_parent))
		err = ovl_set_opaque_xerr(new, newdentry, -EXDEV);
	if (err)
		goto out_dput;

	err = ovl_do_rename(old_upperdir->d_inode, olddentry,
			    new_upperdir->d_inode, newdentry, flags);
	if (err)
		goto out_dput;

	if (cleanup_whiteout)
		ovl_cleanup(old_upperdir->d_inode, newdentry);

	if (overwrite && d_inode(new)) {
		if (new_is_dir)
			clear_nlink(d_inode(new));
		else
			ovl_drop_nlink(new);
	}

	ovl_dir_modified(old->d_parent, ovl_type_origin(old) ||
			 (!overwrite && ovl_type_origin(new)));
	ovl_dir_modified(new->d_parent, ovl_type_origin(old) ||
			 (d_inode(new) && ovl_type_origin(new)));

	/* copy ctime: */
	ovl_copyattr(d_inode(olddentry), d_inode(old));
	if (d_inode(new) && ovl_dentry_upper(new))
		ovl_copyattr(d_inode(newdentry), d_inode(new));

out_dput:
	dput(newdentry);
out_dput_old:
	dput(olddentry);
out_unlock:
	unlock_rename(new_upperdir, old_upperdir);
out_revert_creds:
	ovl_revert_creds(old->d_sb, old_cred);
	if (update_nlink)
		ovl_nlink_end(new);
out_drop_write:
	ovl_drop_write(old);
out:
	dput(opaquedir);
	ovl_cache_free(&list);
	return err;
}

const struct inode_operations ovl_dir_inode_operations = {
	.lookup		= ovl_lookup,
	.mkdir		= ovl_mkdir,
	.symlink	= ovl_symlink,
	.unlink		= ovl_unlink,
	.rmdir		= ovl_rmdir,
	.rename		= ovl_rename,
	.link		= ovl_link,
	.setattr	= ovl_setattr,
	.create		= ovl_create,
	.mknod		= ovl_mknod,
	.permission	= ovl_permission,
	.getattr	= ovl_getattr,
	.listxattr	= ovl_listxattr,
	.get_acl	= ovl_get_acl,
	.update_time	= ovl_update_time,
};<|MERGE_RESOLUTION|>--- conflicted
+++ resolved
@@ -606,24 +606,13 @@
 		 */
 		override_cred->fsuid = inode->i_uid;
 		override_cred->fsgid = inode->i_gid;
-<<<<<<< HEAD
-		if (!attr->hardlink) {
-			err = security_dentry_create_files_as(dentry,
-					attr->mode, &dentry->d_name,
-					old_cred ? old_cred : current_cred(),
-					override_cred);
-			if (err) {
-				put_cred(override_cred);
-				goto out_revert_creds;
-			}
-=======
 		err = security_dentry_create_files_as(dentry,
-				attr->mode, &dentry->d_name, old_cred,
+				attr->mode, &dentry->d_name,
+				old_cred ? old_cred : current_cred(),
 				override_cred);
 		if (err) {
 			put_cred(override_cred);
 			goto out_revert_creds;
->>>>>>> 19ff2d64
 		}
 		hold_cred = override_creds(override_cred);
 		put_cred(override_cred);
