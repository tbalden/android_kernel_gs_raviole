--- conflicted
+++ resolved
@@ -1412,28 +1412,17 @@
 	/* inherit uid/gid from process creating the directory */
 	if (!uid_eq(current_fsuid(), GLOBAL_ROOT_UID) ||
 	    !gid_eq(current_fsgid(), GLOBAL_ROOT_GID)) {
-<<<<<<< HEAD
-=======
 		struct inode *inode = d_inode(dentry);
->>>>>>> 754a0abe
 		struct iattr ia = {
 			.ia_uid = current_fsuid(),
 			.ia_gid = current_fsgid(),
 			.ia_valid = ATTR_UID | ATTR_GID,
 		};
-<<<<<<< HEAD
-		struct inode *inode = d_inode(dentry);
-		inode->i_uid = ia.ia_uid;
-		inode->i_gid = ia.ia_gid;
-		/* the above manual assignments skip the permission checks */
-		configfs_setattr(dentry, &ia);
-=======
 
 		inode->i_uid = ia.ia_uid;
 		inode->i_gid = ia.ia_gid;
 		/* the above manual assignments skip the permission checks */
 		configfs_setattr(mnt_userns, dentry, &ia);
->>>>>>> 754a0abe
 	}
 
 	spin_lock(&configfs_dirent_lock);
