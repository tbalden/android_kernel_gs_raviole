// SPDX-License-Identifier: GPL-2.0-only
/*
 *  Copyright (C) 1991, 1992  Linus Torvalds
 *  Copyright (C) 2001  Andrea Arcangeli <andrea@suse.de> SuSE
 *  Copyright (C) 2016 - 2020 Christoph Hellwig
 */

#include <linux/init.h>
#include <linux/mm.h>
#include <linux/fcntl.h>
#include <linux/slab.h>
#include <linux/kmod.h>
#include <linux/major.h>
#include <linux/device_cgroup.h>
#include <linux/highmem.h>
#include <linux/blkdev.h>
#include <linux/backing-dev.h>
#include <linux/module.h>
#include <linux/blkpg.h>
#include <linux/magic.h>
#include <linux/buffer_head.h>
#include <linux/swap.h>
#include <linux/pagevec.h>
#include <linux/writeback.h>
#include <linux/mpage.h>
#include <linux/mount.h>
#include <linux/pseudo_fs.h>
#include <linux/uio.h>
#include <linux/namei.h>
#include <linux/log2.h>
#include <linux/cleancache.h>
#include <linux/task_io_accounting_ops.h>
#include <linux/falloc.h>
#include <linux/part_stat.h>
#include <linux/uaccess.h>
#include <linux/suspend.h>
#include "internal.h"

struct bdev_inode {
	struct block_device bdev;
	struct inode vfs_inode;
};

static const struct address_space_operations def_blk_aops;

static inline struct bdev_inode *BDEV_I(struct inode *inode)
{
	return container_of(inode, struct bdev_inode, vfs_inode);
}

struct block_device *I_BDEV(struct inode *inode)
{
	return &BDEV_I(inode)->bdev;
}
EXPORT_SYMBOL(I_BDEV);

static void bdev_write_inode(struct block_device *bdev)
{
	struct inode *inode = bdev->bd_inode;
	int ret;

	spin_lock(&inode->i_lock);
	while (inode->i_state & I_DIRTY) {
		spin_unlock(&inode->i_lock);
		ret = write_inode_now(inode, true);
		if (ret) {
			char name[BDEVNAME_SIZE];
			pr_warn_ratelimited("VFS: Dirty inode writeback failed "
					    "for block device %s (err=%d).\n",
					    bdevname(bdev, name), ret);
		}
		spin_lock(&inode->i_lock);
	}
	spin_unlock(&inode->i_lock);
}

/* Kill _all_ buffers and pagecache , dirty or not.. */
static void kill_bdev(struct block_device *bdev)
{
	struct address_space *mapping = bdev->bd_inode->i_mapping;

	if (mapping_empty(mapping))
		return;

	invalidate_bh_lrus();
	truncate_inode_pages(mapping, 0);
}

/* Invalidate clean unused buffers and pagecache. */
void invalidate_bdev(struct block_device *bdev)
{
	struct address_space *mapping = bdev->bd_inode->i_mapping;

	if (mapping->nrpages) {
		invalidate_bh_lrus();
		lru_add_drain_all();	/* make sure all lru add caches are flushed */
		invalidate_mapping_pages(mapping, 0, -1);
	}
	/* 99% of the time, we don't need to flush the cleancache on the bdev.
	 * But, for the strange corners, lets be cautious
	 */
	cleancache_invalidate_inode(mapping);
}
EXPORT_SYMBOL(invalidate_bdev);

/*
 * Drop all buffers & page cache for given bdev range. This function bails
 * with error if bdev has other exclusive owner (such as filesystem).
 */
int truncate_bdev_range(struct block_device *bdev, fmode_t mode,
			loff_t lstart, loff_t lend)
{
	/*
	 * If we don't hold exclusive handle for the device, upgrade to it
	 * while we discard the buffer cache to avoid discarding buffers
	 * under live filesystem.
	 */
	if (!(mode & FMODE_EXCL)) {
		int err = bd_prepare_to_claim(bdev, truncate_bdev_range);
		if (err)
			goto invalidate;
	}

	truncate_inode_pages_range(bdev->bd_inode->i_mapping, lstart, lend);
	if (!(mode & FMODE_EXCL))
		bd_abort_claiming(bdev, truncate_bdev_range);
	return 0;

invalidate:
	/*
	 * Someone else has handle exclusively open. Try invalidating instead.
	 * The 'end' argument is inclusive so the rounding is safe.
	 */
	return invalidate_inode_pages2_range(bdev->bd_inode->i_mapping,
					     lstart >> PAGE_SHIFT,
					     lend >> PAGE_SHIFT);
}

static void set_init_blocksize(struct block_device *bdev)
{
	unsigned int bsize = bdev_logical_block_size(bdev);
	loff_t size = i_size_read(bdev->bd_inode);

	while (bsize < PAGE_SIZE) {
		if (size & bsize)
			break;
		bsize <<= 1;
	}
	bdev->bd_inode->i_blkbits = blksize_bits(bsize);
}

int set_blocksize(struct block_device *bdev, int size)
{
	/* Size must be a power of two, and between 512 and PAGE_SIZE */
	if (size > PAGE_SIZE || size < 512 || !is_power_of_2(size))
		return -EINVAL;

	/* Size cannot be smaller than the size supported by the device */
	if (size < bdev_logical_block_size(bdev))
		return -EINVAL;

	/* Don't change the size if it is same as current */
	if (bdev->bd_inode->i_blkbits != blksize_bits(size)) {
		sync_blockdev(bdev);
		bdev->bd_inode->i_blkbits = blksize_bits(size);
		kill_bdev(bdev);
	}
	return 0;
}

EXPORT_SYMBOL(set_blocksize);

int sb_set_blocksize(struct super_block *sb, int size)
{
	if (set_blocksize(sb->s_bdev, size))
		return 0;
	/* If we get here, we know size is power of two
	 * and it's value is between 512 and PAGE_SIZE */
	sb->s_blocksize = size;
	sb->s_blocksize_bits = blksize_bits(size);
	return sb->s_blocksize;
}

EXPORT_SYMBOL(sb_set_blocksize);

int sb_min_blocksize(struct super_block *sb, int size)
{
	int minsize = bdev_logical_block_size(sb->s_bdev);
	if (size < minsize)
		size = minsize;
	return sb_set_blocksize(sb, size);
}

EXPORT_SYMBOL(sb_min_blocksize);

static int
blkdev_get_block(struct inode *inode, sector_t iblock,
		struct buffer_head *bh, int create)
{
	bh->b_bdev = I_BDEV(inode);
	bh->b_blocknr = iblock;
	set_buffer_mapped(bh);
	return 0;
}

static struct inode *bdev_file_inode(struct file *file)
{
	return file->f_mapping->host;
}

static unsigned int dio_bio_write_op(struct kiocb *iocb)
{
	unsigned int op = REQ_OP_WRITE | REQ_SYNC | REQ_IDLE;

	/* avoid the need for a I/O completion work item */
	if (iocb->ki_flags & IOCB_DSYNC)
		op |= REQ_FUA;
	return op;
}

#define DIO_INLINE_BIO_VECS 4

static void blkdev_bio_end_io_simple(struct bio *bio)
{
	struct task_struct *waiter = bio->bi_private;

	WRITE_ONCE(bio->bi_private, NULL);
	blk_wake_io_task(waiter);
}

static ssize_t
__blkdev_direct_IO_simple(struct kiocb *iocb, struct iov_iter *iter,
		unsigned int nr_pages)
{
	struct file *file = iocb->ki_filp;
	struct block_device *bdev = I_BDEV(bdev_file_inode(file));
	struct bio_vec inline_vecs[DIO_INLINE_BIO_VECS], *vecs;
	loff_t pos = iocb->ki_pos;
	bool should_dirty = false;
	struct bio bio;
	ssize_t ret;
	blk_qc_t qc;

	if ((pos | iov_iter_alignment(iter)) &
	    (bdev_logical_block_size(bdev) - 1))
		return -EINVAL;

	if (nr_pages <= DIO_INLINE_BIO_VECS)
		vecs = inline_vecs;
	else {
		vecs = kmalloc_array(nr_pages, sizeof(struct bio_vec),
				     GFP_KERNEL);
		if (!vecs)
			return -ENOMEM;
	}

	bio_init(&bio, vecs, nr_pages);
	bio_set_dev(&bio, bdev);
	bio.bi_iter.bi_sector = pos >> 9;
	bio.bi_write_hint = iocb->ki_hint;
	bio.bi_private = current;
	bio.bi_end_io = blkdev_bio_end_io_simple;
	bio.bi_ioprio = iocb->ki_ioprio;

	ret = bio_iov_iter_get_pages(&bio, iter);
	if (unlikely(ret))
		goto out;
	ret = bio.bi_iter.bi_size;

	if (iov_iter_rw(iter) == READ) {
		bio.bi_opf = REQ_OP_READ;
		if (iter_is_iovec(iter))
			should_dirty = true;
	} else {
		bio.bi_opf = dio_bio_write_op(iocb);
		task_io_account_write(ret);
	}
	if (iocb->ki_flags & IOCB_NOWAIT)
		bio.bi_opf |= REQ_NOWAIT;
	if (iocb->ki_flags & IOCB_HIPRI)
		bio_set_polled(&bio, iocb);

	qc = submit_bio(&bio);
	for (;;) {
		set_current_state(TASK_UNINTERRUPTIBLE);
		if (!READ_ONCE(bio.bi_private))
			break;
		if (!(iocb->ki_flags & IOCB_HIPRI) ||
		    !blk_poll(bdev_get_queue(bdev), qc, true))
			blk_io_schedule();
	}
	__set_current_state(TASK_RUNNING);

	bio_release_pages(&bio, should_dirty);
	if (unlikely(bio.bi_status))
		ret = blk_status_to_errno(bio.bi_status);

out:
	if (vecs != inline_vecs)
		kfree(vecs);

	bio_uninit(&bio);

	return ret;
}

struct blkdev_dio {
	union {
		struct kiocb		*iocb;
		struct task_struct	*waiter;
	};
	size_t			size;
	atomic_t		ref;
	bool			multi_bio : 1;
	bool			should_dirty : 1;
	bool			is_sync : 1;
	struct bio		bio;
};

static struct bio_set blkdev_dio_pool;

static int blkdev_iopoll(struct kiocb *kiocb, bool wait)
{
	struct block_device *bdev = I_BDEV(kiocb->ki_filp->f_mapping->host);
	struct request_queue *q = bdev_get_queue(bdev);

	return blk_poll(q, READ_ONCE(kiocb->ki_cookie), wait);
}

static void blkdev_bio_end_io(struct bio *bio)
{
	struct blkdev_dio *dio = bio->bi_private;
	bool should_dirty = dio->should_dirty;

	if (bio->bi_status && !dio->bio.bi_status)
		dio->bio.bi_status = bio->bi_status;

	if (!dio->multi_bio || atomic_dec_and_test(&dio->ref)) {
		if (!dio->is_sync) {
			struct kiocb *iocb = dio->iocb;
			ssize_t ret;

			if (likely(!dio->bio.bi_status)) {
				ret = dio->size;
				iocb->ki_pos += ret;
			} else {
				ret = blk_status_to_errno(dio->bio.bi_status);
			}

			dio->iocb->ki_complete(iocb, ret, 0);
			if (dio->multi_bio)
				bio_put(&dio->bio);
		} else {
			struct task_struct *waiter = dio->waiter;

			WRITE_ONCE(dio->waiter, NULL);
			blk_wake_io_task(waiter);
		}
	}

	if (should_dirty) {
		bio_check_pages_dirty(bio);
	} else {
		bio_release_pages(bio, false);
		bio_put(bio);
	}
}

static ssize_t __blkdev_direct_IO(struct kiocb *iocb, struct iov_iter *iter,
		unsigned int nr_pages)
{
	struct file *file = iocb->ki_filp;
	struct inode *inode = bdev_file_inode(file);
	struct block_device *bdev = I_BDEV(inode);
	struct blk_plug plug;
	struct blkdev_dio *dio;
	struct bio *bio;
	bool is_poll = (iocb->ki_flags & IOCB_HIPRI) != 0;
	bool is_read = (iov_iter_rw(iter) == READ), is_sync;
	loff_t pos = iocb->ki_pos;
	blk_qc_t qc = BLK_QC_T_NONE;
	int ret = 0;

	if ((pos | iov_iter_alignment(iter)) &
	    (bdev_logical_block_size(bdev) - 1))
		return -EINVAL;

	bio = bio_alloc_bioset(GFP_KERNEL, nr_pages, &blkdev_dio_pool);

	dio = container_of(bio, struct blkdev_dio, bio);
	dio->is_sync = is_sync = is_sync_kiocb(iocb);
	if (dio->is_sync) {
		dio->waiter = current;
		bio_get(bio);
	} else {
		dio->iocb = iocb;
	}

	dio->size = 0;
	dio->multi_bio = false;
	dio->should_dirty = is_read && iter_is_iovec(iter);

	/*
	 * Don't plug for HIPRI/polled IO, as those should go straight
	 * to issue
	 */
	if (!is_poll)
		blk_start_plug(&plug);

	for (;;) {
		bio_set_dev(bio, bdev);
		bio->bi_iter.bi_sector = pos >> 9;
		bio->bi_write_hint = iocb->ki_hint;
		bio->bi_private = dio;
		bio->bi_end_io = blkdev_bio_end_io;
		bio->bi_ioprio = iocb->ki_ioprio;

		ret = bio_iov_iter_get_pages(bio, iter);
		if (unlikely(ret)) {
			bio->bi_status = BLK_STS_IOERR;
			bio_endio(bio);
			break;
		}

		if (is_read) {
			bio->bi_opf = REQ_OP_READ;
			if (dio->should_dirty)
				bio_set_pages_dirty(bio);
		} else {
			bio->bi_opf = dio_bio_write_op(iocb);
			task_io_account_write(bio->bi_iter.bi_size);
		}
		if (iocb->ki_flags & IOCB_NOWAIT)
			bio->bi_opf |= REQ_NOWAIT;

		dio->size += bio->bi_iter.bi_size;
		pos += bio->bi_iter.bi_size;

		nr_pages = bio_iov_vecs_to_alloc(iter, BIO_MAX_VECS);
		if (!nr_pages) {
			bool polled = false;

			if (iocb->ki_flags & IOCB_HIPRI) {
				bio_set_polled(bio, iocb);
				polled = true;
			}

			qc = submit_bio(bio);

			if (polled)
				WRITE_ONCE(iocb->ki_cookie, qc);
			break;
		}

		if (!dio->multi_bio) {
			/*
			 * AIO needs an extra reference to ensure the dio
			 * structure which is embedded into the first bio
			 * stays around.
			 */
			if (!is_sync)
				bio_get(bio);
			dio->multi_bio = true;
			atomic_set(&dio->ref, 2);
		} else {
			atomic_inc(&dio->ref);
		}

		submit_bio(bio);
		bio = bio_alloc(GFP_KERNEL, nr_pages);
	}

	if (!is_poll)
		blk_finish_plug(&plug);

	if (!is_sync)
		return -EIOCBQUEUED;

	for (;;) {
		set_current_state(TASK_UNINTERRUPTIBLE);
		if (!READ_ONCE(dio->waiter))
			break;

		if (!(iocb->ki_flags & IOCB_HIPRI) ||
		    !blk_poll(bdev_get_queue(bdev), qc, true))
			blk_io_schedule();
	}
	__set_current_state(TASK_RUNNING);

	if (!ret)
		ret = blk_status_to_errno(dio->bio.bi_status);
	if (likely(!ret))
		ret = dio->size;

	bio_put(&dio->bio);
	return ret;
}

static ssize_t
blkdev_direct_IO(struct kiocb *iocb, struct iov_iter *iter)
{
	unsigned int nr_pages;

	if (!iov_iter_count(iter))
		return 0;

	nr_pages = bio_iov_vecs_to_alloc(iter, BIO_MAX_VECS + 1);
	if (is_sync_kiocb(iocb) && nr_pages <= BIO_MAX_VECS)
		return __blkdev_direct_IO_simple(iocb, iter, nr_pages);

	return __blkdev_direct_IO(iocb, iter, bio_max_segs(nr_pages));
}

static __init int blkdev_init(void)
{
	return bioset_init(&blkdev_dio_pool, 4, offsetof(struct blkdev_dio, bio), BIOSET_NEED_BVECS);
}
module_init(blkdev_init);

int __sync_blockdev(struct block_device *bdev, int wait)
{
	if (!bdev)
		return 0;
	if (!wait)
		return filemap_flush(bdev->bd_inode->i_mapping);
	return filemap_write_and_wait(bdev->bd_inode->i_mapping);
}

/*
 * Write out and wait upon all the dirty data associated with a block
 * device via its mapping.  Does not take the superblock lock.
 */
int sync_blockdev(struct block_device *bdev)
{
	return __sync_blockdev(bdev, 1);
}
EXPORT_SYMBOL(sync_blockdev);

/*
 * Write out and wait upon all dirty data associated with this
 * device.   Filesystem data as well as the underlying block
 * device.  Takes the superblock lock.
 */
int fsync_bdev(struct block_device *bdev)
{
	struct super_block *sb = get_super(bdev);
	if (sb) {
		int res = sync_filesystem(sb);
		drop_super(sb);
		return res;
	}
	return sync_blockdev(bdev);
}
EXPORT_SYMBOL(fsync_bdev);

/**
 * freeze_bdev  --  lock a filesystem and force it into a consistent state
 * @bdev:	blockdevice to lock
 *
 * If a superblock is found on this device, we take the s_umount semaphore
 * on it to make sure nobody unmounts until the snapshot creation is done.
 * The reference counter (bd_fsfreeze_count) guarantees that only the last
 * unfreeze process can unfreeze the frozen filesystem actually when multiple
 * freeze requests arrive simultaneously. It counts up in freeze_bdev() and
 * count down in thaw_bdev(). When it becomes 0, thaw_bdev() will unfreeze
 * actually.
 */
int freeze_bdev(struct block_device *bdev)
{
	struct super_block *sb;
	int error = 0;

	mutex_lock(&bdev->bd_fsfreeze_mutex);
	if (++bdev->bd_fsfreeze_count > 1)
		goto done;

	sb = get_active_super(bdev);
	if (!sb)
		goto sync;
	if (sb->s_op->freeze_super)
		error = sb->s_op->freeze_super(sb);
	else
		error = freeze_super(sb);
	deactivate_super(sb);

	if (error) {
		bdev->bd_fsfreeze_count--;
		goto done;
	}
	bdev->bd_fsfreeze_sb = sb;

sync:
	sync_blockdev(bdev);
done:
	mutex_unlock(&bdev->bd_fsfreeze_mutex);
	return error;
}
EXPORT_SYMBOL(freeze_bdev);

/**
 * thaw_bdev  -- unlock filesystem
 * @bdev:	blockdevice to unlock
 *
 * Unlocks the filesystem and marks it writeable again after freeze_bdev().
 */
int thaw_bdev(struct block_device *bdev)
{
	struct super_block *sb;
	int error = -EINVAL;

	mutex_lock(&bdev->bd_fsfreeze_mutex);
	if (!bdev->bd_fsfreeze_count)
		goto out;

	error = 0;
	if (--bdev->bd_fsfreeze_count > 0)
		goto out;

	sb = bdev->bd_fsfreeze_sb;
	if (!sb)
		goto out;

	if (sb->s_op->thaw_super)
		error = sb->s_op->thaw_super(sb);
	else
		error = thaw_super(sb);
	if (error)
		bdev->bd_fsfreeze_count++;
	else
		bdev->bd_fsfreeze_sb = NULL;
out:
	mutex_unlock(&bdev->bd_fsfreeze_mutex);
	return error;
}
EXPORT_SYMBOL(thaw_bdev);

static int blkdev_writepage(struct page *page, struct writeback_control *wbc)
{
	return block_write_full_page(page, blkdev_get_block, wbc);
}

static int blkdev_readpage(struct file * file, struct page * page)
{
	return block_read_full_page(page, blkdev_get_block);
}

static void blkdev_readahead(struct readahead_control *rac)
{
	mpage_readahead(rac, blkdev_get_block);
}

static int blkdev_write_begin(struct file *file, struct address_space *mapping,
			loff_t pos, unsigned len, unsigned flags,
			struct page **pagep, void **fsdata)
{
	return block_write_begin(mapping, pos, len, flags, pagep,
				 blkdev_get_block);
}

static int blkdev_write_end(struct file *file, struct address_space *mapping,
			loff_t pos, unsigned len, unsigned copied,
			struct page *page, void *fsdata)
{
	int ret;
	ret = block_write_end(file, mapping, pos, len, copied, page, fsdata);

	unlock_page(page);
	put_page(page);

	return ret;
}

/*
 * private llseek:
 * for a block special file file_inode(file)->i_size is zero
 * so we compute the size by hand (just as in block_read/write above)
 */
static loff_t block_llseek(struct file *file, loff_t offset, int whence)
{
	struct inode *bd_inode = bdev_file_inode(file);
	loff_t retval;

	inode_lock(bd_inode);
	retval = fixed_size_llseek(file, offset, whence, i_size_read(bd_inode));
	inode_unlock(bd_inode);
	return retval;
}
	
int blkdev_fsync(struct file *filp, loff_t start, loff_t end, int datasync)
{
	struct inode *bd_inode = bdev_file_inode(filp);
	struct block_device *bdev = I_BDEV(bd_inode);
	int error;
	
	error = file_write_and_wait_range(filp, start, end);
	if (error)
		return error;

	/*
	 * There is no need to serialise calls to blkdev_issue_flush with
	 * i_mutex and doing so causes performance issues with concurrent
	 * O_SYNC writers to a block device.
	 */
	error = blkdev_issue_flush(bdev);
	if (error == -EOPNOTSUPP)
		error = 0;

	return error;
}
EXPORT_SYMBOL(blkdev_fsync);

/**
 * bdev_read_page() - Start reading a page from a block device
 * @bdev: The device to read the page from
 * @sector: The offset on the device to read the page to (need not be aligned)
 * @page: The page to read
 *
 * On entry, the page should be locked.  It will be unlocked when the page
 * has been read.  If the block driver implements rw_page synchronously,
 * that will be true on exit from this function, but it need not be.
 *
 * Errors returned by this function are usually "soft", eg out of memory, or
 * queue full; callers should try a different route to read this page rather
 * than propagate an error back up the stack.
 *
 * Return: negative errno if an error occurs, 0 if submission was successful.
 */
int bdev_read_page(struct block_device *bdev, sector_t sector,
			struct page *page)
{
	const struct block_device_operations *ops = bdev->bd_disk->fops;
	int result = -EOPNOTSUPP;

	if (!ops->rw_page || bdev_get_integrity(bdev))
		return result;

	result = blk_queue_enter(bdev->bd_disk->queue, 0);
	if (result)
		return result;
	result = ops->rw_page(bdev, sector + get_start_sect(bdev), page,
			      REQ_OP_READ);
	blk_queue_exit(bdev->bd_disk->queue);
	return result;
}

/**
 * bdev_write_page() - Start writing a page to a block device
 * @bdev: The device to write the page to
 * @sector: The offset on the device to write the page to (need not be aligned)
 * @page: The page to write
 * @wbc: The writeback_control for the write
 *
 * On entry, the page should be locked and not currently under writeback.
 * On exit, if the write started successfully, the page will be unlocked and
 * under writeback.  If the write failed already (eg the driver failed to
 * queue the page to the device), the page will still be locked.  If the
 * caller is a ->writepage implementation, it will need to unlock the page.
 *
 * Errors returned by this function are usually "soft", eg out of memory, or
 * queue full; callers should try a different route to write this page rather
 * than propagate an error back up the stack.
 *
 * Return: negative errno if an error occurs, 0 if submission was successful.
 */
int bdev_write_page(struct block_device *bdev, sector_t sector,
			struct page *page, struct writeback_control *wbc)
{
	int result;
	const struct block_device_operations *ops = bdev->bd_disk->fops;

	if (!ops->rw_page || bdev_get_integrity(bdev))
		return -EOPNOTSUPP;
	result = blk_queue_enter(bdev->bd_disk->queue, 0);
	if (result)
		return result;

	set_page_writeback(page);
	result = ops->rw_page(bdev, sector + get_start_sect(bdev), page,
			      REQ_OP_WRITE);
	if (result) {
		end_page_writeback(page);
	} else {
		clean_page_buffers(page);
		unlock_page(page);
	}
	blk_queue_exit(bdev->bd_disk->queue);
	return result;
}

/*
 * pseudo-fs
 */

static  __cacheline_aligned_in_smp DEFINE_SPINLOCK(bdev_lock);
static struct kmem_cache * bdev_cachep __read_mostly;

static struct inode *bdev_alloc_inode(struct super_block *sb)
{
	struct bdev_inode *ei = kmem_cache_alloc(bdev_cachep, GFP_KERNEL);

	if (!ei)
		return NULL;
	memset(&ei->bdev, 0, sizeof(ei->bdev));
	ei->bdev.bd_bdi = &noop_backing_dev_info;
	return &ei->vfs_inode;
}

static void bdev_free_inode(struct inode *inode)
{
	struct block_device *bdev = I_BDEV(inode);

	free_percpu(bdev->bd_stats);
	kfree(bdev->bd_meta_info);

	kmem_cache_free(bdev_cachep, BDEV_I(inode));
}

static void init_once(void *data)
{
	struct bdev_inode *ei = data;

	inode_init_once(&ei->vfs_inode);
}

static void bdev_evict_inode(struct inode *inode)
{
	struct block_device *bdev = &BDEV_I(inode)->bdev;
	truncate_inode_pages_final(&inode->i_data);
	invalidate_inode_buffers(inode); /* is it needed here? */
	clear_inode(inode);
	/* Detach inode from wb early as bdi_put() may free bdi->wb */
	inode_detach_wb(inode);
	if (bdev->bd_bdi != &noop_backing_dev_info) {
		bdi_put(bdev->bd_bdi);
		bdev->bd_bdi = &noop_backing_dev_info;
	}
}

static const struct super_operations bdev_sops = {
	.statfs = simple_statfs,
	.alloc_inode = bdev_alloc_inode,
	.free_inode = bdev_free_inode,
	.drop_inode = generic_delete_inode,
	.evict_inode = bdev_evict_inode,
};

static int bd_init_fs_context(struct fs_context *fc)
{
	struct pseudo_fs_context *ctx = init_pseudo(fc, BDEVFS_MAGIC);
	if (!ctx)
		return -ENOMEM;
	fc->s_iflags |= SB_I_CGROUPWB;
	ctx->ops = &bdev_sops;
	return 0;
}

static struct file_system_type bd_type = {
	.name		= "bdev",
	.init_fs_context = bd_init_fs_context,
	.kill_sb	= kill_anon_super,
};

struct super_block *blockdev_superblock __read_mostly;
EXPORT_SYMBOL_GPL(blockdev_superblock);

void __init bdev_cache_init(void)
{
	int err;
	static struct vfsmount *bd_mnt;

	bdev_cachep = kmem_cache_create("bdev_cache", sizeof(struct bdev_inode),
			0, (SLAB_HWCACHE_ALIGN|SLAB_RECLAIM_ACCOUNT|
				SLAB_MEM_SPREAD|SLAB_ACCOUNT|SLAB_PANIC),
			init_once);
	err = register_filesystem(&bd_type);
	if (err)
		panic("Cannot register bdev pseudo-fs");
	bd_mnt = kern_mount(&bd_type);
	if (IS_ERR(bd_mnt))
		panic("Cannot create bdev pseudo-fs");
	blockdev_superblock = bd_mnt->mnt_sb;   /* For writeback */
}

struct block_device *bdev_alloc(struct gendisk *disk, u8 partno)
{
	struct block_device *bdev;
	struct inode *inode;

	inode = new_inode(blockdev_superblock);
	if (!inode)
		return NULL;
	inode->i_mode = S_IFBLK;
	inode->i_rdev = 0;
	inode->i_data.a_ops = &def_blk_aops;
	mapping_set_gfp_mask(&inode->i_data, GFP_USER);

	bdev = I_BDEV(inode);
	mutex_init(&bdev->bd_fsfreeze_mutex);
	spin_lock_init(&bdev->bd_size_lock);
	bdev->bd_disk = disk;
	bdev->bd_partno = partno;
	bdev->bd_inode = inode;
#ifdef CONFIG_SYSFS
	INIT_LIST_HEAD(&bdev->bd_holder_disks);
#endif
	bdev->bd_stats = alloc_percpu(struct disk_stats);
	if (!bdev->bd_stats) {
		iput(inode);
		return NULL;
	}
	return bdev;
}

void bdev_add(struct block_device *bdev, dev_t dev)
{
	bdev->bd_dev = dev;
	bdev->bd_inode->i_rdev = dev;
	bdev->bd_inode->i_ino = dev;
	insert_inode_hash(bdev->bd_inode);
}

static struct block_device *bdget(dev_t dev)
{
	struct inode *inode;

	inode = ilookup(blockdev_superblock, dev);
	if (!inode)
		return NULL;
	return &BDEV_I(inode)->bdev;
}

/**
 * bdgrab -- Grab a reference to an already referenced block device
 * @bdev:	Block device to grab a reference to.
 *
 * Returns the block_device with an additional reference when successful,
 * or NULL if the inode is already beeing freed.
 */
struct block_device *bdgrab(struct block_device *bdev)
{
	if (!igrab(bdev->bd_inode))
		return NULL;
	return bdev;
}
EXPORT_SYMBOL(bdgrab);

long nr_blockdev_pages(void)
{
	struct inode *inode;
	long ret = 0;

	spin_lock(&blockdev_superblock->s_inode_list_lock);
	list_for_each_entry(inode, &blockdev_superblock->s_inodes, i_sb_list)
		ret += inode->i_mapping->nrpages;
	spin_unlock(&blockdev_superblock->s_inode_list_lock);

	return ret;
}

void bdput(struct block_device *bdev)
{
	iput(bdev->bd_inode);
}
EXPORT_SYMBOL(bdput);
 
/**
 * bd_may_claim - test whether a block device can be claimed
 * @bdev: block device of interest
 * @whole: whole block device containing @bdev, may equal @bdev
 * @holder: holder trying to claim @bdev
 *
 * Test whether @bdev can be claimed by @holder.
 *
 * CONTEXT:
 * spin_lock(&bdev_lock).
 *
 * RETURNS:
 * %true if @bdev can be claimed, %false otherwise.
 */
static bool bd_may_claim(struct block_device *bdev, struct block_device *whole,
			 void *holder)
{
	if (bdev->bd_holder == holder)
		return true;	 /* already a holder */
	else if (bdev->bd_holder != NULL)
		return false; 	 /* held by someone else */
	else if (whole == bdev)
		return true;  	 /* is a whole device which isn't held */

	else if (whole->bd_holder == bd_may_claim)
		return true; 	 /* is a partition of a device that is being partitioned */
	else if (whole->bd_holder != NULL)
		return false;	 /* is a partition of a held device */
	else
		return true;	 /* is a partition of an un-held device */
}

/**
 * bd_prepare_to_claim - claim a block device
 * @bdev: block device of interest
 * @holder: holder trying to claim @bdev
 *
 * Claim @bdev.  This function fails if @bdev is already claimed by another
 * holder and waits if another claiming is in progress. return, the caller
 * has ownership of bd_claiming and bd_holder[s].
 *
 * RETURNS:
 * 0 if @bdev can be claimed, -EBUSY otherwise.
 */
int bd_prepare_to_claim(struct block_device *bdev, void *holder)
{
	struct block_device *whole = bdev_whole(bdev);

	if (WARN_ON_ONCE(!holder))
		return -EINVAL;
retry:
	spin_lock(&bdev_lock);
	/* if someone else claimed, fail */
	if (!bd_may_claim(bdev, whole, holder)) {
		spin_unlock(&bdev_lock);
		return -EBUSY;
	}

	/* if claiming is already in progress, wait for it to finish */
	if (whole->bd_claiming) {
		wait_queue_head_t *wq = bit_waitqueue(&whole->bd_claiming, 0);
		DEFINE_WAIT(wait);

		prepare_to_wait(wq, &wait, TASK_UNINTERRUPTIBLE);
		spin_unlock(&bdev_lock);
		schedule();
		finish_wait(wq, &wait);
		goto retry;
	}

	/* yay, all mine */
	whole->bd_claiming = holder;
	spin_unlock(&bdev_lock);
	return 0;
}
EXPORT_SYMBOL_GPL(bd_prepare_to_claim); /* only for the loop driver */

static void bd_clear_claiming(struct block_device *whole, void *holder)
{
	lockdep_assert_held(&bdev_lock);
	/* tell others that we're done */
	BUG_ON(whole->bd_claiming != holder);
	whole->bd_claiming = NULL;
	wake_up_bit(&whole->bd_claiming, 0);
}

/**
 * bd_finish_claiming - finish claiming of a block device
 * @bdev: block device of interest
 * @holder: holder that has claimed @bdev
 *
 * Finish exclusive open of a block device. Mark the device as exlusively
 * open by the holder and wake up all waiters for exclusive open to finish.
 */
static void bd_finish_claiming(struct block_device *bdev, void *holder)
{
	struct block_device *whole = bdev_whole(bdev);

	spin_lock(&bdev_lock);
	BUG_ON(!bd_may_claim(bdev, whole, holder));
	/*
	 * Note that for a whole device bd_holders will be incremented twice,
	 * and bd_holder will be set to bd_may_claim before being set to holder
	 */
	whole->bd_holders++;
	whole->bd_holder = bd_may_claim;
	bdev->bd_holders++;
	bdev->bd_holder = holder;
	bd_clear_claiming(whole, holder);
	spin_unlock(&bdev_lock);
}

/**
 * bd_abort_claiming - abort claiming of a block device
 * @bdev: block device of interest
 * @holder: holder that has claimed @bdev
 *
 * Abort claiming of a block device when the exclusive open failed. This can be
 * also used when exclusive open is not actually desired and we just needed
 * to block other exclusive openers for a while.
 */
void bd_abort_claiming(struct block_device *bdev, void *holder)
{
	spin_lock(&bdev_lock);
	bd_clear_claiming(bdev_whole(bdev), holder);
	spin_unlock(&bdev_lock);
}
EXPORT_SYMBOL(bd_abort_claiming);

#ifdef CONFIG_SYSFS
struct bd_holder_disk {
	struct list_head	list;
	struct gendisk		*disk;
	int			refcnt;
};

static struct bd_holder_disk *bd_find_holder_disk(struct block_device *bdev,
						  struct gendisk *disk)
{
	struct bd_holder_disk *holder;

	list_for_each_entry(holder, &bdev->bd_holder_disks, list)
		if (holder->disk == disk)
			return holder;
	return NULL;
}

static int add_symlink(struct kobject *from, struct kobject *to)
{
	return sysfs_create_link(from, to, kobject_name(to));
}

static void del_symlink(struct kobject *from, struct kobject *to)
{
	sysfs_remove_link(from, kobject_name(to));
}

/**
 * bd_link_disk_holder - create symlinks between holding disk and slave bdev
 * @bdev: the claimed slave bdev
 * @disk: the holding disk
 *
 * DON'T USE THIS UNLESS YOU'RE ALREADY USING IT.
 *
 * This functions creates the following sysfs symlinks.
 *
 * - from "slaves" directory of the holder @disk to the claimed @bdev
 * - from "holders" directory of the @bdev to the holder @disk
 *
 * For example, if /dev/dm-0 maps to /dev/sda and disk for dm-0 is
 * passed to bd_link_disk_holder(), then:
 *
 *   /sys/block/dm-0/slaves/sda --> /sys/block/sda
 *   /sys/block/sda/holders/dm-0 --> /sys/block/dm-0
 *
 * The caller must have claimed @bdev before calling this function and
 * ensure that both @bdev and @disk are valid during the creation and
 * lifetime of these symlinks.
 *
 * CONTEXT:
 * Might sleep.
 *
 * RETURNS:
 * 0 on success, -errno on failure.
 */
int bd_link_disk_holder(struct block_device *bdev, struct gendisk *disk)
{
	struct bd_holder_disk *holder;
	int ret = 0;

	mutex_lock(&bdev->bd_disk->open_mutex);

	WARN_ON_ONCE(!bdev->bd_holder);

	/* FIXME: remove the following once add_disk() handles errors */
	if (WARN_ON(!disk->slave_dir || !bdev->bd_holder_dir))
		goto out_unlock;

	holder = bd_find_holder_disk(bdev, disk);
	if (holder) {
		holder->refcnt++;
		goto out_unlock;
	}

	holder = kzalloc(sizeof(*holder), GFP_KERNEL);
	if (!holder) {
		ret = -ENOMEM;
		goto out_unlock;
	}

	INIT_LIST_HEAD(&holder->list);
	holder->disk = disk;
	holder->refcnt = 1;

	ret = add_symlink(disk->slave_dir, bdev_kobj(bdev));
	if (ret)
		goto out_free;

	ret = add_symlink(bdev->bd_holder_dir, &disk_to_dev(disk)->kobj);
	if (ret)
		goto out_del;
	/*
	 * bdev could be deleted beneath us which would implicitly destroy
	 * the holder directory.  Hold on to it.
	 */
	kobject_get(bdev->bd_holder_dir);

	list_add(&holder->list, &bdev->bd_holder_disks);
	goto out_unlock;

out_del:
	del_symlink(disk->slave_dir, bdev_kobj(bdev));
out_free:
	kfree(holder);
out_unlock:
	mutex_unlock(&bdev->bd_disk->open_mutex);
	return ret;
}
EXPORT_SYMBOL_GPL(bd_link_disk_holder);

/**
 * bd_unlink_disk_holder - destroy symlinks created by bd_link_disk_holder()
 * @bdev: the calimed slave bdev
 * @disk: the holding disk
 *
 * DON'T USE THIS UNLESS YOU'RE ALREADY USING IT.
 *
 * CONTEXT:
 * Might sleep.
 */
void bd_unlink_disk_holder(struct block_device *bdev, struct gendisk *disk)
{
	struct bd_holder_disk *holder;

	mutex_lock(&bdev->bd_disk->open_mutex);

	holder = bd_find_holder_disk(bdev, disk);

	if (!WARN_ON_ONCE(holder == NULL) && !--holder->refcnt) {
		del_symlink(disk->slave_dir, bdev_kobj(bdev));
		del_symlink(bdev->bd_holder_dir, &disk_to_dev(disk)->kobj);
		kobject_put(bdev->bd_holder_dir);
		list_del_init(&holder->list);
		kfree(holder);
	}

	mutex_unlock(&bdev->bd_disk->open_mutex);
}
EXPORT_SYMBOL_GPL(bd_unlink_disk_holder);
#endif

static void blkdev_flush_mapping(struct block_device *bdev)
{
	WARN_ON_ONCE(bdev->bd_holders);
	sync_blockdev(bdev);
	kill_bdev(bdev);
	bdev_write_inode(bdev);
}

static int blkdev_get_whole(struct block_device *bdev, fmode_t mode)
{
	struct gendisk *disk = bdev->bd_disk;
	int ret = 0;

	if (disk->fops->open) {
		ret = disk->fops->open(bdev, mode);
		if (ret) {
			/* avoid ghost partitions on a removed medium */
			if (ret == -ENOMEDIUM &&
			     test_bit(GD_NEED_PART_SCAN, &disk->state))
				bdev_disk_changed(disk, true);
			return ret;
		}
	}

	if (!bdev->bd_openers) {
		set_init_blocksize(bdev);
		if (bdev->bd_bdi == &noop_backing_dev_info)
			bdev->bd_bdi = bdi_get(disk->queue->backing_dev_info);
	}
	if (test_bit(GD_NEED_PART_SCAN, &disk->state))
		bdev_disk_changed(disk, false);
	bdev->bd_openers++;
	return 0;;
}

static void blkdev_put_whole(struct block_device *bdev, fmode_t mode)
{
	if (!--bdev->bd_openers)
		blkdev_flush_mapping(bdev);
	if (bdev->bd_disk->fops->release)
		bdev->bd_disk->fops->release(bdev->bd_disk, mode);
}

static int blkdev_get_part(struct block_device *part, fmode_t mode)
{
	struct gendisk *disk = part->bd_disk;
	struct block_device *whole;
	int ret;

	if (part->bd_openers)
		goto done;

<<<<<<< HEAD
	if (!(disk->flags & GENHD_FL_UP))
		return -ENXIO;

rescan:
	ret = blk_drop_partitions(bdev);
	if (ret)
		return ret;

	clear_bit(GD_NEED_PART_SCAN, &disk->state);

	/*
	 * Historically we only set the capacity to zero for devices that
	 * support partitions (independ of actually having partitions created).
	 * Doing that is rather inconsistent, but changing it broke legacy
	 * udisks polling for legacy ide-cdrom devices.  Use the crude check
	 * below to get the sane behavior for most device while not breaking
	 * userspace for this particular setup.
	 */
	if (invalidate) {
		if (disk_part_scan_enabled(disk) ||
		    !(disk->flags & GENHD_FL_REMOVABLE))
			set_capacity(disk, 0);
	} else {
		if (disk->fops->revalidate_disk)
			disk->fops->revalidate_disk(disk);
	}

	check_disk_size_change(disk, bdev, !invalidate);
=======
	whole = bdgrab(disk->part0);
	ret = blkdev_get_whole(whole, mode);
	if (ret)
		goto out_put_whole;
>>>>>>> 754a0abe

	ret = -ENXIO;
	if (!bdev_nr_sectors(part))
		goto out_blkdev_put;

	disk->open_partitions++;
	set_init_blocksize(part);
	if (part->bd_bdi == &noop_backing_dev_info)
		part->bd_bdi = bdi_get(disk->queue->backing_dev_info);
done:
	part->bd_openers++;
	return 0;

out_blkdev_put:
	blkdev_put_whole(whole, mode);
out_put_whole:
	bdput(whole);
	return ret;
}

static void blkdev_put_part(struct block_device *part, fmode_t mode)
{
	struct block_device *whole = bdev_whole(part);

	if (--part->bd_openers)
		return;
	blkdev_flush_mapping(part);
	whole->bd_disk->open_partitions--;
	blkdev_put_whole(whole, mode);
	bdput(whole);
}

struct block_device *blkdev_get_no_open(dev_t dev)
{
	struct block_device *bdev;
	struct gendisk *disk;

	bdev = bdget(dev);
	if (!bdev) {
		blk_request_module(dev);
		bdev = bdget(dev);
		if (!bdev)
			return NULL;
	}

	disk = bdev->bd_disk;
	if (!kobject_get_unless_zero(&disk_to_dev(disk)->kobj))
		goto bdput;
	if ((disk->flags & (GENHD_FL_UP | GENHD_FL_HIDDEN)) != GENHD_FL_UP)
		goto put_disk;
	if (!try_module_get(bdev->bd_disk->fops->owner))
		goto put_disk;
	return bdev;
put_disk:
	put_disk(disk);
bdput:
	bdput(bdev);
	return NULL;
}

void blkdev_put_no_open(struct block_device *bdev)
{
	module_put(bdev->bd_disk->fops->owner);
	put_disk(bdev->bd_disk);
	bdput(bdev);
}

/**
 * blkdev_get_by_dev - open a block device by device number
 * @dev: device number of block device to open
 * @mode: FMODE_* mask
 * @holder: exclusive holder identifier
 *
 * Open the block device described by device number @dev. If @mode includes
 * %FMODE_EXCL, the block device is opened with exclusive access.  Specifying
 * %FMODE_EXCL with a %NULL @holder is invalid.  Exclusive opens may nest for
 * the same @holder.
 *
 * Use this interface ONLY if you really do not have anything better - i.e. when
 * you are behind a truly sucky interface and all you are given is a device
 * number.  Everything else should use blkdev_get_by_path().
 *
 * CONTEXT:
 * Might sleep.
 *
 * RETURNS:
 * Reference to the block_device on success, ERR_PTR(-errno) on failure.
 */
struct block_device *blkdev_get_by_dev(dev_t dev, fmode_t mode, void *holder)
{
	bool unblock_events = true;
	struct block_device *bdev;
	struct gendisk *disk;
	int ret;

	ret = devcgroup_check_permission(DEVCG_DEV_BLOCK,
			MAJOR(dev), MINOR(dev),
			((mode & FMODE_READ) ? DEVCG_ACC_READ : 0) |
			((mode & FMODE_WRITE) ? DEVCG_ACC_WRITE : 0));
	if (ret)
		return ERR_PTR(ret);

	bdev = blkdev_get_no_open(dev);
	if (!bdev)
		return ERR_PTR(-ENXIO);
	disk = bdev->bd_disk;

	if (mode & FMODE_EXCL) {
		ret = bd_prepare_to_claim(bdev, holder);
		if (ret)
			goto put_blkdev;
	}

	disk_block_events(disk);

	mutex_lock(&disk->open_mutex);
	ret = -ENXIO;
	if (!(disk->flags & GENHD_FL_UP))
		goto abort_claiming;
	if (bdev_is_partition(bdev))
		ret = blkdev_get_part(bdev, mode);
	else
		ret = blkdev_get_whole(bdev, mode);
	if (ret)
		goto abort_claiming;
	if (mode & FMODE_EXCL) {
		bd_finish_claiming(bdev, holder);

		/*
		 * Block event polling for write claims if requested.  Any write
		 * holder makes the write_holder state stick until all are
		 * released.  This is good enough and tracking individual
		 * writeable reference is too fragile given the way @mode is
		 * used in blkdev_get/put().
		 */
		if ((mode & FMODE_WRITE) && !bdev->bd_write_holder &&
		    (disk->flags & GENHD_FL_BLOCK_EVENTS_ON_EXCL_WRITE)) {
			bdev->bd_write_holder = true;
			unblock_events = false;
		}
	}
	mutex_unlock(&disk->open_mutex);

	if (unblock_events)
		disk_unblock_events(disk);
	return bdev;

abort_claiming:
	if (mode & FMODE_EXCL)
		bd_abort_claiming(bdev, holder);
	mutex_unlock(&disk->open_mutex);
	disk_unblock_events(disk);
put_blkdev:
	blkdev_put_no_open(bdev);
	return ERR_PTR(ret);
}
EXPORT_SYMBOL(blkdev_get_by_dev);

/**
 * blkdev_get_by_path - open a block device by name
 * @path: path to the block device to open
 * @mode: FMODE_* mask
 * @holder: exclusive holder identifier
 *
 * Open the block device described by the device file at @path.  If @mode
 * includes %FMODE_EXCL, the block device is opened with exclusive access.
 * Specifying %FMODE_EXCL with a %NULL @holder is invalid.  Exclusive opens may
 * nest for the same @holder.
 *
 * CONTEXT:
 * Might sleep.
 *
 * RETURNS:
 * Reference to the block_device on success, ERR_PTR(-errno) on failure.
 */
struct block_device *blkdev_get_by_path(const char *path, fmode_t mode,
					void *holder)
{
	struct block_device *bdev;
	dev_t dev;
	int error;

	error = lookup_bdev(path, &dev);
	if (error)
		return ERR_PTR(error);

	bdev = blkdev_get_by_dev(dev, mode, holder);
	if (!IS_ERR(bdev) && (mode & FMODE_WRITE) && bdev_read_only(bdev)) {
		blkdev_put(bdev, mode);
		return ERR_PTR(-EACCES);
	}

	return bdev;
}
EXPORT_SYMBOL(blkdev_get_by_path);

static int blkdev_open(struct inode * inode, struct file * filp)
{
	struct block_device *bdev;

	/*
	 * Preserve backwards compatibility and allow large file access
	 * even if userspace doesn't ask for it explicitly. Some mkfs
	 * binary needs it. We might want to drop this workaround
	 * during an unstable branch.
	 */
	filp->f_flags |= O_LARGEFILE;

	filp->f_mode |= FMODE_NOWAIT | FMODE_BUF_RASYNC;

	if (filp->f_flags & O_NDELAY)
		filp->f_mode |= FMODE_NDELAY;
	if (filp->f_flags & O_EXCL)
		filp->f_mode |= FMODE_EXCL;
	if ((filp->f_flags & O_ACCMODE) == 3)
		filp->f_mode |= FMODE_WRITE_IOCTL;

	bdev = blkdev_get_by_dev(inode->i_rdev, filp->f_mode, filp);
	if (IS_ERR(bdev))
		return PTR_ERR(bdev);
	filp->f_mapping = bdev->bd_inode->i_mapping;
	filp->f_wb_err = filemap_sample_wb_err(filp->f_mapping);
	return 0;
}

void blkdev_put(struct block_device *bdev, fmode_t mode)
{
	struct gendisk *disk = bdev->bd_disk;

	/*
	 * Sync early if it looks like we're the last one.  If someone else
	 * opens the block device between now and the decrement of bd_openers
	 * then we did a sync that we didn't need to, but that's not the end
	 * of the world and we want to avoid long (could be several minute)
	 * syncs while holding the mutex.
	 */
	if (bdev->bd_openers == 1)
		sync_blockdev(bdev);

	mutex_lock(&disk->open_mutex);
	if (mode & FMODE_EXCL) {
		struct block_device *whole = bdev_whole(bdev);
		bool bdev_free;

		/*
		 * Release a claim on the device.  The holder fields
		 * are protected with bdev_lock.  open_mutex is to
		 * synchronize disk_holder unlinking.
		 */
		spin_lock(&bdev_lock);

		WARN_ON_ONCE(--bdev->bd_holders < 0);
		WARN_ON_ONCE(--whole->bd_holders < 0);

		if ((bdev_free = !bdev->bd_holders))
			bdev->bd_holder = NULL;
		if (!whole->bd_holders)
			whole->bd_holder = NULL;

		spin_unlock(&bdev_lock);

		/*
		 * If this was the last claim, remove holder link and
		 * unblock evpoll if it was a write holder.
		 */
		if (bdev_free && bdev->bd_write_holder) {
			disk_unblock_events(disk);
			bdev->bd_write_holder = false;
		}
	}

	/*
	 * Trigger event checking and tell drivers to flush MEDIA_CHANGE
	 * event.  This is to ensure detection of media removal commanded
	 * from userland - e.g. eject(1).
	 */
	disk_flush_events(disk, DISK_EVENT_MEDIA_CHANGE);

	if (bdev_is_partition(bdev))
		blkdev_put_part(bdev, mode);
	else
		blkdev_put_whole(bdev, mode);
	mutex_unlock(&disk->open_mutex);

	blkdev_put_no_open(bdev);
}
EXPORT_SYMBOL(blkdev_put);

static int blkdev_close(struct inode * inode, struct file * filp)
{
	struct block_device *bdev = I_BDEV(bdev_file_inode(filp));
	blkdev_put(bdev, filp->f_mode);
	return 0;
}

static long block_ioctl(struct file *file, unsigned cmd, unsigned long arg)
{
	struct block_device *bdev = I_BDEV(bdev_file_inode(file));
	fmode_t mode = file->f_mode;

	/*
	 * O_NDELAY can be altered using fcntl(.., F_SETFL, ..), so we have
	 * to updated it before every ioctl.
	 */
	if (file->f_flags & O_NDELAY)
		mode |= FMODE_NDELAY;
	else
		mode &= ~FMODE_NDELAY;

	return blkdev_ioctl(bdev, mode, cmd, arg);
}

/*
 * Write data to the block device.  Only intended for the block device itself
 * and the raw driver which basically is a fake block device.
 *
 * Does not take i_mutex for the write and thus is not for general purpose
 * use.
 */
static ssize_t blkdev_write_iter(struct kiocb *iocb, struct iov_iter *from)
{
	struct file *file = iocb->ki_filp;
	struct inode *bd_inode = bdev_file_inode(file);
	loff_t size = i_size_read(bd_inode);
	struct blk_plug plug;
	size_t shorted = 0;
	ssize_t ret;

	if (bdev_read_only(I_BDEV(bd_inode)))
		return -EPERM;

	if (IS_SWAPFILE(bd_inode) && !is_hibernate_resume_dev(bd_inode->i_rdev))
		return -ETXTBSY;

	if (!iov_iter_count(from))
		return 0;

	if (iocb->ki_pos >= size)
		return -ENOSPC;

	if ((iocb->ki_flags & (IOCB_NOWAIT | IOCB_DIRECT)) == IOCB_NOWAIT)
		return -EOPNOTSUPP;

	size -= iocb->ki_pos;
	if (iov_iter_count(from) > size) {
		shorted = iov_iter_count(from) - size;
		iov_iter_truncate(from, size);
	}

	blk_start_plug(&plug);
	ret = __generic_file_write_iter(iocb, from);
	if (ret > 0)
		ret = generic_write_sync(iocb, ret);
	iov_iter_reexpand(from, iov_iter_count(from) + shorted);
	blk_finish_plug(&plug);
	return ret;
}

static ssize_t blkdev_read_iter(struct kiocb *iocb, struct iov_iter *to)
{
	struct file *file = iocb->ki_filp;
	struct inode *bd_inode = bdev_file_inode(file);
	loff_t size = i_size_read(bd_inode);
	loff_t pos = iocb->ki_pos;
	size_t shorted = 0;
	ssize_t ret;

	if (pos >= size)
		return 0;

	size -= pos;
	if (iov_iter_count(to) > size) {
		shorted = iov_iter_count(to) - size;
		iov_iter_truncate(to, size);
	}
<<<<<<< HEAD

	ret = generic_file_read_iter(iocb, to);
	iov_iter_reexpand(to, iov_iter_count(to) + shorted);
	return ret;
}
EXPORT_SYMBOL_GPL(blkdev_read_iter);

/*
 * Try to release a page associated with block device when the system
 * is under memory pressure.
 */
static int blkdev_releasepage(struct page *page, gfp_t wait)
{
	struct super_block *super = BDEV_I(page->mapping->host)->bdev.bd_super;

	if (super && super->s_op->bdev_try_to_free_page)
		return super->s_op->bdev_try_to_free_page(super, page, wait);
=======
>>>>>>> 754a0abe

	ret = generic_file_read_iter(iocb, to);
	iov_iter_reexpand(to, iov_iter_count(to) + shorted);
	return ret;
}

static int blkdev_writepages(struct address_space *mapping,
			     struct writeback_control *wbc)
{
	return generic_writepages(mapping, wbc);
}

static const struct address_space_operations def_blk_aops = {
	.set_page_dirty	= __set_page_dirty_buffers,
	.readpage	= blkdev_readpage,
	.readahead	= blkdev_readahead,
	.writepage	= blkdev_writepage,
	.write_begin	= blkdev_write_begin,
	.write_end	= blkdev_write_end,
	.writepages	= blkdev_writepages,
	.direct_IO	= blkdev_direct_IO,
	.migratepage	= buffer_migrate_page_norefs,
	.is_dirty_writeback = buffer_check_dirty_writeback,
};

#define	BLKDEV_FALLOC_FL_SUPPORTED					\
		(FALLOC_FL_KEEP_SIZE | FALLOC_FL_PUNCH_HOLE |		\
		 FALLOC_FL_ZERO_RANGE | FALLOC_FL_NO_HIDE_STALE)

static long blkdev_fallocate(struct file *file, int mode, loff_t start,
			     loff_t len)
{
	struct block_device *bdev = I_BDEV(bdev_file_inode(file));
	loff_t end = start + len - 1;
	loff_t isize;
	int error;

	/* Fail if we don't recognize the flags. */
	if (mode & ~BLKDEV_FALLOC_FL_SUPPORTED)
		return -EOPNOTSUPP;

	/* Don't go off the end of the device. */
	isize = i_size_read(bdev->bd_inode);
	if (start >= isize)
		return -EINVAL;
	if (end >= isize) {
		if (mode & FALLOC_FL_KEEP_SIZE) {
			len = isize - start;
			end = start + len - 1;
		} else
			return -EINVAL;
	}

	/*
	 * Don't allow IO that isn't aligned to logical block size.
	 */
	if ((start | len) & (bdev_logical_block_size(bdev) - 1))
		return -EINVAL;

	/* Invalidate the page cache, including dirty pages. */
	error = truncate_bdev_range(bdev, file->f_mode, start, end);
	if (error)
		return error;

	switch (mode) {
	case FALLOC_FL_ZERO_RANGE:
	case FALLOC_FL_ZERO_RANGE | FALLOC_FL_KEEP_SIZE:
		error = blkdev_issue_zeroout(bdev, start >> 9, len >> 9,
					    GFP_KERNEL, BLKDEV_ZERO_NOUNMAP);
		break;
	case FALLOC_FL_PUNCH_HOLE | FALLOC_FL_KEEP_SIZE:
		error = blkdev_issue_zeroout(bdev, start >> 9, len >> 9,
					     GFP_KERNEL, BLKDEV_ZERO_NOFALLBACK);
		break;
	case FALLOC_FL_PUNCH_HOLE | FALLOC_FL_KEEP_SIZE | FALLOC_FL_NO_HIDE_STALE:
		error = blkdev_issue_discard(bdev, start >> 9, len >> 9,
					     GFP_KERNEL, 0);
		break;
	default:
		return -EOPNOTSUPP;
	}
	if (error)
		return error;

	/*
	 * Invalidate the page cache again; if someone wandered in and dirtied
	 * a page, we just discard it - userspace has no way of knowing whether
	 * the write happened before or after discard completing...
	 */
	return truncate_bdev_range(bdev, file->f_mode, start, end);
}

const struct file_operations def_blk_fops = {
	.open		= blkdev_open,
	.release	= blkdev_close,
	.llseek		= block_llseek,
	.read_iter	= blkdev_read_iter,
	.write_iter	= blkdev_write_iter,
	.iopoll		= blkdev_iopoll,
	.mmap		= generic_file_mmap,
	.fsync		= blkdev_fsync,
	.unlocked_ioctl	= block_ioctl,
#ifdef CONFIG_COMPAT
	.compat_ioctl	= compat_blkdev_ioctl,
#endif
	.splice_read	= generic_file_splice_read,
	.splice_write	= iter_file_splice_write,
	.fallocate	= blkdev_fallocate,
};

/**
 * lookup_bdev  - lookup a struct block_device by name
 * @pathname:	special file representing the block device
 * @dev:	return value of the block device's dev_t
 *
 * Get a reference to the blockdevice at @pathname in the current
 * namespace if possible and return it.  Return ERR_PTR(error)
 * otherwise.
 */
int lookup_bdev(const char *pathname, dev_t *dev)
{
	struct inode *inode;
	struct path path;
	int error;

	if (!pathname || !*pathname)
		return -EINVAL;

	error = kern_path(pathname, LOOKUP_FOLLOW, &path);
	if (error)
		return error;

	inode = d_backing_inode(path.dentry);
	error = -ENOTBLK;
	if (!S_ISBLK(inode->i_mode))
		goto out_path_put;
	error = -EACCES;
	if (!may_open_dev(&path))
		goto out_path_put;

	*dev = inode->i_rdev;
	error = 0;
out_path_put:
	path_put(&path);
	return error;
}
EXPORT_SYMBOL(lookup_bdev);

int __invalidate_device(struct block_device *bdev, bool kill_dirty)
{
	struct super_block *sb = get_super(bdev);
	int res = 0;

	if (sb) {
		/*
		 * no need to lock the super, get_super holds the
		 * read mutex so the filesystem cannot go away
		 * under us (->put_super runs with the write lock
		 * hold).
		 */
		shrink_dcache_sb(sb);
		res = invalidate_inodes(sb, kill_dirty);
		drop_super(sb);
	}
	invalidate_bdev(bdev);
	return res;
}
EXPORT_SYMBOL(__invalidate_device);

void iterate_bdevs(void (*func)(struct block_device *, void *), void *arg)
{
	struct inode *inode, *old_inode = NULL;

	spin_lock(&blockdev_superblock->s_inode_list_lock);
	list_for_each_entry(inode, &blockdev_superblock->s_inodes, i_sb_list) {
		struct address_space *mapping = inode->i_mapping;
		struct block_device *bdev;

		spin_lock(&inode->i_lock);
		if (inode->i_state & (I_FREEING|I_WILL_FREE|I_NEW) ||
		    mapping->nrpages == 0) {
			spin_unlock(&inode->i_lock);
			continue;
		}
		__iget(inode);
		spin_unlock(&inode->i_lock);
		spin_unlock(&blockdev_superblock->s_inode_list_lock);
		/*
		 * We hold a reference to 'inode' so it couldn't have been
		 * removed from s_inodes list while we dropped the
		 * s_inode_list_lock  We cannot iput the inode now as we can
		 * be holding the last reference and we cannot iput it under
		 * s_inode_list_lock. So we keep the reference and iput it
		 * later.
		 */
		iput(old_inode);
		old_inode = inode;
		bdev = I_BDEV(inode);

		mutex_lock(&bdev->bd_disk->open_mutex);
		if (bdev->bd_openers)
			func(bdev, arg);
		mutex_unlock(&bdev->bd_disk->open_mutex);

		spin_lock(&blockdev_superblock->s_inode_list_lock);
	}
	spin_unlock(&blockdev_superblock->s_inode_list_lock);
	iput(old_inode);
}<|MERGE_RESOLUTION|>--- conflicted
+++ resolved
@@ -1286,41 +1286,10 @@
 	if (part->bd_openers)
 		goto done;
 
-<<<<<<< HEAD
-	if (!(disk->flags & GENHD_FL_UP))
-		return -ENXIO;
-
-rescan:
-	ret = blk_drop_partitions(bdev);
-	if (ret)
-		return ret;
-
-	clear_bit(GD_NEED_PART_SCAN, &disk->state);
-
-	/*
-	 * Historically we only set the capacity to zero for devices that
-	 * support partitions (independ of actually having partitions created).
-	 * Doing that is rather inconsistent, but changing it broke legacy
-	 * udisks polling for legacy ide-cdrom devices.  Use the crude check
-	 * below to get the sane behavior for most device while not breaking
-	 * userspace for this particular setup.
-	 */
-	if (invalidate) {
-		if (disk_part_scan_enabled(disk) ||
-		    !(disk->flags & GENHD_FL_REMOVABLE))
-			set_capacity(disk, 0);
-	} else {
-		if (disk->fops->revalidate_disk)
-			disk->fops->revalidate_disk(disk);
-	}
-
-	check_disk_size_change(disk, bdev, !invalidate);
-=======
 	whole = bdgrab(disk->part0);
 	ret = blkdev_get_whole(whole, mode);
 	if (ret)
 		goto out_put_whole;
->>>>>>> 754a0abe
 
 	ret = -ENXIO;
 	if (!bdev_nr_sectors(part))
@@ -1696,26 +1665,6 @@
 		shorted = iov_iter_count(to) - size;
 		iov_iter_truncate(to, size);
 	}
-<<<<<<< HEAD
-
-	ret = generic_file_read_iter(iocb, to);
-	iov_iter_reexpand(to, iov_iter_count(to) + shorted);
-	return ret;
-}
-EXPORT_SYMBOL_GPL(blkdev_read_iter);
-
-/*
- * Try to release a page associated with block device when the system
- * is under memory pressure.
- */
-static int blkdev_releasepage(struct page *page, gfp_t wait)
-{
-	struct super_block *super = BDEV_I(page->mapping->host)->bdev.bd_super;
-
-	if (super && super->s_op->bdev_try_to_free_page)
-		return super->s_op->bdev_try_to_free_page(super, page, wait);
-=======
->>>>>>> 754a0abe
 
 	ret = generic_file_read_iter(iocb, to);
 	iov_iter_reexpand(to, iov_iter_count(to) + shorted);
