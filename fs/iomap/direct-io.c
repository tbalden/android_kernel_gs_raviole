--- conflicted
+++ resolved
@@ -285,10 +285,6 @@
 
 	if (!iov_iter_count(dio->submit.iter))
 		goto out;
-<<<<<<< HEAD
-	}
-=======
->>>>>>> 754a0abe
 
 	if (need_zeroout) {
 		/* zero out from the start of the block to the write offset */
@@ -347,12 +343,8 @@
 		dio->size += n;
 		copied += n;
 
-<<<<<<< HEAD
-		nr_pages = iov_iter_npages(dio->submit.iter, BIO_MAX_PAGES);
-=======
 		nr_pages = bio_iov_vecs_to_alloc(dio->submit.iter,
 						 BIO_MAX_VECS);
->>>>>>> 754a0abe
 		iomap_dio_submit_bio(dio, iomap, bio, pos);
 		pos += n;
 	} while (nr_pages);
