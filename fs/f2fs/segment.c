--- conflicted
+++ resolved
@@ -21,10 +21,7 @@
 #include "segment.h"
 #include "node.h"
 #include "gc.h"
-<<<<<<< HEAD
-=======
 #include "iostat.h"
->>>>>>> 334f1c6b
 #include <trace/events/f2fs.h>
 
 #define __reverse_ffz(x) __reverse_ffs(~(x))
@@ -193,12 +190,8 @@
 
 	set_page_private_atomic(page);
 
-<<<<<<< HEAD
-	new = f2fs_kmem_cache_alloc(inmem_entry_slab, GFP_NOFS);
-=======
 	new = f2fs_kmem_cache_alloc(inmem_entry_slab,
 					GFP_NOFS, true, NULL);
->>>>>>> 334f1c6b
 
 	/* add atomic page indices to the list */
 	new->page = page;
@@ -574,13 +567,8 @@
 	else
 		f2fs_build_free_nids(sbi, false, false);
 
-<<<<<<< HEAD
-	if (excess_dirty_nats(sbi) || excess_dirty_nodes(sbi) ||
-		excess_prefree_segs(sbi))
-=======
 	if (excess_dirty_nats(sbi) || excess_dirty_threshold(sbi) ||
 		excess_prefree_segs(sbi) || !f2fs_space_for_roll_forward(sbi))
->>>>>>> 334f1c6b
 		goto do_sync;
 
 	/* there is background inflight IO or foreground operation recently */
@@ -593,11 +581,7 @@
 		goto do_sync;
 
 	/* checkpoint is the only way to shrink partial cached entries */
-<<<<<<< HEAD
-	if (f2fs_available_free_memory(sbi, NAT_ENTRIES) ||
-=======
 	if (f2fs_available_free_memory(sbi, NAT_ENTRIES) &&
->>>>>>> 334f1c6b
 		f2fs_available_free_memory(sbi, INO_ENTRIES))
 		return;
 
@@ -1190,11 +1174,7 @@
 			dpolicy->granularity = 1;
 			if (atomic_read(&dcc->discard_cmd_cnt))
 				dpolicy->max_interval =
-<<<<<<< HEAD
-					DEF_MIN_DISCARD_ISSUE_TIME;
-=======
 					dcc->min_discard_issue_time;
->>>>>>> 334f1c6b
 		}
 	} else if (discard_type == DPOLICY_FORCE) {
 		dpolicy->min_interval = dcc->min_discard_issue_time;
@@ -2756,19 +2736,11 @@
 static void __refresh_next_blkoff(struct f2fs_sb_info *sbi,
 				struct curseg_info *seg)
 {
-<<<<<<< HEAD
-	if (seg->alloc_type == SSR)
-		seg->next_blkoff =
-			__next_free_blkoff(sbi, seg->segno,
-						seg->next_blkoff + 1);
-	else
-=======
 	if (seg->alloc_type == SSR) {
 		seg->next_blkoff =
 			__next_free_blkoff(sbi, seg->segno,
 						seg->next_blkoff + 1);
 	} else {
->>>>>>> 334f1c6b
 		seg->next_blkoff++;
 		if (F2FS_OPTION(sbi).fs_mode == FS_MODE_FRAGMENT_BLK) {
 			/* To allocate block chunks in different sizes, use random number */
