--- conflicted
+++ resolved
@@ -7,10 +7,7 @@
 	select CRYPTO_CRC32
 	select F2FS_FS_XATTR if FS_ENCRYPTION
 	select FS_ENCRYPTION_ALGS if FS_ENCRYPTION
-<<<<<<< HEAD
-=======
 	select FS_IOMAP
->>>>>>> 334f1c6b
 	select LZ4_COMPRESS if F2FS_FS_LZ4
 	select LZ4_DECOMPRESS if F2FS_FS_LZ4
 	select LZ4HC_COMPRESS if F2FS_FS_LZ4HC
@@ -125,10 +122,6 @@
 
 config F2FS_FS_LZ4HC
 	bool "LZ4HC compression support"
-<<<<<<< HEAD
-	depends on F2FS_FS_COMPRESSION
-=======
->>>>>>> 334f1c6b
 	depends on F2FS_FS_LZ4
 	default y
 	help
@@ -142,16 +135,9 @@
 	help
 	  Support ZSTD compress algorithm, if unsure, say Y.
 
-<<<<<<< HEAD
-config F2FS_FS_LZORLE
-	bool "LZO-RLE compression support"
-	depends on F2FS_FS_COMPRESSION
-	depends on F2FS_FS_LZO
-=======
 config F2FS_IOSTAT
 	bool "F2FS IO statistics information"
 	depends on F2FS_FS
->>>>>>> 334f1c6b
 	default y
 	help
 	  Support getting IO statistics through sysfs and printing out periodic
