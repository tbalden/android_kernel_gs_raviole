// SPDX-License-Identifier: GPL-2.0
/*
 * fs/f2fs/super.c
 *
 * Copyright (c) 2012 Samsung Electronics Co., Ltd.
 *             http://www.samsung.com/
 */
#include <linux/module.h>
#include <linux/init.h>
#include <linux/fs.h>
#include <linux/statfs.h>
#include <linux/buffer_head.h>
#include <linux/backing-dev.h>
#include <linux/kthread.h>
#include <linux/parser.h>
#include <linux/mount.h>
#include <linux/seq_file.h>
#include <linux/proc_fs.h>
#include <linux/random.h>
#include <linux/exportfs.h>
#include <linux/blkdev.h>
#include <linux/quotaops.h>
#include <linux/f2fs_fs.h>
#include <linux/sysfs.h>
#include <linux/quota.h>
#include <linux/unicode.h>
#include <linux/part_stat.h>
#include <linux/zstd.h>
#include <linux/lz4.h>

#include "f2fs.h"
#include "node.h"
#include "segment.h"
#include "xattr.h"
#include "gc.h"
<<<<<<< HEAD
=======
#include "iostat.h"
>>>>>>> 334f1c6b

#define CREATE_TRACE_POINTS
#include <trace/events/f2fs.h>

static struct kmem_cache *f2fs_inode_cachep;

#ifdef CONFIG_F2FS_FAULT_INJECTION

const char *f2fs_fault_name[FAULT_MAX] = {
	[FAULT_KMALLOC]		= "kmalloc",
	[FAULT_KVMALLOC]	= "kvmalloc",
	[FAULT_PAGE_ALLOC]	= "page alloc",
	[FAULT_PAGE_GET]	= "page get",
	[FAULT_ALLOC_NID]	= "alloc nid",
	[FAULT_ORPHAN]		= "orphan",
	[FAULT_BLOCK]		= "no more block",
	[FAULT_DIR_DEPTH]	= "too big dir depth",
	[FAULT_EVICT_INODE]	= "evict_inode fail",
	[FAULT_TRUNCATE]	= "truncate fail",
	[FAULT_READ_IO]		= "read IO error",
	[FAULT_CHECKPOINT]	= "checkpoint error",
	[FAULT_DISCARD]		= "discard error",
	[FAULT_WRITE_IO]	= "write IO error",
	[FAULT_SLAB_ALLOC]	= "slab alloc",
	[FAULT_DQUOT_INIT]	= "dquot initialize",
	[FAULT_LOCK_OP]		= "lock_op",
};

void f2fs_build_fault_attr(struct f2fs_sb_info *sbi, unsigned int rate,
							unsigned int type)
{
	struct f2fs_fault_info *ffi = &F2FS_OPTION(sbi).fault_info;

	if (rate) {
		atomic_set(&ffi->inject_ops, 0);
		ffi->inject_rate = rate;
	}

	if (type)
		ffi->inject_type = type;

	if (!rate && !type)
		memset(ffi, 0, sizeof(struct f2fs_fault_info));
}
#endif

/* f2fs-wide shrinker description */
static struct shrinker f2fs_shrinker_info = {
	.scan_objects = f2fs_shrink_scan,
	.count_objects = f2fs_shrink_count,
	.seeks = DEFAULT_SEEKS,
};

enum {
	Opt_gc_background,
	Opt_disable_roll_forward,
	Opt_norecovery,
	Opt_discard,
	Opt_nodiscard,
	Opt_noheap,
	Opt_heap,
	Opt_user_xattr,
	Opt_nouser_xattr,
	Opt_acl,
	Opt_noacl,
	Opt_active_logs,
	Opt_disable_ext_identify,
	Opt_inline_xattr,
	Opt_noinline_xattr,
	Opt_inline_xattr_size,
	Opt_inline_data,
	Opt_inline_dentry,
	Opt_noinline_dentry,
	Opt_flush_merge,
	Opt_noflush_merge,
	Opt_nobarrier,
	Opt_fastboot,
	Opt_extent_cache,
	Opt_noextent_cache,
	Opt_noinline_data,
	Opt_data_flush,
	Opt_reserve_root,
	Opt_resgid,
	Opt_resuid,
	Opt_mode,
	Opt_io_size_bits,
	Opt_fault_injection,
	Opt_fault_type,
	Opt_lazytime,
	Opt_nolazytime,
	Opt_quota,
	Opt_noquota,
	Opt_usrquota,
	Opt_grpquota,
	Opt_prjquota,
	Opt_usrjquota,
	Opt_grpjquota,
	Opt_prjjquota,
	Opt_offusrjquota,
	Opt_offgrpjquota,
	Opt_offprjjquota,
	Opt_jqfmt_vfsold,
	Opt_jqfmt_vfsv0,
	Opt_jqfmt_vfsv1,
	Opt_whint,
	Opt_alloc,
	Opt_fsync,
	Opt_test_dummy_encryption,
	Opt_inlinecrypt,
	Opt_checkpoint_disable,
	Opt_checkpoint_disable_cap,
	Opt_checkpoint_disable_cap_perc,
	Opt_checkpoint_enable,
	Opt_checkpoint_merge,
	Opt_nocheckpoint_merge,
	Opt_compress_algorithm,
	Opt_compress_log_size,
	Opt_compress_extension,
<<<<<<< HEAD
=======
	Opt_nocompress_extension,
>>>>>>> 334f1c6b
	Opt_compress_chksum,
	Opt_compress_mode,
	Opt_compress_cache,
	Opt_atgc,
	Opt_gc_merge,
	Opt_nogc_merge,
<<<<<<< HEAD
=======
	Opt_discard_unit,
>>>>>>> 334f1c6b
	Opt_err,
};

static match_table_t f2fs_tokens = {
	{Opt_gc_background, "background_gc=%s"},
	{Opt_disable_roll_forward, "disable_roll_forward"},
	{Opt_norecovery, "norecovery"},
	{Opt_discard, "discard"},
	{Opt_nodiscard, "nodiscard"},
	{Opt_noheap, "no_heap"},
	{Opt_heap, "heap"},
	{Opt_user_xattr, "user_xattr"},
	{Opt_nouser_xattr, "nouser_xattr"},
	{Opt_acl, "acl"},
	{Opt_noacl, "noacl"},
	{Opt_active_logs, "active_logs=%u"},
	{Opt_disable_ext_identify, "disable_ext_identify"},
	{Opt_inline_xattr, "inline_xattr"},
	{Opt_noinline_xattr, "noinline_xattr"},
	{Opt_inline_xattr_size, "inline_xattr_size=%u"},
	{Opt_inline_data, "inline_data"},
	{Opt_inline_dentry, "inline_dentry"},
	{Opt_noinline_dentry, "noinline_dentry"},
	{Opt_flush_merge, "flush_merge"},
	{Opt_noflush_merge, "noflush_merge"},
	{Opt_nobarrier, "nobarrier"},
	{Opt_fastboot, "fastboot"},
	{Opt_extent_cache, "extent_cache"},
	{Opt_noextent_cache, "noextent_cache"},
	{Opt_noinline_data, "noinline_data"},
	{Opt_data_flush, "data_flush"},
	{Opt_reserve_root, "reserve_root=%u"},
	{Opt_resgid, "resgid=%u"},
	{Opt_resuid, "resuid=%u"},
	{Opt_mode, "mode=%s"},
	{Opt_io_size_bits, "io_bits=%u"},
	{Opt_fault_injection, "fault_injection=%u"},
	{Opt_fault_type, "fault_type=%u"},
	{Opt_lazytime, "lazytime"},
	{Opt_nolazytime, "nolazytime"},
	{Opt_quota, "quota"},
	{Opt_noquota, "noquota"},
	{Opt_usrquota, "usrquota"},
	{Opt_grpquota, "grpquota"},
	{Opt_prjquota, "prjquota"},
	{Opt_usrjquota, "usrjquota=%s"},
	{Opt_grpjquota, "grpjquota=%s"},
	{Opt_prjjquota, "prjjquota=%s"},
	{Opt_offusrjquota, "usrjquota="},
	{Opt_offgrpjquota, "grpjquota="},
	{Opt_offprjjquota, "prjjquota="},
	{Opt_jqfmt_vfsold, "jqfmt=vfsold"},
	{Opt_jqfmt_vfsv0, "jqfmt=vfsv0"},
	{Opt_jqfmt_vfsv1, "jqfmt=vfsv1"},
	{Opt_whint, "whint_mode=%s"},
	{Opt_alloc, "alloc_mode=%s"},
	{Opt_fsync, "fsync_mode=%s"},
	{Opt_test_dummy_encryption, "test_dummy_encryption=%s"},
	{Opt_test_dummy_encryption, "test_dummy_encryption"},
	{Opt_inlinecrypt, "inlinecrypt"},
	{Opt_checkpoint_disable, "checkpoint=disable"},
	{Opt_checkpoint_disable_cap, "checkpoint=disable:%u"},
	{Opt_checkpoint_disable_cap_perc, "checkpoint=disable:%u%%"},
	{Opt_checkpoint_enable, "checkpoint=enable"},
	{Opt_checkpoint_merge, "checkpoint_merge"},
	{Opt_nocheckpoint_merge, "nocheckpoint_merge"},
	{Opt_compress_algorithm, "compress_algorithm=%s"},
	{Opt_compress_log_size, "compress_log_size=%u"},
	{Opt_compress_extension, "compress_extension=%s"},
<<<<<<< HEAD
=======
	{Opt_nocompress_extension, "nocompress_extension=%s"},
>>>>>>> 334f1c6b
	{Opt_compress_chksum, "compress_chksum"},
	{Opt_compress_mode, "compress_mode=%s"},
	{Opt_compress_cache, "compress_cache"},
	{Opt_atgc, "atgc"},
	{Opt_gc_merge, "gc_merge"},
	{Opt_nogc_merge, "nogc_merge"},
<<<<<<< HEAD
=======
	{Opt_discard_unit, "discard_unit=%s"},
>>>>>>> 334f1c6b
	{Opt_err, NULL},
};

void f2fs_printk(struct f2fs_sb_info *sbi, const char *fmt, ...)
{
	struct va_format vaf;
	va_list args;
	int level;

	va_start(args, fmt);

	level = printk_get_level(fmt);
	vaf.fmt = printk_skip_level(fmt);
	vaf.va = &args;
	printk("%c%cF2FS-fs (%s): %pV\n",
	       KERN_SOH_ASCII, level, sbi->sb->s_id, &vaf);

	va_end(args);
}

#ifdef CONFIG_UNICODE
static const struct f2fs_sb_encodings {
	__u16 magic;
	char *name;
	char *version;
} f2fs_sb_encoding_map[] = {
	{F2FS_ENC_UTF8_12_1, "utf8", "12.1.0"},
};

static int f2fs_sb_read_encoding(const struct f2fs_super_block *sb,
				 const struct f2fs_sb_encodings **encoding,
				 __u16 *flags)
{
	__u16 magic = le16_to_cpu(sb->s_encoding);
	int i;

	for (i = 0; i < ARRAY_SIZE(f2fs_sb_encoding_map); i++)
		if (magic == f2fs_sb_encoding_map[i].magic)
			break;

	if (i >= ARRAY_SIZE(f2fs_sb_encoding_map))
		return -EINVAL;

	*encoding = &f2fs_sb_encoding_map[i];
	*flags = le16_to_cpu(sb->s_encoding_flags);

	return 0;
}

struct kmem_cache *f2fs_cf_name_slab;
static int __init f2fs_create_casefold_cache(void)
{
	f2fs_cf_name_slab = f2fs_kmem_cache_create("f2fs_casefolded_name",
							F2FS_NAME_LEN);
	if (!f2fs_cf_name_slab)
		return -ENOMEM;
	return 0;
}

static void f2fs_destroy_casefold_cache(void)
{
	kmem_cache_destroy(f2fs_cf_name_slab);
}
#else
static int __init f2fs_create_casefold_cache(void) { return 0; }
static void f2fs_destroy_casefold_cache(void) { }
#endif

static inline void limit_reserve_root(struct f2fs_sb_info *sbi)
{
	block_t limit = min((sbi->user_block_count << 1) / 1000,
			sbi->user_block_count - sbi->reserved_blocks);

	/* limit is 0.2% */
	if (test_opt(sbi, RESERVE_ROOT) &&
			F2FS_OPTION(sbi).root_reserved_blocks > limit) {
		F2FS_OPTION(sbi).root_reserved_blocks = limit;
		f2fs_info(sbi, "Reduce reserved blocks for root = %u",
			  F2FS_OPTION(sbi).root_reserved_blocks);
	}
	if (!test_opt(sbi, RESERVE_ROOT) &&
		(!uid_eq(F2FS_OPTION(sbi).s_resuid,
				make_kuid(&init_user_ns, F2FS_DEF_RESUID)) ||
		!gid_eq(F2FS_OPTION(sbi).s_resgid,
				make_kgid(&init_user_ns, F2FS_DEF_RESGID))))
		f2fs_info(sbi, "Ignore s_resuid=%u, s_resgid=%u w/o reserve_root",
			  from_kuid_munged(&init_user_ns,
					   F2FS_OPTION(sbi).s_resuid),
			  from_kgid_munged(&init_user_ns,
					   F2FS_OPTION(sbi).s_resgid));
}

static inline int adjust_reserved_segment(struct f2fs_sb_info *sbi)
{
	unsigned int sec_blks = sbi->blocks_per_seg * sbi->segs_per_sec;
	unsigned int avg_vblocks;
	unsigned int wanted_reserved_segments;
	block_t avail_user_block_count;

	if (!F2FS_IO_ALIGNED(sbi))
		return 0;

	/* average valid block count in section in worst case */
	avg_vblocks = sec_blks / F2FS_IO_SIZE(sbi);

	/*
	 * we need enough free space when migrating one section in worst case
	 */
	wanted_reserved_segments = (F2FS_IO_SIZE(sbi) / avg_vblocks) *
						reserved_segments(sbi);
	wanted_reserved_segments -= reserved_segments(sbi);

	avail_user_block_count = sbi->user_block_count -
				sbi->current_reserved_blocks -
				F2FS_OPTION(sbi).root_reserved_blocks;

	if (wanted_reserved_segments * sbi->blocks_per_seg >
					avail_user_block_count) {
		f2fs_err(sbi, "IO align feature can't grab additional reserved segment: %u, available segments: %u",
			wanted_reserved_segments,
			avail_user_block_count >> sbi->log_blocks_per_seg);
		return -ENOSPC;
	}

	SM_I(sbi)->additional_reserved_segments = wanted_reserved_segments;

	f2fs_info(sbi, "IO align feature needs additional reserved segment: %u",
			 wanted_reserved_segments);

	return 0;
}

static inline void adjust_unusable_cap_perc(struct f2fs_sb_info *sbi)
{
	if (!F2FS_OPTION(sbi).unusable_cap_perc)
		return;

	if (F2FS_OPTION(sbi).unusable_cap_perc == 100)
		F2FS_OPTION(sbi).unusable_cap = sbi->user_block_count;
	else
		F2FS_OPTION(sbi).unusable_cap = (sbi->user_block_count / 100) *
					F2FS_OPTION(sbi).unusable_cap_perc;

	f2fs_info(sbi, "Adjust unusable cap for checkpoint=disable = %u / %u%%",
			F2FS_OPTION(sbi).unusable_cap,
			F2FS_OPTION(sbi).unusable_cap_perc);
}

static void init_once(void *foo)
{
	struct f2fs_inode_info *fi = (struct f2fs_inode_info *) foo;

	inode_init_once(&fi->vfs_inode);
}

#ifdef CONFIG_QUOTA
static const char * const quotatypes[] = INITQFNAMES;
#define QTYPE2NAME(t) (quotatypes[t])
static int f2fs_set_qf_name(struct super_block *sb, int qtype,
							substring_t *args)
{
	struct f2fs_sb_info *sbi = F2FS_SB(sb);
	char *qname;
	int ret = -EINVAL;

	if (sb_any_quota_loaded(sb) && !F2FS_OPTION(sbi).s_qf_names[qtype]) {
		f2fs_err(sbi, "Cannot change journaled quota options when quota turned on");
		return -EINVAL;
	}
	if (f2fs_sb_has_quota_ino(sbi)) {
		f2fs_info(sbi, "QUOTA feature is enabled, so ignore qf_name");
		return 0;
	}

	qname = match_strdup(args);
	if (!qname) {
		f2fs_err(sbi, "Not enough memory for storing quotafile name");
		return -ENOMEM;
	}
	if (F2FS_OPTION(sbi).s_qf_names[qtype]) {
		if (strcmp(F2FS_OPTION(sbi).s_qf_names[qtype], qname) == 0)
			ret = 0;
		else
			f2fs_err(sbi, "%s quota file already specified",
				 QTYPE2NAME(qtype));
		goto errout;
	}
	if (strchr(qname, '/')) {
		f2fs_err(sbi, "quotafile must be on filesystem root");
		goto errout;
	}
	F2FS_OPTION(sbi).s_qf_names[qtype] = qname;
	set_opt(sbi, QUOTA);
	return 0;
errout:
	kfree(qname);
	return ret;
}

static int f2fs_clear_qf_name(struct super_block *sb, int qtype)
{
	struct f2fs_sb_info *sbi = F2FS_SB(sb);

	if (sb_any_quota_loaded(sb) && F2FS_OPTION(sbi).s_qf_names[qtype]) {
		f2fs_err(sbi, "Cannot change journaled quota options when quota turned on");
		return -EINVAL;
	}
	kfree(F2FS_OPTION(sbi).s_qf_names[qtype]);
	F2FS_OPTION(sbi).s_qf_names[qtype] = NULL;
	return 0;
}

static int f2fs_check_quota_options(struct f2fs_sb_info *sbi)
{
	/*
	 * We do the test below only for project quotas. 'usrquota' and
	 * 'grpquota' mount options are allowed even without quota feature
	 * to support legacy quotas in quota files.
	 */
	if (test_opt(sbi, PRJQUOTA) && !f2fs_sb_has_project_quota(sbi)) {
		f2fs_err(sbi, "Project quota feature not enabled. Cannot enable project quota enforcement.");
		return -1;
	}
	if (F2FS_OPTION(sbi).s_qf_names[USRQUOTA] ||
			F2FS_OPTION(sbi).s_qf_names[GRPQUOTA] ||
			F2FS_OPTION(sbi).s_qf_names[PRJQUOTA]) {
		if (test_opt(sbi, USRQUOTA) &&
				F2FS_OPTION(sbi).s_qf_names[USRQUOTA])
			clear_opt(sbi, USRQUOTA);

		if (test_opt(sbi, GRPQUOTA) &&
				F2FS_OPTION(sbi).s_qf_names[GRPQUOTA])
			clear_opt(sbi, GRPQUOTA);

		if (test_opt(sbi, PRJQUOTA) &&
				F2FS_OPTION(sbi).s_qf_names[PRJQUOTA])
			clear_opt(sbi, PRJQUOTA);

		if (test_opt(sbi, GRPQUOTA) || test_opt(sbi, USRQUOTA) ||
				test_opt(sbi, PRJQUOTA)) {
			f2fs_err(sbi, "old and new quota format mixing");
			return -1;
		}

		if (!F2FS_OPTION(sbi).s_jquota_fmt) {
			f2fs_err(sbi, "journaled quota format not specified");
			return -1;
		}
	}

	if (f2fs_sb_has_quota_ino(sbi) && F2FS_OPTION(sbi).s_jquota_fmt) {
		f2fs_info(sbi, "QUOTA feature is enabled, so ignore jquota_fmt");
		F2FS_OPTION(sbi).s_jquota_fmt = 0;
	}
	return 0;
}
#endif

static int f2fs_set_test_dummy_encryption(struct super_block *sb,
					  const char *opt,
					  const substring_t *arg,
					  bool is_remount)
{
	struct f2fs_sb_info *sbi = F2FS_SB(sb);
#ifdef CONFIG_FS_ENCRYPTION
	int err;

	if (!f2fs_sb_has_encrypt(sbi)) {
		f2fs_err(sbi, "Encrypt feature is off");
		return -EINVAL;
	}

	/*
	 * This mount option is just for testing, and it's not worthwhile to
	 * implement the extra complexity (e.g. RCU protection) that would be
	 * needed to allow it to be set or changed during remount.  We do allow
	 * it to be specified during remount, but only if there is no change.
	 */
	if (is_remount && !F2FS_OPTION(sbi).dummy_enc_policy.policy) {
		f2fs_warn(sbi, "Can't set test_dummy_encryption on remount");
		return -EINVAL;
	}
	err = fscrypt_set_test_dummy_encryption(
		sb, arg->from, &F2FS_OPTION(sbi).dummy_enc_policy);
	if (err) {
		if (err == -EEXIST)
			f2fs_warn(sbi,
				  "Can't change test_dummy_encryption on remount");
		else if (err == -EINVAL)
			f2fs_warn(sbi, "Value of option \"%s\" is unrecognized",
				  opt);
		else
			f2fs_warn(sbi, "Error processing option \"%s\" [%d]",
				  opt, err);
		return -EINVAL;
	}
	f2fs_warn(sbi, "Test dummy encryption mode enabled");
#else
	f2fs_warn(sbi, "Test dummy encryption mount option ignored");
#endif
	return 0;
}

#ifdef CONFIG_F2FS_FS_COMPRESSION
<<<<<<< HEAD
=======
/*
 * 1. The same extension name cannot not appear in both compress and non-compress extension
 * at the same time.
 * 2. If the compress extension specifies all files, the types specified by the non-compress
 * extension will be treated as special cases and will not be compressed.
 * 3. Don't allow the non-compress extension specifies all files.
 */
static int f2fs_test_compress_extension(struct f2fs_sb_info *sbi)
{
	unsigned char (*ext)[F2FS_EXTENSION_LEN];
	unsigned char (*noext)[F2FS_EXTENSION_LEN];
	int ext_cnt, noext_cnt, index = 0, no_index = 0;

	ext = F2FS_OPTION(sbi).extensions;
	ext_cnt = F2FS_OPTION(sbi).compress_ext_cnt;
	noext = F2FS_OPTION(sbi).noextensions;
	noext_cnt = F2FS_OPTION(sbi).nocompress_ext_cnt;

	if (!noext_cnt)
		return 0;

	for (no_index = 0; no_index < noext_cnt; no_index++) {
		if (!strcasecmp("*", noext[no_index])) {
			f2fs_info(sbi, "Don't allow the nocompress extension specifies all files");
			return -EINVAL;
		}
		for (index = 0; index < ext_cnt; index++) {
			if (!strcasecmp(ext[index], noext[no_index])) {
				f2fs_info(sbi, "Don't allow the same extension %s appear in both compress and nocompress extension",
						ext[index]);
				return -EINVAL;
			}
		}
	}
	return 0;
}

>>>>>>> 334f1c6b
#ifdef CONFIG_F2FS_FS_LZ4
static int f2fs_set_lz4hc_level(struct f2fs_sb_info *sbi, const char *str)
{
#ifdef CONFIG_F2FS_FS_LZ4HC
	unsigned int level;
#endif

	if (strlen(str) == 3) {
		F2FS_OPTION(sbi).compress_level = 0;
		return 0;
	}

#ifdef CONFIG_F2FS_FS_LZ4HC
	str += 3;

	if (str[0] != ':') {
		f2fs_info(sbi, "wrong format, e.g. <alg_name>:<compr_level>");
		return -EINVAL;
	}
	if (kstrtouint(str + 1, 10, &level))
		return -EINVAL;

	if (level < LZ4HC_MIN_CLEVEL || level > LZ4HC_MAX_CLEVEL) {
		f2fs_info(sbi, "invalid lz4hc compress level: %d", level);
		return -EINVAL;
	}

	F2FS_OPTION(sbi).compress_level = level;
	return 0;
#else
	f2fs_info(sbi, "kernel doesn't support lz4hc compression");
	return -EINVAL;
#endif
}
#endif

#ifdef CONFIG_F2FS_FS_ZSTD
static int f2fs_set_zstd_level(struct f2fs_sb_info *sbi, const char *str)
{
	unsigned int level;
	int len = 4;

	if (strlen(str) == len) {
		F2FS_OPTION(sbi).compress_level = 0;
		return 0;
	}

	str += len;

	if (str[0] != ':') {
		f2fs_info(sbi, "wrong format, e.g. <alg_name>:<compr_level>");
		return -EINVAL;
	}
	if (kstrtouint(str + 1, 10, &level))
		return -EINVAL;

	if (!level || level > ZSTD_maxCLevel()) {
		f2fs_info(sbi, "invalid zstd compress level: %d", level);
		return -EINVAL;
	}

	F2FS_OPTION(sbi).compress_level = level;
	return 0;
}
#endif
#endif

static int parse_options(struct super_block *sb, char *options, bool is_remount)
{
	struct f2fs_sb_info *sbi = F2FS_SB(sb);
	substring_t args[MAX_OPT_ARGS];
#ifdef CONFIG_F2FS_FS_COMPRESSION
	unsigned char (*ext)[F2FS_EXTENSION_LEN];
	unsigned char (*noext)[F2FS_EXTENSION_LEN];
	int ext_cnt, noext_cnt;
#endif
	char *p, *name;
	int arg = 0;
	kuid_t uid;
	kgid_t gid;
	int ret;

	if (!options)
		goto default_check;

	while ((p = strsep(&options, ",")) != NULL) {
		int token;

		if (!*p)
			continue;
		/*
		 * Initialize args struct so we know whether arg was
		 * found; some options take optional arguments.
		 */
		args[0].to = args[0].from = NULL;
		token = match_token(p, f2fs_tokens, args);

		switch (token) {
		case Opt_gc_background:
			name = match_strdup(&args[0]);

			if (!name)
				return -ENOMEM;
			if (!strcmp(name, "on")) {
				F2FS_OPTION(sbi).bggc_mode = BGGC_MODE_ON;
			} else if (!strcmp(name, "off")) {
				F2FS_OPTION(sbi).bggc_mode = BGGC_MODE_OFF;
			} else if (!strcmp(name, "sync")) {
				F2FS_OPTION(sbi).bggc_mode = BGGC_MODE_SYNC;
			} else {
				kfree(name);
				return -EINVAL;
			}
			kfree(name);
			break;
		case Opt_disable_roll_forward:
			set_opt(sbi, DISABLE_ROLL_FORWARD);
			break;
		case Opt_norecovery:
			/* this option mounts f2fs with ro */
			set_opt(sbi, NORECOVERY);
			if (!f2fs_readonly(sb))
				return -EINVAL;
			break;
		case Opt_discard:
			if (!f2fs_hw_support_discard(sbi)) {
				f2fs_warn(sbi, "device does not support discard");
				break;
			}
			set_opt(sbi, DISCARD);
			break;
		case Opt_nodiscard:
			if (f2fs_hw_should_discard(sbi)) {
				f2fs_warn(sbi, "discard is required for zoned block devices");
				return -EINVAL;
			}
			clear_opt(sbi, DISCARD);
			break;
		case Opt_noheap:
			set_opt(sbi, NOHEAP);
			break;
		case Opt_heap:
			clear_opt(sbi, NOHEAP);
			break;
#ifdef CONFIG_F2FS_FS_XATTR
		case Opt_user_xattr:
			set_opt(sbi, XATTR_USER);
			break;
		case Opt_nouser_xattr:
			clear_opt(sbi, XATTR_USER);
			break;
		case Opt_inline_xattr:
			set_opt(sbi, INLINE_XATTR);
			break;
		case Opt_noinline_xattr:
			clear_opt(sbi, INLINE_XATTR);
			break;
		case Opt_inline_xattr_size:
			if (args->from && match_int(args, &arg))
				return -EINVAL;
			set_opt(sbi, INLINE_XATTR_SIZE);
			F2FS_OPTION(sbi).inline_xattr_size = arg;
			break;
#else
		case Opt_user_xattr:
			f2fs_info(sbi, "user_xattr options not supported");
			break;
		case Opt_nouser_xattr:
			f2fs_info(sbi, "nouser_xattr options not supported");
			break;
		case Opt_inline_xattr:
			f2fs_info(sbi, "inline_xattr options not supported");
			break;
		case Opt_noinline_xattr:
			f2fs_info(sbi, "noinline_xattr options not supported");
			break;
#endif
#ifdef CONFIG_F2FS_FS_POSIX_ACL
		case Opt_acl:
			set_opt(sbi, POSIX_ACL);
			break;
		case Opt_noacl:
			clear_opt(sbi, POSIX_ACL);
			break;
#else
		case Opt_acl:
			f2fs_info(sbi, "acl options not supported");
			break;
		case Opt_noacl:
			f2fs_info(sbi, "noacl options not supported");
			break;
#endif
		case Opt_active_logs:
			if (args->from && match_int(args, &arg))
				return -EINVAL;
			if (arg != 2 && arg != 4 &&
				arg != NR_CURSEG_PERSIST_TYPE)
				return -EINVAL;
			F2FS_OPTION(sbi).active_logs = arg;
			break;
		case Opt_disable_ext_identify:
			set_opt(sbi, DISABLE_EXT_IDENTIFY);
			break;
		case Opt_inline_data:
			set_opt(sbi, INLINE_DATA);
			break;
		case Opt_inline_dentry:
			set_opt(sbi, INLINE_DENTRY);
			break;
		case Opt_noinline_dentry:
			clear_opt(sbi, INLINE_DENTRY);
			break;
		case Opt_flush_merge:
			set_opt(sbi, FLUSH_MERGE);
			break;
		case Opt_noflush_merge:
			clear_opt(sbi, FLUSH_MERGE);
			break;
		case Opt_nobarrier:
			set_opt(sbi, NOBARRIER);
			break;
		case Opt_fastboot:
			set_opt(sbi, FASTBOOT);
			break;
		case Opt_extent_cache:
			set_opt(sbi, EXTENT_CACHE);
			break;
		case Opt_noextent_cache:
			clear_opt(sbi, EXTENT_CACHE);
			break;
		case Opt_noinline_data:
			clear_opt(sbi, INLINE_DATA);
			break;
		case Opt_data_flush:
			set_opt(sbi, DATA_FLUSH);
			break;
		case Opt_reserve_root:
			if (args->from && match_int(args, &arg))
				return -EINVAL;
			if (test_opt(sbi, RESERVE_ROOT)) {
				f2fs_info(sbi, "Preserve previous reserve_root=%u",
					  F2FS_OPTION(sbi).root_reserved_blocks);
			} else {
				F2FS_OPTION(sbi).root_reserved_blocks = arg;
				set_opt(sbi, RESERVE_ROOT);
			}
			break;
		case Opt_resuid:
			if (args->from && match_int(args, &arg))
				return -EINVAL;
			uid = make_kuid(current_user_ns(), arg);
			if (!uid_valid(uid)) {
				f2fs_err(sbi, "Invalid uid value %d", arg);
				return -EINVAL;
			}
			F2FS_OPTION(sbi).s_resuid = uid;
			break;
		case Opt_resgid:
			if (args->from && match_int(args, &arg))
				return -EINVAL;
			gid = make_kgid(current_user_ns(), arg);
			if (!gid_valid(gid)) {
				f2fs_err(sbi, "Invalid gid value %d", arg);
				return -EINVAL;
			}
			F2FS_OPTION(sbi).s_resgid = gid;
			break;
		case Opt_mode:
			name = match_strdup(&args[0]);

			if (!name)
				return -ENOMEM;
			if (!strcmp(name, "adaptive")) {
				if (f2fs_sb_has_blkzoned(sbi)) {
					f2fs_warn(sbi, "adaptive mode is not allowed with zoned block device feature");
					kfree(name);
					return -EINVAL;
				}
				F2FS_OPTION(sbi).fs_mode = FS_MODE_ADAPTIVE;
			} else if (!strcmp(name, "lfs")) {
				F2FS_OPTION(sbi).fs_mode = FS_MODE_LFS;
			} else if (!strcmp(name, "fragment:segment")) {
				F2FS_OPTION(sbi).fs_mode = FS_MODE_FRAGMENT_SEG;
			} else if (!strcmp(name, "fragment:block")) {
				F2FS_OPTION(sbi).fs_mode = FS_MODE_FRAGMENT_BLK;
			} else {
				kfree(name);
				return -EINVAL;
			}
			kfree(name);
			break;
		case Opt_io_size_bits:
			if (args->from && match_int(args, &arg))
				return -EINVAL;
			if (arg <= 0 || arg > __ilog2_u32(BIO_MAX_PAGES)) {
				f2fs_warn(sbi, "Not support %d, larger than %d",
					  1 << arg, BIO_MAX_PAGES);
				return -EINVAL;
			}
			F2FS_OPTION(sbi).write_io_size_bits = arg;
			break;
#ifdef CONFIG_F2FS_FAULT_INJECTION
		case Opt_fault_injection:
			if (args->from && match_int(args, &arg))
				return -EINVAL;
			f2fs_build_fault_attr(sbi, arg, F2FS_ALL_FAULT_TYPE);
			set_opt(sbi, FAULT_INJECTION);
			break;

		case Opt_fault_type:
			if (args->from && match_int(args, &arg))
				return -EINVAL;
			f2fs_build_fault_attr(sbi, 0, arg);
			set_opt(sbi, FAULT_INJECTION);
			break;
#else
		case Opt_fault_injection:
			f2fs_info(sbi, "fault_injection options not supported");
			break;

		case Opt_fault_type:
			f2fs_info(sbi, "fault_type options not supported");
			break;
#endif
		case Opt_lazytime:
			sb->s_flags |= SB_LAZYTIME;
			break;
		case Opt_nolazytime:
			sb->s_flags &= ~SB_LAZYTIME;
			break;
#ifdef CONFIG_QUOTA
		case Opt_quota:
		case Opt_usrquota:
			set_opt(sbi, USRQUOTA);
			break;
		case Opt_grpquota:
			set_opt(sbi, GRPQUOTA);
			break;
		case Opt_prjquota:
			set_opt(sbi, PRJQUOTA);
			break;
		case Opt_usrjquota:
			ret = f2fs_set_qf_name(sb, USRQUOTA, &args[0]);
			if (ret)
				return ret;
			break;
		case Opt_grpjquota:
			ret = f2fs_set_qf_name(sb, GRPQUOTA, &args[0]);
			if (ret)
				return ret;
			break;
		case Opt_prjjquota:
			ret = f2fs_set_qf_name(sb, PRJQUOTA, &args[0]);
			if (ret)
				return ret;
			break;
		case Opt_offusrjquota:
			ret = f2fs_clear_qf_name(sb, USRQUOTA);
			if (ret)
				return ret;
			break;
		case Opt_offgrpjquota:
			ret = f2fs_clear_qf_name(sb, GRPQUOTA);
			if (ret)
				return ret;
			break;
		case Opt_offprjjquota:
			ret = f2fs_clear_qf_name(sb, PRJQUOTA);
			if (ret)
				return ret;
			break;
		case Opt_jqfmt_vfsold:
			F2FS_OPTION(sbi).s_jquota_fmt = QFMT_VFS_OLD;
			break;
		case Opt_jqfmt_vfsv0:
			F2FS_OPTION(sbi).s_jquota_fmt = QFMT_VFS_V0;
			break;
		case Opt_jqfmt_vfsv1:
			F2FS_OPTION(sbi).s_jquota_fmt = QFMT_VFS_V1;
			break;
		case Opt_noquota:
			clear_opt(sbi, QUOTA);
			clear_opt(sbi, USRQUOTA);
			clear_opt(sbi, GRPQUOTA);
			clear_opt(sbi, PRJQUOTA);
			break;
#else
		case Opt_quota:
		case Opt_usrquota:
		case Opt_grpquota:
		case Opt_prjquota:
		case Opt_usrjquota:
		case Opt_grpjquota:
		case Opt_prjjquota:
		case Opt_offusrjquota:
		case Opt_offgrpjquota:
		case Opt_offprjjquota:
		case Opt_jqfmt_vfsold:
		case Opt_jqfmt_vfsv0:
		case Opt_jqfmt_vfsv1:
		case Opt_noquota:
			f2fs_info(sbi, "quota operations not supported");
			break;
#endif
		case Opt_whint:
			name = match_strdup(&args[0]);
			if (!name)
				return -ENOMEM;
			if (!strcmp(name, "user-based")) {
				F2FS_OPTION(sbi).whint_mode = WHINT_MODE_USER;
			} else if (!strcmp(name, "off")) {
				F2FS_OPTION(sbi).whint_mode = WHINT_MODE_OFF;
			} else if (!strcmp(name, "fs-based")) {
				F2FS_OPTION(sbi).whint_mode = WHINT_MODE_FS;
			} else {
				kfree(name);
				return -EINVAL;
			}
			kfree(name);
			break;
		case Opt_alloc:
			name = match_strdup(&args[0]);
			if (!name)
				return -ENOMEM;

			if (!strcmp(name, "default")) {
				F2FS_OPTION(sbi).alloc_mode = ALLOC_MODE_DEFAULT;
			} else if (!strcmp(name, "reuse")) {
				F2FS_OPTION(sbi).alloc_mode = ALLOC_MODE_REUSE;
			} else {
				kfree(name);
				return -EINVAL;
			}
			kfree(name);
			break;
		case Opt_fsync:
			name = match_strdup(&args[0]);
			if (!name)
				return -ENOMEM;
			if (!strcmp(name, "posix")) {
				F2FS_OPTION(sbi).fsync_mode = FSYNC_MODE_POSIX;
			} else if (!strcmp(name, "strict")) {
				F2FS_OPTION(sbi).fsync_mode = FSYNC_MODE_STRICT;
			} else if (!strcmp(name, "nobarrier")) {
				F2FS_OPTION(sbi).fsync_mode =
							FSYNC_MODE_NOBARRIER;
			} else {
				kfree(name);
				return -EINVAL;
			}
			kfree(name);
			break;
		case Opt_test_dummy_encryption:
			ret = f2fs_set_test_dummy_encryption(sb, p, &args[0],
							     is_remount);
			if (ret)
				return ret;
			break;
		case Opt_inlinecrypt:
#ifdef CONFIG_FS_ENCRYPTION_INLINE_CRYPT
			sb->s_flags |= SB_INLINECRYPT;
#else
			f2fs_info(sbi, "inline encryption not supported");
#endif
			break;
		case Opt_checkpoint_disable_cap_perc:
			if (args->from && match_int(args, &arg))
				return -EINVAL;
			if (arg < 0 || arg > 100)
				return -EINVAL;
			F2FS_OPTION(sbi).unusable_cap_perc = arg;
			set_opt(sbi, DISABLE_CHECKPOINT);
			break;
		case Opt_checkpoint_disable_cap:
			if (args->from && match_int(args, &arg))
				return -EINVAL;
			F2FS_OPTION(sbi).unusable_cap = arg;
			set_opt(sbi, DISABLE_CHECKPOINT);
			break;
		case Opt_checkpoint_disable:
			set_opt(sbi, DISABLE_CHECKPOINT);
			break;
		case Opt_checkpoint_enable:
			clear_opt(sbi, DISABLE_CHECKPOINT);
			break;
		case Opt_checkpoint_merge:
			set_opt(sbi, MERGE_CHECKPOINT);
			break;
		case Opt_nocheckpoint_merge:
			clear_opt(sbi, MERGE_CHECKPOINT);
			break;
#ifdef CONFIG_F2FS_FS_COMPRESSION
		case Opt_compress_algorithm:
			if (!f2fs_sb_has_compression(sbi)) {
				f2fs_info(sbi, "Image doesn't support compression");
				break;
			}
			name = match_strdup(&args[0]);
			if (!name)
				return -ENOMEM;
			if (!strcmp(name, "lzo")) {
#ifdef CONFIG_F2FS_FS_LZO
				F2FS_OPTION(sbi).compress_level = 0;
				F2FS_OPTION(sbi).compress_algorithm =
								COMPRESS_LZO;
#else
				f2fs_info(sbi, "kernel doesn't support lzo compression");
#endif
			} else if (!strncmp(name, "lz4", 3)) {
#ifdef CONFIG_F2FS_FS_LZ4
				ret = f2fs_set_lz4hc_level(sbi, name);
				if (ret) {
					kfree(name);
					return -EINVAL;
				}
				F2FS_OPTION(sbi).compress_algorithm =
								COMPRESS_LZ4;
#else
				f2fs_info(sbi, "kernel doesn't support lz4 compression");
#endif
			} else if (!strncmp(name, "zstd", 4)) {
#ifdef CONFIG_F2FS_FS_ZSTD
				ret = f2fs_set_zstd_level(sbi, name);
				if (ret) {
					kfree(name);
					return -EINVAL;
				}
				F2FS_OPTION(sbi).compress_algorithm =
								COMPRESS_ZSTD;
#else
				f2fs_info(sbi, "kernel doesn't support zstd compression");
#endif
			} else if (!strcmp(name, "lzo-rle")) {
#ifdef CONFIG_F2FS_FS_LZORLE
				F2FS_OPTION(sbi).compress_level = 0;
				F2FS_OPTION(sbi).compress_algorithm =
								COMPRESS_LZORLE;
#else
				f2fs_info(sbi, "kernel doesn't support lzorle compression");
#endif
			} else {
				kfree(name);
				return -EINVAL;
			}
			kfree(name);
			break;
		case Opt_compress_log_size:
			if (!f2fs_sb_has_compression(sbi)) {
				f2fs_info(sbi, "Image doesn't support compression");
				break;
			}
			if (args->from && match_int(args, &arg))
				return -EINVAL;
			if (arg < MIN_COMPRESS_LOG_SIZE ||
				arg > MAX_COMPRESS_LOG_SIZE) {
				f2fs_err(sbi,
					"Compress cluster log size is out of range");
				return -EINVAL;
			}
			F2FS_OPTION(sbi).compress_log_size = arg;
			break;
		case Opt_compress_extension:
			if (!f2fs_sb_has_compression(sbi)) {
				f2fs_info(sbi, "Image doesn't support compression");
				break;
			}
			name = match_strdup(&args[0]);
			if (!name)
				return -ENOMEM;

			ext = F2FS_OPTION(sbi).extensions;
			ext_cnt = F2FS_OPTION(sbi).compress_ext_cnt;

			if (strlen(name) >= F2FS_EXTENSION_LEN ||
				ext_cnt >= COMPRESS_EXT_NUM) {
				f2fs_err(sbi,
					"invalid extension length/number");
				kfree(name);
				return -EINVAL;
			}

			strcpy(ext[ext_cnt], name);
			F2FS_OPTION(sbi).compress_ext_cnt++;
			kfree(name);
			break;
<<<<<<< HEAD
=======
		case Opt_nocompress_extension:
			if (!f2fs_sb_has_compression(sbi)) {
				f2fs_info(sbi, "Image doesn't support compression");
				break;
			}
			name = match_strdup(&args[0]);
			if (!name)
				return -ENOMEM;

			noext = F2FS_OPTION(sbi).noextensions;
			noext_cnt = F2FS_OPTION(sbi).nocompress_ext_cnt;

			if (strlen(name) >= F2FS_EXTENSION_LEN ||
				noext_cnt >= COMPRESS_EXT_NUM) {
				f2fs_err(sbi,
					"invalid extension length/number");
				kfree(name);
				return -EINVAL;
			}

			strcpy(noext[noext_cnt], name);
			F2FS_OPTION(sbi).nocompress_ext_cnt++;
			kfree(name);
			break;
>>>>>>> 334f1c6b
		case Opt_compress_chksum:
			F2FS_OPTION(sbi).compress_chksum = true;
			break;
		case Opt_compress_mode:
			name = match_strdup(&args[0]);
			if (!name)
				return -ENOMEM;
			if (!strcmp(name, "fs")) {
				F2FS_OPTION(sbi).compress_mode = COMPR_MODE_FS;
			} else if (!strcmp(name, "user")) {
				F2FS_OPTION(sbi).compress_mode = COMPR_MODE_USER;
			} else {
				kfree(name);
				return -EINVAL;
			}
			kfree(name);
			break;
		case Opt_compress_cache:
			set_opt(sbi, COMPRESS_CACHE);
			break;
#else
		case Opt_compress_algorithm:
		case Opt_compress_log_size:
		case Opt_compress_extension:
<<<<<<< HEAD
=======
		case Opt_nocompress_extension:
>>>>>>> 334f1c6b
		case Opt_compress_chksum:
		case Opt_compress_mode:
		case Opt_compress_cache:
			f2fs_info(sbi, "compression options not supported");
			break;
#endif
		case Opt_atgc:
			set_opt(sbi, ATGC);
			break;
		case Opt_gc_merge:
			set_opt(sbi, GC_MERGE);
			break;
		case Opt_nogc_merge:
			clear_opt(sbi, GC_MERGE);
			break;
<<<<<<< HEAD
=======
		case Opt_discard_unit:
			name = match_strdup(&args[0]);
			if (!name)
				return -ENOMEM;
			if (!strcmp(name, "block")) {
				F2FS_OPTION(sbi).discard_unit =
						DISCARD_UNIT_BLOCK;
			} else if (!strcmp(name, "segment")) {
				F2FS_OPTION(sbi).discard_unit =
						DISCARD_UNIT_SEGMENT;
			} else if (!strcmp(name, "section")) {
				F2FS_OPTION(sbi).discard_unit =
						DISCARD_UNIT_SECTION;
			} else {
				kfree(name);
				return -EINVAL;
			}
			kfree(name);
			break;
>>>>>>> 334f1c6b
		default:
			f2fs_err(sbi, "Unrecognized mount option \"%s\" or missing value",
				 p);
			return -EINVAL;
		}
	}
default_check:
#ifdef CONFIG_QUOTA
	if (f2fs_check_quota_options(sbi))
		return -EINVAL;
#else
	if (f2fs_sb_has_quota_ino(sbi) && !f2fs_readonly(sbi->sb)) {
		f2fs_info(sbi, "Filesystem with quota feature cannot be mounted RDWR without CONFIG_QUOTA");
		return -EINVAL;
	}
	if (f2fs_sb_has_project_quota(sbi) && !f2fs_readonly(sbi->sb)) {
		f2fs_err(sbi, "Filesystem with project quota feature cannot be mounted RDWR without CONFIG_QUOTA");
		return -EINVAL;
	}
#endif
#ifndef CONFIG_UNICODE
	if (f2fs_sb_has_casefold(sbi)) {
		f2fs_err(sbi,
			"Filesystem with casefold feature cannot be mounted without CONFIG_UNICODE");
		return -EINVAL;
	}
#endif
	/*
	 * The BLKZONED feature indicates that the drive was formatted with
	 * zone alignment optimization. This is optional for host-aware
	 * devices, but mandatory for host-managed zoned block devices.
	 */
#ifndef CONFIG_BLK_DEV_ZONED
	if (f2fs_sb_has_blkzoned(sbi)) {
		f2fs_err(sbi, "Zoned block device support is not enabled");
		return -EINVAL;
	}
#endif
	if (f2fs_sb_has_blkzoned(sbi)) {
		if (F2FS_OPTION(sbi).discard_unit !=
						DISCARD_UNIT_SECTION) {
			f2fs_info(sbi, "Zoned block device doesn't need small discard, set discard_unit=section by default");
			F2FS_OPTION(sbi).discard_unit =
					DISCARD_UNIT_SECTION;
		}
	}

#ifdef CONFIG_F2FS_FS_COMPRESSION
	if (f2fs_test_compress_extension(sbi)) {
		f2fs_err(sbi, "invalid compress or nocompress extension");
		return -EINVAL;
	}
#endif

	if (F2FS_IO_SIZE_BITS(sbi) && !f2fs_lfs_mode(sbi)) {
		f2fs_err(sbi, "Should set mode=lfs with %uKB-sized IO",
			 F2FS_IO_SIZE_KB(sbi));
		return -EINVAL;
	}

	if (test_opt(sbi, INLINE_XATTR_SIZE)) {
		int min_size, max_size;

		if (!f2fs_sb_has_extra_attr(sbi) ||
			!f2fs_sb_has_flexible_inline_xattr(sbi)) {
			f2fs_err(sbi, "extra_attr or flexible_inline_xattr feature is off");
			return -EINVAL;
		}
		if (!test_opt(sbi, INLINE_XATTR)) {
			f2fs_err(sbi, "inline_xattr_size option should be set with inline_xattr option");
			return -EINVAL;
		}

		min_size = sizeof(struct f2fs_xattr_header) / sizeof(__le32);
		max_size = MAX_INLINE_XATTR_SIZE;

		if (F2FS_OPTION(sbi).inline_xattr_size < min_size ||
				F2FS_OPTION(sbi).inline_xattr_size > max_size) {
			f2fs_err(sbi, "inline xattr size is out of range: %d ~ %d",
				 min_size, max_size);
			return -EINVAL;
		}
	}

	if (test_opt(sbi, DISABLE_CHECKPOINT) && f2fs_lfs_mode(sbi)) {
		f2fs_err(sbi, "LFS not compatible with checkpoint=disable");
		return -EINVAL;
	}

	/* Not pass down write hints if the number of active logs is lesser
	 * than NR_CURSEG_PERSIST_TYPE.
	 */
	if (F2FS_OPTION(sbi).active_logs != NR_CURSEG_PERSIST_TYPE)
		F2FS_OPTION(sbi).whint_mode = WHINT_MODE_OFF;

	if (f2fs_sb_has_readonly(sbi) && !f2fs_readonly(sbi->sb)) {
		f2fs_err(sbi, "Allow to mount readonly mode only");
		return -EROFS;
	}
	return 0;
}

static struct inode *f2fs_alloc_inode(struct super_block *sb)
{
	struct f2fs_inode_info *fi;

	fi = f2fs_kmem_cache_alloc(f2fs_inode_cachep,
				GFP_F2FS_ZERO, false, F2FS_SB(sb));
	if (!fi)
		return NULL;

	init_once((void *) fi);

	/* Initialize f2fs-specific inode info */
	atomic_set(&fi->dirty_pages, 0);
	atomic_set(&fi->i_compr_blocks, 0);
	init_f2fs_rwsem(&fi->i_sem);
	spin_lock_init(&fi->i_size_lock);
	INIT_LIST_HEAD(&fi->dirty_list);
	INIT_LIST_HEAD(&fi->gdirty_list);
	INIT_LIST_HEAD(&fi->inmem_ilist);
	INIT_LIST_HEAD(&fi->inmem_pages);
	mutex_init(&fi->inmem_lock);
	init_f2fs_rwsem(&fi->i_gc_rwsem[READ]);
	init_f2fs_rwsem(&fi->i_gc_rwsem[WRITE]);
	init_f2fs_rwsem(&fi->i_mmap_sem);
	init_f2fs_rwsem(&fi->i_xattr_sem);

	/* Will be used by directory only */
	fi->i_dir_level = F2FS_SB(sb)->dir_level;

	return &fi->vfs_inode;
}

static int f2fs_drop_inode(struct inode *inode)
{
	struct f2fs_sb_info *sbi = F2FS_I_SB(inode);
	int ret;

	/*
	 * during filesystem shutdown, if checkpoint is disabled,
	 * drop useless meta/node dirty pages.
	 */
	if (unlikely(is_sbi_flag_set(sbi, SBI_CP_DISABLED))) {
		if (inode->i_ino == F2FS_NODE_INO(sbi) ||
			inode->i_ino == F2FS_META_INO(sbi)) {
			trace_f2fs_drop_inode(inode, 1);
			return 1;
		}
	}

	/*
	 * This is to avoid a deadlock condition like below.
	 * writeback_single_inode(inode)
	 *  - f2fs_write_data_page
	 *    - f2fs_gc -> iput -> evict
	 *       - inode_wait_for_writeback(inode)
	 */
	if ((!inode_unhashed(inode) && inode->i_state & I_SYNC)) {
		if (!inode->i_nlink && !is_bad_inode(inode)) {
			/* to avoid evict_inode call simultaneously */
			atomic_inc(&inode->i_count);
			spin_unlock(&inode->i_lock);

			/* some remained atomic pages should discarded */
			if (f2fs_is_atomic_file(inode))
				f2fs_drop_inmem_pages(inode);

			/* should remain fi->extent_tree for writepage */
			f2fs_destroy_extent_node(inode);

			sb_start_intwrite(inode->i_sb);
			f2fs_i_size_write(inode, 0);

			f2fs_submit_merged_write_cond(F2FS_I_SB(inode),
					inode, NULL, 0, DATA);
			truncate_inode_pages_final(inode->i_mapping);

			if (F2FS_HAS_BLOCKS(inode))
				f2fs_truncate(inode);

			sb_end_intwrite(inode->i_sb);

			spin_lock(&inode->i_lock);
			atomic_dec(&inode->i_count);
		}
		trace_f2fs_drop_inode(inode, 0);
		return 0;
	}
	ret = generic_drop_inode(inode);
	if (!ret)
		ret = fscrypt_drop_inode(inode);
	trace_f2fs_drop_inode(inode, ret);
	return ret;
}

int f2fs_inode_dirtied(struct inode *inode, bool sync)
{
	struct f2fs_sb_info *sbi = F2FS_I_SB(inode);
	int ret = 0;

	spin_lock(&sbi->inode_lock[DIRTY_META]);
	if (is_inode_flag_set(inode, FI_DIRTY_INODE)) {
		ret = 1;
	} else {
		set_inode_flag(inode, FI_DIRTY_INODE);
		stat_inc_dirty_inode(sbi, DIRTY_META);
	}
	if (sync && list_empty(&F2FS_I(inode)->gdirty_list)) {
		list_add_tail(&F2FS_I(inode)->gdirty_list,
				&sbi->inode_list[DIRTY_META]);
		inc_page_count(sbi, F2FS_DIRTY_IMETA);
	}
	spin_unlock(&sbi->inode_lock[DIRTY_META]);
	return ret;
}

void f2fs_inode_synced(struct inode *inode)
{
	struct f2fs_sb_info *sbi = F2FS_I_SB(inode);

	spin_lock(&sbi->inode_lock[DIRTY_META]);
	if (!is_inode_flag_set(inode, FI_DIRTY_INODE)) {
		spin_unlock(&sbi->inode_lock[DIRTY_META]);
		return;
	}
	if (!list_empty(&F2FS_I(inode)->gdirty_list)) {
		list_del_init(&F2FS_I(inode)->gdirty_list);
		dec_page_count(sbi, F2FS_DIRTY_IMETA);
	}
	clear_inode_flag(inode, FI_DIRTY_INODE);
	clear_inode_flag(inode, FI_AUTO_RECOVER);
	stat_dec_dirty_inode(F2FS_I_SB(inode), DIRTY_META);
	spin_unlock(&sbi->inode_lock[DIRTY_META]);
}

/*
 * f2fs_dirty_inode() is called from __mark_inode_dirty()
 *
 * We should call set_dirty_inode to write the dirty inode through write_inode.
 */
static void f2fs_dirty_inode(struct inode *inode, int flags)
{
	struct f2fs_sb_info *sbi = F2FS_I_SB(inode);

	if (inode->i_ino == F2FS_NODE_INO(sbi) ||
			inode->i_ino == F2FS_META_INO(sbi))
		return;

	if (flags == I_DIRTY_TIME)
		return;

	if (is_inode_flag_set(inode, FI_AUTO_RECOVER))
		clear_inode_flag(inode, FI_AUTO_RECOVER);

	f2fs_inode_dirtied(inode, false);
}

static void f2fs_free_inode(struct inode *inode)
{
	fscrypt_free_inode(inode);
	kmem_cache_free(f2fs_inode_cachep, F2FS_I(inode));
}

static void destroy_percpu_info(struct f2fs_sb_info *sbi)
{
	percpu_counter_destroy(&sbi->total_valid_inode_count);
	percpu_counter_destroy(&sbi->rf_node_block_count);
	percpu_counter_destroy(&sbi->alloc_valid_block_count);
}

static void destroy_device_list(struct f2fs_sb_info *sbi)
{
	int i;

	for (i = 0; i < sbi->s_ndevs; i++) {
		blkdev_put(FDEV(i).bdev, FMODE_EXCL);
#ifdef CONFIG_BLK_DEV_ZONED
		kvfree(FDEV(i).blkz_seq);
		kfree(FDEV(i).zone_capacity_blocks);
#endif
	}
	kvfree(sbi->devs);
}

static void f2fs_put_super(struct super_block *sb)
{
	struct f2fs_sb_info *sbi = F2FS_SB(sb);
	int i;
	bool dropped;

	/* unregister procfs/sysfs entries in advance to avoid race case */
	f2fs_unregister_sysfs(sbi);

	f2fs_quota_off_umount(sb);

	/* prevent remaining shrinker jobs */
	mutex_lock(&sbi->umount_mutex);

	/*
	 * flush all issued checkpoints and stop checkpoint issue thread.
	 * after then, all checkpoints should be done by each process context.
	 */
	f2fs_stop_ckpt_thread(sbi);

	/*
	 * We don't need to do checkpoint when superblock is clean.
	 * But, the previous checkpoint was not done by umount, it needs to do
	 * clean checkpoint again.
	 */
	if ((is_sbi_flag_set(sbi, SBI_IS_DIRTY) ||
			!is_set_ckpt_flags(sbi, CP_UMOUNT_FLAG))) {
		struct cp_control cpc = {
			.reason = CP_UMOUNT,
		};
		f2fs_write_checkpoint(sbi, &cpc);
	}

	/* be sure to wait for any on-going discard commands */
	dropped = f2fs_issue_discard_timeout(sbi);

	if ((f2fs_hw_support_discard(sbi) || f2fs_hw_should_discard(sbi)) &&
					!sbi->discard_blks && !dropped) {
		struct cp_control cpc = {
			.reason = CP_UMOUNT | CP_TRIMMED,
		};
		f2fs_write_checkpoint(sbi, &cpc);
	}

	/*
	 * normally superblock is clean, so we need to release this.
	 * In addition, EIO will skip do checkpoint, we need this as well.
	 */
	f2fs_release_ino_entry(sbi, true);

	f2fs_leave_shrinker(sbi);
	mutex_unlock(&sbi->umount_mutex);

	/* our cp_error case, we can wait for any writeback page */
	f2fs_flush_merged_writes(sbi);

	f2fs_wait_on_all_pages(sbi, F2FS_WB_CP_DATA);

	f2fs_bug_on(sbi, sbi->fsync_node_num);

	f2fs_destroy_compress_inode(sbi);

	iput(sbi->node_inode);
	sbi->node_inode = NULL;

	iput(sbi->meta_inode);
	sbi->meta_inode = NULL;

	/*
	 * iput() can update stat information, if f2fs_write_checkpoint()
	 * above failed with error.
	 */
	f2fs_destroy_stats(sbi);

	/* destroy f2fs internal modules */
	f2fs_destroy_node_manager(sbi);
	f2fs_destroy_segment_manager(sbi);

	f2fs_destroy_post_read_wq(sbi);

	kvfree(sbi->ckpt);

	sb->s_fs_info = NULL;
	if (sbi->s_chksum_driver)
		crypto_free_shash(sbi->s_chksum_driver);
	kfree(sbi->raw_super);

	destroy_device_list(sbi);
	f2fs_destroy_page_array_cache(sbi);
	f2fs_destroy_xattr_caches(sbi);
	mempool_destroy(sbi->write_io_dummy);
#ifdef CONFIG_QUOTA
	for (i = 0; i < MAXQUOTAS; i++)
		kfree(F2FS_OPTION(sbi).s_qf_names[i]);
#endif
	fscrypt_free_dummy_policy(&F2FS_OPTION(sbi).dummy_enc_policy);
	destroy_percpu_info(sbi);
	f2fs_destroy_iostat(sbi);
	for (i = 0; i < NR_PAGE_TYPE; i++)
		kvfree(sbi->write_io[i]);
#ifdef CONFIG_UNICODE
	utf8_unload(sb->s_encoding);
#endif
	kfree(sbi);
}

int f2fs_sync_fs(struct super_block *sb, int sync)
{
	struct f2fs_sb_info *sbi = F2FS_SB(sb);
	int err = 0;

	if (unlikely(f2fs_cp_error(sbi)))
		return 0;
	if (unlikely(is_sbi_flag_set(sbi, SBI_CP_DISABLED)))
		return 0;

	trace_f2fs_sync_fs(sb, sync);

	if (unlikely(is_sbi_flag_set(sbi, SBI_POR_DOING)))
		return -EAGAIN;

	if (sync)
		err = f2fs_issue_checkpoint(sbi);

	return err;
}

static int f2fs_freeze(struct super_block *sb)
{
	if (f2fs_readonly(sb))
		return 0;

	/* IO error happened before */
	if (unlikely(f2fs_cp_error(F2FS_SB(sb))))
		return -EIO;

	/* must be clean, since sync_filesystem() was already called */
	if (is_sbi_flag_set(F2FS_SB(sb), SBI_IS_DIRTY))
		return -EINVAL;

	/* ensure no checkpoint required */
	if (!llist_empty(&F2FS_SB(sb)->cprc_info.issue_list))
		return -EINVAL;
<<<<<<< HEAD
=======

	/* to avoid deadlock on f2fs_evict_inode->SB_FREEZE_FS */
	set_sbi_flag(F2FS_SB(sb), SBI_IS_FREEZING);
>>>>>>> 334f1c6b
	return 0;
}

static int f2fs_unfreeze(struct super_block *sb)
{
	clear_sbi_flag(F2FS_SB(sb), SBI_IS_FREEZING);
	return 0;
}

#ifdef CONFIG_QUOTA
static int f2fs_statfs_project(struct super_block *sb,
				kprojid_t projid, struct kstatfs *buf)
{
	struct kqid qid;
	struct dquot *dquot;
	u64 limit;
	u64 curblock;

	qid = make_kqid_projid(projid);
	dquot = dqget(sb, qid);
	if (IS_ERR(dquot))
		return PTR_ERR(dquot);
	spin_lock(&dquot->dq_dqb_lock);

	limit = min_not_zero(dquot->dq_dqb.dqb_bsoftlimit,
					dquot->dq_dqb.dqb_bhardlimit);
	if (limit)
		limit >>= sb->s_blocksize_bits;

	if (limit && buf->f_blocks > limit) {
		curblock = (dquot->dq_dqb.dqb_curspace +
			    dquot->dq_dqb.dqb_rsvspace) >> sb->s_blocksize_bits;
		buf->f_blocks = limit;
		buf->f_bfree = buf->f_bavail =
			(buf->f_blocks > curblock) ?
			 (buf->f_blocks - curblock) : 0;
	}

	limit = min_not_zero(dquot->dq_dqb.dqb_isoftlimit,
					dquot->dq_dqb.dqb_ihardlimit);

	if (limit && buf->f_files > limit) {
		buf->f_files = limit;
		buf->f_ffree =
			(buf->f_files > dquot->dq_dqb.dqb_curinodes) ?
			 (buf->f_files - dquot->dq_dqb.dqb_curinodes) : 0;
	}

	spin_unlock(&dquot->dq_dqb_lock);
	dqput(dquot);
	return 0;
}
#endif

static int f2fs_statfs(struct dentry *dentry, struct kstatfs *buf)
{
	struct super_block *sb = dentry->d_sb;
	struct f2fs_sb_info *sbi = F2FS_SB(sb);
	u64 id = huge_encode_dev(sb->s_bdev->bd_dev);
	block_t total_count, user_block_count, start_count;
	u64 avail_node_count;

	total_count = le64_to_cpu(sbi->raw_super->block_count);
	user_block_count = sbi->user_block_count;
	start_count = le32_to_cpu(sbi->raw_super->segment0_blkaddr);
	buf->f_type = F2FS_SUPER_MAGIC;
	buf->f_bsize = sbi->blocksize;

	buf->f_blocks = total_count - start_count;
	buf->f_bfree = user_block_count - valid_user_blocks(sbi) -
						sbi->current_reserved_blocks;

	spin_lock(&sbi->stat_lock);
	if (unlikely(buf->f_bfree <= sbi->unusable_block_count))
		buf->f_bfree = 0;
	else
		buf->f_bfree -= sbi->unusable_block_count;
	spin_unlock(&sbi->stat_lock);

	if (buf->f_bfree > F2FS_OPTION(sbi).root_reserved_blocks)
		buf->f_bavail = buf->f_bfree -
				F2FS_OPTION(sbi).root_reserved_blocks;
	else
		buf->f_bavail = 0;

	avail_node_count = sbi->total_node_count - F2FS_RESERVED_NODE_NUM;

	if (avail_node_count > user_block_count) {
		buf->f_files = user_block_count;
		buf->f_ffree = buf->f_bavail;
	} else {
		buf->f_files = avail_node_count;
		buf->f_ffree = min(avail_node_count - valid_node_count(sbi),
					buf->f_bavail);
	}

	buf->f_namelen = F2FS_NAME_LEN;
	buf->f_fsid    = u64_to_fsid(id);

#ifdef CONFIG_QUOTA
	if (is_inode_flag_set(dentry->d_inode, FI_PROJ_INHERIT) &&
			sb_has_quota_limits_enabled(sb, PRJQUOTA)) {
		f2fs_statfs_project(sb, F2FS_I(dentry->d_inode)->i_projid, buf);
	}
#endif
	return 0;
}

static inline void f2fs_show_quota_options(struct seq_file *seq,
					   struct super_block *sb)
{
#ifdef CONFIG_QUOTA
	struct f2fs_sb_info *sbi = F2FS_SB(sb);

	if (F2FS_OPTION(sbi).s_jquota_fmt) {
		char *fmtname = "";

		switch (F2FS_OPTION(sbi).s_jquota_fmt) {
		case QFMT_VFS_OLD:
			fmtname = "vfsold";
			break;
		case QFMT_VFS_V0:
			fmtname = "vfsv0";
			break;
		case QFMT_VFS_V1:
			fmtname = "vfsv1";
			break;
		}
		seq_printf(seq, ",jqfmt=%s", fmtname);
	}

	if (F2FS_OPTION(sbi).s_qf_names[USRQUOTA])
		seq_show_option(seq, "usrjquota",
			F2FS_OPTION(sbi).s_qf_names[USRQUOTA]);

	if (F2FS_OPTION(sbi).s_qf_names[GRPQUOTA])
		seq_show_option(seq, "grpjquota",
			F2FS_OPTION(sbi).s_qf_names[GRPQUOTA]);

	if (F2FS_OPTION(sbi).s_qf_names[PRJQUOTA])
		seq_show_option(seq, "prjjquota",
			F2FS_OPTION(sbi).s_qf_names[PRJQUOTA]);
#endif
}

#ifdef CONFIG_F2FS_FS_COMPRESSION
static inline void f2fs_show_compress_options(struct seq_file *seq,
							struct super_block *sb)
{
	struct f2fs_sb_info *sbi = F2FS_SB(sb);
	char *algtype = "";
	int i;

	if (!f2fs_sb_has_compression(sbi))
		return;

	switch (F2FS_OPTION(sbi).compress_algorithm) {
	case COMPRESS_LZO:
		algtype = "lzo";
		break;
	case COMPRESS_LZ4:
		algtype = "lz4";
		break;
	case COMPRESS_ZSTD:
		algtype = "zstd";
		break;
	case COMPRESS_LZORLE:
		algtype = "lzo-rle";
		break;
	}
	seq_printf(seq, ",compress_algorithm=%s", algtype);

	if (F2FS_OPTION(sbi).compress_level)
		seq_printf(seq, ":%d", F2FS_OPTION(sbi).compress_level);

	seq_printf(seq, ",compress_log_size=%u",
			F2FS_OPTION(sbi).compress_log_size);

	for (i = 0; i < F2FS_OPTION(sbi).compress_ext_cnt; i++) {
		seq_printf(seq, ",compress_extension=%s",
			F2FS_OPTION(sbi).extensions[i]);
	}

<<<<<<< HEAD
=======
	for (i = 0; i < F2FS_OPTION(sbi).nocompress_ext_cnt; i++) {
		seq_printf(seq, ",nocompress_extension=%s",
			F2FS_OPTION(sbi).noextensions[i]);
	}

>>>>>>> 334f1c6b
	if (F2FS_OPTION(sbi).compress_chksum)
		seq_puts(seq, ",compress_chksum");

	if (F2FS_OPTION(sbi).compress_mode == COMPR_MODE_FS)
		seq_printf(seq, ",compress_mode=%s", "fs");
	else if (F2FS_OPTION(sbi).compress_mode == COMPR_MODE_USER)
		seq_printf(seq, ",compress_mode=%s", "user");

	if (test_opt(sbi, COMPRESS_CACHE))
		seq_puts(seq, ",compress_cache");
}
#endif

static int f2fs_show_options(struct seq_file *seq, struct dentry *root)
{
	struct f2fs_sb_info *sbi = F2FS_SB(root->d_sb);

	if (F2FS_OPTION(sbi).bggc_mode == BGGC_MODE_SYNC)
		seq_printf(seq, ",background_gc=%s", "sync");
	else if (F2FS_OPTION(sbi).bggc_mode == BGGC_MODE_ON)
		seq_printf(seq, ",background_gc=%s", "on");
	else if (F2FS_OPTION(sbi).bggc_mode == BGGC_MODE_OFF)
		seq_printf(seq, ",background_gc=%s", "off");

	if (test_opt(sbi, GC_MERGE))
		seq_puts(seq, ",gc_merge");

	if (test_opt(sbi, DISABLE_ROLL_FORWARD))
		seq_puts(seq, ",disable_roll_forward");
	if (test_opt(sbi, NORECOVERY))
		seq_puts(seq, ",norecovery");
	if (test_opt(sbi, DISCARD))
		seq_puts(seq, ",discard");
	else
		seq_puts(seq, ",nodiscard");
	if (test_opt(sbi, NOHEAP))
		seq_puts(seq, ",no_heap");
	else
		seq_puts(seq, ",heap");
#ifdef CONFIG_F2FS_FS_XATTR
	if (test_opt(sbi, XATTR_USER))
		seq_puts(seq, ",user_xattr");
	else
		seq_puts(seq, ",nouser_xattr");
	if (test_opt(sbi, INLINE_XATTR))
		seq_puts(seq, ",inline_xattr");
	else
		seq_puts(seq, ",noinline_xattr");
	if (test_opt(sbi, INLINE_XATTR_SIZE))
		seq_printf(seq, ",inline_xattr_size=%u",
					F2FS_OPTION(sbi).inline_xattr_size);
#endif
#ifdef CONFIG_F2FS_FS_POSIX_ACL
	if (test_opt(sbi, POSIX_ACL))
		seq_puts(seq, ",acl");
	else
		seq_puts(seq, ",noacl");
#endif
	if (test_opt(sbi, DISABLE_EXT_IDENTIFY))
		seq_puts(seq, ",disable_ext_identify");
	if (test_opt(sbi, INLINE_DATA))
		seq_puts(seq, ",inline_data");
	else
		seq_puts(seq, ",noinline_data");
	if (test_opt(sbi, INLINE_DENTRY))
		seq_puts(seq, ",inline_dentry");
	else
		seq_puts(seq, ",noinline_dentry");
	if (!f2fs_readonly(sbi->sb) && test_opt(sbi, FLUSH_MERGE))
		seq_puts(seq, ",flush_merge");
	if (test_opt(sbi, NOBARRIER))
		seq_puts(seq, ",nobarrier");
	if (test_opt(sbi, FASTBOOT))
		seq_puts(seq, ",fastboot");
	if (test_opt(sbi, EXTENT_CACHE))
		seq_puts(seq, ",extent_cache");
	else
		seq_puts(seq, ",noextent_cache");
	if (test_opt(sbi, DATA_FLUSH))
		seq_puts(seq, ",data_flush");

	seq_puts(seq, ",mode=");
	if (F2FS_OPTION(sbi).fs_mode == FS_MODE_ADAPTIVE)
		seq_puts(seq, "adaptive");
	else if (F2FS_OPTION(sbi).fs_mode == FS_MODE_LFS)
		seq_puts(seq, "lfs");
	else if (F2FS_OPTION(sbi).fs_mode == FS_MODE_FRAGMENT_SEG)
		seq_puts(seq, "fragment:segment");
	else if (F2FS_OPTION(sbi).fs_mode == FS_MODE_FRAGMENT_BLK)
		seq_puts(seq, "fragment:block");
	seq_printf(seq, ",active_logs=%u", F2FS_OPTION(sbi).active_logs);
	if (test_opt(sbi, RESERVE_ROOT))
		seq_printf(seq, ",reserve_root=%u,resuid=%u,resgid=%u",
				F2FS_OPTION(sbi).root_reserved_blocks,
				from_kuid_munged(&init_user_ns,
					F2FS_OPTION(sbi).s_resuid),
				from_kgid_munged(&init_user_ns,
					F2FS_OPTION(sbi).s_resgid));
	if (F2FS_IO_SIZE_BITS(sbi))
		seq_printf(seq, ",io_bits=%u",
				F2FS_OPTION(sbi).write_io_size_bits);
#ifdef CONFIG_F2FS_FAULT_INJECTION
	if (test_opt(sbi, FAULT_INJECTION)) {
		seq_printf(seq, ",fault_injection=%u",
				F2FS_OPTION(sbi).fault_info.inject_rate);
		seq_printf(seq, ",fault_type=%u",
				F2FS_OPTION(sbi).fault_info.inject_type);
	}
#endif
#ifdef CONFIG_QUOTA
	if (test_opt(sbi, QUOTA))
		seq_puts(seq, ",quota");
	if (test_opt(sbi, USRQUOTA))
		seq_puts(seq, ",usrquota");
	if (test_opt(sbi, GRPQUOTA))
		seq_puts(seq, ",grpquota");
	if (test_opt(sbi, PRJQUOTA))
		seq_puts(seq, ",prjquota");
#endif
	f2fs_show_quota_options(seq, sbi->sb);
	if (F2FS_OPTION(sbi).whint_mode == WHINT_MODE_USER)
		seq_printf(seq, ",whint_mode=%s", "user-based");
	else if (F2FS_OPTION(sbi).whint_mode == WHINT_MODE_FS)
		seq_printf(seq, ",whint_mode=%s", "fs-based");

	fscrypt_show_test_dummy_encryption(seq, ',', sbi->sb);

	if (sbi->sb->s_flags & SB_INLINECRYPT)
		seq_puts(seq, ",inlinecrypt");

	if (F2FS_OPTION(sbi).alloc_mode == ALLOC_MODE_DEFAULT)
		seq_printf(seq, ",alloc_mode=%s", "default");
	else if (F2FS_OPTION(sbi).alloc_mode == ALLOC_MODE_REUSE)
		seq_printf(seq, ",alloc_mode=%s", "reuse");

	if (test_opt(sbi, DISABLE_CHECKPOINT))
		seq_printf(seq, ",checkpoint=disable:%u",
				F2FS_OPTION(sbi).unusable_cap);
	if (test_opt(sbi, MERGE_CHECKPOINT))
		seq_puts(seq, ",checkpoint_merge");
	else
		seq_puts(seq, ",nocheckpoint_merge");
	if (F2FS_OPTION(sbi).fsync_mode == FSYNC_MODE_POSIX)
		seq_printf(seq, ",fsync_mode=%s", "posix");
	else if (F2FS_OPTION(sbi).fsync_mode == FSYNC_MODE_STRICT)
		seq_printf(seq, ",fsync_mode=%s", "strict");
	else if (F2FS_OPTION(sbi).fsync_mode == FSYNC_MODE_NOBARRIER)
		seq_printf(seq, ",fsync_mode=%s", "nobarrier");

#ifdef CONFIG_F2FS_FS_COMPRESSION
	f2fs_show_compress_options(seq, sbi->sb);
#endif

	if (test_opt(sbi, ATGC))
		seq_puts(seq, ",atgc");

	if (F2FS_OPTION(sbi).discard_unit == DISCARD_UNIT_BLOCK)
		seq_printf(seq, ",discard_unit=%s", "block");
	else if (F2FS_OPTION(sbi).discard_unit == DISCARD_UNIT_SEGMENT)
		seq_printf(seq, ",discard_unit=%s", "segment");
	else if (F2FS_OPTION(sbi).discard_unit == DISCARD_UNIT_SECTION)
		seq_printf(seq, ",discard_unit=%s", "section");

	return 0;
}

static void default_options(struct f2fs_sb_info *sbi)
{
	/* init some FS parameters */
	if (f2fs_sb_has_readonly(sbi))
		F2FS_OPTION(sbi).active_logs = NR_CURSEG_RO_TYPE;
	else
		F2FS_OPTION(sbi).active_logs = NR_CURSEG_PERSIST_TYPE;

	F2FS_OPTION(sbi).inline_xattr_size = DEFAULT_INLINE_XATTR_ADDRS;
	F2FS_OPTION(sbi).whint_mode = WHINT_MODE_OFF;
	F2FS_OPTION(sbi).alloc_mode = ALLOC_MODE_DEFAULT;
	F2FS_OPTION(sbi).fsync_mode = FSYNC_MODE_POSIX;
	F2FS_OPTION(sbi).s_resuid = make_kuid(&init_user_ns, F2FS_DEF_RESUID);
	F2FS_OPTION(sbi).s_resgid = make_kgid(&init_user_ns, F2FS_DEF_RESGID);
	F2FS_OPTION(sbi).compress_algorithm = COMPRESS_LZ4;
	F2FS_OPTION(sbi).compress_log_size = MIN_COMPRESS_LOG_SIZE;
	F2FS_OPTION(sbi).compress_ext_cnt = 0;
	F2FS_OPTION(sbi).compress_mode = COMPR_MODE_FS;
	F2FS_OPTION(sbi).bggc_mode = BGGC_MODE_ON;

	sbi->sb->s_flags &= ~SB_INLINECRYPT;

	set_opt(sbi, INLINE_XATTR);
	set_opt(sbi, INLINE_DATA);
	set_opt(sbi, INLINE_DENTRY);
	set_opt(sbi, EXTENT_CACHE);
	set_opt(sbi, NOHEAP);
	clear_opt(sbi, DISABLE_CHECKPOINT);
	set_opt(sbi, MERGE_CHECKPOINT);
	F2FS_OPTION(sbi).unusable_cap = 0;
	sbi->sb->s_flags |= SB_LAZYTIME;
	set_opt(sbi, FLUSH_MERGE);
	if (f2fs_hw_support_discard(sbi) || f2fs_hw_should_discard(sbi))
		set_opt(sbi, DISCARD);
	if (f2fs_sb_has_blkzoned(sbi)) {
		F2FS_OPTION(sbi).fs_mode = FS_MODE_LFS;
		F2FS_OPTION(sbi).discard_unit = DISCARD_UNIT_SECTION;
	} else {
		F2FS_OPTION(sbi).fs_mode = FS_MODE_ADAPTIVE;
		F2FS_OPTION(sbi).discard_unit = DISCARD_UNIT_BLOCK;
	}

#ifdef CONFIG_F2FS_FS_XATTR
	set_opt(sbi, XATTR_USER);
#endif
#ifdef CONFIG_F2FS_FS_POSIX_ACL
	set_opt(sbi, POSIX_ACL);
#endif

	f2fs_build_fault_attr(sbi, 0, 0);
}

#ifdef CONFIG_QUOTA
static int f2fs_enable_quotas(struct super_block *sb);
#endif

static int f2fs_disable_checkpoint(struct f2fs_sb_info *sbi)
{
	unsigned int s_flags = sbi->sb->s_flags;
	struct cp_control cpc;
	unsigned int gc_mode;
	int err = 0;
	int ret;
	block_t unusable;

	if (s_flags & SB_RDONLY) {
		f2fs_err(sbi, "checkpoint=disable on readonly fs");
		return -EINVAL;
	}
	sbi->sb->s_flags |= SB_ACTIVE;

	f2fs_update_time(sbi, DISABLE_TIME);

	gc_mode = sbi->gc_mode;
	sbi->gc_mode = GC_URGENT_HIGH;

	while (!f2fs_time_over(sbi, DISABLE_TIME)) {
		f2fs_down_write(&sbi->gc_lock);
		err = f2fs_gc(sbi, true, false, false, NULL_SEGNO);
		if (err == -ENODATA) {
			err = 0;
			break;
		}
		if (err && err != -EAGAIN)
			break;
	}

	ret = sync_filesystem(sbi->sb);
	if (ret || err) {
		err = ret ? ret : err;
		goto restore_flag;
	}

	unusable = f2fs_get_unusable_blocks(sbi);
	if (f2fs_disable_cp_again(sbi, unusable)) {
		err = -EAGAIN;
		goto restore_flag;
	}

	f2fs_down_write(&sbi->gc_lock);
	cpc.reason = CP_PAUSE;
	set_sbi_flag(sbi, SBI_CP_DISABLED);
	err = f2fs_write_checkpoint(sbi, &cpc);
	if (err)
		goto out_unlock;

	spin_lock(&sbi->stat_lock);
	sbi->unusable_block_count = unusable;
	spin_unlock(&sbi->stat_lock);

out_unlock:
	f2fs_up_write(&sbi->gc_lock);
restore_flag:
	sbi->gc_mode = gc_mode;
	sbi->sb->s_flags = s_flags;	/* Restore SB_RDONLY status */
	return err;
}

static void f2fs_enable_checkpoint(struct f2fs_sb_info *sbi)
{
	int retry = DEFAULT_RETRY_IO_COUNT;

	/* we should flush all the data to keep data consistency */
	do {
		sync_inodes_sb(sbi->sb);
		cond_resched();
		congestion_wait(BLK_RW_ASYNC, DEFAULT_IO_TIMEOUT);
	} while (get_pages(sbi, F2FS_DIRTY_DATA) && retry--);

	if (unlikely(retry < 0))
		f2fs_warn(sbi, "checkpoint=enable has some unwritten data.");

	f2fs_down_write(&sbi->gc_lock);
	f2fs_dirty_to_prefree(sbi);

	clear_sbi_flag(sbi, SBI_CP_DISABLED);
	set_sbi_flag(sbi, SBI_IS_DIRTY);
	f2fs_up_write(&sbi->gc_lock);

	f2fs_sync_fs(sbi->sb, 1);
}

static int f2fs_remount(struct super_block *sb, int *flags, char *data)
{
	struct f2fs_sb_info *sbi = F2FS_SB(sb);
	struct f2fs_mount_info org_mount_opt;
	unsigned long old_sb_flags;
	int err;
	bool need_restart_gc = false, need_stop_gc = false;
	bool need_restart_ckpt = false, need_stop_ckpt = false;
	bool need_restart_flush = false, need_stop_flush = false;
<<<<<<< HEAD
=======
	bool need_restart_discard = false, need_stop_discard = false;
>>>>>>> 334f1c6b
	bool no_extent_cache = !test_opt(sbi, EXTENT_CACHE);
	bool enable_checkpoint = !test_opt(sbi, DISABLE_CHECKPOINT);
	bool no_io_align = !F2FS_IO_ALIGNED(sbi);
	bool no_atgc = !test_opt(sbi, ATGC);
<<<<<<< HEAD
	bool no_compress_cache = !test_opt(sbi, COMPRESS_CACHE);
	bool checkpoint_changed;
=======
	bool no_discard = !test_opt(sbi, DISCARD);
	bool no_compress_cache = !test_opt(sbi, COMPRESS_CACHE);
	bool block_unit_discard = f2fs_block_unit_discard(sbi);
	struct discard_cmd_control *dcc;
>>>>>>> 334f1c6b
#ifdef CONFIG_QUOTA
	int i, j;
#endif

	/*
	 * Save the old mount options in case we
	 * need to restore them.
	 */
	org_mount_opt = sbi->mount_opt;
	old_sb_flags = sb->s_flags;

#ifdef CONFIG_QUOTA
	org_mount_opt.s_jquota_fmt = F2FS_OPTION(sbi).s_jquota_fmt;
	for (i = 0; i < MAXQUOTAS; i++) {
		if (F2FS_OPTION(sbi).s_qf_names[i]) {
			org_mount_opt.s_qf_names[i] =
				kstrdup(F2FS_OPTION(sbi).s_qf_names[i],
				GFP_KERNEL);
			if (!org_mount_opt.s_qf_names[i]) {
				for (j = 0; j < i; j++)
					kfree(org_mount_opt.s_qf_names[j]);
				return -ENOMEM;
			}
		} else {
			org_mount_opt.s_qf_names[i] = NULL;
		}
	}
#endif

	/* recover superblocks we couldn't write due to previous RO mount */
	if (!(*flags & SB_RDONLY) && is_sbi_flag_set(sbi, SBI_NEED_SB_WRITE)) {
		err = f2fs_commit_super(sbi, false);
		f2fs_info(sbi, "Try to recover all the superblocks, ret: %d",
			  err);
		if (!err)
			clear_sbi_flag(sbi, SBI_NEED_SB_WRITE);
	}

	default_options(sbi);

	/* parse mount options */
	err = parse_options(sb, data, true);
	if (err)
		goto restore_opts;

	/*
	 * Previous and new state of filesystem is RO,
	 * so skip checking GC and FLUSH_MERGE conditions.
	 */
	if (f2fs_readonly(sb) && (*flags & SB_RDONLY))
		goto skip;

	if (f2fs_sb_has_readonly(sbi) && !(*flags & SB_RDONLY)) {
		err = -EROFS;
		goto restore_opts;
	}

#ifdef CONFIG_QUOTA
	if (!f2fs_readonly(sb) && (*flags & SB_RDONLY)) {
		err = dquot_suspend(sb, -1);
		if (err < 0)
			goto restore_opts;
	} else if (f2fs_readonly(sb) && !(*flags & SB_RDONLY)) {
		/* dquot_resume needs RW */
		sb->s_flags &= ~SB_RDONLY;
		if (sb_any_quota_suspended(sb)) {
			dquot_resume(sb, -1);
		} else if (f2fs_sb_has_quota_ino(sbi)) {
			err = f2fs_enable_quotas(sb);
			if (err)
				goto restore_opts;
		}
	}
#endif
	/* disallow enable atgc dynamically */
	if (no_atgc == !!test_opt(sbi, ATGC)) {
		err = -EINVAL;
		f2fs_warn(sbi, "switch atgc option is not allowed");
		goto restore_opts;
	}

	/* disallow enable/disable extent_cache dynamically */
	if (no_extent_cache == !!test_opt(sbi, EXTENT_CACHE)) {
		err = -EINVAL;
		f2fs_warn(sbi, "switch extent_cache option is not allowed");
		goto restore_opts;
	}

	if (no_io_align == !!F2FS_IO_ALIGNED(sbi)) {
		err = -EINVAL;
		f2fs_warn(sbi, "switch io_bits option is not allowed");
		goto restore_opts;
	}

	if (no_compress_cache == !!test_opt(sbi, COMPRESS_CACHE)) {
		err = -EINVAL;
		f2fs_warn(sbi, "switch compress_cache option is not allowed");
		goto restore_opts;
	}

<<<<<<< HEAD
=======
	if (block_unit_discard != f2fs_block_unit_discard(sbi)) {
		err = -EINVAL;
		f2fs_warn(sbi, "switch discard_unit option is not allowed");
		goto restore_opts;
	}

>>>>>>> 334f1c6b
	if ((*flags & SB_RDONLY) && test_opt(sbi, DISABLE_CHECKPOINT)) {
		err = -EINVAL;
		f2fs_warn(sbi, "disabling checkpoint not compatible with read-only");
		goto restore_opts;
	}

	/*
	 * We stop the GC thread if FS is mounted as RO
	 * or if background_gc = off is passed in mount
	 * option. Also sync the filesystem.
	 */
	if ((*flags & SB_RDONLY) ||
			(F2FS_OPTION(sbi).bggc_mode == BGGC_MODE_OFF &&
			!test_opt(sbi, GC_MERGE))) {
		if (sbi->gc_thread) {
			f2fs_stop_gc_thread(sbi);
			need_restart_gc = true;
		}
	} else if (!sbi->gc_thread) {
		err = f2fs_start_gc_thread(sbi);
		if (err)
			goto restore_opts;
		need_stop_gc = true;
	}

	if (*flags & SB_RDONLY ||
		F2FS_OPTION(sbi).whint_mode != org_mount_opt.whint_mode) {
		sync_inodes_sb(sb);

		set_sbi_flag(sbi, SBI_IS_DIRTY);
		set_sbi_flag(sbi, SBI_IS_CLOSE);
		f2fs_sync_fs(sb, 1);
		clear_sbi_flag(sbi, SBI_IS_CLOSE);
	}

	if ((*flags & SB_RDONLY) || test_opt(sbi, DISABLE_CHECKPOINT) ||
			!test_opt(sbi, MERGE_CHECKPOINT)) {
		f2fs_stop_ckpt_thread(sbi);
		need_restart_ckpt = true;
	} else {
		err = f2fs_start_ckpt_thread(sbi);
		if (err) {
			f2fs_err(sbi,
			    "Failed to start F2FS issue_checkpoint_thread (%d)",
			    err);
			goto restore_gc;
		}
		need_stop_ckpt = true;
	}

	/*
	 * We stop issue flush thread if FS is mounted as RO
	 * or if flush_merge is not passed in mount option.
	 */
	if ((*flags & SB_RDONLY) || !test_opt(sbi, FLUSH_MERGE)) {
		clear_opt(sbi, FLUSH_MERGE);
		f2fs_destroy_flush_cmd_control(sbi, false);
		need_restart_flush = true;
	} else {
		err = f2fs_create_flush_cmd_control(sbi);
		if (err)
			goto restore_ckpt;
		need_stop_flush = true;
	}

<<<<<<< HEAD
	if (checkpoint_changed) {
		if (test_opt(sbi, DISABLE_CHECKPOINT)) {
			err = f2fs_disable_checkpoint(sbi);
			if (err)
				goto restore_flush;
=======
	if (no_discard == !!test_opt(sbi, DISCARD)) {
		if (test_opt(sbi, DISCARD)) {
			err = f2fs_start_discard_thread(sbi);
			if (err)
				goto restore_flush;
			need_stop_discard = true;
		} else {
			dcc = SM_I(sbi)->dcc_info;
			f2fs_stop_discard_thread(sbi);
			if (atomic_read(&dcc->discard_cmd_cnt))
				f2fs_issue_discard_timeout(sbi);
			need_restart_discard = true;
		}
	}

	if (enable_checkpoint == !!test_opt(sbi, DISABLE_CHECKPOINT)) {
		if (test_opt(sbi, DISABLE_CHECKPOINT)) {
			err = f2fs_disable_checkpoint(sbi);
			if (err)
				goto restore_discard;
>>>>>>> 334f1c6b
		} else {
			f2fs_enable_checkpoint(sbi);
		}
	}

skip:
#ifdef CONFIG_QUOTA
	/* Release old quota file names */
	for (i = 0; i < MAXQUOTAS; i++)
		kfree(org_mount_opt.s_qf_names[i]);
#endif
	/* Update the POSIXACL Flag */
	sb->s_flags = (sb->s_flags & ~SB_POSIXACL) |
		(test_opt(sbi, POSIX_ACL) ? SB_POSIXACL : 0);

	limit_reserve_root(sbi);
	adjust_unusable_cap_perc(sbi);
	*flags = (*flags & ~SB_LAZYTIME) | (sb->s_flags & SB_LAZYTIME);
	return 0;
<<<<<<< HEAD
=======
restore_discard:
	if (need_restart_discard) {
		if (f2fs_start_discard_thread(sbi))
			f2fs_warn(sbi, "discard has been stopped");
	} else if (need_stop_discard) {
		f2fs_stop_discard_thread(sbi);
	}
>>>>>>> 334f1c6b
restore_flush:
	if (need_restart_flush) {
		if (f2fs_create_flush_cmd_control(sbi))
			f2fs_warn(sbi, "background flush thread has stopped");
	} else if (need_stop_flush) {
		clear_opt(sbi, FLUSH_MERGE);
		f2fs_destroy_flush_cmd_control(sbi, false);
	}
restore_ckpt:
	if (need_restart_ckpt) {
		if (f2fs_start_ckpt_thread(sbi))
			f2fs_warn(sbi, "background ckpt thread has stopped");
	} else if (need_stop_ckpt) {
		f2fs_stop_ckpt_thread(sbi);
	}
restore_gc:
	if (need_restart_gc) {
		if (f2fs_start_gc_thread(sbi))
			f2fs_warn(sbi, "background gc thread has stopped");
	} else if (need_stop_gc) {
		f2fs_stop_gc_thread(sbi);
	}
restore_opts:
#ifdef CONFIG_QUOTA
	F2FS_OPTION(sbi).s_jquota_fmt = org_mount_opt.s_jquota_fmt;
	for (i = 0; i < MAXQUOTAS; i++) {
		kfree(F2FS_OPTION(sbi).s_qf_names[i]);
		F2FS_OPTION(sbi).s_qf_names[i] = org_mount_opt.s_qf_names[i];
	}
#endif
	sbi->mount_opt = org_mount_opt;
	sb->s_flags = old_sb_flags;
	return err;
}

#ifdef CONFIG_QUOTA
/* Read data from quotafile */
static ssize_t f2fs_quota_read(struct super_block *sb, int type, char *data,
			       size_t len, loff_t off)
{
	struct inode *inode = sb_dqopt(sb)->files[type];
	struct address_space *mapping = inode->i_mapping;
	block_t blkidx = F2FS_BYTES_TO_BLK(off);
	int offset = off & (sb->s_blocksize - 1);
	int tocopy;
	size_t toread;
	loff_t i_size = i_size_read(inode);
	struct page *page;
	char *kaddr;

	if (off > i_size)
		return 0;

	if (off + len > i_size)
		len = i_size - off;
	toread = len;
	while (toread > 0) {
		tocopy = min_t(unsigned long, sb->s_blocksize - offset, toread);
repeat:
		page = read_cache_page_gfp(mapping, blkidx, GFP_NOFS);
		if (IS_ERR(page)) {
			if (PTR_ERR(page) == -ENOMEM) {
				congestion_wait(BLK_RW_ASYNC,
						DEFAULT_IO_TIMEOUT);
				goto repeat;
			}
			set_sbi_flag(F2FS_SB(sb), SBI_QUOTA_NEED_REPAIR);
			return PTR_ERR(page);
		}

		lock_page(page);

		if (unlikely(page->mapping != mapping)) {
			f2fs_put_page(page, 1);
			goto repeat;
		}
		if (unlikely(!PageUptodate(page))) {
			f2fs_put_page(page, 1);
			set_sbi_flag(F2FS_SB(sb), SBI_QUOTA_NEED_REPAIR);
			return -EIO;
		}

		kaddr = kmap_atomic(page);
		memcpy(data, kaddr + offset, tocopy);
		kunmap_atomic(kaddr);
		f2fs_put_page(page, 1);

		offset = 0;
		toread -= tocopy;
		data += tocopy;
		blkidx++;
	}
	return len;
}

/* Write to quotafile */
static ssize_t f2fs_quota_write(struct super_block *sb, int type,
				const char *data, size_t len, loff_t off)
{
	struct inode *inode = sb_dqopt(sb)->files[type];
	struct address_space *mapping = inode->i_mapping;
	const struct address_space_operations *a_ops = mapping->a_ops;
	int offset = off & (sb->s_blocksize - 1);
	size_t towrite = len;
	struct page *page;
	void *fsdata = NULL;
	char *kaddr;
	int err = 0;
	int tocopy;

	while (towrite > 0) {
		tocopy = min_t(unsigned long, sb->s_blocksize - offset,
								towrite);
retry:
		err = a_ops->write_begin(NULL, mapping, off, tocopy, 0,
							&page, &fsdata);
		if (unlikely(err)) {
			if (err == -ENOMEM) {
				congestion_wait(BLK_RW_ASYNC,
						DEFAULT_IO_TIMEOUT);
				goto retry;
			}
			set_sbi_flag(F2FS_SB(sb), SBI_QUOTA_NEED_REPAIR);
			break;
		}

		kaddr = kmap_atomic(page);
		memcpy(kaddr + offset, data, tocopy);
		kunmap_atomic(kaddr);
		flush_dcache_page(page);

		a_ops->write_end(NULL, mapping, off, tocopy, tocopy,
						page, fsdata);
		offset = 0;
		towrite -= tocopy;
		off += tocopy;
		data += tocopy;
		cond_resched();
	}

	if (len == towrite)
		return err;
	inode->i_mtime = inode->i_ctime = current_time(inode);
	f2fs_mark_inode_dirty_sync(inode, false);
	return len - towrite;
}

int f2fs_dquot_initialize(struct inode *inode)
{
	if (time_to_inject(F2FS_I_SB(inode), FAULT_DQUOT_INIT)) {
		f2fs_show_injection_info(F2FS_I_SB(inode), FAULT_DQUOT_INIT);
		return -ESRCH;
	}

	return dquot_initialize(inode);
}

static struct dquot **f2fs_get_dquots(struct inode *inode)
{
	return F2FS_I(inode)->i_dquot;
}

static qsize_t *f2fs_get_reserved_space(struct inode *inode)
{
	return &F2FS_I(inode)->i_reserved_quota;
}

static int f2fs_quota_on_mount(struct f2fs_sb_info *sbi, int type)
{
	if (is_set_ckpt_flags(sbi, CP_QUOTA_NEED_FSCK_FLAG)) {
		f2fs_err(sbi, "quota sysfile may be corrupted, skip loading it");
		return 0;
	}

	return dquot_quota_on_mount(sbi->sb, F2FS_OPTION(sbi).s_qf_names[type],
					F2FS_OPTION(sbi).s_jquota_fmt, type);
}

int f2fs_enable_quota_files(struct f2fs_sb_info *sbi, bool rdonly)
{
	int enabled = 0;
	int i, err;

	if (f2fs_sb_has_quota_ino(sbi) && rdonly) {
		err = f2fs_enable_quotas(sbi->sb);
		if (err) {
			f2fs_err(sbi, "Cannot turn on quota_ino: %d", err);
			return 0;
		}
		return 1;
	}

	for (i = 0; i < MAXQUOTAS; i++) {
		if (F2FS_OPTION(sbi).s_qf_names[i]) {
			err = f2fs_quota_on_mount(sbi, i);
			if (!err) {
				enabled = 1;
				continue;
			}
			f2fs_err(sbi, "Cannot turn on quotas: %d on %d",
				 err, i);
		}
	}
	return enabled;
}

static int f2fs_quota_enable(struct super_block *sb, int type, int format_id,
			     unsigned int flags)
{
	struct inode *qf_inode;
	unsigned long qf_inum;
	int err;

	BUG_ON(!f2fs_sb_has_quota_ino(F2FS_SB(sb)));

	qf_inum = f2fs_qf_ino(sb, type);
	if (!qf_inum)
		return -EPERM;

	qf_inode = f2fs_iget(sb, qf_inum);
	if (IS_ERR(qf_inode)) {
		f2fs_err(F2FS_SB(sb), "Bad quota inode %u:%lu", type, qf_inum);
		return PTR_ERR(qf_inode);
	}

	/* Don't account quota for quota files to avoid recursion */
	qf_inode->i_flags |= S_NOQUOTA;
	err = dquot_load_quota_inode(qf_inode, type, format_id, flags);
	iput(qf_inode);
	return err;
}

static int f2fs_enable_quotas(struct super_block *sb)
{
	struct f2fs_sb_info *sbi = F2FS_SB(sb);
	int type, err = 0;
	unsigned long qf_inum;
	bool quota_mopt[MAXQUOTAS] = {
		test_opt(sbi, USRQUOTA),
		test_opt(sbi, GRPQUOTA),
		test_opt(sbi, PRJQUOTA),
	};

	if (is_set_ckpt_flags(F2FS_SB(sb), CP_QUOTA_NEED_FSCK_FLAG)) {
		f2fs_err(sbi, "quota file may be corrupted, skip loading it");
		return 0;
	}

	sb_dqopt(sb)->flags |= DQUOT_QUOTA_SYS_FILE;

	for (type = 0; type < MAXQUOTAS; type++) {
		qf_inum = f2fs_qf_ino(sb, type);
		if (qf_inum) {
			err = f2fs_quota_enable(sb, type, QFMT_VFS_V1,
				DQUOT_USAGE_ENABLED |
				(quota_mopt[type] ? DQUOT_LIMITS_ENABLED : 0));
			if (err) {
				f2fs_err(sbi, "Failed to enable quota tracking (type=%d, err=%d). Please run fsck to fix.",
					 type, err);
				for (type--; type >= 0; type--)
					dquot_quota_off(sb, type);
				set_sbi_flag(F2FS_SB(sb),
						SBI_QUOTA_NEED_REPAIR);
				return err;
			}
		}
	}
	return 0;
}

static int f2fs_quota_sync_file(struct f2fs_sb_info *sbi, int type)
{
	struct quota_info *dqopt = sb_dqopt(sbi->sb);
	struct address_space *mapping = dqopt->files[type]->i_mapping;
	int ret = 0;

	ret = dquot_writeback_dquots(sbi->sb, type);
	if (ret)
		goto out;

	ret = filemap_fdatawrite(mapping);
	if (ret)
		goto out;

	/* if we are using journalled quota */
	if (is_journalled_quota(sbi))
		goto out;

	ret = filemap_fdatawait(mapping);

	truncate_inode_pages(&dqopt->files[type]->i_data, 0);
out:
	if (ret)
		set_sbi_flag(sbi, SBI_QUOTA_NEED_REPAIR);
	return ret;
}

int f2fs_quota_sync(struct super_block *sb, int type)
{
	struct f2fs_sb_info *sbi = F2FS_SB(sb);
	struct quota_info *dqopt = sb_dqopt(sb);
	int cnt;
	int ret = 0;

	/*
	 * Now when everything is written we can discard the pagecache so
	 * that userspace sees the changes.
	 */
	for (cnt = 0; cnt < MAXQUOTAS; cnt++) {

		if (type != -1 && cnt != type)
			continue;

		if (!sb_has_quota_active(sb, cnt))
			continue;

		inode_lock(dqopt->files[cnt]);

		/*
		 * do_quotactl
		 *  f2fs_quota_sync
		 *  f2fs_down_read(quota_sem)
		 *  dquot_writeback_dquots()
		 *  f2fs_dquot_commit
		 *			      block_operation
		 *			      f2fs_down_read(quota_sem)
		 */
		f2fs_lock_op(sbi);
		f2fs_down_read(&sbi->quota_sem);

		ret = f2fs_quota_sync_file(sbi, cnt);

		f2fs_up_read(&sbi->quota_sem);
		f2fs_unlock_op(sbi);

		inode_unlock(dqopt->files[cnt]);

		if (ret)
			break;
	}
	return ret;
}

static int f2fs_quota_on(struct super_block *sb, int type, int format_id,
							const struct path *path)
{
	struct inode *inode;
	int err;

	/* if quota sysfile exists, deny enabling quota with specific file */
	if (f2fs_sb_has_quota_ino(F2FS_SB(sb))) {
		f2fs_err(F2FS_SB(sb), "quota sysfile already exists");
		return -EBUSY;
	}

	err = f2fs_quota_sync(sb, type);
	if (err)
		return err;

	err = dquot_quota_on(sb, type, format_id, path);
	if (err)
		return err;

	inode = d_inode(path->dentry);

	inode_lock(inode);
	F2FS_I(inode)->i_flags |= F2FS_NOATIME_FL | F2FS_IMMUTABLE_FL;
	f2fs_set_inode_flags(inode);
	inode_unlock(inode);
	f2fs_mark_inode_dirty_sync(inode, false);

	return 0;
}

static int __f2fs_quota_off(struct super_block *sb, int type)
{
	struct inode *inode = sb_dqopt(sb)->files[type];
	int err;

	if (!inode || !igrab(inode))
		return dquot_quota_off(sb, type);

	err = f2fs_quota_sync(sb, type);
	if (err)
		goto out_put;

	err = dquot_quota_off(sb, type);
	if (err || f2fs_sb_has_quota_ino(F2FS_SB(sb)))
		goto out_put;

	inode_lock(inode);
	F2FS_I(inode)->i_flags &= ~(F2FS_NOATIME_FL | F2FS_IMMUTABLE_FL);
	f2fs_set_inode_flags(inode);
	inode_unlock(inode);
	f2fs_mark_inode_dirty_sync(inode, false);
out_put:
	iput(inode);
	return err;
}

static int f2fs_quota_off(struct super_block *sb, int type)
{
	struct f2fs_sb_info *sbi = F2FS_SB(sb);
	int err;

	err = __f2fs_quota_off(sb, type);

	/*
	 * quotactl can shutdown journalled quota, result in inconsistence
	 * between quota record and fs data by following updates, tag the
	 * flag to let fsck be aware of it.
	 */
	if (is_journalled_quota(sbi))
		set_sbi_flag(sbi, SBI_QUOTA_NEED_REPAIR);
	return err;
}

void f2fs_quota_off_umount(struct super_block *sb)
{
	int type;
	int err;

	for (type = 0; type < MAXQUOTAS; type++) {
		err = __f2fs_quota_off(sb, type);
		if (err) {
			int ret = dquot_quota_off(sb, type);

			f2fs_err(F2FS_SB(sb), "Fail to turn off disk quota (type: %d, err: %d, ret:%d), Please run fsck to fix it.",
				 type, err, ret);
			set_sbi_flag(F2FS_SB(sb), SBI_QUOTA_NEED_REPAIR);
		}
	}
	/*
	 * In case of checkpoint=disable, we must flush quota blocks.
	 * This can cause NULL exception for node_inode in end_io, since
	 * put_super already dropped it.
	 */
	sync_filesystem(sb);
}

static void f2fs_truncate_quota_inode_pages(struct super_block *sb)
{
	struct quota_info *dqopt = sb_dqopt(sb);
	int type;

	for (type = 0; type < MAXQUOTAS; type++) {
		if (!dqopt->files[type])
			continue;
		f2fs_inode_synced(dqopt->files[type]);
	}
}

static int f2fs_dquot_commit(struct dquot *dquot)
{
	struct f2fs_sb_info *sbi = F2FS_SB(dquot->dq_sb);
	int ret;

	f2fs_down_read_nested(&sbi->quota_sem, SINGLE_DEPTH_NESTING);
	ret = dquot_commit(dquot);
	if (ret < 0)
		set_sbi_flag(sbi, SBI_QUOTA_NEED_REPAIR);
	f2fs_up_read(&sbi->quota_sem);
	return ret;
}

static int f2fs_dquot_acquire(struct dquot *dquot)
{
	struct f2fs_sb_info *sbi = F2FS_SB(dquot->dq_sb);
	int ret;

	f2fs_down_read(&sbi->quota_sem);
	ret = dquot_acquire(dquot);
	if (ret < 0)
		set_sbi_flag(sbi, SBI_QUOTA_NEED_REPAIR);
	f2fs_up_read(&sbi->quota_sem);
	return ret;
}

static int f2fs_dquot_release(struct dquot *dquot)
{
	struct f2fs_sb_info *sbi = F2FS_SB(dquot->dq_sb);
	int ret = dquot_release(dquot);

	if (ret < 0)
		set_sbi_flag(sbi, SBI_QUOTA_NEED_REPAIR);
	return ret;
}

static int f2fs_dquot_mark_dquot_dirty(struct dquot *dquot)
{
	struct super_block *sb = dquot->dq_sb;
	struct f2fs_sb_info *sbi = F2FS_SB(sb);
	int ret = dquot_mark_dquot_dirty(dquot);

	/* if we are using journalled quota */
	if (is_journalled_quota(sbi))
		set_sbi_flag(sbi, SBI_QUOTA_NEED_FLUSH);

	return ret;
}

static int f2fs_dquot_commit_info(struct super_block *sb, int type)
{
	struct f2fs_sb_info *sbi = F2FS_SB(sb);
	int ret = dquot_commit_info(sb, type);

	if (ret < 0)
		set_sbi_flag(sbi, SBI_QUOTA_NEED_REPAIR);
	return ret;
}

static int f2fs_get_projid(struct inode *inode, kprojid_t *projid)
{
	*projid = F2FS_I(inode)->i_projid;
	return 0;
}

static const struct dquot_operations f2fs_quota_operations = {
	.get_reserved_space = f2fs_get_reserved_space,
	.write_dquot	= f2fs_dquot_commit,
	.acquire_dquot	= f2fs_dquot_acquire,
	.release_dquot	= f2fs_dquot_release,
	.mark_dirty	= f2fs_dquot_mark_dquot_dirty,
	.write_info	= f2fs_dquot_commit_info,
	.alloc_dquot	= dquot_alloc,
	.destroy_dquot	= dquot_destroy,
	.get_projid	= f2fs_get_projid,
	.get_next_id	= dquot_get_next_id,
};

static const struct quotactl_ops f2fs_quotactl_ops = {
	.quota_on	= f2fs_quota_on,
	.quota_off	= f2fs_quota_off,
	.quota_sync	= f2fs_quota_sync,
	.get_state	= dquot_get_state,
	.set_info	= dquot_set_dqinfo,
	.get_dqblk	= dquot_get_dqblk,
	.set_dqblk	= dquot_set_dqblk,
	.get_nextdqblk	= dquot_get_next_dqblk,
};
#else
int f2fs_dquot_initialize(struct inode *inode)
{
	return 0;
}

int f2fs_quota_sync(struct super_block *sb, int type)
{
	return 0;
}

void f2fs_quota_off_umount(struct super_block *sb)
{
}
#endif

static const struct super_operations f2fs_sops = {
	.alloc_inode	= f2fs_alloc_inode,
	.free_inode	= f2fs_free_inode,
	.drop_inode	= f2fs_drop_inode,
	.write_inode	= f2fs_write_inode,
	.dirty_inode	= f2fs_dirty_inode,
	.show_options	= f2fs_show_options,
#ifdef CONFIG_QUOTA
	.quota_read	= f2fs_quota_read,
	.quota_write	= f2fs_quota_write,
	.get_dquots	= f2fs_get_dquots,
#endif
	.evict_inode	= f2fs_evict_inode,
	.put_super	= f2fs_put_super,
	.sync_fs	= f2fs_sync_fs,
	.freeze_fs	= f2fs_freeze,
	.unfreeze_fs	= f2fs_unfreeze,
	.statfs		= f2fs_statfs,
	.remount_fs	= f2fs_remount,
};

#ifdef CONFIG_FS_ENCRYPTION
static int f2fs_get_context(struct inode *inode, void *ctx, size_t len)
{
	return f2fs_getxattr(inode, F2FS_XATTR_INDEX_ENCRYPTION,
				F2FS_XATTR_NAME_ENCRYPTION_CONTEXT,
				ctx, len, NULL);
}

static int f2fs_set_context(struct inode *inode, const void *ctx, size_t len,
							void *fs_data)
{
	struct f2fs_sb_info *sbi = F2FS_I_SB(inode);

	/*
	 * Encrypting the root directory is not allowed because fsck
	 * expects lost+found directory to exist and remain unencrypted
	 * if LOST_FOUND feature is enabled.
	 *
	 */
	if (f2fs_sb_has_lost_found(sbi) &&
			inode->i_ino == F2FS_ROOT_INO(sbi))
		return -EPERM;

	return f2fs_setxattr(inode, F2FS_XATTR_INDEX_ENCRYPTION,
				F2FS_XATTR_NAME_ENCRYPTION_CONTEXT,
				ctx, len, fs_data, XATTR_CREATE);
}

static const union fscrypt_policy *f2fs_get_dummy_policy(struct super_block *sb)
{
	return F2FS_OPTION(F2FS_SB(sb)).dummy_enc_policy.policy;
}

static bool f2fs_has_stable_inodes(struct super_block *sb)
{
	return true;
}

static void f2fs_get_ino_and_lblk_bits(struct super_block *sb,
				       int *ino_bits_ret, int *lblk_bits_ret)
{
	*ino_bits_ret = 8 * sizeof(nid_t);
	*lblk_bits_ret = 8 * sizeof(block_t);
}

static int f2fs_get_num_devices(struct super_block *sb)
{
	struct f2fs_sb_info *sbi = F2FS_SB(sb);

	if (f2fs_is_multi_device(sbi))
		return sbi->s_ndevs;
	return 1;
}

static void f2fs_get_devices(struct super_block *sb,
			     struct request_queue **devs)
{
	struct f2fs_sb_info *sbi = F2FS_SB(sb);
	int i;

	for (i = 0; i < sbi->s_ndevs; i++)
		devs[i] = bdev_get_queue(FDEV(i).bdev);
}

static const struct fscrypt_operations f2fs_cryptops = {
	.key_prefix		= "f2fs:",
	.get_context		= f2fs_get_context,
	.set_context		= f2fs_set_context,
	.get_dummy_policy	= f2fs_get_dummy_policy,
	.empty_dir		= f2fs_empty_dir,
	.has_stable_inodes	= f2fs_has_stable_inodes,
	.get_ino_and_lblk_bits	= f2fs_get_ino_and_lblk_bits,
	.get_num_devices	= f2fs_get_num_devices,
	.get_devices		= f2fs_get_devices,
};
#endif

static struct inode *f2fs_nfs_get_inode(struct super_block *sb,
		u64 ino, u32 generation)
{
	struct f2fs_sb_info *sbi = F2FS_SB(sb);
	struct inode *inode;

	if (f2fs_check_nid_range(sbi, ino))
		return ERR_PTR(-ESTALE);

	/*
	 * f2fs_iget isn't quite right if the inode is currently unallocated!
	 * However f2fs_iget currently does appropriate checks to handle stale
	 * inodes so everything is OK.
	 */
	inode = f2fs_iget(sb, ino);
	if (IS_ERR(inode))
		return ERR_CAST(inode);
	if (unlikely(generation && inode->i_generation != generation)) {
		/* we didn't find the right inode.. */
		iput(inode);
		return ERR_PTR(-ESTALE);
	}
	return inode;
}

static struct dentry *f2fs_fh_to_dentry(struct super_block *sb, struct fid *fid,
		int fh_len, int fh_type)
{
	return generic_fh_to_dentry(sb, fid, fh_len, fh_type,
				    f2fs_nfs_get_inode);
}

static struct dentry *f2fs_fh_to_parent(struct super_block *sb, struct fid *fid,
		int fh_len, int fh_type)
{
	return generic_fh_to_parent(sb, fid, fh_len, fh_type,
				    f2fs_nfs_get_inode);
}

static const struct export_operations f2fs_export_ops = {
	.fh_to_dentry = f2fs_fh_to_dentry,
	.fh_to_parent = f2fs_fh_to_parent,
	.get_parent = f2fs_get_parent,
};

loff_t max_file_blocks(struct inode *inode)
{
	loff_t result = 0;
	loff_t leaf_count;

	/*
	 * note: previously, result is equal to (DEF_ADDRS_PER_INODE -
	 * DEFAULT_INLINE_XATTR_ADDRS), but now f2fs try to reserve more
	 * space in inode.i_addr, it will be more safe to reassign
	 * result as zero.
	 */

	if (inode && f2fs_compressed_file(inode))
		leaf_count = ADDRS_PER_BLOCK(inode);
	else
		leaf_count = DEF_ADDRS_PER_BLOCK;

	/* two direct node blocks */
	result += (leaf_count * 2);

	/* two indirect node blocks */
	leaf_count *= NIDS_PER_BLOCK;
	result += (leaf_count * 2);

	/* one double indirect node block */
	leaf_count *= NIDS_PER_BLOCK;
	result += leaf_count;

	return result;
}

static int __f2fs_commit_super(struct buffer_head *bh,
			struct f2fs_super_block *super)
{
	lock_buffer(bh);
	if (super)
		memcpy(bh->b_data + F2FS_SUPER_OFFSET, super, sizeof(*super));
	set_buffer_dirty(bh);
	unlock_buffer(bh);

	/* it's rare case, we can do fua all the time */
	return __sync_dirty_buffer(bh, REQ_SYNC | REQ_PREFLUSH | REQ_FUA);
}

static inline bool sanity_check_area_boundary(struct f2fs_sb_info *sbi,
					struct buffer_head *bh)
{
	struct f2fs_super_block *raw_super = (struct f2fs_super_block *)
					(bh->b_data + F2FS_SUPER_OFFSET);
	struct super_block *sb = sbi->sb;
	u32 segment0_blkaddr = le32_to_cpu(raw_super->segment0_blkaddr);
	u32 cp_blkaddr = le32_to_cpu(raw_super->cp_blkaddr);
	u32 sit_blkaddr = le32_to_cpu(raw_super->sit_blkaddr);
	u32 nat_blkaddr = le32_to_cpu(raw_super->nat_blkaddr);
	u32 ssa_blkaddr = le32_to_cpu(raw_super->ssa_blkaddr);
	u32 main_blkaddr = le32_to_cpu(raw_super->main_blkaddr);
	u32 segment_count_ckpt = le32_to_cpu(raw_super->segment_count_ckpt);
	u32 segment_count_sit = le32_to_cpu(raw_super->segment_count_sit);
	u32 segment_count_nat = le32_to_cpu(raw_super->segment_count_nat);
	u32 segment_count_ssa = le32_to_cpu(raw_super->segment_count_ssa);
	u32 segment_count_main = le32_to_cpu(raw_super->segment_count_main);
	u32 segment_count = le32_to_cpu(raw_super->segment_count);
	u32 log_blocks_per_seg = le32_to_cpu(raw_super->log_blocks_per_seg);
	u64 main_end_blkaddr = main_blkaddr +
				(segment_count_main << log_blocks_per_seg);
	u64 seg_end_blkaddr = segment0_blkaddr +
				(segment_count << log_blocks_per_seg);

	if (segment0_blkaddr != cp_blkaddr) {
		f2fs_info(sbi, "Mismatch start address, segment0(%u) cp_blkaddr(%u)",
			  segment0_blkaddr, cp_blkaddr);
		return true;
	}

	if (cp_blkaddr + (segment_count_ckpt << log_blocks_per_seg) !=
							sit_blkaddr) {
		f2fs_info(sbi, "Wrong CP boundary, start(%u) end(%u) blocks(%u)",
			  cp_blkaddr, sit_blkaddr,
			  segment_count_ckpt << log_blocks_per_seg);
		return true;
	}

	if (sit_blkaddr + (segment_count_sit << log_blocks_per_seg) !=
							nat_blkaddr) {
		f2fs_info(sbi, "Wrong SIT boundary, start(%u) end(%u) blocks(%u)",
			  sit_blkaddr, nat_blkaddr,
			  segment_count_sit << log_blocks_per_seg);
		return true;
	}

	if (nat_blkaddr + (segment_count_nat << log_blocks_per_seg) !=
							ssa_blkaddr) {
		f2fs_info(sbi, "Wrong NAT boundary, start(%u) end(%u) blocks(%u)",
			  nat_blkaddr, ssa_blkaddr,
			  segment_count_nat << log_blocks_per_seg);
		return true;
	}

	if (ssa_blkaddr + (segment_count_ssa << log_blocks_per_seg) !=
							main_blkaddr) {
		f2fs_info(sbi, "Wrong SSA boundary, start(%u) end(%u) blocks(%u)",
			  ssa_blkaddr, main_blkaddr,
			  segment_count_ssa << log_blocks_per_seg);
		return true;
	}

	if (main_end_blkaddr > seg_end_blkaddr) {
		f2fs_info(sbi, "Wrong MAIN_AREA boundary, start(%u) end(%llu) block(%u)",
			  main_blkaddr, seg_end_blkaddr,
			  segment_count_main << log_blocks_per_seg);
		return true;
	} else if (main_end_blkaddr < seg_end_blkaddr) {
		int err = 0;
		char *res;

		/* fix in-memory information all the time */
		raw_super->segment_count = cpu_to_le32((main_end_blkaddr -
				segment0_blkaddr) >> log_blocks_per_seg);

		if (f2fs_readonly(sb) || bdev_read_only(sb->s_bdev)) {
			set_sbi_flag(sbi, SBI_NEED_SB_WRITE);
			res = "internally";
		} else {
			err = __f2fs_commit_super(bh, NULL);
			res = err ? "failed" : "done";
		}
		f2fs_info(sbi, "Fix alignment : %s, start(%u) end(%llu) block(%u)",
			  res, main_blkaddr, seg_end_blkaddr,
			  segment_count_main << log_blocks_per_seg);
		if (err)
			return true;
	}
	return false;
}

static int sanity_check_raw_super(struct f2fs_sb_info *sbi,
				struct buffer_head *bh)
{
	block_t segment_count, segs_per_sec, secs_per_zone, segment_count_main;
	block_t total_sections, blocks_per_seg;
	struct f2fs_super_block *raw_super = (struct f2fs_super_block *)
					(bh->b_data + F2FS_SUPER_OFFSET);
	size_t crc_offset = 0;
	__u32 crc = 0;

	if (le32_to_cpu(raw_super->magic) != F2FS_SUPER_MAGIC) {
		f2fs_info(sbi, "Magic Mismatch, valid(0x%x) - read(0x%x)",
			  F2FS_SUPER_MAGIC, le32_to_cpu(raw_super->magic));
		return -EINVAL;
	}

	/* Check checksum_offset and crc in superblock */
	if (__F2FS_HAS_FEATURE(raw_super, F2FS_FEATURE_SB_CHKSUM)) {
		crc_offset = le32_to_cpu(raw_super->checksum_offset);
		if (crc_offset !=
			offsetof(struct f2fs_super_block, crc)) {
			f2fs_info(sbi, "Invalid SB checksum offset: %zu",
				  crc_offset);
			return -EFSCORRUPTED;
		}
		crc = le32_to_cpu(raw_super->crc);
		if (!f2fs_crc_valid(sbi, crc, raw_super, crc_offset)) {
			f2fs_info(sbi, "Invalid SB checksum value: %u", crc);
			return -EFSCORRUPTED;
		}
	}

	/* Currently, support only 4KB block size */
	if (le32_to_cpu(raw_super->log_blocksize) != F2FS_BLKSIZE_BITS) {
		f2fs_info(sbi, "Invalid log_blocksize (%u), supports only %u",
			  le32_to_cpu(raw_super->log_blocksize),
			  F2FS_BLKSIZE_BITS);
		return -EFSCORRUPTED;
	}

	/* check log blocks per segment */
	if (le32_to_cpu(raw_super->log_blocks_per_seg) != 9) {
		f2fs_info(sbi, "Invalid log blocks per segment (%u)",
			  le32_to_cpu(raw_super->log_blocks_per_seg));
		return -EFSCORRUPTED;
	}

	/* Currently, support 512/1024/2048/4096 bytes sector size */
	if (le32_to_cpu(raw_super->log_sectorsize) >
				F2FS_MAX_LOG_SECTOR_SIZE ||
		le32_to_cpu(raw_super->log_sectorsize) <
				F2FS_MIN_LOG_SECTOR_SIZE) {
		f2fs_info(sbi, "Invalid log sectorsize (%u)",
			  le32_to_cpu(raw_super->log_sectorsize));
		return -EFSCORRUPTED;
	}
	if (le32_to_cpu(raw_super->log_sectors_per_block) +
		le32_to_cpu(raw_super->log_sectorsize) !=
			F2FS_MAX_LOG_SECTOR_SIZE) {
		f2fs_info(sbi, "Invalid log sectors per block(%u) log sectorsize(%u)",
			  le32_to_cpu(raw_super->log_sectors_per_block),
			  le32_to_cpu(raw_super->log_sectorsize));
		return -EFSCORRUPTED;
	}

	segment_count = le32_to_cpu(raw_super->segment_count);
	segment_count_main = le32_to_cpu(raw_super->segment_count_main);
	segs_per_sec = le32_to_cpu(raw_super->segs_per_sec);
	secs_per_zone = le32_to_cpu(raw_super->secs_per_zone);
	total_sections = le32_to_cpu(raw_super->section_count);

	/* blocks_per_seg should be 512, given the above check */
	blocks_per_seg = 1 << le32_to_cpu(raw_super->log_blocks_per_seg);

	if (segment_count > F2FS_MAX_SEGMENT ||
				segment_count < F2FS_MIN_SEGMENTS) {
		f2fs_info(sbi, "Invalid segment count (%u)", segment_count);
		return -EFSCORRUPTED;
	}

	if (total_sections > segment_count_main || total_sections < 1 ||
			segs_per_sec > segment_count || !segs_per_sec) {
		f2fs_info(sbi, "Invalid segment/section count (%u, %u x %u)",
			  segment_count, total_sections, segs_per_sec);
		return -EFSCORRUPTED;
	}

	if (segment_count_main != total_sections * segs_per_sec) {
		f2fs_info(sbi, "Invalid segment/section count (%u != %u * %u)",
			  segment_count_main, total_sections, segs_per_sec);
		return -EFSCORRUPTED;
	}

	if ((segment_count / segs_per_sec) < total_sections) {
		f2fs_info(sbi, "Small segment_count (%u < %u * %u)",
			  segment_count, segs_per_sec, total_sections);
		return -EFSCORRUPTED;
	}

	if (segment_count > (le64_to_cpu(raw_super->block_count) >> 9)) {
		f2fs_info(sbi, "Wrong segment_count / block_count (%u > %llu)",
			  segment_count, le64_to_cpu(raw_super->block_count));
		return -EFSCORRUPTED;
	}

	if (RDEV(0).path[0]) {
		block_t dev_seg_count = le32_to_cpu(RDEV(0).total_segments);
		int i = 1;

		while (i < MAX_DEVICES && RDEV(i).path[0]) {
			dev_seg_count += le32_to_cpu(RDEV(i).total_segments);
			i++;
		}
		if (segment_count != dev_seg_count) {
			f2fs_info(sbi, "Segment count (%u) mismatch with total segments from devices (%u)",
					segment_count, dev_seg_count);
			return -EFSCORRUPTED;
		}
	} else {
		if (__F2FS_HAS_FEATURE(raw_super, F2FS_FEATURE_BLKZONED) &&
					!bdev_is_zoned(sbi->sb->s_bdev)) {
			f2fs_info(sbi, "Zoned block device path is missing");
			return -EFSCORRUPTED;
		}
	}

	if (secs_per_zone > total_sections || !secs_per_zone) {
		f2fs_info(sbi, "Wrong secs_per_zone / total_sections (%u, %u)",
			  secs_per_zone, total_sections);
		return -EFSCORRUPTED;
	}
	if (le32_to_cpu(raw_super->extension_count) > F2FS_MAX_EXTENSION ||
			raw_super->hot_ext_count > F2FS_MAX_EXTENSION ||
			(le32_to_cpu(raw_super->extension_count) +
			raw_super->hot_ext_count) > F2FS_MAX_EXTENSION) {
		f2fs_info(sbi, "Corrupted extension count (%u + %u > %u)",
			  le32_to_cpu(raw_super->extension_count),
			  raw_super->hot_ext_count,
			  F2FS_MAX_EXTENSION);
		return -EFSCORRUPTED;
	}

	if (le32_to_cpu(raw_super->cp_payload) >=
				(blocks_per_seg - F2FS_CP_PACKS -
				NR_CURSEG_PERSIST_TYPE)) {
		f2fs_info(sbi, "Insane cp_payload (%u >= %u)",
			  le32_to_cpu(raw_super->cp_payload),
			  blocks_per_seg - F2FS_CP_PACKS -
			  NR_CURSEG_PERSIST_TYPE);
		return -EFSCORRUPTED;
	}

	/* check reserved ino info */
	if (le32_to_cpu(raw_super->node_ino) != 1 ||
		le32_to_cpu(raw_super->meta_ino) != 2 ||
		le32_to_cpu(raw_super->root_ino) != 3) {
		f2fs_info(sbi, "Invalid Fs Meta Ino: node(%u) meta(%u) root(%u)",
			  le32_to_cpu(raw_super->node_ino),
			  le32_to_cpu(raw_super->meta_ino),
			  le32_to_cpu(raw_super->root_ino));
		return -EFSCORRUPTED;
	}

	/* check CP/SIT/NAT/SSA/MAIN_AREA area boundary */
	if (sanity_check_area_boundary(sbi, bh))
		return -EFSCORRUPTED;

	return 0;
}

int f2fs_sanity_check_ckpt(struct f2fs_sb_info *sbi)
{
	unsigned int total, fsmeta;
	struct f2fs_super_block *raw_super = F2FS_RAW_SUPER(sbi);
	struct f2fs_checkpoint *ckpt = F2FS_CKPT(sbi);
	unsigned int ovp_segments, reserved_segments;
	unsigned int main_segs, blocks_per_seg;
	unsigned int sit_segs, nat_segs;
	unsigned int sit_bitmap_size, nat_bitmap_size;
	unsigned int log_blocks_per_seg;
	unsigned int segment_count_main;
	unsigned int cp_pack_start_sum, cp_payload;
	block_t user_block_count, valid_user_blocks;
	block_t avail_node_count, valid_node_count;
	unsigned int nat_blocks, nat_bits_bytes, nat_bits_blocks;
	int i, j;

	total = le32_to_cpu(raw_super->segment_count);
	fsmeta = le32_to_cpu(raw_super->segment_count_ckpt);
	sit_segs = le32_to_cpu(raw_super->segment_count_sit);
	fsmeta += sit_segs;
	nat_segs = le32_to_cpu(raw_super->segment_count_nat);
	fsmeta += nat_segs;
	fsmeta += le32_to_cpu(ckpt->rsvd_segment_count);
	fsmeta += le32_to_cpu(raw_super->segment_count_ssa);

	if (unlikely(fsmeta >= total))
		return 1;

	ovp_segments = le32_to_cpu(ckpt->overprov_segment_count);
	reserved_segments = le32_to_cpu(ckpt->rsvd_segment_count);

	if (!f2fs_sb_has_readonly(sbi) &&
			unlikely(fsmeta < F2FS_MIN_META_SEGMENTS ||
			ovp_segments == 0 || reserved_segments == 0)) {
		f2fs_err(sbi, "Wrong layout: check mkfs.f2fs version");
		return 1;
	}
	user_block_count = le64_to_cpu(ckpt->user_block_count);
	segment_count_main = le32_to_cpu(raw_super->segment_count_main) +
			(f2fs_sb_has_readonly(sbi) ? 1 : 0);
	log_blocks_per_seg = le32_to_cpu(raw_super->log_blocks_per_seg);
	if (!user_block_count || user_block_count >=
			segment_count_main << log_blocks_per_seg) {
		f2fs_err(sbi, "Wrong user_block_count: %u",
			 user_block_count);
		return 1;
	}

	valid_user_blocks = le64_to_cpu(ckpt->valid_block_count);
	if (valid_user_blocks > user_block_count) {
		f2fs_err(sbi, "Wrong valid_user_blocks: %u, user_block_count: %u",
			 valid_user_blocks, user_block_count);
		return 1;
	}

	valid_node_count = le32_to_cpu(ckpt->valid_node_count);
	avail_node_count = sbi->total_node_count - F2FS_RESERVED_NODE_NUM;
	if (valid_node_count > avail_node_count) {
		f2fs_err(sbi, "Wrong valid_node_count: %u, avail_node_count: %u",
			 valid_node_count, avail_node_count);
		return 1;
	}

	main_segs = le32_to_cpu(raw_super->segment_count_main);
	blocks_per_seg = sbi->blocks_per_seg;

	for (i = 0; i < NR_CURSEG_NODE_TYPE; i++) {
		if (le32_to_cpu(ckpt->cur_node_segno[i]) >= main_segs ||
			le16_to_cpu(ckpt->cur_node_blkoff[i]) >= blocks_per_seg)
			return 1;

		if (f2fs_sb_has_readonly(sbi))
			goto check_data;

		for (j = i + 1; j < NR_CURSEG_NODE_TYPE; j++) {
			if (le32_to_cpu(ckpt->cur_node_segno[i]) ==
				le32_to_cpu(ckpt->cur_node_segno[j])) {
				f2fs_err(sbi, "Node segment (%u, %u) has the same segno: %u",
					 i, j,
					 le32_to_cpu(ckpt->cur_node_segno[i]));
				return 1;
			}
		}
	}
check_data:
	for (i = 0; i < NR_CURSEG_DATA_TYPE; i++) {
		if (le32_to_cpu(ckpt->cur_data_segno[i]) >= main_segs ||
			le16_to_cpu(ckpt->cur_data_blkoff[i]) >= blocks_per_seg)
			return 1;

		if (f2fs_sb_has_readonly(sbi))
			goto skip_cross;

		for (j = i + 1; j < NR_CURSEG_DATA_TYPE; j++) {
			if (le32_to_cpu(ckpt->cur_data_segno[i]) ==
				le32_to_cpu(ckpt->cur_data_segno[j])) {
				f2fs_err(sbi, "Data segment (%u, %u) has the same segno: %u",
					 i, j,
					 le32_to_cpu(ckpt->cur_data_segno[i]));
				return 1;
			}
		}
	}
	for (i = 0; i < NR_CURSEG_NODE_TYPE; i++) {
		for (j = 0; j < NR_CURSEG_DATA_TYPE; j++) {
			if (le32_to_cpu(ckpt->cur_node_segno[i]) ==
				le32_to_cpu(ckpt->cur_data_segno[j])) {
				f2fs_err(sbi, "Node segment (%u) and Data segment (%u) has the same segno: %u",
					 i, j,
					 le32_to_cpu(ckpt->cur_node_segno[i]));
				return 1;
			}
		}
	}
skip_cross:
	sit_bitmap_size = le32_to_cpu(ckpt->sit_ver_bitmap_bytesize);
	nat_bitmap_size = le32_to_cpu(ckpt->nat_ver_bitmap_bytesize);

	if (sit_bitmap_size != ((sit_segs / 2) << log_blocks_per_seg) / 8 ||
		nat_bitmap_size != ((nat_segs / 2) << log_blocks_per_seg) / 8) {
		f2fs_err(sbi, "Wrong bitmap size: sit: %u, nat:%u",
			 sit_bitmap_size, nat_bitmap_size);
		return 1;
	}

	cp_pack_start_sum = __start_sum_addr(sbi);
	cp_payload = __cp_payload(sbi);
	if (cp_pack_start_sum < cp_payload + 1 ||
		cp_pack_start_sum > blocks_per_seg - 1 -
			NR_CURSEG_PERSIST_TYPE) {
		f2fs_err(sbi, "Wrong cp_pack_start_sum: %u",
			 cp_pack_start_sum);
		return 1;
	}

	if (__is_set_ckpt_flags(ckpt, CP_LARGE_NAT_BITMAP_FLAG) &&
		le32_to_cpu(ckpt->checksum_offset) != CP_MIN_CHKSUM_OFFSET) {
		f2fs_warn(sbi, "using deprecated layout of large_nat_bitmap, "
			  "please run fsck v1.13.0 or higher to repair, chksum_offset: %u, "
			  "fixed with patch: \"f2fs-tools: relocate chksum_offset for large_nat_bitmap feature\"",
			  le32_to_cpu(ckpt->checksum_offset));
		return 1;
	}

	nat_blocks = nat_segs << log_blocks_per_seg;
	nat_bits_bytes = nat_blocks / BITS_PER_BYTE;
	nat_bits_blocks = F2FS_BLK_ALIGN((nat_bits_bytes << 1) + 8);
	if (__is_set_ckpt_flags(ckpt, CP_NAT_BITS_FLAG) &&
		(cp_payload + F2FS_CP_PACKS +
		NR_CURSEG_PERSIST_TYPE + nat_bits_blocks >= blocks_per_seg)) {
		f2fs_warn(sbi, "Insane cp_payload: %u, nat_bits_blocks: %u)",
			  cp_payload, nat_bits_blocks);
		return 1;
	}

	if (unlikely(f2fs_cp_error(sbi))) {
		f2fs_err(sbi, "A bug case: need to run fsck");
		return 1;
	}
	return 0;
}

static void init_sb_info(struct f2fs_sb_info *sbi)
{
	struct f2fs_super_block *raw_super = sbi->raw_super;
	int i;

	sbi->log_sectors_per_block =
		le32_to_cpu(raw_super->log_sectors_per_block);
	sbi->log_blocksize = le32_to_cpu(raw_super->log_blocksize);
	sbi->blocksize = 1 << sbi->log_blocksize;
	sbi->log_blocks_per_seg = le32_to_cpu(raw_super->log_blocks_per_seg);
	sbi->blocks_per_seg = 1 << sbi->log_blocks_per_seg;
	sbi->segs_per_sec = le32_to_cpu(raw_super->segs_per_sec);
	sbi->secs_per_zone = le32_to_cpu(raw_super->secs_per_zone);
	sbi->total_sections = le32_to_cpu(raw_super->section_count);
	sbi->total_node_count =
		(le32_to_cpu(raw_super->segment_count_nat) / 2)
			* sbi->blocks_per_seg * NAT_ENTRY_PER_BLOCK;
	F2FS_ROOT_INO(sbi) = le32_to_cpu(raw_super->root_ino);
	F2FS_NODE_INO(sbi) = le32_to_cpu(raw_super->node_ino);
	F2FS_META_INO(sbi) = le32_to_cpu(raw_super->meta_ino);
	sbi->cur_victim_sec = NULL_SECNO;
	sbi->gc_mode = GC_NORMAL;
	sbi->next_victim_seg[BG_GC] = NULL_SEGNO;
	sbi->next_victim_seg[FG_GC] = NULL_SEGNO;
	sbi->max_victim_search = DEF_MAX_VICTIM_SEARCH;
	sbi->migration_granularity = sbi->segs_per_sec;
	sbi->seq_file_ra_mul = MIN_RA_MUL;
	sbi->max_fragment_chunk = DEF_FRAGMENT_SIZE;
	sbi->max_fragment_hole = DEF_FRAGMENT_SIZE;
	spin_lock_init(&sbi->gc_urgent_high_lock);

	sbi->dir_level = DEF_DIR_LEVEL;
	sbi->interval_time[CP_TIME] = DEF_CP_INTERVAL;
	sbi->interval_time[REQ_TIME] = DEF_IDLE_INTERVAL;
	sbi->interval_time[DISCARD_TIME] = DEF_IDLE_INTERVAL;
	sbi->interval_time[GC_TIME] = DEF_IDLE_INTERVAL;
	sbi->interval_time[DISABLE_TIME] = DEF_DISABLE_INTERVAL;
	sbi->interval_time[UMOUNT_DISCARD_TIMEOUT] =
				DEF_UMOUNT_DISCARD_TIMEOUT;
	clear_sbi_flag(sbi, SBI_NEED_FSCK);

	for (i = 0; i < NR_COUNT_TYPE; i++)
		atomic_set(&sbi->nr_pages[i], 0);

	for (i = 0; i < META; i++)
		atomic_set(&sbi->wb_sync_req[i], 0);

	INIT_LIST_HEAD(&sbi->s_list);
	mutex_init(&sbi->umount_mutex);
	init_f2fs_rwsem(&sbi->io_order_lock);
	spin_lock_init(&sbi->cp_lock);

	sbi->dirty_device = 0;
	spin_lock_init(&sbi->dev_lock);

	init_f2fs_rwsem(&sbi->sb_lock);
	init_f2fs_rwsem(&sbi->pin_sem);
}

static int init_percpu_info(struct f2fs_sb_info *sbi)
{
	int err;

	err = percpu_counter_init(&sbi->alloc_valid_block_count, 0, GFP_KERNEL);
	if (err)
		return err;

	err = percpu_counter_init(&sbi->rf_node_block_count, 0, GFP_KERNEL);
	if (err)
		goto err_valid_block;

	err = percpu_counter_init(&sbi->total_valid_inode_count, 0,
								GFP_KERNEL);
	if (err)
		goto err_node_block;
	return 0;

err_node_block:
	percpu_counter_destroy(&sbi->rf_node_block_count);
err_valid_block:
	percpu_counter_destroy(&sbi->alloc_valid_block_count);
	return err;
}

#ifdef CONFIG_BLK_DEV_ZONED

struct f2fs_report_zones_args {
	struct f2fs_dev_info *dev;
	bool zone_cap_mismatch;
};

static int f2fs_report_zone_cb(struct blk_zone *zone, unsigned int idx,
			      void *data)
{
	struct f2fs_report_zones_args *rz_args = data;

	if (zone->type == BLK_ZONE_TYPE_CONVENTIONAL)
		return 0;

	set_bit(idx, rz_args->dev->blkz_seq);
	rz_args->dev->zone_capacity_blocks[idx] = zone->capacity >>
						F2FS_LOG_SECTORS_PER_BLOCK;
	if (zone->len != zone->capacity && !rz_args->zone_cap_mismatch)
		rz_args->zone_cap_mismatch = true;

	return 0;
}

static int init_blkz_info(struct f2fs_sb_info *sbi, int devi)
{
	struct block_device *bdev = FDEV(devi).bdev;
	sector_t nr_sectors = bdev->bd_part->nr_sects;
	struct f2fs_report_zones_args rep_zone_arg;
	int ret;

	if (!f2fs_sb_has_blkzoned(sbi))
		return 0;

	if (sbi->blocks_per_blkz && sbi->blocks_per_blkz !=
				SECTOR_TO_BLOCK(bdev_zone_sectors(bdev)))
		return -EINVAL;
	sbi->blocks_per_blkz = SECTOR_TO_BLOCK(bdev_zone_sectors(bdev));
	if (sbi->log_blocks_per_blkz && sbi->log_blocks_per_blkz !=
				__ilog2_u32(sbi->blocks_per_blkz))
		return -EINVAL;
	sbi->log_blocks_per_blkz = __ilog2_u32(sbi->blocks_per_blkz);
	FDEV(devi).nr_blkz = SECTOR_TO_BLOCK(nr_sectors) >>
					sbi->log_blocks_per_blkz;
	if (nr_sectors & (bdev_zone_sectors(bdev) - 1))
		FDEV(devi).nr_blkz++;

	FDEV(devi).blkz_seq = f2fs_kvzalloc(sbi,
					BITS_TO_LONGS(FDEV(devi).nr_blkz)
					* sizeof(unsigned long),
					GFP_KERNEL);
	if (!FDEV(devi).blkz_seq)
		return -ENOMEM;

	/* Get block zones type and zone-capacity */
	FDEV(devi).zone_capacity_blocks = f2fs_kzalloc(sbi,
					FDEV(devi).nr_blkz * sizeof(block_t),
					GFP_KERNEL);
	if (!FDEV(devi).zone_capacity_blocks)
		return -ENOMEM;

	rep_zone_arg.dev = &FDEV(devi);
	rep_zone_arg.zone_cap_mismatch = false;

	ret = blkdev_report_zones(bdev, 0, BLK_ALL_ZONES, f2fs_report_zone_cb,
				  &rep_zone_arg);
	if (ret < 0)
		return ret;

	if (!rep_zone_arg.zone_cap_mismatch) {
		kfree(FDEV(devi).zone_capacity_blocks);
		FDEV(devi).zone_capacity_blocks = NULL;
	}

	return 0;
}
#endif

/*
 * Read f2fs raw super block.
 * Because we have two copies of super block, so read both of them
 * to get the first valid one. If any one of them is broken, we pass
 * them recovery flag back to the caller.
 */
static int read_raw_super_block(struct f2fs_sb_info *sbi,
			struct f2fs_super_block **raw_super,
			int *valid_super_block, int *recovery)
{
	struct super_block *sb = sbi->sb;
	int block;
	struct buffer_head *bh;
	struct f2fs_super_block *super;
	int err = 0;

	super = kzalloc(sizeof(struct f2fs_super_block), GFP_KERNEL);
	if (!super)
		return -ENOMEM;

	for (block = 0; block < 2; block++) {
		bh = sb_bread(sb, block);
		if (!bh) {
			f2fs_err(sbi, "Unable to read %dth superblock",
				 block + 1);
			err = -EIO;
			*recovery = 1;
			continue;
		}

		/* sanity checking of raw super */
		err = sanity_check_raw_super(sbi, bh);
		if (err) {
			f2fs_err(sbi, "Can't find valid F2FS filesystem in %dth superblock",
				 block + 1);
			brelse(bh);
			*recovery = 1;
			continue;
		}

		if (!*raw_super) {
			memcpy(super, bh->b_data + F2FS_SUPER_OFFSET,
							sizeof(*super));
			*valid_super_block = block;
			*raw_super = super;
		}
		brelse(bh);
	}

	/* No valid superblock */
	if (!*raw_super)
		kfree(super);
	else
		err = 0;

	return err;
}

int f2fs_commit_super(struct f2fs_sb_info *sbi, bool recover)
{
	struct buffer_head *bh;
	__u32 crc = 0;
	int err;

	if ((recover && f2fs_readonly(sbi->sb)) ||
				bdev_read_only(sbi->sb->s_bdev)) {
		set_sbi_flag(sbi, SBI_NEED_SB_WRITE);
		return -EROFS;
	}

	/* we should update superblock crc here */
	if (!recover && f2fs_sb_has_sb_chksum(sbi)) {
		crc = f2fs_crc32(sbi, F2FS_RAW_SUPER(sbi),
				offsetof(struct f2fs_super_block, crc));
		F2FS_RAW_SUPER(sbi)->crc = cpu_to_le32(crc);
	}

	/* write back-up superblock first */
	bh = sb_bread(sbi->sb, sbi->valid_super_block ? 0 : 1);
	if (!bh)
		return -EIO;
	err = __f2fs_commit_super(bh, F2FS_RAW_SUPER(sbi));
	brelse(bh);

	/* if we are in recovery path, skip writing valid superblock */
	if (recover || err)
		return err;

	/* write current valid superblock */
	bh = sb_bread(sbi->sb, sbi->valid_super_block);
	if (!bh)
		return -EIO;
	err = __f2fs_commit_super(bh, F2FS_RAW_SUPER(sbi));
	brelse(bh);
	return err;
}

static int f2fs_scan_devices(struct f2fs_sb_info *sbi)
{
	struct f2fs_super_block *raw_super = F2FS_RAW_SUPER(sbi);
	unsigned int max_devices = MAX_DEVICES;
	unsigned int logical_blksize;
	int i;

	/* Initialize single device information */
	if (!RDEV(0).path[0]) {
		if (!bdev_is_zoned(sbi->sb->s_bdev))
			return 0;
		max_devices = 1;
	}

	/*
	 * Initialize multiple devices information, or single
	 * zoned block device information.
	 */
	sbi->devs = f2fs_kzalloc(sbi,
				 array_size(max_devices,
					    sizeof(struct f2fs_dev_info)),
				 GFP_KERNEL);
	if (!sbi->devs)
		return -ENOMEM;

	logical_blksize = bdev_logical_block_size(sbi->sb->s_bdev);
	sbi->aligned_blksize = true;

	for (i = 0; i < max_devices; i++) {

		if (i > 0 && !RDEV(i).path[0])
			break;

		if (max_devices == 1) {
			/* Single zoned block device mount */
			FDEV(0).bdev =
				blkdev_get_by_dev(sbi->sb->s_bdev->bd_dev,
					sbi->sb->s_mode, sbi->sb->s_type);
		} else {
			/* Multi-device mount */
			memcpy(FDEV(i).path, RDEV(i).path, MAX_PATH_LEN);
			FDEV(i).total_segments =
				le32_to_cpu(RDEV(i).total_segments);
			if (i == 0) {
				FDEV(i).start_blk = 0;
				FDEV(i).end_blk = FDEV(i).start_blk +
				    (FDEV(i).total_segments <<
				    sbi->log_blocks_per_seg) - 1 +
				    le32_to_cpu(raw_super->segment0_blkaddr);
			} else {
				FDEV(i).start_blk = FDEV(i - 1).end_blk + 1;
				FDEV(i).end_blk = FDEV(i).start_blk +
					(FDEV(i).total_segments <<
					sbi->log_blocks_per_seg) - 1;
			}
			FDEV(i).bdev = blkdev_get_by_path(FDEV(i).path,
					sbi->sb->s_mode, sbi->sb->s_type);
		}
		if (IS_ERR(FDEV(i).bdev))
			return PTR_ERR(FDEV(i).bdev);

		/* to release errored devices */
		sbi->s_ndevs = i + 1;

		if (logical_blksize != bdev_logical_block_size(FDEV(i).bdev))
			sbi->aligned_blksize = false;

#ifdef CONFIG_BLK_DEV_ZONED
		if (bdev_zoned_model(FDEV(i).bdev) == BLK_ZONED_HM &&
				!f2fs_sb_has_blkzoned(sbi)) {
			f2fs_err(sbi, "Zoned block device feature not enabled");
			return -EINVAL;
		}
		if (bdev_zoned_model(FDEV(i).bdev) != BLK_ZONED_NONE) {
			if (init_blkz_info(sbi, i)) {
				f2fs_err(sbi, "Failed to initialize F2FS blkzone information");
				return -EINVAL;
			}
			if (max_devices == 1)
				break;
			f2fs_info(sbi, "Mount Device [%2d]: %20s, %8u, %8x - %8x (zone: %s)",
				  i, FDEV(i).path,
				  FDEV(i).total_segments,
				  FDEV(i).start_blk, FDEV(i).end_blk,
				  bdev_zoned_model(FDEV(i).bdev) == BLK_ZONED_HA ?
				  "Host-aware" : "Host-managed");
			continue;
		}
#endif
		f2fs_info(sbi, "Mount Device [%2d]: %20s, %8u, %8x - %8x",
			  i, FDEV(i).path,
			  FDEV(i).total_segments,
			  FDEV(i).start_blk, FDEV(i).end_blk);
	}
	f2fs_info(sbi,
		  "IO Block Size: %8d KB", F2FS_IO_SIZE_KB(sbi));
	return 0;
}

static int f2fs_setup_casefold(struct f2fs_sb_info *sbi)
{
#ifdef CONFIG_UNICODE
	if (f2fs_sb_has_casefold(sbi) && !sbi->sb->s_encoding) {
		const struct f2fs_sb_encodings *encoding_info;
		struct unicode_map *encoding;
		__u16 encoding_flags;

		if (f2fs_sb_read_encoding(sbi->raw_super, &encoding_info,
					  &encoding_flags)) {
			f2fs_err(sbi,
				 "Encoding requested by superblock is unknown");
			return -EINVAL;
		}

		encoding = utf8_load(encoding_info->version);
		if (IS_ERR(encoding)) {
			f2fs_err(sbi,
				 "can't mount with superblock charset: %s-%s "
				 "not supported by the kernel. flags: 0x%x.",
				 encoding_info->name, encoding_info->version,
				 encoding_flags);
			return PTR_ERR(encoding);
		}
		f2fs_info(sbi, "Using encoding defined by superblock: "
			 "%s-%s with flags 0x%hx", encoding_info->name,
			 encoding_info->version?:"\b", encoding_flags);

		sbi->sb->s_encoding = encoding;
		sbi->sb->s_encoding_flags = encoding_flags;
	}
#else
	if (f2fs_sb_has_casefold(sbi)) {
		f2fs_err(sbi, "Filesystem with casefold feature cannot be mounted without CONFIG_UNICODE");
		return -EINVAL;
	}
#endif
	return 0;
}

static void f2fs_tuning_parameters(struct f2fs_sb_info *sbi)
{
	struct f2fs_sm_info *sm_i = SM_I(sbi);

	/* adjust parameters according to the volume size */
	if (sm_i->main_segments <= SMALL_VOLUME_SEGMENTS) {
		F2FS_OPTION(sbi).alloc_mode = ALLOC_MODE_REUSE;
		if (f2fs_block_unit_discard(sbi))
			sm_i->dcc_info->discard_granularity = 1;
		sm_i->ipu_policy = 1 << F2FS_IPU_FORCE |
					1 << F2FS_IPU_HONOR_OPU_WRITE;
	}

	sbi->readdir_ra = 1;
}

static int f2fs_fill_super(struct super_block *sb, void *data, int silent)
{
	struct f2fs_sb_info *sbi;
	struct f2fs_super_block *raw_super;
	struct inode *root;
	int err;
	bool skip_recovery = false, need_fsck = false;
	char *options = NULL;
	int recovery, i, valid_super_block;
	struct curseg_info *seg_i;
	int retry_cnt = 1;

try_onemore:
	err = -EINVAL;
	raw_super = NULL;
	valid_super_block = -1;
	recovery = 0;

	/* allocate memory for f2fs-specific super block info */
	sbi = kzalloc(sizeof(struct f2fs_sb_info), GFP_KERNEL);
	if (!sbi)
		return -ENOMEM;

	sbi->sb = sb;

	/* Load the checksum driver */
	sbi->s_chksum_driver = crypto_alloc_shash("crc32", 0, 0);
	if (IS_ERR(sbi->s_chksum_driver)) {
		f2fs_err(sbi, "Cannot load crc32 driver.");
		err = PTR_ERR(sbi->s_chksum_driver);
		sbi->s_chksum_driver = NULL;
		goto free_sbi;
	}

	/* set a block size */
	if (unlikely(!sb_set_blocksize(sb, F2FS_BLKSIZE))) {
		f2fs_err(sbi, "unable to set blocksize");
		goto free_sbi;
	}

	err = read_raw_super_block(sbi, &raw_super, &valid_super_block,
								&recovery);
	if (err)
		goto free_sbi;

	sb->s_fs_info = sbi;
	sbi->raw_super = raw_super;

	/* precompute checksum seed for metadata */
	if (f2fs_sb_has_inode_chksum(sbi))
		sbi->s_chksum_seed = f2fs_chksum(sbi, ~0, raw_super->uuid,
						sizeof(raw_super->uuid));

	default_options(sbi);
	/* parse mount options */
	options = kstrdup((const char *)data, GFP_KERNEL);
	if (data && !options) {
		err = -ENOMEM;
		goto free_sb_buf;
	}

	err = parse_options(sb, options, false);
	if (err)
		goto free_options;

	sb->s_maxbytes = max_file_blocks(NULL) <<
				le32_to_cpu(raw_super->log_blocksize);
	sb->s_max_links = F2FS_LINK_MAX;

	err = f2fs_setup_casefold(sbi);
	if (err)
		goto free_options;

#ifdef CONFIG_QUOTA
	sb->dq_op = &f2fs_quota_operations;
	sb->s_qcop = &f2fs_quotactl_ops;
	sb->s_quota_types = QTYPE_MASK_USR | QTYPE_MASK_GRP | QTYPE_MASK_PRJ;

	if (f2fs_sb_has_quota_ino(sbi)) {
		for (i = 0; i < MAXQUOTAS; i++) {
			if (f2fs_qf_ino(sbi->sb, i))
				sbi->nquota_files++;
		}
	}
#endif

	sb->s_op = &f2fs_sops;
#ifdef CONFIG_FS_ENCRYPTION
	sb->s_cop = &f2fs_cryptops;
#endif
#ifdef CONFIG_FS_VERITY
	sb->s_vop = &f2fs_verityops;
#endif
	sb->s_xattr = f2fs_xattr_handlers;
	sb->s_export_op = &f2fs_export_ops;
	sb->s_magic = F2FS_SUPER_MAGIC;
	sb->s_time_gran = 1;
	sb->s_flags = (sb->s_flags & ~SB_POSIXACL) |
		(test_opt(sbi, POSIX_ACL) ? SB_POSIXACL : 0);
	memcpy(&sb->s_uuid, raw_super->uuid, sizeof(raw_super->uuid));
	sb->s_iflags |= SB_I_CGROUPWB;

	/* init f2fs-specific super block info */
	sbi->valid_super_block = valid_super_block;
	init_f2fs_rwsem(&sbi->gc_lock);
	mutex_init(&sbi->writepages);
	init_f2fs_rwsem(&sbi->cp_global_sem);
	init_f2fs_rwsem(&sbi->node_write);
	init_f2fs_rwsem(&sbi->node_change);

	/* disallow all the data/node/meta page writes */
	set_sbi_flag(sbi, SBI_POR_DOING);
	spin_lock_init(&sbi->stat_lock);

	for (i = 0; i < NR_PAGE_TYPE; i++) {
		int n = (i == META) ? 1 : NR_TEMP_TYPE;
		int j;

		sbi->write_io[i] =
			f2fs_kmalloc(sbi,
				     array_size(n,
						sizeof(struct f2fs_bio_info)),
				     GFP_KERNEL);
		if (!sbi->write_io[i]) {
			err = -ENOMEM;
			goto free_bio_info;
		}

		for (j = HOT; j < n; j++) {
			init_f2fs_rwsem(&sbi->write_io[i][j].io_rwsem);
			sbi->write_io[i][j].sbi = sbi;
			sbi->write_io[i][j].bio = NULL;
			spin_lock_init(&sbi->write_io[i][j].io_lock);
			INIT_LIST_HEAD(&sbi->write_io[i][j].io_list);
			INIT_LIST_HEAD(&sbi->write_io[i][j].bio_list);
			init_f2fs_rwsem(&sbi->write_io[i][j].bio_list_lock);
		}
	}

	init_f2fs_rwsem(&sbi->cp_rwsem);
	init_f2fs_rwsem(&sbi->quota_sem);
	init_waitqueue_head(&sbi->cp_wait);
	init_sb_info(sbi);

	err = f2fs_init_iostat(sbi);
	if (err)
		goto free_bio_info;

	err = init_percpu_info(sbi);
	if (err)
		goto free_iostat;

	if (F2FS_IO_ALIGNED(sbi)) {
		sbi->write_io_dummy =
			mempool_create_page_pool(2 * (F2FS_IO_SIZE(sbi) - 1), 0);
		if (!sbi->write_io_dummy) {
			err = -ENOMEM;
			goto free_percpu;
		}
	}

	/* init per sbi slab cache */
	err = f2fs_init_xattr_caches(sbi);
	if (err)
		goto free_io_dummy;
	err = f2fs_init_page_array_cache(sbi);
	if (err)
		goto free_xattr_cache;

	/* get an inode for meta space */
	sbi->meta_inode = f2fs_iget(sb, F2FS_META_INO(sbi));
	if (IS_ERR(sbi->meta_inode)) {
		f2fs_err(sbi, "Failed to read F2FS meta data inode");
		err = PTR_ERR(sbi->meta_inode);
		goto free_page_array_cache;
	}

	err = f2fs_get_valid_checkpoint(sbi);
	if (err) {
		f2fs_err(sbi, "Failed to get valid F2FS checkpoint");
		goto free_meta_inode;
	}

	if (__is_set_ckpt_flags(F2FS_CKPT(sbi), CP_QUOTA_NEED_FSCK_FLAG))
		set_sbi_flag(sbi, SBI_QUOTA_NEED_REPAIR);
	if (__is_set_ckpt_flags(F2FS_CKPT(sbi), CP_DISABLED_QUICK_FLAG)) {
		set_sbi_flag(sbi, SBI_CP_DISABLED_QUICK);
		sbi->interval_time[DISABLE_TIME] = DEF_DISABLE_QUICK_INTERVAL;
	}

	if (__is_set_ckpt_flags(F2FS_CKPT(sbi), CP_FSCK_FLAG))
		set_sbi_flag(sbi, SBI_NEED_FSCK);

	/* Initialize device list */
	err = f2fs_scan_devices(sbi);
	if (err) {
		f2fs_err(sbi, "Failed to find devices");
		goto free_devices;
	}

	err = f2fs_init_post_read_wq(sbi);
	if (err) {
		f2fs_err(sbi, "Failed to initialize post read workqueue");
		goto free_devices;
	}

	sbi->total_valid_node_count =
				le32_to_cpu(sbi->ckpt->valid_node_count);
	percpu_counter_set(&sbi->total_valid_inode_count,
				le32_to_cpu(sbi->ckpt->valid_inode_count));
	sbi->user_block_count = le64_to_cpu(sbi->ckpt->user_block_count);
	sbi->total_valid_block_count =
				le64_to_cpu(sbi->ckpt->valid_block_count);
	sbi->last_valid_block_count = sbi->total_valid_block_count;
	sbi->reserved_blocks = 0;
	sbi->current_reserved_blocks = 0;
	limit_reserve_root(sbi);
	adjust_unusable_cap_perc(sbi);

	for (i = 0; i < NR_INODE_TYPE; i++) {
		INIT_LIST_HEAD(&sbi->inode_list[i]);
		spin_lock_init(&sbi->inode_lock[i]);
	}
	mutex_init(&sbi->flush_lock);

	f2fs_init_extent_cache_info(sbi);

	f2fs_init_ino_entry_info(sbi);

	f2fs_init_fsync_node_info(sbi);

	/* setup checkpoint request control and start checkpoint issue thread */
	f2fs_init_ckpt_req_control(sbi);
	if (!f2fs_readonly(sb) && !test_opt(sbi, DISABLE_CHECKPOINT) &&
			test_opt(sbi, MERGE_CHECKPOINT)) {
		err = f2fs_start_ckpt_thread(sbi);
		if (err) {
			f2fs_err(sbi,
			    "Failed to start F2FS issue_checkpoint_thread (%d)",
			    err);
			goto stop_ckpt_thread;
		}
	}

	/* setup f2fs internal modules */
	err = f2fs_build_segment_manager(sbi);
	if (err) {
		f2fs_err(sbi, "Failed to initialize F2FS segment manager (%d)",
			 err);
		goto free_sm;
	}
	err = f2fs_build_node_manager(sbi);
	if (err) {
		f2fs_err(sbi, "Failed to initialize F2FS node manager (%d)",
			 err);
		goto free_nm;
	}

	err = adjust_reserved_segment(sbi);
	if (err)
		goto free_nm;

	/* For write statistics */
	sbi->sectors_written_start = f2fs_get_sectors_written(sbi);

	/* Read accumulated write IO statistics if exists */
	seg_i = CURSEG_I(sbi, CURSEG_HOT_NODE);
	if (__exist_node_summaries(sbi))
		sbi->kbytes_written =
			le64_to_cpu(seg_i->journal->info.kbytes_written);

	f2fs_build_gc_manager(sbi);

	err = f2fs_build_stats(sbi);
	if (err)
		goto free_nm;

	/* get an inode for node space */
	sbi->node_inode = f2fs_iget(sb, F2FS_NODE_INO(sbi));
	if (IS_ERR(sbi->node_inode)) {
		f2fs_err(sbi, "Failed to read node inode");
		err = PTR_ERR(sbi->node_inode);
		goto free_stats;
	}

	/* read root inode and dentry */
	root = f2fs_iget(sb, F2FS_ROOT_INO(sbi));
	if (IS_ERR(root)) {
		f2fs_err(sbi, "Failed to read root inode");
		err = PTR_ERR(root);
		goto free_node_inode;
	}
	if (!S_ISDIR(root->i_mode) || !root->i_blocks ||
			!root->i_size || !root->i_nlink) {
		iput(root);
		err = -EINVAL;
		goto free_node_inode;
	}

	sb->s_root = d_make_root(root); /* allocate root dentry */
	if (!sb->s_root) {
		err = -ENOMEM;
		goto free_node_inode;
	}

	err = f2fs_init_compress_inode(sbi);
	if (err)
		goto free_root_inode;

	err = f2fs_register_sysfs(sbi);
	if (err)
		goto free_compress_inode;

#ifdef CONFIG_QUOTA
	/* Enable quota usage during mount */
	if (f2fs_sb_has_quota_ino(sbi) && !f2fs_readonly(sb)) {
		err = f2fs_enable_quotas(sb);
		if (err)
			f2fs_err(sbi, "Cannot turn on quotas: error %d", err);
	}
#endif
	/* if there are any orphan inodes, free them */
	err = f2fs_recover_orphan_inodes(sbi);
	if (err)
		goto free_meta;

	if (unlikely(is_set_ckpt_flags(sbi, CP_DISABLED_FLAG)))
		goto reset_checkpoint;

	/* recover fsynced data */
	if (!test_opt(sbi, DISABLE_ROLL_FORWARD) &&
			!test_opt(sbi, NORECOVERY)) {
		/*
		 * mount should be failed, when device has readonly mode, and
		 * previous checkpoint was not done by clean system shutdown.
		 */
		if (f2fs_hw_is_readonly(sbi)) {
			if (!is_set_ckpt_flags(sbi, CP_UMOUNT_FLAG)) {
				err = f2fs_recover_fsync_data(sbi, true);
				if (err > 0) {
					err = -EROFS;
					f2fs_err(sbi, "Need to recover fsync data, but "
						"write access unavailable, please try "
						"mount w/ disable_roll_forward or norecovery");
				}
				if (err < 0)
					goto free_meta;
			}
			f2fs_info(sbi, "write access unavailable, skipping recovery");
			goto reset_checkpoint;
		}

		if (need_fsck)
			set_sbi_flag(sbi, SBI_NEED_FSCK);

		if (skip_recovery)
			goto reset_checkpoint;

		err = f2fs_recover_fsync_data(sbi, false);
		if (err < 0) {
			if (err != -ENOMEM)
				skip_recovery = true;
			need_fsck = true;
			f2fs_err(sbi, "Cannot recover all fsync data errno=%d",
				 err);
			goto free_meta;
		}
	} else {
		err = f2fs_recover_fsync_data(sbi, true);

		if (!f2fs_readonly(sb) && err > 0) {
			err = -EINVAL;
			f2fs_err(sbi, "Need to recover fsync data");
			goto free_meta;
		}
	}

	/*
	 * If the f2fs is not readonly and fsync data recovery succeeds,
	 * check zoned block devices' write pointer consistency.
	 */
	if (!err && !f2fs_readonly(sb) && f2fs_sb_has_blkzoned(sbi)) {
		err = f2fs_check_write_pointer(sbi);
		if (err)
			goto free_meta;
	}

reset_checkpoint:
	f2fs_init_inmem_curseg(sbi);

	/* f2fs_recover_fsync_data() cleared this already */
	clear_sbi_flag(sbi, SBI_POR_DOING);

	if (test_opt(sbi, DISABLE_CHECKPOINT)) {
		err = f2fs_disable_checkpoint(sbi);
		if (err)
			goto sync_free_meta;
	} else if (is_set_ckpt_flags(sbi, CP_DISABLED_FLAG)) {
		f2fs_enable_checkpoint(sbi);
	}

	/*
	 * If filesystem is not mounted as read-only then
	 * do start the gc_thread.
	 */
	if ((F2FS_OPTION(sbi).bggc_mode != BGGC_MODE_OFF ||
		test_opt(sbi, GC_MERGE)) && !f2fs_readonly(sb)) {
		/* After POR, we can run background GC thread.*/
		err = f2fs_start_gc_thread(sbi);
		if (err)
			goto sync_free_meta;
	}
	kvfree(options);

	/* recover broken superblock */
	if (recovery) {
		err = f2fs_commit_super(sbi, true);
		f2fs_info(sbi, "Try to recover %dth superblock, ret: %d",
			  sbi->valid_super_block ? 1 : 2, err);
	}

	f2fs_join_shrinker(sbi);

	f2fs_tuning_parameters(sbi);

	f2fs_notice(sbi, "Mounted with checkpoint version = %llx",
		    cur_cp_version(F2FS_CKPT(sbi)));
	f2fs_update_time(sbi, CP_TIME);
	f2fs_update_time(sbi, REQ_TIME);
	clear_sbi_flag(sbi, SBI_CP_DISABLED_QUICK);
	return 0;

sync_free_meta:
	/* safe to flush all the data */
	sync_filesystem(sbi->sb);
	retry_cnt = 0;

free_meta:
#ifdef CONFIG_QUOTA
	f2fs_truncate_quota_inode_pages(sb);
	if (f2fs_sb_has_quota_ino(sbi) && !f2fs_readonly(sb))
		f2fs_quota_off_umount(sbi->sb);
#endif
	/*
	 * Some dirty meta pages can be produced by f2fs_recover_orphan_inodes()
	 * failed by EIO. Then, iput(node_inode) can trigger balance_fs_bg()
	 * followed by f2fs_write_checkpoint() through f2fs_write_node_pages(), which
	 * falls into an infinite loop in f2fs_sync_meta_pages().
	 */
	truncate_inode_pages_final(META_MAPPING(sbi));
	/* evict some inodes being cached by GC */
	evict_inodes(sb);
	f2fs_unregister_sysfs(sbi);
free_compress_inode:
	f2fs_destroy_compress_inode(sbi);
free_root_inode:
	dput(sb->s_root);
	sb->s_root = NULL;
free_node_inode:
	f2fs_release_ino_entry(sbi, true);
	truncate_inode_pages_final(NODE_MAPPING(sbi));
	iput(sbi->node_inode);
	sbi->node_inode = NULL;
free_stats:
	f2fs_destroy_stats(sbi);
free_nm:
	/* stop discard thread before destroying node manager */
	f2fs_stop_discard_thread(sbi);
	f2fs_destroy_node_manager(sbi);
free_sm:
	f2fs_destroy_segment_manager(sbi);
	f2fs_destroy_post_read_wq(sbi);
stop_ckpt_thread:
	f2fs_stop_ckpt_thread(sbi);
free_devices:
	destroy_device_list(sbi);
	kvfree(sbi->ckpt);
free_meta_inode:
	make_bad_inode(sbi->meta_inode);
	iput(sbi->meta_inode);
	sbi->meta_inode = NULL;
free_page_array_cache:
	f2fs_destroy_page_array_cache(sbi);
free_xattr_cache:
	f2fs_destroy_xattr_caches(sbi);
free_io_dummy:
	mempool_destroy(sbi->write_io_dummy);
free_percpu:
	destroy_percpu_info(sbi);
free_iostat:
	f2fs_destroy_iostat(sbi);
free_bio_info:
	for (i = 0; i < NR_PAGE_TYPE; i++)
		kvfree(sbi->write_io[i]);

#ifdef CONFIG_UNICODE
	utf8_unload(sb->s_encoding);
	sb->s_encoding = NULL;
#endif
free_options:
#ifdef CONFIG_QUOTA
	for (i = 0; i < MAXQUOTAS; i++)
		kfree(F2FS_OPTION(sbi).s_qf_names[i]);
#endif
	fscrypt_free_dummy_policy(&F2FS_OPTION(sbi).dummy_enc_policy);
	kvfree(options);
free_sb_buf:
	kfree(raw_super);
free_sbi:
	if (sbi->s_chksum_driver)
		crypto_free_shash(sbi->s_chksum_driver);
	kfree(sbi);

	/* give only one another chance */
	if (retry_cnt > 0 && skip_recovery) {
		retry_cnt--;
		shrink_dcache_sb(sb);
		goto try_onemore;
	}
	return err;
}

static struct dentry *f2fs_mount(struct file_system_type *fs_type, int flags,
			const char *dev_name, void *data)
{
	return mount_bdev(fs_type, flags, dev_name, data, f2fs_fill_super);
}

static void kill_f2fs_super(struct super_block *sb)
{
	if (sb->s_root) {
		struct f2fs_sb_info *sbi = F2FS_SB(sb);

		set_sbi_flag(sbi, SBI_IS_CLOSE);
		f2fs_stop_gc_thread(sbi);
		f2fs_stop_discard_thread(sbi);

#ifdef CONFIG_F2FS_FS_COMPRESSION
		/*
		 * latter evict_inode() can bypass checking and invalidating
		 * compress inode cache.
		 */
		if (test_opt(sbi, COMPRESS_CACHE))
			truncate_inode_pages_final(COMPRESS_MAPPING(sbi));
#endif

		if (is_sbi_flag_set(sbi, SBI_IS_DIRTY) ||
				!is_set_ckpt_flags(sbi, CP_UMOUNT_FLAG)) {
			struct cp_control cpc = {
				.reason = CP_UMOUNT,
			};
			f2fs_write_checkpoint(sbi, &cpc);
		}

		if (is_sbi_flag_set(sbi, SBI_IS_RECOVERED) && f2fs_readonly(sb))
			sb->s_flags &= ~SB_RDONLY;
	}
	kill_block_super(sb);
}

static struct file_system_type f2fs_fs_type = {
	.owner		= THIS_MODULE,
	.name		= "f2fs",
	.mount		= f2fs_mount,
	.kill_sb	= kill_f2fs_super,
	.fs_flags	= FS_REQUIRES_DEV,
};
MODULE_ALIAS_FS("f2fs");

static int __init init_inodecache(void)
{
	f2fs_inode_cachep = kmem_cache_create("f2fs_inode_cache",
			sizeof(struct f2fs_inode_info), 0,
			SLAB_RECLAIM_ACCOUNT|SLAB_ACCOUNT, NULL);
	if (!f2fs_inode_cachep)
		return -ENOMEM;
	return 0;
}

static void destroy_inodecache(void)
{
	/*
	 * Make sure all delayed rcu free inodes are flushed before we
	 * destroy cache.
	 */
	rcu_barrier();
	kmem_cache_destroy(f2fs_inode_cachep);
}

static int __init init_f2fs_fs(void)
{
	int err;

	if (PAGE_SIZE != F2FS_BLKSIZE) {
		printk("F2FS not supported on PAGE_SIZE(%lu) != %d\n",
				PAGE_SIZE, F2FS_BLKSIZE);
		return -EINVAL;
	}

	err = init_inodecache();
	if (err)
		goto fail;
	err = f2fs_create_node_manager_caches();
	if (err)
		goto free_inodecache;
	err = f2fs_create_segment_manager_caches();
	if (err)
		goto free_node_manager_caches;
	err = f2fs_create_checkpoint_caches();
	if (err)
		goto free_segment_manager_caches;
	err = f2fs_create_recovery_cache();
	if (err)
		goto free_checkpoint_caches;
	err = f2fs_create_extent_cache();
	if (err)
		goto free_recovery_cache;
	err = f2fs_create_garbage_collection_cache();
	if (err)
		goto free_extent_cache;
	err = f2fs_init_sysfs();
	if (err)
		goto free_garbage_collection_cache;
	err = register_shrinker(&f2fs_shrinker_info);
	if (err)
		goto free_sysfs;
	err = register_filesystem(&f2fs_fs_type);
	if (err)
		goto free_shrinker;
	f2fs_create_root_stats();
	err = f2fs_init_post_read_processing();
	if (err)
		goto free_root_stats;
	err = f2fs_init_iostat_processing();
	if (err)
		goto free_post_read;
	err = f2fs_init_bio_entry_cache();
	if (err)
		goto free_iostat;
	err = f2fs_init_bioset();
	if (err)
		goto free_bio_enrty_cache;
	err = f2fs_init_compress_mempool();
	if (err)
		goto free_bioset;
	err = f2fs_init_compress_cache();
	if (err)
		goto free_compress_mempool;
	err = f2fs_create_casefold_cache();
	if (err)
		goto free_compress_cache;
	return 0;
free_compress_cache:
	f2fs_destroy_compress_cache();
free_compress_mempool:
	f2fs_destroy_compress_mempool();
free_bioset:
	f2fs_destroy_bioset();
free_bio_enrty_cache:
	f2fs_destroy_bio_entry_cache();
free_iostat:
	f2fs_destroy_iostat_processing();
free_post_read:
	f2fs_destroy_post_read_processing();
free_root_stats:
	f2fs_destroy_root_stats();
	unregister_filesystem(&f2fs_fs_type);
free_shrinker:
	unregister_shrinker(&f2fs_shrinker_info);
free_sysfs:
	f2fs_exit_sysfs();
free_garbage_collection_cache:
	f2fs_destroy_garbage_collection_cache();
free_extent_cache:
	f2fs_destroy_extent_cache();
free_recovery_cache:
	f2fs_destroy_recovery_cache();
free_checkpoint_caches:
	f2fs_destroy_checkpoint_caches();
free_segment_manager_caches:
	f2fs_destroy_segment_manager_caches();
free_node_manager_caches:
	f2fs_destroy_node_manager_caches();
free_inodecache:
	destroy_inodecache();
fail:
	return err;
}

static void __exit exit_f2fs_fs(void)
{
	f2fs_destroy_casefold_cache();
	f2fs_destroy_compress_cache();
	f2fs_destroy_compress_mempool();
	f2fs_destroy_bioset();
	f2fs_destroy_bio_entry_cache();
	f2fs_destroy_iostat_processing();
	f2fs_destroy_post_read_processing();
	f2fs_destroy_root_stats();
	unregister_filesystem(&f2fs_fs_type);
	unregister_shrinker(&f2fs_shrinker_info);
	f2fs_exit_sysfs();
	f2fs_destroy_garbage_collection_cache();
	f2fs_destroy_extent_cache();
	f2fs_destroy_recovery_cache();
	f2fs_destroy_checkpoint_caches();
	f2fs_destroy_segment_manager_caches();
	f2fs_destroy_node_manager_caches();
	destroy_inodecache();
}

module_init(init_f2fs_fs)
module_exit(exit_f2fs_fs)

MODULE_AUTHOR("Samsung Electronics's Praesto Team");
MODULE_DESCRIPTION("Flash Friendly File System");
MODULE_LICENSE("GPL");
MODULE_IMPORT_NS(ANDROID_GKI_VFS_EXPORT_ONLY);
MODULE_SOFTDEP("pre: crc32");
<|MERGE_RESOLUTION|>--- conflicted
+++ resolved
@@ -33,10 +33,7 @@
 #include "segment.h"
 #include "xattr.h"
 #include "gc.h"
-<<<<<<< HEAD
-=======
 #include "iostat.h"
->>>>>>> 334f1c6b
 
 #define CREATE_TRACE_POINTS
 #include <trace/events/f2fs.h>
@@ -155,20 +152,14 @@
 	Opt_compress_algorithm,
 	Opt_compress_log_size,
 	Opt_compress_extension,
-<<<<<<< HEAD
-=======
 	Opt_nocompress_extension,
->>>>>>> 334f1c6b
 	Opt_compress_chksum,
 	Opt_compress_mode,
 	Opt_compress_cache,
 	Opt_atgc,
 	Opt_gc_merge,
 	Opt_nogc_merge,
-<<<<<<< HEAD
-=======
 	Opt_discard_unit,
->>>>>>> 334f1c6b
 	Opt_err,
 };
 
@@ -238,20 +229,14 @@
 	{Opt_compress_algorithm, "compress_algorithm=%s"},
 	{Opt_compress_log_size, "compress_log_size=%u"},
 	{Opt_compress_extension, "compress_extension=%s"},
-<<<<<<< HEAD
-=======
 	{Opt_nocompress_extension, "nocompress_extension=%s"},
->>>>>>> 334f1c6b
 	{Opt_compress_chksum, "compress_chksum"},
 	{Opt_compress_mode, "compress_mode=%s"},
 	{Opt_compress_cache, "compress_cache"},
 	{Opt_atgc, "atgc"},
 	{Opt_gc_merge, "gc_merge"},
 	{Opt_nogc_merge, "nogc_merge"},
-<<<<<<< HEAD
-=======
 	{Opt_discard_unit, "discard_unit=%s"},
->>>>>>> 334f1c6b
 	{Opt_err, NULL},
 };
 
@@ -556,8 +541,6 @@
 }
 
 #ifdef CONFIG_F2FS_FS_COMPRESSION
-<<<<<<< HEAD
-=======
 /*
  * 1. The same extension name cannot not appear in both compress and non-compress extension
  * at the same time.
@@ -595,7 +578,6 @@
 	return 0;
 }
 
->>>>>>> 334f1c6b
 #ifdef CONFIG_F2FS_FS_LZ4
 static int f2fs_set_lz4hc_level(struct f2fs_sb_info *sbi, const char *str)
 {
@@ -1181,8 +1163,6 @@
 			F2FS_OPTION(sbi).compress_ext_cnt++;
 			kfree(name);
 			break;
-<<<<<<< HEAD
-=======
 		case Opt_nocompress_extension:
 			if (!f2fs_sb_has_compression(sbi)) {
 				f2fs_info(sbi, "Image doesn't support compression");
@@ -1207,7 +1187,6 @@
 			F2FS_OPTION(sbi).nocompress_ext_cnt++;
 			kfree(name);
 			break;
->>>>>>> 334f1c6b
 		case Opt_compress_chksum:
 			F2FS_OPTION(sbi).compress_chksum = true;
 			break;
@@ -1232,10 +1211,7 @@
 		case Opt_compress_algorithm:
 		case Opt_compress_log_size:
 		case Opt_compress_extension:
-<<<<<<< HEAD
-=======
 		case Opt_nocompress_extension:
->>>>>>> 334f1c6b
 		case Opt_compress_chksum:
 		case Opt_compress_mode:
 		case Opt_compress_cache:
@@ -1251,8 +1227,6 @@
 		case Opt_nogc_merge:
 			clear_opt(sbi, GC_MERGE);
 			break;
-<<<<<<< HEAD
-=======
 		case Opt_discard_unit:
 			name = match_strdup(&args[0]);
 			if (!name)
@@ -1272,7 +1246,6 @@
 			}
 			kfree(name);
 			break;
->>>>>>> 334f1c6b
 		default:
 			f2fs_err(sbi, "Unrecognized mount option \"%s\" or missing value",
 				 p);
@@ -1701,12 +1674,9 @@
 	/* ensure no checkpoint required */
 	if (!llist_empty(&F2FS_SB(sb)->cprc_info.issue_list))
 		return -EINVAL;
-<<<<<<< HEAD
-=======
 
 	/* to avoid deadlock on f2fs_evict_inode->SB_FREEZE_FS */
 	set_sbi_flag(F2FS_SB(sb), SBI_IS_FREEZING);
->>>>>>> 334f1c6b
 	return 0;
 }
 
@@ -1890,14 +1860,11 @@
 			F2FS_OPTION(sbi).extensions[i]);
 	}
 
-<<<<<<< HEAD
-=======
 	for (i = 0; i < F2FS_OPTION(sbi).nocompress_ext_cnt; i++) {
 		seq_printf(seq, ",nocompress_extension=%s",
 			F2FS_OPTION(sbi).noextensions[i]);
 	}
 
->>>>>>> 334f1c6b
 	if (F2FS_OPTION(sbi).compress_chksum)
 		seq_puts(seq, ",compress_chksum");
 
@@ -2215,23 +2182,15 @@
 	bool need_restart_gc = false, need_stop_gc = false;
 	bool need_restart_ckpt = false, need_stop_ckpt = false;
 	bool need_restart_flush = false, need_stop_flush = false;
-<<<<<<< HEAD
-=======
 	bool need_restart_discard = false, need_stop_discard = false;
->>>>>>> 334f1c6b
 	bool no_extent_cache = !test_opt(sbi, EXTENT_CACHE);
 	bool enable_checkpoint = !test_opt(sbi, DISABLE_CHECKPOINT);
 	bool no_io_align = !F2FS_IO_ALIGNED(sbi);
 	bool no_atgc = !test_opt(sbi, ATGC);
-<<<<<<< HEAD
-	bool no_compress_cache = !test_opt(sbi, COMPRESS_CACHE);
-	bool checkpoint_changed;
-=======
 	bool no_discard = !test_opt(sbi, DISCARD);
 	bool no_compress_cache = !test_opt(sbi, COMPRESS_CACHE);
 	bool block_unit_discard = f2fs_block_unit_discard(sbi);
 	struct discard_cmd_control *dcc;
->>>>>>> 334f1c6b
 #ifdef CONFIG_QUOTA
 	int i, j;
 #endif
@@ -2332,15 +2291,12 @@
 		goto restore_opts;
 	}
 
-<<<<<<< HEAD
-=======
 	if (block_unit_discard != f2fs_block_unit_discard(sbi)) {
 		err = -EINVAL;
 		f2fs_warn(sbi, "switch discard_unit option is not allowed");
 		goto restore_opts;
 	}
 
->>>>>>> 334f1c6b
 	if ((*flags & SB_RDONLY) && test_opt(sbi, DISABLE_CHECKPOINT)) {
 		err = -EINVAL;
 		f2fs_warn(sbi, "disabling checkpoint not compatible with read-only");
@@ -2406,13 +2362,6 @@
 		need_stop_flush = true;
 	}
 
-<<<<<<< HEAD
-	if (checkpoint_changed) {
-		if (test_opt(sbi, DISABLE_CHECKPOINT)) {
-			err = f2fs_disable_checkpoint(sbi);
-			if (err)
-				goto restore_flush;
-=======
 	if (no_discard == !!test_opt(sbi, DISCARD)) {
 		if (test_opt(sbi, DISCARD)) {
 			err = f2fs_start_discard_thread(sbi);
@@ -2433,7 +2382,6 @@
 			err = f2fs_disable_checkpoint(sbi);
 			if (err)
 				goto restore_discard;
->>>>>>> 334f1c6b
 		} else {
 			f2fs_enable_checkpoint(sbi);
 		}
@@ -2453,8 +2401,6 @@
 	adjust_unusable_cap_perc(sbi);
 	*flags = (*flags & ~SB_LAZYTIME) | (sb->s_flags & SB_LAZYTIME);
 	return 0;
-<<<<<<< HEAD
-=======
 restore_discard:
 	if (need_restart_discard) {
 		if (f2fs_start_discard_thread(sbi))
@@ -2462,7 +2408,6 @@
 	} else if (need_stop_discard) {
 		f2fs_stop_discard_thread(sbi);
 	}
->>>>>>> 334f1c6b
 restore_flush:
 	if (need_restart_flush) {
 		if (f2fs_create_flush_cmd_control(sbi))
