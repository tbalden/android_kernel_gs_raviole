--- conflicted
+++ resolved
@@ -31,10 +31,7 @@
 #include "xattr.h"
 #include "acl.h"
 #include "gc.h"
-<<<<<<< HEAD
-=======
 #include "iostat.h"
->>>>>>> 334f1c6b
 #include <trace/events/f2fs.h>
 #include <trace/events/android_fs.h>
 #include <uapi/linux/f2fs.h>
@@ -4699,30 +4696,6 @@
 		ret = iomap_dio_complete(dio);
 	}
 
-<<<<<<< HEAD
-	if (is_inode_flag_set(inode, FI_COMPRESS_RELEASED)) {
-		ret = -EPERM;
-		goto unlock;
-	}
-
-	ret = generic_write_checks(iocb, from);
-	if (ret > 0) {
-		bool preallocated = false;
-		size_t target_size = 0;
-		int err;
-
-		if (iov_iter_fault_in_readable(from, iov_iter_count(from)))
-			set_inode_flag(inode, FI_NO_PREALLOC);
-
-		if ((iocb->ki_flags & IOCB_NOWAIT)) {
-			if (!f2fs_overwrite_io(inode, iocb->ki_pos,
-						iov_iter_count(from)) ||
-				f2fs_has_inline_data(inode) ||
-				f2fs_force_buffered_io(inode, iocb, from)) {
-				clear_inode_flag(inode, FI_NO_PREALLOC);
-				inode_unlock(inode);
-				ret = -EAGAIN;
-=======
 	if (whint_mode == WHINT_MODE_OFF)
 		iocb->ki_hint = hint;
 	if (do_opu)
@@ -4764,7 +4737,6 @@
 							    bufio_start_pos,
 							    bufio_end_pos);
 			if (ret2 < 0)
->>>>>>> 334f1c6b
 				goto out;
 			invalidate_mapping_pages(file->f_mapping,
 						 bufio_start_pos >> PAGE_SHIFT,
@@ -4815,19 +4787,8 @@
 	if (ret <= 0)
 		goto out_unlock;
 
-<<<<<<< HEAD
-		/* if we couldn't write data, we should deallocate blocks. */
-		if (preallocated && i_size_read(inode) < target_size) {
-			f2fs_down_write(&F2FS_I(inode)->i_gc_rwsem[WRITE]);
-			f2fs_down_write(&F2FS_I(inode)->i_mmap_sem);
-			f2fs_truncate(inode);
-			f2fs_up_write(&F2FS_I(inode)->i_mmap_sem);
-			f2fs_up_write(&F2FS_I(inode)->i_gc_rwsem[WRITE]);
-		}
-=======
 	/* Determine whether we will do a direct write or a buffered write. */
 	dio = f2fs_should_use_dio(inode, iocb, from);
->>>>>>> 334f1c6b
 
 	/* Possibly preallocate the blocks for the write. */
 	target_size = iocb->ki_pos + iov_iter_count(from);
