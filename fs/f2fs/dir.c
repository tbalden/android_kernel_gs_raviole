// SPDX-License-Identifier: GPL-2.0
/*
 * fs/f2fs/dir.c
 *
 * Copyright (c) 2012 Samsung Electronics Co., Ltd.
 *             http://www.samsung.com/
 */
#include <asm/unaligned.h>
#include <linux/fs.h>
#include <linux/f2fs_fs.h>
#include <linux/sched/signal.h>
#include <linux/unicode.h>
#include "f2fs.h"
#include "node.h"
#include "acl.h"
#include "xattr.h"
#include <trace/events/f2fs.h>

#ifdef CONFIG_UNICODE
extern struct kmem_cache *f2fs_cf_name_slab;
#endif

static unsigned long dir_blocks(struct inode *inode)
{
	return ((unsigned long long) (i_size_read(inode) + PAGE_SIZE - 1))
							>> PAGE_SHIFT;
}

static unsigned int dir_buckets(unsigned int level, int dir_level)
{
	if (level + dir_level < MAX_DIR_HASH_DEPTH / 2)
		return 1 << (level + dir_level);
	else
		return MAX_DIR_BUCKETS;
}

static unsigned int bucket_blocks(unsigned int level)
{
	if (level < MAX_DIR_HASH_DEPTH / 2)
		return 2;
	else
		return 4;
}

static unsigned char f2fs_filetype_table[F2FS_FT_MAX] = {
	[F2FS_FT_UNKNOWN]	= DT_UNKNOWN,
	[F2FS_FT_REG_FILE]	= DT_REG,
	[F2FS_FT_DIR]		= DT_DIR,
	[F2FS_FT_CHRDEV]	= DT_CHR,
	[F2FS_FT_BLKDEV]	= DT_BLK,
	[F2FS_FT_FIFO]		= DT_FIFO,
	[F2FS_FT_SOCK]		= DT_SOCK,
	[F2FS_FT_SYMLINK]	= DT_LNK,
};

static unsigned char f2fs_type_by_mode[S_IFMT >> S_SHIFT] = {
	[S_IFREG >> S_SHIFT]	= F2FS_FT_REG_FILE,
	[S_IFDIR >> S_SHIFT]	= F2FS_FT_DIR,
	[S_IFCHR >> S_SHIFT]	= F2FS_FT_CHRDEV,
	[S_IFBLK >> S_SHIFT]	= F2FS_FT_BLKDEV,
	[S_IFIFO >> S_SHIFT]	= F2FS_FT_FIFO,
	[S_IFSOCK >> S_SHIFT]	= F2FS_FT_SOCK,
	[S_IFLNK >> S_SHIFT]	= F2FS_FT_SYMLINK,
};

static void set_de_type(struct f2fs_dir_entry *de, umode_t mode)
{
	de->file_type = f2fs_type_by_mode[(mode & S_IFMT) >> S_SHIFT];
}

unsigned char f2fs_get_de_type(struct f2fs_dir_entry *de)
{
	if (de->file_type < F2FS_FT_MAX)
		return f2fs_filetype_table[de->file_type];
	return DT_UNKNOWN;
}

/* If @dir is casefolded, initialize @fname->cf_name from @fname->usr_fname. */
int f2fs_init_casefolded_name(const struct inode *dir,
			      struct f2fs_filename *fname)
{
#ifdef CONFIG_UNICODE
	struct super_block *sb = dir->i_sb;

	if (IS_CASEFOLDED(dir)) {
<<<<<<< HEAD
		fname->cf_name.name = kmem_cache_alloc(f2fs_cf_name_slab,
								GFP_NOFS);
=======
		fname->cf_name.name = f2fs_kmem_cache_alloc(f2fs_cf_name_slab,
					GFP_NOFS, false, F2FS_SB(sb));
>>>>>>> 334f1c6b
		if (!fname->cf_name.name)
			return -ENOMEM;
		fname->cf_name.len = utf8_casefold(sb->s_encoding,
						   fname->usr_fname,
						   fname->cf_name.name,
						   F2FS_NAME_LEN);
		if ((int)fname->cf_name.len <= 0) {
			kmem_cache_free(f2fs_cf_name_slab, fname->cf_name.name);
			fname->cf_name.name = NULL;
			if (sb_has_strict_encoding(sb))
				return -EINVAL;
			/* fall back to treating name as opaque byte sequence */
		}
	}
#endif
	return 0;
}

static int __f2fs_setup_filename(const struct inode *dir,
				 const struct fscrypt_name *crypt_name,
				 struct f2fs_filename *fname)
{
	int err;

	memset(fname, 0, sizeof(*fname));

	fname->usr_fname = crypt_name->usr_fname;
	fname->disk_name = crypt_name->disk_name;
#ifdef CONFIG_FS_ENCRYPTION
	fname->crypto_buf = crypt_name->crypto_buf;
#endif
	if (crypt_name->is_nokey_name) {
		/* hash was decoded from the no-key name */
		fname->hash = cpu_to_le32(crypt_name->hash);
	} else {
		err = f2fs_init_casefolded_name(dir, fname);
		if (err) {
			f2fs_free_filename(fname);
			return err;
		}
		f2fs_hash_filename(dir, fname);
	}
	return 0;
}

/*
 * Prepare to search for @iname in @dir.  This is similar to
 * fscrypt_setup_filename(), but this also handles computing the casefolded name
 * and the f2fs dirhash if needed, then packing all the information about this
 * filename up into a 'struct f2fs_filename'.
 */
int f2fs_setup_filename(struct inode *dir, const struct qstr *iname,
			int lookup, struct f2fs_filename *fname)
{
	struct fscrypt_name crypt_name;
	int err;

	err = fscrypt_setup_filename(dir, iname, lookup, &crypt_name);
	if (err)
		return err;

	return __f2fs_setup_filename(dir, &crypt_name, fname);
}

/*
 * Prepare to look up @dentry in @dir.  This is similar to
 * fscrypt_prepare_lookup(), but this also handles computing the casefolded name
 * and the f2fs dirhash if needed, then packing all the information about this
 * filename up into a 'struct f2fs_filename'.
 */
int f2fs_prepare_lookup(struct inode *dir, struct dentry *dentry,
			struct f2fs_filename *fname)
{
	struct fscrypt_name crypt_name;
	int err;

	err = fscrypt_prepare_lookup(dir, dentry, &crypt_name);
	if (err)
		return err;

	return __f2fs_setup_filename(dir, &crypt_name, fname);
}

void f2fs_free_filename(struct f2fs_filename *fname)
{
#ifdef CONFIG_FS_ENCRYPTION
	kfree(fname->crypto_buf.name);
	fname->crypto_buf.name = NULL;
#endif
#ifdef CONFIG_UNICODE
	if (fname->cf_name.name) {
		kmem_cache_free(f2fs_cf_name_slab, fname->cf_name.name);
		fname->cf_name.name = NULL;
	}
#endif
}

static unsigned long dir_block_index(unsigned int level,
				int dir_level, unsigned int idx)
{
	unsigned long i;
	unsigned long bidx = 0;

	for (i = 0; i < level; i++)
		bidx += dir_buckets(i, dir_level) * bucket_blocks(i);
	bidx += idx * bucket_blocks(level);
	return bidx;
}

static struct f2fs_dir_entry *find_in_block(struct inode *dir,
				struct page *dentry_page,
				const struct f2fs_filename *fname,
				int *max_slots)
{
	struct f2fs_dentry_block *dentry_blk;
	struct f2fs_dentry_ptr d;

	dentry_blk = (struct f2fs_dentry_block *)page_address(dentry_page);

	make_dentry_ptr_block(dir, &d, dentry_blk);
	return f2fs_find_target_dentry(&d, fname, max_slots);
}

#ifdef CONFIG_UNICODE
/*
 * Test whether a case-insensitive directory entry matches the filename
 * being searched for.
 *
 * Returns 1 for a match, 0 for no match, and -errno on an error.
 */
static int f2fs_match_ci_name(const struct inode *dir, const struct qstr *name,
			       const u8 *de_name, u32 de_name_len)
{
	const struct super_block *sb = dir->i_sb;
	const struct unicode_map *um = sb->s_encoding;
	struct fscrypt_str decrypted_name = FSTR_INIT(NULL, de_name_len);
	struct qstr entry = QSTR_INIT(de_name, de_name_len);
	int res;

	if (IS_ENCRYPTED(dir)) {
		const struct fscrypt_str encrypted_name =
			FSTR_INIT((u8 *)de_name, de_name_len);

		if (WARN_ON_ONCE(!fscrypt_has_encryption_key(dir)))
			return -EINVAL;

		decrypted_name.name = kmalloc(de_name_len, GFP_KERNEL);
		if (!decrypted_name.name)
			return -ENOMEM;
		res = fscrypt_fname_disk_to_usr(dir, 0, 0, &encrypted_name,
						&decrypted_name);
		if (res < 0)
			goto out;
		entry.name = decrypted_name.name;
		entry.len = decrypted_name.len;
	}

	res = utf8_strncasecmp_folded(um, name, &entry);
	/*
	 * In strict mode, ignore invalid names.  In non-strict mode,
	 * fall back to treating them as opaque byte sequences.
	 */
	if (res < 0 && !sb_has_strict_encoding(sb)) {
		res = name->len == entry.len &&
				memcmp(name->name, entry.name, name->len) == 0;
	} else {
		/* utf8_strncasecmp_folded returns 0 on match */
		res = (res == 0);
	}
out:
	kfree(decrypted_name.name);
	return res;
}
#endif /* CONFIG_UNICODE */

static inline int f2fs_match_name(const struct inode *dir,
				   const struct f2fs_filename *fname,
				   const u8 *de_name, u32 de_name_len)
{
	struct fscrypt_name f;

#ifdef CONFIG_UNICODE
	if (fname->cf_name.name) {
		struct qstr cf = FSTR_TO_QSTR(&fname->cf_name);

		return f2fs_match_ci_name(dir, &cf, de_name, de_name_len);
	}
#endif
	f.usr_fname = fname->usr_fname;
	f.disk_name = fname->disk_name;
#ifdef CONFIG_FS_ENCRYPTION
	f.crypto_buf = fname->crypto_buf;
#endif
	return fscrypt_match_name(&f, de_name, de_name_len);
}

struct f2fs_dir_entry *f2fs_find_target_dentry(const struct f2fs_dentry_ptr *d,
			const struct f2fs_filename *fname, int *max_slots)
{
	struct f2fs_dir_entry *de;
	unsigned long bit_pos = 0;
	int max_len = 0;
	int res = 0;

	if (max_slots)
		*max_slots = 0;
	while (bit_pos < d->max) {
		if (!test_bit_le(bit_pos, d->bitmap)) {
			bit_pos++;
			max_len++;
			continue;
		}

		de = &d->dentry[bit_pos];

		if (unlikely(!de->name_len)) {
			bit_pos++;
			continue;
		}

		if (de->hash_code == fname->hash) {
			res = f2fs_match_name(d->inode, fname,
					      d->filename[bit_pos],
					      le16_to_cpu(de->name_len));
			if (res < 0)
				return ERR_PTR(res);
			if (res)
				goto found;
		}

		if (max_slots && max_len > *max_slots)
			*max_slots = max_len;
		max_len = 0;

		bit_pos += GET_DENTRY_SLOTS(le16_to_cpu(de->name_len));
	}

	de = NULL;
found:
	if (max_slots && max_len > *max_slots)
		*max_slots = max_len;
	return de;
}

static struct f2fs_dir_entry *find_in_level(struct inode *dir,
					unsigned int level,
					const struct f2fs_filename *fname,
					struct page **res_page)
{
	int s = GET_DENTRY_SLOTS(fname->disk_name.len);
	unsigned int nbucket, nblock;
	unsigned int bidx, end_block;
	struct page *dentry_page;
	struct f2fs_dir_entry *de = NULL;
	bool room = false;
	int max_slots;

	nbucket = dir_buckets(level, F2FS_I(dir)->i_dir_level);
	nblock = bucket_blocks(level);

	bidx = dir_block_index(level, F2FS_I(dir)->i_dir_level,
			       le32_to_cpu(fname->hash) % nbucket);
	end_block = bidx + nblock;

	for (; bidx < end_block; bidx++) {
		/* no need to allocate new dentry pages to all the indices */
		dentry_page = f2fs_find_data_page(dir, bidx);
		if (IS_ERR(dentry_page)) {
			if (PTR_ERR(dentry_page) == -ENOENT) {
				room = true;
				continue;
			} else {
				*res_page = dentry_page;
				break;
			}
		}

		de = find_in_block(dir, dentry_page, fname, &max_slots);
		if (IS_ERR(de)) {
			*res_page = ERR_CAST(de);
			de = NULL;
			break;
		} else if (de) {
			*res_page = dentry_page;
			break;
		}

		if (max_slots >= s)
			room = true;
		f2fs_put_page(dentry_page, 0);
	}

	if (!de && room && F2FS_I(dir)->chash != fname->hash) {
		F2FS_I(dir)->chash = fname->hash;
		F2FS_I(dir)->clevel = level;
	}

	return de;
}

struct f2fs_dir_entry *__f2fs_find_entry(struct inode *dir,
					 const struct f2fs_filename *fname,
					 struct page **res_page)
{
	unsigned long npages = dir_blocks(dir);
	struct f2fs_dir_entry *de = NULL;
	unsigned int max_depth;
	unsigned int level;

	*res_page = NULL;

	if (f2fs_has_inline_dentry(dir)) {
		de = f2fs_find_in_inline_dir(dir, fname, res_page);
		goto out;
	}

	if (npages == 0)
		goto out;

	max_depth = F2FS_I(dir)->i_current_depth;
	if (unlikely(max_depth > MAX_DIR_HASH_DEPTH)) {
		f2fs_warn(F2FS_I_SB(dir), "Corrupted max_depth of %lu: %u",
			  dir->i_ino, max_depth);
		max_depth = MAX_DIR_HASH_DEPTH;
		f2fs_i_depth_write(dir, max_depth);
	}

	for (level = 0; level < max_depth; level++) {
		de = find_in_level(dir, level, fname, res_page);
		if (de || IS_ERR(*res_page))
			break;
	}
out:
	/* This is to increase the speed of f2fs_create */
	if (!de)
		F2FS_I(dir)->task = current;
	return de;
}

/*
 * Find an entry in the specified directory with the wanted name.
 * It returns the page where the entry was found (as a parameter - res_page),
 * and the entry itself. Page is returned mapped and unlocked.
 * Entry is guaranteed to be valid.
 */
struct f2fs_dir_entry *f2fs_find_entry(struct inode *dir,
			const struct qstr *child, struct page **res_page)
{
	struct f2fs_dir_entry *de = NULL;
	struct f2fs_filename fname;
	int err;

	err = f2fs_setup_filename(dir, child, 1, &fname);
	if (err) {
		if (err == -ENOENT)
			*res_page = NULL;
		else
			*res_page = ERR_PTR(err);
		return NULL;
	}

	de = __f2fs_find_entry(dir, &fname, res_page);

	f2fs_free_filename(&fname);
	return de;
}

struct f2fs_dir_entry *f2fs_parent_dir(struct inode *dir, struct page **p)
{
	struct qstr dotdot = QSTR_INIT("..", 2);

	return f2fs_find_entry(dir, &dotdot, p);
}

ino_t f2fs_inode_by_name(struct inode *dir, const struct qstr *qstr,
							struct page **page)
{
	ino_t res = 0;
	struct f2fs_dir_entry *de;

	de = f2fs_find_entry(dir, qstr, page);
	if (de) {
		res = le32_to_cpu(de->ino);
		f2fs_put_page(*page, 0);
	}

	return res;
}

void f2fs_set_link(struct inode *dir, struct f2fs_dir_entry *de,
		struct page *page, struct inode *inode)
{
	enum page_type type = f2fs_has_inline_dentry(dir) ? NODE : DATA;

	lock_page(page);
	f2fs_wait_on_page_writeback(page, type, true, true);
	de->ino = cpu_to_le32(inode->i_ino);
	set_de_type(de, inode->i_mode);
	set_page_dirty(page);

	dir->i_mtime = dir->i_ctime = current_time(dir);
	f2fs_mark_inode_dirty_sync(dir, false);
	f2fs_put_page(page, 1);
}

static void init_dent_inode(struct inode *dir, struct inode *inode,
			    const struct f2fs_filename *fname,
			    struct page *ipage)
{
	struct f2fs_inode *ri;

	if (!fname) /* tmpfile case? */
		return;

	f2fs_wait_on_page_writeback(ipage, NODE, true, true);

	/* copy name info. to this inode page */
	ri = F2FS_INODE(ipage);
	ri->i_namelen = cpu_to_le32(fname->disk_name.len);
	memcpy(ri->i_name, fname->disk_name.name, fname->disk_name.len);
	if (IS_ENCRYPTED(dir)) {
		file_set_enc_name(inode);
		/*
		 * Roll-forward recovery doesn't have encryption keys available,
		 * so it can't compute the dirhash for encrypted+casefolded
		 * filenames.  Append it to i_name if possible.  Else, disable
		 * roll-forward recovery of the dentry (i.e., make fsync'ing the
		 * file force a checkpoint) by setting LOST_PINO.
		 */
		if (IS_CASEFOLDED(dir)) {
			if (fname->disk_name.len + sizeof(f2fs_hash_t) <=
			    F2FS_NAME_LEN)
				put_unaligned(fname->hash, (f2fs_hash_t *)
					&ri->i_name[fname->disk_name.len]);
			else
				file_lost_pino(inode);
		}
	}
	set_page_dirty(ipage);
}

void f2fs_do_make_empty_dir(struct inode *inode, struct inode *parent,
					struct f2fs_dentry_ptr *d)
{
	struct fscrypt_str dot = FSTR_INIT(".", 1);
	struct fscrypt_str dotdot = FSTR_INIT("..", 2);

	/* update dirent of "." */
	f2fs_update_dentry(inode->i_ino, inode->i_mode, d, &dot, 0, 0);

	/* update dirent of ".." */
	f2fs_update_dentry(parent->i_ino, parent->i_mode, d, &dotdot, 0, 1);
}

static int make_empty_dir(struct inode *inode,
		struct inode *parent, struct page *page)
{
	struct page *dentry_page;
	struct f2fs_dentry_block *dentry_blk;
	struct f2fs_dentry_ptr d;

	if (f2fs_has_inline_dentry(inode))
		return f2fs_make_empty_inline_dir(inode, parent, page);

	dentry_page = f2fs_get_new_data_page(inode, page, 0, true);
	if (IS_ERR(dentry_page))
		return PTR_ERR(dentry_page);

	dentry_blk = page_address(dentry_page);

	make_dentry_ptr_block(NULL, &d, dentry_blk);
	f2fs_do_make_empty_dir(inode, parent, &d);

	set_page_dirty(dentry_page);
	f2fs_put_page(dentry_page, 1);
	return 0;
}

struct page *f2fs_init_inode_metadata(struct inode *inode, struct inode *dir,
			const struct f2fs_filename *fname, struct page *dpage)
{
	struct page *page;
	int err;

	if (is_inode_flag_set(inode, FI_NEW_INODE)) {
		page = f2fs_new_inode_page(inode);
		if (IS_ERR(page))
			return page;

		if (S_ISDIR(inode->i_mode)) {
			/* in order to handle error case */
			get_page(page);
			err = make_empty_dir(inode, dir, page);
			if (err) {
				lock_page(page);
				goto put_error;
			}
			put_page(page);
		}

		err = f2fs_init_acl(inode, dir, page, dpage);
		if (err)
			goto put_error;

		err = f2fs_init_security(inode, dir,
					 fname ? fname->usr_fname : NULL, page);
		if (err)
			goto put_error;

		if (IS_ENCRYPTED(inode)) {
			err = fscrypt_set_context(inode, page);
			if (err)
				goto put_error;
		}
	} else {
		page = f2fs_get_node_page(F2FS_I_SB(dir), inode->i_ino);
		if (IS_ERR(page))
			return page;
	}

	init_dent_inode(dir, inode, fname, page);

	/*
	 * This file should be checkpointed during fsync.
	 * We lost i_pino from now on.
	 */
	if (is_inode_flag_set(inode, FI_INC_LINK)) {
		if (!S_ISDIR(inode->i_mode))
			file_lost_pino(inode);
		/*
		 * If link the tmpfile to alias through linkat path,
		 * we should remove this inode from orphan list.
		 */
		if (inode->i_nlink == 0)
			f2fs_remove_orphan_inode(F2FS_I_SB(dir), inode->i_ino);
		f2fs_i_links_write(inode, true);
	}
	return page;

put_error:
	clear_nlink(inode);
	f2fs_update_inode(inode, page);
	f2fs_put_page(page, 1);
	return ERR_PTR(err);
}

void f2fs_update_parent_metadata(struct inode *dir, struct inode *inode,
						unsigned int current_depth)
{
	if (inode && is_inode_flag_set(inode, FI_NEW_INODE)) {
		if (S_ISDIR(inode->i_mode))
			f2fs_i_links_write(dir, true);
		clear_inode_flag(inode, FI_NEW_INODE);
	}
	dir->i_mtime = dir->i_ctime = current_time(dir);
	f2fs_mark_inode_dirty_sync(dir, false);

	if (F2FS_I(dir)->i_current_depth != current_depth)
		f2fs_i_depth_write(dir, current_depth);

	if (inode && is_inode_flag_set(inode, FI_INC_LINK))
		clear_inode_flag(inode, FI_INC_LINK);
}

int f2fs_room_for_filename(const void *bitmap, int slots, int max_slots)
{
	int bit_start = 0;
	int zero_start, zero_end;
next:
	zero_start = find_next_zero_bit_le(bitmap, max_slots, bit_start);
	if (zero_start >= max_slots)
		return max_slots;

	zero_end = find_next_bit_le(bitmap, max_slots, zero_start);
	if (zero_end - zero_start >= slots)
		return zero_start;

	bit_start = zero_end + 1;

	if (zero_end + 1 >= max_slots)
		return max_slots;
	goto next;
}

bool f2fs_has_enough_room(struct inode *dir, struct page *ipage,
			  const struct f2fs_filename *fname)
{
	struct f2fs_dentry_ptr d;
	unsigned int bit_pos;
	int slots = GET_DENTRY_SLOTS(fname->disk_name.len);

	make_dentry_ptr_inline(dir, &d, inline_data_addr(dir, ipage));

	bit_pos = f2fs_room_for_filename(d.bitmap, slots, d.max);

	return bit_pos < d.max;
}

void f2fs_update_dentry(nid_t ino, umode_t mode, struct f2fs_dentry_ptr *d,
			const struct fscrypt_str *name, f2fs_hash_t name_hash,
			unsigned int bit_pos)
{
	struct f2fs_dir_entry *de;
	int slots = GET_DENTRY_SLOTS(name->len);
	int i;

	de = &d->dentry[bit_pos];
	de->hash_code = name_hash;
	de->name_len = cpu_to_le16(name->len);
	memcpy(d->filename[bit_pos], name->name, name->len);
	de->ino = cpu_to_le32(ino);
	set_de_type(de, mode);
	for (i = 0; i < slots; i++) {
		__set_bit_le(bit_pos + i, (void *)d->bitmap);
		/* avoid wrong garbage data for readdir */
		if (i)
			(de + i)->name_len = 0;
	}
}

int f2fs_add_regular_entry(struct inode *dir, const struct f2fs_filename *fname,
			   struct inode *inode, nid_t ino, umode_t mode)
{
	unsigned int bit_pos;
	unsigned int level;
	unsigned int current_depth;
	unsigned long bidx, block;
	unsigned int nbucket, nblock;
	struct page *dentry_page = NULL;
	struct f2fs_dentry_block *dentry_blk = NULL;
	struct f2fs_dentry_ptr d;
	struct page *page = NULL;
	int slots, err = 0;

	level = 0;
	slots = GET_DENTRY_SLOTS(fname->disk_name.len);

	current_depth = F2FS_I(dir)->i_current_depth;
	if (F2FS_I(dir)->chash == fname->hash) {
		level = F2FS_I(dir)->clevel;
		F2FS_I(dir)->chash = 0;
	}

start:
	if (time_to_inject(F2FS_I_SB(dir), FAULT_DIR_DEPTH)) {
		f2fs_show_injection_info(F2FS_I_SB(dir), FAULT_DIR_DEPTH);
		return -ENOSPC;
	}

	if (unlikely(current_depth == MAX_DIR_HASH_DEPTH))
		return -ENOSPC;

	/* Increase the depth, if required */
	if (level == current_depth)
		++current_depth;

	nbucket = dir_buckets(level, F2FS_I(dir)->i_dir_level);
	nblock = bucket_blocks(level);

	bidx = dir_block_index(level, F2FS_I(dir)->i_dir_level,
				(le32_to_cpu(fname->hash) % nbucket));

	for (block = bidx; block <= (bidx + nblock - 1); block++) {
		dentry_page = f2fs_get_new_data_page(dir, NULL, block, true);
		if (IS_ERR(dentry_page))
			return PTR_ERR(dentry_page);

		dentry_blk = page_address(dentry_page);
		bit_pos = f2fs_room_for_filename(&dentry_blk->dentry_bitmap,
						slots, NR_DENTRY_IN_BLOCK);
		if (bit_pos < NR_DENTRY_IN_BLOCK)
			goto add_dentry;

		f2fs_put_page(dentry_page, 1);
	}

	/* Move to next level to find the empty slot for new dentry */
	++level;
	goto start;
add_dentry:
	f2fs_wait_on_page_writeback(dentry_page, DATA, true, true);

	if (inode) {
		f2fs_down_write(&F2FS_I(inode)->i_sem);
		page = f2fs_init_inode_metadata(inode, dir, fname, NULL);
		if (IS_ERR(page)) {
			err = PTR_ERR(page);
			goto fail;
		}
	}

	make_dentry_ptr_block(NULL, &d, dentry_blk);
	f2fs_update_dentry(ino, mode, &d, &fname->disk_name, fname->hash,
			   bit_pos);

	set_page_dirty(dentry_page);

	if (inode) {
		f2fs_i_pino_write(inode, dir->i_ino);

		/* synchronize inode page's data from inode cache */
		if (is_inode_flag_set(inode, FI_NEW_INODE))
			f2fs_update_inode(inode, page);

		f2fs_put_page(page, 1);
	}

	f2fs_update_parent_metadata(dir, inode, current_depth);
fail:
	if (inode)
		f2fs_up_write(&F2FS_I(inode)->i_sem);

	f2fs_put_page(dentry_page, 1);

	return err;
}

int f2fs_add_dentry(struct inode *dir, const struct f2fs_filename *fname,
		    struct inode *inode, nid_t ino, umode_t mode)
{
	int err = -EAGAIN;

	if (f2fs_has_inline_dentry(dir))
		err = f2fs_add_inline_entry(dir, fname, inode, ino, mode);
	if (err == -EAGAIN)
		err = f2fs_add_regular_entry(dir, fname, inode, ino, mode);

	f2fs_update_time(F2FS_I_SB(dir), REQ_TIME);
	return err;
}

/*
 * Caller should grab and release a rwsem by calling f2fs_lock_op() and
 * f2fs_unlock_op().
 */
int f2fs_do_add_link(struct inode *dir, const struct qstr *name,
				struct inode *inode, nid_t ino, umode_t mode)
{
	struct f2fs_filename fname;
	struct page *page = NULL;
	struct f2fs_dir_entry *de = NULL;
	int err;

	err = f2fs_setup_filename(dir, name, 0, &fname);
	if (err)
		return err;

	/*
	 * An immature stackable filesystem shows a race condition between lookup
	 * and create. If we have same task when doing lookup and create, it's
	 * definitely fine as expected by VFS normally. Otherwise, let's just
	 * verify on-disk dentry one more time, which guarantees filesystem
	 * consistency more.
	 */
	if (current != F2FS_I(dir)->task) {
		de = __f2fs_find_entry(dir, &fname, &page);
		F2FS_I(dir)->task = NULL;
	}
	if (de) {
		f2fs_put_page(page, 0);
		err = -EEXIST;
	} else if (IS_ERR(page)) {
		err = PTR_ERR(page);
	} else {
		err = f2fs_add_dentry(dir, &fname, inode, ino, mode);
	}
	f2fs_free_filename(&fname);
	return err;
}

int f2fs_do_tmpfile(struct inode *inode, struct inode *dir)
{
	struct page *page;
	int err = 0;

	f2fs_down_write(&F2FS_I(inode)->i_sem);
	page = f2fs_init_inode_metadata(inode, dir, NULL, NULL);
	if (IS_ERR(page)) {
		err = PTR_ERR(page);
		goto fail;
	}
	f2fs_put_page(page, 1);

	clear_inode_flag(inode, FI_NEW_INODE);
	f2fs_update_time(F2FS_I_SB(inode), REQ_TIME);
fail:
	f2fs_up_write(&F2FS_I(inode)->i_sem);
	return err;
}

void f2fs_drop_nlink(struct inode *dir, struct inode *inode)
{
	struct f2fs_sb_info *sbi = F2FS_I_SB(dir);

	f2fs_down_write(&F2FS_I(inode)->i_sem);

	if (S_ISDIR(inode->i_mode))
		f2fs_i_links_write(dir, false);
	inode->i_ctime = current_time(inode);

	f2fs_i_links_write(inode, false);
	if (S_ISDIR(inode->i_mode)) {
		f2fs_i_links_write(inode, false);
		f2fs_i_size_write(inode, 0);
	}
	f2fs_up_write(&F2FS_I(inode)->i_sem);

	if (inode->i_nlink == 0)
		f2fs_add_orphan_inode(inode);
	else
		f2fs_release_orphan_inode(sbi);
}

/*
 * It only removes the dentry from the dentry page, corresponding name
 * entry in name page does not need to be touched during deletion.
 */
void f2fs_delete_entry(struct f2fs_dir_entry *dentry, struct page *page,
					struct inode *dir, struct inode *inode)
{
	struct	f2fs_dentry_block *dentry_blk;
	unsigned int bit_pos;
	int slots = GET_DENTRY_SLOTS(le16_to_cpu(dentry->name_len));
	int i;

	f2fs_update_time(F2FS_I_SB(dir), REQ_TIME);

	if (F2FS_OPTION(F2FS_I_SB(dir)).fsync_mode == FSYNC_MODE_STRICT)
		f2fs_add_ino_entry(F2FS_I_SB(dir), dir->i_ino, TRANS_DIR_INO);

	if (f2fs_has_inline_dentry(dir))
		return f2fs_delete_inline_entry(dentry, page, dir, inode);

	lock_page(page);
	f2fs_wait_on_page_writeback(page, DATA, true, true);

	dentry_blk = page_address(page);
	bit_pos = dentry - dentry_blk->dentry;
	for (i = 0; i < slots; i++)
		__clear_bit_le(bit_pos + i, &dentry_blk->dentry_bitmap);

	/* Let's check and deallocate this dentry page */
	bit_pos = find_next_bit_le(&dentry_blk->dentry_bitmap,
			NR_DENTRY_IN_BLOCK,
			0);
	set_page_dirty(page);

	if (bit_pos == NR_DENTRY_IN_BLOCK &&
		!f2fs_truncate_hole(dir, page->index, page->index + 1)) {
		f2fs_clear_page_cache_dirty_tag(page);
		clear_page_dirty_for_io(page);
		ClearPageUptodate(page);

		clear_page_private_gcing(page);

		inode_dec_dirty_pages(dir);
		f2fs_remove_dirty_inode(dir);

		detach_page_private(page);
		set_page_private(page, 0);
	}
	f2fs_put_page(page, 1);

	dir->i_ctime = dir->i_mtime = current_time(dir);
	f2fs_mark_inode_dirty_sync(dir, false);

	if (inode)
		f2fs_drop_nlink(dir, inode);
}

bool f2fs_empty_dir(struct inode *dir)
{
	unsigned long bidx;
	struct page *dentry_page;
	unsigned int bit_pos;
	struct f2fs_dentry_block *dentry_blk;
	unsigned long nblock = dir_blocks(dir);

	if (f2fs_has_inline_dentry(dir))
		return f2fs_empty_inline_dir(dir);

	for (bidx = 0; bidx < nblock; bidx++) {
		dentry_page = f2fs_get_lock_data_page(dir, bidx, false);
		if (IS_ERR(dentry_page)) {
			if (PTR_ERR(dentry_page) == -ENOENT)
				continue;
			else
				return false;
		}

		dentry_blk = page_address(dentry_page);
		if (bidx == 0)
			bit_pos = 2;
		else
			bit_pos = 0;
		bit_pos = find_next_bit_le(&dentry_blk->dentry_bitmap,
						NR_DENTRY_IN_BLOCK,
						bit_pos);

		f2fs_put_page(dentry_page, 1);

		if (bit_pos < NR_DENTRY_IN_BLOCK)
			return false;
	}
	return true;
}

int f2fs_fill_dentries(struct dir_context *ctx, struct f2fs_dentry_ptr *d,
			unsigned int start_pos, struct fscrypt_str *fstr)
{
	unsigned char d_type = DT_UNKNOWN;
	unsigned int bit_pos;
	struct f2fs_dir_entry *de = NULL;
	struct fscrypt_str de_name = FSTR_INIT(NULL, 0);
	struct f2fs_sb_info *sbi = F2FS_I_SB(d->inode);
	struct blk_plug plug;
	bool readdir_ra = sbi->readdir_ra == 1;
	bool found_valid_dirent = false;
	int err = 0;

	bit_pos = ((unsigned long)ctx->pos % d->max);

	if (readdir_ra)
		blk_start_plug(&plug);

	while (bit_pos < d->max) {
		bit_pos = find_next_bit_le(d->bitmap, d->max, bit_pos);
		if (bit_pos >= d->max)
			break;

		de = &d->dentry[bit_pos];
		if (de->name_len == 0) {
			if (found_valid_dirent || !bit_pos) {
				printk_ratelimited(
					"%sF2FS-fs (%s): invalid namelen(0), ino:%u, run fsck to fix.",
					KERN_WARNING, sbi->sb->s_id,
					le32_to_cpu(de->ino));
				set_sbi_flag(sbi, SBI_NEED_FSCK);
			}
			bit_pos++;
			ctx->pos = start_pos + bit_pos;
			continue;
		}

		d_type = f2fs_get_de_type(de);

		de_name.name = d->filename[bit_pos];
		de_name.len = le16_to_cpu(de->name_len);

		/* check memory boundary before moving forward */
		bit_pos += GET_DENTRY_SLOTS(le16_to_cpu(de->name_len));
		if (unlikely(bit_pos > d->max ||
				le16_to_cpu(de->name_len) > F2FS_NAME_LEN)) {
			f2fs_warn(sbi, "%s: corrupted namelen=%d, run fsck to fix.",
				  __func__, le16_to_cpu(de->name_len));
			set_sbi_flag(sbi, SBI_NEED_FSCK);
			err = -EFSCORRUPTED;
			goto out;
		}

		if (IS_ENCRYPTED(d->inode)) {
			int save_len = fstr->len;

			err = fscrypt_fname_disk_to_usr(d->inode,
						(u32)le32_to_cpu(de->hash_code),
						0, &de_name, fstr);
			if (err)
				goto out;

			de_name = *fstr;
			fstr->len = save_len;
		}

		if (!dir_emit(ctx, de_name.name, de_name.len,
					le32_to_cpu(de->ino), d_type)) {
			err = 1;
			goto out;
		}

		if (readdir_ra)
			f2fs_ra_node_page(sbi, le32_to_cpu(de->ino));

		ctx->pos = start_pos + bit_pos;
		found_valid_dirent = true;
	}
out:
	if (readdir_ra)
		blk_finish_plug(&plug);
	return err;
}

static int f2fs_readdir(struct file *file, struct dir_context *ctx)
{
	struct inode *inode = file_inode(file);
	unsigned long npages = dir_blocks(inode);
	struct f2fs_dentry_block *dentry_blk = NULL;
	struct page *dentry_page = NULL;
	struct file_ra_state *ra = &file->f_ra;
	loff_t start_pos = ctx->pos;
	unsigned int n = ((unsigned long)ctx->pos / NR_DENTRY_IN_BLOCK);
	struct f2fs_dentry_ptr d;
	struct fscrypt_str fstr = FSTR_INIT(NULL, 0);
	int err = 0;

	if (IS_ENCRYPTED(inode)) {
		err = fscrypt_prepare_readdir(inode);
		if (err)
			goto out;

		err = fscrypt_fname_alloc_buffer(F2FS_NAME_LEN, &fstr);
		if (err < 0)
			goto out;
	}

	if (f2fs_has_inline_dentry(inode)) {
		err = f2fs_read_inline_dir(file, ctx, &fstr);
		goto out_free;
	}

	for (; n < npages; n++, ctx->pos = n * NR_DENTRY_IN_BLOCK) {

		/* allow readdir() to be interrupted */
		if (fatal_signal_pending(current)) {
			err = -ERESTARTSYS;
			goto out_free;
		}
		cond_resched();

		/* readahead for multi pages of dir */
		if (npages - n > 1 && !ra_has_index(ra, n))
			page_cache_sync_readahead(inode->i_mapping, ra, file, n,
				min(npages - n, (pgoff_t)MAX_DIR_RA_PAGES));

		dentry_page = f2fs_find_data_page(inode, n);
		if (IS_ERR(dentry_page)) {
			err = PTR_ERR(dentry_page);
			if (err == -ENOENT) {
				err = 0;
				continue;
			} else {
				goto out_free;
			}
		}

		dentry_blk = page_address(dentry_page);

		make_dentry_ptr_block(inode, &d, dentry_blk);

		err = f2fs_fill_dentries(ctx, &d,
				n * NR_DENTRY_IN_BLOCK, &fstr);
		if (err) {
			f2fs_put_page(dentry_page, 0);
			break;
		}

		f2fs_put_page(dentry_page, 0);
	}
out_free:
	fscrypt_fname_free_buffer(&fstr);
out:
	trace_f2fs_readdir(inode, start_pos, ctx->pos, err);
	return err < 0 ? err : 0;
}

const struct file_operations f2fs_dir_operations = {
	.llseek		= generic_file_llseek,
	.read		= generic_read_dir,
	.iterate_shared	= f2fs_readdir,
	.fsync		= f2fs_sync_file,
	.unlocked_ioctl	= f2fs_ioctl,
#ifdef CONFIG_COMPAT
	.compat_ioctl   = f2fs_compat_ioctl,
#endif
};<|MERGE_RESOLUTION|>--- conflicted
+++ resolved
@@ -83,13 +83,8 @@
 	struct super_block *sb = dir->i_sb;
 
 	if (IS_CASEFOLDED(dir)) {
-<<<<<<< HEAD
-		fname->cf_name.name = kmem_cache_alloc(f2fs_cf_name_slab,
-								GFP_NOFS);
-=======
 		fname->cf_name.name = f2fs_kmem_cache_alloc(f2fs_cf_name_slab,
 					GFP_NOFS, false, F2FS_SB(sb));
->>>>>>> 334f1c6b
 		if (!fname->cf_name.name)
 			return -ENOMEM;
 		fname->cf_name.len = utf8_casefold(sb->s_encoding,
