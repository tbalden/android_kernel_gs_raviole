--- conflicted
+++ resolved
@@ -358,11 +358,6 @@
 		}
 
 		de = find_in_block(dir, dentry_page, fname, &max_slots);
-<<<<<<< HEAD
-		if (de) {
-			*res_page = dentry_page;
-			break;
-=======
 		if (IS_ERR(de)) {
 			*res_page = ERR_CAST(de);
 			de = NULL;
@@ -370,7 +365,6 @@
 		} else if (de) {
 			*res_page = dentry_page;
 			break;
->>>>>>> a34582fe
 		}
 
 		if (max_slots >= s)
