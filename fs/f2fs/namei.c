--- conflicted
+++ resolved
@@ -435,11 +435,7 @@
 struct dentry *f2fs_get_parent(struct dentry *child)
 {
 	struct page *page;
-<<<<<<< HEAD
-	unsigned long ino = f2fs_inode_by_name(d_inode(child), &dotdot, &page);
-=======
 	unsigned long ino = f2fs_inode_by_name(d_inode(child), &dotdot_name, &page);
->>>>>>> 754a0abe
 
 	if (!ino) {
 		if (IS_ERR(page))
