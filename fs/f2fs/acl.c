--- conflicted
+++ resolved
@@ -215,13 +215,8 @@
 		return error;
 	if (error == 0)
 		*acl = NULL;
-<<<<<<< HEAD
-	if (!in_group_p(inode->i_gid) &&
-	    !capable_wrt_inode_uidgid(inode, CAP_FSETID))
-=======
 	if (!in_group_p(i_gid_into_mnt(&init_user_ns, inode)) &&
 	    !capable_wrt_inode_uidgid(&init_user_ns, inode, CAP_FSETID))
->>>>>>> 754a0abe
 		mode &= ~S_ISGID;
 	*mode_p = mode;
 	return 0;
