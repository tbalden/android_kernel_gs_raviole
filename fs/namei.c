// SPDX-License-Identifier: GPL-2.0
/*
 *  linux/fs/namei.c
 *
 *  Copyright (C) 1991, 1992  Linus Torvalds
 */

/*
 * Some corrections by tytso.
 */

/* [Feb 1997 T. Schoebel-Theuer] Complete rewrite of the pathname
 * lookup logic.
 */
/* [Feb-Apr 2000, AV] Rewrite to the new namespace architecture.
 */

#include <linux/init.h>
#include <linux/export.h>
#include <linux/kernel.h>
#include <linux/slab.h>
#include <linux/fs.h>
#include <linux/namei.h>
#include <linux/pagemap.h>
#include <linux/fsnotify.h>
#include <linux/personality.h>
#include <linux/security.h>
#include <linux/ima.h>
#include <linux/syscalls.h>
#include <linux/mount.h>
#include <linux/audit.h>
#include <linux/capability.h>
#include <linux/file.h>
#include <linux/fcntl.h>
#include <linux/device_cgroup.h>
#include <linux/fs_struct.h>
#include <linux/posix_acl.h>
#include <linux/hash.h>
#include <linux/bitops.h>
#include <linux/init_task.h>
#include <linux/uaccess.h>

#include "internal.h"
#include "mount.h"

#define CREATE_TRACE_POINTS
#include <trace/events/namei.h>

/* [Feb-1997 T. Schoebel-Theuer]
 * Fundamental changes in the pathname lookup mechanisms (namei)
 * were necessary because of omirr.  The reason is that omirr needs
 * to know the _real_ pathname, not the user-supplied one, in case
 * of symlinks (and also when transname replacements occur).
 *
 * The new code replaces the old recursive symlink resolution with
 * an iterative one (in case of non-nested symlink chains).  It does
 * this with calls to <fs>_follow_link().
 * As a side effect, dir_namei(), _namei() and follow_link() are now 
 * replaced with a single function lookup_dentry() that can handle all 
 * the special cases of the former code.
 *
 * With the new dcache, the pathname is stored at each inode, at least as
 * long as the refcount of the inode is positive.  As a side effect, the
 * size of the dcache depends on the inode cache and thus is dynamic.
 *
 * [29-Apr-1998 C. Scott Ananian] Updated above description of symlink
 * resolution to correspond with current state of the code.
 *
 * Note that the symlink resolution is not *completely* iterative.
 * There is still a significant amount of tail- and mid- recursion in
 * the algorithm.  Also, note that <fs>_readlink() is not used in
 * lookup_dentry(): lookup_dentry() on the result of <fs>_readlink()
 * may return different results than <fs>_follow_link().  Many virtual
 * filesystems (including /proc) exhibit this behavior.
 */

/* [24-Feb-97 T. Schoebel-Theuer] Side effects caused by new implementation:
 * New symlink semantics: when open() is called with flags O_CREAT | O_EXCL
 * and the name already exists in form of a symlink, try to create the new
 * name indicated by the symlink. The old code always complained that the
 * name already exists, due to not following the symlink even if its target
 * is nonexistent.  The new semantics affects also mknod() and link() when
 * the name is a symlink pointing to a non-existent name.
 *
 * I don't know which semantics is the right one, since I have no access
 * to standards. But I found by trial that HP-UX 9.0 has the full "new"
 * semantics implemented, while SunOS 4.1.1 and Solaris (SunOS 5.4) have the
 * "old" one. Personally, I think the new semantics is much more logical.
 * Note that "ln old new" where "new" is a symlink pointing to a non-existing
 * file does succeed in both HP-UX and SunOs, but not in Solaris
 * and in the old Linux semantics.
 */

/* [16-Dec-97 Kevin Buhr] For security reasons, we change some symlink
 * semantics.  See the comments in "open_namei" and "do_link" below.
 *
 * [10-Sep-98 Alan Modra] Another symlink change.
 */

/* [Feb-Apr 2000 AV] Complete rewrite. Rules for symlinks:
 *	inside the path - always follow.
 *	in the last component in creation/removal/renaming - never follow.
 *	if LOOKUP_FOLLOW passed - follow.
 *	if the pathname has trailing slashes - follow.
 *	otherwise - don't follow.
 * (applied in that order).
 *
 * [Jun 2000 AV] Inconsistent behaviour of open() in case if flags==O_CREAT
 * restored for 2.4. This is the last surviving part of old 4.2BSD bug.
 * During the 2.4 we need to fix the userland stuff depending on it -
 * hopefully we will be able to get rid of that wart in 2.5. So far only
 * XEmacs seems to be relying on it...
 */
/*
 * [Sep 2001 AV] Single-semaphore locking scheme (kudos to David Holland)
 * implemented.  Let's see if raised priority of ->s_vfs_rename_mutex gives
 * any extra contention...
 */

/* In order to reduce some races, while at the same time doing additional
 * checking and hopefully speeding things up, we copy filenames to the
 * kernel data space before using them..
 *
 * POSIX.1 2.4: an empty pathname is invalid (ENOENT).
 * PATH_MAX includes the nul terminator --RR.
 */

#define EMBEDDED_NAME_MAX	(PATH_MAX - offsetof(struct filename, iname))

struct filename *
getname_flags(const char __user *filename, int flags, int *empty)
{
	struct filename *result;
	char *kname;
	int len;

	result = audit_reusename(filename);
	if (result)
		return result;

	result = __getname();
	if (unlikely(!result))
		return ERR_PTR(-ENOMEM);

	/*
	 * First, try to embed the struct filename inside the names_cache
	 * allocation
	 */
	kname = (char *)result->iname;
	result->name = kname;

	len = strncpy_from_user(kname, filename, EMBEDDED_NAME_MAX);
	if (unlikely(len < 0)) {
		__putname(result);
		return ERR_PTR(len);
	}

	/*
	 * Uh-oh. We have a name that's approaching PATH_MAX. Allocate a
	 * separate struct filename so we can dedicate the entire
	 * names_cache allocation for the pathname, and re-do the copy from
	 * userland.
	 */
	if (unlikely(len == EMBEDDED_NAME_MAX)) {
		const size_t size = offsetof(struct filename, iname[1]);
		kname = (char *)result;

		/*
		 * size is chosen that way we to guarantee that
		 * result->iname[0] is within the same object and that
		 * kname can't be equal to result->iname, no matter what.
		 */
		result = kzalloc(size, GFP_KERNEL);
		if (unlikely(!result)) {
			__putname(kname);
			return ERR_PTR(-ENOMEM);
		}
		result->name = kname;
		len = strncpy_from_user(kname, filename, PATH_MAX);
		if (unlikely(len < 0)) {
			__putname(kname);
			kfree(result);
			return ERR_PTR(len);
		}
		if (unlikely(len == PATH_MAX)) {
			__putname(kname);
			kfree(result);
			return ERR_PTR(-ENAMETOOLONG);
		}
	}

	result->refcnt = 1;
	/* The empty path is special. */
	if (unlikely(!len)) {
		if (empty)
			*empty = 1;
		if (!(flags & LOOKUP_EMPTY)) {
			putname(result);
			return ERR_PTR(-ENOENT);
		}
	}

	result->uptr = filename;
	result->aname = NULL;
	audit_getname(result);
	return result;
}

struct filename *
getname(const char __user * filename)
{
	return getname_flags(filename, 0, NULL);
}

struct filename *
getname_kernel(const char * filename)
{
	struct filename *result;
	int len = strlen(filename) + 1;

	result = __getname();
	if (unlikely(!result))
		return ERR_PTR(-ENOMEM);

	if (len <= EMBEDDED_NAME_MAX) {
		result->name = (char *)result->iname;
	} else if (len <= PATH_MAX) {
		const size_t size = offsetof(struct filename, iname[1]);
		struct filename *tmp;

		tmp = kmalloc(size, GFP_KERNEL);
		if (unlikely(!tmp)) {
			__putname(result);
			return ERR_PTR(-ENOMEM);
		}
		tmp->name = (char *)result;
		result = tmp;
	} else {
		__putname(result);
		return ERR_PTR(-ENAMETOOLONG);
	}
	memcpy((char *)result->name, filename, len);
	result->uptr = NULL;
	result->aname = NULL;
	result->refcnt = 1;
	audit_getname(result);

	return result;
}

void putname(struct filename *name)
{
	BUG_ON(name->refcnt <= 0);

	if (--name->refcnt > 0)
		return;

	if (name->name != name->iname) {
		__putname(name->name);
		kfree(name);
	} else
		__putname(name);
}

/**
 * check_acl - perform ACL permission checking
 * @mnt_userns:	user namespace of the mount the inode was found from
 * @inode:	inode to check permissions on
 * @mask:	right to check for (%MAY_READ, %MAY_WRITE, %MAY_EXEC ...)
 *
 * This function performs the ACL permission checking. Since this function
 * retrieve POSIX acls it needs to know whether it is called from a blocking or
 * non-blocking context and thus cares about the MAY_NOT_BLOCK bit.
 *
 * If the inode has been found through an idmapped mount the user namespace of
 * the vfsmount must be passed through @mnt_userns. This function will then take
 * care to map the inode according to @mnt_userns before checking permissions.
 * On non-idmapped mounts or if permission checking is to be performed on the
 * raw inode simply passs init_user_ns.
 */
static int check_acl(struct user_namespace *mnt_userns,
		     struct inode *inode, int mask)
{
#ifdef CONFIG_FS_POSIX_ACL
	struct posix_acl *acl;

	if (mask & MAY_NOT_BLOCK) {
		acl = get_cached_acl_rcu(inode, ACL_TYPE_ACCESS);
	        if (!acl)
	                return -EAGAIN;
		/* no ->get_acl() calls in RCU mode... */
		if (is_uncached_acl(acl))
			return -ECHILD;
	        return posix_acl_permission(mnt_userns, inode, acl, mask);
	}

	acl = get_acl(inode, ACL_TYPE_ACCESS);
	if (IS_ERR(acl))
		return PTR_ERR(acl);
	if (acl) {
	        int error = posix_acl_permission(mnt_userns, inode, acl, mask);
	        posix_acl_release(acl);
	        return error;
	}
#endif

	return -EAGAIN;
}

/**
 * acl_permission_check - perform basic UNIX permission checking
 * @mnt_userns:	user namespace of the mount the inode was found from
 * @inode:	inode to check permissions on
 * @mask:	right to check for (%MAY_READ, %MAY_WRITE, %MAY_EXEC ...)
 *
 * This function performs the basic UNIX permission checking. Since this
 * function may retrieve POSIX acls it needs to know whether it is called from a
 * blocking or non-blocking context and thus cares about the MAY_NOT_BLOCK bit.
 *
 * If the inode has been found through an idmapped mount the user namespace of
 * the vfsmount must be passed through @mnt_userns. This function will then take
 * care to map the inode according to @mnt_userns before checking permissions.
 * On non-idmapped mounts or if permission checking is to be performed on the
 * raw inode simply passs init_user_ns.
 */
static int acl_permission_check(struct user_namespace *mnt_userns,
				struct inode *inode, int mask)
{
	unsigned int mode = inode->i_mode;
	kuid_t i_uid;

	/* Are we the owner? If so, ACL's don't matter */
	i_uid = i_uid_into_mnt(mnt_userns, inode);
	if (likely(uid_eq(current_fsuid(), i_uid))) {
		mask &= 7;
		mode >>= 6;
		return (mask & ~mode) ? -EACCES : 0;
	}

	/* Do we have ACL's? */
	if (IS_POSIXACL(inode) && (mode & S_IRWXG)) {
		int error = check_acl(mnt_userns, inode, mask);
		if (error != -EAGAIN)
			return error;
	}

	/* Only RWX matters for group/other mode bits */
	mask &= 7;

	/*
	 * Are the group permissions different from
	 * the other permissions in the bits we care
	 * about? Need to check group ownership if so.
	 */
	if (mask & (mode ^ (mode >> 3))) {
		kgid_t kgid = i_gid_into_mnt(mnt_userns, inode);
		if (in_group_p(kgid))
			mode >>= 3;
	}

	/* Bits in 'mode' clear that we require? */
	return (mask & ~mode) ? -EACCES : 0;
}

/**
 * generic_permission -  check for access rights on a Posix-like filesystem
 * @mnt_userns:	user namespace of the mount the inode was found from
 * @inode:	inode to check access rights for
 * @mask:	right to check for (%MAY_READ, %MAY_WRITE, %MAY_EXEC,
 *		%MAY_NOT_BLOCK ...)
 *
 * Used to check for read/write/execute permissions on a file.
 * We use "fsuid" for this, letting us set arbitrary permissions
 * for filesystem access without changing the "normal" uids which
 * are used for other things.
 *
 * generic_permission is rcu-walk aware. It returns -ECHILD in case an rcu-walk
 * request cannot be satisfied (eg. requires blocking or too much complexity).
 * It would then be called again in ref-walk mode.
 *
 * If the inode has been found through an idmapped mount the user namespace of
 * the vfsmount must be passed through @mnt_userns. This function will then take
 * care to map the inode according to @mnt_userns before checking permissions.
 * On non-idmapped mounts or if permission checking is to be performed on the
 * raw inode simply passs init_user_ns.
 */
int generic_permission(struct user_namespace *mnt_userns, struct inode *inode,
		       int mask)
{
	int ret;

	/*
	 * Do the basic permission checks.
	 */
	ret = acl_permission_check(mnt_userns, inode, mask);
	if (ret != -EACCES)
		return ret;

	if (S_ISDIR(inode->i_mode)) {
		/* DACs are overridable for directories */
		if (!(mask & MAY_WRITE))
			if (capable_wrt_inode_uidgid(mnt_userns, inode,
						     CAP_DAC_READ_SEARCH))
				return 0;
		if (capable_wrt_inode_uidgid(mnt_userns, inode,
					     CAP_DAC_OVERRIDE))
			return 0;
		return -EACCES;
	}

	/*
	 * Searching includes executable on directories, else just read.
	 */
	mask &= MAY_READ | MAY_WRITE | MAY_EXEC;
	if (mask == MAY_READ)
		if (capable_wrt_inode_uidgid(mnt_userns, inode,
					     CAP_DAC_READ_SEARCH))
			return 0;
	/*
	 * Read/write DACs are always overridable.
	 * Executable DACs are overridable when there is
	 * at least one exec bit set.
	 */
	if (!(mask & MAY_EXEC) || (inode->i_mode & S_IXUGO))
		if (capable_wrt_inode_uidgid(mnt_userns, inode,
					     CAP_DAC_OVERRIDE))
			return 0;

	return -EACCES;
}
EXPORT_SYMBOL(generic_permission);

/**
 * do_inode_permission - UNIX permission checking
 * @mnt_userns:	user namespace of the mount the inode was found from
 * @inode:	inode to check permissions on
 * @mask:	right to check for (%MAY_READ, %MAY_WRITE, %MAY_EXEC ...)
 *
 * We _really_ want to just do "generic_permission()" without
 * even looking at the inode->i_op values. So we keep a cache
 * flag in inode->i_opflags, that says "this has not special
 * permission function, use the fast case".
 */
static inline int do_inode_permission(struct user_namespace *mnt_userns,
				      struct inode *inode, int mask)
{
	if (unlikely(!(inode->i_opflags & IOP_FASTPERM))) {
		if (likely(inode->i_op->permission))
			return inode->i_op->permission(mnt_userns, inode, mask);

		/* This gets set once for the inode lifetime */
		spin_lock(&inode->i_lock);
		inode->i_opflags |= IOP_FASTPERM;
		spin_unlock(&inode->i_lock);
	}
	return generic_permission(mnt_userns, inode, mask);
}

/**
 * sb_permission - Check superblock-level permissions
 * @sb: Superblock of inode to check permission on
 * @inode: Inode to check permission on
 * @mask: Right to check for (%MAY_READ, %MAY_WRITE, %MAY_EXEC)
 *
 * Separate out file-system wide checks from inode-specific permission checks.
 */
static int sb_permission(struct super_block *sb, struct inode *inode, int mask)
{
	if (unlikely(mask & MAY_WRITE)) {
		umode_t mode = inode->i_mode;

		/* Nobody gets write access to a read-only fs. */
		if (sb_rdonly(sb) && (S_ISREG(mode) || S_ISDIR(mode) || S_ISLNK(mode)))
			return -EROFS;
	}
	return 0;
}

/**
 * inode_permission - Check for access rights to a given inode
 * @mnt_userns:	User namespace of the mount the inode was found from
 * @inode:	Inode to check permission on
 * @mask:	Right to check for (%MAY_READ, %MAY_WRITE, %MAY_EXEC)
 *
 * Check for read/write/execute permissions on an inode.  We use fs[ug]id for
 * this, letting us set arbitrary permissions for filesystem access without
 * changing the "normal" UIDs which are used for other things.
 *
 * When checking for MAY_APPEND, MAY_WRITE must also be set in @mask.
 */
int inode_permission(struct user_namespace *mnt_userns,
		     struct inode *inode, int mask)
{
	int retval;

	retval = sb_permission(inode->i_sb, inode, mask);
	if (retval)
		return retval;

	if (unlikely(mask & MAY_WRITE)) {
		/*
		 * Nobody gets write access to an immutable file.
		 */
		if (IS_IMMUTABLE(inode))
			return -EPERM;

		/*
		 * Updating mtime will likely cause i_uid and i_gid to be
		 * written back improperly if their true value is unknown
		 * to the vfs.
		 */
		if (HAS_UNMAPPED_ID(mnt_userns, inode))
			return -EACCES;
	}

	retval = do_inode_permission(mnt_userns, inode, mask);
	if (retval)
		return retval;

	retval = devcgroup_inode_permission(inode, mask);
	if (retval)
		return retval;

	return security_inode_permission(inode, mask);
}
EXPORT_SYMBOL(inode_permission);

/**
 * path_get - get a reference to a path
 * @path: path to get the reference to
 *
 * Given a path increment the reference count to the dentry and the vfsmount.
 */
void path_get(const struct path *path)
{
	mntget(path->mnt);
	dget(path->dentry);
}
EXPORT_SYMBOL(path_get);

/**
 * path_put - put a reference to a path
 * @path: path to put the reference to
 *
 * Given a path decrement the reference count to the dentry and the vfsmount.
 */
void path_put(const struct path *path)
{
	dput(path->dentry);
	mntput(path->mnt);
}
EXPORT_SYMBOL(path_put);

#define EMBEDDED_LEVELS 2
struct nameidata {
	struct path	path;
	struct qstr	last;
	struct path	root;
	struct inode	*inode; /* path.dentry.d_inode */
	unsigned int	flags, state;
	unsigned	seq, m_seq, r_seq;
	int		last_type;
	unsigned	depth;
	int		total_link_count;
	struct saved {
		struct path link;
		struct delayed_call done;
		const char *name;
		unsigned seq;
	} *stack, internal[EMBEDDED_LEVELS];
	struct filename	*name;
	struct nameidata *saved;
	unsigned	root_seq;
	int		dfd;
	kuid_t		dir_uid;
	umode_t		dir_mode;
} __randomize_layout;

#define ND_ROOT_PRESET 1
#define ND_ROOT_GRABBED 2
#define ND_JUMPED 4

static void __set_nameidata(struct nameidata *p, int dfd, struct filename *name)
{
	struct nameidata *old = current->nameidata;
	p->stack = p->internal;
	p->depth = 0;
	p->dfd = dfd;
	p->name = name;
	p->path.mnt = NULL;
	p->path.dentry = NULL;
	p->total_link_count = old ? old->total_link_count : 0;
	p->saved = old;
	current->nameidata = p;
}

static inline void set_nameidata(struct nameidata *p, int dfd, struct filename *name,
			  const struct path *root)
{
	__set_nameidata(p, dfd, name);
	p->state = 0;
	if (unlikely(root)) {
		p->state = ND_ROOT_PRESET;
		p->root = *root;
	}
}

static void restore_nameidata(void)
{
	struct nameidata *now = current->nameidata, *old = now->saved;

	current->nameidata = old;
	if (old)
		old->total_link_count = now->total_link_count;
	if (now->stack != now->internal)
		kfree(now->stack);
}

static bool nd_alloc_stack(struct nameidata *nd)
{
	struct saved *p;

	p= kmalloc_array(MAXSYMLINKS, sizeof(struct saved),
			 nd->flags & LOOKUP_RCU ? GFP_ATOMIC : GFP_KERNEL);
	if (unlikely(!p))
		return false;
	memcpy(p, nd->internal, sizeof(nd->internal));
	nd->stack = p;
	return true;
}

/**
 * path_connected - Verify that a dentry is below mnt.mnt_root
 *
 * Rename can sometimes move a file or directory outside of a bind
 * mount, path_connected allows those cases to be detected.
 */
static bool path_connected(struct vfsmount *mnt, struct dentry *dentry)
{
	struct super_block *sb = mnt->mnt_sb;

	/* Bind mounts can have disconnected paths */
	if (mnt->mnt_root == sb->s_root)
		return true;

	return is_subdir(dentry, mnt->mnt_root);
}

static void drop_links(struct nameidata *nd)
{
	int i = nd->depth;
	while (i--) {
		struct saved *last = nd->stack + i;
		do_delayed_call(&last->done);
		clear_delayed_call(&last->done);
	}
}

static void terminate_walk(struct nameidata *nd)
{
	drop_links(nd);
	if (!(nd->flags & LOOKUP_RCU)) {
		int i;
		path_put(&nd->path);
		for (i = 0; i < nd->depth; i++)
			path_put(&nd->stack[i].link);
		if (nd->state & ND_ROOT_GRABBED) {
			path_put(&nd->root);
			nd->state &= ~ND_ROOT_GRABBED;
		}
	} else {
		nd->flags &= ~LOOKUP_RCU;
		rcu_read_unlock();
	}
	nd->depth = 0;
	nd->path.mnt = NULL;
	nd->path.dentry = NULL;
}

/* path_put is needed afterwards regardless of success or failure */
static bool __legitimize_path(struct path *path, unsigned seq, unsigned mseq)
{
	int res = __legitimize_mnt(path->mnt, mseq);
	if (unlikely(res)) {
		if (res > 0)
			path->mnt = NULL;
		path->dentry = NULL;
		return false;
	}
	if (unlikely(!lockref_get_not_dead(&path->dentry->d_lockref))) {
		path->dentry = NULL;
		return false;
	}
	return !read_seqcount_retry(&path->dentry->d_seq, seq);
}

static inline bool legitimize_path(struct nameidata *nd,
			    struct path *path, unsigned seq)
{
	return __legitimize_path(path, seq, nd->m_seq);
}

static bool legitimize_links(struct nameidata *nd)
{
	int i;
	if (unlikely(nd->flags & LOOKUP_CACHED)) {
		drop_links(nd);
		nd->depth = 0;
		return false;
	}
	for (i = 0; i < nd->depth; i++) {
		struct saved *last = nd->stack + i;
		if (unlikely(!legitimize_path(nd, &last->link, last->seq))) {
			drop_links(nd);
			nd->depth = i + 1;
			return false;
		}
	}
	return true;
}

static bool legitimize_root(struct nameidata *nd)
{
	/*
	 * For scoped-lookups (where nd->root has been zeroed), we need to
	 * restart the whole lookup from scratch -- because set_root() is wrong
	 * for these lookups (nd->dfd is the root, not the filesystem root).
	 */
	if (!nd->root.mnt && (nd->flags & LOOKUP_IS_SCOPED))
		return false;
	/* Nothing to do if nd->root is zero or is managed by the VFS user. */
	if (!nd->root.mnt || (nd->state & ND_ROOT_PRESET))
		return true;
	nd->state |= ND_ROOT_GRABBED;
	return legitimize_path(nd, &nd->root, nd->root_seq);
}

/*
 * Path walking has 2 modes, rcu-walk and ref-walk (see
 * Documentation/filesystems/path-lookup.txt).  In situations when we can't
 * continue in RCU mode, we attempt to drop out of rcu-walk mode and grab
 * normal reference counts on dentries and vfsmounts to transition to ref-walk
 * mode.  Refcounts are grabbed at the last known good point before rcu-walk
 * got stuck, so ref-walk may continue from there. If this is not successful
 * (eg. a seqcount has changed), then failure is returned and it's up to caller
 * to restart the path walk from the beginning in ref-walk mode.
 */

/**
 * try_to_unlazy - try to switch to ref-walk mode.
 * @nd: nameidata pathwalk data
 * Returns: true on success, false on failure
 *
 * try_to_unlazy attempts to legitimize the current nd->path and nd->root
 * for ref-walk mode.
 * Must be called from rcu-walk context.
 * Nothing should touch nameidata between try_to_unlazy() failure and
 * terminate_walk().
 */
static bool try_to_unlazy(struct nameidata *nd)
{
	struct dentry *parent = nd->path.dentry;

	BUG_ON(!(nd->flags & LOOKUP_RCU));

	nd->flags &= ~LOOKUP_RCU;
	if (unlikely(!legitimize_links(nd)))
		goto out1;
	if (unlikely(!legitimize_path(nd, &nd->path, nd->seq)))
		goto out;
	if (unlikely(!legitimize_root(nd)))
		goto out;
	rcu_read_unlock();
	BUG_ON(nd->inode != parent->d_inode);
	return true;

out1:
	nd->path.mnt = NULL;
	nd->path.dentry = NULL;
out:
	rcu_read_unlock();
	return false;
}

/**
 * try_to_unlazy_next - try to switch to ref-walk mode.
 * @nd: nameidata pathwalk data
 * @dentry: next dentry to step into
 * @seq: seq number to check @dentry against
 * Returns: true on success, false on failure
 *
 * Similar to to try_to_unlazy(), but here we have the next dentry already
 * picked by rcu-walk and want to legitimize that in addition to the current
 * nd->path and nd->root for ref-walk mode.  Must be called from rcu-walk context.
 * Nothing should touch nameidata between try_to_unlazy_next() failure and
 * terminate_walk().
 */
static bool try_to_unlazy_next(struct nameidata *nd, struct dentry *dentry, unsigned seq)
{
	BUG_ON(!(nd->flags & LOOKUP_RCU));

	nd->flags &= ~LOOKUP_RCU;
	if (unlikely(!legitimize_links(nd)))
		goto out2;
	if (unlikely(!legitimize_mnt(nd->path.mnt, nd->m_seq)))
		goto out2;
	if (unlikely(!lockref_get_not_dead(&nd->path.dentry->d_lockref)))
		goto out1;

	/*
	 * We need to move both the parent and the dentry from the RCU domain
	 * to be properly refcounted. And the sequence number in the dentry
	 * validates *both* dentry counters, since we checked the sequence
	 * number of the parent after we got the child sequence number. So we
	 * know the parent must still be valid if the child sequence number is
	 */
	if (unlikely(!lockref_get_not_dead(&dentry->d_lockref)))
		goto out;
	if (unlikely(read_seqcount_retry(&dentry->d_seq, seq)))
		goto out_dput;
	/*
	 * Sequence counts matched. Now make sure that the root is
	 * still valid and get it if required.
	 */
	if (unlikely(!legitimize_root(nd)))
		goto out_dput;
	rcu_read_unlock();
	return true;

out2:
	nd->path.mnt = NULL;
out1:
	nd->path.dentry = NULL;
out:
	rcu_read_unlock();
	return false;
out_dput:
	rcu_read_unlock();
	dput(dentry);
	return false;
}

static inline int d_revalidate(struct dentry *dentry, unsigned int flags)
{
	if (unlikely(dentry->d_flags & DCACHE_OP_REVALIDATE))
		return dentry->d_op->d_revalidate(dentry, flags);
	else
		return 1;
}

#define INIT_PATH_SIZE 64

static void success_walk_trace(struct nameidata *nd)
{
	struct path *pt = &nd->path;
	struct inode *i = nd->inode;
	char buf[INIT_PATH_SIZE], *try_buf;
	int cur_path_size;
	char *p;

	/* When eBPF/ tracepoint is disabled, keep overhead low. */
	if (!trace_inodepath_enabled())
		return;

	/* First try stack allocated buffer. */
	try_buf = buf;
	cur_path_size = INIT_PATH_SIZE;

	while (cur_path_size <= PATH_MAX) {
		/* Free previous heap allocation if we are now trying
		 * a second or later heap allocation.
		 */
		if (try_buf != buf)
			kfree(try_buf);

		/* All but the first alloc are on the heap. */
		if (cur_path_size != INIT_PATH_SIZE) {
			try_buf = kmalloc(cur_path_size, GFP_KERNEL);
			if (!try_buf) {
				try_buf = buf;
				sprintf(try_buf, "error:buf_alloc_failed");
				break;
			}
		}

		p = d_path(pt, try_buf, cur_path_size);

		if (!IS_ERR(p)) {
			char *end = mangle_path(try_buf, p, "\n");

			if (end) {
				try_buf[end - try_buf] = 0;
				break;
			} else {
				/* On mangle errors, double path size
				 * till PATH_MAX.
				 */
				cur_path_size = cur_path_size << 1;
				continue;
			}
		}

		if (PTR_ERR(p) == -ENAMETOOLONG) {
			/* If d_path complains that name is too long,
			 * then double path size till PATH_MAX.
			 */
			cur_path_size = cur_path_size << 1;
			continue;
		}

		sprintf(try_buf, "error:d_path_failed_%lu",
			-1 * PTR_ERR(p));
		break;
	}

	if (cur_path_size > PATH_MAX)
		sprintf(try_buf, "error:d_path_name_too_long");

	trace_inodepath(i, try_buf);

	if (try_buf != buf)
		kfree(try_buf);
	return;
}

/**
 * complete_walk - successful completion of path walk
 * @nd:  pointer nameidata
 *
 * If we had been in RCU mode, drop out of it and legitimize nd->path.
 * Revalidate the final result, unless we'd already done that during
 * the path walk or the filesystem doesn't ask for it.  Return 0 on
 * success, -error on failure.  In case of failure caller does not
 * need to drop nd->path.
 */
static int complete_walk(struct nameidata *nd)
{
	struct dentry *dentry = nd->path.dentry;
	int status;

	if (nd->flags & LOOKUP_RCU) {
		/*
		 * We don't want to zero nd->root for scoped-lookups or
		 * externally-managed nd->root.
		 */
<<<<<<< HEAD
		if (!(nd->flags & (LOOKUP_ROOT | LOOKUP_IS_SCOPED)))
			nd->root.mnt = NULL;
=======
		if (!(nd->state & ND_ROOT_PRESET))
			if (!(nd->flags & LOOKUP_IS_SCOPED))
				nd->root.mnt = NULL;
		nd->flags &= ~LOOKUP_CACHED;
>>>>>>> 754a0abe
		if (!try_to_unlazy(nd))
			return -ECHILD;
	}

	if (unlikely(nd->flags & LOOKUP_IS_SCOPED)) {
		/*
		 * While the guarantee of LOOKUP_IS_SCOPED is (roughly) "don't
		 * ever step outside the root during lookup" and should already
		 * be guaranteed by the rest of namei, we want to avoid a namei
		 * BUG resulting in userspace being given a path that was not
		 * scoped within the root at some point during the lookup.
		 *
		 * So, do a final sanity-check to make sure that in the
		 * worst-case scenario (a complete bypass of LOOKUP_IS_SCOPED)
		 * we won't silently return an fd completely outside of the
		 * requested root to userspace.
		 *
		 * Userspace could move the path outside the root after this
		 * check, but as discussed elsewhere this is not a concern (the
		 * resolved file was inside the root at some point).
		 */
		if (!path_is_under(&nd->path, &nd->root))
			return -EXDEV;
	}

	if (likely(!(nd->flags & ND_JUMPED))) {
		success_walk_trace(nd);
		return 0;
	}

	if (likely(!(dentry->d_flags & DCACHE_OP_WEAK_REVALIDATE))) {
		success_walk_trace(nd);
		return 0;
	}

	status = dentry->d_op->d_weak_revalidate(dentry, nd->flags);
	if (status > 0) {
		success_walk_trace(nd);
		return 0;
	}

	if (!status)
		status = -ESTALE;

	return status;
}

static int set_root(struct nameidata *nd)
{
	struct fs_struct *fs = current->fs;

	/*
	 * Jumping to the real root in a scoped-lookup is a BUG in namei, but we
	 * still have to ensure it doesn't happen because it will cause a breakout
	 * from the dirfd.
	 */
	if (WARN_ON(nd->flags & LOOKUP_IS_SCOPED))
		return -ENOTRECOVERABLE;

	if (nd->flags & LOOKUP_RCU) {
		unsigned seq;

		do {
			seq = read_seqcount_begin(&fs->seq);
			nd->root = fs->root;
			nd->root_seq = __read_seqcount_begin(&nd->root.dentry->d_seq);
		} while (read_seqcount_retry(&fs->seq, seq));
	} else {
		get_fs_root(fs, &nd->root);
		nd->state |= ND_ROOT_GRABBED;
	}
	return 0;
}

static int nd_jump_root(struct nameidata *nd)
{
	if (unlikely(nd->flags & LOOKUP_BENEATH))
		return -EXDEV;
	if (unlikely(nd->flags & LOOKUP_NO_XDEV)) {
		/* Absolute path arguments to path_init() are allowed. */
		if (nd->path.mnt != NULL && nd->path.mnt != nd->root.mnt)
			return -EXDEV;
	}
	if (!nd->root.mnt) {
		int error = set_root(nd);
		if (error)
			return error;
	}
	if (nd->flags & LOOKUP_RCU) {
		struct dentry *d;
		nd->path = nd->root;
		d = nd->path.dentry;
		nd->inode = d->d_inode;
		nd->seq = nd->root_seq;
		if (unlikely(read_seqcount_retry(&d->d_seq, nd->seq)))
			return -ECHILD;
	} else {
		path_put(&nd->path);
		nd->path = nd->root;
		path_get(&nd->path);
		nd->inode = nd->path.dentry->d_inode;
	}
	nd->state |= ND_JUMPED;
	return 0;
}

/*
 * Helper to directly jump to a known parsed path from ->get_link,
 * caller must have taken a reference to path beforehand.
 */
int nd_jump_link(struct path *path)
{
	int error = -ELOOP;
	struct nameidata *nd = current->nameidata;

	if (unlikely(nd->flags & LOOKUP_NO_MAGICLINKS))
		goto err;

	error = -EXDEV;
	if (unlikely(nd->flags & LOOKUP_NO_XDEV)) {
		if (nd->path.mnt != path->mnt)
			goto err;
	}
	/* Not currently safe for scoped-lookups. */
	if (unlikely(nd->flags & LOOKUP_IS_SCOPED))
		goto err;

	path_put(&nd->path);
	nd->path = *path;
	nd->inode = nd->path.dentry->d_inode;
	nd->state |= ND_JUMPED;
	return 0;

err:
	path_put(path);
	return error;
}

static inline void put_link(struct nameidata *nd)
{
	struct saved *last = nd->stack + --nd->depth;
	do_delayed_call(&last->done);
	if (!(nd->flags & LOOKUP_RCU))
		path_put(&last->link);
}

int sysctl_protected_symlinks __read_mostly = 0;
int sysctl_protected_hardlinks __read_mostly = 0;
int sysctl_protected_fifos __read_mostly;
int sysctl_protected_regular __read_mostly;

/**
 * may_follow_link - Check symlink following for unsafe situations
 * @nd: nameidata pathwalk data
 *
 * In the case of the sysctl_protected_symlinks sysctl being enabled,
 * CAP_DAC_OVERRIDE needs to be specifically ignored if the symlink is
 * in a sticky world-writable directory. This is to protect privileged
 * processes from failing races against path names that may change out
 * from under them by way of other users creating malicious symlinks.
 * It will permit symlinks to be followed only when outside a sticky
 * world-writable directory, or when the uid of the symlink and follower
 * match, or when the directory owner matches the symlink's owner.
 *
 * Returns 0 if following the symlink is allowed, -ve on error.
 */
static inline int may_follow_link(struct nameidata *nd, const struct inode *inode)
{
	struct user_namespace *mnt_userns;
	kuid_t i_uid;

	if (!sysctl_protected_symlinks)
		return 0;

	mnt_userns = mnt_user_ns(nd->path.mnt);
	i_uid = i_uid_into_mnt(mnt_userns, inode);
	/* Allowed if owner and follower match. */
	if (uid_eq(current_cred()->fsuid, i_uid))
		return 0;

	/* Allowed if parent directory not sticky and world-writable. */
	if ((nd->dir_mode & (S_ISVTX|S_IWOTH)) != (S_ISVTX|S_IWOTH))
		return 0;

	/* Allowed if parent directory and link owner match. */
	if (uid_valid(nd->dir_uid) && uid_eq(nd->dir_uid, i_uid))
		return 0;

	if (nd->flags & LOOKUP_RCU)
		return -ECHILD;

	audit_inode(nd->name, nd->stack[0].link.dentry, 0);
	audit_log_path_denied(AUDIT_ANOM_LINK, "follow_link");
	return -EACCES;
}

/**
 * safe_hardlink_source - Check for safe hardlink conditions
 * @mnt_userns:	user namespace of the mount the inode was found from
 * @inode: the source inode to hardlink from
 *
 * Return false if at least one of the following conditions:
 *    - inode is not a regular file
 *    - inode is setuid
 *    - inode is setgid and group-exec
 *    - access failure for read and write
 *
 * Otherwise returns true.
 */
static bool safe_hardlink_source(struct user_namespace *mnt_userns,
				 struct inode *inode)
{
	umode_t mode = inode->i_mode;

	/* Special files should not get pinned to the filesystem. */
	if (!S_ISREG(mode))
		return false;

	/* Setuid files should not get pinned to the filesystem. */
	if (mode & S_ISUID)
		return false;

	/* Executable setgid files should not get pinned to the filesystem. */
	if ((mode & (S_ISGID | S_IXGRP)) == (S_ISGID | S_IXGRP))
		return false;

	/* Hardlinking to unreadable or unwritable sources is dangerous. */
	if (inode_permission(mnt_userns, inode, MAY_READ | MAY_WRITE))
		return false;

	return true;
}

/**
 * may_linkat - Check permissions for creating a hardlink
 * @mnt_userns:	user namespace of the mount the inode was found from
 * @link: the source to hardlink from
 *
 * Block hardlink when all of:
 *  - sysctl_protected_hardlinks enabled
 *  - fsuid does not match inode
 *  - hardlink source is unsafe (see safe_hardlink_source() above)
 *  - not CAP_FOWNER in a namespace with the inode owner uid mapped
 *
 * If the inode has been found through an idmapped mount the user namespace of
 * the vfsmount must be passed through @mnt_userns. This function will then take
 * care to map the inode according to @mnt_userns before checking permissions.
 * On non-idmapped mounts or if permission checking is to be performed on the
 * raw inode simply passs init_user_ns.
 *
 * Returns 0 if successful, -ve on error.
 */
int may_linkat(struct user_namespace *mnt_userns, struct path *link)
{
	struct inode *inode = link->dentry->d_inode;

	/* Inode writeback is not safe when the uid or gid are invalid. */
	if (!uid_valid(i_uid_into_mnt(mnt_userns, inode)) ||
	    !gid_valid(i_gid_into_mnt(mnt_userns, inode)))
		return -EOVERFLOW;

	if (!sysctl_protected_hardlinks)
		return 0;

	/* Source inode owner (or CAP_FOWNER) can hardlink all they like,
	 * otherwise, it must be a safe source.
	 */
	if (safe_hardlink_source(mnt_userns, inode) ||
	    inode_owner_or_capable(mnt_userns, inode))
		return 0;

	audit_log_path_denied(AUDIT_ANOM_LINK, "linkat");
	return -EPERM;
}

/**
 * may_create_in_sticky - Check whether an O_CREAT open in a sticky directory
 *			  should be allowed, or not, on files that already
 *			  exist.
 * @mnt_userns:	user namespace of the mount the inode was found from
 * @nd: nameidata pathwalk data
 * @inode: the inode of the file to open
 *
 * Block an O_CREAT open of a FIFO (or a regular file) when:
 *   - sysctl_protected_fifos (or sysctl_protected_regular) is enabled
 *   - the file already exists
 *   - we are in a sticky directory
 *   - we don't own the file
 *   - the owner of the directory doesn't own the file
 *   - the directory is world writable
 * If the sysctl_protected_fifos (or sysctl_protected_regular) is set to 2
 * the directory doesn't have to be world writable: being group writable will
 * be enough.
 *
 * If the inode has been found through an idmapped mount the user namespace of
 * the vfsmount must be passed through @mnt_userns. This function will then take
 * care to map the inode according to @mnt_userns before checking permissions.
 * On non-idmapped mounts or if permission checking is to be performed on the
 * raw inode simply passs init_user_ns.
 *
 * Returns 0 if the open is allowed, -ve on error.
 */
static int may_create_in_sticky(struct user_namespace *mnt_userns,
				struct nameidata *nd, struct inode *const inode)
{
	umode_t dir_mode = nd->dir_mode;
	kuid_t dir_uid = nd->dir_uid;

	if ((!sysctl_protected_fifos && S_ISFIFO(inode->i_mode)) ||
	    (!sysctl_protected_regular && S_ISREG(inode->i_mode)) ||
	    likely(!(dir_mode & S_ISVTX)) ||
	    uid_eq(i_uid_into_mnt(mnt_userns, inode), dir_uid) ||
	    uid_eq(current_fsuid(), i_uid_into_mnt(mnt_userns, inode)))
		return 0;

	if (likely(dir_mode & 0002) ||
	    (dir_mode & 0020 &&
	     ((sysctl_protected_fifos >= 2 && S_ISFIFO(inode->i_mode)) ||
	      (sysctl_protected_regular >= 2 && S_ISREG(inode->i_mode))))) {
		const char *operation = S_ISFIFO(inode->i_mode) ?
					"sticky_create_fifo" :
					"sticky_create_regular";
		audit_log_path_denied(AUDIT_ANOM_CREAT, operation);
		return -EACCES;
	}
	return 0;
}

/*
 * follow_up - Find the mountpoint of path's vfsmount
 *
 * Given a path, find the mountpoint of its source file system.
 * Replace @path with the path of the mountpoint in the parent mount.
 * Up is towards /.
 *
 * Return 1 if we went up a level and 0 if we were already at the
 * root.
 */
int follow_up(struct path *path)
{
	struct mount *mnt = real_mount(path->mnt);
	struct mount *parent;
	struct dentry *mountpoint;

	read_seqlock_excl(&mount_lock);
	parent = mnt->mnt_parent;
	if (parent == mnt) {
		read_sequnlock_excl(&mount_lock);
		return 0;
	}
	mntget(&parent->mnt);
	mountpoint = dget(mnt->mnt_mountpoint);
	read_sequnlock_excl(&mount_lock);
	dput(path->dentry);
	path->dentry = mountpoint;
	mntput(path->mnt);
	path->mnt = &parent->mnt;
	return 1;
}
EXPORT_SYMBOL(follow_up);

static bool choose_mountpoint_rcu(struct mount *m, const struct path *root,
				  struct path *path, unsigned *seqp)
{
	while (mnt_has_parent(m)) {
		struct dentry *mountpoint = m->mnt_mountpoint;

		m = m->mnt_parent;
		if (unlikely(root->dentry == mountpoint &&
			     root->mnt == &m->mnt))
			break;
		if (mountpoint != m->mnt.mnt_root) {
			path->mnt = &m->mnt;
			path->dentry = mountpoint;
			*seqp = read_seqcount_begin(&mountpoint->d_seq);
			return true;
		}
	}
	return false;
}

static bool choose_mountpoint(struct mount *m, const struct path *root,
			      struct path *path)
{
	bool found;

	rcu_read_lock();
	while (1) {
		unsigned seq, mseq = read_seqbegin(&mount_lock);

		found = choose_mountpoint_rcu(m, root, path, &seq);
		if (unlikely(!found)) {
			if (!read_seqretry(&mount_lock, mseq))
				break;
		} else {
			if (likely(__legitimize_path(path, seq, mseq)))
				break;
			rcu_read_unlock();
			path_put(path);
			rcu_read_lock();
		}
	}
	rcu_read_unlock();
	return found;
}

/*
 * Perform an automount
 * - return -EISDIR to tell follow_managed() to stop and return the path we
 *   were called with.
 */
static int follow_automount(struct path *path, int *count, unsigned lookup_flags)
{
	struct dentry *dentry = path->dentry;

	/* We don't want to mount if someone's just doing a stat -
	 * unless they're stat'ing a directory and appended a '/' to
	 * the name.
	 *
	 * We do, however, want to mount if someone wants to open or
	 * create a file of any type under the mountpoint, wants to
	 * traverse through the mountpoint or wants to open the
	 * mounted directory.  Also, autofs may mark negative dentries
	 * as being automount points.  These will need the attentions
	 * of the daemon to instantiate them before they can be used.
	 */
	if (!(lookup_flags & (LOOKUP_PARENT | LOOKUP_DIRECTORY |
			   LOOKUP_OPEN | LOOKUP_CREATE | LOOKUP_AUTOMOUNT)) &&
	    dentry->d_inode)
		return -EISDIR;

	if (count && (*count)++ >= MAXSYMLINKS)
		return -ELOOP;

	return finish_automount(dentry->d_op->d_automount(path), path);
}

/*
 * mount traversal - out-of-line part.  One note on ->d_flags accesses -
 * dentries are pinned but not locked here, so negative dentry can go
 * positive right under us.  Use of smp_load_acquire() provides a barrier
 * sufficient for ->d_inode and ->d_flags consistency.
 */
static int __traverse_mounts(struct path *path, unsigned flags, bool *jumped,
			     int *count, unsigned lookup_flags)
{
	struct vfsmount *mnt = path->mnt;
	bool need_mntput = false;
	int ret = 0;

	while (flags & DCACHE_MANAGED_DENTRY) {
		/* Allow the filesystem to manage the transit without i_mutex
		 * being held. */
		if (flags & DCACHE_MANAGE_TRANSIT) {
			ret = path->dentry->d_op->d_manage(path, false);
			flags = smp_load_acquire(&path->dentry->d_flags);
			if (ret < 0)
				break;
		}

		if (flags & DCACHE_MOUNTED) {	// something's mounted on it..
			struct vfsmount *mounted = lookup_mnt(path);
			if (mounted) {		// ... in our namespace
				dput(path->dentry);
				if (need_mntput)
					mntput(path->mnt);
				path->mnt = mounted;
				path->dentry = dget(mounted->mnt_root);
				// here we know it's positive
				flags = path->dentry->d_flags;
				need_mntput = true;
				continue;
			}
		}

		if (!(flags & DCACHE_NEED_AUTOMOUNT))
			break;

		// uncovered automount point
		ret = follow_automount(path, count, lookup_flags);
		flags = smp_load_acquire(&path->dentry->d_flags);
		if (ret < 0)
			break;
	}

	if (ret == -EISDIR)
		ret = 0;
	// possible if you race with several mount --move
	if (need_mntput && path->mnt == mnt)
		mntput(path->mnt);
	if (!ret && unlikely(d_flags_negative(flags)))
		ret = -ENOENT;
	*jumped = need_mntput;
	return ret;
}

static inline int traverse_mounts(struct path *path, bool *jumped,
				  int *count, unsigned lookup_flags)
{
	unsigned flags = smp_load_acquire(&path->dentry->d_flags);

	/* fastpath */
	if (likely(!(flags & DCACHE_MANAGED_DENTRY))) {
		*jumped = false;
		if (unlikely(d_flags_negative(flags)))
			return -ENOENT;
		return 0;
	}
	return __traverse_mounts(path, flags, jumped, count, lookup_flags);
}

int follow_down_one(struct path *path)
{
	struct vfsmount *mounted;

	mounted = lookup_mnt(path);
	if (mounted) {
		dput(path->dentry);
		mntput(path->mnt);
		path->mnt = mounted;
		path->dentry = dget(mounted->mnt_root);
		return 1;
	}
	return 0;
}
EXPORT_SYMBOL(follow_down_one);

/*
 * Follow down to the covering mount currently visible to userspace.  At each
 * point, the filesystem owning that dentry may be queried as to whether the
 * caller is permitted to proceed or not.
 */
int follow_down(struct path *path)
{
	struct vfsmount *mnt = path->mnt;
	bool jumped;
	int ret = traverse_mounts(path, &jumped, NULL, 0);

	if (path->mnt != mnt)
		mntput(mnt);
	return ret;
}
EXPORT_SYMBOL(follow_down);

/*
 * Try to skip to top of mountpoint pile in rcuwalk mode.  Fail if
 * we meet a managed dentry that would need blocking.
 */
static bool __follow_mount_rcu(struct nameidata *nd, struct path *path,
			       struct inode **inode, unsigned *seqp)
{
	struct dentry *dentry = path->dentry;
	unsigned int flags = dentry->d_flags;

	if (likely(!(flags & DCACHE_MANAGED_DENTRY)))
		return true;

	if (unlikely(nd->flags & LOOKUP_NO_XDEV))
		return false;

	for (;;) {
		/*
		 * Don't forget we might have a non-mountpoint managed dentry
		 * that wants to block transit.
		 */
		if (unlikely(flags & DCACHE_MANAGE_TRANSIT)) {
			int res = dentry->d_op->d_manage(path, true);
			if (res)
				return res == -EISDIR;
			flags = dentry->d_flags;
		}

		if (flags & DCACHE_MOUNTED) {
			struct mount *mounted = __lookup_mnt(path->mnt, dentry);
			if (mounted) {
				path->mnt = &mounted->mnt;
				dentry = path->dentry = mounted->mnt.mnt_root;
				nd->state |= ND_JUMPED;
				*seqp = read_seqcount_begin(&dentry->d_seq);
				*inode = dentry->d_inode;
				/*
				 * We don't need to re-check ->d_seq after this
				 * ->d_inode read - there will be an RCU delay
				 * between mount hash removal and ->mnt_root
				 * becoming unpinned.
				 */
				flags = dentry->d_flags;
				continue;
			}
			if (read_seqretry(&mount_lock, nd->m_seq))
				return false;
		}
		return !(flags & DCACHE_NEED_AUTOMOUNT);
	}
}

static inline int handle_mounts(struct nameidata *nd, struct dentry *dentry,
			  struct path *path, struct inode **inode,
			  unsigned int *seqp)
{
	bool jumped;
	int ret;

	path->mnt = nd->path.mnt;
	path->dentry = dentry;
	if (nd->flags & LOOKUP_RCU) {
		unsigned int seq = *seqp;
		if (unlikely(!*inode))
			return -ENOENT;
		if (likely(__follow_mount_rcu(nd, path, inode, seqp)))
			return 0;
		if (!try_to_unlazy_next(nd, dentry, seq))
			return -ECHILD;
		// *path might've been clobbered by __follow_mount_rcu()
		path->mnt = nd->path.mnt;
		path->dentry = dentry;
	}
	ret = traverse_mounts(path, &jumped, &nd->total_link_count, nd->flags);
	if (jumped) {
		if (unlikely(nd->flags & LOOKUP_NO_XDEV))
			ret = -EXDEV;
		else
			nd->state |= ND_JUMPED;
	}
	if (unlikely(ret)) {
		dput(path->dentry);
		if (path->mnt != nd->path.mnt)
			mntput(path->mnt);
	} else {
		*inode = d_backing_inode(path->dentry);
		*seqp = 0; /* out of RCU mode, so the value doesn't matter */
	}
	return ret;
}

/*
 * This looks up the name in dcache and possibly revalidates the found dentry.
 * NULL is returned if the dentry does not exist in the cache.
 */
static struct dentry *lookup_dcache(const struct qstr *name,
				    struct dentry *dir,
				    unsigned int flags)
{
	struct dentry *dentry = d_lookup(dir, name);
	if (dentry) {
		int error = d_revalidate(dentry, flags);
		if (unlikely(error <= 0)) {
			if (!error)
				d_invalidate(dentry);
			dput(dentry);
			return ERR_PTR(error);
		}
	}
	return dentry;
}

/*
 * Parent directory has inode locked exclusive.  This is one
 * and only case when ->lookup() gets called on non in-lookup
 * dentries - as the matter of fact, this only gets called
 * when directory is guaranteed to have no in-lookup children
 * at all.
 */
static struct dentry *__lookup_hash(const struct qstr *name,
		struct dentry *base, unsigned int flags)
{
	struct dentry *dentry = lookup_dcache(name, base, flags);
	struct dentry *old;
	struct inode *dir = base->d_inode;

	if (dentry)
		return dentry;

	/* Don't create child dentry for a dead directory. */
	if (unlikely(IS_DEADDIR(dir)))
		return ERR_PTR(-ENOENT);

	dentry = d_alloc(base, name);
	if (unlikely(!dentry))
		return ERR_PTR(-ENOMEM);

	old = dir->i_op->lookup(dir, dentry, flags);
	if (unlikely(old)) {
		dput(dentry);
		dentry = old;
	}
	return dentry;
}

static struct dentry *lookup_fast(struct nameidata *nd,
				  struct inode **inode,
			          unsigned *seqp)
{
	struct dentry *dentry, *parent = nd->path.dentry;
	int status = 1;

	/*
	 * Rename seqlock is not required here because in the off chance
	 * of a false negative due to a concurrent rename, the caller is
	 * going to fall back to non-racy lookup.
	 */
	if (nd->flags & LOOKUP_RCU) {
		unsigned seq;
		dentry = __d_lookup_rcu(parent, &nd->last, &seq);
		if (unlikely(!dentry)) {
			if (!try_to_unlazy(nd))
				return ERR_PTR(-ECHILD);
			return NULL;
		}

		/*
		 * This sequence count validates that the inode matches
		 * the dentry name information from lookup.
		 */
		*inode = d_backing_inode(dentry);
		if (unlikely(read_seqcount_retry(&dentry->d_seq, seq)))
			return ERR_PTR(-ECHILD);

		/*
		 * This sequence count validates that the parent had no
		 * changes while we did the lookup of the dentry above.
		 *
		 * The memory barrier in read_seqcount_begin of child is
		 *  enough, we can use __read_seqcount_retry here.
		 */
		if (unlikely(__read_seqcount_retry(&parent->d_seq, nd->seq)))
			return ERR_PTR(-ECHILD);

		*seqp = seq;
		status = d_revalidate(dentry, nd->flags);
		if (likely(status > 0))
			return dentry;
		if (!try_to_unlazy_next(nd, dentry, seq))
			return ERR_PTR(-ECHILD);
		if (status == -ECHILD)
			/* we'd been told to redo it in non-rcu mode */
			status = d_revalidate(dentry, nd->flags);
	} else {
		dentry = __d_lookup(parent, &nd->last);
		if (unlikely(!dentry))
			return NULL;
		status = d_revalidate(dentry, nd->flags);
	}
	if (unlikely(status <= 0)) {
		if (!status)
			d_invalidate(dentry);
		dput(dentry);
		return ERR_PTR(status);
	}
	return dentry;
}

/* Fast lookup failed, do it the slow way */
static struct dentry *__lookup_slow(const struct qstr *name,
				    struct dentry *dir,
				    unsigned int flags)
{
	struct dentry *dentry, *old;
	struct inode *inode = dir->d_inode;
	DECLARE_WAIT_QUEUE_HEAD_ONSTACK(wq);

	/* Don't go there if it's already dead */
	if (unlikely(IS_DEADDIR(inode)))
		return ERR_PTR(-ENOENT);
again:
	dentry = d_alloc_parallel(dir, name, &wq);
	if (IS_ERR(dentry))
		return dentry;
	if (unlikely(!d_in_lookup(dentry))) {
		int error = d_revalidate(dentry, flags);
		if (unlikely(error <= 0)) {
			if (!error) {
				d_invalidate(dentry);
				dput(dentry);
				goto again;
			}
			dput(dentry);
			dentry = ERR_PTR(error);
		}
	} else {
		old = inode->i_op->lookup(inode, dentry, flags);
		d_lookup_done(dentry);
		if (unlikely(old)) {
			dput(dentry);
			dentry = old;
		}
	}
	return dentry;
}

static struct dentry *lookup_slow(const struct qstr *name,
				  struct dentry *dir,
				  unsigned int flags)
{
	struct inode *inode = dir->d_inode;
	struct dentry *res;
	inode_lock_shared(inode);
	res = __lookup_slow(name, dir, flags);
	inode_unlock_shared(inode);
	return res;
}

static inline int may_lookup(struct user_namespace *mnt_userns,
			     struct nameidata *nd)
{
	if (nd->flags & LOOKUP_RCU) {
<<<<<<< HEAD
		int err = inode_permission(nd->inode, MAY_EXEC|MAY_NOT_BLOCK);
=======
		int err = inode_permission(mnt_userns, nd->inode, MAY_EXEC|MAY_NOT_BLOCK);
>>>>>>> 754a0abe
		if (err != -ECHILD || !try_to_unlazy(nd))
			return err;
	}
	return inode_permission(mnt_userns, nd->inode, MAY_EXEC);
}

static int reserve_stack(struct nameidata *nd, struct path *link, unsigned seq)
{
	if (unlikely(nd->total_link_count++ >= MAXSYMLINKS))
		return -ELOOP;

	if (likely(nd->depth != EMBEDDED_LEVELS))
		return 0;
	if (likely(nd->stack != nd->internal))
		return 0;
	if (likely(nd_alloc_stack(nd)))
		return 0;

	if (nd->flags & LOOKUP_RCU) {
		// we need to grab link before we do unlazy.  And we can't skip
		// unlazy even if we fail to grab the link - cleanup needs it
		bool grabbed_link = legitimize_path(nd, link, seq);

		if (!try_to_unlazy(nd) != 0 || !grabbed_link)
			return -ECHILD;

		if (nd_alloc_stack(nd))
			return 0;
	}
	return -ENOMEM;
}

enum {WALK_TRAILING = 1, WALK_MORE = 2, WALK_NOFOLLOW = 4};

static const char *pick_link(struct nameidata *nd, struct path *link,
		     struct inode *inode, unsigned seq, int flags)
{
	struct saved *last;
	const char *res;
	int error = reserve_stack(nd, link, seq);

	if (unlikely(error)) {
		if (!(nd->flags & LOOKUP_RCU))
			path_put(link);
		return ERR_PTR(error);
	}
	last = nd->stack + nd->depth++;
	last->link = *link;
	clear_delayed_call(&last->done);
	last->seq = seq;

	if (flags & WALK_TRAILING) {
		error = may_follow_link(nd, inode);
		if (unlikely(error))
			return ERR_PTR(error);
	}

	if (unlikely(nd->flags & LOOKUP_NO_SYMLINKS) ||
			unlikely(link->mnt->mnt_flags & MNT_NOSYMFOLLOW))
		return ERR_PTR(-ELOOP);

	if (!(nd->flags & LOOKUP_RCU)) {
		touch_atime(&last->link);
		cond_resched();
	} else if (atime_needs_update(&last->link, inode)) {
		if (!try_to_unlazy(nd))
			return ERR_PTR(-ECHILD);
		touch_atime(&last->link);
	}

	error = security_inode_follow_link(link->dentry, inode,
					   nd->flags & LOOKUP_RCU);
	if (unlikely(error))
		return ERR_PTR(error);

	res = READ_ONCE(inode->i_link);
	if (!res) {
		const char * (*get)(struct dentry *, struct inode *,
				struct delayed_call *);
		get = inode->i_op->get_link;
		if (nd->flags & LOOKUP_RCU) {
			res = get(NULL, inode, &last->done);
			if (res == ERR_PTR(-ECHILD) && try_to_unlazy(nd))
				res = get(link->dentry, inode, &last->done);
		} else {
			res = get(link->dentry, inode, &last->done);
		}
		if (!res)
			goto all_done;
		if (IS_ERR(res))
			return res;
	}
	if (*res == '/') {
		error = nd_jump_root(nd);
		if (unlikely(error))
			return ERR_PTR(error);
		while (unlikely(*++res == '/'))
			;
	}
	if (*res)
		return res;
all_done: // pure jump
	put_link(nd);
	return NULL;
}

/*
 * Do we need to follow links? We _really_ want to be able
 * to do this check without having to look at inode->i_op,
 * so we keep a cache of "no, this doesn't need follow_link"
 * for the common case.
 */
static const char *step_into(struct nameidata *nd, int flags,
		     struct dentry *dentry, struct inode *inode, unsigned seq)
{
	struct path path;
	int err = handle_mounts(nd, dentry, &path, &inode, &seq);

	if (err < 0)
		return ERR_PTR(err);
	if (likely(!d_is_symlink(path.dentry)) ||
	   ((flags & WALK_TRAILING) && !(nd->flags & LOOKUP_FOLLOW)) ||
	   (flags & WALK_NOFOLLOW)) {
		/* not a symlink or should not follow */
		if (!(nd->flags & LOOKUP_RCU)) {
			dput(nd->path.dentry);
			if (nd->path.mnt != path.mnt)
				mntput(nd->path.mnt);
		}
		nd->path = path;
		nd->inode = inode;
		nd->seq = seq;
		return NULL;
	}
	if (nd->flags & LOOKUP_RCU) {
		/* make sure that d_is_symlink above matches inode */
		if (read_seqcount_retry(&path.dentry->d_seq, seq))
			return ERR_PTR(-ECHILD);
	} else {
		if (path.mnt == nd->path.mnt)
			mntget(path.mnt);
	}
	return pick_link(nd, &path, inode, seq, flags);
}

static struct dentry *follow_dotdot_rcu(struct nameidata *nd,
					struct inode **inodep,
					unsigned *seqp)
{
	struct dentry *parent, *old;

	if (path_equal(&nd->path, &nd->root))
		goto in_root;
	if (unlikely(nd->path.dentry == nd->path.mnt->mnt_root)) {
		struct path path;
		unsigned seq;
		if (!choose_mountpoint_rcu(real_mount(nd->path.mnt),
					   &nd->root, &path, &seq))
			goto in_root;
		if (unlikely(nd->flags & LOOKUP_NO_XDEV))
			return ERR_PTR(-ECHILD);
		nd->path = path;
		nd->inode = path.dentry->d_inode;
		nd->seq = seq;
		if (unlikely(read_seqretry(&mount_lock, nd->m_seq)))
			return ERR_PTR(-ECHILD);
		/* we know that mountpoint was pinned */
	}
	old = nd->path.dentry;
	parent = old->d_parent;
	*inodep = parent->d_inode;
	*seqp = read_seqcount_begin(&parent->d_seq);
	if (unlikely(read_seqcount_retry(&old->d_seq, nd->seq)))
		return ERR_PTR(-ECHILD);
	if (unlikely(!path_connected(nd->path.mnt, parent)))
		return ERR_PTR(-ECHILD);
	return parent;
in_root:
	if (unlikely(read_seqretry(&mount_lock, nd->m_seq)))
		return ERR_PTR(-ECHILD);
	if (unlikely(nd->flags & LOOKUP_BENEATH))
		return ERR_PTR(-ECHILD);
	return NULL;
}

static struct dentry *follow_dotdot(struct nameidata *nd,
				 struct inode **inodep,
				 unsigned *seqp)
{
	struct dentry *parent;

	if (path_equal(&nd->path, &nd->root))
		goto in_root;
	if (unlikely(nd->path.dentry == nd->path.mnt->mnt_root)) {
		struct path path;

		if (!choose_mountpoint(real_mount(nd->path.mnt),
				       &nd->root, &path))
			goto in_root;
		path_put(&nd->path);
		nd->path = path;
		nd->inode = path.dentry->d_inode;
		if (unlikely(nd->flags & LOOKUP_NO_XDEV))
			return ERR_PTR(-EXDEV);
	}
	/* rare case of legitimate dget_parent()... */
	parent = dget_parent(nd->path.dentry);
	if (unlikely(!path_connected(nd->path.mnt, parent))) {
		dput(parent);
		return ERR_PTR(-ENOENT);
	}
	*seqp = 0;
	*inodep = parent->d_inode;
	return parent;

in_root:
	if (unlikely(nd->flags & LOOKUP_BENEATH))
		return ERR_PTR(-EXDEV);
	dget(nd->path.dentry);
	return NULL;
}

static const char *handle_dots(struct nameidata *nd, int type)
{
	if (type == LAST_DOTDOT) {
		const char *error = NULL;
		struct dentry *parent;
		struct inode *inode;
		unsigned seq;

		if (!nd->root.mnt) {
			error = ERR_PTR(set_root(nd));
			if (error)
				return error;
		}
		if (nd->flags & LOOKUP_RCU)
			parent = follow_dotdot_rcu(nd, &inode, &seq);
		else
			parent = follow_dotdot(nd, &inode, &seq);
		if (IS_ERR(parent))
			return ERR_CAST(parent);
		if (unlikely(!parent))
			error = step_into(nd, WALK_NOFOLLOW,
					 nd->path.dentry, nd->inode, nd->seq);
		else
			error = step_into(nd, WALK_NOFOLLOW,
					 parent, inode, seq);
		if (unlikely(error))
			return error;

		if (unlikely(nd->flags & LOOKUP_IS_SCOPED)) {
			/*
			 * If there was a racing rename or mount along our
			 * path, then we can't be sure that ".." hasn't jumped
			 * above nd->root (and so userspace should retry or use
			 * some fallback).
			 */
			smp_rmb();
			if (unlikely(__read_seqcount_retry(&mount_lock.seqcount, nd->m_seq)))
				return ERR_PTR(-EAGAIN);
			if (unlikely(__read_seqcount_retry(&rename_lock.seqcount, nd->r_seq)))
				return ERR_PTR(-EAGAIN);
		}
	}
	return NULL;
}

static const char *walk_component(struct nameidata *nd, int flags)
{
	struct dentry *dentry;
	struct inode *inode;
	unsigned seq;
	/*
	 * "." and ".." are special - ".." especially so because it has
	 * to be able to know about the current root directory and
	 * parent relationships.
	 */
	if (unlikely(nd->last_type != LAST_NORM)) {
		if (!(flags & WALK_MORE) && nd->depth)
			put_link(nd);
		return handle_dots(nd, nd->last_type);
	}
	dentry = lookup_fast(nd, &inode, &seq);
	if (IS_ERR(dentry))
		return ERR_CAST(dentry);
	if (unlikely(!dentry)) {
		dentry = lookup_slow(&nd->last, nd->path.dentry, nd->flags);
		if (IS_ERR(dentry))
			return ERR_CAST(dentry);
	}
	if (!(flags & WALK_MORE) && nd->depth)
		put_link(nd);
	return step_into(nd, flags, dentry, inode, seq);
}

/*
 * We can do the critical dentry name comparison and hashing
 * operations one word at a time, but we are limited to:
 *
 * - Architectures with fast unaligned word accesses. We could
 *   do a "get_unaligned()" if this helps and is sufficiently
 *   fast.
 *
 * - non-CONFIG_DEBUG_PAGEALLOC configurations (so that we
 *   do not trap on the (extremely unlikely) case of a page
 *   crossing operation.
 *
 * - Furthermore, we need an efficient 64-bit compile for the
 *   64-bit case in order to generate the "number of bytes in
 *   the final mask". Again, that could be replaced with a
 *   efficient population count instruction or similar.
 */
#ifdef CONFIG_DCACHE_WORD_ACCESS

#include <asm/word-at-a-time.h>

#ifdef HASH_MIX

/* Architecture provides HASH_MIX and fold_hash() in <asm/hash.h> */

#elif defined(CONFIG_64BIT)
/*
 * Register pressure in the mixing function is an issue, particularly
 * on 32-bit x86, but almost any function requires one state value and
 * one temporary.  Instead, use a function designed for two state values
 * and no temporaries.
 *
 * This function cannot create a collision in only two iterations, so
 * we have two iterations to achieve avalanche.  In those two iterations,
 * we have six layers of mixing, which is enough to spread one bit's
 * influence out to 2^6 = 64 state bits.
 *
 * Rotate constants are scored by considering either 64 one-bit input
 * deltas or 64*63/2 = 2016 two-bit input deltas, and finding the
 * probability of that delta causing a change to each of the 128 output
 * bits, using a sample of random initial states.
 *
 * The Shannon entropy of the computed probabilities is then summed
 * to produce a score.  Ideally, any input change has a 50% chance of
 * toggling any given output bit.
 *
 * Mixing scores (in bits) for (12,45):
 * Input delta: 1-bit      2-bit
 * 1 round:     713.3    42542.6
 * 2 rounds:   2753.7   140389.8
 * 3 rounds:   5954.1   233458.2
 * 4 rounds:   7862.6   256672.2
 * Perfect:    8192     258048
 *            (64*128) (64*63/2 * 128)
 */
#define HASH_MIX(x, y, a)	\
	(	x ^= (a),	\
	y ^= x,	x = rol64(x,12),\
	x += y,	y = rol64(y,45),\
	y *= 9			)

/*
 * Fold two longs into one 32-bit hash value.  This must be fast, but
 * latency isn't quite as critical, as there is a fair bit of additional
 * work done before the hash value is used.
 */
static inline unsigned int fold_hash(unsigned long x, unsigned long y)
{
	y ^= x * GOLDEN_RATIO_64;
	y *= GOLDEN_RATIO_64;
	return y >> 32;
}

#else	/* 32-bit case */

/*
 * Mixing scores (in bits) for (7,20):
 * Input delta: 1-bit      2-bit
 * 1 round:     330.3     9201.6
 * 2 rounds:   1246.4    25475.4
 * 3 rounds:   1907.1    31295.1
 * 4 rounds:   2042.3    31718.6
 * Perfect:    2048      31744
 *            (32*64)   (32*31/2 * 64)
 */
#define HASH_MIX(x, y, a)	\
	(	x ^= (a),	\
	y ^= x,	x = rol32(x, 7),\
	x += y,	y = rol32(y,20),\
	y *= 9			)

static inline unsigned int fold_hash(unsigned long x, unsigned long y)
{
	/* Use arch-optimized multiply if one exists */
	return __hash_32(y ^ __hash_32(x));
}

#endif

/*
 * Return the hash of a string of known length.  This is carfully
 * designed to match hash_name(), which is the more critical function.
 * In particular, we must end by hashing a final word containing 0..7
 * payload bytes, to match the way that hash_name() iterates until it
 * finds the delimiter after the name.
 */
unsigned int full_name_hash(const void *salt, const char *name, unsigned int len)
{
	unsigned long a, x = 0, y = (unsigned long)salt;

	for (;;) {
		if (!len)
			goto done;
		a = load_unaligned_zeropad(name);
		if (len < sizeof(unsigned long))
			break;
		HASH_MIX(x, y, a);
		name += sizeof(unsigned long);
		len -= sizeof(unsigned long);
	}
	x ^= a & bytemask_from_count(len);
done:
	return fold_hash(x, y);
}
EXPORT_SYMBOL(full_name_hash);

/* Return the "hash_len" (hash and length) of a null-terminated string */
u64 hashlen_string(const void *salt, const char *name)
{
	unsigned long a = 0, x = 0, y = (unsigned long)salt;
	unsigned long adata, mask, len;
	const struct word_at_a_time constants = WORD_AT_A_TIME_CONSTANTS;

	len = 0;
	goto inside;

	do {
		HASH_MIX(x, y, a);
		len += sizeof(unsigned long);
inside:
		a = load_unaligned_zeropad(name+len);
	} while (!has_zero(a, &adata, &constants));

	adata = prep_zero_mask(a, adata, &constants);
	mask = create_zero_mask(adata);
	x ^= a & zero_bytemask(mask);

	return hashlen_create(fold_hash(x, y), len + find_zero(mask));
}
EXPORT_SYMBOL(hashlen_string);

/*
 * Calculate the length and hash of the path component, and
 * return the "hash_len" as the result.
 */
static inline u64 hash_name(const void *salt, const char *name)
{
	unsigned long a = 0, b, x = 0, y = (unsigned long)salt;
	unsigned long adata, bdata, mask, len;
	const struct word_at_a_time constants = WORD_AT_A_TIME_CONSTANTS;

	len = 0;
	goto inside;

	do {
		HASH_MIX(x, y, a);
		len += sizeof(unsigned long);
inside:
		a = load_unaligned_zeropad(name+len);
		b = a ^ REPEAT_BYTE('/');
	} while (!(has_zero(a, &adata, &constants) | has_zero(b, &bdata, &constants)));

	adata = prep_zero_mask(a, adata, &constants);
	bdata = prep_zero_mask(b, bdata, &constants);
	mask = create_zero_mask(adata | bdata);
	x ^= a & zero_bytemask(mask);

	return hashlen_create(fold_hash(x, y), len + find_zero(mask));
}

#else	/* !CONFIG_DCACHE_WORD_ACCESS: Slow, byte-at-a-time version */

/* Return the hash of a string of known length */
unsigned int full_name_hash(const void *salt, const char *name, unsigned int len)
{
	unsigned long hash = init_name_hash(salt);
	while (len--)
		hash = partial_name_hash((unsigned char)*name++, hash);
	return end_name_hash(hash);
}
EXPORT_SYMBOL(full_name_hash);

/* Return the "hash_len" (hash and length) of a null-terminated string */
u64 hashlen_string(const void *salt, const char *name)
{
	unsigned long hash = init_name_hash(salt);
	unsigned long len = 0, c;

	c = (unsigned char)*name;
	while (c) {
		len++;
		hash = partial_name_hash(c, hash);
		c = (unsigned char)name[len];
	}
	return hashlen_create(end_name_hash(hash), len);
}
EXPORT_SYMBOL(hashlen_string);

/*
 * We know there's a real path component here of at least
 * one character.
 */
static inline u64 hash_name(const void *salt, const char *name)
{
	unsigned long hash = init_name_hash(salt);
	unsigned long len = 0, c;

	c = (unsigned char)*name;
	do {
		len++;
		hash = partial_name_hash(c, hash);
		c = (unsigned char)name[len];
	} while (c && c != '/');
	return hashlen_create(end_name_hash(hash), len);
}

#endif

/*
 * Name resolution.
 * This is the basic name resolution function, turning a pathname into
 * the final dentry. We expect 'base' to be positive and a directory.
 *
 * Returns 0 and nd will have valid dentry and mnt on success.
 * Returns error and drops reference to input namei data on failure.
 */
static int link_path_walk(const char *name, struct nameidata *nd)
{
	int depth = 0; // depth <= nd->depth
	int err;

	nd->last_type = LAST_ROOT;
	nd->flags |= LOOKUP_PARENT;
	if (IS_ERR(name))
		return PTR_ERR(name);
	while (*name=='/')
		name++;
	if (!*name) {
		nd->dir_mode = 0; // short-circuit the 'hardening' idiocy
		return 0;
	}

	/* At this point we know we have a real path component. */
	for(;;) {
		struct user_namespace *mnt_userns;
		const char *link;
		u64 hash_len;
		int type;

		mnt_userns = mnt_user_ns(nd->path.mnt);
		err = may_lookup(mnt_userns, nd);
		if (err)
			return err;

		hash_len = hash_name(nd->path.dentry, name);

		type = LAST_NORM;
		if (name[0] == '.') switch (hashlen_len(hash_len)) {
			case 2:
				if (name[1] == '.') {
					type = LAST_DOTDOT;
					nd->state |= ND_JUMPED;
				}
				break;
			case 1:
				type = LAST_DOT;
		}
		if (likely(type == LAST_NORM)) {
			struct dentry *parent = nd->path.dentry;
			nd->state &= ~ND_JUMPED;
			if (unlikely(parent->d_flags & DCACHE_OP_HASH)) {
				struct qstr this = { { .hash_len = hash_len }, .name = name };
				err = parent->d_op->d_hash(parent, &this);
				if (err < 0)
					return err;
				hash_len = this.hash_len;
				name = this.name;
			}
		}

		nd->last.hash_len = hash_len;
		nd->last.name = name;
		nd->last_type = type;

		name += hashlen_len(hash_len);
		if (!*name)
			goto OK;
		/*
		 * If it wasn't NUL, we know it was '/'. Skip that
		 * slash, and continue until no more slashes.
		 */
		do {
			name++;
		} while (unlikely(*name == '/'));
		if (unlikely(!*name)) {
OK:
			/* pathname or trailing symlink, done */
			if (!depth) {
				nd->dir_uid = i_uid_into_mnt(mnt_userns, nd->inode);
				nd->dir_mode = nd->inode->i_mode;
				nd->flags &= ~LOOKUP_PARENT;
				return 0;
			}
			/* last component of nested symlink */
			name = nd->stack[--depth].name;
			link = walk_component(nd, 0);
		} else {
			/* not the last component */
			link = walk_component(nd, WALK_MORE);
		}
		if (unlikely(link)) {
			if (IS_ERR(link))
				return PTR_ERR(link);
			/* a symlink to follow */
			nd->stack[depth++].name = name;
			name = link;
			continue;
		}
		if (unlikely(!d_can_lookup(nd->path.dentry))) {
			if (nd->flags & LOOKUP_RCU) {
				if (!try_to_unlazy(nd))
					return -ECHILD;
			}
			return -ENOTDIR;
		}
	}
}

/* must be paired with terminate_walk() */
static const char *path_init(struct nameidata *nd, unsigned flags)
{
	int error;
	const char *s = nd->name->name;

	/* LOOKUP_CACHED requires RCU, ask caller to retry */
	if ((flags & (LOOKUP_RCU | LOOKUP_CACHED)) == LOOKUP_CACHED)
		return ERR_PTR(-EAGAIN);

	if (!*s)
		flags &= ~LOOKUP_RCU;
	if (flags & LOOKUP_RCU)
		rcu_read_lock();

	nd->flags = flags;
	nd->state |= ND_JUMPED;

	nd->m_seq = __read_seqcount_begin(&mount_lock.seqcount);
	nd->r_seq = __read_seqcount_begin(&rename_lock.seqcount);
	smp_rmb();

	if (nd->state & ND_ROOT_PRESET) {
		struct dentry *root = nd->root.dentry;
		struct inode *inode = root->d_inode;
		if (*s && unlikely(!d_can_lookup(root)))
			return ERR_PTR(-ENOTDIR);
		nd->path = nd->root;
		nd->inode = inode;
		if (flags & LOOKUP_RCU) {
			nd->seq = read_seqcount_begin(&nd->path.dentry->d_seq);
			nd->root_seq = nd->seq;
		} else {
			path_get(&nd->path);
		}
		return s;
	}

	nd->root.mnt = NULL;

	/* Absolute pathname -- fetch the root (LOOKUP_IN_ROOT uses nd->dfd). */
	if (*s == '/' && !(flags & LOOKUP_IN_ROOT)) {
		error = nd_jump_root(nd);
		if (unlikely(error))
			return ERR_PTR(error);
		return s;
	}

	/* Relative pathname -- get the starting-point it is relative to. */
	if (nd->dfd == AT_FDCWD) {
		if (flags & LOOKUP_RCU) {
			struct fs_struct *fs = current->fs;
			unsigned seq;

			do {
				seq = read_seqcount_begin(&fs->seq);
				nd->path = fs->pwd;
				nd->inode = nd->path.dentry->d_inode;
				nd->seq = __read_seqcount_begin(&nd->path.dentry->d_seq);
			} while (read_seqcount_retry(&fs->seq, seq));
		} else {
			get_fs_pwd(current->fs, &nd->path);
			nd->inode = nd->path.dentry->d_inode;
		}
	} else {
		/* Caller must check execute permissions on the starting path component */
		struct fd f = fdget_raw(nd->dfd);
		struct dentry *dentry;

		if (!f.file)
			return ERR_PTR(-EBADF);

		dentry = f.file->f_path.dentry;

		if (*s && unlikely(!d_can_lookup(dentry))) {
			fdput(f);
			return ERR_PTR(-ENOTDIR);
		}

		nd->path = f.file->f_path;
		if (flags & LOOKUP_RCU) {
			nd->inode = nd->path.dentry->d_inode;
			nd->seq = read_seqcount_begin(&nd->path.dentry->d_seq);
		} else {
			path_get(&nd->path);
			nd->inode = nd->path.dentry->d_inode;
		}
		fdput(f);
	}

	/* For scoped-lookups we need to set the root to the dirfd as well. */
	if (flags & LOOKUP_IS_SCOPED) {
		nd->root = nd->path;
		if (flags & LOOKUP_RCU) {
			nd->root_seq = nd->seq;
		} else {
			path_get(&nd->root);
			nd->state |= ND_ROOT_GRABBED;
		}
	}
	return s;
}

static inline const char *lookup_last(struct nameidata *nd)
{
	if (nd->last_type == LAST_NORM && nd->last.name[nd->last.len])
		nd->flags |= LOOKUP_FOLLOW | LOOKUP_DIRECTORY;

	return walk_component(nd, WALK_TRAILING);
}

static int handle_lookup_down(struct nameidata *nd)
{
	if (!(nd->flags & LOOKUP_RCU))
		dget(nd->path.dentry);
	return PTR_ERR(step_into(nd, WALK_NOFOLLOW,
			nd->path.dentry, nd->inode, nd->seq));
}

/* Returns 0 and nd will be valid on success; Retuns error, otherwise. */
static int path_lookupat(struct nameidata *nd, unsigned flags, struct path *path)
{
	const char *s = path_init(nd, flags);
	int err;

	if (unlikely(flags & LOOKUP_DOWN) && !IS_ERR(s)) {
		err = handle_lookup_down(nd);
		if (unlikely(err < 0))
			s = ERR_PTR(err);
	}

	while (!(err = link_path_walk(s, nd)) &&
	       (s = lookup_last(nd)) != NULL)
		;
	if (!err && unlikely(nd->flags & LOOKUP_MOUNTPOINT)) {
		err = handle_lookup_down(nd);
<<<<<<< HEAD
		nd->flags &= ~LOOKUP_JUMPED; // no d_weak_revalidate(), please...
=======
		nd->state &= ~ND_JUMPED; // no d_weak_revalidate(), please...
>>>>>>> 754a0abe
	}
	if (!err)
		err = complete_walk(nd);

	if (!err && nd->flags & LOOKUP_DIRECTORY)
		if (!d_can_lookup(nd->path.dentry))
			err = -ENOTDIR;
	if (!err) {
		*path = nd->path;
		nd->path.mnt = NULL;
		nd->path.dentry = NULL;
	}
	terminate_walk(nd);
	return err;
}

int filename_lookup(int dfd, struct filename *name, unsigned flags,
		    struct path *path, struct path *root)
{
	int retval;
	struct nameidata nd;
	if (IS_ERR(name))
		return PTR_ERR(name);
	set_nameidata(&nd, dfd, name, root);
	retval = path_lookupat(&nd, flags | LOOKUP_RCU, path);
	if (unlikely(retval == -ECHILD))
		retval = path_lookupat(&nd, flags, path);
	if (unlikely(retval == -ESTALE))
		retval = path_lookupat(&nd, flags | LOOKUP_REVAL, path);

	if (likely(!retval))
		audit_inode(name, path->dentry,
			    flags & LOOKUP_MOUNTPOINT ? AUDIT_INODE_NOEVAL : 0);
	restore_nameidata();
	putname(name);
	return retval;
}

/* Returns 0 and nd will be valid on success; Retuns error, otherwise. */
static int path_parentat(struct nameidata *nd, unsigned flags,
				struct path *parent)
{
	const char *s = path_init(nd, flags);
	int err = link_path_walk(s, nd);
	if (!err)
		err = complete_walk(nd);
	if (!err) {
		*parent = nd->path;
		nd->path.mnt = NULL;
		nd->path.dentry = NULL;
	}
	terminate_walk(nd);
	return err;
}

static struct filename *filename_parentat(int dfd, struct filename *name,
				unsigned int flags, struct path *parent,
				struct qstr *last, int *type)
{
	int retval;
	struct nameidata nd;

	if (IS_ERR(name))
		return name;
	set_nameidata(&nd, dfd, name, NULL);
	retval = path_parentat(&nd, flags | LOOKUP_RCU, parent);
	if (unlikely(retval == -ECHILD))
		retval = path_parentat(&nd, flags, parent);
	if (unlikely(retval == -ESTALE))
		retval = path_parentat(&nd, flags | LOOKUP_REVAL, parent);
	if (likely(!retval)) {
		*last = nd.last;
		*type = nd.last_type;
		audit_inode(name, parent->dentry, AUDIT_INODE_PARENT);
	} else {
		putname(name);
		name = ERR_PTR(retval);
	}
	restore_nameidata();
	return name;
}

/* does lookup, returns the object with parent locked */
struct dentry *kern_path_locked(const char *name, struct path *path)
{
	struct filename *filename;
	struct dentry *d;
	struct qstr last;
	int type;

	filename = filename_parentat(AT_FDCWD, getname_kernel(name), 0, path,
				    &last, &type);
	if (IS_ERR(filename))
		return ERR_CAST(filename);
	if (unlikely(type != LAST_NORM)) {
		path_put(path);
		putname(filename);
		return ERR_PTR(-EINVAL);
	}
	inode_lock_nested(path->dentry->d_inode, I_MUTEX_PARENT);
	d = __lookup_hash(&last, path->dentry, 0);
	if (IS_ERR(d)) {
		inode_unlock(path->dentry->d_inode);
		path_put(path);
	}
	putname(filename);
	return d;
}

int kern_path(const char *name, unsigned int flags, struct path *path)
{
	return filename_lookup(AT_FDCWD, getname_kernel(name),
			       flags, path, NULL);
}
EXPORT_SYMBOL(kern_path);

/**
 * vfs_path_lookup - lookup a file path relative to a dentry-vfsmount pair
 * @dentry:  pointer to dentry of the base directory
 * @mnt: pointer to vfs mount of the base directory
 * @name: pointer to file name
 * @flags: lookup flags
 * @path: pointer to struct path to fill
 */
int vfs_path_lookup(struct dentry *dentry, struct vfsmount *mnt,
		    const char *name, unsigned int flags,
		    struct path *path)
{
	struct path root = {.mnt = mnt, .dentry = dentry};
	/* the first argument of filename_lookup() is ignored with root */
	return filename_lookup(AT_FDCWD, getname_kernel(name),
			       flags , path, &root);
}
EXPORT_SYMBOL(vfs_path_lookup);

static int lookup_one_len_common(const char *name, struct dentry *base,
				 int len, struct qstr *this)
{
	this->name = name;
	this->len = len;
	this->hash = full_name_hash(base, name, len);
	if (!len)
		return -EACCES;

	if (unlikely(name[0] == '.')) {
		if (len < 2 || (len == 2 && name[1] == '.'))
			return -EACCES;
	}

	while (len--) {
		unsigned int c = *(const unsigned char *)name++;
		if (c == '/' || c == '\0')
			return -EACCES;
	}
	/*
	 * See if the low-level filesystem might want
	 * to use its own hash..
	 */
	if (base->d_flags & DCACHE_OP_HASH) {
		int err = base->d_op->d_hash(base, this);
		if (err < 0)
			return err;
	}

	return inode_permission(&init_user_ns, base->d_inode, MAY_EXEC);
}

/**
 * try_lookup_one_len - filesystem helper to lookup single pathname component
 * @name:	pathname component to lookup
 * @base:	base directory to lookup from
 * @len:	maximum length @len should be interpreted to
 *
 * Look up a dentry by name in the dcache, returning NULL if it does not
 * currently exist.  The function does not try to create a dentry.
 *
 * Note that this routine is purely a helper for filesystem usage and should
 * not be called by generic code.
 *
 * The caller must hold base->i_mutex.
 */
struct dentry *try_lookup_one_len(const char *name, struct dentry *base, int len)
{
	struct qstr this;
	int err;

	WARN_ON_ONCE(!inode_is_locked(base->d_inode));

	err = lookup_one_len_common(name, base, len, &this);
	if (err)
		return ERR_PTR(err);

	return lookup_dcache(&this, base, 0);
}
EXPORT_SYMBOL(try_lookup_one_len);

/**
 * lookup_one_len - filesystem helper to lookup single pathname component
 * @name:	pathname component to lookup
 * @base:	base directory to lookup from
 * @len:	maximum length @len should be interpreted to
 *
 * Note that this routine is purely a helper for filesystem usage and should
 * not be called by generic code.
 *
 * The caller must hold base->i_mutex.
 */
struct dentry *lookup_one_len(const char *name, struct dentry *base, int len)
{
	struct dentry *dentry;
	struct qstr this;
	int err;

	WARN_ON_ONCE(!inode_is_locked(base->d_inode));

	err = lookup_one_len_common(name, base, len, &this);
	if (err)
		return ERR_PTR(err);

	dentry = lookup_dcache(&this, base, 0);
	return dentry ? dentry : __lookup_slow(&this, base, 0);
}
EXPORT_SYMBOL(lookup_one_len);

/**
 * lookup_one_len_unlocked - filesystem helper to lookup single pathname component
 * @name:	pathname component to lookup
 * @base:	base directory to lookup from
 * @len:	maximum length @len should be interpreted to
 *
 * Note that this routine is purely a helper for filesystem usage and should
 * not be called by generic code.
 *
 * Unlike lookup_one_len, it should be called without the parent
 * i_mutex held, and will take the i_mutex itself if necessary.
 */
struct dentry *lookup_one_len_unlocked(const char *name,
				       struct dentry *base, int len)
{
	struct qstr this;
	int err;
	struct dentry *ret;

	err = lookup_one_len_common(name, base, len, &this);
	if (err)
		return ERR_PTR(err);

	ret = lookup_dcache(&this, base, 0);
	if (!ret)
		ret = lookup_slow(&this, base, 0);
	return ret;
}
EXPORT_SYMBOL(lookup_one_len_unlocked);

/*
 * Like lookup_one_len_unlocked(), except that it yields ERR_PTR(-ENOENT)
 * on negatives.  Returns known positive or ERR_PTR(); that's what
 * most of the users want.  Note that pinned negative with unlocked parent
 * _can_ become positive at any time, so callers of lookup_one_len_unlocked()
 * need to be very careful; pinned positives have ->d_inode stable, so
 * this one avoids such problems.
 */
struct dentry *lookup_positive_unlocked(const char *name,
				       struct dentry *base, int len)
{
	struct dentry *ret = lookup_one_len_unlocked(name, base, len);
	if (!IS_ERR(ret) && d_flags_negative(smp_load_acquire(&ret->d_flags))) {
		dput(ret);
		ret = ERR_PTR(-ENOENT);
	}
	return ret;
}
EXPORT_SYMBOL(lookup_positive_unlocked);

#ifdef CONFIG_UNIX98_PTYS
int path_pts(struct path *path)
{
	/* Find something mounted on "pts" in the same directory as
	 * the input path.
	 */
	struct dentry *parent = dget_parent(path->dentry);
	struct dentry *child;
	struct qstr this = QSTR_INIT("pts", 3);

	if (unlikely(!path_connected(path->mnt, parent))) {
		dput(parent);
		return -ENOENT;
	}
	dput(path->dentry);
	path->dentry = parent;
	child = d_hash_and_lookup(parent, &this);
	if (!child)
		return -ENOENT;

	path->dentry = child;
	dput(parent);
	follow_down(path);
	return 0;
}
#endif

int user_path_at_empty(int dfd, const char __user *name, unsigned flags,
		 struct path *path, int *empty)
{
	return filename_lookup(dfd, getname_flags(name, flags, empty),
			       flags, path, NULL);
}
EXPORT_SYMBOL(user_path_at_empty);

int __check_sticky(struct user_namespace *mnt_userns, struct inode *dir,
		   struct inode *inode)
{
	kuid_t fsuid = current_fsuid();

	if (uid_eq(i_uid_into_mnt(mnt_userns, inode), fsuid))
		return 0;
	if (uid_eq(i_uid_into_mnt(mnt_userns, dir), fsuid))
		return 0;
	return !capable_wrt_inode_uidgid(mnt_userns, inode, CAP_FOWNER);
}
EXPORT_SYMBOL(__check_sticky);

/*
 *	Check whether we can remove a link victim from directory dir, check
 *  whether the type of victim is right.
 *  1. We can't do it if dir is read-only (done in permission())
 *  2. We should have write and exec permissions on dir
 *  3. We can't remove anything from append-only dir
 *  4. We can't do anything with immutable dir (done in permission())
 *  5. If the sticky bit on dir is set we should either
 *	a. be owner of dir, or
 *	b. be owner of victim, or
 *	c. have CAP_FOWNER capability
 *  6. If the victim is append-only or immutable we can't do antyhing with
 *     links pointing to it.
 *  7. If the victim has an unknown uid or gid we can't change the inode.
 *  8. If we were asked to remove a directory and victim isn't one - ENOTDIR.
 *  9. If we were asked to remove a non-directory and victim isn't one - EISDIR.
 * 10. We can't remove a root or mountpoint.
 * 11. We don't allow removal of NFS sillyrenamed files; it's handled by
 *     nfs_async_unlink().
 */
static int may_delete(struct user_namespace *mnt_userns, struct inode *dir,
		      struct dentry *victim, bool isdir)
{
	struct inode *inode = d_backing_inode(victim);
	int error;

	if (d_is_negative(victim))
		return -ENOENT;
	BUG_ON(!inode);

	BUG_ON(victim->d_parent->d_inode != dir);

	/* Inode writeback is not safe when the uid or gid are invalid. */
	if (!uid_valid(i_uid_into_mnt(mnt_userns, inode)) ||
	    !gid_valid(i_gid_into_mnt(mnt_userns, inode)))
		return -EOVERFLOW;

	audit_inode_child(dir, victim, AUDIT_TYPE_CHILD_DELETE);

	error = inode_permission(mnt_userns, dir, MAY_WRITE | MAY_EXEC);
	if (error)
		return error;
	if (IS_APPEND(dir))
		return -EPERM;

	if (check_sticky(mnt_userns, dir, inode) || IS_APPEND(inode) ||
	    IS_IMMUTABLE(inode) || IS_SWAPFILE(inode) ||
	    HAS_UNMAPPED_ID(mnt_userns, inode))
		return -EPERM;
	if (isdir) {
		if (!d_is_dir(victim))
			return -ENOTDIR;
		if (IS_ROOT(victim))
			return -EBUSY;
	} else if (d_is_dir(victim))
		return -EISDIR;
	if (IS_DEADDIR(dir))
		return -ENOENT;
	if (victim->d_flags & DCACHE_NFSFS_RENAMED)
		return -EBUSY;
	return 0;
}

/*	Check whether we can create an object with dentry child in directory
 *  dir.
 *  1. We can't do it if child already exists (open has special treatment for
 *     this case, but since we are inlined it's OK)
 *  2. We can't do it if dir is read-only (done in permission())
 *  3. We can't do it if the fs can't represent the fsuid or fsgid.
 *  4. We should have write and exec permissions on dir
 *  5. We can't do it if dir is immutable (done in permission())
 */
static inline int may_create(struct user_namespace *mnt_userns,
			     struct inode *dir, struct dentry *child)
{
	audit_inode_child(dir, child, AUDIT_TYPE_CHILD_CREATE);
	if (child->d_inode)
		return -EEXIST;
	if (IS_DEADDIR(dir))
		return -ENOENT;
	if (!fsuidgid_has_mapping(dir->i_sb, mnt_userns))
		return -EOVERFLOW;

	return inode_permission(mnt_userns, dir, MAY_WRITE | MAY_EXEC);
}

/*
 * p1 and p2 should be directories on the same fs.
 */
struct dentry *lock_rename(struct dentry *p1, struct dentry *p2)
{
	struct dentry *p;

	if (p1 == p2) {
		inode_lock_nested(p1->d_inode, I_MUTEX_PARENT);
		return NULL;
	}

	mutex_lock(&p1->d_sb->s_vfs_rename_mutex);

	p = d_ancestor(p2, p1);
	if (p) {
		inode_lock_nested(p2->d_inode, I_MUTEX_PARENT);
		inode_lock_nested(p1->d_inode, I_MUTEX_CHILD);
		return p;
	}

	p = d_ancestor(p1, p2);
	if (p) {
		inode_lock_nested(p1->d_inode, I_MUTEX_PARENT);
		inode_lock_nested(p2->d_inode, I_MUTEX_CHILD);
		return p;
	}

	inode_lock_nested(p1->d_inode, I_MUTEX_PARENT);
	inode_lock_nested(p2->d_inode, I_MUTEX_PARENT2);
	return NULL;
}
EXPORT_SYMBOL(lock_rename);

void unlock_rename(struct dentry *p1, struct dentry *p2)
{
	inode_unlock(p1->d_inode);
	if (p1 != p2) {
		inode_unlock(p2->d_inode);
		mutex_unlock(&p1->d_sb->s_vfs_rename_mutex);
	}
}
EXPORT_SYMBOL(unlock_rename);

/**
 * vfs_create - create new file
 * @mnt_userns:	user namespace of the mount the inode was found from
 * @dir:	inode of @dentry
 * @dentry:	pointer to dentry of the base directory
 * @mode:	mode of the new file
 * @want_excl:	whether the file must not yet exist
 *
 * Create a new file.
 *
 * If the inode has been found through an idmapped mount the user namespace of
 * the vfsmount must be passed through @mnt_userns. This function will then take
 * care to map the inode according to @mnt_userns before checking permissions.
 * On non-idmapped mounts or if permission checking is to be performed on the
 * raw inode simply passs init_user_ns.
 */
int vfs_create(struct user_namespace *mnt_userns, struct inode *dir,
	       struct dentry *dentry, umode_t mode, bool want_excl)
{
	int error = may_create(mnt_userns, dir, dentry);
	if (error)
		return error;

	if (!dir->i_op->create)
		return -EACCES;	/* shouldn't it be ENOSYS? */
	mode &= S_IALLUGO;
	mode |= S_IFREG;
	error = security_inode_create(dir, dentry, mode);
	if (error)
		return error;
	error = dir->i_op->create(mnt_userns, dir, dentry, mode, want_excl);
	if (!error)
		fsnotify_create(dir, dentry);
	return error;
}
EXPORT_SYMBOL(vfs_create);

int vfs_mkobj(struct dentry *dentry, umode_t mode,
		int (*f)(struct dentry *, umode_t, void *),
		void *arg)
{
	struct inode *dir = dentry->d_parent->d_inode;
	int error = may_create(&init_user_ns, dir, dentry);
	if (error)
		return error;

	mode &= S_IALLUGO;
	mode |= S_IFREG;
	error = security_inode_create(dir, dentry, mode);
	if (error)
		return error;
	error = f(dentry, mode, arg);
	if (!error)
		fsnotify_create(dir, dentry);
	return error;
}
EXPORT_SYMBOL(vfs_mkobj);

bool may_open_dev(const struct path *path)
{
	return !(path->mnt->mnt_flags & MNT_NODEV) &&
		!(path->mnt->mnt_sb->s_iflags & SB_I_NODEV);
}

static int may_open(struct user_namespace *mnt_userns, const struct path *path,
		    int acc_mode, int flag)
{
	struct dentry *dentry = path->dentry;
	struct inode *inode = dentry->d_inode;
	int error;

	if (!inode)
		return -ENOENT;

	switch (inode->i_mode & S_IFMT) {
	case S_IFLNK:
		return -ELOOP;
	case S_IFDIR:
		if (acc_mode & MAY_WRITE)
			return -EISDIR;
		if (acc_mode & MAY_EXEC)
			return -EACCES;
		break;
	case S_IFBLK:
	case S_IFCHR:
		if (!may_open_dev(path))
			return -EACCES;
		fallthrough;
	case S_IFIFO:
	case S_IFSOCK:
		if (acc_mode & MAY_EXEC)
			return -EACCES;
		flag &= ~O_TRUNC;
		break;
	case S_IFREG:
		if ((acc_mode & MAY_EXEC) && path_noexec(path))
			return -EACCES;
		break;
	}

	error = inode_permission(mnt_userns, inode, MAY_OPEN | acc_mode);
	if (error)
		return error;

	/*
	 * An append-only file must be opened in append mode for writing.
	 */
	if (IS_APPEND(inode)) {
		if  ((flag & O_ACCMODE) != O_RDONLY && !(flag & O_APPEND))
			return -EPERM;
		if (flag & O_TRUNC)
			return -EPERM;
	}

	/* O_NOATIME can only be set by the owner or superuser */
	if (flag & O_NOATIME && !inode_owner_or_capable(mnt_userns, inode))
		return -EPERM;

	return 0;
}

static int handle_truncate(struct user_namespace *mnt_userns, struct file *filp)
{
	const struct path *path = &filp->f_path;
	struct inode *inode = path->dentry->d_inode;
	int error = get_write_access(inode);
	if (error)
		return error;
	/*
	 * Refuse to truncate files with mandatory locks held on them.
	 */
	error = locks_verify_locked(filp);
	if (!error)
		error = security_path_truncate(path);
	if (!error) {
		error = do_truncate(mnt_userns, path->dentry, 0,
				    ATTR_MTIME|ATTR_CTIME|ATTR_OPEN,
				    filp);
	}
	put_write_access(inode);
	return error;
}

static inline int open_to_namei_flags(int flag)
{
	if ((flag & O_ACCMODE) == 3)
		flag--;
	return flag;
}

static int may_o_create(struct user_namespace *mnt_userns,
			const struct path *dir, struct dentry *dentry,
			umode_t mode)
{
	int error = security_path_mknod(dir, dentry, mode, 0);
	if (error)
		return error;

	if (!fsuidgid_has_mapping(dir->dentry->d_sb, mnt_userns))
		return -EOVERFLOW;

	error = inode_permission(mnt_userns, dir->dentry->d_inode,
				 MAY_WRITE | MAY_EXEC);
	if (error)
		return error;

	return security_inode_create(dir->dentry->d_inode, dentry, mode);
}

/*
 * Attempt to atomically look up, create and open a file from a negative
 * dentry.
 *
 * Returns 0 if successful.  The file will have been created and attached to
 * @file by the filesystem calling finish_open().
 *
 * If the file was looked up only or didn't need creating, FMODE_OPENED won't
 * be set.  The caller will need to perform the open themselves.  @path will
 * have been updated to point to the new dentry.  This may be negative.
 *
 * Returns an error code otherwise.
 */
static struct dentry *atomic_open(struct nameidata *nd, struct dentry *dentry,
				  struct file *file,
				  int open_flag, umode_t mode)
{
	struct dentry *const DENTRY_NOT_SET = (void *) -1UL;
	struct inode *dir =  nd->path.dentry->d_inode;
	int error;

	if (nd->flags & LOOKUP_DIRECTORY)
		open_flag |= O_DIRECTORY;

	file->f_path.dentry = DENTRY_NOT_SET;
	file->f_path.mnt = nd->path.mnt;
	error = dir->i_op->atomic_open(dir, dentry, file,
				       open_to_namei_flags(open_flag), mode);
	d_lookup_done(dentry);
	if (!error) {
		if (file->f_mode & FMODE_OPENED) {
			if (unlikely(dentry != file->f_path.dentry)) {
				dput(dentry);
				dentry = dget(file->f_path.dentry);
			}
		} else if (WARN_ON(file->f_path.dentry == DENTRY_NOT_SET)) {
			error = -EIO;
		} else {
			if (file->f_path.dentry) {
				dput(dentry);
				dentry = file->f_path.dentry;
			}
			if (unlikely(d_is_negative(dentry)))
				error = -ENOENT;
		}
	}
	if (error) {
		dput(dentry);
		dentry = ERR_PTR(error);
	}
	return dentry;
}

/*
 * Look up and maybe create and open the last component.
 *
 * Must be called with parent locked (exclusive in O_CREAT case).
 *
 * Returns 0 on success, that is, if
 *  the file was successfully atomically created (if necessary) and opened, or
 *  the file was not completely opened at this time, though lookups and
 *  creations were performed.
 * These case are distinguished by presence of FMODE_OPENED on file->f_mode.
 * In the latter case dentry returned in @path might be negative if O_CREAT
 * hadn't been specified.
 *
 * An error code is returned on failure.
 */
static struct dentry *lookup_open(struct nameidata *nd, struct file *file,
				  const struct open_flags *op,
				  bool got_write)
{
	struct user_namespace *mnt_userns;
	struct dentry *dir = nd->path.dentry;
	struct inode *dir_inode = dir->d_inode;
	int open_flag = op->open_flag;
	struct dentry *dentry;
	int error, create_error = 0;
	umode_t mode = op->mode;
	DECLARE_WAIT_QUEUE_HEAD_ONSTACK(wq);

	if (unlikely(IS_DEADDIR(dir_inode)))
		return ERR_PTR(-ENOENT);

	file->f_mode &= ~FMODE_CREATED;
	dentry = d_lookup(dir, &nd->last);
	for (;;) {
		if (!dentry) {
			dentry = d_alloc_parallel(dir, &nd->last, &wq);
			if (IS_ERR(dentry))
				return dentry;
		}
		if (d_in_lookup(dentry))
			break;

		error = d_revalidate(dentry, nd->flags);
		if (likely(error > 0))
			break;
		if (error)
			goto out_dput;
		d_invalidate(dentry);
		dput(dentry);
		dentry = NULL;
	}
	if (dentry->d_inode) {
		/* Cached positive dentry: will open in f_op->open */
		return dentry;
	}

	/*
	 * Checking write permission is tricky, bacuse we don't know if we are
	 * going to actually need it: O_CREAT opens should work as long as the
	 * file exists.  But checking existence breaks atomicity.  The trick is
	 * to check access and if not granted clear O_CREAT from the flags.
	 *
	 * Another problem is returing the "right" error value (e.g. for an
	 * O_EXCL open we want to return EEXIST not EROFS).
	 */
	if (unlikely(!got_write))
		open_flag &= ~O_TRUNC;
	mnt_userns = mnt_user_ns(nd->path.mnt);
	if (open_flag & O_CREAT) {
		if (open_flag & O_EXCL)
			open_flag &= ~O_TRUNC;
		if (!IS_POSIXACL(dir->d_inode))
			mode &= ~current_umask();
		if (likely(got_write))
			create_error = may_o_create(mnt_userns, &nd->path,
						    dentry, mode);
		else
			create_error = -EROFS;
	}
	if (create_error)
		open_flag &= ~O_CREAT;
	if (dir_inode->i_op->atomic_open) {
		dentry = atomic_open(nd, dentry, file, open_flag, mode);
		if (unlikely(create_error) && dentry == ERR_PTR(-ENOENT))
			dentry = ERR_PTR(create_error);
		return dentry;
	}

	if (d_in_lookup(dentry)) {
		struct dentry *res = dir_inode->i_op->lookup(dir_inode, dentry,
							     nd->flags);
		d_lookup_done(dentry);
		if (unlikely(res)) {
			if (IS_ERR(res)) {
				error = PTR_ERR(res);
				goto out_dput;
			}
			dput(dentry);
			dentry = res;
		}
	}

	/* Negative dentry, just create the file */
	if (!dentry->d_inode && (open_flag & O_CREAT)) {
		file->f_mode |= FMODE_CREATED;
		audit_inode_child(dir_inode, dentry, AUDIT_TYPE_CHILD_CREATE);
		if (!dir_inode->i_op->create) {
			error = -EACCES;
			goto out_dput;
		}

		error = dir_inode->i_op->create(mnt_userns, dir_inode, dentry,
						mode, open_flag & O_EXCL);
		if (error)
			goto out_dput;
	}
	if (unlikely(create_error) && !dentry->d_inode) {
		error = create_error;
		goto out_dput;
	}
	return dentry;

out_dput:
	dput(dentry);
	return ERR_PTR(error);
}

static const char *open_last_lookups(struct nameidata *nd,
		   struct file *file, const struct open_flags *op)
{
	struct dentry *dir = nd->path.dentry;
	int open_flag = op->open_flag;
	bool got_write = false;
	unsigned seq;
	struct inode *inode;
	struct dentry *dentry;
	const char *res;

	nd->flags |= op->intent;

	if (nd->last_type != LAST_NORM) {
		if (nd->depth)
			put_link(nd);
		return handle_dots(nd, nd->last_type);
	}

	if (!(open_flag & O_CREAT)) {
		if (nd->last.name[nd->last.len])
			nd->flags |= LOOKUP_FOLLOW | LOOKUP_DIRECTORY;
		/* we _can_ be in RCU mode here */
		dentry = lookup_fast(nd, &inode, &seq);
		if (IS_ERR(dentry))
			return ERR_CAST(dentry);
		if (likely(dentry))
			goto finish_lookup;

		BUG_ON(nd->flags & LOOKUP_RCU);
	} else {
		/* create side of things */
		if (nd->flags & LOOKUP_RCU) {
			if (!try_to_unlazy(nd))
				return ERR_PTR(-ECHILD);
		}
		audit_inode(nd->name, dir, AUDIT_INODE_PARENT);
		/* trailing slashes? */
		if (unlikely(nd->last.name[nd->last.len]))
			return ERR_PTR(-EISDIR);
	}

	if (open_flag & (O_CREAT | O_TRUNC | O_WRONLY | O_RDWR)) {
		got_write = !mnt_want_write(nd->path.mnt);
		/*
		 * do _not_ fail yet - we might not need that or fail with
		 * a different error; let lookup_open() decide; we'll be
		 * dropping this one anyway.
		 */
	}
	if (open_flag & O_CREAT)
		inode_lock(dir->d_inode);
	else
		inode_lock_shared(dir->d_inode);
	dentry = lookup_open(nd, file, op, got_write);
	if (!IS_ERR(dentry) && (file->f_mode & FMODE_CREATED))
		fsnotify_create(dir->d_inode, dentry);
	if (open_flag & O_CREAT)
		inode_unlock(dir->d_inode);
	else
		inode_unlock_shared(dir->d_inode);

	if (got_write)
		mnt_drop_write(nd->path.mnt);

	if (IS_ERR(dentry))
		return ERR_CAST(dentry);

	if (file->f_mode & (FMODE_OPENED | FMODE_CREATED)) {
		dput(nd->path.dentry);
		nd->path.dentry = dentry;
		return NULL;
	}

finish_lookup:
	if (nd->depth)
		put_link(nd);
	res = step_into(nd, WALK_TRAILING, dentry, inode, seq);
	if (unlikely(res))
		nd->flags &= ~(LOOKUP_OPEN|LOOKUP_CREATE|LOOKUP_EXCL);
	return res;
}

/*
 * Handle the last step of open()
 */
static int do_open(struct nameidata *nd,
		   struct file *file, const struct open_flags *op)
{
	struct user_namespace *mnt_userns;
	int open_flag = op->open_flag;
	bool do_truncate;
	int acc_mode;
	int error;

	if (!(file->f_mode & (FMODE_OPENED | FMODE_CREATED))) {
		error = complete_walk(nd);
		if (error)
			return error;
	}
	if (!(file->f_mode & FMODE_CREATED))
		audit_inode(nd->name, nd->path.dentry, 0);
	mnt_userns = mnt_user_ns(nd->path.mnt);
	if (open_flag & O_CREAT) {
		if ((open_flag & O_EXCL) && !(file->f_mode & FMODE_CREATED))
			return -EEXIST;
		if (d_is_dir(nd->path.dentry))
			return -EISDIR;
		error = may_create_in_sticky(mnt_userns, nd,
					     d_backing_inode(nd->path.dentry));
		if (unlikely(error))
			return error;
	}
	if ((nd->flags & LOOKUP_DIRECTORY) && !d_can_lookup(nd->path.dentry))
		return -ENOTDIR;

	do_truncate = false;
	acc_mode = op->acc_mode;
	if (file->f_mode & FMODE_CREATED) {
		/* Don't check for write permission, don't truncate */
		open_flag &= ~O_TRUNC;
		acc_mode = 0;
	} else if (d_is_reg(nd->path.dentry) && open_flag & O_TRUNC) {
		error = mnt_want_write(nd->path.mnt);
		if (error)
			return error;
		do_truncate = true;
	}
	error = may_open(mnt_userns, &nd->path, acc_mode, open_flag);
	if (!error && !(file->f_mode & FMODE_OPENED))
		error = vfs_open(&nd->path, file);
	if (!error)
		error = ima_file_check(file, op->acc_mode);
	if (!error && do_truncate)
		error = handle_truncate(mnt_userns, file);
	if (unlikely(error > 0)) {
		WARN_ON(1);
		error = -EINVAL;
	}
	if (do_truncate)
		mnt_drop_write(nd->path.mnt);
	return error;
}

/**
 * vfs_tmpfile - create tmpfile
 * @mnt_userns:	user namespace of the mount the inode was found from
 * @dentry:	pointer to dentry of the base directory
 * @mode:	mode of the new tmpfile
 * @open_flag:	flags
 *
 * Create a temporary file.
 *
 * If the inode has been found through an idmapped mount the user namespace of
 * the vfsmount must be passed through @mnt_userns. This function will then take
 * care to map the inode according to @mnt_userns before checking permissions.
 * On non-idmapped mounts or if permission checking is to be performed on the
 * raw inode simply passs init_user_ns.
 */
struct dentry *vfs_tmpfile(struct user_namespace *mnt_userns,
			   struct dentry *dentry, umode_t mode, int open_flag)
{
	struct dentry *child = NULL;
	struct inode *dir = dentry->d_inode;
	struct inode *inode;
	int error;

	/* we want directory to be writable */
	error = inode_permission(mnt_userns, dir, MAY_WRITE | MAY_EXEC);
	if (error)
		goto out_err;
	error = -EOPNOTSUPP;
	if (!dir->i_op->tmpfile)
		goto out_err;
	error = -ENOMEM;
	child = d_alloc(dentry, &slash_name);
	if (unlikely(!child))
		goto out_err;
	error = dir->i_op->tmpfile(mnt_userns, dir, child, mode);
	if (error)
		goto out_err;
	error = -ENOENT;
	inode = child->d_inode;
	if (unlikely(!inode))
		goto out_err;
	if (!(open_flag & O_EXCL)) {
		spin_lock(&inode->i_lock);
		inode->i_state |= I_LINKABLE;
		spin_unlock(&inode->i_lock);
	}
	ima_post_create_tmpfile(mnt_userns, inode);
	return child;

out_err:
	dput(child);
	return ERR_PTR(error);
}
EXPORT_SYMBOL(vfs_tmpfile);

static int do_tmpfile(struct nameidata *nd, unsigned flags,
		const struct open_flags *op,
		struct file *file)
{
	struct user_namespace *mnt_userns;
	struct dentry *child;
	struct path path;
	int error = path_lookupat(nd, flags | LOOKUP_DIRECTORY, &path);
	if (unlikely(error))
		return error;
	error = mnt_want_write(path.mnt);
	if (unlikely(error))
		goto out;
	mnt_userns = mnt_user_ns(path.mnt);
	child = vfs_tmpfile(mnt_userns, path.dentry, op->mode, op->open_flag);
	error = PTR_ERR(child);
	if (IS_ERR(child))
		goto out2;
	dput(path.dentry);
	path.dentry = child;
	audit_inode(nd->name, child, 0);
	/* Don't check for other permissions, the inode was just created */
	error = may_open(mnt_userns, &path, 0, op->open_flag);
	if (!error)
		error = vfs_open(&path, file);
out2:
	mnt_drop_write(path.mnt);
out:
	path_put(&path);
	return error;
}

static int do_o_path(struct nameidata *nd, unsigned flags, struct file *file)
{
	struct path path;
	int error = path_lookupat(nd, flags, &path);
	if (!error) {
		audit_inode(nd->name, path.dentry, 0);
		error = vfs_open(&path, file);
		path_put(&path);
	}
	return error;
}

static struct file *path_openat(struct nameidata *nd,
			const struct open_flags *op, unsigned flags)
{
	struct file *file;
	int error;

	file = alloc_empty_file(op->open_flag, current_cred());
	if (IS_ERR(file))
		return file;

	if (unlikely(file->f_flags & __O_TMPFILE)) {
		error = do_tmpfile(nd, flags, op, file);
	} else if (unlikely(file->f_flags & O_PATH)) {
		error = do_o_path(nd, flags, file);
	} else {
		const char *s = path_init(nd, flags);
		while (!(error = link_path_walk(s, nd)) &&
		       (s = open_last_lookups(nd, file, op)) != NULL)
			;
		if (!error)
			error = do_open(nd, file, op);
		terminate_walk(nd);
	}
	if (likely(!error)) {
		if (likely(file->f_mode & FMODE_OPENED))
			return file;
		WARN_ON(1);
		error = -EINVAL;
	}
	fput(file);
	if (error == -EOPENSTALE) {
		if (flags & LOOKUP_RCU)
			error = -ECHILD;
		else
			error = -ESTALE;
	}
	return ERR_PTR(error);
}

struct file *do_filp_open(int dfd, struct filename *pathname,
		const struct open_flags *op)
{
	struct nameidata nd;
	int flags = op->lookup_flags;
	struct file *filp;

	set_nameidata(&nd, dfd, pathname, NULL);
	filp = path_openat(&nd, op, flags | LOOKUP_RCU);
	if (unlikely(filp == ERR_PTR(-ECHILD)))
		filp = path_openat(&nd, op, flags);
	if (unlikely(filp == ERR_PTR(-ESTALE)))
		filp = path_openat(&nd, op, flags | LOOKUP_REVAL);
	restore_nameidata();
	return filp;
}

struct file *do_file_open_root(const struct path *root,
		const char *name, const struct open_flags *op)
{
	struct nameidata nd;
	struct file *file;
	struct filename *filename;
	int flags = op->lookup_flags;

	if (d_is_symlink(root->dentry) && op->intent & LOOKUP_OPEN)
		return ERR_PTR(-ELOOP);

	filename = getname_kernel(name);
	if (IS_ERR(filename))
		return ERR_CAST(filename);

	set_nameidata(&nd, -1, filename, root);
	file = path_openat(&nd, op, flags | LOOKUP_RCU);
	if (unlikely(file == ERR_PTR(-ECHILD)))
		file = path_openat(&nd, op, flags);
	if (unlikely(file == ERR_PTR(-ESTALE)))
		file = path_openat(&nd, op, flags | LOOKUP_REVAL);
	restore_nameidata();
	putname(filename);
	return file;
}

static struct dentry *filename_create(int dfd, struct filename *name,
				struct path *path, unsigned int lookup_flags)
{
	struct dentry *dentry = ERR_PTR(-EEXIST);
	struct qstr last;
	int type;
	int err2;
	int error;
	bool is_dir = (lookup_flags & LOOKUP_DIRECTORY);

	/*
	 * Note that only LOOKUP_REVAL and LOOKUP_DIRECTORY matter here. Any
	 * other flags passed in are ignored!
	 */
	lookup_flags &= LOOKUP_REVAL;

	name = filename_parentat(dfd, name, lookup_flags, path, &last, &type);
	if (IS_ERR(name))
		return ERR_CAST(name);

	/*
	 * Yucky last component or no last component at all?
	 * (foo/., foo/.., /////)
	 */
	if (unlikely(type != LAST_NORM))
		goto out;

	/* don't fail immediately if it's r/o, at least try to report other errors */
	err2 = mnt_want_write(path->mnt);
	/*
	 * Do the final lookup.
	 */
	lookup_flags |= LOOKUP_CREATE | LOOKUP_EXCL;
	inode_lock_nested(path->dentry->d_inode, I_MUTEX_PARENT);
	dentry = __lookup_hash(&last, path->dentry, lookup_flags);
	if (IS_ERR(dentry))
		goto unlock;

	error = -EEXIST;
	if (d_is_positive(dentry))
		goto fail;

	/*
	 * Special case - lookup gave negative, but... we had foo/bar/
	 * From the vfs_mknod() POV we just have a negative dentry -
	 * all is fine. Let's be bastards - you had / on the end, you've
	 * been asking for (non-existent) directory. -ENOENT for you.
	 */
	if (unlikely(!is_dir && last.name[last.len])) {
		error = -ENOENT;
		goto fail;
	}
	if (unlikely(err2)) {
		error = err2;
		goto fail;
	}
	putname(name);
	return dentry;
fail:
	dput(dentry);
	dentry = ERR_PTR(error);
unlock:
	inode_unlock(path->dentry->d_inode);
	if (!err2)
		mnt_drop_write(path->mnt);
out:
	path_put(path);
	putname(name);
	return dentry;
}

struct dentry *kern_path_create(int dfd, const char *pathname,
				struct path *path, unsigned int lookup_flags)
{
	return filename_create(dfd, getname_kernel(pathname),
				path, lookup_flags);
}
EXPORT_SYMBOL(kern_path_create);

void done_path_create(struct path *path, struct dentry *dentry)
{
	dput(dentry);
	inode_unlock(path->dentry->d_inode);
	mnt_drop_write(path->mnt);
	path_put(path);
}
EXPORT_SYMBOL(done_path_create);

inline struct dentry *user_path_create(int dfd, const char __user *pathname,
				struct path *path, unsigned int lookup_flags)
{
	return filename_create(dfd, getname(pathname), path, lookup_flags);
}
EXPORT_SYMBOL(user_path_create);

/**
 * vfs_mknod - create device node or file
 * @mnt_userns:	user namespace of the mount the inode was found from
 * @dir:	inode of @dentry
 * @dentry:	pointer to dentry of the base directory
 * @mode:	mode of the new device node or file
 * @dev:	device number of device to create
 *
 * Create a device node or file.
 *
 * If the inode has been found through an idmapped mount the user namespace of
 * the vfsmount must be passed through @mnt_userns. This function will then take
 * care to map the inode according to @mnt_userns before checking permissions.
 * On non-idmapped mounts or if permission checking is to be performed on the
 * raw inode simply passs init_user_ns.
 */
int vfs_mknod(struct user_namespace *mnt_userns, struct inode *dir,
	      struct dentry *dentry, umode_t mode, dev_t dev)
{
	bool is_whiteout = S_ISCHR(mode) && dev == WHITEOUT_DEV;
	int error = may_create(mnt_userns, dir, dentry);

	if (error)
		return error;

	if ((S_ISCHR(mode) || S_ISBLK(mode)) && !is_whiteout &&
	    !capable(CAP_MKNOD))
		return -EPERM;

	if (!dir->i_op->mknod)
		return -EPERM;

	error = devcgroup_inode_mknod(mode, dev);
	if (error)
		return error;

	error = security_inode_mknod(dir, dentry, mode, dev);
	if (error)
		return error;

	error = dir->i_op->mknod(mnt_userns, dir, dentry, mode, dev);
	if (!error)
		fsnotify_create(dir, dentry);
	return error;
}
EXPORT_SYMBOL(vfs_mknod);

static int may_mknod(umode_t mode)
{
	switch (mode & S_IFMT) {
	case S_IFREG:
	case S_IFCHR:
	case S_IFBLK:
	case S_IFIFO:
	case S_IFSOCK:
	case 0: /* zero mode translates to S_IFREG */
		return 0;
	case S_IFDIR:
		return -EPERM;
	default:
		return -EINVAL;
	}
}

static long do_mknodat(int dfd, const char __user *filename, umode_t mode,
		unsigned int dev)
{
	struct user_namespace *mnt_userns;
	struct dentry *dentry;
	struct path path;
	int error;
	unsigned int lookup_flags = 0;

	error = may_mknod(mode);
	if (error)
		return error;
retry:
	dentry = user_path_create(dfd, filename, &path, lookup_flags);
	if (IS_ERR(dentry))
		return PTR_ERR(dentry);

	if (!IS_POSIXACL(path.dentry->d_inode))
		mode &= ~current_umask();
	error = security_path_mknod(&path, dentry, mode, dev);
	if (error)
		goto out;

	mnt_userns = mnt_user_ns(path.mnt);
	switch (mode & S_IFMT) {
		case 0: case S_IFREG:
			error = vfs_create(mnt_userns, path.dentry->d_inode,
					   dentry, mode, true);
			if (!error)
				ima_post_path_mknod(mnt_userns, dentry);
			break;
		case S_IFCHR: case S_IFBLK:
			error = vfs_mknod(mnt_userns, path.dentry->d_inode,
					  dentry, mode, new_decode_dev(dev));
			break;
		case S_IFIFO: case S_IFSOCK:
			error = vfs_mknod(mnt_userns, path.dentry->d_inode,
					  dentry, mode, 0);
			break;
	}
out:
	done_path_create(&path, dentry);
	if (retry_estale(error, lookup_flags)) {
		lookup_flags |= LOOKUP_REVAL;
		goto retry;
	}
	return error;
}

SYSCALL_DEFINE4(mknodat, int, dfd, const char __user *, filename, umode_t, mode,
		unsigned int, dev)
{
	return do_mknodat(dfd, filename, mode, dev);
}

SYSCALL_DEFINE3(mknod, const char __user *, filename, umode_t, mode, unsigned, dev)
{
	return do_mknodat(AT_FDCWD, filename, mode, dev);
}

/**
 * vfs_mkdir - create directory
 * @mnt_userns:	user namespace of the mount the inode was found from
 * @dir:	inode of @dentry
 * @dentry:	pointer to dentry of the base directory
 * @mode:	mode of the new directory
 *
 * Create a directory.
 *
 * If the inode has been found through an idmapped mount the user namespace of
 * the vfsmount must be passed through @mnt_userns. This function will then take
 * care to map the inode according to @mnt_userns before checking permissions.
 * On non-idmapped mounts or if permission checking is to be performed on the
 * raw inode simply passs init_user_ns.
 */
int vfs_mkdir(struct user_namespace *mnt_userns, struct inode *dir,
	      struct dentry *dentry, umode_t mode)
{
	int error = may_create(mnt_userns, dir, dentry);
	unsigned max_links = dir->i_sb->s_max_links;

	if (error)
		return error;

	if (!dir->i_op->mkdir)
		return -EPERM;

	mode &= (S_IRWXUGO|S_ISVTX);
	error = security_inode_mkdir(dir, dentry, mode);
	if (error)
		return error;

	if (max_links && dir->i_nlink >= max_links)
		return -EMLINK;

	error = dir->i_op->mkdir(mnt_userns, dir, dentry, mode);
	if (!error)
		fsnotify_mkdir(dir, dentry);
	return error;
}
EXPORT_SYMBOL(vfs_mkdir);

static long do_mkdirat(int dfd, const char __user *pathname, umode_t mode)
{
	struct dentry *dentry;
	struct path path;
	int error;
	unsigned int lookup_flags = LOOKUP_DIRECTORY;

retry:
	dentry = user_path_create(dfd, pathname, &path, lookup_flags);
	if (IS_ERR(dentry))
		return PTR_ERR(dentry);

	if (!IS_POSIXACL(path.dentry->d_inode))
		mode &= ~current_umask();
	error = security_path_mkdir(&path, dentry, mode);
	if (!error) {
		struct user_namespace *mnt_userns;
		mnt_userns = mnt_user_ns(path.mnt);
		error = vfs_mkdir(mnt_userns, path.dentry->d_inode, dentry,
				  mode);
	}
	done_path_create(&path, dentry);
	if (retry_estale(error, lookup_flags)) {
		lookup_flags |= LOOKUP_REVAL;
		goto retry;
	}
	return error;
}

SYSCALL_DEFINE3(mkdirat, int, dfd, const char __user *, pathname, umode_t, mode)
{
	return do_mkdirat(dfd, pathname, mode);
}

SYSCALL_DEFINE2(mkdir, const char __user *, pathname, umode_t, mode)
{
	return do_mkdirat(AT_FDCWD, pathname, mode);
}

/**
 * vfs_rmdir - remove directory
 * @mnt_userns:	user namespace of the mount the inode was found from
 * @dir:	inode of @dentry
 * @dentry:	pointer to dentry of the base directory
 *
 * Remove a directory.
 *
 * If the inode has been found through an idmapped mount the user namespace of
 * the vfsmount must be passed through @mnt_userns. This function will then take
 * care to map the inode according to @mnt_userns before checking permissions.
 * On non-idmapped mounts or if permission checking is to be performed on the
 * raw inode simply passs init_user_ns.
 */
int vfs_rmdir(struct user_namespace *mnt_userns, struct inode *dir,
		     struct dentry *dentry)
{
	int error = may_delete(mnt_userns, dir, dentry, 1);

	if (error)
		return error;

	if (!dir->i_op->rmdir)
		return -EPERM;

	dget(dentry);
	inode_lock(dentry->d_inode);

	error = -EBUSY;
	if (is_local_mountpoint(dentry))
		goto out;

	error = security_inode_rmdir(dir, dentry);
	if (error)
		goto out;

	error = dir->i_op->rmdir(dir, dentry);
	if (error)
		goto out;

	shrink_dcache_parent(dentry);
	dentry->d_inode->i_flags |= S_DEAD;
	dont_mount(dentry);
	detach_mounts(dentry);
	fsnotify_rmdir(dir, dentry);

out:
	inode_unlock(dentry->d_inode);
	dput(dentry);
	if (!error)
		d_delete(dentry);
	return error;
}
EXPORT_SYMBOL(vfs_rmdir);

long do_rmdir(int dfd, struct filename *name)
{
	struct user_namespace *mnt_userns;
	int error = 0;
	struct dentry *dentry;
	struct path path;
	struct qstr last;
	int type;
	unsigned int lookup_flags = 0;
retry:
	name = filename_parentat(dfd, name, lookup_flags,
				&path, &last, &type);
	if (IS_ERR(name))
		return PTR_ERR(name);

	switch (type) {
	case LAST_DOTDOT:
		error = -ENOTEMPTY;
		goto exit1;
	case LAST_DOT:
		error = -EINVAL;
		goto exit1;
	case LAST_ROOT:
		error = -EBUSY;
		goto exit1;
	}

	error = mnt_want_write(path.mnt);
	if (error)
		goto exit1;

	inode_lock_nested(path.dentry->d_inode, I_MUTEX_PARENT);
	dentry = __lookup_hash(&last, path.dentry, lookup_flags);
	error = PTR_ERR(dentry);
	if (IS_ERR(dentry))
		goto exit2;
	if (!dentry->d_inode) {
		error = -ENOENT;
		goto exit3;
	}
	error = security_path_rmdir(&path, dentry);
	if (error)
		goto exit3;
	mnt_userns = mnt_user_ns(path.mnt);
	error = vfs_rmdir(mnt_userns, path.dentry->d_inode, dentry);
exit3:
	dput(dentry);
exit2:
	inode_unlock(path.dentry->d_inode);
	mnt_drop_write(path.mnt);
exit1:
	path_put(&path);
	if (retry_estale(error, lookup_flags)) {
		lookup_flags |= LOOKUP_REVAL;
		goto retry;
	}
	putname(name);
	return error;
}

SYSCALL_DEFINE1(rmdir, const char __user *, pathname)
{
	return do_rmdir(AT_FDCWD, getname(pathname));
}

/**
 * vfs_unlink - unlink a filesystem object
 * @mnt_userns:	user namespace of the mount the inode was found from
 * @dir:	parent directory
 * @dentry:	victim
 * @delegated_inode: returns victim inode, if the inode is delegated.
 *
 * The caller must hold dir->i_mutex.
 *
 * If vfs_unlink discovers a delegation, it will return -EWOULDBLOCK and
 * return a reference to the inode in delegated_inode.  The caller
 * should then break the delegation on that inode and retry.  Because
 * breaking a delegation may take a long time, the caller should drop
 * dir->i_mutex before doing so.
 *
 * Alternatively, a caller may pass NULL for delegated_inode.  This may
 * be appropriate for callers that expect the underlying filesystem not
 * to be NFS exported.
 *
 * If the inode has been found through an idmapped mount the user namespace of
 * the vfsmount must be passed through @mnt_userns. This function will then take
 * care to map the inode according to @mnt_userns before checking permissions.
 * On non-idmapped mounts or if permission checking is to be performed on the
 * raw inode simply passs init_user_ns.
 */
int vfs_unlink(struct user_namespace *mnt_userns, struct inode *dir,
	       struct dentry *dentry, struct inode **delegated_inode)
{
	struct inode *target = dentry->d_inode;
	int error = may_delete(mnt_userns, dir, dentry, 0);

	if (error)
		return error;

	if (!dir->i_op->unlink)
		return -EPERM;

	inode_lock(target);
	if (is_local_mountpoint(dentry))
		error = -EBUSY;
	else {
		error = security_inode_unlink(dir, dentry);
		if (!error) {
			error = try_break_deleg(target, delegated_inode);
			if (error)
				goto out;
			error = dir->i_op->unlink(dir, dentry);
			if (!error) {
				dont_mount(dentry);
				detach_mounts(dentry);
				fsnotify_unlink(dir, dentry);
			}
		}
	}
out:
	inode_unlock(target);

	/* We don't d_delete() NFS sillyrenamed files--they still exist. */
	if (!error && !(dentry->d_flags & DCACHE_NFSFS_RENAMED)) {
		fsnotify_link_count(target);
		d_delete(dentry);
	}

	return error;
}
EXPORT_SYMBOL(vfs_unlink);

/*
 * Make sure that the actual truncation of the file will occur outside its
 * directory's i_mutex.  Truncate can take a long time if there is a lot of
 * writeout happening, and we don't want to prevent access to the directory
 * while waiting on the I/O.
 */
long do_unlinkat(int dfd, struct filename *name)
{
	int error;
	struct dentry *dentry;
	struct path path;
	struct qstr last;
	int type;
	struct inode *inode = NULL;
	struct inode *delegated_inode = NULL;
	unsigned int lookup_flags = 0;
retry:
	name = filename_parentat(dfd, name, lookup_flags, &path, &last, &type);
	if (IS_ERR(name))
		return PTR_ERR(name);

	error = -EISDIR;
	if (type != LAST_NORM)
		goto exit1;

	error = mnt_want_write(path.mnt);
	if (error)
		goto exit1;
retry_deleg:
	inode_lock_nested(path.dentry->d_inode, I_MUTEX_PARENT);
	dentry = __lookup_hash(&last, path.dentry, lookup_flags);
	error = PTR_ERR(dentry);
	if (!IS_ERR(dentry)) {
		struct user_namespace *mnt_userns;

		/* Why not before? Because we want correct error value */
		if (last.name[last.len])
			goto slashes;
		inode = dentry->d_inode;
		if (d_is_negative(dentry))
			goto slashes;
		ihold(inode);
		error = security_path_unlink(&path, dentry);
		if (error)
			goto exit2;
		mnt_userns = mnt_user_ns(path.mnt);
		error = vfs_unlink(mnt_userns, path.dentry->d_inode, dentry,
				   &delegated_inode);
exit2:
		dput(dentry);
	}
	inode_unlock(path.dentry->d_inode);
	if (inode)
		iput(inode);	/* truncate the inode here */
	inode = NULL;
	if (delegated_inode) {
		error = break_deleg_wait(&delegated_inode);
		if (!error)
			goto retry_deleg;
	}
	mnt_drop_write(path.mnt);
exit1:
	path_put(&path);
	if (retry_estale(error, lookup_flags)) {
		lookup_flags |= LOOKUP_REVAL;
		inode = NULL;
		goto retry;
	}
	putname(name);
	return error;

slashes:
	if (d_is_negative(dentry))
		error = -ENOENT;
	else if (d_is_dir(dentry))
		error = -EISDIR;
	else
		error = -ENOTDIR;
	goto exit2;
}

SYSCALL_DEFINE3(unlinkat, int, dfd, const char __user *, pathname, int, flag)
{
	if ((flag & ~AT_REMOVEDIR) != 0)
		return -EINVAL;

	if (flag & AT_REMOVEDIR)
		return do_rmdir(dfd, getname(pathname));
	return do_unlinkat(dfd, getname(pathname));
}

SYSCALL_DEFINE1(unlink, const char __user *, pathname)
{
	return do_unlinkat(AT_FDCWD, getname(pathname));
}

/**
 * vfs_symlink - create symlink
 * @mnt_userns:	user namespace of the mount the inode was found from
 * @dir:	inode of @dentry
 * @dentry:	pointer to dentry of the base directory
 * @oldname:	name of the file to link to
 *
 * Create a symlink.
 *
 * If the inode has been found through an idmapped mount the user namespace of
 * the vfsmount must be passed through @mnt_userns. This function will then take
 * care to map the inode according to @mnt_userns before checking permissions.
 * On non-idmapped mounts or if permission checking is to be performed on the
 * raw inode simply passs init_user_ns.
 */
int vfs_symlink(struct user_namespace *mnt_userns, struct inode *dir,
		struct dentry *dentry, const char *oldname)
{
	int error = may_create(mnt_userns, dir, dentry);

	if (error)
		return error;

	if (!dir->i_op->symlink)
		return -EPERM;

	error = security_inode_symlink(dir, dentry, oldname);
	if (error)
		return error;

	error = dir->i_op->symlink(mnt_userns, dir, dentry, oldname);
	if (!error)
		fsnotify_create(dir, dentry);
	return error;
}
EXPORT_SYMBOL(vfs_symlink);

static long do_symlinkat(const char __user *oldname, int newdfd,
		  const char __user *newname)
{
	int error;
	struct filename *from;
	struct dentry *dentry;
	struct path path;
	unsigned int lookup_flags = 0;

	from = getname(oldname);
	if (IS_ERR(from))
		return PTR_ERR(from);
retry:
	dentry = user_path_create(newdfd, newname, &path, lookup_flags);
	error = PTR_ERR(dentry);
	if (IS_ERR(dentry))
		goto out_putname;

	error = security_path_symlink(&path, dentry, from->name);
	if (!error) {
		struct user_namespace *mnt_userns;

		mnt_userns = mnt_user_ns(path.mnt);
		error = vfs_symlink(mnt_userns, path.dentry->d_inode, dentry,
				    from->name);
	}
	done_path_create(&path, dentry);
	if (retry_estale(error, lookup_flags)) {
		lookup_flags |= LOOKUP_REVAL;
		goto retry;
	}
out_putname:
	putname(from);
	return error;
}

SYSCALL_DEFINE3(symlinkat, const char __user *, oldname,
		int, newdfd, const char __user *, newname)
{
	return do_symlinkat(oldname, newdfd, newname);
}

SYSCALL_DEFINE2(symlink, const char __user *, oldname, const char __user *, newname)
{
	return do_symlinkat(oldname, AT_FDCWD, newname);
}

/**
 * vfs_link - create a new link
 * @old_dentry:	object to be linked
 * @mnt_userns:	the user namespace of the mount
 * @dir:	new parent
 * @new_dentry:	where to create the new link
 * @delegated_inode: returns inode needing a delegation break
 *
 * The caller must hold dir->i_mutex
 *
 * If vfs_link discovers a delegation on the to-be-linked file in need
 * of breaking, it will return -EWOULDBLOCK and return a reference to the
 * inode in delegated_inode.  The caller should then break the delegation
 * and retry.  Because breaking a delegation may take a long time, the
 * caller should drop the i_mutex before doing so.
 *
 * Alternatively, a caller may pass NULL for delegated_inode.  This may
 * be appropriate for callers that expect the underlying filesystem not
 * to be NFS exported.
 *
 * If the inode has been found through an idmapped mount the user namespace of
 * the vfsmount must be passed through @mnt_userns. This function will then take
 * care to map the inode according to @mnt_userns before checking permissions.
 * On non-idmapped mounts or if permission checking is to be performed on the
 * raw inode simply passs init_user_ns.
 */
int vfs_link(struct dentry *old_dentry, struct user_namespace *mnt_userns,
	     struct inode *dir, struct dentry *new_dentry,
	     struct inode **delegated_inode)
{
	struct inode *inode = old_dentry->d_inode;
	unsigned max_links = dir->i_sb->s_max_links;
	int error;

	if (!inode)
		return -ENOENT;

	error = may_create(mnt_userns, dir, new_dentry);
	if (error)
		return error;

	if (dir->i_sb != inode->i_sb)
		return -EXDEV;

	/*
	 * A link to an append-only or immutable file cannot be created.
	 */
	if (IS_APPEND(inode) || IS_IMMUTABLE(inode))
		return -EPERM;
	/*
	 * Updating the link count will likely cause i_uid and i_gid to
	 * be writen back improperly if their true value is unknown to
	 * the vfs.
	 */
	if (HAS_UNMAPPED_ID(mnt_userns, inode))
		return -EPERM;
	if (!dir->i_op->link)
		return -EPERM;
	if (S_ISDIR(inode->i_mode))
		return -EPERM;

	error = security_inode_link(old_dentry, dir, new_dentry);
	if (error)
		return error;

	inode_lock(inode);
	/* Make sure we don't allow creating hardlink to an unlinked file */
	if (inode->i_nlink == 0 && !(inode->i_state & I_LINKABLE))
		error =  -ENOENT;
	else if (max_links && inode->i_nlink >= max_links)
		error = -EMLINK;
	else {
		error = try_break_deleg(inode, delegated_inode);
		if (!error)
			error = dir->i_op->link(old_dentry, dir, new_dentry);
	}

	if (!error && (inode->i_state & I_LINKABLE)) {
		spin_lock(&inode->i_lock);
		inode->i_state &= ~I_LINKABLE;
		spin_unlock(&inode->i_lock);
	}
	inode_unlock(inode);
	if (!error)
		fsnotify_link(dir, inode, new_dentry);
	return error;
}
EXPORT_SYMBOL(vfs_link);

/*
 * Hardlinks are often used in delicate situations.  We avoid
 * security-related surprises by not following symlinks on the
 * newname.  --KAB
 *
 * We don't follow them on the oldname either to be compatible
 * with linux 2.0, and to avoid hard-linking to directories
 * and other special files.  --ADM
 */
static int do_linkat(int olddfd, const char __user *oldname, int newdfd,
	      const char __user *newname, int flags)
{
	struct user_namespace *mnt_userns;
	struct dentry *new_dentry;
	struct path old_path, new_path;
	struct inode *delegated_inode = NULL;
	int how = 0;
	int error;

	if ((flags & ~(AT_SYMLINK_FOLLOW | AT_EMPTY_PATH)) != 0)
		return -EINVAL;
	/*
	 * To use null names we require CAP_DAC_READ_SEARCH
	 * This ensures that not everyone will be able to create
	 * handlink using the passed filedescriptor.
	 */
	if (flags & AT_EMPTY_PATH) {
		if (!capable(CAP_DAC_READ_SEARCH))
			return -ENOENT;
		how = LOOKUP_EMPTY;
	}

	if (flags & AT_SYMLINK_FOLLOW)
		how |= LOOKUP_FOLLOW;
retry:
	error = user_path_at(olddfd, oldname, how, &old_path);
	if (error)
		return error;

	new_dentry = user_path_create(newdfd, newname, &new_path,
					(how & LOOKUP_REVAL));
	error = PTR_ERR(new_dentry);
	if (IS_ERR(new_dentry))
		goto out;

	error = -EXDEV;
	if (old_path.mnt != new_path.mnt)
		goto out_dput;
	mnt_userns = mnt_user_ns(new_path.mnt);
	error = may_linkat(mnt_userns, &old_path);
	if (unlikely(error))
		goto out_dput;
	error = security_path_link(old_path.dentry, &new_path, new_dentry);
	if (error)
		goto out_dput;
	error = vfs_link(old_path.dentry, mnt_userns, new_path.dentry->d_inode,
			 new_dentry, &delegated_inode);
out_dput:
	done_path_create(&new_path, new_dentry);
	if (delegated_inode) {
		error = break_deleg_wait(&delegated_inode);
		if (!error) {
			path_put(&old_path);
			goto retry;
		}
	}
	if (retry_estale(error, how)) {
		path_put(&old_path);
		how |= LOOKUP_REVAL;
		goto retry;
	}
out:
	path_put(&old_path);

	return error;
}

SYSCALL_DEFINE5(linkat, int, olddfd, const char __user *, oldname,
		int, newdfd, const char __user *, newname, int, flags)
{
	return do_linkat(olddfd, oldname, newdfd, newname, flags);
}

SYSCALL_DEFINE2(link, const char __user *, oldname, const char __user *, newname)
{
	return do_linkat(AT_FDCWD, oldname, AT_FDCWD, newname, 0);
}

/**
 * vfs_rename - rename a filesystem object
 * @rd:		pointer to &struct renamedata info
 *
 * The caller must hold multiple mutexes--see lock_rename()).
 *
 * If vfs_rename discovers a delegation in need of breaking at either
 * the source or destination, it will return -EWOULDBLOCK and return a
 * reference to the inode in delegated_inode.  The caller should then
 * break the delegation and retry.  Because breaking a delegation may
 * take a long time, the caller should drop all locks before doing
 * so.
 *
 * Alternatively, a caller may pass NULL for delegated_inode.  This may
 * be appropriate for callers that expect the underlying filesystem not
 * to be NFS exported.
 *
 * The worst of all namespace operations - renaming directory. "Perverted"
 * doesn't even start to describe it. Somebody in UCB had a heck of a trip...
 * Problems:
 *
 *	a) we can get into loop creation.
 *	b) race potential - two innocent renames can create a loop together.
 *	   That's where 4.4 screws up. Current fix: serialization on
 *	   sb->s_vfs_rename_mutex. We might be more accurate, but that's another
 *	   story.
 *	c) we have to lock _four_ objects - parents and victim (if it exists),
 *	   and source (if it is not a directory).
 *	   And that - after we got ->i_mutex on parents (until then we don't know
 *	   whether the target exists).  Solution: try to be smart with locking
 *	   order for inodes.  We rely on the fact that tree topology may change
 *	   only under ->s_vfs_rename_mutex _and_ that parent of the object we
 *	   move will be locked.  Thus we can rank directories by the tree
 *	   (ancestors first) and rank all non-directories after them.
 *	   That works since everybody except rename does "lock parent, lookup,
 *	   lock child" and rename is under ->s_vfs_rename_mutex.
 *	   HOWEVER, it relies on the assumption that any object with ->lookup()
 *	   has no more than 1 dentry.  If "hybrid" objects will ever appear,
 *	   we'd better make sure that there's no link(2) for them.
 *	d) conversion from fhandle to dentry may come in the wrong moment - when
 *	   we are removing the target. Solution: we will have to grab ->i_mutex
 *	   in the fhandle_to_dentry code. [FIXME - current nfsfh.c relies on
 *	   ->i_mutex on parents, which works but leads to some truly excessive
 *	   locking].
 */
int vfs_rename(struct renamedata *rd)
{
	int error;
	struct inode *old_dir = rd->old_dir, *new_dir = rd->new_dir;
	struct dentry *old_dentry = rd->old_dentry;
	struct dentry *new_dentry = rd->new_dentry;
	struct inode **delegated_inode = rd->delegated_inode;
	unsigned int flags = rd->flags;
	bool is_dir = d_is_dir(old_dentry);
	struct inode *source = old_dentry->d_inode;
	struct inode *target = new_dentry->d_inode;
	bool new_is_dir = false;
	unsigned max_links = new_dir->i_sb->s_max_links;
	struct name_snapshot old_name;

	if (source == target)
		return 0;

	error = may_delete(rd->old_mnt_userns, old_dir, old_dentry, is_dir);
	if (error)
		return error;

	if (!target) {
		error = may_create(rd->new_mnt_userns, new_dir, new_dentry);
	} else {
		new_is_dir = d_is_dir(new_dentry);

		if (!(flags & RENAME_EXCHANGE))
			error = may_delete(rd->new_mnt_userns, new_dir,
					   new_dentry, is_dir);
		else
			error = may_delete(rd->new_mnt_userns, new_dir,
					   new_dentry, new_is_dir);
	}
	if (error)
		return error;

	if (!old_dir->i_op->rename)
		return -EPERM;

	/*
	 * If we are going to change the parent - check write permissions,
	 * we'll need to flip '..'.
	 */
	if (new_dir != old_dir) {
		if (is_dir) {
			error = inode_permission(rd->old_mnt_userns, source,
						 MAY_WRITE);
			if (error)
				return error;
		}
		if ((flags & RENAME_EXCHANGE) && new_is_dir) {
			error = inode_permission(rd->new_mnt_userns, target,
						 MAY_WRITE);
			if (error)
				return error;
		}
	}

	error = security_inode_rename(old_dir, old_dentry, new_dir, new_dentry,
				      flags);
	if (error)
		return error;

	take_dentry_name_snapshot(&old_name, old_dentry);
	dget(new_dentry);
	if (!is_dir || (flags & RENAME_EXCHANGE))
		lock_two_nondirectories(source, target);
	else if (target)
		inode_lock(target);

	error = -EBUSY;
	if (is_local_mountpoint(old_dentry) || is_local_mountpoint(new_dentry))
		goto out;

	if (max_links && new_dir != old_dir) {
		error = -EMLINK;
		if (is_dir && !new_is_dir && new_dir->i_nlink >= max_links)
			goto out;
		if ((flags & RENAME_EXCHANGE) && !is_dir && new_is_dir &&
		    old_dir->i_nlink >= max_links)
			goto out;
	}
	if (!is_dir) {
		error = try_break_deleg(source, delegated_inode);
		if (error)
			goto out;
	}
	if (target && !new_is_dir) {
		error = try_break_deleg(target, delegated_inode);
		if (error)
			goto out;
	}
	error = old_dir->i_op->rename(rd->new_mnt_userns, old_dir, old_dentry,
				      new_dir, new_dentry, flags);
	if (error)
		goto out;

	if (!(flags & RENAME_EXCHANGE) && target) {
		if (is_dir) {
			shrink_dcache_parent(new_dentry);
			target->i_flags |= S_DEAD;
		}
		dont_mount(new_dentry);
		detach_mounts(new_dentry);
	}
	if (!(old_dir->i_sb->s_type->fs_flags & FS_RENAME_DOES_D_MOVE)) {
		if (!(flags & RENAME_EXCHANGE))
			d_move(old_dentry, new_dentry);
		else
			d_exchange(old_dentry, new_dentry);
	}
out:
	if (!is_dir || (flags & RENAME_EXCHANGE))
		unlock_two_nondirectories(source, target);
	else if (target)
		inode_unlock(target);
	dput(new_dentry);
	if (!error) {
		fsnotify_move(old_dir, new_dir, &old_name.name, is_dir,
			      !(flags & RENAME_EXCHANGE) ? target : NULL, old_dentry);
		if (flags & RENAME_EXCHANGE) {
			fsnotify_move(new_dir, old_dir, &old_dentry->d_name,
				      new_is_dir, NULL, new_dentry);
		}
	}
	release_dentry_name_snapshot(&old_name);

	return error;
}
EXPORT_SYMBOL(vfs_rename);

int do_renameat2(int olddfd, struct filename *from, int newdfd,
		 struct filename *to, unsigned int flags)
{
	struct renamedata rd;
	struct dentry *old_dentry, *new_dentry;
	struct dentry *trap;
	struct path old_path, new_path;
	struct qstr old_last, new_last;
	int old_type, new_type;
	struct inode *delegated_inode = NULL;
	unsigned int lookup_flags = 0, target_flags = LOOKUP_RENAME_TARGET;
	bool should_retry = false;
	int error = -EINVAL;

	if (flags & ~(RENAME_NOREPLACE | RENAME_EXCHANGE | RENAME_WHITEOUT))
		goto put_both;

	if ((flags & (RENAME_NOREPLACE | RENAME_WHITEOUT)) &&
	    (flags & RENAME_EXCHANGE))
		goto put_both;

	if (flags & RENAME_EXCHANGE)
		target_flags = 0;

retry:
	from = filename_parentat(olddfd, from, lookup_flags, &old_path,
					&old_last, &old_type);
	if (IS_ERR(from)) {
		error = PTR_ERR(from);
		goto put_new;
	}

	to = filename_parentat(newdfd, to, lookup_flags, &new_path, &new_last,
				&new_type);
	if (IS_ERR(to)) {
		error = PTR_ERR(to);
		goto exit1;
	}

	error = -EXDEV;
	if (old_path.mnt != new_path.mnt)
		goto exit2;

	error = -EBUSY;
	if (old_type != LAST_NORM)
		goto exit2;

	if (flags & RENAME_NOREPLACE)
		error = -EEXIST;
	if (new_type != LAST_NORM)
		goto exit2;

	error = mnt_want_write(old_path.mnt);
	if (error)
		goto exit2;

retry_deleg:
	trap = lock_rename(new_path.dentry, old_path.dentry);

	old_dentry = __lookup_hash(&old_last, old_path.dentry, lookup_flags);
	error = PTR_ERR(old_dentry);
	if (IS_ERR(old_dentry))
		goto exit3;
	/* source must exist */
	error = -ENOENT;
	if (d_is_negative(old_dentry))
		goto exit4;
	new_dentry = __lookup_hash(&new_last, new_path.dentry, lookup_flags | target_flags);
	error = PTR_ERR(new_dentry);
	if (IS_ERR(new_dentry))
		goto exit4;
	error = -EEXIST;
	if ((flags & RENAME_NOREPLACE) && d_is_positive(new_dentry))
		goto exit5;
	if (flags & RENAME_EXCHANGE) {
		error = -ENOENT;
		if (d_is_negative(new_dentry))
			goto exit5;

		if (!d_is_dir(new_dentry)) {
			error = -ENOTDIR;
			if (new_last.name[new_last.len])
				goto exit5;
		}
	}
	/* unless the source is a directory trailing slashes give -ENOTDIR */
	if (!d_is_dir(old_dentry)) {
		error = -ENOTDIR;
		if (old_last.name[old_last.len])
			goto exit5;
		if (!(flags & RENAME_EXCHANGE) && new_last.name[new_last.len])
			goto exit5;
	}
	/* source should not be ancestor of target */
	error = -EINVAL;
	if (old_dentry == trap)
		goto exit5;
	/* target should not be an ancestor of source */
	if (!(flags & RENAME_EXCHANGE))
		error = -ENOTEMPTY;
	if (new_dentry == trap)
		goto exit5;

	error = security_path_rename(&old_path, old_dentry,
				     &new_path, new_dentry, flags);
	if (error)
		goto exit5;

	rd.old_dir	   = old_path.dentry->d_inode;
	rd.old_dentry	   = old_dentry;
	rd.old_mnt_userns  = mnt_user_ns(old_path.mnt);
	rd.new_dir	   = new_path.dentry->d_inode;
	rd.new_dentry	   = new_dentry;
	rd.new_mnt_userns  = mnt_user_ns(new_path.mnt);
	rd.delegated_inode = &delegated_inode;
	rd.flags	   = flags;
	error = vfs_rename(&rd);
exit5:
	dput(new_dentry);
exit4:
	dput(old_dentry);
exit3:
	unlock_rename(new_path.dentry, old_path.dentry);
	if (delegated_inode) {
		error = break_deleg_wait(&delegated_inode);
		if (!error)
			goto retry_deleg;
	}
	mnt_drop_write(old_path.mnt);
exit2:
	if (retry_estale(error, lookup_flags))
		should_retry = true;
	path_put(&new_path);
exit1:
	path_put(&old_path);
	if (should_retry) {
		should_retry = false;
		lookup_flags |= LOOKUP_REVAL;
		goto retry;
	}
put_both:
	if (!IS_ERR(from))
		putname(from);
put_new:
	if (!IS_ERR(to))
		putname(to);
	return error;
}

SYSCALL_DEFINE5(renameat2, int, olddfd, const char __user *, oldname,
		int, newdfd, const char __user *, newname, unsigned int, flags)
{
	return do_renameat2(olddfd, getname(oldname), newdfd, getname(newname),
				flags);
}

SYSCALL_DEFINE4(renameat, int, olddfd, const char __user *, oldname,
		int, newdfd, const char __user *, newname)
{
	return do_renameat2(olddfd, getname(oldname), newdfd, getname(newname),
				0);
}

SYSCALL_DEFINE2(rename, const char __user *, oldname, const char __user *, newname)
{
	return do_renameat2(AT_FDCWD, getname(oldname), AT_FDCWD,
				getname(newname), 0);
}

int readlink_copy(char __user *buffer, int buflen, const char *link)
{
	int len = PTR_ERR(link);
	if (IS_ERR(link))
		goto out;

	len = strlen(link);
	if (len > (unsigned) buflen)
		len = buflen;
	if (copy_to_user(buffer, link, len))
		len = -EFAULT;
out:
	return len;
}

/**
 * vfs_readlink - copy symlink body into userspace buffer
 * @dentry: dentry on which to get symbolic link
 * @buffer: user memory pointer
 * @buflen: size of buffer
 *
 * Does not touch atime.  That's up to the caller if necessary
 *
 * Does not call security hook.
 */
int vfs_readlink(struct dentry *dentry, char __user *buffer, int buflen)
{
	struct inode *inode = d_inode(dentry);
	DEFINE_DELAYED_CALL(done);
	const char *link;
	int res;

	if (unlikely(!(inode->i_opflags & IOP_DEFAULT_READLINK))) {
		if (unlikely(inode->i_op->readlink))
			return inode->i_op->readlink(dentry, buffer, buflen);

		if (!d_is_symlink(dentry))
			return -EINVAL;

		spin_lock(&inode->i_lock);
		inode->i_opflags |= IOP_DEFAULT_READLINK;
		spin_unlock(&inode->i_lock);
	}

	link = READ_ONCE(inode->i_link);
	if (!link) {
		link = inode->i_op->get_link(dentry, inode, &done);
		if (IS_ERR(link))
			return PTR_ERR(link);
	}
	res = readlink_copy(buffer, buflen, link);
	do_delayed_call(&done);
	return res;
}
EXPORT_SYMBOL(vfs_readlink);

/**
 * vfs_get_link - get symlink body
 * @dentry: dentry on which to get symbolic link
 * @done: caller needs to free returned data with this
 *
 * Calls security hook and i_op->get_link() on the supplied inode.
 *
 * It does not touch atime.  That's up to the caller if necessary.
 *
 * Does not work on "special" symlinks like /proc/$$/fd/N
 */
const char *vfs_get_link(struct dentry *dentry, struct delayed_call *done)
{
	const char *res = ERR_PTR(-EINVAL);
	struct inode *inode = d_inode(dentry);

	if (d_is_symlink(dentry)) {
		res = ERR_PTR(security_inode_readlink(dentry));
		if (!res)
			res = inode->i_op->get_link(dentry, inode, done);
	}
	return res;
}
EXPORT_SYMBOL(vfs_get_link);

/* get the link contents into pagecache */
const char *page_get_link(struct dentry *dentry, struct inode *inode,
			  struct delayed_call *callback)
{
	char *kaddr;
	struct page *page;
	struct address_space *mapping = inode->i_mapping;

	if (!dentry) {
		page = find_get_page(mapping, 0);
		if (!page)
			return ERR_PTR(-ECHILD);
		if (!PageUptodate(page)) {
			put_page(page);
			return ERR_PTR(-ECHILD);
		}
	} else {
		page = read_mapping_page(mapping, 0, NULL);
		if (IS_ERR(page))
			return (char*)page;
	}
	set_delayed_call(callback, page_put_link, page);
	BUG_ON(mapping_gfp_mask(mapping) & __GFP_HIGHMEM);
	kaddr = page_address(page);
	nd_terminate_link(kaddr, inode->i_size, PAGE_SIZE - 1);
	return kaddr;
}

EXPORT_SYMBOL(page_get_link);

void page_put_link(void *arg)
{
	put_page(arg);
}
EXPORT_SYMBOL(page_put_link);

int page_readlink(struct dentry *dentry, char __user *buffer, int buflen)
{
	DEFINE_DELAYED_CALL(done);
	int res = readlink_copy(buffer, buflen,
				page_get_link(dentry, d_inode(dentry),
					      &done));
	do_delayed_call(&done);
	return res;
}
EXPORT_SYMBOL(page_readlink);

/*
 * The nofs argument instructs pagecache_write_begin to pass AOP_FLAG_NOFS
 */
int __page_symlink(struct inode *inode, const char *symname, int len, int nofs)
{
	struct address_space *mapping = inode->i_mapping;
	struct page *page;
	void *fsdata;
	int err;
	unsigned int flags = 0;
	if (nofs)
		flags |= AOP_FLAG_NOFS;

retry:
	err = pagecache_write_begin(NULL, mapping, 0, len-1,
				flags, &page, &fsdata);
	if (err)
		goto fail;

	memcpy(page_address(page), symname, len-1);

	err = pagecache_write_end(NULL, mapping, 0, len-1, len-1,
							page, fsdata);
	if (err < 0)
		goto fail;
	if (err < len-1)
		goto retry;

	mark_inode_dirty(inode);
	return 0;
fail:
	return err;
}
EXPORT_SYMBOL(__page_symlink);

int page_symlink(struct inode *inode, const char *symname, int len)
{
	return __page_symlink(inode, symname, len,
			!mapping_gfp_constraint(inode->i_mapping, __GFP_FS));
}
EXPORT_SYMBOL(page_symlink);

const struct inode_operations page_symlink_inode_operations = {
	.get_link	= page_get_link,
};
EXPORT_SYMBOL(page_symlink_inode_operations);<|MERGE_RESOLUTION|>--- conflicted
+++ resolved
@@ -943,15 +943,10 @@
 		 * We don't want to zero nd->root for scoped-lookups or
 		 * externally-managed nd->root.
 		 */
-<<<<<<< HEAD
-		if (!(nd->flags & (LOOKUP_ROOT | LOOKUP_IS_SCOPED)))
-			nd->root.mnt = NULL;
-=======
 		if (!(nd->state & ND_ROOT_PRESET))
 			if (!(nd->flags & LOOKUP_IS_SCOPED))
 				nd->root.mnt = NULL;
 		nd->flags &= ~LOOKUP_CACHED;
->>>>>>> 754a0abe
 		if (!try_to_unlazy(nd))
 			return -ECHILD;
 	}
@@ -1758,11 +1753,7 @@
 			     struct nameidata *nd)
 {
 	if (nd->flags & LOOKUP_RCU) {
-<<<<<<< HEAD
-		int err = inode_permission(nd->inode, MAY_EXEC|MAY_NOT_BLOCK);
-=======
 		int err = inode_permission(mnt_userns, nd->inode, MAY_EXEC|MAY_NOT_BLOCK);
->>>>>>> 754a0abe
 		if (err != -ECHILD || !try_to_unlazy(nd))
 			return err;
 	}
@@ -2532,11 +2523,7 @@
 		;
 	if (!err && unlikely(nd->flags & LOOKUP_MOUNTPOINT)) {
 		err = handle_lookup_down(nd);
-<<<<<<< HEAD
-		nd->flags &= ~LOOKUP_JUMPED; // no d_weak_revalidate(), please...
-=======
 		nd->state &= ~ND_JUMPED; // no d_weak_revalidate(), please...
->>>>>>> 754a0abe
 	}
 	if (!err)
 		err = complete_walk(nd);
