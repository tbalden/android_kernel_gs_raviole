--- conflicted
+++ resolved
@@ -693,11 +693,7 @@
 			flush_dcache_page(cs->pg);
 			set_page_dirty_lock(cs->pg);
 		}
-		/*
-		 * The page could be GUP page(see iov_iter_get_pages in
-		 * fuse_copy_fill) so use put_user_page to release it.
-		 */
-		put_user_page(cs->pg);
+		put_page(cs->pg);
 	}
 	cs->pg = NULL;
 }
@@ -1957,8 +1953,6 @@
 			kern_path(path, 0, req->args->canonical_path);
 	}
 
-<<<<<<< HEAD
-=======
 	if (!err && (req->in.h.opcode == FUSE_LOOKUP ||
 		     req->in.h.opcode == (FUSE_LOOKUP | FUSE_POSTFILTER)) &&
 		req->args->out_args[1].size == sizeof(struct fuse_entry_bpf_out)) {
@@ -1972,7 +1966,6 @@
 			feb->bpf_file = fget(febo->bpf_fd);
 	}
 
->>>>>>> 334f1c6b
 	spin_lock(&fpq->lock);
 	clear_bit(FR_LOCKED, &req->flags);
 	if (!fpq->connected)
