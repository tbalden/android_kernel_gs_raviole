// SPDX-License-Identifier: GPL-2.0
/*
 * virtio-fs: Virtio Filesystem
 * Copyright (C) 2018 Red Hat, Inc.
 */

#include <linux/fs.h>
#include <linux/dax.h>
#include <linux/pci.h>
#include <linux/pfn_t.h>
#include <linux/module.h>
#include <linux/virtio.h>
#include <linux/virtio_fs.h>
#include <linux/delay.h>
#include <linux/fs_context.h>
#include <linux/fs_parser.h>
#include <linux/highmem.h>
#include <linux/uio.h>
#include "fuse_i.h"

/* Used to help calculate the FUSE connection's max_pages limit for a request's
 * size. Parts of the struct fuse_req are sliced into scattergather lists in
 * addition to the pages used, so this can help account for that overhead.
 */
#define FUSE_HEADER_OVERHEAD    4

/* List of virtio-fs device instances and a lock for the list. Also provides
 * mutual exclusion in device removal and mounting path
 */
static DEFINE_MUTEX(virtio_fs_mutex);
static LIST_HEAD(virtio_fs_instances);

enum {
	VQ_HIPRIO,
	VQ_REQUEST
};

#define VQ_NAME_LEN	24

/* Per-virtqueue state */
struct virtio_fs_vq {
	spinlock_t lock;
	struct virtqueue *vq;     /* protected by ->lock */
	struct work_struct done_work;
	struct list_head queued_reqs;
	struct list_head end_reqs;	/* End these requests */
	struct delayed_work dispatch_work;
	struct fuse_dev *fud;
	bool connected;
	long in_flight;
	struct completion in_flight_zero; /* No inflight requests */
	char name[VQ_NAME_LEN];
} ____cacheline_aligned_in_smp;

/* A virtio-fs device instance */
struct virtio_fs {
	struct kref refcount;
	struct list_head list;    /* on virtio_fs_instances */
	char *tag;
	struct virtio_fs_vq *vqs;
	unsigned int nvqs;               /* number of virtqueues */
	unsigned int num_request_queues; /* number of request queues */
	struct dax_device *dax_dev;

	/* DAX memory window where file contents are mapped */
	void *window_kaddr;
	phys_addr_t window_phys_addr;
	size_t window_len;
};

struct virtio_fs_forget_req {
	struct fuse_in_header ih;
	struct fuse_forget_in arg;
};

struct virtio_fs_forget {
	/* This request can be temporarily queued on virt queue */
	struct list_head list;
	struct virtio_fs_forget_req req;
};

struct virtio_fs_req_work {
	struct fuse_req *req;
	struct virtio_fs_vq *fsvq;
	struct work_struct done_work;
};

static int virtio_fs_enqueue_req(struct virtio_fs_vq *fsvq,
				 struct fuse_req *req, bool in_flight);

enum {
	OPT_DAX,
};

static const struct fs_parameter_spec virtio_fs_parameters[] = {
	fsparam_flag("dax", OPT_DAX),
	{}
};

static int virtio_fs_parse_param(struct fs_context *fc,
				 struct fs_parameter *param)
{
	struct fs_parse_result result;
	struct fuse_fs_context *ctx = fc->fs_private;
	int opt;

	opt = fs_parse(fc, virtio_fs_parameters, param, &result);
	if (opt < 0)
		return opt;

	switch (opt) {
	case OPT_DAX:
		ctx->dax = 1;
		break;
	default:
		return -EINVAL;
	}

	return 0;
}

static void virtio_fs_free_fc(struct fs_context *fc)
{
	struct fuse_fs_context *ctx = fc->fs_private;

	kfree(ctx);
}

static inline struct virtio_fs_vq *vq_to_fsvq(struct virtqueue *vq)
{
	struct virtio_fs *fs = vq->vdev->priv;

	return &fs->vqs[vq->index];
}

/* Should be called with fsvq->lock held. */
static inline void inc_in_flight_req(struct virtio_fs_vq *fsvq)
{
	fsvq->in_flight++;
}

/* Should be called with fsvq->lock held. */
static inline void dec_in_flight_req(struct virtio_fs_vq *fsvq)
{
	WARN_ON(fsvq->in_flight <= 0);
	fsvq->in_flight--;
	if (!fsvq->in_flight)
		complete(&fsvq->in_flight_zero);
}

static void release_virtio_fs_obj(struct kref *ref)
{
	struct virtio_fs *vfs = container_of(ref, struct virtio_fs, refcount);

	kfree(vfs->vqs);
	kfree(vfs);
}

/* Make sure virtiofs_mutex is held */
static void virtio_fs_put(struct virtio_fs *fs)
{
	kref_put(&fs->refcount, release_virtio_fs_obj);
}

static void virtio_fs_fiq_release(struct fuse_iqueue *fiq)
{
	struct virtio_fs *vfs = fiq->priv;

	mutex_lock(&virtio_fs_mutex);
	virtio_fs_put(vfs);
	mutex_unlock(&virtio_fs_mutex);
}

static void virtio_fs_drain_queue(struct virtio_fs_vq *fsvq)
{
	WARN_ON(fsvq->in_flight < 0);

	/* Wait for in flight requests to finish.*/
	spin_lock(&fsvq->lock);
	if (fsvq->in_flight) {
		/* We are holding virtio_fs_mutex. There should not be any
		 * waiters waiting for completion.
		 */
		reinit_completion(&fsvq->in_flight_zero);
		spin_unlock(&fsvq->lock);
		wait_for_completion(&fsvq->in_flight_zero);
	} else {
		spin_unlock(&fsvq->lock);
	}

	flush_work(&fsvq->done_work);
	flush_delayed_work(&fsvq->dispatch_work);
}

static void virtio_fs_drain_all_queues_locked(struct virtio_fs *fs)
{
	struct virtio_fs_vq *fsvq;
	int i;

	for (i = 0; i < fs->nvqs; i++) {
		fsvq = &fs->vqs[i];
		virtio_fs_drain_queue(fsvq);
	}
}

static void virtio_fs_drain_all_queues(struct virtio_fs *fs)
{
	/* Provides mutual exclusion between ->remove and ->kill_sb
	 * paths. We don't want both of these draining queue at the
	 * same time. Current completion logic reinits completion
	 * and that means there should not be any other thread
	 * doing reinit or waiting for completion already.
	 */
	mutex_lock(&virtio_fs_mutex);
	virtio_fs_drain_all_queues_locked(fs);
	mutex_unlock(&virtio_fs_mutex);
}

static void virtio_fs_start_all_queues(struct virtio_fs *fs)
{
	struct virtio_fs_vq *fsvq;
	int i;

	for (i = 0; i < fs->nvqs; i++) {
		fsvq = &fs->vqs[i];
		spin_lock(&fsvq->lock);
		fsvq->connected = true;
		spin_unlock(&fsvq->lock);
	}
}

/* Add a new instance to the list or return -EEXIST if tag name exists*/
static int virtio_fs_add_instance(struct virtio_fs *fs)
{
	struct virtio_fs *fs2;
	bool duplicate = false;

	mutex_lock(&virtio_fs_mutex);

	list_for_each_entry(fs2, &virtio_fs_instances, list) {
		if (strcmp(fs->tag, fs2->tag) == 0)
			duplicate = true;
	}

	if (!duplicate)
		list_add_tail(&fs->list, &virtio_fs_instances);

	mutex_unlock(&virtio_fs_mutex);

	if (duplicate)
		return -EEXIST;
	return 0;
}

/* Return the virtio_fs with a given tag, or NULL */
static struct virtio_fs *virtio_fs_find_instance(const char *tag)
{
	struct virtio_fs *fs;

	mutex_lock(&virtio_fs_mutex);

	list_for_each_entry(fs, &virtio_fs_instances, list) {
		if (strcmp(fs->tag, tag) == 0) {
			kref_get(&fs->refcount);
			goto found;
		}
	}

	fs = NULL; /* not found */

found:
	mutex_unlock(&virtio_fs_mutex);

	return fs;
}

static void virtio_fs_free_devs(struct virtio_fs *fs)
{
	unsigned int i;

	for (i = 0; i < fs->nvqs; i++) {
		struct virtio_fs_vq *fsvq = &fs->vqs[i];

		if (!fsvq->fud)
			continue;

		fuse_dev_free(fsvq->fud);
		fsvq->fud = NULL;
	}
}

/* Read filesystem name from virtio config into fs->tag (must kfree()). */
static int virtio_fs_read_tag(struct virtio_device *vdev, struct virtio_fs *fs)
{
	char tag_buf[sizeof_field(struct virtio_fs_config, tag)];
	char *end;
	size_t len;

	virtio_cread_bytes(vdev, offsetof(struct virtio_fs_config, tag),
			   &tag_buf, sizeof(tag_buf));
	end = memchr(tag_buf, '\0', sizeof(tag_buf));
	if (end == tag_buf)
		return -EINVAL; /* empty tag */
	if (!end)
		end = &tag_buf[sizeof(tag_buf)];

	len = end - tag_buf;
	fs->tag = devm_kmalloc(&vdev->dev, len + 1, GFP_KERNEL);
	if (!fs->tag)
		return -ENOMEM;
	memcpy(fs->tag, tag_buf, len);
	fs->tag[len] = '\0';
	return 0;
}

/* Work function for hiprio completion */
static void virtio_fs_hiprio_done_work(struct work_struct *work)
{
	struct virtio_fs_vq *fsvq = container_of(work, struct virtio_fs_vq,
						 done_work);
	struct virtqueue *vq = fsvq->vq;

	/* Free completed FUSE_FORGET requests */
	spin_lock(&fsvq->lock);
	do {
		unsigned int len;
		void *req;

		virtqueue_disable_cb(vq);

		while ((req = virtqueue_get_buf(vq, &len)) != NULL) {
			kfree(req);
			dec_in_flight_req(fsvq);
		}
	} while (!virtqueue_enable_cb(vq) && likely(!virtqueue_is_broken(vq)));
	spin_unlock(&fsvq->lock);
}

static void virtio_fs_request_dispatch_work(struct work_struct *work)
{
	struct fuse_req *req;
	struct virtio_fs_vq *fsvq = container_of(work, struct virtio_fs_vq,
						 dispatch_work.work);
	int ret;

	pr_debug("virtio-fs: worker %s called.\n", __func__);
	while (1) {
		spin_lock(&fsvq->lock);
		req = list_first_entry_or_null(&fsvq->end_reqs, struct fuse_req,
					       list);
		if (!req) {
			spin_unlock(&fsvq->lock);
			break;
		}

		list_del_init(&req->list);
		spin_unlock(&fsvq->lock);
		fuse_request_end(req);
	}

	/* Dispatch pending requests */
	while (1) {
		spin_lock(&fsvq->lock);
		req = list_first_entry_or_null(&fsvq->queued_reqs,
					       struct fuse_req, list);
		if (!req) {
			spin_unlock(&fsvq->lock);
			return;
		}
		list_del_init(&req->list);
		spin_unlock(&fsvq->lock);

		ret = virtio_fs_enqueue_req(fsvq, req, true);
		if (ret < 0) {
			if (ret == -ENOMEM || ret == -ENOSPC) {
				spin_lock(&fsvq->lock);
				list_add_tail(&req->list, &fsvq->queued_reqs);
				schedule_delayed_work(&fsvq->dispatch_work,
						      msecs_to_jiffies(1));
				spin_unlock(&fsvq->lock);
				return;
			}
			req->out.h.error = ret;
			spin_lock(&fsvq->lock);
			dec_in_flight_req(fsvq);
			spin_unlock(&fsvq->lock);
			pr_err("virtio-fs: virtio_fs_enqueue_req() failed %d\n",
			       ret);
			fuse_request_end(req);
		}
	}
}

/*
 * Returns 1 if queue is full and sender should wait a bit before sending
 * next request, 0 otherwise.
 */
static int send_forget_request(struct virtio_fs_vq *fsvq,
			       struct virtio_fs_forget *forget,
			       bool in_flight)
{
	struct scatterlist sg;
	struct virtqueue *vq;
	int ret = 0;
	bool notify;
	struct virtio_fs_forget_req *req = &forget->req;

	spin_lock(&fsvq->lock);
	if (!fsvq->connected) {
		if (in_flight)
			dec_in_flight_req(fsvq);
		kfree(forget);
		goto out;
	}

	sg_init_one(&sg, req, sizeof(*req));
	vq = fsvq->vq;
	dev_dbg(&vq->vdev->dev, "%s\n", __func__);

	ret = virtqueue_add_outbuf(vq, &sg, 1, forget, GFP_ATOMIC);
	if (ret < 0) {
		if (ret == -ENOMEM || ret == -ENOSPC) {
			pr_debug("virtio-fs: Could not queue FORGET: err=%d. Will try later\n",
				 ret);
			list_add_tail(&forget->list, &fsvq->queued_reqs);
			schedule_delayed_work(&fsvq->dispatch_work,
					      msecs_to_jiffies(1));
			if (!in_flight)
				inc_in_flight_req(fsvq);
			/* Queue is full */
			ret = 1;
		} else {
			pr_debug("virtio-fs: Could not queue FORGET: err=%d. Dropping it.\n",
				 ret);
			kfree(forget);
			if (in_flight)
				dec_in_flight_req(fsvq);
		}
		goto out;
	}

	if (!in_flight)
		inc_in_flight_req(fsvq);
	notify = virtqueue_kick_prepare(vq);
	spin_unlock(&fsvq->lock);

	if (notify)
		virtqueue_notify(vq);
	return ret;
out:
	spin_unlock(&fsvq->lock);
	return ret;
}

static void virtio_fs_hiprio_dispatch_work(struct work_struct *work)
{
	struct virtio_fs_forget *forget;
	struct virtio_fs_vq *fsvq = container_of(work, struct virtio_fs_vq,
						 dispatch_work.work);
	pr_debug("virtio-fs: worker %s called.\n", __func__);
	while (1) {
		spin_lock(&fsvq->lock);
		forget = list_first_entry_or_null(&fsvq->queued_reqs,
					struct virtio_fs_forget, list);
		if (!forget) {
			spin_unlock(&fsvq->lock);
			return;
		}

		list_del(&forget->list);
		spin_unlock(&fsvq->lock);
		if (send_forget_request(fsvq, forget, true))
			return;
	}
}

/* Allocate and copy args into req->argbuf */
static int copy_args_to_argbuf(struct fuse_req *req)
{
	struct fuse_args *args = req->args;
	unsigned int offset = 0;
	unsigned int num_in;
	unsigned int num_out;
	unsigned int len;
	unsigned int i;

	num_in = args->in_numargs - args->in_pages;
	num_out = args->out_numargs - args->out_pages;
	len = fuse_len_args(num_in, (struct fuse_arg *) args->in_args) +
	      fuse_len_args(num_out, args->out_args);

	req->argbuf = kmalloc(len, GFP_ATOMIC);
	if (!req->argbuf)
		return -ENOMEM;

	for (i = 0; i < num_in; i++) {
		memcpy(req->argbuf + offset,
		       args->in_args[i].value,
		       args->in_args[i].size);
		offset += args->in_args[i].size;
	}

	return 0;
}

/* Copy args out of and free req->argbuf */
static void copy_args_from_argbuf(struct fuse_args *args, struct fuse_req *req)
{
	unsigned int remaining;
	unsigned int offset;
	unsigned int num_in;
	unsigned int num_out;
	unsigned int i;

	remaining = req->out.h.len - sizeof(req->out.h);
	num_in = args->in_numargs - args->in_pages;
	num_out = args->out_numargs - args->out_pages;
	offset = fuse_len_args(num_in, (struct fuse_arg *)args->in_args);

	for (i = 0; i < num_out; i++) {
		unsigned int argsize = args->out_args[i].size;

		if (args->out_argvar &&
		    i == args->out_numargs - 1 &&
		    argsize > remaining) {
			argsize = remaining;
		}

		memcpy(args->out_args[i].value, req->argbuf + offset, argsize);
		offset += argsize;

		if (i != args->out_numargs - 1)
			remaining -= argsize;
	}

	/* Store the actual size of the variable-length arg */
	if (args->out_argvar)
		args->out_args[args->out_numargs - 1].size = remaining;

	kfree(req->argbuf);
	req->argbuf = NULL;
}

/* Work function for request completion */
static void virtio_fs_request_complete(struct fuse_req *req,
				       struct virtio_fs_vq *fsvq)
{
	struct fuse_pqueue *fpq = &fsvq->fud->pq;
	struct fuse_args *args;
	struct fuse_args_pages *ap;
	unsigned int len, i, thislen;
	struct page *page;

	/*
	 * TODO verify that server properly follows FUSE protocol
	 * (oh.uniq, oh.len)
	 */
	args = req->args;
	copy_args_from_argbuf(args, req);

	if (args->out_pages && args->page_zeroing) {
		len = args->out_args[args->out_numargs - 1].size;
		ap = container_of(args, typeof(*ap), args);
		for (i = 0; i < ap->num_pages; i++) {
			thislen = ap->descs[i].length;
			if (len < thislen) {
				WARN_ON(ap->descs[i].offset);
				page = ap->pages[i];
				zero_user_segment(page, len, thislen);
				len = 0;
			} else {
				len -= thislen;
			}
		}
	}

	spin_lock(&fpq->lock);
	clear_bit(FR_SENT, &req->flags);
	spin_unlock(&fpq->lock);

	fuse_request_end(req);
	spin_lock(&fsvq->lock);
	dec_in_flight_req(fsvq);
	spin_unlock(&fsvq->lock);
}

static void virtio_fs_complete_req_work(struct work_struct *work)
{
	struct virtio_fs_req_work *w =
		container_of(work, typeof(*w), done_work);

	virtio_fs_request_complete(w->req, w->fsvq);
	kfree(w);
}

static void virtio_fs_requests_done_work(struct work_struct *work)
{
	struct virtio_fs_vq *fsvq = container_of(work, struct virtio_fs_vq,
						 done_work);
	struct fuse_pqueue *fpq = &fsvq->fud->pq;
	struct virtqueue *vq = fsvq->vq;
	struct fuse_req *req;
	struct fuse_req *next;
	unsigned int len;
	LIST_HEAD(reqs);

	/* Collect completed requests off the virtqueue */
	spin_lock(&fsvq->lock);
	do {
		virtqueue_disable_cb(vq);

		while ((req = virtqueue_get_buf(vq, &len)) != NULL) {
			spin_lock(&fpq->lock);
			list_move_tail(&req->list, &reqs);
			spin_unlock(&fpq->lock);
		}
	} while (!virtqueue_enable_cb(vq) && likely(!virtqueue_is_broken(vq)));
	spin_unlock(&fsvq->lock);

	/* End requests */
	list_for_each_entry_safe(req, next, &reqs, list) {
		list_del_init(&req->list);

		/* blocking async request completes in a worker context */
		if (req->args->may_block) {
			struct virtio_fs_req_work *w;

			w = kzalloc(sizeof(*w), GFP_NOFS | __GFP_NOFAIL);
			INIT_WORK(&w->done_work, virtio_fs_complete_req_work);
			w->fsvq = fsvq;
			w->req = req;
			schedule_work(&w->done_work);
		} else {
			virtio_fs_request_complete(req, fsvq);
		}
	}
}

/* Virtqueue interrupt handler */
static void virtio_fs_vq_done(struct virtqueue *vq)
{
	struct virtio_fs_vq *fsvq = vq_to_fsvq(vq);

	dev_dbg(&vq->vdev->dev, "%s %s\n", __func__, fsvq->name);

	schedule_work(&fsvq->done_work);
}

static void virtio_fs_init_vq(struct virtio_fs_vq *fsvq, char *name,
			      int vq_type)
{
	strncpy(fsvq->name, name, VQ_NAME_LEN);
	spin_lock_init(&fsvq->lock);
	INIT_LIST_HEAD(&fsvq->queued_reqs);
	INIT_LIST_HEAD(&fsvq->end_reqs);
	init_completion(&fsvq->in_flight_zero);

	if (vq_type == VQ_REQUEST) {
		INIT_WORK(&fsvq->done_work, virtio_fs_requests_done_work);
		INIT_DELAYED_WORK(&fsvq->dispatch_work,
				  virtio_fs_request_dispatch_work);
	} else {
		INIT_WORK(&fsvq->done_work, virtio_fs_hiprio_done_work);
		INIT_DELAYED_WORK(&fsvq->dispatch_work,
				  virtio_fs_hiprio_dispatch_work);
	}
}

/* Initialize virtqueues */
static int virtio_fs_setup_vqs(struct virtio_device *vdev,
			       struct virtio_fs *fs)
{
	struct virtqueue **vqs;
	vq_callback_t **callbacks;
	const char **names;
	unsigned int i;
	int ret = 0;

	virtio_cread_le(vdev, struct virtio_fs_config, num_request_queues,
			&fs->num_request_queues);
	if (fs->num_request_queues == 0)
		return -EINVAL;

	fs->nvqs = VQ_REQUEST + fs->num_request_queues;
	fs->vqs = kcalloc(fs->nvqs, sizeof(fs->vqs[VQ_HIPRIO]), GFP_KERNEL);
	if (!fs->vqs)
		return -ENOMEM;

	vqs = kmalloc_array(fs->nvqs, sizeof(vqs[VQ_HIPRIO]), GFP_KERNEL);
	callbacks = kmalloc_array(fs->nvqs, sizeof(callbacks[VQ_HIPRIO]),
					GFP_KERNEL);
	names = kmalloc_array(fs->nvqs, sizeof(names[VQ_HIPRIO]), GFP_KERNEL);
	if (!vqs || !callbacks || !names) {
		ret = -ENOMEM;
		goto out;
	}

	/* Initialize the hiprio/forget request virtqueue */
	callbacks[VQ_HIPRIO] = virtio_fs_vq_done;
	virtio_fs_init_vq(&fs->vqs[VQ_HIPRIO], "hiprio", VQ_HIPRIO);
	names[VQ_HIPRIO] = fs->vqs[VQ_HIPRIO].name;

	/* Initialize the requests virtqueues */
	for (i = VQ_REQUEST; i < fs->nvqs; i++) {
		char vq_name[VQ_NAME_LEN];

		snprintf(vq_name, VQ_NAME_LEN, "requests.%u", i - VQ_REQUEST);
		virtio_fs_init_vq(&fs->vqs[i], vq_name, VQ_REQUEST);
		callbacks[i] = virtio_fs_vq_done;
		names[i] = fs->vqs[i].name;
	}

	ret = virtio_find_vqs(vdev, fs->nvqs, vqs, callbacks, names, NULL);
	if (ret < 0)
		goto out;

	for (i = 0; i < fs->nvqs; i++)
		fs->vqs[i].vq = vqs[i];

	virtio_fs_start_all_queues(fs);
out:
	kfree(names);
	kfree(callbacks);
	kfree(vqs);
	if (ret)
		kfree(fs->vqs);
	return ret;
}

/* Free virtqueues (device must already be reset) */
static void virtio_fs_cleanup_vqs(struct virtio_device *vdev,
				  struct virtio_fs *fs)
{
	vdev->config->del_vqs(vdev);
}

/* Map a window offset to a page frame number.  The window offset will have
 * been produced by .iomap_begin(), which maps a file offset to a window
 * offset.
 */
static long virtio_fs_direct_access(struct dax_device *dax_dev, pgoff_t pgoff,
				    long nr_pages, void **kaddr, pfn_t *pfn)
{
	struct virtio_fs *fs = dax_get_private(dax_dev);
	phys_addr_t offset = PFN_PHYS(pgoff);
	size_t max_nr_pages = fs->window_len/PAGE_SIZE - pgoff;

	if (kaddr)
		*kaddr = fs->window_kaddr + offset;
	if (pfn)
		*pfn = phys_to_pfn_t(fs->window_phys_addr + offset,
					PFN_DEV | PFN_MAP);
	return nr_pages > max_nr_pages ? max_nr_pages : nr_pages;
}

static size_t virtio_fs_copy_from_iter(struct dax_device *dax_dev,
				       pgoff_t pgoff, void *addr,
				       size_t bytes, struct iov_iter *i)
{
	return copy_from_iter(addr, bytes, i);
}

static size_t virtio_fs_copy_to_iter(struct dax_device *dax_dev,
				       pgoff_t pgoff, void *addr,
				       size_t bytes, struct iov_iter *i)
{
	return copy_to_iter(addr, bytes, i);
}

static int virtio_fs_zero_page_range(struct dax_device *dax_dev,
				     pgoff_t pgoff, size_t nr_pages)
{
	long rc;
	void *kaddr;

	rc = dax_direct_access(dax_dev, pgoff, nr_pages, &kaddr, NULL);
	if (rc < 0)
		return rc;
	memset(kaddr, 0, nr_pages << PAGE_SHIFT);
	dax_flush(dax_dev, kaddr, nr_pages << PAGE_SHIFT);
	return 0;
}

static const struct dax_operations virtio_fs_dax_ops = {
	.direct_access = virtio_fs_direct_access,
	.copy_from_iter = virtio_fs_copy_from_iter,
	.copy_to_iter = virtio_fs_copy_to_iter,
	.zero_page_range = virtio_fs_zero_page_range,
};

static void virtio_fs_cleanup_dax(void *data)
{
	struct dax_device *dax_dev = data;

	kill_dax(dax_dev);
	put_dax(dax_dev);
}

static int virtio_fs_setup_dax(struct virtio_device *vdev, struct virtio_fs *fs)
{
	struct virtio_shm_region cache_reg;
	struct dev_pagemap *pgmap;
	bool have_cache;

	if (!IS_ENABLED(CONFIG_FUSE_DAX))
		return 0;

	/* Get cache region */
	have_cache = virtio_get_shm_region(vdev, &cache_reg,
					   (u8)VIRTIO_FS_SHMCAP_ID_CACHE);
	if (!have_cache) {
		dev_notice(&vdev->dev, "%s: No cache capability\n", __func__);
		return 0;
	}

	if (!devm_request_mem_region(&vdev->dev, cache_reg.addr, cache_reg.len,
				     dev_name(&vdev->dev))) {
		dev_warn(&vdev->dev, "could not reserve region addr=0x%llx len=0x%llx\n",
			 cache_reg.addr, cache_reg.len);
		return -EBUSY;
	}

	dev_notice(&vdev->dev, "Cache len: 0x%llx @ 0x%llx\n", cache_reg.len,
		   cache_reg.addr);

	pgmap = devm_kzalloc(&vdev->dev, sizeof(*pgmap), GFP_KERNEL);
	if (!pgmap)
		return -ENOMEM;

	pgmap->type = MEMORY_DEVICE_FS_DAX;

	/* Ideally we would directly use the PCI BAR resource but
	 * devm_memremap_pages() wants its own copy in pgmap.  So
	 * initialize a struct resource from scratch (only the start
	 * and end fields will be used).
	 */
	pgmap->range = (struct range) {
		.start = (phys_addr_t) cache_reg.addr,
		.end = (phys_addr_t) cache_reg.addr + cache_reg.len - 1,
	};
	pgmap->nr_range = 1;

	fs->window_kaddr = devm_memremap_pages(&vdev->dev, pgmap);
	if (IS_ERR(fs->window_kaddr))
		return PTR_ERR(fs->window_kaddr);

	fs->window_phys_addr = (phys_addr_t) cache_reg.addr;
	fs->window_len = (phys_addr_t) cache_reg.len;

	dev_dbg(&vdev->dev, "%s: window kaddr 0x%px phys_addr 0x%llx len 0x%llx\n",
		__func__, fs->window_kaddr, cache_reg.addr, cache_reg.len);

	fs->dax_dev = alloc_dax(fs, NULL, &virtio_fs_dax_ops, 0);
	if (IS_ERR(fs->dax_dev))
		return PTR_ERR(fs->dax_dev);

	return devm_add_action_or_reset(&vdev->dev, virtio_fs_cleanup_dax,
					fs->dax_dev);
}

static int virtio_fs_probe(struct virtio_device *vdev)
{
	struct virtio_fs *fs;
	int ret;

	fs = kzalloc(sizeof(*fs), GFP_KERNEL);
	if (!fs)
		return -ENOMEM;
	kref_init(&fs->refcount);
	vdev->priv = fs;

	ret = virtio_fs_read_tag(vdev, fs);
	if (ret < 0)
		goto out;

	ret = virtio_fs_setup_vqs(vdev, fs);
	if (ret < 0)
		goto out;

	/* TODO vq affinity */

	ret = virtio_fs_setup_dax(vdev, fs);
	if (ret < 0)
		goto out_vqs;

	/* Bring the device online in case the filesystem is mounted and
	 * requests need to be sent before we return.
	 */
	virtio_device_ready(vdev);

	ret = virtio_fs_add_instance(fs);
	if (ret < 0)
		goto out_vqs;

	return 0;

out_vqs:
	vdev->config->reset(vdev);
	virtio_fs_cleanup_vqs(vdev, fs);
	kfree(fs->vqs);

out:
	vdev->priv = NULL;
	kfree(fs);
	return ret;
}

static void virtio_fs_stop_all_queues(struct virtio_fs *fs)
{
	struct virtio_fs_vq *fsvq;
	int i;

	for (i = 0; i < fs->nvqs; i++) {
		fsvq = &fs->vqs[i];
		spin_lock(&fsvq->lock);
		fsvq->connected = false;
		spin_unlock(&fsvq->lock);
	}
}

static void virtio_fs_remove(struct virtio_device *vdev)
{
	struct virtio_fs *fs = vdev->priv;

	mutex_lock(&virtio_fs_mutex);
	/* This device is going away. No one should get new reference */
	list_del_init(&fs->list);
	virtio_fs_stop_all_queues(fs);
	virtio_fs_drain_all_queues_locked(fs);
	vdev->config->reset(vdev);
	virtio_fs_cleanup_vqs(vdev, fs);

	vdev->priv = NULL;
	/* Put device reference on virtio_fs object */
	virtio_fs_put(fs);
	mutex_unlock(&virtio_fs_mutex);
}

#ifdef CONFIG_PM_SLEEP
static int virtio_fs_freeze(struct virtio_device *vdev)
{
	/* TODO need to save state here */
	pr_warn("virtio-fs: suspend/resume not yet supported\n");
	return -EOPNOTSUPP;
}

static int virtio_fs_restore(struct virtio_device *vdev)
{
	 /* TODO need to restore state here */
	return 0;
}
#endif /* CONFIG_PM_SLEEP */

static const struct virtio_device_id id_table[] = {
	{ VIRTIO_ID_FS, VIRTIO_DEV_ANY_ID },
	{},
};

static const unsigned int feature_table[] = {};

static struct virtio_driver virtio_fs_driver = {
	.driver.name		= KBUILD_MODNAME,
	.driver.owner		= THIS_MODULE,
	.id_table		= id_table,
	.feature_table		= feature_table,
	.feature_table_size	= ARRAY_SIZE(feature_table),
	.probe			= virtio_fs_probe,
	.remove			= virtio_fs_remove,
#ifdef CONFIG_PM_SLEEP
	.freeze			= virtio_fs_freeze,
	.restore		= virtio_fs_restore,
#endif
};

static void virtio_fs_wake_forget_and_unlock(struct fuse_iqueue *fiq)
__releases(fiq->lock)
{
	struct fuse_forget_link *link;
	struct virtio_fs_forget *forget;
	struct virtio_fs_forget_req *req;
	struct virtio_fs *fs;
	struct virtio_fs_vq *fsvq;
	u64 unique;

	link = fuse_dequeue_forget(fiq, 1, NULL);
	unique = fuse_get_unique(fiq);

	fs = fiq->priv;
	fsvq = &fs->vqs[VQ_HIPRIO];
	spin_unlock(&fiq->lock);

	/* Allocate a buffer for the request */
	forget = kmalloc(sizeof(*forget), GFP_NOFS | __GFP_NOFAIL);
	req = &forget->req;

	req->ih = (struct fuse_in_header){
		.opcode = FUSE_FORGET,
		.nodeid = link->forget_one.nodeid,
		.unique = unique,
		.len = sizeof(*req),
	};
	req->arg = (struct fuse_forget_in){
		.nlookup = link->forget_one.nlookup,
	};

	send_forget_request(fsvq, forget, false);
	kfree(link);
}

static void virtio_fs_wake_interrupt_and_unlock(struct fuse_iqueue *fiq)
__releases(fiq->lock)
{
	/*
	 * TODO interrupts.
	 *
	 * Normal fs operations on a local filesystems aren't interruptible.
	 * Exceptions are blocking lock operations; for example fcntl(F_SETLKW)
	 * with shared lock between host and guest.
	 */
	spin_unlock(&fiq->lock);
}

/* Count number of scatter-gather elements required */
static unsigned int sg_count_fuse_pages(struct fuse_page_desc *page_descs,
				       unsigned int num_pages,
				       unsigned int total_len)
{
	unsigned int i;
	unsigned int this_len;

	for (i = 0; i < num_pages && total_len; i++) {
		this_len =  min(page_descs[i].length, total_len);
		total_len -= this_len;
	}

	return i;
}

/* Return the number of scatter-gather list elements required */
static unsigned int sg_count_fuse_req(struct fuse_req *req)
{
	struct fuse_args *args = req->args;
	struct fuse_args_pages *ap = container_of(args, typeof(*ap), args);
	unsigned int size, total_sgs = 1 /* fuse_in_header */;

	if (args->in_numargs - args->in_pages)
		total_sgs += 1;

	if (args->in_pages) {
		size = args->in_args[args->in_numargs - 1].size;
		total_sgs += sg_count_fuse_pages(ap->descs, ap->num_pages,
						 size);
	}

	if (!test_bit(FR_ISREPLY, &req->flags))
		return total_sgs;

	total_sgs += 1 /* fuse_out_header */;

	if (args->out_numargs - args->out_pages)
		total_sgs += 1;

	if (args->out_pages) {
		size = args->out_args[args->out_numargs - 1].size;
		total_sgs += sg_count_fuse_pages(ap->descs, ap->num_pages,
						 size);
	}

	return total_sgs;
}

/* Add pages to scatter-gather list and return number of elements used */
static unsigned int sg_init_fuse_pages(struct scatterlist *sg,
				       struct page **pages,
				       struct fuse_page_desc *page_descs,
				       unsigned int num_pages,
				       unsigned int total_len)
{
	unsigned int i;
	unsigned int this_len;

	for (i = 0; i < num_pages && total_len; i++) {
		sg_init_table(&sg[i], 1);
		this_len =  min(page_descs[i].length, total_len);
		sg_set_page(&sg[i], pages[i], this_len, page_descs[i].offset);
		total_len -= this_len;
	}

	return i;
}

/* Add args to scatter-gather list and return number of elements used */
static unsigned int sg_init_fuse_args(struct scatterlist *sg,
				      struct fuse_req *req,
				      struct fuse_arg *args,
				      unsigned int numargs,
				      bool argpages,
				      void *argbuf,
				      unsigned int *len_used)
{
	struct fuse_args_pages *ap = container_of(req->args, typeof(*ap), args);
	unsigned int total_sgs = 0;
	unsigned int len;

	len = fuse_len_args(numargs - argpages, args);
	if (len)
		sg_init_one(&sg[total_sgs++], argbuf, len);

	if (argpages)
		total_sgs += sg_init_fuse_pages(&sg[total_sgs],
						ap->pages, ap->descs,
						ap->num_pages,
						args[numargs - 1].size);

	if (len_used)
		*len_used = len;

	return total_sgs;
}

/* Add a request to a virtqueue and kick the device */
static int virtio_fs_enqueue_req(struct virtio_fs_vq *fsvq,
				 struct fuse_req *req, bool in_flight)
{
	/* requests need at least 4 elements */
	struct scatterlist *stack_sgs[6];
	struct scatterlist stack_sg[ARRAY_SIZE(stack_sgs)];
	struct scatterlist **sgs = stack_sgs;
	struct scatterlist *sg = stack_sg;
	struct virtqueue *vq;
	struct fuse_args *args = req->args;
	unsigned int argbuf_used = 0;
	unsigned int out_sgs = 0;
	unsigned int in_sgs = 0;
	unsigned int total_sgs;
	unsigned int i;
	int ret;
	bool notify;
	struct fuse_pqueue *fpq;

	/* Does the sglist fit on the stack? */
	total_sgs = sg_count_fuse_req(req);
	if (total_sgs > ARRAY_SIZE(stack_sgs)) {
		sgs = kmalloc_array(total_sgs, sizeof(sgs[0]), GFP_ATOMIC);
		sg = kmalloc_array(total_sgs, sizeof(sg[0]), GFP_ATOMIC);
		if (!sgs || !sg) {
			ret = -ENOMEM;
			goto out;
		}
	}

	/* Use a bounce buffer since stack args cannot be mapped */
	ret = copy_args_to_argbuf(req);
	if (ret < 0)
		goto out;

	/* Request elements */
	sg_init_one(&sg[out_sgs++], &req->in.h, sizeof(req->in.h));
	out_sgs += sg_init_fuse_args(&sg[out_sgs], req,
				     (struct fuse_arg *)args->in_args,
				     args->in_numargs, args->in_pages,
				     req->argbuf, &argbuf_used);

	/* Reply elements */
	if (test_bit(FR_ISREPLY, &req->flags)) {
		sg_init_one(&sg[out_sgs + in_sgs++],
			    &req->out.h, sizeof(req->out.h));
		in_sgs += sg_init_fuse_args(&sg[out_sgs + in_sgs], req,
					    args->out_args, args->out_numargs,
					    args->out_pages,
					    req->argbuf + argbuf_used, NULL);
	}

	WARN_ON(out_sgs + in_sgs != total_sgs);

	for (i = 0; i < total_sgs; i++)
		sgs[i] = &sg[i];

	spin_lock(&fsvq->lock);

	if (!fsvq->connected) {
		spin_unlock(&fsvq->lock);
		ret = -ENOTCONN;
		goto out;
	}

	vq = fsvq->vq;
	ret = virtqueue_add_sgs(vq, sgs, out_sgs, in_sgs, req, GFP_ATOMIC);
	if (ret < 0) {
		spin_unlock(&fsvq->lock);
		goto out;
	}

	/* Request successfully sent. */
	fpq = &fsvq->fud->pq;
	spin_lock(&fpq->lock);
	list_add_tail(&req->list, fpq->processing);
	spin_unlock(&fpq->lock);
	set_bit(FR_SENT, &req->flags);
	/* matches barrier in request_wait_answer() */
	smp_mb__after_atomic();

	if (!in_flight)
		inc_in_flight_req(fsvq);
	notify = virtqueue_kick_prepare(vq);

	spin_unlock(&fsvq->lock);

	if (notify)
		virtqueue_notify(vq);

out:
	if (ret < 0 && req->argbuf) {
		kfree(req->argbuf);
		req->argbuf = NULL;
	}
	if (sgs != stack_sgs) {
		kfree(sgs);
		kfree(sg);
	}

	return ret;
}

static void virtio_fs_wake_pending_and_unlock(struct fuse_iqueue *fiq)
__releases(fiq->lock)
{
	unsigned int queue_id = VQ_REQUEST; /* TODO multiqueue */
	struct virtio_fs *fs;
	struct fuse_req *req;
	struct virtio_fs_vq *fsvq;
	int ret;

	WARN_ON(list_empty(&fiq->pending));
	req = list_last_entry(&fiq->pending, struct fuse_req, list);
	clear_bit(FR_PENDING, &req->flags);
	list_del_init(&req->list);
	WARN_ON(!list_empty(&fiq->pending));
	spin_unlock(&fiq->lock);

	fs = fiq->priv;

	pr_debug("%s: opcode %u unique %#llx nodeid %#llx in.len %u out.len %u\n",
		  __func__, req->in.h.opcode, req->in.h.unique,
		 req->in.h.nodeid, req->in.h.len,
		 fuse_len_args(req->args->out_numargs, req->args->out_args));

	fsvq = &fs->vqs[queue_id];
	ret = virtio_fs_enqueue_req(fsvq, req, false);
	if (ret < 0) {
		if (ret == -ENOMEM || ret == -ENOSPC) {
			/*
			 * Virtqueue full. Retry submission from worker
			 * context as we might be holding fc->bg_lock.
			 */
			spin_lock(&fsvq->lock);
			list_add_tail(&req->list, &fsvq->queued_reqs);
			inc_in_flight_req(fsvq);
			schedule_delayed_work(&fsvq->dispatch_work,
						msecs_to_jiffies(1));
			spin_unlock(&fsvq->lock);
			return;
		}
		req->out.h.error = ret;
		pr_err("virtio-fs: virtio_fs_enqueue_req() failed %d\n", ret);

		/* Can't end request in submission context. Use a worker */
		spin_lock(&fsvq->lock);
		list_add_tail(&req->list, &fsvq->end_reqs);
		schedule_delayed_work(&fsvq->dispatch_work, 0);
		spin_unlock(&fsvq->lock);
		return;
	}
}

static const struct fuse_iqueue_ops virtio_fs_fiq_ops = {
	.wake_forget_and_unlock		= virtio_fs_wake_forget_and_unlock,
	.wake_interrupt_and_unlock	= virtio_fs_wake_interrupt_and_unlock,
	.wake_pending_and_unlock	= virtio_fs_wake_pending_and_unlock,
	.release			= virtio_fs_fiq_release,
};

static inline void virtio_fs_ctx_set_defaults(struct fuse_fs_context *ctx)
{
	ctx->rootmode = S_IFDIR;
	ctx->default_permissions = 1;
	ctx->allow_other = 1;
	ctx->max_read = UINT_MAX;
	ctx->blksize = 512;
	ctx->destroy = true;
	ctx->no_control = true;
	ctx->no_force_umount = true;
}

static int virtio_fs_fill_super(struct super_block *sb, struct fs_context *fsc)
{
	struct fuse_mount *fm = get_fuse_mount_super(sb);
	struct fuse_conn *fc = fm->fc;
	struct virtio_fs *fs = fc->iq.priv;
	struct fuse_fs_context *ctx = fsc->fs_private;
	unsigned int i;
	int err;

	virtio_fs_ctx_set_defaults(ctx);
	mutex_lock(&virtio_fs_mutex);

	/* After holding mutex, make sure virtiofs device is still there.
	 * Though we are holding a reference to it, drive ->remove might
	 * still have cleaned up virtual queues. In that case bail out.
	 */
	err = -EINVAL;
	if (list_empty(&fs->list)) {
		pr_info("virtio-fs: tag <%s> not found\n", fs->tag);
		goto err;
	}

	err = -ENOMEM;
	/* Allocate fuse_dev for hiprio and notification queues */
	for (i = 0; i < fs->nvqs; i++) {
		struct virtio_fs_vq *fsvq = &fs->vqs[i];

		fsvq->fud = fuse_dev_alloc();
		if (!fsvq->fud)
			goto err_free_fuse_devs;
	}

	/* virtiofs allocates and installs its own fuse devices */
	ctx->fudptr = NULL;
	if (ctx->dax) {
		if (!fs->dax_dev) {
			err = -EINVAL;
			pr_err("virtio-fs: dax can't be enabled as filesystem"
			       " device does not support it.\n");
			goto err_free_fuse_devs;
		}
		ctx->dax_dev = fs->dax_dev;
	}
	err = fuse_fill_super_common(sb, ctx);
	if (err < 0)
		goto err_free_fuse_devs;

	for (i = 0; i < fs->nvqs; i++) {
		struct virtio_fs_vq *fsvq = &fs->vqs[i];

		fuse_dev_install(fsvq->fud, fc);
	}

	/* Previous unmount will stop all queues. Start these again */
	virtio_fs_start_all_queues(fs);
	fuse_send_init(fm);
	mutex_unlock(&virtio_fs_mutex);
	return 0;

err_free_fuse_devs:
	virtio_fs_free_devs(fs);
err:
	mutex_unlock(&virtio_fs_mutex);
	return err;
}

static void virtio_fs_conn_destroy(struct fuse_mount *fm)
{
	struct fuse_conn *fc = fm->fc;
	struct virtio_fs *vfs = fc->iq.priv;
	struct virtio_fs_vq *fsvq = &vfs->vqs[VQ_HIPRIO];

	/* Stop dax worker. Soon evict_inodes() will be called which
	 * will free all memory ranges belonging to all inodes.
	 */
	if (IS_ENABLED(CONFIG_FUSE_DAX))
		fuse_dax_cancel_work(fc);

	/* Stop forget queue. Soon destroy will be sent */
	spin_lock(&fsvq->lock);
	fsvq->connected = false;
	spin_unlock(&fsvq->lock);
	virtio_fs_drain_all_queues(vfs);

	fuse_conn_destroy(fm);

	/* fuse_conn_destroy() must have sent destroy. Stop all queues
	 * and drain one more time and free fuse devices. Freeing fuse
	 * devices will drop their reference on fuse_conn and that in
	 * turn will drop its reference on virtio_fs object.
	 */
	virtio_fs_stop_all_queues(vfs);
	virtio_fs_drain_all_queues(vfs);
	virtio_fs_free_devs(vfs);
}

static void virtio_kill_sb(struct super_block *sb)
{
	struct fuse_mount *fm = get_fuse_mount_super(sb);
	bool last;

	/* If mount failed, we can still be called without any fc */
	if (fm) {
		last = fuse_mount_remove(fm);
		if (last)
			virtio_fs_conn_destroy(fm);
	}
	kill_anon_super(sb);
}

static int virtio_fs_test_super(struct super_block *sb,
				struct fs_context *fsc)
{
	struct fuse_mount *fsc_fm = fsc->s_fs_info;
	struct fuse_mount *sb_fm = get_fuse_mount_super(sb);

	return fsc_fm->fc->iq.priv == sb_fm->fc->iq.priv;
}

static int virtio_fs_get_tree(struct fs_context *fsc)
{
	struct virtio_fs *fs;
	struct super_block *sb;
	struct fuse_conn *fc = NULL;
	struct fuse_mount *fm;
	unsigned int virtqueue_size;
	int err = -EIO;

	/* This gets a reference on virtio_fs object. This ptr gets installed
	 * in fc->iq->priv. Once fuse_conn is going away, it calls ->put()
	 * to drop the reference to this object.
	 */
	fs = virtio_fs_find_instance(fsc->source);
	if (!fs) {
		pr_info("virtio-fs: tag <%s> not found\n", fsc->source);
		return -EINVAL;
	}

	virtqueue_size = virtqueue_get_vring_size(fs->vqs[VQ_REQUEST].vq);
	if (WARN_ON(virtqueue_size <= FUSE_HEADER_OVERHEAD))
		goto out_err;

	err = -ENOMEM;
	fc = kzalloc(sizeof(struct fuse_conn), GFP_KERNEL);
	if (!fc)
		goto out_err;

	fm = kzalloc(sizeof(struct fuse_mount), GFP_KERNEL);
	if (!fm)
		goto out_err;

	fuse_conn_init(fc, fm, fsc->user_ns, &virtio_fs_fiq_ops, fs);
	fc->release = fuse_free_conn;
	fc->delete_stale = true;
	fc->auto_submounts = true;
	fc->sync_fs = true;

	/* Tell FUSE to split requests that exceed the virtqueue's size */
	fc->max_pages_limit = min_t(unsigned int, fc->max_pages_limit,
				    virtqueue_size - FUSE_HEADER_OVERHEAD);

	fsc->s_fs_info = fm;
	sb = sget_fc(fsc, virtio_fs_test_super, set_anon_super_fc);
	if (fsc->s_fs_info) {
		fuse_conn_put(fc);
		kfree(fm);
	}
	if (IS_ERR(sb))
		return PTR_ERR(sb);

	if (!sb->s_root) {
		err = virtio_fs_fill_super(sb, fsc);
		if (err) {
<<<<<<< HEAD
			fuse_mount_put(fm);
=======
			fuse_conn_put(fc);
			kfree(fm);
>>>>>>> 754a0abe
			sb->s_fs_info = NULL;
			deactivate_locked_super(sb);
			return err;
		}

		sb->s_flags |= SB_ACTIVE;
	}

	WARN_ON(fsc->root);
	fsc->root = dget(sb->s_root);
	return 0;

out_err:
	kfree(fc);
	mutex_lock(&virtio_fs_mutex);
	virtio_fs_put(fs);
	mutex_unlock(&virtio_fs_mutex);
	return err;
}

static const struct fs_context_operations virtio_fs_context_ops = {
	.free		= virtio_fs_free_fc,
	.parse_param	= virtio_fs_parse_param,
	.get_tree	= virtio_fs_get_tree,
};

static int virtio_fs_init_fs_context(struct fs_context *fsc)
{
	struct fuse_fs_context *ctx;

	if (fsc->purpose == FS_CONTEXT_FOR_SUBMOUNT)
		return fuse_init_fs_context_submount(fsc);

	ctx = kzalloc(sizeof(struct fuse_fs_context), GFP_KERNEL);
	if (!ctx)
		return -ENOMEM;
	fsc->fs_private = ctx;
	fsc->ops = &virtio_fs_context_ops;
	return 0;
}

static struct file_system_type virtio_fs_type = {
	.owner		= THIS_MODULE,
	.name		= "virtiofs",
	.init_fs_context = virtio_fs_init_fs_context,
	.kill_sb	= virtio_kill_sb,
};

static int __init virtio_fs_init(void)
{
	int ret;

	ret = register_virtio_driver(&virtio_fs_driver);
	if (ret < 0)
		return ret;

	ret = register_filesystem(&virtio_fs_type);
	if (ret < 0) {
		unregister_virtio_driver(&virtio_fs_driver);
		return ret;
	}

	return 0;
}
module_init(virtio_fs_init);

static void __exit virtio_fs_exit(void)
{
	unregister_filesystem(&virtio_fs_type);
	unregister_virtio_driver(&virtio_fs_driver);
}
module_exit(virtio_fs_exit);

MODULE_AUTHOR("Stefan Hajnoczi <stefanha@redhat.com>");
MODULE_DESCRIPTION("Virtio Filesystem");
MODULE_LICENSE("GPL");
MODULE_ALIAS_FS(KBUILD_MODNAME);
MODULE_DEVICE_TABLE(virtio, id_table);<|MERGE_RESOLUTION|>--- conflicted
+++ resolved
@@ -1465,12 +1465,8 @@
 	if (!sb->s_root) {
 		err = virtio_fs_fill_super(sb, fsc);
 		if (err) {
-<<<<<<< HEAD
-			fuse_mount_put(fm);
-=======
 			fuse_conn_put(fc);
 			kfree(fm);
->>>>>>> 754a0abe
 			sb->s_fs_info = NULL;
 			deactivate_locked_super(sb);
 			return err;
