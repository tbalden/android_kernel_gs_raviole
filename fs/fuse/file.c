--- conflicted
+++ resolved
@@ -1639,8 +1639,6 @@
 	if (FUSE_IS_DAX(inode))
 		return fuse_dax_read_iter(iocb, to);
 
-<<<<<<< HEAD
-=======
 #ifdef CONFIG_FUSE_BPF
 	{
 		struct fuse_err_ret fer;
@@ -1655,7 +1653,6 @@
 	}
 #endif
 
->>>>>>> 334f1c6b
 	if (ff->passthrough.filp)
 		return fuse_passthrough_read_iter(iocb, to);
 	else if (!(ff->open_flags & FOPEN_DIRECT_IO))
@@ -1676,8 +1673,6 @@
 	if (FUSE_IS_DAX(inode))
 		return fuse_dax_write_iter(iocb, from);
 
-<<<<<<< HEAD
-=======
 #ifdef CONFIG_FUSE_BPF
 	{
 		struct fuse_err_ret fer;
@@ -1692,7 +1687,6 @@
 	}
 #endif
 
->>>>>>> 334f1c6b
 	if (ff->passthrough.filp)
 		return fuse_passthrough_write_iter(iocb, from);
 	else if (!(ff->open_flags & FOPEN_DIRECT_IO))
@@ -2491,15 +2485,12 @@
 	if (FUSE_IS_DAX(file_inode(file)))
 		return fuse_dax_mmap(file, vma);
 
-<<<<<<< HEAD
-=======
 #ifdef CONFIG_FUSE_BPF
 	/* TODO - this is simply passthrough, not a proper BPF filter */
 	if (ff->backing_file)
 		return fuse_backing_mmap(file, vma);
 #endif
 
->>>>>>> 334f1c6b
 	if (ff->passthrough.filp)
 		return fuse_passthrough_mmap(file, vma);
 
