/*
 *  pNFS functions to call and manage layout drivers.
 *
 *  Copyright (c) 2002 [year of first publication]
 *  The Regents of the University of Michigan
 *  All Rights Reserved
 *
 *  Dean Hildebrand <dhildebz@umich.edu>
 *
 *  Permission is granted to use, copy, create derivative works, and
 *  redistribute this software and such derivative works for any purpose,
 *  so long as the name of the University of Michigan is not used in
 *  any advertising or publicity pertaining to the use or distribution
 *  of this software without specific, written prior authorization. If
 *  the above copyright notice or any other identification of the
 *  University of Michigan is included in any copy of any portion of
 *  this software, then the disclaimer below must also be included.
 *
 *  This software is provided as is, without representation or warranty
 *  of any kind either express or implied, including without limitation
 *  the implied warranties of merchantability, fitness for a particular
 *  purpose, or noninfringement.  The Regents of the University of
 *  Michigan shall not be liable for any damages, including special,
 *  indirect, incidental, or consequential damages, with respect to any
 *  claim arising out of or in connection with the use of the software,
 *  even if it has been or is hereafter advised of the possibility of
 *  such damages.
 */

#include <linux/nfs_fs.h>
#include <linux/nfs_page.h>
#include <linux/module.h>
#include <linux/sort.h>
#include "internal.h"
#include "pnfs.h"
#include "iostat.h"
#include "nfs4trace.h"
#include "delegation.h"
#include "nfs42.h"
#include "nfs4_fs.h"

#define NFSDBG_FACILITY		NFSDBG_PNFS
#define PNFS_LAYOUTGET_RETRY_TIMEOUT (120*HZ)

/* Locking:
 *
 * pnfs_spinlock:
 *      protects pnfs_modules_tbl.
 */
static DEFINE_SPINLOCK(pnfs_spinlock);

/*
 * pnfs_modules_tbl holds all pnfs modules
 */
static LIST_HEAD(pnfs_modules_tbl);

static void pnfs_layoutreturn_before_put_layout_hdr(struct pnfs_layout_hdr *lo);
static void pnfs_free_returned_lsegs(struct pnfs_layout_hdr *lo,
		struct list_head *free_me,
		const struct pnfs_layout_range *range,
		u32 seq);
static bool pnfs_lseg_dec_and_remove_zero(struct pnfs_layout_segment *lseg,
		                struct list_head *tmp_list);

/* Return the registered pnfs layout driver module matching given id */
static struct pnfs_layoutdriver_type *
find_pnfs_driver_locked(u32 id)
{
	struct pnfs_layoutdriver_type *local;

	list_for_each_entry(local, &pnfs_modules_tbl, pnfs_tblid)
		if (local->id == id)
			goto out;
	local = NULL;
out:
	dprintk("%s: Searching for id %u, found %p\n", __func__, id, local);
	return local;
}

static struct pnfs_layoutdriver_type *
find_pnfs_driver(u32 id)
{
	struct pnfs_layoutdriver_type *local;

	spin_lock(&pnfs_spinlock);
	local = find_pnfs_driver_locked(id);
	if (local != NULL && !try_module_get(local->owner)) {
		dprintk("%s: Could not grab reference on module\n", __func__);
		local = NULL;
	}
	spin_unlock(&pnfs_spinlock);
	return local;
}

void
unset_pnfs_layoutdriver(struct nfs_server *nfss)
{
	if (nfss->pnfs_curr_ld) {
		if (nfss->pnfs_curr_ld->clear_layoutdriver)
			nfss->pnfs_curr_ld->clear_layoutdriver(nfss);
		/* Decrement the MDS count. Purge the deviceid cache if zero */
		if (atomic_dec_and_test(&nfss->nfs_client->cl_mds_count))
			nfs4_deviceid_purge_client(nfss->nfs_client);
		module_put(nfss->pnfs_curr_ld->owner);
	}
	nfss->pnfs_curr_ld = NULL;
}

/*
 * When the server sends a list of layout types, we choose one in the order
 * given in the list below.
 *
 * FIXME: should this list be configurable in some fashion? module param?
 * 	  mount option? something else?
 */
static const u32 ld_prefs[] = {
	LAYOUT_SCSI,
	LAYOUT_BLOCK_VOLUME,
	LAYOUT_OSD2_OBJECTS,
	LAYOUT_FLEX_FILES,
	LAYOUT_NFSV4_1_FILES,
	0
};

static int
ld_cmp(const void *e1, const void *e2)
{
	u32 ld1 = *((u32 *)e1);
	u32 ld2 = *((u32 *)e2);
	int i;

	for (i = 0; ld_prefs[i] != 0; i++) {
		if (ld1 == ld_prefs[i])
			return -1;

		if (ld2 == ld_prefs[i])
			return 1;
	}
	return 0;
}

/*
 * Try to set the server's pnfs module to the pnfs layout type specified by id.
 * Currently only one pNFS layout driver per filesystem is supported.
 *
 * @ids array of layout types supported by MDS.
 */
void
set_pnfs_layoutdriver(struct nfs_server *server, const struct nfs_fh *mntfh,
		      struct nfs_fsinfo *fsinfo)
{
	struct pnfs_layoutdriver_type *ld_type = NULL;
	u32 id;
	int i;

	if (fsinfo->nlayouttypes == 0)
		goto out_no_driver;
	if (!(server->nfs_client->cl_exchange_flags &
		 (EXCHGID4_FLAG_USE_NON_PNFS | EXCHGID4_FLAG_USE_PNFS_MDS))) {
		printk(KERN_ERR "NFS: %s: cl_exchange_flags 0x%x\n",
			__func__, server->nfs_client->cl_exchange_flags);
		goto out_no_driver;
	}

	sort(fsinfo->layouttype, fsinfo->nlayouttypes,
		sizeof(*fsinfo->layouttype), ld_cmp, NULL);

	for (i = 0; i < fsinfo->nlayouttypes; i++) {
		id = fsinfo->layouttype[i];
		ld_type = find_pnfs_driver(id);
		if (!ld_type) {
			request_module("%s-%u", LAYOUT_NFSV4_1_MODULE_PREFIX,
					id);
			ld_type = find_pnfs_driver(id);
		}
		if (ld_type)
			break;
	}

	if (!ld_type) {
		dprintk("%s: No pNFS module found!\n", __func__);
		goto out_no_driver;
	}

	server->pnfs_curr_ld = ld_type;
	if (ld_type->set_layoutdriver
	    && ld_type->set_layoutdriver(server, mntfh)) {
		printk(KERN_ERR "NFS: %s: Error initializing pNFS layout "
			"driver %u.\n", __func__, id);
		module_put(ld_type->owner);
		goto out_no_driver;
	}
	/* Bump the MDS count */
	atomic_inc(&server->nfs_client->cl_mds_count);

	dprintk("%s: pNFS module for %u set\n", __func__, id);
	return;

out_no_driver:
	dprintk("%s: Using NFSv4 I/O\n", __func__);
	server->pnfs_curr_ld = NULL;
}

int
pnfs_register_layoutdriver(struct pnfs_layoutdriver_type *ld_type)
{
	int status = -EINVAL;
	struct pnfs_layoutdriver_type *tmp;

	if (ld_type->id == 0) {
		printk(KERN_ERR "NFS: %s id 0 is reserved\n", __func__);
		return status;
	}
	if (!ld_type->alloc_lseg || !ld_type->free_lseg) {
		printk(KERN_ERR "NFS: %s Layout driver must provide "
		       "alloc_lseg and free_lseg.\n", __func__);
		return status;
	}

	spin_lock(&pnfs_spinlock);
	tmp = find_pnfs_driver_locked(ld_type->id);
	if (!tmp) {
		list_add(&ld_type->pnfs_tblid, &pnfs_modules_tbl);
		status = 0;
		dprintk("%s Registering id:%u name:%s\n", __func__, ld_type->id,
			ld_type->name);
	} else {
		printk(KERN_ERR "NFS: %s Module with id %d already loaded!\n",
			__func__, ld_type->id);
	}
	spin_unlock(&pnfs_spinlock);

	return status;
}
EXPORT_SYMBOL_GPL(pnfs_register_layoutdriver);

void
pnfs_unregister_layoutdriver(struct pnfs_layoutdriver_type *ld_type)
{
	dprintk("%s Deregistering id:%u\n", __func__, ld_type->id);
	spin_lock(&pnfs_spinlock);
	list_del(&ld_type->pnfs_tblid);
	spin_unlock(&pnfs_spinlock);
}
EXPORT_SYMBOL_GPL(pnfs_unregister_layoutdriver);

/*
 * pNFS client layout cache
 */

/* Need to hold i_lock if caller does not already hold reference */
void
pnfs_get_layout_hdr(struct pnfs_layout_hdr *lo)
{
	refcount_inc(&lo->plh_refcount);
}

static struct pnfs_layout_hdr *
pnfs_alloc_layout_hdr(struct inode *ino, gfp_t gfp_flags)
{
	struct pnfs_layoutdriver_type *ld = NFS_SERVER(ino)->pnfs_curr_ld;
	return ld->alloc_layout_hdr(ino, gfp_flags);
}

static void
pnfs_free_layout_hdr(struct pnfs_layout_hdr *lo)
{
	struct nfs_server *server = NFS_SERVER(lo->plh_inode);
	struct pnfs_layoutdriver_type *ld = server->pnfs_curr_ld;

	if (test_and_clear_bit(NFS_LAYOUT_HASHED, &lo->plh_flags)) {
		struct nfs_client *clp = server->nfs_client;

		spin_lock(&clp->cl_lock);
		list_del_rcu(&lo->plh_layouts);
		spin_unlock(&clp->cl_lock);
	}
	put_cred(lo->plh_lc_cred);
	return ld->free_layout_hdr(lo);
}

static void
pnfs_detach_layout_hdr(struct pnfs_layout_hdr *lo)
{
	struct nfs_inode *nfsi = NFS_I(lo->plh_inode);
	dprintk("%s: freeing layout cache %p\n", __func__, lo);
	nfsi->layout = NULL;
	/* Reset MDS Threshold I/O counters */
	nfsi->write_io = 0;
	nfsi->read_io = 0;
}

void
pnfs_put_layout_hdr(struct pnfs_layout_hdr *lo)
{
	struct inode *inode;
	unsigned long i_state;

	if (!lo)
		return;
	inode = lo->plh_inode;
	pnfs_layoutreturn_before_put_layout_hdr(lo);

	if (refcount_dec_and_lock(&lo->plh_refcount, &inode->i_lock)) {
		if (!list_empty(&lo->plh_segs))
			WARN_ONCE(1, "NFS: BUG unfreed layout segments.\n");
		pnfs_detach_layout_hdr(lo);
		i_state = inode->i_state;
		spin_unlock(&inode->i_lock);
		pnfs_free_layout_hdr(lo);
		/* Notify pnfs_destroy_layout_final() that we're done */
		if (i_state & (I_FREEING | I_CLEAR))
			wake_up_var(lo);
	}
}

static struct inode *
pnfs_grab_inode_layout_hdr(struct pnfs_layout_hdr *lo)
{
	struct inode *inode = igrab(lo->plh_inode);
	if (inode)
		return inode;
	set_bit(NFS_LAYOUT_INODE_FREEING, &lo->plh_flags);
	return NULL;
}

/*
 * Compare 2 layout stateid sequence ids, to see which is newer,
 * taking into account wraparound issues.
 */
static bool pnfs_seqid_is_newer(u32 s1, u32 s2)
{
	return (s32)(s1 - s2) > 0;
}

static void pnfs_barrier_update(struct pnfs_layout_hdr *lo, u32 newseq)
{
	if (pnfs_seqid_is_newer(newseq, lo->plh_barrier))
		lo->plh_barrier = newseq;
}

static void
pnfs_set_plh_return_info(struct pnfs_layout_hdr *lo, enum pnfs_iomode iomode,
			 u32 seq)
{
	if (lo->plh_return_iomode != 0 && lo->plh_return_iomode != iomode)
		iomode = IOMODE_ANY;
	lo->plh_return_iomode = iomode;
	set_bit(NFS_LAYOUT_RETURN_REQUESTED, &lo->plh_flags);
	if (seq != 0) {
		WARN_ON_ONCE(lo->plh_return_seq != 0 && lo->plh_return_seq != seq);
		lo->plh_return_seq = seq;
		pnfs_barrier_update(lo, seq);
	}
}

static void
pnfs_clear_layoutreturn_info(struct pnfs_layout_hdr *lo)
{
	struct pnfs_layout_segment *lseg;
	lo->plh_return_iomode = 0;
	lo->plh_return_seq = 0;
	clear_bit(NFS_LAYOUT_RETURN_REQUESTED, &lo->plh_flags);
	list_for_each_entry(lseg, &lo->plh_segs, pls_list) {
		if (!test_bit(NFS_LSEG_LAYOUTRETURN, &lseg->pls_flags))
			continue;
		pnfs_set_plh_return_info(lo, lseg->pls_range.iomode, 0);
	}
}

static void pnfs_clear_layoutreturn_waitbit(struct pnfs_layout_hdr *lo)
{
	clear_bit_unlock(NFS_LAYOUT_RETURN, &lo->plh_flags);
	clear_bit(NFS_LAYOUT_RETURN_LOCK, &lo->plh_flags);
	smp_mb__after_atomic();
	wake_up_bit(&lo->plh_flags, NFS_LAYOUT_RETURN);
	rpc_wake_up(&NFS_SERVER(lo->plh_inode)->roc_rpcwaitq);
}

static void
pnfs_clear_lseg_state(struct pnfs_layout_segment *lseg,
		struct list_head *free_me)
{
	clear_bit(NFS_LSEG_ROC, &lseg->pls_flags);
	clear_bit(NFS_LSEG_LAYOUTRETURN, &lseg->pls_flags);
	if (test_and_clear_bit(NFS_LSEG_VALID, &lseg->pls_flags))
		pnfs_lseg_dec_and_remove_zero(lseg, free_me);
	if (test_and_clear_bit(NFS_LSEG_LAYOUTCOMMIT, &lseg->pls_flags))
		pnfs_lseg_dec_and_remove_zero(lseg, free_me);
}

/*
 * Update the seqid of a layout stateid after receiving
 * NFS4ERR_OLD_STATEID
 */
bool nfs4_layout_refresh_old_stateid(nfs4_stateid *dst,
		struct pnfs_layout_range *dst_range,
		struct inode *inode)
{
	struct pnfs_layout_hdr *lo;
	struct pnfs_layout_range range = {
		.iomode = IOMODE_ANY,
		.offset = 0,
		.length = NFS4_MAX_UINT64,
	};
	bool ret = false;
	LIST_HEAD(head);
	int err;

	spin_lock(&inode->i_lock);
	lo = NFS_I(inode)->layout;
	if (lo &&  pnfs_layout_is_valid(lo) &&
	    nfs4_stateid_match_other(dst, &lo->plh_stateid)) {
		/* Is our call using the most recent seqid? If so, bump it */
		if (!nfs4_stateid_is_newer(&lo->plh_stateid, dst)) {
			nfs4_stateid_seqid_inc(dst);
			ret = true;
			goto out;
		}
		/* Try to update the seqid to the most recent */
		err = pnfs_mark_matching_lsegs_return(lo, &head, &range, 0);
		if (err != -EBUSY) {
			dst->seqid = lo->plh_stateid.seqid;
			*dst_range = range;
			ret = true;
		}
	}
out:
	spin_unlock(&inode->i_lock);
	pnfs_free_lseg_list(&head);
	return ret;
}

/*
 * Mark a pnfs_layout_hdr and all associated layout segments as invalid
 *
 * In order to continue using the pnfs_layout_hdr, a full recovery
 * is required.
 * Note that caller must hold inode->i_lock.
 */
int
pnfs_mark_layout_stateid_invalid(struct pnfs_layout_hdr *lo,
		struct list_head *lseg_list)
{
	struct pnfs_layout_range range = {
		.iomode = IOMODE_ANY,
		.offset = 0,
		.length = NFS4_MAX_UINT64,
	};
	struct pnfs_layout_segment *lseg, *next;

	set_bit(NFS_LAYOUT_INVALID_STID, &lo->plh_flags);
	list_for_each_entry_safe(lseg, next, &lo->plh_segs, pls_list)
		pnfs_clear_lseg_state(lseg, lseg_list);
	pnfs_clear_layoutreturn_info(lo);
	pnfs_free_returned_lsegs(lo, lseg_list, &range, 0);
	if (test_bit(NFS_LAYOUT_RETURN, &lo->plh_flags) &&
	    !test_and_set_bit(NFS_LAYOUT_RETURN_LOCK, &lo->plh_flags))
		pnfs_clear_layoutreturn_waitbit(lo);
	return !list_empty(&lo->plh_segs);
}

static int
pnfs_iomode_to_fail_bit(u32 iomode)
{
	return iomode == IOMODE_RW ?
		NFS_LAYOUT_RW_FAILED : NFS_LAYOUT_RO_FAILED;
}

static void
pnfs_layout_set_fail_bit(struct pnfs_layout_hdr *lo, int fail_bit)
{
	lo->plh_retry_timestamp = jiffies;
	if (!test_and_set_bit(fail_bit, &lo->plh_flags))
		refcount_inc(&lo->plh_refcount);
}

static void
pnfs_layout_clear_fail_bit(struct pnfs_layout_hdr *lo, int fail_bit)
{
	if (test_and_clear_bit(fail_bit, &lo->plh_flags))
		refcount_dec(&lo->plh_refcount);
}

static void
pnfs_layout_io_set_failed(struct pnfs_layout_hdr *lo, u32 iomode)
{
	struct inode *inode = lo->plh_inode;
	struct pnfs_layout_range range = {
		.iomode = iomode,
		.offset = 0,
		.length = NFS4_MAX_UINT64,
	};
	LIST_HEAD(head);

	spin_lock(&inode->i_lock);
	pnfs_layout_set_fail_bit(lo, pnfs_iomode_to_fail_bit(iomode));
	pnfs_mark_matching_lsegs_invalid(lo, &head, &range, 0);
	spin_unlock(&inode->i_lock);
	pnfs_free_lseg_list(&head);
	dprintk("%s Setting layout IOMODE_%s fail bit\n", __func__,
			iomode == IOMODE_RW ?  "RW" : "READ");
}

static bool
pnfs_layout_io_test_failed(struct pnfs_layout_hdr *lo, u32 iomode)
{
	unsigned long start, end;
	int fail_bit = pnfs_iomode_to_fail_bit(iomode);

	if (test_bit(fail_bit, &lo->plh_flags) == 0)
		return false;
	end = jiffies;
	start = end - PNFS_LAYOUTGET_RETRY_TIMEOUT;
	if (!time_in_range(lo->plh_retry_timestamp, start, end)) {
		/* It is time to retry the failed layoutgets */
		pnfs_layout_clear_fail_bit(lo, fail_bit);
		return false;
	}
	return true;
}

static void
pnfs_init_lseg(struct pnfs_layout_hdr *lo, struct pnfs_layout_segment *lseg,
		const struct pnfs_layout_range *range,
		const nfs4_stateid *stateid)
{
	INIT_LIST_HEAD(&lseg->pls_list);
	INIT_LIST_HEAD(&lseg->pls_lc_list);
	INIT_LIST_HEAD(&lseg->pls_commits);
	refcount_set(&lseg->pls_refcount, 1);
	set_bit(NFS_LSEG_VALID, &lseg->pls_flags);
	lseg->pls_layout = lo;
	lseg->pls_range = *range;
	lseg->pls_seq = be32_to_cpu(stateid->seqid);
}

static void pnfs_free_lseg(struct pnfs_layout_segment *lseg)
{
	if (lseg != NULL) {
		struct inode *inode = lseg->pls_layout->plh_inode;
		NFS_SERVER(inode)->pnfs_curr_ld->free_lseg(lseg);
	}
}

static void
pnfs_layout_remove_lseg(struct pnfs_layout_hdr *lo,
		struct pnfs_layout_segment *lseg)
{
	WARN_ON(test_bit(NFS_LSEG_VALID, &lseg->pls_flags));
	list_del_init(&lseg->pls_list);
	/* Matched by pnfs_get_layout_hdr in pnfs_layout_insert_lseg */
	refcount_dec(&lo->plh_refcount);
	if (test_bit(NFS_LSEG_LAYOUTRETURN, &lseg->pls_flags))
		return;
	if (list_empty(&lo->plh_segs) &&
	    !test_bit(NFS_LAYOUT_RETURN_REQUESTED, &lo->plh_flags) &&
	    !test_bit(NFS_LAYOUT_RETURN, &lo->plh_flags)) {
		if (atomic_read(&lo->plh_outstanding) == 0)
			set_bit(NFS_LAYOUT_INVALID_STID, &lo->plh_flags);
		clear_bit(NFS_LAYOUT_BULK_RECALL, &lo->plh_flags);
	}
}

static bool
pnfs_cache_lseg_for_layoutreturn(struct pnfs_layout_hdr *lo,
		struct pnfs_layout_segment *lseg)
{
	if (test_and_clear_bit(NFS_LSEG_LAYOUTRETURN, &lseg->pls_flags) &&
	    pnfs_layout_is_valid(lo)) {
		pnfs_set_plh_return_info(lo, lseg->pls_range.iomode, 0);
		list_move_tail(&lseg->pls_list, &lo->plh_return_segs);
		return true;
	}
	return false;
}

void
pnfs_put_lseg(struct pnfs_layout_segment *lseg)
{
	struct pnfs_layout_hdr *lo;
	struct inode *inode;

	if (!lseg)
		return;

	dprintk("%s: lseg %p ref %d valid %d\n", __func__, lseg,
		refcount_read(&lseg->pls_refcount),
		test_bit(NFS_LSEG_VALID, &lseg->pls_flags));

	lo = lseg->pls_layout;
	inode = lo->plh_inode;

	if (refcount_dec_and_lock(&lseg->pls_refcount, &inode->i_lock)) {
		if (test_bit(NFS_LSEG_VALID, &lseg->pls_flags)) {
			spin_unlock(&inode->i_lock);
			return;
		}
		pnfs_get_layout_hdr(lo);
		pnfs_layout_remove_lseg(lo, lseg);
		if (pnfs_cache_lseg_for_layoutreturn(lo, lseg))
			lseg = NULL;
		spin_unlock(&inode->i_lock);
		pnfs_free_lseg(lseg);
		pnfs_put_layout_hdr(lo);
	}
}
EXPORT_SYMBOL_GPL(pnfs_put_lseg);

/*
 * is l2 fully contained in l1?
 *   start1                             end1
 *   [----------------------------------)
 *           start2           end2
 *           [----------------)
 */
static bool
pnfs_lseg_range_contained(const struct pnfs_layout_range *l1,
		 const struct pnfs_layout_range *l2)
{
	u64 start1 = l1->offset;
	u64 end1 = pnfs_end_offset(start1, l1->length);
	u64 start2 = l2->offset;
	u64 end2 = pnfs_end_offset(start2, l2->length);

	return (start1 <= start2) && (end1 >= end2);
}

static bool pnfs_lseg_dec_and_remove_zero(struct pnfs_layout_segment *lseg,
		struct list_head *tmp_list)
{
	if (!refcount_dec_and_test(&lseg->pls_refcount))
		return false;
	pnfs_layout_remove_lseg(lseg->pls_layout, lseg);
	list_add(&lseg->pls_list, tmp_list);
	return true;
}

/* Returns 1 if lseg is removed from list, 0 otherwise */
static int mark_lseg_invalid(struct pnfs_layout_segment *lseg,
			     struct list_head *tmp_list)
{
	int rv = 0;

	if (test_and_clear_bit(NFS_LSEG_VALID, &lseg->pls_flags)) {
		/* Remove the reference keeping the lseg in the
		 * list.  It will now be removed when all
		 * outstanding io is finished.
		 */
		dprintk("%s: lseg %p ref %d\n", __func__, lseg,
			refcount_read(&lseg->pls_refcount));
		if (pnfs_lseg_dec_and_remove_zero(lseg, tmp_list))
			rv = 1;
	}
	return rv;
}

static bool
pnfs_should_free_range(const struct pnfs_layout_range *lseg_range,
		 const struct pnfs_layout_range *recall_range)
{
	return (recall_range->iomode == IOMODE_ANY ||
		lseg_range->iomode == recall_range->iomode) &&
	       pnfs_lseg_range_intersecting(lseg_range, recall_range);
}

static bool
pnfs_match_lseg_recall(const struct pnfs_layout_segment *lseg,
		const struct pnfs_layout_range *recall_range,
		u32 seq)
{
	if (seq != 0 && pnfs_seqid_is_newer(lseg->pls_seq, seq))
		return false;
	if (recall_range == NULL)
		return true;
	return pnfs_should_free_range(&lseg->pls_range, recall_range);
}

/**
 * pnfs_mark_matching_lsegs_invalid - tear down lsegs or mark them for later
 * @lo: layout header containing the lsegs
 * @tmp_list: list head where doomed lsegs should go
 * @recall_range: optional recall range argument to match (may be NULL)
 * @seq: only invalidate lsegs obtained prior to this sequence (may be 0)
 *
 * Walk the list of lsegs in the layout header, and tear down any that should
 * be destroyed. If "recall_range" is specified then the segment must match
 * that range. If "seq" is non-zero, then only match segments that were handed
 * out at or before that sequence.
 *
 * Returns number of matching invalid lsegs remaining in list after scanning
 * it and purging them.
 */
int
pnfs_mark_matching_lsegs_invalid(struct pnfs_layout_hdr *lo,
			    struct list_head *tmp_list,
			    const struct pnfs_layout_range *recall_range,
			    u32 seq)
{
	struct pnfs_layout_segment *lseg, *next;
	int remaining = 0;

	dprintk("%s:Begin lo %p\n", __func__, lo);

	if (list_empty(&lo->plh_segs))
		return 0;
	list_for_each_entry_safe(lseg, next, &lo->plh_segs, pls_list)
		if (pnfs_match_lseg_recall(lseg, recall_range, seq)) {
			dprintk("%s: freeing lseg %p iomode %d seq %u "
				"offset %llu length %llu\n", __func__,
				lseg, lseg->pls_range.iomode, lseg->pls_seq,
				lseg->pls_range.offset, lseg->pls_range.length);
			if (!mark_lseg_invalid(lseg, tmp_list))
				remaining++;
		}
	dprintk("%s:Return %i\n", __func__, remaining);
	return remaining;
}

static void
pnfs_free_returned_lsegs(struct pnfs_layout_hdr *lo,
		struct list_head *free_me,
		const struct pnfs_layout_range *range,
		u32 seq)
{
	struct pnfs_layout_segment *lseg, *next;

	list_for_each_entry_safe(lseg, next, &lo->plh_return_segs, pls_list) {
		if (pnfs_match_lseg_recall(lseg, range, seq))
			list_move_tail(&lseg->pls_list, free_me);
	}
}

/* note free_me must contain lsegs from a single layout_hdr */
void
pnfs_free_lseg_list(struct list_head *free_me)
{
	struct pnfs_layout_segment *lseg, *tmp;

	if (list_empty(free_me))
		return;

	list_for_each_entry_safe(lseg, tmp, free_me, pls_list) {
		list_del(&lseg->pls_list);
		pnfs_free_lseg(lseg);
	}
}

static struct pnfs_layout_hdr *__pnfs_destroy_layout(struct nfs_inode *nfsi)
{
	struct pnfs_layout_hdr *lo;
	LIST_HEAD(tmp_list);

	spin_lock(&nfsi->vfs_inode.i_lock);
	lo = nfsi->layout;
	if (lo) {
		pnfs_get_layout_hdr(lo);
		pnfs_mark_layout_stateid_invalid(lo, &tmp_list);
		pnfs_layout_clear_fail_bit(lo, NFS_LAYOUT_RO_FAILED);
		pnfs_layout_clear_fail_bit(lo, NFS_LAYOUT_RW_FAILED);
		spin_unlock(&nfsi->vfs_inode.i_lock);
		pnfs_free_lseg_list(&tmp_list);
		nfs_commit_inode(&nfsi->vfs_inode, 0);
		pnfs_put_layout_hdr(lo);
	} else
		spin_unlock(&nfsi->vfs_inode.i_lock);
	return lo;
}

void pnfs_destroy_layout(struct nfs_inode *nfsi)
{
	__pnfs_destroy_layout(nfsi);
}
EXPORT_SYMBOL_GPL(pnfs_destroy_layout);

static bool pnfs_layout_removed(struct nfs_inode *nfsi,
				struct pnfs_layout_hdr *lo)
{
	bool ret;

	spin_lock(&nfsi->vfs_inode.i_lock);
	ret = nfsi->layout != lo;
	spin_unlock(&nfsi->vfs_inode.i_lock);
	return ret;
}

void pnfs_destroy_layout_final(struct nfs_inode *nfsi)
{
	struct pnfs_layout_hdr *lo = __pnfs_destroy_layout(nfsi);

	if (lo)
		wait_var_event(lo, pnfs_layout_removed(nfsi, lo));
}

static bool
pnfs_layout_add_bulk_destroy_list(struct inode *inode,
		struct list_head *layout_list)
{
	struct pnfs_layout_hdr *lo;
	bool ret = false;

	spin_lock(&inode->i_lock);
	lo = NFS_I(inode)->layout;
	if (lo != NULL && list_empty(&lo->plh_bulk_destroy)) {
		pnfs_get_layout_hdr(lo);
		list_add(&lo->plh_bulk_destroy, layout_list);
		ret = true;
	}
	spin_unlock(&inode->i_lock);
	return ret;
}

/* Caller must hold rcu_read_lock and clp->cl_lock */
static int
pnfs_layout_bulk_destroy_byserver_locked(struct nfs_client *clp,
		struct nfs_server *server,
		struct list_head *layout_list)
	__must_hold(&clp->cl_lock)
	__must_hold(RCU)
{
	struct pnfs_layout_hdr *lo, *next;
	struct inode *inode;

	list_for_each_entry_safe(lo, next, &server->layouts, plh_layouts) {
		if (test_bit(NFS_LAYOUT_INVALID_STID, &lo->plh_flags) ||
		    test_bit(NFS_LAYOUT_INODE_FREEING, &lo->plh_flags) ||
		    !list_empty(&lo->plh_bulk_destroy))
			continue;
		/* If the sb is being destroyed, just bail */
		if (!nfs_sb_active(server->super))
			break;
		inode = pnfs_grab_inode_layout_hdr(lo);
		if (inode != NULL) {
			if (test_and_clear_bit(NFS_LAYOUT_HASHED, &lo->plh_flags))
				list_del_rcu(&lo->plh_layouts);
			if (pnfs_layout_add_bulk_destroy_list(inode,
						layout_list))
				continue;
			rcu_read_unlock();
			spin_unlock(&clp->cl_lock);
			iput(inode);
		} else {
			rcu_read_unlock();
			spin_unlock(&clp->cl_lock);
		}
		nfs_sb_deactive(server->super);
		spin_lock(&clp->cl_lock);
		rcu_read_lock();
		return -EAGAIN;
	}
	return 0;
}

static int
pnfs_layout_free_bulk_destroy_list(struct list_head *layout_list,
		bool is_bulk_recall)
{
	struct pnfs_layout_hdr *lo;
	struct inode *inode;
	LIST_HEAD(lseg_list);
	int ret = 0;

	while (!list_empty(layout_list)) {
		lo = list_entry(layout_list->next, struct pnfs_layout_hdr,
				plh_bulk_destroy);
		dprintk("%s freeing layout for inode %lu\n", __func__,
			lo->plh_inode->i_ino);
		inode = lo->plh_inode;

		pnfs_layoutcommit_inode(inode, false);

		spin_lock(&inode->i_lock);
		list_del_init(&lo->plh_bulk_destroy);
		if (pnfs_mark_layout_stateid_invalid(lo, &lseg_list)) {
			if (is_bulk_recall)
				set_bit(NFS_LAYOUT_BULK_RECALL, &lo->plh_flags);
			ret = -EAGAIN;
		}
		spin_unlock(&inode->i_lock);
		pnfs_free_lseg_list(&lseg_list);
		/* Free all lsegs that are attached to commit buckets */
		nfs_commit_inode(inode, 0);
		pnfs_put_layout_hdr(lo);
		nfs_iput_and_deactive(inode);
	}
	return ret;
}

int
pnfs_destroy_layouts_byfsid(struct nfs_client *clp,
		struct nfs_fsid *fsid,
		bool is_recall)
{
	struct nfs_server *server;
	LIST_HEAD(layout_list);

	spin_lock(&clp->cl_lock);
	rcu_read_lock();
restart:
	list_for_each_entry_rcu(server, &clp->cl_superblocks, client_link) {
		if (memcmp(&server->fsid, fsid, sizeof(*fsid)) != 0)
			continue;
		if (pnfs_layout_bulk_destroy_byserver_locked(clp,
				server,
				&layout_list) != 0)
			goto restart;
	}
	rcu_read_unlock();
	spin_unlock(&clp->cl_lock);

	if (list_empty(&layout_list))
		return 0;
	return pnfs_layout_free_bulk_destroy_list(&layout_list, is_recall);
}

int
pnfs_destroy_layouts_byclid(struct nfs_client *clp,
		bool is_recall)
{
	struct nfs_server *server;
	LIST_HEAD(layout_list);

	spin_lock(&clp->cl_lock);
	rcu_read_lock();
restart:
	list_for_each_entry_rcu(server, &clp->cl_superblocks, client_link) {
		if (pnfs_layout_bulk_destroy_byserver_locked(clp,
					server,
					&layout_list) != 0)
			goto restart;
	}
	rcu_read_unlock();
	spin_unlock(&clp->cl_lock);

	if (list_empty(&layout_list))
		return 0;
	return pnfs_layout_free_bulk_destroy_list(&layout_list, is_recall);
}

/*
 * Called by the state manager to remove all layouts established under an
 * expired lease.
 */
void
pnfs_destroy_all_layouts(struct nfs_client *clp)
{
	nfs4_deviceid_mark_client_invalid(clp);
	nfs4_deviceid_purge_client(clp);

	pnfs_destroy_layouts_byclid(clp, false);
}

static void
pnfs_set_layout_cred(struct pnfs_layout_hdr *lo, const struct cred *cred)
{
	const struct cred *old;

	if (cred && cred_fscmp(lo->plh_lc_cred, cred) != 0) {
		old = xchg(&lo->plh_lc_cred, get_cred(cred));
		put_cred(old);
	}
}

/* update lo->plh_stateid with new if is more recent */
void
pnfs_set_layout_stateid(struct pnfs_layout_hdr *lo, const nfs4_stateid *new,
			const struct cred *cred, bool update_barrier)
{
	u32 oldseq = be32_to_cpu(lo->plh_stateid.seqid);
	u32 newseq = be32_to_cpu(new->seqid);

	if (!pnfs_layout_is_valid(lo)) {
		pnfs_set_layout_cred(lo, cred);
		nfs4_stateid_copy(&lo->plh_stateid, new);
		lo->plh_barrier = newseq;
		pnfs_clear_layoutreturn_info(lo);
		clear_bit(NFS_LAYOUT_INVALID_STID, &lo->plh_flags);
		return;
	}

	if (pnfs_seqid_is_newer(newseq, oldseq))
		nfs4_stateid_copy(&lo->plh_stateid, new);

	if (update_barrier) {
		pnfs_barrier_update(lo, newseq);
		return;
<<<<<<< HEAD
	pnfs_barrier_update(lo, new_barrier);
=======
	}
	/*
	 * Because of wraparound, we want to keep the barrier
	 * "close" to the current seqids. We really only want to
	 * get here from a layoutget call.
	 */
	if (atomic_read(&lo->plh_outstanding) == 1)
		 pnfs_barrier_update(lo, be32_to_cpu(lo->plh_stateid.seqid));
>>>>>>> 754a0abe
}

static bool
pnfs_layout_stateid_blocked(const struct pnfs_layout_hdr *lo,
		const nfs4_stateid *stateid)
{
	u32 seqid = be32_to_cpu(stateid->seqid);

	return !pnfs_seqid_is_newer(seqid, lo->plh_barrier) && lo->plh_barrier;
}

/* lget is set to 1 if called from inside send_layoutget call chain */
static bool
pnfs_layoutgets_blocked(const struct pnfs_layout_hdr *lo)
{
	return lo->plh_block_lgets ||
		test_bit(NFS_LAYOUT_BULK_RECALL, &lo->plh_flags);
}

static struct nfs_server *
pnfs_find_server(struct inode *inode, struct nfs_open_context *ctx)
{
	struct nfs_server *server;

	if (inode) {
		server = NFS_SERVER(inode);
	} else {
		struct dentry *parent_dir = dget_parent(ctx->dentry);
		server = NFS_SERVER(parent_dir->d_inode);
		dput(parent_dir);
	}
	return server;
}

static void nfs4_free_pages(struct page **pages, size_t size)
{
	int i;

	if (!pages)
		return;

	for (i = 0; i < size; i++) {
		if (!pages[i])
			break;
		__free_page(pages[i]);
	}
	kfree(pages);
}

static struct page **nfs4_alloc_pages(size_t size, gfp_t gfp_flags)
{
	struct page **pages;
	int i;

	pages = kmalloc_array(size, sizeof(struct page *), gfp_flags);
	if (!pages) {
		dprintk("%s: can't alloc array of %zu pages\n", __func__, size);
		return NULL;
	}

	for (i = 0; i < size; i++) {
		pages[i] = alloc_page(gfp_flags);
		if (!pages[i]) {
			dprintk("%s: failed to allocate page\n", __func__);
			nfs4_free_pages(pages, i);
			return NULL;
		}
	}

	return pages;
}

static struct nfs4_layoutget *
pnfs_alloc_init_layoutget_args(struct inode *ino,
	   struct nfs_open_context *ctx,
	   const nfs4_stateid *stateid,
	   const struct pnfs_layout_range *range,
	   gfp_t gfp_flags)
{
	struct nfs_server *server = pnfs_find_server(ino, ctx);
	size_t max_reply_sz = server->pnfs_curr_ld->max_layoutget_response;
	size_t max_pages = max_response_pages(server);
	struct nfs4_layoutget *lgp;

	dprintk("--> %s\n", __func__);

	lgp = kzalloc(sizeof(*lgp), gfp_flags);
	if (lgp == NULL)
		return NULL;

	if (max_reply_sz) {
		size_t npages = (max_reply_sz + PAGE_SIZE - 1) >> PAGE_SHIFT;
		if (npages < max_pages)
			max_pages = npages;
	}

	lgp->args.layout.pages = nfs4_alloc_pages(max_pages, gfp_flags);
	if (!lgp->args.layout.pages) {
		kfree(lgp);
		return NULL;
	}
	lgp->args.layout.pglen = max_pages * PAGE_SIZE;
	lgp->res.layoutp = &lgp->args.layout;

	/* Don't confuse uninitialised result and success */
	lgp->res.status = -NFS4ERR_DELAY;

	lgp->args.minlength = PAGE_SIZE;
	if (lgp->args.minlength > range->length)
		lgp->args.minlength = range->length;
	if (ino) {
		loff_t i_size = i_size_read(ino);

		if (range->iomode == IOMODE_READ) {
			if (range->offset >= i_size)
				lgp->args.minlength = 0;
			else if (i_size - range->offset < lgp->args.minlength)
				lgp->args.minlength = i_size - range->offset;
		}
	}
	lgp->args.maxcount = PNFS_LAYOUT_MAXSIZE;
	pnfs_copy_range(&lgp->args.range, range);
	lgp->args.type = server->pnfs_curr_ld->id;
	lgp->args.inode = ino;
	lgp->args.ctx = get_nfs_open_context(ctx);
	nfs4_stateid_copy(&lgp->args.stateid, stateid);
	lgp->gfp_flags = gfp_flags;
	lgp->cred = ctx->cred;
	return lgp;
}

void pnfs_layoutget_free(struct nfs4_layoutget *lgp)
{
	size_t max_pages = lgp->args.layout.pglen / PAGE_SIZE;

	nfs4_free_pages(lgp->args.layout.pages, max_pages);
	pnfs_put_layout_hdr(lgp->lo);
	put_nfs_open_context(lgp->args.ctx);
	kfree(lgp);
}

static void pnfs_clear_layoutcommit(struct inode *inode,
		struct list_head *head)
{
	struct nfs_inode *nfsi = NFS_I(inode);
	struct pnfs_layout_segment *lseg, *tmp;

	if (!test_and_clear_bit(NFS_INO_LAYOUTCOMMIT, &nfsi->flags))
		return;
	list_for_each_entry_safe(lseg, tmp, &nfsi->layout->plh_segs, pls_list) {
		if (!test_and_clear_bit(NFS_LSEG_LAYOUTCOMMIT, &lseg->pls_flags))
			continue;
		pnfs_lseg_dec_and_remove_zero(lseg, head);
	}
}

void pnfs_layoutreturn_free_lsegs(struct pnfs_layout_hdr *lo,
		const nfs4_stateid *arg_stateid,
		const struct pnfs_layout_range *range,
		const nfs4_stateid *stateid)
{
	struct inode *inode = lo->plh_inode;
	LIST_HEAD(freeme);

	spin_lock(&inode->i_lock);
	if (!pnfs_layout_is_valid(lo) ||
	    !nfs4_stateid_match_other(&lo->plh_stateid, arg_stateid))
		goto out_unlock;
	if (stateid) {
		u32 seq = be32_to_cpu(arg_stateid->seqid);

		pnfs_mark_matching_lsegs_invalid(lo, &freeme, range, seq);
		pnfs_free_returned_lsegs(lo, &freeme, range, seq);
		pnfs_set_layout_stateid(lo, stateid, NULL, true);
	} else
		pnfs_mark_layout_stateid_invalid(lo, &freeme);
out_unlock:
	pnfs_clear_layoutreturn_waitbit(lo);
	spin_unlock(&inode->i_lock);
	pnfs_free_lseg_list(&freeme);

}

static bool
pnfs_prepare_layoutreturn(struct pnfs_layout_hdr *lo,
		nfs4_stateid *stateid,
		const struct cred **cred,
		enum pnfs_iomode *iomode)
{
	/* Serialise LAYOUTGET/LAYOUTRETURN */
	if (atomic_read(&lo->plh_outstanding) != 0)
		return false;
	if (test_and_set_bit(NFS_LAYOUT_RETURN_LOCK, &lo->plh_flags))
		return false;
	set_bit(NFS_LAYOUT_RETURN, &lo->plh_flags);
	pnfs_get_layout_hdr(lo);
	nfs4_stateid_copy(stateid, &lo->plh_stateid);
	*cred = get_cred(lo->plh_lc_cred);
	if (test_bit(NFS_LAYOUT_RETURN_REQUESTED, &lo->plh_flags)) {
		if (lo->plh_return_seq != 0)
			stateid->seqid = cpu_to_be32(lo->plh_return_seq);
		if (iomode != NULL)
			*iomode = lo->plh_return_iomode;
		pnfs_clear_layoutreturn_info(lo);
	} else if (iomode != NULL)
		*iomode = IOMODE_ANY;
	pnfs_barrier_update(lo, be32_to_cpu(stateid->seqid));
	return true;
}

static void
pnfs_init_layoutreturn_args(struct nfs4_layoutreturn_args *args,
		struct pnfs_layout_hdr *lo,
		const nfs4_stateid *stateid,
		enum pnfs_iomode iomode)
{
	struct inode *inode = lo->plh_inode;

	args->layout_type = NFS_SERVER(inode)->pnfs_curr_ld->id;
	args->inode = inode;
	args->range.iomode = iomode;
	args->range.offset = 0;
	args->range.length = NFS4_MAX_UINT64;
	args->layout = lo;
	nfs4_stateid_copy(&args->stateid, stateid);
}

static int
pnfs_send_layoutreturn(struct pnfs_layout_hdr *lo,
		       const nfs4_stateid *stateid,
		       const struct cred **pcred,
		       enum pnfs_iomode iomode,
		       bool sync)
{
	struct inode *ino = lo->plh_inode;
	struct pnfs_layoutdriver_type *ld = NFS_SERVER(ino)->pnfs_curr_ld;
	struct nfs4_layoutreturn *lrp;
	const struct cred *cred = *pcred;
	int status = 0;

	*pcred = NULL;
	lrp = kzalloc(sizeof(*lrp), GFP_NOFS);
	if (unlikely(lrp == NULL)) {
		status = -ENOMEM;
		spin_lock(&ino->i_lock);
		pnfs_clear_layoutreturn_waitbit(lo);
		spin_unlock(&ino->i_lock);
		put_cred(cred);
		pnfs_put_layout_hdr(lo);
		goto out;
	}

	pnfs_init_layoutreturn_args(&lrp->args, lo, stateid, iomode);
	lrp->args.ld_private = &lrp->ld_private;
	lrp->clp = NFS_SERVER(ino)->nfs_client;
	lrp->cred = cred;
	if (ld->prepare_layoutreturn)
		ld->prepare_layoutreturn(&lrp->args);

	status = nfs4_proc_layoutreturn(lrp, sync);
out:
	dprintk("<-- %s status: %d\n", __func__, status);
	return status;
}

static bool
pnfs_layout_segments_returnable(struct pnfs_layout_hdr *lo,
				enum pnfs_iomode iomode,
				u32 seq)
{
	struct pnfs_layout_range recall_range = {
		.length = NFS4_MAX_UINT64,
		.iomode = iomode,
	};
	return pnfs_mark_matching_lsegs_return(lo, &lo->plh_return_segs,
					       &recall_range, seq) != -EBUSY;
}

/* Return true if layoutreturn is needed */
static bool
pnfs_layout_need_return(struct pnfs_layout_hdr *lo)
{
	if (!test_bit(NFS_LAYOUT_RETURN_REQUESTED, &lo->plh_flags))
		return false;
	return pnfs_layout_segments_returnable(lo, lo->plh_return_iomode,
					       lo->plh_return_seq);
}

static void pnfs_layoutreturn_before_put_layout_hdr(struct pnfs_layout_hdr *lo)
{
	struct inode *inode= lo->plh_inode;

	if (!test_bit(NFS_LAYOUT_RETURN_REQUESTED, &lo->plh_flags))
		return;
	spin_lock(&inode->i_lock);
	if (pnfs_layout_need_return(lo)) {
		const struct cred *cred;
		nfs4_stateid stateid;
		enum pnfs_iomode iomode;
		bool send;

		send = pnfs_prepare_layoutreturn(lo, &stateid, &cred, &iomode);
		spin_unlock(&inode->i_lock);
		if (send) {
			/* Send an async layoutreturn so we dont deadlock */
			pnfs_send_layoutreturn(lo, &stateid, &cred, iomode, false);
		}
	} else
		spin_unlock(&inode->i_lock);
}

/*
 * Initiates a LAYOUTRETURN(FILE), and removes the pnfs_layout_hdr
 * when the layout segment list is empty.
 *
 * Note that a pnfs_layout_hdr can exist with an empty layout segment
 * list when LAYOUTGET has failed, or when LAYOUTGET succeeded, but the
 * deviceid is marked invalid.
 */
int
_pnfs_return_layout(struct inode *ino)
{
	struct pnfs_layout_hdr *lo = NULL;
	struct nfs_inode *nfsi = NFS_I(ino);
	struct pnfs_layout_range range = {
		.iomode		= IOMODE_ANY,
		.offset		= 0,
		.length		= NFS4_MAX_UINT64,
	};
	LIST_HEAD(tmp_list);
	const struct cred *cred;
	nfs4_stateid stateid;
	int status = 0;
	bool send, valid_layout;

	dprintk("NFS: %s for inode %lu\n", __func__, ino->i_ino);

	spin_lock(&ino->i_lock);
	lo = nfsi->layout;
	if (!lo) {
		spin_unlock(&ino->i_lock);
		dprintk("NFS: %s no layout to return\n", __func__);
		goto out;
	}
	/* Reference matched in nfs4_layoutreturn_release */
	pnfs_get_layout_hdr(lo);
	/* Is there an outstanding layoutreturn ? */
	if (test_bit(NFS_LAYOUT_RETURN_LOCK, &lo->plh_flags)) {
		spin_unlock(&ino->i_lock);
		if (wait_on_bit(&lo->plh_flags, NFS_LAYOUT_RETURN,
					TASK_UNINTERRUPTIBLE))
			goto out_put_layout_hdr;
		spin_lock(&ino->i_lock);
	}
	valid_layout = pnfs_layout_is_valid(lo);
	pnfs_clear_layoutcommit(ino, &tmp_list);
	pnfs_mark_matching_lsegs_return(lo, &tmp_list, &range, 0);

	if (NFS_SERVER(ino)->pnfs_curr_ld->return_range)
		NFS_SERVER(ino)->pnfs_curr_ld->return_range(lo, &range);

	/* Don't send a LAYOUTRETURN if list was initially empty */
	if (!test_bit(NFS_LAYOUT_RETURN_REQUESTED, &lo->plh_flags) ||
			!valid_layout) {
		spin_unlock(&ino->i_lock);
		dprintk("NFS: %s no layout segments to return\n", __func__);
		goto out_wait_layoutreturn;
	}

	send = pnfs_prepare_layoutreturn(lo, &stateid, &cred, NULL);
	spin_unlock(&ino->i_lock);
	if (send)
		status = pnfs_send_layoutreturn(lo, &stateid, &cred, IOMODE_ANY, true);
out_wait_layoutreturn:
	wait_on_bit(&lo->plh_flags, NFS_LAYOUT_RETURN, TASK_UNINTERRUPTIBLE);
out_put_layout_hdr:
	pnfs_free_lseg_list(&tmp_list);
	pnfs_put_layout_hdr(lo);
out:
	dprintk("<-- %s status: %d\n", __func__, status);
	return status;
}

int
pnfs_commit_and_return_layout(struct inode *inode)
{
	struct pnfs_layout_hdr *lo;
	int ret;

	spin_lock(&inode->i_lock);
	lo = NFS_I(inode)->layout;
	if (lo == NULL) {
		spin_unlock(&inode->i_lock);
		return 0;
	}
	pnfs_get_layout_hdr(lo);
	/* Block new layoutgets and read/write to ds */
	lo->plh_block_lgets++;
	spin_unlock(&inode->i_lock);
	filemap_fdatawait(inode->i_mapping);
	ret = pnfs_layoutcommit_inode(inode, true);
	if (ret == 0)
		ret = _pnfs_return_layout(inode);
	spin_lock(&inode->i_lock);
	lo->plh_block_lgets--;
	spin_unlock(&inode->i_lock);
	pnfs_put_layout_hdr(lo);
	return ret;
}

bool pnfs_roc(struct inode *ino,
		struct nfs4_layoutreturn_args *args,
		struct nfs4_layoutreturn_res *res,
		const struct cred *cred)
{
	struct nfs_inode *nfsi = NFS_I(ino);
	struct nfs_open_context *ctx;
	struct nfs4_state *state;
	struct pnfs_layout_hdr *lo;
	struct pnfs_layout_segment *lseg, *next;
	const struct cred *lc_cred;
	nfs4_stateid stateid;
	enum pnfs_iomode iomode = 0;
	bool layoutreturn = false, roc = false;
	bool skip_read = false;

	if (!nfs_have_layout(ino))
		return false;
retry:
	rcu_read_lock();
	spin_lock(&ino->i_lock);
	lo = nfsi->layout;
	if (!lo || !pnfs_layout_is_valid(lo) ||
	    test_bit(NFS_LAYOUT_BULK_RECALL, &lo->plh_flags)) {
		lo = NULL;
		goto out_noroc;
	}
	pnfs_get_layout_hdr(lo);
	if (test_bit(NFS_LAYOUT_RETURN_LOCK, &lo->plh_flags)) {
		spin_unlock(&ino->i_lock);
		rcu_read_unlock();
		wait_on_bit(&lo->plh_flags, NFS_LAYOUT_RETURN,
				TASK_UNINTERRUPTIBLE);
		pnfs_put_layout_hdr(lo);
		goto retry;
	}

	/* no roc if we hold a delegation */
	if (nfs4_check_delegation(ino, FMODE_READ)) {
		if (nfs4_check_delegation(ino, FMODE_WRITE))
			goto out_noroc;
		skip_read = true;
	}

	list_for_each_entry_rcu(ctx, &nfsi->open_files, list) {
		state = ctx->state;
		if (state == NULL)
			continue;
		/* Don't return layout if there is open file state */
		if (state->state & FMODE_WRITE)
			goto out_noroc;
		if (state->state & FMODE_READ)
			skip_read = true;
	}


	list_for_each_entry_safe(lseg, next, &lo->plh_segs, pls_list) {
		if (skip_read && lseg->pls_range.iomode == IOMODE_READ)
			continue;
		/* If we are sending layoutreturn, invalidate all valid lsegs */
		if (!test_and_clear_bit(NFS_LSEG_ROC, &lseg->pls_flags))
			continue;
		/*
		 * Note: mark lseg for return so pnfs_layout_remove_lseg
		 * doesn't invalidate the layout for us.
		 */
		set_bit(NFS_LSEG_LAYOUTRETURN, &lseg->pls_flags);
		if (!mark_lseg_invalid(lseg, &lo->plh_return_segs))
			continue;
		pnfs_set_plh_return_info(lo, lseg->pls_range.iomode, 0);
	}

	if (!test_bit(NFS_LAYOUT_RETURN_REQUESTED, &lo->plh_flags))
		goto out_noroc;

	/* ROC in two conditions:
	 * 1. there are ROC lsegs
	 * 2. we don't send layoutreturn
	 */
	/* lo ref dropped in pnfs_roc_release() */
	layoutreturn = pnfs_prepare_layoutreturn(lo, &stateid, &lc_cred, &iomode);
	/* If the creds don't match, we can't compound the layoutreturn */
	if (!layoutreturn || cred_fscmp(cred, lc_cred) != 0)
		goto out_noroc;

	roc = layoutreturn;
	pnfs_init_layoutreturn_args(args, lo, &stateid, iomode);
	res->lrs_present = 0;
	layoutreturn = false;
	put_cred(lc_cred);

out_noroc:
	spin_unlock(&ino->i_lock);
	rcu_read_unlock();
	pnfs_layoutcommit_inode(ino, true);
	if (roc) {
		struct pnfs_layoutdriver_type *ld = NFS_SERVER(ino)->pnfs_curr_ld;
		if (ld->prepare_layoutreturn)
			ld->prepare_layoutreturn(args);
		pnfs_put_layout_hdr(lo);
		return true;
	}
	if (layoutreturn)
		pnfs_send_layoutreturn(lo, &stateid, &lc_cred, iomode, true);
	pnfs_put_layout_hdr(lo);
	return false;
}

int pnfs_roc_done(struct rpc_task *task, struct nfs4_layoutreturn_args **argpp,
		  struct nfs4_layoutreturn_res **respp, int *ret)
{
	struct nfs4_layoutreturn_args *arg = *argpp;
	int retval = -EAGAIN;

	if (!arg)
		return 0;
	/* Handle Layoutreturn errors */
	switch (*ret) {
	case 0:
		retval = 0;
		break;
	case -NFS4ERR_NOMATCHING_LAYOUT:
		/* Was there an RPC level error? If not, retry */
		if (task->tk_rpc_status == 0)
			break;
		/* If the call was not sent, let caller handle it */
		if (!RPC_WAS_SENT(task))
			return 0;
		/*
		 * Otherwise, assume the call succeeded and
		 * that we need to release the layout
		 */
		*ret = 0;
		(*respp)->lrs_present = 0;
		retval = 0;
		break;
	case -NFS4ERR_DELAY:
		/* Let the caller handle the retry */
		*ret = -NFS4ERR_NOMATCHING_LAYOUT;
		return 0;
	case -NFS4ERR_OLD_STATEID:
		if (!nfs4_layout_refresh_old_stateid(&arg->stateid,
						     &arg->range, arg->inode))
			break;
		*ret = -NFS4ERR_NOMATCHING_LAYOUT;
		return -EAGAIN;
	}
	*argpp = NULL;
	*respp = NULL;
	return retval;
}

void pnfs_roc_release(struct nfs4_layoutreturn_args *args,
		struct nfs4_layoutreturn_res *res,
		int ret)
{
	struct pnfs_layout_hdr *lo = args->layout;
	struct inode *inode = args->inode;
<<<<<<< HEAD
	const nfs4_stateid *arg_stateid = NULL;
=======
>>>>>>> 754a0abe
	const nfs4_stateid *res_stateid = NULL;
	struct nfs4_xdr_opaque_data *ld_private = args->ld_private;

	switch (ret) {
	case -NFS4ERR_NOMATCHING_LAYOUT:
		spin_lock(&inode->i_lock);
		if (pnfs_layout_is_valid(lo) &&
		    nfs4_stateid_match_other(&args->stateid, &lo->plh_stateid))
			pnfs_set_plh_return_info(lo, args->range.iomode, 0);
<<<<<<< HEAD
=======
		pnfs_clear_layoutreturn_waitbit(lo);
>>>>>>> 754a0abe
		spin_unlock(&inode->i_lock);
		break;
	case 0:
		if (res->lrs_present)
			res_stateid = &res->stateid;
		fallthrough;
	default:
		pnfs_layoutreturn_free_lsegs(lo, &args->stateid, &args->range,
					     res_stateid);
	}
	trace_nfs4_layoutreturn_on_close(args->inode, &args->stateid, ret);
	if (ld_private && ld_private->ops && ld_private->ops->free)
		ld_private->ops->free(ld_private);
	pnfs_put_layout_hdr(lo);
}

bool pnfs_wait_on_layoutreturn(struct inode *ino, struct rpc_task *task)
{
	struct nfs_inode *nfsi = NFS_I(ino);
        struct pnfs_layout_hdr *lo;
        bool sleep = false;

	/* we might not have grabbed lo reference. so need to check under
	 * i_lock */
        spin_lock(&ino->i_lock);
        lo = nfsi->layout;
        if (lo && test_bit(NFS_LAYOUT_RETURN, &lo->plh_flags)) {
                rpc_sleep_on(&NFS_SERVER(ino)->roc_rpcwaitq, task, NULL);
                sleep = true;
	}
        spin_unlock(&ino->i_lock);
        return sleep;
}

/*
 * Compare two layout segments for sorting into layout cache.
 * We want to preferentially return RW over RO layouts, so ensure those
 * are seen first.
 */
static s64
pnfs_lseg_range_cmp(const struct pnfs_layout_range *l1,
	   const struct pnfs_layout_range *l2)
{
	s64 d;

	/* high offset > low offset */
	d = l1->offset - l2->offset;
	if (d)
		return d;

	/* short length > long length */
	d = l2->length - l1->length;
	if (d)
		return d;

	/* read > read/write */
	return (int)(l1->iomode == IOMODE_READ) - (int)(l2->iomode == IOMODE_READ);
}

static bool
pnfs_lseg_range_is_after(const struct pnfs_layout_range *l1,
		const struct pnfs_layout_range *l2)
{
	return pnfs_lseg_range_cmp(l1, l2) > 0;
}

static bool
pnfs_lseg_no_merge(struct pnfs_layout_segment *lseg,
		struct pnfs_layout_segment *old)
{
	return false;
}

void
pnfs_generic_layout_insert_lseg(struct pnfs_layout_hdr *lo,
		   struct pnfs_layout_segment *lseg,
		   bool (*is_after)(const struct pnfs_layout_range *,
			   const struct pnfs_layout_range *),
		   bool (*do_merge)(struct pnfs_layout_segment *,
			   struct pnfs_layout_segment *),
		   struct list_head *free_me)
{
	struct pnfs_layout_segment *lp, *tmp;

	dprintk("%s:Begin\n", __func__);

	list_for_each_entry_safe(lp, tmp, &lo->plh_segs, pls_list) {
		if (test_bit(NFS_LSEG_VALID, &lp->pls_flags) == 0)
			continue;
		if (do_merge(lseg, lp)) {
			mark_lseg_invalid(lp, free_me);
			continue;
		}
		if (is_after(&lseg->pls_range, &lp->pls_range))
			continue;
		list_add_tail(&lseg->pls_list, &lp->pls_list);
		dprintk("%s: inserted lseg %p "
			"iomode %d offset %llu length %llu before "
			"lp %p iomode %d offset %llu length %llu\n",
			__func__, lseg, lseg->pls_range.iomode,
			lseg->pls_range.offset, lseg->pls_range.length,
			lp, lp->pls_range.iomode, lp->pls_range.offset,
			lp->pls_range.length);
		goto out;
	}
	list_add_tail(&lseg->pls_list, &lo->plh_segs);
	dprintk("%s: inserted lseg %p "
		"iomode %d offset %llu length %llu at tail\n",
		__func__, lseg, lseg->pls_range.iomode,
		lseg->pls_range.offset, lseg->pls_range.length);
out:
	pnfs_get_layout_hdr(lo);

	dprintk("%s:Return\n", __func__);
}
EXPORT_SYMBOL_GPL(pnfs_generic_layout_insert_lseg);

static void
pnfs_layout_insert_lseg(struct pnfs_layout_hdr *lo,
		   struct pnfs_layout_segment *lseg,
		   struct list_head *free_me)
{
	struct inode *inode = lo->plh_inode;
	struct pnfs_layoutdriver_type *ld = NFS_SERVER(inode)->pnfs_curr_ld;

	if (ld->add_lseg != NULL)
		ld->add_lseg(lo, lseg, free_me);
	else
		pnfs_generic_layout_insert_lseg(lo, lseg,
				pnfs_lseg_range_is_after,
				pnfs_lseg_no_merge,
				free_me);
}

static struct pnfs_layout_hdr *
alloc_init_layout_hdr(struct inode *ino,
		      struct nfs_open_context *ctx,
		      gfp_t gfp_flags)
{
	struct pnfs_layout_hdr *lo;

	lo = pnfs_alloc_layout_hdr(ino, gfp_flags);
	if (!lo)
		return NULL;
	refcount_set(&lo->plh_refcount, 1);
	INIT_LIST_HEAD(&lo->plh_layouts);
	INIT_LIST_HEAD(&lo->plh_segs);
	INIT_LIST_HEAD(&lo->plh_return_segs);
	INIT_LIST_HEAD(&lo->plh_bulk_destroy);
	lo->plh_inode = ino;
	lo->plh_lc_cred = get_cred(ctx->cred);
	lo->plh_flags |= 1 << NFS_LAYOUT_INVALID_STID;
	return lo;
}

static struct pnfs_layout_hdr *
pnfs_find_alloc_layout(struct inode *ino,
		       struct nfs_open_context *ctx,
		       gfp_t gfp_flags)
	__releases(&ino->i_lock)
	__acquires(&ino->i_lock)
{
	struct nfs_inode *nfsi = NFS_I(ino);
	struct pnfs_layout_hdr *new = NULL;

	dprintk("%s Begin ino=%p layout=%p\n", __func__, ino, nfsi->layout);

	if (nfsi->layout != NULL)
		goto out_existing;
	spin_unlock(&ino->i_lock);
	new = alloc_init_layout_hdr(ino, ctx, gfp_flags);
	spin_lock(&ino->i_lock);

	if (likely(nfsi->layout == NULL)) {	/* Won the race? */
		nfsi->layout = new;
		return new;
	} else if (new != NULL)
		pnfs_free_layout_hdr(new);
out_existing:
	pnfs_get_layout_hdr(nfsi->layout);
	return nfsi->layout;
}

/*
 * iomode matching rules:
 * iomode	lseg	strict match
 *                      iomode
 * -----	-----	------ -----
 * ANY		READ	N/A    true
 * ANY		RW	N/A    true
 * RW		READ	N/A    false
 * RW		RW	N/A    true
 * READ		READ	N/A    true
 * READ		RW	true   false
 * READ		RW	false  true
 */
static bool
pnfs_lseg_range_match(const struct pnfs_layout_range *ls_range,
		 const struct pnfs_layout_range *range,
		 bool strict_iomode)
{
	struct pnfs_layout_range range1;

	if ((range->iomode == IOMODE_RW &&
	     ls_range->iomode != IOMODE_RW) ||
	    (range->iomode != ls_range->iomode &&
	     strict_iomode) ||
	    !pnfs_lseg_range_intersecting(ls_range, range))
		return false;

	/* range1 covers only the first byte in the range */
	range1 = *range;
	range1.length = 1;
	return pnfs_lseg_range_contained(ls_range, &range1);
}

/*
 * lookup range in layout
 */
static struct pnfs_layout_segment *
pnfs_find_lseg(struct pnfs_layout_hdr *lo,
		struct pnfs_layout_range *range,
		bool strict_iomode)
{
	struct pnfs_layout_segment *lseg, *ret = NULL;

	dprintk("%s:Begin\n", __func__);

	list_for_each_entry(lseg, &lo->plh_segs, pls_list) {
		if (test_bit(NFS_LSEG_VALID, &lseg->pls_flags) &&
		    pnfs_lseg_range_match(&lseg->pls_range, range,
					  strict_iomode)) {
			ret = pnfs_get_lseg(lseg);
			break;
		}
	}

	dprintk("%s:Return lseg %p ref %d\n",
		__func__, ret, ret ? refcount_read(&ret->pls_refcount) : 0);
	return ret;
}

/*
 * Use mdsthreshold hints set at each OPEN to determine if I/O should go
 * to the MDS or over pNFS
 *
 * The nfs_inode read_io and write_io fields are cumulative counters reset
 * when there are no layout segments. Note that in pnfs_update_layout iomode
 * is set to IOMODE_READ for a READ request, and set to IOMODE_RW for a
 * WRITE request.
 *
 * A return of true means use MDS I/O.
 *
 * From rfc 5661:
 * If a file's size is smaller than the file size threshold, data accesses
 * SHOULD be sent to the metadata server.  If an I/O request has a length that
 * is below the I/O size threshold, the I/O SHOULD be sent to the metadata
 * server.  If both file size and I/O size are provided, the client SHOULD
 * reach or exceed  both thresholds before sending its read or write
 * requests to the data server.
 */
static bool pnfs_within_mdsthreshold(struct nfs_open_context *ctx,
				     struct inode *ino, int iomode)
{
	struct nfs4_threshold *t = ctx->mdsthreshold;
	struct nfs_inode *nfsi = NFS_I(ino);
	loff_t fsize = i_size_read(ino);
	bool size = false, size_set = false, io = false, io_set = false, ret = false;

	if (t == NULL)
		return ret;

	dprintk("%s bm=0x%x rd_sz=%llu wr_sz=%llu rd_io=%llu wr_io=%llu\n",
		__func__, t->bm, t->rd_sz, t->wr_sz, t->rd_io_sz, t->wr_io_sz);

	switch (iomode) {
	case IOMODE_READ:
		if (t->bm & THRESHOLD_RD) {
			dprintk("%s fsize %llu\n", __func__, fsize);
			size_set = true;
			if (fsize < t->rd_sz)
				size = true;
		}
		if (t->bm & THRESHOLD_RD_IO) {
			dprintk("%s nfsi->read_io %llu\n", __func__,
				nfsi->read_io);
			io_set = true;
			if (nfsi->read_io < t->rd_io_sz)
				io = true;
		}
		break;
	case IOMODE_RW:
		if (t->bm & THRESHOLD_WR) {
			dprintk("%s fsize %llu\n", __func__, fsize);
			size_set = true;
			if (fsize < t->wr_sz)
				size = true;
		}
		if (t->bm & THRESHOLD_WR_IO) {
			dprintk("%s nfsi->write_io %llu\n", __func__,
				nfsi->write_io);
			io_set = true;
			if (nfsi->write_io < t->wr_io_sz)
				io = true;
		}
		break;
	}
	if (size_set && io_set) {
		if (size && io)
			ret = true;
	} else if (size || io)
		ret = true;

	dprintk("<-- %s size %d io %d ret %d\n", __func__, size, io, ret);
	return ret;
}

static int pnfs_prepare_to_retry_layoutget(struct pnfs_layout_hdr *lo)
{
	/*
	 * send layoutcommit as it can hold up layoutreturn due to lseg
	 * reference
	 */
	pnfs_layoutcommit_inode(lo->plh_inode, false);
	return wait_on_bit_action(&lo->plh_flags, NFS_LAYOUT_RETURN,
				   nfs_wait_bit_killable,
				   TASK_KILLABLE);
}

static void nfs_layoutget_begin(struct pnfs_layout_hdr *lo)
{
	atomic_inc(&lo->plh_outstanding);
}

static void nfs_layoutget_end(struct pnfs_layout_hdr *lo)
{
	if (atomic_dec_and_test(&lo->plh_outstanding))
		wake_up_var(&lo->plh_outstanding);
}

static bool pnfs_is_first_layoutget(struct pnfs_layout_hdr *lo)
{
	return test_bit(NFS_LAYOUT_FIRST_LAYOUTGET, &lo->plh_flags);
}

static void pnfs_clear_first_layoutget(struct pnfs_layout_hdr *lo)
{
	unsigned long *bitlock = &lo->plh_flags;

	clear_bit_unlock(NFS_LAYOUT_FIRST_LAYOUTGET, bitlock);
	smp_mb__after_atomic();
	wake_up_bit(bitlock, NFS_LAYOUT_FIRST_LAYOUTGET);
}

static void _add_to_server_list(struct pnfs_layout_hdr *lo,
				struct nfs_server *server)
{
	if (!test_and_set_bit(NFS_LAYOUT_HASHED, &lo->plh_flags)) {
		struct nfs_client *clp = server->nfs_client;

		/* The lo must be on the clp list if there is any
		 * chance of a CB_LAYOUTRECALL(FILE) coming in.
		 */
		spin_lock(&clp->cl_lock);
		list_add_tail_rcu(&lo->plh_layouts, &server->layouts);
		spin_unlock(&clp->cl_lock);
	}
}

/*
 * Layout segment is retreived from the server if not cached.
 * The appropriate layout segment is referenced and returned to the caller.
 */
struct pnfs_layout_segment *
pnfs_update_layout(struct inode *ino,
		   struct nfs_open_context *ctx,
		   loff_t pos,
		   u64 count,
		   enum pnfs_iomode iomode,
		   bool strict_iomode,
		   gfp_t gfp_flags)
{
	struct pnfs_layout_range arg = {
		.iomode = iomode,
		.offset = pos,
		.length = count,
	};
	unsigned pg_offset;
	struct nfs_server *server = NFS_SERVER(ino);
	struct nfs_client *clp = server->nfs_client;
	struct pnfs_layout_hdr *lo = NULL;
	struct pnfs_layout_segment *lseg = NULL;
	struct nfs4_layoutget *lgp;
	nfs4_stateid stateid;
	long timeout = 0;
	unsigned long giveup = jiffies + (clp->cl_lease_time << 1);
	bool first;

	if (!pnfs_enabled_sb(NFS_SERVER(ino))) {
		trace_pnfs_update_layout(ino, pos, count, iomode, lo, lseg,
				 PNFS_UPDATE_LAYOUT_NO_PNFS);
		goto out;
	}

	if (pnfs_within_mdsthreshold(ctx, ino, iomode)) {
		trace_pnfs_update_layout(ino, pos, count, iomode, lo, lseg,
				 PNFS_UPDATE_LAYOUT_MDSTHRESH);
		goto out;
	}

lookup_again:
	lseg = ERR_PTR(nfs4_client_recover_expired_lease(clp));
	if (IS_ERR(lseg))
		goto out;
	first = false;
	spin_lock(&ino->i_lock);
	lo = pnfs_find_alloc_layout(ino, ctx, gfp_flags);
	if (lo == NULL) {
		spin_unlock(&ino->i_lock);
		trace_pnfs_update_layout(ino, pos, count, iomode, lo, lseg,
				 PNFS_UPDATE_LAYOUT_NOMEM);
		goto out;
	}

	/* Do we even need to bother with this? */
	if (test_bit(NFS_LAYOUT_BULK_RECALL, &lo->plh_flags)) {
		trace_pnfs_update_layout(ino, pos, count, iomode, lo, lseg,
				 PNFS_UPDATE_LAYOUT_BULK_RECALL);
		dprintk("%s matches recall, use MDS\n", __func__);
		goto out_unlock;
	}

	/* if LAYOUTGET already failed once we don't try again */
	if (pnfs_layout_io_test_failed(lo, iomode)) {
		trace_pnfs_update_layout(ino, pos, count, iomode, lo, lseg,
				 PNFS_UPDATE_LAYOUT_IO_TEST_FAIL);
		goto out_unlock;
	}

	/*
	 * If the layout segment list is empty, but there are outstanding
	 * layoutget calls, then they might be subject to a layoutrecall.
	 */
	if ((list_empty(&lo->plh_segs) || !pnfs_layout_is_valid(lo)) &&
	    atomic_read(&lo->plh_outstanding) != 0) {
		spin_unlock(&ino->i_lock);
		lseg = ERR_PTR(wait_var_event_killable(&lo->plh_outstanding,
					!atomic_read(&lo->plh_outstanding)));
		if (IS_ERR(lseg))
			goto out_put_layout_hdr;
		pnfs_put_layout_hdr(lo);
		goto lookup_again;
	}

	/*
	 * Because we free lsegs when sending LAYOUTRETURN, we need to wait
	 * for LAYOUTRETURN.
	 */
	if (test_bit(NFS_LAYOUT_RETURN, &lo->plh_flags)) {
		spin_unlock(&ino->i_lock);
		dprintk("%s wait for layoutreturn\n", __func__);
		lseg = ERR_PTR(pnfs_prepare_to_retry_layoutget(lo));
		if (!IS_ERR(lseg)) {
			pnfs_put_layout_hdr(lo);
			dprintk("%s retrying\n", __func__);
			trace_pnfs_update_layout(ino, pos, count, iomode, lo,
						 lseg,
						 PNFS_UPDATE_LAYOUT_RETRY);
			goto lookup_again;
		}
		trace_pnfs_update_layout(ino, pos, count, iomode, lo, lseg,
					 PNFS_UPDATE_LAYOUT_RETURN);
		goto out_put_layout_hdr;
	}

	lseg = pnfs_find_lseg(lo, &arg, strict_iomode);
	if (lseg) {
		trace_pnfs_update_layout(ino, pos, count, iomode, lo, lseg,
				PNFS_UPDATE_LAYOUT_FOUND_CACHED);
		goto out_unlock;
	}

	/*
	 * Choose a stateid for the LAYOUTGET. If we don't have a layout
	 * stateid, or it has been invalidated, then we must use the open
	 * stateid.
	 */
	if (test_bit(NFS_LAYOUT_INVALID_STID, &lo->plh_flags)) {
		int status;

		/*
		 * The first layoutget for the file. Need to serialize per
		 * RFC 5661 Errata 3208.
		 */
		if (test_and_set_bit(NFS_LAYOUT_FIRST_LAYOUTGET,
				     &lo->plh_flags)) {
			spin_unlock(&ino->i_lock);
			lseg = ERR_PTR(wait_on_bit(&lo->plh_flags,
						NFS_LAYOUT_FIRST_LAYOUTGET,
						TASK_KILLABLE));
			if (IS_ERR(lseg))
				goto out_put_layout_hdr;
			pnfs_put_layout_hdr(lo);
			dprintk("%s retrying\n", __func__);
			goto lookup_again;
		}

		spin_unlock(&ino->i_lock);
		first = true;
		status = nfs4_select_rw_stateid(ctx->state,
					iomode == IOMODE_RW ? FMODE_WRITE : FMODE_READ,
					NULL, &stateid, NULL);
		if (status != 0) {
			lseg = ERR_PTR(status);
			trace_pnfs_update_layout(ino, pos, count,
					iomode, lo, lseg,
					PNFS_UPDATE_LAYOUT_INVALID_OPEN);
			nfs4_schedule_stateid_recovery(server, ctx->state);
			pnfs_clear_first_layoutget(lo);
			pnfs_put_layout_hdr(lo);
			goto lookup_again;
		}
		spin_lock(&ino->i_lock);
	} else {
		nfs4_stateid_copy(&stateid, &lo->plh_stateid);
	}

	if (pnfs_layoutgets_blocked(lo)) {
		trace_pnfs_update_layout(ino, pos, count, iomode, lo, lseg,
				PNFS_UPDATE_LAYOUT_BLOCKED);
		goto out_unlock;
	}
	nfs_layoutget_begin(lo);
	spin_unlock(&ino->i_lock);

	_add_to_server_list(lo, server);

	pg_offset = arg.offset & ~PAGE_MASK;
	if (pg_offset) {
		arg.offset -= pg_offset;
		arg.length += pg_offset;
	}
	if (arg.length != NFS4_MAX_UINT64)
		arg.length = PAGE_ALIGN(arg.length);

	lgp = pnfs_alloc_init_layoutget_args(ino, ctx, &stateid, &arg, gfp_flags);
	if (!lgp) {
		trace_pnfs_update_layout(ino, pos, count, iomode, lo, NULL,
					 PNFS_UPDATE_LAYOUT_NOMEM);
		nfs_layoutget_end(lo);
		goto out_put_layout_hdr;
	}

	lgp->lo = lo;
	pnfs_get_layout_hdr(lo);

	lseg = nfs4_proc_layoutget(lgp, &timeout);
	trace_pnfs_update_layout(ino, pos, count, iomode, lo, lseg,
				 PNFS_UPDATE_LAYOUT_SEND_LAYOUTGET);
	nfs_layoutget_end(lo);
	if (IS_ERR(lseg)) {
		switch(PTR_ERR(lseg)) {
		case -EBUSY:
			if (time_after(jiffies, giveup))
				lseg = NULL;
			break;
		case -ERECALLCONFLICT:
		case -EAGAIN:
			break;
		default:
			if (!nfs_error_is_fatal(PTR_ERR(lseg))) {
				pnfs_layout_clear_fail_bit(lo, pnfs_iomode_to_fail_bit(iomode));
				lseg = NULL;
			}
			goto out_put_layout_hdr;
		}
		if (lseg) {
			if (first)
				pnfs_clear_first_layoutget(lo);
			trace_pnfs_update_layout(ino, pos, count,
				iomode, lo, lseg, PNFS_UPDATE_LAYOUT_RETRY);
			pnfs_put_layout_hdr(lo);
			goto lookup_again;
		}
	} else {
		pnfs_layout_clear_fail_bit(lo, pnfs_iomode_to_fail_bit(iomode));
	}

out_put_layout_hdr:
	if (first)
		pnfs_clear_first_layoutget(lo);
	trace_pnfs_update_layout(ino, pos, count, iomode, lo, lseg,
				 PNFS_UPDATE_LAYOUT_EXIT);
	pnfs_put_layout_hdr(lo);
out:
	dprintk("%s: inode %s/%llu pNFS layout segment %s for "
			"(%s, offset: %llu, length: %llu)\n",
			__func__, ino->i_sb->s_id,
			(unsigned long long)NFS_FILEID(ino),
			IS_ERR_OR_NULL(lseg) ? "not found" : "found",
			iomode==IOMODE_RW ?  "read/write" : "read-only",
			(unsigned long long)pos,
			(unsigned long long)count);
	return lseg;
out_unlock:
	spin_unlock(&ino->i_lock);
	goto out_put_layout_hdr;
}
EXPORT_SYMBOL_GPL(pnfs_update_layout);

static bool
pnfs_sanity_check_layout_range(struct pnfs_layout_range *range)
{
	switch (range->iomode) {
	case IOMODE_READ:
	case IOMODE_RW:
		break;
	default:
		return false;
	}
	if (range->offset == NFS4_MAX_UINT64)
		return false;
	if (range->length == 0)
		return false;
	if (range->length != NFS4_MAX_UINT64 &&
	    range->length > NFS4_MAX_UINT64 - range->offset)
		return false;
	return true;
}

static struct pnfs_layout_hdr *
_pnfs_grab_empty_layout(struct inode *ino, struct nfs_open_context *ctx)
{
	struct pnfs_layout_hdr *lo;

	spin_lock(&ino->i_lock);
	lo = pnfs_find_alloc_layout(ino, ctx, GFP_KERNEL);
	if (!lo)
		goto out_unlock;
	if (!test_bit(NFS_LAYOUT_INVALID_STID, &lo->plh_flags))
		goto out_unlock;
	if (test_bit(NFS_LAYOUT_RETURN, &lo->plh_flags))
		goto out_unlock;
	if (pnfs_layoutgets_blocked(lo))
		goto out_unlock;
	if (test_and_set_bit(NFS_LAYOUT_FIRST_LAYOUTGET, &lo->plh_flags))
		goto out_unlock;
	nfs_layoutget_begin(lo);
	spin_unlock(&ino->i_lock);
	_add_to_server_list(lo, NFS_SERVER(ino));
	return lo;

out_unlock:
	spin_unlock(&ino->i_lock);
	pnfs_put_layout_hdr(lo);
	return NULL;
}

static void _lgopen_prepare_attached(struct nfs4_opendata *data,
				     struct nfs_open_context *ctx)
{
	struct inode *ino = data->dentry->d_inode;
	struct pnfs_layout_range rng = {
		.iomode = (data->o_arg.fmode & FMODE_WRITE) ?
			  IOMODE_RW: IOMODE_READ,
		.offset = 0,
		.length = NFS4_MAX_UINT64,
	};
	struct nfs4_layoutget *lgp;
	struct pnfs_layout_hdr *lo;

	/* Heuristic: don't send layoutget if we have cached data */
	if (rng.iomode == IOMODE_READ &&
	   (i_size_read(ino) == 0 || ino->i_mapping->nrpages != 0))
		return;

	lo = _pnfs_grab_empty_layout(ino, ctx);
	if (!lo)
		return;
	lgp = pnfs_alloc_init_layoutget_args(ino, ctx, &current_stateid,
					     &rng, GFP_KERNEL);
	if (!lgp) {
		pnfs_clear_first_layoutget(lo);
		nfs_layoutget_end(lo);
		pnfs_put_layout_hdr(lo);
		return;
	}
	lgp->lo = lo;
	data->lgp = lgp;
	data->o_arg.lg_args = &lgp->args;
	data->o_res.lg_res = &lgp->res;
}

static void _lgopen_prepare_floating(struct nfs4_opendata *data,
				     struct nfs_open_context *ctx)
{
	struct inode *ino = data->dentry->d_inode;
	struct pnfs_layout_range rng = {
		.iomode = (data->o_arg.fmode & FMODE_WRITE) ?
			  IOMODE_RW: IOMODE_READ,
		.offset = 0,
		.length = NFS4_MAX_UINT64,
	};
	struct nfs4_layoutget *lgp;

	lgp = pnfs_alloc_init_layoutget_args(ino, ctx, &current_stateid,
					     &rng, GFP_KERNEL);
	if (!lgp)
		return;
	data->lgp = lgp;
	data->o_arg.lg_args = &lgp->args;
	data->o_res.lg_res = &lgp->res;
}

void pnfs_lgopen_prepare(struct nfs4_opendata *data,
			 struct nfs_open_context *ctx)
{
	struct nfs_server *server = NFS_SERVER(data->dir->d_inode);

	if (!(pnfs_enabled_sb(server) &&
	      server->pnfs_curr_ld->flags & PNFS_LAYOUTGET_ON_OPEN))
		return;
	/* Could check on max_ops, but currently hardcoded high enough */
	if (!nfs_server_capable(data->dir->d_inode, NFS_CAP_LGOPEN))
		return;
	if (data->lgp)
		return;
	if (data->state)
		_lgopen_prepare_attached(data, ctx);
	else
		_lgopen_prepare_floating(data, ctx);
}

void pnfs_parse_lgopen(struct inode *ino, struct nfs4_layoutget *lgp,
		       struct nfs_open_context *ctx)
{
	struct pnfs_layout_hdr *lo;
	struct pnfs_layout_segment *lseg;
	struct nfs_server *srv = NFS_SERVER(ino);
	u32 iomode;

	if (!lgp)
		return;
	dprintk("%s: entered with status %i\n", __func__, lgp->res.status);
	if (lgp->res.status) {
		switch (lgp->res.status) {
		default:
			break;
		/*
		 * Halt lgopen attempts if the server doesn't recognise
		 * the "current stateid" value, the layout type, or the
		 * layoutget operation as being valid.
		 * Also if it complains about too many ops in the compound
		 * or of the request/reply being too big.
		 */
		case -NFS4ERR_BAD_STATEID:
		case -NFS4ERR_NOTSUPP:
		case -NFS4ERR_REP_TOO_BIG:
		case -NFS4ERR_REP_TOO_BIG_TO_CACHE:
		case -NFS4ERR_REQ_TOO_BIG:
		case -NFS4ERR_TOO_MANY_OPS:
		case -NFS4ERR_UNKNOWN_LAYOUTTYPE:
			srv->caps &= ~NFS_CAP_LGOPEN;
		}
		return;
	}
	if (!lgp->lo) {
		lo = _pnfs_grab_empty_layout(ino, ctx);
		if (!lo)
			return;
		lgp->lo = lo;
	} else
		lo = lgp->lo;

	lseg = pnfs_layout_process(lgp);
	if (!IS_ERR(lseg)) {
		iomode = lgp->args.range.iomode;
		pnfs_layout_clear_fail_bit(lo, pnfs_iomode_to_fail_bit(iomode));
		pnfs_put_lseg(lseg);
	}
}

void nfs4_lgopen_release(struct nfs4_layoutget *lgp)
{
	if (lgp != NULL) {
		if (lgp->lo) {
			pnfs_clear_first_layoutget(lgp->lo);
			nfs_layoutget_end(lgp->lo);
		}
		pnfs_layoutget_free(lgp);
	}
}

struct pnfs_layout_segment *
pnfs_layout_process(struct nfs4_layoutget *lgp)
{
	struct pnfs_layout_hdr *lo = lgp->lo;
	struct nfs4_layoutget_res *res = &lgp->res;
	struct pnfs_layout_segment *lseg;
	struct inode *ino = lo->plh_inode;
	LIST_HEAD(free_me);

	if (!pnfs_sanity_check_layout_range(&res->range))
		return ERR_PTR(-EINVAL);

	/* Inject layout blob into I/O device driver */
	lseg = NFS_SERVER(ino)->pnfs_curr_ld->alloc_lseg(lo, res, lgp->gfp_flags);
	if (IS_ERR_OR_NULL(lseg)) {
		if (!lseg)
			lseg = ERR_PTR(-ENOMEM);

		dprintk("%s: Could not allocate layout: error %ld\n",
		       __func__, PTR_ERR(lseg));
		return lseg;
	}

	pnfs_init_lseg(lo, lseg, &res->range, &res->stateid);

	spin_lock(&ino->i_lock);
	if (pnfs_layoutgets_blocked(lo)) {
		dprintk("%s forget reply due to state\n", __func__);
		goto out_forget;
	}

<<<<<<< HEAD
	if (nfs4_stateid_match_other(&lo->plh_stateid, &res->stateid)) {
		/* existing state ID, make sure the sequence number matches. */
		if (pnfs_layout_stateid_blocked(lo, &res->stateid)) {
			if (!pnfs_layout_is_valid(lo) &&
			    pnfs_is_first_layoutget(lo))
=======
	if (!pnfs_layout_is_valid(lo) && !pnfs_is_first_layoutget(lo))
		goto out_forget;

	if (nfs4_stateid_match_other(&lo->plh_stateid, &res->stateid)) {
		/* existing state ID, make sure the sequence number matches. */
		if (pnfs_layout_stateid_blocked(lo, &res->stateid)) {
			if (!pnfs_layout_is_valid(lo))
>>>>>>> 754a0abe
				lo->plh_barrier = 0;
			dprintk("%s forget reply due to sequence\n", __func__);
			goto out_forget;
		}
		pnfs_set_layout_stateid(lo, &res->stateid, lgp->cred, false);
	} else if (pnfs_layout_is_valid(lo)) {
		/*
		 * We got an entirely new state ID.  Mark all segments for the
		 * inode invalid, and retry the layoutget
		 */
		struct pnfs_layout_range range = {
			.iomode = IOMODE_ANY,
			.length = NFS4_MAX_UINT64,
		};
<<<<<<< HEAD
		pnfs_set_plh_return_info(lo, IOMODE_ANY, 0);
		pnfs_mark_matching_lsegs_return(lo, &lo->plh_return_segs,
						&range, 0);
		goto out_forget;
	} else {
		/* We have a completely new layout */
		if (!pnfs_is_first_layoutget(lo))
			goto out_forget;
=======
		pnfs_mark_matching_lsegs_return(lo, &free_me, &range, 0);
		goto out_forget;
	} else {
		/* We have a completely new layout */
>>>>>>> 754a0abe
		pnfs_set_layout_stateid(lo, &res->stateid, lgp->cred, true);
	}

	pnfs_get_lseg(lseg);
	pnfs_layout_insert_lseg(lo, lseg, &free_me);


	if (res->return_on_close)
		set_bit(NFS_LSEG_ROC, &lseg->pls_flags);

	spin_unlock(&ino->i_lock);
	pnfs_free_lseg_list(&free_me);
	return lseg;

out_forget:
	spin_unlock(&ino->i_lock);
	lseg->pls_layout = lo;
	NFS_SERVER(ino)->pnfs_curr_ld->free_lseg(lseg);
	pnfs_free_lseg_list(&free_me);
	return ERR_PTR(-EAGAIN);
}

/**
 * pnfs_mark_matching_lsegs_return - Free or return matching layout segments
 * @lo: pointer to layout header
 * @tmp_list: list header to be used with pnfs_free_lseg_list()
 * @return_range: describe layout segment ranges to be returned
 * @seq: stateid seqid to match
 *
 * This function is mainly intended for use by layoutrecall. It attempts
 * to free the layout segment immediately, or else to mark it for return
 * as soon as its reference count drops to zero.
 *
 * Returns
 * - 0: a layoutreturn needs to be scheduled.
 * - EBUSY: there are layout segment that are still in use.
 * - ENOENT: there are no layout segments that need to be returned.
 */
int
pnfs_mark_matching_lsegs_return(struct pnfs_layout_hdr *lo,
				struct list_head *tmp_list,
				const struct pnfs_layout_range *return_range,
				u32 seq)
{
	struct pnfs_layout_segment *lseg, *next;
	int remaining = 0;

	dprintk("%s:Begin lo %p\n", __func__, lo);

	assert_spin_locked(&lo->plh_inode->i_lock);

	if (test_bit(NFS_LAYOUT_RETURN_REQUESTED, &lo->plh_flags))
		tmp_list = &lo->plh_return_segs;

	list_for_each_entry_safe(lseg, next, &lo->plh_segs, pls_list)
		if (pnfs_match_lseg_recall(lseg, return_range, seq)) {
			dprintk("%s: marking lseg %p iomode %d "
				"offset %llu length %llu\n", __func__,
				lseg, lseg->pls_range.iomode,
				lseg->pls_range.offset,
				lseg->pls_range.length);
			if (test_bit(NFS_LSEG_LAYOUTRETURN, &lseg->pls_flags))
				tmp_list = &lo->plh_return_segs;
			if (mark_lseg_invalid(lseg, tmp_list))
				continue;
			remaining++;
			set_bit(NFS_LSEG_LAYOUTRETURN, &lseg->pls_flags);
		}

	if (remaining) {
		pnfs_set_plh_return_info(lo, return_range->iomode, seq);
		return -EBUSY;
	}

	if (!list_empty(&lo->plh_return_segs)) {
		pnfs_set_plh_return_info(lo, return_range->iomode, seq);
		return 0;
	}

	return -ENOENT;
}

static void
pnfs_mark_layout_for_return(struct inode *inode,
			    const struct pnfs_layout_range *range)
{
	struct pnfs_layout_hdr *lo;
	bool return_now = false;

	spin_lock(&inode->i_lock);
	lo = NFS_I(inode)->layout;
	if (!pnfs_layout_is_valid(lo)) {
		spin_unlock(&inode->i_lock);
		return;
	}
	pnfs_set_plh_return_info(lo, range->iomode, 0);
	/*
	 * mark all matching lsegs so that we are sure to have no live
	 * segments at hand when sending layoutreturn. See pnfs_put_lseg()
	 * for how it works.
	 */
	if (pnfs_mark_matching_lsegs_return(lo, &lo->plh_return_segs, range, 0) != -EBUSY) {
		const struct cred *cred;
		nfs4_stateid stateid;
		enum pnfs_iomode iomode;

		return_now = pnfs_prepare_layoutreturn(lo, &stateid, &cred, &iomode);
		spin_unlock(&inode->i_lock);
		if (return_now)
			pnfs_send_layoutreturn(lo, &stateid, &cred, iomode, false);
	} else {
		spin_unlock(&inode->i_lock);
		nfs_commit_inode(inode, 0);
	}
}

void pnfs_error_mark_layout_for_return(struct inode *inode,
				       struct pnfs_layout_segment *lseg)
{
	struct pnfs_layout_range range = {
		.iomode = lseg->pls_range.iomode,
		.offset = 0,
		.length = NFS4_MAX_UINT64,
	};

	pnfs_mark_layout_for_return(inode, &range);
}
EXPORT_SYMBOL_GPL(pnfs_error_mark_layout_for_return);

static bool
pnfs_layout_can_be_returned(struct pnfs_layout_hdr *lo)
{
	return pnfs_layout_is_valid(lo) &&
		!test_bit(NFS_LAYOUT_INODE_FREEING, &lo->plh_flags) &&
		!test_bit(NFS_LAYOUT_RETURN, &lo->plh_flags);
}

static struct pnfs_layout_segment *
pnfs_find_first_lseg(struct pnfs_layout_hdr *lo,
		     const struct pnfs_layout_range *range,
		     enum pnfs_iomode iomode)
{
	struct pnfs_layout_segment *lseg;

	list_for_each_entry(lseg, &lo->plh_segs, pls_list) {
		if (!test_bit(NFS_LSEG_VALID, &lseg->pls_flags))
			continue;
		if (test_bit(NFS_LSEG_LAYOUTRETURN, &lseg->pls_flags))
			continue;
		if (lseg->pls_range.iomode != iomode && iomode != IOMODE_ANY)
			continue;
		if (pnfs_lseg_range_intersecting(&lseg->pls_range, range))
			return lseg;
	}
	return NULL;
}

/* Find open file states whose mode matches that of the range */
static bool
pnfs_should_return_unused_layout(struct pnfs_layout_hdr *lo,
				 const struct pnfs_layout_range *range)
{
	struct list_head *head;
	struct nfs_open_context *ctx;
	fmode_t mode = 0;

	if (!pnfs_layout_can_be_returned(lo) ||
	    !pnfs_find_first_lseg(lo, range, range->iomode))
		return false;

	head = &NFS_I(lo->plh_inode)->open_files;
	list_for_each_entry_rcu(ctx, head, list) {
		if (ctx->state)
			mode |= ctx->state->state & (FMODE_READ|FMODE_WRITE);
	}

	switch (range->iomode) {
	default:
		break;
	case IOMODE_READ:
		mode &= ~FMODE_WRITE;
		break;
	case IOMODE_RW:
		if (pnfs_find_first_lseg(lo, range, IOMODE_READ))
			mode &= ~FMODE_READ;
	}
	return mode == 0;
}

static int
pnfs_layout_return_unused_byserver(struct nfs_server *server, void *data)
{
	const struct pnfs_layout_range *range = data;
	struct pnfs_layout_hdr *lo;
	struct inode *inode;
restart:
	rcu_read_lock();
	list_for_each_entry_rcu(lo, &server->layouts, plh_layouts) {
		if (!pnfs_layout_can_be_returned(lo) ||
		    test_bit(NFS_LAYOUT_RETURN_REQUESTED, &lo->plh_flags))
			continue;
		inode = lo->plh_inode;
		spin_lock(&inode->i_lock);
		if (!pnfs_should_return_unused_layout(lo, range)) {
			spin_unlock(&inode->i_lock);
			continue;
		}
		spin_unlock(&inode->i_lock);
		inode = pnfs_grab_inode_layout_hdr(lo);
		if (!inode)
			continue;
		rcu_read_unlock();
		pnfs_mark_layout_for_return(inode, range);
		iput(inode);
		cond_resched();
		goto restart;
	}
	rcu_read_unlock();
	return 0;
}

void
pnfs_layout_return_unused_byclid(struct nfs_client *clp,
				 enum pnfs_iomode iomode)
{
	struct pnfs_layout_range range = {
		.iomode = iomode,
		.offset = 0,
		.length = NFS4_MAX_UINT64,
	};

	nfs_client_for_each_server(clp, pnfs_layout_return_unused_byserver,
			&range);
}

void
pnfs_generic_pg_check_layout(struct nfs_pageio_descriptor *pgio)
{
	if (pgio->pg_lseg == NULL ||
	    test_bit(NFS_LSEG_VALID, &pgio->pg_lseg->pls_flags))
		return;
	pnfs_put_lseg(pgio->pg_lseg);
	pgio->pg_lseg = NULL;
}
EXPORT_SYMBOL_GPL(pnfs_generic_pg_check_layout);

/*
 * Check for any intersection between the request and the pgio->pg_lseg,
 * and if none, put this pgio->pg_lseg away.
 */
void
pnfs_generic_pg_check_range(struct nfs_pageio_descriptor *pgio, struct nfs_page *req)
{
	if (pgio->pg_lseg && !pnfs_lseg_request_intersecting(pgio->pg_lseg, req)) {
		pnfs_put_lseg(pgio->pg_lseg);
		pgio->pg_lseg = NULL;
	}
}
EXPORT_SYMBOL_GPL(pnfs_generic_pg_check_range);

void
pnfs_generic_pg_init_read(struct nfs_pageio_descriptor *pgio, struct nfs_page *req)
{
	u64 rd_size;

	pnfs_generic_pg_check_layout(pgio);
	pnfs_generic_pg_check_range(pgio, req);
	if (pgio->pg_lseg == NULL) {
		if (pgio->pg_dreq == NULL)
			rd_size = i_size_read(pgio->pg_inode) - req_offset(req);
		else
			rd_size = nfs_dreq_bytes_left(pgio->pg_dreq);

		pgio->pg_lseg = pnfs_update_layout(pgio->pg_inode,
						   nfs_req_openctx(req),
						   req_offset(req),
						   rd_size,
						   IOMODE_READ,
						   false,
						   GFP_KERNEL);
		if (IS_ERR(pgio->pg_lseg)) {
			pgio->pg_error = PTR_ERR(pgio->pg_lseg);
			pgio->pg_lseg = NULL;
			return;
		}
	}
	/* If no lseg, fall back to read through mds */
	if (pgio->pg_lseg == NULL)
		nfs_pageio_reset_read_mds(pgio);

}
EXPORT_SYMBOL_GPL(pnfs_generic_pg_init_read);

void
pnfs_generic_pg_init_write(struct nfs_pageio_descriptor *pgio,
			   struct nfs_page *req, u64 wb_size)
{
	pnfs_generic_pg_check_layout(pgio);
	pnfs_generic_pg_check_range(pgio, req);
	if (pgio->pg_lseg == NULL) {
		pgio->pg_lseg = pnfs_update_layout(pgio->pg_inode,
						   nfs_req_openctx(req),
						   req_offset(req),
						   wb_size,
						   IOMODE_RW,
						   false,
						   GFP_KERNEL);
		if (IS_ERR(pgio->pg_lseg)) {
			pgio->pg_error = PTR_ERR(pgio->pg_lseg);
			pgio->pg_lseg = NULL;
			return;
		}
	}
	/* If no lseg, fall back to write through mds */
	if (pgio->pg_lseg == NULL)
		nfs_pageio_reset_write_mds(pgio);
}
EXPORT_SYMBOL_GPL(pnfs_generic_pg_init_write);

void
pnfs_generic_pg_cleanup(struct nfs_pageio_descriptor *desc)
{
	if (desc->pg_lseg) {
		pnfs_put_lseg(desc->pg_lseg);
		desc->pg_lseg = NULL;
	}
}
EXPORT_SYMBOL_GPL(pnfs_generic_pg_cleanup);

/*
 * Return 0 if @req cannot be coalesced into @pgio, otherwise return the number
 * of bytes (maximum @req->wb_bytes) that can be coalesced.
 */
size_t
pnfs_generic_pg_test(struct nfs_pageio_descriptor *pgio,
		     struct nfs_page *prev, struct nfs_page *req)
{
	unsigned int size;
	u64 seg_end, req_start, seg_left;

	size = nfs_generic_pg_test(pgio, prev, req);
	if (!size)
		return 0;

	/*
	 * 'size' contains the number of bytes left in the current page (up
	 * to the original size asked for in @req->wb_bytes).
	 *
	 * Calculate how many bytes are left in the layout segment
	 * and if there are less bytes than 'size', return that instead.
	 *
	 * Please also note that 'end_offset' is actually the offset of the
	 * first byte that lies outside the pnfs_layout_range. FIXME?
	 *
	 */
	if (pgio->pg_lseg) {
		seg_end = pnfs_end_offset(pgio->pg_lseg->pls_range.offset,
				     pgio->pg_lseg->pls_range.length);
		req_start = req_offset(req);

		/* start of request is past the last byte of this segment */
		if (req_start >= seg_end)
			return 0;

		/* adjust 'size' iff there are fewer bytes left in the
		 * segment than what nfs_generic_pg_test returned */
		seg_left = seg_end - req_start;
		if (seg_left < size)
			size = (unsigned int)seg_left;
	}

	return size;
}
EXPORT_SYMBOL_GPL(pnfs_generic_pg_test);

int pnfs_write_done_resend_to_mds(struct nfs_pgio_header *hdr)
{
	struct nfs_pageio_descriptor pgio;

	/* Resend all requests through the MDS */
	nfs_pageio_init_write(&pgio, hdr->inode, FLUSH_STABLE, true,
			      hdr->completion_ops);
	set_bit(NFS_CONTEXT_RESEND_WRITES, &hdr->args.context->flags);
	return nfs_pageio_resend(&pgio, hdr);
}
EXPORT_SYMBOL_GPL(pnfs_write_done_resend_to_mds);

static void pnfs_ld_handle_write_error(struct nfs_pgio_header *hdr)
{

	dprintk("pnfs write error = %d\n", hdr->pnfs_error);
	if (NFS_SERVER(hdr->inode)->pnfs_curr_ld->flags &
	    PNFS_LAYOUTRET_ON_ERROR) {
		pnfs_return_layout(hdr->inode);
	}
	if (!test_and_set_bit(NFS_IOHDR_REDO, &hdr->flags))
		hdr->task.tk_status = pnfs_write_done_resend_to_mds(hdr);
}

/*
 * Called by non rpc-based layout drivers
 */
void pnfs_ld_write_done(struct nfs_pgio_header *hdr)
{
	if (likely(!hdr->pnfs_error)) {
		pnfs_set_layoutcommit(hdr->inode, hdr->lseg,
				hdr->mds_offset + hdr->res.count);
		hdr->mds_ops->rpc_call_done(&hdr->task, hdr);
	}
	trace_nfs4_pnfs_write(hdr, hdr->pnfs_error);
	if (unlikely(hdr->pnfs_error))
		pnfs_ld_handle_write_error(hdr);
	hdr->mds_ops->rpc_release(hdr);
}
EXPORT_SYMBOL_GPL(pnfs_ld_write_done);

static void
pnfs_write_through_mds(struct nfs_pageio_descriptor *desc,
		struct nfs_pgio_header *hdr)
{
	struct nfs_pgio_mirror *mirror = nfs_pgio_current_mirror(desc);

	if (!test_and_set_bit(NFS_IOHDR_REDO, &hdr->flags)) {
		list_splice_tail_init(&hdr->pages, &mirror->pg_list);
		nfs_pageio_reset_write_mds(desc);
		mirror->pg_recoalesce = 1;
	}
	hdr->completion_ops->completion(hdr);
}

static enum pnfs_try_status
pnfs_try_to_write_data(struct nfs_pgio_header *hdr,
			const struct rpc_call_ops *call_ops,
			struct pnfs_layout_segment *lseg,
			int how)
{
	struct inode *inode = hdr->inode;
	enum pnfs_try_status trypnfs;
	struct nfs_server *nfss = NFS_SERVER(inode);

	hdr->mds_ops = call_ops;

	dprintk("%s: Writing ino:%lu %u@%llu (how %d)\n", __func__,
		inode->i_ino, hdr->args.count, hdr->args.offset, how);
	trypnfs = nfss->pnfs_curr_ld->write_pagelist(hdr, how);
	if (trypnfs != PNFS_NOT_ATTEMPTED)
		nfs_inc_stats(inode, NFSIOS_PNFS_WRITE);
	dprintk("%s End (trypnfs:%d)\n", __func__, trypnfs);
	return trypnfs;
}

static void
pnfs_do_write(struct nfs_pageio_descriptor *desc,
	      struct nfs_pgio_header *hdr, int how)
{
	const struct rpc_call_ops *call_ops = desc->pg_rpc_callops;
	struct pnfs_layout_segment *lseg = desc->pg_lseg;
	enum pnfs_try_status trypnfs;

	trypnfs = pnfs_try_to_write_data(hdr, call_ops, lseg, how);
	switch (trypnfs) {
	case PNFS_NOT_ATTEMPTED:
		pnfs_write_through_mds(desc, hdr);
		break;
	case PNFS_ATTEMPTED:
		break;
	case PNFS_TRY_AGAIN:
		/* cleanup hdr and prepare to redo pnfs */
		if (!test_and_set_bit(NFS_IOHDR_REDO, &hdr->flags)) {
			struct nfs_pgio_mirror *mirror = nfs_pgio_current_mirror(desc);
			list_splice_init(&hdr->pages, &mirror->pg_list);
			mirror->pg_recoalesce = 1;
		}
		hdr->mds_ops->rpc_release(hdr);
	}
}

static void pnfs_writehdr_free(struct nfs_pgio_header *hdr)
{
	pnfs_put_lseg(hdr->lseg);
	nfs_pgio_header_free(hdr);
}

int
pnfs_generic_pg_writepages(struct nfs_pageio_descriptor *desc)
{
	struct nfs_pgio_header *hdr;
	int ret;

	hdr = nfs_pgio_header_alloc(desc->pg_rw_ops);
	if (!hdr) {
		desc->pg_error = -ENOMEM;
		return desc->pg_error;
	}
	nfs_pgheader_init(desc, hdr, pnfs_writehdr_free);

	hdr->lseg = pnfs_get_lseg(desc->pg_lseg);
	ret = nfs_generic_pgio(desc, hdr);
	if (!ret)
		pnfs_do_write(desc, hdr, desc->pg_ioflags);

	return ret;
}
EXPORT_SYMBOL_GPL(pnfs_generic_pg_writepages);

int pnfs_read_done_resend_to_mds(struct nfs_pgio_header *hdr)
{
	struct nfs_pageio_descriptor pgio;

	/* Resend all requests through the MDS */
	nfs_pageio_init_read(&pgio, hdr->inode, true, hdr->completion_ops);
	return nfs_pageio_resend(&pgio, hdr);
}
EXPORT_SYMBOL_GPL(pnfs_read_done_resend_to_mds);

static void pnfs_ld_handle_read_error(struct nfs_pgio_header *hdr)
{
	dprintk("pnfs read error = %d\n", hdr->pnfs_error);
	if (NFS_SERVER(hdr->inode)->pnfs_curr_ld->flags &
	    PNFS_LAYOUTRET_ON_ERROR) {
		pnfs_return_layout(hdr->inode);
	}
	if (!test_and_set_bit(NFS_IOHDR_REDO, &hdr->flags))
		hdr->task.tk_status = pnfs_read_done_resend_to_mds(hdr);
}

/*
 * Called by non rpc-based layout drivers
 */
void pnfs_ld_read_done(struct nfs_pgio_header *hdr)
{
	if (likely(!hdr->pnfs_error))
		hdr->mds_ops->rpc_call_done(&hdr->task, hdr);
	trace_nfs4_pnfs_read(hdr, hdr->pnfs_error);
	if (unlikely(hdr->pnfs_error))
		pnfs_ld_handle_read_error(hdr);
	hdr->mds_ops->rpc_release(hdr);
}
EXPORT_SYMBOL_GPL(pnfs_ld_read_done);

static void
pnfs_read_through_mds(struct nfs_pageio_descriptor *desc,
		struct nfs_pgio_header *hdr)
{
	struct nfs_pgio_mirror *mirror = nfs_pgio_current_mirror(desc);

	if (!test_and_set_bit(NFS_IOHDR_REDO, &hdr->flags)) {
		list_splice_tail_init(&hdr->pages, &mirror->pg_list);
		nfs_pageio_reset_read_mds(desc);
		mirror->pg_recoalesce = 1;
	}
	hdr->completion_ops->completion(hdr);
}

/*
 * Call the appropriate parallel I/O subsystem read function.
 */
static enum pnfs_try_status
pnfs_try_to_read_data(struct nfs_pgio_header *hdr,
		       const struct rpc_call_ops *call_ops,
		       struct pnfs_layout_segment *lseg)
{
	struct inode *inode = hdr->inode;
	struct nfs_server *nfss = NFS_SERVER(inode);
	enum pnfs_try_status trypnfs;

	hdr->mds_ops = call_ops;

	dprintk("%s: Reading ino:%lu %u@%llu\n",
		__func__, inode->i_ino, hdr->args.count, hdr->args.offset);

	trypnfs = nfss->pnfs_curr_ld->read_pagelist(hdr);
	if (trypnfs != PNFS_NOT_ATTEMPTED)
		nfs_inc_stats(inode, NFSIOS_PNFS_READ);
	dprintk("%s End (trypnfs:%d)\n", __func__, trypnfs);
	return trypnfs;
}

/* Resend all requests through pnfs. */
void pnfs_read_resend_pnfs(struct nfs_pgio_header *hdr,
			   unsigned int mirror_idx)
{
	struct nfs_pageio_descriptor pgio;

	if (!test_and_set_bit(NFS_IOHDR_REDO, &hdr->flags)) {
		/* Prevent deadlocks with layoutreturn! */
		pnfs_put_lseg(hdr->lseg);
		hdr->lseg = NULL;

		nfs_pageio_init_read(&pgio, hdr->inode, false,
					hdr->completion_ops);
		pgio.pg_mirror_idx = mirror_idx;
		hdr->task.tk_status = nfs_pageio_resend(&pgio, hdr);
	}
}
EXPORT_SYMBOL_GPL(pnfs_read_resend_pnfs);

static void
pnfs_do_read(struct nfs_pageio_descriptor *desc, struct nfs_pgio_header *hdr)
{
	const struct rpc_call_ops *call_ops = desc->pg_rpc_callops;
	struct pnfs_layout_segment *lseg = desc->pg_lseg;
	enum pnfs_try_status trypnfs;

	trypnfs = pnfs_try_to_read_data(hdr, call_ops, lseg);
	switch (trypnfs) {
	case PNFS_NOT_ATTEMPTED:
		pnfs_read_through_mds(desc, hdr);
		break;
	case PNFS_ATTEMPTED:
		break;
	case PNFS_TRY_AGAIN:
		/* cleanup hdr and prepare to redo pnfs */
		if (!test_and_set_bit(NFS_IOHDR_REDO, &hdr->flags)) {
			struct nfs_pgio_mirror *mirror = nfs_pgio_current_mirror(desc);
			list_splice_init(&hdr->pages, &mirror->pg_list);
			mirror->pg_recoalesce = 1;
		}
		hdr->mds_ops->rpc_release(hdr);
	}
}

static void pnfs_readhdr_free(struct nfs_pgio_header *hdr)
{
	pnfs_put_lseg(hdr->lseg);
	nfs_pgio_header_free(hdr);
}

int
pnfs_generic_pg_readpages(struct nfs_pageio_descriptor *desc)
{
	struct nfs_pgio_header *hdr;
	int ret;

	hdr = nfs_pgio_header_alloc(desc->pg_rw_ops);
	if (!hdr) {
		desc->pg_error = -ENOMEM;
		return desc->pg_error;
	}
	nfs_pgheader_init(desc, hdr, pnfs_readhdr_free);
	hdr->lseg = pnfs_get_lseg(desc->pg_lseg);
	ret = nfs_generic_pgio(desc, hdr);
	if (!ret)
		pnfs_do_read(desc, hdr);
	return ret;
}
EXPORT_SYMBOL_GPL(pnfs_generic_pg_readpages);

static void pnfs_clear_layoutcommitting(struct inode *inode)
{
	unsigned long *bitlock = &NFS_I(inode)->flags;

	clear_bit_unlock(NFS_INO_LAYOUTCOMMITTING, bitlock);
	smp_mb__after_atomic();
	wake_up_bit(bitlock, NFS_INO_LAYOUTCOMMITTING);
}

/*
 * There can be multiple RW segments.
 */
static void pnfs_list_write_lseg(struct inode *inode, struct list_head *listp)
{
	struct pnfs_layout_segment *lseg;

	list_for_each_entry(lseg, &NFS_I(inode)->layout->plh_segs, pls_list) {
		if (lseg->pls_range.iomode == IOMODE_RW &&
		    test_and_clear_bit(NFS_LSEG_LAYOUTCOMMIT, &lseg->pls_flags))
			list_add(&lseg->pls_lc_list, listp);
	}
}

static void pnfs_list_write_lseg_done(struct inode *inode, struct list_head *listp)
{
	struct pnfs_layout_segment *lseg, *tmp;

	/* Matched by references in pnfs_set_layoutcommit */
	list_for_each_entry_safe(lseg, tmp, listp, pls_lc_list) {
		list_del_init(&lseg->pls_lc_list);
		pnfs_put_lseg(lseg);
	}

	pnfs_clear_layoutcommitting(inode);
}

void pnfs_set_lo_fail(struct pnfs_layout_segment *lseg)
{
	pnfs_layout_io_set_failed(lseg->pls_layout, lseg->pls_range.iomode);
}
EXPORT_SYMBOL_GPL(pnfs_set_lo_fail);

void
pnfs_set_layoutcommit(struct inode *inode, struct pnfs_layout_segment *lseg,
		loff_t end_pos)
{
	struct nfs_inode *nfsi = NFS_I(inode);
	bool mark_as_dirty = false;

	spin_lock(&inode->i_lock);
	if (!test_and_set_bit(NFS_INO_LAYOUTCOMMIT, &nfsi->flags)) {
		nfsi->layout->plh_lwb = end_pos;
		mark_as_dirty = true;
		dprintk("%s: Set layoutcommit for inode %lu ",
			__func__, inode->i_ino);
	} else if (end_pos > nfsi->layout->plh_lwb)
		nfsi->layout->plh_lwb = end_pos;
	if (!test_and_set_bit(NFS_LSEG_LAYOUTCOMMIT, &lseg->pls_flags)) {
		/* references matched in nfs4_layoutcommit_release */
		pnfs_get_lseg(lseg);
	}
	spin_unlock(&inode->i_lock);
	dprintk("%s: lseg %p end_pos %llu\n",
		__func__, lseg, nfsi->layout->plh_lwb);

	/* if pnfs_layoutcommit_inode() runs between inode locks, the next one
	 * will be a noop because NFS_INO_LAYOUTCOMMIT will not be set */
	if (mark_as_dirty)
		mark_inode_dirty_sync(inode);
}
EXPORT_SYMBOL_GPL(pnfs_set_layoutcommit);

void pnfs_cleanup_layoutcommit(struct nfs4_layoutcommit_data *data)
{
	struct nfs_server *nfss = NFS_SERVER(data->args.inode);

	if (nfss->pnfs_curr_ld->cleanup_layoutcommit)
		nfss->pnfs_curr_ld->cleanup_layoutcommit(data);
	pnfs_list_write_lseg_done(data->args.inode, &data->lseg_list);
}

/*
 * For the LAYOUT4_NFSV4_1_FILES layout type, NFS_DATA_SYNC WRITEs and
 * NFS_UNSTABLE WRITEs with a COMMIT to data servers must store enough
 * data to disk to allow the server to recover the data if it crashes.
 * LAYOUTCOMMIT is only needed when the NFL4_UFLG_COMMIT_THRU_MDS flag
 * is off, and a COMMIT is sent to a data server, or
 * if WRITEs to a data server return NFS_DATA_SYNC.
 */
int
pnfs_layoutcommit_inode(struct inode *inode, bool sync)
{
	struct pnfs_layoutdriver_type *ld = NFS_SERVER(inode)->pnfs_curr_ld;
	struct nfs4_layoutcommit_data *data;
	struct nfs_inode *nfsi = NFS_I(inode);
	loff_t end_pos;
	int status;

	if (!pnfs_layoutcommit_outstanding(inode))
		return 0;

	dprintk("--> %s inode %lu\n", __func__, inode->i_ino);

	status = -EAGAIN;
	if (test_and_set_bit(NFS_INO_LAYOUTCOMMITTING, &nfsi->flags)) {
		if (!sync)
			goto out;
		status = wait_on_bit_lock_action(&nfsi->flags,
				NFS_INO_LAYOUTCOMMITTING,
				nfs_wait_bit_killable,
				TASK_KILLABLE);
		if (status)
			goto out;
	}

	status = -ENOMEM;
	/* Note kzalloc ensures data->res.seq_res.sr_slot == NULL */
	data = kzalloc(sizeof(*data), GFP_NOFS);
	if (!data)
		goto clear_layoutcommitting;

	status = 0;
	spin_lock(&inode->i_lock);
	if (!test_and_clear_bit(NFS_INO_LAYOUTCOMMIT, &nfsi->flags))
		goto out_unlock;

	INIT_LIST_HEAD(&data->lseg_list);
	pnfs_list_write_lseg(inode, &data->lseg_list);

	end_pos = nfsi->layout->plh_lwb;

	nfs4_stateid_copy(&data->args.stateid, &nfsi->layout->plh_stateid);
	data->cred = get_cred(nfsi->layout->plh_lc_cred);
	spin_unlock(&inode->i_lock);

	data->args.inode = inode;
	nfs_fattr_init(&data->fattr);
	data->args.bitmask = NFS_SERVER(inode)->cache_consistency_bitmask;
	data->res.fattr = &data->fattr;
	if (end_pos != 0)
		data->args.lastbytewritten = end_pos - 1;
	else
		data->args.lastbytewritten = U64_MAX;
	data->res.server = NFS_SERVER(inode);

	if (ld->prepare_layoutcommit) {
		status = ld->prepare_layoutcommit(&data->args);
		if (status) {
			put_cred(data->cred);
			spin_lock(&inode->i_lock);
			set_bit(NFS_INO_LAYOUTCOMMIT, &nfsi->flags);
			if (end_pos > nfsi->layout->plh_lwb)
				nfsi->layout->plh_lwb = end_pos;
			goto out_unlock;
		}
	}


	status = nfs4_proc_layoutcommit(data, sync);
out:
	if (status)
		mark_inode_dirty_sync(inode);
	dprintk("<-- %s status %d\n", __func__, status);
	return status;
out_unlock:
	spin_unlock(&inode->i_lock);
	kfree(data);
clear_layoutcommitting:
	pnfs_clear_layoutcommitting(inode);
	goto out;
}
EXPORT_SYMBOL_GPL(pnfs_layoutcommit_inode);

int
pnfs_generic_sync(struct inode *inode, bool datasync)
{
	return pnfs_layoutcommit_inode(inode, true);
}
EXPORT_SYMBOL_GPL(pnfs_generic_sync);

struct nfs4_threshold *pnfs_mdsthreshold_alloc(void)
{
	struct nfs4_threshold *thp;

	thp = kzalloc(sizeof(*thp), GFP_NOFS);
	if (!thp) {
		dprintk("%s mdsthreshold allocation failed\n", __func__);
		return NULL;
	}
	return thp;
}

#if IS_ENABLED(CONFIG_NFS_V4_2)
int
pnfs_report_layoutstat(struct inode *inode, gfp_t gfp_flags)
{
	struct pnfs_layoutdriver_type *ld = NFS_SERVER(inode)->pnfs_curr_ld;
	struct nfs_server *server = NFS_SERVER(inode);
	struct nfs_inode *nfsi = NFS_I(inode);
	struct nfs42_layoutstat_data *data;
	struct pnfs_layout_hdr *hdr;
	int status = 0;

	if (!pnfs_enabled_sb(server) || !ld->prepare_layoutstats)
		goto out;

	if (!nfs_server_capable(inode, NFS_CAP_LAYOUTSTATS))
		goto out;

	if (test_and_set_bit(NFS_INO_LAYOUTSTATS, &nfsi->flags))
		goto out;

	spin_lock(&inode->i_lock);
	if (!NFS_I(inode)->layout) {
		spin_unlock(&inode->i_lock);
		goto out_clear_layoutstats;
	}
	hdr = NFS_I(inode)->layout;
	pnfs_get_layout_hdr(hdr);
	spin_unlock(&inode->i_lock);

	data = kzalloc(sizeof(*data), gfp_flags);
	if (!data) {
		status = -ENOMEM;
		goto out_put;
	}

	data->args.fh = NFS_FH(inode);
	data->args.inode = inode;
	status = ld->prepare_layoutstats(&data->args);
	if (status)
		goto out_free;

	status = nfs42_proc_layoutstats_generic(NFS_SERVER(inode), data);

out:
	dprintk("%s returns %d\n", __func__, status);
	return status;

out_free:
	kfree(data);
out_put:
	pnfs_put_layout_hdr(hdr);
out_clear_layoutstats:
	smp_mb__before_atomic();
	clear_bit(NFS_INO_LAYOUTSTATS, &nfsi->flags);
	smp_mb__after_atomic();
	goto out;
}
EXPORT_SYMBOL_GPL(pnfs_report_layoutstat);
#endif

unsigned int layoutstats_timer;
module_param(layoutstats_timer, uint, 0644);
EXPORT_SYMBOL_GPL(layoutstats_timer);<|MERGE_RESOLUTION|>--- conflicted
+++ resolved
@@ -984,9 +984,6 @@
 	if (update_barrier) {
 		pnfs_barrier_update(lo, newseq);
 		return;
-<<<<<<< HEAD
-	pnfs_barrier_update(lo, new_barrier);
-=======
 	}
 	/*
 	 * Because of wraparound, we want to keep the barrier
@@ -995,7 +992,6 @@
 	 */
 	if (atomic_read(&lo->plh_outstanding) == 1)
 		 pnfs_barrier_update(lo, be32_to_cpu(lo->plh_stateid.seqid));
->>>>>>> 754a0abe
 }
 
 static bool
@@ -1564,10 +1560,6 @@
 {
 	struct pnfs_layout_hdr *lo = args->layout;
 	struct inode *inode = args->inode;
-<<<<<<< HEAD
-	const nfs4_stateid *arg_stateid = NULL;
-=======
->>>>>>> 754a0abe
 	const nfs4_stateid *res_stateid = NULL;
 	struct nfs4_xdr_opaque_data *ld_private = args->ld_private;
 
@@ -1577,10 +1569,7 @@
 		if (pnfs_layout_is_valid(lo) &&
 		    nfs4_stateid_match_other(&args->stateid, &lo->plh_stateid))
 			pnfs_set_plh_return_info(lo, args->range.iomode, 0);
-<<<<<<< HEAD
-=======
 		pnfs_clear_layoutreturn_waitbit(lo);
->>>>>>> 754a0abe
 		spin_unlock(&inode->i_lock);
 		break;
 	case 0:
@@ -2405,13 +2394,6 @@
 		goto out_forget;
 	}
 
-<<<<<<< HEAD
-	if (nfs4_stateid_match_other(&lo->plh_stateid, &res->stateid)) {
-		/* existing state ID, make sure the sequence number matches. */
-		if (pnfs_layout_stateid_blocked(lo, &res->stateid)) {
-			if (!pnfs_layout_is_valid(lo) &&
-			    pnfs_is_first_layoutget(lo))
-=======
 	if (!pnfs_layout_is_valid(lo) && !pnfs_is_first_layoutget(lo))
 		goto out_forget;
 
@@ -2419,7 +2401,6 @@
 		/* existing state ID, make sure the sequence number matches. */
 		if (pnfs_layout_stateid_blocked(lo, &res->stateid)) {
 			if (!pnfs_layout_is_valid(lo))
->>>>>>> 754a0abe
 				lo->plh_barrier = 0;
 			dprintk("%s forget reply due to sequence\n", __func__);
 			goto out_forget;
@@ -2434,21 +2415,10 @@
 			.iomode = IOMODE_ANY,
 			.length = NFS4_MAX_UINT64,
 		};
-<<<<<<< HEAD
-		pnfs_set_plh_return_info(lo, IOMODE_ANY, 0);
-		pnfs_mark_matching_lsegs_return(lo, &lo->plh_return_segs,
-						&range, 0);
-		goto out_forget;
-	} else {
-		/* We have a completely new layout */
-		if (!pnfs_is_first_layoutget(lo))
-			goto out_forget;
-=======
 		pnfs_mark_matching_lsegs_return(lo, &free_me, &range, 0);
 		goto out_forget;
 	} else {
 		/* We have a completely new layout */
->>>>>>> 754a0abe
 		pnfs_set_layout_stateid(lo, &res->stateid, lgp->cred, true);
 	}
 
@@ -2467,7 +2437,6 @@
 	spin_unlock(&ino->i_lock);
 	lseg->pls_layout = lo;
 	NFS_SERVER(ino)->pnfs_curr_ld->free_lseg(lseg);
-	pnfs_free_lseg_list(&free_me);
 	return ERR_PTR(-EAGAIN);
 }
 
