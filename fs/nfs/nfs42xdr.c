--- conflicted
+++ resolved
@@ -1019,44 +1019,24 @@
 	return decode_op_hdr(xdr, OP_DEALLOCATE);
 }
 
-<<<<<<< HEAD
-static int decode_read_plus_data(struct xdr_stream *xdr, struct nfs_pgio_res *res,
-				 uint32_t *eof)
-=======
 static int decode_read_plus_data(struct xdr_stream *xdr,
 				 struct nfs_pgio_res *res)
->>>>>>> c70595ea
 {
 	uint32_t count, recvd;
 	uint64_t offset;
 	__be32 *p;
 
 	p = xdr_inline_decode(xdr, 8 + 4);
-<<<<<<< HEAD
-	if (unlikely(!p))
-		return -EIO;
-=======
 	if (!p)
 		return 1;
->>>>>>> c70595ea
 
 	p = xdr_decode_hyper(p, &offset);
 	count = be32_to_cpup(p);
 	recvd = xdr_align_data(xdr, res->count, count);
 	res->count += recvd;
 
-<<<<<<< HEAD
-	if (count > recvd) {
-		dprintk("NFS: server cheating in read reply: "
-				"count %u > recvd %u\n", count, recvd);
-		*eof = 0;
-		return 1;
-	}
-
-=======
 	if (count > recvd)
 		return 1;
->>>>>>> c70595ea
 	return 0;
 }
 
@@ -1067,28 +1047,16 @@
 	__be32 *p;
 
 	p = xdr_inline_decode(xdr, 8 + 8);
-<<<<<<< HEAD
-	if (unlikely(!p))
-		return -EIO;
-=======
 	if (!p)
 		return 1;
->>>>>>> c70595ea
 
 	p = xdr_decode_hyper(p, &offset);
 	p = xdr_decode_hyper(p, &length);
 	recvd = xdr_expand_hole(xdr, res->count, length);
 	res->count += recvd;
 
-<<<<<<< HEAD
-	if (recvd < length) {
-		*eof = 0;
-		return 1;
-	}
-=======
 	if (recvd < length)
 		return 1;
->>>>>>> c70595ea
 	return 0;
 }
 
@@ -1113,21 +1081,12 @@
 
 	for (i = 0; i < segments; i++) {
 		p = xdr_inline_decode(xdr, 4);
-<<<<<<< HEAD
-		if (unlikely(!p))
-			return -EIO;
-
-		type = be32_to_cpup(p++);
-		if (type == NFS4_CONTENT_DATA)
-			status = decode_read_plus_data(xdr, res, &eof);
-=======
 		if (!p)
 			goto early_out;
 
 		type = be32_to_cpup(p++);
 		if (type == NFS4_CONTENT_DATA)
 			status = decode_read_plus_data(xdr, res);
->>>>>>> c70595ea
 		else if (type == NFS4_CONTENT_HOLE)
 			status = decode_read_plus_hole(xdr, res, &eof);
 		else
@@ -1136,24 +1095,17 @@
 		if (status < 0)
 			return status;
 		if (status > 0)
-<<<<<<< HEAD
-			break;
-=======
 			goto early_out;
->>>>>>> c70595ea
 	}
 
 out:
 	res->eof = eof;
 	return 0;
-<<<<<<< HEAD
-=======
 early_out:
 	if (unlikely(!i))
 		return -EIO;
 	res->eof = 0;
 	return 0;
->>>>>>> c70595ea
 }
 
 static int decode_seek(struct xdr_stream *xdr, struct nfs42_seek_res *res)
