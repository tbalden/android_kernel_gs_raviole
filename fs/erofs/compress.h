--- conflicted
+++ resolved
@@ -20,15 +20,12 @@
 	bool inplace_io, partial_decoding;
 };
 
-<<<<<<< HEAD
-=======
 struct z_erofs_decompressor {
 	int (*decompress)(struct z_erofs_decompress_req *rq,
 			  struct page **pagepool);
 	char *name;
 };
 
->>>>>>> 334f1c6b
 /* some special page->private (unsigned long, see below) */
 #define Z_EROFS_SHORTLIVED_PAGE		(-1UL << 2)
 #define Z_EROFS_PREALLOCATED_PAGE	(-2UL << 2)
@@ -67,11 +64,7 @@
 	return true;
 }
 
-<<<<<<< HEAD
-static inline bool z_erofs_put_shortlivedpage(struct list_head *pagepool,
-=======
 static inline bool z_erofs_put_shortlivedpage(struct page **pagepool,
->>>>>>> 334f1c6b
 					      struct page *page)
 {
 	if (!z_erofs_is_shortlived_page(page))
@@ -82,12 +75,7 @@
 		put_page(page);
 	} else {
 		/* follow the pcluster rule above. */
-<<<<<<< HEAD
-		set_page_private(page, 0);
-		list_add(&page->lru, pagepool);
-=======
 		erofs_pagepool_add(pagepool, page);
->>>>>>> 334f1c6b
 	}
 	return true;
 }
