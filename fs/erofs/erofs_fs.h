/* SPDX-License-Identifier: GPL-2.0-only OR Apache-2.0 */
/*
 * EROFS (Enhanced ROM File System) on-disk format definition
 *
 * Copyright (C) 2017-2018 HUAWEI, Inc.
 *             https://www.huawei.com/
 * Copyright (C) 2021, Alibaba Cloud
 */
#ifndef __EROFS_FS_H
#define __EROFS_FS_H

#define EROFS_SUPER_OFFSET      1024

#define EROFS_FEATURE_COMPAT_SB_CHKSUM          0x00000001

/*
 * Any bits that aren't in EROFS_ALL_FEATURE_INCOMPAT should
 * be incompatible with this kernel version.
 */
#define EROFS_FEATURE_INCOMPAT_LZ4_0PADDING	0x00000001
#define EROFS_FEATURE_INCOMPAT_COMPR_CFGS	0x00000002
#define EROFS_FEATURE_INCOMPAT_BIG_PCLUSTER	0x00000002
<<<<<<< HEAD
#define EROFS_ALL_FEATURE_INCOMPAT		\
	(EROFS_FEATURE_INCOMPAT_LZ4_0PADDING | \
	 EROFS_FEATURE_INCOMPAT_COMPR_CFGS | \
	 EROFS_FEATURE_INCOMPAT_BIG_PCLUSTER)

#define EROFS_SB_EXTSLOT_SIZE	16

=======
#define EROFS_FEATURE_INCOMPAT_CHUNKED_FILE	0x00000004
#define EROFS_FEATURE_INCOMPAT_DEVICE_TABLE	0x00000008
#define EROFS_FEATURE_INCOMPAT_COMPR_HEAD2	0x00000008
#define EROFS_ALL_FEATURE_INCOMPAT		\
	(EROFS_FEATURE_INCOMPAT_LZ4_0PADDING | \
	 EROFS_FEATURE_INCOMPAT_COMPR_CFGS | \
	 EROFS_FEATURE_INCOMPAT_BIG_PCLUSTER | \
	 EROFS_FEATURE_INCOMPAT_CHUNKED_FILE | \
	 EROFS_FEATURE_INCOMPAT_DEVICE_TABLE | \
	 EROFS_FEATURE_INCOMPAT_COMPR_HEAD2)

#define EROFS_SB_EXTSLOT_SIZE	16

struct erofs_deviceslot {
	union {
		u8 uuid[16];		/* used for device manager later */
		u8 userdata[64];	/* digest(sha256), etc. */
	} u;
	__le32 blocks;			/* total fs blocks of this device */
	__le32 mapped_blkaddr;		/* map starting at mapped_blkaddr */
	u8 reserved[56];
};
#define EROFS_DEVT_SLOT_SIZE	sizeof(struct erofs_deviceslot)

>>>>>>> 334f1c6b
/* erofs on-disk super block (currently 128 bytes) */
struct erofs_super_block {
	__le32 magic;           /* file system magic number */
	__le32 checksum;        /* crc32c(super_block) */
	__le32 feature_compat;
	__u8 blkszbits;         /* support block_size == PAGE_SIZE only */
	__u8 sb_extslots;	/* superblock size = 128 + sb_extslots * 16 */

	__le16 root_nid;	/* nid of root directory */
	__le64 inos;            /* total valid ino # (== f_files - f_favail) */

	__le64 build_time;      /* inode v1 time derivation */
	__le32 build_time_nsec;	/* inode v1 time derivation in nano scale */
	__le32 blocks;          /* used for statfs */
	__le32 meta_blkaddr;	/* start block address of metadata area */
	__le32 xattr_blkaddr;	/* start block address of shared xattr area */
	__u8 uuid[16];          /* 128-bit uuid for volume */
	__u8 volume_name[16];   /* volume name */
	__le32 feature_incompat;
	union {
		/* bitmap for available compression algorithms */
		__le16 available_compr_algs;
		/* customized sliding window size instead of 64k by default */
		__le16 lz4_max_distance;
	} __packed u1;
<<<<<<< HEAD
	__u8 reserved2[42];
=======
	__le16 extra_devices;	/* # of devices besides the primary device */
	__le16 devt_slotoff;	/* startoff = devt_slotoff * devt_slotsize */
	__u8 reserved2[38];
>>>>>>> 334f1c6b
};

/*
 * erofs inode datalayout (i_format in on-disk inode):
 * 0 - inode plain without inline data A:
 * inode, [xattrs], ... | ... | no-holed data
 * 1 - inode VLE compression B (legacy):
 * inode, [xattrs], extents ... | ...
 * 2 - inode plain with inline data C:
 * inode, [xattrs], last_inline_data, ... | ... | no-holed data
 * 3 - inode compression D:
 * inode, [xattrs], map_header, extents ... | ...
 * 4 - inode chunk-based E:
 * inode, [xattrs], chunk indexes ... | ...
 * 5~7 - reserved
 */
enum {
	EROFS_INODE_FLAT_PLAIN			= 0,
	EROFS_INODE_FLAT_COMPRESSION_LEGACY	= 1,
	EROFS_INODE_FLAT_INLINE			= 2,
	EROFS_INODE_FLAT_COMPRESSION		= 3,
	EROFS_INODE_CHUNK_BASED			= 4,
	EROFS_INODE_DATALAYOUT_MAX
};

static inline bool erofs_inode_is_data_compressed(unsigned int datamode)
{
	return datamode == EROFS_INODE_FLAT_COMPRESSION ||
		datamode == EROFS_INODE_FLAT_COMPRESSION_LEGACY;
}

/* bit definitions of inode i_advise */
#define EROFS_I_VERSION_BITS            1
#define EROFS_I_DATALAYOUT_BITS         3

#define EROFS_I_VERSION_BIT             0
#define EROFS_I_DATALAYOUT_BIT          1

#define EROFS_I_ALL	\
	((1 << (EROFS_I_DATALAYOUT_BIT + EROFS_I_DATALAYOUT_BITS)) - 1)

/* indicate chunk blkbits, thus 'chunksize = blocksize << chunk blkbits' */
#define EROFS_CHUNK_FORMAT_BLKBITS_MASK		0x001F
/* with chunk indexes or just a 4-byte blkaddr array */
#define EROFS_CHUNK_FORMAT_INDEXES		0x0020

#define EROFS_CHUNK_FORMAT_ALL	\
	(EROFS_CHUNK_FORMAT_BLKBITS_MASK | EROFS_CHUNK_FORMAT_INDEXES)

struct erofs_inode_chunk_info {
	__le16 format;		/* chunk blkbits, etc. */
	__le16 reserved;
};

/* 32-byte reduced form of an ondisk inode */
struct erofs_inode_compact {
	__le16 i_format;	/* inode format hints */

/* 1 header + n-1 * 4 bytes inline xattr to keep continuity */
	__le16 i_xattr_icount;
	__le16 i_mode;
	__le16 i_nlink;
	__le32 i_size;
	__le32 i_reserved;
	union {
		/* file total compressed blocks for data mapping 1 */
		__le32 compressed_blocks;
		__le32 raw_blkaddr;

		/* for device files, used to indicate old/new device # */
		__le32 rdev;

		/* for chunk-based files, it contains the summary info */
		struct erofs_inode_chunk_info c;
	} i_u;
	__le32 i_ino;           /* only used for 32-bit stat compatibility */
	__le16 i_uid;
	__le16 i_gid;
	__le32 i_reserved2;
};

/* 32 bytes on-disk inode */
#define EROFS_INODE_LAYOUT_COMPACT	0
/* 64 bytes on-disk inode */
#define EROFS_INODE_LAYOUT_EXTENDED	1

/* 64-byte complete form of an ondisk inode */
struct erofs_inode_extended {
	__le16 i_format;	/* inode format hints */

/* 1 header + n-1 * 4 bytes inline xattr to keep continuity */
	__le16 i_xattr_icount;
	__le16 i_mode;
	__le16 i_reserved;
	__le64 i_size;
	union {
		/* file total compressed blocks for data mapping 1 */
		__le32 compressed_blocks;
		__le32 raw_blkaddr;

		/* for device files, used to indicate old/new device # */
		__le32 rdev;

		/* for chunk-based files, it contains the summary info */
		struct erofs_inode_chunk_info c;
	} i_u;

	/* only used for 32-bit stat compatibility */
	__le32 i_ino;

	__le32 i_uid;
	__le32 i_gid;
	__le64 i_ctime;
	__le32 i_ctime_nsec;
	__le32 i_nlink;
	__u8   i_reserved2[16];
};

#define EROFS_MAX_SHARED_XATTRS         (128)
/* h_shared_count between 129 ... 255 are special # */
#define EROFS_SHARED_XATTR_EXTENT       (255)

/*
 * inline xattrs (n == i_xattr_icount):
 * erofs_xattr_ibody_header(1) + (n - 1) * 4 bytes
 *          12 bytes           /                   \
 *                            /                     \
 *                           /-----------------------\
 *                           |  erofs_xattr_entries+ |
 *                           +-----------------------+
 * inline xattrs must starts in erofs_xattr_ibody_header,
 * for read-only fs, no need to introduce h_refcount
 */
struct erofs_xattr_ibody_header {
	__le32 h_reserved;
	__u8   h_shared_count;
	__u8   h_reserved2[7];
	__le32 h_shared_xattrs[0];      /* shared xattr id array */
};

/* Name indexes */
#define EROFS_XATTR_INDEX_USER              1
#define EROFS_XATTR_INDEX_POSIX_ACL_ACCESS  2
#define EROFS_XATTR_INDEX_POSIX_ACL_DEFAULT 3
#define EROFS_XATTR_INDEX_TRUSTED           4
#define EROFS_XATTR_INDEX_LUSTRE            5
#define EROFS_XATTR_INDEX_SECURITY          6

/* xattr entry (for both inline & shared xattrs) */
struct erofs_xattr_entry {
	__u8   e_name_len;      /* length of name */
	__u8   e_name_index;    /* attribute name index */
	__le16 e_value_size;    /* size of attribute value */
	/* followed by e_name and e_value */
	char   e_name[0];       /* attribute name */
};

static inline unsigned int erofs_xattr_ibody_size(__le16 i_xattr_icount)
{
	if (!i_xattr_icount)
		return 0;

	return sizeof(struct erofs_xattr_ibody_header) +
		sizeof(__u32) * (le16_to_cpu(i_xattr_icount) - 1);
}

#define EROFS_XATTR_ALIGN(size) round_up(size, sizeof(struct erofs_xattr_entry))

static inline unsigned int erofs_xattr_entry_size(struct erofs_xattr_entry *e)
{
	return EROFS_XATTR_ALIGN(sizeof(struct erofs_xattr_entry) +
				 e->e_name_len + le16_to_cpu(e->e_value_size));
}

<<<<<<< HEAD
=======
/* represent a zeroed chunk (hole) */
#define EROFS_NULL_ADDR			-1

/* 4-byte block address array */
#define EROFS_BLOCK_MAP_ENTRY_SIZE	sizeof(__le32)

/* 8-byte inode chunk indexes */
struct erofs_inode_chunk_index {
	__le16 advise;		/* always 0, don't care for now */
	__le16 device_id;	/* back-end storage id (with bits masked) */
	__le32 blkaddr;		/* start block address of this inode chunk */
};

>>>>>>> 334f1c6b
/* maximum supported size of a physical compression cluster */
#define Z_EROFS_PCLUSTER_MAX_SIZE	(1024 * 1024)

/* available compression algorithm types (for h_algorithmtype) */
enum {
	Z_EROFS_COMPRESSION_LZ4		= 0,
	Z_EROFS_COMPRESSION_LZMA	= 1,
	Z_EROFS_COMPRESSION_MAX
};
<<<<<<< HEAD
#define Z_EROFS_ALL_COMPR_ALGS		(1 << (Z_EROFS_COMPRESSION_MAX - 1))
=======
#define Z_EROFS_ALL_COMPR_ALGS		((1 << Z_EROFS_COMPRESSION_MAX) - 1)
>>>>>>> 334f1c6b

/* 14 bytes (+ length field = 16 bytes) */
struct z_erofs_lz4_cfgs {
	__le16 max_distance;
	__le16 max_pclusterblks;
	u8 reserved[10];
} __packed;
<<<<<<< HEAD
=======

/* 14 bytes (+ length field = 16 bytes) */
struct z_erofs_lzma_cfgs {
	__le32 dict_size;
	__le16 format;
	u8 reserved[8];
} __packed;

#define Z_EROFS_LZMA_MAX_DICT_SIZE	(8 * Z_EROFS_PCLUSTER_MAX_SIZE)
>>>>>>> 334f1c6b

/*
 * bit 0 : COMPACTED_2B indexes (0 - off; 1 - on)
 *  e.g. for 4k logical cluster size,      4B        if compacted 2B is off;
 *                                  (4B) + 2B + (4B) if compacted 2B is on.
 * bit 1 : HEAD1 big pcluster (0 - off; 1 - on)
 * bit 2 : HEAD2 big pcluster (0 - off; 1 - on)
 */
#define Z_EROFS_ADVISE_COMPACTED_2B		0x0001
#define Z_EROFS_ADVISE_BIG_PCLUSTER_1		0x0002
#define Z_EROFS_ADVISE_BIG_PCLUSTER_2		0x0004

struct z_erofs_map_header {
	__le32	h_reserved1;
	__le16	h_advise;
	/*
	 * bit 0-3 : algorithm type of head 1 (logical cluster type 01);
	 * bit 4-7 : algorithm type of head 2 (logical cluster type 11).
	 */
	__u8	h_algorithmtype;
	/*
	 * bit 0-2 : logical cluster bits - 12, e.g. 0 for 4096;
	 * bit 3-7 : reserved.
	 */
	__u8	h_clusterbits;
};

#define Z_EROFS_VLE_LEGACY_HEADER_PADDING       8

/*
 * Fixed-sized output compression on-disk logical cluster type:
 *    0   - literal (uncompressed) lcluster
 *    1,3 - compressed lcluster (for HEAD lclusters)
 *    2   - compressed lcluster (for NONHEAD lclusters)
 *
 * In detail,
 *    0 - literal (uncompressed) lcluster,
 *        di_advise = 0
 *        di_clusterofs = the literal data offset of the lcluster
 *        di_blkaddr = the blkaddr of the literal pcluster
 *
 *    1,3 - compressed lcluster (for HEAD lclusters)
 *        di_advise = 1 or 3
 *        di_clusterofs = the decompressed data offset of the lcluster
 *        di_blkaddr = the blkaddr of the compressed pcluster
 *
 *    2 - compressed lcluster (for NONHEAD lclusters)
 *        di_advise = 2
 *        di_clusterofs =
 *           the decompressed data offset in its own HEAD lcluster
 *        di_u.delta[0] = distance to this HEAD lcluster
 *        di_u.delta[1] = distance to the next HEAD lcluster
 */
enum {
	Z_EROFS_VLE_CLUSTER_TYPE_PLAIN		= 0,
	Z_EROFS_VLE_CLUSTER_TYPE_HEAD1		= 1,
	Z_EROFS_VLE_CLUSTER_TYPE_NONHEAD	= 2,
	Z_EROFS_VLE_CLUSTER_TYPE_HEAD2		= 3,
	Z_EROFS_VLE_CLUSTER_TYPE_MAX
};

#define Z_EROFS_VLE_DI_CLUSTER_TYPE_BITS        2
#define Z_EROFS_VLE_DI_CLUSTER_TYPE_BIT         0

/*
 * D0_CBLKCNT will be marked _only_ at the 1st non-head lcluster to store the
 * compressed block count of a compressed extent (in logical clusters, aka.
 * block count of a pcluster).
 */
#define Z_EROFS_VLE_DI_D0_CBLKCNT		(1 << 11)

struct z_erofs_vle_decompressed_index {
	__le16 di_advise;
	/* where to decompress in the head cluster */
	__le16 di_clusterofs;

	union {
		/* for the head cluster */
		__le32 blkaddr;
		/*
		 * for the rest clusters
		 * eg. for 4k page-sized cluster, maximum 4K*64k = 256M)
		 * [0] - pointing to the head cluster
		 * [1] - pointing to the tail cluster
		 */
		__le16 delta[2];
	} di_u;
};

#define Z_EROFS_VLE_LEGACY_INDEX_ALIGN(size) \
	(round_up(size, sizeof(struct z_erofs_vle_decompressed_index)) + \
	 sizeof(struct z_erofs_map_header) + Z_EROFS_VLE_LEGACY_HEADER_PADDING)

/* dirent sorts in alphabet order, thus we can do binary search */
struct erofs_dirent {
	__le64 nid;     /* node number */
	__le16 nameoff; /* start offset of file name */
	__u8 file_type; /* file type */
	__u8 reserved;  /* reserved */
} __packed;

/*
 * EROFS file types should match generic FT_* types and
 * it seems no need to add BUILD_BUG_ONs since potential
 * unmatchness will break other fses as well...
 */

#define EROFS_NAME_LEN      255

/* check the EROFS on-disk layout strictly at compile time */
static inline void erofs_check_ondisk_layout_definitions(void)
{
	BUILD_BUG_ON(sizeof(struct erofs_super_block) != 128);
	BUILD_BUG_ON(sizeof(struct erofs_inode_compact) != 32);
	BUILD_BUG_ON(sizeof(struct erofs_inode_extended) != 64);
	BUILD_BUG_ON(sizeof(struct erofs_xattr_ibody_header) != 12);
	BUILD_BUG_ON(sizeof(struct erofs_xattr_entry) != 4);
	BUILD_BUG_ON(sizeof(struct erofs_inode_chunk_info) != 4);
	BUILD_BUG_ON(sizeof(struct erofs_inode_chunk_index) != 8);
	BUILD_BUG_ON(sizeof(struct z_erofs_map_header) != 8);
	BUILD_BUG_ON(sizeof(struct z_erofs_vle_decompressed_index) != 8);
	BUILD_BUG_ON(sizeof(struct erofs_dirent) != 12);
	/* keep in sync between 2 index structures for better extendibility */
	BUILD_BUG_ON(sizeof(struct erofs_inode_chunk_index) !=
		     sizeof(struct z_erofs_vle_decompressed_index));
	BUILD_BUG_ON(sizeof(struct erofs_deviceslot) != 128);

	BUILD_BUG_ON(BIT(Z_EROFS_VLE_DI_CLUSTER_TYPE_BITS) <
		     Z_EROFS_VLE_CLUSTER_TYPE_MAX - 1);
}

#endif<|MERGE_RESOLUTION|>--- conflicted
+++ resolved
@@ -20,15 +20,6 @@
 #define EROFS_FEATURE_INCOMPAT_LZ4_0PADDING	0x00000001
 #define EROFS_FEATURE_INCOMPAT_COMPR_CFGS	0x00000002
 #define EROFS_FEATURE_INCOMPAT_BIG_PCLUSTER	0x00000002
-<<<<<<< HEAD
-#define EROFS_ALL_FEATURE_INCOMPAT		\
-	(EROFS_FEATURE_INCOMPAT_LZ4_0PADDING | \
-	 EROFS_FEATURE_INCOMPAT_COMPR_CFGS | \
-	 EROFS_FEATURE_INCOMPAT_BIG_PCLUSTER)
-
-#define EROFS_SB_EXTSLOT_SIZE	16
-
-=======
 #define EROFS_FEATURE_INCOMPAT_CHUNKED_FILE	0x00000004
 #define EROFS_FEATURE_INCOMPAT_DEVICE_TABLE	0x00000008
 #define EROFS_FEATURE_INCOMPAT_COMPR_HEAD2	0x00000008
@@ -53,7 +44,6 @@
 };
 #define EROFS_DEVT_SLOT_SIZE	sizeof(struct erofs_deviceslot)
 
->>>>>>> 334f1c6b
 /* erofs on-disk super block (currently 128 bytes) */
 struct erofs_super_block {
 	__le32 magic;           /* file system magic number */
@@ -79,13 +69,9 @@
 		/* customized sliding window size instead of 64k by default */
 		__le16 lz4_max_distance;
 	} __packed u1;
-<<<<<<< HEAD
-	__u8 reserved2[42];
-=======
 	__le16 extra_devices;	/* # of devices besides the primary device */
 	__le16 devt_slotoff;	/* startoff = devt_slotoff * devt_slotsize */
 	__u8 reserved2[38];
->>>>>>> 334f1c6b
 };
 
 /*
@@ -260,8 +246,6 @@
 				 e->e_name_len + le16_to_cpu(e->e_value_size));
 }
 
-<<<<<<< HEAD
-=======
 /* represent a zeroed chunk (hole) */
 #define EROFS_NULL_ADDR			-1
 
@@ -275,7 +259,6 @@
 	__le32 blkaddr;		/* start block address of this inode chunk */
 };
 
->>>>>>> 334f1c6b
 /* maximum supported size of a physical compression cluster */
 #define Z_EROFS_PCLUSTER_MAX_SIZE	(1024 * 1024)
 
@@ -285,11 +268,7 @@
 	Z_EROFS_COMPRESSION_LZMA	= 1,
 	Z_EROFS_COMPRESSION_MAX
 };
-<<<<<<< HEAD
-#define Z_EROFS_ALL_COMPR_ALGS		(1 << (Z_EROFS_COMPRESSION_MAX - 1))
-=======
 #define Z_EROFS_ALL_COMPR_ALGS		((1 << Z_EROFS_COMPRESSION_MAX) - 1)
->>>>>>> 334f1c6b
 
 /* 14 bytes (+ length field = 16 bytes) */
 struct z_erofs_lz4_cfgs {
@@ -297,8 +276,6 @@
 	__le16 max_pclusterblks;
 	u8 reserved[10];
 } __packed;
-<<<<<<< HEAD
-=======
 
 /* 14 bytes (+ length field = 16 bytes) */
 struct z_erofs_lzma_cfgs {
@@ -308,7 +285,6 @@
 } __packed;
 
 #define Z_EROFS_LZMA_MAX_DICT_SIZE	(8 * Z_EROFS_PCLUSTER_MAX_SIZE)
->>>>>>> 334f1c6b
 
 /*
  * bit 0 : COMPACTED_2B indexes (0 - off; 1 - on)
