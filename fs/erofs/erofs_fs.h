/* SPDX-License-Identifier: GPL-2.0-only OR Apache-2.0 */
/*
 * EROFS (Enhanced ROM File System) on-disk format definition
 *
 * Copyright (C) 2017-2018 HUAWEI, Inc.
 *             https://www.huawei.com/
 */
#ifndef __EROFS_FS_H
#define __EROFS_FS_H

#define EROFS_SUPER_OFFSET      1024

#define EROFS_FEATURE_COMPAT_SB_CHKSUM          0x00000001

/*
 * Any bits that aren't in EROFS_ALL_FEATURE_INCOMPAT should
 * be incompatible with this kernel version.
 */
#define EROFS_FEATURE_INCOMPAT_LZ4_0PADDING	0x00000001
#define EROFS_FEATURE_INCOMPAT_COMPR_CFGS	0x00000002
#define EROFS_FEATURE_INCOMPAT_BIG_PCLUSTER	0x00000002
#define EROFS_ALL_FEATURE_INCOMPAT		\
	(EROFS_FEATURE_INCOMPAT_LZ4_0PADDING | \
	 EROFS_FEATURE_INCOMPAT_COMPR_CFGS | \
	 EROFS_FEATURE_INCOMPAT_BIG_PCLUSTER)

#define EROFS_SB_EXTSLOT_SIZE	16

/* erofs on-disk super block (currently 128 bytes) */
struct erofs_super_block {
	__le32 magic;           /* file system magic number */
	__le32 checksum;        /* crc32c(super_block) */
	__le32 feature_compat;
	__u8 blkszbits;         /* support block_size == PAGE_SIZE only */
	__u8 sb_extslots;	/* superblock size = 128 + sb_extslots * 16 */

	__le16 root_nid;	/* nid of root directory */
	__le64 inos;            /* total valid ino # (== f_files - f_favail) */

	__le64 build_time;      /* inode v1 time derivation */
	__le32 build_time_nsec;	/* inode v1 time derivation in nano scale */
	__le32 blocks;          /* used for statfs */
	__le32 meta_blkaddr;	/* start block address of metadata area */
	__le32 xattr_blkaddr;	/* start block address of shared xattr area */
	__u8 uuid[16];          /* 128-bit uuid for volume */
	__u8 volume_name[16];   /* volume name */
	__le32 feature_incompat;
<<<<<<< HEAD
	/* customized lz4 sliding window size instead of 64k by default */
	__le16 lz4_max_distance;
=======
	union {
		/* bitmap for available compression algorithms */
		__le16 available_compr_algs;
		/* customized sliding window size instead of 64k by default */
		__le16 lz4_max_distance;
	} __packed u1;
>>>>>>> 754a0abe
	__u8 reserved2[42];
};

/*
 * erofs inode datalayout (i_format in on-disk inode):
 * 0 - inode plain without inline data A:
 * inode, [xattrs], ... | ... | no-holed data
 * 1 - inode VLE compression B (legacy):
 * inode, [xattrs], extents ... | ...
 * 2 - inode plain with inline data C:
 * inode, [xattrs], last_inline_data, ... | ... | no-holed data
 * 3 - inode compression D:
 * inode, [xattrs], map_header, extents ... | ...
 * 4~7 - reserved
 */
enum {
	EROFS_INODE_FLAT_PLAIN			= 0,
	EROFS_INODE_FLAT_COMPRESSION_LEGACY	= 1,
	EROFS_INODE_FLAT_INLINE			= 2,
	EROFS_INODE_FLAT_COMPRESSION		= 3,
	EROFS_INODE_DATALAYOUT_MAX
};

static inline bool erofs_inode_is_data_compressed(unsigned int datamode)
{
	return datamode == EROFS_INODE_FLAT_COMPRESSION ||
		datamode == EROFS_INODE_FLAT_COMPRESSION_LEGACY;
}

/* bit definitions of inode i_advise */
#define EROFS_I_VERSION_BITS            1
#define EROFS_I_DATALAYOUT_BITS         3

#define EROFS_I_VERSION_BIT             0
#define EROFS_I_DATALAYOUT_BIT          1

#define EROFS_I_ALL	\
	((1 << (EROFS_I_DATALAYOUT_BIT + EROFS_I_DATALAYOUT_BITS)) - 1)

/* 32-byte reduced form of an ondisk inode */
struct erofs_inode_compact {
	__le16 i_format;	/* inode format hints */

/* 1 header + n-1 * 4 bytes inline xattr to keep continuity */
	__le16 i_xattr_icount;
	__le16 i_mode;
	__le16 i_nlink;
	__le32 i_size;
	__le32 i_reserved;
	union {
		/* file total compressed blocks for data mapping 1 */
		__le32 compressed_blocks;
		__le32 raw_blkaddr;

		/* for device files, used to indicate old/new device # */
		__le32 rdev;
	} i_u;
	__le32 i_ino;           /* only used for 32-bit stat compatibility */
	__le16 i_uid;
	__le16 i_gid;
	__le32 i_reserved2;
};

/* 32 bytes on-disk inode */
#define EROFS_INODE_LAYOUT_COMPACT	0
/* 64 bytes on-disk inode */
#define EROFS_INODE_LAYOUT_EXTENDED	1

/* 64-byte complete form of an ondisk inode */
struct erofs_inode_extended {
	__le16 i_format;	/* inode format hints */

/* 1 header + n-1 * 4 bytes inline xattr to keep continuity */
	__le16 i_xattr_icount;
	__le16 i_mode;
	__le16 i_reserved;
	__le64 i_size;
	union {
		/* file total compressed blocks for data mapping 1 */
		__le32 compressed_blocks;
		__le32 raw_blkaddr;

		/* for device files, used to indicate old/new device # */
		__le32 rdev;
	} i_u;

	/* only used for 32-bit stat compatibility */
	__le32 i_ino;

	__le32 i_uid;
	__le32 i_gid;
	__le64 i_ctime;
	__le32 i_ctime_nsec;
	__le32 i_nlink;
	__u8   i_reserved2[16];
};

#define EROFS_MAX_SHARED_XATTRS         (128)
/* h_shared_count between 129 ... 255 are special # */
#define EROFS_SHARED_XATTR_EXTENT       (255)

/*
 * inline xattrs (n == i_xattr_icount):
 * erofs_xattr_ibody_header(1) + (n - 1) * 4 bytes
 *          12 bytes           /                   \
 *                            /                     \
 *                           /-----------------------\
 *                           |  erofs_xattr_entries+ |
 *                           +-----------------------+
 * inline xattrs must starts in erofs_xattr_ibody_header,
 * for read-only fs, no need to introduce h_refcount
 */
struct erofs_xattr_ibody_header {
	__le32 h_reserved;
	__u8   h_shared_count;
	__u8   h_reserved2[7];
	__le32 h_shared_xattrs[0];      /* shared xattr id array */
};

/* Name indexes */
#define EROFS_XATTR_INDEX_USER              1
#define EROFS_XATTR_INDEX_POSIX_ACL_ACCESS  2
#define EROFS_XATTR_INDEX_POSIX_ACL_DEFAULT 3
#define EROFS_XATTR_INDEX_TRUSTED           4
#define EROFS_XATTR_INDEX_LUSTRE            5
#define EROFS_XATTR_INDEX_SECURITY          6

/* xattr entry (for both inline & shared xattrs) */
struct erofs_xattr_entry {
	__u8   e_name_len;      /* length of name */
	__u8   e_name_index;    /* attribute name index */
	__le16 e_value_size;    /* size of attribute value */
	/* followed by e_name and e_value */
	char   e_name[0];       /* attribute name */
};

static inline unsigned int erofs_xattr_ibody_size(__le16 i_xattr_icount)
{
	if (!i_xattr_icount)
		return 0;

	return sizeof(struct erofs_xattr_ibody_header) +
		sizeof(__u32) * (le16_to_cpu(i_xattr_icount) - 1);
}

#define EROFS_XATTR_ALIGN(size) round_up(size, sizeof(struct erofs_xattr_entry))

static inline unsigned int erofs_xattr_entry_size(struct erofs_xattr_entry *e)
{
	return EROFS_XATTR_ALIGN(sizeof(struct erofs_xattr_entry) +
				 e->e_name_len + le16_to_cpu(e->e_value_size));
}

/* maximum supported size of a physical compression cluster */
#define Z_EROFS_PCLUSTER_MAX_SIZE	(1024 * 1024)

/* available compression algorithm types (for h_algorithmtype) */
enum {
	Z_EROFS_COMPRESSION_LZ4	= 0,
	Z_EROFS_COMPRESSION_MAX
};
#define Z_EROFS_ALL_COMPR_ALGS		(1 << (Z_EROFS_COMPRESSION_MAX - 1))

/* 14 bytes (+ length field = 16 bytes) */
struct z_erofs_lz4_cfgs {
	__le16 max_distance;
	__le16 max_pclusterblks;
	u8 reserved[10];
} __packed;

/*
 * bit 0 : COMPACTED_2B indexes (0 - off; 1 - on)
 *  e.g. for 4k logical cluster size,      4B        if compacted 2B is off;
 *                                  (4B) + 2B + (4B) if compacted 2B is on.
 * bit 1 : HEAD1 big pcluster (0 - off; 1 - on)
 * bit 2 : HEAD2 big pcluster (0 - off; 1 - on)
 */
#define Z_EROFS_ADVISE_COMPACTED_2B		0x0001
#define Z_EROFS_ADVISE_BIG_PCLUSTER_1		0x0002
#define Z_EROFS_ADVISE_BIG_PCLUSTER_2		0x0004

struct z_erofs_map_header {
	__le32	h_reserved1;
	__le16	h_advise;
	/*
	 * bit 0-3 : algorithm type of head 1 (logical cluster type 01);
	 * bit 4-7 : algorithm type of head 2 (logical cluster type 11).
	 */
	__u8	h_algorithmtype;
	/*
	 * bit 0-2 : logical cluster bits - 12, e.g. 0 for 4096;
	 * bit 3-7 : reserved.
	 */
	__u8	h_clusterbits;
};

#define Z_EROFS_VLE_LEGACY_HEADER_PADDING       8

/*
 * Fixed-sized output compression ondisk Logical Extent cluster type:
 *    0 - literal (uncompressed) cluster
 *    1 - compressed cluster (for the head logical cluster)
 *    2 - compressed cluster (for the other logical clusters)
 *
 * In detail,
 *    0 - literal (uncompressed) cluster,
 *        di_advise = 0
 *        di_clusterofs = the literal data offset of the cluster
 *        di_blkaddr = the blkaddr of the literal cluster
 *
 *    1 - compressed cluster (for the head logical cluster)
 *        di_advise = 1
 *        di_clusterofs = the decompressed data offset of the cluster
 *        di_blkaddr = the blkaddr of the compressed cluster
 *
 *    2 - compressed cluster (for the other logical clusters)
 *        di_advise = 2
 *        di_clusterofs =
 *           the decompressed data offset in its own head cluster
 *        di_u.delta[0] = distance to its corresponding head cluster
 *        di_u.delta[1] = distance to its corresponding tail cluster
 *                (di_advise could be 0, 1 or 2)
 */
enum {
	Z_EROFS_VLE_CLUSTER_TYPE_PLAIN		= 0,
	Z_EROFS_VLE_CLUSTER_TYPE_HEAD		= 1,
	Z_EROFS_VLE_CLUSTER_TYPE_NONHEAD	= 2,
	Z_EROFS_VLE_CLUSTER_TYPE_RESERVED	= 3,
	Z_EROFS_VLE_CLUSTER_TYPE_MAX
};

#define Z_EROFS_VLE_DI_CLUSTER_TYPE_BITS        2
#define Z_EROFS_VLE_DI_CLUSTER_TYPE_BIT         0

/*
 * D0_CBLKCNT will be marked _only_ at the 1st non-head lcluster to store the
 * compressed block count of a compressed extent (in logical clusters, aka.
 * block count of a pcluster).
 */
#define Z_EROFS_VLE_DI_D0_CBLKCNT		(1 << 11)

struct z_erofs_vle_decompressed_index {
	__le16 di_advise;
	/* where to decompress in the head cluster */
	__le16 di_clusterofs;

	union {
		/* for the head cluster */
		__le32 blkaddr;
		/*
		 * for the rest clusters
		 * eg. for 4k page-sized cluster, maximum 4K*64k = 256M)
		 * [0] - pointing to the head cluster
		 * [1] - pointing to the tail cluster
		 */
		__le16 delta[2];
	} di_u;
};

#define Z_EROFS_VLE_LEGACY_INDEX_ALIGN(size) \
	(round_up(size, sizeof(struct z_erofs_vle_decompressed_index)) + \
	 sizeof(struct z_erofs_map_header) + Z_EROFS_VLE_LEGACY_HEADER_PADDING)

/* dirent sorts in alphabet order, thus we can do binary search */
struct erofs_dirent {
	__le64 nid;     /* node number */
	__le16 nameoff; /* start offset of file name */
	__u8 file_type; /* file type */
	__u8 reserved;  /* reserved */
} __packed;

/*
 * EROFS file types should match generic FT_* types and
 * it seems no need to add BUILD_BUG_ONs since potential
 * unmatchness will break other fses as well...
 */

#define EROFS_NAME_LEN      255

/* check the EROFS on-disk layout strictly at compile time */
static inline void erofs_check_ondisk_layout_definitions(void)
{
	BUILD_BUG_ON(sizeof(struct erofs_super_block) != 128);
	BUILD_BUG_ON(sizeof(struct erofs_inode_compact) != 32);
	BUILD_BUG_ON(sizeof(struct erofs_inode_extended) != 64);
	BUILD_BUG_ON(sizeof(struct erofs_xattr_ibody_header) != 12);
	BUILD_BUG_ON(sizeof(struct erofs_xattr_entry) != 4);
	BUILD_BUG_ON(sizeof(struct z_erofs_map_header) != 8);
	BUILD_BUG_ON(sizeof(struct z_erofs_vle_decompressed_index) != 8);
	BUILD_BUG_ON(sizeof(struct erofs_dirent) != 12);

	BUILD_BUG_ON(BIT(Z_EROFS_VLE_DI_CLUSTER_TYPE_BITS) <
		     Z_EROFS_VLE_CLUSTER_TYPE_MAX - 1);
}

#endif<|MERGE_RESOLUTION|>--- conflicted
+++ resolved
@@ -45,17 +45,12 @@
 	__u8 uuid[16];          /* 128-bit uuid for volume */
 	__u8 volume_name[16];   /* volume name */
 	__le32 feature_incompat;
-<<<<<<< HEAD
-	/* customized lz4 sliding window size instead of 64k by default */
-	__le16 lz4_max_distance;
-=======
 	union {
 		/* bitmap for available compression algorithms */
 		__le16 available_compr_algs;
 		/* customized sliding window size instead of 64k by default */
 		__le16 lz4_max_distance;
 	} __packed u1;
->>>>>>> 754a0abe
 	__u8 reserved2[42];
 };
 
