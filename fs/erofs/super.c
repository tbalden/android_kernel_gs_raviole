// SPDX-License-Identifier: GPL-2.0-only
/*
 * Copyright (C) 2017-2018 HUAWEI, Inc.
 *             https://www.huawei.com/
 */
#include <linux/module.h>
#include <linux/buffer_head.h>
#include <linux/statfs.h>
#include <linux/parser.h>
#include <linux/seq_file.h>
#include <linux/crc32c.h>
#include <linux/fs_context.h>
#include <linux/fs_parser.h>
#include <linux/dax.h>
#include "xattr.h"

#define CREATE_TRACE_POINTS
#include <trace/events/erofs.h>

static struct kmem_cache *erofs_inode_cachep __read_mostly;

void _erofs_err(struct super_block *sb, const char *function,
		const char *fmt, ...)
{
	struct va_format vaf;
	va_list args;

	va_start(args, fmt);

	vaf.fmt = fmt;
	vaf.va = &args;

	pr_err("(device %s): %s: %pV", sb->s_id, function, &vaf);
	va_end(args);
}

void _erofs_info(struct super_block *sb, const char *function,
		 const char *fmt, ...)
{
	struct va_format vaf;
	va_list args;

	va_start(args, fmt);

	vaf.fmt = fmt;
	vaf.va = &args;

	pr_info("(device %s): %pV", sb->s_id, &vaf);
	va_end(args);
}

static int erofs_superblock_csum_verify(struct super_block *sb, void *sbdata)
{
	struct erofs_super_block *dsb;
	u32 expected_crc, crc;

	dsb = kmemdup(sbdata + EROFS_SUPER_OFFSET,
		      EROFS_BLKSIZ - EROFS_SUPER_OFFSET, GFP_KERNEL);
	if (!dsb)
		return -ENOMEM;

	expected_crc = le32_to_cpu(dsb->checksum);
	dsb->checksum = 0;
	/* to allow for x86 boot sectors and other oddities. */
	crc = crc32c(~0, dsb, EROFS_BLKSIZ - EROFS_SUPER_OFFSET);
	kfree(dsb);

	if (crc != expected_crc) {
		erofs_err(sb, "invalid checksum 0x%08x, 0x%08x expected",
			  crc, expected_crc);
		return -EBADMSG;
	}
	return 0;
}

static void erofs_inode_init_once(void *ptr)
{
	struct erofs_inode *vi = ptr;

	inode_init_once(&vi->vfs_inode);
}

static struct inode *erofs_alloc_inode(struct super_block *sb)
{
	struct erofs_inode *vi =
		kmem_cache_alloc(erofs_inode_cachep, GFP_KERNEL);

	if (!vi)
		return NULL;

	/* zero out everything except vfs_inode */
	memset(vi, 0, offsetof(struct erofs_inode, vfs_inode));
	return &vi->vfs_inode;
}

static void erofs_free_inode(struct inode *inode)
{
	struct erofs_inode *vi = EROFS_I(inode);

	/* be careful of RCU symlink path */
	if (inode->i_op == &erofs_fast_symlink_iops)
		kfree(inode->i_link);
	kfree(vi->xattr_shared_xattrs);

	kmem_cache_free(erofs_inode_cachep, vi);
}

static bool check_layout_compatibility(struct super_block *sb,
				       struct erofs_super_block *dsb)
{
	const unsigned int feature = le32_to_cpu(dsb->feature_incompat);

	EROFS_SB(sb)->feature_incompat = feature;

	/* check if current kernel meets all mandatory requirements */
	if (feature & (~EROFS_ALL_FEATURE_INCOMPAT)) {
		erofs_err(sb,
			  "unidentified incompatible feature %x, please upgrade kernel version",
			   feature & ~EROFS_ALL_FEATURE_INCOMPAT);
		return false;
	}
	return true;
}

#ifdef CONFIG_EROFS_FS_ZIP
/* read variable-sized metadata, offset will be aligned by 4-byte */
static void *erofs_read_metadata(struct super_block *sb, struct page **pagep,
				 erofs_off_t *offset, int *lengthp)
{
	struct page *page = *pagep;
	u8 *buffer, *ptr;
	int len, i, cnt;
	erofs_blk_t blk;

	*offset = round_up(*offset, 4);
	blk = erofs_blknr(*offset);

	if (!page || page->index != blk) {
		if (page) {
			unlock_page(page);
			put_page(page);
		}
		page = erofs_get_meta_page(sb, blk);
		if (IS_ERR(page))
			goto err_nullpage;
	}

	ptr = kmap(page);
	len = le16_to_cpu(*(__le16 *)&ptr[erofs_blkoff(*offset)]);
	if (!len)
		len = U16_MAX + 1;
	buffer = kmalloc(len, GFP_KERNEL);
	if (!buffer) {
		buffer = ERR_PTR(-ENOMEM);
		goto out;
	}
	*offset += sizeof(__le16);
	*lengthp = len;

	for (i = 0; i < len; i += cnt) {
		cnt = min(EROFS_BLKSIZ - (int)erofs_blkoff(*offset), len - i);
		blk = erofs_blknr(*offset);

		if (!page || page->index != blk) {
			if (page) {
				kunmap(page);
				unlock_page(page);
				put_page(page);
			}
			page = erofs_get_meta_page(sb, blk);
			if (IS_ERR(page)) {
				kfree(buffer);
				goto err_nullpage;
			}
			ptr = kmap(page);
		}
		memcpy(buffer + i, ptr + erofs_blkoff(*offset), cnt);
		*offset += cnt;
	}
out:
	kunmap(page);
	*pagep = page;
	return buffer;
err_nullpage:
	*pagep = NULL;
	return page;
}

static int erofs_load_compr_cfgs(struct super_block *sb,
				 struct erofs_super_block *dsb)
{
	struct erofs_sb_info *sbi;
	struct page *page;
	unsigned int algs, alg;
	erofs_off_t offset;
	int size, ret;

	sbi = EROFS_SB(sb);
	sbi->available_compr_algs = le16_to_cpu(dsb->u1.available_compr_algs);

	if (sbi->available_compr_algs & ~Z_EROFS_ALL_COMPR_ALGS) {
		erofs_err(sb, "try to load compressed fs with unsupported algorithms %x",
			  sbi->available_compr_algs & ~Z_EROFS_ALL_COMPR_ALGS);
		return -EINVAL;
	}

	offset = EROFS_SUPER_OFFSET + sbi->sb_size;
	page = NULL;
	alg = 0;
	ret = 0;

	for (algs = sbi->available_compr_algs; algs; algs >>= 1, ++alg) {
		void *data;

		if (!(algs & 1))
			continue;

		data = erofs_read_metadata(sb, &page, &offset, &size);
		if (IS_ERR(data)) {
			ret = PTR_ERR(data);
			goto err;
		}

		switch (alg) {
		case Z_EROFS_COMPRESSION_LZ4:
			ret = z_erofs_load_lz4_config(sb, dsb, data, size);
			break;
<<<<<<< HEAD
=======
		case Z_EROFS_COMPRESSION_LZMA:
			ret = z_erofs_load_lzma_config(sb, dsb, data, size);
			break;
>>>>>>> 334f1c6b
		default:
			DBG_BUGON(1);
			ret = -EFAULT;
		}
		kfree(data);
		if (ret)
			goto err;
	}
err:
	if (page) {
		unlock_page(page);
		put_page(page);
	}
	return ret;
}
#else
static int erofs_load_compr_cfgs(struct super_block *sb,
				 struct erofs_super_block *dsb)
{
	if (dsb->u1.available_compr_algs) {
		erofs_err(sb, "try to load compressed fs when compression is disabled");
		return -EINVAL;
	}
	return 0;
}
#endif

<<<<<<< HEAD
=======
static int erofs_init_devices(struct super_block *sb,
			      struct erofs_super_block *dsb)
{
	struct erofs_sb_info *sbi = EROFS_SB(sb);
	unsigned int ondisk_extradevs;
	erofs_off_t pos;
	struct page *page = NULL;
	struct erofs_device_info *dif;
	struct erofs_deviceslot *dis;
	void *ptr;
	int id, err = 0;

	sbi->total_blocks = sbi->primarydevice_blocks;
	if (!erofs_sb_has_device_table(sbi))
		ondisk_extradevs = 0;
	else
		ondisk_extradevs = le16_to_cpu(dsb->extra_devices);

	if (ondisk_extradevs != sbi->devs->extra_devices) {
		erofs_err(sb, "extra devices don't match (ondisk %u, given %u)",
			  ondisk_extradevs, sbi->devs->extra_devices);
		return -EINVAL;
	}
	if (!ondisk_extradevs)
		return 0;

	sbi->device_id_mask = roundup_pow_of_two(ondisk_extradevs + 1) - 1;
	pos = le16_to_cpu(dsb->devt_slotoff) * EROFS_DEVT_SLOT_SIZE;
	down_read(&sbi->devs->rwsem);
	idr_for_each_entry(&sbi->devs->tree, dif, id) {
		erofs_blk_t blk = erofs_blknr(pos);
		struct block_device *bdev;

		if (!page || page->index != blk) {
			if (page) {
				kunmap(page);
				unlock_page(page);
				put_page(page);
			}

			page = erofs_get_meta_page(sb, blk);
			if (IS_ERR(page)) {
				up_read(&sbi->devs->rwsem);
				return PTR_ERR(page);
			}
			ptr = kmap(page);
		}
		dis = ptr + erofs_blkoff(pos);

		bdev = blkdev_get_by_path(dif->path,
					  FMODE_READ | FMODE_EXCL,
					  sb->s_type);
		if (IS_ERR(bdev)) {
			err = PTR_ERR(bdev);
			goto err_out;
		}
		dif->bdev = bdev;
		dif->dax_dev = fs_dax_get_by_bdev(bdev);
		dif->blocks = le32_to_cpu(dis->blocks);
		dif->mapped_blkaddr = le32_to_cpu(dis->mapped_blkaddr);
		sbi->total_blocks += dif->blocks;
		pos += EROFS_DEVT_SLOT_SIZE;
	}
err_out:
	up_read(&sbi->devs->rwsem);
	if (page) {
		kunmap(page);
		unlock_page(page);
		put_page(page);
	}
	return err;
}

>>>>>>> 334f1c6b
static int erofs_read_superblock(struct super_block *sb)
{
	struct erofs_sb_info *sbi;
	struct page *page;
	struct erofs_super_block *dsb;
	unsigned int blkszbits;
	void *data;
	int ret;

	page = read_mapping_page(sb->s_bdev->bd_inode->i_mapping, 0, NULL);
	if (IS_ERR(page)) {
		erofs_err(sb, "cannot read erofs superblock");
		return PTR_ERR(page);
	}

	sbi = EROFS_SB(sb);

	data = kmap(page);
	dsb = (struct erofs_super_block *)(data + EROFS_SUPER_OFFSET);

	ret = -EINVAL;
	if (le32_to_cpu(dsb->magic) != EROFS_SUPER_MAGIC_V1) {
		erofs_err(sb, "cannot find valid erofs superblock");
		goto out;
	}

	sbi->feature_compat = le32_to_cpu(dsb->feature_compat);
	if (erofs_sb_has_sb_chksum(sbi)) {
		ret = erofs_superblock_csum_verify(sb, data);
		if (ret)
			goto out;
	}

	ret = -EINVAL;
	blkszbits = dsb->blkszbits;
	/* 9(512 bytes) + LOG_SECTORS_PER_BLOCK == LOG_BLOCK_SIZE */
	if (blkszbits != LOG_BLOCK_SIZE) {
		erofs_err(sb, "blkszbits %u isn't supported on this platform",
			  blkszbits);
		goto out;
	}

	if (!check_layout_compatibility(sb, dsb))
		goto out;

	sbi->sb_size = 128 + dsb->sb_extslots * EROFS_SB_EXTSLOT_SIZE;
	if (sbi->sb_size > EROFS_BLKSIZ) {
		erofs_err(sb, "invalid sb_extslots %u (more than a fs block)",
			  sbi->sb_size);
		goto out;
	}
<<<<<<< HEAD
	sbi->blocks = le32_to_cpu(dsb->blocks);
=======
	sbi->primarydevice_blocks = le32_to_cpu(dsb->blocks);
>>>>>>> 334f1c6b
	sbi->meta_blkaddr = le32_to_cpu(dsb->meta_blkaddr);
#ifdef CONFIG_EROFS_FS_XATTR
	sbi->xattr_blkaddr = le32_to_cpu(dsb->xattr_blkaddr);
#endif
	sbi->islotbits = ilog2(sizeof(struct erofs_inode_compact));
	sbi->root_nid = le16_to_cpu(dsb->root_nid);
	sbi->inos = le64_to_cpu(dsb->inos);

	sbi->build_time = le64_to_cpu(dsb->build_time);
	sbi->build_time_nsec = le32_to_cpu(dsb->build_time_nsec);

	memcpy(&sb->s_uuid, dsb->uuid, sizeof(dsb->uuid));

	ret = strscpy(sbi->volume_name, dsb->volume_name,
		      sizeof(dsb->volume_name));
	if (ret < 0) {	/* -E2BIG */
		erofs_err(sb, "bad volume name without NIL terminator");
		ret = -EFSCORRUPTED;
		goto out;
	}

	/* parse on-disk compression configurations */
	if (erofs_sb_has_compr_cfgs(sbi))
		ret = erofs_load_compr_cfgs(sb, dsb);
	else
		ret = z_erofs_load_lz4_config(sb, dsb, NULL, 0);
<<<<<<< HEAD
=======
	if (ret < 0)
		goto out;

	/* handle multiple devices */
	ret = erofs_init_devices(sb, dsb);
>>>>>>> 334f1c6b
out:
	kunmap(page);
	put_page(page);
	return ret;
}

/* set up default EROFS parameters */
static void erofs_default_options(struct erofs_fs_context *ctx)
{
#ifdef CONFIG_EROFS_FS_ZIP
<<<<<<< HEAD
	ctx->cache_strategy = EROFS_ZIP_CACHE_READAROUND;
	ctx->max_sync_decompress_pages = 3;
	ctx->readahead_sync_decompress = false;
=======
	ctx->opt.cache_strategy = EROFS_ZIP_CACHE_READAROUND;
	ctx->opt.max_sync_decompress_pages = 3;
	ctx->opt.readahead_sync_decompress = false;
>>>>>>> 334f1c6b
#endif
#ifdef CONFIG_EROFS_FS_XATTR
	set_opt(&ctx->opt, XATTR_USER);
#endif
#ifdef CONFIG_EROFS_FS_POSIX_ACL
	set_opt(&ctx->opt, POSIX_ACL);
#endif
}

enum {
	Opt_user_xattr,
	Opt_acl,
	Opt_cache_strategy,
	Opt_dax,
	Opt_dax_enum,
	Opt_device,
	Opt_err
};

static const struct constant_table erofs_param_cache_strategy[] = {
	{"disabled",	EROFS_ZIP_CACHE_DISABLED},
	{"readahead",	EROFS_ZIP_CACHE_READAHEAD},
	{"readaround",	EROFS_ZIP_CACHE_READAROUND},
	{}
};

static const struct constant_table erofs_dax_param_enums[] = {
	{"always",	EROFS_MOUNT_DAX_ALWAYS},
	{"never",	EROFS_MOUNT_DAX_NEVER},
	{}
};

static const struct fs_parameter_spec erofs_fs_parameters[] = {
	fsparam_flag_no("user_xattr",	Opt_user_xattr),
	fsparam_flag_no("acl",		Opt_acl),
	fsparam_enum("cache_strategy",	Opt_cache_strategy,
		     erofs_param_cache_strategy),
	fsparam_flag("dax",             Opt_dax),
	fsparam_enum("dax",		Opt_dax_enum, erofs_dax_param_enums),
	fsparam_string("device",	Opt_device),
	{}
};

static bool erofs_fc_set_dax_mode(struct fs_context *fc, unsigned int mode)
{
#ifdef CONFIG_FS_DAX
	struct erofs_fs_context *ctx = fc->fs_private;

	switch (mode) {
	case EROFS_MOUNT_DAX_ALWAYS:
		warnfc(fc, "DAX enabled. Warning: EXPERIMENTAL, use at your own risk");
		set_opt(&ctx->opt, DAX_ALWAYS);
		clear_opt(&ctx->opt, DAX_NEVER);
		return true;
	case EROFS_MOUNT_DAX_NEVER:
		set_opt(&ctx->opt, DAX_NEVER);
		clear_opt(&ctx->opt, DAX_ALWAYS);
		return true;
	default:
		DBG_BUGON(1);
		return false;
	}
#else
	errorfc(fc, "dax options not supported");
	return false;
#endif
}

static int erofs_fc_parse_param(struct fs_context *fc,
				struct fs_parameter *param)
{
	struct erofs_fs_context *ctx = fc->fs_private;
	struct fs_parse_result result;
	struct erofs_device_info *dif;
	int opt, ret;

	opt = fs_parse(fc, erofs_fs_parameters, param, &result);
	if (opt < 0)
		return opt;

	switch (opt) {
	case Opt_user_xattr:
#ifdef CONFIG_EROFS_FS_XATTR
		if (result.boolean)
			set_opt(&ctx->opt, XATTR_USER);
		else
			clear_opt(&ctx->opt, XATTR_USER);
#else
		errorfc(fc, "{,no}user_xattr options not supported");
#endif
		break;
	case Opt_acl:
#ifdef CONFIG_EROFS_FS_POSIX_ACL
		if (result.boolean)
			set_opt(&ctx->opt, POSIX_ACL);
		else
			clear_opt(&ctx->opt, POSIX_ACL);
#else
		errorfc(fc, "{,no}acl options not supported");
#endif
		break;
	case Opt_cache_strategy:
#ifdef CONFIG_EROFS_FS_ZIP
		ctx->opt.cache_strategy = result.uint_32;
#else
		errorfc(fc, "compression not supported, cache_strategy ignored");
#endif
		break;
	case Opt_dax:
		if (!erofs_fc_set_dax_mode(fc, EROFS_MOUNT_DAX_ALWAYS))
			return -EINVAL;
		break;
	case Opt_dax_enum:
		if (!erofs_fc_set_dax_mode(fc, result.uint_32))
			return -EINVAL;
		break;
	case Opt_device:
		dif = kzalloc(sizeof(*dif), GFP_KERNEL);
		if (!dif)
			return -ENOMEM;
		dif->path = kstrdup(param->string, GFP_KERNEL);
		if (!dif->path) {
			kfree(dif);
			return -ENOMEM;
		}
		down_write(&ctx->devs->rwsem);
		ret = idr_alloc(&ctx->devs->tree, dif, 0, 0, GFP_KERNEL);
		up_write(&ctx->devs->rwsem);
		if (ret < 0) {
			kfree(dif->path);
			kfree(dif);
			return ret;
		}
		++ctx->devs->extra_devices;
		break;
	default:
		return -ENOPARAM;
	}
	return 0;
}

#ifdef CONFIG_EROFS_FS_ZIP
static const struct address_space_operations managed_cache_aops;

static int erofs_managed_cache_releasepage(struct page *page, gfp_t gfp_mask)
{
	int ret = 1;	/* 0 - busy */
	struct address_space *const mapping = page->mapping;

	DBG_BUGON(!PageLocked(page));
	DBG_BUGON(mapping->a_ops != &managed_cache_aops);

	if (PagePrivate(page))
		ret = erofs_try_to_free_cached_page(page);

	return ret;
}

static void erofs_managed_cache_invalidatepage(struct page *page,
					       unsigned int offset,
					       unsigned int length)
{
	const unsigned int stop = length + offset;

	DBG_BUGON(!PageLocked(page));

	/* Check for potential overflow in debug mode */
	DBG_BUGON(stop > PAGE_SIZE || stop < length);

	if (offset == 0 && stop == PAGE_SIZE)
		while (!erofs_managed_cache_releasepage(page, GFP_NOFS))
			cond_resched();
}

static const struct address_space_operations managed_cache_aops = {
	.releasepage = erofs_managed_cache_releasepage,
	.invalidatepage = erofs_managed_cache_invalidatepage,
};

static int erofs_init_managed_cache(struct super_block *sb)
{
	struct erofs_sb_info *const sbi = EROFS_SB(sb);
	struct inode *const inode = new_inode(sb);

	if (!inode)
		return -ENOMEM;

	set_nlink(inode, 1);
	inode->i_size = OFFSET_MAX;

	inode->i_mapping->a_ops = &managed_cache_aops;
	mapping_set_gfp_mask(inode->i_mapping,
			     GFP_NOFS | __GFP_HIGHMEM | __GFP_MOVABLE);
	sbi->managed_cache = inode;
	return 0;
}
#else
static int erofs_init_managed_cache(struct super_block *sb) { return 0; }
#endif

static int erofs_fc_fill_super(struct super_block *sb, struct fs_context *fc)
{
	struct inode *inode;
	struct erofs_sb_info *sbi;
	struct erofs_fs_context *ctx = fc->fs_private;
	int err;

	sb->s_magic = EROFS_SUPER_MAGIC;

	if (!sb_set_blocksize(sb, EROFS_BLKSIZ)) {
		erofs_err(sb, "failed to set erofs blksize");
		return -EINVAL;
	}

	sbi = kzalloc(sizeof(*sbi), GFP_KERNEL);
	if (!sbi)
		return -ENOMEM;

	sb->s_fs_info = sbi;
	sbi->opt = ctx->opt;
	sbi->dax_dev = fs_dax_get_by_bdev(sb->s_bdev);
	sbi->devs = ctx->devs;
	ctx->devs = NULL;

	err = erofs_read_superblock(sb);
	if (err)
		return err;

	if (test_opt(&sbi->opt, DAX_ALWAYS) &&
	    !bdev_dax_supported(sb->s_bdev, EROFS_BLKSIZ)) {
		errorfc(fc, "DAX unsupported by block device. Turning off DAX.");
		clear_opt(&sbi->opt, DAX_ALWAYS);
	}
	sb->s_flags |= SB_RDONLY | SB_NOATIME;
	sb->s_maxbytes = MAX_LFS_FILESIZE;
	sb->s_time_gran = 1;

	sb->s_op = &erofs_sops;
	sb->s_xattr = erofs_xattr_handlers;

	if (test_opt(&sbi->opt, POSIX_ACL))
		sb->s_flags |= SB_POSIXACL;
	else
		sb->s_flags &= ~SB_POSIXACL;

#ifdef CONFIG_EROFS_FS_ZIP
	xa_init(&sbi->managed_pslots);
#endif

	/* get the root inode */
	inode = erofs_iget(sb, ROOT_NID(sbi), true);
	if (IS_ERR(inode))
		return PTR_ERR(inode);

	if (!S_ISDIR(inode->i_mode)) {
		erofs_err(sb, "rootino(nid %llu) is not a directory(i_mode %o)",
			  ROOT_NID(sbi), inode->i_mode);
		iput(inode);
		return -EINVAL;
	}

	sb->s_root = d_make_root(inode);
	if (!sb->s_root)
		return -ENOMEM;

	erofs_shrinker_register(sb);
	/* sb->s_umount is already locked, SB_ACTIVE and SB_BORN are not set */
	err = erofs_init_managed_cache(sb);
	if (err)
		return err;

	err = erofs_register_sysfs(sb);
	if (err)
		return err;

	erofs_info(sb, "mounted with root inode @ nid %llu.", ROOT_NID(sbi));
	return 0;
}

static int erofs_fc_get_tree(struct fs_context *fc)
{
	return get_tree_bdev(fc, erofs_fc_fill_super);
}

static int erofs_fc_reconfigure(struct fs_context *fc)
{
	struct super_block *sb = fc->root->d_sb;
	struct erofs_sb_info *sbi = EROFS_SB(sb);
	struct erofs_fs_context *ctx = fc->fs_private;

	DBG_BUGON(!sb_rdonly(sb));

	if (test_opt(&ctx->opt, POSIX_ACL))
		fc->sb_flags |= SB_POSIXACL;
	else
		fc->sb_flags &= ~SB_POSIXACL;

	sbi->opt = ctx->opt;

	fc->sb_flags |= SB_RDONLY;
	return 0;
}

static int erofs_release_device_info(int id, void *ptr, void *data)
{
	struct erofs_device_info *dif = ptr;

	fs_put_dax(dif->dax_dev);
	if (dif->bdev)
		blkdev_put(dif->bdev, FMODE_READ | FMODE_EXCL);
	kfree(dif->path);
	kfree(dif);
	return 0;
}

static void erofs_free_dev_context(struct erofs_dev_context *devs)
{
	if (!devs)
		return;
	idr_for_each(&devs->tree, &erofs_release_device_info, NULL);
	idr_destroy(&devs->tree);
	kfree(devs);
}

static void erofs_fc_free(struct fs_context *fc)
{
	struct erofs_fs_context *ctx = fc->fs_private;

	erofs_free_dev_context(ctx->devs);
	kfree(ctx);
}

static const struct fs_context_operations erofs_context_ops = {
	.parse_param	= erofs_fc_parse_param,
	.get_tree       = erofs_fc_get_tree,
	.reconfigure    = erofs_fc_reconfigure,
	.free		= erofs_fc_free,
};

static int erofs_init_fs_context(struct fs_context *fc)
{
	struct erofs_fs_context *ctx = kzalloc(sizeof(*ctx), GFP_KERNEL);

	if (!ctx)
		return -ENOMEM;
	ctx->devs = kzalloc(sizeof(struct erofs_dev_context), GFP_KERNEL);
	if (!ctx->devs) {
		kfree(ctx);
		return -ENOMEM;
	}
	fc->fs_private = ctx;

	idr_init(&ctx->devs->tree);
	init_rwsem(&ctx->devs->rwsem);
	erofs_default_options(ctx);
	fc->ops = &erofs_context_ops;
	return 0;
}

/*
 * could be triggered after deactivate_locked_super()
 * is called, thus including umount and failed to initialize.
 */
static void erofs_kill_sb(struct super_block *sb)
{
	struct erofs_sb_info *sbi;

	WARN_ON(sb->s_magic != EROFS_SUPER_MAGIC);

	kill_block_super(sb);

	sbi = EROFS_SB(sb);
	if (!sbi)
		return;

	erofs_free_dev_context(sbi->devs);
	fs_put_dax(sbi->dax_dev);
	kfree(sbi);
	sb->s_fs_info = NULL;
}

/* called when ->s_root is non-NULL */
static void erofs_put_super(struct super_block *sb)
{
	struct erofs_sb_info *const sbi = EROFS_SB(sb);

	DBG_BUGON(!sbi);

	erofs_unregister_sysfs(sb);
	erofs_shrinker_unregister(sb);
#ifdef CONFIG_EROFS_FS_ZIP
	iput(sbi->managed_cache);
	sbi->managed_cache = NULL;
#endif
}

static struct file_system_type erofs_fs_type = {
	.owner          = THIS_MODULE,
	.name           = "erofs",
	.init_fs_context = erofs_init_fs_context,
	.kill_sb        = erofs_kill_sb,
	.fs_flags       = FS_REQUIRES_DEV,
};
MODULE_ALIAS_FS("erofs");

static int __init erofs_module_init(void)
{
	int err;

	erofs_check_ondisk_layout_definitions();

	erofs_inode_cachep = kmem_cache_create("erofs_inode",
					       sizeof(struct erofs_inode), 0,
					       SLAB_RECLAIM_ACCOUNT,
					       erofs_inode_init_once);
	if (!erofs_inode_cachep) {
		err = -ENOMEM;
		goto icache_err;
	}

	err = erofs_init_shrinker();
	if (err)
		goto shrinker_err;

<<<<<<< HEAD
=======
	err = z_erofs_lzma_init();
	if (err)
		goto lzma_err;

>>>>>>> 334f1c6b
	erofs_pcpubuf_init();
	err = z_erofs_init_zip_subsystem();
	if (err)
		goto zip_err;

	err = erofs_init_sysfs();
	if (err)
		goto sysfs_err;

	err = register_filesystem(&erofs_fs_type);
	if (err)
		goto fs_err;

	return 0;

fs_err:
	erofs_exit_sysfs();
sysfs_err:
	z_erofs_exit_zip_subsystem();
zip_err:
	z_erofs_lzma_exit();
lzma_err:
	erofs_exit_shrinker();
shrinker_err:
	kmem_cache_destroy(erofs_inode_cachep);
icache_err:
	return err;
}

static void __exit erofs_module_exit(void)
{
	unregister_filesystem(&erofs_fs_type);

	/* Ensure all RCU free inodes / pclusters are safe to be destroyed. */
	rcu_barrier();

	erofs_exit_sysfs();
	z_erofs_exit_zip_subsystem();
	z_erofs_lzma_exit();
	erofs_exit_shrinker();
	kmem_cache_destroy(erofs_inode_cachep);
	erofs_pcpubuf_exit();
}

/* get filesystem statistics */
static int erofs_statfs(struct dentry *dentry, struct kstatfs *buf)
{
	struct super_block *sb = dentry->d_sb;
	struct erofs_sb_info *sbi = EROFS_SB(sb);
	u64 id = huge_encode_dev(sb->s_bdev->bd_dev);

	buf->f_type = sb->s_magic;
	buf->f_bsize = EROFS_BLKSIZ;
	buf->f_blocks = sbi->total_blocks;
	buf->f_bfree = buf->f_bavail = 0;

	buf->f_files = ULLONG_MAX;
	buf->f_ffree = ULLONG_MAX - sbi->inos;

	buf->f_namelen = EROFS_NAME_LEN;

	buf->f_fsid    = u64_to_fsid(id);
	return 0;
}

static int erofs_show_options(struct seq_file *seq, struct dentry *root)
{
	struct erofs_sb_info *sbi = EROFS_SB(root->d_sb);
	struct erofs_mount_opts *opt = &sbi->opt;

#ifdef CONFIG_EROFS_FS_XATTR
	if (test_opt(opt, XATTR_USER))
		seq_puts(seq, ",user_xattr");
	else
		seq_puts(seq, ",nouser_xattr");
#endif
#ifdef CONFIG_EROFS_FS_POSIX_ACL
	if (test_opt(opt, POSIX_ACL))
		seq_puts(seq, ",acl");
	else
		seq_puts(seq, ",noacl");
#endif
#ifdef CONFIG_EROFS_FS_ZIP
	if (opt->cache_strategy == EROFS_ZIP_CACHE_DISABLED)
		seq_puts(seq, ",cache_strategy=disabled");
	else if (opt->cache_strategy == EROFS_ZIP_CACHE_READAHEAD)
		seq_puts(seq, ",cache_strategy=readahead");
	else if (opt->cache_strategy == EROFS_ZIP_CACHE_READAROUND)
		seq_puts(seq, ",cache_strategy=readaround");
#endif
	if (test_opt(opt, DAX_ALWAYS))
		seq_puts(seq, ",dax=always");
	if (test_opt(opt, DAX_NEVER))
		seq_puts(seq, ",dax=never");
	return 0;
}

const struct super_operations erofs_sops = {
	.put_super = erofs_put_super,
	.alloc_inode = erofs_alloc_inode,
	.free_inode = erofs_free_inode,
	.statfs = erofs_statfs,
	.show_options = erofs_show_options,
};

module_init(erofs_module_init);
module_exit(erofs_module_exit);

MODULE_DESCRIPTION("Enhanced ROM File System");
MODULE_AUTHOR("Gao Xiang, Chao Yu, Miao Xie, CONSUMER BG, HUAWEI Inc.");
MODULE_LICENSE("GPL");
<<<<<<< HEAD
MODULE_IMPORT_NS(ANDROID_GKI_VFS_EXPORT_ONLY);
=======
MODULE_IMPORT_NS(ANDROID_GKI_VFS_EXPORT_ONLY);
>>>>>>> 334f1c6b
<|MERGE_RESOLUTION|>--- conflicted
+++ resolved
@@ -225,12 +225,9 @@
 		case Z_EROFS_COMPRESSION_LZ4:
 			ret = z_erofs_load_lz4_config(sb, dsb, data, size);
 			break;
-<<<<<<< HEAD
-=======
 		case Z_EROFS_COMPRESSION_LZMA:
 			ret = z_erofs_load_lzma_config(sb, dsb, data, size);
 			break;
->>>>>>> 334f1c6b
 		default:
 			DBG_BUGON(1);
 			ret = -EFAULT;
@@ -258,8 +255,6 @@
 }
 #endif
 
-<<<<<<< HEAD
-=======
 static int erofs_init_devices(struct super_block *sb,
 			      struct erofs_super_block *dsb)
 {
@@ -333,7 +328,6 @@
 	return err;
 }
 
->>>>>>> 334f1c6b
 static int erofs_read_superblock(struct super_block *sb)
 {
 	struct erofs_sb_info *sbi;
@@ -385,11 +379,7 @@
 			  sbi->sb_size);
 		goto out;
 	}
-<<<<<<< HEAD
-	sbi->blocks = le32_to_cpu(dsb->blocks);
-=======
 	sbi->primarydevice_blocks = le32_to_cpu(dsb->blocks);
->>>>>>> 334f1c6b
 	sbi->meta_blkaddr = le32_to_cpu(dsb->meta_blkaddr);
 #ifdef CONFIG_EROFS_FS_XATTR
 	sbi->xattr_blkaddr = le32_to_cpu(dsb->xattr_blkaddr);
@@ -416,14 +406,11 @@
 		ret = erofs_load_compr_cfgs(sb, dsb);
 	else
 		ret = z_erofs_load_lz4_config(sb, dsb, NULL, 0);
-<<<<<<< HEAD
-=======
 	if (ret < 0)
 		goto out;
 
 	/* handle multiple devices */
 	ret = erofs_init_devices(sb, dsb);
->>>>>>> 334f1c6b
 out:
 	kunmap(page);
 	put_page(page);
@@ -434,15 +421,9 @@
 static void erofs_default_options(struct erofs_fs_context *ctx)
 {
 #ifdef CONFIG_EROFS_FS_ZIP
-<<<<<<< HEAD
-	ctx->cache_strategy = EROFS_ZIP_CACHE_READAROUND;
-	ctx->max_sync_decompress_pages = 3;
-	ctx->readahead_sync_decompress = false;
-=======
 	ctx->opt.cache_strategy = EROFS_ZIP_CACHE_READAROUND;
 	ctx->opt.max_sync_decompress_pages = 3;
 	ctx->opt.readahead_sync_decompress = false;
->>>>>>> 334f1c6b
 #endif
 #ifdef CONFIG_EROFS_FS_XATTR
 	set_opt(&ctx->opt, XATTR_USER);
@@ -867,13 +848,10 @@
 	if (err)
 		goto shrinker_err;
 
-<<<<<<< HEAD
-=======
 	err = z_erofs_lzma_init();
 	if (err)
 		goto lzma_err;
 
->>>>>>> 334f1c6b
 	erofs_pcpubuf_init();
 	err = z_erofs_init_zip_subsystem();
 	if (err)
@@ -985,8 +963,4 @@
 MODULE_DESCRIPTION("Enhanced ROM File System");
 MODULE_AUTHOR("Gao Xiang, Chao Yu, Miao Xie, CONSUMER BG, HUAWEI Inc.");
 MODULE_LICENSE("GPL");
-<<<<<<< HEAD
-MODULE_IMPORT_NS(ANDROID_GKI_VFS_EXPORT_ONLY);
-=======
-MODULE_IMPORT_NS(ANDROID_GKI_VFS_EXPORT_ONLY);
->>>>>>> 334f1c6b
+MODULE_IMPORT_NS(ANDROID_GKI_VFS_EXPORT_ONLY);