--- conflicted
+++ resolved
@@ -180,12 +180,8 @@
 		m->clusterofs = 1 << vi->z_logical_clusterbits;
 		m->delta[0] = le16_to_cpu(di->di_u.delta[0]);
 		if (m->delta[0] & Z_EROFS_VLE_DI_D0_CBLKCNT) {
-<<<<<<< HEAD
-			if (!(vi->z_advise & Z_EROFS_ADVISE_BIG_PCLUSTER_1)) {
-=======
 			if (!(vi->z_advise & (Z_EROFS_ADVISE_BIG_PCLUSTER_1 |
 					Z_EROFS_ADVISE_BIG_PCLUSTER_2))) {
->>>>>>> 334f1c6b
 				DBG_BUGON(1);
 				return -EFSCORRUPTED;
 			}
@@ -276,14 +272,11 @@
 	m->type = type;
 	if (type == Z_EROFS_VLE_CLUSTER_TYPE_NONHEAD) {
 		m->clusterofs = 1 << lclusterbits;
-<<<<<<< HEAD
-=======
 
 		/* figure out lookahead_distance: delta[1] if needed */
 		if (lookahead)
 			m->delta[1] = get_compacted_la_distance(lclusterbits,
 						encodebits, vcnt, in, i);
->>>>>>> 334f1c6b
 		if (lo & Z_EROFS_VLE_DI_D0_CBLKCNT) {
 			if (!big_pcluster) {
 				DBG_BUGON(1);
@@ -481,15 +474,6 @@
 	int err;
 
 	DBG_BUGON(m->type != Z_EROFS_VLE_CLUSTER_TYPE_PLAIN &&
-<<<<<<< HEAD
-		  m->type != Z_EROFS_VLE_CLUSTER_TYPE_HEAD);
-	if (!(map->m_flags & EROFS_MAP_ZIPPED) ||
-	    !(vi->z_advise & Z_EROFS_ADVISE_BIG_PCLUSTER_1)) {
-		map->m_plen = 1 << lclusterbits;
-		return 0;
-	}
-
-=======
 		  m->type != Z_EROFS_VLE_CLUSTER_TYPE_HEAD1 &&
 		  m->type != Z_EROFS_VLE_CLUSTER_TYPE_HEAD2);
 	DBG_BUGON(m->type != m->headtype);
@@ -502,16 +486,11 @@
 		map->m_plen = 1 << lclusterbits;
 		return 0;
 	}
->>>>>>> 334f1c6b
 	lcn = m->lcn + 1;
 	if (m->compressedlcs)
 		goto out;
 
-<<<<<<< HEAD
-	err = z_erofs_load_cluster_from_disk(m, lcn);
-=======
 	err = z_erofs_load_cluster_from_disk(m, lcn, false);
->>>>>>> 334f1c6b
 	if (err)
 		return err;
 
@@ -528,12 +507,8 @@
 
 	switch (m->type) {
 	case Z_EROFS_VLE_CLUSTER_TYPE_PLAIN:
-<<<<<<< HEAD
-	case Z_EROFS_VLE_CLUSTER_TYPE_HEAD:
-=======
 	case Z_EROFS_VLE_CLUSTER_TYPE_HEAD1:
 	case Z_EROFS_VLE_CLUSTER_TYPE_HEAD2:
->>>>>>> 334f1c6b
 		/*
 		 * if the 1st NONHEAD lcluster is actually PLAIN or HEAD type
 		 * rather than CBLKCNT, it's a 1 lcluster-sized pcluster.
@@ -564,8 +539,6 @@
 	return -EFSCORRUPTED;
 }
 
-<<<<<<< HEAD
-=======
 static int z_erofs_get_extent_decompressedlen(struct z_erofs_maprecorder *m)
 {
 	struct inode *inode = m->inode;
@@ -609,7 +582,6 @@
 	return 0;
 }
 
->>>>>>> 334f1c6b
 int z_erofs_map_blocks_iter(struct inode *inode,
 			    struct erofs_map_blocks *map,
 			    int flags)
@@ -643,11 +615,7 @@
 	initial_lcn = ofs >> lclusterbits;
 	endoff = ofs & ((1 << lclusterbits) - 1);
 
-<<<<<<< HEAD
-	err = z_erofs_load_cluster_from_disk(&m, initial_lcn);
-=======
 	err = z_erofs_load_cluster_from_disk(&m, initial_lcn, false);
->>>>>>> 334f1c6b
 	if (err)
 		goto unmap_out;
 
@@ -695,8 +663,6 @@
 	err = z_erofs_get_extent_compressedlen(&m, initial_lcn);
 	if (err)
 		goto out;
-<<<<<<< HEAD
-=======
 
 	if (m.headtype == Z_EROFS_VLE_CLUSTER_TYPE_PLAIN)
 		map->m_algorithmformat = Z_EROFS_COMPRESSION_SHIFTED;
@@ -713,7 +679,6 @@
 		if (!err)
 			map->m_flags |= EROFS_MAP_FULL_MAPPED;
 	}
->>>>>>> 334f1c6b
 unmap_out:
 	if (m.kaddr)
 		kunmap_atomic(m.kaddr);
