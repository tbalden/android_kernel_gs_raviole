# SPDX-License-Identifier: GPL-2.0-only

config EROFS_FS
	tristate "EROFS filesystem support"
	depends on BLOCK
	select FS_IOMAP
	select LIBCRC32C
	help
	  EROFS (Enhanced Read-Only File System) is a lightweight read-only
	  file system with modern designs (e.g. no buffer heads, inline
	  xattrs/data, chunk-based deduplication, multiple devices, etc.) for
	  scenarios which need high-performance read-only solutions, e.g.
	  smartphones with Android OS, LiveCDs and high-density hosts with
	  numerous containers;

	  It also provides fixed-sized output compression support in order to
	  improve storage density as well as keep relatively higher compression
	  ratios and implements in-place decompression to reuse the file page
	  for compressed data temporarily with proper strategies, which is
	  quite useful to ensure guaranteed end-to-end runtime decompression
	  performance under extremely memory pressure without extra cost.

	  See the documentation at <file:Documentation/filesystems/erofs.rst>
	  for more details.

	  If unsure, say N.

config EROFS_FS_DEBUG
	bool "EROFS debugging feature"
	depends on EROFS_FS
	help
	  Print debugging messages and enable more BUG_ONs which check
	  filesystem consistency and find potential issues aggressively,
	  which can be used for Android eng build, for example.

	  For daily use, say N.

config EROFS_FS_XATTR
	bool "EROFS extended attributes"
	depends on EROFS_FS
	default y
	help
	  Extended attributes are name:value pairs associated with inodes by
	  the kernel or by users (see the attr(5) manual page, or visit
	  <http://acl.bestbits.at/> for details).

	  If unsure, say N.

config EROFS_FS_POSIX_ACL
	bool "EROFS Access Control Lists"
	depends on EROFS_FS_XATTR
	select FS_POSIX_ACL
	default y
	help
	  Posix Access Control Lists (ACLs) support permissions for users and
	  groups beyond the owner/group/world scheme.

	  To learn more about Access Control Lists, visit the POSIX ACLs for
	  Linux website <http://acl.bestbits.at/>.

	  If you don't know what Access Control Lists are, say N.

config EROFS_FS_SECURITY
	bool "EROFS Security Labels"
	depends on EROFS_FS_XATTR
	default y
	help
	  Security labels provide an access control facility to support Linux
	  Security Models (LSMs) accepted by AppArmor, SELinux, Smack and TOMOYO
	  Linux. This option enables an extended attribute handler for file
	  security labels in the erofs filesystem, so that it requires enabling
	  the extended attribute support in advance.

	  If you are not using a security module, say N.

config EROFS_FS_ZIP
	bool "EROFS Data Compression Support"
	depends on EROFS_FS
	select LZ4_DECOMPRESS
	default y
	help
	  Enable fixed-sized output compression for EROFS.

	  If you don't want to enable compression feature, say N.
<<<<<<< HEAD
=======

config EROFS_FS_ZIP_LZMA
	bool "EROFS LZMA compressed data support"
	depends on EROFS_FS_ZIP
	select XZ_DEC
	select XZ_DEC_MICROLZMA
	help
	  Saying Y here includes support for reading EROFS file systems
	  containing LZMA compressed data, specifically called microLZMA. it
	  gives better compression ratios than the LZ4 algorithm, at the
	  expense of more CPU overhead.

	  LZMA support is an experimental feature for now and so most file
	  systems will be readable without selecting this option.

	  If unsure, say N.
>>>>>>> 334f1c6b
<|MERGE_RESOLUTION|>--- conflicted
+++ resolved
@@ -82,8 +82,6 @@
 	  Enable fixed-sized output compression for EROFS.
 
 	  If you don't want to enable compression feature, say N.
-<<<<<<< HEAD
-=======
 
 config EROFS_FS_ZIP_LZMA
 	bool "EROFS LZMA compressed data support"
@@ -99,5 +97,4 @@
 	  LZMA support is an experimental feature for now and so most file
 	  systems will be readable without selecting this option.
 
-	  If unsure, say N.
->>>>>>> 334f1c6b
+	  If unsure, say N.