--- conflicted
+++ resolved
@@ -78,19 +78,6 @@
 	return err;
 }
 
-<<<<<<< HEAD
-static inline struct bio *erofs_read_raw_page(struct bio *bio,
-					      struct address_space *mapping,
-					      struct page *page,
-					      erofs_off_t *last_block,
-					      unsigned int nblocks,
-					      bool ra)
-{
-	struct inode *const inode = mapping->host;
-	struct super_block *const sb = inode->i_sb;
-	erofs_off_t current_block = (erofs_off_t)page->index;
-	int err;
-=======
 static int erofs_map_blocks(struct inode *inode,
 			    struct erofs_map_blocks *map, int flags)
 {
@@ -113,7 +100,6 @@
 
 	if (vi->datalayout != EROFS_INODE_CHUNK_BASED)
 		return erofs_map_blocks_flatmode(inode, map, flags);
->>>>>>> 334f1c6b
 
 	if (vi->chunkformat & EROFS_CHUNK_FORMAT_INDEXES)
 		unit = sizeof(*idx);			/* chunk index */
@@ -128,15 +114,9 @@
 	if (IS_ERR(page))
 		return PTR_ERR(page);
 
-<<<<<<< HEAD
-		err = erofs_map_blocks_flatmode(inode, &map, EROFS_GET_BLOCKS_RAW);
-		if (err)
-			goto err_out;
-=======
 	map->m_la = chunknr << vi->chunkbits;
 	map->m_plen = min_t(erofs_off_t, 1UL << vi->chunkbits,
 			    roundup(inode->i_size - map->m_la, EROFS_BLKSIZ));
->>>>>>> 334f1c6b
 
 	/* handle block map */
 	if (!(vi->chunkformat & EROFS_CHUNK_FORMAT_INDEXES)) {
@@ -392,13 +372,8 @@
 	if (!IS_DAX(file_inode(file)))
 		return generic_file_readonly_mmap(file, vma);
 
-<<<<<<< HEAD
-	if (!erofs_map_blocks_flatmode(inode, &map, EROFS_GET_BLOCKS_RAW))
-		return erofs_blknr(map.m_pa);
-=======
 	if ((vma->vm_flags & VM_SHARED) && (vma->vm_flags & VM_MAYWRITE))
 		return -EINVAL;
->>>>>>> 334f1c6b
 
 	vma->vm_ops = &erofs_dax_vm_ops;
 	vma->vm_flags |= VM_HUGEPAGE;
