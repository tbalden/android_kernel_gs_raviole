--- conflicted
+++ resolved
@@ -12,7 +12,6 @@
 /*
  * since pclustersize is variable for big pcluster feature, introduce slab
  * pools implementation for different pcluster sizes.
-<<<<<<< HEAD
  */
 struct z_erofs_pcluster_slab {
 	struct kmem_cache *slab;
@@ -97,102 +96,9 @@
 	DBG_BUGON(1);
 }
 
-/*
- * a compressed_pages[] placeholder in order to avoid
- * being filled with file pages for in-place decompression.
-=======
->>>>>>> 334f1c6b
- */
-struct z_erofs_pcluster_slab {
-	struct kmem_cache *slab;
-	unsigned int maxpages;
-	char name[48];
-};
-
-#define _PCLP(n) { .maxpages = n }
-
-static struct z_erofs_pcluster_slab pcluster_pool[] __read_mostly = {
-	_PCLP(1), _PCLP(4), _PCLP(16), _PCLP(64), _PCLP(128),
-	_PCLP(Z_EROFS_PCLUSTER_MAX_PAGES)
-};
-
-static void z_erofs_destroy_pcluster_pool(void)
-{
-	int i;
-
-	for (i = 0; i < ARRAY_SIZE(pcluster_pool); ++i) {
-		if (!pcluster_pool[i].slab)
-			continue;
-		kmem_cache_destroy(pcluster_pool[i].slab);
-		pcluster_pool[i].slab = NULL;
-	}
-}
-
-static int z_erofs_create_pcluster_pool(void)
-{
-	struct z_erofs_pcluster_slab *pcs;
-	struct z_erofs_pcluster *a;
-	unsigned int size;
-
-	for (pcs = pcluster_pool;
-	     pcs < pcluster_pool + ARRAY_SIZE(pcluster_pool); ++pcs) {
-		size = struct_size(a, compressed_pages, pcs->maxpages);
-
-		sprintf(pcs->name, "erofs_pcluster-%u", pcs->maxpages);
-		pcs->slab = kmem_cache_create(pcs->name, size, 0,
-					      SLAB_RECLAIM_ACCOUNT, NULL);
-		if (pcs->slab)
-			continue;
-
-		z_erofs_destroy_pcluster_pool();
-		return -ENOMEM;
-	}
-	return 0;
-}
-
-static struct z_erofs_pcluster *z_erofs_alloc_pcluster(unsigned int nrpages)
-{
-	int i;
-
-	for (i = 0; i < ARRAY_SIZE(pcluster_pool); ++i) {
-		struct z_erofs_pcluster_slab *pcs = pcluster_pool + i;
-		struct z_erofs_pcluster *pcl;
-
-		if (nrpages > pcs->maxpages)
-			continue;
-
-		pcl = kmem_cache_zalloc(pcs->slab, GFP_NOFS);
-		if (!pcl)
-			return ERR_PTR(-ENOMEM);
-		pcl->pclusterpages = nrpages;
-		return pcl;
-	}
-	return ERR_PTR(-EINVAL);
-}
-
-static void z_erofs_free_pcluster(struct z_erofs_pcluster *pcl)
-{
-	int i;
-
-	for (i = 0; i < ARRAY_SIZE(pcluster_pool); ++i) {
-		struct z_erofs_pcluster_slab *pcs = pcluster_pool + i;
-
-		if (pcl->pclusterpages > pcs->maxpages)
-			continue;
-
-		kmem_cache_free(pcs->slab, pcl);
-		return;
-	}
-	DBG_BUGON(1);
-}
-
 /* how to allocate cached pages for a pcluster */
 enum z_erofs_cache_alloctype {
 	DONTALLOC,	/* don't allocate any cached pages */
-<<<<<<< HEAD
-	DELAYEDALLOC,	/* delayed allocation (at the time of submitting io) */
-=======
->>>>>>> 334f1c6b
 	/*
 	 * try to use cached I/O if page allocation succeeds or fallback
 	 * to in-place I/O instead to avoid any direct reclaim.
@@ -323,11 +229,7 @@
 static void preload_compressed_pages(struct z_erofs_collector *clt,
 				     struct address_space *mc,
 				     enum z_erofs_cache_alloctype type,
-<<<<<<< HEAD
-				     struct list_head *pagepool)
-=======
 				     struct page **pagepool)
->>>>>>> 334f1c6b
 {
 	struct z_erofs_pcluster *pcl = clt->pcl;
 	bool standalone = true;
@@ -358,13 +260,6 @@
 			/* I/O is needed, no possible to decompress directly */
 			standalone = false;
 			switch (type) {
-<<<<<<< HEAD
-			case DELAYEDALLOC:
-				t = tagptr_init(compressed_page_t,
-						PAGE_UNALLOCATED);
-				break;
-=======
->>>>>>> 334f1c6b
 			case TRYALLOC:
 				newpage = erofs_allocpage(pagepool, gfp);
 				if (!newpage)
@@ -381,17 +276,10 @@
 		if (!cmpxchg_relaxed(pages, NULL, tagptr_cast_ptr(t)))
 			continue;
 
-		if (page) {
+		if (page)
 			put_page(page);
-<<<<<<< HEAD
-		} else if (newpage) {
-			set_page_private(newpage, 0);
-			list_add(&newpage->lru, pagepool);
-		}
-=======
 		else if (newpage)
 			erofs_pagepool_add(pagepool, newpage);
->>>>>>> 334f1c6b
 	}
 
 	/*
@@ -408,10 +296,6 @@
 {
 	struct z_erofs_pcluster *const pcl =
 		container_of(grp, struct z_erofs_pcluster, obj);
-<<<<<<< HEAD
-	struct address_space *const mapping = MNGD_MAPPING(sbi);
-=======
->>>>>>> 334f1c6b
 	int i;
 
 	/*
@@ -579,14 +463,11 @@
 	struct erofs_workgroup *grp;
 	int err;
 
-<<<<<<< HEAD
-=======
 	if (!(map->m_flags & EROFS_MAP_ENCODED)) {
 		DBG_BUGON(1);
 		return -EFSCORRUPTED;
 	}
 
->>>>>>> 334f1c6b
 	/* no available pcluster, let's allocate one */
 	pcl = z_erofs_alloc_pcluster(map->m_plen >> PAGE_SHIFT);
 	if (IS_ERR(pcl))
@@ -599,14 +480,6 @@
 		(map->m_flags & EROFS_MAP_FULL_MAPPED ?
 			Z_EROFS_PCLUSTER_FULL_LENGTH : 0);
 
-<<<<<<< HEAD
-	if (map->m_flags & EROFS_MAP_ZIPPED)
-		pcl->algorithmformat = Z_EROFS_COMPRESSION_LZ4;
-	else
-		pcl->algorithmformat = Z_EROFS_COMPRESSION_SHIFTED;
-
-=======
->>>>>>> 334f1c6b
 	/* new pclusters should be claimed as type 1, primary and followed */
 	pcl->next = clt->owned_head;
 	clt->mode = COLLECT_PRIMARY_FOLLOWED;
@@ -757,11 +630,7 @@
 }
 
 static int z_erofs_do_read_page(struct z_erofs_decompress_frontend *fe,
-<<<<<<< HEAD
-				struct page *page, struct list_head *pagepool)
-=======
 				struct page *page, struct page **pagepool)
->>>>>>> 334f1c6b
 {
 	struct inode *const inode = fe->inode;
 	struct erofs_sb_info *const sbi = EROFS_I_SB(inode);
@@ -813,11 +682,7 @@
 		goto err_out;
 
 	/* preload all compressed pages (maybe downgrade role if necessary) */
-<<<<<<< HEAD
-	if (should_alloc_managed_pages(fe, sbi->ctx.cache_strategy, map->m_la))
-=======
 	if (should_alloc_managed_pages(fe, sbi->opt.cache_strategy, map->m_la))
->>>>>>> 334f1c6b
 		cache_strategy = TRYALLOC;
 	else
 		cache_strategy = DONTALLOC;
@@ -919,11 +784,7 @@
 	/* Use workqueue and sync decompression for atomic contexts only */
 	if (in_atomic() || irqs_disabled()) {
 		queue_work(z_erofs_workqueue, &io->u.work);
-<<<<<<< HEAD
-		sbi->ctx.readahead_sync_decompress = true;
-=======
 		sbi->opt.readahead_sync_decompress = true;
->>>>>>> 334f1c6b
 		return;
 	}
 	z_erofs_decompressqueue_work(&io->u.work);
@@ -1291,11 +1152,7 @@
 out_allocpage:
 	page = erofs_allocpage(pagepool, gfp | __GFP_NOFAIL);
 	if (oldpage != cmpxchg(&pcl->compressed_pages[nr], oldpage, page)) {
-<<<<<<< HEAD
-		list_add(&page->lru, pagepool);
-=======
 		erofs_pagepool_add(pagepool, page);
->>>>>>> 334f1c6b
 		cond_resched();
 		goto repeat;
 	}
@@ -1414,9 +1271,6 @@
 
 		pcl = container_of(owned_head, struct z_erofs_pcluster, next);
 
-<<<<<<< HEAD
-		cur = pcl->obj.index;
-=======
 		/* no device id here, thus it will always succeed */
 		mdev = (struct erofs_map_dev) {
 			.m_pa = blknr_to_addr(pcl->obj.index),
@@ -1424,7 +1278,6 @@
 		(void)erofs_map_dev(sb, &mdev);
 
 		cur = erofs_blknr(mdev.m_pa);
->>>>>>> 334f1c6b
 		end = cur + pcl->pclusterpages;
 
 		/* close the main owned chain at first */
@@ -1547,13 +1400,8 @@
 	struct erofs_sb_info *const sbi = EROFS_I_SB(inode);
 
 	unsigned int nr_pages = readahead_count(rac);
-<<<<<<< HEAD
-	bool sync = (sbi->ctx.readahead_sync_decompress &&
-			nr_pages <= sbi->ctx.max_sync_decompress_pages);
-=======
 	bool sync = (sbi->opt.readahead_sync_decompress &&
 			nr_pages <= sbi->opt.max_sync_decompress_pages);
->>>>>>> 334f1c6b
 	struct z_erofs_decompress_frontend f = DECOMPRESS_FRONTEND_INIT(inode);
 	struct page *pagepool = NULL, *head = NULL, *page;
 
