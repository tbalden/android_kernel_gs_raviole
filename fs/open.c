// SPDX-License-Identifier: GPL-2.0-only
/*
 *  linux/fs/open.c
 *
 *  Copyright (C) 1991, 1992  Linus Torvalds
 */

#include <linux/string.h>
#include <linux/mm.h>
#include <linux/file.h>
#include <linux/fdtable.h>
#include <linux/fsnotify.h>
#include <linux/module.h>
#include <linux/tty.h>
#include <linux/namei.h>
#include <linux/backing-dev.h>
#include <linux/capability.h>
#include <linux/securebits.h>
#include <linux/security.h>
#include <linux/mount.h>
#include <linux/fcntl.h>
#include <linux/slab.h>
#include <linux/uaccess.h>
#include <linux/fs.h>
#include <linux/personality.h>
#include <linux/pagemap.h>
#include <linux/syscalls.h>
#include <linux/rcupdate.h>
#include <linux/audit.h>
#include <linux/falloc.h>
#include <linux/fs_struct.h>
#include <linux/ima.h>
#include <linux/dnotify.h>
#include <linux/compat.h>

#include "internal.h"
#include <trace/hooks/syscall_check.h>

int do_truncate(struct user_namespace *mnt_userns, struct dentry *dentry,
		loff_t length, unsigned int time_attrs, struct file *filp)
{
	int ret;
	struct iattr newattrs;

	/* Not pretty: "inode->i_size" shouldn't really be signed. But it is. */
	if (length < 0)
		return -EINVAL;

	newattrs.ia_size = length;
	newattrs.ia_valid = ATTR_SIZE | time_attrs;
	if (filp) {
		newattrs.ia_file = filp;
		newattrs.ia_valid |= ATTR_FILE;
	}

	/* Remove suid, sgid, and file capabilities on truncate too */
	ret = dentry_needs_remove_privs(dentry);
	if (ret < 0)
		return ret;
	if (ret)
		newattrs.ia_valid |= ret | ATTR_FORCE;

	inode_lock(dentry->d_inode);
	/* Note any delegations or leases have already been broken: */
	ret = notify_change(mnt_userns, dentry, &newattrs, NULL);
	inode_unlock(dentry->d_inode);
	return ret;
}

long vfs_truncate(const struct path *path, loff_t length)
{
	struct user_namespace *mnt_userns;
	struct inode *inode;
	long error;

	inode = path->dentry->d_inode;

	/* For directories it's -EISDIR, for other non-regulars - -EINVAL */
	if (S_ISDIR(inode->i_mode))
		return -EISDIR;
	if (!S_ISREG(inode->i_mode))
		return -EINVAL;

	error = mnt_want_write(path->mnt);
	if (error)
		goto out;

	mnt_userns = mnt_user_ns(path->mnt);
	error = inode_permission(mnt_userns, inode, MAY_WRITE);
	if (error)
		goto mnt_drop_write_and_out;

	error = -EPERM;
	if (IS_APPEND(inode))
		goto mnt_drop_write_and_out;

	error = get_write_access(inode);
	if (error)
		goto mnt_drop_write_and_out;

	/*
	 * Make sure that there are no leases.  get_write_access() protects
	 * against the truncate racing with a lease-granting setlease().
	 */
	error = break_lease(inode, O_WRONLY);
	if (error)
		goto put_write_and_out;

	error = locks_verify_truncate(inode, NULL, length);
	if (!error)
		error = security_path_truncate(path);
	if (!error)
		error = do_truncate(mnt_userns, path->dentry, length, 0, NULL);

put_write_and_out:
	put_write_access(inode);
mnt_drop_write_and_out:
	mnt_drop_write(path->mnt);
out:
	return error;
}
EXPORT_SYMBOL_GPL(vfs_truncate);

long do_sys_truncate(const char __user *pathname, loff_t length)
{
	unsigned int lookup_flags = LOOKUP_FOLLOW;
	struct path path;
	int error;

	if (length < 0)	/* sorry, but loff_t says... */
		return -EINVAL;

retry:
	error = user_path_at(AT_FDCWD, pathname, lookup_flags, &path);
	if (!error) {
		error = vfs_truncate(&path, length);
		path_put(&path);
	}
	if (retry_estale(error, lookup_flags)) {
		lookup_flags |= LOOKUP_REVAL;
		goto retry;
	}
	return error;
}

SYSCALL_DEFINE2(truncate, const char __user *, path, long, length)
{
	return do_sys_truncate(path, length);
}

#ifdef CONFIG_COMPAT
COMPAT_SYSCALL_DEFINE2(truncate, const char __user *, path, compat_off_t, length)
{
	return do_sys_truncate(path, length);
}
#endif

long do_sys_ftruncate(unsigned int fd, loff_t length, int small)
{
	struct inode *inode;
	struct dentry *dentry;
	struct fd f;
	int error;

	error = -EINVAL;
	if (length < 0)
		goto out;
	error = -EBADF;
	f = fdget(fd);
	if (!f.file)
		goto out;

	/* explicitly opened as large or we are on 64-bit box */
	if (f.file->f_flags & O_LARGEFILE)
		small = 0;

	dentry = f.file->f_path.dentry;
	inode = dentry->d_inode;
	error = -EINVAL;
	if (!S_ISREG(inode->i_mode) || !(f.file->f_mode & FMODE_WRITE))
		goto out_putf;

	error = -EINVAL;
	/* Cannot ftruncate over 2^31 bytes without large file support */
	if (small && length > MAX_NON_LFS)
		goto out_putf;

	error = -EPERM;
	/* Check IS_APPEND on real upper inode */
	if (IS_APPEND(file_inode(f.file)))
		goto out_putf;
	sb_start_write(inode->i_sb);
	error = locks_verify_truncate(inode, f.file, length);
	if (!error)
		error = security_path_truncate(&f.file->f_path);
	if (!error)
		error = do_truncate(file_mnt_user_ns(f.file), dentry, length,
				    ATTR_MTIME | ATTR_CTIME, f.file);
	sb_end_write(inode->i_sb);
out_putf:
	fdput(f);
out:
	return error;
}

SYSCALL_DEFINE2(ftruncate, unsigned int, fd, unsigned long, length)
{
	return do_sys_ftruncate(fd, length, 1);
}

#ifdef CONFIG_COMPAT
COMPAT_SYSCALL_DEFINE2(ftruncate, unsigned int, fd, compat_ulong_t, length)
{
	return do_sys_ftruncate(fd, length, 1);
}
#endif

/* LFS versions of truncate are only needed on 32 bit machines */
#if BITS_PER_LONG == 32
SYSCALL_DEFINE2(truncate64, const char __user *, path, loff_t, length)
{
	return do_sys_truncate(path, length);
}

SYSCALL_DEFINE2(ftruncate64, unsigned int, fd, loff_t, length)
{
	return do_sys_ftruncate(fd, length, 0);
}
#endif /* BITS_PER_LONG == 32 */


int vfs_fallocate(struct file *file, int mode, loff_t offset, loff_t len)
{
	struct inode *inode = file_inode(file);
	long ret;

	if (offset < 0 || len <= 0)
		return -EINVAL;

	/* Return error if mode is not supported */
	if (mode & ~FALLOC_FL_SUPPORTED_MASK)
		return -EOPNOTSUPP;

	/* Punch hole and zero range are mutually exclusive */
	if ((mode & (FALLOC_FL_PUNCH_HOLE | FALLOC_FL_ZERO_RANGE)) ==
	    (FALLOC_FL_PUNCH_HOLE | FALLOC_FL_ZERO_RANGE))
		return -EOPNOTSUPP;

	/* Punch hole must have keep size set */
	if ((mode & FALLOC_FL_PUNCH_HOLE) &&
	    !(mode & FALLOC_FL_KEEP_SIZE))
		return -EOPNOTSUPP;

	/* Collapse range should only be used exclusively. */
	if ((mode & FALLOC_FL_COLLAPSE_RANGE) &&
	    (mode & ~FALLOC_FL_COLLAPSE_RANGE))
		return -EINVAL;

	/* Insert range should only be used exclusively. */
	if ((mode & FALLOC_FL_INSERT_RANGE) &&
	    (mode & ~FALLOC_FL_INSERT_RANGE))
		return -EINVAL;

	/* Unshare range should only be used with allocate mode. */
	if ((mode & FALLOC_FL_UNSHARE_RANGE) &&
	    (mode & ~(FALLOC_FL_UNSHARE_RANGE | FALLOC_FL_KEEP_SIZE)))
		return -EINVAL;

	if (!(file->f_mode & FMODE_WRITE))
		return -EBADF;

	/*
	 * We can only allow pure fallocate on append only files
	 */
	if ((mode & ~FALLOC_FL_KEEP_SIZE) && IS_APPEND(inode))
		return -EPERM;

	if (IS_IMMUTABLE(inode))
		return -EPERM;

	/*
	 * We cannot allow any fallocate operation on an active swapfile
	 */
	if (IS_SWAPFILE(inode))
		return -ETXTBSY;

	/*
	 * Revalidate the write permissions, in case security policy has
	 * changed since the files were opened.
	 */
	ret = security_file_permission(file, MAY_WRITE);
	if (ret)
		return ret;

	if (S_ISFIFO(inode->i_mode))
		return -ESPIPE;

	if (S_ISDIR(inode->i_mode))
		return -EISDIR;

	if (!S_ISREG(inode->i_mode) && !S_ISBLK(inode->i_mode))
		return -ENODEV;

	/* Check for wrap through zero too */
	if (((offset + len) > inode->i_sb->s_maxbytes) || ((offset + len) < 0))
		return -EFBIG;

	if (!file->f_op->fallocate)
		return -EOPNOTSUPP;

	file_start_write(file);
	ret = file->f_op->fallocate(file, mode, offset, len);

	/*
	 * Create inotify and fanotify events.
	 *
	 * To keep the logic simple always create events if fallocate succeeds.
	 * This implies that events are even created if the file size remains
	 * unchanged, e.g. when using flag FALLOC_FL_KEEP_SIZE.
	 */
	if (ret == 0)
		fsnotify_modify(file);

	file_end_write(file);
	return ret;
}
EXPORT_SYMBOL_GPL(vfs_fallocate);

int ksys_fallocate(int fd, int mode, loff_t offset, loff_t len)
{
	struct fd f = fdget(fd);
	int error = -EBADF;

	if (f.file) {
		error = vfs_fallocate(f.file, mode, offset, len);
		fdput(f);
	}
	return error;
}

SYSCALL_DEFINE4(fallocate, int, fd, int, mode, loff_t, offset, loff_t, len)
{
	return ksys_fallocate(fd, mode, offset, len);
}

/*
 * access() needs to use the real uid/gid, not the effective uid/gid.
 * We do this by temporarily clearing all FS-related capabilities and
 * switching the fsuid/fsgid around to the real ones.
 */
static const struct cred *access_override_creds(void)
{
	const struct cred *old_cred;
	struct cred *override_cred;

	override_cred = prepare_creds();
	if (!override_cred)
		return NULL;

	override_cred->fsuid = override_cred->uid;
	override_cred->fsgid = override_cred->gid;

	if (!issecure(SECURE_NO_SETUID_FIXUP)) {
		/* Clear the capabilities if we switch to a non-root user */
		kuid_t root_uid = make_kuid(override_cred->user_ns, 0);
		if (!uid_eq(override_cred->uid, root_uid))
			cap_clear(override_cred->cap_effective);
		else
			override_cred->cap_effective =
				override_cred->cap_permitted;
	}

	/*
	 * The new set of credentials can *only* be used in
	 * task-synchronous circumstances, and does not need
	 * RCU freeing, unless somebody then takes a separate
	 * reference to it.
	 *
	 * NOTE! This is _only_ true because this credential
	 * is used purely for override_creds() that installs
	 * it as the subjective cred. Other threads will be
	 * accessing ->real_cred, not the subjective cred.
	 *
	 * If somebody _does_ make a copy of this (using the
	 * 'get_current_cred()' function), that will clear the
	 * non_rcu field, because now that other user may be
	 * expecting RCU freeing. But normal thread-synchronous
	 * cred accesses will keep things non-RCY.
	 */
	override_cred->non_rcu = 1;

	old_cred = override_creds(override_cred);

	/* override_cred() gets its own ref */
	put_cred(override_cred);

	return old_cred;
}

static long do_faccessat(int dfd, const char __user *filename, int mode, int flags)
{
	struct path path;
	struct inode *inode;
	int res;
	unsigned int lookup_flags = LOOKUP_FOLLOW;
	const struct cred *old_cred = NULL;

	if (mode & ~S_IRWXO)	/* where's F_OK, X_OK, W_OK, R_OK? */
		return -EINVAL;

	if (flags & ~(AT_EACCESS | AT_SYMLINK_NOFOLLOW | AT_EMPTY_PATH))
		return -EINVAL;

	if (flags & AT_SYMLINK_NOFOLLOW)
		lookup_flags &= ~LOOKUP_FOLLOW;
	if (flags & AT_EMPTY_PATH)
		lookup_flags |= LOOKUP_EMPTY;

	if (!(flags & AT_EACCESS)) {
		old_cred = access_override_creds();
		if (!old_cred)
			return -ENOMEM;
	}

retry:
	res = user_path_at(dfd, filename, lookup_flags, &path);
	if (res)
		goto out;

	inode = d_backing_inode(path.dentry);

	if ((mode & MAY_EXEC) && S_ISREG(inode->i_mode)) {
		/*
		 * MAY_EXEC on regular files is denied if the fs is mounted
		 * with the "noexec" flag.
		 */
		res = -EACCES;
		if (path_noexec(&path))
			goto out_path_release;
	}

	res = inode_permission(mnt_user_ns(path.mnt), inode, mode | MAY_ACCESS);
	/* SuS v2 requires we report a read only fs too */
	if (res || !(mode & S_IWOTH) || special_file(inode->i_mode))
		goto out_path_release;
	/*
	 * This is a rare case where using __mnt_is_readonly()
	 * is OK without a mnt_want/drop_write() pair.  Since
	 * no actual write to the fs is performed here, we do
	 * not need to telegraph to that to anyone.
	 *
	 * By doing this, we accept that this access is
	 * inherently racy and know that the fs may change
	 * state before we even see this result.
	 */
	if (__mnt_is_readonly(path.mnt))
		res = -EROFS;

out_path_release:
	path_put(&path);
	if (retry_estale(res, lookup_flags)) {
		lookup_flags |= LOOKUP_REVAL;
		goto retry;
	}
out:
	if (old_cred)
		revert_creds(old_cred);

	return res;
}

SYSCALL_DEFINE3(faccessat, int, dfd, const char __user *, filename, int, mode)
{
	return do_faccessat(dfd, filename, mode, 0);
}

SYSCALL_DEFINE4(faccessat2, int, dfd, const char __user *, filename, int, mode,
		int, flags)
{
	return do_faccessat(dfd, filename, mode, flags);
}

SYSCALL_DEFINE2(access, const char __user *, filename, int, mode)
{
	return do_faccessat(AT_FDCWD, filename, mode, 0);
}

SYSCALL_DEFINE1(chdir, const char __user *, filename)
{
	struct path path;
	int error;
	unsigned int lookup_flags = LOOKUP_FOLLOW | LOOKUP_DIRECTORY;
retry:
	error = user_path_at(AT_FDCWD, filename, lookup_flags, &path);
	if (error)
		goto out;

	error = path_permission(&path, MAY_EXEC | MAY_CHDIR);
	if (error)
		goto dput_and_out;

	set_fs_pwd(current->fs, &path);

dput_and_out:
	path_put(&path);
	if (retry_estale(error, lookup_flags)) {
		lookup_flags |= LOOKUP_REVAL;
		goto retry;
	}
out:
	return error;
}

SYSCALL_DEFINE1(fchdir, unsigned int, fd)
{
	struct fd f = fdget_raw(fd);
	int error;

	error = -EBADF;
	if (!f.file)
		goto out;

	error = -ENOTDIR;
	if (!d_can_lookup(f.file->f_path.dentry))
		goto out_putf;

	error = file_permission(f.file, MAY_EXEC | MAY_CHDIR);
	if (!error)
		set_fs_pwd(current->fs, &f.file->f_path);
out_putf:
	fdput(f);
out:
	return error;
}

SYSCALL_DEFINE1(chroot, const char __user *, filename)
{
	struct path path;
	int error;
	unsigned int lookup_flags = LOOKUP_FOLLOW | LOOKUP_DIRECTORY;
retry:
	error = user_path_at(AT_FDCWD, filename, lookup_flags, &path);
	if (error)
		goto out;

	error = path_permission(&path, MAY_EXEC | MAY_CHDIR);
	if (error)
		goto dput_and_out;

	error = -EPERM;
	if (!ns_capable(current_user_ns(), CAP_SYS_CHROOT))
		goto dput_and_out;
	error = security_path_chroot(&path);
	if (error)
		goto dput_and_out;

	set_fs_root(current->fs, &path);
	error = 0;
dput_and_out:
	path_put(&path);
	if (retry_estale(error, lookup_flags)) {
		lookup_flags |= LOOKUP_REVAL;
		goto retry;
	}
out:
	return error;
}

int chmod_common(const struct path *path, umode_t mode)
{
	struct inode *inode = path->dentry->d_inode;
	struct inode *delegated_inode = NULL;
	struct iattr newattrs;
	int error;

	error = mnt_want_write(path->mnt);
	if (error)
		return error;
retry_deleg:
	inode_lock(inode);
	error = security_path_chmod(path, mode);
	if (error)
		goto out_unlock;
	newattrs.ia_mode = (mode & S_IALLUGO) | (inode->i_mode & ~S_IALLUGO);
	newattrs.ia_valid = ATTR_MODE | ATTR_CTIME;
	error = notify_change(mnt_user_ns(path->mnt), path->dentry,
			      &newattrs, &delegated_inode);
out_unlock:
	inode_unlock(inode);
	if (delegated_inode) {
		error = break_deleg_wait(&delegated_inode);
		if (!error)
			goto retry_deleg;
	}
	mnt_drop_write(path->mnt);
	return error;
}

int vfs_fchmod(struct file *file, umode_t mode)
{
	audit_file(file);
	return chmod_common(&file->f_path, mode);
}

SYSCALL_DEFINE2(fchmod, unsigned int, fd, umode_t, mode)
{
	struct fd f = fdget(fd);
	int err = -EBADF;

	if (f.file) {
		err = vfs_fchmod(f.file, mode);
		fdput(f);
	}
	return err;
}

static int do_fchmodat(int dfd, const char __user *filename, umode_t mode)
{
	struct path path;
	int error;
	unsigned int lookup_flags = LOOKUP_FOLLOW;
retry:
	error = user_path_at(dfd, filename, lookup_flags, &path);
	if (!error) {
		error = chmod_common(&path, mode);
		path_put(&path);
		if (retry_estale(error, lookup_flags)) {
			lookup_flags |= LOOKUP_REVAL;
			goto retry;
		}
	}
	return error;
}

SYSCALL_DEFINE3(fchmodat, int, dfd, const char __user *, filename,
		umode_t, mode)
{
	return do_fchmodat(dfd, filename, mode);
}

SYSCALL_DEFINE2(chmod, const char __user *, filename, umode_t, mode)
{
	return do_fchmodat(AT_FDCWD, filename, mode);
}

int chown_common(const struct path *path, uid_t user, gid_t group)
{
	struct user_namespace *mnt_userns;
	struct inode *inode = path->dentry->d_inode;
	struct inode *delegated_inode = NULL;
	int error;
	struct iattr newattrs;
	kuid_t uid;
	kgid_t gid;

	uid = make_kuid(current_user_ns(), user);
	gid = make_kgid(current_user_ns(), group);

	mnt_userns = mnt_user_ns(path->mnt);
	uid = kuid_from_mnt(mnt_userns, uid);
	gid = kgid_from_mnt(mnt_userns, gid);

retry_deleg:
	newattrs.ia_valid =  ATTR_CTIME;
	if (user != (uid_t) -1) {
		if (!uid_valid(uid))
			return -EINVAL;
		newattrs.ia_valid |= ATTR_UID;
		newattrs.ia_uid = uid;
	}
	if (group != (gid_t) -1) {
		if (!gid_valid(gid))
			return -EINVAL;
		newattrs.ia_valid |= ATTR_GID;
		newattrs.ia_gid = gid;
	}
	if (!S_ISDIR(inode->i_mode))
		newattrs.ia_valid |=
			ATTR_KILL_SUID | ATTR_KILL_SGID | ATTR_KILL_PRIV;
	inode_lock(inode);
	error = security_path_chown(path, uid, gid);
	if (!error)
		error = notify_change(mnt_userns, path->dentry, &newattrs,
				      &delegated_inode);
	inode_unlock(inode);
	if (delegated_inode) {
		error = break_deleg_wait(&delegated_inode);
		if (!error)
			goto retry_deleg;
	}
	return error;
}

int do_fchownat(int dfd, const char __user *filename, uid_t user, gid_t group,
		int flag)
{
	struct path path;
	int error = -EINVAL;
	int lookup_flags;

	if ((flag & ~(AT_SYMLINK_NOFOLLOW | AT_EMPTY_PATH)) != 0)
		goto out;

	lookup_flags = (flag & AT_SYMLINK_NOFOLLOW) ? 0 : LOOKUP_FOLLOW;
	if (flag & AT_EMPTY_PATH)
		lookup_flags |= LOOKUP_EMPTY;
retry:
	error = user_path_at(dfd, filename, lookup_flags, &path);
	if (error)
		goto out;
	error = mnt_want_write(path.mnt);
	if (error)
		goto out_release;
	error = chown_common(&path, user, group);
	mnt_drop_write(path.mnt);
out_release:
	path_put(&path);
	if (retry_estale(error, lookup_flags)) {
		lookup_flags |= LOOKUP_REVAL;
		goto retry;
	}
out:
	return error;
}

SYSCALL_DEFINE5(fchownat, int, dfd, const char __user *, filename, uid_t, user,
		gid_t, group, int, flag)
{
	return do_fchownat(dfd, filename, user, group, flag);
}

SYSCALL_DEFINE3(chown, const char __user *, filename, uid_t, user, gid_t, group)
{
	return do_fchownat(AT_FDCWD, filename, user, group, 0);
}

SYSCALL_DEFINE3(lchown, const char __user *, filename, uid_t, user, gid_t, group)
{
	return do_fchownat(AT_FDCWD, filename, user, group,
			   AT_SYMLINK_NOFOLLOW);
}

int vfs_fchown(struct file *file, uid_t user, gid_t group)
{
	int error;

	error = mnt_want_write_file(file);
	if (error)
		return error;
	audit_file(file);
	error = chown_common(&file->f_path, user, group);
	mnt_drop_write_file(file);
	return error;
}

int ksys_fchown(unsigned int fd, uid_t user, gid_t group)
{
	struct fd f = fdget(fd);
	int error = -EBADF;

	if (f.file) {
		error = vfs_fchown(f.file, user, group);
		fdput(f);
	}
	return error;
}

SYSCALL_DEFINE3(fchown, unsigned int, fd, uid_t, user, gid_t, group)
{
	return ksys_fchown(fd, user, group);
}

static int do_dentry_open(struct file *f,
			  struct inode *inode,
			  int (*open)(struct inode *, struct file *))
{
	static const struct file_operations empty_fops = {};
	int error;

	path_get(&f->f_path);
	f->f_inode = inode;
	f->f_mapping = inode->i_mapping;
	f->f_wb_err = filemap_sample_wb_err(f->f_mapping);
	f->f_sb_err = file_sample_sb_err(f);

	if (unlikely(f->f_flags & O_PATH)) {
		f->f_mode = FMODE_PATH | FMODE_OPENED;
		f->f_op = &empty_fops;
		return 0;
	}

	if (f->f_mode & FMODE_WRITE && !special_file(inode->i_mode)) {
		error = get_write_access(inode);
		if (unlikely(error))
			goto cleanup_file;
		error = __mnt_want_write(f->f_path.mnt);
		if (unlikely(error)) {
			put_write_access(inode);
			goto cleanup_file;
		}
		f->f_mode |= FMODE_WRITER;
	}

	/* POSIX.1-2008/SUSv4 Section XSI 2.9.7 */
	if (S_ISREG(inode->i_mode) || S_ISDIR(inode->i_mode))
		f->f_mode |= FMODE_ATOMIC_POS;

	f->f_op = fops_get(inode->i_fop);
	if (WARN_ON(!f->f_op)) {
		error = -ENODEV;
		goto cleanup_all;
	}
	trace_android_vh_check_file_open(f);

	error = security_file_open(f);
	if (error)
		goto cleanup_all;

	error = break_lease(locks_inode(f), f->f_flags);
	if (error)
		goto cleanup_all;

	/* normally all 3 are set; ->open() can clear them if needed */
	f->f_mode |= FMODE_LSEEK | FMODE_PREAD | FMODE_PWRITE;
	if (!open)
		open = f->f_op->open;
	if (open) {
		error = open(inode, f);
		if (error)
			goto cleanup_all;
	}
	f->f_mode |= FMODE_OPENED;
	if ((f->f_mode & (FMODE_READ | FMODE_WRITE)) == FMODE_READ)
		i_readcount_inc(inode);
	if ((f->f_mode & FMODE_READ) &&
	     likely(f->f_op->read || f->f_op->read_iter))
		f->f_mode |= FMODE_CAN_READ;
	if ((f->f_mode & FMODE_WRITE) &&
	     likely(f->f_op->write || f->f_op->write_iter))
		f->f_mode |= FMODE_CAN_WRITE;

	f->f_write_hint = WRITE_LIFE_NOT_SET;
	f->f_flags &= ~(O_CREAT | O_EXCL | O_NOCTTY | O_TRUNC);

	file_ra_state_init(&f->f_ra, f->f_mapping->host->i_mapping);

	/* NB: we're sure to have correct a_ops only after f_op->open */
	if (f->f_flags & O_DIRECT) {
		if (!f->f_mapping->a_ops || !f->f_mapping->a_ops->direct_IO)
			return -EINVAL;
	}

	/*
	 * XXX: Huge page cache doesn't support writing yet. Drop all page
	 * cache for this file before processing writes.
	 */
	if (f->f_mode & FMODE_WRITE) {
		/*
		 * Paired with smp_mb() in collapse_file() to ensure nr_thps
		 * is up to date and the update to i_writecount by
		 * get_write_access() is visible. Ensures subsequent insertion
		 * of THPs into the page cache will fail.
		 */
		smp_mb();
		if (filemap_nr_thps(inode->i_mapping))
			truncate_pagecache(inode, 0);
	}

	return 0;

cleanup_all:
	if (WARN_ON_ONCE(error > 0))
		error = -EINVAL;
	fops_put(f->f_op);
	if (f->f_mode & FMODE_WRITER) {
		put_write_access(inode);
		__mnt_drop_write(f->f_path.mnt);
	}
cleanup_file:
	path_put(&f->f_path);
	f->f_path.mnt = NULL;
	f->f_path.dentry = NULL;
	f->f_inode = NULL;
	return error;
}

/**
 * finish_open - finish opening a file
 * @file: file pointer
 * @dentry: pointer to dentry
 * @open: open callback
 * @opened: state of open
 *
 * This can be used to finish opening a file passed to i_op->atomic_open().
 *
 * If the open callback is set to NULL, then the standard f_op->open()
 * filesystem callback is substituted.
 *
 * NB: the dentry reference is _not_ consumed.  If, for example, the dentry is
 * the return value of d_splice_alias(), then the caller needs to perform dput()
 * on it after finish_open().
 *
 * Returns zero on success or -errno if the open failed.
 */
int finish_open(struct file *file, struct dentry *dentry,
		int (*open)(struct inode *, struct file *))
{
	BUG_ON(file->f_mode & FMODE_OPENED); /* once it's opened, it's opened */

	file->f_path.dentry = dentry;
	return do_dentry_open(file, d_backing_inode(dentry), open);
}
EXPORT_SYMBOL(finish_open);

/**
 * finish_no_open - finish ->atomic_open() without opening the file
 *
 * @file: file pointer
 * @dentry: dentry or NULL (as returned from ->lookup())
 *
 * This can be used to set the result of a successful lookup in ->atomic_open().
 *
 * NB: unlike finish_open() this function does consume the dentry reference and
 * the caller need not dput() it.
 *
 * Returns "0" which must be the return value of ->atomic_open() after having
 * called this function.
 */
int finish_no_open(struct file *file, struct dentry *dentry)
{
	file->f_path.dentry = dentry;
	return 0;
}
EXPORT_SYMBOL(finish_no_open);

char *file_path(struct file *filp, char *buf, int buflen)
{
	return d_path(&filp->f_path, buf, buflen);
}
EXPORT_SYMBOL(file_path);

/**
 * vfs_open - open the file at the given path
 * @path: path to open
 * @file: newly allocated file with f_flag initialized
 * @cred: credentials to use
 */
int vfs_open(const struct path *path, struct file *file)
{
	file->f_path = *path;
	return do_dentry_open(file, d_backing_inode(path->dentry), NULL);
}

struct file *dentry_open(const struct path *path, int flags,
			 const struct cred *cred)
{
	int error;
	struct file *f;

	validate_creds(cred);

	/* We must always pass in a valid mount pointer. */
	BUG_ON(!path->mnt);

	f = alloc_empty_file(flags, cred);
	if (!IS_ERR(f)) {
		error = vfs_open(path, f);
		if (error) {
			fput(f);
			f = ERR_PTR(error);
		}
	}
	return f;
}
EXPORT_SYMBOL(dentry_open);

struct file *open_with_fake_path(const struct path *path, int flags,
				struct inode *inode, const struct cred *cred)
{
	struct file *f = alloc_empty_file_noaccount(flags, cred);
	if (!IS_ERR(f)) {
		int error;

		f->f_path = *path;
		error = do_dentry_open(f, inode, NULL);
		if (error) {
			fput(f);
			f = ERR_PTR(error);
		}
	}
	return f;
}
EXPORT_SYMBOL(open_with_fake_path);

#define WILL_CREATE(flags)	(flags & (O_CREAT | __O_TMPFILE))
#define O_PATH_FLAGS		(O_DIRECTORY | O_NOFOLLOW | O_PATH | O_CLOEXEC)

inline struct open_how build_open_how(int flags, umode_t mode)
{
	struct open_how how = {
		.flags = flags & VALID_OPEN_FLAGS,
		.mode = mode & S_IALLUGO,
	};

	/* O_PATH beats everything else. */
	if (how.flags & O_PATH)
		how.flags &= O_PATH_FLAGS;
	/* Modes should only be set for create-like flags. */
	if (!WILL_CREATE(how.flags))
		how.mode = 0;
	return how;
}

inline int build_open_flags(const struct open_how *how, struct open_flags *op)
{
	u64 flags = how->flags;
	u64 strip = FMODE_NONOTIFY | O_CLOEXEC;
	int lookup_flags = 0;
	int acc_mode = ACC_MODE(flags);

	BUILD_BUG_ON_MSG(upper_32_bits(VALID_OPEN_FLAGS),
			 "struct open_flags doesn't yet handle flags > 32 bits");

	/*
	 * Strip flags that either shouldn't be set by userspace like
	 * FMODE_NONOTIFY or that aren't relevant in determining struct
	 * open_flags like O_CLOEXEC.
	 */
	flags &= ~strip;

	/*
	 * Older syscalls implicitly clear all of the invalid flags or argument
	 * values before calling build_open_flags(), but openat2(2) checks all
	 * of its arguments.
	 */
	if (flags & ~VALID_OPEN_FLAGS)
		return -EINVAL;
	if (how->resolve & ~VALID_RESOLVE_FLAGS)
		return -EINVAL;

	/* Scoping flags are mutually exclusive. */
	if ((how->resolve & RESOLVE_BENEATH) && (how->resolve & RESOLVE_IN_ROOT))
		return -EINVAL;

	/* Deal with the mode. */
	if (WILL_CREATE(flags)) {
		if (how->mode & ~S_IALLUGO)
			return -EINVAL;
		op->mode = how->mode | S_IFREG;
	} else {
		if (how->mode != 0)
			return -EINVAL;
		op->mode = 0;
	}

	/*
	 * In order to ensure programs get explicit errors when trying to use
	 * O_TMPFILE on old kernels, O_TMPFILE is implemented such that it
	 * looks like (O_DIRECTORY|O_RDWR & ~O_CREAT) to old kernels. But we
	 * have to require userspace to explicitly set it.
	 */
	if (flags & __O_TMPFILE) {
		if ((flags & O_TMPFILE_MASK) != O_TMPFILE)
			return -EINVAL;
		if (!(acc_mode & MAY_WRITE))
			return -EINVAL;
	}
	if (flags & O_PATH) {
		/* O_PATH only permits certain other flags to be set. */
		if (flags & ~O_PATH_FLAGS)
			return -EINVAL;
		acc_mode = 0;
	}

	/*
	 * O_SYNC is implemented as __O_SYNC|O_DSYNC.  As many places only
	 * check for O_DSYNC if the need any syncing at all we enforce it's
	 * always set instead of having to deal with possibly weird behaviour
	 * for malicious applications setting only __O_SYNC.
	 */
	if (flags & __O_SYNC)
		flags |= O_DSYNC;

	op->open_flag = flags;

	/* O_TRUNC implies we need access checks for write permissions */
	if (flags & O_TRUNC)
		acc_mode |= MAY_WRITE;

	/* Allow the LSM permission hook to distinguish append
	   access from general write access. */
	if (flags & O_APPEND)
		acc_mode |= MAY_APPEND;

	op->acc_mode = acc_mode;

	op->intent = flags & O_PATH ? 0 : LOOKUP_OPEN;

	if (flags & O_CREAT) {
		op->intent |= LOOKUP_CREATE;
		if (flags & O_EXCL) {
			op->intent |= LOOKUP_EXCL;
			flags |= O_NOFOLLOW;
		}
	}

	if (flags & O_DIRECTORY)
		lookup_flags |= LOOKUP_DIRECTORY;
	if (!(flags & O_NOFOLLOW))
		lookup_flags |= LOOKUP_FOLLOW;

	if (how->resolve & RESOLVE_NO_XDEV)
		lookup_flags |= LOOKUP_NO_XDEV;
	if (how->resolve & RESOLVE_NO_MAGICLINKS)
		lookup_flags |= LOOKUP_NO_MAGICLINKS;
	if (how->resolve & RESOLVE_NO_SYMLINKS)
		lookup_flags |= LOOKUP_NO_SYMLINKS;
	if (how->resolve & RESOLVE_BENEATH)
		lookup_flags |= LOOKUP_BENEATH;
	if (how->resolve & RESOLVE_IN_ROOT)
		lookup_flags |= LOOKUP_IN_ROOT;
	if (how->resolve & RESOLVE_CACHED) {
		/* Don't bother even trying for create/truncate/tmpfile open */
		if (flags & (O_TRUNC | O_CREAT | O_TMPFILE))
			return -EAGAIN;
		lookup_flags |= LOOKUP_CACHED;
	}

	op->lookup_flags = lookup_flags;
	return 0;
}

/**
 * file_open_name - open file and return file pointer
 *
 * @name:	struct filename containing path to open
 * @flags:	open flags as per the open(2) second argument
 * @mode:	mode for the new file if O_CREAT is set, else ignored
 *
 * This is the helper to open a file from kernelspace if you really
 * have to.  But in generally you should not do this, so please move
 * along, nothing to see here..
 */
struct file *file_open_name(struct filename *name, int flags, umode_t mode)
{
	struct open_flags op;
	struct open_how how = build_open_how(flags, mode);
	int err = build_open_flags(&how, &op);
	if (err)
		return ERR_PTR(err);
	return do_filp_open(AT_FDCWD, name, &op);
}

/**
 * filp_open - open file and return file pointer
 *
 * @filename:	path to open
 * @flags:	open flags as per the open(2) second argument
 * @mode:	mode for the new file if O_CREAT is set, else ignored
 *
 * This is the helper to open a file from kernelspace if you really
 * have to.  But in generally you should not do this, so please move
 * along, nothing to see here..
 */
struct file *filp_open(const char *filename, int flags, umode_t mode)
{
	struct filename *name = getname_kernel(filename);
	struct file *file = ERR_CAST(name);
	
	if (!IS_ERR(name)) {
		file = file_open_name(name, flags, mode);
		putname(name);
	}
	return file;
}
EXPORT_SYMBOL(filp_open);

<<<<<<< HEAD
/* ANDROID: Allow drivers to open only block files from kernel mode */
struct file *filp_open_block(const char *filename, int flags, umode_t mode)
{
	struct file *file;

	file = filp_open(filename, flags, mode);
	if (IS_ERR(file))
		goto err_out;

	/* Drivers should only be allowed to open block devices */
	if (!S_ISBLK(file->f_mapping->host->i_mode)) {
		filp_close(file, NULL);
		file = ERR_PTR(-ENOTBLK);
	}

err_out:
	return file;
}
EXPORT_SYMBOL_GPL(filp_open_block);

struct file *file_open_root(struct dentry *dentry, struct vfsmount *mnt,
=======
struct file *file_open_root(const struct path *root,
>>>>>>> 754a0abe
			    const char *filename, int flags, umode_t mode)
{
	struct open_flags op;
	struct open_how how = build_open_how(flags, mode);
	int err = build_open_flags(&how, &op);
	if (err)
		return ERR_PTR(err);
	return do_file_open_root(root, filename, &op);
}
EXPORT_SYMBOL(file_open_root);

static long do_sys_openat2(int dfd, const char __user *filename,
			   struct open_how *how)
{
	struct open_flags op;
	int fd = build_open_flags(how, &op);
	struct filename *tmp;

	if (fd)
		return fd;

	tmp = getname(filename);
	if (IS_ERR(tmp))
		return PTR_ERR(tmp);

	fd = get_unused_fd_flags(how->flags);
	if (fd >= 0) {
		struct file *f = do_filp_open(dfd, tmp, &op);
		if (IS_ERR(f)) {
			put_unused_fd(fd);
			fd = PTR_ERR(f);
		} else {
			fsnotify_open(f);
			fd_install(fd, f);
		}
	}
	putname(tmp);
	return fd;
}

long do_sys_open(int dfd, const char __user *filename, int flags, umode_t mode)
{
	struct open_how how = build_open_how(flags, mode);
	return do_sys_openat2(dfd, filename, &how);
}


SYSCALL_DEFINE3(open, const char __user *, filename, int, flags, umode_t, mode)
{
	if (force_o_largefile())
		flags |= O_LARGEFILE;
	return do_sys_open(AT_FDCWD, filename, flags, mode);
}

SYSCALL_DEFINE4(openat, int, dfd, const char __user *, filename, int, flags,
		umode_t, mode)
{
	if (force_o_largefile())
		flags |= O_LARGEFILE;
	return do_sys_open(dfd, filename, flags, mode);
}

SYSCALL_DEFINE4(openat2, int, dfd, const char __user *, filename,
		struct open_how __user *, how, size_t, usize)
{
	int err;
	struct open_how tmp;

	BUILD_BUG_ON(sizeof(struct open_how) < OPEN_HOW_SIZE_VER0);
	BUILD_BUG_ON(sizeof(struct open_how) != OPEN_HOW_SIZE_LATEST);

	if (unlikely(usize < OPEN_HOW_SIZE_VER0))
		return -EINVAL;

	err = copy_struct_from_user(&tmp, sizeof(tmp), how, usize);
	if (err)
		return err;

	/* O_LARGEFILE is only allowed for non-O_PATH. */
	if (!(tmp.flags & O_PATH) && force_o_largefile())
		tmp.flags |= O_LARGEFILE;

	return do_sys_openat2(dfd, filename, &tmp);
}

#ifdef CONFIG_COMPAT
/*
 * Exactly like sys_open(), except that it doesn't set the
 * O_LARGEFILE flag.
 */
COMPAT_SYSCALL_DEFINE3(open, const char __user *, filename, int, flags, umode_t, mode)
{
	return do_sys_open(AT_FDCWD, filename, flags, mode);
}

/*
 * Exactly like sys_openat(), except that it doesn't set the
 * O_LARGEFILE flag.
 */
COMPAT_SYSCALL_DEFINE4(openat, int, dfd, const char __user *, filename, int, flags, umode_t, mode)
{
	return do_sys_open(dfd, filename, flags, mode);
}
#endif

#ifndef __alpha__

/*
 * For backward compatibility?  Maybe this should be moved
 * into arch/i386 instead?
 */
SYSCALL_DEFINE2(creat, const char __user *, pathname, umode_t, mode)
{
	int flags = O_CREAT | O_WRONLY | O_TRUNC;

	if (force_o_largefile())
		flags |= O_LARGEFILE;
	return do_sys_open(AT_FDCWD, pathname, flags, mode);
}
#endif

/*
 * "id" is the POSIX thread ID. We use the
 * files pointer for this..
 */
int filp_close(struct file *filp, fl_owner_t id)
{
	int retval = 0;

	if (!file_count(filp)) {
		printk(KERN_ERR "VFS: Close: file count is 0\n");
		return 0;
	}

	if (filp->f_op->flush)
		retval = filp->f_op->flush(filp, id);

	if (likely(!(filp->f_mode & FMODE_PATH))) {
		dnotify_flush(filp, id);
		locks_remove_posix(filp, id);
	}
	fput(filp);
	return retval;
}

EXPORT_SYMBOL(filp_close);

/*
 * Careful here! We test whether the file pointer is NULL before
 * releasing the fd. This ensures that one clone task can't release
 * an fd while another clone is opening it.
 */
SYSCALL_DEFINE1(close, unsigned int, fd)
{
	int retval = close_fd(fd);

	/* can't restart close syscall because file table entry was cleared */
	if (unlikely(retval == -ERESTARTSYS ||
		     retval == -ERESTARTNOINTR ||
		     retval == -ERESTARTNOHAND ||
		     retval == -ERESTART_RESTARTBLOCK))
		retval = -EINTR;

	return retval;
}

/**
 * close_range() - Close all file descriptors in a given range.
 *
 * @fd:     starting file descriptor to close
 * @max_fd: last file descriptor to close
 * @flags:  reserved for future extensions
 *
 * This closes a range of file descriptors. All file descriptors
 * from @fd up to and including @max_fd are closed.
 * Currently, errors to close a given file descriptor are ignored.
 */
SYSCALL_DEFINE3(close_range, unsigned int, fd, unsigned int, max_fd,
		unsigned int, flags)
{
	return __close_range(fd, max_fd, flags);
}

/*
 * This routine simulates a hangup on the tty, to arrange that users
 * are given clean terminals at login time.
 */
SYSCALL_DEFINE0(vhangup)
{
	if (capable(CAP_SYS_TTY_CONFIG)) {
		tty_vhangup_self();
		return 0;
	}
	return -EPERM;
}

/*
 * Called when an inode is about to be open.
 * We use this to disallow opening large files on 32bit systems if
 * the caller didn't specify O_LARGEFILE.  On 64bit systems we force
 * on this flag in sys_open.
 */
int generic_file_open(struct inode * inode, struct file * filp)
{
	if (!(filp->f_flags & O_LARGEFILE) && i_size_read(inode) > MAX_NON_LFS)
		return -EOVERFLOW;
	return 0;
}

EXPORT_SYMBOL(generic_file_open);

/*
 * This is used by subsystems that don't want seekable
 * file descriptors. The function is not supposed to ever fail, the only
 * reason it returns an 'int' and not 'void' is so that it can be plugged
 * directly into file_operations structure.
 */
int nonseekable_open(struct inode *inode, struct file *filp)
{
	filp->f_mode &= ~(FMODE_LSEEK | FMODE_PREAD | FMODE_PWRITE);
	return 0;
}

EXPORT_SYMBOL(nonseekable_open);

/*
 * stream_open is used by subsystems that want stream-like file descriptors.
 * Such file descriptors are not seekable and don't have notion of position
 * (file.f_pos is always 0 and ppos passed to .read()/.write() is always NULL).
 * Contrary to file descriptors of other regular files, .read() and .write()
 * can run simultaneously.
 *
 * stream_open never fails and is marked to return int so that it could be
 * directly used as file_operations.open .
 */
int stream_open(struct inode *inode, struct file *filp)
{
	filp->f_mode &= ~(FMODE_LSEEK | FMODE_PREAD | FMODE_PWRITE | FMODE_ATOMIC_POS);
	filp->f_mode |= FMODE_STREAM;
	return 0;
}

EXPORT_SYMBOL(stream_open);<|MERGE_RESOLUTION|>--- conflicted
+++ resolved
@@ -1175,7 +1175,6 @@
 }
 EXPORT_SYMBOL(filp_open);
 
-<<<<<<< HEAD
 /* ANDROID: Allow drivers to open only block files from kernel mode */
 struct file *filp_open_block(const char *filename, int flags, umode_t mode)
 {
@@ -1196,10 +1195,7 @@
 }
 EXPORT_SYMBOL_GPL(filp_open_block);
 
-struct file *file_open_root(struct dentry *dentry, struct vfsmount *mnt,
-=======
 struct file *file_open_root(const struct path *root,
->>>>>>> 754a0abe
 			    const char *filename, int flags, umode_t mode)
 {
 	struct open_flags op;
