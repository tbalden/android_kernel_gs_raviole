// SPDX-License-Identifier: GPL-2.0-only
/*
 *  fs/userfaultfd.c
 *
 *  Copyright (C) 2007  Davide Libenzi <davidel@xmailserver.org>
 *  Copyright (C) 2008-2009 Red Hat, Inc.
 *  Copyright (C) 2015  Red Hat, Inc.
 *
 *  Some part derived from fs/eventfd.c (anon inode setup) and
 *  mm/ksm.c (mm hashing).
 */

#include <linux/list.h>
#include <linux/hashtable.h>
#include <linux/sched/signal.h>
#include <linux/sched/mm.h>
#include <linux/mm.h>
<<<<<<< HEAD
=======
#include <linux/mm_inline.h>
>>>>>>> 334f1c6b
#include <linux/mmu_notifier.h>
#include <linux/poll.h>
#include <linux/slab.h>
#include <linux/seq_file.h>
#include <linux/file.h>
#include <linux/bug.h>
#include <linux/anon_inodes.h>
#include <linux/syscalls.h>
#include <linux/userfaultfd_k.h>
#include <linux/mempolicy.h>
#include <linux/ioctl.h>
#include <linux/security.h>
#include <linux/hugetlb.h>

int sysctl_unprivileged_userfaultfd __read_mostly;

static struct kmem_cache *userfaultfd_ctx_cachep __read_mostly;

/*
 * Start with fault_pending_wqh and fault_wqh so they're more likely
 * to be in the same cacheline.
 *
 * Locking order:
 *	fd_wqh.lock
 *		fault_pending_wqh.lock
 *			fault_wqh.lock
 *		event_wqh.lock
 *
 * To avoid deadlocks, IRQs must be disabled when taking any of the above locks,
 * since fd_wqh.lock is taken by aio_poll() while it's holding a lock that's
 * also taken in IRQ context.
 */
struct userfaultfd_ctx {
	/* waitqueue head for the pending (i.e. not read) userfaults */
	wait_queue_head_t fault_pending_wqh;
	/* waitqueue head for the userfaults */
	wait_queue_head_t fault_wqh;
	/* waitqueue head for the pseudo fd to wakeup poll/read */
	wait_queue_head_t fd_wqh;
	/* waitqueue head for events */
	wait_queue_head_t event_wqh;
	/* a refile sequence protected by fault_pending_wqh lock */
	seqcount_spinlock_t refile_seq;
	/* pseudo fd refcounting */
	refcount_t refcount;
	/* userfaultfd syscall flags */
	unsigned int flags;
	/* features requested from the userspace */
	unsigned int features;
	/* released */
	bool released;
	/* memory mappings are changing because of non-cooperative event */
	bool mmap_changing;
	/* mm with one ore more vmas attached to this userfaultfd_ctx */
	struct mm_struct *mm;
};

struct userfaultfd_fork_ctx {
	struct userfaultfd_ctx *orig;
	struct userfaultfd_ctx *new;
	struct list_head list;
};

struct userfaultfd_unmap_ctx {
	struct userfaultfd_ctx *ctx;
	unsigned long start;
	unsigned long end;
	struct list_head list;
};

struct userfaultfd_wait_queue {
	struct uffd_msg msg;
	wait_queue_entry_t wq;
	struct userfaultfd_ctx *ctx;
	bool waken;
};

struct userfaultfd_wake_range {
	unsigned long start;
	unsigned long len;
};

/* internal indication that UFFD_API ioctl was successfully executed */
#define UFFD_FEATURE_INITIALIZED		(1u << 31)

static bool userfaultfd_is_initialized(struct userfaultfd_ctx *ctx)
{
	return ctx->features & UFFD_FEATURE_INITIALIZED;
}

static int userfaultfd_wake_function(wait_queue_entry_t *wq, unsigned mode,
				     int wake_flags, void *key)
{
	struct userfaultfd_wake_range *range = key;
	int ret;
	struct userfaultfd_wait_queue *uwq;
	unsigned long start, len;

	uwq = container_of(wq, struct userfaultfd_wait_queue, wq);
	ret = 0;
	/* len == 0 means wake all */
	start = range->start;
	len = range->len;
	if (len && (start > uwq->msg.arg.pagefault.address ||
		    start + len <= uwq->msg.arg.pagefault.address))
		goto out;
	WRITE_ONCE(uwq->waken, true);
	/*
	 * The Program-Order guarantees provided by the scheduler
	 * ensure uwq->waken is visible before the task is woken.
	 */
	ret = wake_up_state(wq->private, mode);
	if (ret) {
		/*
		 * Wake only once, autoremove behavior.
		 *
		 * After the effect of list_del_init is visible to the other
		 * CPUs, the waitqueue may disappear from under us, see the
		 * !list_empty_careful() in handle_userfault().
		 *
		 * try_to_wake_up() has an implicit smp_mb(), and the
		 * wq->private is read before calling the extern function
		 * "wake_up_state" (which in turns calls try_to_wake_up).
		 */
		list_del_init(&wq->entry);
	}
out:
	return ret;
}

/**
 * userfaultfd_ctx_get - Acquires a reference to the internal userfaultfd
 * context.
 * @ctx: [in] Pointer to the userfaultfd context.
 */
static void userfaultfd_ctx_get(struct userfaultfd_ctx *ctx)
{
	refcount_inc(&ctx->refcount);
}

/**
 * userfaultfd_ctx_put - Releases a reference to the internal userfaultfd
 * context.
 * @ctx: [in] Pointer to userfaultfd context.
 *
 * The userfaultfd context reference must have been previously acquired either
 * with userfaultfd_ctx_get() or userfaultfd_ctx_fdget().
 */
static void userfaultfd_ctx_put(struct userfaultfd_ctx *ctx)
{
	if (refcount_dec_and_test(&ctx->refcount)) {
		VM_BUG_ON(spin_is_locked(&ctx->fault_pending_wqh.lock));
		VM_BUG_ON(waitqueue_active(&ctx->fault_pending_wqh));
		VM_BUG_ON(spin_is_locked(&ctx->fault_wqh.lock));
		VM_BUG_ON(waitqueue_active(&ctx->fault_wqh));
		VM_BUG_ON(spin_is_locked(&ctx->event_wqh.lock));
		VM_BUG_ON(waitqueue_active(&ctx->event_wqh));
		VM_BUG_ON(spin_is_locked(&ctx->fd_wqh.lock));
		VM_BUG_ON(waitqueue_active(&ctx->fd_wqh));
		mmdrop(ctx->mm);
		kmem_cache_free(userfaultfd_ctx_cachep, ctx);
	}
}

static inline void msg_init(struct uffd_msg *msg)
{
	BUILD_BUG_ON(sizeof(struct uffd_msg) != 32);
	/*
	 * Must use memset to zero out the paddings or kernel data is
	 * leaked to userland.
	 */
	memset(msg, 0, sizeof(struct uffd_msg));
}

static inline struct uffd_msg userfault_msg(unsigned long address,
					    unsigned int flags,
					    unsigned long reason,
					    unsigned int features)
{
	struct uffd_msg msg;
	msg_init(&msg);
	msg.event = UFFD_EVENT_PAGEFAULT;
	msg.arg.pagefault.address = address;
	/*
	 * These flags indicate why the userfault occurred:
	 * - UFFD_PAGEFAULT_FLAG_WP indicates a write protect fault.
	 * - UFFD_PAGEFAULT_FLAG_MINOR indicates a minor fault.
	 * - Neither of these flags being set indicates a MISSING fault.
	 *
	 * Separately, UFFD_PAGEFAULT_FLAG_WRITE indicates it was a write
	 * fault. Otherwise, it was a read fault.
	 */
	if (flags & FAULT_FLAG_WRITE)
		msg.arg.pagefault.flags |= UFFD_PAGEFAULT_FLAG_WRITE;
	if (reason & VM_UFFD_WP)
		msg.arg.pagefault.flags |= UFFD_PAGEFAULT_FLAG_WP;
	if (reason & VM_UFFD_MINOR)
		msg.arg.pagefault.flags |= UFFD_PAGEFAULT_FLAG_MINOR;
	if (features & UFFD_FEATURE_THREAD_ID)
		msg.arg.pagefault.feat.ptid = task_pid_vnr(current);
	return msg;
}

#ifdef CONFIG_HUGETLB_PAGE
/*
 * Same functionality as userfaultfd_must_wait below with modifications for
 * hugepmd ranges.
 */
static inline bool userfaultfd_huge_must_wait(struct userfaultfd_ctx *ctx,
					 struct vm_area_struct *vma,
					 unsigned long address,
					 unsigned long flags,
					 unsigned long reason)
{
	struct mm_struct *mm = ctx->mm;
	pte_t *ptep, pte;
	bool ret = true;

	mmap_assert_locked(mm);

	ptep = huge_pte_offset(mm, address, vma_mmu_pagesize(vma));

	if (!ptep)
		goto out;

	ret = false;
	pte = huge_ptep_get(ptep);

	/*
	 * Lockless access: we're in a wait_event so it's ok if it
	 * changes under us.
	 */
	if (huge_pte_none(pte))
		ret = true;
	if (!huge_pte_write(pte) && (reason & VM_UFFD_WP))
		ret = true;
out:
	return ret;
}
#else
static inline bool userfaultfd_huge_must_wait(struct userfaultfd_ctx *ctx,
					 struct vm_area_struct *vma,
					 unsigned long address,
					 unsigned long flags,
					 unsigned long reason)
{
	return false;	/* should never get here */
}
#endif /* CONFIG_HUGETLB_PAGE */

/*
 * Verify the pagetables are still not ok after having reigstered into
 * the fault_pending_wqh to avoid userland having to UFFDIO_WAKE any
 * userfault that has already been resolved, if userfaultfd_read and
 * UFFDIO_COPY|ZEROPAGE are being run simultaneously on two different
 * threads.
 */
static inline bool userfaultfd_must_wait(struct userfaultfd_ctx *ctx,
					 unsigned long address,
					 unsigned long flags,
					 unsigned long reason)
{
	struct mm_struct *mm = ctx->mm;
	pgd_t *pgd;
	p4d_t *p4d;
	pud_t *pud;
	pmd_t *pmd, _pmd;
	pte_t *pte;
	bool ret = true;

	mmap_assert_locked(mm);

	pgd = pgd_offset(mm, address);
	if (!pgd_present(*pgd))
		goto out;
	p4d = p4d_offset(pgd, address);
	if (!p4d_present(*p4d))
		goto out;
	pud = pud_offset(p4d, address);
	if (!pud_present(*pud))
		goto out;
	pmd = pmd_offset(pud, address);
	/*
	 * READ_ONCE must function as a barrier with narrower scope
	 * and it must be equivalent to:
	 *	_pmd = *pmd; barrier();
	 *
	 * This is to deal with the instability (as in
	 * pmd_trans_unstable) of the pmd.
	 */
	_pmd = READ_ONCE(*pmd);
	if (pmd_none(_pmd))
		goto out;

	ret = false;
	if (!pmd_present(_pmd))
		goto out;

	if (pmd_trans_huge(_pmd)) {
		if (!pmd_write(_pmd) && (reason & VM_UFFD_WP))
			ret = true;
		goto out;
	}

	/*
	 * the pmd is stable (as in !pmd_trans_unstable) so we can re-read it
	 * and use the standard pte_offset_map() instead of parsing _pmd.
	 */
	pte = pte_offset_map(pmd, address);
	/*
	 * Lockless access: we're in a wait_event so it's ok if it
	 * changes under us.
	 */
	if (pte_none(*pte))
		ret = true;
	if (!pte_write(*pte) && (reason & VM_UFFD_WP))
		ret = true;
	pte_unmap(pte);

out:
	return ret;
}

static inline long userfaultfd_get_blocking_state(unsigned int flags)
{
	if (flags & FAULT_FLAG_INTERRUPTIBLE)
		return TASK_INTERRUPTIBLE;

	if (flags & FAULT_FLAG_KILLABLE)
		return TASK_KILLABLE;

	return TASK_UNINTERRUPTIBLE;
}

/*
 * The locking rules involved in returning VM_FAULT_RETRY depending on
 * FAULT_FLAG_ALLOW_RETRY, FAULT_FLAG_RETRY_NOWAIT and
 * FAULT_FLAG_KILLABLE are not straightforward. The "Caution"
 * recommendation in __lock_page_or_retry is not an understatement.
 *
 * If FAULT_FLAG_ALLOW_RETRY is set, the mmap_lock must be released
 * before returning VM_FAULT_RETRY only if FAULT_FLAG_RETRY_NOWAIT is
 * not set.
 *
 * If FAULT_FLAG_ALLOW_RETRY is set but FAULT_FLAG_KILLABLE is not
 * set, VM_FAULT_RETRY can still be returned if and only if there are
 * fatal_signal_pending()s, and the mmap_lock must be released before
 * returning it.
 */
vm_fault_t handle_userfault(struct vm_fault *vmf, unsigned long reason)
{
	struct mm_struct *mm = vmf->vma->vm_mm;
	struct userfaultfd_ctx *ctx;
	struct userfaultfd_wait_queue uwq;
	vm_fault_t ret = VM_FAULT_SIGBUS;
	bool must_wait;
	long blocking_state;

	/*
	 * We don't do userfault handling for the final child pid update.
	 *
	 * We also don't do userfault handling during
	 * coredumping. hugetlbfs has the special
	 * follow_hugetlb_page() to skip missing pages in the
	 * FOLL_DUMP case, anon memory also checks for FOLL_DUMP with
	 * the no_page_table() helper in follow_page_mask(), but the
	 * shmem_vm_ops->fault method is invoked even during
	 * coredumping without mmap_lock and it ends up here.
	 */
	if (current->flags & (PF_EXITING|PF_DUMPCORE))
		goto out;

	/*
	 * Coredumping runs without mmap_lock so we can only check that
	 * the mmap_lock is held, if PF_DUMPCORE was not set.
	 */
	mmap_assert_locked(mm);

	ctx = vmf->vma->vm_userfaultfd_ctx.ctx;
	if (!ctx)
		goto out;

	BUG_ON(ctx->mm != mm);

	/* Any unrecognized flag is a bug. */
	VM_BUG_ON(reason & ~__VM_UFFD_FLAGS);
	/* 0 or > 1 flags set is a bug; we expect exactly 1. */
	VM_BUG_ON(!reason || (reason & (reason - 1)));

	if (ctx->features & UFFD_FEATURE_SIGBUS)
		goto out;
	if ((vmf->flags & FAULT_FLAG_USER) == 0 &&
	    ctx->flags & UFFD_USER_MODE_ONLY) {
		printk_once(KERN_WARNING "uffd: Set unprivileged_userfaultfd "
			"sysctl knob to 1 if kernel faults must be handled "
			"without obtaining CAP_SYS_PTRACE capability\n");
		goto out;
	}

	/*
	 * If it's already released don't get it. This avoids to loop
	 * in __get_user_pages if userfaultfd_release waits on the
	 * caller of handle_userfault to release the mmap_lock.
	 */
	if (unlikely(READ_ONCE(ctx->released))) {
		/*
		 * Don't return VM_FAULT_SIGBUS in this case, so a non
		 * cooperative manager can close the uffd after the
		 * last UFFDIO_COPY, without risking to trigger an
		 * involuntary SIGBUS if the process was starting the
		 * userfaultfd while the userfaultfd was still armed
		 * (but after the last UFFDIO_COPY). If the uffd
		 * wasn't already closed when the userfault reached
		 * this point, that would normally be solved by
		 * userfaultfd_must_wait returning 'false'.
		 *
		 * If we were to return VM_FAULT_SIGBUS here, the non
		 * cooperative manager would be instead forced to
		 * always call UFFDIO_UNREGISTER before it can safely
		 * close the uffd.
		 */
		ret = VM_FAULT_NOPAGE;
		goto out;
	}

	/*
	 * Check that we can return VM_FAULT_RETRY.
	 *
	 * NOTE: it should become possible to return VM_FAULT_RETRY
	 * even if FAULT_FLAG_TRIED is set without leading to gup()
	 * -EBUSY failures, if the userfaultfd is to be extended for
	 * VM_UFFD_WP tracking and we intend to arm the userfault
	 * without first stopping userland access to the memory. For
	 * VM_UFFD_MISSING userfaults this is enough for now.
	 */
	if (unlikely(!(vmf->flags & FAULT_FLAG_ALLOW_RETRY))) {
		/*
		 * Validate the invariant that nowait must allow retry
		 * to be sure not to return SIGBUS erroneously on
		 * nowait invocations.
		 */
		BUG_ON(vmf->flags & FAULT_FLAG_RETRY_NOWAIT);
#ifdef CONFIG_DEBUG_VM
		if (printk_ratelimit()) {
			printk(KERN_WARNING
			       "FAULT_FLAG_ALLOW_RETRY missing %x\n",
			       vmf->flags);
			dump_stack();
		}
#endif
		goto out;
	}

	/*
	 * Handle nowait, not much to do other than tell it to retry
	 * and wait.
	 */
	ret = VM_FAULT_RETRY;
	if (vmf->flags & FAULT_FLAG_RETRY_NOWAIT)
		goto out;

	/* take the reference before dropping the mmap_lock */
	userfaultfd_ctx_get(ctx);

	init_waitqueue_func_entry(&uwq.wq, userfaultfd_wake_function);
	uwq.wq.private = current;
	uwq.msg = userfault_msg(vmf->address, vmf->flags, reason,
			ctx->features);
	uwq.ctx = ctx;
	uwq.waken = false;

	blocking_state = userfaultfd_get_blocking_state(vmf->flags);

	spin_lock_irq(&ctx->fault_pending_wqh.lock);
	/*
	 * After the __add_wait_queue the uwq is visible to userland
	 * through poll/read().
	 */
	__add_wait_queue(&ctx->fault_pending_wqh, &uwq.wq);
	/*
	 * The smp_mb() after __set_current_state prevents the reads
	 * following the spin_unlock to happen before the list_add in
	 * __add_wait_queue.
	 */
	set_current_state(blocking_state);
	spin_unlock_irq(&ctx->fault_pending_wqh.lock);

	if (!is_vm_hugetlb_page(vmf->vma))
		must_wait = userfaultfd_must_wait(ctx, vmf->address, vmf->flags,
						  reason);
	else
		must_wait = userfaultfd_huge_must_wait(ctx, vmf->vma,
						       vmf->address,
						       vmf->flags, reason);
	mmap_read_unlock(mm);

	if (likely(must_wait && !READ_ONCE(ctx->released))) {
		wake_up_poll(&ctx->fd_wqh, EPOLLIN);
		schedule();
	}

	__set_current_state(TASK_RUNNING);

	/*
	 * Here we race with the list_del; list_add in
	 * userfaultfd_ctx_read(), however because we don't ever run
	 * list_del_init() to refile across the two lists, the prev
	 * and next pointers will never point to self. list_add also
	 * would never let any of the two pointers to point to
	 * self. So list_empty_careful won't risk to see both pointers
	 * pointing to self at any time during the list refile. The
	 * only case where list_del_init() is called is the full
	 * removal in the wake function and there we don't re-list_add
	 * and it's fine not to block on the spinlock. The uwq on this
	 * kernel stack can be released after the list_del_init.
	 */
	if (!list_empty_careful(&uwq.wq.entry)) {
		spin_lock_irq(&ctx->fault_pending_wqh.lock);
		/*
		 * No need of list_del_init(), the uwq on the stack
		 * will be freed shortly anyway.
		 */
		list_del(&uwq.wq.entry);
		spin_unlock_irq(&ctx->fault_pending_wqh.lock);
	}

	/*
	 * ctx may go away after this if the userfault pseudo fd is
	 * already released.
	 */
	userfaultfd_ctx_put(ctx);

out:
	return ret;
}

static void userfaultfd_event_wait_completion(struct userfaultfd_ctx *ctx,
					      struct userfaultfd_wait_queue *ewq)
{
	struct userfaultfd_ctx *release_new_ctx;

	if (WARN_ON_ONCE(current->flags & PF_EXITING))
		goto out;

	ewq->ctx = ctx;
	init_waitqueue_entry(&ewq->wq, current);
	release_new_ctx = NULL;

	spin_lock_irq(&ctx->event_wqh.lock);
	/*
	 * After the __add_wait_queue the uwq is visible to userland
	 * through poll/read().
	 */
	__add_wait_queue(&ctx->event_wqh, &ewq->wq);
	for (;;) {
		set_current_state(TASK_KILLABLE);
		if (ewq->msg.event == 0)
			break;
		if (READ_ONCE(ctx->released) ||
		    fatal_signal_pending(current)) {
			/*
			 * &ewq->wq may be queued in fork_event, but
			 * __remove_wait_queue ignores the head
			 * parameter. It would be a problem if it
			 * didn't.
			 */
			__remove_wait_queue(&ctx->event_wqh, &ewq->wq);
			if (ewq->msg.event == UFFD_EVENT_FORK) {
				struct userfaultfd_ctx *new;

				new = (struct userfaultfd_ctx *)
					(unsigned long)
					ewq->msg.arg.reserved.reserved1;
				release_new_ctx = new;
			}
			break;
		}

		spin_unlock_irq(&ctx->event_wqh.lock);

		wake_up_poll(&ctx->fd_wqh, EPOLLIN);
		schedule();

		spin_lock_irq(&ctx->event_wqh.lock);
	}
	__set_current_state(TASK_RUNNING);
	spin_unlock_irq(&ctx->event_wqh.lock);

	if (release_new_ctx) {
		struct vm_area_struct *vma;
		struct mm_struct *mm = release_new_ctx->mm;

		/* the various vma->vm_userfaultfd_ctx still points to it */
		mmap_write_lock(mm);
		for (vma = mm->mmap; vma; vma = vma->vm_next)
			if (vma->vm_userfaultfd_ctx.ctx == release_new_ctx) {
				vma->vm_userfaultfd_ctx = NULL_VM_UFFD_CTX;
				vma->vm_flags &= ~__VM_UFFD_FLAGS;
			}
		mmap_write_unlock(mm);

		userfaultfd_ctx_put(release_new_ctx);
	}

	/*
	 * ctx may go away after this if the userfault pseudo fd is
	 * already released.
	 */
out:
	WRITE_ONCE(ctx->mmap_changing, false);
	userfaultfd_ctx_put(ctx);
}

static void userfaultfd_event_complete(struct userfaultfd_ctx *ctx,
				       struct userfaultfd_wait_queue *ewq)
{
	ewq->msg.event = 0;
	wake_up_locked(&ctx->event_wqh);
	__remove_wait_queue(&ctx->event_wqh, &ewq->wq);
}

int dup_userfaultfd(struct vm_area_struct *vma, struct list_head *fcs)
{
	struct userfaultfd_ctx *ctx = NULL, *octx;
	struct userfaultfd_fork_ctx *fctx;

	octx = vma->vm_userfaultfd_ctx.ctx;
	if (!octx || !(octx->features & UFFD_FEATURE_EVENT_FORK)) {
		vm_write_begin(vma);
		vma->vm_userfaultfd_ctx = NULL_VM_UFFD_CTX;
		WRITE_ONCE(vma->vm_flags,
			   vma->vm_flags & ~__VM_UFFD_FLAGS);
		vm_write_end(vma);
		return 0;
	}

	list_for_each_entry(fctx, fcs, list)
		if (fctx->orig == octx) {
			ctx = fctx->new;
			break;
		}

	if (!ctx) {
		fctx = kmalloc(sizeof(*fctx), GFP_KERNEL);
		if (!fctx)
			return -ENOMEM;

		ctx = kmem_cache_alloc(userfaultfd_ctx_cachep, GFP_KERNEL);
		if (!ctx) {
			kfree(fctx);
			return -ENOMEM;
		}

		refcount_set(&ctx->refcount, 1);
		ctx->flags = octx->flags;
		ctx->features = octx->features;
		ctx->released = false;
		ctx->mmap_changing = false;
		ctx->mm = vma->vm_mm;
		mmgrab(ctx->mm);

		userfaultfd_ctx_get(octx);
		WRITE_ONCE(octx->mmap_changing, true);
		fctx->orig = octx;
		fctx->new = ctx;
		list_add_tail(&fctx->list, fcs);
	}

	vma->vm_userfaultfd_ctx.ctx = ctx;
	return 0;
}

static void dup_fctx(struct userfaultfd_fork_ctx *fctx)
{
	struct userfaultfd_ctx *ctx = fctx->orig;
	struct userfaultfd_wait_queue ewq;

	msg_init(&ewq.msg);

	ewq.msg.event = UFFD_EVENT_FORK;
	ewq.msg.arg.reserved.reserved1 = (unsigned long)fctx->new;

	userfaultfd_event_wait_completion(ctx, &ewq);
}

void dup_userfaultfd_complete(struct list_head *fcs)
{
	struct userfaultfd_fork_ctx *fctx, *n;

	list_for_each_entry_safe(fctx, n, fcs, list) {
		dup_fctx(fctx);
		list_del(&fctx->list);
		kfree(fctx);
	}
}

void mremap_userfaultfd_prep(struct vm_area_struct *vma,
			     struct vm_userfaultfd_ctx *vm_ctx)
{
	struct userfaultfd_ctx *ctx;

	ctx = vma->vm_userfaultfd_ctx.ctx;

	if (!ctx)
		return;

	if (ctx->features & UFFD_FEATURE_EVENT_REMAP) {
		vm_ctx->ctx = ctx;
		userfaultfd_ctx_get(ctx);
		WRITE_ONCE(ctx->mmap_changing, true);
	} else {
		/* Drop uffd context if remap feature not enabled */
		vma->vm_userfaultfd_ctx = NULL_VM_UFFD_CTX;
		vma->vm_flags &= ~__VM_UFFD_FLAGS;
	}
}

void mremap_userfaultfd_complete(struct vm_userfaultfd_ctx *vm_ctx,
				 unsigned long from, unsigned long to,
				 unsigned long len)
{
	struct userfaultfd_ctx *ctx = vm_ctx->ctx;
	struct userfaultfd_wait_queue ewq;

	if (!ctx)
		return;

	if (to & ~PAGE_MASK) {
		userfaultfd_ctx_put(ctx);
		return;
	}

	msg_init(&ewq.msg);

	ewq.msg.event = UFFD_EVENT_REMAP;
	ewq.msg.arg.remap.from = from;
	ewq.msg.arg.remap.to = to;
	ewq.msg.arg.remap.len = len;

	userfaultfd_event_wait_completion(ctx, &ewq);
}

bool userfaultfd_remove(struct vm_area_struct *vma,
			unsigned long start, unsigned long end)
{
	struct mm_struct *mm = vma->vm_mm;
	struct userfaultfd_ctx *ctx;
	struct userfaultfd_wait_queue ewq;

	ctx = vma->vm_userfaultfd_ctx.ctx;
	if (!ctx || !(ctx->features & UFFD_FEATURE_EVENT_REMOVE))
		return true;

	userfaultfd_ctx_get(ctx);
	WRITE_ONCE(ctx->mmap_changing, true);
	mmap_read_unlock(mm);

	msg_init(&ewq.msg);

	ewq.msg.event = UFFD_EVENT_REMOVE;
	ewq.msg.arg.remove.start = start;
	ewq.msg.arg.remove.end = end;

	userfaultfd_event_wait_completion(ctx, &ewq);

	return false;
}

static bool has_unmap_ctx(struct userfaultfd_ctx *ctx, struct list_head *unmaps,
			  unsigned long start, unsigned long end)
{
	struct userfaultfd_unmap_ctx *unmap_ctx;

	list_for_each_entry(unmap_ctx, unmaps, list)
		if (unmap_ctx->ctx == ctx && unmap_ctx->start == start &&
		    unmap_ctx->end == end)
			return true;

	return false;
}

int userfaultfd_unmap_prep(struct vm_area_struct *vma,
			   unsigned long start, unsigned long end,
			   struct list_head *unmaps)
{
	for ( ; vma && vma->vm_start < end; vma = vma->vm_next) {
		struct userfaultfd_unmap_ctx *unmap_ctx;
		struct userfaultfd_ctx *ctx = vma->vm_userfaultfd_ctx.ctx;

		if (!ctx || !(ctx->features & UFFD_FEATURE_EVENT_UNMAP) ||
		    has_unmap_ctx(ctx, unmaps, start, end))
			continue;

		unmap_ctx = kzalloc(sizeof(*unmap_ctx), GFP_KERNEL);
		if (!unmap_ctx)
			return -ENOMEM;

		userfaultfd_ctx_get(ctx);
		WRITE_ONCE(ctx->mmap_changing, true);
		unmap_ctx->ctx = ctx;
		unmap_ctx->start = start;
		unmap_ctx->end = end;
		list_add_tail(&unmap_ctx->list, unmaps);
	}

	return 0;
}

void userfaultfd_unmap_complete(struct mm_struct *mm, struct list_head *uf)
{
	struct userfaultfd_unmap_ctx *ctx, *n;
	struct userfaultfd_wait_queue ewq;

	list_for_each_entry_safe(ctx, n, uf, list) {
		msg_init(&ewq.msg);

		ewq.msg.event = UFFD_EVENT_UNMAP;
		ewq.msg.arg.remove.start = ctx->start;
		ewq.msg.arg.remove.end = ctx->end;

		userfaultfd_event_wait_completion(ctx->ctx, &ewq);

		list_del(&ctx->list);
		kfree(ctx);
	}
}

static int userfaultfd_release(struct inode *inode, struct file *file)
{
	struct userfaultfd_ctx *ctx = file->private_data;
	struct mm_struct *mm = ctx->mm;
	struct vm_area_struct *vma, *prev;
	/* len == 0 means wake all */
	struct userfaultfd_wake_range range = { .len = 0, };
	unsigned long new_flags;

	WRITE_ONCE(ctx->released, true);

	if (!mmget_not_zero(mm))
		goto wakeup;

	/*
	 * Flush page faults out of all CPUs. NOTE: all page faults
	 * must be retried without returning VM_FAULT_SIGBUS if
	 * userfaultfd_ctx_get() succeeds but vma->vma_userfault_ctx
	 * changes while handle_userfault released the mmap_lock. So
	 * it's critical that released is set to true (above), before
	 * taking the mmap_lock for writing.
	 */
	mmap_write_lock(mm);
	prev = NULL;
	for (vma = mm->mmap; vma; vma = vma->vm_next) {
		cond_resched();
		BUG_ON(!!vma->vm_userfaultfd_ctx.ctx ^
		       !!(vma->vm_flags & __VM_UFFD_FLAGS));
		if (vma->vm_userfaultfd_ctx.ctx != ctx) {
			prev = vma;
			continue;
		}
		new_flags = vma->vm_flags & ~__VM_UFFD_FLAGS;
		prev = vma_merge(mm, prev, vma->vm_start, vma->vm_end,
				 new_flags, vma->anon_vma,
				 vma->vm_file, vma->vm_pgoff,
				 vma_policy(vma),
<<<<<<< HEAD
				 NULL_VM_UFFD_CTX,
				 vma_get_anon_name(vma));
=======
				 NULL_VM_UFFD_CTX, anon_vma_name(vma));
>>>>>>> 334f1c6b
		if (prev)
			vma = prev;
		else
			prev = vma;
		vm_write_begin(vma);
		WRITE_ONCE(vma->vm_flags, new_flags);
		vma->vm_userfaultfd_ctx = NULL_VM_UFFD_CTX;
		vm_write_end(vma);
	}
	mmap_write_unlock(mm);
	mmput(mm);
wakeup:
	/*
	 * After no new page faults can wait on this fault_*wqh, flush
	 * the last page faults that may have been already waiting on
	 * the fault_*wqh.
	 */
	spin_lock_irq(&ctx->fault_pending_wqh.lock);
	__wake_up_locked_key(&ctx->fault_pending_wqh, TASK_NORMAL, &range);
	__wake_up(&ctx->fault_wqh, TASK_NORMAL, 1, &range);
	spin_unlock_irq(&ctx->fault_pending_wqh.lock);

	/* Flush pending events that may still wait on event_wqh */
	wake_up_all(&ctx->event_wqh);

	wake_up_poll(&ctx->fd_wqh, EPOLLHUP);
	userfaultfd_ctx_put(ctx);
	return 0;
}

/* fault_pending_wqh.lock must be hold by the caller */
static inline struct userfaultfd_wait_queue *find_userfault_in(
		wait_queue_head_t *wqh)
{
	wait_queue_entry_t *wq;
	struct userfaultfd_wait_queue *uwq;

	lockdep_assert_held(&wqh->lock);

	uwq = NULL;
	if (!waitqueue_active(wqh))
		goto out;
	/* walk in reverse to provide FIFO behavior to read userfaults */
	wq = list_last_entry(&wqh->head, typeof(*wq), entry);
	uwq = container_of(wq, struct userfaultfd_wait_queue, wq);
out:
	return uwq;
}

static inline struct userfaultfd_wait_queue *find_userfault(
		struct userfaultfd_ctx *ctx)
{
	return find_userfault_in(&ctx->fault_pending_wqh);
}

static inline struct userfaultfd_wait_queue *find_userfault_evt(
		struct userfaultfd_ctx *ctx)
{
	return find_userfault_in(&ctx->event_wqh);
}

static __poll_t userfaultfd_poll(struct file *file, poll_table *wait)
{
	struct userfaultfd_ctx *ctx = file->private_data;
	__poll_t ret;

	poll_wait(file, &ctx->fd_wqh, wait);

	if (!userfaultfd_is_initialized(ctx))
		return EPOLLERR;

	/*
	 * poll() never guarantees that read won't block.
	 * userfaults can be waken before they're read().
	 */
	if (unlikely(!(file->f_flags & O_NONBLOCK)))
		return EPOLLERR;
	/*
	 * lockless access to see if there are pending faults
	 * __pollwait last action is the add_wait_queue but
	 * the spin_unlock would allow the waitqueue_active to
	 * pass above the actual list_add inside
	 * add_wait_queue critical section. So use a full
	 * memory barrier to serialize the list_add write of
	 * add_wait_queue() with the waitqueue_active read
	 * below.
	 */
	ret = 0;
	smp_mb();
	if (waitqueue_active(&ctx->fault_pending_wqh))
		ret = EPOLLIN;
	else if (waitqueue_active(&ctx->event_wqh))
		ret = EPOLLIN;

	return ret;
}

static const struct file_operations userfaultfd_fops;

static int resolve_userfault_fork(struct userfaultfd_ctx *new,
				  struct inode *inode,
				  struct uffd_msg *msg)
{
	int fd;

	fd = anon_inode_getfd_secure("[userfaultfd]", &userfaultfd_fops, new,
			O_RDWR | (new->flags & UFFD_SHARED_FCNTL_FLAGS), inode);
	if (fd < 0)
		return fd;

	msg->arg.reserved.reserved1 = 0;
	msg->arg.fork.ufd = fd;
	return 0;
}

static ssize_t userfaultfd_ctx_read(struct userfaultfd_ctx *ctx, int no_wait,
				    struct uffd_msg *msg, struct inode *inode)
{
	ssize_t ret;
	DECLARE_WAITQUEUE(wait, current);
	struct userfaultfd_wait_queue *uwq;
	/*
	 * Handling fork event requires sleeping operations, so
	 * we drop the event_wqh lock, then do these ops, then
	 * lock it back and wake up the waiter. While the lock is
	 * dropped the ewq may go away so we keep track of it
	 * carefully.
	 */
	LIST_HEAD(fork_event);
	struct userfaultfd_ctx *fork_nctx = NULL;

	/* always take the fd_wqh lock before the fault_pending_wqh lock */
	spin_lock_irq(&ctx->fd_wqh.lock);
	__add_wait_queue(&ctx->fd_wqh, &wait);
	for (;;) {
		set_current_state(TASK_INTERRUPTIBLE);
		spin_lock(&ctx->fault_pending_wqh.lock);
		uwq = find_userfault(ctx);
		if (uwq) {
			/*
			 * Use a seqcount to repeat the lockless check
			 * in wake_userfault() to avoid missing
			 * wakeups because during the refile both
			 * waitqueue could become empty if this is the
			 * only userfault.
			 */
			write_seqcount_begin(&ctx->refile_seq);

			/*
			 * The fault_pending_wqh.lock prevents the uwq
			 * to disappear from under us.
			 *
			 * Refile this userfault from
			 * fault_pending_wqh to fault_wqh, it's not
			 * pending anymore after we read it.
			 *
			 * Use list_del() by hand (as
			 * userfaultfd_wake_function also uses
			 * list_del_init() by hand) to be sure nobody
			 * changes __remove_wait_queue() to use
			 * list_del_init() in turn breaking the
			 * !list_empty_careful() check in
			 * handle_userfault(). The uwq->wq.head list
			 * must never be empty at any time during the
			 * refile, or the waitqueue could disappear
			 * from under us. The "wait_queue_head_t"
			 * parameter of __remove_wait_queue() is unused
			 * anyway.
			 */
			list_del(&uwq->wq.entry);
			add_wait_queue(&ctx->fault_wqh, &uwq->wq);

			write_seqcount_end(&ctx->refile_seq);

			/* careful to always initialize msg if ret == 0 */
			*msg = uwq->msg;
			spin_unlock(&ctx->fault_pending_wqh.lock);
			ret = 0;
			break;
		}
		spin_unlock(&ctx->fault_pending_wqh.lock);

		spin_lock(&ctx->event_wqh.lock);
		uwq = find_userfault_evt(ctx);
		if (uwq) {
			*msg = uwq->msg;

			if (uwq->msg.event == UFFD_EVENT_FORK) {
				fork_nctx = (struct userfaultfd_ctx *)
					(unsigned long)
					uwq->msg.arg.reserved.reserved1;
				list_move(&uwq->wq.entry, &fork_event);
				/*
				 * fork_nctx can be freed as soon as
				 * we drop the lock, unless we take a
				 * reference on it.
				 */
				userfaultfd_ctx_get(fork_nctx);
				spin_unlock(&ctx->event_wqh.lock);
				ret = 0;
				break;
			}

			userfaultfd_event_complete(ctx, uwq);
			spin_unlock(&ctx->event_wqh.lock);
			ret = 0;
			break;
		}
		spin_unlock(&ctx->event_wqh.lock);

		if (signal_pending(current)) {
			ret = -ERESTARTSYS;
			break;
		}
		if (no_wait) {
			ret = -EAGAIN;
			break;
		}
		spin_unlock_irq(&ctx->fd_wqh.lock);
		schedule();
		spin_lock_irq(&ctx->fd_wqh.lock);
	}
	__remove_wait_queue(&ctx->fd_wqh, &wait);
	__set_current_state(TASK_RUNNING);
	spin_unlock_irq(&ctx->fd_wqh.lock);

	if (!ret && msg->event == UFFD_EVENT_FORK) {
		ret = resolve_userfault_fork(fork_nctx, inode, msg);
		spin_lock_irq(&ctx->event_wqh.lock);
		if (!list_empty(&fork_event)) {
			/*
			 * The fork thread didn't abort, so we can
			 * drop the temporary refcount.
			 */
			userfaultfd_ctx_put(fork_nctx);

			uwq = list_first_entry(&fork_event,
					       typeof(*uwq),
					       wq.entry);
			/*
			 * If fork_event list wasn't empty and in turn
			 * the event wasn't already released by fork
			 * (the event is allocated on fork kernel
			 * stack), put the event back to its place in
			 * the event_wq. fork_event head will be freed
			 * as soon as we return so the event cannot
			 * stay queued there no matter the current
			 * "ret" value.
			 */
			list_del(&uwq->wq.entry);
			__add_wait_queue(&ctx->event_wqh, &uwq->wq);

			/*
			 * Leave the event in the waitqueue and report
			 * error to userland if we failed to resolve
			 * the userfault fork.
			 */
			if (likely(!ret))
				userfaultfd_event_complete(ctx, uwq);
		} else {
			/*
			 * Here the fork thread aborted and the
			 * refcount from the fork thread on fork_nctx
			 * has already been released. We still hold
			 * the reference we took before releasing the
			 * lock above. If resolve_userfault_fork
			 * failed we've to drop it because the
			 * fork_nctx has to be freed in such case. If
			 * it succeeded we'll hold it because the new
			 * uffd references it.
			 */
			if (ret)
				userfaultfd_ctx_put(fork_nctx);
		}
		spin_unlock_irq(&ctx->event_wqh.lock);
	}

	return ret;
}

static ssize_t userfaultfd_read(struct file *file, char __user *buf,
				size_t count, loff_t *ppos)
{
	struct userfaultfd_ctx *ctx = file->private_data;
	ssize_t _ret, ret = 0;
	struct uffd_msg msg;
	int no_wait = file->f_flags & O_NONBLOCK;
	struct inode *inode = file_inode(file);

	if (!userfaultfd_is_initialized(ctx))
		return -EINVAL;

	for (;;) {
		if (count < sizeof(msg))
			return ret ? ret : -EINVAL;
		_ret = userfaultfd_ctx_read(ctx, no_wait, &msg, inode);
		if (_ret < 0)
			return ret ? ret : _ret;
		if (copy_to_user((__u64 __user *) buf, &msg, sizeof(msg)))
			return ret ? ret : -EFAULT;
		ret += sizeof(msg);
		buf += sizeof(msg);
		count -= sizeof(msg);
		/*
		 * Allow to read more than one fault at time but only
		 * block if waiting for the very first one.
		 */
		no_wait = O_NONBLOCK;
	}
}

static void __wake_userfault(struct userfaultfd_ctx *ctx,
			     struct userfaultfd_wake_range *range)
{
	spin_lock_irq(&ctx->fault_pending_wqh.lock);
	/* wake all in the range and autoremove */
	if (waitqueue_active(&ctx->fault_pending_wqh))
		__wake_up_locked_key(&ctx->fault_pending_wqh, TASK_NORMAL,
				     range);
	if (waitqueue_active(&ctx->fault_wqh))
		__wake_up(&ctx->fault_wqh, TASK_NORMAL, 1, range);
	spin_unlock_irq(&ctx->fault_pending_wqh.lock);
}

static __always_inline void wake_userfault(struct userfaultfd_ctx *ctx,
					   struct userfaultfd_wake_range *range)
{
	unsigned seq;
	bool need_wakeup;

	/*
	 * To be sure waitqueue_active() is not reordered by the CPU
	 * before the pagetable update, use an explicit SMP memory
	 * barrier here. PT lock release or mmap_read_unlock(mm) still
	 * have release semantics that can allow the
	 * waitqueue_active() to be reordered before the pte update.
	 */
	smp_mb();

	/*
	 * Use waitqueue_active because it's very frequent to
	 * change the address space atomically even if there are no
	 * userfaults yet. So we take the spinlock only when we're
	 * sure we've userfaults to wake.
	 */
	do {
		seq = read_seqcount_begin(&ctx->refile_seq);
		need_wakeup = waitqueue_active(&ctx->fault_pending_wqh) ||
			waitqueue_active(&ctx->fault_wqh);
		cond_resched();
	} while (read_seqcount_retry(&ctx->refile_seq, seq));
	if (need_wakeup)
		__wake_userfault(ctx, range);
}

static __always_inline int validate_range(struct mm_struct *mm,
					  __u64 start, __u64 len)
{
	__u64 task_size = mm->task_size;

	if (start & ~PAGE_MASK)
		return -EINVAL;
	if (len & ~PAGE_MASK)
		return -EINVAL;
	if (!len)
		return -EINVAL;
	if (start < mmap_min_addr)
		return -EINVAL;
	if (start >= task_size)
		return -EINVAL;
	if (len > task_size - start)
		return -EINVAL;
	return 0;
}

static inline bool vma_can_userfault(struct vm_area_struct *vma,
				     unsigned long vm_flags)
{
	/* FIXME: add WP support to hugetlbfs and shmem */
	if (vm_flags & VM_UFFD_WP) {
		if (is_vm_hugetlb_page(vma) || vma_is_shmem(vma))
			return false;
	}

	if (vm_flags & VM_UFFD_MINOR) {
		if (!(is_vm_hugetlb_page(vma) || vma_is_shmem(vma)))
			return false;
	}

	return vma_is_anonymous(vma) || is_vm_hugetlb_page(vma) ||
	       vma_is_shmem(vma);
}

static int userfaultfd_register(struct userfaultfd_ctx *ctx,
				unsigned long arg)
{
	struct mm_struct *mm = ctx->mm;
	struct vm_area_struct *vma, *prev, *cur;
	int ret;
	struct uffdio_register uffdio_register;
	struct uffdio_register __user *user_uffdio_register;
	unsigned long vm_flags, new_flags;
	bool found;
	bool basic_ioctls;
	unsigned long start, end, vma_end;

	user_uffdio_register = (struct uffdio_register __user *) arg;

	ret = -EFAULT;
	if (copy_from_user(&uffdio_register, user_uffdio_register,
			   sizeof(uffdio_register)-sizeof(__u64)))
		goto out;

	ret = -EINVAL;
	if (!uffdio_register.mode)
		goto out;
	if (uffdio_register.mode & ~UFFD_API_REGISTER_MODES)
		goto out;
	vm_flags = 0;
	if (uffdio_register.mode & UFFDIO_REGISTER_MODE_MISSING)
		vm_flags |= VM_UFFD_MISSING;
	if (uffdio_register.mode & UFFDIO_REGISTER_MODE_WP)
		vm_flags |= VM_UFFD_WP;
	if (uffdio_register.mode & UFFDIO_REGISTER_MODE_MINOR) {
#ifndef CONFIG_HAVE_ARCH_USERFAULTFD_MINOR
		goto out;
#endif
		vm_flags |= VM_UFFD_MINOR;
	}

	ret = validate_range(mm, uffdio_register.range.start,
			     uffdio_register.range.len);
	if (ret)
		goto out;

	start = uffdio_register.range.start;
	end = start + uffdio_register.range.len;

	ret = -ENOMEM;
	if (!mmget_not_zero(mm))
		goto out;

	mmap_write_lock(mm);
	vma = find_vma_prev(mm, start, &prev);
	if (!vma)
		goto out_unlock;

	/* check that there's at least one vma in the range */
	ret = -EINVAL;
	if (vma->vm_start >= end)
		goto out_unlock;

	/*
	 * If the first vma contains huge pages, make sure start address
	 * is aligned to huge page size.
	 */
	if (is_vm_hugetlb_page(vma)) {
		unsigned long vma_hpagesize = vma_kernel_pagesize(vma);

		if (start & (vma_hpagesize - 1))
			goto out_unlock;
	}

	/*
	 * Search for not compatible vmas.
	 */
	found = false;
	basic_ioctls = false;
	for (cur = vma; cur && cur->vm_start < end; cur = cur->vm_next) {
		cond_resched();

		BUG_ON(!!cur->vm_userfaultfd_ctx.ctx ^
		       !!(cur->vm_flags & __VM_UFFD_FLAGS));

		/* check not compatible vmas */
		ret = -EINVAL;
		if (!vma_can_userfault(cur, vm_flags))
			goto out_unlock;

		/*
		 * UFFDIO_COPY will fill file holes even without
		 * PROT_WRITE. This check enforces that if this is a
		 * MAP_SHARED, the process has write permission to the backing
		 * file. If VM_MAYWRITE is set it also enforces that on a
		 * MAP_SHARED vma: there is no F_WRITE_SEAL and no further
		 * F_WRITE_SEAL can be taken until the vma is destroyed.
		 */
		ret = -EPERM;
		if (unlikely(!(cur->vm_flags & VM_MAYWRITE)))
			goto out_unlock;

		/*
		 * If this vma contains ending address, and huge pages
		 * check alignment.
		 */
		if (is_vm_hugetlb_page(cur) && end <= cur->vm_end &&
		    end > cur->vm_start) {
			unsigned long vma_hpagesize = vma_kernel_pagesize(cur);

			ret = -EINVAL;

			if (end & (vma_hpagesize - 1))
				goto out_unlock;
		}
		if ((vm_flags & VM_UFFD_WP) && !(cur->vm_flags & VM_MAYWRITE))
			goto out_unlock;

		/*
		 * Check that this vma isn't already owned by a
		 * different userfaultfd. We can't allow more than one
		 * userfaultfd to own a single vma simultaneously or we
		 * wouldn't know which one to deliver the userfaults to.
		 */
		ret = -EBUSY;
		if (cur->vm_userfaultfd_ctx.ctx &&
		    cur->vm_userfaultfd_ctx.ctx != ctx)
			goto out_unlock;

		/*
		 * Note vmas containing huge pages
		 */
		if (is_vm_hugetlb_page(cur))
			basic_ioctls = true;

		found = true;
	}
	BUG_ON(!found);

	if (vma->vm_start < start)
		prev = vma;

	ret = 0;
	do {
		cond_resched();

		BUG_ON(!vma_can_userfault(vma, vm_flags));
		BUG_ON(vma->vm_userfaultfd_ctx.ctx &&
		       vma->vm_userfaultfd_ctx.ctx != ctx);
		WARN_ON(!(vma->vm_flags & VM_MAYWRITE));

		/*
		 * Nothing to do: this vma is already registered into this
		 * userfaultfd and with the right tracking mode too.
		 */
		if (vma->vm_userfaultfd_ctx.ctx == ctx &&
		    (vma->vm_flags & vm_flags) == vm_flags)
			goto skip;

		if (vma->vm_start > start)
			start = vma->vm_start;
		vma_end = min(end, vma->vm_end);

		new_flags = (vma->vm_flags & ~__VM_UFFD_FLAGS) | vm_flags;
		prev = vma_merge(mm, prev, start, vma_end, new_flags,
				 vma->anon_vma, vma->vm_file, vma->vm_pgoff,
				 vma_policy(vma),
				 ((struct vm_userfaultfd_ctx){ ctx }),
<<<<<<< HEAD
				 vma_get_anon_name(vma));
=======
				 anon_vma_name(vma));
>>>>>>> 334f1c6b
		if (prev) {
			vma = prev;
			goto next;
		}
		if (vma->vm_start < start) {
			ret = split_vma(mm, vma, start, 1);
			if (ret)
				break;
		}
		if (vma->vm_end > end) {
			ret = split_vma(mm, vma, end, 0);
			if (ret)
				break;
		}
	next:
		/*
		 * In the vma_merge() successful mprotect-like case 8:
		 * the next vma was merged into the current one and
		 * the current one has not been updated yet.
		 */
		vm_write_begin(vma);
		WRITE_ONCE(vma->vm_flags, new_flags);
		vma->vm_userfaultfd_ctx.ctx = ctx;
		vm_write_end(vma);

		if (is_vm_hugetlb_page(vma) && uffd_disable_huge_pmd_share(vma))
			hugetlb_unshare_all_pmds(vma);

	skip:
		prev = vma;
		start = vma->vm_end;
		vma = vma->vm_next;
	} while (vma && vma->vm_start < end);
out_unlock:
	mmap_write_unlock(mm);
	mmput(mm);
	if (!ret) {
		__u64 ioctls_out;

		ioctls_out = basic_ioctls ? UFFD_API_RANGE_IOCTLS_BASIC :
		    UFFD_API_RANGE_IOCTLS;

		/*
		 * Declare the WP ioctl only if the WP mode is
		 * specified and all checks passed with the range
		 */
		if (!(uffdio_register.mode & UFFDIO_REGISTER_MODE_WP))
			ioctls_out &= ~((__u64)1 << _UFFDIO_WRITEPROTECT);

		/* CONTINUE ioctl is only supported for MINOR ranges. */
		if (!(uffdio_register.mode & UFFDIO_REGISTER_MODE_MINOR))
			ioctls_out &= ~((__u64)1 << _UFFDIO_CONTINUE);

		/*
		 * Now that we scanned all vmas we can already tell
		 * userland which ioctls methods are guaranteed to
		 * succeed on this range.
		 */
		if (put_user(ioctls_out, &user_uffdio_register->ioctls))
			ret = -EFAULT;
	}
out:
	return ret;
}

static int userfaultfd_unregister(struct userfaultfd_ctx *ctx,
				  unsigned long arg)
{
	struct mm_struct *mm = ctx->mm;
	struct vm_area_struct *vma, *prev, *cur;
	int ret;
	struct uffdio_range uffdio_unregister;
	unsigned long new_flags;
	bool found;
	unsigned long start, end, vma_end;
	const void __user *buf = (void __user *)arg;

	ret = -EFAULT;
	if (copy_from_user(&uffdio_unregister, buf, sizeof(uffdio_unregister)))
		goto out;

	ret = validate_range(mm, uffdio_unregister.start,
			     uffdio_unregister.len);
	if (ret)
		goto out;

	start = uffdio_unregister.start;
	end = start + uffdio_unregister.len;

	ret = -ENOMEM;
	if (!mmget_not_zero(mm))
		goto out;

	mmap_write_lock(mm);
	vma = find_vma_prev(mm, start, &prev);
	if (!vma)
		goto out_unlock;

	/* check that there's at least one vma in the range */
	ret = -EINVAL;
	if (vma->vm_start >= end)
		goto out_unlock;

	/*
	 * If the first vma contains huge pages, make sure start address
	 * is aligned to huge page size.
	 */
	if (is_vm_hugetlb_page(vma)) {
		unsigned long vma_hpagesize = vma_kernel_pagesize(vma);

		if (start & (vma_hpagesize - 1))
			goto out_unlock;
	}

	/*
	 * Search for not compatible vmas.
	 */
	found = false;
	ret = -EINVAL;
	for (cur = vma; cur && cur->vm_start < end; cur = cur->vm_next) {
		cond_resched();

		BUG_ON(!!cur->vm_userfaultfd_ctx.ctx ^
		       !!(cur->vm_flags & __VM_UFFD_FLAGS));

		/*
		 * Check not compatible vmas, not strictly required
		 * here as not compatible vmas cannot have an
		 * userfaultfd_ctx registered on them, but this
		 * provides for more strict behavior to notice
		 * unregistration errors.
		 */
		if (!vma_can_userfault(cur, cur->vm_flags))
			goto out_unlock;

		found = true;
	}
	BUG_ON(!found);

	if (vma->vm_start < start)
		prev = vma;

	ret = 0;
	do {
		cond_resched();

		BUG_ON(!vma_can_userfault(vma, vma->vm_flags));

		/*
		 * Nothing to do: this vma is already registered into this
		 * userfaultfd and with the right tracking mode too.
		 */
		if (!vma->vm_userfaultfd_ctx.ctx)
			goto skip;

		WARN_ON(!(vma->vm_flags & VM_MAYWRITE));

		if (vma->vm_start > start)
			start = vma->vm_start;
		vma_end = min(end, vma->vm_end);

		if (userfaultfd_missing(vma)) {
			/*
			 * Wake any concurrent pending userfault while
			 * we unregister, so they will not hang
			 * permanently and it avoids userland to call
			 * UFFDIO_WAKE explicitly.
			 */
			struct userfaultfd_wake_range range;
			range.start = start;
			range.len = vma_end - start;
			wake_userfault(vma->vm_userfaultfd_ctx.ctx, &range);
		}

		new_flags = vma->vm_flags & ~__VM_UFFD_FLAGS;
		prev = vma_merge(mm, prev, start, vma_end, new_flags,
				 vma->anon_vma, vma->vm_file, vma->vm_pgoff,
				 vma_policy(vma),
<<<<<<< HEAD
				 NULL_VM_UFFD_CTX,
				 vma_get_anon_name(vma));
=======
				 NULL_VM_UFFD_CTX, anon_vma_name(vma));
>>>>>>> 334f1c6b
		if (prev) {
			vma = prev;
			goto next;
		}
		if (vma->vm_start < start) {
			ret = split_vma(mm, vma, start, 1);
			if (ret)
				break;
		}
		if (vma->vm_end > end) {
			ret = split_vma(mm, vma, end, 0);
			if (ret)
				break;
		}
	next:
		/*
		 * In the vma_merge() successful mprotect-like case 8:
		 * the next vma was merged into the current one and
		 * the current one has not been updated yet.
		 */
		vm_write_begin(vma);
		WRITE_ONCE(vma->vm_flags, new_flags);
		vma->vm_userfaultfd_ctx = NULL_VM_UFFD_CTX;
		vm_write_end(vma);

	skip:
		prev = vma;
		start = vma->vm_end;
		vma = vma->vm_next;
	} while (vma && vma->vm_start < end);
out_unlock:
	mmap_write_unlock(mm);
	mmput(mm);
out:
	return ret;
}

/*
 * userfaultfd_wake may be used in combination with the
 * UFFDIO_*_MODE_DONTWAKE to wakeup userfaults in batches.
 */
static int userfaultfd_wake(struct userfaultfd_ctx *ctx,
			    unsigned long arg)
{
	int ret;
	struct uffdio_range uffdio_wake;
	struct userfaultfd_wake_range range;
	const void __user *buf = (void __user *)arg;

	ret = -EFAULT;
	if (copy_from_user(&uffdio_wake, buf, sizeof(uffdio_wake)))
		goto out;

	ret = validate_range(ctx->mm, uffdio_wake.start, uffdio_wake.len);
	if (ret)
		goto out;

	range.start = uffdio_wake.start;
	range.len = uffdio_wake.len;

	/*
	 * len == 0 means wake all and we don't want to wake all here,
	 * so check it again to be sure.
	 */
	VM_BUG_ON(!range.len);

	wake_userfault(ctx, &range);
	ret = 0;

out:
	return ret;
}

static int userfaultfd_copy(struct userfaultfd_ctx *ctx,
			    unsigned long arg)
{
	__s64 ret;
	struct uffdio_copy uffdio_copy;
	struct uffdio_copy __user *user_uffdio_copy;
	struct userfaultfd_wake_range range;

	user_uffdio_copy = (struct uffdio_copy __user *) arg;

	ret = -EAGAIN;
	if (READ_ONCE(ctx->mmap_changing))
		goto out;

	ret = -EFAULT;
	if (copy_from_user(&uffdio_copy, user_uffdio_copy,
			   /* don't copy "copy" last field */
			   sizeof(uffdio_copy)-sizeof(__s64)))
		goto out;

	ret = validate_range(ctx->mm, uffdio_copy.dst, uffdio_copy.len);
	if (ret)
		goto out;
	/*
	 * double check for wraparound just in case. copy_from_user()
	 * will later check uffdio_copy.src + uffdio_copy.len to fit
	 * in the userland range.
	 */
	ret = -EINVAL;
	if (uffdio_copy.src + uffdio_copy.len <= uffdio_copy.src)
		goto out;
	if (uffdio_copy.mode & ~(UFFDIO_COPY_MODE_DONTWAKE|UFFDIO_COPY_MODE_WP))
		goto out;
	if (mmget_not_zero(ctx->mm)) {
		ret = mcopy_atomic(ctx->mm, uffdio_copy.dst, uffdio_copy.src,
				   uffdio_copy.len, &ctx->mmap_changing,
				   uffdio_copy.mode);
		mmput(ctx->mm);
	} else {
		return -ESRCH;
	}
	if (unlikely(put_user(ret, &user_uffdio_copy->copy)))
		return -EFAULT;
	if (ret < 0)
		goto out;
	BUG_ON(!ret);
	/* len == 0 would wake all */
	range.len = ret;
	if (!(uffdio_copy.mode & UFFDIO_COPY_MODE_DONTWAKE)) {
		range.start = uffdio_copy.dst;
		wake_userfault(ctx, &range);
	}
	ret = range.len == uffdio_copy.len ? 0 : -EAGAIN;
out:
	return ret;
}

static int userfaultfd_zeropage(struct userfaultfd_ctx *ctx,
				unsigned long arg)
{
	__s64 ret;
	struct uffdio_zeropage uffdio_zeropage;
	struct uffdio_zeropage __user *user_uffdio_zeropage;
	struct userfaultfd_wake_range range;

	user_uffdio_zeropage = (struct uffdio_zeropage __user *) arg;

	ret = -EAGAIN;
	if (READ_ONCE(ctx->mmap_changing))
		goto out;

	ret = -EFAULT;
	if (copy_from_user(&uffdio_zeropage, user_uffdio_zeropage,
			   /* don't copy "zeropage" last field */
			   sizeof(uffdio_zeropage)-sizeof(__s64)))
		goto out;

	ret = validate_range(ctx->mm, uffdio_zeropage.range.start,
			     uffdio_zeropage.range.len);
	if (ret)
		goto out;
	ret = -EINVAL;
	if (uffdio_zeropage.mode & ~UFFDIO_ZEROPAGE_MODE_DONTWAKE)
		goto out;

	if (mmget_not_zero(ctx->mm)) {
		ret = mfill_zeropage(ctx->mm, uffdio_zeropage.range.start,
				     uffdio_zeropage.range.len,
				     &ctx->mmap_changing);
		mmput(ctx->mm);
	} else {
		return -ESRCH;
	}
	if (unlikely(put_user(ret, &user_uffdio_zeropage->zeropage)))
		return -EFAULT;
	if (ret < 0)
		goto out;
	/* len == 0 would wake all */
	BUG_ON(!ret);
	range.len = ret;
	if (!(uffdio_zeropage.mode & UFFDIO_ZEROPAGE_MODE_DONTWAKE)) {
		range.start = uffdio_zeropage.range.start;
		wake_userfault(ctx, &range);
	}
	ret = range.len == uffdio_zeropage.range.len ? 0 : -EAGAIN;
out:
	return ret;
}

static int userfaultfd_writeprotect(struct userfaultfd_ctx *ctx,
				    unsigned long arg)
{
	int ret;
	struct uffdio_writeprotect uffdio_wp;
	struct uffdio_writeprotect __user *user_uffdio_wp;
	struct userfaultfd_wake_range range;
	bool mode_wp, mode_dontwake;

	if (READ_ONCE(ctx->mmap_changing))
		return -EAGAIN;

	user_uffdio_wp = (struct uffdio_writeprotect __user *) arg;

	if (copy_from_user(&uffdio_wp, user_uffdio_wp,
			   sizeof(struct uffdio_writeprotect)))
		return -EFAULT;

	ret = validate_range(ctx->mm, uffdio_wp.range.start,
			     uffdio_wp.range.len);
	if (ret)
		return ret;

	if (uffdio_wp.mode & ~(UFFDIO_WRITEPROTECT_MODE_DONTWAKE |
			       UFFDIO_WRITEPROTECT_MODE_WP))
		return -EINVAL;

	mode_wp = uffdio_wp.mode & UFFDIO_WRITEPROTECT_MODE_WP;
	mode_dontwake = uffdio_wp.mode & UFFDIO_WRITEPROTECT_MODE_DONTWAKE;

	if (mode_wp && mode_dontwake)
		return -EINVAL;

	if (mmget_not_zero(ctx->mm)) {
		ret = mwriteprotect_range(ctx->mm, uffdio_wp.range.start,
					  uffdio_wp.range.len, mode_wp,
					  &ctx->mmap_changing);
		mmput(ctx->mm);
	} else {
		return -ESRCH;
	}

	if (ret)
		return ret;

	if (!mode_wp && !mode_dontwake) {
		range.start = uffdio_wp.range.start;
		range.len = uffdio_wp.range.len;
		wake_userfault(ctx, &range);
	}
	return ret;
}

static int userfaultfd_continue(struct userfaultfd_ctx *ctx, unsigned long arg)
{
	__s64 ret;
	struct uffdio_continue uffdio_continue;
	struct uffdio_continue __user *user_uffdio_continue;
	struct userfaultfd_wake_range range;

	user_uffdio_continue = (struct uffdio_continue __user *)arg;

	ret = -EAGAIN;
	if (READ_ONCE(ctx->mmap_changing))
		goto out;

	ret = -EFAULT;
	if (copy_from_user(&uffdio_continue, user_uffdio_continue,
			   /* don't copy the output fields */
			   sizeof(uffdio_continue) - (sizeof(__s64))))
		goto out;

	ret = validate_range(ctx->mm, uffdio_continue.range.start,
			     uffdio_continue.range.len);
	if (ret)
		goto out;

	ret = -EINVAL;
	/* double check for wraparound just in case. */
	if (uffdio_continue.range.start + uffdio_continue.range.len <=
	    uffdio_continue.range.start) {
		goto out;
	}
	if (uffdio_continue.mode & ~UFFDIO_CONTINUE_MODE_DONTWAKE)
		goto out;

	if (mmget_not_zero(ctx->mm)) {
		ret = mcopy_continue(ctx->mm, uffdio_continue.range.start,
				     uffdio_continue.range.len,
				     &ctx->mmap_changing);
		mmput(ctx->mm);
	} else {
		return -ESRCH;
	}

	if (unlikely(put_user(ret, &user_uffdio_continue->mapped)))
		return -EFAULT;
	if (ret < 0)
		goto out;

	/* len == 0 would wake all */
	BUG_ON(!ret);
	range.len = ret;
	if (!(uffdio_continue.mode & UFFDIO_CONTINUE_MODE_DONTWAKE)) {
		range.start = uffdio_continue.range.start;
		wake_userfault(ctx, &range);
	}
	ret = range.len == uffdio_continue.range.len ? 0 : -EAGAIN;

out:
	return ret;
}

static inline unsigned int uffd_ctx_features(__u64 user_features)
{
	/*
	 * For the current set of features the bits just coincide. Set
	 * UFFD_FEATURE_INITIALIZED to mark the features as enabled.
	 */
	return (unsigned int)user_features | UFFD_FEATURE_INITIALIZED;
}

/*
 * userland asks for a certain API version and we return which bits
 * and ioctl commands are implemented in this kernel for such API
 * version or -EINVAL if unknown.
 */
static int userfaultfd_api(struct userfaultfd_ctx *ctx,
			   unsigned long arg)
{
	struct uffdio_api uffdio_api;
	void __user *buf = (void __user *)arg;
	unsigned int ctx_features;
	int ret;
	__u64 features;

	ret = -EFAULT;
	if (copy_from_user(&uffdio_api, buf, sizeof(uffdio_api)))
		goto out;
	features = uffdio_api.features;
	ret = -EINVAL;
	if (uffdio_api.api != UFFD_API || (features & ~UFFD_API_FEATURES))
		goto err_out;
	ret = -EPERM;
	if ((features & UFFD_FEATURE_EVENT_FORK) && !capable(CAP_SYS_PTRACE))
		goto err_out;
	/* report all available features and ioctls to userland */
	uffdio_api.features = UFFD_API_FEATURES;
#ifndef CONFIG_HAVE_ARCH_USERFAULTFD_MINOR
	uffdio_api.features &=
		~(UFFD_FEATURE_MINOR_HUGETLBFS | UFFD_FEATURE_MINOR_SHMEM);
#endif
	uffdio_api.ioctls = UFFD_API_IOCTLS;
	ret = -EFAULT;
	if (copy_to_user(buf, &uffdio_api, sizeof(uffdio_api)))
		goto out;

	/* only enable the requested features for this uffd context */
	ctx_features = uffd_ctx_features(features);
	ret = -EINVAL;
	if (cmpxchg(&ctx->features, 0, ctx_features) != 0)
		goto err_out;

	ret = 0;
out:
	return ret;
err_out:
	memset(&uffdio_api, 0, sizeof(uffdio_api));
	if (copy_to_user(buf, &uffdio_api, sizeof(uffdio_api)))
		ret = -EFAULT;
	goto out;
}

static long userfaultfd_ioctl(struct file *file, unsigned cmd,
			      unsigned long arg)
{
	int ret = -EINVAL;
	struct userfaultfd_ctx *ctx = file->private_data;

	if (cmd != UFFDIO_API && !userfaultfd_is_initialized(ctx))
		return -EINVAL;

	switch(cmd) {
	case UFFDIO_API:
		ret = userfaultfd_api(ctx, arg);
		break;
	case UFFDIO_REGISTER:
		ret = userfaultfd_register(ctx, arg);
		break;
	case UFFDIO_UNREGISTER:
		ret = userfaultfd_unregister(ctx, arg);
		break;
	case UFFDIO_WAKE:
		ret = userfaultfd_wake(ctx, arg);
		break;
	case UFFDIO_COPY:
		ret = userfaultfd_copy(ctx, arg);
		break;
	case UFFDIO_ZEROPAGE:
		ret = userfaultfd_zeropage(ctx, arg);
		break;
	case UFFDIO_WRITEPROTECT:
		ret = userfaultfd_writeprotect(ctx, arg);
		break;
	case UFFDIO_CONTINUE:
		ret = userfaultfd_continue(ctx, arg);
		break;
	}
	return ret;
}

#ifdef CONFIG_PROC_FS
static void userfaultfd_show_fdinfo(struct seq_file *m, struct file *f)
{
	struct userfaultfd_ctx *ctx = f->private_data;
	wait_queue_entry_t *wq;
	unsigned long pending = 0, total = 0;

	spin_lock_irq(&ctx->fault_pending_wqh.lock);
	list_for_each_entry(wq, &ctx->fault_pending_wqh.head, entry) {
		pending++;
		total++;
	}
	list_for_each_entry(wq, &ctx->fault_wqh.head, entry) {
		total++;
	}
	spin_unlock_irq(&ctx->fault_pending_wqh.lock);

	/*
	 * If more protocols will be added, there will be all shown
	 * separated by a space. Like this:
	 *	protocols: aa:... bb:...
	 */
	seq_printf(m, "pending:\t%lu\ntotal:\t%lu\nAPI:\t%Lx:%x:%Lx\n",
		   pending, total, UFFD_API, ctx->features,
		   UFFD_API_IOCTLS|UFFD_API_RANGE_IOCTLS);
}
#endif

static const struct file_operations userfaultfd_fops = {
#ifdef CONFIG_PROC_FS
	.show_fdinfo	= userfaultfd_show_fdinfo,
#endif
	.release	= userfaultfd_release,
	.poll		= userfaultfd_poll,
	.read		= userfaultfd_read,
	.unlocked_ioctl = userfaultfd_ioctl,
	.compat_ioctl	= compat_ptr_ioctl,
	.llseek		= noop_llseek,
};

static void init_once_userfaultfd_ctx(void *mem)
{
	struct userfaultfd_ctx *ctx = (struct userfaultfd_ctx *) mem;

	init_waitqueue_head(&ctx->fault_pending_wqh);
	init_waitqueue_head(&ctx->fault_wqh);
	init_waitqueue_head(&ctx->event_wqh);
	init_waitqueue_head(&ctx->fd_wqh);
	seqcount_spinlock_init(&ctx->refile_seq, &ctx->fault_pending_wqh.lock);
}

SYSCALL_DEFINE1(userfaultfd, int, flags)
{
	struct userfaultfd_ctx *ctx;
	int fd;

	if (!sysctl_unprivileged_userfaultfd &&
	    (flags & UFFD_USER_MODE_ONLY) == 0 &&
	    !capable(CAP_SYS_PTRACE)) {
		printk_once(KERN_WARNING "uffd: Set unprivileged_userfaultfd "
			"sysctl knob to 1 if kernel faults must be handled "
			"without obtaining CAP_SYS_PTRACE capability\n");
		return -EPERM;
	}

	BUG_ON(!current->mm);

	/* Check the UFFD_* constants for consistency.  */
	BUILD_BUG_ON(UFFD_USER_MODE_ONLY & UFFD_SHARED_FCNTL_FLAGS);
	BUILD_BUG_ON(UFFD_CLOEXEC != O_CLOEXEC);
	BUILD_BUG_ON(UFFD_NONBLOCK != O_NONBLOCK);

	if (flags & ~(UFFD_SHARED_FCNTL_FLAGS | UFFD_USER_MODE_ONLY))
		return -EINVAL;

	ctx = kmem_cache_alloc(userfaultfd_ctx_cachep, GFP_KERNEL);
	if (!ctx)
		return -ENOMEM;

	refcount_set(&ctx->refcount, 1);
	ctx->flags = flags;
	ctx->features = 0;
	ctx->released = false;
	ctx->mmap_changing = false;
	ctx->mm = current->mm;
	/* prevent the mm struct to be freed */
	mmgrab(ctx->mm);

	fd = anon_inode_getfd_secure("[userfaultfd]", &userfaultfd_fops, ctx,
			O_RDWR | (flags & UFFD_SHARED_FCNTL_FLAGS), NULL);
	if (fd < 0) {
		mmdrop(ctx->mm);
		kmem_cache_free(userfaultfd_ctx_cachep, ctx);
	}
	return fd;
}

static int __init userfaultfd_init(void)
{
	userfaultfd_ctx_cachep = kmem_cache_create("userfaultfd_ctx_cache",
						sizeof(struct userfaultfd_ctx),
						0,
						SLAB_HWCACHE_ALIGN|SLAB_PANIC,
						init_once_userfaultfd_ctx);
	return 0;
}
__initcall(userfaultfd_init);<|MERGE_RESOLUTION|>--- conflicted
+++ resolved
@@ -15,10 +15,7 @@
 #include <linux/sched/signal.h>
 #include <linux/sched/mm.h>
 #include <linux/mm.h>
-<<<<<<< HEAD
-=======
 #include <linux/mm_inline.h>
->>>>>>> 334f1c6b
 #include <linux/mmu_notifier.h>
 #include <linux/poll.h>
 #include <linux/slab.h>
@@ -883,12 +880,7 @@
 				 new_flags, vma->anon_vma,
 				 vma->vm_file, vma->vm_pgoff,
 				 vma_policy(vma),
-<<<<<<< HEAD
-				 NULL_VM_UFFD_CTX,
-				 vma_get_anon_name(vma));
-=======
 				 NULL_VM_UFFD_CTX, anon_vma_name(vma));
->>>>>>> 334f1c6b
 		if (prev)
 			vma = prev;
 		else
@@ -1446,11 +1438,7 @@
 				 vma->anon_vma, vma->vm_file, vma->vm_pgoff,
 				 vma_policy(vma),
 				 ((struct vm_userfaultfd_ctx){ ctx }),
-<<<<<<< HEAD
-				 vma_get_anon_name(vma));
-=======
 				 anon_vma_name(vma));
->>>>>>> 334f1c6b
 		if (prev) {
 			vma = prev;
 			goto next;
@@ -1629,12 +1617,7 @@
 		prev = vma_merge(mm, prev, start, vma_end, new_flags,
 				 vma->anon_vma, vma->vm_file, vma->vm_pgoff,
 				 vma_policy(vma),
-<<<<<<< HEAD
-				 NULL_VM_UFFD_CTX,
-				 vma_get_anon_name(vma));
-=======
 				 NULL_VM_UFFD_CTX, anon_vma_name(vma));
->>>>>>> 334f1c6b
 		if (prev) {
 			vma = prev;
 			goto next;
