--- conflicted
+++ resolved
@@ -3742,12 +3742,7 @@
 	 * so the old->de may no longer valid and need to find it again
 	 * before reset old inode info.
 	 */
-<<<<<<< HEAD
-	old.bh = ext4_find_entry(old.dir, &old.dentry->d_name, &old.de, NULL,
-				 NULL);
-=======
 	old.bh = ext4_find_entry(old.dir, &old.dentry->d_name, &old.de, NULL);
->>>>>>> 754a0abe
 	if (IS_ERR(old.bh))
 		retval = PTR_ERR(old.bh);
 	if (!old.bh)
