--- conflicted
+++ resolved
@@ -2721,24 +2721,16 @@
 				  struct file *,
 				  struct ext4_dir_entry_2 *,
 				  struct buffer_head *, char *, int,
-<<<<<<< HEAD
-				  ext4_lblk_t, unsigned int);
-#define ext4_check_dir_entry(dir, filp, de, bh, buf, size, lblk, offset) \
-	unlikely(__ext4_check_dir_entry(__func__, __LINE__, (dir), (filp), \
-				(de), (bh), (buf), (size), (lblk), (offset)))
-=======
 				  unsigned int);
 #define ext4_check_dir_entry(dir, filp, de, bh, buf, size, offset) \
 	unlikely(__ext4_check_dir_entry(__func__, __LINE__, (dir), (filp), \
 				(de), (bh), (buf), (size), (offset)))
->>>>>>> 334f1c6b
 extern int ext4_htree_store_dirent(struct file *dir_file, __u32 hash,
 				__u32 minor_hash,
 				struct ext4_dir_entry_2 *dirent,
 				struct fscrypt_str *ent_name);
 extern void ext4_htree_free_dir_info(struct dir_private_info *p);
 extern int ext4_find_dest_de(struct inode *dir, struct inode *inode,
-			     ext4_lblk_t lblk,
 			     struct buffer_head *bh,
 			     void *buf, int buf_size,
 			     struct ext4_filename *fname,
@@ -2971,11 +2963,10 @@
 			   int buf_size,
 			   struct inode *dir,
 			   struct ext4_filename *fname,
-			   ext4_lblk_t lblk, unsigned int offset,
+			   unsigned int offset,
 			   struct ext4_dir_entry_2 **res_dir);
 extern int ext4_generic_delete_entry(struct inode *dir,
 				     struct ext4_dir_entry_2 *de_del,
-				     ext4_lblk_t lblk,
 				     struct buffer_head *bh,
 				     void *entry_buf,
 				     int buf_size,
