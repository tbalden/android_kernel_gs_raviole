// SPDX-License-Identifier: GPL-2.0
/*
 *  linux/fs/ext4/inode.c
 *
 * Copyright (C) 1992, 1993, 1994, 1995
 * Remy Card (card@masi.ibp.fr)
 * Laboratoire MASI - Institut Blaise Pascal
 * Universite Pierre et Marie Curie (Paris VI)
 *
 *  from
 *
 *  linux/fs/minix/inode.c
 *
 *  Copyright (C) 1991, 1992  Linus Torvalds
 *
 *  64-bit file support on 64-bit platforms by Jakub Jelinek
 *	(jj@sunsite.ms.mff.cuni.cz)
 *
 *  Assorted race fixes, rewrite of ext4_get_block() by Al Viro, 2000
 */

#include <linux/fs.h>
#include <linux/time.h>
#include <linux/highuid.h>
#include <linux/pagemap.h>
#include <linux/dax.h>
#include <linux/quotaops.h>
#include <linux/string.h>
#include <linux/buffer_head.h>
#include <linux/writeback.h>
#include <linux/pagevec.h>
#include <linux/mpage.h>
#include <linux/namei.h>
#include <linux/uio.h>
#include <linux/bio.h>
#include <linux/workqueue.h>
#include <linux/kernel.h>
#include <linux/printk.h>
#include <linux/slab.h>
#include <linux/bitops.h>
#include <linux/iomap.h>
#include <linux/iversion.h>

#include "ext4_jbd2.h"
#include "xattr.h"
#include "acl.h"
#include "truncate.h"

#include <trace/events/ext4.h>
#include <trace/events/android_fs.h>

static __u32 ext4_inode_csum(struct inode *inode, struct ext4_inode *raw,
			      struct ext4_inode_info *ei)
{
	struct ext4_sb_info *sbi = EXT4_SB(inode->i_sb);
	__u32 csum;
	__u16 dummy_csum = 0;
	int offset = offsetof(struct ext4_inode, i_checksum_lo);
	unsigned int csum_size = sizeof(dummy_csum);

	csum = ext4_chksum(sbi, ei->i_csum_seed, (__u8 *)raw, offset);
	csum = ext4_chksum(sbi, csum, (__u8 *)&dummy_csum, csum_size);
	offset += csum_size;
	csum = ext4_chksum(sbi, csum, (__u8 *)raw + offset,
			   EXT4_GOOD_OLD_INODE_SIZE - offset);

	if (EXT4_INODE_SIZE(inode->i_sb) > EXT4_GOOD_OLD_INODE_SIZE) {
		offset = offsetof(struct ext4_inode, i_checksum_hi);
		csum = ext4_chksum(sbi, csum, (__u8 *)raw +
				   EXT4_GOOD_OLD_INODE_SIZE,
				   offset - EXT4_GOOD_OLD_INODE_SIZE);
		if (EXT4_FITS_IN_INODE(raw, ei, i_checksum_hi)) {
			csum = ext4_chksum(sbi, csum, (__u8 *)&dummy_csum,
					   csum_size);
			offset += csum_size;
		}
		csum = ext4_chksum(sbi, csum, (__u8 *)raw + offset,
				   EXT4_INODE_SIZE(inode->i_sb) - offset);
	}

	return csum;
}

static int ext4_inode_csum_verify(struct inode *inode, struct ext4_inode *raw,
				  struct ext4_inode_info *ei)
{
	__u32 provided, calculated;

	if (EXT4_SB(inode->i_sb)->s_es->s_creator_os !=
	    cpu_to_le32(EXT4_OS_LINUX) ||
	    !ext4_has_metadata_csum(inode->i_sb))
		return 1;

	provided = le16_to_cpu(raw->i_checksum_lo);
	calculated = ext4_inode_csum(inode, raw, ei);
	if (EXT4_INODE_SIZE(inode->i_sb) > EXT4_GOOD_OLD_INODE_SIZE &&
	    EXT4_FITS_IN_INODE(raw, ei, i_checksum_hi))
		provided |= ((__u32)le16_to_cpu(raw->i_checksum_hi)) << 16;
	else
		calculated &= 0xFFFF;

	return provided == calculated;
}

void ext4_inode_csum_set(struct inode *inode, struct ext4_inode *raw,
			 struct ext4_inode_info *ei)
{
	__u32 csum;

	if (EXT4_SB(inode->i_sb)->s_es->s_creator_os !=
	    cpu_to_le32(EXT4_OS_LINUX) ||
	    !ext4_has_metadata_csum(inode->i_sb))
		return;

	csum = ext4_inode_csum(inode, raw, ei);
	raw->i_checksum_lo = cpu_to_le16(csum & 0xFFFF);
	if (EXT4_INODE_SIZE(inode->i_sb) > EXT4_GOOD_OLD_INODE_SIZE &&
	    EXT4_FITS_IN_INODE(raw, ei, i_checksum_hi))
		raw->i_checksum_hi = cpu_to_le16(csum >> 16);
}

static inline int ext4_begin_ordered_truncate(struct inode *inode,
					      loff_t new_size)
{
	trace_ext4_begin_ordered_truncate(inode, new_size);
	/*
	 * If jinode is zero, then we never opened the file for
	 * writing, so there's no need to call
	 * jbd2_journal_begin_ordered_truncate() since there's no
	 * outstanding writes we need to flush.
	 */
	if (!EXT4_I(inode)->jinode)
		return 0;
	return jbd2_journal_begin_ordered_truncate(EXT4_JOURNAL(inode),
						   EXT4_I(inode)->jinode,
						   new_size);
}

static void ext4_invalidatepage(struct page *page, unsigned int offset,
				unsigned int length);
static int __ext4_journalled_writepage(struct page *page, unsigned int len);
static int ext4_bh_delay_or_unwritten(handle_t *handle, struct buffer_head *bh);
static int ext4_meta_trans_blocks(struct inode *inode, int lblocks,
				  int pextents);

/*
 * Test whether an inode is a fast symlink.
 * A fast symlink has its symlink data stored in ext4_inode_info->i_data.
 */
int ext4_inode_is_fast_symlink(struct inode *inode)
{
	if (!(EXT4_I(inode)->i_flags & EXT4_EA_INODE_FL)) {
		int ea_blocks = EXT4_I(inode)->i_file_acl ?
				EXT4_CLUSTER_SIZE(inode->i_sb) >> 9 : 0;

		if (ext4_has_inline_data(inode))
			return 0;

		return (S_ISLNK(inode->i_mode) && inode->i_blocks - ea_blocks == 0);
	}
	return S_ISLNK(inode->i_mode) && inode->i_size &&
	       (inode->i_size < EXT4_N_BLOCKS * 4);
}

/*
 * Called at the last iput() if i_nlink is zero.
 */
void ext4_evict_inode(struct inode *inode)
{
	handle_t *handle;
	int err;
	/*
	 * Credits for final inode cleanup and freeing:
	 * sb + inode (ext4_orphan_del()), block bitmap, group descriptor
	 * (xattr block freeing), bitmap, group descriptor (inode freeing)
	 */
	int extra_credits = 6;
	struct ext4_xattr_inode_array *ea_inode_array = NULL;
	bool freeze_protected = false;

	trace_ext4_evict_inode(inode);

	if (inode->i_nlink) {
		/*
		 * When journalling data dirty buffers are tracked only in the
		 * journal. So although mm thinks everything is clean and
		 * ready for reaping the inode might still have some pages to
		 * write in the running transaction or waiting to be
		 * checkpointed. Thus calling jbd2_journal_invalidatepage()
		 * (via truncate_inode_pages()) to discard these buffers can
		 * cause data loss. Also even if we did not discard these
		 * buffers, we would have no way to find them after the inode
		 * is reaped and thus user could see stale data if he tries to
		 * read them before the transaction is checkpointed. So be
		 * careful and force everything to disk here... We use
		 * ei->i_datasync_tid to store the newest transaction
		 * containing inode's data.
		 *
		 * Note that directories do not have this problem because they
		 * don't use page cache.
		 */
		if (inode->i_ino != EXT4_JOURNAL_INO &&
		    ext4_should_journal_data(inode) &&
		    (S_ISLNK(inode->i_mode) || S_ISREG(inode->i_mode)) &&
		    inode->i_data.nrpages) {
			journal_t *journal = EXT4_SB(inode->i_sb)->s_journal;
			tid_t commit_tid = EXT4_I(inode)->i_datasync_tid;

			jbd2_complete_transaction(journal, commit_tid);
			filemap_write_and_wait(&inode->i_data);
		}
		truncate_inode_pages_final(&inode->i_data);

		goto no_delete;
	}

	if (is_bad_inode(inode))
		goto no_delete;
	dquot_initialize(inode);

	if (ext4_should_order_data(inode))
		ext4_begin_ordered_truncate(inode, 0);
	truncate_inode_pages_final(&inode->i_data);

	/*
	 * For inodes with journalled data, transaction commit could have
	 * dirtied the inode. Flush worker is ignoring it because of I_FREEING
	 * flag but we still need to remove the inode from the writeback lists.
	 */
	if (!list_empty_careful(&inode->i_io_list)) {
		WARN_ON_ONCE(!ext4_should_journal_data(inode));
		inode_io_list_del(inode);
	}

	/*
	 * Protect us against freezing - iput() caller didn't have to have any
	 * protection against it. When we are in a running transaction though,
	 * we are already protected against freezing and we cannot grab further
	 * protection due to lock ordering constraints.
	 */
	if (!ext4_journal_current_handle()) {
		sb_start_intwrite(inode->i_sb);
		freeze_protected = true;
	}

	if (!IS_NOQUOTA(inode))
		extra_credits += EXT4_MAXQUOTAS_DEL_BLOCKS(inode->i_sb);

	/*
	 * Block bitmap, group descriptor, and inode are accounted in both
	 * ext4_blocks_for_truncate() and extra_credits. So subtract 3.
	 */
	handle = ext4_journal_start(inode, EXT4_HT_TRUNCATE,
			 ext4_blocks_for_truncate(inode) + extra_credits - 3);
	if (IS_ERR(handle)) {
		ext4_std_error(inode->i_sb, PTR_ERR(handle));
		/*
		 * If we're going to skip the normal cleanup, we still need to
		 * make sure that the in-core orphan linked list is properly
		 * cleaned up.
		 */
		ext4_orphan_del(NULL, inode);
		if (freeze_protected)
			sb_end_intwrite(inode->i_sb);
		goto no_delete;
	}

	if (IS_SYNC(inode))
		ext4_handle_sync(handle);

	/*
	 * Set inode->i_size to 0 before calling ext4_truncate(). We need
	 * special handling of symlinks here because i_size is used to
	 * determine whether ext4_inode_info->i_data contains symlink data or
	 * block mappings. Setting i_size to 0 will remove its fast symlink
	 * status. Erase i_data so that it becomes a valid empty block map.
	 */
	if (ext4_inode_is_fast_symlink(inode))
		memset(EXT4_I(inode)->i_data, 0, sizeof(EXT4_I(inode)->i_data));
	inode->i_size = 0;
	err = ext4_mark_inode_dirty(handle, inode);
	if (err) {
		ext4_warning(inode->i_sb,
			     "couldn't mark inode dirty (err %d)", err);
		goto stop_handle;
	}
	if (inode->i_blocks) {
		err = ext4_truncate(inode);
		if (err) {
			ext4_error_err(inode->i_sb, -err,
				       "couldn't truncate inode %lu (err %d)",
				       inode->i_ino, err);
			goto stop_handle;
		}
	}

	/* Remove xattr references. */
	err = ext4_xattr_delete_inode(handle, inode, &ea_inode_array,
				      extra_credits);
	if (err) {
		ext4_warning(inode->i_sb, "xattr delete (err %d)", err);
stop_handle:
		ext4_journal_stop(handle);
		ext4_orphan_del(NULL, inode);
		if (freeze_protected)
			sb_end_intwrite(inode->i_sb);
		ext4_xattr_inode_array_free(ea_inode_array);
		goto no_delete;
	}

	/*
	 * Kill off the orphan record which ext4_truncate created.
	 * AKPM: I think this can be inside the above `if'.
	 * Note that ext4_orphan_del() has to be able to cope with the
	 * deletion of a non-existent orphan - this is because we don't
	 * know if ext4_truncate() actually created an orphan record.
	 * (Well, we could do this if we need to, but heck - it works)
	 */
	ext4_orphan_del(handle, inode);
	EXT4_I(inode)->i_dtime	= (__u32)ktime_get_real_seconds();

	/*
	 * One subtle ordering requirement: if anything has gone wrong
	 * (transaction abort, IO errors, whatever), then we can still
	 * do these next steps (the fs will already have been marked as
	 * having errors), but we can't free the inode if the mark_dirty
	 * fails.
	 */
	if (ext4_mark_inode_dirty(handle, inode))
		/* If that failed, just do the required in-core inode clear. */
		ext4_clear_inode(inode);
	else
		ext4_free_inode(handle, inode);
	ext4_journal_stop(handle);
	if (freeze_protected)
		sb_end_intwrite(inode->i_sb);
	ext4_xattr_inode_array_free(ea_inode_array);
	return;
no_delete:
	if (!list_empty(&EXT4_I(inode)->i_fc_list))
		ext4_fc_mark_ineligible(inode->i_sb, EXT4_FC_REASON_NOMEM);
	ext4_clear_inode(inode);	/* We must guarantee clearing of inode... */
}

#ifdef CONFIG_QUOTA
qsize_t *ext4_get_reserved_space(struct inode *inode)
{
	return &EXT4_I(inode)->i_reserved_quota;
}
#endif

/*
 * Called with i_data_sem down, which is important since we can call
 * ext4_discard_preallocations() from here.
 */
void ext4_da_update_reserve_space(struct inode *inode,
					int used, int quota_claim)
{
	struct ext4_sb_info *sbi = EXT4_SB(inode->i_sb);
	struct ext4_inode_info *ei = EXT4_I(inode);

	spin_lock(&ei->i_block_reservation_lock);
	trace_ext4_da_update_reserve_space(inode, used, quota_claim);
	if (unlikely(used > ei->i_reserved_data_blocks)) {
		ext4_warning(inode->i_sb, "%s: ino %lu, used %d "
			 "with only %d reserved data blocks",
			 __func__, inode->i_ino, used,
			 ei->i_reserved_data_blocks);
		WARN_ON(1);
		used = ei->i_reserved_data_blocks;
	}

	/* Update per-inode reservations */
	ei->i_reserved_data_blocks -= used;
	percpu_counter_sub(&sbi->s_dirtyclusters_counter, used);

	spin_unlock(&EXT4_I(inode)->i_block_reservation_lock);

	/* Update quota subsystem for data blocks */
	if (quota_claim)
		dquot_claim_block(inode, EXT4_C2B(sbi, used));
	else {
		/*
		 * We did fallocate with an offset that is already delayed
		 * allocated. So on delayed allocated writeback we should
		 * not re-claim the quota for fallocated blocks.
		 */
		dquot_release_reservation_block(inode, EXT4_C2B(sbi, used));
	}

	/*
	 * If we have done all the pending block allocations and if
	 * there aren't any writers on the inode, we can discard the
	 * inode's preallocations.
	 */
	if ((ei->i_reserved_data_blocks == 0) &&
	    !inode_is_open_for_write(inode))
		ext4_discard_preallocations(inode, 0);
}

static int __check_block_validity(struct inode *inode, const char *func,
				unsigned int line,
				struct ext4_map_blocks *map)
{
	if (ext4_has_feature_journal(inode->i_sb) &&
	    (inode->i_ino ==
	     le32_to_cpu(EXT4_SB(inode->i_sb)->s_es->s_journal_inum)))
		return 0;
	if (!ext4_inode_block_valid(inode, map->m_pblk, map->m_len)) {
		ext4_error_inode(inode, func, line, map->m_pblk,
				 "lblock %lu mapped to illegal pblock %llu "
				 "(length %d)", (unsigned long) map->m_lblk,
				 map->m_pblk, map->m_len);
		return -EFSCORRUPTED;
	}
	return 0;
}

int ext4_issue_zeroout(struct inode *inode, ext4_lblk_t lblk, ext4_fsblk_t pblk,
		       ext4_lblk_t len)
{
	int ret;

	if (IS_ENCRYPTED(inode) && S_ISREG(inode->i_mode))
		return fscrypt_zeroout_range(inode, lblk, pblk, len);

	ret = sb_issue_zeroout(inode->i_sb, pblk, len, GFP_NOFS);
	if (ret > 0)
		ret = 0;

	return ret;
}

#define check_block_validity(inode, map)	\
	__check_block_validity((inode), __func__, __LINE__, (map))

#ifdef ES_AGGRESSIVE_TEST
static void ext4_map_blocks_es_recheck(handle_t *handle,
				       struct inode *inode,
				       struct ext4_map_blocks *es_map,
				       struct ext4_map_blocks *map,
				       int flags)
{
	int retval;

	map->m_flags = 0;
	/*
	 * There is a race window that the result is not the same.
	 * e.g. xfstests #223 when dioread_nolock enables.  The reason
	 * is that we lookup a block mapping in extent status tree with
	 * out taking i_data_sem.  So at the time the unwritten extent
	 * could be converted.
	 */
	down_read(&EXT4_I(inode)->i_data_sem);
	if (ext4_test_inode_flag(inode, EXT4_INODE_EXTENTS)) {
		retval = ext4_ext_map_blocks(handle, inode, map, 0);
	} else {
		retval = ext4_ind_map_blocks(handle, inode, map, 0);
	}
	up_read((&EXT4_I(inode)->i_data_sem));

	/*
	 * We don't check m_len because extent will be collpased in status
	 * tree.  So the m_len might not equal.
	 */
	if (es_map->m_lblk != map->m_lblk ||
	    es_map->m_flags != map->m_flags ||
	    es_map->m_pblk != map->m_pblk) {
		printk("ES cache assertion failed for inode: %lu "
		       "es_cached ex [%d/%d/%llu/%x] != "
		       "found ex [%d/%d/%llu/%x] retval %d flags %x\n",
		       inode->i_ino, es_map->m_lblk, es_map->m_len,
		       es_map->m_pblk, es_map->m_flags, map->m_lblk,
		       map->m_len, map->m_pblk, map->m_flags,
		       retval, flags);
	}
}
#endif /* ES_AGGRESSIVE_TEST */

/*
 * The ext4_map_blocks() function tries to look up the requested blocks,
 * and returns if the blocks are already mapped.
 *
 * Otherwise it takes the write lock of the i_data_sem and allocate blocks
 * and store the allocated blocks in the result buffer head and mark it
 * mapped.
 *
 * If file type is extents based, it will call ext4_ext_map_blocks(),
 * Otherwise, call with ext4_ind_map_blocks() to handle indirect mapping
 * based files
 *
 * On success, it returns the number of blocks being mapped or allocated.  if
 * create==0 and the blocks are pre-allocated and unwritten, the resulting @map
 * is marked as unwritten. If the create == 1, it will mark @map as mapped.
 *
 * It returns 0 if plain look up failed (blocks have not been allocated), in
 * that case, @map is returned as unmapped but we still do fill map->m_len to
 * indicate the length of a hole starting at map->m_lblk.
 *
 * It returns the error in case of allocation failure.
 */
int ext4_map_blocks(handle_t *handle, struct inode *inode,
		    struct ext4_map_blocks *map, int flags)
{
	struct extent_status es;
	int retval;
	int ret = 0;
#ifdef ES_AGGRESSIVE_TEST
	struct ext4_map_blocks orig_map;

	memcpy(&orig_map, map, sizeof(*map));
#endif

	map->m_flags = 0;
	ext_debug(inode, "flag 0x%x, max_blocks %u, logical block %lu\n",
		  flags, map->m_len, (unsigned long) map->m_lblk);

	/*
	 * ext4_map_blocks returns an int, and m_len is an unsigned int
	 */
	if (unlikely(map->m_len > INT_MAX))
		map->m_len = INT_MAX;

	/* We can handle the block number less than EXT_MAX_BLOCKS */
	if (unlikely(map->m_lblk >= EXT_MAX_BLOCKS))
		return -EFSCORRUPTED;

	/* Lookup extent status tree firstly */
	if (!(EXT4_SB(inode->i_sb)->s_mount_state & EXT4_FC_REPLAY) &&
	    ext4_es_lookup_extent(inode, map->m_lblk, NULL, &es)) {
		if (ext4_es_is_written(&es) || ext4_es_is_unwritten(&es)) {
			map->m_pblk = ext4_es_pblock(&es) +
					map->m_lblk - es.es_lblk;
			map->m_flags |= ext4_es_is_written(&es) ?
					EXT4_MAP_MAPPED : EXT4_MAP_UNWRITTEN;
			retval = es.es_len - (map->m_lblk - es.es_lblk);
			if (retval > map->m_len)
				retval = map->m_len;
			map->m_len = retval;
		} else if (ext4_es_is_delayed(&es) || ext4_es_is_hole(&es)) {
			map->m_pblk = 0;
			retval = es.es_len - (map->m_lblk - es.es_lblk);
			if (retval > map->m_len)
				retval = map->m_len;
			map->m_len = retval;
			retval = 0;
		} else {
			BUG();
		}
#ifdef ES_AGGRESSIVE_TEST
		ext4_map_blocks_es_recheck(handle, inode, map,
					   &orig_map, flags);
#endif
		goto found;
	}

	/*
	 * Try to see if we can get the block without requesting a new
	 * file system block.
	 */
	down_read(&EXT4_I(inode)->i_data_sem);
	if (ext4_test_inode_flag(inode, EXT4_INODE_EXTENTS)) {
		retval = ext4_ext_map_blocks(handle, inode, map, 0);
	} else {
		retval = ext4_ind_map_blocks(handle, inode, map, 0);
	}
	if (retval > 0) {
		unsigned int status;

		if (unlikely(retval != map->m_len)) {
			ext4_warning(inode->i_sb,
				     "ES len assertion failed for inode "
				     "%lu: retval %d != map->m_len %d",
				     inode->i_ino, retval, map->m_len);
			WARN_ON(1);
		}

		status = map->m_flags & EXT4_MAP_UNWRITTEN ?
				EXTENT_STATUS_UNWRITTEN : EXTENT_STATUS_WRITTEN;
		if (!(flags & EXT4_GET_BLOCKS_DELALLOC_RESERVE) &&
		    !(status & EXTENT_STATUS_WRITTEN) &&
		    ext4_es_scan_range(inode, &ext4_es_is_delayed, map->m_lblk,
				       map->m_lblk + map->m_len - 1))
			status |= EXTENT_STATUS_DELAYED;
		ret = ext4_es_insert_extent(inode, map->m_lblk,
					    map->m_len, map->m_pblk, status);
		if (ret < 0)
			retval = ret;
	}
	up_read((&EXT4_I(inode)->i_data_sem));

found:
	if (retval > 0 && map->m_flags & EXT4_MAP_MAPPED) {
		ret = check_block_validity(inode, map);
		if (ret != 0)
			return ret;
	}

	/* If it is only a block(s) look up */
	if ((flags & EXT4_GET_BLOCKS_CREATE) == 0)
		return retval;

	/*
	 * Returns if the blocks have already allocated
	 *
	 * Note that if blocks have been preallocated
	 * ext4_ext_get_block() returns the create = 0
	 * with buffer head unmapped.
	 */
	if (retval > 0 && map->m_flags & EXT4_MAP_MAPPED)
		/*
		 * If we need to convert extent to unwritten
		 * we continue and do the actual work in
		 * ext4_ext_map_blocks()
		 */
		if (!(flags & EXT4_GET_BLOCKS_CONVERT_UNWRITTEN))
			return retval;

	/*
	 * Here we clear m_flags because after allocating an new extent,
	 * it will be set again.
	 */
	map->m_flags &= ~EXT4_MAP_FLAGS;

	/*
	 * New blocks allocate and/or writing to unwritten extent
	 * will possibly result in updating i_data, so we take
	 * the write lock of i_data_sem, and call get_block()
	 * with create == 1 flag.
	 */
	down_write(&EXT4_I(inode)->i_data_sem);

	/*
	 * We need to check for EXT4 here because migrate
	 * could have changed the inode type in between
	 */
	if (ext4_test_inode_flag(inode, EXT4_INODE_EXTENTS)) {
		retval = ext4_ext_map_blocks(handle, inode, map, flags);
	} else {
		retval = ext4_ind_map_blocks(handle, inode, map, flags);

		if (retval > 0 && map->m_flags & EXT4_MAP_NEW) {
			/*
			 * We allocated new blocks which will result in
			 * i_data's format changing.  Force the migrate
			 * to fail by clearing migrate flags
			 */
			ext4_clear_inode_state(inode, EXT4_STATE_EXT_MIGRATE);
		}

		/*
		 * Update reserved blocks/metadata blocks after successful
		 * block allocation which had been deferred till now. We don't
		 * support fallocate for non extent files. So we can update
		 * reserve space here.
		 */
		if ((retval > 0) &&
			(flags & EXT4_GET_BLOCKS_DELALLOC_RESERVE))
			ext4_da_update_reserve_space(inode, retval, 1);
	}

	if (retval > 0) {
		unsigned int status;

		if (unlikely(retval != map->m_len)) {
			ext4_warning(inode->i_sb,
				     "ES len assertion failed for inode "
				     "%lu: retval %d != map->m_len %d",
				     inode->i_ino, retval, map->m_len);
			WARN_ON(1);
		}

		/*
		 * We have to zeroout blocks before inserting them into extent
		 * status tree. Otherwise someone could look them up there and
		 * use them before they are really zeroed. We also have to
		 * unmap metadata before zeroing as otherwise writeback can
		 * overwrite zeros with stale data from block device.
		 */
		if (flags & EXT4_GET_BLOCKS_ZERO &&
		    map->m_flags & EXT4_MAP_MAPPED &&
		    map->m_flags & EXT4_MAP_NEW) {
			ret = ext4_issue_zeroout(inode, map->m_lblk,
						 map->m_pblk, map->m_len);
			if (ret) {
				retval = ret;
				goto out_sem;
			}
		}

		/*
		 * If the extent has been zeroed out, we don't need to update
		 * extent status tree.
		 */
		if ((flags & EXT4_GET_BLOCKS_PRE_IO) &&
		    ext4_es_lookup_extent(inode, map->m_lblk, NULL, &es)) {
			if (ext4_es_is_written(&es))
				goto out_sem;
		}
		status = map->m_flags & EXT4_MAP_UNWRITTEN ?
				EXTENT_STATUS_UNWRITTEN : EXTENT_STATUS_WRITTEN;
		if (!(flags & EXT4_GET_BLOCKS_DELALLOC_RESERVE) &&
		    !(status & EXTENT_STATUS_WRITTEN) &&
		    ext4_es_scan_range(inode, &ext4_es_is_delayed, map->m_lblk,
				       map->m_lblk + map->m_len - 1))
			status |= EXTENT_STATUS_DELAYED;
		ret = ext4_es_insert_extent(inode, map->m_lblk, map->m_len,
					    map->m_pblk, status);
		if (ret < 0) {
			retval = ret;
			goto out_sem;
		}
	}

out_sem:
	up_write((&EXT4_I(inode)->i_data_sem));
	if (retval > 0 && map->m_flags & EXT4_MAP_MAPPED) {
		ret = check_block_validity(inode, map);
		if (ret != 0)
			return ret;

		/*
		 * Inodes with freshly allocated blocks where contents will be
		 * visible after transaction commit must be on transaction's
		 * ordered data list.
		 */
		if (map->m_flags & EXT4_MAP_NEW &&
		    !(map->m_flags & EXT4_MAP_UNWRITTEN) &&
		    !(flags & EXT4_GET_BLOCKS_ZERO) &&
		    !ext4_is_quota_file(inode) &&
		    ext4_should_order_data(inode)) {
			loff_t start_byte =
				(loff_t)map->m_lblk << inode->i_blkbits;
			loff_t length = (loff_t)map->m_len << inode->i_blkbits;

			if (flags & EXT4_GET_BLOCKS_IO_SUBMIT)
				ret = ext4_jbd2_inode_add_wait(handle, inode,
						start_byte, length);
			else
				ret = ext4_jbd2_inode_add_write(handle, inode,
						start_byte, length);
			if (ret)
				return ret;
		}
	}
	if (retval > 0 && (map->m_flags & EXT4_MAP_UNWRITTEN ||
				map->m_flags & EXT4_MAP_MAPPED))
		ext4_fc_track_range(handle, inode, map->m_lblk,
					map->m_lblk + map->m_len - 1);
	if (retval < 0)
		ext_debug(inode, "failed with err %d\n", retval);
	return retval;
}

/*
 * Update EXT4_MAP_FLAGS in bh->b_state. For buffer heads attached to pages
 * we have to be careful as someone else may be manipulating b_state as well.
 */
static void ext4_update_bh_state(struct buffer_head *bh, unsigned long flags)
{
	unsigned long old_state;
	unsigned long new_state;

	flags &= EXT4_MAP_FLAGS;

	/* Dummy buffer_head? Set non-atomically. */
	if (!bh->b_page) {
		bh->b_state = (bh->b_state & ~EXT4_MAP_FLAGS) | flags;
		return;
	}
	/*
	 * Someone else may be modifying b_state. Be careful! This is ugly but
	 * once we get rid of using bh as a container for mapping information
	 * to pass to / from get_block functions, this can go away.
	 */
	do {
		old_state = READ_ONCE(bh->b_state);
		new_state = (old_state & ~EXT4_MAP_FLAGS) | flags;
	} while (unlikely(
		 cmpxchg(&bh->b_state, old_state, new_state) != old_state));
}

static int _ext4_get_block(struct inode *inode, sector_t iblock,
			   struct buffer_head *bh, int flags)
{
	struct ext4_map_blocks map;
	int ret = 0;

	if (ext4_has_inline_data(inode))
		return -ERANGE;

	map.m_lblk = iblock;
	map.m_len = bh->b_size >> inode->i_blkbits;

	ret = ext4_map_blocks(ext4_journal_current_handle(), inode, &map,
			      flags);
	if (ret > 0) {
		map_bh(bh, inode->i_sb, map.m_pblk);
		ext4_update_bh_state(bh, map.m_flags);
		bh->b_size = inode->i_sb->s_blocksize * map.m_len;
		ret = 0;
	} else if (ret == 0) {
		/* hole case, need to fill in bh->b_size */
		bh->b_size = inode->i_sb->s_blocksize * map.m_len;
	}
	return ret;
}

int ext4_get_block(struct inode *inode, sector_t iblock,
		   struct buffer_head *bh, int create)
{
	return _ext4_get_block(inode, iblock, bh,
			       create ? EXT4_GET_BLOCKS_CREATE : 0);
}

/*
 * Get block function used when preparing for buffered write if we require
 * creating an unwritten extent if blocks haven't been allocated.  The extent
 * will be converted to written after the IO is complete.
 */
int ext4_get_block_unwritten(struct inode *inode, sector_t iblock,
			     struct buffer_head *bh_result, int create)
{
	ext4_debug("ext4_get_block_unwritten: inode %lu, create flag %d\n",
		   inode->i_ino, create);
	return _ext4_get_block(inode, iblock, bh_result,
			       EXT4_GET_BLOCKS_IO_CREATE_EXT);
}

/* Maximum number of blocks we map for direct IO at once. */
#define DIO_MAX_BLOCKS 4096

/*
 * `handle' can be NULL if create is zero
 */
struct buffer_head *ext4_getblk(handle_t *handle, struct inode *inode,
				ext4_lblk_t block, int map_flags)
{
	struct ext4_map_blocks map;
	struct buffer_head *bh;
	int create = map_flags & EXT4_GET_BLOCKS_CREATE;
	int err;

	J_ASSERT((EXT4_SB(inode->i_sb)->s_mount_state & EXT4_FC_REPLAY)
		 || handle != NULL || create == 0);

	map.m_lblk = block;
	map.m_len = 1;
	err = ext4_map_blocks(handle, inode, &map, map_flags);

	if (err == 0)
		return create ? ERR_PTR(-ENOSPC) : NULL;
	if (err < 0)
		return ERR_PTR(err);

	bh = sb_getblk(inode->i_sb, map.m_pblk);
	if (unlikely(!bh))
		return ERR_PTR(-ENOMEM);
	if (map.m_flags & EXT4_MAP_NEW) {
		J_ASSERT(create != 0);
		J_ASSERT((EXT4_SB(inode->i_sb)->s_mount_state & EXT4_FC_REPLAY)
			 || (handle != NULL));

		/*
		 * Now that we do not always journal data, we should
		 * keep in mind whether this should always journal the
		 * new buffer as metadata.  For now, regular file
		 * writes use ext4_get_block instead, so it's not a
		 * problem.
		 */
		lock_buffer(bh);
		BUFFER_TRACE(bh, "call get_create_access");
		err = ext4_journal_get_create_access(handle, bh);
		if (unlikely(err)) {
			unlock_buffer(bh);
			goto errout;
		}
		if (!buffer_uptodate(bh)) {
			memset(bh->b_data, 0, inode->i_sb->s_blocksize);
			set_buffer_uptodate(bh);
		}
		unlock_buffer(bh);
		BUFFER_TRACE(bh, "call ext4_handle_dirty_metadata");
		err = ext4_handle_dirty_metadata(handle, inode, bh);
		if (unlikely(err))
			goto errout;
	} else
		BUFFER_TRACE(bh, "not a new buffer");
	return bh;
errout:
	brelse(bh);
	return ERR_PTR(err);
}

struct buffer_head *ext4_bread(handle_t *handle, struct inode *inode,
			       ext4_lblk_t block, int map_flags)
{
	struct buffer_head *bh;
	int ret;

	bh = ext4_getblk(handle, inode, block, map_flags);
	if (IS_ERR(bh))
		return bh;
	if (!bh || ext4_buffer_uptodate(bh))
		return bh;

	ret = ext4_read_bh_lock(bh, REQ_META | REQ_PRIO, true);
	if (ret) {
		put_bh(bh);
		return ERR_PTR(ret);
	}
	return bh;
}

/* Read a contiguous batch of blocks. */
int ext4_bread_batch(struct inode *inode, ext4_lblk_t block, int bh_count,
		     bool wait, struct buffer_head **bhs)
{
	int i, err;

	for (i = 0; i < bh_count; i++) {
		bhs[i] = ext4_getblk(NULL, inode, block + i, 0 /* map_flags */);
		if (IS_ERR(bhs[i])) {
			err = PTR_ERR(bhs[i]);
			bh_count = i;
			goto out_brelse;
		}
	}

	for (i = 0; i < bh_count; i++)
		/* Note that NULL bhs[i] is valid because of holes. */
		if (bhs[i] && !ext4_buffer_uptodate(bhs[i]))
			ext4_read_bh_lock(bhs[i], REQ_META | REQ_PRIO, false);

	if (!wait)
		return 0;

	for (i = 0; i < bh_count; i++)
		if (bhs[i])
			wait_on_buffer(bhs[i]);

	for (i = 0; i < bh_count; i++) {
		if (bhs[i] && !buffer_uptodate(bhs[i])) {
			err = -EIO;
			goto out_brelse;
		}
	}
	return 0;

out_brelse:
	for (i = 0; i < bh_count; i++) {
		brelse(bhs[i]);
		bhs[i] = NULL;
	}
	return err;
}

int ext4_walk_page_buffers(handle_t *handle,
			   struct buffer_head *head,
			   unsigned from,
			   unsigned to,
			   int *partial,
			   int (*fn)(handle_t *handle,
				     struct buffer_head *bh))
{
	struct buffer_head *bh;
	unsigned block_start, block_end;
	unsigned blocksize = head->b_size;
	int err, ret = 0;
	struct buffer_head *next;

	for (bh = head, block_start = 0;
	     ret == 0 && (bh != head || !block_start);
	     block_start = block_end, bh = next) {
		next = bh->b_this_page;
		block_end = block_start + blocksize;
		if (block_end <= from || block_start >= to) {
			if (partial && !buffer_uptodate(bh))
				*partial = 1;
			continue;
		}
		err = (*fn)(handle, bh);
		if (!ret)
			ret = err;
	}
	return ret;
}

/*
 * To preserve ordering, it is essential that the hole instantiation and
 * the data write be encapsulated in a single transaction.  We cannot
 * close off a transaction and start a new one between the ext4_get_block()
 * and the commit_write().  So doing the jbd2_journal_start at the start of
 * prepare_write() is the right place.
 *
 * Also, this function can nest inside ext4_writepage().  In that case, we
 * *know* that ext4_writepage() has generated enough buffer credits to do the
 * whole page.  So we won't block on the journal in that case, which is good,
 * because the caller may be PF_MEMALLOC.
 *
 * By accident, ext4 can be reentered when a transaction is open via
 * quota file writes.  If we were to commit the transaction while thus
 * reentered, there can be a deadlock - we would be holding a quota
 * lock, and the commit would never complete if another thread had a
 * transaction open and was blocking on the quota lock - a ranking
 * violation.
 *
 * So what we do is to rely on the fact that jbd2_journal_stop/journal_start
 * will _not_ run commit under these circumstances because handle->h_ref
 * is elevated.  We'll still have enough credits for the tiny quotafile
 * write.
 */
int do_journal_get_write_access(handle_t *handle,
				struct buffer_head *bh)
{
	int dirty = buffer_dirty(bh);
	int ret;

	if (!buffer_mapped(bh) || buffer_freed(bh))
		return 0;
	/*
	 * __block_write_begin() could have dirtied some buffers. Clean
	 * the dirty bit as jbd2_journal_get_write_access() could complain
	 * otherwise about fs integrity issues. Setting of the dirty bit
	 * by __block_write_begin() isn't a real problem here as we clear
	 * the bit before releasing a page lock and thus writeback cannot
	 * ever write the buffer.
	 */
	if (dirty)
		clear_buffer_dirty(bh);
	BUFFER_TRACE(bh, "get write access");
	ret = ext4_journal_get_write_access(handle, bh);
	if (!ret && dirty)
		ret = ext4_handle_dirty_metadata(handle, NULL, bh);
	return ret;
}

#ifdef CONFIG_FS_ENCRYPTION
static int ext4_block_write_begin(struct page *page, loff_t pos, unsigned len,
				  get_block_t *get_block)
{
	unsigned from = pos & (PAGE_SIZE - 1);
	unsigned to = from + len;
	struct inode *inode = page->mapping->host;
	unsigned block_start, block_end;
	sector_t block;
	int err = 0;
	unsigned blocksize = inode->i_sb->s_blocksize;
	unsigned bbits;
	struct buffer_head *bh, *head, *wait[2];
	int nr_wait = 0;
	int i;

	BUG_ON(!PageLocked(page));
	BUG_ON(from > PAGE_SIZE);
	BUG_ON(to > PAGE_SIZE);
	BUG_ON(from > to);

	if (!page_has_buffers(page))
		create_empty_buffers(page, blocksize, 0);
	head = page_buffers(page);
	bbits = ilog2(blocksize);
	block = (sector_t)page->index << (PAGE_SHIFT - bbits);

	for (bh = head, block_start = 0; bh != head || !block_start;
	    block++, block_start = block_end, bh = bh->b_this_page) {
		block_end = block_start + blocksize;
		if (block_end <= from || block_start >= to) {
			if (PageUptodate(page)) {
				if (!buffer_uptodate(bh))
					set_buffer_uptodate(bh);
			}
			continue;
		}
		if (buffer_new(bh))
			clear_buffer_new(bh);
		if (!buffer_mapped(bh)) {
			WARN_ON(bh->b_size != blocksize);
			err = get_block(inode, block, bh, 1);
			if (err)
				break;
			if (buffer_new(bh)) {
				if (PageUptodate(page)) {
					clear_buffer_new(bh);
					set_buffer_uptodate(bh);
					mark_buffer_dirty(bh);
					continue;
				}
				if (block_end > to || block_start < from)
					zero_user_segments(page, to, block_end,
							   block_start, from);
				continue;
			}
		}
		if (PageUptodate(page)) {
			if (!buffer_uptodate(bh))
				set_buffer_uptodate(bh);
			continue;
		}
		if (!buffer_uptodate(bh) && !buffer_delay(bh) &&
		    !buffer_unwritten(bh) &&
		    (block_start < from || block_end > to)) {
			ext4_read_bh_lock(bh, 0, false);
			wait[nr_wait++] = bh;
		}
	}
	/*
	 * If we issued read requests, let them complete.
	 */
	for (i = 0; i < nr_wait; i++) {
		wait_on_buffer(wait[i]);
		if (!buffer_uptodate(wait[i]))
			err = -EIO;
	}
	if (unlikely(err)) {
		page_zero_new_buffers(page, from, to);
	} else if (fscrypt_inode_uses_fs_layer_crypto(inode)) {
		for (i = 0; i < nr_wait; i++) {
			int err2;

			err2 = fscrypt_decrypt_pagecache_blocks(page, blocksize,
								bh_offset(wait[i]));
			if (err2) {
				clear_buffer_uptodate(wait[i]);
				err = err2;
			}
		}
	}

	return err;
}
#endif

static int ext4_write_begin(struct file *file, struct address_space *mapping,
			    loff_t pos, unsigned len, unsigned flags,
			    struct page **pagep, void **fsdata)
{
	struct inode *inode = mapping->host;
	int ret, needed_blocks;
	handle_t *handle;
	int retries = 0;
	struct page *page;
	pgoff_t index;
	unsigned from, to;

	if (unlikely(ext4_forced_shutdown(EXT4_SB(inode->i_sb))))
		return -EIO;

	if (trace_android_fs_datawrite_start_enabled()) {
		char *path, pathbuf[MAX_TRACE_PATHBUF_LEN];

		path = android_fstrace_get_pathname(pathbuf,
						    MAX_TRACE_PATHBUF_LEN,
						    inode);
		trace_android_fs_datawrite_start(inode, pos, len,
						 current->pid, path,
						 current->comm);
	}
	trace_ext4_write_begin(inode, pos, len, flags);
	/*
	 * Reserve one block more for addition to orphan list in case
	 * we allocate blocks but write fails for some reason
	 */
	needed_blocks = ext4_writepage_trans_blocks(inode) + 1;
	index = pos >> PAGE_SHIFT;
	from = pos & (PAGE_SIZE - 1);
	to = from + len;

	if (ext4_test_inode_state(inode, EXT4_STATE_MAY_INLINE_DATA)) {
		ret = ext4_try_to_write_inline_data(mapping, inode, pos, len,
						    flags, pagep);
		if (ret < 0)
			return ret;
		if (ret == 1)
			return 0;
	}

	/*
	 * grab_cache_page_write_begin() can take a long time if the
	 * system is thrashing due to memory pressure, or if the page
	 * is being written back.  So grab it first before we start
	 * the transaction handle.  This also allows us to allocate
	 * the page (if needed) without using GFP_NOFS.
	 */
retry_grab:
	page = grab_cache_page_write_begin(mapping, index, flags);
	if (!page)
		return -ENOMEM;
	unlock_page(page);

retry_journal:
	handle = ext4_journal_start(inode, EXT4_HT_WRITE_PAGE, needed_blocks);
	if (IS_ERR(handle)) {
		put_page(page);
		return PTR_ERR(handle);
	}

	lock_page(page);
	if (page->mapping != mapping) {
		/* The page got truncated from under us */
		unlock_page(page);
		put_page(page);
		ext4_journal_stop(handle);
		goto retry_grab;
	}
	/* In case writeback began while the page was unlocked */
	wait_for_stable_page(page);

#ifdef CONFIG_FS_ENCRYPTION
	if (ext4_should_dioread_nolock(inode))
		ret = ext4_block_write_begin(page, pos, len,
					     ext4_get_block_unwritten);
	else
		ret = ext4_block_write_begin(page, pos, len,
					     ext4_get_block);
#else
	if (ext4_should_dioread_nolock(inode))
		ret = __block_write_begin(page, pos, len,
					  ext4_get_block_unwritten);
	else
		ret = __block_write_begin(page, pos, len, ext4_get_block);
#endif
	if (!ret && ext4_should_journal_data(inode)) {
		ret = ext4_walk_page_buffers(handle, page_buffers(page),
					     from, to, NULL,
					     do_journal_get_write_access);
	}

	if (ret) {
		bool extended = (pos + len > inode->i_size) &&
				!ext4_verity_in_progress(inode);

		unlock_page(page);
		/*
		 * __block_write_begin may have instantiated a few blocks
		 * outside i_size.  Trim these off again. Don't need
		 * i_size_read because we hold i_mutex.
		 *
		 * Add inode to orphan list in case we crash before
		 * truncate finishes
		 */
		if (extended && ext4_can_truncate(inode))
			ext4_orphan_add(handle, inode);

		ext4_journal_stop(handle);
		if (extended) {
			ext4_truncate_failed_write(inode);
			/*
			 * If truncate failed early the inode might
			 * still be on the orphan list; we need to
			 * make sure the inode is removed from the
			 * orphan list in that case.
			 */
			if (inode->i_nlink)
				ext4_orphan_del(NULL, inode);
		}

		if (ret == -ENOSPC &&
		    ext4_should_retry_alloc(inode->i_sb, &retries))
			goto retry_journal;
		put_page(page);
		return ret;
	}
	*pagep = page;
	return ret;
}

/* For write_end() in data=journal mode */
static int write_end_fn(handle_t *handle, struct buffer_head *bh)
{
	int ret;
	if (!buffer_mapped(bh) || buffer_freed(bh))
		return 0;
	set_buffer_uptodate(bh);
	ret = ext4_handle_dirty_metadata(handle, NULL, bh);
	clear_buffer_meta(bh);
	clear_buffer_prio(bh);
	return ret;
}

/*
 * We need to pick up the new inode size which generic_commit_write gave us
 * `file' can be NULL - eg, when called from page_symlink().
 *
 * ext4 never places buffers on inode->i_mapping->private_list.  metadata
 * buffers are managed internally.
 */
static int ext4_write_end(struct file *file,
			  struct address_space *mapping,
			  loff_t pos, unsigned len, unsigned copied,
			  struct page *page, void *fsdata)
{
	handle_t *handle = ext4_journal_current_handle();
	struct inode *inode = mapping->host;
	loff_t old_size = inode->i_size;
	int ret = 0, ret2;
	int i_size_changed = 0;
	int inline_data = ext4_has_inline_data(inode);
	bool verity = ext4_verity_in_progress(inode);

	trace_android_fs_datawrite_end(inode, pos, len);
	trace_ext4_write_end(inode, pos, len, copied);
	if (inline_data) {
		ret = ext4_write_inline_data_end(inode, pos, len,
						 copied, page);
		if (ret < 0) {
			unlock_page(page);
			put_page(page);
			goto errout;
		}
		copied = ret;
		ret = 0;
	} else
		copied = block_write_end(file, mapping, pos,
					 len, copied, page, fsdata);
	/*
	 * it's important to update i_size while still holding page lock:
	 * page writeout could otherwise come in and zero beyond i_size.
	 *
	 * If FS_IOC_ENABLE_VERITY is running on this inode, then Merkle tree
	 * blocks are being written past EOF, so skip the i_size update.
	 */
	if (!verity)
		i_size_changed = ext4_update_inode_size(inode, pos + copied);
	unlock_page(page);
	put_page(page);

	if (old_size < pos && !verity)
		pagecache_isize_extended(inode, old_size, pos);
	/*
	 * Don't mark the inode dirty under page lock. First, it unnecessarily
	 * makes the holding time of page lock longer. Second, it forces lock
	 * ordering of page lock and transaction start for journaling
	 * filesystems.
	 */
	if (i_size_changed || inline_data)
		ret = ext4_mark_inode_dirty(handle, inode);

errout:
	if (pos + len > inode->i_size && !verity && ext4_can_truncate(inode))
		/* if we have allocated more blocks and copied
		 * less. We will have blocks allocated outside
		 * inode->i_size. So truncate them
		 */
		ext4_orphan_add(handle, inode);

	ret2 = ext4_journal_stop(handle);
	if (!ret)
		ret = ret2;

	if (pos + len > inode->i_size && !verity) {
		ext4_truncate_failed_write(inode);
		/*
		 * If truncate failed early the inode might still be
		 * on the orphan list; we need to make sure the inode
		 * is removed from the orphan list in that case.
		 */
		if (inode->i_nlink)
			ext4_orphan_del(NULL, inode);
	}

	return ret ? ret : copied;
}

/*
 * This is a private version of page_zero_new_buffers() which doesn't
 * set the buffer to be dirty, since in data=journalled mode we need
 * to call ext4_handle_dirty_metadata() instead.
 */
static void ext4_journalled_zero_new_buffers(handle_t *handle,
					    struct page *page,
					    unsigned from, unsigned to)
{
	unsigned int block_start = 0, block_end;
	struct buffer_head *head, *bh;

	bh = head = page_buffers(page);
	do {
		block_end = block_start + bh->b_size;
		if (buffer_new(bh)) {
			if (block_end > from && block_start < to) {
				if (!PageUptodate(page)) {
					unsigned start, size;

					start = max(from, block_start);
					size = min(to, block_end) - start;

					zero_user(page, start, size);
					write_end_fn(handle, bh);
				}
				clear_buffer_new(bh);
			}
		}
		block_start = block_end;
		bh = bh->b_this_page;
	} while (bh != head);
}

static int ext4_journalled_write_end(struct file *file,
				     struct address_space *mapping,
				     loff_t pos, unsigned len, unsigned copied,
				     struct page *page, void *fsdata)
{
	handle_t *handle = ext4_journal_current_handle();
	struct inode *inode = mapping->host;
	loff_t old_size = inode->i_size;
	int ret = 0, ret2;
	int partial = 0;
	unsigned from, to;
	int size_changed = 0;
	int inline_data = ext4_has_inline_data(inode);
	bool verity = ext4_verity_in_progress(inode);

	trace_android_fs_datawrite_end(inode, pos, len);
	trace_ext4_journalled_write_end(inode, pos, len, copied);
	from = pos & (PAGE_SIZE - 1);
	to = from + len;

	BUG_ON(!ext4_handle_valid(handle));

	if (inline_data) {
		ret = ext4_write_inline_data_end(inode, pos, len,
						 copied, page);
		if (ret < 0) {
			unlock_page(page);
			put_page(page);
			goto errout;
		}
		copied = ret;
		ret = 0;
	} else if (unlikely(copied < len) && !PageUptodate(page)) {
		copied = 0;
		ext4_journalled_zero_new_buffers(handle, page, from, to);
	} else {
		if (unlikely(copied < len))
			ext4_journalled_zero_new_buffers(handle, page,
							 from + copied, to);
		ret = ext4_walk_page_buffers(handle, page_buffers(page), from,
					     from + copied, &partial,
					     write_end_fn);
		if (!partial)
			SetPageUptodate(page);
	}
	if (!verity)
		size_changed = ext4_update_inode_size(inode, pos + copied);
	ext4_set_inode_state(inode, EXT4_STATE_JDATA);
	EXT4_I(inode)->i_datasync_tid = handle->h_transaction->t_tid;
	unlock_page(page);
	put_page(page);

	if (old_size < pos && !verity)
		pagecache_isize_extended(inode, old_size, pos);

	if (size_changed || inline_data) {
		ret2 = ext4_mark_inode_dirty(handle, inode);
		if (!ret)
			ret = ret2;
	}

errout:
	if (pos + len > inode->i_size && !verity && ext4_can_truncate(inode))
		/* if we have allocated more blocks and copied
		 * less. We will have blocks allocated outside
		 * inode->i_size. So truncate them
		 */
		ext4_orphan_add(handle, inode);

	ret2 = ext4_journal_stop(handle);
	if (!ret)
		ret = ret2;
	if (pos + len > inode->i_size && !verity) {
		ext4_truncate_failed_write(inode);
		/*
		 * If truncate failed early the inode might still be
		 * on the orphan list; we need to make sure the inode
		 * is removed from the orphan list in that case.
		 */
		if (inode->i_nlink)
			ext4_orphan_del(NULL, inode);
	}

	return ret ? ret : copied;
}

/*
 * Reserve space for a single cluster
 */
static int ext4_da_reserve_space(struct inode *inode)
{
	struct ext4_sb_info *sbi = EXT4_SB(inode->i_sb);
	struct ext4_inode_info *ei = EXT4_I(inode);
	int ret;

	/*
	 * We will charge metadata quota at writeout time; this saves
	 * us from metadata over-estimation, though we may go over by
	 * a small amount in the end.  Here we just reserve for data.
	 */
	ret = dquot_reserve_block(inode, EXT4_C2B(sbi, 1));
	if (ret)
		return ret;

	spin_lock(&ei->i_block_reservation_lock);
	if (ext4_claim_free_clusters(sbi, 1, 0)) {
		spin_unlock(&ei->i_block_reservation_lock);
		dquot_release_reservation_block(inode, EXT4_C2B(sbi, 1));
		return -ENOSPC;
	}
	ei->i_reserved_data_blocks++;
	trace_ext4_da_reserve_space(inode);
	spin_unlock(&ei->i_block_reservation_lock);

	return 0;       /* success */
}

void ext4_da_release_space(struct inode *inode, int to_free)
{
	struct ext4_sb_info *sbi = EXT4_SB(inode->i_sb);
	struct ext4_inode_info *ei = EXT4_I(inode);

	if (!to_free)
		return;		/* Nothing to release, exit */

	spin_lock(&EXT4_I(inode)->i_block_reservation_lock);

	trace_ext4_da_release_space(inode, to_free);
	if (unlikely(to_free > ei->i_reserved_data_blocks)) {
		/*
		 * if there aren't enough reserved blocks, then the
		 * counter is messed up somewhere.  Since this
		 * function is called from invalidate page, it's
		 * harmless to return without any action.
		 */
		ext4_warning(inode->i_sb, "ext4_da_release_space: "
			 "ino %lu, to_free %d with only %d reserved "
			 "data blocks", inode->i_ino, to_free,
			 ei->i_reserved_data_blocks);
		WARN_ON(1);
		to_free = ei->i_reserved_data_blocks;
	}
	ei->i_reserved_data_blocks -= to_free;

	/* update fs dirty data blocks counter */
	percpu_counter_sub(&sbi->s_dirtyclusters_counter, to_free);

	spin_unlock(&EXT4_I(inode)->i_block_reservation_lock);

	dquot_release_reservation_block(inode, EXT4_C2B(sbi, to_free));
}

/*
 * Delayed allocation stuff
 */

struct mpage_da_data {
	struct inode *inode;
	struct writeback_control *wbc;

	pgoff_t first_page;	/* The first page to write */
	pgoff_t next_page;	/* Current page to examine */
	pgoff_t last_page;	/* Last page to examine */
	/*
	 * Extent to map - this can be after first_page because that can be
	 * fully mapped. We somewhat abuse m_flags to store whether the extent
	 * is delalloc or unwritten.
	 */
	struct ext4_map_blocks map;
	struct ext4_io_submit io_submit;	/* IO submission data */
	unsigned int do_map:1;
	unsigned int scanned_until_end:1;
};

static void mpage_release_unused_pages(struct mpage_da_data *mpd,
				       bool invalidate)
{
	int nr_pages, i;
	pgoff_t index, end;
	struct pagevec pvec;
	struct inode *inode = mpd->inode;
	struct address_space *mapping = inode->i_mapping;

	/* This is necessary when next_page == 0. */
	if (mpd->first_page >= mpd->next_page)
		return;

	mpd->scanned_until_end = 0;
	index = mpd->first_page;
	end   = mpd->next_page - 1;
	if (invalidate) {
		ext4_lblk_t start, last;
		start = index << (PAGE_SHIFT - inode->i_blkbits);
		last = end << (PAGE_SHIFT - inode->i_blkbits);
		ext4_es_remove_extent(inode, start, last - start + 1);
	}

	pagevec_init(&pvec);
	while (index <= end) {
		nr_pages = pagevec_lookup_range(&pvec, mapping, &index, end);
		if (nr_pages == 0)
			break;
		for (i = 0; i < nr_pages; i++) {
			struct page *page = pvec.pages[i];

			BUG_ON(!PageLocked(page));
			BUG_ON(PageWriteback(page));
			if (invalidate) {
				if (page_mapped(page))
					clear_page_dirty_for_io(page);
				block_invalidatepage(page, 0, PAGE_SIZE);
				ClearPageUptodate(page);
			}
			unlock_page(page);
		}
		pagevec_release(&pvec);
	}
}

static void ext4_print_free_blocks(struct inode *inode)
{
	struct ext4_sb_info *sbi = EXT4_SB(inode->i_sb);
	struct super_block *sb = inode->i_sb;
	struct ext4_inode_info *ei = EXT4_I(inode);

	ext4_msg(sb, KERN_CRIT, "Total free blocks count %lld",
	       EXT4_C2B(EXT4_SB(inode->i_sb),
			ext4_count_free_clusters(sb)));
	ext4_msg(sb, KERN_CRIT, "Free/Dirty block details");
	ext4_msg(sb, KERN_CRIT, "free_blocks=%lld",
	       (long long) EXT4_C2B(EXT4_SB(sb),
		percpu_counter_sum(&sbi->s_freeclusters_counter)));
	ext4_msg(sb, KERN_CRIT, "dirty_blocks=%lld",
	       (long long) EXT4_C2B(EXT4_SB(sb),
		percpu_counter_sum(&sbi->s_dirtyclusters_counter)));
	ext4_msg(sb, KERN_CRIT, "Block reservation details");
	ext4_msg(sb, KERN_CRIT, "i_reserved_data_blocks=%u",
		 ei->i_reserved_data_blocks);
	return;
}

static int ext4_bh_delay_or_unwritten(handle_t *handle, struct buffer_head *bh)
{
	return (buffer_delay(bh) || buffer_unwritten(bh)) && buffer_dirty(bh);
}

/*
 * ext4_insert_delayed_block - adds a delayed block to the extents status
 *                             tree, incrementing the reserved cluster/block
 *                             count or making a pending reservation
 *                             where needed
 *
 * @inode - file containing the newly added block
 * @lblk - logical block to be added
 *
 * Returns 0 on success, negative error code on failure.
 */
static int ext4_insert_delayed_block(struct inode *inode, ext4_lblk_t lblk)
{
	struct ext4_sb_info *sbi = EXT4_SB(inode->i_sb);
	int ret;
	bool allocated = false;
	bool reserved = false;

	/*
	 * If the cluster containing lblk is shared with a delayed,
	 * written, or unwritten extent in a bigalloc file system, it's
	 * already been accounted for and does not need to be reserved.
	 * A pending reservation must be made for the cluster if it's
	 * shared with a written or unwritten extent and doesn't already
	 * have one.  Written and unwritten extents can be purged from the
	 * extents status tree if the system is under memory pressure, so
	 * it's necessary to examine the extent tree if a search of the
	 * extents status tree doesn't get a match.
	 */
	if (sbi->s_cluster_ratio == 1) {
		ret = ext4_da_reserve_space(inode);
		if (ret != 0)   /* ENOSPC */
			goto errout;
		reserved = true;
	} else {   /* bigalloc */
		if (!ext4_es_scan_clu(inode, &ext4_es_is_delonly, lblk)) {
			if (!ext4_es_scan_clu(inode,
					      &ext4_es_is_mapped, lblk)) {
				ret = ext4_clu_mapped(inode,
						      EXT4_B2C(sbi, lblk));
				if (ret < 0)
					goto errout;
				if (ret == 0) {
					ret = ext4_da_reserve_space(inode);
					if (ret != 0)   /* ENOSPC */
						goto errout;
					reserved = true;
				} else {
					allocated = true;
				}
			} else {
				allocated = true;
			}
		}
	}

	ret = ext4_es_insert_delayed_block(inode, lblk, allocated);
	if (ret && reserved)
		ext4_da_release_space(inode, 1);

errout:
	return ret;
}

/*
 * This function is grabs code from the very beginning of
 * ext4_map_blocks, but assumes that the caller is from delayed write
 * time. This function looks up the requested blocks and sets the
 * buffer delay bit under the protection of i_data_sem.
 */
static int ext4_da_map_blocks(struct inode *inode, sector_t iblock,
			      struct ext4_map_blocks *map,
			      struct buffer_head *bh)
{
	struct extent_status es;
	int retval;
	sector_t invalid_block = ~((sector_t) 0xffff);
#ifdef ES_AGGRESSIVE_TEST
	struct ext4_map_blocks orig_map;

	memcpy(&orig_map, map, sizeof(*map));
#endif

	if (invalid_block < ext4_blocks_count(EXT4_SB(inode->i_sb)->s_es))
		invalid_block = ~0;

	map->m_flags = 0;
	ext_debug(inode, "max_blocks %u, logical block %lu\n", map->m_len,
		  (unsigned long) map->m_lblk);

	/* Lookup extent status tree firstly */
	if (ext4_es_lookup_extent(inode, iblock, NULL, &es)) {
		if (ext4_es_is_hole(&es)) {
			retval = 0;
			down_read(&EXT4_I(inode)->i_data_sem);
			goto add_delayed;
		}

		/*
		 * Delayed extent could be allocated by fallocate.
		 * So we need to check it.
		 */
		if (ext4_es_is_delayed(&es) && !ext4_es_is_unwritten(&es)) {
			map_bh(bh, inode->i_sb, invalid_block);
			set_buffer_new(bh);
			set_buffer_delay(bh);
			return 0;
		}

		map->m_pblk = ext4_es_pblock(&es) + iblock - es.es_lblk;
		retval = es.es_len - (iblock - es.es_lblk);
		if (retval > map->m_len)
			retval = map->m_len;
		map->m_len = retval;
		if (ext4_es_is_written(&es))
			map->m_flags |= EXT4_MAP_MAPPED;
		else if (ext4_es_is_unwritten(&es))
			map->m_flags |= EXT4_MAP_UNWRITTEN;
		else
			BUG();

#ifdef ES_AGGRESSIVE_TEST
		ext4_map_blocks_es_recheck(NULL, inode, map, &orig_map, 0);
#endif
		return retval;
	}

	/*
	 * Try to see if we can get the block without requesting a new
	 * file system block.
	 */
	down_read(&EXT4_I(inode)->i_data_sem);
	if (ext4_has_inline_data(inode))
		retval = 0;
	else if (ext4_test_inode_flag(inode, EXT4_INODE_EXTENTS))
		retval = ext4_ext_map_blocks(NULL, inode, map, 0);
	else
		retval = ext4_ind_map_blocks(NULL, inode, map, 0);

add_delayed:
	if (retval == 0) {
		int ret;

		/*
		 * XXX: __block_prepare_write() unmaps passed block,
		 * is it OK?
		 */

		ret = ext4_insert_delayed_block(inode, map->m_lblk);
		if (ret != 0) {
			retval = ret;
			goto out_unlock;
		}

		map_bh(bh, inode->i_sb, invalid_block);
		set_buffer_new(bh);
		set_buffer_delay(bh);
	} else if (retval > 0) {
		int ret;
		unsigned int status;

		if (unlikely(retval != map->m_len)) {
			ext4_warning(inode->i_sb,
				     "ES len assertion failed for inode "
				     "%lu: retval %d != map->m_len %d",
				     inode->i_ino, retval, map->m_len);
			WARN_ON(1);
		}

		status = map->m_flags & EXT4_MAP_UNWRITTEN ?
				EXTENT_STATUS_UNWRITTEN : EXTENT_STATUS_WRITTEN;
		ret = ext4_es_insert_extent(inode, map->m_lblk, map->m_len,
					    map->m_pblk, status);
		if (ret != 0)
			retval = ret;
	}

out_unlock:
	up_read((&EXT4_I(inode)->i_data_sem));

	return retval;
}

/*
 * This is a special get_block_t callback which is used by
 * ext4_da_write_begin().  It will either return mapped block or
 * reserve space for a single block.
 *
 * For delayed buffer_head we have BH_Mapped, BH_New, BH_Delay set.
 * We also have b_blocknr = -1 and b_bdev initialized properly
 *
 * For unwritten buffer_head we have BH_Mapped, BH_New, BH_Unwritten set.
 * We also have b_blocknr = physicalblock mapping unwritten extent and b_bdev
 * initialized properly.
 */
int ext4_da_get_block_prep(struct inode *inode, sector_t iblock,
			   struct buffer_head *bh, int create)
{
	struct ext4_map_blocks map;
	int ret = 0;

	BUG_ON(create == 0);
	BUG_ON(bh->b_size != inode->i_sb->s_blocksize);

	map.m_lblk = iblock;
	map.m_len = 1;

	/*
	 * first, we need to know whether the block is allocated already
	 * preallocated blocks are unmapped but should treated
	 * the same as allocated blocks.
	 */
	ret = ext4_da_map_blocks(inode, iblock, &map, bh);
	if (ret <= 0)
		return ret;

	map_bh(bh, inode->i_sb, map.m_pblk);
	ext4_update_bh_state(bh, map.m_flags);

	if (buffer_unwritten(bh)) {
		/* A delayed write to unwritten bh should be marked
		 * new and mapped.  Mapped ensures that we don't do
		 * get_block multiple times when we write to the same
		 * offset and new ensures that we do proper zero out
		 * for partial write.
		 */
		set_buffer_new(bh);
		set_buffer_mapped(bh);
	}
	return 0;
}

static int bget_one(handle_t *handle, struct buffer_head *bh)
{
	get_bh(bh);
	return 0;
}

static int bput_one(handle_t *handle, struct buffer_head *bh)
{
	put_bh(bh);
	return 0;
}

static int __ext4_journalled_writepage(struct page *page,
				       unsigned int len)
{
	struct address_space *mapping = page->mapping;
	struct inode *inode = mapping->host;
	struct buffer_head *page_bufs = NULL;
	handle_t *handle = NULL;
	int ret = 0, err = 0;
	int inline_data = ext4_has_inline_data(inode);
	struct buffer_head *inode_bh = NULL;

	ClearPageChecked(page);

	if (inline_data) {
		BUG_ON(page->index != 0);
		BUG_ON(len > ext4_get_max_inline_size(inode));
		inode_bh = ext4_journalled_write_inline_data(inode, len, page);
		if (inode_bh == NULL)
			goto out;
	} else {
		page_bufs = page_buffers(page);
		if (!page_bufs) {
			BUG();
			goto out;
		}
		ext4_walk_page_buffers(handle, page_bufs, 0, len,
				       NULL, bget_one);
	}
	/*
	 * We need to release the page lock before we start the
	 * journal, so grab a reference so the page won't disappear
	 * out from under us.
	 */
	get_page(page);
	unlock_page(page);

	handle = ext4_journal_start(inode, EXT4_HT_WRITE_PAGE,
				    ext4_writepage_trans_blocks(inode));
	if (IS_ERR(handle)) {
		ret = PTR_ERR(handle);
		put_page(page);
		goto out_no_pagelock;
	}
	BUG_ON(!ext4_handle_valid(handle));

	lock_page(page);
	put_page(page);
	if (page->mapping != mapping) {
		/* The page got truncated from under us */
		ext4_journal_stop(handle);
		ret = 0;
		goto out;
	}

	if (inline_data) {
		ret = ext4_mark_inode_dirty(handle, inode);
	} else {
		ret = ext4_walk_page_buffers(handle, page_bufs, 0, len, NULL,
					     do_journal_get_write_access);

		err = ext4_walk_page_buffers(handle, page_bufs, 0, len, NULL,
					     write_end_fn);
	}
	if (ret == 0)
		ret = err;
	err = ext4_jbd2_inode_add_write(handle, inode, page_offset(page), len);
	if (ret == 0)
		ret = err;
	EXT4_I(inode)->i_datasync_tid = handle->h_transaction->t_tid;
	err = ext4_journal_stop(handle);
	if (!ret)
		ret = err;

	ext4_set_inode_state(inode, EXT4_STATE_JDATA);
out:
	unlock_page(page);
out_no_pagelock:
	if (!inline_data && page_bufs)
		ext4_walk_page_buffers(NULL, page_bufs, 0, len,
				       NULL, bput_one);
	brelse(inode_bh);
	return ret;
}

/*
 * Note that we don't need to start a transaction unless we're journaling data
 * because we should have holes filled from ext4_page_mkwrite(). We even don't
 * need to file the inode to the transaction's list in ordered mode because if
 * we are writing back data added by write(), the inode is already there and if
 * we are writing back data modified via mmap(), no one guarantees in which
 * transaction the data will hit the disk. In case we are journaling data, we
 * cannot start transaction directly because transaction start ranks above page
 * lock so we have to do some magic.
 *
 * This function can get called via...
 *   - ext4_writepages after taking page lock (have journal handle)
 *   - journal_submit_inode_data_buffers (no journal handle)
 *   - shrink_page_list via the kswapd/direct reclaim (no journal handle)
 *   - grab_page_cache when doing write_begin (have journal handle)
 *
 * We don't do any block allocation in this function. If we have page with
 * multiple blocks we need to write those buffer_heads that are mapped. This
 * is important for mmaped based write. So if we do with blocksize 1K
 * truncate(f, 1024);
 * a = mmap(f, 0, 4096);
 * a[0] = 'a';
 * truncate(f, 4096);
 * we have in the page first buffer_head mapped via page_mkwrite call back
 * but other buffer_heads would be unmapped but dirty (dirty done via the
 * do_wp_page). So writepage should write the first block. If we modify
 * the mmap area beyond 1024 we will again get a page_fault and the
 * page_mkwrite callback will do the block allocation and mark the
 * buffer_heads mapped.
 *
 * We redirty the page if we have any buffer_heads that is either delay or
 * unwritten in the page.
 *
 * We can get recursively called as show below.
 *
 *	ext4_writepage() -> kmalloc() -> __alloc_pages() -> page_launder() ->
 *		ext4_writepage()
 *
 * But since we don't do any block allocation we should not deadlock.
 * Page also have the dirty flag cleared so we don't get recurive page_lock.
 */
static int ext4_writepage(struct page *page,
			  struct writeback_control *wbc)
{
	int ret = 0;
	loff_t size;
	unsigned int len;
	struct buffer_head *page_bufs = NULL;
	struct inode *inode = page->mapping->host;
	struct ext4_io_submit io_submit;
	bool keep_towrite = false;

	if (unlikely(ext4_forced_shutdown(EXT4_SB(inode->i_sb)))) {
		inode->i_mapping->a_ops->invalidatepage(page, 0, PAGE_SIZE);
		unlock_page(page);
		return -EIO;
	}

	trace_ext4_writepage(page);
	size = i_size_read(inode);
	if (page->index == size >> PAGE_SHIFT &&
	    !ext4_verity_in_progress(inode))
		len = size & ~PAGE_MASK;
	else
		len = PAGE_SIZE;

	/* Should never happen but for bugs in other kernel subsystems */
	if (!page_has_buffers(page)) {
		ext4_warning_inode(inode,
		   "page %lu does not have buffers attached", page->index);
		ClearPageDirty(page);
		unlock_page(page);
		return 0;
	}

	page_bufs = page_buffers(page);
	/*
	 * We cannot do block allocation or other extent handling in this
	 * function. If there are buffers needing that, we have to redirty
	 * the page. But we may reach here when we do a journal commit via
	 * journal_submit_inode_data_buffers() and in that case we must write
	 * allocated buffers to achieve data=ordered mode guarantees.
	 *
	 * Also, if there is only one buffer per page (the fs block
	 * size == the page size), if one buffer needs block
	 * allocation or needs to modify the extent tree to clear the
	 * unwritten flag, we know that the page can't be written at
	 * all, so we might as well refuse the write immediately.
	 * Unfortunately if the block size != page size, we can't as
	 * easily detect this case using ext4_walk_page_buffers(), but
	 * for the extremely common case, this is an optimization that
	 * skips a useless round trip through ext4_bio_write_page().
	 */
	if (ext4_walk_page_buffers(NULL, page_bufs, 0, len, NULL,
				   ext4_bh_delay_or_unwritten)) {
		redirty_page_for_writepage(wbc, page);
		if ((current->flags & PF_MEMALLOC) ||
		    (inode->i_sb->s_blocksize == PAGE_SIZE)) {
			/*
			 * For memory cleaning there's no point in writing only
			 * some buffers. So just bail out. Warn if we came here
			 * from direct reclaim.
			 */
			WARN_ON_ONCE((current->flags & (PF_MEMALLOC|PF_KSWAPD))
							== PF_MEMALLOC);
			unlock_page(page);
			return 0;
		}
		keep_towrite = true;
	}

	if (PageChecked(page) && ext4_should_journal_data(inode))
		/*
		 * It's mmapped pagecache.  Add buffers and journal it.  There
		 * doesn't seem much point in redirtying the page here.
		 */
		return __ext4_journalled_writepage(page, len);

	ext4_io_submit_init(&io_submit, wbc);
	io_submit.io_end = ext4_init_io_end(inode, GFP_NOFS);
	if (!io_submit.io_end) {
		redirty_page_for_writepage(wbc, page);
		unlock_page(page);
		return -ENOMEM;
	}
	ret = ext4_bio_write_page(&io_submit, page, len, wbc, keep_towrite);
	ext4_io_submit(&io_submit);
	/* Drop io_end reference we got from init */
	ext4_put_io_end_defer(io_submit.io_end);
	return ret;
}

static int mpage_submit_page(struct mpage_da_data *mpd, struct page *page)
{
	int len;
	loff_t size;
	int err;

	BUG_ON(page->index != mpd->first_page);
	clear_page_dirty_for_io(page);
	/*
	 * We have to be very careful here!  Nothing protects writeback path
	 * against i_size changes and the page can be writeably mapped into
	 * page tables. So an application can be growing i_size and writing
	 * data through mmap while writeback runs. clear_page_dirty_for_io()
	 * write-protects our page in page tables and the page cannot get
	 * written to again until we release page lock. So only after
	 * clear_page_dirty_for_io() we are safe to sample i_size for
	 * ext4_bio_write_page() to zero-out tail of the written page. We rely
	 * on the barrier provided by TestClearPageDirty in
	 * clear_page_dirty_for_io() to make sure i_size is really sampled only
	 * after page tables are updated.
	 */
	size = i_size_read(mpd->inode);
	if (page->index == size >> PAGE_SHIFT &&
	    !ext4_verity_in_progress(mpd->inode))
		len = size & ~PAGE_MASK;
	else
		len = PAGE_SIZE;
	err = ext4_bio_write_page(&mpd->io_submit, page, len, mpd->wbc, false);
	if (!err)
		mpd->wbc->nr_to_write--;
	mpd->first_page++;

	return err;
}

#define BH_FLAGS (BIT(BH_Unwritten) | BIT(BH_Delay))

/*
 * mballoc gives us at most this number of blocks...
 * XXX: That seems to be only a limitation of ext4_mb_normalize_request().
 * The rest of mballoc seems to handle chunks up to full group size.
 */
#define MAX_WRITEPAGES_EXTENT_LEN 2048

/*
 * mpage_add_bh_to_extent - try to add bh to extent of blocks to map
 *
 * @mpd - extent of blocks
 * @lblk - logical number of the block in the file
 * @bh - buffer head we want to add to the extent
 *
 * The function is used to collect contig. blocks in the same state. If the
 * buffer doesn't require mapping for writeback and we haven't started the
 * extent of buffers to map yet, the function returns 'true' immediately - the
 * caller can write the buffer right away. Otherwise the function returns true
 * if the block has been added to the extent, false if the block couldn't be
 * added.
 */
static bool mpage_add_bh_to_extent(struct mpage_da_data *mpd, ext4_lblk_t lblk,
				   struct buffer_head *bh)
{
	struct ext4_map_blocks *map = &mpd->map;

	/* Buffer that doesn't need mapping for writeback? */
	if (!buffer_dirty(bh) || !buffer_mapped(bh) ||
	    (!buffer_delay(bh) && !buffer_unwritten(bh))) {
		/* So far no extent to map => we write the buffer right away */
		if (map->m_len == 0)
			return true;
		return false;
	}

	/* First block in the extent? */
	if (map->m_len == 0) {
		/* We cannot map unless handle is started... */
		if (!mpd->do_map)
			return false;
		map->m_lblk = lblk;
		map->m_len = 1;
		map->m_flags = bh->b_state & BH_FLAGS;
		return true;
	}

	/* Don't go larger than mballoc is willing to allocate */
	if (map->m_len >= MAX_WRITEPAGES_EXTENT_LEN)
		return false;

	/* Can we merge the block to our big extent? */
	if (lblk == map->m_lblk + map->m_len &&
	    (bh->b_state & BH_FLAGS) == map->m_flags) {
		map->m_len++;
		return true;
	}
	return false;
}

/*
 * mpage_process_page_bufs - submit page buffers for IO or add them to extent
 *
 * @mpd - extent of blocks for mapping
 * @head - the first buffer in the page
 * @bh - buffer we should start processing from
 * @lblk - logical number of the block in the file corresponding to @bh
 *
 * Walk through page buffers from @bh upto @head (exclusive) and either submit
 * the page for IO if all buffers in this page were mapped and there's no
 * accumulated extent of buffers to map or add buffers in the page to the
 * extent of buffers to map. The function returns 1 if the caller can continue
 * by processing the next page, 0 if it should stop adding buffers to the
 * extent to map because we cannot extend it anymore. It can also return value
 * < 0 in case of error during IO submission.
 */
static int mpage_process_page_bufs(struct mpage_da_data *mpd,
				   struct buffer_head *head,
				   struct buffer_head *bh,
				   ext4_lblk_t lblk)
{
	struct inode *inode = mpd->inode;
	int err;
	ext4_lblk_t blocks = (i_size_read(inode) + i_blocksize(inode) - 1)
							>> inode->i_blkbits;

	if (ext4_verity_in_progress(inode))
		blocks = EXT_MAX_BLOCKS;

	do {
		BUG_ON(buffer_locked(bh));

		if (lblk >= blocks || !mpage_add_bh_to_extent(mpd, lblk, bh)) {
			/* Found extent to map? */
			if (mpd->map.m_len)
				return 0;
			/* Buffer needs mapping and handle is not started? */
			if (!mpd->do_map)
				return 0;
			/* Everything mapped so far and we hit EOF */
			break;
		}
	} while (lblk++, (bh = bh->b_this_page) != head);
	/* So far everything mapped? Submit the page for IO. */
	if (mpd->map.m_len == 0) {
		err = mpage_submit_page(mpd, head->b_page);
		if (err < 0)
			return err;
	}
	if (lblk >= blocks) {
		mpd->scanned_until_end = 1;
		return 0;
	}
	return 1;
}

/*
 * mpage_process_page - update page buffers corresponding to changed extent and
 *		       may submit fully mapped page for IO
 *
 * @mpd		- description of extent to map, on return next extent to map
 * @m_lblk	- logical block mapping.
 * @m_pblk	- corresponding physical mapping.
 * @map_bh	- determines on return whether this page requires any further
 *		  mapping or not.
 * Scan given page buffers corresponding to changed extent and update buffer
 * state according to new extent state.
 * We map delalloc buffers to their physical location, clear unwritten bits.
 * If the given page is not fully mapped, we update @map to the next extent in
 * the given page that needs mapping & return @map_bh as true.
 */
static int mpage_process_page(struct mpage_da_data *mpd, struct page *page,
			      ext4_lblk_t *m_lblk, ext4_fsblk_t *m_pblk,
			      bool *map_bh)
{
	struct buffer_head *head, *bh;
	ext4_io_end_t *io_end = mpd->io_submit.io_end;
	ext4_lblk_t lblk = *m_lblk;
	ext4_fsblk_t pblock = *m_pblk;
	int err = 0;
	int blkbits = mpd->inode->i_blkbits;
	ssize_t io_end_size = 0;
	struct ext4_io_end_vec *io_end_vec = ext4_last_io_end_vec(io_end);

	bh = head = page_buffers(page);
	do {
		if (lblk < mpd->map.m_lblk)
			continue;
		if (lblk >= mpd->map.m_lblk + mpd->map.m_len) {
			/*
			 * Buffer after end of mapped extent.
			 * Find next buffer in the page to map.
			 */
			mpd->map.m_len = 0;
			mpd->map.m_flags = 0;
			io_end_vec->size += io_end_size;
			io_end_size = 0;

			err = mpage_process_page_bufs(mpd, head, bh, lblk);
			if (err > 0)
				err = 0;
			if (!err && mpd->map.m_len && mpd->map.m_lblk > lblk) {
				io_end_vec = ext4_alloc_io_end_vec(io_end);
				if (IS_ERR(io_end_vec)) {
					err = PTR_ERR(io_end_vec);
					goto out;
				}
				io_end_vec->offset = (loff_t)mpd->map.m_lblk << blkbits;
			}
			*map_bh = true;
			goto out;
		}
		if (buffer_delay(bh)) {
			clear_buffer_delay(bh);
			bh->b_blocknr = pblock++;
		}
		clear_buffer_unwritten(bh);
		io_end_size += (1 << blkbits);
	} while (lblk++, (bh = bh->b_this_page) != head);

	io_end_vec->size += io_end_size;
	io_end_size = 0;
	*map_bh = false;
out:
	*m_lblk = lblk;
	*m_pblk = pblock;
	return err;
}

/*
 * mpage_map_buffers - update buffers corresponding to changed extent and
 *		       submit fully mapped pages for IO
 *
 * @mpd - description of extent to map, on return next extent to map
 *
 * Scan buffers corresponding to changed extent (we expect corresponding pages
 * to be already locked) and update buffer state according to new extent state.
 * We map delalloc buffers to their physical location, clear unwritten bits,
 * and mark buffers as uninit when we perform writes to unwritten extents
 * and do extent conversion after IO is finished. If the last page is not fully
 * mapped, we update @map to the next extent in the last page that needs
 * mapping. Otherwise we submit the page for IO.
 */
static int mpage_map_and_submit_buffers(struct mpage_da_data *mpd)
{
	struct pagevec pvec;
	int nr_pages, i;
	struct inode *inode = mpd->inode;
	int bpp_bits = PAGE_SHIFT - inode->i_blkbits;
	pgoff_t start, end;
	ext4_lblk_t lblk;
	ext4_fsblk_t pblock;
	int err;
	bool map_bh = false;

	start = mpd->map.m_lblk >> bpp_bits;
	end = (mpd->map.m_lblk + mpd->map.m_len - 1) >> bpp_bits;
	lblk = start << bpp_bits;
	pblock = mpd->map.m_pblk;

	pagevec_init(&pvec);
	while (start <= end) {
		nr_pages = pagevec_lookup_range(&pvec, inode->i_mapping,
						&start, end);
		if (nr_pages == 0)
			break;
		for (i = 0; i < nr_pages; i++) {
			struct page *page = pvec.pages[i];

			err = mpage_process_page(mpd, page, &lblk, &pblock,
						 &map_bh);
			/*
			 * If map_bh is true, means page may require further bh
			 * mapping, or maybe the page was submitted for IO.
			 * So we return to call further extent mapping.
			 */
			if (err < 0 || map_bh)
				goto out;
			/* Page fully mapped - let IO run! */
			err = mpage_submit_page(mpd, page);
			if (err < 0)
				goto out;
		}
		pagevec_release(&pvec);
	}
	/* Extent fully mapped and matches with page boundary. We are done. */
	mpd->map.m_len = 0;
	mpd->map.m_flags = 0;
	return 0;
out:
	pagevec_release(&pvec);
	return err;
}

static int mpage_map_one_extent(handle_t *handle, struct mpage_da_data *mpd)
{
	struct inode *inode = mpd->inode;
	struct ext4_map_blocks *map = &mpd->map;
	int get_blocks_flags;
	int err, dioread_nolock;

	trace_ext4_da_write_pages_extent(inode, map);
	/*
	 * Call ext4_map_blocks() to allocate any delayed allocation blocks, or
	 * to convert an unwritten extent to be initialized (in the case
	 * where we have written into one or more preallocated blocks).  It is
	 * possible that we're going to need more metadata blocks than
	 * previously reserved. However we must not fail because we're in
	 * writeback and there is nothing we can do about it so it might result
	 * in data loss.  So use reserved blocks to allocate metadata if
	 * possible.
	 *
	 * We pass in the magic EXT4_GET_BLOCKS_DELALLOC_RESERVE if
	 * the blocks in question are delalloc blocks.  This indicates
	 * that the blocks and quotas has already been checked when
	 * the data was copied into the page cache.
	 */
	get_blocks_flags = EXT4_GET_BLOCKS_CREATE |
			   EXT4_GET_BLOCKS_METADATA_NOFAIL |
			   EXT4_GET_BLOCKS_IO_SUBMIT;
	dioread_nolock = ext4_should_dioread_nolock(inode);
	if (dioread_nolock)
		get_blocks_flags |= EXT4_GET_BLOCKS_IO_CREATE_EXT;
	if (map->m_flags & BIT(BH_Delay))
		get_blocks_flags |= EXT4_GET_BLOCKS_DELALLOC_RESERVE;

	err = ext4_map_blocks(handle, inode, map, get_blocks_flags);
	if (err < 0)
		return err;
	if (dioread_nolock && (map->m_flags & EXT4_MAP_UNWRITTEN)) {
		if (!mpd->io_submit.io_end->handle &&
		    ext4_handle_valid(handle)) {
			mpd->io_submit.io_end->handle = handle->h_rsv_handle;
			handle->h_rsv_handle = NULL;
		}
		ext4_set_io_unwritten_flag(inode, mpd->io_submit.io_end);
	}

	BUG_ON(map->m_len == 0);
	return 0;
}

/*
 * mpage_map_and_submit_extent - map extent starting at mpd->lblk of length
 *				 mpd->len and submit pages underlying it for IO
 *
 * @handle - handle for journal operations
 * @mpd - extent to map
 * @give_up_on_write - we set this to true iff there is a fatal error and there
 *                     is no hope of writing the data. The caller should discard
 *                     dirty pages to avoid infinite loops.
 *
 * The function maps extent starting at mpd->lblk of length mpd->len. If it is
 * delayed, blocks are allocated, if it is unwritten, we may need to convert
 * them to initialized or split the described range from larger unwritten
 * extent. Note that we need not map all the described range since allocation
 * can return less blocks or the range is covered by more unwritten extents. We
 * cannot map more because we are limited by reserved transaction credits. On
 * the other hand we always make sure that the last touched page is fully
 * mapped so that it can be written out (and thus forward progress is
 * guaranteed). After mapping we submit all mapped pages for IO.
 */
static int mpage_map_and_submit_extent(handle_t *handle,
				       struct mpage_da_data *mpd,
				       bool *give_up_on_write)
{
	struct inode *inode = mpd->inode;
	struct ext4_map_blocks *map = &mpd->map;
	int err;
	loff_t disksize;
	int progress = 0;
	ext4_io_end_t *io_end = mpd->io_submit.io_end;
	struct ext4_io_end_vec *io_end_vec;

	io_end_vec = ext4_alloc_io_end_vec(io_end);
	if (IS_ERR(io_end_vec))
		return PTR_ERR(io_end_vec);
	io_end_vec->offset = ((loff_t)map->m_lblk) << inode->i_blkbits;
	do {
		err = mpage_map_one_extent(handle, mpd);
		if (err < 0) {
			struct super_block *sb = inode->i_sb;

			if (ext4_forced_shutdown(EXT4_SB(sb)) ||
			    ext4_test_mount_flag(sb, EXT4_MF_FS_ABORTED))
				goto invalidate_dirty_pages;
			/*
			 * Let the uper layers retry transient errors.
			 * In the case of ENOSPC, if ext4_count_free_blocks()
			 * is non-zero, a commit should free up blocks.
			 */
			if ((err == -ENOMEM) ||
			    (err == -ENOSPC && ext4_count_free_clusters(sb))) {
				if (progress)
					goto update_disksize;
				return err;
			}
			ext4_msg(sb, KERN_CRIT,
				 "Delayed block allocation failed for "
				 "inode %lu at logical offset %llu with"
				 " max blocks %u with error %d",
				 inode->i_ino,
				 (unsigned long long)map->m_lblk,
				 (unsigned)map->m_len, -err);
			ext4_msg(sb, KERN_CRIT,
				 "This should not happen!! Data will "
				 "be lost\n");
			if (err == -ENOSPC)
				ext4_print_free_blocks(inode);
		invalidate_dirty_pages:
			*give_up_on_write = true;
			return err;
		}
		progress = 1;
		/*
		 * Update buffer state, submit mapped pages, and get us new
		 * extent to map
		 */
		err = mpage_map_and_submit_buffers(mpd);
		if (err < 0)
			goto update_disksize;
	} while (map->m_len);

update_disksize:
	/*
	 * Update on-disk size after IO is submitted.  Races with
	 * truncate are avoided by checking i_size under i_data_sem.
	 */
	disksize = ((loff_t)mpd->first_page) << PAGE_SHIFT;
	if (disksize > READ_ONCE(EXT4_I(inode)->i_disksize)) {
		int err2;
		loff_t i_size;

		down_write(&EXT4_I(inode)->i_data_sem);
		i_size = i_size_read(inode);
		if (disksize > i_size)
			disksize = i_size;
		if (disksize > EXT4_I(inode)->i_disksize)
			EXT4_I(inode)->i_disksize = disksize;
		up_write(&EXT4_I(inode)->i_data_sem);
		err2 = ext4_mark_inode_dirty(handle, inode);
		if (err2) {
			ext4_error_err(inode->i_sb, -err2,
				       "Failed to mark inode %lu dirty",
				       inode->i_ino);
		}
		if (!err)
			err = err2;
	}
	return err;
}

/*
 * Calculate the total number of credits to reserve for one writepages
 * iteration. This is called from ext4_writepages(). We map an extent of
 * up to MAX_WRITEPAGES_EXTENT_LEN blocks and then we go on and finish mapping
 * the last partial page. So in total we can map MAX_WRITEPAGES_EXTENT_LEN +
 * bpp - 1 blocks in bpp different extents.
 */
static int ext4_da_writepages_trans_blocks(struct inode *inode)
{
	int bpp = ext4_journal_blocks_per_page(inode);

	return ext4_meta_trans_blocks(inode,
				MAX_WRITEPAGES_EXTENT_LEN + bpp - 1, bpp);
}

/*
 * mpage_prepare_extent_to_map - find & lock contiguous range of dirty pages
 * 				 and underlying extent to map
 *
 * @mpd - where to look for pages
 *
 * Walk dirty pages in the mapping. If they are fully mapped, submit them for
 * IO immediately. When we find a page which isn't mapped we start accumulating
 * extent of buffers underlying these pages that needs mapping (formed by
 * either delayed or unwritten buffers). We also lock the pages containing
 * these buffers. The extent found is returned in @mpd structure (starting at
 * mpd->lblk with length mpd->len blocks).
 *
 * Note that this function can attach bios to one io_end structure which are
 * neither logically nor physically contiguous. Although it may seem as an
 * unnecessary complication, it is actually inevitable in blocksize < pagesize
 * case as we need to track IO to all buffers underlying a page in one io_end.
 */
static int mpage_prepare_extent_to_map(struct mpage_da_data *mpd)
{
	struct address_space *mapping = mpd->inode->i_mapping;
	struct pagevec pvec;
	unsigned int nr_pages;
	long left = mpd->wbc->nr_to_write;
	pgoff_t index = mpd->first_page;
	pgoff_t end = mpd->last_page;
	xa_mark_t tag;
	int i, err = 0;
	int blkbits = mpd->inode->i_blkbits;
	ext4_lblk_t lblk;
	struct buffer_head *head;

	if (mpd->wbc->sync_mode == WB_SYNC_ALL || mpd->wbc->tagged_writepages)
		tag = PAGECACHE_TAG_TOWRITE;
	else
		tag = PAGECACHE_TAG_DIRTY;

	pagevec_init(&pvec);
	mpd->map.m_len = 0;
	mpd->next_page = index;
	while (index <= end) {
		nr_pages = pagevec_lookup_range_tag(&pvec, mapping, &index, end,
				tag);
		if (nr_pages == 0)
			break;

		for (i = 0; i < nr_pages; i++) {
			struct page *page = pvec.pages[i];

			/*
			 * Accumulated enough dirty pages? This doesn't apply
			 * to WB_SYNC_ALL mode. For integrity sync we have to
			 * keep going because someone may be concurrently
			 * dirtying pages, and we might have synced a lot of
			 * newly appeared dirty pages, but have not synced all
			 * of the old dirty pages.
			 */
			if (mpd->wbc->sync_mode == WB_SYNC_NONE && left <= 0)
				goto out;

			/* If we can't merge this page, we are done. */
			if (mpd->map.m_len > 0 && mpd->next_page != page->index)
				goto out;

			lock_page(page);
			/*
			 * If the page is no longer dirty, or its mapping no
			 * longer corresponds to inode we are writing (which
			 * means it has been truncated or invalidated), or the
			 * page is already under writeback and we are not doing
			 * a data integrity writeback, skip the page
			 */
			if (!PageDirty(page) ||
			    (PageWriteback(page) &&
			     (mpd->wbc->sync_mode == WB_SYNC_NONE)) ||
			    unlikely(page->mapping != mapping)) {
				unlock_page(page);
				continue;
			}

			wait_on_page_writeback(page);
			BUG_ON(PageWriteback(page));

			/*
			 * Should never happen but for buggy code in
			 * other subsystems that call
			 * set_page_dirty() without properly warning
			 * the file system first.  See [1] for more
			 * information.
			 *
			 * [1] https://lore.kernel.org/linux-mm/20180103100430.GE4911@quack2.suse.cz
			 */
			if (!page_has_buffers(page)) {
				ext4_warning_inode(mpd->inode, "page %lu does not have buffers attached", page->index);
				ClearPageDirty(page);
				unlock_page(page);
				continue;
			}

			if (mpd->map.m_len == 0)
				mpd->first_page = page->index;
			mpd->next_page = page->index + 1;
			/* Add all dirty buffers to mpd */
			lblk = ((ext4_lblk_t)page->index) <<
				(PAGE_SHIFT - blkbits);
			head = page_buffers(page);
			err = mpage_process_page_bufs(mpd, head, head, lblk);
			if (err <= 0)
				goto out;
			err = 0;
			left--;
		}
		pagevec_release(&pvec);
		cond_resched();
	}
	mpd->scanned_until_end = 1;
	return 0;
out:
	pagevec_release(&pvec);
	return err;
}

static int ext4_writepages(struct address_space *mapping,
			   struct writeback_control *wbc)
{
	pgoff_t	writeback_index = 0;
	long nr_to_write = wbc->nr_to_write;
	int range_whole = 0;
	int cycled = 1;
	handle_t *handle = NULL;
	struct mpage_da_data mpd;
	struct inode *inode = mapping->host;
	int needed_blocks, rsv_blocks = 0, ret = 0;
	struct ext4_sb_info *sbi = EXT4_SB(mapping->host->i_sb);
	struct blk_plug plug;
	bool give_up_on_write = false;

	if (unlikely(ext4_forced_shutdown(EXT4_SB(inode->i_sb))))
		return -EIO;

	percpu_down_read(&sbi->s_writepages_rwsem);
	trace_ext4_writepages(inode, wbc);

	/*
	 * No pages to write? This is mainly a kludge to avoid starting
	 * a transaction for special inodes like journal inode on last iput()
	 * because that could violate lock ordering on umount
	 */
	if (!mapping->nrpages || !mapping_tagged(mapping, PAGECACHE_TAG_DIRTY))
		goto out_writepages;

	if (ext4_should_journal_data(inode)) {
		ret = generic_writepages(mapping, wbc);
		goto out_writepages;
	}

	/*
	 * If the filesystem has aborted, it is read-only, so return
	 * right away instead of dumping stack traces later on that
	 * will obscure the real source of the problem.  We test
	 * EXT4_MF_FS_ABORTED instead of sb->s_flag's SB_RDONLY because
	 * the latter could be true if the filesystem is mounted
	 * read-only, and in that case, ext4_writepages should
	 * *never* be called, so if that ever happens, we would want
	 * the stack trace.
	 */
	if (unlikely(ext4_forced_shutdown(EXT4_SB(mapping->host->i_sb)) ||
		     ext4_test_mount_flag(inode->i_sb, EXT4_MF_FS_ABORTED))) {
		ret = -EROFS;
		goto out_writepages;
	}

	/*
	 * If we have inline data and arrive here, it means that
	 * we will soon create the block for the 1st page, so
	 * we'd better clear the inline data here.
	 */
	if (ext4_has_inline_data(inode)) {
		/* Just inode will be modified... */
		handle = ext4_journal_start(inode, EXT4_HT_INODE, 1);
		if (IS_ERR(handle)) {
			ret = PTR_ERR(handle);
			goto out_writepages;
		}
		BUG_ON(ext4_test_inode_state(inode,
				EXT4_STATE_MAY_INLINE_DATA));
		ext4_destroy_inline_data(handle, inode);
		ext4_journal_stop(handle);
	}

	if (ext4_should_dioread_nolock(inode)) {
		/*
		 * We may need to convert up to one extent per block in
		 * the page and we may dirty the inode.
		 */
		rsv_blocks = 1 + ext4_chunk_trans_blocks(inode,
						PAGE_SIZE >> inode->i_blkbits);
	}

	if (wbc->range_start == 0 && wbc->range_end == LLONG_MAX)
		range_whole = 1;

	if (wbc->range_cyclic) {
		writeback_index = mapping->writeback_index;
		if (writeback_index)
			cycled = 0;
		mpd.first_page = writeback_index;
		mpd.last_page = -1;
	} else {
		mpd.first_page = wbc->range_start >> PAGE_SHIFT;
		mpd.last_page = wbc->range_end >> PAGE_SHIFT;
	}

	mpd.inode = inode;
	mpd.wbc = wbc;
	ext4_io_submit_init(&mpd.io_submit, wbc);
retry:
	if (wbc->sync_mode == WB_SYNC_ALL || wbc->tagged_writepages)
		tag_pages_for_writeback(mapping, mpd.first_page, mpd.last_page);
	blk_start_plug(&plug);

	/*
	 * First writeback pages that don't need mapping - we can avoid
	 * starting a transaction unnecessarily and also avoid being blocked
	 * in the block layer on device congestion while having transaction
	 * started.
	 */
	mpd.do_map = 0;
	mpd.scanned_until_end = 0;
	mpd.io_submit.io_end = ext4_init_io_end(inode, GFP_KERNEL);
	if (!mpd.io_submit.io_end) {
		ret = -ENOMEM;
		goto unplug;
	}
	ret = mpage_prepare_extent_to_map(&mpd);
	/* Unlock pages we didn't use */
	mpage_release_unused_pages(&mpd, false);
	/* Submit prepared bio */
	ext4_io_submit(&mpd.io_submit);
	ext4_put_io_end_defer(mpd.io_submit.io_end);
	mpd.io_submit.io_end = NULL;
	if (ret < 0)
		goto unplug;

	while (!mpd.scanned_until_end && wbc->nr_to_write > 0) {
		/* For each extent of pages we use new io_end */
		mpd.io_submit.io_end = ext4_init_io_end(inode, GFP_KERNEL);
		if (!mpd.io_submit.io_end) {
			ret = -ENOMEM;
			break;
		}

		/*
		 * We have two constraints: We find one extent to map and we
		 * must always write out whole page (makes a difference when
		 * blocksize < pagesize) so that we don't block on IO when we
		 * try to write out the rest of the page. Journalled mode is
		 * not supported by delalloc.
		 */
		BUG_ON(ext4_should_journal_data(inode));
		needed_blocks = ext4_da_writepages_trans_blocks(inode);

		/* start a new transaction */
		handle = ext4_journal_start_with_reserve(inode,
				EXT4_HT_WRITE_PAGE, needed_blocks, rsv_blocks);
		if (IS_ERR(handle)) {
			ret = PTR_ERR(handle);
			ext4_msg(inode->i_sb, KERN_CRIT, "%s: jbd2_start: "
			       "%ld pages, ino %lu; err %d", __func__,
				wbc->nr_to_write, inode->i_ino, ret);
			/* Release allocated io_end */
			ext4_put_io_end(mpd.io_submit.io_end);
			mpd.io_submit.io_end = NULL;
			break;
		}
		mpd.do_map = 1;

		trace_ext4_da_write_pages(inode, mpd.first_page, mpd.wbc);
		ret = mpage_prepare_extent_to_map(&mpd);
		if (!ret && mpd.map.m_len)
			ret = mpage_map_and_submit_extent(handle, &mpd,
					&give_up_on_write);
		/*
		 * Caution: If the handle is synchronous,
		 * ext4_journal_stop() can wait for transaction commit
		 * to finish which may depend on writeback of pages to
		 * complete or on page lock to be released.  In that
		 * case, we have to wait until after we have
		 * submitted all the IO, released page locks we hold,
		 * and dropped io_end reference (for extent conversion
		 * to be able to complete) before stopping the handle.
		 */
		if (!ext4_handle_valid(handle) || handle->h_sync == 0) {
			ext4_journal_stop(handle);
			handle = NULL;
			mpd.do_map = 0;
		}
		/* Unlock pages we didn't use */
		mpage_release_unused_pages(&mpd, give_up_on_write);
		/* Submit prepared bio */
		ext4_io_submit(&mpd.io_submit);

		/*
		 * Drop our io_end reference we got from init. We have
		 * to be careful and use deferred io_end finishing if
		 * we are still holding the transaction as we can
		 * release the last reference to io_end which may end
		 * up doing unwritten extent conversion.
		 */
		if (handle) {
			ext4_put_io_end_defer(mpd.io_submit.io_end);
			ext4_journal_stop(handle);
		} else
			ext4_put_io_end(mpd.io_submit.io_end);
		mpd.io_submit.io_end = NULL;

		if (ret == -ENOSPC && sbi->s_journal) {
			/*
			 * Commit the transaction which would
			 * free blocks released in the transaction
			 * and try again
			 */
			jbd2_journal_force_commit_nested(sbi->s_journal);
			ret = 0;
			continue;
		}
		/* Fatal error - ENOMEM, EIO... */
		if (ret)
			break;
	}
unplug:
	blk_finish_plug(&plug);
	if (!ret && !cycled && wbc->nr_to_write > 0) {
		cycled = 1;
		mpd.last_page = writeback_index - 1;
		mpd.first_page = 0;
		goto retry;
	}

	/* Update index */
	if (wbc->range_cyclic || (range_whole && wbc->nr_to_write > 0))
		/*
		 * Set the writeback_index so that range_cyclic
		 * mode will write it back later
		 */
		mapping->writeback_index = mpd.first_page;

out_writepages:
	trace_ext4_writepages_result(inode, wbc, ret,
				     nr_to_write - wbc->nr_to_write);
	percpu_up_read(&sbi->s_writepages_rwsem);
	return ret;
}

static int ext4_dax_writepages(struct address_space *mapping,
			       struct writeback_control *wbc)
{
	int ret;
	long nr_to_write = wbc->nr_to_write;
	struct inode *inode = mapping->host;
	struct ext4_sb_info *sbi = EXT4_SB(mapping->host->i_sb);

	if (unlikely(ext4_forced_shutdown(EXT4_SB(inode->i_sb))))
		return -EIO;

	percpu_down_read(&sbi->s_writepages_rwsem);
	trace_ext4_writepages(inode, wbc);

	ret = dax_writeback_mapping_range(mapping, sbi->s_daxdev, wbc);
	trace_ext4_writepages_result(inode, wbc, ret,
				     nr_to_write - wbc->nr_to_write);
	percpu_up_read(&sbi->s_writepages_rwsem);
	return ret;
}

static int ext4_nonda_switch(struct super_block *sb)
{
	s64 free_clusters, dirty_clusters;
	struct ext4_sb_info *sbi = EXT4_SB(sb);

	/*
	 * switch to non delalloc mode if we are running low
	 * on free block. The free block accounting via percpu
	 * counters can get slightly wrong with percpu_counter_batch getting
	 * accumulated on each CPU without updating global counters
	 * Delalloc need an accurate free block accounting. So switch
	 * to non delalloc when we are near to error range.
	 */
	free_clusters =
		percpu_counter_read_positive(&sbi->s_freeclusters_counter);
	dirty_clusters =
		percpu_counter_read_positive(&sbi->s_dirtyclusters_counter);
	/*
	 * Start pushing delalloc when 1/2 of free blocks are dirty.
	 */
	if (dirty_clusters && (free_clusters < 2 * dirty_clusters))
		try_to_writeback_inodes_sb(sb, WB_REASON_FS_FREE_SPACE);

	if (2 * free_clusters < 3 * dirty_clusters ||
	    free_clusters < (dirty_clusters + EXT4_FREECLUSTERS_WATERMARK)) {
		/*
		 * free block count is less than 150% of dirty blocks
		 * or free blocks is less than watermark
		 */
		return 1;
	}
	return 0;
}

/* We always reserve for an inode update; the superblock could be there too */
static int ext4_da_write_credits(struct inode *inode, loff_t pos, unsigned len)
{
	if (likely(ext4_has_feature_large_file(inode->i_sb)))
		return 1;

	if (pos + len <= 0x7fffffffULL)
		return 1;

	/* We might need to update the superblock to set LARGE_FILE */
	return 2;
}

static int ext4_da_write_begin(struct file *file, struct address_space *mapping,
			       loff_t pos, unsigned len, unsigned flags,
			       struct page **pagep, void **fsdata)
{
	int ret, retries = 0;
	struct page *page;
	pgoff_t index;
	struct inode *inode = mapping->host;
	handle_t *handle;

	if (unlikely(ext4_forced_shutdown(EXT4_SB(inode->i_sb))))
		return -EIO;

	index = pos >> PAGE_SHIFT;

	if (ext4_nonda_switch(inode->i_sb) || S_ISLNK(inode->i_mode) ||
	    ext4_verity_in_progress(inode)) {
		*fsdata = (void *)FALL_BACK_TO_NONDELALLOC;
		return ext4_write_begin(file, mapping, pos,
					len, flags, pagep, fsdata);
	}
	*fsdata = (void *)0;
	if (trace_android_fs_datawrite_start_enabled()) {
		char *path, pathbuf[MAX_TRACE_PATHBUF_LEN];

		path = android_fstrace_get_pathname(pathbuf,
						    MAX_TRACE_PATHBUF_LEN,
						    inode);
		trace_android_fs_datawrite_start(inode, pos, len,
						 current->pid,
						 path, current->comm);
	}
	trace_ext4_da_write_begin(inode, pos, len, flags);

	if (ext4_test_inode_state(inode, EXT4_STATE_MAY_INLINE_DATA)) {
		ret = ext4_da_write_inline_data_begin(mapping, inode,
						      pos, len, flags,
						      pagep, fsdata);
		if (ret < 0)
			return ret;
		if (ret == 1)
			return 0;
	}

	/*
	 * grab_cache_page_write_begin() can take a long time if the
	 * system is thrashing due to memory pressure, or if the page
	 * is being written back.  So grab it first before we start
	 * the transaction handle.  This also allows us to allocate
	 * the page (if needed) without using GFP_NOFS.
	 */
retry_grab:
	page = grab_cache_page_write_begin(mapping, index, flags);
	if (!page)
		return -ENOMEM;
	unlock_page(page);

	/*
	 * With delayed allocation, we don't log the i_disksize update
	 * if there is delayed block allocation. But we still need
	 * to journalling the i_disksize update if writes to the end
	 * of file which has an already mapped buffer.
	 */
retry_journal:
	handle = ext4_journal_start(inode, EXT4_HT_WRITE_PAGE,
				ext4_da_write_credits(inode, pos, len));
	if (IS_ERR(handle)) {
		put_page(page);
		return PTR_ERR(handle);
	}

	lock_page(page);
	if (page->mapping != mapping) {
		/* The page got truncated from under us */
		unlock_page(page);
		put_page(page);
		ext4_journal_stop(handle);
		goto retry_grab;
	}
	/* In case writeback began while the page was unlocked */
	wait_for_stable_page(page);

#ifdef CONFIG_FS_ENCRYPTION
	ret = ext4_block_write_begin(page, pos, len,
				     ext4_da_get_block_prep);
#else
	ret = __block_write_begin(page, pos, len, ext4_da_get_block_prep);
#endif
	if (ret < 0) {
		unlock_page(page);
		ext4_journal_stop(handle);
		/*
		 * block_write_begin may have instantiated a few blocks
		 * outside i_size.  Trim these off again. Don't need
		 * i_size_read because we hold i_mutex.
		 */
		if (pos + len > inode->i_size)
			ext4_truncate_failed_write(inode);

		if (ret == -ENOSPC &&
		    ext4_should_retry_alloc(inode->i_sb, &retries))
			goto retry_journal;

		put_page(page);
		return ret;
	}

	*pagep = page;
	return ret;
}

/*
 * Check if we should update i_disksize
 * when write to the end of file but not require block allocation
 */
static int ext4_da_should_update_i_disksize(struct page *page,
					    unsigned long offset)
{
	struct buffer_head *bh;
	struct inode *inode = page->mapping->host;
	unsigned int idx;
	int i;

	bh = page_buffers(page);
	idx = offset >> inode->i_blkbits;

	for (i = 0; i < idx; i++)
		bh = bh->b_this_page;

	if (!buffer_mapped(bh) || (buffer_delay(bh)) || buffer_unwritten(bh))
		return 0;
	return 1;
}

static int ext4_da_write_end(struct file *file,
			     struct address_space *mapping,
			     loff_t pos, unsigned len, unsigned copied,
			     struct page *page, void *fsdata)
{
	struct inode *inode = mapping->host;
	int ret = 0, ret2;
	handle_t *handle = ext4_journal_current_handle();
	loff_t new_i_size;
	unsigned long start, end;
	int write_mode = (int)(unsigned long)fsdata;

	if (write_mode == FALL_BACK_TO_NONDELALLOC)
		return ext4_write_end(file, mapping, pos,
				      len, copied, page, fsdata);

	trace_android_fs_datawrite_end(inode, pos, len);
	trace_ext4_da_write_end(inode, pos, len, copied);
	start = pos & (PAGE_SIZE - 1);
	end = start + copied - 1;

	/*
	 * Since we are holding inode lock, we are sure i_disksize <=
	 * i_size. We also know that if i_disksize < i_size, there are
	 * delalloc writes pending in the range upto i_size. If the end of
	 * the current write is <= i_size, there's no need to touch
	 * i_disksize since writeback will push i_disksize upto i_size
	 * eventually. If the end of the current write is > i_size and
	 * inside an allocated block (ext4_da_should_update_i_disksize()
	 * check), we need to update i_disksize here as neither
	 * ext4_writepage() nor certain ext4_writepages() paths not
	 * allocating blocks update i_disksize.
	 *
	 * Note that we defer inode dirtying to generic_write_end() /
	 * ext4_da_write_inline_data_end().
	 */
	new_i_size = pos + copied;
	if (copied && new_i_size > inode->i_size) {
		if (ext4_has_inline_data(inode) ||
		    ext4_da_should_update_i_disksize(page, end))
			ext4_update_i_disksize(inode, new_i_size);
	}

	if (write_mode != CONVERT_INLINE_DATA &&
	    ext4_test_inode_state(inode, EXT4_STATE_MAY_INLINE_DATA) &&
	    ext4_has_inline_data(inode))
		ret = ext4_da_write_inline_data_end(inode, pos, len, copied,
						     page);
	else
		ret = generic_write_end(file, mapping, pos, len, copied,
							page, fsdata);

	copied = ret;
	ret2 = ext4_journal_stop(handle);
	if (unlikely(ret2 && !ret))
		ret = ret2;

	return ret ? ret : copied;
}

/*
 * Force all delayed allocation blocks to be allocated for a given inode.
 */
int ext4_alloc_da_blocks(struct inode *inode)
{
	trace_ext4_alloc_da_blocks(inode);

	if (!EXT4_I(inode)->i_reserved_data_blocks)
		return 0;

	/*
	 * We do something simple for now.  The filemap_flush() will
	 * also start triggering a write of the data blocks, which is
	 * not strictly speaking necessary (and for users of
	 * laptop_mode, not even desirable).  However, to do otherwise
	 * would require replicating code paths in:
	 *
	 * ext4_writepages() ->
	 *    write_cache_pages() ---> (via passed in callback function)
	 *        __mpage_da_writepage() -->
	 *           mpage_add_bh_to_extent()
	 *           mpage_da_map_blocks()
	 *
	 * The problem is that write_cache_pages(), located in
	 * mm/page-writeback.c, marks pages clean in preparation for
	 * doing I/O, which is not desirable if we're not planning on
	 * doing I/O at all.
	 *
	 * We could call write_cache_pages(), and then redirty all of
	 * the pages by calling redirty_page_for_writepage() but that
	 * would be ugly in the extreme.  So instead we would need to
	 * replicate parts of the code in the above functions,
	 * simplifying them because we wouldn't actually intend to
	 * write out the pages, but rather only collect contiguous
	 * logical block extents, call the multi-block allocator, and
	 * then update the buffer heads with the block allocations.
	 *
	 * For now, though, we'll cheat by calling filemap_flush(),
	 * which will map the blocks, and start the I/O, but not
	 * actually wait for the I/O to complete.
	 */
	return filemap_flush(inode->i_mapping);
}

/*
 * bmap() is special.  It gets used by applications such as lilo and by
 * the swapper to find the on-disk block of a specific piece of data.
 *
 * Naturally, this is dangerous if the block concerned is still in the
 * journal.  If somebody makes a swapfile on an ext4 data-journaling
 * filesystem and enables swap, then they may get a nasty shock when the
 * data getting swapped to that swapfile suddenly gets overwritten by
 * the original zero's written out previously to the journal and
 * awaiting writeback in the kernel's buffer cache.
 *
 * So, if we see any bmap calls here on a modified, data-journaled file,
 * take extra steps to flush any blocks which might be in the cache.
 */
static sector_t ext4_bmap(struct address_space *mapping, sector_t block)
{
	struct inode *inode = mapping->host;
	journal_t *journal;
	int err;

	/*
	 * We can get here for an inline file via the FIBMAP ioctl
	 */
	if (ext4_has_inline_data(inode))
		return 0;

	if (mapping_tagged(mapping, PAGECACHE_TAG_DIRTY) &&
			test_opt(inode->i_sb, DELALLOC)) {
		/*
		 * With delalloc we want to sync the file
		 * so that we can make sure we allocate
		 * blocks for file
		 */
		filemap_write_and_wait(mapping);
	}

	if (EXT4_JOURNAL(inode) &&
	    ext4_test_inode_state(inode, EXT4_STATE_JDATA)) {
		/*
		 * This is a REALLY heavyweight approach, but the use of
		 * bmap on dirty files is expected to be extremely rare:
		 * only if we run lilo or swapon on a freshly made file
		 * do we expect this to happen.
		 *
		 * (bmap requires CAP_SYS_RAWIO so this does not
		 * represent an unprivileged user DOS attack --- we'd be
		 * in trouble if mortal users could trigger this path at
		 * will.)
		 *
		 * NB. EXT4_STATE_JDATA is not set on files other than
		 * regular files.  If somebody wants to bmap a directory
		 * or symlink and gets confused because the buffer
		 * hasn't yet been flushed to disk, they deserve
		 * everything they get.
		 */

		ext4_clear_inode_state(inode, EXT4_STATE_JDATA);
		journal = EXT4_JOURNAL(inode);
		jbd2_journal_lock_updates(journal);
		err = jbd2_journal_flush(journal);
		jbd2_journal_unlock_updates(journal);

		if (err)
			return 0;
	}

	return iomap_bmap(mapping, block, &ext4_iomap_ops);
}

static int ext4_readpage(struct file *file, struct page *page)
{
	int ret = -EAGAIN;
	struct inode *inode = page->mapping->host;

	trace_ext4_readpage(page);

	if (ext4_has_inline_data(inode))
		ret = ext4_readpage_inline(inode, page);

	if (ret == -EAGAIN)
		return ext4_mpage_readpages(inode, NULL, page);

	return ret;
}

static void ext4_readahead(struct readahead_control *rac)
{
	struct inode *inode = rac->mapping->host;

	/* If the file has inline data, no need to do readahead. */
	if (ext4_has_inline_data(inode))
		return;

	ext4_mpage_readpages(inode, rac, NULL);
}

static void ext4_invalidatepage(struct page *page, unsigned int offset,
				unsigned int length)
{
	trace_ext4_invalidatepage(page, offset, length);

	/* No journalling happens on data buffers when this function is used */
	WARN_ON(page_has_buffers(page) && buffer_jbd(page_buffers(page)));

	block_invalidatepage(page, offset, length);
}

static int __ext4_journalled_invalidatepage(struct page *page,
					    unsigned int offset,
					    unsigned int length)
{
	journal_t *journal = EXT4_JOURNAL(page->mapping->host);

	trace_ext4_journalled_invalidatepage(page, offset, length);

	/*
	 * If it's a full truncate we just forget about the pending dirtying
	 */
	if (offset == 0 && length == PAGE_SIZE)
		ClearPageChecked(page);

	return jbd2_journal_invalidatepage(journal, page, offset, length);
}

/* Wrapper for aops... */
static void ext4_journalled_invalidatepage(struct page *page,
					   unsigned int offset,
					   unsigned int length)
{
	WARN_ON(__ext4_journalled_invalidatepage(page, offset, length) < 0);
}

static int ext4_releasepage(struct page *page, gfp_t wait)
{
	journal_t *journal = EXT4_JOURNAL(page->mapping->host);

	trace_ext4_releasepage(page);

	/* Page has dirty journalled data -> cannot release */
	if (PageChecked(page))
		return 0;
	if (journal)
		return jbd2_journal_try_to_free_buffers(journal, page);
	else
		return try_to_free_buffers(page);
}

static bool ext4_inode_datasync_dirty(struct inode *inode)
{
	journal_t *journal = EXT4_SB(inode->i_sb)->s_journal;

	if (journal) {
		if (jbd2_transaction_committed(journal,
			EXT4_I(inode)->i_datasync_tid))
			return false;
		if (test_opt2(inode->i_sb, JOURNAL_FAST_COMMIT))
			return !list_empty(&EXT4_I(inode)->i_fc_list);
		return true;
	}

	/* Any metadata buffers to write? */
	if (!list_empty(&inode->i_mapping->private_list))
		return true;
	return inode->i_state & I_DIRTY_DATASYNC;
}

static void ext4_set_iomap(struct inode *inode, struct iomap *iomap,
			   struct ext4_map_blocks *map, loff_t offset,
			   loff_t length)
{
	u8 blkbits = inode->i_blkbits;

	/*
	 * Writes that span EOF might trigger an I/O size update on completion,
	 * so consider them to be dirty for the purpose of O_DSYNC, even if
	 * there is no other metadata changes being made or are pending.
	 */
	iomap->flags = 0;
	if (ext4_inode_datasync_dirty(inode) ||
	    offset + length > i_size_read(inode))
		iomap->flags |= IOMAP_F_DIRTY;

	if (map->m_flags & EXT4_MAP_NEW)
		iomap->flags |= IOMAP_F_NEW;

	iomap->bdev = inode->i_sb->s_bdev;
	iomap->dax_dev = EXT4_SB(inode->i_sb)->s_daxdev;
	iomap->offset = (u64) map->m_lblk << blkbits;
	iomap->length = (u64) map->m_len << blkbits;

	if ((map->m_flags & EXT4_MAP_MAPPED) &&
	    !ext4_test_inode_flag(inode, EXT4_INODE_EXTENTS))
		iomap->flags |= IOMAP_F_MERGED;

	/*
	 * Flags passed to ext4_map_blocks() for direct I/O writes can result
	 * in m_flags having both EXT4_MAP_MAPPED and EXT4_MAP_UNWRITTEN bits
	 * set. In order for any allocated unwritten extents to be converted
	 * into written extents correctly within the ->end_io() handler, we
	 * need to ensure that the iomap->type is set appropriately. Hence, the
	 * reason why we need to check whether the EXT4_MAP_UNWRITTEN bit has
	 * been set first.
	 */
	if (map->m_flags & EXT4_MAP_UNWRITTEN) {
		iomap->type = IOMAP_UNWRITTEN;
		iomap->addr = (u64) map->m_pblk << blkbits;
	} else if (map->m_flags & EXT4_MAP_MAPPED) {
		iomap->type = IOMAP_MAPPED;
		iomap->addr = (u64) map->m_pblk << blkbits;
	} else {
		iomap->type = IOMAP_HOLE;
		iomap->addr = IOMAP_NULL_ADDR;
	}
}

static int ext4_iomap_alloc(struct inode *inode, struct ext4_map_blocks *map,
			    unsigned int flags)
{
	handle_t *handle;
	u8 blkbits = inode->i_blkbits;
	int ret, dio_credits, m_flags = 0, retries = 0;

	/*
	 * Trim the mapping request to the maximum value that we can map at
	 * once for direct I/O.
	 */
	if (map->m_len > DIO_MAX_BLOCKS)
		map->m_len = DIO_MAX_BLOCKS;
	dio_credits = ext4_chunk_trans_blocks(inode, map->m_len);

retry:
	/*
	 * Either we allocate blocks and then don't get an unwritten extent, so
	 * in that case we have reserved enough credits. Or, the blocks are
	 * already allocated and unwritten. In that case, the extent conversion
	 * fits into the credits as well.
	 */
	handle = ext4_journal_start(inode, EXT4_HT_MAP_BLOCKS, dio_credits);
	if (IS_ERR(handle))
		return PTR_ERR(handle);

	/*
	 * DAX and direct I/O are the only two operations that are currently
	 * supported with IOMAP_WRITE.
	 */
	WARN_ON(!IS_DAX(inode) && !(flags & IOMAP_DIRECT));
	if (IS_DAX(inode))
		m_flags = EXT4_GET_BLOCKS_CREATE_ZERO;
	/*
	 * We use i_size instead of i_disksize here because delalloc writeback
	 * can complete at any point during the I/O and subsequently push the
	 * i_disksize out to i_size. This could be beyond where direct I/O is
	 * happening and thus expose allocated blocks to direct I/O reads.
	 */
	else if (((loff_t)map->m_lblk << blkbits) >= i_size_read(inode))
		m_flags = EXT4_GET_BLOCKS_CREATE;
	else if (ext4_test_inode_flag(inode, EXT4_INODE_EXTENTS))
		m_flags = EXT4_GET_BLOCKS_IO_CREATE_EXT;

	ret = ext4_map_blocks(handle, inode, map, m_flags);

	/*
	 * We cannot fill holes in indirect tree based inodes as that could
	 * expose stale data in the case of a crash. Use the magic error code
	 * to fallback to buffered I/O.
	 */
	if (!m_flags && !ret)
		ret = -ENOTBLK;

	ext4_journal_stop(handle);
	if (ret == -ENOSPC && ext4_should_retry_alloc(inode->i_sb, &retries))
		goto retry;

	return ret;
}


static int ext4_iomap_begin(struct inode *inode, loff_t offset, loff_t length,
		unsigned flags, struct iomap *iomap, struct iomap *srcmap)
{
	int ret;
	struct ext4_map_blocks map;
	u8 blkbits = inode->i_blkbits;

	if ((offset >> blkbits) > EXT4_MAX_LOGICAL_BLOCK)
		return -EINVAL;

	if (WARN_ON_ONCE(ext4_has_inline_data(inode)))
		return -ERANGE;

	/*
	 * Calculate the first and last logical blocks respectively.
	 */
	map.m_lblk = offset >> blkbits;
	map.m_len = min_t(loff_t, (offset + length - 1) >> blkbits,
			  EXT4_MAX_LOGICAL_BLOCK) - map.m_lblk + 1;

	if (flags & IOMAP_WRITE) {
		/*
		 * We check here if the blocks are already allocated, then we
		 * don't need to start a journal txn and we can directly return
		 * the mapping information. This could boost performance
		 * especially in multi-threaded overwrite requests.
		 */
		if (offset + length <= i_size_read(inode)) {
			ret = ext4_map_blocks(NULL, inode, &map, 0);
			if (ret > 0 && (map.m_flags & EXT4_MAP_MAPPED))
				goto out;
		}
		ret = ext4_iomap_alloc(inode, &map, flags);
	} else {
		ret = ext4_map_blocks(NULL, inode, &map, 0);
	}

	if (ret < 0)
		return ret;
out:
<<<<<<< HEAD

	/*
	 * When inline encryption is enabled, sometimes I/O to an encrypted file
	 * has to be broken up to guarantee DUN contiguity. Handle this by
=======
	/*
	 * When inline encryption is enabled, sometimes I/O to an encrypted file
	 * has to be broken up to guarantee DUN contiguity.  Handle this by
>>>>>>> 334f1c6b
	 * limiting the length of the mapping returned.
	 */
	map.m_len = fscrypt_limit_io_blocks(inode, map.m_lblk, map.m_len);

	ext4_set_iomap(inode, iomap, &map, offset, length);

	return 0;
}

static int ext4_iomap_overwrite_begin(struct inode *inode, loff_t offset,
		loff_t length, unsigned flags, struct iomap *iomap,
		struct iomap *srcmap)
{
	int ret;

	/*
	 * Even for writes we don't need to allocate blocks, so just pretend
	 * we are reading to save overhead of starting a transaction.
	 */
	flags &= ~IOMAP_WRITE;
	ret = ext4_iomap_begin(inode, offset, length, flags, iomap, srcmap);
	WARN_ON_ONCE(iomap->type != IOMAP_MAPPED);
	return ret;
}

static int ext4_iomap_end(struct inode *inode, loff_t offset, loff_t length,
			  ssize_t written, unsigned flags, struct iomap *iomap)
{
	/*
	 * Check to see whether an error occurred while writing out the data to
	 * the allocated blocks. If so, return the magic error code so that we
	 * fallback to buffered I/O and attempt to complete the remainder of
	 * the I/O. Any blocks that may have been allocated in preparation for
	 * the direct I/O will be reused during buffered I/O.
	 */
	if (flags & (IOMAP_WRITE | IOMAP_DIRECT) && written == 0)
		return -ENOTBLK;

	return 0;
}

const struct iomap_ops ext4_iomap_ops = {
	.iomap_begin		= ext4_iomap_begin,
	.iomap_end		= ext4_iomap_end,
};

const struct iomap_ops ext4_iomap_overwrite_ops = {
	.iomap_begin		= ext4_iomap_overwrite_begin,
	.iomap_end		= ext4_iomap_end,
};

static bool ext4_iomap_is_delalloc(struct inode *inode,
				   struct ext4_map_blocks *map)
{
	struct extent_status es;
	ext4_lblk_t offset = 0, end = map->m_lblk + map->m_len - 1;

	ext4_es_find_extent_range(inode, &ext4_es_is_delayed,
				  map->m_lblk, end, &es);

	if (!es.es_len || es.es_lblk > end)
		return false;

	if (es.es_lblk > map->m_lblk) {
		map->m_len = es.es_lblk - map->m_lblk;
		return false;
	}

	offset = map->m_lblk - es.es_lblk;
	map->m_len = es.es_len - offset;

	return true;
}

static int ext4_iomap_begin_report(struct inode *inode, loff_t offset,
				   loff_t length, unsigned int flags,
				   struct iomap *iomap, struct iomap *srcmap)
{
	int ret;
	bool delalloc = false;
	struct ext4_map_blocks map;
	u8 blkbits = inode->i_blkbits;

	if ((offset >> blkbits) > EXT4_MAX_LOGICAL_BLOCK)
		return -EINVAL;

	if (ext4_has_inline_data(inode)) {
		ret = ext4_inline_data_iomap(inode, iomap);
		if (ret != -EAGAIN) {
			if (ret == 0 && offset >= iomap->length)
				ret = -ENOENT;
			return ret;
		}
	}

	/*
	 * Calculate the first and last logical block respectively.
	 */
	map.m_lblk = offset >> blkbits;
	map.m_len = min_t(loff_t, (offset + length - 1) >> blkbits,
			  EXT4_MAX_LOGICAL_BLOCK) - map.m_lblk + 1;

	/*
	 * Fiemap callers may call for offset beyond s_bitmap_maxbytes.
	 * So handle it here itself instead of querying ext4_map_blocks().
	 * Since ext4_map_blocks() will warn about it and will return
	 * -EIO error.
	 */
	if (!(ext4_test_inode_flag(inode, EXT4_INODE_EXTENTS))) {
		struct ext4_sb_info *sbi = EXT4_SB(inode->i_sb);

		if (offset >= sbi->s_bitmap_maxbytes) {
			map.m_flags = 0;
			goto set_iomap;
		}
	}

	ret = ext4_map_blocks(NULL, inode, &map, 0);
	if (ret < 0)
		return ret;
	if (ret == 0)
		delalloc = ext4_iomap_is_delalloc(inode, &map);

set_iomap:
	ext4_set_iomap(inode, iomap, &map, offset, length);
	if (delalloc && iomap->type == IOMAP_HOLE)
		iomap->type = IOMAP_DELALLOC;

	return 0;
}

const struct iomap_ops ext4_iomap_report_ops = {
	.iomap_begin = ext4_iomap_begin_report,
};

/*
 * Pages can be marked dirty completely asynchronously from ext4's journalling
 * activity.  By filemap_sync_pte(), try_to_unmap_one(), etc.  We cannot do
 * much here because ->set_page_dirty is called under VFS locks.  The page is
 * not necessarily locked.
 *
 * We cannot just dirty the page and leave attached buffers clean, because the
 * buffers' dirty state is "definitive".  We cannot just set the buffers dirty
 * or jbddirty because all the journalling code will explode.
 *
 * So what we do is to mark the page "pending dirty" and next time writepage
 * is called, propagate that into the buffers appropriately.
 */
static int ext4_journalled_set_page_dirty(struct page *page)
{
	SetPageChecked(page);
	return __set_page_dirty_nobuffers(page);
}

static int ext4_set_page_dirty(struct page *page)
{
	WARN_ON_ONCE(!PageLocked(page) && !PageDirty(page));
	WARN_ON_ONCE(!page_has_buffers(page));
	return __set_page_dirty_buffers(page);
}

static int ext4_iomap_swap_activate(struct swap_info_struct *sis,
				    struct file *file, sector_t *span)
{
	return iomap_swapfile_activate(sis, file, span,
				       &ext4_iomap_report_ops);
}

static const struct address_space_operations ext4_aops = {
	.readpage		= ext4_readpage,
	.readahead		= ext4_readahead,
	.writepage		= ext4_writepage,
	.writepages		= ext4_writepages,
	.write_begin		= ext4_write_begin,
	.write_end		= ext4_write_end,
	.set_page_dirty		= ext4_set_page_dirty,
	.bmap			= ext4_bmap,
	.invalidatepage		= ext4_invalidatepage,
	.releasepage		= ext4_releasepage,
	.direct_IO		= noop_direct_IO,
	.migratepage		= buffer_migrate_page,
	.is_partially_uptodate  = block_is_partially_uptodate,
	.error_remove_page	= generic_error_remove_page,
	.swap_activate		= ext4_iomap_swap_activate,
};

static const struct address_space_operations ext4_journalled_aops = {
	.readpage		= ext4_readpage,
	.readahead		= ext4_readahead,
	.writepage		= ext4_writepage,
	.writepages		= ext4_writepages,
	.write_begin		= ext4_write_begin,
	.write_end		= ext4_journalled_write_end,
	.set_page_dirty		= ext4_journalled_set_page_dirty,
	.bmap			= ext4_bmap,
	.invalidatepage		= ext4_journalled_invalidatepage,
	.releasepage		= ext4_releasepage,
	.direct_IO		= noop_direct_IO,
	.is_partially_uptodate  = block_is_partially_uptodate,
	.error_remove_page	= generic_error_remove_page,
	.swap_activate		= ext4_iomap_swap_activate,
};

static const struct address_space_operations ext4_da_aops = {
	.readpage		= ext4_readpage,
	.readahead		= ext4_readahead,
	.writepage		= ext4_writepage,
	.writepages		= ext4_writepages,
	.write_begin		= ext4_da_write_begin,
	.write_end		= ext4_da_write_end,
	.set_page_dirty		= ext4_set_page_dirty,
	.bmap			= ext4_bmap,
	.invalidatepage		= ext4_invalidatepage,
	.releasepage		= ext4_releasepage,
	.direct_IO		= noop_direct_IO,
	.migratepage		= buffer_migrate_page,
	.is_partially_uptodate  = block_is_partially_uptodate,
	.error_remove_page	= generic_error_remove_page,
	.swap_activate		= ext4_iomap_swap_activate,
};

static const struct address_space_operations ext4_dax_aops = {
	.writepages		= ext4_dax_writepages,
	.direct_IO		= noop_direct_IO,
	.set_page_dirty		= noop_set_page_dirty,
	.bmap			= ext4_bmap,
	.invalidatepage		= noop_invalidatepage,
	.swap_activate		= ext4_iomap_swap_activate,
};

void ext4_set_aops(struct inode *inode)
{
	switch (ext4_inode_journal_mode(inode)) {
	case EXT4_INODE_ORDERED_DATA_MODE:
	case EXT4_INODE_WRITEBACK_DATA_MODE:
		break;
	case EXT4_INODE_JOURNAL_DATA_MODE:
		inode->i_mapping->a_ops = &ext4_journalled_aops;
		return;
	default:
		BUG();
	}
	if (IS_DAX(inode))
		inode->i_mapping->a_ops = &ext4_dax_aops;
	else if (test_opt(inode->i_sb, DELALLOC))
		inode->i_mapping->a_ops = &ext4_da_aops;
	else
		inode->i_mapping->a_ops = &ext4_aops;
}

static int __ext4_block_zero_page_range(handle_t *handle,
		struct address_space *mapping, loff_t from, loff_t length)
{
	ext4_fsblk_t index = from >> PAGE_SHIFT;
	unsigned offset = from & (PAGE_SIZE-1);
	unsigned blocksize, pos;
	ext4_lblk_t iblock;
	struct inode *inode = mapping->host;
	struct buffer_head *bh;
	struct page *page;
	int err = 0;

	page = find_or_create_page(mapping, from >> PAGE_SHIFT,
				   mapping_gfp_constraint(mapping, ~__GFP_FS));
	if (!page)
		return -ENOMEM;

	blocksize = inode->i_sb->s_blocksize;

	iblock = index << (PAGE_SHIFT - inode->i_sb->s_blocksize_bits);

	if (!page_has_buffers(page))
		create_empty_buffers(page, blocksize, 0);

	/* Find the buffer that contains "offset" */
	bh = page_buffers(page);
	pos = blocksize;
	while (offset >= pos) {
		bh = bh->b_this_page;
		iblock++;
		pos += blocksize;
	}
	if (buffer_freed(bh)) {
		BUFFER_TRACE(bh, "freed: skip");
		goto unlock;
	}
	if (!buffer_mapped(bh)) {
		BUFFER_TRACE(bh, "unmapped");
		ext4_get_block(inode, iblock, bh, 0);
		/* unmapped? It's a hole - nothing to do */
		if (!buffer_mapped(bh)) {
			BUFFER_TRACE(bh, "still unmapped");
			goto unlock;
		}
	}

	/* Ok, it's mapped. Make sure it's up-to-date */
	if (PageUptodate(page))
		set_buffer_uptodate(bh);

	if (!buffer_uptodate(bh)) {
		err = ext4_read_bh_lock(bh, 0, true);
		if (err)
			goto unlock;
		if (fscrypt_inode_uses_fs_layer_crypto(inode)) {
			/* We expect the key to be set. */
			BUG_ON(!fscrypt_has_encryption_key(inode));
			err = fscrypt_decrypt_pagecache_blocks(page, blocksize,
							       bh_offset(bh));
			if (err) {
				clear_buffer_uptodate(bh);
				goto unlock;
			}
		}
	}
	if (ext4_should_journal_data(inode)) {
		BUFFER_TRACE(bh, "get write access");
		err = ext4_journal_get_write_access(handle, bh);
		if (err)
			goto unlock;
	}
	zero_user(page, offset, length);
	BUFFER_TRACE(bh, "zeroed end of block");

	if (ext4_should_journal_data(inode)) {
		err = ext4_handle_dirty_metadata(handle, inode, bh);
	} else {
		err = 0;
		mark_buffer_dirty(bh);
		if (ext4_should_order_data(inode))
			err = ext4_jbd2_inode_add_write(handle, inode, from,
					length);
	}

unlock:
	unlock_page(page);
	put_page(page);
	return err;
}

/*
 * ext4_block_zero_page_range() zeros out a mapping of length 'length'
 * starting from file offset 'from'.  The range to be zero'd must
 * be contained with in one block.  If the specified range exceeds
 * the end of the block it will be shortened to end of the block
 * that cooresponds to 'from'
 */
static int ext4_block_zero_page_range(handle_t *handle,
		struct address_space *mapping, loff_t from, loff_t length)
{
	struct inode *inode = mapping->host;
	unsigned offset = from & (PAGE_SIZE-1);
	unsigned blocksize = inode->i_sb->s_blocksize;
	unsigned max = blocksize - (offset & (blocksize - 1));

	/*
	 * correct length if it does not fall between
	 * 'from' and the end of the block
	 */
	if (length > max || length < 0)
		length = max;

	if (IS_DAX(inode)) {
		return iomap_zero_range(inode, from, length, NULL,
					&ext4_iomap_ops);
	}
	return __ext4_block_zero_page_range(handle, mapping, from, length);
}

/*
 * ext4_block_truncate_page() zeroes out a mapping from file offset `from'
 * up to the end of the block which corresponds to `from'.
 * This required during truncate. We need to physically zero the tail end
 * of that block so it doesn't yield old data if the file is later grown.
 */
static int ext4_block_truncate_page(handle_t *handle,
		struct address_space *mapping, loff_t from)
{
	unsigned offset = from & (PAGE_SIZE-1);
	unsigned length;
	unsigned blocksize;
	struct inode *inode = mapping->host;

	/* If we are processing an encrypted inode during orphan list handling */
	if (IS_ENCRYPTED(inode) && !fscrypt_has_encryption_key(inode))
		return 0;

	blocksize = inode->i_sb->s_blocksize;
	length = blocksize - (offset & (blocksize - 1));

	return ext4_block_zero_page_range(handle, mapping, from, length);
}

int ext4_zero_partial_blocks(handle_t *handle, struct inode *inode,
			     loff_t lstart, loff_t length)
{
	struct super_block *sb = inode->i_sb;
	struct address_space *mapping = inode->i_mapping;
	unsigned partial_start, partial_end;
	ext4_fsblk_t start, end;
	loff_t byte_end = (lstart + length - 1);
	int err = 0;

	partial_start = lstart & (sb->s_blocksize - 1);
	partial_end = byte_end & (sb->s_blocksize - 1);

	start = lstart >> sb->s_blocksize_bits;
	end = byte_end >> sb->s_blocksize_bits;

	/* Handle partial zero within the single block */
	if (start == end &&
	    (partial_start || (partial_end != sb->s_blocksize - 1))) {
		err = ext4_block_zero_page_range(handle, mapping,
						 lstart, length);
		return err;
	}
	/* Handle partial zero out on the start of the range */
	if (partial_start) {
		err = ext4_block_zero_page_range(handle, mapping,
						 lstart, sb->s_blocksize);
		if (err)
			return err;
	}
	/* Handle partial zero out on the end of the range */
	if (partial_end != sb->s_blocksize - 1)
		err = ext4_block_zero_page_range(handle, mapping,
						 byte_end - partial_end,
						 partial_end + 1);
	return err;
}

int ext4_can_truncate(struct inode *inode)
{
	if (S_ISREG(inode->i_mode))
		return 1;
	if (S_ISDIR(inode->i_mode))
		return 1;
	if (S_ISLNK(inode->i_mode))
		return !ext4_inode_is_fast_symlink(inode);
	return 0;
}

/*
 * We have to make sure i_disksize gets properly updated before we truncate
 * page cache due to hole punching or zero range. Otherwise i_disksize update
 * can get lost as it may have been postponed to submission of writeback but
 * that will never happen after we truncate page cache.
 */
int ext4_update_disksize_before_punch(struct inode *inode, loff_t offset,
				      loff_t len)
{
	handle_t *handle;
	int ret;

	loff_t size = i_size_read(inode);

	WARN_ON(!inode_is_locked(inode));
	if (offset > size || offset + len < size)
		return 0;

	if (EXT4_I(inode)->i_disksize >= size)
		return 0;

	handle = ext4_journal_start(inode, EXT4_HT_MISC, 1);
	if (IS_ERR(handle))
		return PTR_ERR(handle);
	ext4_update_i_disksize(inode, size);
	ret = ext4_mark_inode_dirty(handle, inode);
	ext4_journal_stop(handle);

	return ret;
}

static void ext4_wait_dax_page(struct ext4_inode_info *ei)
{
	up_write(&ei->i_mmap_sem);
	schedule();
	down_write(&ei->i_mmap_sem);
}

int ext4_break_layouts(struct inode *inode)
{
	struct ext4_inode_info *ei = EXT4_I(inode);
	struct page *page;
	int error;

	if (WARN_ON_ONCE(!rwsem_is_locked(&ei->i_mmap_sem)))
		return -EINVAL;

	do {
		page = dax_layout_busy_page(inode->i_mapping);
		if (!page)
			return 0;

		error = ___wait_var_event(&page->_refcount,
				atomic_read(&page->_refcount) == 1,
				TASK_INTERRUPTIBLE, 0, 0,
				ext4_wait_dax_page(ei));
	} while (error == 0);

	return error;
}

/*
 * ext4_punch_hole: punches a hole in a file by releasing the blocks
 * associated with the given offset and length
 *
 * @inode:  File inode
 * @offset: The offset where the hole will begin
 * @len:    The length of the hole
 *
 * Returns: 0 on success or negative on failure
 */

int ext4_punch_hole(struct inode *inode, loff_t offset, loff_t length)
{
	struct super_block *sb = inode->i_sb;
	ext4_lblk_t first_block, stop_block;
	struct address_space *mapping = inode->i_mapping;
	loff_t first_block_offset, last_block_offset;
	handle_t *handle;
	unsigned int credits;
	int ret = 0, ret2 = 0;

	trace_ext4_punch_hole(inode, offset, length, 0);

	ext4_clear_inode_state(inode, EXT4_STATE_MAY_INLINE_DATA);
	if (ext4_has_inline_data(inode)) {
		down_write(&EXT4_I(inode)->i_mmap_sem);
		ret = ext4_convert_inline_data(inode);
		up_write(&EXT4_I(inode)->i_mmap_sem);
		if (ret)
			return ret;
	}

	/*
	 * Write out all dirty pages to avoid race conditions
	 * Then release them.
	 */
	if (mapping_tagged(mapping, PAGECACHE_TAG_DIRTY)) {
		ret = filemap_write_and_wait_range(mapping, offset,
						   offset + length - 1);
		if (ret)
			return ret;
	}

	inode_lock(inode);

	/* No need to punch hole beyond i_size */
	if (offset >= inode->i_size)
		goto out_mutex;

	/*
	 * If the hole extends beyond i_size, set the hole
	 * to end after the page that contains i_size
	 */
	if (offset + length > inode->i_size) {
		length = inode->i_size +
		   PAGE_SIZE - (inode->i_size & (PAGE_SIZE - 1)) -
		   offset;
	}

	if (offset & (sb->s_blocksize - 1) ||
	    (offset + length) & (sb->s_blocksize - 1)) {
		/*
		 * Attach jinode to inode for jbd2 if we do any zeroing of
		 * partial block
		 */
		ret = ext4_inode_attach_jinode(inode);
		if (ret < 0)
			goto out_mutex;

	}

	/* Wait all existing dio workers, newcomers will block on i_mutex */
	inode_dio_wait(inode);

	/*
	 * Prevent page faults from reinstantiating pages we have released from
	 * page cache.
	 */
	down_write(&EXT4_I(inode)->i_mmap_sem);

	ret = ext4_break_layouts(inode);
	if (ret)
		goto out_dio;

	first_block_offset = round_up(offset, sb->s_blocksize);
	last_block_offset = round_down((offset + length), sb->s_blocksize) - 1;

	/* Now release the pages and zero block aligned part of pages*/
	if (last_block_offset > first_block_offset) {
		ret = ext4_update_disksize_before_punch(inode, offset, length);
		if (ret)
			goto out_dio;
		truncate_pagecache_range(inode, first_block_offset,
					 last_block_offset);
	}

	if (ext4_test_inode_flag(inode, EXT4_INODE_EXTENTS))
		credits = ext4_writepage_trans_blocks(inode);
	else
		credits = ext4_blocks_for_truncate(inode);
	handle = ext4_journal_start(inode, EXT4_HT_TRUNCATE, credits);
	if (IS_ERR(handle)) {
		ret = PTR_ERR(handle);
		ext4_std_error(sb, ret);
		goto out_dio;
	}

	ret = ext4_zero_partial_blocks(handle, inode, offset,
				       length);
	if (ret)
		goto out_stop;

	first_block = (offset + sb->s_blocksize - 1) >>
		EXT4_BLOCK_SIZE_BITS(sb);
	stop_block = (offset + length) >> EXT4_BLOCK_SIZE_BITS(sb);

	/* If there are blocks to remove, do it */
	if (stop_block > first_block) {

		down_write(&EXT4_I(inode)->i_data_sem);
		ext4_discard_preallocations(inode, 0);

		ret = ext4_es_remove_extent(inode, first_block,
					    stop_block - first_block);
		if (ret) {
			up_write(&EXT4_I(inode)->i_data_sem);
			goto out_stop;
		}

		if (ext4_test_inode_flag(inode, EXT4_INODE_EXTENTS))
			ret = ext4_ext_remove_space(inode, first_block,
						    stop_block - 1);
		else
			ret = ext4_ind_remove_space(handle, inode, first_block,
						    stop_block);

		up_write(&EXT4_I(inode)->i_data_sem);
	}
	ext4_fc_track_range(handle, inode, first_block, stop_block);
	if (IS_SYNC(inode))
		ext4_handle_sync(handle);

	inode->i_mtime = inode->i_ctime = current_time(inode);
	ret2 = ext4_mark_inode_dirty(handle, inode);
	if (unlikely(ret2))
		ret = ret2;
	if (ret >= 0)
		ext4_update_inode_fsync_trans(handle, inode, 1);
out_stop:
	ext4_journal_stop(handle);
out_dio:
	up_write(&EXT4_I(inode)->i_mmap_sem);
out_mutex:
	inode_unlock(inode);
	return ret;
}

int ext4_inode_attach_jinode(struct inode *inode)
{
	struct ext4_inode_info *ei = EXT4_I(inode);
	struct jbd2_inode *jinode;

	if (ei->jinode || !EXT4_SB(inode->i_sb)->s_journal)
		return 0;

	jinode = jbd2_alloc_inode(GFP_KERNEL);
	spin_lock(&inode->i_lock);
	if (!ei->jinode) {
		if (!jinode) {
			spin_unlock(&inode->i_lock);
			return -ENOMEM;
		}
		ei->jinode = jinode;
		jbd2_journal_init_jbd_inode(ei->jinode, inode);
		jinode = NULL;
	}
	spin_unlock(&inode->i_lock);
	if (unlikely(jinode != NULL))
		jbd2_free_inode(jinode);
	return 0;
}

/*
 * ext4_truncate()
 *
 * We block out ext4_get_block() block instantiations across the entire
 * transaction, and VFS/VM ensures that ext4_truncate() cannot run
 * simultaneously on behalf of the same inode.
 *
 * As we work through the truncate and commit bits of it to the journal there
 * is one core, guiding principle: the file's tree must always be consistent on
 * disk.  We must be able to restart the truncate after a crash.
 *
 * The file's tree may be transiently inconsistent in memory (although it
 * probably isn't), but whenever we close off and commit a journal transaction,
 * the contents of (the filesystem + the journal) must be consistent and
 * restartable.  It's pretty simple, really: bottom up, right to left (although
 * left-to-right works OK too).
 *
 * Note that at recovery time, journal replay occurs *before* the restart of
 * truncate against the orphan inode list.
 *
 * The committed inode has the new, desired i_size (which is the same as
 * i_disksize in this case).  After a crash, ext4_orphan_cleanup() will see
 * that this inode's truncate did not complete and it will again call
 * ext4_truncate() to have another go.  So there will be instantiated blocks
 * to the right of the truncation point in a crashed ext4 filesystem.  But
 * that's fine - as long as they are linked from the inode, the post-crash
 * ext4_truncate() run will find them and release them.
 */
int ext4_truncate(struct inode *inode)
{
	struct ext4_inode_info *ei = EXT4_I(inode);
	unsigned int credits;
	int err = 0, err2;
	handle_t *handle;
	struct address_space *mapping = inode->i_mapping;

	/*
	 * There is a possibility that we're either freeing the inode
	 * or it's a completely new inode. In those cases we might not
	 * have i_mutex locked because it's not necessary.
	 */
	if (!(inode->i_state & (I_NEW|I_FREEING)))
		WARN_ON(!inode_is_locked(inode));
	trace_ext4_truncate_enter(inode);

	if (!ext4_can_truncate(inode))
		goto out_trace;

	if (inode->i_size == 0 && !test_opt(inode->i_sb, NO_AUTO_DA_ALLOC))
		ext4_set_inode_state(inode, EXT4_STATE_DA_ALLOC_CLOSE);

	if (ext4_has_inline_data(inode)) {
		int has_inline = 1;

		err = ext4_inline_data_truncate(inode, &has_inline);
		if (err || has_inline)
			goto out_trace;
	}

	/* If we zero-out tail of the page, we have to create jinode for jbd2 */
	if (inode->i_size & (inode->i_sb->s_blocksize - 1)) {
		if (ext4_inode_attach_jinode(inode) < 0)
			goto out_trace;
	}

	if (ext4_test_inode_flag(inode, EXT4_INODE_EXTENTS))
		credits = ext4_writepage_trans_blocks(inode);
	else
		credits = ext4_blocks_for_truncate(inode);

	handle = ext4_journal_start(inode, EXT4_HT_TRUNCATE, credits);
	if (IS_ERR(handle)) {
		err = PTR_ERR(handle);
		goto out_trace;
	}

	if (inode->i_size & (inode->i_sb->s_blocksize - 1))
		ext4_block_truncate_page(handle, mapping, inode->i_size);

	/*
	 * We add the inode to the orphan list, so that if this
	 * truncate spans multiple transactions, and we crash, we will
	 * resume the truncate when the filesystem recovers.  It also
	 * marks the inode dirty, to catch the new size.
	 *
	 * Implication: the file must always be in a sane, consistent
	 * truncatable state while each transaction commits.
	 */
	err = ext4_orphan_add(handle, inode);
	if (err)
		goto out_stop;

	down_write(&EXT4_I(inode)->i_data_sem);

	ext4_discard_preallocations(inode, 0);

	if (ext4_test_inode_flag(inode, EXT4_INODE_EXTENTS))
		err = ext4_ext_truncate(handle, inode);
	else
		ext4_ind_truncate(handle, inode);

	up_write(&ei->i_data_sem);
	if (err)
		goto out_stop;

	if (IS_SYNC(inode))
		ext4_handle_sync(handle);

out_stop:
	/*
	 * If this was a simple ftruncate() and the file will remain alive,
	 * then we need to clear up the orphan record which we created above.
	 * However, if this was a real unlink then we were called by
	 * ext4_evict_inode(), and we allow that function to clean up the
	 * orphan info for us.
	 */
	if (inode->i_nlink)
		ext4_orphan_del(handle, inode);

	inode->i_mtime = inode->i_ctime = current_time(inode);
	err2 = ext4_mark_inode_dirty(handle, inode);
	if (unlikely(err2 && !err))
		err = err2;
	ext4_journal_stop(handle);

out_trace:
	trace_ext4_truncate_exit(inode);
	return err;
}

/*
 * ext4_get_inode_loc returns with an extra refcount against the inode's
 * underlying buffer_head on success. If 'in_mem' is true, we have all
 * data in memory that is needed to recreate the on-disk version of this
 * inode.
 */
static int __ext4_get_inode_loc(struct super_block *sb, unsigned long ino,
				struct ext4_iloc *iloc, int in_mem,
				ext4_fsblk_t *ret_block)
{
	struct ext4_group_desc	*gdp;
	struct buffer_head	*bh;
	ext4_fsblk_t		block;
	struct blk_plug		plug;
	int			inodes_per_block, inode_offset;

	iloc->bh = NULL;
	if (ino < EXT4_ROOT_INO ||
	    ino > le32_to_cpu(EXT4_SB(sb)->s_es->s_inodes_count))
		return -EFSCORRUPTED;

	iloc->block_group = (ino - 1) / EXT4_INODES_PER_GROUP(sb);
	gdp = ext4_get_group_desc(sb, iloc->block_group, NULL);
	if (!gdp)
		return -EIO;

	/*
	 * Figure out the offset within the block group inode table
	 */
	inodes_per_block = EXT4_SB(sb)->s_inodes_per_block;
	inode_offset = ((ino - 1) %
			EXT4_INODES_PER_GROUP(sb));
	block = ext4_inode_table(sb, gdp) + (inode_offset / inodes_per_block);
	iloc->offset = (inode_offset % inodes_per_block) * EXT4_INODE_SIZE(sb);

	bh = sb_getblk(sb, block);
	if (unlikely(!bh))
		return -ENOMEM;
	if (ext4_simulate_fail(sb, EXT4_SIM_INODE_EIO))
		goto simulate_eio;
	if (!buffer_uptodate(bh)) {
		lock_buffer(bh);

		if (ext4_buffer_uptodate(bh)) {
			/* someone brought it uptodate while we waited */
			unlock_buffer(bh);
			goto has_buffer;
		}

		/*
		 * If we have all information of the inode in memory and this
		 * is the only valid inode in the block, we need not read the
		 * block.
		 */
		if (in_mem) {
			struct buffer_head *bitmap_bh;
			int i, start;

			start = inode_offset & ~(inodes_per_block - 1);

			/* Is the inode bitmap in cache? */
			bitmap_bh = sb_getblk(sb, ext4_inode_bitmap(sb, gdp));
			if (unlikely(!bitmap_bh))
				goto make_io;

			/*
			 * If the inode bitmap isn't in cache then the
			 * optimisation may end up performing two reads instead
			 * of one, so skip it.
			 */
			if (!buffer_uptodate(bitmap_bh)) {
				brelse(bitmap_bh);
				goto make_io;
			}
			for (i = start; i < start + inodes_per_block; i++) {
				if (i == inode_offset)
					continue;
				if (ext4_test_bit(i, bitmap_bh->b_data))
					break;
			}
			brelse(bitmap_bh);
			if (i == start + inodes_per_block) {
				/* all other inodes are free, so skip I/O */
				memset(bh->b_data, 0, bh->b_size);
				set_buffer_uptodate(bh);
				unlock_buffer(bh);
				goto has_buffer;
			}
		}

make_io:
		/*
		 * If we need to do any I/O, try to pre-readahead extra
		 * blocks from the inode table.
		 */
		blk_start_plug(&plug);
		if (EXT4_SB(sb)->s_inode_readahead_blks) {
			ext4_fsblk_t b, end, table;
			unsigned num;
			__u32 ra_blks = EXT4_SB(sb)->s_inode_readahead_blks;

			table = ext4_inode_table(sb, gdp);
			/* s_inode_readahead_blks is always a power of 2 */
			b = block & ~((ext4_fsblk_t) ra_blks - 1);
			if (table > b)
				b = table;
			end = b + ra_blks;
			num = EXT4_INODES_PER_GROUP(sb);
			if (ext4_has_group_desc_csum(sb))
				num -= ext4_itable_unused_count(sb, gdp);
			table += num / inodes_per_block;
			if (end > table)
				end = table;
			while (b <= end)
				ext4_sb_breadahead_unmovable(sb, b++);
		}

		/*
		 * There are other valid inodes in the buffer, this inode
		 * has in-inode xattrs, or we don't have this inode in memory.
		 * Read the block from disk.
		 */
		trace_ext4_load_inode(sb, ino);
		ext4_read_bh_nowait(bh, REQ_META | REQ_PRIO, NULL);
		blk_finish_plug(&plug);
		wait_on_buffer(bh);
		if (!buffer_uptodate(bh)) {
		simulate_eio:
			if (ret_block)
				*ret_block = block;
			brelse(bh);
			return -EIO;
		}
	}
has_buffer:
	iloc->bh = bh;
	return 0;
}

static int __ext4_get_inode_loc_noinmem(struct inode *inode,
					struct ext4_iloc *iloc)
{
	ext4_fsblk_t err_blk = 0;
	int ret;

	ret = __ext4_get_inode_loc(inode->i_sb, inode->i_ino, iloc, 0,
					&err_blk);

	if (ret == -EIO)
		ext4_error_inode_block(inode, err_blk, EIO,
					"unable to read itable block");

	return ret;
}

int ext4_get_inode_loc(struct inode *inode, struct ext4_iloc *iloc)
{
	ext4_fsblk_t err_blk = 0;
	int ret;

	/* We have all inode data except xattrs in memory here. */
	ret = __ext4_get_inode_loc(inode->i_sb, inode->i_ino, iloc,
		!ext4_test_inode_state(inode, EXT4_STATE_XATTR), &err_blk);

	if (ret == -EIO)
		ext4_error_inode_block(inode, err_blk, EIO,
					"unable to read itable block");

	return ret;
}


int ext4_get_fc_inode_loc(struct super_block *sb, unsigned long ino,
			  struct ext4_iloc *iloc)
{
	return __ext4_get_inode_loc(sb, ino, iloc, 0, NULL);
}

static bool ext4_should_enable_dax(struct inode *inode)
{
	struct ext4_sb_info *sbi = EXT4_SB(inode->i_sb);

	if (test_opt2(inode->i_sb, DAX_NEVER))
		return false;
	if (!S_ISREG(inode->i_mode))
		return false;
	if (ext4_should_journal_data(inode))
		return false;
	if (ext4_has_inline_data(inode))
		return false;
	if (ext4_test_inode_flag(inode, EXT4_INODE_ENCRYPT))
		return false;
	if (ext4_test_inode_flag(inode, EXT4_INODE_VERITY))
		return false;
	if (!test_bit(EXT4_FLAGS_BDEV_IS_DAX, &sbi->s_ext4_flags))
		return false;
	if (test_opt(inode->i_sb, DAX_ALWAYS))
		return true;

	return ext4_test_inode_flag(inode, EXT4_INODE_DAX);
}

void ext4_set_inode_flags(struct inode *inode, bool init)
{
	unsigned int flags = EXT4_I(inode)->i_flags;
	unsigned int new_fl = 0;

	WARN_ON_ONCE(IS_DAX(inode) && init);

	if (flags & EXT4_SYNC_FL)
		new_fl |= S_SYNC;
	if (flags & EXT4_APPEND_FL)
		new_fl |= S_APPEND;
	if (flags & EXT4_IMMUTABLE_FL)
		new_fl |= S_IMMUTABLE;
	if (flags & EXT4_NOATIME_FL)
		new_fl |= S_NOATIME;
	if (flags & EXT4_DIRSYNC_FL)
		new_fl |= S_DIRSYNC;

	/* Because of the way inode_set_flags() works we must preserve S_DAX
	 * here if already set. */
	new_fl |= (inode->i_flags & S_DAX);
	if (init && ext4_should_enable_dax(inode))
		new_fl |= S_DAX;

	if (flags & EXT4_ENCRYPT_FL)
		new_fl |= S_ENCRYPTED;
	if (flags & EXT4_CASEFOLD_FL)
		new_fl |= S_CASEFOLD;
	if (flags & EXT4_VERITY_FL)
		new_fl |= S_VERITY;
	inode_set_flags(inode, new_fl,
			S_SYNC|S_APPEND|S_IMMUTABLE|S_NOATIME|S_DIRSYNC|S_DAX|
			S_ENCRYPTED|S_CASEFOLD|S_VERITY);
}

static blkcnt_t ext4_inode_blocks(struct ext4_inode *raw_inode,
				  struct ext4_inode_info *ei)
{
	blkcnt_t i_blocks ;
	struct inode *inode = &(ei->vfs_inode);
	struct super_block *sb = inode->i_sb;

	if (ext4_has_feature_huge_file(sb)) {
		/* we are using combined 48 bit field */
		i_blocks = ((u64)le16_to_cpu(raw_inode->i_blocks_high)) << 32 |
					le32_to_cpu(raw_inode->i_blocks_lo);
		if (ext4_test_inode_flag(inode, EXT4_INODE_HUGE_FILE)) {
			/* i_blocks represent file system block size */
			return i_blocks  << (inode->i_blkbits - 9);
		} else {
			return i_blocks;
		}
	} else {
		return le32_to_cpu(raw_inode->i_blocks_lo);
	}
}

static inline int ext4_iget_extra_inode(struct inode *inode,
					 struct ext4_inode *raw_inode,
					 struct ext4_inode_info *ei)
{
	__le32 *magic = (void *)raw_inode +
			EXT4_GOOD_OLD_INODE_SIZE + ei->i_extra_isize;

	if (EXT4_GOOD_OLD_INODE_SIZE + ei->i_extra_isize + sizeof(__le32) <=
	    EXT4_INODE_SIZE(inode->i_sb) &&
	    *magic == cpu_to_le32(EXT4_XATTR_MAGIC)) {
		ext4_set_inode_state(inode, EXT4_STATE_XATTR);
		return ext4_find_inline_data_nolock(inode);
	} else
		EXT4_I(inode)->i_inline_off = 0;
	return 0;
}

int ext4_get_projid(struct inode *inode, kprojid_t *projid)
{
	if (!ext4_has_feature_project(inode->i_sb))
		return -EOPNOTSUPP;
	*projid = EXT4_I(inode)->i_projid;
	return 0;
}

/*
 * ext4 has self-managed i_version for ea inodes, it stores the lower 32bit of
 * refcount in i_version, so use raw values if inode has EXT4_EA_INODE_FL flag
 * set.
 */
static inline void ext4_inode_set_iversion_queried(struct inode *inode, u64 val)
{
	if (unlikely(EXT4_I(inode)->i_flags & EXT4_EA_INODE_FL))
		inode_set_iversion_raw(inode, val);
	else
		inode_set_iversion_queried(inode, val);
}
static inline u64 ext4_inode_peek_iversion(const struct inode *inode)
{
	if (unlikely(EXT4_I(inode)->i_flags & EXT4_EA_INODE_FL))
		return inode_peek_iversion_raw(inode);
	else
		return inode_peek_iversion(inode);
}

struct inode *__ext4_iget(struct super_block *sb, unsigned long ino,
			  ext4_iget_flags flags, const char *function,
			  unsigned int line)
{
	struct ext4_iloc iloc;
	struct ext4_inode *raw_inode;
	struct ext4_inode_info *ei;
	struct inode *inode;
	journal_t *journal = EXT4_SB(sb)->s_journal;
	long ret;
	loff_t size;
	int block;
	uid_t i_uid;
	gid_t i_gid;
	projid_t i_projid;

	if ((!(flags & EXT4_IGET_SPECIAL) &&
	     (ino < EXT4_FIRST_INO(sb) && ino != EXT4_ROOT_INO)) ||
	    (ino < EXT4_ROOT_INO) ||
	    (ino > le32_to_cpu(EXT4_SB(sb)->s_es->s_inodes_count))) {
		if (flags & EXT4_IGET_HANDLE)
			return ERR_PTR(-ESTALE);
		__ext4_error(sb, function, line, EFSCORRUPTED, 0,
			     "inode #%lu: comm %s: iget: illegal inode #",
			     ino, current->comm);
		return ERR_PTR(-EFSCORRUPTED);
	}

	inode = iget_locked(sb, ino);
	if (!inode)
		return ERR_PTR(-ENOMEM);
	if (!(inode->i_state & I_NEW))
		return inode;

	ei = EXT4_I(inode);
	iloc.bh = NULL;

	ret = __ext4_get_inode_loc_noinmem(inode, &iloc);
	if (ret < 0)
		goto bad_inode;
	raw_inode = ext4_raw_inode(&iloc);

	if ((ino == EXT4_ROOT_INO) && (raw_inode->i_links_count == 0)) {
		ext4_error_inode(inode, function, line, 0,
				 "iget: root inode unallocated");
		ret = -EFSCORRUPTED;
		goto bad_inode;
	}

	if ((flags & EXT4_IGET_HANDLE) &&
	    (raw_inode->i_links_count == 0) && (raw_inode->i_mode == 0)) {
		ret = -ESTALE;
		goto bad_inode;
	}

	if (EXT4_INODE_SIZE(inode->i_sb) > EXT4_GOOD_OLD_INODE_SIZE) {
		ei->i_extra_isize = le16_to_cpu(raw_inode->i_extra_isize);
		if (EXT4_GOOD_OLD_INODE_SIZE + ei->i_extra_isize >
			EXT4_INODE_SIZE(inode->i_sb) ||
		    (ei->i_extra_isize & 3)) {
			ext4_error_inode(inode, function, line, 0,
					 "iget: bad extra_isize %u "
					 "(inode size %u)",
					 ei->i_extra_isize,
					 EXT4_INODE_SIZE(inode->i_sb));
			ret = -EFSCORRUPTED;
			goto bad_inode;
		}
	} else
		ei->i_extra_isize = 0;

	/* Precompute checksum seed for inode metadata */
	if (ext4_has_metadata_csum(sb)) {
		struct ext4_sb_info *sbi = EXT4_SB(inode->i_sb);
		__u32 csum;
		__le32 inum = cpu_to_le32(inode->i_ino);
		__le32 gen = raw_inode->i_generation;
		csum = ext4_chksum(sbi, sbi->s_csum_seed, (__u8 *)&inum,
				   sizeof(inum));
		ei->i_csum_seed = ext4_chksum(sbi, csum, (__u8 *)&gen,
					      sizeof(gen));
	}

	if ((!ext4_inode_csum_verify(inode, raw_inode, ei) ||
	    ext4_simulate_fail(sb, EXT4_SIM_INODE_CRC)) &&
	     (!(EXT4_SB(sb)->s_mount_state & EXT4_FC_REPLAY))) {
		ext4_error_inode_err(inode, function, line, 0,
				EFSBADCRC, "iget: checksum invalid");
		ret = -EFSBADCRC;
		goto bad_inode;
	}

	inode->i_mode = le16_to_cpu(raw_inode->i_mode);
	i_uid = (uid_t)le16_to_cpu(raw_inode->i_uid_low);
	i_gid = (gid_t)le16_to_cpu(raw_inode->i_gid_low);
	if (ext4_has_feature_project(sb) &&
	    EXT4_INODE_SIZE(sb) > EXT4_GOOD_OLD_INODE_SIZE &&
	    EXT4_FITS_IN_INODE(raw_inode, ei, i_projid))
		i_projid = (projid_t)le32_to_cpu(raw_inode->i_projid);
	else
		i_projid = EXT4_DEF_PROJID;

	if (!(test_opt(inode->i_sb, NO_UID32))) {
		i_uid |= le16_to_cpu(raw_inode->i_uid_high) << 16;
		i_gid |= le16_to_cpu(raw_inode->i_gid_high) << 16;
	}
	i_uid_write(inode, i_uid);
	i_gid_write(inode, i_gid);
	ei->i_projid = make_kprojid(&init_user_ns, i_projid);
	set_nlink(inode, le16_to_cpu(raw_inode->i_links_count));

	ext4_clear_state_flags(ei);	/* Only relevant on 32-bit archs */
	ei->i_inline_off = 0;
	ei->i_dir_start_lookup = 0;
	ei->i_dtime = le32_to_cpu(raw_inode->i_dtime);
	/* We now have enough fields to check if the inode was active or not.
	 * This is needed because nfsd might try to access dead inodes
	 * the test is that same one that e2fsck uses
	 * NeilBrown 1999oct15
	 */
	if (inode->i_nlink == 0) {
		if ((inode->i_mode == 0 ||
		     !(EXT4_SB(inode->i_sb)->s_mount_state & EXT4_ORPHAN_FS)) &&
		    ino != EXT4_BOOT_LOADER_INO) {
			/* this inode is deleted */
			ret = -ESTALE;
			goto bad_inode;
		}
		/* The only unlinked inodes we let through here have
		 * valid i_mode and are being read by the orphan
		 * recovery code: that's fine, we're about to complete
		 * the process of deleting those.
		 * OR it is the EXT4_BOOT_LOADER_INO which is
		 * not initialized on a new filesystem. */
	}
	ei->i_flags = le32_to_cpu(raw_inode->i_flags);
	ext4_set_inode_flags(inode, true);
	inode->i_blocks = ext4_inode_blocks(raw_inode, ei);
	ei->i_file_acl = le32_to_cpu(raw_inode->i_file_acl_lo);
	if (ext4_has_feature_64bit(sb))
		ei->i_file_acl |=
			((__u64)le16_to_cpu(raw_inode->i_file_acl_high)) << 32;
	inode->i_size = ext4_isize(sb, raw_inode);
	if ((size = i_size_read(inode)) < 0) {
		ext4_error_inode(inode, function, line, 0,
				 "iget: bad i_size value: %lld", size);
		ret = -EFSCORRUPTED;
		goto bad_inode;
	}
	/*
	 * If dir_index is not enabled but there's dir with INDEX flag set,
	 * we'd normally treat htree data as empty space. But with metadata
	 * checksumming that corrupts checksums so forbid that.
	 */
	if (!ext4_has_feature_dir_index(sb) && ext4_has_metadata_csum(sb) &&
	    ext4_test_inode_flag(inode, EXT4_INODE_INDEX)) {
		ext4_error_inode(inode, function, line, 0,
			 "iget: Dir with htree data on filesystem without dir_index feature.");
		ret = -EFSCORRUPTED;
		goto bad_inode;
	}
	ei->i_disksize = inode->i_size;
#ifdef CONFIG_QUOTA
	ei->i_reserved_quota = 0;
#endif
	inode->i_generation = le32_to_cpu(raw_inode->i_generation);
	ei->i_block_group = iloc.block_group;
	ei->i_last_alloc_group = ~0;
	/*
	 * NOTE! The in-memory inode i_data array is in little-endian order
	 * even on big-endian machines: we do NOT byteswap the block numbers!
	 */
	for (block = 0; block < EXT4_N_BLOCKS; block++)
		ei->i_data[block] = raw_inode->i_block[block];
	INIT_LIST_HEAD(&ei->i_orphan);
	ext4_fc_init_inode(&ei->vfs_inode);

	/*
	 * Set transaction id's of transactions that have to be committed
	 * to finish f[data]sync. We set them to currently running transaction
	 * as we cannot be sure that the inode or some of its metadata isn't
	 * part of the transaction - the inode could have been reclaimed and
	 * now it is reread from disk.
	 */
	if (journal) {
		transaction_t *transaction;
		tid_t tid;

		read_lock(&journal->j_state_lock);
		if (journal->j_running_transaction)
			transaction = journal->j_running_transaction;
		else
			transaction = journal->j_committing_transaction;
		if (transaction)
			tid = transaction->t_tid;
		else
			tid = journal->j_commit_sequence;
		read_unlock(&journal->j_state_lock);
		ei->i_sync_tid = tid;
		ei->i_datasync_tid = tid;
	}

	if (EXT4_INODE_SIZE(inode->i_sb) > EXT4_GOOD_OLD_INODE_SIZE) {
		if (ei->i_extra_isize == 0) {
			/* The extra space is currently unused. Use it. */
			BUILD_BUG_ON(sizeof(struct ext4_inode) & 3);
			ei->i_extra_isize = sizeof(struct ext4_inode) -
					    EXT4_GOOD_OLD_INODE_SIZE;
		} else {
			ret = ext4_iget_extra_inode(inode, raw_inode, ei);
			if (ret)
				goto bad_inode;
		}
	}

	EXT4_INODE_GET_XTIME(i_ctime, inode, raw_inode);
	EXT4_INODE_GET_XTIME(i_mtime, inode, raw_inode);
	EXT4_INODE_GET_XTIME(i_atime, inode, raw_inode);
	EXT4_EINODE_GET_XTIME(i_crtime, ei, raw_inode);

	if (likely(!test_opt2(inode->i_sb, HURD_COMPAT))) {
		u64 ivers = le32_to_cpu(raw_inode->i_disk_version);

		if (EXT4_INODE_SIZE(inode->i_sb) > EXT4_GOOD_OLD_INODE_SIZE) {
			if (EXT4_FITS_IN_INODE(raw_inode, ei, i_version_hi))
				ivers |=
		    (__u64)(le32_to_cpu(raw_inode->i_version_hi)) << 32;
		}
		ext4_inode_set_iversion_queried(inode, ivers);
	}

	ret = 0;
	if (ei->i_file_acl &&
	    !ext4_inode_block_valid(inode, ei->i_file_acl, 1)) {
		ext4_error_inode(inode, function, line, 0,
				 "iget: bad extended attribute block %llu",
				 ei->i_file_acl);
		ret = -EFSCORRUPTED;
		goto bad_inode;
	} else if (!ext4_has_inline_data(inode)) {
		/* validate the block references in the inode */
		if (!(EXT4_SB(sb)->s_mount_state & EXT4_FC_REPLAY) &&
			(S_ISREG(inode->i_mode) || S_ISDIR(inode->i_mode) ||
			(S_ISLNK(inode->i_mode) &&
			!ext4_inode_is_fast_symlink(inode)))) {
			if (ext4_test_inode_flag(inode, EXT4_INODE_EXTENTS))
				ret = ext4_ext_check_inode(inode);
			else
				ret = ext4_ind_check_inode(inode);
		}
	}
	if (ret)
		goto bad_inode;

	if (S_ISREG(inode->i_mode)) {
		inode->i_op = &ext4_file_inode_operations;
		inode->i_fop = &ext4_file_operations;
		ext4_set_aops(inode);
	} else if (S_ISDIR(inode->i_mode)) {
		inode->i_op = &ext4_dir_inode_operations;
		inode->i_fop = &ext4_dir_operations;
	} else if (S_ISLNK(inode->i_mode)) {
		/* VFS does not allow setting these so must be corruption */
		if (IS_APPEND(inode) || IS_IMMUTABLE(inode)) {
			ext4_error_inode(inode, function, line, 0,
					 "iget: immutable or append flags "
					 "not allowed on symlinks");
			ret = -EFSCORRUPTED;
			goto bad_inode;
		}
		if (IS_ENCRYPTED(inode)) {
			inode->i_op = &ext4_encrypted_symlink_inode_operations;
			ext4_set_aops(inode);
		} else if (ext4_inode_is_fast_symlink(inode)) {
			inode->i_link = (char *)ei->i_data;
			inode->i_op = &ext4_fast_symlink_inode_operations;
			nd_terminate_link(ei->i_data, inode->i_size,
				sizeof(ei->i_data) - 1);
		} else {
			inode->i_op = &ext4_symlink_inode_operations;
			ext4_set_aops(inode);
		}
		inode_nohighmem(inode);
	} else if (S_ISCHR(inode->i_mode) || S_ISBLK(inode->i_mode) ||
	      S_ISFIFO(inode->i_mode) || S_ISSOCK(inode->i_mode)) {
		inode->i_op = &ext4_special_inode_operations;
		if (raw_inode->i_block[0])
			init_special_inode(inode, inode->i_mode,
			   old_decode_dev(le32_to_cpu(raw_inode->i_block[0])));
		else
			init_special_inode(inode, inode->i_mode,
			   new_decode_dev(le32_to_cpu(raw_inode->i_block[1])));
	} else if (ino == EXT4_BOOT_LOADER_INO) {
		make_bad_inode(inode);
	} else {
		ret = -EFSCORRUPTED;
		ext4_error_inode(inode, function, line, 0,
				 "iget: bogus i_mode (%o)", inode->i_mode);
		goto bad_inode;
	}
	if (IS_CASEFOLDED(inode) && !ext4_has_feature_casefold(inode->i_sb))
		ext4_error_inode(inode, function, line, 0,
				 "casefold flag without casefold feature");
	brelse(iloc.bh);

	unlock_new_inode(inode);
	return inode;

bad_inode:
	brelse(iloc.bh);
	iget_failed(inode);
	return ERR_PTR(ret);
}

static int ext4_inode_blocks_set(handle_t *handle,
				struct ext4_inode *raw_inode,
				struct ext4_inode_info *ei)
{
	struct inode *inode = &(ei->vfs_inode);
	u64 i_blocks = READ_ONCE(inode->i_blocks);
	struct super_block *sb = inode->i_sb;

	if (i_blocks <= ~0U) {
		/*
		 * i_blocks can be represented in a 32 bit variable
		 * as multiple of 512 bytes
		 */
		raw_inode->i_blocks_lo   = cpu_to_le32(i_blocks);
		raw_inode->i_blocks_high = 0;
		ext4_clear_inode_flag(inode, EXT4_INODE_HUGE_FILE);
		return 0;
	}
	if (!ext4_has_feature_huge_file(sb))
		return -EFBIG;

	if (i_blocks <= 0xffffffffffffULL) {
		/*
		 * i_blocks can be represented in a 48 bit variable
		 * as multiple of 512 bytes
		 */
		raw_inode->i_blocks_lo   = cpu_to_le32(i_blocks);
		raw_inode->i_blocks_high = cpu_to_le16(i_blocks >> 32);
		ext4_clear_inode_flag(inode, EXT4_INODE_HUGE_FILE);
	} else {
		ext4_set_inode_flag(inode, EXT4_INODE_HUGE_FILE);
		/* i_block is stored in file system block size */
		i_blocks = i_blocks >> (inode->i_blkbits - 9);
		raw_inode->i_blocks_lo   = cpu_to_le32(i_blocks);
		raw_inode->i_blocks_high = cpu_to_le16(i_blocks >> 32);
	}
	return 0;
}

static void __ext4_update_other_inode_time(struct super_block *sb,
					   unsigned long orig_ino,
					   unsigned long ino,
					   struct ext4_inode *raw_inode)
{
	struct inode *inode;

	inode = find_inode_by_ino_rcu(sb, ino);
	if (!inode)
		return;

	if ((inode->i_state & (I_FREEING | I_WILL_FREE | I_NEW |
			       I_DIRTY_INODE)) ||
	    ((inode->i_state & I_DIRTY_TIME) == 0))
		return;

	spin_lock(&inode->i_lock);
	if (((inode->i_state & (I_FREEING | I_WILL_FREE | I_NEW |
				I_DIRTY_INODE)) == 0) &&
	    (inode->i_state & I_DIRTY_TIME)) {
		struct ext4_inode_info	*ei = EXT4_I(inode);

		inode->i_state &= ~I_DIRTY_TIME;
		spin_unlock(&inode->i_lock);

		spin_lock(&ei->i_raw_lock);
		EXT4_INODE_SET_XTIME(i_ctime, inode, raw_inode);
		EXT4_INODE_SET_XTIME(i_mtime, inode, raw_inode);
		EXT4_INODE_SET_XTIME(i_atime, inode, raw_inode);
		ext4_inode_csum_set(inode, raw_inode, ei);
		spin_unlock(&ei->i_raw_lock);
		trace_ext4_other_inode_update_time(inode, orig_ino);
		return;
	}
	spin_unlock(&inode->i_lock);
}

/*
 * Opportunistically update the other time fields for other inodes in
 * the same inode table block.
 */
static void ext4_update_other_inodes_time(struct super_block *sb,
					  unsigned long orig_ino, char *buf)
{
	unsigned long ino;
	int i, inodes_per_block = EXT4_SB(sb)->s_inodes_per_block;
	int inode_size = EXT4_INODE_SIZE(sb);

	/*
	 * Calculate the first inode in the inode table block.  Inode
	 * numbers are one-based.  That is, the first inode in a block
	 * (assuming 4k blocks and 256 byte inodes) is (n*16 + 1).
	 */
	ino = ((orig_ino - 1) & ~(inodes_per_block - 1)) + 1;
	rcu_read_lock();
	for (i = 0; i < inodes_per_block; i++, ino++, buf += inode_size) {
		if (ino == orig_ino)
			continue;
		__ext4_update_other_inode_time(sb, orig_ino, ino,
					       (struct ext4_inode *)buf);
	}
	rcu_read_unlock();
}

/*
 * Post the struct inode info into an on-disk inode location in the
 * buffer-cache.  This gobbles the caller's reference to the
 * buffer_head in the inode location struct.
 *
 * The caller must have write access to iloc->bh.
 */
static int ext4_do_update_inode(handle_t *handle,
				struct inode *inode,
				struct ext4_iloc *iloc)
{
	struct ext4_inode *raw_inode = ext4_raw_inode(iloc);
	struct ext4_inode_info *ei = EXT4_I(inode);
	struct buffer_head *bh = iloc->bh;
	struct super_block *sb = inode->i_sb;
	int err = 0, block;
	int need_datasync = 0, set_large_file = 0;
	uid_t i_uid;
	gid_t i_gid;
	projid_t i_projid;

	spin_lock(&ei->i_raw_lock);

	/* For fields not tracked in the in-memory inode,
	 * initialise them to zero for new inodes. */
	if (ext4_test_inode_state(inode, EXT4_STATE_NEW))
		memset(raw_inode, 0, EXT4_SB(inode->i_sb)->s_inode_size);

	err = ext4_inode_blocks_set(handle, raw_inode, ei);
	if (err) {
		spin_unlock(&ei->i_raw_lock);
		goto out_brelse;
	}

	raw_inode->i_mode = cpu_to_le16(inode->i_mode);
	i_uid = i_uid_read(inode);
	i_gid = i_gid_read(inode);
	i_projid = from_kprojid(&init_user_ns, ei->i_projid);
	if (!(test_opt(inode->i_sb, NO_UID32))) {
		raw_inode->i_uid_low = cpu_to_le16(low_16_bits(i_uid));
		raw_inode->i_gid_low = cpu_to_le16(low_16_bits(i_gid));
/*
 * Fix up interoperability with old kernels. Otherwise, old inodes get
 * re-used with the upper 16 bits of the uid/gid intact
 */
		if (ei->i_dtime && list_empty(&ei->i_orphan)) {
			raw_inode->i_uid_high = 0;
			raw_inode->i_gid_high = 0;
		} else {
			raw_inode->i_uid_high =
				cpu_to_le16(high_16_bits(i_uid));
			raw_inode->i_gid_high =
				cpu_to_le16(high_16_bits(i_gid));
		}
	} else {
		raw_inode->i_uid_low = cpu_to_le16(fs_high2lowuid(i_uid));
		raw_inode->i_gid_low = cpu_to_le16(fs_high2lowgid(i_gid));
		raw_inode->i_uid_high = 0;
		raw_inode->i_gid_high = 0;
	}
	raw_inode->i_links_count = cpu_to_le16(inode->i_nlink);

	EXT4_INODE_SET_XTIME(i_ctime, inode, raw_inode);
	EXT4_INODE_SET_XTIME(i_mtime, inode, raw_inode);
	EXT4_INODE_SET_XTIME(i_atime, inode, raw_inode);
	EXT4_EINODE_SET_XTIME(i_crtime, ei, raw_inode);

	raw_inode->i_dtime = cpu_to_le32(ei->i_dtime);
	raw_inode->i_flags = cpu_to_le32(ei->i_flags & 0xFFFFFFFF);
	if (likely(!test_opt2(inode->i_sb, HURD_COMPAT)))
		raw_inode->i_file_acl_high =
			cpu_to_le16(ei->i_file_acl >> 32);
	raw_inode->i_file_acl_lo = cpu_to_le32(ei->i_file_acl);
	if (READ_ONCE(ei->i_disksize) != ext4_isize(inode->i_sb, raw_inode)) {
		ext4_isize_set(raw_inode, ei->i_disksize);
		need_datasync = 1;
	}
	if (ei->i_disksize > 0x7fffffffULL) {
		if (!ext4_has_feature_large_file(sb) ||
				EXT4_SB(sb)->s_es->s_rev_level ==
		    cpu_to_le32(EXT4_GOOD_OLD_REV))
			set_large_file = 1;
	}
	raw_inode->i_generation = cpu_to_le32(inode->i_generation);
	if (S_ISCHR(inode->i_mode) || S_ISBLK(inode->i_mode)) {
		if (old_valid_dev(inode->i_rdev)) {
			raw_inode->i_block[0] =
				cpu_to_le32(old_encode_dev(inode->i_rdev));
			raw_inode->i_block[1] = 0;
		} else {
			raw_inode->i_block[0] = 0;
			raw_inode->i_block[1] =
				cpu_to_le32(new_encode_dev(inode->i_rdev));
			raw_inode->i_block[2] = 0;
		}
	} else if (!ext4_has_inline_data(inode)) {
		for (block = 0; block < EXT4_N_BLOCKS; block++)
			raw_inode->i_block[block] = ei->i_data[block];
	}

	if (likely(!test_opt2(inode->i_sb, HURD_COMPAT))) {
		u64 ivers = ext4_inode_peek_iversion(inode);

		raw_inode->i_disk_version = cpu_to_le32(ivers);
		if (ei->i_extra_isize) {
			if (EXT4_FITS_IN_INODE(raw_inode, ei, i_version_hi))
				raw_inode->i_version_hi =
					cpu_to_le32(ivers >> 32);
			raw_inode->i_extra_isize =
				cpu_to_le16(ei->i_extra_isize);
		}
	}

	BUG_ON(!ext4_has_feature_project(inode->i_sb) &&
	       i_projid != EXT4_DEF_PROJID);

	if (EXT4_INODE_SIZE(inode->i_sb) > EXT4_GOOD_OLD_INODE_SIZE &&
	    EXT4_FITS_IN_INODE(raw_inode, ei, i_projid))
		raw_inode->i_projid = cpu_to_le32(i_projid);

	ext4_inode_csum_set(inode, raw_inode, ei);
	spin_unlock(&ei->i_raw_lock);
	if (inode->i_sb->s_flags & SB_LAZYTIME)
		ext4_update_other_inodes_time(inode->i_sb, inode->i_ino,
					      bh->b_data);

	BUFFER_TRACE(bh, "call ext4_handle_dirty_metadata");
	err = ext4_handle_dirty_metadata(handle, NULL, bh);
	if (err)
		goto out_brelse;
	ext4_clear_inode_state(inode, EXT4_STATE_NEW);
	if (set_large_file) {
		BUFFER_TRACE(EXT4_SB(sb)->s_sbh, "get write access");
		err = ext4_journal_get_write_access(handle, EXT4_SB(sb)->s_sbh);
		if (err)
			goto out_brelse;
		ext4_set_feature_large_file(sb);
		ext4_handle_sync(handle);
		err = ext4_handle_dirty_super(handle, sb);
	}
	ext4_update_inode_fsync_trans(handle, inode, need_datasync);
out_brelse:
	brelse(bh);
	ext4_std_error(inode->i_sb, err);
	return err;
}

/*
 * ext4_write_inode()
 *
 * We are called from a few places:
 *
 * - Within generic_file_aio_write() -> generic_write_sync() for O_SYNC files.
 *   Here, there will be no transaction running. We wait for any running
 *   transaction to commit.
 *
 * - Within flush work (sys_sync(), kupdate and such).
 *   We wait on commit, if told to.
 *
 * - Within iput_final() -> write_inode_now()
 *   We wait on commit, if told to.
 *
 * In all cases it is actually safe for us to return without doing anything,
 * because the inode has been copied into a raw inode buffer in
 * ext4_mark_inode_dirty().  This is a correctness thing for WB_SYNC_ALL
 * writeback.
 *
 * Note that we are absolutely dependent upon all inode dirtiers doing the
 * right thing: they *must* call mark_inode_dirty() after dirtying info in
 * which we are interested.
 *
 * It would be a bug for them to not do this.  The code:
 *
 *	mark_inode_dirty(inode)
 *	stuff();
 *	inode->i_size = expr;
 *
 * is in error because write_inode() could occur while `stuff()' is running,
 * and the new i_size will be lost.  Plus the inode will no longer be on the
 * superblock's dirty inode list.
 */
int ext4_write_inode(struct inode *inode, struct writeback_control *wbc)
{
	int err;

	if (WARN_ON_ONCE(current->flags & PF_MEMALLOC) ||
	    sb_rdonly(inode->i_sb))
		return 0;

	if (unlikely(ext4_forced_shutdown(EXT4_SB(inode->i_sb))))
		return -EIO;

	if (EXT4_SB(inode->i_sb)->s_journal) {
		if (ext4_journal_current_handle()) {
			jbd_debug(1, "called recursively, non-PF_MEMALLOC!\n");
			dump_stack();
			return -EIO;
		}

		/*
		 * No need to force transaction in WB_SYNC_NONE mode. Also
		 * ext4_sync_fs() will force the commit after everything is
		 * written.
		 */
		if (wbc->sync_mode != WB_SYNC_ALL || wbc->for_sync)
			return 0;

		err = ext4_fc_commit(EXT4_SB(inode->i_sb)->s_journal,
						EXT4_I(inode)->i_sync_tid);
	} else {
		struct ext4_iloc iloc;

		err = __ext4_get_inode_loc_noinmem(inode, &iloc);
		if (err)
			return err;
		/*
		 * sync(2) will flush the whole buffer cache. No need to do
		 * it here separately for each inode.
		 */
		if (wbc->sync_mode == WB_SYNC_ALL && !wbc->for_sync)
			sync_dirty_buffer(iloc.bh);
		if (buffer_req(iloc.bh) && !buffer_uptodate(iloc.bh)) {
			ext4_error_inode_block(inode, iloc.bh->b_blocknr, EIO,
					       "IO error syncing inode");
			err = -EIO;
		}
		brelse(iloc.bh);
	}
	return err;
}

/*
 * In data=journal mode ext4_journalled_invalidatepage() may fail to invalidate
 * buffers that are attached to a page stradding i_size and are undergoing
 * commit. In that case we have to wait for commit to finish and try again.
 */
static void ext4_wait_for_tail_page_commit(struct inode *inode)
{
	struct page *page;
	unsigned offset;
	journal_t *journal = EXT4_SB(inode->i_sb)->s_journal;
	tid_t commit_tid = 0;
	int ret;

	offset = inode->i_size & (PAGE_SIZE - 1);
	/*
	 * If the page is fully truncated, we don't need to wait for any commit
	 * (and we even should not as __ext4_journalled_invalidatepage() may
	 * strip all buffers from the page but keep the page dirty which can then
	 * confuse e.g. concurrent ext4_writepage() seeing dirty page without
	 * buffers). Also we don't need to wait for any commit if all buffers in
	 * the page remain valid. This is most beneficial for the common case of
	 * blocksize == PAGESIZE.
	 */
	if (!offset || offset > (PAGE_SIZE - i_blocksize(inode)))
		return;
	while (1) {
		page = find_lock_page(inode->i_mapping,
				      inode->i_size >> PAGE_SHIFT);
		if (!page)
			return;
		ret = __ext4_journalled_invalidatepage(page, offset,
						PAGE_SIZE - offset);
		unlock_page(page);
		put_page(page);
		if (ret != -EBUSY)
			return;
		commit_tid = 0;
		read_lock(&journal->j_state_lock);
		if (journal->j_committing_transaction)
			commit_tid = journal->j_committing_transaction->t_tid;
		read_unlock(&journal->j_state_lock);
		if (commit_tid)
			jbd2_log_wait_commit(journal, commit_tid);
	}
}

/*
 * ext4_setattr()
 *
 * Called from notify_change.
 *
 * We want to trap VFS attempts to truncate the file as soon as
 * possible.  In particular, we want to make sure that when the VFS
 * shrinks i_size, we put the inode on the orphan list and modify
 * i_disksize immediately, so that during the subsequent flushing of
 * dirty pages and freeing of disk blocks, we can guarantee that any
 * commit will leave the blocks being flushed in an unused state on
 * disk.  (On recovery, the inode will get truncated and the blocks will
 * be freed, so we have a strong guarantee that no future commit will
 * leave these blocks visible to the user.)
 *
 * Another thing we have to assure is that if we are in ordered mode
 * and inode is still attached to the committing transaction, we must
 * we start writeout of all the dirty pages which are being truncated.
 * This way we are sure that all the data written in the previous
 * transaction are already on disk (truncate waits for pages under
 * writeback).
 *
 * Called with inode->i_mutex down.
 */
int ext4_setattr(struct dentry *dentry, struct iattr *attr)
{
	struct inode *inode = d_inode(dentry);
	int error, rc = 0;
	int orphan = 0;
	const unsigned int ia_valid = attr->ia_valid;

	if (unlikely(ext4_forced_shutdown(EXT4_SB(inode->i_sb))))
		return -EIO;

	if (unlikely(IS_IMMUTABLE(inode)))
		return -EPERM;

	if (unlikely(IS_APPEND(inode) &&
		     (ia_valid & (ATTR_MODE | ATTR_UID |
				  ATTR_GID | ATTR_TIMES_SET))))
		return -EPERM;

	error = setattr_prepare(dentry, attr);
	if (error)
		return error;

	error = fscrypt_prepare_setattr(dentry, attr);
	if (error)
		return error;

	error = fsverity_prepare_setattr(dentry, attr);
	if (error)
		return error;

	if (is_quota_modification(inode, attr)) {
		error = dquot_initialize(inode);
		if (error)
			return error;
	}
	ext4_fc_start_update(inode);
	if ((ia_valid & ATTR_UID && !uid_eq(attr->ia_uid, inode->i_uid)) ||
	    (ia_valid & ATTR_GID && !gid_eq(attr->ia_gid, inode->i_gid))) {
		handle_t *handle;

		/* (user+group)*(old+new) structure, inode write (sb,
		 * inode block, ? - but truncate inode update has it) */
		handle = ext4_journal_start(inode, EXT4_HT_QUOTA,
			(EXT4_MAXQUOTAS_INIT_BLOCKS(inode->i_sb) +
			 EXT4_MAXQUOTAS_DEL_BLOCKS(inode->i_sb)) + 3);
		if (IS_ERR(handle)) {
			error = PTR_ERR(handle);
			goto err_out;
		}

		/* dquot_transfer() calls back ext4_get_inode_usage() which
		 * counts xattr inode references.
		 */
		down_read(&EXT4_I(inode)->xattr_sem);
		error = dquot_transfer(inode, attr);
		up_read(&EXT4_I(inode)->xattr_sem);

		if (error) {
			ext4_journal_stop(handle);
			ext4_fc_stop_update(inode);
			return error;
		}
		/* Update corresponding info in inode so that everything is in
		 * one transaction */
		if (attr->ia_valid & ATTR_UID)
			inode->i_uid = attr->ia_uid;
		if (attr->ia_valid & ATTR_GID)
			inode->i_gid = attr->ia_gid;
		error = ext4_mark_inode_dirty(handle, inode);
		ext4_journal_stop(handle);
		if (unlikely(error)) {
			ext4_fc_stop_update(inode);
			return error;
		}
	}

	if (attr->ia_valid & ATTR_SIZE) {
		handle_t *handle;
		loff_t oldsize = inode->i_size;
		int shrink = (attr->ia_size < inode->i_size);

		if (!(ext4_test_inode_flag(inode, EXT4_INODE_EXTENTS))) {
			struct ext4_sb_info *sbi = EXT4_SB(inode->i_sb);

			if (attr->ia_size > sbi->s_bitmap_maxbytes) {
				ext4_fc_stop_update(inode);
				return -EFBIG;
			}
		}
		if (!S_ISREG(inode->i_mode)) {
			ext4_fc_stop_update(inode);
			return -EINVAL;
		}

		if (IS_I_VERSION(inode) && attr->ia_size != inode->i_size)
			inode_inc_iversion(inode);

		if (shrink) {
			if (ext4_should_order_data(inode)) {
				error = ext4_begin_ordered_truncate(inode,
							    attr->ia_size);
				if (error)
					goto err_out;
			}
			/*
			 * Blocks are going to be removed from the inode. Wait
			 * for dio in flight.
			 */
			inode_dio_wait(inode);
		}

		down_write(&EXT4_I(inode)->i_mmap_sem);

		rc = ext4_break_layouts(inode);
		if (rc) {
			up_write(&EXT4_I(inode)->i_mmap_sem);
			goto err_out;
		}

		if (attr->ia_size != inode->i_size) {
			handle = ext4_journal_start(inode, EXT4_HT_INODE, 3);
			if (IS_ERR(handle)) {
				error = PTR_ERR(handle);
				goto out_mmap_sem;
			}
			if (ext4_handle_valid(handle) && shrink) {
				error = ext4_orphan_add(handle, inode);
				orphan = 1;
			}
			/*
			 * Update c/mtime on truncate up, ext4_truncate() will
			 * update c/mtime in shrink case below
			 */
			if (!shrink) {
				inode->i_mtime = current_time(inode);
				inode->i_ctime = inode->i_mtime;
			}

			if (shrink)
				ext4_fc_track_range(handle, inode,
					(attr->ia_size > 0 ? attr->ia_size - 1 : 0) >>
					inode->i_sb->s_blocksize_bits,
					EXT_MAX_BLOCKS - 1);
			else
				ext4_fc_track_range(
					handle, inode,
					(oldsize > 0 ? oldsize - 1 : oldsize) >>
					inode->i_sb->s_blocksize_bits,
					(attr->ia_size > 0 ? attr->ia_size - 1 : 0) >>
					inode->i_sb->s_blocksize_bits);

			down_write(&EXT4_I(inode)->i_data_sem);
			EXT4_I(inode)->i_disksize = attr->ia_size;
			rc = ext4_mark_inode_dirty(handle, inode);
			if (!error)
				error = rc;
			/*
			 * We have to update i_size under i_data_sem together
			 * with i_disksize to avoid races with writeback code
			 * running ext4_wb_update_i_disksize().
			 */
			if (!error)
				i_size_write(inode, attr->ia_size);
			up_write(&EXT4_I(inode)->i_data_sem);
			ext4_journal_stop(handle);
			if (error)
				goto out_mmap_sem;
			if (!shrink) {
				pagecache_isize_extended(inode, oldsize,
							 inode->i_size);
			} else if (ext4_should_journal_data(inode)) {
				ext4_wait_for_tail_page_commit(inode);
			}
		}

		/*
		 * Truncate pagecache after we've waited for commit
		 * in data=journal mode to make pages freeable.
		 */
		truncate_pagecache(inode, inode->i_size);
		/*
		 * Call ext4_truncate() even if i_size didn't change to
		 * truncate possible preallocated blocks.
		 */
		if (attr->ia_size <= oldsize) {
			rc = ext4_truncate(inode);
			if (rc)
				error = rc;
		}
out_mmap_sem:
		up_write(&EXT4_I(inode)->i_mmap_sem);
	}

	if (!error) {
		setattr_copy(inode, attr);
		mark_inode_dirty(inode);
	}

	/*
	 * If the call to ext4_truncate failed to get a transaction handle at
	 * all, we need to clean up the in-core orphan list manually.
	 */
	if (orphan && inode->i_nlink)
		ext4_orphan_del(NULL, inode);

	if (!error && (ia_valid & ATTR_MODE))
		rc = posix_acl_chmod(inode, inode->i_mode);

err_out:
	if  (error)
		ext4_std_error(inode->i_sb, error);
	if (!error)
		error = rc;
	ext4_fc_stop_update(inode);
	return error;
}

int ext4_getattr(const struct path *path, struct kstat *stat,
		 u32 request_mask, unsigned int query_flags)
{
	struct inode *inode = d_inode(path->dentry);
	struct ext4_inode *raw_inode;
	struct ext4_inode_info *ei = EXT4_I(inode);
	unsigned int flags;

	if ((request_mask & STATX_BTIME) &&
	    EXT4_FITS_IN_INODE(raw_inode, ei, i_crtime)) {
		stat->result_mask |= STATX_BTIME;
		stat->btime.tv_sec = ei->i_crtime.tv_sec;
		stat->btime.tv_nsec = ei->i_crtime.tv_nsec;
	}

	flags = ei->i_flags & EXT4_FL_USER_VISIBLE;
	if (flags & EXT4_APPEND_FL)
		stat->attributes |= STATX_ATTR_APPEND;
	if (flags & EXT4_COMPR_FL)
		stat->attributes |= STATX_ATTR_COMPRESSED;
	if (flags & EXT4_ENCRYPT_FL)
		stat->attributes |= STATX_ATTR_ENCRYPTED;
	if (flags & EXT4_IMMUTABLE_FL)
		stat->attributes |= STATX_ATTR_IMMUTABLE;
	if (flags & EXT4_NODUMP_FL)
		stat->attributes |= STATX_ATTR_NODUMP;
	if (flags & EXT4_VERITY_FL)
		stat->attributes |= STATX_ATTR_VERITY;

	stat->attributes_mask |= (STATX_ATTR_APPEND |
				  STATX_ATTR_COMPRESSED |
				  STATX_ATTR_ENCRYPTED |
				  STATX_ATTR_IMMUTABLE |
				  STATX_ATTR_NODUMP |
				  STATX_ATTR_VERITY);

	generic_fillattr(inode, stat);
	return 0;
}

int ext4_file_getattr(const struct path *path, struct kstat *stat,
		      u32 request_mask, unsigned int query_flags)
{
	struct inode *inode = d_inode(path->dentry);
	u64 delalloc_blocks;

	ext4_getattr(path, stat, request_mask, query_flags);

	/*
	 * If there is inline data in the inode, the inode will normally not
	 * have data blocks allocated (it may have an external xattr block).
	 * Report at least one sector for such files, so tools like tar, rsync,
	 * others don't incorrectly think the file is completely sparse.
	 */
	if (unlikely(ext4_has_inline_data(inode)))
		stat->blocks += (stat->size + 511) >> 9;

	/*
	 * We can't update i_blocks if the block allocation is delayed
	 * otherwise in the case of system crash before the real block
	 * allocation is done, we will have i_blocks inconsistent with
	 * on-disk file blocks.
	 * We always keep i_blocks updated together with real
	 * allocation. But to not confuse with user, stat
	 * will return the blocks that include the delayed allocation
	 * blocks for this file.
	 */
	delalloc_blocks = EXT4_C2B(EXT4_SB(inode->i_sb),
				   EXT4_I(inode)->i_reserved_data_blocks);
	stat->blocks += delalloc_blocks << (inode->i_sb->s_blocksize_bits - 9);
	return 0;
}

static int ext4_index_trans_blocks(struct inode *inode, int lblocks,
				   int pextents)
{
	if (!(ext4_test_inode_flag(inode, EXT4_INODE_EXTENTS)))
		return ext4_ind_trans_blocks(inode, lblocks);
	return ext4_ext_index_trans_blocks(inode, pextents);
}

/*
 * Account for index blocks, block groups bitmaps and block group
 * descriptor blocks if modify datablocks and index blocks
 * worse case, the indexs blocks spread over different block groups
 *
 * If datablocks are discontiguous, they are possible to spread over
 * different block groups too. If they are contiguous, with flexbg,
 * they could still across block group boundary.
 *
 * Also account for superblock, inode, quota and xattr blocks
 */
static int ext4_meta_trans_blocks(struct inode *inode, int lblocks,
				  int pextents)
{
	ext4_group_t groups, ngroups = ext4_get_groups_count(inode->i_sb);
	int gdpblocks;
	int idxblocks;
	int ret = 0;

	/*
	 * How many index blocks need to touch to map @lblocks logical blocks
	 * to @pextents physical extents?
	 */
	idxblocks = ext4_index_trans_blocks(inode, lblocks, pextents);

	ret = idxblocks;

	/*
	 * Now let's see how many group bitmaps and group descriptors need
	 * to account
	 */
	groups = idxblocks + pextents;
	gdpblocks = groups;
	if (groups > ngroups)
		groups = ngroups;
	if (groups > EXT4_SB(inode->i_sb)->s_gdb_count)
		gdpblocks = EXT4_SB(inode->i_sb)->s_gdb_count;

	/* bitmaps and block group descriptor blocks */
	ret += groups + gdpblocks;

	/* Blocks for super block, inode, quota and xattr blocks */
	ret += EXT4_META_TRANS_BLOCKS(inode->i_sb);

	return ret;
}

/*
 * Calculate the total number of credits to reserve to fit
 * the modification of a single pages into a single transaction,
 * which may include multiple chunks of block allocations.
 *
 * This could be called via ext4_write_begin()
 *
 * We need to consider the worse case, when
 * one new block per extent.
 */
int ext4_writepage_trans_blocks(struct inode *inode)
{
	int bpp = ext4_journal_blocks_per_page(inode);
	int ret;

	ret = ext4_meta_trans_blocks(inode, bpp, bpp);

	/* Account for data blocks for journalled mode */
	if (ext4_should_journal_data(inode))
		ret += bpp;
	return ret;
}

/*
 * Calculate the journal credits for a chunk of data modification.
 *
 * This is called from DIO, fallocate or whoever calling
 * ext4_map_blocks() to map/allocate a chunk of contiguous disk blocks.
 *
 * journal buffers for data blocks are not included here, as DIO
 * and fallocate do no need to journal data buffers.
 */
int ext4_chunk_trans_blocks(struct inode *inode, int nrblocks)
{
	return ext4_meta_trans_blocks(inode, nrblocks, 1);
}

/*
 * The caller must have previously called ext4_reserve_inode_write().
 * Give this, we know that the caller already has write access to iloc->bh.
 */
int ext4_mark_iloc_dirty(handle_t *handle,
			 struct inode *inode, struct ext4_iloc *iloc)
{
	int err = 0;

	if (unlikely(ext4_forced_shutdown(EXT4_SB(inode->i_sb)))) {
		put_bh(iloc->bh);
		return -EIO;
	}
	ext4_fc_track_inode(handle, inode);

	if (IS_I_VERSION(inode))
		inode_inc_iversion(inode);

	/* the do_update_inode consumes one bh->b_count */
	get_bh(iloc->bh);

	/* ext4_do_update_inode() does jbd2_journal_dirty_metadata */
	err = ext4_do_update_inode(handle, inode, iloc);
	put_bh(iloc->bh);
	return err;
}

/*
 * On success, We end up with an outstanding reference count against
 * iloc->bh.  This _must_ be cleaned up later.
 */

int
ext4_reserve_inode_write(handle_t *handle, struct inode *inode,
			 struct ext4_iloc *iloc)
{
	int err;

	if (unlikely(ext4_forced_shutdown(EXT4_SB(inode->i_sb))))
		return -EIO;

	err = ext4_get_inode_loc(inode, iloc);
	if (!err) {
		BUFFER_TRACE(iloc->bh, "get_write_access");
		err = ext4_journal_get_write_access(handle, iloc->bh);
		if (err) {
			brelse(iloc->bh);
			iloc->bh = NULL;
		}
	}
	ext4_std_error(inode->i_sb, err);
	return err;
}

static int __ext4_expand_extra_isize(struct inode *inode,
				     unsigned int new_extra_isize,
				     struct ext4_iloc *iloc,
				     handle_t *handle, int *no_expand)
{
	struct ext4_inode *raw_inode;
	struct ext4_xattr_ibody_header *header;
	unsigned int inode_size = EXT4_INODE_SIZE(inode->i_sb);
	struct ext4_inode_info *ei = EXT4_I(inode);
	int error;

	/* this was checked at iget time, but double check for good measure */
	if ((EXT4_GOOD_OLD_INODE_SIZE + ei->i_extra_isize > inode_size) ||
	    (ei->i_extra_isize & 3)) {
		EXT4_ERROR_INODE(inode, "bad extra_isize %u (inode size %u)",
				 ei->i_extra_isize,
				 EXT4_INODE_SIZE(inode->i_sb));
		return -EFSCORRUPTED;
	}
	if ((new_extra_isize < ei->i_extra_isize) ||
	    (new_extra_isize < 4) ||
	    (new_extra_isize > inode_size - EXT4_GOOD_OLD_INODE_SIZE))
		return -EINVAL;	/* Should never happen */

	raw_inode = ext4_raw_inode(iloc);

	header = IHDR(inode, raw_inode);

	/* No extended attributes present */
	if (!ext4_test_inode_state(inode, EXT4_STATE_XATTR) ||
	    header->h_magic != cpu_to_le32(EXT4_XATTR_MAGIC)) {
		memset((void *)raw_inode + EXT4_GOOD_OLD_INODE_SIZE +
		       EXT4_I(inode)->i_extra_isize, 0,
		       new_extra_isize - EXT4_I(inode)->i_extra_isize);
		EXT4_I(inode)->i_extra_isize = new_extra_isize;
		return 0;
	}

	/* try to expand with EAs present */
	error = ext4_expand_extra_isize_ea(inode, new_extra_isize,
					   raw_inode, handle);
	if (error) {
		/*
		 * Inode size expansion failed; don't try again
		 */
		*no_expand = 1;
	}

	return error;
}

/*
 * Expand an inode by new_extra_isize bytes.
 * Returns 0 on success or negative error number on failure.
 */
static int ext4_try_to_expand_extra_isize(struct inode *inode,
					  unsigned int new_extra_isize,
					  struct ext4_iloc iloc,
					  handle_t *handle)
{
	int no_expand;
	int error;

	if (ext4_test_inode_state(inode, EXT4_STATE_NO_EXPAND))
		return -EOVERFLOW;

	/*
	 * In nojournal mode, we can immediately attempt to expand
	 * the inode.  When journaled, we first need to obtain extra
	 * buffer credits since we may write into the EA block
	 * with this same handle. If journal_extend fails, then it will
	 * only result in a minor loss of functionality for that inode.
	 * If this is felt to be critical, then e2fsck should be run to
	 * force a large enough s_min_extra_isize.
	 */
	if (ext4_journal_extend(handle,
				EXT4_DATA_TRANS_BLOCKS(inode->i_sb), 0) != 0)
		return -ENOSPC;

	if (ext4_write_trylock_xattr(inode, &no_expand) == 0)
		return -EBUSY;

	error = __ext4_expand_extra_isize(inode, new_extra_isize, &iloc,
					  handle, &no_expand);
	ext4_write_unlock_xattr(inode, &no_expand);

	return error;
}

int ext4_expand_extra_isize(struct inode *inode,
			    unsigned int new_extra_isize,
			    struct ext4_iloc *iloc)
{
	handle_t *handle;
	int no_expand;
	int error, rc;

	if (ext4_test_inode_state(inode, EXT4_STATE_NO_EXPAND)) {
		brelse(iloc->bh);
		return -EOVERFLOW;
	}

	handle = ext4_journal_start(inode, EXT4_HT_INODE,
				    EXT4_DATA_TRANS_BLOCKS(inode->i_sb));
	if (IS_ERR(handle)) {
		error = PTR_ERR(handle);
		brelse(iloc->bh);
		return error;
	}

	ext4_write_lock_xattr(inode, &no_expand);

	BUFFER_TRACE(iloc->bh, "get_write_access");
	error = ext4_journal_get_write_access(handle, iloc->bh);
	if (error) {
		brelse(iloc->bh);
		goto out_unlock;
	}

	error = __ext4_expand_extra_isize(inode, new_extra_isize, iloc,
					  handle, &no_expand);

	rc = ext4_mark_iloc_dirty(handle, inode, iloc);
	if (!error)
		error = rc;

out_unlock:
	ext4_write_unlock_xattr(inode, &no_expand);
	ext4_journal_stop(handle);
	return error;
}

/*
 * What we do here is to mark the in-core inode as clean with respect to inode
 * dirtiness (it may still be data-dirty).
 * This means that the in-core inode may be reaped by prune_icache
 * without having to perform any I/O.  This is a very good thing,
 * because *any* task may call prune_icache - even ones which
 * have a transaction open against a different journal.
 *
 * Is this cheating?  Not really.  Sure, we haven't written the
 * inode out, but prune_icache isn't a user-visible syncing function.
 * Whenever the user wants stuff synced (sys_sync, sys_msync, sys_fsync)
 * we start and wait on commits.
 */
int __ext4_mark_inode_dirty(handle_t *handle, struct inode *inode,
				const char *func, unsigned int line)
{
	struct ext4_iloc iloc;
	struct ext4_sb_info *sbi = EXT4_SB(inode->i_sb);
	int err;

	might_sleep();
	trace_ext4_mark_inode_dirty(inode, _RET_IP_);
	err = ext4_reserve_inode_write(handle, inode, &iloc);
	if (err)
		goto out;

	if (EXT4_I(inode)->i_extra_isize < sbi->s_want_extra_isize)
		ext4_try_to_expand_extra_isize(inode, sbi->s_want_extra_isize,
					       iloc, handle);

	err = ext4_mark_iloc_dirty(handle, inode, &iloc);
out:
	if (unlikely(err))
		ext4_error_inode_err(inode, func, line, 0, err,
					"mark_inode_dirty error");
	return err;
}

/*
 * ext4_dirty_inode() is called from __mark_inode_dirty()
 *
 * We're really interested in the case where a file is being extended.
 * i_size has been changed by generic_commit_write() and we thus need
 * to include the updated inode in the current transaction.
 *
 * Also, dquot_alloc_block() will always dirty the inode when blocks
 * are allocated to the file.
 *
 * If the inode is marked synchronous, we don't honour that here - doing
 * so would cause a commit on atime updates, which we don't bother doing.
 * We handle synchronous inodes at the highest possible level.
 *
 * If only the I_DIRTY_TIME flag is set, we can skip everything.  If
 * I_DIRTY_TIME and I_DIRTY_SYNC is set, the only inode fields we need
 * to copy into the on-disk inode structure are the timestamp files.
 */
void ext4_dirty_inode(struct inode *inode, int flags)
{
	handle_t *handle;

	if (flags == I_DIRTY_TIME)
		return;
	handle = ext4_journal_start(inode, EXT4_HT_INODE, 2);
	if (IS_ERR(handle))
		goto out;

	ext4_mark_inode_dirty(handle, inode);

	ext4_journal_stop(handle);
out:
	return;
}

int ext4_change_inode_journal_flag(struct inode *inode, int val)
{
	journal_t *journal;
	handle_t *handle;
	int err;
	struct ext4_sb_info *sbi = EXT4_SB(inode->i_sb);

	/*
	 * We have to be very careful here: changing a data block's
	 * journaling status dynamically is dangerous.  If we write a
	 * data block to the journal, change the status and then delete
	 * that block, we risk forgetting to revoke the old log record
	 * from the journal and so a subsequent replay can corrupt data.
	 * So, first we make sure that the journal is empty and that
	 * nobody is changing anything.
	 */

	journal = EXT4_JOURNAL(inode);
	if (!journal)
		return 0;
	if (is_journal_aborted(journal))
		return -EROFS;

	/* Wait for all existing dio workers */
	inode_dio_wait(inode);

	/*
	 * Before flushing the journal and switching inode's aops, we have
	 * to flush all dirty data the inode has. There can be outstanding
	 * delayed allocations, there can be unwritten extents created by
	 * fallocate or buffered writes in dioread_nolock mode covered by
	 * dirty data which can be converted only after flushing the dirty
	 * data (and journalled aops don't know how to handle these cases).
	 */
	if (val) {
		down_write(&EXT4_I(inode)->i_mmap_sem);
		err = filemap_write_and_wait(inode->i_mapping);
		if (err < 0) {
			up_write(&EXT4_I(inode)->i_mmap_sem);
			return err;
		}
	}

	percpu_down_write(&sbi->s_writepages_rwsem);
	jbd2_journal_lock_updates(journal);

	/*
	 * OK, there are no updates running now, and all cached data is
	 * synced to disk.  We are now in a completely consistent state
	 * which doesn't have anything in the journal, and we know that
	 * no filesystem updates are running, so it is safe to modify
	 * the inode's in-core data-journaling state flag now.
	 */

	if (val)
		ext4_set_inode_flag(inode, EXT4_INODE_JOURNAL_DATA);
	else {
		err = jbd2_journal_flush(journal);
		if (err < 0) {
			jbd2_journal_unlock_updates(journal);
			percpu_up_write(&sbi->s_writepages_rwsem);
			return err;
		}
		ext4_clear_inode_flag(inode, EXT4_INODE_JOURNAL_DATA);
	}
	ext4_set_aops(inode);

	jbd2_journal_unlock_updates(journal);
	percpu_up_write(&sbi->s_writepages_rwsem);

	if (val)
		up_write(&EXT4_I(inode)->i_mmap_sem);

	/* Finally we can mark the inode as dirty. */

	handle = ext4_journal_start(inode, EXT4_HT_INODE, 1);
	if (IS_ERR(handle))
		return PTR_ERR(handle);

	ext4_fc_mark_ineligible(inode->i_sb,
		EXT4_FC_REASON_JOURNAL_FLAG_CHANGE);
	err = ext4_mark_inode_dirty(handle, inode);
	ext4_handle_sync(handle);
	ext4_journal_stop(handle);
	ext4_std_error(inode->i_sb, err);

	return err;
}

static int ext4_bh_unmapped(handle_t *handle, struct buffer_head *bh)
{
	return !buffer_mapped(bh);
}

vm_fault_t ext4_page_mkwrite(struct vm_fault *vmf)
{
	struct vm_area_struct *vma = vmf->vma;
	struct page *page = vmf->page;
	loff_t size;
	unsigned long len;
	int err;
	vm_fault_t ret;
	struct file *file = vma->vm_file;
	struct inode *inode = file_inode(file);
	struct address_space *mapping = inode->i_mapping;
	handle_t *handle;
	get_block_t *get_block;
	int retries = 0;

	if (unlikely(IS_IMMUTABLE(inode)))
		return VM_FAULT_SIGBUS;

	sb_start_pagefault(inode->i_sb);
	file_update_time(vma->vm_file);

	down_read(&EXT4_I(inode)->i_mmap_sem);

	err = ext4_convert_inline_data(inode);
	if (err)
		goto out_ret;

	/*
	 * On data journalling we skip straight to the transaction handle:
	 * there's no delalloc; page truncated will be checked later; the
	 * early return w/ all buffers mapped (calculates size/len) can't
	 * be used; and there's no dioread_nolock, so only ext4_get_block.
	 */
	if (ext4_should_journal_data(inode))
		goto retry_alloc;

	/* Delalloc case is easy... */
	if (test_opt(inode->i_sb, DELALLOC) &&
	    !ext4_nonda_switch(inode->i_sb)) {
		do {
			err = block_page_mkwrite(vma, vmf,
						   ext4_da_get_block_prep);
		} while (err == -ENOSPC &&
		       ext4_should_retry_alloc(inode->i_sb, &retries));
		goto out_ret;
	}

	lock_page(page);
	size = i_size_read(inode);
	/* Page got truncated from under us? */
	if (page->mapping != mapping || page_offset(page) > size) {
		unlock_page(page);
		ret = VM_FAULT_NOPAGE;
		goto out;
	}

	if (page->index == size >> PAGE_SHIFT)
		len = size & ~PAGE_MASK;
	else
		len = PAGE_SIZE;
	/*
	 * Return if we have all the buffers mapped. This avoids the need to do
	 * journal_start/journal_stop which can block and take a long time
	 *
	 * This cannot be done for data journalling, as we have to add the
	 * inode to the transaction's list to writeprotect pages on commit.
	 */
	if (page_has_buffers(page)) {
		if (!ext4_walk_page_buffers(NULL, page_buffers(page),
					    0, len, NULL,
					    ext4_bh_unmapped)) {
			/* Wait so that we don't change page under IO */
			wait_for_stable_page(page);
			ret = VM_FAULT_LOCKED;
			goto out;
		}
	}
	unlock_page(page);
	/* OK, we need to fill the hole... */
	if (ext4_should_dioread_nolock(inode))
		get_block = ext4_get_block_unwritten;
	else
		get_block = ext4_get_block;
retry_alloc:
	handle = ext4_journal_start(inode, EXT4_HT_WRITE_PAGE,
				    ext4_writepage_trans_blocks(inode));
	if (IS_ERR(handle)) {
		ret = VM_FAULT_SIGBUS;
		goto out;
	}
	/*
	 * Data journalling can't use block_page_mkwrite() because it
	 * will set_buffer_dirty() before do_journal_get_write_access()
	 * thus might hit warning messages for dirty metadata buffers.
	 */
	if (!ext4_should_journal_data(inode)) {
		err = block_page_mkwrite(vma, vmf, get_block);
	} else {
		lock_page(page);
		size = i_size_read(inode);
		/* Page got truncated from under us? */
		if (page->mapping != mapping || page_offset(page) > size) {
			ret = VM_FAULT_NOPAGE;
			goto out_error;
		}

		if (page->index == size >> PAGE_SHIFT)
			len = size & ~PAGE_MASK;
		else
			len = PAGE_SIZE;

		err = __block_write_begin(page, 0, len, ext4_get_block);
		if (!err) {
			ret = VM_FAULT_SIGBUS;
			if (ext4_walk_page_buffers(handle, page_buffers(page),
					0, len, NULL, do_journal_get_write_access))
				goto out_error;
			if (ext4_walk_page_buffers(handle, page_buffers(page),
					0, len, NULL, write_end_fn))
				goto out_error;
			if (ext4_jbd2_inode_add_write(handle, inode,
						      page_offset(page), len))
				goto out_error;
			ext4_set_inode_state(inode, EXT4_STATE_JDATA);
		} else {
			unlock_page(page);
		}
	}
	ext4_journal_stop(handle);
	if (err == -ENOSPC && ext4_should_retry_alloc(inode->i_sb, &retries))
		goto retry_alloc;
out_ret:
	ret = block_page_mkwrite_return(err);
out:
	up_read(&EXT4_I(inode)->i_mmap_sem);
	sb_end_pagefault(inode->i_sb);
	return ret;
out_error:
	unlock_page(page);
	ext4_journal_stop(handle);
	goto out;
}

vm_fault_t ext4_filemap_fault(struct vm_fault *vmf)
{
	struct inode *inode = file_inode(vmf->vma->vm_file);
	vm_fault_t ret;

	down_read(&EXT4_I(inode)->i_mmap_sem);
	ret = filemap_fault(vmf);
	up_read(&EXT4_I(inode)->i_mmap_sem);

	return ret;
}<|MERGE_RESOLUTION|>--- conflicted
+++ resolved
@@ -3542,16 +3542,9 @@
 	if (ret < 0)
 		return ret;
 out:
-<<<<<<< HEAD
-
-	/*
-	 * When inline encryption is enabled, sometimes I/O to an encrypted file
-	 * has to be broken up to guarantee DUN contiguity. Handle this by
-=======
 	/*
 	 * When inline encryption is enabled, sometimes I/O to an encrypted file
 	 * has to be broken up to guarantee DUN contiguity.  Handle this by
->>>>>>> 334f1c6b
 	 * limiting the length of the mapping returned.
 	 */
 	map.m_len = fscrypt_limit_io_blocks(inode, map.m_lblk, map.m_len);
