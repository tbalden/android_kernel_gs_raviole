// SPDX-License-Identifier: GPL-2.0
/*
 *  linux/fs/ext4/super.c
 *
 * Copyright (C) 1992, 1993, 1994, 1995
 * Remy Card (card@masi.ibp.fr)
 * Laboratoire MASI - Institut Blaise Pascal
 * Universite Pierre et Marie Curie (Paris VI)
 *
 *  from
 *
 *  linux/fs/minix/inode.c
 *
 *  Copyright (C) 1991, 1992  Linus Torvalds
 *
 *  Big-endian to little-endian byte-swapping/bitmaps by
 *        David S. Miller (davem@caip.rutgers.edu), 1995
 */

#include <linux/module.h>
#include <linux/string.h>
#include <linux/fs.h>
#include <linux/time.h>
#include <linux/vmalloc.h>
#include <linux/slab.h>
#include <linux/init.h>
#include <linux/blkdev.h>
#include <linux/backing-dev.h>
#include <linux/parser.h>
#include <linux/buffer_head.h>
#include <linux/exportfs.h>
#include <linux/vfs.h>
#include <linux/random.h>
#include <linux/mount.h>
#include <linux/namei.h>
#include <linux/quotaops.h>
#include <linux/seq_file.h>
#include <linux/ctype.h>
#include <linux/log2.h>
#include <linux/crc16.h>
#include <linux/dax.h>
#include <linux/cleancache.h>
#include <linux/uaccess.h>
#include <linux/iversion.h>
#include <linux/unicode.h>
#include <linux/part_stat.h>
#include <linux/kthread.h>
#include <linux/freezer.h>

#include "ext4.h"
#include "ext4_extents.h"	/* Needed for trace points definition */
#include "ext4_jbd2.h"
#include "xattr.h"
#include "acl.h"
#include "mballoc.h"
#include "fsmap.h"

#define CREATE_TRACE_POINTS
#include <trace/events/ext4.h>

static struct ext4_lazy_init *ext4_li_info;
static DEFINE_MUTEX(ext4_li_mtx);
static struct ratelimit_state ext4_mount_msg_ratelimit;

static int ext4_load_journal(struct super_block *, struct ext4_super_block *,
			     unsigned long journal_devnum);
static int ext4_show_options(struct seq_file *seq, struct dentry *root);
static void ext4_update_super(struct super_block *sb);
static int ext4_commit_super(struct super_block *sb);
static int ext4_mark_recovery_complete(struct super_block *sb,
					struct ext4_super_block *es);
static int ext4_clear_journal_err(struct super_block *sb,
				  struct ext4_super_block *es);
static int ext4_sync_fs(struct super_block *sb, int wait);
static int ext4_remount(struct super_block *sb, int *flags, char *data);
static int ext4_statfs(struct dentry *dentry, struct kstatfs *buf);
static int ext4_unfreeze(struct super_block *sb);
static int ext4_freeze(struct super_block *sb);
static struct dentry *ext4_mount(struct file_system_type *fs_type, int flags,
		       const char *dev_name, void *data);
static inline int ext2_feature_set_ok(struct super_block *sb);
static inline int ext3_feature_set_ok(struct super_block *sb);
static int ext4_feature_set_ok(struct super_block *sb, int readonly);
static void ext4_destroy_lazyinit_thread(void);
static void ext4_unregister_li_request(struct super_block *sb);
static void ext4_clear_request_list(void);
static struct inode *ext4_get_journal_inode(struct super_block *sb,
					    unsigned int journal_inum);

/*
 * Lock ordering
 *
 * Note the difference between i_mmap_sem (EXT4_I(inode)->i_mmap_sem) and
 * i_mmap_rwsem (inode->i_mmap_rwsem)!
 *
 * page fault path:
 * mmap_lock -> sb_start_pagefault -> i_mmap_sem (r) -> transaction start ->
 *   page lock -> i_data_sem (rw)
 *
 * buffered write path:
 * sb_start_write -> i_mutex -> mmap_lock
 * sb_start_write -> i_mutex -> transaction start -> page lock ->
 *   i_data_sem (rw)
 *
 * truncate:
 * sb_start_write -> i_mutex -> i_mmap_sem (w) -> i_mmap_rwsem (w) -> page lock
 * sb_start_write -> i_mutex -> i_mmap_sem (w) -> transaction start ->
 *   i_data_sem (rw)
 *
 * direct IO:
 * sb_start_write -> i_mutex -> mmap_lock
 * sb_start_write -> i_mutex -> transaction start -> i_data_sem (rw)
 *
 * writepages:
 * transaction start -> page lock(s) -> i_data_sem (rw)
 */

#if !defined(CONFIG_EXT2_FS) && !defined(CONFIG_EXT2_FS_MODULE) && defined(CONFIG_EXT4_USE_FOR_EXT2)
static struct file_system_type ext2_fs_type = {
	.owner		= THIS_MODULE,
	.name		= "ext2",
	.mount		= ext4_mount,
	.kill_sb	= kill_block_super,
	.fs_flags	= FS_REQUIRES_DEV,
};
MODULE_ALIAS_FS("ext2");
MODULE_ALIAS("ext2");
#define IS_EXT2_SB(sb) ((sb)->s_bdev->bd_holder == &ext2_fs_type)
#else
#define IS_EXT2_SB(sb) (0)
#endif


static struct file_system_type ext3_fs_type = {
	.owner		= THIS_MODULE,
	.name		= "ext3",
	.mount		= ext4_mount,
	.kill_sb	= kill_block_super,
	.fs_flags	= FS_REQUIRES_DEV,
};
MODULE_ALIAS_FS("ext3");
MODULE_ALIAS("ext3");
#define IS_EXT3_SB(sb) ((sb)->s_bdev->bd_holder == &ext3_fs_type)


static inline void __ext4_read_bh(struct buffer_head *bh, int op_flags,
				  bh_end_io_t *end_io)
{
	/*
	 * buffer's verified bit is no longer valid after reading from
	 * disk again due to write out error, clear it to make sure we
	 * recheck the buffer contents.
	 */
	clear_buffer_verified(bh);

	bh->b_end_io = end_io ? end_io : end_buffer_read_sync;
	get_bh(bh);
	submit_bh(REQ_OP_READ, op_flags, bh);
}

void ext4_read_bh_nowait(struct buffer_head *bh, int op_flags,
			 bh_end_io_t *end_io)
{
	BUG_ON(!buffer_locked(bh));

	if (ext4_buffer_uptodate(bh)) {
		unlock_buffer(bh);
		return;
	}
	__ext4_read_bh(bh, op_flags, end_io);
}

int ext4_read_bh(struct buffer_head *bh, int op_flags, bh_end_io_t *end_io)
{
	BUG_ON(!buffer_locked(bh));

	if (ext4_buffer_uptodate(bh)) {
		unlock_buffer(bh);
		return 0;
	}

	__ext4_read_bh(bh, op_flags, end_io);

	wait_on_buffer(bh);
	if (buffer_uptodate(bh))
		return 0;
	return -EIO;
}

int ext4_read_bh_lock(struct buffer_head *bh, int op_flags, bool wait)
{
	if (trylock_buffer(bh)) {
		if (wait)
			return ext4_read_bh(bh, op_flags, NULL);
		ext4_read_bh_nowait(bh, op_flags, NULL);
		return 0;
	}
	if (wait) {
		wait_on_buffer(bh);
		if (buffer_uptodate(bh))
			return 0;
		return -EIO;
	}
	return 0;
}

/*
 * This works like __bread_gfp() except it uses ERR_PTR for error
 * returns.  Currently with sb_bread it's impossible to distinguish
 * between ENOMEM and EIO situations (since both result in a NULL
 * return.
 */
static struct buffer_head *__ext4_sb_bread_gfp(struct super_block *sb,
					       sector_t block, int op_flags,
					       gfp_t gfp)
{
	struct buffer_head *bh;
	int ret;

	bh = sb_getblk_gfp(sb, block, gfp);
	if (bh == NULL)
		return ERR_PTR(-ENOMEM);
	if (ext4_buffer_uptodate(bh))
		return bh;

	ret = ext4_read_bh_lock(bh, REQ_META | op_flags, true);
	if (ret) {
		put_bh(bh);
		return ERR_PTR(ret);
	}
	return bh;
}

struct buffer_head *ext4_sb_bread(struct super_block *sb, sector_t block,
				   int op_flags)
{
	return __ext4_sb_bread_gfp(sb, block, op_flags, __GFP_MOVABLE);
}

struct buffer_head *ext4_sb_bread_unmovable(struct super_block *sb,
					    sector_t block)
{
	return __ext4_sb_bread_gfp(sb, block, 0, 0);
}

void ext4_sb_breadahead_unmovable(struct super_block *sb, sector_t block)
{
	struct buffer_head *bh = sb_getblk_gfp(sb, block, 0);

	if (likely(bh)) {
		ext4_read_bh_lock(bh, REQ_RAHEAD, false);
		brelse(bh);
	}
}

static int ext4_verify_csum_type(struct super_block *sb,
				 struct ext4_super_block *es)
{
	if (!ext4_has_feature_metadata_csum(sb))
		return 1;

	return es->s_checksum_type == EXT4_CRC32C_CHKSUM;
}

static __le32 ext4_superblock_csum(struct super_block *sb,
				   struct ext4_super_block *es)
{
	struct ext4_sb_info *sbi = EXT4_SB(sb);
	int offset = offsetof(struct ext4_super_block, s_checksum);
	__u32 csum;

	csum = ext4_chksum(sbi, ~0, (char *)es, offset);

	return cpu_to_le32(csum);
}

static int ext4_superblock_csum_verify(struct super_block *sb,
				       struct ext4_super_block *es)
{
	if (!ext4_has_metadata_csum(sb))
		return 1;

	return es->s_checksum == ext4_superblock_csum(sb, es);
}

void ext4_superblock_csum_set(struct super_block *sb)
{
	struct ext4_super_block *es = EXT4_SB(sb)->s_es;

	if (!ext4_has_metadata_csum(sb))
		return;

	es->s_checksum = ext4_superblock_csum(sb, es);
}

ext4_fsblk_t ext4_block_bitmap(struct super_block *sb,
			       struct ext4_group_desc *bg)
{
	return le32_to_cpu(bg->bg_block_bitmap_lo) |
		(EXT4_DESC_SIZE(sb) >= EXT4_MIN_DESC_SIZE_64BIT ?
		 (ext4_fsblk_t)le32_to_cpu(bg->bg_block_bitmap_hi) << 32 : 0);
}

ext4_fsblk_t ext4_inode_bitmap(struct super_block *sb,
			       struct ext4_group_desc *bg)
{
	return le32_to_cpu(bg->bg_inode_bitmap_lo) |
		(EXT4_DESC_SIZE(sb) >= EXT4_MIN_DESC_SIZE_64BIT ?
		 (ext4_fsblk_t)le32_to_cpu(bg->bg_inode_bitmap_hi) << 32 : 0);
}

ext4_fsblk_t ext4_inode_table(struct super_block *sb,
			      struct ext4_group_desc *bg)
{
	return le32_to_cpu(bg->bg_inode_table_lo) |
		(EXT4_DESC_SIZE(sb) >= EXT4_MIN_DESC_SIZE_64BIT ?
		 (ext4_fsblk_t)le32_to_cpu(bg->bg_inode_table_hi) << 32 : 0);
}

__u32 ext4_free_group_clusters(struct super_block *sb,
			       struct ext4_group_desc *bg)
{
	return le16_to_cpu(bg->bg_free_blocks_count_lo) |
		(EXT4_DESC_SIZE(sb) >= EXT4_MIN_DESC_SIZE_64BIT ?
		 (__u32)le16_to_cpu(bg->bg_free_blocks_count_hi) << 16 : 0);
}

__u32 ext4_free_inodes_count(struct super_block *sb,
			      struct ext4_group_desc *bg)
{
	return le16_to_cpu(bg->bg_free_inodes_count_lo) |
		(EXT4_DESC_SIZE(sb) >= EXT4_MIN_DESC_SIZE_64BIT ?
		 (__u32)le16_to_cpu(bg->bg_free_inodes_count_hi) << 16 : 0);
}

__u32 ext4_used_dirs_count(struct super_block *sb,
			      struct ext4_group_desc *bg)
{
	return le16_to_cpu(bg->bg_used_dirs_count_lo) |
		(EXT4_DESC_SIZE(sb) >= EXT4_MIN_DESC_SIZE_64BIT ?
		 (__u32)le16_to_cpu(bg->bg_used_dirs_count_hi) << 16 : 0);
}

__u32 ext4_itable_unused_count(struct super_block *sb,
			      struct ext4_group_desc *bg)
{
	return le16_to_cpu(bg->bg_itable_unused_lo) |
		(EXT4_DESC_SIZE(sb) >= EXT4_MIN_DESC_SIZE_64BIT ?
		 (__u32)le16_to_cpu(bg->bg_itable_unused_hi) << 16 : 0);
}

void ext4_block_bitmap_set(struct super_block *sb,
			   struct ext4_group_desc *bg, ext4_fsblk_t blk)
{
	bg->bg_block_bitmap_lo = cpu_to_le32((u32)blk);
	if (EXT4_DESC_SIZE(sb) >= EXT4_MIN_DESC_SIZE_64BIT)
		bg->bg_block_bitmap_hi = cpu_to_le32(blk >> 32);
}

void ext4_inode_bitmap_set(struct super_block *sb,
			   struct ext4_group_desc *bg, ext4_fsblk_t blk)
{
	bg->bg_inode_bitmap_lo  = cpu_to_le32((u32)blk);
	if (EXT4_DESC_SIZE(sb) >= EXT4_MIN_DESC_SIZE_64BIT)
		bg->bg_inode_bitmap_hi = cpu_to_le32(blk >> 32);
}

void ext4_inode_table_set(struct super_block *sb,
			  struct ext4_group_desc *bg, ext4_fsblk_t blk)
{
	bg->bg_inode_table_lo = cpu_to_le32((u32)blk);
	if (EXT4_DESC_SIZE(sb) >= EXT4_MIN_DESC_SIZE_64BIT)
		bg->bg_inode_table_hi = cpu_to_le32(blk >> 32);
}

void ext4_free_group_clusters_set(struct super_block *sb,
				  struct ext4_group_desc *bg, __u32 count)
{
	bg->bg_free_blocks_count_lo = cpu_to_le16((__u16)count);
	if (EXT4_DESC_SIZE(sb) >= EXT4_MIN_DESC_SIZE_64BIT)
		bg->bg_free_blocks_count_hi = cpu_to_le16(count >> 16);
}

void ext4_free_inodes_set(struct super_block *sb,
			  struct ext4_group_desc *bg, __u32 count)
{
	bg->bg_free_inodes_count_lo = cpu_to_le16((__u16)count);
	if (EXT4_DESC_SIZE(sb) >= EXT4_MIN_DESC_SIZE_64BIT)
		bg->bg_free_inodes_count_hi = cpu_to_le16(count >> 16);
}

void ext4_used_dirs_set(struct super_block *sb,
			  struct ext4_group_desc *bg, __u32 count)
{
	bg->bg_used_dirs_count_lo = cpu_to_le16((__u16)count);
	if (EXT4_DESC_SIZE(sb) >= EXT4_MIN_DESC_SIZE_64BIT)
		bg->bg_used_dirs_count_hi = cpu_to_le16(count >> 16);
}

void ext4_itable_unused_set(struct super_block *sb,
			  struct ext4_group_desc *bg, __u32 count)
{
	bg->bg_itable_unused_lo = cpu_to_le16((__u16)count);
	if (EXT4_DESC_SIZE(sb) >= EXT4_MIN_DESC_SIZE_64BIT)
		bg->bg_itable_unused_hi = cpu_to_le16(count >> 16);
}

static void __ext4_update_tstamp(__le32 *lo, __u8 *hi, time64_t now)
{
	now = clamp_val(now, 0, (1ull << 40) - 1);

	*lo = cpu_to_le32(lower_32_bits(now));
	*hi = upper_32_bits(now);
}

static time64_t __ext4_get_tstamp(__le32 *lo, __u8 *hi)
{
	return ((time64_t)(*hi) << 32) + le32_to_cpu(*lo);
}
#define ext4_update_tstamp(es, tstamp) \
	__ext4_update_tstamp(&(es)->tstamp, &(es)->tstamp ## _hi, \
			     ktime_get_real_seconds())
#define ext4_get_tstamp(es, tstamp) \
	__ext4_get_tstamp(&(es)->tstamp, &(es)->tstamp ## _hi)

/*
 * The del_gendisk() function uninitializes the disk-specific data
 * structures, including the bdi structure, without telling anyone
 * else.  Once this happens, any attempt to call mark_buffer_dirty()
 * (for example, by ext4_commit_super), will cause a kernel OOPS.
 * This is a kludge to prevent these oops until we can put in a proper
 * hook in del_gendisk() to inform the VFS and file system layers.
 */
static int block_device_ejected(struct super_block *sb)
{
	struct inode *bd_inode = sb->s_bdev->bd_inode;
	struct backing_dev_info *bdi = inode_to_bdi(bd_inode);

	return bdi->dev == NULL;
}

static void ext4_journal_commit_callback(journal_t *journal, transaction_t *txn)
{
	struct super_block		*sb = journal->j_private;
	struct ext4_sb_info		*sbi = EXT4_SB(sb);
	int				error = is_journal_aborted(journal);
	struct ext4_journal_cb_entry	*jce;

	BUG_ON(txn->t_state == T_FINISHED);

	ext4_process_freed_data(sb, txn->t_tid);

	spin_lock(&sbi->s_md_lock);
	while (!list_empty(&txn->t_private_list)) {
		jce = list_entry(txn->t_private_list.next,
				 struct ext4_journal_cb_entry, jce_list);
		list_del_init(&jce->jce_list);
		spin_unlock(&sbi->s_md_lock);
		jce->jce_func(sb, jce, error);
		spin_lock(&sbi->s_md_lock);
	}
	spin_unlock(&sbi->s_md_lock);
}

/*
 * This writepage callback for write_cache_pages()
 * takes care of a few cases after page cleaning.
 *
 * write_cache_pages() already checks for dirty pages
 * and calls clear_page_dirty_for_io(), which we want,
 * to write protect the pages.
 *
 * However, we may have to redirty a page (see below.)
 */
static int ext4_journalled_writepage_callback(struct page *page,
					      struct writeback_control *wbc,
					      void *data)
{
	transaction_t *transaction = (transaction_t *) data;
	struct buffer_head *bh, *head;
	struct journal_head *jh;

	bh = head = page_buffers(page);
	do {
		/*
		 * We have to redirty a page in these cases:
		 * 1) If buffer is dirty, it means the page was dirty because it
		 * contains a buffer that needs checkpointing. So the dirty bit
		 * needs to be preserved so that checkpointing writes the buffer
		 * properly.
		 * 2) If buffer is not part of the committing transaction
		 * (we may have just accidentally come across this buffer because
		 * inode range tracking is not exact) or if the currently running
		 * transaction already contains this buffer as well, dirty bit
		 * needs to be preserved so that the buffer gets writeprotected
		 * properly on running transaction's commit.
		 */
		jh = bh2jh(bh);
		if (buffer_dirty(bh) ||
		    (jh && (jh->b_transaction != transaction ||
			    jh->b_next_transaction))) {
			redirty_page_for_writepage(wbc, page);
			goto out;
		}
	} while ((bh = bh->b_this_page) != head);

out:
	return AOP_WRITEPAGE_ACTIVATE;
}

static int ext4_journalled_submit_inode_data_buffers(struct jbd2_inode *jinode)
{
	struct address_space *mapping = jinode->i_vfs_inode->i_mapping;
	struct writeback_control wbc = {
		.sync_mode =  WB_SYNC_ALL,
		.nr_to_write = LONG_MAX,
		.range_start = jinode->i_dirty_start,
		.range_end = jinode->i_dirty_end,
        };

	return write_cache_pages(mapping, &wbc,
				 ext4_journalled_writepage_callback,
				 jinode->i_transaction);
}

static int ext4_journal_submit_inode_data_buffers(struct jbd2_inode *jinode)
{
	int ret;

	if (ext4_should_journal_data(jinode->i_vfs_inode))
		ret = ext4_journalled_submit_inode_data_buffers(jinode);
	else
		ret = jbd2_journal_submit_inode_data_buffers(jinode);

	return ret;
}

static int ext4_journal_finish_inode_data_buffers(struct jbd2_inode *jinode)
{
	int ret = 0;

	if (!ext4_should_journal_data(jinode->i_vfs_inode))
		ret = jbd2_journal_finish_inode_data_buffers(jinode);

	return ret;
}

static bool system_going_down(void)
{
	return system_state == SYSTEM_HALT || system_state == SYSTEM_POWER_OFF
		|| system_state == SYSTEM_RESTART;
}

struct ext4_err_translation {
	int code;
	int errno;
};

#define EXT4_ERR_TRANSLATE(err) { .code = EXT4_ERR_##err, .errno = err }

static struct ext4_err_translation err_translation[] = {
	EXT4_ERR_TRANSLATE(EIO),
	EXT4_ERR_TRANSLATE(ENOMEM),
	EXT4_ERR_TRANSLATE(EFSBADCRC),
	EXT4_ERR_TRANSLATE(EFSCORRUPTED),
	EXT4_ERR_TRANSLATE(ENOSPC),
	EXT4_ERR_TRANSLATE(ENOKEY),
	EXT4_ERR_TRANSLATE(EROFS),
	EXT4_ERR_TRANSLATE(EFBIG),
	EXT4_ERR_TRANSLATE(EEXIST),
	EXT4_ERR_TRANSLATE(ERANGE),
	EXT4_ERR_TRANSLATE(EOVERFLOW),
	EXT4_ERR_TRANSLATE(EBUSY),
	EXT4_ERR_TRANSLATE(ENOTDIR),
	EXT4_ERR_TRANSLATE(ENOTEMPTY),
	EXT4_ERR_TRANSLATE(ESHUTDOWN),
	EXT4_ERR_TRANSLATE(EFAULT),
};

static int ext4_errno_to_code(int errno)
{
	int i;

	for (i = 0; i < ARRAY_SIZE(err_translation); i++)
		if (err_translation[i].errno == errno)
			return err_translation[i].code;
	return EXT4_ERR_UNKNOWN;
}

static void save_error_info(struct super_block *sb, int error,
			    __u32 ino, __u64 block,
			    const char *func, unsigned int line)
{
	struct ext4_sb_info *sbi = EXT4_SB(sb);

	/* We default to EFSCORRUPTED error... */
	if (error == 0)
		error = EFSCORRUPTED;

	spin_lock(&sbi->s_error_lock);
	sbi->s_add_error_count++;
	sbi->s_last_error_code = error;
	sbi->s_last_error_line = line;
	sbi->s_last_error_ino = ino;
	sbi->s_last_error_block = block;
	sbi->s_last_error_func = func;
	sbi->s_last_error_time = ktime_get_real_seconds();
	if (!sbi->s_first_error_time) {
		sbi->s_first_error_code = error;
		sbi->s_first_error_line = line;
		sbi->s_first_error_ino = ino;
		sbi->s_first_error_block = block;
		sbi->s_first_error_func = func;
		sbi->s_first_error_time = sbi->s_last_error_time;
	}
	spin_unlock(&sbi->s_error_lock);
}

/* Deal with the reporting of failure conditions on a filesystem such as
 * inconsistencies detected or read IO failures.
 *
 * On ext2, we can store the error state of the filesystem in the
 * superblock.  That is not possible on ext4, because we may have other
 * write ordering constraints on the superblock which prevent us from
 * writing it out straight away; and given that the journal is about to
 * be aborted, we can't rely on the current, or future, transactions to
 * write out the superblock safely.
 *
 * We'll just use the jbd2_journal_abort() error code to record an error in
 * the journal instead.  On recovery, the journal will complain about
 * that error until we've noted it down and cleared it.
 *
 * If force_ro is set, we unconditionally force the filesystem into an
 * ABORT|READONLY state, unless the error response on the fs has been set to
 * panic in which case we take the easy way out and panic immediately. This is
 * used to deal with unrecoverable failures such as journal IO errors or ENOMEM
 * at a critical moment in log management.
 */
static void ext4_handle_error(struct super_block *sb, bool force_ro, int error,
			      __u32 ino, __u64 block,
			      const char *func, unsigned int line)
{
	journal_t *journal = EXT4_SB(sb)->s_journal;
<<<<<<< HEAD

	if (test_opt(sb, WARN_ON_ERROR))
		WARN_ON_ONCE(1);

	if (sb_rdonly(sb) || test_opt(sb, ERRORS_CONT))
		return;

	ext4_set_mount_flag(sb, EXT4_MF_FS_ABORTED);
	if (journal)
		jbd2_journal_abort(journal, -EIO);
=======
	bool continue_fs = !force_ro && test_opt(sb, ERRORS_CONT);

	EXT4_SB(sb)->s_mount_state |= EXT4_ERROR_FS;
	if (test_opt(sb, WARN_ON_ERROR))
		WARN_ON_ONCE(1);

	if (!continue_fs && !sb_rdonly(sb)) {
		ext4_set_mount_flag(sb, EXT4_MF_FS_ABORTED);
		if (journal)
			jbd2_journal_abort(journal, -EIO);
	}

	if (!bdev_read_only(sb->s_bdev)) {
		save_error_info(sb, error, ino, block, func, line);
		/*
		 * In case the fs should keep running, we need to writeout
		 * superblock through the journal. Due to lock ordering
		 * constraints, it may not be safe to do it right here so we
		 * defer superblock flushing to a workqueue.
		 */
		if (continue_fs)
			schedule_work(&EXT4_SB(sb)->s_error_work);
		else
			ext4_commit_super(sb);
	}

>>>>>>> 754a0abe
	/*
	 * We force ERRORS_RO behavior when system is rebooting. Otherwise we
	 * could panic during 'reboot -f' as the underlying device got already
	 * disabled.
	 */
	if (test_opt(sb, ERRORS_PANIC) && !system_going_down()) {
		panic("EXT4-fs (device %s): panic forced after error\n",
			sb->s_id);
	}

	if (sb_rdonly(sb) || continue_fs)
		return;

	ext4_msg(sb, KERN_CRIT, "Remounting filesystem read-only");
	/*
	 * Make sure updated value of ->s_mount_flags will be visible before
	 * ->s_flags update
	 */
	smp_wmb();
	sb->s_flags |= SB_RDONLY;
}

static void flush_stashed_error_work(struct work_struct *work)
{
	struct ext4_sb_info *sbi = container_of(work, struct ext4_sb_info,
						s_error_work);
	journal_t *journal = sbi->s_journal;
	handle_t *handle;

	/*
	 * If the journal is still running, we have to write out superblock
	 * through the journal to avoid collisions of other journalled sb
	 * updates.
	 *
	 * We use directly jbd2 functions here to avoid recursing back into
	 * ext4 error handling code during handling of previous errors.
	 */
	if (!sb_rdonly(sbi->s_sb) && journal) {
		struct buffer_head *sbh = sbi->s_sbh;
		handle = jbd2_journal_start(journal, 1);
		if (IS_ERR(handle))
			goto write_directly;
		if (jbd2_journal_get_write_access(handle, sbh)) {
			jbd2_journal_stop(handle);
			goto write_directly;
		}
		ext4_update_super(sbi->s_sb);
		if (buffer_write_io_error(sbh) || !buffer_uptodate(sbh)) {
			ext4_msg(sbi->s_sb, KERN_ERR, "previous I/O error to "
				 "superblock detected");
			clear_buffer_write_io_error(sbh);
			set_buffer_uptodate(sbh);
		}

		if (jbd2_journal_dirty_metadata(handle, sbh)) {
			jbd2_journal_stop(handle);
			goto write_directly;
		}
		jbd2_journal_stop(handle);
		ext4_notify_error_sysfs(sbi);
		return;
	}
write_directly:
	/*
	 * Write through journal failed. Write sb directly to get error info
	 * out and hope for the best.
	 */
	ext4_commit_super(sbi->s_sb);
	ext4_notify_error_sysfs(sbi);
}

#define ext4_error_ratelimit(sb)					\
		___ratelimit(&(EXT4_SB(sb)->s_err_ratelimit_state),	\
			     "EXT4-fs error")

void __ext4_error(struct super_block *sb, const char *function,
		  unsigned int line, bool force_ro, int error, __u64 block,
		  const char *fmt, ...)
{
	struct va_format vaf;
	va_list args;

	if (unlikely(ext4_forced_shutdown(EXT4_SB(sb))))
		return;

	trace_ext4_error(sb, function, line);
	if (ext4_error_ratelimit(sb)) {
		va_start(args, fmt);
		vaf.fmt = fmt;
		vaf.va = &args;
		printk(KERN_CRIT
		       "EXT4-fs error (device %s): %s:%d: comm %s: %pV\n",
		       sb->s_id, function, line, current->comm, &vaf);
		va_end(args);
	}
	ext4_handle_error(sb, force_ro, error, 0, block, function, line);
}

void __ext4_error_inode(struct inode *inode, const char *function,
			unsigned int line, ext4_fsblk_t block, int error,
			const char *fmt, ...)
{
	va_list args;
	struct va_format vaf;

	if (unlikely(ext4_forced_shutdown(EXT4_SB(inode->i_sb))))
		return;

	trace_ext4_error(inode->i_sb, function, line);
	if (ext4_error_ratelimit(inode->i_sb)) {
		va_start(args, fmt);
		vaf.fmt = fmt;
		vaf.va = &args;
		if (block)
			printk(KERN_CRIT "EXT4-fs error (device %s): %s:%d: "
			       "inode #%lu: block %llu: comm %s: %pV\n",
			       inode->i_sb->s_id, function, line, inode->i_ino,
			       block, current->comm, &vaf);
		else
			printk(KERN_CRIT "EXT4-fs error (device %s): %s:%d: "
			       "inode #%lu: comm %s: %pV\n",
			       inode->i_sb->s_id, function, line, inode->i_ino,
			       current->comm, &vaf);
		va_end(args);
	}
	ext4_handle_error(inode->i_sb, false, error, inode->i_ino, block,
			  function, line);
}

void __ext4_error_file(struct file *file, const char *function,
		       unsigned int line, ext4_fsblk_t block,
		       const char *fmt, ...)
{
	va_list args;
	struct va_format vaf;
	struct inode *inode = file_inode(file);
	char pathname[80], *path;

	if (unlikely(ext4_forced_shutdown(EXT4_SB(inode->i_sb))))
		return;

	trace_ext4_error(inode->i_sb, function, line);
	if (ext4_error_ratelimit(inode->i_sb)) {
		path = file_path(file, pathname, sizeof(pathname));
		if (IS_ERR(path))
			path = "(unknown)";
		va_start(args, fmt);
		vaf.fmt = fmt;
		vaf.va = &args;
		if (block)
			printk(KERN_CRIT
			       "EXT4-fs error (device %s): %s:%d: inode #%lu: "
			       "block %llu: comm %s: path %s: %pV\n",
			       inode->i_sb->s_id, function, line, inode->i_ino,
			       block, current->comm, path, &vaf);
		else
			printk(KERN_CRIT
			       "EXT4-fs error (device %s): %s:%d: inode #%lu: "
			       "comm %s: path %s: %pV\n",
			       inode->i_sb->s_id, function, line, inode->i_ino,
			       current->comm, path, &vaf);
		va_end(args);
	}
	ext4_handle_error(inode->i_sb, false, EFSCORRUPTED, inode->i_ino, block,
			  function, line);
}

const char *ext4_decode_error(struct super_block *sb, int errno,
			      char nbuf[16])
{
	char *errstr = NULL;

	switch (errno) {
	case -EFSCORRUPTED:
		errstr = "Corrupt filesystem";
		break;
	case -EFSBADCRC:
		errstr = "Filesystem failed CRC";
		break;
	case -EIO:
		errstr = "IO failure";
		break;
	case -ENOMEM:
		errstr = "Out of memory";
		break;
	case -EROFS:
		if (!sb || (EXT4_SB(sb)->s_journal &&
			    EXT4_SB(sb)->s_journal->j_flags & JBD2_ABORT))
			errstr = "Journal has aborted";
		else
			errstr = "Readonly filesystem";
		break;
	default:
		/* If the caller passed in an extra buffer for unknown
		 * errors, textualise them now.  Else we just return
		 * NULL. */
		if (nbuf) {
			/* Check for truncated error codes... */
			if (snprintf(nbuf, 16, "error %d", -errno) >= 0)
				errstr = nbuf;
		}
		break;
	}

	return errstr;
}

/* __ext4_std_error decodes expected errors from journaling functions
 * automatically and invokes the appropriate error response.  */

void __ext4_std_error(struct super_block *sb, const char *function,
		      unsigned int line, int errno)
{
	char nbuf[16];
	const char *errstr;

	if (unlikely(ext4_forced_shutdown(EXT4_SB(sb))))
		return;

	/* Special case: if the error is EROFS, and we're not already
	 * inside a transaction, then there's really no point in logging
	 * an error. */
	if (errno == -EROFS && journal_current_handle() == NULL && sb_rdonly(sb))
		return;

	if (ext4_error_ratelimit(sb)) {
		errstr = ext4_decode_error(sb, errno, nbuf);
		printk(KERN_CRIT "EXT4-fs error (device %s) in %s:%d: %s\n",
		       sb->s_id, function, line, errstr);
	}

	ext4_handle_error(sb, false, -errno, 0, 0, function, line);
}

void __ext4_msg(struct super_block *sb,
		const char *prefix, const char *fmt, ...)
{
	struct va_format vaf;
	va_list args;

	atomic_inc(&EXT4_SB(sb)->s_msg_count);
	if (!___ratelimit(&(EXT4_SB(sb)->s_msg_ratelimit_state), "EXT4-fs"))
		return;

	va_start(args, fmt);
	vaf.fmt = fmt;
	vaf.va = &args;
	printk("%sEXT4-fs (%s): %pV\n", prefix, sb->s_id, &vaf);
	va_end(args);
}

static int ext4_warning_ratelimit(struct super_block *sb)
{
	atomic_inc(&EXT4_SB(sb)->s_warning_count);
	return ___ratelimit(&(EXT4_SB(sb)->s_warning_ratelimit_state),
			    "EXT4-fs warning");
}

void __ext4_warning(struct super_block *sb, const char *function,
		    unsigned int line, const char *fmt, ...)
{
	struct va_format vaf;
	va_list args;

	if (!ext4_warning_ratelimit(sb))
		return;

	va_start(args, fmt);
	vaf.fmt = fmt;
	vaf.va = &args;
	printk(KERN_WARNING "EXT4-fs warning (device %s): %s:%d: %pV\n",
	       sb->s_id, function, line, &vaf);
	va_end(args);
}

void __ext4_warning_inode(const struct inode *inode, const char *function,
			  unsigned int line, const char *fmt, ...)
{
	struct va_format vaf;
	va_list args;

	if (!ext4_warning_ratelimit(inode->i_sb))
		return;

	va_start(args, fmt);
	vaf.fmt = fmt;
	vaf.va = &args;
	printk(KERN_WARNING "EXT4-fs warning (device %s): %s:%d: "
	       "inode #%lu: comm %s: %pV\n", inode->i_sb->s_id,
	       function, line, inode->i_ino, current->comm, &vaf);
	va_end(args);
}

void __ext4_grp_locked_error(const char *function, unsigned int line,
			     struct super_block *sb, ext4_group_t grp,
			     unsigned long ino, ext4_fsblk_t block,
			     const char *fmt, ...)
__releases(bitlock)
__acquires(bitlock)
{
	struct va_format vaf;
	va_list args;

	if (unlikely(ext4_forced_shutdown(EXT4_SB(sb))))
		return;

	trace_ext4_error(sb, function, line);
	if (ext4_error_ratelimit(sb)) {
		va_start(args, fmt);
		vaf.fmt = fmt;
		vaf.va = &args;
		printk(KERN_CRIT "EXT4-fs error (device %s): %s:%d: group %u, ",
		       sb->s_id, function, line, grp);
		if (ino)
			printk(KERN_CONT "inode %lu: ", ino);
		if (block)
			printk(KERN_CONT "block %llu:",
			       (unsigned long long) block);
		printk(KERN_CONT "%pV\n", &vaf);
		va_end(args);
	}

	if (test_opt(sb, ERRORS_CONT)) {
		if (test_opt(sb, WARN_ON_ERROR))
			WARN_ON_ONCE(1);
		EXT4_SB(sb)->s_mount_state |= EXT4_ERROR_FS;
		if (!bdev_read_only(sb->s_bdev)) {
			save_error_info(sb, EFSCORRUPTED, ino, block, function,
					line);
			schedule_work(&EXT4_SB(sb)->s_error_work);
		}
		return;
	}
	ext4_unlock_group(sb, grp);
	ext4_handle_error(sb, false, EFSCORRUPTED, ino, block, function, line);
	/*
	 * We only get here in the ERRORS_RO case; relocking the group
	 * may be dangerous, but nothing bad will happen since the
	 * filesystem will have already been marked read/only and the
	 * journal has been aborted.  We return 1 as a hint to callers
	 * who might what to use the return value from
	 * ext4_grp_locked_error() to distinguish between the
	 * ERRORS_CONT and ERRORS_RO case, and perhaps return more
	 * aggressively from the ext4 function in question, with a
	 * more appropriate error code.
	 */
	ext4_lock_group(sb, grp);
	return;
}

void ext4_mark_group_bitmap_corrupted(struct super_block *sb,
				     ext4_group_t group,
				     unsigned int flags)
{
	struct ext4_sb_info *sbi = EXT4_SB(sb);
	struct ext4_group_info *grp = ext4_get_group_info(sb, group);
	struct ext4_group_desc *gdp = ext4_get_group_desc(sb, group, NULL);
	int ret;

	if (flags & EXT4_GROUP_INFO_BBITMAP_CORRUPT) {
		ret = ext4_test_and_set_bit(EXT4_GROUP_INFO_BBITMAP_CORRUPT_BIT,
					    &grp->bb_state);
		if (!ret)
			percpu_counter_sub(&sbi->s_freeclusters_counter,
					   grp->bb_free);
	}

	if (flags & EXT4_GROUP_INFO_IBITMAP_CORRUPT) {
		ret = ext4_test_and_set_bit(EXT4_GROUP_INFO_IBITMAP_CORRUPT_BIT,
					    &grp->bb_state);
		if (!ret && gdp) {
			int count;

			count = ext4_free_inodes_count(sb, gdp);
			percpu_counter_sub(&sbi->s_freeinodes_counter,
					   count);
		}
	}
}

void ext4_update_dynamic_rev(struct super_block *sb)
{
	struct ext4_super_block *es = EXT4_SB(sb)->s_es;

	if (le32_to_cpu(es->s_rev_level) > EXT4_GOOD_OLD_REV)
		return;

	ext4_warning(sb,
		     "updating to rev %d because of new feature flag, "
		     "running e2fsck is recommended",
		     EXT4_DYNAMIC_REV);

	es->s_first_ino = cpu_to_le32(EXT4_GOOD_OLD_FIRST_INO);
	es->s_inode_size = cpu_to_le16(EXT4_GOOD_OLD_INODE_SIZE);
	es->s_rev_level = cpu_to_le32(EXT4_DYNAMIC_REV);
	/* leave es->s_feature_*compat flags alone */
	/* es->s_uuid will be set by e2fsck if empty */

	/*
	 * The rest of the superblock fields should be zero, and if not it
	 * means they are likely already in use, so leave them alone.  We
	 * can leave it up to e2fsck to clean up any inconsistencies there.
	 */
}

/*
 * Open the external journal device
 */
static struct block_device *ext4_blkdev_get(dev_t dev, struct super_block *sb)
{
	struct block_device *bdev;

	bdev = blkdev_get_by_dev(dev, FMODE_READ|FMODE_WRITE|FMODE_EXCL, sb);
	if (IS_ERR(bdev))
		goto fail;
	return bdev;

fail:
	ext4_msg(sb, KERN_ERR,
		 "failed to open journal device unknown-block(%u,%u) %ld",
		 MAJOR(dev), MINOR(dev), PTR_ERR(bdev));
	return NULL;
}

/*
 * Release the journal device
 */
static void ext4_blkdev_put(struct block_device *bdev)
{
	blkdev_put(bdev, FMODE_READ|FMODE_WRITE|FMODE_EXCL);
}

static void ext4_blkdev_remove(struct ext4_sb_info *sbi)
{
	struct block_device *bdev;
	bdev = sbi->s_journal_bdev;
	if (bdev) {
		ext4_blkdev_put(bdev);
		sbi->s_journal_bdev = NULL;
	}
}

static inline struct inode *orphan_list_entry(struct list_head *l)
{
	return &list_entry(l, struct ext4_inode_info, i_orphan)->vfs_inode;
}

static void dump_orphan_list(struct super_block *sb, struct ext4_sb_info *sbi)
{
	struct list_head *l;

	ext4_msg(sb, KERN_ERR, "sb orphan head is %d",
		 le32_to_cpu(sbi->s_es->s_last_orphan));

	printk(KERN_ERR "sb_info orphan list:\n");
	list_for_each(l, &sbi->s_orphan) {
		struct inode *inode = orphan_list_entry(l);
		printk(KERN_ERR "  "
		       "inode %s:%lu at %p: mode %o, nlink %d, next %d\n",
		       inode->i_sb->s_id, inode->i_ino, inode,
		       inode->i_mode, inode->i_nlink,
		       NEXT_ORPHAN(inode));
	}
}

#ifdef CONFIG_QUOTA
static int ext4_quota_off(struct super_block *sb, int type);

static inline void ext4_quota_off_umount(struct super_block *sb)
{
	int type;

	/* Use our quota_off function to clear inode flags etc. */
	for (type = 0; type < EXT4_MAXQUOTAS; type++)
		ext4_quota_off(sb, type);
}

/*
 * This is a helper function which is used in the mount/remount
 * codepaths (which holds s_umount) to fetch the quota file name.
 */
static inline char *get_qf_name(struct super_block *sb,
				struct ext4_sb_info *sbi,
				int type)
{
	return rcu_dereference_protected(sbi->s_qf_names[type],
					 lockdep_is_held(&sb->s_umount));
}
#else
static inline void ext4_quota_off_umount(struct super_block *sb)
{
}
#endif

static void ext4_put_super(struct super_block *sb)
{
	struct ext4_sb_info *sbi = EXT4_SB(sb);
	struct ext4_super_block *es = sbi->s_es;
	struct buffer_head **group_desc;
	struct flex_groups **flex_groups;
	int aborted = 0;
	int i, err;

	ext4_unregister_li_request(sb);
	ext4_quota_off_umount(sb);

	flush_work(&sbi->s_error_work);
	destroy_workqueue(sbi->rsv_conversion_wq);

	/*
	 * Unregister sysfs before destroying jbd2 journal.
	 * Since we could still access attr_journal_task attribute via sysfs
	 * path which could have sbi->s_journal->j_task as NULL
	 */
	ext4_unregister_sysfs(sb);

	if (sbi->s_journal) {
		aborted = is_journal_aborted(sbi->s_journal);
		err = jbd2_journal_destroy(sbi->s_journal);
		sbi->s_journal = NULL;
		if ((err < 0) && !aborted) {
			ext4_abort(sb, -err, "Couldn't clean up the journal");
		}
	}

	ext4_es_unregister_shrinker(sbi);
	del_timer_sync(&sbi->s_err_report);
	ext4_release_system_zone(sb);
	ext4_mb_release(sb);
	ext4_ext_release(sb);

	if (!sb_rdonly(sb) && !aborted) {
		ext4_clear_feature_journal_needs_recovery(sb);
		es->s_state = cpu_to_le16(sbi->s_mount_state);
	}
	if (!sb_rdonly(sb))
		ext4_commit_super(sb);

	rcu_read_lock();
	group_desc = rcu_dereference(sbi->s_group_desc);
	for (i = 0; i < sbi->s_gdb_count; i++)
		brelse(group_desc[i]);
	kvfree(group_desc);
	flex_groups = rcu_dereference(sbi->s_flex_groups);
	if (flex_groups) {
		for (i = 0; i < sbi->s_flex_groups_allocated; i++)
			kvfree(flex_groups[i]);
		kvfree(flex_groups);
	}
	rcu_read_unlock();
	percpu_counter_destroy(&sbi->s_freeclusters_counter);
	percpu_counter_destroy(&sbi->s_freeinodes_counter);
	percpu_counter_destroy(&sbi->s_dirs_counter);
	percpu_counter_destroy(&sbi->s_dirtyclusters_counter);
	percpu_counter_destroy(&sbi->s_sra_exceeded_retry_limit);
	percpu_free_rwsem(&sbi->s_writepages_rwsem);
#ifdef CONFIG_QUOTA
	for (i = 0; i < EXT4_MAXQUOTAS; i++)
		kfree(get_qf_name(sb, sbi, i));
#endif

	/* Debugging code just in case the in-memory inode orphan list
	 * isn't empty.  The on-disk one can be non-empty if we've
	 * detected an error and taken the fs readonly, but the
	 * in-memory list had better be clean by this point. */
	if (!list_empty(&sbi->s_orphan))
		dump_orphan_list(sb, sbi);
	ASSERT(list_empty(&sbi->s_orphan));

	sync_blockdev(sb->s_bdev);
	invalidate_bdev(sb->s_bdev);
	if (sbi->s_journal_bdev && sbi->s_journal_bdev != sb->s_bdev) {
		/*
		 * Invalidate the journal device's buffers.  We don't want them
		 * floating about in memory - the physical journal device may
		 * hotswapped, and it breaks the `ro-after' testing code.
		 */
		sync_blockdev(sbi->s_journal_bdev);
		invalidate_bdev(sbi->s_journal_bdev);
		ext4_blkdev_remove(sbi);
	}

	ext4_xattr_destroy_cache(sbi->s_ea_inode_cache);
	sbi->s_ea_inode_cache = NULL;

	ext4_xattr_destroy_cache(sbi->s_ea_block_cache);
	sbi->s_ea_block_cache = NULL;

	ext4_stop_mmpd(sbi);

	brelse(sbi->s_sbh);
	sb->s_fs_info = NULL;
	/*
	 * Now that we are completely done shutting down the
	 * superblock, we need to actually destroy the kobject.
	 */
	kobject_put(&sbi->s_kobj);
	wait_for_completion(&sbi->s_kobj_unregister);
	if (sbi->s_chksum_driver)
		crypto_free_shash(sbi->s_chksum_driver);
	kfree(sbi->s_blockgroup_lock);
	fs_put_dax(sbi->s_daxdev);
	fscrypt_free_dummy_policy(&sbi->s_dummy_enc_policy);
#ifdef CONFIG_UNICODE
	utf8_unload(sb->s_encoding);
#endif
	kfree(sbi);
}

static struct kmem_cache *ext4_inode_cachep;

/*
 * Called inside transaction, so use GFP_NOFS
 */
static struct inode *ext4_alloc_inode(struct super_block *sb)
{
	struct ext4_inode_info *ei;

	ei = kmem_cache_alloc(ext4_inode_cachep, GFP_NOFS);
	if (!ei)
		return NULL;

	inode_set_iversion(&ei->vfs_inode, 1);
	spin_lock_init(&ei->i_raw_lock);
	INIT_LIST_HEAD(&ei->i_prealloc_list);
	atomic_set(&ei->i_prealloc_active, 0);
	spin_lock_init(&ei->i_prealloc_lock);
	ext4_es_init_tree(&ei->i_es_tree);
	rwlock_init(&ei->i_es_lock);
	INIT_LIST_HEAD(&ei->i_es_list);
	ei->i_es_all_nr = 0;
	ei->i_es_shk_nr = 0;
	ei->i_es_shrink_lblk = 0;
	ei->i_reserved_data_blocks = 0;
	spin_lock_init(&(ei->i_block_reservation_lock));
	ext4_init_pending_tree(&ei->i_pending_tree);
#ifdef CONFIG_QUOTA
	ei->i_reserved_quota = 0;
	memset(&ei->i_dquot, 0, sizeof(ei->i_dquot));
#endif
	ei->jinode = NULL;
	INIT_LIST_HEAD(&ei->i_rsv_conversion_list);
	spin_lock_init(&ei->i_completed_io_lock);
	ei->i_sync_tid = 0;
	ei->i_datasync_tid = 0;
	atomic_set(&ei->i_unwritten, 0);
	INIT_WORK(&ei->i_rsv_conversion_work, ext4_end_io_rsv_work);
	ext4_fc_init_inode(&ei->vfs_inode);
	mutex_init(&ei->i_fc_lock);
	return &ei->vfs_inode;
}

static int ext4_drop_inode(struct inode *inode)
{
	int drop = generic_drop_inode(inode);

	if (!drop)
		drop = fscrypt_drop_inode(inode);

	trace_ext4_drop_inode(inode, drop);
	return drop;
}

static void ext4_free_in_core_inode(struct inode *inode)
{
	fscrypt_free_inode(inode);
	if (!list_empty(&(EXT4_I(inode)->i_fc_list))) {
		pr_warn("%s: inode %ld still in fc list",
			__func__, inode->i_ino);
	}
	kmem_cache_free(ext4_inode_cachep, EXT4_I(inode));
}

static void ext4_destroy_inode(struct inode *inode)
{
	if (!list_empty(&(EXT4_I(inode)->i_orphan))) {
		ext4_msg(inode->i_sb, KERN_ERR,
			 "Inode %lu (%p): orphan list check failed!",
			 inode->i_ino, EXT4_I(inode));
		print_hex_dump(KERN_INFO, "", DUMP_PREFIX_ADDRESS, 16, 4,
				EXT4_I(inode), sizeof(struct ext4_inode_info),
				true);
		dump_stack();
	}
}

static void init_once(void *foo)
{
	struct ext4_inode_info *ei = (struct ext4_inode_info *) foo;

	INIT_LIST_HEAD(&ei->i_orphan);
	init_rwsem(&ei->xattr_sem);
	init_rwsem(&ei->i_data_sem);
	init_rwsem(&ei->i_mmap_sem);
	inode_init_once(&ei->vfs_inode);
	ext4_fc_init_inode(&ei->vfs_inode);
}

static int __init init_inodecache(void)
{
	ext4_inode_cachep = kmem_cache_create_usercopy("ext4_inode_cache",
				sizeof(struct ext4_inode_info), 0,
				(SLAB_RECLAIM_ACCOUNT|SLAB_MEM_SPREAD|
					SLAB_ACCOUNT),
				offsetof(struct ext4_inode_info, i_data),
				sizeof_field(struct ext4_inode_info, i_data),
				init_once);
	if (ext4_inode_cachep == NULL)
		return -ENOMEM;
	return 0;
}

static void destroy_inodecache(void)
{
	/*
	 * Make sure all delayed rcu free inodes are flushed before we
	 * destroy cache.
	 */
	rcu_barrier();
	kmem_cache_destroy(ext4_inode_cachep);
}

void ext4_clear_inode(struct inode *inode)
{
	ext4_fc_del(inode);
	invalidate_inode_buffers(inode);
	clear_inode(inode);
	ext4_discard_preallocations(inode, 0);
	ext4_es_remove_extent(inode, 0, EXT_MAX_BLOCKS);
	dquot_drop(inode);
	if (EXT4_I(inode)->jinode) {
		jbd2_journal_release_jbd_inode(EXT4_JOURNAL(inode),
					       EXT4_I(inode)->jinode);
		jbd2_free_inode(EXT4_I(inode)->jinode);
		EXT4_I(inode)->jinode = NULL;
	}
	fscrypt_put_encryption_info(inode);
	fsverity_cleanup_inode(inode);
}

static struct inode *ext4_nfs_get_inode(struct super_block *sb,
					u64 ino, u32 generation)
{
	struct inode *inode;

	/*
	 * Currently we don't know the generation for parent directory, so
	 * a generation of 0 means "accept any"
	 */
	inode = ext4_iget(sb, ino, EXT4_IGET_HANDLE);
	if (IS_ERR(inode))
		return ERR_CAST(inode);
	if (generation && inode->i_generation != generation) {
		iput(inode);
		return ERR_PTR(-ESTALE);
	}

	return inode;
}

static struct dentry *ext4_fh_to_dentry(struct super_block *sb, struct fid *fid,
					int fh_len, int fh_type)
{
	return generic_fh_to_dentry(sb, fid, fh_len, fh_type,
				    ext4_nfs_get_inode);
}

static struct dentry *ext4_fh_to_parent(struct super_block *sb, struct fid *fid,
					int fh_len, int fh_type)
{
	return generic_fh_to_parent(sb, fid, fh_len, fh_type,
				    ext4_nfs_get_inode);
}

static int ext4_nfs_commit_metadata(struct inode *inode)
{
	struct writeback_control wbc = {
		.sync_mode = WB_SYNC_ALL
	};

	trace_ext4_nfs_commit_metadata(inode);
	return ext4_write_inode(inode, &wbc);
}

#ifdef CONFIG_FS_ENCRYPTION
static int ext4_get_context(struct inode *inode, void *ctx, size_t len)
{
	return ext4_xattr_get(inode, EXT4_XATTR_INDEX_ENCRYPTION,
				 EXT4_XATTR_NAME_ENCRYPTION_CONTEXT, ctx, len);
}

static int ext4_set_context(struct inode *inode, const void *ctx, size_t len,
							void *fs_data)
{
	handle_t *handle = fs_data;
	int res, res2, credits, retries = 0;

	/*
	 * Encrypting the root directory is not allowed because e2fsck expects
	 * lost+found to exist and be unencrypted, and encrypting the root
	 * directory would imply encrypting the lost+found directory as well as
	 * the filename "lost+found" itself.
	 */
	if (inode->i_ino == EXT4_ROOT_INO)
		return -EPERM;

	if (WARN_ON_ONCE(IS_DAX(inode) && i_size_read(inode)))
		return -EINVAL;

	if (ext4_test_inode_flag(inode, EXT4_INODE_DAX))
		return -EOPNOTSUPP;

	res = ext4_convert_inline_data(inode);
	if (res)
		return res;

	/*
	 * If a journal handle was specified, then the encryption context is
	 * being set on a new inode via inheritance and is part of a larger
	 * transaction to create the inode.  Otherwise the encryption context is
	 * being set on an existing inode in its own transaction.  Only in the
	 * latter case should the "retry on ENOSPC" logic be used.
	 */

	if (handle) {
		res = ext4_xattr_set_handle(handle, inode,
					    EXT4_XATTR_INDEX_ENCRYPTION,
					    EXT4_XATTR_NAME_ENCRYPTION_CONTEXT,
					    ctx, len, 0);
		if (!res) {
			ext4_set_inode_flag(inode, EXT4_INODE_ENCRYPT);
			ext4_clear_inode_state(inode,
					EXT4_STATE_MAY_INLINE_DATA);
			/*
			 * Update inode->i_flags - S_ENCRYPTED will be enabled,
			 * S_DAX may be disabled
			 */
			ext4_set_inode_flags(inode, false);
		}
		return res;
	}

	res = dquot_initialize(inode);
	if (res)
		return res;
retry:
	res = ext4_xattr_set_credits(inode, len, false /* is_create */,
				     &credits);
	if (res)
		return res;

	handle = ext4_journal_start(inode, EXT4_HT_MISC, credits);
	if (IS_ERR(handle))
		return PTR_ERR(handle);

	res = ext4_xattr_set_handle(handle, inode, EXT4_XATTR_INDEX_ENCRYPTION,
				    EXT4_XATTR_NAME_ENCRYPTION_CONTEXT,
				    ctx, len, 0);
	if (!res) {
		ext4_set_inode_flag(inode, EXT4_INODE_ENCRYPT);
		/*
		 * Update inode->i_flags - S_ENCRYPTED will be enabled,
		 * S_DAX may be disabled
		 */
		ext4_set_inode_flags(inode, false);
		res = ext4_mark_inode_dirty(handle, inode);
		if (res)
			EXT4_ERROR_INODE(inode, "Failed to mark inode dirty");
	}
	res2 = ext4_journal_stop(handle);

	if (res == -ENOSPC && ext4_should_retry_alloc(inode->i_sb, &retries))
		goto retry;
	if (!res)
		res = res2;
	return res;
}

static const union fscrypt_policy *ext4_get_dummy_policy(struct super_block *sb)
{
	return EXT4_SB(sb)->s_dummy_enc_policy.policy;
}

static bool ext4_has_stable_inodes(struct super_block *sb)
{
	return ext4_has_feature_stable_inodes(sb);
}

static void ext4_get_ino_and_lblk_bits(struct super_block *sb,
				       int *ino_bits_ret, int *lblk_bits_ret)
{
	*ino_bits_ret = 8 * sizeof(EXT4_SB(sb)->s_es->s_inodes_count);
	*lblk_bits_ret = 8 * sizeof(ext4_lblk_t);
}

static const struct fscrypt_operations ext4_cryptops = {
	.key_prefix		= "ext4:",
	.get_context		= ext4_get_context,
	.set_context		= ext4_set_context,
	.get_dummy_policy	= ext4_get_dummy_policy,
	.empty_dir		= ext4_empty_dir,
	.max_namelen		= EXT4_NAME_LEN,
	.has_stable_inodes	= ext4_has_stable_inodes,
	.get_ino_and_lblk_bits	= ext4_get_ino_and_lblk_bits,
};
#endif

#ifdef CONFIG_QUOTA
static const char * const quotatypes[] = INITQFNAMES;
#define QTYPE2NAME(t) (quotatypes[t])

static int ext4_write_dquot(struct dquot *dquot);
static int ext4_acquire_dquot(struct dquot *dquot);
static int ext4_release_dquot(struct dquot *dquot);
static int ext4_mark_dquot_dirty(struct dquot *dquot);
static int ext4_write_info(struct super_block *sb, int type);
static int ext4_quota_on(struct super_block *sb, int type, int format_id,
			 const struct path *path);
static int ext4_quota_on_mount(struct super_block *sb, int type);
static ssize_t ext4_quota_read(struct super_block *sb, int type, char *data,
			       size_t len, loff_t off);
static ssize_t ext4_quota_write(struct super_block *sb, int type,
				const char *data, size_t len, loff_t off);
static int ext4_quota_enable(struct super_block *sb, int type, int format_id,
			     unsigned int flags);
static int ext4_enable_quotas(struct super_block *sb);

static struct dquot **ext4_get_dquots(struct inode *inode)
{
	return EXT4_I(inode)->i_dquot;
}

static const struct dquot_operations ext4_quota_operations = {
	.get_reserved_space	= ext4_get_reserved_space,
	.write_dquot		= ext4_write_dquot,
	.acquire_dquot		= ext4_acquire_dquot,
	.release_dquot		= ext4_release_dquot,
	.mark_dirty		= ext4_mark_dquot_dirty,
	.write_info		= ext4_write_info,
	.alloc_dquot		= dquot_alloc,
	.destroy_dquot		= dquot_destroy,
	.get_projid		= ext4_get_projid,
	.get_inode_usage	= ext4_get_inode_usage,
	.get_next_id		= dquot_get_next_id,
};

static const struct quotactl_ops ext4_qctl_operations = {
	.quota_on	= ext4_quota_on,
	.quota_off	= ext4_quota_off,
	.quota_sync	= dquot_quota_sync,
	.get_state	= dquot_get_state,
	.set_info	= dquot_set_dqinfo,
	.get_dqblk	= dquot_get_dqblk,
	.set_dqblk	= dquot_set_dqblk,
	.get_nextdqblk	= dquot_get_next_dqblk,
};
#endif

static const struct super_operations ext4_sops = {
	.alloc_inode	= ext4_alloc_inode,
	.free_inode	= ext4_free_in_core_inode,
	.destroy_inode	= ext4_destroy_inode,
	.write_inode	= ext4_write_inode,
	.dirty_inode	= ext4_dirty_inode,
	.drop_inode	= ext4_drop_inode,
	.evict_inode	= ext4_evict_inode,
	.put_super	= ext4_put_super,
	.sync_fs	= ext4_sync_fs,
	.freeze_fs	= ext4_freeze,
	.unfreeze_fs	= ext4_unfreeze,
	.statfs		= ext4_statfs,
	.remount_fs	= ext4_remount,
	.show_options	= ext4_show_options,
#ifdef CONFIG_QUOTA
	.quota_read	= ext4_quota_read,
	.quota_write	= ext4_quota_write,
	.get_dquots	= ext4_get_dquots,
#endif
};

static const struct export_operations ext4_export_ops = {
	.fh_to_dentry = ext4_fh_to_dentry,
	.fh_to_parent = ext4_fh_to_parent,
	.get_parent = ext4_get_parent,
	.commit_metadata = ext4_nfs_commit_metadata,
};

enum {
	Opt_bsd_df, Opt_minix_df, Opt_grpid, Opt_nogrpid,
	Opt_resgid, Opt_resuid, Opt_sb, Opt_err_cont, Opt_err_panic, Opt_err_ro,
	Opt_nouid32, Opt_debug, Opt_removed,
	Opt_user_xattr, Opt_nouser_xattr, Opt_acl, Opt_noacl,
	Opt_auto_da_alloc, Opt_noauto_da_alloc, Opt_noload,
	Opt_commit, Opt_min_batch_time, Opt_max_batch_time, Opt_journal_dev,
	Opt_journal_path, Opt_journal_checksum, Opt_journal_async_commit,
	Opt_abort, Opt_data_journal, Opt_data_ordered, Opt_data_writeback,
	Opt_data_err_abort, Opt_data_err_ignore, Opt_test_dummy_encryption,
	Opt_inlinecrypt,
	Opt_usrjquota, Opt_grpjquota, Opt_offusrjquota, Opt_offgrpjquota,
	Opt_jqfmt_vfsold, Opt_jqfmt_vfsv0, Opt_jqfmt_vfsv1, Opt_quota,
	Opt_noquota, Opt_barrier, Opt_nobarrier, Opt_err,
	Opt_usrquota, Opt_grpquota, Opt_prjquota, Opt_i_version,
	Opt_dax, Opt_dax_always, Opt_dax_inode, Opt_dax_never,
	Opt_stripe, Opt_delalloc, Opt_nodelalloc, Opt_warn_on_error,
	Opt_nowarn_on_error, Opt_mblk_io_submit,
	Opt_lazytime, Opt_nolazytime, Opt_debug_want_extra_isize,
	Opt_nomblk_io_submit, Opt_block_validity, Opt_noblock_validity,
	Opt_inode_readahead_blks, Opt_journal_ioprio,
	Opt_dioread_nolock, Opt_dioread_lock,
	Opt_discard, Opt_nodiscard, Opt_init_itable, Opt_noinit_itable,
	Opt_max_dir_size_kb, Opt_nojournal_checksum, Opt_nombcache,
	Opt_no_prefetch_block_bitmaps, Opt_mb_optimize_scan,
#ifdef CONFIG_EXT4_DEBUG
	Opt_fc_debug_max_replay, Opt_fc_debug_force
#endif
};

static const match_table_t tokens = {
	{Opt_bsd_df, "bsddf"},
	{Opt_minix_df, "minixdf"},
	{Opt_grpid, "grpid"},
	{Opt_grpid, "bsdgroups"},
	{Opt_nogrpid, "nogrpid"},
	{Opt_nogrpid, "sysvgroups"},
	{Opt_resgid, "resgid=%u"},
	{Opt_resuid, "resuid=%u"},
	{Opt_sb, "sb=%u"},
	{Opt_err_cont, "errors=continue"},
	{Opt_err_panic, "errors=panic"},
	{Opt_err_ro, "errors=remount-ro"},
	{Opt_nouid32, "nouid32"},
	{Opt_debug, "debug"},
	{Opt_removed, "oldalloc"},
	{Opt_removed, "orlov"},
	{Opt_user_xattr, "user_xattr"},
	{Opt_nouser_xattr, "nouser_xattr"},
	{Opt_acl, "acl"},
	{Opt_noacl, "noacl"},
	{Opt_noload, "norecovery"},
	{Opt_noload, "noload"},
	{Opt_removed, "nobh"},
	{Opt_removed, "bh"},
	{Opt_commit, "commit=%u"},
	{Opt_min_batch_time, "min_batch_time=%u"},
	{Opt_max_batch_time, "max_batch_time=%u"},
	{Opt_journal_dev, "journal_dev=%u"},
	{Opt_journal_path, "journal_path=%s"},
	{Opt_journal_checksum, "journal_checksum"},
	{Opt_nojournal_checksum, "nojournal_checksum"},
	{Opt_journal_async_commit, "journal_async_commit"},
	{Opt_abort, "abort"},
	{Opt_data_journal, "data=journal"},
	{Opt_data_ordered, "data=ordered"},
	{Opt_data_writeback, "data=writeback"},
	{Opt_data_err_abort, "data_err=abort"},
	{Opt_data_err_ignore, "data_err=ignore"},
	{Opt_offusrjquota, "usrjquota="},
	{Opt_usrjquota, "usrjquota=%s"},
	{Opt_offgrpjquota, "grpjquota="},
	{Opt_grpjquota, "grpjquota=%s"},
	{Opt_jqfmt_vfsold, "jqfmt=vfsold"},
	{Opt_jqfmt_vfsv0, "jqfmt=vfsv0"},
	{Opt_jqfmt_vfsv1, "jqfmt=vfsv1"},
	{Opt_grpquota, "grpquota"},
	{Opt_noquota, "noquota"},
	{Opt_quota, "quota"},
	{Opt_usrquota, "usrquota"},
	{Opt_prjquota, "prjquota"},
	{Opt_barrier, "barrier=%u"},
	{Opt_barrier, "barrier"},
	{Opt_nobarrier, "nobarrier"},
	{Opt_i_version, "i_version"},
	{Opt_dax, "dax"},
	{Opt_dax_always, "dax=always"},
	{Opt_dax_inode, "dax=inode"},
	{Opt_dax_never, "dax=never"},
	{Opt_stripe, "stripe=%u"},
	{Opt_delalloc, "delalloc"},
	{Opt_warn_on_error, "warn_on_error"},
	{Opt_nowarn_on_error, "nowarn_on_error"},
	{Opt_lazytime, "lazytime"},
	{Opt_nolazytime, "nolazytime"},
	{Opt_debug_want_extra_isize, "debug_want_extra_isize=%u"},
	{Opt_nodelalloc, "nodelalloc"},
	{Opt_removed, "mblk_io_submit"},
	{Opt_removed, "nomblk_io_submit"},
	{Opt_block_validity, "block_validity"},
	{Opt_noblock_validity, "noblock_validity"},
	{Opt_inode_readahead_blks, "inode_readahead_blks=%u"},
	{Opt_journal_ioprio, "journal_ioprio=%u"},
	{Opt_auto_da_alloc, "auto_da_alloc=%u"},
	{Opt_auto_da_alloc, "auto_da_alloc"},
	{Opt_noauto_da_alloc, "noauto_da_alloc"},
	{Opt_dioread_nolock, "dioread_nolock"},
	{Opt_dioread_lock, "nodioread_nolock"},
	{Opt_dioread_lock, "dioread_lock"},
	{Opt_discard, "discard"},
	{Opt_nodiscard, "nodiscard"},
	{Opt_init_itable, "init_itable=%u"},
	{Opt_init_itable, "init_itable"},
	{Opt_noinit_itable, "noinit_itable"},
#ifdef CONFIG_EXT4_DEBUG
	{Opt_fc_debug_force, "fc_debug_force"},
	{Opt_fc_debug_max_replay, "fc_debug_max_replay=%u"},
#endif
	{Opt_max_dir_size_kb, "max_dir_size_kb=%u"},
	{Opt_test_dummy_encryption, "test_dummy_encryption=%s"},
	{Opt_test_dummy_encryption, "test_dummy_encryption"},
	{Opt_inlinecrypt, "inlinecrypt"},
	{Opt_nombcache, "nombcache"},
	{Opt_nombcache, "no_mbcache"},	/* for backward compatibility */
	{Opt_removed, "prefetch_block_bitmaps"},
	{Opt_no_prefetch_block_bitmaps, "no_prefetch_block_bitmaps"},
	{Opt_mb_optimize_scan, "mb_optimize_scan=%d"},
	{Opt_removed, "check=none"},	/* mount option from ext2/3 */
	{Opt_removed, "nocheck"},	/* mount option from ext2/3 */
	{Opt_removed, "reservation"},	/* mount option from ext2/3 */
	{Opt_removed, "noreservation"}, /* mount option from ext2/3 */
	{Opt_removed, "journal=%u"},	/* mount option from ext2/3 */
	{Opt_err, NULL},
};

static ext4_fsblk_t get_sb_block(void **data)
{
	ext4_fsblk_t	sb_block;
	char		*options = (char *) *data;

	if (!options || strncmp(options, "sb=", 3) != 0)
		return 1;	/* Default location */

	options += 3;
	/* TODO: use simple_strtoll with >32bit ext4 */
	sb_block = simple_strtoul(options, &options, 0);
	if (*options && *options != ',') {
		printk(KERN_ERR "EXT4-fs: Invalid sb specification: %s\n",
		       (char *) *data);
		return 1;
	}
	if (*options == ',')
		options++;
	*data = (void *) options;

	return sb_block;
}

#define DEFAULT_JOURNAL_IOPRIO (IOPRIO_PRIO_VALUE(IOPRIO_CLASS_BE, 3))
#define DEFAULT_MB_OPTIMIZE_SCAN	(-1)

static const char deprecated_msg[] =
	"Mount option \"%s\" will be removed by %s\n"
	"Contact linux-ext4@vger.kernel.org if you think we should keep it.\n";

#ifdef CONFIG_QUOTA
static int set_qf_name(struct super_block *sb, int qtype, substring_t *args)
{
	struct ext4_sb_info *sbi = EXT4_SB(sb);
	char *qname, *old_qname = get_qf_name(sb, sbi, qtype);
	int ret = -1;

	if (sb_any_quota_loaded(sb) && !old_qname) {
		ext4_msg(sb, KERN_ERR,
			"Cannot change journaled "
			"quota options when quota turned on");
		return -1;
	}
	if (ext4_has_feature_quota(sb)) {
		ext4_msg(sb, KERN_INFO, "Journaled quota options "
			 "ignored when QUOTA feature is enabled");
		return 1;
	}
	qname = match_strdup(args);
	if (!qname) {
		ext4_msg(sb, KERN_ERR,
			"Not enough memory for storing quotafile name");
		return -1;
	}
	if (old_qname) {
		if (strcmp(old_qname, qname) == 0)
			ret = 1;
		else
			ext4_msg(sb, KERN_ERR,
				 "%s quota file already specified",
				 QTYPE2NAME(qtype));
		goto errout;
	}
	if (strchr(qname, '/')) {
		ext4_msg(sb, KERN_ERR,
			"quotafile must be on filesystem root");
		goto errout;
	}
	rcu_assign_pointer(sbi->s_qf_names[qtype], qname);
	set_opt(sb, QUOTA);
	return 1;
errout:
	kfree(qname);
	return ret;
}

static int clear_qf_name(struct super_block *sb, int qtype)
{

	struct ext4_sb_info *sbi = EXT4_SB(sb);
	char *old_qname = get_qf_name(sb, sbi, qtype);

	if (sb_any_quota_loaded(sb) && old_qname) {
		ext4_msg(sb, KERN_ERR, "Cannot change journaled quota options"
			" when quota turned on");
		return -1;
	}
	rcu_assign_pointer(sbi->s_qf_names[qtype], NULL);
	synchronize_rcu();
	kfree(old_qname);
	return 1;
}
#endif

#define MOPT_SET	0x0001
#define MOPT_CLEAR	0x0002
#define MOPT_NOSUPPORT	0x0004
#define MOPT_EXPLICIT	0x0008
#define MOPT_CLEAR_ERR	0x0010
#define MOPT_GTE0	0x0020
#ifdef CONFIG_QUOTA
#define MOPT_Q		0
#define MOPT_QFMT	0x0040
#else
#define MOPT_Q		MOPT_NOSUPPORT
#define MOPT_QFMT	MOPT_NOSUPPORT
#endif
#define MOPT_DATAJ	0x0080
#define MOPT_NO_EXT2	0x0100
#define MOPT_NO_EXT3	0x0200
#define MOPT_EXT4_ONLY	(MOPT_NO_EXT2 | MOPT_NO_EXT3)
#define MOPT_STRING	0x0400
#define MOPT_SKIP	0x0800
#define	MOPT_2		0x1000

static const struct mount_opts {
	int	token;
	int	mount_opt;
	int	flags;
} ext4_mount_opts[] = {
	{Opt_minix_df, EXT4_MOUNT_MINIX_DF, MOPT_SET},
	{Opt_bsd_df, EXT4_MOUNT_MINIX_DF, MOPT_CLEAR},
	{Opt_grpid, EXT4_MOUNT_GRPID, MOPT_SET},
	{Opt_nogrpid, EXT4_MOUNT_GRPID, MOPT_CLEAR},
	{Opt_block_validity, EXT4_MOUNT_BLOCK_VALIDITY, MOPT_SET},
	{Opt_noblock_validity, EXT4_MOUNT_BLOCK_VALIDITY, MOPT_CLEAR},
	{Opt_dioread_nolock, EXT4_MOUNT_DIOREAD_NOLOCK,
	 MOPT_EXT4_ONLY | MOPT_SET},
	{Opt_dioread_lock, EXT4_MOUNT_DIOREAD_NOLOCK,
	 MOPT_EXT4_ONLY | MOPT_CLEAR},
	{Opt_discard, EXT4_MOUNT_DISCARD, MOPT_SET},
	{Opt_nodiscard, EXT4_MOUNT_DISCARD, MOPT_CLEAR},
	{Opt_delalloc, EXT4_MOUNT_DELALLOC,
	 MOPT_EXT4_ONLY | MOPT_SET | MOPT_EXPLICIT},
	{Opt_nodelalloc, EXT4_MOUNT_DELALLOC,
	 MOPT_EXT4_ONLY | MOPT_CLEAR},
	{Opt_warn_on_error, EXT4_MOUNT_WARN_ON_ERROR, MOPT_SET},
	{Opt_nowarn_on_error, EXT4_MOUNT_WARN_ON_ERROR, MOPT_CLEAR},
	{Opt_nojournal_checksum, EXT4_MOUNT_JOURNAL_CHECKSUM,
	 MOPT_EXT4_ONLY | MOPT_CLEAR},
	{Opt_journal_checksum, EXT4_MOUNT_JOURNAL_CHECKSUM,
	 MOPT_EXT4_ONLY | MOPT_SET | MOPT_EXPLICIT},
	{Opt_journal_async_commit, (EXT4_MOUNT_JOURNAL_ASYNC_COMMIT |
				    EXT4_MOUNT_JOURNAL_CHECKSUM),
	 MOPT_EXT4_ONLY | MOPT_SET | MOPT_EXPLICIT},
	{Opt_noload, EXT4_MOUNT_NOLOAD, MOPT_NO_EXT2 | MOPT_SET},
	{Opt_err_panic, EXT4_MOUNT_ERRORS_PANIC, MOPT_SET | MOPT_CLEAR_ERR},
	{Opt_err_ro, EXT4_MOUNT_ERRORS_RO, MOPT_SET | MOPT_CLEAR_ERR},
	{Opt_err_cont, EXT4_MOUNT_ERRORS_CONT, MOPT_SET | MOPT_CLEAR_ERR},
	{Opt_data_err_abort, EXT4_MOUNT_DATA_ERR_ABORT,
	 MOPT_NO_EXT2},
	{Opt_data_err_ignore, EXT4_MOUNT_DATA_ERR_ABORT,
	 MOPT_NO_EXT2},
	{Opt_barrier, EXT4_MOUNT_BARRIER, MOPT_SET},
	{Opt_nobarrier, EXT4_MOUNT_BARRIER, MOPT_CLEAR},
	{Opt_noauto_da_alloc, EXT4_MOUNT_NO_AUTO_DA_ALLOC, MOPT_SET},
	{Opt_auto_da_alloc, EXT4_MOUNT_NO_AUTO_DA_ALLOC, MOPT_CLEAR},
	{Opt_noinit_itable, EXT4_MOUNT_INIT_INODE_TABLE, MOPT_CLEAR},
	{Opt_commit, 0, MOPT_GTE0},
	{Opt_max_batch_time, 0, MOPT_GTE0},
	{Opt_min_batch_time, 0, MOPT_GTE0},
	{Opt_inode_readahead_blks, 0, MOPT_GTE0},
	{Opt_init_itable, 0, MOPT_GTE0},
	{Opt_dax, EXT4_MOUNT_DAX_ALWAYS, MOPT_SET | MOPT_SKIP},
	{Opt_dax_always, EXT4_MOUNT_DAX_ALWAYS,
		MOPT_EXT4_ONLY | MOPT_SET | MOPT_SKIP},
	{Opt_dax_inode, EXT4_MOUNT2_DAX_INODE,
		MOPT_EXT4_ONLY | MOPT_SET | MOPT_SKIP},
	{Opt_dax_never, EXT4_MOUNT2_DAX_NEVER,
		MOPT_EXT4_ONLY | MOPT_SET | MOPT_SKIP},
	{Opt_stripe, 0, MOPT_GTE0},
	{Opt_resuid, 0, MOPT_GTE0},
	{Opt_resgid, 0, MOPT_GTE0},
	{Opt_journal_dev, 0, MOPT_NO_EXT2 | MOPT_GTE0},
	{Opt_journal_path, 0, MOPT_NO_EXT2 | MOPT_STRING},
	{Opt_journal_ioprio, 0, MOPT_NO_EXT2 | MOPT_GTE0},
	{Opt_data_journal, EXT4_MOUNT_JOURNAL_DATA, MOPT_NO_EXT2 | MOPT_DATAJ},
	{Opt_data_ordered, EXT4_MOUNT_ORDERED_DATA, MOPT_NO_EXT2 | MOPT_DATAJ},
	{Opt_data_writeback, EXT4_MOUNT_WRITEBACK_DATA,
	 MOPT_NO_EXT2 | MOPT_DATAJ},
	{Opt_user_xattr, EXT4_MOUNT_XATTR_USER, MOPT_SET},
	{Opt_nouser_xattr, EXT4_MOUNT_XATTR_USER, MOPT_CLEAR},
#ifdef CONFIG_EXT4_FS_POSIX_ACL
	{Opt_acl, EXT4_MOUNT_POSIX_ACL, MOPT_SET},
	{Opt_noacl, EXT4_MOUNT_POSIX_ACL, MOPT_CLEAR},
#else
	{Opt_acl, 0, MOPT_NOSUPPORT},
	{Opt_noacl, 0, MOPT_NOSUPPORT},
#endif
	{Opt_nouid32, EXT4_MOUNT_NO_UID32, MOPT_SET},
	{Opt_debug, EXT4_MOUNT_DEBUG, MOPT_SET},
	{Opt_debug_want_extra_isize, 0, MOPT_GTE0},
	{Opt_quota, EXT4_MOUNT_QUOTA | EXT4_MOUNT_USRQUOTA, MOPT_SET | MOPT_Q},
	{Opt_usrquota, EXT4_MOUNT_QUOTA | EXT4_MOUNT_USRQUOTA,
							MOPT_SET | MOPT_Q},
	{Opt_grpquota, EXT4_MOUNT_QUOTA | EXT4_MOUNT_GRPQUOTA,
							MOPT_SET | MOPT_Q},
	{Opt_prjquota, EXT4_MOUNT_QUOTA | EXT4_MOUNT_PRJQUOTA,
							MOPT_SET | MOPT_Q},
	{Opt_noquota, (EXT4_MOUNT_QUOTA | EXT4_MOUNT_USRQUOTA |
		       EXT4_MOUNT_GRPQUOTA | EXT4_MOUNT_PRJQUOTA),
							MOPT_CLEAR | MOPT_Q},
	{Opt_usrjquota, 0, MOPT_Q | MOPT_STRING},
	{Opt_grpjquota, 0, MOPT_Q | MOPT_STRING},
	{Opt_offusrjquota, 0, MOPT_Q},
	{Opt_offgrpjquota, 0, MOPT_Q},
	{Opt_jqfmt_vfsold, QFMT_VFS_OLD, MOPT_QFMT},
	{Opt_jqfmt_vfsv0, QFMT_VFS_V0, MOPT_QFMT},
	{Opt_jqfmt_vfsv1, QFMT_VFS_V1, MOPT_QFMT},
	{Opt_max_dir_size_kb, 0, MOPT_GTE0},
	{Opt_test_dummy_encryption, 0, MOPT_STRING},
	{Opt_nombcache, EXT4_MOUNT_NO_MBCACHE, MOPT_SET},
	{Opt_no_prefetch_block_bitmaps, EXT4_MOUNT_NO_PREFETCH_BLOCK_BITMAPS,
	 MOPT_SET},
	{Opt_mb_optimize_scan, EXT4_MOUNT2_MB_OPTIMIZE_SCAN, MOPT_GTE0},
#ifdef CONFIG_EXT4_DEBUG
	{Opt_fc_debug_force, EXT4_MOUNT2_JOURNAL_FAST_COMMIT,
	 MOPT_SET | MOPT_2 | MOPT_EXT4_ONLY},
	{Opt_fc_debug_max_replay, 0, MOPT_GTE0},
#endif
	{Opt_err, 0, 0}
};

#ifdef CONFIG_UNICODE
static const struct ext4_sb_encodings {
	__u16 magic;
	char *name;
	char *version;
} ext4_sb_encoding_map[] = {
	{EXT4_ENC_UTF8_12_1, "utf8", "12.1.0"},
};

static int ext4_sb_read_encoding(const struct ext4_super_block *es,
				 const struct ext4_sb_encodings **encoding,
				 __u16 *flags)
{
	__u16 magic = le16_to_cpu(es->s_encoding);
	int i;

	for (i = 0; i < ARRAY_SIZE(ext4_sb_encoding_map); i++)
		if (magic == ext4_sb_encoding_map[i].magic)
			break;

	if (i >= ARRAY_SIZE(ext4_sb_encoding_map))
		return -EINVAL;

	*encoding = &ext4_sb_encoding_map[i];
	*flags = le16_to_cpu(es->s_encoding_flags);

	return 0;
}
#endif

static int ext4_set_test_dummy_encryption(struct super_block *sb,
					  const char *opt,
					  const substring_t *arg,
					  bool is_remount)
{
#ifdef CONFIG_FS_ENCRYPTION
	struct ext4_sb_info *sbi = EXT4_SB(sb);
	int err;

	/*
	 * This mount option is just for testing, and it's not worthwhile to
	 * implement the extra complexity (e.g. RCU protection) that would be
	 * needed to allow it to be set or changed during remount.  We do allow
	 * it to be specified during remount, but only if there is no change.
	 */
	if (is_remount && !sbi->s_dummy_enc_policy.policy) {
		ext4_msg(sb, KERN_WARNING,
			 "Can't set test_dummy_encryption on remount");
		return -1;
	}
	err = fscrypt_set_test_dummy_encryption(sb, arg->from,
						&sbi->s_dummy_enc_policy);
	if (err) {
		if (err == -EEXIST)
			ext4_msg(sb, KERN_WARNING,
				 "Can't change test_dummy_encryption on remount");
		else if (err == -EINVAL)
			ext4_msg(sb, KERN_WARNING,
				 "Value of option \"%s\" is unrecognized", opt);
		else
			ext4_msg(sb, KERN_WARNING,
				 "Error processing option \"%s\" [%d]",
				 opt, err);
		return -1;
	}
	ext4_msg(sb, KERN_WARNING, "Test dummy encryption mode enabled");
#else
	ext4_msg(sb, KERN_WARNING,
		 "Test dummy encryption mount option ignored");
#endif
	return 1;
}

struct ext4_parsed_options {
	unsigned long journal_devnum;
	unsigned int journal_ioprio;
	int mb_optimize_scan;
};

static int handle_mount_opt(struct super_block *sb, char *opt, int token,
			    substring_t *args, struct ext4_parsed_options *parsed_opts,
			    int is_remount)
{
	struct ext4_sb_info *sbi = EXT4_SB(sb);
	const struct mount_opts *m;
	kuid_t uid;
	kgid_t gid;
	int arg = 0;

#ifdef CONFIG_QUOTA
	if (token == Opt_usrjquota)
		return set_qf_name(sb, USRQUOTA, &args[0]);
	else if (token == Opt_grpjquota)
		return set_qf_name(sb, GRPQUOTA, &args[0]);
	else if (token == Opt_offusrjquota)
		return clear_qf_name(sb, USRQUOTA);
	else if (token == Opt_offgrpjquota)
		return clear_qf_name(sb, GRPQUOTA);
#endif
	switch (token) {
	case Opt_noacl:
	case Opt_nouser_xattr:
		ext4_msg(sb, KERN_WARNING, deprecated_msg, opt, "3.5");
		break;
	case Opt_sb:
		return 1;	/* handled by get_sb_block() */
	case Opt_removed:
		ext4_msg(sb, KERN_WARNING, "Ignoring removed %s option", opt);
		return 1;
	case Opt_abort:
		ext4_set_mount_flag(sb, EXT4_MF_FS_ABORTED);
		return 1;
	case Opt_i_version:
		sb->s_flags |= SB_I_VERSION;
		return 1;
	case Opt_lazytime:
		sb->s_flags |= SB_LAZYTIME;
		return 1;
	case Opt_nolazytime:
		sb->s_flags &= ~SB_LAZYTIME;
		return 1;
	case Opt_inlinecrypt:
#ifdef CONFIG_FS_ENCRYPTION_INLINE_CRYPT
		sb->s_flags |= SB_INLINECRYPT;
#else
		ext4_msg(sb, KERN_ERR, "inline encryption not supported");
#endif
		return 1;
	}

	for (m = ext4_mount_opts; m->token != Opt_err; m++)
		if (token == m->token)
			break;

	if (m->token == Opt_err) {
		ext4_msg(sb, KERN_ERR, "Unrecognized mount option \"%s\" "
			 "or missing value", opt);
		return -1;
	}

	if ((m->flags & MOPT_NO_EXT2) && IS_EXT2_SB(sb)) {
		ext4_msg(sb, KERN_ERR,
			 "Mount option \"%s\" incompatible with ext2", opt);
		return -1;
	}
	if ((m->flags & MOPT_NO_EXT3) && IS_EXT3_SB(sb)) {
		ext4_msg(sb, KERN_ERR,
			 "Mount option \"%s\" incompatible with ext3", opt);
		return -1;
	}

	if (args->from && !(m->flags & MOPT_STRING) && match_int(args, &arg))
		return -1;
	if (args->from && (m->flags & MOPT_GTE0) && (arg < 0))
		return -1;
	if (m->flags & MOPT_EXPLICIT) {
		if (m->mount_opt & EXT4_MOUNT_DELALLOC) {
			set_opt2(sb, EXPLICIT_DELALLOC);
		} else if (m->mount_opt & EXT4_MOUNT_JOURNAL_CHECKSUM) {
			set_opt2(sb, EXPLICIT_JOURNAL_CHECKSUM);
		} else
			return -1;
	}
	if (m->flags & MOPT_CLEAR_ERR)
		clear_opt(sb, ERRORS_MASK);
	if (token == Opt_noquota && sb_any_quota_loaded(sb)) {
		ext4_msg(sb, KERN_ERR, "Cannot change quota "
			 "options when quota turned on");
		return -1;
	}

	if (m->flags & MOPT_NOSUPPORT) {
		ext4_msg(sb, KERN_ERR, "%s option not supported", opt);
	} else if (token == Opt_commit) {
		if (arg == 0)
			arg = JBD2_DEFAULT_MAX_COMMIT_AGE;
		else if (arg > INT_MAX / HZ) {
			ext4_msg(sb, KERN_ERR,
				 "Invalid commit interval %d, "
				 "must be smaller than %d",
				 arg, INT_MAX / HZ);
			return -1;
		}
		sbi->s_commit_interval = HZ * arg;
	} else if (token == Opt_debug_want_extra_isize) {
		if ((arg & 1) ||
		    (arg < 4) ||
		    (arg > (sbi->s_inode_size - EXT4_GOOD_OLD_INODE_SIZE))) {
			ext4_msg(sb, KERN_ERR,
				 "Invalid want_extra_isize %d", arg);
			return -1;
		}
		sbi->s_want_extra_isize = arg;
	} else if (token == Opt_max_batch_time) {
		sbi->s_max_batch_time = arg;
	} else if (token == Opt_min_batch_time) {
		sbi->s_min_batch_time = arg;
	} else if (token == Opt_inode_readahead_blks) {
		if (arg && (arg > (1 << 30) || !is_power_of_2(arg))) {
			ext4_msg(sb, KERN_ERR,
				 "EXT4-fs: inode_readahead_blks must be "
				 "0 or a power of 2 smaller than 2^31");
			return -1;
		}
		sbi->s_inode_readahead_blks = arg;
	} else if (token == Opt_init_itable) {
		set_opt(sb, INIT_INODE_TABLE);
		if (!args->from)
			arg = EXT4_DEF_LI_WAIT_MULT;
		sbi->s_li_wait_mult = arg;
	} else if (token == Opt_max_dir_size_kb) {
		sbi->s_max_dir_size_kb = arg;
#ifdef CONFIG_EXT4_DEBUG
	} else if (token == Opt_fc_debug_max_replay) {
		sbi->s_fc_debug_max_replay = arg;
#endif
	} else if (token == Opt_stripe) {
		sbi->s_stripe = arg;
	} else if (token == Opt_resuid) {
		uid = make_kuid(current_user_ns(), arg);
		if (!uid_valid(uid)) {
			ext4_msg(sb, KERN_ERR, "Invalid uid value %d", arg);
			return -1;
		}
		sbi->s_resuid = uid;
	} else if (token == Opt_resgid) {
		gid = make_kgid(current_user_ns(), arg);
		if (!gid_valid(gid)) {
			ext4_msg(sb, KERN_ERR, "Invalid gid value %d", arg);
			return -1;
		}
		sbi->s_resgid = gid;
	} else if (token == Opt_journal_dev) {
		if (is_remount) {
			ext4_msg(sb, KERN_ERR,
				 "Cannot specify journal on remount");
			return -1;
		}
		parsed_opts->journal_devnum = arg;
	} else if (token == Opt_journal_path) {
		char *journal_path;
		struct inode *journal_inode;
		struct path path;
		int error;

		if (is_remount) {
			ext4_msg(sb, KERN_ERR,
				 "Cannot specify journal on remount");
			return -1;
		}
		journal_path = match_strdup(&args[0]);
		if (!journal_path) {
			ext4_msg(sb, KERN_ERR, "error: could not dup "
				"journal device string");
			return -1;
		}

		error = kern_path(journal_path, LOOKUP_FOLLOW, &path);
		if (error) {
			ext4_msg(sb, KERN_ERR, "error: could not find "
				"journal device path: error %d", error);
			kfree(journal_path);
			return -1;
		}

		journal_inode = d_inode(path.dentry);
		if (!S_ISBLK(journal_inode->i_mode)) {
			ext4_msg(sb, KERN_ERR, "error: journal path %s "
				"is not a block device", journal_path);
			path_put(&path);
			kfree(journal_path);
			return -1;
		}

		parsed_opts->journal_devnum = new_encode_dev(journal_inode->i_rdev);
		path_put(&path);
		kfree(journal_path);
	} else if (token == Opt_journal_ioprio) {
		if (arg > 7) {
			ext4_msg(sb, KERN_ERR, "Invalid journal IO priority"
				 " (must be 0-7)");
			return -1;
		}
		parsed_opts->journal_ioprio =
			IOPRIO_PRIO_VALUE(IOPRIO_CLASS_BE, arg);
	} else if (token == Opt_test_dummy_encryption) {
		return ext4_set_test_dummy_encryption(sb, opt, &args[0],
						      is_remount);
	} else if (m->flags & MOPT_DATAJ) {
		if (is_remount) {
			if (!sbi->s_journal)
				ext4_msg(sb, KERN_WARNING, "Remounting file system with no journal so ignoring journalled data option");
			else if (test_opt(sb, DATA_FLAGS) != m->mount_opt) {
				ext4_msg(sb, KERN_ERR,
					 "Cannot change data mode on remount");
				return -1;
			}
		} else {
			clear_opt(sb, DATA_FLAGS);
			sbi->s_mount_opt |= m->mount_opt;
		}
#ifdef CONFIG_QUOTA
	} else if (m->flags & MOPT_QFMT) {
		if (sb_any_quota_loaded(sb) &&
		    sbi->s_jquota_fmt != m->mount_opt) {
			ext4_msg(sb, KERN_ERR, "Cannot change journaled "
				 "quota options when quota turned on");
			return -1;
		}
		if (ext4_has_feature_quota(sb)) {
			ext4_msg(sb, KERN_INFO,
				 "Quota format mount options ignored "
				 "when QUOTA feature is enabled");
			return 1;
		}
		sbi->s_jquota_fmt = m->mount_opt;
#endif
	} else if (token == Opt_dax || token == Opt_dax_always ||
		   token == Opt_dax_inode || token == Opt_dax_never) {
#ifdef CONFIG_FS_DAX
		switch (token) {
		case Opt_dax:
		case Opt_dax_always:
			if (is_remount &&
			    (!(sbi->s_mount_opt & EXT4_MOUNT_DAX_ALWAYS) ||
			     (sbi->s_mount_opt2 & EXT4_MOUNT2_DAX_NEVER))) {
			fail_dax_change_remount:
				ext4_msg(sb, KERN_ERR, "can't change "
					 "dax mount option while remounting");
				return -1;
			}
			if (is_remount &&
			    (test_opt(sb, DATA_FLAGS) ==
			     EXT4_MOUNT_JOURNAL_DATA)) {
				    ext4_msg(sb, KERN_ERR, "can't mount with "
					     "both data=journal and dax");
				    return -1;
			}
			ext4_msg(sb, KERN_WARNING,
				"DAX enabled. Warning: EXPERIMENTAL, use at your own risk");
			sbi->s_mount_opt |= EXT4_MOUNT_DAX_ALWAYS;
			sbi->s_mount_opt2 &= ~EXT4_MOUNT2_DAX_NEVER;
			break;
		case Opt_dax_never:
			if (is_remount &&
			    (!(sbi->s_mount_opt2 & EXT4_MOUNT2_DAX_NEVER) ||
			     (sbi->s_mount_opt & EXT4_MOUNT_DAX_ALWAYS)))
				goto fail_dax_change_remount;
			sbi->s_mount_opt2 |= EXT4_MOUNT2_DAX_NEVER;
			sbi->s_mount_opt &= ~EXT4_MOUNT_DAX_ALWAYS;
			break;
		case Opt_dax_inode:
			if (is_remount &&
			    ((sbi->s_mount_opt & EXT4_MOUNT_DAX_ALWAYS) ||
			     (sbi->s_mount_opt2 & EXT4_MOUNT2_DAX_NEVER) ||
			     !(sbi->s_mount_opt2 & EXT4_MOUNT2_DAX_INODE)))
				goto fail_dax_change_remount;
			sbi->s_mount_opt &= ~EXT4_MOUNT_DAX_ALWAYS;
			sbi->s_mount_opt2 &= ~EXT4_MOUNT2_DAX_NEVER;
			/* Strictly for printing options */
			sbi->s_mount_opt2 |= EXT4_MOUNT2_DAX_INODE;
			break;
		}
#else
		ext4_msg(sb, KERN_INFO, "dax option not supported");
		sbi->s_mount_opt2 |= EXT4_MOUNT2_DAX_NEVER;
		sbi->s_mount_opt &= ~EXT4_MOUNT_DAX_ALWAYS;
		return -1;
#endif
	} else if (token == Opt_data_err_abort) {
		sbi->s_mount_opt |= m->mount_opt;
	} else if (token == Opt_data_err_ignore) {
		sbi->s_mount_opt &= ~m->mount_opt;
	} else if (token == Opt_mb_optimize_scan) {
		if (arg != 0 && arg != 1) {
			ext4_msg(sb, KERN_WARNING,
				 "mb_optimize_scan should be set to 0 or 1.");
			return -1;
		}
		parsed_opts->mb_optimize_scan = arg;
	} else {
		if (!args->from)
			arg = 1;
		if (m->flags & MOPT_CLEAR)
			arg = !arg;
		else if (unlikely(!(m->flags & MOPT_SET))) {
			ext4_msg(sb, KERN_WARNING,
				 "buggy handling of option %s", opt);
			WARN_ON(1);
			return -1;
		}
		if (m->flags & MOPT_2) {
			if (arg != 0)
				sbi->s_mount_opt2 |= m->mount_opt;
			else
				sbi->s_mount_opt2 &= ~m->mount_opt;
		} else {
			if (arg != 0)
				sbi->s_mount_opt |= m->mount_opt;
			else
				sbi->s_mount_opt &= ~m->mount_opt;
		}
	}
	return 1;
}

static int parse_options(char *options, struct super_block *sb,
			 struct ext4_parsed_options *ret_opts,
			 int is_remount)
{
	struct ext4_sb_info __maybe_unused *sbi = EXT4_SB(sb);
	char *p, __maybe_unused *usr_qf_name, __maybe_unused *grp_qf_name;
	substring_t args[MAX_OPT_ARGS];
	int token;

	if (!options)
		return 1;

	while ((p = strsep(&options, ",")) != NULL) {
		if (!*p)
			continue;
		/*
		 * Initialize args struct so we know whether arg was
		 * found; some options take optional arguments.
		 */
		args[0].to = args[0].from = NULL;
		token = match_token(p, tokens, args);
		if (handle_mount_opt(sb, p, token, args, ret_opts,
				     is_remount) < 0)
			return 0;
	}
#ifdef CONFIG_QUOTA
	/*
	 * We do the test below only for project quotas. 'usrquota' and
	 * 'grpquota' mount options are allowed even without quota feature
	 * to support legacy quotas in quota files.
	 */
	if (test_opt(sb, PRJQUOTA) && !ext4_has_feature_project(sb)) {
		ext4_msg(sb, KERN_ERR, "Project quota feature not enabled. "
			 "Cannot enable project quota enforcement.");
		return 0;
	}
	usr_qf_name = get_qf_name(sb, sbi, USRQUOTA);
	grp_qf_name = get_qf_name(sb, sbi, GRPQUOTA);
	if (usr_qf_name || grp_qf_name) {
		if (test_opt(sb, USRQUOTA) && usr_qf_name)
			clear_opt(sb, USRQUOTA);

		if (test_opt(sb, GRPQUOTA) && grp_qf_name)
			clear_opt(sb, GRPQUOTA);

		if (test_opt(sb, GRPQUOTA) || test_opt(sb, USRQUOTA)) {
			ext4_msg(sb, KERN_ERR, "old and new quota "
					"format mixing");
			return 0;
		}

		if (!sbi->s_jquota_fmt) {
			ext4_msg(sb, KERN_ERR, "journaled quota format "
					"not specified");
			return 0;
		}
	}
#endif
	if (test_opt(sb, DIOREAD_NOLOCK)) {
		int blocksize =
			BLOCK_SIZE << le32_to_cpu(sbi->s_es->s_log_block_size);
		if (blocksize < PAGE_SIZE)
			ext4_msg(sb, KERN_WARNING, "Warning: mounting with an "
				 "experimental mount option 'dioread_nolock' "
				 "for blocksize < PAGE_SIZE");
	}
	return 1;
}

static inline void ext4_show_quota_options(struct seq_file *seq,
					   struct super_block *sb)
{
#if defined(CONFIG_QUOTA)
	struct ext4_sb_info *sbi = EXT4_SB(sb);
	char *usr_qf_name, *grp_qf_name;

	if (sbi->s_jquota_fmt) {
		char *fmtname = "";

		switch (sbi->s_jquota_fmt) {
		case QFMT_VFS_OLD:
			fmtname = "vfsold";
			break;
		case QFMT_VFS_V0:
			fmtname = "vfsv0";
			break;
		case QFMT_VFS_V1:
			fmtname = "vfsv1";
			break;
		}
		seq_printf(seq, ",jqfmt=%s", fmtname);
	}

	rcu_read_lock();
	usr_qf_name = rcu_dereference(sbi->s_qf_names[USRQUOTA]);
	grp_qf_name = rcu_dereference(sbi->s_qf_names[GRPQUOTA]);
	if (usr_qf_name)
		seq_show_option(seq, "usrjquota", usr_qf_name);
	if (grp_qf_name)
		seq_show_option(seq, "grpjquota", grp_qf_name);
	rcu_read_unlock();
#endif
}

static const char *token2str(int token)
{
	const struct match_token *t;

	for (t = tokens; t->token != Opt_err; t++)
		if (t->token == token && !strchr(t->pattern, '='))
			break;
	return t->pattern;
}

/*
 * Show an option if
 *  - it's set to a non-default value OR
 *  - if the per-sb default is different from the global default
 */
static int _ext4_show_options(struct seq_file *seq, struct super_block *sb,
			      int nodefs)
{
	struct ext4_sb_info *sbi = EXT4_SB(sb);
	struct ext4_super_block *es = sbi->s_es;
	int def_errors, def_mount_opt = sbi->s_def_mount_opt;
	const struct mount_opts *m;
	char sep = nodefs ? '\n' : ',';

#define SEQ_OPTS_PUTS(str) seq_printf(seq, "%c" str, sep)
#define SEQ_OPTS_PRINT(str, arg) seq_printf(seq, "%c" str, sep, arg)

	if (sbi->s_sb_block != 1)
		SEQ_OPTS_PRINT("sb=%llu", sbi->s_sb_block);

	for (m = ext4_mount_opts; m->token != Opt_err; m++) {
		int want_set = m->flags & MOPT_SET;
		if (((m->flags & (MOPT_SET|MOPT_CLEAR)) == 0) ||
		    (m->flags & MOPT_CLEAR_ERR) || m->flags & MOPT_SKIP)
			continue;
		if (!nodefs && !(m->mount_opt & (sbi->s_mount_opt ^ def_mount_opt)))
			continue; /* skip if same as the default */
		if ((want_set &&
		     (sbi->s_mount_opt & m->mount_opt) != m->mount_opt) ||
		    (!want_set && (sbi->s_mount_opt & m->mount_opt)))
			continue; /* select Opt_noFoo vs Opt_Foo */
		SEQ_OPTS_PRINT("%s", token2str(m->token));
	}

	if (nodefs || !uid_eq(sbi->s_resuid, make_kuid(&init_user_ns, EXT4_DEF_RESUID)) ||
	    le16_to_cpu(es->s_def_resuid) != EXT4_DEF_RESUID)
		SEQ_OPTS_PRINT("resuid=%u",
				from_kuid_munged(&init_user_ns, sbi->s_resuid));
	if (nodefs || !gid_eq(sbi->s_resgid, make_kgid(&init_user_ns, EXT4_DEF_RESGID)) ||
	    le16_to_cpu(es->s_def_resgid) != EXT4_DEF_RESGID)
		SEQ_OPTS_PRINT("resgid=%u",
				from_kgid_munged(&init_user_ns, sbi->s_resgid));
	def_errors = nodefs ? -1 : le16_to_cpu(es->s_errors);
	if (test_opt(sb, ERRORS_RO) && def_errors != EXT4_ERRORS_RO)
		SEQ_OPTS_PUTS("errors=remount-ro");
	if (test_opt(sb, ERRORS_CONT) && def_errors != EXT4_ERRORS_CONTINUE)
		SEQ_OPTS_PUTS("errors=continue");
	if (test_opt(sb, ERRORS_PANIC) && def_errors != EXT4_ERRORS_PANIC)
		SEQ_OPTS_PUTS("errors=panic");
	if (nodefs || sbi->s_commit_interval != JBD2_DEFAULT_MAX_COMMIT_AGE*HZ)
		SEQ_OPTS_PRINT("commit=%lu", sbi->s_commit_interval / HZ);
	if (nodefs || sbi->s_min_batch_time != EXT4_DEF_MIN_BATCH_TIME)
		SEQ_OPTS_PRINT("min_batch_time=%u", sbi->s_min_batch_time);
	if (nodefs || sbi->s_max_batch_time != EXT4_DEF_MAX_BATCH_TIME)
		SEQ_OPTS_PRINT("max_batch_time=%u", sbi->s_max_batch_time);
	if (sb->s_flags & SB_I_VERSION)
		SEQ_OPTS_PUTS("i_version");
	if (nodefs || sbi->s_stripe)
		SEQ_OPTS_PRINT("stripe=%lu", sbi->s_stripe);
	if (nodefs || EXT4_MOUNT_DATA_FLAGS &
			(sbi->s_mount_opt ^ def_mount_opt)) {
		if (test_opt(sb, DATA_FLAGS) == EXT4_MOUNT_JOURNAL_DATA)
			SEQ_OPTS_PUTS("data=journal");
		else if (test_opt(sb, DATA_FLAGS) == EXT4_MOUNT_ORDERED_DATA)
			SEQ_OPTS_PUTS("data=ordered");
		else if (test_opt(sb, DATA_FLAGS) == EXT4_MOUNT_WRITEBACK_DATA)
			SEQ_OPTS_PUTS("data=writeback");
	}
	if (nodefs ||
	    sbi->s_inode_readahead_blks != EXT4_DEF_INODE_READAHEAD_BLKS)
		SEQ_OPTS_PRINT("inode_readahead_blks=%u",
			       sbi->s_inode_readahead_blks);

	if (test_opt(sb, INIT_INODE_TABLE) && (nodefs ||
		       (sbi->s_li_wait_mult != EXT4_DEF_LI_WAIT_MULT)))
		SEQ_OPTS_PRINT("init_itable=%u", sbi->s_li_wait_mult);
	if (nodefs || sbi->s_max_dir_size_kb)
		SEQ_OPTS_PRINT("max_dir_size_kb=%u", sbi->s_max_dir_size_kb);
	if (test_opt(sb, DATA_ERR_ABORT))
		SEQ_OPTS_PUTS("data_err=abort");

	fscrypt_show_test_dummy_encryption(seq, sep, sb);

	if (sb->s_flags & SB_INLINECRYPT)
		SEQ_OPTS_PUTS("inlinecrypt");

	if (test_opt(sb, DAX_ALWAYS)) {
		if (IS_EXT2_SB(sb))
			SEQ_OPTS_PUTS("dax");
		else
			SEQ_OPTS_PUTS("dax=always");
	} else if (test_opt2(sb, DAX_NEVER)) {
		SEQ_OPTS_PUTS("dax=never");
	} else if (test_opt2(sb, DAX_INODE)) {
		SEQ_OPTS_PUTS("dax=inode");
	}
	ext4_show_quota_options(seq, sb);
	return 0;
}

static int ext4_show_options(struct seq_file *seq, struct dentry *root)
{
	return _ext4_show_options(seq, root->d_sb, 0);
}

int ext4_seq_options_show(struct seq_file *seq, void *offset)
{
	struct super_block *sb = seq->private;
	int rc;

	seq_puts(seq, sb_rdonly(sb) ? "ro" : "rw");
	rc = _ext4_show_options(seq, sb, 1);
	seq_puts(seq, "\n");
	return rc;
}

static int ext4_setup_super(struct super_block *sb, struct ext4_super_block *es,
			    int read_only)
{
	struct ext4_sb_info *sbi = EXT4_SB(sb);
	int err = 0;

	if (le32_to_cpu(es->s_rev_level) > EXT4_MAX_SUPP_REV) {
		ext4_msg(sb, KERN_ERR, "revision level too high, "
			 "forcing read-only mode");
		err = -EROFS;
		goto done;
	}
	if (read_only)
		goto done;
	if (!(sbi->s_mount_state & EXT4_VALID_FS))
		ext4_msg(sb, KERN_WARNING, "warning: mounting unchecked fs, "
			 "running e2fsck is recommended");
	else if (sbi->s_mount_state & EXT4_ERROR_FS)
		ext4_msg(sb, KERN_WARNING,
			 "warning: mounting fs with errors, "
			 "running e2fsck is recommended");
	else if ((__s16) le16_to_cpu(es->s_max_mnt_count) > 0 &&
		 le16_to_cpu(es->s_mnt_count) >=
		 (unsigned short) (__s16) le16_to_cpu(es->s_max_mnt_count))
		ext4_msg(sb, KERN_WARNING,
			 "warning: maximal mount count reached, "
			 "running e2fsck is recommended");
	else if (le32_to_cpu(es->s_checkinterval) &&
		 (ext4_get_tstamp(es, s_lastcheck) +
		  le32_to_cpu(es->s_checkinterval) <= ktime_get_real_seconds()))
		ext4_msg(sb, KERN_WARNING,
			 "warning: checktime reached, "
			 "running e2fsck is recommended");
	if (!sbi->s_journal)
		es->s_state &= cpu_to_le16(~EXT4_VALID_FS);
	if (!(__s16) le16_to_cpu(es->s_max_mnt_count))
		es->s_max_mnt_count = cpu_to_le16(EXT4_DFL_MAX_MNT_COUNT);
	le16_add_cpu(&es->s_mnt_count, 1);
	ext4_update_tstamp(es, s_mtime);
	if (sbi->s_journal)
		ext4_set_feature_journal_needs_recovery(sb);

	err = ext4_commit_super(sb);
done:
	if (test_opt(sb, DEBUG))
		printk(KERN_INFO "[EXT4 FS bs=%lu, gc=%u, "
				"bpg=%lu, ipg=%lu, mo=%04x, mo2=%04x]\n",
			sb->s_blocksize,
			sbi->s_groups_count,
			EXT4_BLOCKS_PER_GROUP(sb),
			EXT4_INODES_PER_GROUP(sb),
			sbi->s_mount_opt, sbi->s_mount_opt2);

	cleancache_init_fs(sb);
	return err;
}

int ext4_alloc_flex_bg_array(struct super_block *sb, ext4_group_t ngroup)
{
	struct ext4_sb_info *sbi = EXT4_SB(sb);
	struct flex_groups **old_groups, **new_groups;
	int size, i, j;

	if (!sbi->s_log_groups_per_flex)
		return 0;

	size = ext4_flex_group(sbi, ngroup - 1) + 1;
	if (size <= sbi->s_flex_groups_allocated)
		return 0;

	new_groups = kvzalloc(roundup_pow_of_two(size *
			      sizeof(*sbi->s_flex_groups)), GFP_KERNEL);
	if (!new_groups) {
		ext4_msg(sb, KERN_ERR,
			 "not enough memory for %d flex group pointers", size);
		return -ENOMEM;
	}
	for (i = sbi->s_flex_groups_allocated; i < size; i++) {
		new_groups[i] = kvzalloc(roundup_pow_of_two(
					 sizeof(struct flex_groups)),
					 GFP_KERNEL);
		if (!new_groups[i]) {
			for (j = sbi->s_flex_groups_allocated; j < i; j++)
				kvfree(new_groups[j]);
			kvfree(new_groups);
			ext4_msg(sb, KERN_ERR,
				 "not enough memory for %d flex groups", size);
			return -ENOMEM;
		}
	}
	rcu_read_lock();
	old_groups = rcu_dereference(sbi->s_flex_groups);
	if (old_groups)
		memcpy(new_groups, old_groups,
		       (sbi->s_flex_groups_allocated *
			sizeof(struct flex_groups *)));
	rcu_read_unlock();
	rcu_assign_pointer(sbi->s_flex_groups, new_groups);
	sbi->s_flex_groups_allocated = size;
	if (old_groups)
		ext4_kvfree_array_rcu(old_groups);
	return 0;
}

static int ext4_fill_flex_info(struct super_block *sb)
{
	struct ext4_sb_info *sbi = EXT4_SB(sb);
	struct ext4_group_desc *gdp = NULL;
	struct flex_groups *fg;
	ext4_group_t flex_group;
	int i, err;

	sbi->s_log_groups_per_flex = sbi->s_es->s_log_groups_per_flex;
	if (sbi->s_log_groups_per_flex < 1 || sbi->s_log_groups_per_flex > 31) {
		sbi->s_log_groups_per_flex = 0;
		return 1;
	}

	err = ext4_alloc_flex_bg_array(sb, sbi->s_groups_count);
	if (err)
		goto failed;

	for (i = 0; i < sbi->s_groups_count; i++) {
		gdp = ext4_get_group_desc(sb, i, NULL);

		flex_group = ext4_flex_group(sbi, i);
		fg = sbi_array_rcu_deref(sbi, s_flex_groups, flex_group);
		atomic_add(ext4_free_inodes_count(sb, gdp), &fg->free_inodes);
		atomic64_add(ext4_free_group_clusters(sb, gdp),
			     &fg->free_clusters);
		atomic_add(ext4_used_dirs_count(sb, gdp), &fg->used_dirs);
	}

	return 1;
failed:
	return 0;
}

static __le16 ext4_group_desc_csum(struct super_block *sb, __u32 block_group,
				   struct ext4_group_desc *gdp)
{
	int offset = offsetof(struct ext4_group_desc, bg_checksum);
	__u16 crc = 0;
	__le32 le_group = cpu_to_le32(block_group);
	struct ext4_sb_info *sbi = EXT4_SB(sb);

	if (ext4_has_metadata_csum(sbi->s_sb)) {
		/* Use new metadata_csum algorithm */
		__u32 csum32;
		__u16 dummy_csum = 0;

		csum32 = ext4_chksum(sbi, sbi->s_csum_seed, (__u8 *)&le_group,
				     sizeof(le_group));
		csum32 = ext4_chksum(sbi, csum32, (__u8 *)gdp, offset);
		csum32 = ext4_chksum(sbi, csum32, (__u8 *)&dummy_csum,
				     sizeof(dummy_csum));
		offset += sizeof(dummy_csum);
		if (offset < sbi->s_desc_size)
			csum32 = ext4_chksum(sbi, csum32, (__u8 *)gdp + offset,
					     sbi->s_desc_size - offset);

		crc = csum32 & 0xFFFF;
		goto out;
	}

	/* old crc16 code */
	if (!ext4_has_feature_gdt_csum(sb))
		return 0;

	crc = crc16(~0, sbi->s_es->s_uuid, sizeof(sbi->s_es->s_uuid));
	crc = crc16(crc, (__u8 *)&le_group, sizeof(le_group));
	crc = crc16(crc, (__u8 *)gdp, offset);
	offset += sizeof(gdp->bg_checksum); /* skip checksum */
	/* for checksum of struct ext4_group_desc do the rest...*/
	if (ext4_has_feature_64bit(sb) &&
	    offset < le16_to_cpu(sbi->s_es->s_desc_size))
		crc = crc16(crc, (__u8 *)gdp + offset,
			    le16_to_cpu(sbi->s_es->s_desc_size) -
				offset);

out:
	return cpu_to_le16(crc);
}

int ext4_group_desc_csum_verify(struct super_block *sb, __u32 block_group,
				struct ext4_group_desc *gdp)
{
	if (ext4_has_group_desc_csum(sb) &&
	    (gdp->bg_checksum != ext4_group_desc_csum(sb, block_group, gdp)))
		return 0;

	return 1;
}

void ext4_group_desc_csum_set(struct super_block *sb, __u32 block_group,
			      struct ext4_group_desc *gdp)
{
	if (!ext4_has_group_desc_csum(sb))
		return;
	gdp->bg_checksum = ext4_group_desc_csum(sb, block_group, gdp);
}

/* Called at mount-time, super-block is locked */
static int ext4_check_descriptors(struct super_block *sb,
				  ext4_fsblk_t sb_block,
				  ext4_group_t *first_not_zeroed)
{
	struct ext4_sb_info *sbi = EXT4_SB(sb);
	ext4_fsblk_t first_block = le32_to_cpu(sbi->s_es->s_first_data_block);
	ext4_fsblk_t last_block;
	ext4_fsblk_t last_bg_block = sb_block + ext4_bg_num_gdb(sb, 0);
	ext4_fsblk_t block_bitmap;
	ext4_fsblk_t inode_bitmap;
	ext4_fsblk_t inode_table;
	int flexbg_flag = 0;
	ext4_group_t i, grp = sbi->s_groups_count;

	if (ext4_has_feature_flex_bg(sb))
		flexbg_flag = 1;

	ext4_debug("Checking group descriptors");

	for (i = 0; i < sbi->s_groups_count; i++) {
		struct ext4_group_desc *gdp = ext4_get_group_desc(sb, i, NULL);

		if (i == sbi->s_groups_count - 1 || flexbg_flag)
			last_block = ext4_blocks_count(sbi->s_es) - 1;
		else
			last_block = first_block +
				(EXT4_BLOCKS_PER_GROUP(sb) - 1);

		if ((grp == sbi->s_groups_count) &&
		   !(gdp->bg_flags & cpu_to_le16(EXT4_BG_INODE_ZEROED)))
			grp = i;

		block_bitmap = ext4_block_bitmap(sb, gdp);
		if (block_bitmap == sb_block) {
			ext4_msg(sb, KERN_ERR, "ext4_check_descriptors: "
				 "Block bitmap for group %u overlaps "
				 "superblock", i);
			if (!sb_rdonly(sb))
				return 0;
		}
		if (block_bitmap >= sb_block + 1 &&
		    block_bitmap <= last_bg_block) {
			ext4_msg(sb, KERN_ERR, "ext4_check_descriptors: "
				 "Block bitmap for group %u overlaps "
				 "block group descriptors", i);
			if (!sb_rdonly(sb))
				return 0;
		}
		if (block_bitmap < first_block || block_bitmap > last_block) {
			ext4_msg(sb, KERN_ERR, "ext4_check_descriptors: "
			       "Block bitmap for group %u not in group "
			       "(block %llu)!", i, block_bitmap);
			return 0;
		}
		inode_bitmap = ext4_inode_bitmap(sb, gdp);
		if (inode_bitmap == sb_block) {
			ext4_msg(sb, KERN_ERR, "ext4_check_descriptors: "
				 "Inode bitmap for group %u overlaps "
				 "superblock", i);
			if (!sb_rdonly(sb))
				return 0;
		}
		if (inode_bitmap >= sb_block + 1 &&
		    inode_bitmap <= last_bg_block) {
			ext4_msg(sb, KERN_ERR, "ext4_check_descriptors: "
				 "Inode bitmap for group %u overlaps "
				 "block group descriptors", i);
			if (!sb_rdonly(sb))
				return 0;
		}
		if (inode_bitmap < first_block || inode_bitmap > last_block) {
			ext4_msg(sb, KERN_ERR, "ext4_check_descriptors: "
			       "Inode bitmap for group %u not in group "
			       "(block %llu)!", i, inode_bitmap);
			return 0;
		}
		inode_table = ext4_inode_table(sb, gdp);
		if (inode_table == sb_block) {
			ext4_msg(sb, KERN_ERR, "ext4_check_descriptors: "
				 "Inode table for group %u overlaps "
				 "superblock", i);
			if (!sb_rdonly(sb))
				return 0;
		}
		if (inode_table >= sb_block + 1 &&
		    inode_table <= last_bg_block) {
			ext4_msg(sb, KERN_ERR, "ext4_check_descriptors: "
				 "Inode table for group %u overlaps "
				 "block group descriptors", i);
			if (!sb_rdonly(sb))
				return 0;
		}
		if (inode_table < first_block ||
		    inode_table + sbi->s_itb_per_group - 1 > last_block) {
			ext4_msg(sb, KERN_ERR, "ext4_check_descriptors: "
			       "Inode table for group %u not in group "
			       "(block %llu)!", i, inode_table);
			return 0;
		}
		ext4_lock_group(sb, i);
		if (!ext4_group_desc_csum_verify(sb, i, gdp)) {
			ext4_msg(sb, KERN_ERR, "ext4_check_descriptors: "
				 "Checksum for group %u failed (%u!=%u)",
				 i, le16_to_cpu(ext4_group_desc_csum(sb, i,
				     gdp)), le16_to_cpu(gdp->bg_checksum));
			if (!sb_rdonly(sb)) {
				ext4_unlock_group(sb, i);
				return 0;
			}
		}
		ext4_unlock_group(sb, i);
		if (!flexbg_flag)
			first_block += EXT4_BLOCKS_PER_GROUP(sb);
	}
	if (NULL != first_not_zeroed)
		*first_not_zeroed = grp;
	return 1;
}

/* ext4_orphan_cleanup() walks a singly-linked list of inodes (starting at
 * the superblock) which were deleted from all directories, but held open by
 * a process at the time of a crash.  We walk the list and try to delete these
 * inodes at recovery time (only with a read-write filesystem).
 *
 * In order to keep the orphan inode chain consistent during traversal (in
 * case of crash during recovery), we link each inode into the superblock
 * orphan list_head and handle it the same way as an inode deletion during
 * normal operation (which journals the operations for us).
 *
 * We only do an iget() and an iput() on each inode, which is very safe if we
 * accidentally point at an in-use or already deleted inode.  The worst that
 * can happen in this case is that we get a "bit already cleared" message from
 * ext4_free_inode().  The only reason we would point at a wrong inode is if
 * e2fsck was run on this filesystem, and it must have already done the orphan
 * inode cleanup for us, so we can safely abort without any further action.
 */
static void ext4_orphan_cleanup(struct super_block *sb,
				struct ext4_super_block *es)
{
	unsigned int s_flags = sb->s_flags;
	int ret, nr_orphans = 0, nr_truncates = 0;
#ifdef CONFIG_QUOTA
	int quota_update = 0;
	int i;
#endif
	if (!es->s_last_orphan) {
		jbd_debug(4, "no orphan inodes to clean up\n");
		return;
	}

	if (bdev_read_only(sb->s_bdev)) {
		ext4_msg(sb, KERN_ERR, "write access "
			"unavailable, skipping orphan cleanup");
		return;
	}

	/* Check if feature set would not allow a r/w mount */
	if (!ext4_feature_set_ok(sb, 0)) {
		ext4_msg(sb, KERN_INFO, "Skipping orphan cleanup due to "
			 "unknown ROCOMPAT features");
		return;
	}

	if (EXT4_SB(sb)->s_mount_state & EXT4_ERROR_FS) {
		/* don't clear list on RO mount w/ errors */
		if (es->s_last_orphan && !(s_flags & SB_RDONLY)) {
			ext4_msg(sb, KERN_INFO, "Errors on filesystem, "
				  "clearing orphan list.\n");
			es->s_last_orphan = 0;
		}
		jbd_debug(1, "Skipping orphan recovery on fs with errors.\n");
		return;
	}

	if (s_flags & SB_RDONLY) {
		ext4_msg(sb, KERN_INFO, "orphan cleanup on readonly fs");
		sb->s_flags &= ~SB_RDONLY;
	}
#ifdef CONFIG_QUOTA
	/*
	 * Turn on quotas which were not enabled for read-only mounts if
	 * filesystem has quota feature, so that they are updated correctly.
	 */
	if (ext4_has_feature_quota(sb) && (s_flags & SB_RDONLY)) {
		int ret = ext4_enable_quotas(sb);

		if (!ret)
			quota_update = 1;
		else
			ext4_msg(sb, KERN_ERR,
				"Cannot turn on quotas: error %d", ret);
	}

	/* Turn on journaled quotas used for old sytle */
	for (i = 0; i < EXT4_MAXQUOTAS; i++) {
		if (EXT4_SB(sb)->s_qf_names[i]) {
			int ret = ext4_quota_on_mount(sb, i);

			if (!ret)
				quota_update = 1;
			else
				ext4_msg(sb, KERN_ERR,
					"Cannot turn on journaled "
					"quota: type %d: error %d", i, ret);
		}
	}
#endif

	while (es->s_last_orphan) {
		struct inode *inode;

		/*
		 * We may have encountered an error during cleanup; if
		 * so, skip the rest.
		 */
		if (EXT4_SB(sb)->s_mount_state & EXT4_ERROR_FS) {
			jbd_debug(1, "Skipping orphan recovery on fs with errors.\n");
			es->s_last_orphan = 0;
			break;
		}

		inode = ext4_orphan_get(sb, le32_to_cpu(es->s_last_orphan));
		if (IS_ERR(inode)) {
			es->s_last_orphan = 0;
			break;
		}

		list_add(&EXT4_I(inode)->i_orphan, &EXT4_SB(sb)->s_orphan);
		dquot_initialize(inode);
		if (inode->i_nlink) {
			if (test_opt(sb, DEBUG))
				ext4_msg(sb, KERN_DEBUG,
					"%s: truncating inode %lu to %lld bytes",
					__func__, inode->i_ino, inode->i_size);
			jbd_debug(2, "truncating inode %lu to %lld bytes\n",
				  inode->i_ino, inode->i_size);
			inode_lock(inode);
			truncate_inode_pages(inode->i_mapping, inode->i_size);
			ret = ext4_truncate(inode);
			if (ret) {
				/*
				 * We need to clean up the in-core orphan list
				 * manually if ext4_truncate() failed to get a
				 * transaction handle.
				 */
				ext4_orphan_del(NULL, inode);
				ext4_std_error(inode->i_sb, ret);
			}
			inode_unlock(inode);
			nr_truncates++;
		} else {
			if (test_opt(sb, DEBUG))
				ext4_msg(sb, KERN_DEBUG,
					"%s: deleting unreferenced inode %lu",
					__func__, inode->i_ino);
			jbd_debug(2, "deleting unreferenced inode %lu\n",
				  inode->i_ino);
			nr_orphans++;
		}
		iput(inode);  /* The delete magic happens here! */
	}

#define PLURAL(x) (x), ((x) == 1) ? "" : "s"

	if (nr_orphans)
		ext4_msg(sb, KERN_INFO, "%d orphan inode%s deleted",
		       PLURAL(nr_orphans));
	if (nr_truncates)
		ext4_msg(sb, KERN_INFO, "%d truncate%s cleaned up",
		       PLURAL(nr_truncates));
#ifdef CONFIG_QUOTA
	/* Turn off quotas if they were enabled for orphan cleanup */
	if (quota_update) {
		for (i = 0; i < EXT4_MAXQUOTAS; i++) {
			if (sb_dqopt(sb)->files[i])
				dquot_quota_off(sb, i);
		}
	}
#endif
	sb->s_flags = s_flags; /* Restore SB_RDONLY status */
}

/*
 * Maximal extent format file size.
 * Resulting logical blkno at s_maxbytes must fit in our on-disk
 * extent format containers, within a sector_t, and within i_blocks
 * in the vfs.  ext4 inode has 48 bits of i_block in fsblock units,
 * so that won't be a limiting factor.
 *
 * However there is other limiting factor. We do store extents in the form
 * of starting block and length, hence the resulting length of the extent
 * covering maximum file size must fit into on-disk format containers as
 * well. Given that length is always by 1 unit bigger than max unit (because
 * we count 0 as well) we have to lower the s_maxbytes by one fs block.
 *
 * Note, this does *not* consider any metadata overhead for vfs i_blocks.
 */
static loff_t ext4_max_size(int blkbits, int has_huge_files)
{
	loff_t res;
	loff_t upper_limit = MAX_LFS_FILESIZE;

	BUILD_BUG_ON(sizeof(blkcnt_t) < sizeof(u64));

	if (!has_huge_files) {
		upper_limit = (1LL << 32) - 1;

		/* total blocks in file system block size */
		upper_limit >>= (blkbits - 9);
		upper_limit <<= blkbits;
	}

	/*
	 * 32-bit extent-start container, ee_block. We lower the maxbytes
	 * by one fs block, so ee_len can cover the extent of maximum file
	 * size
	 */
	res = (1LL << 32) - 1;
	res <<= blkbits;

	/* Sanity check against vm- & vfs- imposed limits */
	if (res > upper_limit)
		res = upper_limit;

	return res;
}

/*
 * Maximal bitmap file size.  There is a direct, and {,double-,triple-}indirect
 * block limit, and also a limit of (2^48 - 1) 512-byte sectors in i_blocks.
 * We need to be 1 filesystem block less than the 2^48 sector limit.
 */
static loff_t ext4_max_bitmap_size(int bits, int has_huge_files)
{
	loff_t res = EXT4_NDIR_BLOCKS;
	int meta_blocks;
	loff_t upper_limit;
	/* This is calculated to be the largest file size for a dense, block
	 * mapped file such that the file's total number of 512-byte sectors,
	 * including data and all indirect blocks, does not exceed (2^48 - 1).
	 *
	 * __u32 i_blocks_lo and _u16 i_blocks_high represent the total
	 * number of 512-byte sectors of the file.
	 */

	if (!has_huge_files) {
		/*
		 * !has_huge_files or implies that the inode i_block field
		 * represents total file blocks in 2^32 512-byte sectors ==
		 * size of vfs inode i_blocks * 8
		 */
		upper_limit = (1LL << 32) - 1;

		/* total blocks in file system block size */
		upper_limit >>= (bits - 9);

	} else {
		/*
		 * We use 48 bit ext4_inode i_blocks
		 * With EXT4_HUGE_FILE_FL set the i_blocks
		 * represent total number of blocks in
		 * file system block size
		 */
		upper_limit = (1LL << 48) - 1;

	}

	/* indirect blocks */
	meta_blocks = 1;
	/* double indirect blocks */
	meta_blocks += 1 + (1LL << (bits-2));
	/* tripple indirect blocks */
	meta_blocks += 1 + (1LL << (bits-2)) + (1LL << (2*(bits-2)));

	upper_limit -= meta_blocks;
	upper_limit <<= bits;

	res += 1LL << (bits-2);
	res += 1LL << (2*(bits-2));
	res += 1LL << (3*(bits-2));
	res <<= bits;
	if (res > upper_limit)
		res = upper_limit;

	if (res > MAX_LFS_FILESIZE)
		res = MAX_LFS_FILESIZE;

	return res;
}

static ext4_fsblk_t descriptor_loc(struct super_block *sb,
				   ext4_fsblk_t logical_sb_block, int nr)
{
	struct ext4_sb_info *sbi = EXT4_SB(sb);
	ext4_group_t bg, first_meta_bg;
	int has_super = 0;

	first_meta_bg = le32_to_cpu(sbi->s_es->s_first_meta_bg);

	if (!ext4_has_feature_meta_bg(sb) || nr < first_meta_bg)
		return logical_sb_block + nr + 1;
	bg = sbi->s_desc_per_block * nr;
	if (ext4_bg_has_super(sb, bg))
		has_super = 1;

	/*
	 * If we have a meta_bg fs with 1k blocks, group 0's GDT is at
	 * block 2, not 1.  If s_first_data_block == 0 (bigalloc is enabled
	 * on modern mke2fs or blksize > 1k on older mke2fs) then we must
	 * compensate.
	 */
	if (sb->s_blocksize == 1024 && nr == 0 &&
	    le32_to_cpu(sbi->s_es->s_first_data_block) == 0)
		has_super++;

	return (has_super + ext4_group_first_block_no(sb, bg));
}

/**
 * ext4_get_stripe_size: Get the stripe size.
 * @sbi: In memory super block info
 *
 * If we have specified it via mount option, then
 * use the mount option value. If the value specified at mount time is
 * greater than the blocks per group use the super block value.
 * If the super block value is greater than blocks per group return 0.
 * Allocator needs it be less than blocks per group.
 *
 */
static unsigned long ext4_get_stripe_size(struct ext4_sb_info *sbi)
{
	unsigned long stride = le16_to_cpu(sbi->s_es->s_raid_stride);
	unsigned long stripe_width =
			le32_to_cpu(sbi->s_es->s_raid_stripe_width);
	int ret;

	if (sbi->s_stripe && sbi->s_stripe <= sbi->s_blocks_per_group)
		ret = sbi->s_stripe;
	else if (stripe_width && stripe_width <= sbi->s_blocks_per_group)
		ret = stripe_width;
	else if (stride && stride <= sbi->s_blocks_per_group)
		ret = stride;
	else
		ret = 0;

	/*
	 * If the stripe width is 1, this makes no sense and
	 * we set it to 0 to turn off stripe handling code.
	 */
	if (ret <= 1)
		ret = 0;

	return ret;
}

/*
 * Check whether this filesystem can be mounted based on
 * the features present and the RDONLY/RDWR mount requested.
 * Returns 1 if this filesystem can be mounted as requested,
 * 0 if it cannot be.
 */
static int ext4_feature_set_ok(struct super_block *sb, int readonly)
{
	if (ext4_has_unknown_ext4_incompat_features(sb)) {
		ext4_msg(sb, KERN_ERR,
			"Couldn't mount because of "
			"unsupported optional features (%x)",
			(le32_to_cpu(EXT4_SB(sb)->s_es->s_feature_incompat) &
			~EXT4_FEATURE_INCOMPAT_SUPP));
		return 0;
	}

#ifndef CONFIG_UNICODE
	if (ext4_has_feature_casefold(sb)) {
		ext4_msg(sb, KERN_ERR,
			 "Filesystem with casefold feature cannot be "
			 "mounted without CONFIG_UNICODE");
		return 0;
	}
#endif

	if (readonly)
		return 1;

	if (ext4_has_feature_readonly(sb)) {
		ext4_msg(sb, KERN_INFO, "filesystem is read-only");
		sb->s_flags |= SB_RDONLY;
		return 1;
	}

	/* Check that feature set is OK for a read-write mount */
	if (ext4_has_unknown_ext4_ro_compat_features(sb)) {
		ext4_msg(sb, KERN_ERR, "couldn't mount RDWR because of "
			 "unsupported optional features (%x)",
			 (le32_to_cpu(EXT4_SB(sb)->s_es->s_feature_ro_compat) &
				~EXT4_FEATURE_RO_COMPAT_SUPP));
		return 0;
	}
	if (ext4_has_feature_bigalloc(sb) && !ext4_has_feature_extents(sb)) {
		ext4_msg(sb, KERN_ERR,
			 "Can't support bigalloc feature without "
			 "extents feature\n");
		return 0;
	}

#if !IS_ENABLED(CONFIG_QUOTA) || !IS_ENABLED(CONFIG_QFMT_V2)
	if (!readonly && (ext4_has_feature_quota(sb) ||
			  ext4_has_feature_project(sb))) {
		ext4_msg(sb, KERN_ERR,
			 "The kernel was not built with CONFIG_QUOTA and CONFIG_QFMT_V2");
		return 0;
	}
#endif  /* CONFIG_QUOTA */
	return 1;
}

/*
 * This function is called once a day if we have errors logged
 * on the file system
 */
static void print_daily_error_info(struct timer_list *t)
{
	struct ext4_sb_info *sbi = from_timer(sbi, t, s_err_report);
	struct super_block *sb = sbi->s_sb;
	struct ext4_super_block *es = sbi->s_es;

	if (es->s_error_count)
		/* fsck newer than v1.41.13 is needed to clean this condition. */
		ext4_msg(sb, KERN_NOTICE, "error count since last fsck: %u",
			 le32_to_cpu(es->s_error_count));
	if (es->s_first_error_time) {
		printk(KERN_NOTICE "EXT4-fs (%s): initial error at time %llu: %.*s:%d",
		       sb->s_id,
		       ext4_get_tstamp(es, s_first_error_time),
		       (int) sizeof(es->s_first_error_func),
		       es->s_first_error_func,
		       le32_to_cpu(es->s_first_error_line));
		if (es->s_first_error_ino)
			printk(KERN_CONT ": inode %u",
			       le32_to_cpu(es->s_first_error_ino));
		if (es->s_first_error_block)
			printk(KERN_CONT ": block %llu", (unsigned long long)
			       le64_to_cpu(es->s_first_error_block));
		printk(KERN_CONT "\n");
	}
	if (es->s_last_error_time) {
		printk(KERN_NOTICE "EXT4-fs (%s): last error at time %llu: %.*s:%d",
		       sb->s_id,
		       ext4_get_tstamp(es, s_last_error_time),
		       (int) sizeof(es->s_last_error_func),
		       es->s_last_error_func,
		       le32_to_cpu(es->s_last_error_line));
		if (es->s_last_error_ino)
			printk(KERN_CONT ": inode %u",
			       le32_to_cpu(es->s_last_error_ino));
		if (es->s_last_error_block)
			printk(KERN_CONT ": block %llu", (unsigned long long)
			       le64_to_cpu(es->s_last_error_block));
		printk(KERN_CONT "\n");
	}
	mod_timer(&sbi->s_err_report, jiffies + 24*60*60*HZ);  /* Once a day */
}

/* Find next suitable group and run ext4_init_inode_table */
static int ext4_run_li_request(struct ext4_li_request *elr)
{
	struct ext4_group_desc *gdp = NULL;
	struct super_block *sb = elr->lr_super;
	ext4_group_t ngroups = EXT4_SB(sb)->s_groups_count;
	ext4_group_t group = elr->lr_next_group;
	unsigned long timeout = 0;
	unsigned int prefetch_ios = 0;
	int ret = 0;

	if (elr->lr_mode == EXT4_LI_MODE_PREFETCH_BBITMAP) {
		elr->lr_next_group = ext4_mb_prefetch(sb, group,
				EXT4_SB(sb)->s_mb_prefetch, &prefetch_ios);
		if (prefetch_ios)
			ext4_mb_prefetch_fini(sb, elr->lr_next_group,
					      prefetch_ios);
		trace_ext4_prefetch_bitmaps(sb, group, elr->lr_next_group,
					    prefetch_ios);
		if (group >= elr->lr_next_group) {
			ret = 1;
			if (elr->lr_first_not_zeroed != ngroups &&
			    !sb_rdonly(sb) && test_opt(sb, INIT_INODE_TABLE)) {
				elr->lr_next_group = elr->lr_first_not_zeroed;
				elr->lr_mode = EXT4_LI_MODE_ITABLE;
				ret = 0;
			}
		}
		return ret;
	}

	for (; group < ngroups; group++) {
		gdp = ext4_get_group_desc(sb, group, NULL);
		if (!gdp) {
			ret = 1;
			break;
		}

		if (!(gdp->bg_flags & cpu_to_le16(EXT4_BG_INODE_ZEROED)))
			break;
	}

	if (group >= ngroups)
		ret = 1;

	if (!ret) {
		timeout = jiffies;
		ret = ext4_init_inode_table(sb, group,
					    elr->lr_timeout ? 0 : 1);
		trace_ext4_lazy_itable_init(sb, group);
		if (elr->lr_timeout == 0) {
			timeout = (jiffies - timeout) *
				EXT4_SB(elr->lr_super)->s_li_wait_mult;
			elr->lr_timeout = timeout;
		}
		elr->lr_next_sched = jiffies + elr->lr_timeout;
		elr->lr_next_group = group + 1;
	}
	return ret;
}

/*
 * Remove lr_request from the list_request and free the
 * request structure. Should be called with li_list_mtx held
 */
static void ext4_remove_li_request(struct ext4_li_request *elr)
{
	if (!elr)
		return;

	list_del(&elr->lr_request);
	EXT4_SB(elr->lr_super)->s_li_request = NULL;
	kfree(elr);
}

static void ext4_unregister_li_request(struct super_block *sb)
{
	mutex_lock(&ext4_li_mtx);
	if (!ext4_li_info) {
		mutex_unlock(&ext4_li_mtx);
		return;
	}

	mutex_lock(&ext4_li_info->li_list_mtx);
	ext4_remove_li_request(EXT4_SB(sb)->s_li_request);
	mutex_unlock(&ext4_li_info->li_list_mtx);
	mutex_unlock(&ext4_li_mtx);
}

static struct task_struct *ext4_lazyinit_task;

/*
 * This is the function where ext4lazyinit thread lives. It walks
 * through the request list searching for next scheduled filesystem.
 * When such a fs is found, run the lazy initialization request
 * (ext4_rn_li_request) and keep track of the time spend in this
 * function. Based on that time we compute next schedule time of
 * the request. When walking through the list is complete, compute
 * next waking time and put itself into sleep.
 */
static int ext4_lazyinit_thread(void *arg)
{
	struct ext4_lazy_init *eli = (struct ext4_lazy_init *)arg;
	struct list_head *pos, *n;
	struct ext4_li_request *elr;
	unsigned long next_wakeup, cur;

	BUG_ON(NULL == eli);

cont_thread:
	while (true) {
		next_wakeup = MAX_JIFFY_OFFSET;

		mutex_lock(&eli->li_list_mtx);
		if (list_empty(&eli->li_request_list)) {
			mutex_unlock(&eli->li_list_mtx);
			goto exit_thread;
		}
		list_for_each_safe(pos, n, &eli->li_request_list) {
			int err = 0;
			int progress = 0;
			elr = list_entry(pos, struct ext4_li_request,
					 lr_request);

			if (time_before(jiffies, elr->lr_next_sched)) {
				if (time_before(elr->lr_next_sched, next_wakeup))
					next_wakeup = elr->lr_next_sched;
				continue;
			}
			if (down_read_trylock(&elr->lr_super->s_umount)) {
				if (sb_start_write_trylock(elr->lr_super)) {
					progress = 1;
					/*
					 * We hold sb->s_umount, sb can not
					 * be removed from the list, it is
					 * now safe to drop li_list_mtx
					 */
					mutex_unlock(&eli->li_list_mtx);
					err = ext4_run_li_request(elr);
					sb_end_write(elr->lr_super);
					mutex_lock(&eli->li_list_mtx);
					n = pos->next;
				}
				up_read((&elr->lr_super->s_umount));
			}
			/* error, remove the lazy_init job */
			if (err) {
				ext4_remove_li_request(elr);
				continue;
			}
			if (!progress) {
				elr->lr_next_sched = jiffies +
					(prandom_u32()
					 % (EXT4_DEF_LI_MAX_START_DELAY * HZ));
			}
			if (time_before(elr->lr_next_sched, next_wakeup))
				next_wakeup = elr->lr_next_sched;
		}
		mutex_unlock(&eli->li_list_mtx);

		try_to_freeze();

		cur = jiffies;
		if ((time_after_eq(cur, next_wakeup)) ||
		    (MAX_JIFFY_OFFSET == next_wakeup)) {
			cond_resched();
			continue;
		}

		schedule_timeout_interruptible(next_wakeup - cur);

		if (kthread_should_stop()) {
			ext4_clear_request_list();
			goto exit_thread;
		}
	}

exit_thread:
	/*
	 * It looks like the request list is empty, but we need
	 * to check it under the li_list_mtx lock, to prevent any
	 * additions into it, and of course we should lock ext4_li_mtx
	 * to atomically free the list and ext4_li_info, because at
	 * this point another ext4 filesystem could be registering
	 * new one.
	 */
	mutex_lock(&ext4_li_mtx);
	mutex_lock(&eli->li_list_mtx);
	if (!list_empty(&eli->li_request_list)) {
		mutex_unlock(&eli->li_list_mtx);
		mutex_unlock(&ext4_li_mtx);
		goto cont_thread;
	}
	mutex_unlock(&eli->li_list_mtx);
	kfree(ext4_li_info);
	ext4_li_info = NULL;
	mutex_unlock(&ext4_li_mtx);

	return 0;
}

static void ext4_clear_request_list(void)
{
	struct list_head *pos, *n;
	struct ext4_li_request *elr;

	mutex_lock(&ext4_li_info->li_list_mtx);
	list_for_each_safe(pos, n, &ext4_li_info->li_request_list) {
		elr = list_entry(pos, struct ext4_li_request,
				 lr_request);
		ext4_remove_li_request(elr);
	}
	mutex_unlock(&ext4_li_info->li_list_mtx);
}

static int ext4_run_lazyinit_thread(void)
{
	ext4_lazyinit_task = kthread_run(ext4_lazyinit_thread,
					 ext4_li_info, "ext4lazyinit");
	if (IS_ERR(ext4_lazyinit_task)) {
		int err = PTR_ERR(ext4_lazyinit_task);
		ext4_clear_request_list();
		kfree(ext4_li_info);
		ext4_li_info = NULL;
		printk(KERN_CRIT "EXT4-fs: error %d creating inode table "
				 "initialization thread\n",
				 err);
		return err;
	}
	ext4_li_info->li_state |= EXT4_LAZYINIT_RUNNING;
	return 0;
}

/*
 * Check whether it make sense to run itable init. thread or not.
 * If there is at least one uninitialized inode table, return
 * corresponding group number, else the loop goes through all
 * groups and return total number of groups.
 */
static ext4_group_t ext4_has_uninit_itable(struct super_block *sb)
{
	ext4_group_t group, ngroups = EXT4_SB(sb)->s_groups_count;
	struct ext4_group_desc *gdp = NULL;

	if (!ext4_has_group_desc_csum(sb))
		return ngroups;

	for (group = 0; group < ngroups; group++) {
		gdp = ext4_get_group_desc(sb, group, NULL);
		if (!gdp)
			continue;

		if (!(gdp->bg_flags & cpu_to_le16(EXT4_BG_INODE_ZEROED)))
			break;
	}

	return group;
}

static int ext4_li_info_new(void)
{
	struct ext4_lazy_init *eli = NULL;

	eli = kzalloc(sizeof(*eli), GFP_KERNEL);
	if (!eli)
		return -ENOMEM;

	INIT_LIST_HEAD(&eli->li_request_list);
	mutex_init(&eli->li_list_mtx);

	eli->li_state |= EXT4_LAZYINIT_QUIT;

	ext4_li_info = eli;

	return 0;
}

static struct ext4_li_request *ext4_li_request_new(struct super_block *sb,
					    ext4_group_t start)
{
	struct ext4_li_request *elr;

	elr = kzalloc(sizeof(*elr), GFP_KERNEL);
	if (!elr)
		return NULL;

	elr->lr_super = sb;
	elr->lr_first_not_zeroed = start;
	if (test_opt(sb, NO_PREFETCH_BLOCK_BITMAPS)) {
		elr->lr_mode = EXT4_LI_MODE_ITABLE;
		elr->lr_next_group = start;
	} else {
		elr->lr_mode = EXT4_LI_MODE_PREFETCH_BBITMAP;
	}

	/*
	 * Randomize first schedule time of the request to
	 * spread the inode table initialization requests
	 * better.
	 */
	elr->lr_next_sched = jiffies + (prandom_u32() %
				(EXT4_DEF_LI_MAX_START_DELAY * HZ));
	return elr;
}

int ext4_register_li_request(struct super_block *sb,
			     ext4_group_t first_not_zeroed)
{
	struct ext4_sb_info *sbi = EXT4_SB(sb);
	struct ext4_li_request *elr = NULL;
	ext4_group_t ngroups = sbi->s_groups_count;
	int ret = 0;

	mutex_lock(&ext4_li_mtx);
	if (sbi->s_li_request != NULL) {
		/*
		 * Reset timeout so it can be computed again, because
		 * s_li_wait_mult might have changed.
		 */
		sbi->s_li_request->lr_timeout = 0;
		goto out;
	}

	if (test_opt(sb, NO_PREFETCH_BLOCK_BITMAPS) &&
	    (first_not_zeroed == ngroups || sb_rdonly(sb) ||
	     !test_opt(sb, INIT_INODE_TABLE)))
		goto out;

	elr = ext4_li_request_new(sb, first_not_zeroed);
	if (!elr) {
		ret = -ENOMEM;
		goto out;
	}

	if (NULL == ext4_li_info) {
		ret = ext4_li_info_new();
		if (ret)
			goto out;
	}

	mutex_lock(&ext4_li_info->li_list_mtx);
	list_add(&elr->lr_request, &ext4_li_info->li_request_list);
	mutex_unlock(&ext4_li_info->li_list_mtx);

	sbi->s_li_request = elr;
	/*
	 * set elr to NULL here since it has been inserted to
	 * the request_list and the removal and free of it is
	 * handled by ext4_clear_request_list from now on.
	 */
	elr = NULL;

	if (!(ext4_li_info->li_state & EXT4_LAZYINIT_RUNNING)) {
		ret = ext4_run_lazyinit_thread();
		if (ret)
			goto out;
	}
out:
	mutex_unlock(&ext4_li_mtx);
	if (ret)
		kfree(elr);
	return ret;
}

/*
 * We do not need to lock anything since this is called on
 * module unload.
 */
static void ext4_destroy_lazyinit_thread(void)
{
	/*
	 * If thread exited earlier
	 * there's nothing to be done.
	 */
	if (!ext4_li_info || !ext4_lazyinit_task)
		return;

	kthread_stop(ext4_lazyinit_task);
}

static int set_journal_csum_feature_set(struct super_block *sb)
{
	int ret = 1;
	int compat, incompat;
	struct ext4_sb_info *sbi = EXT4_SB(sb);

	if (ext4_has_metadata_csum(sb)) {
		/* journal checksum v3 */
		compat = 0;
		incompat = JBD2_FEATURE_INCOMPAT_CSUM_V3;
	} else {
		/* journal checksum v1 */
		compat = JBD2_FEATURE_COMPAT_CHECKSUM;
		incompat = 0;
	}

	jbd2_journal_clear_features(sbi->s_journal,
			JBD2_FEATURE_COMPAT_CHECKSUM, 0,
			JBD2_FEATURE_INCOMPAT_CSUM_V3 |
			JBD2_FEATURE_INCOMPAT_CSUM_V2);
	if (test_opt(sb, JOURNAL_ASYNC_COMMIT)) {
		ret = jbd2_journal_set_features(sbi->s_journal,
				compat, 0,
				JBD2_FEATURE_INCOMPAT_ASYNC_COMMIT |
				incompat);
	} else if (test_opt(sb, JOURNAL_CHECKSUM)) {
		ret = jbd2_journal_set_features(sbi->s_journal,
				compat, 0,
				incompat);
		jbd2_journal_clear_features(sbi->s_journal, 0, 0,
				JBD2_FEATURE_INCOMPAT_ASYNC_COMMIT);
	} else {
		jbd2_journal_clear_features(sbi->s_journal, 0, 0,
				JBD2_FEATURE_INCOMPAT_ASYNC_COMMIT);
	}

	return ret;
}

/*
 * Note: calculating the overhead so we can be compatible with
 * historical BSD practice is quite difficult in the face of
 * clusters/bigalloc.  This is because multiple metadata blocks from
 * different block group can end up in the same allocation cluster.
 * Calculating the exact overhead in the face of clustered allocation
 * requires either O(all block bitmaps) in memory or O(number of block
 * groups**2) in time.  We will still calculate the superblock for
 * older file systems --- and if we come across with a bigalloc file
 * system with zero in s_overhead_clusters the estimate will be close to
 * correct especially for very large cluster sizes --- but for newer
 * file systems, it's better to calculate this figure once at mkfs
 * time, and store it in the superblock.  If the superblock value is
 * present (even for non-bigalloc file systems), we will use it.
 */
static int count_overhead(struct super_block *sb, ext4_group_t grp,
			  char *buf)
{
	struct ext4_sb_info	*sbi = EXT4_SB(sb);
	struct ext4_group_desc	*gdp;
	ext4_fsblk_t		first_block, last_block, b;
	ext4_group_t		i, ngroups = ext4_get_groups_count(sb);
	int			s, j, count = 0;

	if (!ext4_has_feature_bigalloc(sb))
		return (ext4_bg_has_super(sb, grp) + ext4_bg_num_gdb(sb, grp) +
			sbi->s_itb_per_group + 2);

	first_block = le32_to_cpu(sbi->s_es->s_first_data_block) +
		(grp * EXT4_BLOCKS_PER_GROUP(sb));
	last_block = first_block + EXT4_BLOCKS_PER_GROUP(sb) - 1;
	for (i = 0; i < ngroups; i++) {
		gdp = ext4_get_group_desc(sb, i, NULL);
		b = ext4_block_bitmap(sb, gdp);
		if (b >= first_block && b <= last_block) {
			ext4_set_bit(EXT4_B2C(sbi, b - first_block), buf);
			count++;
		}
		b = ext4_inode_bitmap(sb, gdp);
		if (b >= first_block && b <= last_block) {
			ext4_set_bit(EXT4_B2C(sbi, b - first_block), buf);
			count++;
		}
		b = ext4_inode_table(sb, gdp);
		if (b >= first_block && b + sbi->s_itb_per_group <= last_block)
			for (j = 0; j < sbi->s_itb_per_group; j++, b++) {
				int c = EXT4_B2C(sbi, b - first_block);
				ext4_set_bit(c, buf);
				count++;
			}
		if (i != grp)
			continue;
		s = 0;
		if (ext4_bg_has_super(sb, grp)) {
			ext4_set_bit(s++, buf);
			count++;
		}
		j = ext4_bg_num_gdb(sb, grp);
		if (s + j > EXT4_BLOCKS_PER_GROUP(sb)) {
			ext4_error(sb, "Invalid number of block group "
				   "descriptor blocks: %d", j);
			j = EXT4_BLOCKS_PER_GROUP(sb) - s;
		}
		count += j;
		for (; j > 0; j--)
			ext4_set_bit(EXT4_B2C(sbi, s++), buf);
	}
	if (!count)
		return 0;
	return EXT4_CLUSTERS_PER_GROUP(sb) -
		ext4_count_free(buf, EXT4_CLUSTERS_PER_GROUP(sb) / 8);
}

/*
 * Compute the overhead and stash it in sbi->s_overhead
 */
int ext4_calculate_overhead(struct super_block *sb)
{
	struct ext4_sb_info *sbi = EXT4_SB(sb);
	struct ext4_super_block *es = sbi->s_es;
	struct inode *j_inode;
	unsigned int j_blocks, j_inum = le32_to_cpu(es->s_journal_inum);
	ext4_group_t i, ngroups = ext4_get_groups_count(sb);
	ext4_fsblk_t overhead = 0;
	char *buf = (char *) get_zeroed_page(GFP_NOFS);

	if (!buf)
		return -ENOMEM;

	/*
	 * Compute the overhead (FS structures).  This is constant
	 * for a given filesystem unless the number of block groups
	 * changes so we cache the previous value until it does.
	 */

	/*
	 * All of the blocks before first_data_block are overhead
	 */
	overhead = EXT4_B2C(sbi, le32_to_cpu(es->s_first_data_block));

	/*
	 * Add the overhead found in each block group
	 */
	for (i = 0; i < ngroups; i++) {
		int blks;

		blks = count_overhead(sb, i, buf);
		overhead += blks;
		if (blks)
			memset(buf, 0, PAGE_SIZE);
		cond_resched();
	}

	/*
	 * Add the internal journal blocks whether the journal has been
	 * loaded or not
	 */
	if (sbi->s_journal && !sbi->s_journal_bdev)
		overhead += EXT4_NUM_B2C(sbi, sbi->s_journal->j_total_len);
	else if (ext4_has_feature_journal(sb) && !sbi->s_journal && j_inum) {
		/* j_inum for internal journal is non-zero */
		j_inode = ext4_get_journal_inode(sb, j_inum);
		if (j_inode) {
			j_blocks = j_inode->i_size >> sb->s_blocksize_bits;
			overhead += EXT4_NUM_B2C(sbi, j_blocks);
			iput(j_inode);
		} else {
			ext4_msg(sb, KERN_ERR, "can't get journal size");
		}
	}
	sbi->s_overhead = overhead;
	smp_wmb();
	free_page((unsigned long) buf);
	return 0;
}

static void ext4_set_resv_clusters(struct super_block *sb)
{
	ext4_fsblk_t resv_clusters;
	struct ext4_sb_info *sbi = EXT4_SB(sb);

	/*
	 * There's no need to reserve anything when we aren't using extents.
	 * The space estimates are exact, there are no unwritten extents,
	 * hole punching doesn't need new metadata... This is needed especially
	 * to keep ext2/3 backward compatibility.
	 */
	if (!ext4_has_feature_extents(sb))
		return;
	/*
	 * By default we reserve 2% or 4096 clusters, whichever is smaller.
	 * This should cover the situations where we can not afford to run
	 * out of space like for example punch hole, or converting
	 * unwritten extents in delalloc path. In most cases such
	 * allocation would require 1, or 2 blocks, higher numbers are
	 * very rare.
	 */
	resv_clusters = (ext4_blocks_count(sbi->s_es) >>
			 sbi->s_cluster_bits);

	do_div(resv_clusters, 50);
	resv_clusters = min_t(ext4_fsblk_t, resv_clusters, 4096);

	atomic64_set(&sbi->s_resv_clusters, resv_clusters);
}

static const char *ext4_quota_mode(struct super_block *sb)
{
#ifdef CONFIG_QUOTA
	if (!ext4_quota_capable(sb))
		return "none";

	if (EXT4_SB(sb)->s_journal && ext4_is_quota_journalled(sb))
		return "journalled";
	else
		return "writeback";
#else
	return "disabled";
#endif
}

static int ext4_fill_super(struct super_block *sb, void *data, int silent)
{
	struct dax_device *dax_dev = fs_dax_get_by_bdev(sb->s_bdev);
	char *orig_data = kstrdup(data, GFP_KERNEL);
	struct buffer_head *bh, **group_desc;
	struct ext4_super_block *es = NULL;
	struct ext4_sb_info *sbi = kzalloc(sizeof(*sbi), GFP_KERNEL);
	struct flex_groups **flex_groups;
	ext4_fsblk_t block;
	ext4_fsblk_t sb_block = get_sb_block(&data);
	ext4_fsblk_t logical_sb_block;
	unsigned long offset = 0;
	unsigned long def_mount_opts;
	struct inode *root;
	const char *descr;
	int ret = -ENOMEM;
	int blocksize, clustersize;
	unsigned int db_count;
	unsigned int i;
	int needs_recovery, has_huge_files;
	__u64 blocks_count;
	int err = 0;
	ext4_group_t first_not_zeroed;
	struct ext4_parsed_options parsed_opts;

	/* Set defaults for the variables that will be set during parsing */
	parsed_opts.journal_ioprio = DEFAULT_JOURNAL_IOPRIO;
	parsed_opts.journal_devnum = 0;
	parsed_opts.mb_optimize_scan = DEFAULT_MB_OPTIMIZE_SCAN;

	if ((data && !orig_data) || !sbi)
		goto out_free_base;

	sbi->s_daxdev = dax_dev;
	sbi->s_blockgroup_lock =
		kzalloc(sizeof(struct blockgroup_lock), GFP_KERNEL);
	if (!sbi->s_blockgroup_lock)
		goto out_free_base;

	sb->s_fs_info = sbi;
	sbi->s_sb = sb;
	sbi->s_inode_readahead_blks = EXT4_DEF_INODE_READAHEAD_BLKS;
	sbi->s_sb_block = sb_block;
	sbi->s_sectors_written_start =
		part_stat_read(sb->s_bdev, sectors[STAT_WRITE]);

	/* Cleanup superblock name */
	strreplace(sb->s_id, '/', '!');

	/* -EINVAL is default */
	ret = -EINVAL;
	blocksize = sb_min_blocksize(sb, EXT4_MIN_BLOCK_SIZE);
	if (!blocksize) {
		ext4_msg(sb, KERN_ERR, "unable to set blocksize");
		goto out_fail;
	}

	/*
	 * The ext4 superblock will not be buffer aligned for other than 1kB
	 * block sizes.  We need to calculate the offset from buffer start.
	 */
	if (blocksize != EXT4_MIN_BLOCK_SIZE) {
		logical_sb_block = sb_block * EXT4_MIN_BLOCK_SIZE;
		offset = do_div(logical_sb_block, blocksize);
	} else {
		logical_sb_block = sb_block;
	}

	bh = ext4_sb_bread_unmovable(sb, logical_sb_block);
	if (IS_ERR(bh)) {
		ext4_msg(sb, KERN_ERR, "unable to read superblock");
		ret = PTR_ERR(bh);
		goto out_fail;
	}
	/*
	 * Note: s_es must be initialized as soon as possible because
	 *       some ext4 macro-instructions depend on its value
	 */
	es = (struct ext4_super_block *) (bh->b_data + offset);
	sbi->s_es = es;
	sb->s_magic = le16_to_cpu(es->s_magic);
	if (sb->s_magic != EXT4_SUPER_MAGIC)
		goto cantfind_ext4;
	sbi->s_kbytes_written = le64_to_cpu(es->s_kbytes_written);

	/* Warn if metadata_csum and gdt_csum are both set. */
	if (ext4_has_feature_metadata_csum(sb) &&
	    ext4_has_feature_gdt_csum(sb))
		ext4_warning(sb, "metadata_csum and uninit_bg are "
			     "redundant flags; please run fsck.");

	/* Check for a known checksum algorithm */
	if (!ext4_verify_csum_type(sb, es)) {
		ext4_msg(sb, KERN_ERR, "VFS: Found ext4 filesystem with "
			 "unknown checksum algorithm.");
		silent = 1;
		goto cantfind_ext4;
	}

	/* Load the checksum driver */
	sbi->s_chksum_driver = crypto_alloc_shash("crc32c", 0, 0);
	if (IS_ERR(sbi->s_chksum_driver)) {
		ext4_msg(sb, KERN_ERR, "Cannot load crc32c driver.");
		ret = PTR_ERR(sbi->s_chksum_driver);
		sbi->s_chksum_driver = NULL;
		goto failed_mount;
	}

	/* Check superblock checksum */
	if (!ext4_superblock_csum_verify(sb, es)) {
		ext4_msg(sb, KERN_ERR, "VFS: Found ext4 filesystem with "
			 "invalid superblock checksum.  Run e2fsck?");
		silent = 1;
		ret = -EFSBADCRC;
		goto cantfind_ext4;
	}

	/* Precompute checksum seed for all metadata */
	if (ext4_has_feature_csum_seed(sb))
		sbi->s_csum_seed = le32_to_cpu(es->s_checksum_seed);
	else if (ext4_has_metadata_csum(sb) || ext4_has_feature_ea_inode(sb))
		sbi->s_csum_seed = ext4_chksum(sbi, ~0, es->s_uuid,
					       sizeof(es->s_uuid));

	/* Set defaults before we parse the mount options */
	def_mount_opts = le32_to_cpu(es->s_default_mount_opts);
	set_opt(sb, INIT_INODE_TABLE);
	if (def_mount_opts & EXT4_DEFM_DEBUG)
		set_opt(sb, DEBUG);
	if (def_mount_opts & EXT4_DEFM_BSDGROUPS)
		set_opt(sb, GRPID);
	if (def_mount_opts & EXT4_DEFM_UID16)
		set_opt(sb, NO_UID32);
	/* xattr user namespace & acls are now defaulted on */
	set_opt(sb, XATTR_USER);
#ifdef CONFIG_EXT4_FS_POSIX_ACL
	set_opt(sb, POSIX_ACL);
#endif
	if (ext4_has_feature_fast_commit(sb))
		set_opt2(sb, JOURNAL_FAST_COMMIT);
	/* don't forget to enable journal_csum when metadata_csum is enabled. */
	if (ext4_has_metadata_csum(sb))
		set_opt(sb, JOURNAL_CHECKSUM);

	if ((def_mount_opts & EXT4_DEFM_JMODE) == EXT4_DEFM_JMODE_DATA)
		set_opt(sb, JOURNAL_DATA);
	else if ((def_mount_opts & EXT4_DEFM_JMODE) == EXT4_DEFM_JMODE_ORDERED)
		set_opt(sb, ORDERED_DATA);
	else if ((def_mount_opts & EXT4_DEFM_JMODE) == EXT4_DEFM_JMODE_WBACK)
		set_opt(sb, WRITEBACK_DATA);

	if (le16_to_cpu(sbi->s_es->s_errors) == EXT4_ERRORS_PANIC)
		set_opt(sb, ERRORS_PANIC);
	else if (le16_to_cpu(sbi->s_es->s_errors) == EXT4_ERRORS_CONTINUE)
		set_opt(sb, ERRORS_CONT);
	else
		set_opt(sb, ERRORS_RO);
	/* block_validity enabled by default; disable with noblock_validity */
	set_opt(sb, BLOCK_VALIDITY);
	if (def_mount_opts & EXT4_DEFM_DISCARD)
		set_opt(sb, DISCARD);

	sbi->s_resuid = make_kuid(&init_user_ns, le16_to_cpu(es->s_def_resuid));
	sbi->s_resgid = make_kgid(&init_user_ns, le16_to_cpu(es->s_def_resgid));
	sbi->s_commit_interval = JBD2_DEFAULT_MAX_COMMIT_AGE * HZ;
	sbi->s_min_batch_time = EXT4_DEF_MIN_BATCH_TIME;
	sbi->s_max_batch_time = EXT4_DEF_MAX_BATCH_TIME;

	if ((def_mount_opts & EXT4_DEFM_NOBARRIER) == 0)
		set_opt(sb, BARRIER);

	/*
	 * enable delayed allocation by default
	 * Use -o nodelalloc to turn it off
	 */
	if (!IS_EXT3_SB(sb) && !IS_EXT2_SB(sb) &&
	    ((def_mount_opts & EXT4_DEFM_NODELALLOC) == 0))
		set_opt(sb, DELALLOC);

	/*
	 * set default s_li_wait_mult for lazyinit, for the case there is
	 * no mount option specified.
	 */
	sbi->s_li_wait_mult = EXT4_DEF_LI_WAIT_MULT;

	if (le32_to_cpu(es->s_log_block_size) >
	    (EXT4_MAX_BLOCK_LOG_SIZE - EXT4_MIN_BLOCK_LOG_SIZE)) {
<<<<<<< HEAD
		ext4_msg(sb, KERN_ERR,
			 "Invalid log block size: %u",
			 le32_to_cpu(es->s_log_block_size));
		goto failed_mount;
	}
	if (le32_to_cpu(es->s_log_cluster_size) >
	    (EXT4_MAX_CLUSTER_LOG_SIZE - EXT4_MIN_BLOCK_LOG_SIZE)) {
		ext4_msg(sb, KERN_ERR,
=======
		ext4_msg(sb, KERN_ERR,
			 "Invalid log block size: %u",
			 le32_to_cpu(es->s_log_block_size));
		goto failed_mount;
	}
	if (le32_to_cpu(es->s_log_cluster_size) >
	    (EXT4_MAX_CLUSTER_LOG_SIZE - EXT4_MIN_BLOCK_LOG_SIZE)) {
		ext4_msg(sb, KERN_ERR,
>>>>>>> 754a0abe
			 "Invalid log cluster size: %u",
			 le32_to_cpu(es->s_log_cluster_size));
		goto failed_mount;
	}

	blocksize = EXT4_MIN_BLOCK_SIZE << le32_to_cpu(es->s_log_block_size);

	if (blocksize == PAGE_SIZE)
		set_opt(sb, DIOREAD_NOLOCK);

	if (le32_to_cpu(es->s_rev_level) == EXT4_GOOD_OLD_REV) {
		sbi->s_inode_size = EXT4_GOOD_OLD_INODE_SIZE;
		sbi->s_first_ino = EXT4_GOOD_OLD_FIRST_INO;
	} else {
		sbi->s_inode_size = le16_to_cpu(es->s_inode_size);
		sbi->s_first_ino = le32_to_cpu(es->s_first_ino);
		if (sbi->s_first_ino < EXT4_GOOD_OLD_FIRST_INO) {
			ext4_msg(sb, KERN_ERR, "invalid first ino: %u",
				 sbi->s_first_ino);
			goto failed_mount;
		}
		if ((sbi->s_inode_size < EXT4_GOOD_OLD_INODE_SIZE) ||
		    (!is_power_of_2(sbi->s_inode_size)) ||
		    (sbi->s_inode_size > blocksize)) {
			ext4_msg(sb, KERN_ERR,
			       "unsupported inode size: %d",
			       sbi->s_inode_size);
			ext4_msg(sb, KERN_ERR, "blocksize: %d", blocksize);
			goto failed_mount;
		}
		/*
		 * i_atime_extra is the last extra field available for
		 * [acm]times in struct ext4_inode. Checking for that
		 * field should suffice to ensure we have extra space
		 * for all three.
		 */
		if (sbi->s_inode_size >= offsetof(struct ext4_inode, i_atime_extra) +
			sizeof(((struct ext4_inode *)0)->i_atime_extra)) {
			sb->s_time_gran = 1;
			sb->s_time_max = EXT4_EXTRA_TIMESTAMP_MAX;
		} else {
			sb->s_time_gran = NSEC_PER_SEC;
			sb->s_time_max = EXT4_NON_EXTRA_TIMESTAMP_MAX;
		}
		sb->s_time_min = EXT4_TIMESTAMP_MIN;
	}
	if (sbi->s_inode_size > EXT4_GOOD_OLD_INODE_SIZE) {
		sbi->s_want_extra_isize = sizeof(struct ext4_inode) -
			EXT4_GOOD_OLD_INODE_SIZE;
		if (ext4_has_feature_extra_isize(sb)) {
			unsigned v, max = (sbi->s_inode_size -
					   EXT4_GOOD_OLD_INODE_SIZE);

			v = le16_to_cpu(es->s_want_extra_isize);
			if (v > max) {
				ext4_msg(sb, KERN_ERR,
					 "bad s_want_extra_isize: %d", v);
				goto failed_mount;
			}
			if (sbi->s_want_extra_isize < v)
				sbi->s_want_extra_isize = v;

			v = le16_to_cpu(es->s_min_extra_isize);
			if (v > max) {
				ext4_msg(sb, KERN_ERR,
					 "bad s_min_extra_isize: %d", v);
				goto failed_mount;
			}
			if (sbi->s_want_extra_isize < v)
				sbi->s_want_extra_isize = v;
		}
	}

	if (sbi->s_es->s_mount_opts[0]) {
		char *s_mount_opts = kstrndup(sbi->s_es->s_mount_opts,
					      sizeof(sbi->s_es->s_mount_opts),
					      GFP_KERNEL);
		if (!s_mount_opts)
			goto failed_mount;
		if (!parse_options(s_mount_opts, sb, &parsed_opts, 0)) {
			ext4_msg(sb, KERN_WARNING,
				 "failed to parse options in superblock: %s",
				 s_mount_opts);
		}
		kfree(s_mount_opts);
	}
	sbi->s_def_mount_opt = sbi->s_mount_opt;
	if (!parse_options((char *) data, sb, &parsed_opts, 0))
		goto failed_mount;

#ifdef CONFIG_UNICODE
	if (ext4_has_feature_casefold(sb) && !sb->s_encoding) {
		const struct ext4_sb_encodings *encoding_info;
		struct unicode_map *encoding;
		__u16 encoding_flags;

		if (ext4_sb_read_encoding(es, &encoding_info,
					  &encoding_flags)) {
			ext4_msg(sb, KERN_ERR,
				 "Encoding requested by superblock is unknown");
			goto failed_mount;
		}

		encoding = utf8_load(encoding_info->version);
		if (IS_ERR(encoding)) {
			ext4_msg(sb, KERN_ERR,
				 "can't mount with superblock charset: %s-%s "
				 "not supported by the kernel. flags: 0x%x.",
				 encoding_info->name, encoding_info->version,
				 encoding_flags);
			goto failed_mount;
		}
		ext4_msg(sb, KERN_INFO,"Using encoding defined by superblock: "
			 "%s-%s with flags 0x%hx", encoding_info->name,
			 encoding_info->version?:"\b", encoding_flags);

		sb->s_encoding = encoding;
		sb->s_encoding_flags = encoding_flags;
	}
#endif

	if (test_opt(sb, DATA_FLAGS) == EXT4_MOUNT_JOURNAL_DATA) {
		printk_once(KERN_WARNING "EXT4-fs: Warning: mounting with data=journal disables delayed allocation, dioread_nolock, O_DIRECT and fast_commit support!\n");
		/* can't mount with both data=journal and dioread_nolock. */
		clear_opt(sb, DIOREAD_NOLOCK);
		clear_opt2(sb, JOURNAL_FAST_COMMIT);
		if (test_opt2(sb, EXPLICIT_DELALLOC)) {
			ext4_msg(sb, KERN_ERR, "can't mount with "
				 "both data=journal and delalloc");
			goto failed_mount;
		}
		if (test_opt(sb, DAX_ALWAYS)) {
			ext4_msg(sb, KERN_ERR, "can't mount with "
				 "both data=journal and dax");
			goto failed_mount;
		}
		if (ext4_has_feature_encrypt(sb)) {
			ext4_msg(sb, KERN_WARNING,
				 "encrypted files will use data=ordered "
				 "instead of data journaling mode");
		}
		if (test_opt(sb, DELALLOC))
			clear_opt(sb, DELALLOC);
	} else {
		sb->s_iflags |= SB_I_CGROUPWB;
	}

	sb->s_flags = (sb->s_flags & ~SB_POSIXACL) |
		(test_opt(sb, POSIX_ACL) ? SB_POSIXACL : 0);

	if (le32_to_cpu(es->s_rev_level) == EXT4_GOOD_OLD_REV &&
	    (ext4_has_compat_features(sb) ||
	     ext4_has_ro_compat_features(sb) ||
	     ext4_has_incompat_features(sb)))
		ext4_msg(sb, KERN_WARNING,
		       "feature flags set on rev 0 fs, "
		       "running e2fsck is recommended");

	if (es->s_creator_os == cpu_to_le32(EXT4_OS_HURD)) {
		set_opt2(sb, HURD_COMPAT);
		if (ext4_has_feature_64bit(sb)) {
			ext4_msg(sb, KERN_ERR,
				 "The Hurd can't support 64-bit file systems");
			goto failed_mount;
		}

		/*
		 * ea_inode feature uses l_i_version field which is not
		 * available in HURD_COMPAT mode.
		 */
		if (ext4_has_feature_ea_inode(sb)) {
			ext4_msg(sb, KERN_ERR,
				 "ea_inode feature is not supported for Hurd");
			goto failed_mount;
		}
	}

	if (IS_EXT2_SB(sb)) {
		if (ext2_feature_set_ok(sb))
			ext4_msg(sb, KERN_INFO, "mounting ext2 file system "
				 "using the ext4 subsystem");
		else {
			/*
			 * If we're probing be silent, if this looks like
			 * it's actually an ext[34] filesystem.
			 */
			if (silent && ext4_feature_set_ok(sb, sb_rdonly(sb)))
				goto failed_mount;
			ext4_msg(sb, KERN_ERR, "couldn't mount as ext2 due "
				 "to feature incompatibilities");
			goto failed_mount;
		}
	}

	if (IS_EXT3_SB(sb)) {
		if (ext3_feature_set_ok(sb))
			ext4_msg(sb, KERN_INFO, "mounting ext3 file system "
				 "using the ext4 subsystem");
		else {
			/*
			 * If we're probing be silent, if this looks like
			 * it's actually an ext4 filesystem.
			 */
			if (silent && ext4_feature_set_ok(sb, sb_rdonly(sb)))
				goto failed_mount;
			ext4_msg(sb, KERN_ERR, "couldn't mount as ext3 due "
				 "to feature incompatibilities");
			goto failed_mount;
		}
	}

	/*
	 * Check feature flags regardless of the revision level, since we
	 * previously didn't change the revision level when setting the flags,
	 * so there is a chance incompat flags are set on a rev 0 filesystem.
	 */
	if (!ext4_feature_set_ok(sb, (sb_rdonly(sb))))
		goto failed_mount;

	if (le16_to_cpu(sbi->s_es->s_reserved_gdt_blocks) > (blocksize / 4)) {
		ext4_msg(sb, KERN_ERR,
			 "Number of reserved GDT blocks insanely large: %d",
			 le16_to_cpu(sbi->s_es->s_reserved_gdt_blocks));
		goto failed_mount;
	}

	if (bdev_dax_supported(sb->s_bdev, blocksize))
		set_bit(EXT4_FLAGS_BDEV_IS_DAX, &sbi->s_ext4_flags);

	if (sbi->s_mount_opt & EXT4_MOUNT_DAX_ALWAYS) {
		if (ext4_has_feature_inline_data(sb)) {
			ext4_msg(sb, KERN_ERR, "Cannot use DAX on a filesystem"
					" that may contain inline data");
			goto failed_mount;
		}
		if (!test_bit(EXT4_FLAGS_BDEV_IS_DAX, &sbi->s_ext4_flags)) {
			ext4_msg(sb, KERN_ERR,
				"DAX unsupported by block device.");
			goto failed_mount;
		}
	}

	if (ext4_has_feature_encrypt(sb) && es->s_encryption_level) {
		ext4_msg(sb, KERN_ERR, "Unsupported encryption level %d",
			 es->s_encryption_level);
		goto failed_mount;
	}

	if (sb->s_blocksize != blocksize) {
		/*
		 * bh must be released before kill_bdev(), otherwise
		 * it won't be freed and its page also. kill_bdev()
		 * is called by sb_set_blocksize().
		 */
		brelse(bh);
		/* Validate the filesystem blocksize */
		if (!sb_set_blocksize(sb, blocksize)) {
			ext4_msg(sb, KERN_ERR, "bad block size %d",
					blocksize);
			bh = NULL;
			goto failed_mount;
		}

		logical_sb_block = sb_block * EXT4_MIN_BLOCK_SIZE;
		offset = do_div(logical_sb_block, blocksize);
		bh = ext4_sb_bread_unmovable(sb, logical_sb_block);
		if (IS_ERR(bh)) {
			ext4_msg(sb, KERN_ERR,
			       "Can't read superblock on 2nd try");
			ret = PTR_ERR(bh);
			bh = NULL;
			goto failed_mount;
		}
		es = (struct ext4_super_block *)(bh->b_data + offset);
		sbi->s_es = es;
		if (es->s_magic != cpu_to_le16(EXT4_SUPER_MAGIC)) {
			ext4_msg(sb, KERN_ERR,
			       "Magic mismatch, very weird!");
			goto failed_mount;
		}
	}

	has_huge_files = ext4_has_feature_huge_file(sb);
	sbi->s_bitmap_maxbytes = ext4_max_bitmap_size(sb->s_blocksize_bits,
						      has_huge_files);
	sb->s_maxbytes = ext4_max_size(sb->s_blocksize_bits, has_huge_files);

	sbi->s_desc_size = le16_to_cpu(es->s_desc_size);
	if (ext4_has_feature_64bit(sb)) {
		if (sbi->s_desc_size < EXT4_MIN_DESC_SIZE_64BIT ||
		    sbi->s_desc_size > EXT4_MAX_DESC_SIZE ||
		    !is_power_of_2(sbi->s_desc_size)) {
			ext4_msg(sb, KERN_ERR,
			       "unsupported descriptor size %lu",
			       sbi->s_desc_size);
			goto failed_mount;
		}
	} else
		sbi->s_desc_size = EXT4_MIN_DESC_SIZE;

	sbi->s_blocks_per_group = le32_to_cpu(es->s_blocks_per_group);
	sbi->s_inodes_per_group = le32_to_cpu(es->s_inodes_per_group);

	sbi->s_inodes_per_block = blocksize / EXT4_INODE_SIZE(sb);
	if (sbi->s_inodes_per_block == 0)
		goto cantfind_ext4;
	if (sbi->s_inodes_per_group < sbi->s_inodes_per_block ||
	    sbi->s_inodes_per_group > blocksize * 8) {
		ext4_msg(sb, KERN_ERR, "invalid inodes per group: %lu\n",
			 sbi->s_inodes_per_group);
		goto failed_mount;
	}
	sbi->s_itb_per_group = sbi->s_inodes_per_group /
					sbi->s_inodes_per_block;
	sbi->s_desc_per_block = blocksize / EXT4_DESC_SIZE(sb);
	sbi->s_sbh = bh;
	sbi->s_mount_state = le16_to_cpu(es->s_state);
	sbi->s_addr_per_block_bits = ilog2(EXT4_ADDR_PER_BLOCK(sb));
	sbi->s_desc_per_block_bits = ilog2(EXT4_DESC_PER_BLOCK(sb));

	for (i = 0; i < 4; i++)
		sbi->s_hash_seed[i] = le32_to_cpu(es->s_hash_seed[i]);
	sbi->s_def_hash_version = es->s_def_hash_version;
	if (ext4_has_feature_dir_index(sb)) {
		i = le32_to_cpu(es->s_flags);
		if (i & EXT2_FLAGS_UNSIGNED_HASH)
			sbi->s_hash_unsigned = 3;
		else if ((i & EXT2_FLAGS_SIGNED_HASH) == 0) {
#ifdef __CHAR_UNSIGNED__
			if (!sb_rdonly(sb))
				es->s_flags |=
					cpu_to_le32(EXT2_FLAGS_UNSIGNED_HASH);
			sbi->s_hash_unsigned = 3;
#else
			if (!sb_rdonly(sb))
				es->s_flags |=
					cpu_to_le32(EXT2_FLAGS_SIGNED_HASH);
#endif
		}
	}

	/* Handle clustersize */
	clustersize = BLOCK_SIZE << le32_to_cpu(es->s_log_cluster_size);
	if (ext4_has_feature_bigalloc(sb)) {
		if (clustersize < blocksize) {
			ext4_msg(sb, KERN_ERR,
				 "cluster size (%d) smaller than "
				 "block size (%d)", clustersize, blocksize);
			goto failed_mount;
		}
		sbi->s_cluster_bits = le32_to_cpu(es->s_log_cluster_size) -
			le32_to_cpu(es->s_log_block_size);
		sbi->s_clusters_per_group =
			le32_to_cpu(es->s_clusters_per_group);
		if (sbi->s_clusters_per_group > blocksize * 8) {
			ext4_msg(sb, KERN_ERR,
				 "#clusters per group too big: %lu",
				 sbi->s_clusters_per_group);
			goto failed_mount;
		}
		if (sbi->s_blocks_per_group !=
		    (sbi->s_clusters_per_group * (clustersize / blocksize))) {
			ext4_msg(sb, KERN_ERR, "blocks per group (%lu) and "
				 "clusters per group (%lu) inconsistent",
				 sbi->s_blocks_per_group,
				 sbi->s_clusters_per_group);
			goto failed_mount;
		}
	} else {
		if (clustersize != blocksize) {
			ext4_msg(sb, KERN_ERR,
				 "fragment/cluster size (%d) != "
				 "block size (%d)", clustersize, blocksize);
			goto failed_mount;
		}
		if (sbi->s_blocks_per_group > blocksize * 8) {
			ext4_msg(sb, KERN_ERR,
				 "#blocks per group too big: %lu",
				 sbi->s_blocks_per_group);
			goto failed_mount;
		}
		sbi->s_clusters_per_group = sbi->s_blocks_per_group;
		sbi->s_cluster_bits = 0;
	}
	sbi->s_cluster_ratio = clustersize / blocksize;

	/* Do we have standard group size of clustersize * 8 blocks ? */
	if (sbi->s_blocks_per_group == clustersize << 3)
		set_opt2(sb, STD_GROUP_SIZE);

	/*
	 * Test whether we have more sectors than will fit in sector_t,
	 * and whether the max offset is addressable by the page cache.
	 */
	err = generic_check_addressable(sb->s_blocksize_bits,
					ext4_blocks_count(es));
	if (err) {
		ext4_msg(sb, KERN_ERR, "filesystem"
			 " too large to mount safely on this system");
		goto failed_mount;
	}

	if (EXT4_BLOCKS_PER_GROUP(sb) == 0)
		goto cantfind_ext4;

	/* check blocks count against device size */
	blocks_count = sb->s_bdev->bd_inode->i_size >> sb->s_blocksize_bits;
	if (blocks_count && ext4_blocks_count(es) > blocks_count) {
		ext4_msg(sb, KERN_WARNING, "bad geometry: block count %llu "
		       "exceeds size of device (%llu blocks)",
		       ext4_blocks_count(es), blocks_count);
		goto failed_mount;
	}

	/*
	 * It makes no sense for the first data block to be beyond the end
	 * of the filesystem.
	 */
	if (le32_to_cpu(es->s_first_data_block) >= ext4_blocks_count(es)) {
		ext4_msg(sb, KERN_WARNING, "bad geometry: first data "
			 "block %u is beyond end of filesystem (%llu)",
			 le32_to_cpu(es->s_first_data_block),
			 ext4_blocks_count(es));
		goto failed_mount;
	}
	if ((es->s_first_data_block == 0) && (es->s_log_block_size == 0) &&
	    (sbi->s_cluster_ratio == 1)) {
		ext4_msg(sb, KERN_WARNING, "bad geometry: first data "
			 "block is 0 with a 1k block and cluster size");
		goto failed_mount;
	}

	blocks_count = (ext4_blocks_count(es) -
			le32_to_cpu(es->s_first_data_block) +
			EXT4_BLOCKS_PER_GROUP(sb) - 1);
	do_div(blocks_count, EXT4_BLOCKS_PER_GROUP(sb));
	if (blocks_count > ((uint64_t)1<<32) - EXT4_DESC_PER_BLOCK(sb)) {
		ext4_msg(sb, KERN_WARNING, "groups count too large: %llu "
		       "(block count %llu, first data block %u, "
		       "blocks per group %lu)", blocks_count,
		       ext4_blocks_count(es),
		       le32_to_cpu(es->s_first_data_block),
		       EXT4_BLOCKS_PER_GROUP(sb));
		goto failed_mount;
	}
	sbi->s_groups_count = blocks_count;
	sbi->s_blockfile_groups = min_t(ext4_group_t, sbi->s_groups_count,
			(EXT4_MAX_BLOCK_FILE_PHYS / EXT4_BLOCKS_PER_GROUP(sb)));
	if (((u64)sbi->s_groups_count * sbi->s_inodes_per_group) !=
	    le32_to_cpu(es->s_inodes_count)) {
		ext4_msg(sb, KERN_ERR, "inodes count not valid: %u vs %llu",
			 le32_to_cpu(es->s_inodes_count),
			 ((u64)sbi->s_groups_count * sbi->s_inodes_per_group));
		ret = -EINVAL;
		goto failed_mount;
	}
	db_count = (sbi->s_groups_count + EXT4_DESC_PER_BLOCK(sb) - 1) /
		   EXT4_DESC_PER_BLOCK(sb);
	if (ext4_has_feature_meta_bg(sb)) {
		if (le32_to_cpu(es->s_first_meta_bg) > db_count) {
			ext4_msg(sb, KERN_WARNING,
				 "first meta block group too large: %u "
				 "(group descriptor block count %u)",
				 le32_to_cpu(es->s_first_meta_bg), db_count);
			goto failed_mount;
		}
	}
	rcu_assign_pointer(sbi->s_group_desc,
			   kvmalloc_array(db_count,
					  sizeof(struct buffer_head *),
					  GFP_KERNEL));
	if (sbi->s_group_desc == NULL) {
		ext4_msg(sb, KERN_ERR, "not enough memory");
		ret = -ENOMEM;
		goto failed_mount;
	}

	bgl_lock_init(sbi->s_blockgroup_lock);

	/* Pre-read the descriptors into the buffer cache */
	for (i = 0; i < db_count; i++) {
		block = descriptor_loc(sb, logical_sb_block, i);
		ext4_sb_breadahead_unmovable(sb, block);
	}

	for (i = 0; i < db_count; i++) {
		struct buffer_head *bh;

		block = descriptor_loc(sb, logical_sb_block, i);
		bh = ext4_sb_bread_unmovable(sb, block);
		if (IS_ERR(bh)) {
			ext4_msg(sb, KERN_ERR,
			       "can't read group descriptor %d", i);
			db_count = i;
			ret = PTR_ERR(bh);
			goto failed_mount2;
		}
		rcu_read_lock();
		rcu_dereference(sbi->s_group_desc)[i] = bh;
		rcu_read_unlock();
	}
	sbi->s_gdb_count = db_count;
	if (!ext4_check_descriptors(sb, logical_sb_block, &first_not_zeroed)) {
		ext4_msg(sb, KERN_ERR, "group descriptors corrupted!");
		ret = -EFSCORRUPTED;
		goto failed_mount2;
	}

	timer_setup(&sbi->s_err_report, print_daily_error_info, 0);
	spin_lock_init(&sbi->s_error_lock);
	INIT_WORK(&sbi->s_error_work, flush_stashed_error_work);

	/* Register extent status tree shrinker */
	if (ext4_es_register_shrinker(sbi))
		goto failed_mount3;

	sbi->s_stripe = ext4_get_stripe_size(sbi);
	sbi->s_extent_max_zeroout_kb = 32;

	/*
	 * set up enough so that it can read an inode
	 */
	sb->s_op = &ext4_sops;
	sb->s_export_op = &ext4_export_ops;
	sb->s_xattr = ext4_xattr_handlers;
#ifdef CONFIG_FS_ENCRYPTION
	sb->s_cop = &ext4_cryptops;
#endif
#ifdef CONFIG_FS_VERITY
	sb->s_vop = &ext4_verityops;
#endif
#ifdef CONFIG_QUOTA
	sb->dq_op = &ext4_quota_operations;
	if (ext4_has_feature_quota(sb))
		sb->s_qcop = &dquot_quotactl_sysfile_ops;
	else
		sb->s_qcop = &ext4_qctl_operations;
	sb->s_quota_types = QTYPE_MASK_USR | QTYPE_MASK_GRP | QTYPE_MASK_PRJ;
#endif
	memcpy(&sb->s_uuid, es->s_uuid, sizeof(es->s_uuid));

	INIT_LIST_HEAD(&sbi->s_orphan); /* unlinked but open files */
	mutex_init(&sbi->s_orphan_lock);

	/* Initialize fast commit stuff */
	atomic_set(&sbi->s_fc_subtid, 0);
	atomic_set(&sbi->s_fc_ineligible_updates, 0);
	INIT_LIST_HEAD(&sbi->s_fc_q[FC_Q_MAIN]);
	INIT_LIST_HEAD(&sbi->s_fc_q[FC_Q_STAGING]);
	INIT_LIST_HEAD(&sbi->s_fc_dentry_q[FC_Q_MAIN]);
	INIT_LIST_HEAD(&sbi->s_fc_dentry_q[FC_Q_STAGING]);
	sbi->s_fc_bytes = 0;
	ext4_clear_mount_flag(sb, EXT4_MF_FC_INELIGIBLE);
	ext4_clear_mount_flag(sb, EXT4_MF_FC_COMMITTING);
	spin_lock_init(&sbi->s_fc_lock);
	memset(&sbi->s_fc_stats, 0, sizeof(sbi->s_fc_stats));
	sbi->s_fc_replay_state.fc_regions = NULL;
	sbi->s_fc_replay_state.fc_regions_size = 0;
	sbi->s_fc_replay_state.fc_regions_used = 0;
	sbi->s_fc_replay_state.fc_regions_valid = 0;
	sbi->s_fc_replay_state.fc_modified_inodes = NULL;
	sbi->s_fc_replay_state.fc_modified_inodes_size = 0;
	sbi->s_fc_replay_state.fc_modified_inodes_used = 0;

	sb->s_root = NULL;

	needs_recovery = (es->s_last_orphan != 0 ||
			  ext4_has_feature_journal_needs_recovery(sb));

	if (ext4_has_feature_mmp(sb) && !sb_rdonly(sb))
		if (ext4_multi_mount_protect(sb, le64_to_cpu(es->s_mmp_block)))
			goto failed_mount3a;

	/*
	 * The first inode we look at is the journal inode.  Don't try
	 * root first: it may be modified in the journal!
	 */
	if (!test_opt(sb, NOLOAD) && ext4_has_feature_journal(sb)) {
		err = ext4_load_journal(sb, es, parsed_opts.journal_devnum);
		if (err)
			goto failed_mount3a;
	} else if (test_opt(sb, NOLOAD) && !sb_rdonly(sb) &&
		   ext4_has_feature_journal_needs_recovery(sb)) {
		ext4_msg(sb, KERN_ERR, "required journal recovery "
		       "suppressed and not mounted read-only");
		goto failed_mount_wq;
	} else {
		/* Nojournal mode, all journal mount options are illegal */
		if (test_opt2(sb, EXPLICIT_JOURNAL_CHECKSUM)) {
			ext4_msg(sb, KERN_ERR, "can't mount with "
				 "journal_checksum, fs mounted w/o journal");
			goto failed_mount_wq;
		}
		if (test_opt(sb, JOURNAL_ASYNC_COMMIT)) {
			ext4_msg(sb, KERN_ERR, "can't mount with "
				 "journal_async_commit, fs mounted w/o journal");
			goto failed_mount_wq;
		}
		if (sbi->s_commit_interval != JBD2_DEFAULT_MAX_COMMIT_AGE*HZ) {
			ext4_msg(sb, KERN_ERR, "can't mount with "
				 "commit=%lu, fs mounted w/o journal",
				 sbi->s_commit_interval / HZ);
			goto failed_mount_wq;
		}
		if (EXT4_MOUNT_DATA_FLAGS &
		    (sbi->s_mount_opt ^ sbi->s_def_mount_opt)) {
			ext4_msg(sb, KERN_ERR, "can't mount with "
				 "data=, fs mounted w/o journal");
			goto failed_mount_wq;
		}
		sbi->s_def_mount_opt &= ~EXT4_MOUNT_JOURNAL_CHECKSUM;
		clear_opt(sb, JOURNAL_CHECKSUM);
		clear_opt(sb, DATA_FLAGS);
		clear_opt2(sb, JOURNAL_FAST_COMMIT);
		sbi->s_journal = NULL;
		needs_recovery = 0;
		goto no_journal;
	}

	if (ext4_has_feature_64bit(sb) &&
	    !jbd2_journal_set_features(EXT4_SB(sb)->s_journal, 0, 0,
				       JBD2_FEATURE_INCOMPAT_64BIT)) {
		ext4_msg(sb, KERN_ERR, "Failed to set 64-bit journal feature");
		goto failed_mount_wq;
	}

	if (!set_journal_csum_feature_set(sb)) {
		ext4_msg(sb, KERN_ERR, "Failed to set journal checksum "
			 "feature set");
		goto failed_mount_wq;
	}

	if (test_opt2(sb, JOURNAL_FAST_COMMIT) &&
		!jbd2_journal_set_features(EXT4_SB(sb)->s_journal, 0, 0,
					  JBD2_FEATURE_INCOMPAT_FAST_COMMIT)) {
		ext4_msg(sb, KERN_ERR,
			"Failed to set fast commit journal feature");
		goto failed_mount_wq;
	}

	/* We have now updated the journal if required, so we can
	 * validate the data journaling mode. */
	switch (test_opt(sb, DATA_FLAGS)) {
	case 0:
		/* No mode set, assume a default based on the journal
		 * capabilities: ORDERED_DATA if the journal can
		 * cope, else JOURNAL_DATA
		 */
		if (jbd2_journal_check_available_features
		    (sbi->s_journal, 0, 0, JBD2_FEATURE_INCOMPAT_REVOKE)) {
			set_opt(sb, ORDERED_DATA);
			sbi->s_def_mount_opt |= EXT4_MOUNT_ORDERED_DATA;
		} else {
			set_opt(sb, JOURNAL_DATA);
			sbi->s_def_mount_opt |= EXT4_MOUNT_JOURNAL_DATA;
		}
		break;

	case EXT4_MOUNT_ORDERED_DATA:
	case EXT4_MOUNT_WRITEBACK_DATA:
		if (!jbd2_journal_check_available_features
		    (sbi->s_journal, 0, 0, JBD2_FEATURE_INCOMPAT_REVOKE)) {
			ext4_msg(sb, KERN_ERR, "Journal does not support "
			       "requested data journaling mode");
			goto failed_mount_wq;
		}
		break;
	default:
		break;
	}

	if (test_opt(sb, DATA_FLAGS) == EXT4_MOUNT_ORDERED_DATA &&
	    test_opt(sb, JOURNAL_ASYNC_COMMIT)) {
		ext4_msg(sb, KERN_ERR, "can't mount with "
			"journal_async_commit in data=ordered mode");
		goto failed_mount_wq;
	}

	set_task_ioprio(sbi->s_journal->j_task, parsed_opts.journal_ioprio);

	sbi->s_journal->j_submit_inode_data_buffers =
		ext4_journal_submit_inode_data_buffers;
	sbi->s_journal->j_finish_inode_data_buffers =
		ext4_journal_finish_inode_data_buffers;

no_journal:
	if (!test_opt(sb, NO_MBCACHE)) {
		sbi->s_ea_block_cache = ext4_xattr_create_cache();
		if (!sbi->s_ea_block_cache) {
			ext4_msg(sb, KERN_ERR,
				 "Failed to create ea_block_cache");
			goto failed_mount_wq;
		}

		if (ext4_has_feature_ea_inode(sb)) {
			sbi->s_ea_inode_cache = ext4_xattr_create_cache();
			if (!sbi->s_ea_inode_cache) {
				ext4_msg(sb, KERN_ERR,
					 "Failed to create ea_inode_cache");
				goto failed_mount_wq;
			}
		}
	}

	if (ext4_has_feature_verity(sb) && blocksize != PAGE_SIZE) {
		ext4_msg(sb, KERN_ERR, "Unsupported blocksize for fs-verity");
		goto failed_mount_wq;
	}

	if (DUMMY_ENCRYPTION_ENABLED(sbi) && !sb_rdonly(sb) &&
	    !ext4_has_feature_encrypt(sb)) {
		ext4_set_feature_encrypt(sb);
		ext4_commit_super(sb);
	}

	/*
	 * Get the # of file system overhead blocks from the
	 * superblock if present.
	 */
	if (es->s_overhead_clusters)
		sbi->s_overhead = le32_to_cpu(es->s_overhead_clusters);
	else {
		err = ext4_calculate_overhead(sb);
		if (err)
			goto failed_mount_wq;
	}

	/*
	 * The maximum number of concurrent works can be high and
	 * concurrency isn't really necessary.  Limit it to 1.
	 */
	EXT4_SB(sb)->rsv_conversion_wq =
		alloc_workqueue("ext4-rsv-conversion", WQ_MEM_RECLAIM | WQ_UNBOUND, 1);
	if (!EXT4_SB(sb)->rsv_conversion_wq) {
		printk(KERN_ERR "EXT4-fs: failed to create workqueue\n");
		ret = -ENOMEM;
		goto failed_mount4;
	}

	/*
	 * The jbd2_journal_load will have done any necessary log recovery,
	 * so we can safely mount the rest of the filesystem now.
	 */

	root = ext4_iget(sb, EXT4_ROOT_INO, EXT4_IGET_SPECIAL);
	if (IS_ERR(root)) {
		ext4_msg(sb, KERN_ERR, "get root inode failed");
		ret = PTR_ERR(root);
		root = NULL;
		goto failed_mount4;
	}
	if (!S_ISDIR(root->i_mode) || !root->i_blocks || !root->i_size) {
		ext4_msg(sb, KERN_ERR, "corrupt root inode, run e2fsck");
		iput(root);
		goto failed_mount4;
	}

	sb->s_root = d_make_root(root);
	if (!sb->s_root) {
		ext4_msg(sb, KERN_ERR, "get root dentry failed");
		ret = -ENOMEM;
		goto failed_mount4;
	}

	ret = ext4_setup_super(sb, es, sb_rdonly(sb));
	if (ret == -EROFS) {
		sb->s_flags |= SB_RDONLY;
		ret = 0;
	} else if (ret)
		goto failed_mount4a;

	ext4_set_resv_clusters(sb);

	if (test_opt(sb, BLOCK_VALIDITY)) {
		err = ext4_setup_system_zone(sb);
		if (err) {
			ext4_msg(sb, KERN_ERR, "failed to initialize system "
				 "zone (%d)", err);
			goto failed_mount4a;
		}
	}
	ext4_fc_replay_cleanup(sb);

	ext4_ext_init(sb);

	/*
	 * Enable optimize_scan if number of groups is > threshold. This can be
	 * turned off by passing "mb_optimize_scan=0". This can also be
	 * turned on forcefully by passing "mb_optimize_scan=1".
	 */
	if (parsed_opts.mb_optimize_scan == 1)
		set_opt2(sb, MB_OPTIMIZE_SCAN);
	else if (parsed_opts.mb_optimize_scan == 0)
		clear_opt2(sb, MB_OPTIMIZE_SCAN);
	else if (sbi->s_groups_count >= MB_DEFAULT_LINEAR_SCAN_THRESHOLD)
		set_opt2(sb, MB_OPTIMIZE_SCAN);

	err = ext4_mb_init(sb);
	if (err) {
		ext4_msg(sb, KERN_ERR, "failed to initialize mballoc (%d)",
			 err);
		goto failed_mount5;
	}

	/*
	 * We can only set up the journal commit callback once
	 * mballoc is initialized
	 */
	if (sbi->s_journal)
		sbi->s_journal->j_commit_callback =
			ext4_journal_commit_callback;

	block = ext4_count_free_clusters(sb);
	ext4_free_blocks_count_set(sbi->s_es,
				   EXT4_C2B(sbi, block));
	err = percpu_counter_init(&sbi->s_freeclusters_counter, block,
				  GFP_KERNEL);
	if (!err) {
		unsigned long freei = ext4_count_free_inodes(sb);
		sbi->s_es->s_free_inodes_count = cpu_to_le32(freei);
		err = percpu_counter_init(&sbi->s_freeinodes_counter, freei,
					  GFP_KERNEL);
	}
	if (!err)
		err = percpu_counter_init(&sbi->s_dirs_counter,
					  ext4_count_dirs(sb), GFP_KERNEL);
	if (!err)
		err = percpu_counter_init(&sbi->s_dirtyclusters_counter, 0,
					  GFP_KERNEL);
	if (!err)
		err = percpu_counter_init(&sbi->s_sra_exceeded_retry_limit, 0,
					  GFP_KERNEL);
	if (!err)
		err = percpu_init_rwsem(&sbi->s_writepages_rwsem);

	if (err) {
		ext4_msg(sb, KERN_ERR, "insufficient memory");
		goto failed_mount6;
	}

	if (ext4_has_feature_flex_bg(sb))
		if (!ext4_fill_flex_info(sb)) {
			ext4_msg(sb, KERN_ERR,
			       "unable to initialize "
			       "flex_bg meta info!");
			ret = -ENOMEM;
			goto failed_mount6;
		}

	err = ext4_register_li_request(sb, first_not_zeroed);
	if (err)
		goto failed_mount6;

	err = ext4_register_sysfs(sb);
	if (err)
		goto failed_mount7;

#ifdef CONFIG_QUOTA
	/* Enable quota usage during mount. */
	if (ext4_has_feature_quota(sb) && !sb_rdonly(sb)) {
		err = ext4_enable_quotas(sb);
		if (err)
			goto failed_mount8;
	}
#endif  /* CONFIG_QUOTA */

	/*
	 * Save the original bdev mapping's wb_err value which could be
	 * used to detect the metadata async write error.
	 */
	spin_lock_init(&sbi->s_bdev_wb_lock);
	errseq_check_and_advance(&sb->s_bdev->bd_inode->i_mapping->wb_err,
				 &sbi->s_bdev_wb_err);
	sb->s_bdev->bd_super = sb;
	EXT4_SB(sb)->s_mount_state |= EXT4_ORPHAN_FS;
	ext4_orphan_cleanup(sb, es);
	EXT4_SB(sb)->s_mount_state &= ~EXT4_ORPHAN_FS;
	if (needs_recovery) {
		ext4_msg(sb, KERN_INFO, "recovery complete");
		err = ext4_mark_recovery_complete(sb, es);
		if (err)
			goto failed_mount8;
	}
	if (EXT4_SB(sb)->s_journal) {
		if (test_opt(sb, DATA_FLAGS) == EXT4_MOUNT_JOURNAL_DATA)
			descr = " journalled data mode";
		else if (test_opt(sb, DATA_FLAGS) == EXT4_MOUNT_ORDERED_DATA)
			descr = " ordered data mode";
		else
			descr = " writeback data mode";
	} else
		descr = "out journal";

	if (test_opt(sb, DISCARD)) {
		struct request_queue *q = bdev_get_queue(sb->s_bdev);
		if (!blk_queue_discard(q))
			ext4_msg(sb, KERN_WARNING,
				 "mounting with \"discard\" option, but "
				 "the device does not support discard");
	}

	if (___ratelimit(&ext4_mount_msg_ratelimit, "EXT4-fs mount"))
		ext4_msg(sb, KERN_INFO, "mounted filesystem with%s. "
			 "Opts: %.*s%s%s. Quota mode: %s.", descr,
			 (int) sizeof(sbi->s_es->s_mount_opts),
			 sbi->s_es->s_mount_opts,
			 *sbi->s_es->s_mount_opts ? "; " : "", orig_data,
			 ext4_quota_mode(sb));

	if (es->s_error_count)
		mod_timer(&sbi->s_err_report, jiffies + 300*HZ); /* 5 minutes */

	/* Enable message ratelimiting. Default is 10 messages per 5 secs. */
	ratelimit_state_init(&sbi->s_err_ratelimit_state, 5 * HZ, 10);
	ratelimit_state_init(&sbi->s_warning_ratelimit_state, 5 * HZ, 10);
	ratelimit_state_init(&sbi->s_msg_ratelimit_state, 5 * HZ, 10);
	atomic_set(&sbi->s_warning_count, 0);
	atomic_set(&sbi->s_msg_count, 0);

	kfree(orig_data);
	return 0;

cantfind_ext4:
	if (!silent)
		ext4_msg(sb, KERN_ERR, "VFS: Can't find ext4 filesystem");
	goto failed_mount;

failed_mount8:
	ext4_unregister_sysfs(sb);
	kobject_put(&sbi->s_kobj);
failed_mount7:
	ext4_unregister_li_request(sb);
failed_mount6:
	ext4_mb_release(sb);
	rcu_read_lock();
	flex_groups = rcu_dereference(sbi->s_flex_groups);
	if (flex_groups) {
		for (i = 0; i < sbi->s_flex_groups_allocated; i++)
			kvfree(flex_groups[i]);
		kvfree(flex_groups);
	}
	rcu_read_unlock();
	percpu_counter_destroy(&sbi->s_freeclusters_counter);
	percpu_counter_destroy(&sbi->s_freeinodes_counter);
	percpu_counter_destroy(&sbi->s_dirs_counter);
	percpu_counter_destroy(&sbi->s_dirtyclusters_counter);
	percpu_counter_destroy(&sbi->s_sra_exceeded_retry_limit);
	percpu_free_rwsem(&sbi->s_writepages_rwsem);
failed_mount5:
	ext4_ext_release(sb);
	ext4_release_system_zone(sb);
failed_mount4a:
	dput(sb->s_root);
	sb->s_root = NULL;
failed_mount4:
	ext4_msg(sb, KERN_ERR, "mount failed");
	if (EXT4_SB(sb)->rsv_conversion_wq)
		destroy_workqueue(EXT4_SB(sb)->rsv_conversion_wq);
failed_mount_wq:
	ext4_xattr_destroy_cache(sbi->s_ea_inode_cache);
	sbi->s_ea_inode_cache = NULL;

	ext4_xattr_destroy_cache(sbi->s_ea_block_cache);
	sbi->s_ea_block_cache = NULL;

	if (sbi->s_journal) {
		jbd2_journal_destroy(sbi->s_journal);
		sbi->s_journal = NULL;
	}
failed_mount3a:
	ext4_es_unregister_shrinker(sbi);
failed_mount3:
	flush_work(&sbi->s_error_work);
	del_timer_sync(&sbi->s_err_report);
	ext4_stop_mmpd(sbi);
failed_mount2:
	rcu_read_lock();
	group_desc = rcu_dereference(sbi->s_group_desc);
	for (i = 0; i < db_count; i++)
		brelse(group_desc[i]);
	kvfree(group_desc);
	rcu_read_unlock();
failed_mount:
	if (sbi->s_chksum_driver)
		crypto_free_shash(sbi->s_chksum_driver);

#ifdef CONFIG_UNICODE
	utf8_unload(sb->s_encoding);
#endif

#ifdef CONFIG_QUOTA
	for (i = 0; i < EXT4_MAXQUOTAS; i++)
		kfree(get_qf_name(sb, sbi, i));
#endif
	fscrypt_free_dummy_policy(&sbi->s_dummy_enc_policy);
	/* ext4_blkdev_remove() calls kill_bdev(), release bh before it. */
	brelse(bh);
	ext4_blkdev_remove(sbi);
out_fail:
	sb->s_fs_info = NULL;
	kfree(sbi->s_blockgroup_lock);
out_free_base:
	kfree(sbi);
	kfree(orig_data);
	fs_put_dax(dax_dev);
	return err ? err : ret;
}

/*
 * Setup any per-fs journal parameters now.  We'll do this both on
 * initial mount, once the journal has been initialised but before we've
 * done any recovery; and again on any subsequent remount.
 */
static void ext4_init_journal_params(struct super_block *sb, journal_t *journal)
{
	struct ext4_sb_info *sbi = EXT4_SB(sb);

	journal->j_commit_interval = sbi->s_commit_interval;
	journal->j_min_batch_time = sbi->s_min_batch_time;
	journal->j_max_batch_time = sbi->s_max_batch_time;
	ext4_fc_init(sb, journal);

	write_lock(&journal->j_state_lock);
	if (test_opt(sb, BARRIER))
		journal->j_flags |= JBD2_BARRIER;
	else
		journal->j_flags &= ~JBD2_BARRIER;
	if (test_opt(sb, DATA_ERR_ABORT))
		journal->j_flags |= JBD2_ABORT_ON_SYNCDATA_ERR;
	else
		journal->j_flags &= ~JBD2_ABORT_ON_SYNCDATA_ERR;
	write_unlock(&journal->j_state_lock);
}

static struct inode *ext4_get_journal_inode(struct super_block *sb,
					     unsigned int journal_inum)
{
	struct inode *journal_inode;

	/*
	 * Test for the existence of a valid inode on disk.  Bad things
	 * happen if we iget() an unused inode, as the subsequent iput()
	 * will try to delete it.
	 */
	journal_inode = ext4_iget(sb, journal_inum, EXT4_IGET_SPECIAL);
	if (IS_ERR(journal_inode)) {
		ext4_msg(sb, KERN_ERR, "no journal found");
		return NULL;
	}
	if (!journal_inode->i_nlink) {
		make_bad_inode(journal_inode);
		iput(journal_inode);
		ext4_msg(sb, KERN_ERR, "journal inode is deleted");
		return NULL;
	}

	jbd_debug(2, "Journal inode found at %p: %lld bytes\n",
		  journal_inode, journal_inode->i_size);
	if (!S_ISREG(journal_inode->i_mode)) {
		ext4_msg(sb, KERN_ERR, "invalid journal inode");
		iput(journal_inode);
		return NULL;
	}
	return journal_inode;
}

static journal_t *ext4_get_journal(struct super_block *sb,
				   unsigned int journal_inum)
{
	struct inode *journal_inode;
	journal_t *journal;

	if (WARN_ON_ONCE(!ext4_has_feature_journal(sb)))
		return NULL;

	journal_inode = ext4_get_journal_inode(sb, journal_inum);
	if (!journal_inode)
		return NULL;

	journal = jbd2_journal_init_inode(journal_inode);
	if (!journal) {
		ext4_msg(sb, KERN_ERR, "Could not load journal inode");
		iput(journal_inode);
		return NULL;
	}
	journal->j_private = sb;
	ext4_init_journal_params(sb, journal);
	return journal;
}

static journal_t *ext4_get_dev_journal(struct super_block *sb,
				       dev_t j_dev)
{
	struct buffer_head *bh;
	journal_t *journal;
	ext4_fsblk_t start;
	ext4_fsblk_t len;
	int hblock, blocksize;
	ext4_fsblk_t sb_block;
	unsigned long offset;
	struct ext4_super_block *es;
	struct block_device *bdev;

	if (WARN_ON_ONCE(!ext4_has_feature_journal(sb)))
		return NULL;

	bdev = ext4_blkdev_get(j_dev, sb);
	if (bdev == NULL)
		return NULL;

	blocksize = sb->s_blocksize;
	hblock = bdev_logical_block_size(bdev);
	if (blocksize < hblock) {
		ext4_msg(sb, KERN_ERR,
			"blocksize too small for journal device");
		goto out_bdev;
	}

	sb_block = EXT4_MIN_BLOCK_SIZE / blocksize;
	offset = EXT4_MIN_BLOCK_SIZE % blocksize;
	set_blocksize(bdev, blocksize);
	if (!(bh = __bread(bdev, sb_block, blocksize))) {
		ext4_msg(sb, KERN_ERR, "couldn't read superblock of "
		       "external journal");
		goto out_bdev;
	}

	es = (struct ext4_super_block *) (bh->b_data + offset);
	if ((le16_to_cpu(es->s_magic) != EXT4_SUPER_MAGIC) ||
	    !(le32_to_cpu(es->s_feature_incompat) &
	      EXT4_FEATURE_INCOMPAT_JOURNAL_DEV)) {
		ext4_msg(sb, KERN_ERR, "external journal has "
					"bad superblock");
		brelse(bh);
		goto out_bdev;
	}

	if ((le32_to_cpu(es->s_feature_ro_compat) &
	     EXT4_FEATURE_RO_COMPAT_METADATA_CSUM) &&
	    es->s_checksum != ext4_superblock_csum(sb, es)) {
		ext4_msg(sb, KERN_ERR, "external journal has "
				       "corrupt superblock");
		brelse(bh);
		goto out_bdev;
	}

	if (memcmp(EXT4_SB(sb)->s_es->s_journal_uuid, es->s_uuid, 16)) {
		ext4_msg(sb, KERN_ERR, "journal UUID does not match");
		brelse(bh);
		goto out_bdev;
	}

	len = ext4_blocks_count(es);
	start = sb_block + 1;
	brelse(bh);	/* we're done with the superblock */

	journal = jbd2_journal_init_dev(bdev, sb->s_bdev,
					start, len, blocksize);
	if (!journal) {
		ext4_msg(sb, KERN_ERR, "failed to create device journal");
		goto out_bdev;
	}
	journal->j_private = sb;
	if (ext4_read_bh_lock(journal->j_sb_buffer, REQ_META | REQ_PRIO, true)) {
		ext4_msg(sb, KERN_ERR, "I/O error on journal device");
		goto out_journal;
	}
	if (be32_to_cpu(journal->j_superblock->s_nr_users) != 1) {
		ext4_msg(sb, KERN_ERR, "External journal has more than one "
					"user (unsupported) - %d",
			be32_to_cpu(journal->j_superblock->s_nr_users));
		goto out_journal;
	}
	EXT4_SB(sb)->s_journal_bdev = bdev;
	ext4_init_journal_params(sb, journal);
	return journal;

out_journal:
	jbd2_journal_destroy(journal);
out_bdev:
	ext4_blkdev_put(bdev);
	return NULL;
}

static int ext4_load_journal(struct super_block *sb,
			     struct ext4_super_block *es,
			     unsigned long journal_devnum)
{
	journal_t *journal;
	unsigned int journal_inum = le32_to_cpu(es->s_journal_inum);
	dev_t journal_dev;
	int err = 0;
	int really_read_only;
	int journal_dev_ro;

	if (WARN_ON_ONCE(!ext4_has_feature_journal(sb)))
		return -EFSCORRUPTED;

	if (journal_devnum &&
	    journal_devnum != le32_to_cpu(es->s_journal_dev)) {
		ext4_msg(sb, KERN_INFO, "external journal device major/minor "
			"numbers have changed");
		journal_dev = new_decode_dev(journal_devnum);
	} else
		journal_dev = new_decode_dev(le32_to_cpu(es->s_journal_dev));

	if (journal_inum && journal_dev) {
		ext4_msg(sb, KERN_ERR,
			 "filesystem has both journal inode and journal device!");
		return -EINVAL;
	}

	if (journal_inum) {
		journal = ext4_get_journal(sb, journal_inum);
		if (!journal)
			return -EINVAL;
	} else {
		journal = ext4_get_dev_journal(sb, journal_dev);
		if (!journal)
			return -EINVAL;
	}

	journal_dev_ro = bdev_read_only(journal->j_dev);
	really_read_only = bdev_read_only(sb->s_bdev) | journal_dev_ro;

	if (journal_dev_ro && !sb_rdonly(sb)) {
		ext4_msg(sb, KERN_ERR,
			 "journal device read-only, try mounting with '-o ro'");
		err = -EROFS;
		goto err_out;
	}

	/*
	 * Are we loading a blank journal or performing recovery after a
	 * crash?  For recovery, we need to check in advance whether we
	 * can get read-write access to the device.
	 */
	if (ext4_has_feature_journal_needs_recovery(sb)) {
		if (sb_rdonly(sb)) {
			ext4_msg(sb, KERN_INFO, "INFO: recovery "
					"required on readonly filesystem");
			if (really_read_only) {
				ext4_msg(sb, KERN_ERR, "write access "
					"unavailable, cannot proceed "
					"(try mounting with noload)");
				err = -EROFS;
				goto err_out;
			}
			ext4_msg(sb, KERN_INFO, "write access will "
			       "be enabled during recovery");
		}
	}

	if (!(journal->j_flags & JBD2_BARRIER))
		ext4_msg(sb, KERN_INFO, "barriers disabled");

	if (!ext4_has_feature_journal_needs_recovery(sb))
		err = jbd2_journal_wipe(journal, !really_read_only);
	if (!err) {
		char *save = kmalloc(EXT4_S_ERR_LEN, GFP_KERNEL);
		if (save)
			memcpy(save, ((char *) es) +
			       EXT4_S_ERR_START, EXT4_S_ERR_LEN);
		err = jbd2_journal_load(journal);
		if (save)
			memcpy(((char *) es) + EXT4_S_ERR_START,
			       save, EXT4_S_ERR_LEN);
		kfree(save);
	}

	if (err) {
		ext4_msg(sb, KERN_ERR, "error loading journal");
		goto err_out;
	}

	EXT4_SB(sb)->s_journal = journal;
	err = ext4_clear_journal_err(sb, es);
	if (err) {
		EXT4_SB(sb)->s_journal = NULL;
		jbd2_journal_destroy(journal);
		return err;
	}

	if (!really_read_only && journal_devnum &&
	    journal_devnum != le32_to_cpu(es->s_journal_dev)) {
		es->s_journal_dev = cpu_to_le32(journal_devnum);

		/* Make sure we flush the recovery flag to disk. */
		ext4_commit_super(sb);
	}

	return 0;

err_out:
	jbd2_journal_destroy(journal);
	return err;
}

/* Copy state of EXT4_SB(sb) into buffer for on-disk superblock */
static void ext4_update_super(struct super_block *sb)
{
<<<<<<< HEAD
	struct ext4_super_block *es = EXT4_SB(sb)->s_es;
	struct buffer_head *sbh = EXT4_SB(sb)->s_sbh;
	int error = 0;

	if (!sbh)
		return -EINVAL;
	if (block_device_ejected(sb))
		return -ENODEV;
=======
	struct ext4_sb_info *sbi = EXT4_SB(sb);
	struct ext4_super_block *es = sbi->s_es;
	struct buffer_head *sbh = sbi->s_sbh;
>>>>>>> 754a0abe

	lock_buffer(sbh);
	/*
	 * If the file system is mounted read-only, don't update the
	 * superblock write time.  This avoids updating the superblock
	 * write time when we are mounting the root file system
	 * read/only but we need to replay the journal; at that point,
	 * for people who are east of GMT and who make their clock
	 * tick in localtime for Windows bug-for-bug compatibility,
	 * the clock is set in the future, and this will cause e2fsck
	 * to complain and force a full file system check.
	 */
	if (!(sb->s_flags & SB_RDONLY))
		ext4_update_tstamp(es, s_wtime);
	es->s_kbytes_written =
		cpu_to_le64(sbi->s_kbytes_written +
		    ((part_stat_read(sb->s_bdev, sectors[STAT_WRITE]) -
		      sbi->s_sectors_written_start) >> 1));
	if (percpu_counter_initialized(&sbi->s_freeclusters_counter))
		ext4_free_blocks_count_set(es,
			EXT4_C2B(sbi, percpu_counter_sum_positive(
				&sbi->s_freeclusters_counter)));
	if (percpu_counter_initialized(&sbi->s_freeinodes_counter))
		es->s_free_inodes_count =
			cpu_to_le32(percpu_counter_sum_positive(
				&sbi->s_freeinodes_counter));
	/* Copy error information to the on-disk superblock */
	spin_lock(&sbi->s_error_lock);
	if (sbi->s_add_error_count > 0) {
		es->s_state |= cpu_to_le16(EXT4_ERROR_FS);
		if (!es->s_first_error_time && !es->s_first_error_time_hi) {
			__ext4_update_tstamp(&es->s_first_error_time,
					     &es->s_first_error_time_hi,
					     sbi->s_first_error_time);
			strncpy(es->s_first_error_func, sbi->s_first_error_func,
				sizeof(es->s_first_error_func));
			es->s_first_error_line =
				cpu_to_le32(sbi->s_first_error_line);
			es->s_first_error_ino =
				cpu_to_le32(sbi->s_first_error_ino);
			es->s_first_error_block =
				cpu_to_le64(sbi->s_first_error_block);
			es->s_first_error_errcode =
				ext4_errno_to_code(sbi->s_first_error_code);
		}
		__ext4_update_tstamp(&es->s_last_error_time,
				     &es->s_last_error_time_hi,
				     sbi->s_last_error_time);
		strncpy(es->s_last_error_func, sbi->s_last_error_func,
			sizeof(es->s_last_error_func));
		es->s_last_error_line = cpu_to_le32(sbi->s_last_error_line);
		es->s_last_error_ino = cpu_to_le32(sbi->s_last_error_ino);
		es->s_last_error_block = cpu_to_le64(sbi->s_last_error_block);
		es->s_last_error_errcode =
				ext4_errno_to_code(sbi->s_last_error_code);
		/*
		 * Start the daily error reporting function if it hasn't been
		 * started already
		 */
		if (!es->s_error_count)
			mod_timer(&sbi->s_err_report, jiffies + 24*60*60*HZ);
		le32_add_cpu(&es->s_error_count, sbi->s_add_error_count);
		sbi->s_add_error_count = 0;
	}
	spin_unlock(&sbi->s_error_lock);

	ext4_superblock_csum_set(sb);
	unlock_buffer(sbh);
}

static int ext4_commit_super(struct super_block *sb)
{
	struct buffer_head *sbh = EXT4_SB(sb)->s_sbh;
	int error = 0;

	if (!sbh)
		return -EINVAL;
	if (block_device_ejected(sb))
		return -ENODEV;

	ext4_update_super(sb);

	if (buffer_write_io_error(sbh) || !buffer_uptodate(sbh)) {
		/*
		 * Oh, dear.  A previous attempt to write the
		 * superblock failed.  This could happen because the
		 * USB device was yanked out.  Or it could happen to
		 * be a transient write error and maybe the block will
		 * be remapped.  Nothing we can do but to retry the
		 * write and hope for the best.
		 */
		ext4_msg(sb, KERN_ERR, "previous I/O error to "
		       "superblock detected");
		clear_buffer_write_io_error(sbh);
		set_buffer_uptodate(sbh);
	}
	BUFFER_TRACE(sbh, "marking dirty");
	mark_buffer_dirty(sbh);
	error = __sync_dirty_buffer(sbh,
		REQ_SYNC | (test_opt(sb, BARRIER) ? REQ_FUA : 0));
	if (buffer_write_io_error(sbh)) {
		ext4_msg(sb, KERN_ERR, "I/O error while writing "
		       "superblock");
		clear_buffer_write_io_error(sbh);
		set_buffer_uptodate(sbh);
	}
	return error;
}

/*
 * Have we just finished recovery?  If so, and if we are mounting (or
 * remounting) the filesystem readonly, then we will end up with a
 * consistent fs on disk.  Record that fact.
 */
static int ext4_mark_recovery_complete(struct super_block *sb,
				       struct ext4_super_block *es)
{
	int err;
	journal_t *journal = EXT4_SB(sb)->s_journal;

	if (!ext4_has_feature_journal(sb)) {
		if (journal != NULL) {
			ext4_error(sb, "Journal got removed while the fs was "
				   "mounted!");
			return -EFSCORRUPTED;
		}
		return 0;
	}
	jbd2_journal_lock_updates(journal);
	err = jbd2_journal_flush(journal, 0);
	if (err < 0)
		goto out;

	if (ext4_has_feature_journal_needs_recovery(sb) && sb_rdonly(sb)) {
		ext4_clear_feature_journal_needs_recovery(sb);
		ext4_commit_super(sb);
	}
out:
	jbd2_journal_unlock_updates(journal);
	return err;
}

/*
 * If we are mounting (or read-write remounting) a filesystem whose journal
 * has recorded an error from a previous lifetime, move that error to the
 * main filesystem now.
 */
static int ext4_clear_journal_err(struct super_block *sb,
				   struct ext4_super_block *es)
{
	journal_t *journal;
	int j_errno;
	const char *errstr;

	if (!ext4_has_feature_journal(sb)) {
		ext4_error(sb, "Journal got removed while the fs was mounted!");
		return -EFSCORRUPTED;
	}

	journal = EXT4_SB(sb)->s_journal;

	/*
	 * Now check for any error status which may have been recorded in the
	 * journal by a prior ext4_error() or ext4_abort()
	 */

	j_errno = jbd2_journal_errno(journal);
	if (j_errno) {
		char nbuf[16];

		errstr = ext4_decode_error(sb, j_errno, nbuf);
		ext4_warning(sb, "Filesystem error recorded "
			     "from previous mount: %s", errstr);
		ext4_warning(sb, "Marking fs in need of filesystem check.");

		EXT4_SB(sb)->s_mount_state |= EXT4_ERROR_FS;
		es->s_state |= cpu_to_le16(EXT4_ERROR_FS);
		ext4_commit_super(sb);

		jbd2_journal_clear_err(journal);
		jbd2_journal_update_sb_errno(journal);
	}
	return 0;
}

/*
 * Force the running and committing transactions to commit,
 * and wait on the commit.
 */
int ext4_force_commit(struct super_block *sb)
{
	journal_t *journal;

	if (sb_rdonly(sb))
		return 0;

	journal = EXT4_SB(sb)->s_journal;
	return ext4_journal_force_commit(journal);
}

static int ext4_sync_fs(struct super_block *sb, int wait)
{
	int ret = 0;
	tid_t target;
	bool needs_barrier = false;
	struct ext4_sb_info *sbi = EXT4_SB(sb);

	if (unlikely(ext4_forced_shutdown(sbi)))
		return 0;

	trace_ext4_sync_fs(sb, wait);
	flush_workqueue(sbi->rsv_conversion_wq);
	/*
	 * Writeback quota in non-journalled quota case - journalled quota has
	 * no dirty dquots
	 */
	dquot_writeback_dquots(sb, -1);
	/*
	 * Data writeback is possible w/o journal transaction, so barrier must
	 * being sent at the end of the function. But we can skip it if
	 * transaction_commit will do it for us.
	 */
	if (sbi->s_journal) {
		target = jbd2_get_latest_transaction(sbi->s_journal);
		if (wait && sbi->s_journal->j_flags & JBD2_BARRIER &&
		    !jbd2_trans_will_send_data_barrier(sbi->s_journal, target))
			needs_barrier = true;

		if (jbd2_journal_start_commit(sbi->s_journal, &target)) {
			if (wait)
				ret = jbd2_log_wait_commit(sbi->s_journal,
							   target);
		}
	} else if (wait && test_opt(sb, BARRIER))
		needs_barrier = true;
	if (needs_barrier) {
		int err;
		err = blkdev_issue_flush(sb->s_bdev);
		if (!ret)
			ret = err;
	}

	return ret;
}

/*
 * LVM calls this function before a (read-only) snapshot is created.  This
 * gives us a chance to flush the journal completely and mark the fs clean.
 *
 * Note that only this function cannot bring a filesystem to be in a clean
 * state independently. It relies on upper layer to stop all data & metadata
 * modifications.
 */
static int ext4_freeze(struct super_block *sb)
{
	int error = 0;
	journal_t *journal;

	if (sb_rdonly(sb))
		return 0;

	journal = EXT4_SB(sb)->s_journal;

	if (journal) {
		/* Now we set up the journal barrier. */
		jbd2_journal_lock_updates(journal);

		/*
		 * Don't clear the needs_recovery flag if we failed to
		 * flush the journal.
		 */
		error = jbd2_journal_flush(journal, 0);
		if (error < 0)
			goto out;

		/* Journal blocked and flushed, clear needs_recovery flag. */
		ext4_clear_feature_journal_needs_recovery(sb);
	}

	error = ext4_commit_super(sb);
out:
	if (journal)
		/* we rely on upper layer to stop further updates */
		jbd2_journal_unlock_updates(journal);
	return error;
}

/*
 * Called by LVM after the snapshot is done.  We need to reset the RECOVER
 * flag here, even though the filesystem is not technically dirty yet.
 */
static int ext4_unfreeze(struct super_block *sb)
{
	if (sb_rdonly(sb) || ext4_forced_shutdown(EXT4_SB(sb)))
		return 0;

	if (EXT4_SB(sb)->s_journal) {
		/* Reset the needs_recovery flag before the fs is unlocked. */
		ext4_set_feature_journal_needs_recovery(sb);
	}

	ext4_commit_super(sb);
	return 0;
}

/*
 * Structure to save mount options for ext4_remount's benefit
 */
struct ext4_mount_options {
	unsigned long s_mount_opt;
	unsigned long s_mount_opt2;
	kuid_t s_resuid;
	kgid_t s_resgid;
	unsigned long s_commit_interval;
	u32 s_min_batch_time, s_max_batch_time;
#ifdef CONFIG_QUOTA
	int s_jquota_fmt;
	char *s_qf_names[EXT4_MAXQUOTAS];
#endif
};

static int ext4_remount(struct super_block *sb, int *flags, char *data)
{
	struct ext4_super_block *es;
	struct ext4_sb_info *sbi = EXT4_SB(sb);
	unsigned long old_sb_flags, vfs_flags;
	struct ext4_mount_options old_opts;
	int enable_quota = 0;
	ext4_group_t g;
	int err = 0;
#ifdef CONFIG_QUOTA
	int i, j;
	char *to_free[EXT4_MAXQUOTAS];
#endif
	char *orig_data = kstrdup(data, GFP_KERNEL);
	struct ext4_parsed_options parsed_opts;

	parsed_opts.journal_ioprio = DEFAULT_JOURNAL_IOPRIO;
	parsed_opts.journal_devnum = 0;

	if (data && !orig_data)
		return -ENOMEM;

	/* Store the original options */
	old_sb_flags = sb->s_flags;
	old_opts.s_mount_opt = sbi->s_mount_opt;
	old_opts.s_mount_opt2 = sbi->s_mount_opt2;
	old_opts.s_resuid = sbi->s_resuid;
	old_opts.s_resgid = sbi->s_resgid;
	old_opts.s_commit_interval = sbi->s_commit_interval;
	old_opts.s_min_batch_time = sbi->s_min_batch_time;
	old_opts.s_max_batch_time = sbi->s_max_batch_time;
#ifdef CONFIG_QUOTA
	old_opts.s_jquota_fmt = sbi->s_jquota_fmt;
	for (i = 0; i < EXT4_MAXQUOTAS; i++)
		if (sbi->s_qf_names[i]) {
			char *qf_name = get_qf_name(sb, sbi, i);

			old_opts.s_qf_names[i] = kstrdup(qf_name, GFP_KERNEL);
			if (!old_opts.s_qf_names[i]) {
				for (j = 0; j < i; j++)
					kfree(old_opts.s_qf_names[j]);
				kfree(orig_data);
				return -ENOMEM;
			}
		} else
			old_opts.s_qf_names[i] = NULL;
#endif
	if (sbi->s_journal && sbi->s_journal->j_task->io_context)
		parsed_opts.journal_ioprio =
			sbi->s_journal->j_task->io_context->ioprio;

	/*
	 * Some options can be enabled by ext4 and/or by VFS mount flag
	 * either way we need to make sure it matches in both *flags and
	 * s_flags. Copy those selected flags from *flags to s_flags
	 */
	vfs_flags = SB_LAZYTIME | SB_I_VERSION;
	sb->s_flags = (sb->s_flags & ~vfs_flags) | (*flags & vfs_flags);

	if (!parse_options(data, sb, &parsed_opts, 1)) {
		err = -EINVAL;
		goto restore_opts;
	}

	if ((old_opts.s_mount_opt & EXT4_MOUNT_JOURNAL_CHECKSUM) ^
	    test_opt(sb, JOURNAL_CHECKSUM)) {
		ext4_msg(sb, KERN_ERR, "changing journal_checksum "
			 "during remount not supported; ignoring");
		sbi->s_mount_opt ^= EXT4_MOUNT_JOURNAL_CHECKSUM;
	}

	if (test_opt(sb, DATA_FLAGS) == EXT4_MOUNT_JOURNAL_DATA) {
		if (test_opt2(sb, EXPLICIT_DELALLOC)) {
			ext4_msg(sb, KERN_ERR, "can't mount with "
				 "both data=journal and delalloc");
			err = -EINVAL;
			goto restore_opts;
		}
		if (test_opt(sb, DIOREAD_NOLOCK)) {
			ext4_msg(sb, KERN_ERR, "can't mount with "
				 "both data=journal and dioread_nolock");
			err = -EINVAL;
			goto restore_opts;
		}
	} else if (test_opt(sb, DATA_FLAGS) == EXT4_MOUNT_ORDERED_DATA) {
		if (test_opt(sb, JOURNAL_ASYNC_COMMIT)) {
			ext4_msg(sb, KERN_ERR, "can't mount with "
				"journal_async_commit in data=ordered mode");
			err = -EINVAL;
			goto restore_opts;
		}
	}

	if ((sbi->s_mount_opt ^ old_opts.s_mount_opt) & EXT4_MOUNT_NO_MBCACHE) {
		ext4_msg(sb, KERN_ERR, "can't enable nombcache during remount");
		err = -EINVAL;
		goto restore_opts;
	}

	if (ext4_test_mount_flag(sb, EXT4_MF_FS_ABORTED))
		ext4_abort(sb, EXT4_ERR_ESHUTDOWN, "Abort forced by user");

	sb->s_flags = (sb->s_flags & ~SB_POSIXACL) |
		(test_opt(sb, POSIX_ACL) ? SB_POSIXACL : 0);

	es = sbi->s_es;

	if (sbi->s_journal) {
		ext4_init_journal_params(sb, sbi->s_journal);
		set_task_ioprio(sbi->s_journal->j_task, parsed_opts.journal_ioprio);
	}

	/* Flush outstanding errors before changing fs state */
	flush_work(&sbi->s_error_work);

	if ((bool)(*flags & SB_RDONLY) != sb_rdonly(sb)) {
		if (ext4_test_mount_flag(sb, EXT4_MF_FS_ABORTED)) {
			err = -EROFS;
			goto restore_opts;
		}

		if (*flags & SB_RDONLY) {
			err = sync_filesystem(sb);
			if (err < 0)
				goto restore_opts;
			err = dquot_suspend(sb, -1);
			if (err < 0)
				goto restore_opts;

			/*
			 * First of all, the unconditional stuff we have to do
			 * to disable replay of the journal when we next remount
			 */
			sb->s_flags |= SB_RDONLY;

			/*
			 * OK, test if we are remounting a valid rw partition
			 * readonly, and if so set the rdonly flag and then
			 * mark the partition as valid again.
			 */
			if (!(es->s_state & cpu_to_le16(EXT4_VALID_FS)) &&
			    (sbi->s_mount_state & EXT4_VALID_FS))
				es->s_state = cpu_to_le16(sbi->s_mount_state);

			if (sbi->s_journal) {
				/*
				 * We let remount-ro finish even if marking fs
				 * as clean failed...
				 */
				ext4_mark_recovery_complete(sb, es);
			}
		} else {
			/* Make sure we can mount this feature set readwrite */
			if (ext4_has_feature_readonly(sb) ||
			    !ext4_feature_set_ok(sb, 0)) {
				err = -EROFS;
				goto restore_opts;
			}
			/*
			 * Make sure the group descriptor checksums
			 * are sane.  If they aren't, refuse to remount r/w.
			 */
			for (g = 0; g < sbi->s_groups_count; g++) {
				struct ext4_group_desc *gdp =
					ext4_get_group_desc(sb, g, NULL);

				if (!ext4_group_desc_csum_verify(sb, g, gdp)) {
					ext4_msg(sb, KERN_ERR,
	       "ext4_remount: Checksum for group %u failed (%u!=%u)",
		g, le16_to_cpu(ext4_group_desc_csum(sb, g, gdp)),
					       le16_to_cpu(gdp->bg_checksum));
					err = -EFSBADCRC;
					goto restore_opts;
				}
			}

			/*
			 * If we have an unprocessed orphan list hanging
			 * around from a previously readonly bdev mount,
			 * require a full umount/remount for now.
			 */
			if (es->s_last_orphan) {
				ext4_msg(sb, KERN_WARNING, "Couldn't "
				       "remount RDWR because of unprocessed "
				       "orphan inode list.  Please "
				       "umount/remount instead");
				err = -EINVAL;
				goto restore_opts;
			}

			/*
			 * Mounting a RDONLY partition read-write, so reread
			 * and store the current valid flag.  (It may have
			 * been changed by e2fsck since we originally mounted
			 * the partition.)
			 */
			if (sbi->s_journal) {
				err = ext4_clear_journal_err(sb, es);
				if (err)
					goto restore_opts;
			}
			sbi->s_mount_state = le16_to_cpu(es->s_state);

			err = ext4_setup_super(sb, es, 0);
			if (err)
				goto restore_opts;

			sb->s_flags &= ~SB_RDONLY;
			if (ext4_has_feature_mmp(sb))
				if (ext4_multi_mount_protect(sb,
						le64_to_cpu(es->s_mmp_block))) {
					err = -EROFS;
					goto restore_opts;
				}
			enable_quota = 1;
		}
	}

	/*
	 * Reinitialize lazy itable initialization thread based on
	 * current settings
	 */
	if (sb_rdonly(sb) || !test_opt(sb, INIT_INODE_TABLE))
		ext4_unregister_li_request(sb);
	else {
		ext4_group_t first_not_zeroed;
		first_not_zeroed = ext4_has_uninit_itable(sb);
		ext4_register_li_request(sb, first_not_zeroed);
	}

	/*
	 * Handle creation of system zone data early because it can fail.
	 * Releasing of existing data is done when we are sure remount will
	 * succeed.
	 */
	if (test_opt(sb, BLOCK_VALIDITY) && !sbi->s_system_blks) {
		err = ext4_setup_system_zone(sb);
		if (err)
			goto restore_opts;
	}

	if (sbi->s_journal == NULL && !(old_sb_flags & SB_RDONLY)) {
		err = ext4_commit_super(sb);
		if (err)
			goto restore_opts;
	}

#ifdef CONFIG_QUOTA
	/* Release old quota file names */
	for (i = 0; i < EXT4_MAXQUOTAS; i++)
		kfree(old_opts.s_qf_names[i]);
	if (enable_quota) {
		if (sb_any_quota_suspended(sb))
			dquot_resume(sb, -1);
		else if (ext4_has_feature_quota(sb)) {
			err = ext4_enable_quotas(sb);
			if (err)
				goto restore_opts;
		}
	}
#endif
	if (!test_opt(sb, BLOCK_VALIDITY) && sbi->s_system_blks)
		ext4_release_system_zone(sb);

	if (!ext4_has_feature_mmp(sb) || sb_rdonly(sb))
		ext4_stop_mmpd(sbi);

	/*
	 * Some options can be enabled by ext4 and/or by VFS mount flag
	 * either way we need to make sure it matches in both *flags and
	 * s_flags. Copy those selected flags from s_flags to *flags
	 */
	*flags = (*flags & ~vfs_flags) | (sb->s_flags & vfs_flags);

	ext4_msg(sb, KERN_INFO, "re-mounted. Opts: %s. Quota mode: %s.",
		 orig_data, ext4_quota_mode(sb));
	kfree(orig_data);
	return 0;

restore_opts:
	sb->s_flags = old_sb_flags;
	sbi->s_mount_opt = old_opts.s_mount_opt;
	sbi->s_mount_opt2 = old_opts.s_mount_opt2;
	sbi->s_resuid = old_opts.s_resuid;
	sbi->s_resgid = old_opts.s_resgid;
	sbi->s_commit_interval = old_opts.s_commit_interval;
	sbi->s_min_batch_time = old_opts.s_min_batch_time;
	sbi->s_max_batch_time = old_opts.s_max_batch_time;
	if (!test_opt(sb, BLOCK_VALIDITY) && sbi->s_system_blks)
		ext4_release_system_zone(sb);
#ifdef CONFIG_QUOTA
	sbi->s_jquota_fmt = old_opts.s_jquota_fmt;
	for (i = 0; i < EXT4_MAXQUOTAS; i++) {
		to_free[i] = get_qf_name(sb, sbi, i);
		rcu_assign_pointer(sbi->s_qf_names[i], old_opts.s_qf_names[i]);
	}
	synchronize_rcu();
	for (i = 0; i < EXT4_MAXQUOTAS; i++)
		kfree(to_free[i]);
#endif
	if (!ext4_has_feature_mmp(sb) || sb_rdonly(sb))
		ext4_stop_mmpd(sbi);
	kfree(orig_data);
	return err;
}

#ifdef CONFIG_QUOTA
static int ext4_statfs_project(struct super_block *sb,
			       kprojid_t projid, struct kstatfs *buf)
{
	struct kqid qid;
	struct dquot *dquot;
	u64 limit;
	u64 curblock;

	qid = make_kqid_projid(projid);
	dquot = dqget(sb, qid);
	if (IS_ERR(dquot))
		return PTR_ERR(dquot);
	spin_lock(&dquot->dq_dqb_lock);

	limit = min_not_zero(dquot->dq_dqb.dqb_bsoftlimit,
			     dquot->dq_dqb.dqb_bhardlimit);
	limit >>= sb->s_blocksize_bits;

	if (limit && buf->f_blocks > limit) {
		curblock = (dquot->dq_dqb.dqb_curspace +
			    dquot->dq_dqb.dqb_rsvspace) >> sb->s_blocksize_bits;
		buf->f_blocks = limit;
		buf->f_bfree = buf->f_bavail =
			(buf->f_blocks > curblock) ?
			 (buf->f_blocks - curblock) : 0;
	}

	limit = min_not_zero(dquot->dq_dqb.dqb_isoftlimit,
			     dquot->dq_dqb.dqb_ihardlimit);
	if (limit && buf->f_files > limit) {
		buf->f_files = limit;
		buf->f_ffree =
			(buf->f_files > dquot->dq_dqb.dqb_curinodes) ?
			 (buf->f_files - dquot->dq_dqb.dqb_curinodes) : 0;
	}

	spin_unlock(&dquot->dq_dqb_lock);
	dqput(dquot);
	return 0;
}
#endif

static int ext4_statfs(struct dentry *dentry, struct kstatfs *buf)
{
	struct super_block *sb = dentry->d_sb;
	struct ext4_sb_info *sbi = EXT4_SB(sb);
	struct ext4_super_block *es = sbi->s_es;
	ext4_fsblk_t overhead = 0, resv_blocks;
	s64 bfree;
	resv_blocks = EXT4_C2B(sbi, atomic64_read(&sbi->s_resv_clusters));

	if (!test_opt(sb, MINIX_DF))
		overhead = sbi->s_overhead;

	buf->f_type = EXT4_SUPER_MAGIC;
	buf->f_bsize = sb->s_blocksize;
	buf->f_blocks = ext4_blocks_count(es) - EXT4_C2B(sbi, overhead);
	bfree = percpu_counter_sum_positive(&sbi->s_freeclusters_counter) -
		percpu_counter_sum_positive(&sbi->s_dirtyclusters_counter);
	/* prevent underflow in case that few free space is available */
	buf->f_bfree = EXT4_C2B(sbi, max_t(s64, bfree, 0));
	buf->f_bavail = buf->f_bfree -
			(ext4_r_blocks_count(es) + resv_blocks);
	if (buf->f_bfree < (ext4_r_blocks_count(es) + resv_blocks))
		buf->f_bavail = 0;
	buf->f_files = le32_to_cpu(es->s_inodes_count);
	buf->f_ffree = percpu_counter_sum_positive(&sbi->s_freeinodes_counter);
	buf->f_namelen = EXT4_NAME_LEN;
	buf->f_fsid = uuid_to_fsid(es->s_uuid);

#ifdef CONFIG_QUOTA
	if (ext4_test_inode_flag(dentry->d_inode, EXT4_INODE_PROJINHERIT) &&
	    sb_has_quota_limits_enabled(sb, PRJQUOTA))
		ext4_statfs_project(sb, EXT4_I(dentry->d_inode)->i_projid, buf);
#endif
	return 0;
}


#ifdef CONFIG_QUOTA

/*
 * Helper functions so that transaction is started before we acquire dqio_sem
 * to keep correct lock ordering of transaction > dqio_sem
 */
static inline struct inode *dquot_to_inode(struct dquot *dquot)
{
	return sb_dqopt(dquot->dq_sb)->files[dquot->dq_id.type];
}

static int ext4_write_dquot(struct dquot *dquot)
{
	int ret, err;
	handle_t *handle;
	struct inode *inode;

	inode = dquot_to_inode(dquot);
	handle = ext4_journal_start(inode, EXT4_HT_QUOTA,
				    EXT4_QUOTA_TRANS_BLOCKS(dquot->dq_sb));
	if (IS_ERR(handle))
		return PTR_ERR(handle);
	ret = dquot_commit(dquot);
	err = ext4_journal_stop(handle);
	if (!ret)
		ret = err;
	return ret;
}

static int ext4_acquire_dquot(struct dquot *dquot)
{
	int ret, err;
	handle_t *handle;

	handle = ext4_journal_start(dquot_to_inode(dquot), EXT4_HT_QUOTA,
				    EXT4_QUOTA_INIT_BLOCKS(dquot->dq_sb));
	if (IS_ERR(handle))
		return PTR_ERR(handle);
	ret = dquot_acquire(dquot);
	err = ext4_journal_stop(handle);
	if (!ret)
		ret = err;
	return ret;
}

static int ext4_release_dquot(struct dquot *dquot)
{
	int ret, err;
	handle_t *handle;

	handle = ext4_journal_start(dquot_to_inode(dquot), EXT4_HT_QUOTA,
				    EXT4_QUOTA_DEL_BLOCKS(dquot->dq_sb));
	if (IS_ERR(handle)) {
		/* Release dquot anyway to avoid endless cycle in dqput() */
		dquot_release(dquot);
		return PTR_ERR(handle);
	}
	ret = dquot_release(dquot);
	err = ext4_journal_stop(handle);
	if (!ret)
		ret = err;
	return ret;
}

static int ext4_mark_dquot_dirty(struct dquot *dquot)
{
	struct super_block *sb = dquot->dq_sb;

	if (ext4_is_quota_journalled(sb)) {
		dquot_mark_dquot_dirty(dquot);
		return ext4_write_dquot(dquot);
	} else {
		return dquot_mark_dquot_dirty(dquot);
	}
}

static int ext4_write_info(struct super_block *sb, int type)
{
	int ret, err;
	handle_t *handle;

	/* Data block + inode block */
	handle = ext4_journal_start(d_inode(sb->s_root), EXT4_HT_QUOTA, 2);
	if (IS_ERR(handle))
		return PTR_ERR(handle);
	ret = dquot_commit_info(sb, type);
	err = ext4_journal_stop(handle);
	if (!ret)
		ret = err;
	return ret;
}

/*
 * Turn on quotas during mount time - we need to find
 * the quota file and such...
 */
static int ext4_quota_on_mount(struct super_block *sb, int type)
{
	return dquot_quota_on_mount(sb, get_qf_name(sb, EXT4_SB(sb), type),
					EXT4_SB(sb)->s_jquota_fmt, type);
}

static void lockdep_set_quota_inode(struct inode *inode, int subclass)
{
	struct ext4_inode_info *ei = EXT4_I(inode);

	/* The first argument of lockdep_set_subclass has to be
	 * *exactly* the same as the argument to init_rwsem() --- in
	 * this case, in init_once() --- or lockdep gets unhappy
	 * because the name of the lock is set using the
	 * stringification of the argument to init_rwsem().
	 */
	(void) ei;	/* shut up clang warning if !CONFIG_LOCKDEP */
	lockdep_set_subclass(&ei->i_data_sem, subclass);
}

/*
 * Standard function to be called on quota_on
 */
static int ext4_quota_on(struct super_block *sb, int type, int format_id,
			 const struct path *path)
{
	int err;

	if (!test_opt(sb, QUOTA))
		return -EINVAL;

	/* Quotafile not on the same filesystem? */
	if (path->dentry->d_sb != sb)
		return -EXDEV;

	/* Quota already enabled for this file? */
	if (IS_NOQUOTA(d_inode(path->dentry)))
		return -EBUSY;

	/* Journaling quota? */
	if (EXT4_SB(sb)->s_qf_names[type]) {
		/* Quotafile not in fs root? */
		if (path->dentry->d_parent != sb->s_root)
			ext4_msg(sb, KERN_WARNING,
				"Quota file not on filesystem root. "
				"Journaled quota will not work");
		sb_dqopt(sb)->flags |= DQUOT_NOLIST_DIRTY;
	} else {
		/*
		 * Clear the flag just in case mount options changed since
		 * last time.
		 */
		sb_dqopt(sb)->flags &= ~DQUOT_NOLIST_DIRTY;
	}

	/*
	 * When we journal data on quota file, we have to flush journal to see
	 * all updates to the file when we bypass pagecache...
	 */
	if (EXT4_SB(sb)->s_journal &&
	    ext4_should_journal_data(d_inode(path->dentry))) {
		/*
		 * We don't need to lock updates but journal_flush() could
		 * otherwise be livelocked...
		 */
		jbd2_journal_lock_updates(EXT4_SB(sb)->s_journal);
		err = jbd2_journal_flush(EXT4_SB(sb)->s_journal, 0);
		jbd2_journal_unlock_updates(EXT4_SB(sb)->s_journal);
		if (err)
			return err;
	}

	lockdep_set_quota_inode(path->dentry->d_inode, I_DATA_SEM_QUOTA);
	err = dquot_quota_on(sb, type, format_id, path);
	if (err) {
		lockdep_set_quota_inode(path->dentry->d_inode,
					     I_DATA_SEM_NORMAL);
	} else {
		struct inode *inode = d_inode(path->dentry);
		handle_t *handle;

		/*
		 * Set inode flags to prevent userspace from messing with quota
		 * files. If this fails, we return success anyway since quotas
		 * are already enabled and this is not a hard failure.
		 */
		inode_lock(inode);
		handle = ext4_journal_start(inode, EXT4_HT_QUOTA, 1);
		if (IS_ERR(handle))
			goto unlock_inode;
		EXT4_I(inode)->i_flags |= EXT4_NOATIME_FL | EXT4_IMMUTABLE_FL;
		inode_set_flags(inode, S_NOATIME | S_IMMUTABLE,
				S_NOATIME | S_IMMUTABLE);
		err = ext4_mark_inode_dirty(handle, inode);
		ext4_journal_stop(handle);
	unlock_inode:
		inode_unlock(inode);
	}
	return err;
}

static int ext4_quota_enable(struct super_block *sb, int type, int format_id,
			     unsigned int flags)
{
	int err;
	struct inode *qf_inode;
	unsigned long qf_inums[EXT4_MAXQUOTAS] = {
		le32_to_cpu(EXT4_SB(sb)->s_es->s_usr_quota_inum),
		le32_to_cpu(EXT4_SB(sb)->s_es->s_grp_quota_inum),
		le32_to_cpu(EXT4_SB(sb)->s_es->s_prj_quota_inum)
	};

	BUG_ON(!ext4_has_feature_quota(sb));

	if (!qf_inums[type])
		return -EPERM;

	qf_inode = ext4_iget(sb, qf_inums[type], EXT4_IGET_SPECIAL);
	if (IS_ERR(qf_inode)) {
		ext4_error(sb, "Bad quota inode # %lu", qf_inums[type]);
		return PTR_ERR(qf_inode);
	}

	/* Don't account quota for quota files to avoid recursion */
	qf_inode->i_flags |= S_NOQUOTA;
	lockdep_set_quota_inode(qf_inode, I_DATA_SEM_QUOTA);
	err = dquot_load_quota_inode(qf_inode, type, format_id, flags);
	if (err)
		lockdep_set_quota_inode(qf_inode, I_DATA_SEM_NORMAL);
	iput(qf_inode);

	return err;
}

/* Enable usage tracking for all quota types. */
static int ext4_enable_quotas(struct super_block *sb)
{
	int type, err = 0;
	unsigned long qf_inums[EXT4_MAXQUOTAS] = {
		le32_to_cpu(EXT4_SB(sb)->s_es->s_usr_quota_inum),
		le32_to_cpu(EXT4_SB(sb)->s_es->s_grp_quota_inum),
		le32_to_cpu(EXT4_SB(sb)->s_es->s_prj_quota_inum)
	};
	bool quota_mopt[EXT4_MAXQUOTAS] = {
		test_opt(sb, USRQUOTA),
		test_opt(sb, GRPQUOTA),
		test_opt(sb, PRJQUOTA),
	};

	sb_dqopt(sb)->flags |= DQUOT_QUOTA_SYS_FILE | DQUOT_NOLIST_DIRTY;
	for (type = 0; type < EXT4_MAXQUOTAS; type++) {
		if (qf_inums[type]) {
			err = ext4_quota_enable(sb, type, QFMT_VFS_V1,
				DQUOT_USAGE_ENABLED |
				(quota_mopt[type] ? DQUOT_LIMITS_ENABLED : 0));
			if (err) {
				ext4_warning(sb,
					"Failed to enable quota tracking "
					"(type=%d, err=%d). Please run "
					"e2fsck to fix.", type, err);
				for (type--; type >= 0; type--)
					dquot_quota_off(sb, type);

				return err;
			}
		}
	}
	return 0;
}

static int ext4_quota_off(struct super_block *sb, int type)
{
	struct inode *inode = sb_dqopt(sb)->files[type];
	handle_t *handle;
	int err;

	/* Force all delayed allocation blocks to be allocated.
	 * Caller already holds s_umount sem */
	if (test_opt(sb, DELALLOC))
		sync_filesystem(sb);

	if (!inode || !igrab(inode))
		goto out;

	err = dquot_quota_off(sb, type);
	if (err || ext4_has_feature_quota(sb))
		goto out_put;

	inode_lock(inode);
	/*
	 * Update modification times of quota files when userspace can
	 * start looking at them. If we fail, we return success anyway since
	 * this is not a hard failure and quotas are already disabled.
	 */
	handle = ext4_journal_start(inode, EXT4_HT_QUOTA, 1);
	if (IS_ERR(handle)) {
		err = PTR_ERR(handle);
		goto out_unlock;
	}
	EXT4_I(inode)->i_flags &= ~(EXT4_NOATIME_FL | EXT4_IMMUTABLE_FL);
	inode_set_flags(inode, 0, S_NOATIME | S_IMMUTABLE);
	inode->i_mtime = inode->i_ctime = current_time(inode);
	err = ext4_mark_inode_dirty(handle, inode);
	ext4_journal_stop(handle);
out_unlock:
	inode_unlock(inode);
out_put:
	lockdep_set_quota_inode(inode, I_DATA_SEM_NORMAL);
	iput(inode);
	return err;
out:
	return dquot_quota_off(sb, type);
}

/* Read data from quotafile - avoid pagecache and such because we cannot afford
 * acquiring the locks... As quota files are never truncated and quota code
 * itself serializes the operations (and no one else should touch the files)
 * we don't have to be afraid of races */
static ssize_t ext4_quota_read(struct super_block *sb, int type, char *data,
			       size_t len, loff_t off)
{
	struct inode *inode = sb_dqopt(sb)->files[type];
	ext4_lblk_t blk = off >> EXT4_BLOCK_SIZE_BITS(sb);
	int offset = off & (sb->s_blocksize - 1);
	int tocopy;
	size_t toread;
	struct buffer_head *bh;
	loff_t i_size = i_size_read(inode);

	if (off > i_size)
		return 0;
	if (off+len > i_size)
		len = i_size-off;
	toread = len;
	while (toread > 0) {
		tocopy = sb->s_blocksize - offset < toread ?
				sb->s_blocksize - offset : toread;
		bh = ext4_bread(NULL, inode, blk, 0);
		if (IS_ERR(bh))
			return PTR_ERR(bh);
		if (!bh)	/* A hole? */
			memset(data, 0, tocopy);
		else
			memcpy(data, bh->b_data+offset, tocopy);
		brelse(bh);
		offset = 0;
		toread -= tocopy;
		data += tocopy;
		blk++;
	}
	return len;
}

/* Write to quotafile (we know the transaction is already started and has
 * enough credits) */
static ssize_t ext4_quota_write(struct super_block *sb, int type,
				const char *data, size_t len, loff_t off)
{
	struct inode *inode = sb_dqopt(sb)->files[type];
	ext4_lblk_t blk = off >> EXT4_BLOCK_SIZE_BITS(sb);
	int err = 0, err2 = 0, offset = off & (sb->s_blocksize - 1);
	int retries = 0;
	struct buffer_head *bh;
	handle_t *handle = journal_current_handle();

	if (EXT4_SB(sb)->s_journal && !handle) {
		ext4_msg(sb, KERN_WARNING, "Quota write (off=%llu, len=%llu)"
			" cancelled because transaction is not started",
			(unsigned long long)off, (unsigned long long)len);
		return -EIO;
	}
	/*
	 * Since we account only one data block in transaction credits,
	 * then it is impossible to cross a block boundary.
	 */
	if (sb->s_blocksize - offset < len) {
		ext4_msg(sb, KERN_WARNING, "Quota write (off=%llu, len=%llu)"
			" cancelled because not block aligned",
			(unsigned long long)off, (unsigned long long)len);
		return -EIO;
	}

	do {
		bh = ext4_bread(handle, inode, blk,
				EXT4_GET_BLOCKS_CREATE |
				EXT4_GET_BLOCKS_METADATA_NOFAIL);
	} while (PTR_ERR(bh) == -ENOSPC &&
		 ext4_should_retry_alloc(inode->i_sb, &retries));
	if (IS_ERR(bh))
		return PTR_ERR(bh);
	if (!bh)
		goto out;
	BUFFER_TRACE(bh, "get write access");
	err = ext4_journal_get_write_access(handle, bh);
	if (err) {
		brelse(bh);
		return err;
	}
	lock_buffer(bh);
	memcpy(bh->b_data+offset, data, len);
	flush_dcache_page(bh->b_page);
	unlock_buffer(bh);
	err = ext4_handle_dirty_metadata(handle, NULL, bh);
	brelse(bh);
out:
	if (inode->i_size < off + len) {
		i_size_write(inode, off + len);
		EXT4_I(inode)->i_disksize = inode->i_size;
		err2 = ext4_mark_inode_dirty(handle, inode);
		if (unlikely(err2 && !err))
			err = err2;
	}
	return err ? err : len;
}
#endif

static struct dentry *ext4_mount(struct file_system_type *fs_type, int flags,
		       const char *dev_name, void *data)
{
	return mount_bdev(fs_type, flags, dev_name, data, ext4_fill_super);
}

#if !defined(CONFIG_EXT2_FS) && !defined(CONFIG_EXT2_FS_MODULE) && defined(CONFIG_EXT4_USE_FOR_EXT2)
static inline void register_as_ext2(void)
{
	int err = register_filesystem(&ext2_fs_type);
	if (err)
		printk(KERN_WARNING
		       "EXT4-fs: Unable to register as ext2 (%d)\n", err);
}

static inline void unregister_as_ext2(void)
{
	unregister_filesystem(&ext2_fs_type);
}

static inline int ext2_feature_set_ok(struct super_block *sb)
{
	if (ext4_has_unknown_ext2_incompat_features(sb))
		return 0;
	if (sb_rdonly(sb))
		return 1;
	if (ext4_has_unknown_ext2_ro_compat_features(sb))
		return 0;
	return 1;
}
#else
static inline void register_as_ext2(void) { }
static inline void unregister_as_ext2(void) { }
static inline int ext2_feature_set_ok(struct super_block *sb) { return 0; }
#endif

static inline void register_as_ext3(void)
{
	int err = register_filesystem(&ext3_fs_type);
	if (err)
		printk(KERN_WARNING
		       "EXT4-fs: Unable to register as ext3 (%d)\n", err);
}

static inline void unregister_as_ext3(void)
{
	unregister_filesystem(&ext3_fs_type);
}

static inline int ext3_feature_set_ok(struct super_block *sb)
{
	if (ext4_has_unknown_ext3_incompat_features(sb))
		return 0;
	if (!ext4_has_feature_journal(sb))
		return 0;
	if (sb_rdonly(sb))
		return 1;
	if (ext4_has_unknown_ext3_ro_compat_features(sb))
		return 0;
	return 1;
}

static struct file_system_type ext4_fs_type = {
	.owner		= THIS_MODULE,
	.name		= "ext4",
	.mount		= ext4_mount,
	.kill_sb	= kill_block_super,
	.fs_flags	= FS_REQUIRES_DEV | FS_ALLOW_IDMAP,
};
MODULE_ALIAS_FS("ext4");

/* Shared across all ext4 file systems */
wait_queue_head_t ext4__ioend_wq[EXT4_WQ_HASH_SZ];

static int __init ext4_init_fs(void)
{
	int i, err;

	ratelimit_state_init(&ext4_mount_msg_ratelimit, 30 * HZ, 64);
	ext4_li_info = NULL;

	/* Build-time check for flags consistency */
	ext4_check_flag_values();

	for (i = 0; i < EXT4_WQ_HASH_SZ; i++)
		init_waitqueue_head(&ext4__ioend_wq[i]);

	err = ext4_init_es();
	if (err)
		return err;

	err = ext4_init_pending();
	if (err)
		goto out7;

	err = ext4_init_post_read_processing();
	if (err)
		goto out6;

	err = ext4_init_pageio();
	if (err)
		goto out5;

	err = ext4_init_system_zone();
	if (err)
		goto out4;

	err = ext4_init_sysfs();
	if (err)
		goto out3;

	err = ext4_init_mballoc();
	if (err)
		goto out2;
	err = init_inodecache();
	if (err)
		goto out1;

	err = ext4_fc_init_dentry_cache();
	if (err)
		goto out05;

	register_as_ext3();
	register_as_ext2();
	err = register_filesystem(&ext4_fs_type);
	if (err)
		goto out;

	return 0;
out:
	unregister_as_ext2();
	unregister_as_ext3();
out05:
	destroy_inodecache();
out1:
	ext4_exit_mballoc();
out2:
	ext4_exit_sysfs();
out3:
	ext4_exit_system_zone();
out4:
	ext4_exit_pageio();
out5:
	ext4_exit_post_read_processing();
out6:
	ext4_exit_pending();
out7:
	ext4_exit_es();

	return err;
}

static void __exit ext4_exit_fs(void)
{
	ext4_destroy_lazyinit_thread();
	unregister_as_ext2();
	unregister_as_ext3();
	unregister_filesystem(&ext4_fs_type);
	destroy_inodecache();
	ext4_exit_mballoc();
	ext4_exit_sysfs();
	ext4_exit_system_zone();
	ext4_exit_pageio();
	ext4_exit_post_read_processing();
	ext4_exit_es();
	ext4_exit_pending();
}

MODULE_AUTHOR("Remy Card, Stephen Tweedie, Andrew Morton, Andreas Dilger, Theodore Ts'o and others");
MODULE_DESCRIPTION("Fourth Extended Filesystem");
MODULE_LICENSE("GPL");
MODULE_SOFTDEP("pre: crc32c");
module_init(ext4_init_fs)
module_exit(ext4_exit_fs)<|MERGE_RESOLUTION|>--- conflicted
+++ resolved
@@ -641,18 +641,6 @@
 			      const char *func, unsigned int line)
 {
 	journal_t *journal = EXT4_SB(sb)->s_journal;
-<<<<<<< HEAD
-
-	if (test_opt(sb, WARN_ON_ERROR))
-		WARN_ON_ONCE(1);
-
-	if (sb_rdonly(sb) || test_opt(sb, ERRORS_CONT))
-		return;
-
-	ext4_set_mount_flag(sb, EXT4_MF_FS_ABORTED);
-	if (journal)
-		jbd2_journal_abort(journal, -EIO);
-=======
 	bool continue_fs = !force_ro && test_opt(sb, ERRORS_CONT);
 
 	EXT4_SB(sb)->s_mount_state |= EXT4_ERROR_FS;
@@ -679,7 +667,6 @@
 			ext4_commit_super(sb);
 	}
 
->>>>>>> 754a0abe
 	/*
 	 * We force ERRORS_RO behavior when system is rebooting. Otherwise we
 	 * could panic during 'reboot -f' as the underlying device got already
@@ -4214,7 +4201,6 @@
 
 	if (le32_to_cpu(es->s_log_block_size) >
 	    (EXT4_MAX_BLOCK_LOG_SIZE - EXT4_MIN_BLOCK_LOG_SIZE)) {
-<<<<<<< HEAD
 		ext4_msg(sb, KERN_ERR,
 			 "Invalid log block size: %u",
 			 le32_to_cpu(es->s_log_block_size));
@@ -4223,16 +4209,6 @@
 	if (le32_to_cpu(es->s_log_cluster_size) >
 	    (EXT4_MAX_CLUSTER_LOG_SIZE - EXT4_MIN_BLOCK_LOG_SIZE)) {
 		ext4_msg(sb, KERN_ERR,
-=======
-		ext4_msg(sb, KERN_ERR,
-			 "Invalid log block size: %u",
-			 le32_to_cpu(es->s_log_block_size));
-		goto failed_mount;
-	}
-	if (le32_to_cpu(es->s_log_cluster_size) >
-	    (EXT4_MAX_CLUSTER_LOG_SIZE - EXT4_MIN_BLOCK_LOG_SIZE)) {
-		ext4_msg(sb, KERN_ERR,
->>>>>>> 754a0abe
 			 "Invalid log cluster size: %u",
 			 le32_to_cpu(es->s_log_cluster_size));
 		goto failed_mount;
@@ -5534,20 +5510,9 @@
 /* Copy state of EXT4_SB(sb) into buffer for on-disk superblock */
 static void ext4_update_super(struct super_block *sb)
 {
-<<<<<<< HEAD
-	struct ext4_super_block *es = EXT4_SB(sb)->s_es;
-	struct buffer_head *sbh = EXT4_SB(sb)->s_sbh;
-	int error = 0;
-
-	if (!sbh)
-		return -EINVAL;
-	if (block_device_ejected(sb))
-		return -ENODEV;
-=======
 	struct ext4_sb_info *sbi = EXT4_SB(sb);
 	struct ext4_super_block *es = sbi->s_es;
 	struct buffer_head *sbh = sbi->s_sbh;
->>>>>>> 754a0abe
 
 	lock_buffer(sbh);
 	/*
