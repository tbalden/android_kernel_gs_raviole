--- conflicted
+++ resolved
@@ -1217,16 +1217,6 @@
 	if (!mount_id || uuid_is_null(mount_id))
 		return;
 
-<<<<<<< HEAD
-	cifs_dbg(FYI, "%s: fullpath: %s\n", __func__, fullpath);
-
-	spin_lock(&vol_list_lock);
-	vi = find_vol(fullpath);
-	spin_unlock(&vol_list_lock);
-
-	if (!IS_ERR(vi))
-		kref_put(&vi->refcnt, vol_release);
-=======
 	mutex_lock(&mount_group_list_lock);
 	mg = find_mount_group_locked(mount_id);
 	if (IS_ERR(mg)) {
@@ -1235,7 +1225,6 @@
 	}
 	mutex_unlock(&mount_group_list_lock);
 	kref_put(&mg->refcount, mount_group_release);
->>>>>>> 754a0abe
 }
 
 /**
