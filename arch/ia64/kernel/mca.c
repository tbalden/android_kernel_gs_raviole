/*
 * File:	mca.c
 * Purpose:	Generic MCA handling layer
 *
 * Copyright (C) 2003 Hewlett-Packard Co
 *	David Mosberger-Tang <davidm@hpl.hp.com>
 *
 * Copyright (C) 2002 Dell Inc.
 * Copyright (C) Matt Domsch <Matt_Domsch@dell.com>
 *
 * Copyright (C) 2002 Intel
 * Copyright (C) Jenna Hall <jenna.s.hall@intel.com>
 *
 * Copyright (C) 2001 Intel
 * Copyright (C) Fred Lewis <frederick.v.lewis@intel.com>
 *
 * Copyright (C) 2000 Intel
 * Copyright (C) Chuck Fleckenstein <cfleck@co.intel.com>
 *
 * Copyright (C) 1999, 2004-2008 Silicon Graphics, Inc.
 * Copyright (C) Vijay Chander <vijay@engr.sgi.com>
 *
 * Copyright (C) 2006 FUJITSU LIMITED
 * Copyright (C) Hidetoshi Seto <seto.hidetoshi@jp.fujitsu.com>
 *
 * 2000-03-29 Chuck Fleckenstein <cfleck@co.intel.com>
 *	      Fixed PAL/SAL update issues, began MCA bug fixes, logging issues,
 *	      added min save state dump, added INIT handler.
 *
 * 2001-01-03 Fred Lewis <frederick.v.lewis@intel.com>
 *	      Added setup of CMCI and CPEI IRQs, logging of corrected platform
 *	      errors, completed code for logging of corrected & uncorrected
 *	      machine check errors, and updated for conformance with Nov. 2000
 *	      revision of the SAL 3.0 spec.
 *
 * 2002-01-04 Jenna Hall <jenna.s.hall@intel.com>
 *	      Aligned MCA stack to 16 bytes, added platform vs. CPU error flag,
 *	      set SAL default return values, changed error record structure to
 *	      linked list, added init call to sal_get_state_info_size().
 *
 * 2002-03-25 Matt Domsch <Matt_Domsch@dell.com>
 *	      GUID cleanups.
 *
 * 2003-04-15 David Mosberger-Tang <davidm@hpl.hp.com>
 *	      Added INIT backtrace support.
 *
 * 2003-12-08 Keith Owens <kaos@sgi.com>
 *	      smp_call_function() must not be called from interrupt context
 *	      (can deadlock on tasklist_lock).
 *	      Use keventd to call smp_call_function().
 *
 * 2004-02-01 Keith Owens <kaos@sgi.com>
 *	      Avoid deadlock when using printk() for MCA and INIT records.
 *	      Delete all record printing code, moved to salinfo_decode in user
 *	      space.  Mark variables and functions static where possible.
 *	      Delete dead variables and functions.  Reorder to remove the need
 *	      for forward declarations and to consolidate related code.
 *
 * 2005-08-12 Keith Owens <kaos@sgi.com>
 *	      Convert MCA/INIT handlers to use per event stacks and SAL/OS
 *	      state.
 *
 * 2005-10-07 Keith Owens <kaos@sgi.com>
 *	      Add notify_die() hooks.
 *
 * 2006-09-15 Hidetoshi Seto <seto.hidetoshi@jp.fujitsu.com>
 *	      Add printing support for MCA/INIT.
 *
 * 2007-04-27 Russ Anderson <rja@sgi.com>
 *	      Support multiple cpus going through OS_MCA in the same event.
 */
#include <linux/jiffies.h>
#include <linux/types.h>
#include <linux/init.h>
#include <linux/sched.h>
#include <linux/interrupt.h>
#include <linux/irq.h>
#include <linux/bootmem.h>
#include <linux/acpi.h>
#include <linux/timer.h>
#include <linux/module.h>
#include <linux/kernel.h>
#include <linux/smp.h>
#include <linux/workqueue.h>
#include <linux/cpumask.h>
#include <linux/kdebug.h>
#include <linux/cpu.h>

#include <asm/delay.h>
#include <asm/machvec.h>
#include <asm/meminit.h>
#include <asm/page.h>
#include <asm/ptrace.h>
#include <asm/system.h>
#include <asm/sal.h>
#include <asm/mca.h>
#include <asm/kexec.h>

#include <asm/irq.h>
#include <asm/hw_irq.h>
#include <asm/tlb.h>

#include "mca_drv.h"
#include "entry.h"

#if defined(IA64_MCA_DEBUG_INFO)
# define IA64_MCA_DEBUG(fmt...)	printk(fmt)
#else
# define IA64_MCA_DEBUG(fmt...)
#endif

/* Used by mca_asm.S */
DEFINE_PER_CPU(u64, ia64_mca_data); /* == __per_cpu_mca[smp_processor_id()] */
DEFINE_PER_CPU(u64, ia64_mca_per_cpu_pte); /* PTE to map per-CPU area */
DEFINE_PER_CPU(u64, ia64_mca_pal_pte);	    /* PTE to map PAL code */
DEFINE_PER_CPU(u64, ia64_mca_pal_base);    /* vaddr PAL code granule */
DEFINE_PER_CPU(u64, ia64_mca_tr_reload);   /* Flag for TR reload */

unsigned long __per_cpu_mca[NR_CPUS];

/* In mca_asm.S */
extern void			ia64_os_init_dispatch_monarch (void);
extern void			ia64_os_init_dispatch_slave (void);

static int monarch_cpu = -1;

static ia64_mc_info_t		ia64_mc_info;

#define MAX_CPE_POLL_INTERVAL (15*60*HZ) /* 15 minutes */
#define MIN_CPE_POLL_INTERVAL (2*60*HZ)  /* 2 minutes */
#define CMC_POLL_INTERVAL     (1*60*HZ)  /* 1 minute */
#define CPE_HISTORY_LENGTH    5
#define CMC_HISTORY_LENGTH    5

#ifdef CONFIG_ACPI
static struct timer_list cpe_poll_timer;
#endif
static struct timer_list cmc_poll_timer;
/*
 * This variable tells whether we are currently in polling mode.
 * Start with this in the wrong state so we won't play w/ timers
 * before the system is ready.
 */
static int cmc_polling_enabled = 1;

/*
 * Clearing this variable prevents CPE polling from getting activated
 * in mca_late_init.  Use it if your system doesn't provide a CPEI,
 * but encounters problems retrieving CPE logs.  This should only be
 * necessary for debugging.
 */
static int cpe_poll_enabled = 1;

extern void salinfo_log_wakeup(int type, u8 *buffer, u64 size, int irqsafe);

static int mca_init __initdata;

/*
 * limited & delayed printing support for MCA/INIT handler
 */

#define mprintk(fmt...) ia64_mca_printk(fmt)

#define MLOGBUF_SIZE (512+256*NR_CPUS)
#define MLOGBUF_MSGMAX 256
static char mlogbuf[MLOGBUF_SIZE];
static DEFINE_SPINLOCK(mlogbuf_wlock);	/* mca context only */
static DEFINE_SPINLOCK(mlogbuf_rlock);	/* normal context only */
static unsigned long mlogbuf_start;
static unsigned long mlogbuf_end;
static unsigned int mlogbuf_finished = 0;
static unsigned long mlogbuf_timestamp = 0;

static int loglevel_save = -1;
#define BREAK_LOGLEVEL(__console_loglevel)		\
	oops_in_progress = 1;				\
	if (loglevel_save < 0)				\
		loglevel_save = __console_loglevel;	\
	__console_loglevel = 15;

#define RESTORE_LOGLEVEL(__console_loglevel)		\
	if (loglevel_save >= 0) {			\
		__console_loglevel = loglevel_save;	\
		loglevel_save = -1;			\
	}						\
	mlogbuf_finished = 0;				\
	oops_in_progress = 0;

/*
 * Push messages into buffer, print them later if not urgent.
 */
void ia64_mca_printk(const char *fmt, ...)
{
	va_list args;
	int printed_len;
	char temp_buf[MLOGBUF_MSGMAX];
	char *p;

	va_start(args, fmt);
	printed_len = vscnprintf(temp_buf, sizeof(temp_buf), fmt, args);
	va_end(args);

	/* Copy the output into mlogbuf */
	if (oops_in_progress) {
		/* mlogbuf was abandoned, use printk directly instead. */
		printk(temp_buf);
	} else {
		spin_lock(&mlogbuf_wlock);
		for (p = temp_buf; *p; p++) {
			unsigned long next = (mlogbuf_end + 1) % MLOGBUF_SIZE;
			if (next != mlogbuf_start) {
				mlogbuf[mlogbuf_end] = *p;
				mlogbuf_end = next;
			} else {
				/* buffer full */
				break;
			}
		}
		mlogbuf[mlogbuf_end] = '\0';
		spin_unlock(&mlogbuf_wlock);
	}
}
EXPORT_SYMBOL(ia64_mca_printk);

/*
 * Print buffered messages.
 *  NOTE: call this after returning normal context. (ex. from salinfod)
 */
void ia64_mlogbuf_dump(void)
{
	char temp_buf[MLOGBUF_MSGMAX];
	char *p;
	unsigned long index;
	unsigned long flags;
	unsigned int printed_len;

	/* Get output from mlogbuf */
	while (mlogbuf_start != mlogbuf_end) {
		temp_buf[0] = '\0';
		p = temp_buf;
		printed_len = 0;

		spin_lock_irqsave(&mlogbuf_rlock, flags);

		index = mlogbuf_start;
		while (index != mlogbuf_end) {
			*p = mlogbuf[index];
			index = (index + 1) % MLOGBUF_SIZE;
			if (!*p)
				break;
			p++;
			if (++printed_len >= MLOGBUF_MSGMAX - 1)
				break;
		}
		*p = '\0';
		if (temp_buf[0])
			printk(temp_buf);
		mlogbuf_start = index;

		mlogbuf_timestamp = 0;
		spin_unlock_irqrestore(&mlogbuf_rlock, flags);
	}
}
EXPORT_SYMBOL(ia64_mlogbuf_dump);

/*
 * Call this if system is going to down or if immediate flushing messages to
 * console is required. (ex. recovery was failed, crash dump is going to be
 * invoked, long-wait rendezvous etc.)
 *  NOTE: this should be called from monarch.
 */
static void ia64_mlogbuf_finish(int wait)
{
	BREAK_LOGLEVEL(console_loglevel);

	spin_lock_init(&mlogbuf_rlock);
	ia64_mlogbuf_dump();
	printk(KERN_EMERG "mlogbuf_finish: printing switched to urgent mode, "
		"MCA/INIT might be dodgy or fail.\n");

	if (!wait)
		return;

	/* wait for console */
	printk("Delaying for 5 seconds...\n");
	udelay(5*1000000);

	mlogbuf_finished = 1;
}

/*
 * Print buffered messages from INIT context.
 */
static void ia64_mlogbuf_dump_from_init(void)
{
	if (mlogbuf_finished)
		return;

	if (mlogbuf_timestamp &&
			time_before(jiffies, mlogbuf_timestamp + 30 * HZ)) {
		printk(KERN_ERR "INIT: mlogbuf_dump is interrupted by INIT "
			" and the system seems to be messed up.\n");
		ia64_mlogbuf_finish(0);
		return;
	}

	if (!spin_trylock(&mlogbuf_rlock)) {
		printk(KERN_ERR "INIT: mlogbuf_dump is interrupted by INIT. "
			"Generated messages other than stack dump will be "
			"buffered to mlogbuf and will be printed later.\n");
		printk(KERN_ERR "INIT: If messages would not printed after "
			"this INIT, wait 30sec and assert INIT again.\n");
		if (!mlogbuf_timestamp)
			mlogbuf_timestamp = jiffies;
		return;
	}
	spin_unlock(&mlogbuf_rlock);
	ia64_mlogbuf_dump();
}

static void inline
ia64_mca_spin(const char *func)
{
	if (monarch_cpu == smp_processor_id())
		ia64_mlogbuf_finish(0);
	mprintk(KERN_EMERG "%s: spinning here, not returning to SAL\n", func);
	while (1)
		cpu_relax();
}
/*
 * IA64_MCA log support
 */
#define IA64_MAX_LOGS		2	/* Double-buffering for nested MCAs */
#define IA64_MAX_LOG_TYPES      4   /* MCA, INIT, CMC, CPE */

typedef struct ia64_state_log_s
{
	spinlock_t	isl_lock;
	int		isl_index;
	unsigned long	isl_count;
	ia64_err_rec_t  *isl_log[IA64_MAX_LOGS]; /* need space to store header + error log */
} ia64_state_log_t;

static ia64_state_log_t ia64_state_log[IA64_MAX_LOG_TYPES];

#define IA64_LOG_ALLOCATE(it, size) \
	{ia64_state_log[it].isl_log[IA64_LOG_CURR_INDEX(it)] = \
		(ia64_err_rec_t *)alloc_bootmem(size); \
	ia64_state_log[it].isl_log[IA64_LOG_NEXT_INDEX(it)] = \
		(ia64_err_rec_t *)alloc_bootmem(size);}
#define IA64_LOG_LOCK_INIT(it) spin_lock_init(&ia64_state_log[it].isl_lock)
#define IA64_LOG_LOCK(it)      spin_lock_irqsave(&ia64_state_log[it].isl_lock, s)
#define IA64_LOG_UNLOCK(it)    spin_unlock_irqrestore(&ia64_state_log[it].isl_lock,s)
#define IA64_LOG_NEXT_INDEX(it)    ia64_state_log[it].isl_index
#define IA64_LOG_CURR_INDEX(it)    1 - ia64_state_log[it].isl_index
#define IA64_LOG_INDEX_INC(it) \
    {ia64_state_log[it].isl_index = 1 - ia64_state_log[it].isl_index; \
    ia64_state_log[it].isl_count++;}
#define IA64_LOG_INDEX_DEC(it) \
    ia64_state_log[it].isl_index = 1 - ia64_state_log[it].isl_index
#define IA64_LOG_NEXT_BUFFER(it)   (void *)((ia64_state_log[it].isl_log[IA64_LOG_NEXT_INDEX(it)]))
#define IA64_LOG_CURR_BUFFER(it)   (void *)((ia64_state_log[it].isl_log[IA64_LOG_CURR_INDEX(it)]))
#define IA64_LOG_COUNT(it)         ia64_state_log[it].isl_count

/*
 * ia64_log_init
 *	Reset the OS ia64 log buffer
 * Inputs   :   info_type   (SAL_INFO_TYPE_{MCA,INIT,CMC,CPE})
 * Outputs	:	None
 */
static void __init
ia64_log_init(int sal_info_type)
{
	u64	max_size = 0;

	IA64_LOG_NEXT_INDEX(sal_info_type) = 0;
	IA64_LOG_LOCK_INIT(sal_info_type);

	// SAL will tell us the maximum size of any error record of this type
	max_size = ia64_sal_get_state_info_size(sal_info_type);
	if (!max_size)
		/* alloc_bootmem() doesn't like zero-sized allocations! */
		return;

	// set up OS data structures to hold error info
	IA64_LOG_ALLOCATE(sal_info_type, max_size);
	memset(IA64_LOG_CURR_BUFFER(sal_info_type), 0, max_size);
	memset(IA64_LOG_NEXT_BUFFER(sal_info_type), 0, max_size);
}

/*
 * ia64_log_get
 *
 *	Get the current MCA log from SAL and copy it into the OS log buffer.
 *
 *  Inputs  :   info_type   (SAL_INFO_TYPE_{MCA,INIT,CMC,CPE})
 *              irq_safe    whether you can use printk at this point
 *  Outputs :   size        (total record length)
 *              *buffer     (ptr to error record)
 *
 */
static u64
ia64_log_get(int sal_info_type, u8 **buffer, int irq_safe)
{
	sal_log_record_header_t     *log_buffer;
	u64                         total_len = 0;
	unsigned long               s;

	IA64_LOG_LOCK(sal_info_type);

	/* Get the process state information */
	log_buffer = IA64_LOG_NEXT_BUFFER(sal_info_type);

	total_len = ia64_sal_get_state_info(sal_info_type, (u64 *)log_buffer);

	if (total_len) {
		IA64_LOG_INDEX_INC(sal_info_type);
		IA64_LOG_UNLOCK(sal_info_type);
		if (irq_safe) {
			IA64_MCA_DEBUG("%s: SAL error record type %d retrieved. Record length = %ld\n",
				       __func__, sal_info_type, total_len);
		}
		*buffer = (u8 *) log_buffer;
		return total_len;
	} else {
		IA64_LOG_UNLOCK(sal_info_type);
		return 0;
	}
}

/*
 *  ia64_mca_log_sal_error_record
 *
 *  This function retrieves a specified error record type from SAL
 *  and wakes up any processes waiting for error records.
 *
 *  Inputs  :   sal_info_type   (Type of error record MCA/CMC/CPE)
 *              FIXME: remove MCA and irq_safe.
 */
static void
ia64_mca_log_sal_error_record(int sal_info_type)
{
	u8 *buffer;
	sal_log_record_header_t *rh;
	u64 size;
	int irq_safe = sal_info_type != SAL_INFO_TYPE_MCA;
#ifdef IA64_MCA_DEBUG_INFO
	static const char * const rec_name[] = { "MCA", "INIT", "CMC", "CPE" };
#endif

	size = ia64_log_get(sal_info_type, &buffer, irq_safe);
	if (!size)
		return;

	salinfo_log_wakeup(sal_info_type, buffer, size, irq_safe);

	if (irq_safe)
		IA64_MCA_DEBUG("CPU %d: SAL log contains %s error record\n",
			smp_processor_id(),
			sal_info_type < ARRAY_SIZE(rec_name) ? rec_name[sal_info_type] : "UNKNOWN");

	/* Clear logs from corrected errors in case there's no user-level logger */
	rh = (sal_log_record_header_t *)buffer;
	if (rh->severity == sal_log_severity_corrected)
		ia64_sal_clear_state_info(sal_info_type);
}

/*
 * search_mca_table
 *  See if the MCA surfaced in an instruction range
 *  that has been tagged as recoverable.
 *
 *  Inputs
 *	first	First address range to check
 *	last	Last address range to check
 *	ip	Instruction pointer, address we are looking for
 *
 * Return value:
 *      1 on Success (in the table)/ 0 on Failure (not in the  table)
 */
int
search_mca_table (const struct mca_table_entry *first,
                const struct mca_table_entry *last,
                unsigned long ip)
{
        const struct mca_table_entry *curr;
        u64 curr_start, curr_end;

        curr = first;
        while (curr <= last) {
                curr_start = (u64) &curr->start_addr + curr->start_addr;
                curr_end = (u64) &curr->end_addr + curr->end_addr;

                if ((ip >= curr_start) && (ip <= curr_end)) {
                        return 1;
                }
                curr++;
        }
        return 0;
}

/* Given an address, look for it in the mca tables. */
int mca_recover_range(unsigned long addr)
{
	extern struct mca_table_entry __start___mca_table[];
	extern struct mca_table_entry __stop___mca_table[];

	return search_mca_table(__start___mca_table, __stop___mca_table-1, addr);
}
EXPORT_SYMBOL_GPL(mca_recover_range);

#ifdef CONFIG_ACPI

int cpe_vector = -1;
int ia64_cpe_irq = -1;

static irqreturn_t
ia64_mca_cpe_int_handler (int cpe_irq, void *arg)
{
	static unsigned long	cpe_history[CPE_HISTORY_LENGTH];
	static int		index;
	static DEFINE_SPINLOCK(cpe_history_lock);

	IA64_MCA_DEBUG("%s: received interrupt vector = %#x on CPU %d\n",
		       __func__, cpe_irq, smp_processor_id());

	/* SAL spec states this should run w/ interrupts enabled */
	local_irq_enable();

	spin_lock(&cpe_history_lock);
	if (!cpe_poll_enabled && cpe_vector >= 0) {

		int i, count = 1; /* we know 1 happened now */
		unsigned long now = jiffies;

		for (i = 0; i < CPE_HISTORY_LENGTH; i++) {
			if (now - cpe_history[i] <= HZ)
				count++;
		}

		IA64_MCA_DEBUG(KERN_INFO "CPE threshold %d/%d\n", count, CPE_HISTORY_LENGTH);
		if (count >= CPE_HISTORY_LENGTH) {

			cpe_poll_enabled = 1;
			spin_unlock(&cpe_history_lock);
			disable_irq_nosync(local_vector_to_irq(IA64_CPE_VECTOR));

			/*
			 * Corrected errors will still be corrected, but
			 * make sure there's a log somewhere that indicates
			 * something is generating more than we can handle.
			 */
			printk(KERN_WARNING "WARNING: Switching to polling CPE handler; error records may be lost\n");

			mod_timer(&cpe_poll_timer, jiffies + MIN_CPE_POLL_INTERVAL);

			/* lock already released, get out now */
			goto out;
		} else {
			cpe_history[index++] = now;
			if (index == CPE_HISTORY_LENGTH)
				index = 0;
		}
	}
	spin_unlock(&cpe_history_lock);
out:
	/* Get the CPE error record and log it */
	ia64_mca_log_sal_error_record(SAL_INFO_TYPE_CPE);

	return IRQ_HANDLED;
}

#endif /* CONFIG_ACPI */

#ifdef CONFIG_ACPI
/*
 * ia64_mca_register_cpev
 *
 *  Register the corrected platform error vector with SAL.
 *
 *  Inputs
 *      cpev        Corrected Platform Error Vector number
 *
 *  Outputs
 *      None
 */
void
ia64_mca_register_cpev (int cpev)
{
	/* Register the CPE interrupt vector with SAL */
	struct ia64_sal_retval isrv;

	isrv = ia64_sal_mc_set_params(SAL_MC_PARAM_CPE_INT, SAL_MC_PARAM_MECHANISM_INT, cpev, 0, 0);
	if (isrv.status) {
		printk(KERN_ERR "Failed to register Corrected Platform "
		       "Error interrupt vector with SAL (status %ld)\n", isrv.status);
		return;
	}

	IA64_MCA_DEBUG("%s: corrected platform error "
		       "vector %#x registered\n", __func__, cpev);
}
#endif /* CONFIG_ACPI */

/*
 * ia64_mca_cmc_vector_setup
 *
 *  Setup the corrected machine check vector register in the processor.
 *  (The interrupt is masked on boot. ia64_mca_late_init unmask this.)
 *  This function is invoked on a per-processor basis.
 *
 * Inputs
 *      None
 *
 * Outputs
 *	None
 */
void __cpuinit
ia64_mca_cmc_vector_setup (void)
{
	cmcv_reg_t	cmcv;

	cmcv.cmcv_regval	= 0;
	cmcv.cmcv_mask		= 1;        /* Mask/disable interrupt at first */
	cmcv.cmcv_vector	= IA64_CMC_VECTOR;
	ia64_setreg(_IA64_REG_CR_CMCV, cmcv.cmcv_regval);

	IA64_MCA_DEBUG("%s: CPU %d corrected machine check vector %#x registered.\n",
		       __func__, smp_processor_id(), IA64_CMC_VECTOR);

	IA64_MCA_DEBUG("%s: CPU %d CMCV = %#016lx\n",
		       __func__, smp_processor_id(), ia64_getreg(_IA64_REG_CR_CMCV));
}

/*
 * ia64_mca_cmc_vector_disable
 *
 *  Mask the corrected machine check vector register in the processor.
 *  This function is invoked on a per-processor basis.
 *
 * Inputs
 *      dummy(unused)
 *
 * Outputs
 *	None
 */
static void
ia64_mca_cmc_vector_disable (void *dummy)
{
	cmcv_reg_t	cmcv;

	cmcv.cmcv_regval = ia64_getreg(_IA64_REG_CR_CMCV);

	cmcv.cmcv_mask = 1; /* Mask/disable interrupt */
	ia64_setreg(_IA64_REG_CR_CMCV, cmcv.cmcv_regval);

	IA64_MCA_DEBUG("%s: CPU %d corrected machine check vector %#x disabled.\n",
		       __func__, smp_processor_id(), cmcv.cmcv_vector);
}

/*
 * ia64_mca_cmc_vector_enable
 *
 *  Unmask the corrected machine check vector register in the processor.
 *  This function is invoked on a per-processor basis.
 *
 * Inputs
 *      dummy(unused)
 *
 * Outputs
 *	None
 */
static void
ia64_mca_cmc_vector_enable (void *dummy)
{
	cmcv_reg_t	cmcv;

	cmcv.cmcv_regval = ia64_getreg(_IA64_REG_CR_CMCV);

	cmcv.cmcv_mask = 0; /* Unmask/enable interrupt */
	ia64_setreg(_IA64_REG_CR_CMCV, cmcv.cmcv_regval);

	IA64_MCA_DEBUG("%s: CPU %d corrected machine check vector %#x enabled.\n",
		       __func__, smp_processor_id(), cmcv.cmcv_vector);
}

/*
 * ia64_mca_cmc_vector_disable_keventd
 *
 * Called via keventd (smp_call_function() is not safe in interrupt context) to
 * disable the cmc interrupt vector.
 */
static void
ia64_mca_cmc_vector_disable_keventd(struct work_struct *unused)
{
	on_each_cpu(ia64_mca_cmc_vector_disable, NULL, 1, 0);
}

/*
 * ia64_mca_cmc_vector_enable_keventd
 *
 * Called via keventd (smp_call_function() is not safe in interrupt context) to
 * enable the cmc interrupt vector.
 */
static void
ia64_mca_cmc_vector_enable_keventd(struct work_struct *unused)
{
	on_each_cpu(ia64_mca_cmc_vector_enable, NULL, 1, 0);
}

/*
 * ia64_mca_wakeup
 *
 *	Send an inter-cpu interrupt to wake-up a particular cpu.
 *
 *  Inputs  :   cpuid
 *  Outputs :   None
 */
static void
ia64_mca_wakeup(int cpu)
{
	platform_send_ipi(cpu, IA64_MCA_WAKEUP_VECTOR, IA64_IPI_DM_INT, 0);
}

/*
 * ia64_mca_wakeup_all
 *
 *	Wakeup all the slave cpus which have rendez'ed previously.
 *
 *  Inputs  :   None
 *  Outputs :   None
 */
static void
ia64_mca_wakeup_all(void)
{
	int cpu;

	/* Clear the Rendez checkin flag for all cpus */
	for_each_online_cpu(cpu) {
		if (ia64_mc_info.imi_rendez_checkin[cpu] == IA64_MCA_RENDEZ_CHECKIN_DONE)
			ia64_mca_wakeup(cpu);
	}

}

/*
 * ia64_mca_rendez_interrupt_handler
 *
 *	This is handler used to put slave processors into spinloop
 *	while the monarch processor does the mca handling and later
 *	wake each slave up once the monarch is done.  The state
 *	IA64_MCA_RENDEZ_CHECKIN_DONE indicates the cpu is rendez'ed
 *	in SAL.  The state IA64_MCA_RENDEZ_CHECKIN_NOTDONE indicates
 *	the cpu has come out of OS rendezvous.
 *
 *  Inputs  :   None
 *  Outputs :   None
 */
static irqreturn_t
ia64_mca_rendez_int_handler(int rendez_irq, void *arg)
{
	unsigned long flags;
	int cpu = smp_processor_id();
	struct ia64_mca_notify_die nd =
		{ .sos = NULL, .monarch_cpu = &monarch_cpu };

	/* Mask all interrupts */
	local_irq_save(flags);
	if (notify_die(DIE_MCA_RENDZVOUS_ENTER, "MCA", get_irq_regs(),
		       (long)&nd, 0, 0) == NOTIFY_STOP)
		ia64_mca_spin(__func__);

	ia64_mc_info.imi_rendez_checkin[cpu] = IA64_MCA_RENDEZ_CHECKIN_DONE;
	/* Register with the SAL monarch that the slave has
	 * reached SAL
	 */
	ia64_sal_mc_rendez();

	if (notify_die(DIE_MCA_RENDZVOUS_PROCESS, "MCA", get_irq_regs(),
		       (long)&nd, 0, 0) == NOTIFY_STOP)
		ia64_mca_spin(__func__);

	/* Wait for the monarch cpu to exit. */
	while (monarch_cpu != -1)
	       cpu_relax();	/* spin until monarch leaves */

	if (notify_die(DIE_MCA_RENDZVOUS_LEAVE, "MCA", get_irq_regs(),
		       (long)&nd, 0, 0) == NOTIFY_STOP)
		ia64_mca_spin(__func__);

	ia64_mc_info.imi_rendez_checkin[cpu] = IA64_MCA_RENDEZ_CHECKIN_NOTDONE;
	/* Enable all interrupts */
	local_irq_restore(flags);
	return IRQ_HANDLED;
}

/*
 * ia64_mca_wakeup_int_handler
 *
 *	The interrupt handler for processing the inter-cpu interrupt to the
 *	slave cpu which was spinning in the rendez loop.
 *	Since this spinning is done by turning off the interrupts and
 *	polling on the wakeup-interrupt bit in the IRR, there is
 *	nothing useful to be done in the handler.
 *
 *  Inputs  :   wakeup_irq  (Wakeup-interrupt bit)
 *	arg		(Interrupt handler specific argument)
 *  Outputs :   None
 *
 */
static irqreturn_t
ia64_mca_wakeup_int_handler(int wakeup_irq, void *arg)
{
	return IRQ_HANDLED;
}

/* Function pointer for extra MCA recovery */
int (*ia64_mca_ucmc_extension)
	(void*,struct ia64_sal_os_state*)
	= NULL;

int
ia64_reg_MCA_extension(int (*fn)(void *, struct ia64_sal_os_state *))
{
	if (ia64_mca_ucmc_extension)
		return 1;

	ia64_mca_ucmc_extension = fn;
	return 0;
}

void
ia64_unreg_MCA_extension(void)
{
	if (ia64_mca_ucmc_extension)
		ia64_mca_ucmc_extension = NULL;
}

EXPORT_SYMBOL(ia64_reg_MCA_extension);
EXPORT_SYMBOL(ia64_unreg_MCA_extension);


static inline void
copy_reg(const u64 *fr, u64 fnat, u64 *tr, u64 *tnat)
{
	u64 fslot, tslot, nat;
	*tr = *fr;
	fslot = ((unsigned long)fr >> 3) & 63;
	tslot = ((unsigned long)tr >> 3) & 63;
	*tnat &= ~(1UL << tslot);
	nat = (fnat >> fslot) & 1;
	*tnat |= (nat << tslot);
}

/* Change the comm field on the MCA/INT task to include the pid that
 * was interrupted, it makes for easier debugging.  If that pid was 0
 * (swapper or nested MCA/INIT) then use the start of the previous comm
 * field suffixed with its cpu.
 */

static void
ia64_mca_modify_comm(const struct task_struct *previous_current)
{
	char *p, comm[sizeof(current->comm)];
	if (previous_current->pid)
		snprintf(comm, sizeof(comm), "%s %d",
			current->comm, previous_current->pid);
	else {
		int l;
		if ((p = strchr(previous_current->comm, ' ')))
			l = p - previous_current->comm;
		else
			l = strlen(previous_current->comm);
		snprintf(comm, sizeof(comm), "%s %*s %d",
			current->comm, l, previous_current->comm,
			task_thread_info(previous_current)->cpu);
	}
	memcpy(current->comm, comm, sizeof(current->comm));
}

/* On entry to this routine, we are running on the per cpu stack, see
 * mca_asm.h.  The original stack has not been touched by this event.  Some of
 * the original stack's registers will be in the RBS on this stack.  This stack
 * also contains a partial pt_regs and switch_stack, the rest of the data is in
 * PAL minstate.
 *
 * The first thing to do is modify the original stack to look like a blocked
 * task so we can run backtrace on the original task.  Also mark the per cpu
 * stack as current to ensure that we use the correct task state, it also means
 * that we can do backtrace on the MCA/INIT handler code itself.
 */

static struct task_struct *
ia64_mca_modify_original_stack(struct pt_regs *regs,
		const struct switch_stack *sw,
		struct ia64_sal_os_state *sos,
		const char *type)
{
	char *p;
	ia64_va va;
	extern char ia64_leave_kernel[];	/* Need asm address, not function descriptor */
	const pal_min_state_area_t *ms = sos->pal_min_state;
	struct task_struct *previous_current;
	struct pt_regs *old_regs;
	struct switch_stack *old_sw;
	unsigned size = sizeof(struct pt_regs) +
			sizeof(struct switch_stack) + 16;
	u64 *old_bspstore, *old_bsp;
	u64 *new_bspstore, *new_bsp;
	u64 old_unat, old_rnat, new_rnat, nat;
	u64 slots, loadrs = regs->loadrs;
	u64 r12 = ms->pmsa_gr[12-1], r13 = ms->pmsa_gr[13-1];
	u64 ar_bspstore = regs->ar_bspstore;
	u64 ar_bsp = regs->ar_bspstore + (loadrs >> 16);
	const u64 *bank;
	const char *msg;
	int cpu = smp_processor_id();

	previous_current = curr_task(cpu);
	set_curr_task(cpu, current);
	if ((p = strchr(current->comm, ' ')))
		*p = '\0';

	/* Best effort attempt to cope with MCA/INIT delivered while in
	 * physical mode.
	 */
	regs->cr_ipsr = ms->pmsa_ipsr;
	if (ia64_psr(regs)->dt == 0) {
		va.l = r12;
		if (va.f.reg == 0) {
			va.f.reg = 7;
			r12 = va.l;
		}
		va.l = r13;
		if (va.f.reg == 0) {
			va.f.reg = 7;
			r13 = va.l;
		}
	}
	if (ia64_psr(regs)->rt == 0) {
		va.l = ar_bspstore;
		if (va.f.reg == 0) {
			va.f.reg = 7;
			ar_bspstore = va.l;
		}
		va.l = ar_bsp;
		if (va.f.reg == 0) {
			va.f.reg = 7;
			ar_bsp = va.l;
		}
	}

	/* mca_asm.S ia64_old_stack() cannot assume that the dirty registers
	 * have been copied to the old stack, the old stack may fail the
	 * validation tests below.  So ia64_old_stack() must restore the dirty
	 * registers from the new stack.  The old and new bspstore probably
	 * have different alignments, so loadrs calculated on the old bsp
	 * cannot be used to restore from the new bsp.  Calculate a suitable
	 * loadrs for the new stack and save it in the new pt_regs, where
	 * ia64_old_stack() can get it.
	 */
	old_bspstore = (u64 *)ar_bspstore;
	old_bsp = (u64 *)ar_bsp;
	slots = ia64_rse_num_regs(old_bspstore, old_bsp);
	new_bspstore = (u64 *)((u64)current + IA64_RBS_OFFSET);
	new_bsp = ia64_rse_skip_regs(new_bspstore, slots);
	regs->loadrs = (new_bsp - new_bspstore) * 8 << 16;

	/* Verify the previous stack state before we change it */
	if (user_mode(regs)) {
		msg = "occurred in user space";
		/* previous_current is guaranteed to be valid when the task was
		 * in user space, so ...
		 */
		ia64_mca_modify_comm(previous_current);
		goto no_mod;
	}

	if (r13 != sos->prev_IA64_KR_CURRENT) {
		msg = "inconsistent previous current and r13";
		goto no_mod;
	}

	if (!mca_recover_range(ms->pmsa_iip)) {
		if ((r12 - r13) >= KERNEL_STACK_SIZE) {
			msg = "inconsistent r12 and r13";
			goto no_mod;
		}
		if ((ar_bspstore - r13) >= KERNEL_STACK_SIZE) {
			msg = "inconsistent ar.bspstore and r13";
			goto no_mod;
		}
		va.p = old_bspstore;
		if (va.f.reg < 5) {
			msg = "old_bspstore is in the wrong region";
			goto no_mod;
		}
		if ((ar_bsp - r13) >= KERNEL_STACK_SIZE) {
			msg = "inconsistent ar.bsp and r13";
			goto no_mod;
		}
		size += (ia64_rse_skip_regs(old_bspstore, slots) - old_bspstore) * 8;
		if (ar_bspstore + size > r12) {
			msg = "no room for blocked state";
			goto no_mod;
		}
	}

	ia64_mca_modify_comm(previous_current);

	/* Make the original task look blocked.  First stack a struct pt_regs,
	 * describing the state at the time of interrupt.  mca_asm.S built a
	 * partial pt_regs, copy it and fill in the blanks using minstate.
	 */
	p = (char *)r12 - sizeof(*regs);
	old_regs = (struct pt_regs *)p;
	memcpy(old_regs, regs, sizeof(*regs));
	/* If ipsr.ic then use pmsa_{iip,ipsr,ifs}, else use
	 * pmsa_{xip,xpsr,xfs}
	 */
	if (ia64_psr(regs)->ic) {
		old_regs->cr_iip = ms->pmsa_iip;
		old_regs->cr_ipsr = ms->pmsa_ipsr;
		old_regs->cr_ifs = ms->pmsa_ifs;
	} else {
		old_regs->cr_iip = ms->pmsa_xip;
		old_regs->cr_ipsr = ms->pmsa_xpsr;
		old_regs->cr_ifs = ms->pmsa_xfs;
	}
	old_regs->pr = ms->pmsa_pr;
	old_regs->b0 = ms->pmsa_br0;
	old_regs->loadrs = loadrs;
	old_regs->ar_rsc = ms->pmsa_rsc;
	old_unat = old_regs->ar_unat;
	copy_reg(&ms->pmsa_gr[1-1], ms->pmsa_nat_bits, &old_regs->r1, &old_unat);
	copy_reg(&ms->pmsa_gr[2-1], ms->pmsa_nat_bits, &old_regs->r2, &old_unat);
	copy_reg(&ms->pmsa_gr[3-1], ms->pmsa_nat_bits, &old_regs->r3, &old_unat);
	copy_reg(&ms->pmsa_gr[8-1], ms->pmsa_nat_bits, &old_regs->r8, &old_unat);
	copy_reg(&ms->pmsa_gr[9-1], ms->pmsa_nat_bits, &old_regs->r9, &old_unat);
	copy_reg(&ms->pmsa_gr[10-1], ms->pmsa_nat_bits, &old_regs->r10, &old_unat);
	copy_reg(&ms->pmsa_gr[11-1], ms->pmsa_nat_bits, &old_regs->r11, &old_unat);
	copy_reg(&ms->pmsa_gr[12-1], ms->pmsa_nat_bits, &old_regs->r12, &old_unat);
	copy_reg(&ms->pmsa_gr[13-1], ms->pmsa_nat_bits, &old_regs->r13, &old_unat);
	copy_reg(&ms->pmsa_gr[14-1], ms->pmsa_nat_bits, &old_regs->r14, &old_unat);
	copy_reg(&ms->pmsa_gr[15-1], ms->pmsa_nat_bits, &old_regs->r15, &old_unat);
	if (ia64_psr(old_regs)->bn)
		bank = ms->pmsa_bank1_gr;
	else
		bank = ms->pmsa_bank0_gr;
	copy_reg(&bank[16-16], ms->pmsa_nat_bits, &old_regs->r16, &old_unat);
	copy_reg(&bank[17-16], ms->pmsa_nat_bits, &old_regs->r17, &old_unat);
	copy_reg(&bank[18-16], ms->pmsa_nat_bits, &old_regs->r18, &old_unat);
	copy_reg(&bank[19-16], ms->pmsa_nat_bits, &old_regs->r19, &old_unat);
	copy_reg(&bank[20-16], ms->pmsa_nat_bits, &old_regs->r20, &old_unat);
	copy_reg(&bank[21-16], ms->pmsa_nat_bits, &old_regs->r21, &old_unat);
	copy_reg(&bank[22-16], ms->pmsa_nat_bits, &old_regs->r22, &old_unat);
	copy_reg(&bank[23-16], ms->pmsa_nat_bits, &old_regs->r23, &old_unat);
	copy_reg(&bank[24-16], ms->pmsa_nat_bits, &old_regs->r24, &old_unat);
	copy_reg(&bank[25-16], ms->pmsa_nat_bits, &old_regs->r25, &old_unat);
	copy_reg(&bank[26-16], ms->pmsa_nat_bits, &old_regs->r26, &old_unat);
	copy_reg(&bank[27-16], ms->pmsa_nat_bits, &old_regs->r27, &old_unat);
	copy_reg(&bank[28-16], ms->pmsa_nat_bits, &old_regs->r28, &old_unat);
	copy_reg(&bank[29-16], ms->pmsa_nat_bits, &old_regs->r29, &old_unat);
	copy_reg(&bank[30-16], ms->pmsa_nat_bits, &old_regs->r30, &old_unat);
	copy_reg(&bank[31-16], ms->pmsa_nat_bits, &old_regs->r31, &old_unat);

	/* Next stack a struct switch_stack.  mca_asm.S built a partial
	 * switch_stack, copy it and fill in the blanks using pt_regs and
	 * minstate.
	 *
	 * In the synthesized switch_stack, b0 points to ia64_leave_kernel,
	 * ar.pfs is set to 0.
	 *
	 * unwind.c::unw_unwind() does special processing for interrupt frames.
	 * It checks if the PRED_NON_SYSCALL predicate is set, if the predicate
	 * is clear then unw_unwind() does _not_ adjust bsp over pt_regs.  Not
	 * that this is documented, of course.  Set PRED_NON_SYSCALL in the
	 * switch_stack on the original stack so it will unwind correctly when
	 * unwind.c reads pt_regs.
	 *
	 * thread.ksp is updated to point to the synthesized switch_stack.
	 */
	p -= sizeof(struct switch_stack);
	old_sw = (struct switch_stack *)p;
	memcpy(old_sw, sw, sizeof(*sw));
	old_sw->caller_unat = old_unat;
	old_sw->ar_fpsr = old_regs->ar_fpsr;
	copy_reg(&ms->pmsa_gr[4-1], ms->pmsa_nat_bits, &old_sw->r4, &old_unat);
	copy_reg(&ms->pmsa_gr[5-1], ms->pmsa_nat_bits, &old_sw->r5, &old_unat);
	copy_reg(&ms->pmsa_gr[6-1], ms->pmsa_nat_bits, &old_sw->r6, &old_unat);
	copy_reg(&ms->pmsa_gr[7-1], ms->pmsa_nat_bits, &old_sw->r7, &old_unat);
	old_sw->b0 = (u64)ia64_leave_kernel;
	old_sw->b1 = ms->pmsa_br1;
	old_sw->ar_pfs = 0;
	old_sw->ar_unat = old_unat;
	old_sw->pr = old_regs->pr | (1UL << PRED_NON_SYSCALL);
	previous_current->thread.ksp = (u64)p - 16;

	/* Finally copy the original stack's registers back to its RBS.
	 * Registers from ar.bspstore through ar.bsp at the time of the event
	 * are in the current RBS, copy them back to the original stack.  The
	 * copy must be done register by register because the original bspstore
	 * and the current one have different alignments, so the saved RNAT
	 * data occurs at different places.
	 *
	 * mca_asm does cover, so the old_bsp already includes all registers at
	 * the time of MCA/INIT.  It also does flushrs, so all registers before
	 * this function have been written to backing store on the MCA/INIT
	 * stack.
	 */
	new_rnat = ia64_get_rnat(ia64_rse_rnat_addr(new_bspstore));
	old_rnat = regs->ar_rnat;
	while (slots--) {
		if (ia64_rse_is_rnat_slot(new_bspstore)) {
			new_rnat = ia64_get_rnat(new_bspstore++);
		}
		if (ia64_rse_is_rnat_slot(old_bspstore)) {
			*old_bspstore++ = old_rnat;
			old_rnat = 0;
		}
		nat = (new_rnat >> ia64_rse_slot_num(new_bspstore)) & 1UL;
		old_rnat &= ~(1UL << ia64_rse_slot_num(old_bspstore));
		old_rnat |= (nat << ia64_rse_slot_num(old_bspstore));
		*old_bspstore++ = *new_bspstore++;
	}
	old_sw->ar_bspstore = (unsigned long)old_bspstore;
	old_sw->ar_rnat = old_rnat;

	sos->prev_task = previous_current;
	return previous_current;

no_mod:
	printk(KERN_INFO "cpu %d, %s %s, original stack not modified\n",
			smp_processor_id(), type, msg);
	return previous_current;
}

/* The monarch/slave interaction is based on monarch_cpu and requires that all
 * slaves have entered rendezvous before the monarch leaves.  If any cpu has
 * not entered rendezvous yet then wait a bit.  The assumption is that any
 * slave that has not rendezvoused after a reasonable time is never going to do
 * so.  In this context, slave includes cpus that respond to the MCA rendezvous
 * interrupt, as well as cpus that receive the INIT slave event.
 */

static void
ia64_wait_for_slaves(int monarch, const char *type)
{
	int c, i , wait;

	/*
	 * wait 5 seconds total for slaves (arbitrary)
	 */
	for (i = 0; i < 5000; i++) {
		wait = 0;
		for_each_online_cpu(c) {
			if (c == monarch)
				continue;
			if (ia64_mc_info.imi_rendez_checkin[c]
					== IA64_MCA_RENDEZ_CHECKIN_NOTDONE) {
				udelay(1000);		/* short wait */
				wait = 1;
				break;
			}
		}
		if (!wait)
			goto all_in;
	}

	/*
	 * Maybe slave(s) dead. Print buffered messages immediately.
	 */
	ia64_mlogbuf_finish(0);
	mprintk(KERN_INFO "OS %s slave did not rendezvous on cpu", type);
	for_each_online_cpu(c) {
		if (c == monarch)
			continue;
		if (ia64_mc_info.imi_rendez_checkin[c] == IA64_MCA_RENDEZ_CHECKIN_NOTDONE)
			mprintk(" %d", c);
	}
	mprintk("\n");
	return;

all_in:
	mprintk(KERN_INFO "All OS %s slaves have reached rendezvous\n", type);
	return;
}

/*  mca_insert_tr
 *
 *  Switch rid when TR reload and needed!
 *  iord: 1: itr, 2: itr;
 *
*/
static void mca_insert_tr(u64 iord)
{

	int i;
	u64 old_rr;
	struct ia64_tr_entry *p;
	unsigned long psr;
	int cpu = smp_processor_id();

	psr = ia64_clear_ic();
	for (i = IA64_TR_ALLOC_BASE; i < IA64_TR_ALLOC_MAX; i++) {
		p = &__per_cpu_idtrs[cpu][iord-1][i];
		if (p->pte & 0x1) {
			old_rr = ia64_get_rr(p->ifa);
			if (old_rr != p->rr) {
				ia64_set_rr(p->ifa, p->rr);
				ia64_srlz_d();
			}
			ia64_ptr(iord, p->ifa, p->itir >> 2);
			ia64_srlz_i();
			if (iord & 0x1) {
				ia64_itr(0x1, i, p->ifa, p->pte, p->itir >> 2);
				ia64_srlz_i();
			}
			if (iord & 0x2) {
				ia64_itr(0x2, i, p->ifa, p->pte, p->itir >> 2);
				ia64_srlz_i();
			}
			if (old_rr != p->rr) {
				ia64_set_rr(p->ifa, old_rr);
				ia64_srlz_d();
			}
		}
	}
	ia64_set_psr(psr);
}

/*
 * ia64_mca_handler
 *
 *	This is uncorrectable machine check handler called from OS_MCA
 *	dispatch code which is in turn called from SAL_CHECK().
 *	This is the place where the core of OS MCA handling is done.
 *	Right now the logs are extracted and displayed in a well-defined
 *	format. This handler code is supposed to be run only on the
 *	monarch processor. Once the monarch is done with MCA handling
 *	further MCA logging is enabled by clearing logs.
 *	Monarch also has the duty of sending wakeup-IPIs to pull the
 *	slave processors out of rendezvous spinloop.
 *
 *	If multiple processors call into OS_MCA, the first will become
 *	the monarch.  Subsequent cpus will be recorded in the mca_cpu
 *	bitmask.  After the first monarch has processed its MCA, it
 *	will wake up the next cpu in the mca_cpu bitmask and then go
 *	into the rendezvous loop.  When all processors have serviced
 *	their MCA, the last monarch frees up the rest of the processors.
 */
void
ia64_mca_handler(struct pt_regs *regs, struct switch_stack *sw,
		 struct ia64_sal_os_state *sos)
{
	int recover, cpu = smp_processor_id();
	struct task_struct *previous_current;
	struct ia64_mca_notify_die nd =
		{ .sos = sos, .monarch_cpu = &monarch_cpu };
	static atomic_t mca_count;
	static cpumask_t mca_cpu;

	if (atomic_add_return(1, &mca_count) == 1) {
		monarch_cpu = cpu;
		sos->monarch = 1;
	} else {
		cpu_set(cpu, mca_cpu);
		sos->monarch = 0;
	}
	mprintk(KERN_INFO "Entered OS MCA handler. PSP=%lx cpu=%d "
		"monarch=%ld\n", sos->proc_state_param, cpu, sos->monarch);

	previous_current = ia64_mca_modify_original_stack(regs, sw, sos, "MCA");

	if (notify_die(DIE_MCA_MONARCH_ENTER, "MCA", regs, (long)&nd, 0, 0)
			== NOTIFY_STOP)
		ia64_mca_spin(__func__);

	ia64_mc_info.imi_rendez_checkin[cpu] = IA64_MCA_RENDEZ_CHECKIN_CONCURRENT_MCA;
	if (sos->monarch) {
		ia64_wait_for_slaves(cpu, "MCA");

		/* Wakeup all the processors which are spinning in the
		 * rendezvous loop.  They will leave SAL, then spin in the OS
		 * with interrupts disabled until this monarch cpu leaves the
		 * MCA handler.  That gets control back to the OS so we can
		 * backtrace the other cpus, backtrace when spinning in SAL
		 * does not work.
		 */
		ia64_mca_wakeup_all();
		if (notify_die(DIE_MCA_MONARCH_PROCESS, "MCA", regs, (long)&nd, 0, 0)
				== NOTIFY_STOP)
			ia64_mca_spin(__func__);
	} else {
		while (cpu_isset(cpu, mca_cpu))
			cpu_relax();	/* spin until monarch wakes us */
        }

	/* Get the MCA error record and log it */
	ia64_mca_log_sal_error_record(SAL_INFO_TYPE_MCA);

	/* MCA error recovery */
	recover = (ia64_mca_ucmc_extension
		&& ia64_mca_ucmc_extension(
			IA64_LOG_CURR_BUFFER(SAL_INFO_TYPE_MCA),
			sos));

	if (recover) {
		sal_log_record_header_t *rh = IA64_LOG_CURR_BUFFER(SAL_INFO_TYPE_MCA);
		rh->severity = sal_log_severity_corrected;
		ia64_sal_clear_state_info(SAL_INFO_TYPE_MCA);
		sos->os_status = IA64_MCA_CORRECTED;
	} else {
		/* Dump buffered message to console */
		ia64_mlogbuf_finish(1);
	}
<<<<<<< HEAD
	if (__get_cpu_var(ia64_mca_tr_reload)) {
		mca_insert_tr(0x1); /*Reload dynamic itrs*/
		mca_insert_tr(0x2); /*Reload dynamic itrs*/
	}
=======

>>>>>>> 072f042d
	if (notify_die(DIE_MCA_MONARCH_LEAVE, "MCA", regs, (long)&nd, 0, recover)
			== NOTIFY_STOP)
		ia64_mca_spin(__func__);

	if (atomic_dec_return(&mca_count) > 0) {
		int i;

		/* wake up the next monarch cpu,
		 * and put this cpu in the rendez loop.
		 */
		for_each_online_cpu(i) {
			if (cpu_isset(i, mca_cpu)) {
				monarch_cpu = i;
				cpu_clear(i, mca_cpu);	/* wake next cpu */
				while (monarch_cpu != -1)
					cpu_relax();	/* spin until last cpu leaves */
				set_curr_task(cpu, previous_current);
				ia64_mc_info.imi_rendez_checkin[cpu]
						= IA64_MCA_RENDEZ_CHECKIN_NOTDONE;
				return;
			}
		}
	}
	set_curr_task(cpu, previous_current);
	ia64_mc_info.imi_rendez_checkin[cpu] = IA64_MCA_RENDEZ_CHECKIN_NOTDONE;
	monarch_cpu = -1;	/* This frees the slaves and previous monarchs */
}

static DECLARE_WORK(cmc_disable_work, ia64_mca_cmc_vector_disable_keventd);
static DECLARE_WORK(cmc_enable_work, ia64_mca_cmc_vector_enable_keventd);

/*
 * ia64_mca_cmc_int_handler
 *
 *  This is corrected machine check interrupt handler.
 *	Right now the logs are extracted and displayed in a well-defined
 *	format.
 *
 * Inputs
 *      interrupt number
 *      client data arg ptr
 *
 * Outputs
 *	None
 */
static irqreturn_t
ia64_mca_cmc_int_handler(int cmc_irq, void *arg)
{
	static unsigned long	cmc_history[CMC_HISTORY_LENGTH];
	static int		index;
	static DEFINE_SPINLOCK(cmc_history_lock);

	IA64_MCA_DEBUG("%s: received interrupt vector = %#x on CPU %d\n",
		       __func__, cmc_irq, smp_processor_id());

	/* SAL spec states this should run w/ interrupts enabled */
	local_irq_enable();

	spin_lock(&cmc_history_lock);
	if (!cmc_polling_enabled) {
		int i, count = 1; /* we know 1 happened now */
		unsigned long now = jiffies;

		for (i = 0; i < CMC_HISTORY_LENGTH; i++) {
			if (now - cmc_history[i] <= HZ)
				count++;
		}

		IA64_MCA_DEBUG(KERN_INFO "CMC threshold %d/%d\n", count, CMC_HISTORY_LENGTH);
		if (count >= CMC_HISTORY_LENGTH) {

			cmc_polling_enabled = 1;
			spin_unlock(&cmc_history_lock);
			/* If we're being hit with CMC interrupts, we won't
			 * ever execute the schedule_work() below.  Need to
			 * disable CMC interrupts on this processor now.
			 */
			ia64_mca_cmc_vector_disable(NULL);
			schedule_work(&cmc_disable_work);

			/*
			 * Corrected errors will still be corrected, but
			 * make sure there's a log somewhere that indicates
			 * something is generating more than we can handle.
			 */
			printk(KERN_WARNING "WARNING: Switching to polling CMC handler; error records may be lost\n");

			mod_timer(&cmc_poll_timer, jiffies + CMC_POLL_INTERVAL);

			/* lock already released, get out now */
			goto out;
		} else {
			cmc_history[index++] = now;
			if (index == CMC_HISTORY_LENGTH)
				index = 0;
		}
	}
	spin_unlock(&cmc_history_lock);
out:
	/* Get the CMC error record and log it */
	ia64_mca_log_sal_error_record(SAL_INFO_TYPE_CMC);

	return IRQ_HANDLED;
}

/*
 *  ia64_mca_cmc_int_caller
 *
 * 	Triggered by sw interrupt from CMC polling routine.  Calls
 * 	real interrupt handler and either triggers a sw interrupt
 * 	on the next cpu or does cleanup at the end.
 *
 * Inputs
 *	interrupt number
 *	client data arg ptr
 * Outputs
 * 	handled
 */
static irqreturn_t
ia64_mca_cmc_int_caller(int cmc_irq, void *arg)
{
	static int start_count = -1;
	unsigned int cpuid;

	cpuid = smp_processor_id();

	/* If first cpu, update count */
	if (start_count == -1)
		start_count = IA64_LOG_COUNT(SAL_INFO_TYPE_CMC);

	ia64_mca_cmc_int_handler(cmc_irq, arg);

	for (++cpuid ; cpuid < NR_CPUS && !cpu_online(cpuid) ; cpuid++);

	if (cpuid < NR_CPUS) {
		platform_send_ipi(cpuid, IA64_CMCP_VECTOR, IA64_IPI_DM_INT, 0);
	} else {
		/* If no log record, switch out of polling mode */
		if (start_count == IA64_LOG_COUNT(SAL_INFO_TYPE_CMC)) {

			printk(KERN_WARNING "Returning to interrupt driven CMC handler\n");
			schedule_work(&cmc_enable_work);
			cmc_polling_enabled = 0;

		} else {

			mod_timer(&cmc_poll_timer, jiffies + CMC_POLL_INTERVAL);
		}

		start_count = -1;
	}

	return IRQ_HANDLED;
}

/*
 *  ia64_mca_cmc_poll
 *
 *	Poll for Corrected Machine Checks (CMCs)
 *
 * Inputs   :   dummy(unused)
 * Outputs  :   None
 *
 */
static void
ia64_mca_cmc_poll (unsigned long dummy)
{
	/* Trigger a CMC interrupt cascade  */
	platform_send_ipi(first_cpu(cpu_online_map), IA64_CMCP_VECTOR, IA64_IPI_DM_INT, 0);
}

/*
 *  ia64_mca_cpe_int_caller
 *
 * 	Triggered by sw interrupt from CPE polling routine.  Calls
 * 	real interrupt handler and either triggers a sw interrupt
 * 	on the next cpu or does cleanup at the end.
 *
 * Inputs
 *	interrupt number
 *	client data arg ptr
 * Outputs
 * 	handled
 */
#ifdef CONFIG_ACPI

static irqreturn_t
ia64_mca_cpe_int_caller(int cpe_irq, void *arg)
{
	static int start_count = -1;
	static int poll_time = MIN_CPE_POLL_INTERVAL;
	unsigned int cpuid;

	cpuid = smp_processor_id();

	/* If first cpu, update count */
	if (start_count == -1)
		start_count = IA64_LOG_COUNT(SAL_INFO_TYPE_CPE);

	ia64_mca_cpe_int_handler(cpe_irq, arg);

	for (++cpuid ; cpuid < NR_CPUS && !cpu_online(cpuid) ; cpuid++);

	if (cpuid < NR_CPUS) {
		platform_send_ipi(cpuid, IA64_CPEP_VECTOR, IA64_IPI_DM_INT, 0);
	} else {
		/*
		 * If a log was recorded, increase our polling frequency,
		 * otherwise, backoff or return to interrupt mode.
		 */
		if (start_count != IA64_LOG_COUNT(SAL_INFO_TYPE_CPE)) {
			poll_time = max(MIN_CPE_POLL_INTERVAL, poll_time / 2);
		} else if (cpe_vector < 0) {
			poll_time = min(MAX_CPE_POLL_INTERVAL, poll_time * 2);
		} else {
			poll_time = MIN_CPE_POLL_INTERVAL;

			printk(KERN_WARNING "Returning to interrupt driven CPE handler\n");
			enable_irq(local_vector_to_irq(IA64_CPE_VECTOR));
			cpe_poll_enabled = 0;
		}

		if (cpe_poll_enabled)
			mod_timer(&cpe_poll_timer, jiffies + poll_time);
		start_count = -1;
	}

	return IRQ_HANDLED;
}

/*
 *  ia64_mca_cpe_poll
 *
 *	Poll for Corrected Platform Errors (CPEs), trigger interrupt
 *	on first cpu, from there it will trickle through all the cpus.
 *
 * Inputs   :   dummy(unused)
 * Outputs  :   None
 *
 */
static void
ia64_mca_cpe_poll (unsigned long dummy)
{
	/* Trigger a CPE interrupt cascade  */
	platform_send_ipi(first_cpu(cpu_online_map), IA64_CPEP_VECTOR, IA64_IPI_DM_INT, 0);
}

#endif /* CONFIG_ACPI */

static int
default_monarch_init_process(struct notifier_block *self, unsigned long val, void *data)
{
	int c;
	struct task_struct *g, *t;
	if (val != DIE_INIT_MONARCH_PROCESS)
		return NOTIFY_DONE;
#ifdef CONFIG_KEXEC
	if (atomic_read(&kdump_in_progress))
		return NOTIFY_DONE;
#endif

	/*
	 * FIXME: mlogbuf will brim over with INIT stack dumps.
	 * To enable show_stack from INIT, we use oops_in_progress which should
	 * be used in real oops. This would cause something wrong after INIT.
	 */
	BREAK_LOGLEVEL(console_loglevel);
	ia64_mlogbuf_dump_from_init();

	printk(KERN_ERR "Processes interrupted by INIT -");
	for_each_online_cpu(c) {
		struct ia64_sal_os_state *s;
		t = __va(__per_cpu_mca[c] + IA64_MCA_CPU_INIT_STACK_OFFSET);
		s = (struct ia64_sal_os_state *)((char *)t + MCA_SOS_OFFSET);
		g = s->prev_task;
		if (g) {
			if (g->pid)
				printk(" %d", g->pid);
			else
				printk(" %d (cpu %d task 0x%p)", g->pid, task_cpu(g), g);
		}
	}
	printk("\n\n");
	if (read_trylock(&tasklist_lock)) {
		do_each_thread (g, t) {
			printk("\nBacktrace of pid %d (%s)\n", t->pid, t->comm);
			show_stack(t, NULL);
		} while_each_thread (g, t);
		read_unlock(&tasklist_lock);
	}
	/* FIXME: This will not restore zapped printk locks. */
	RESTORE_LOGLEVEL(console_loglevel);
	return NOTIFY_DONE;
}

/*
 * C portion of the OS INIT handler
 *
 * Called from ia64_os_init_dispatch
 *
 * Inputs: pointer to pt_regs where processor info was saved.  SAL/OS state for
 * this event.  This code is used for both monarch and slave INIT events, see
 * sos->monarch.
 *
 * All INIT events switch to the INIT stack and change the previous process to
 * blocked status.  If one of the INIT events is the monarch then we are
 * probably processing the nmi button/command.  Use the monarch cpu to dump all
 * the processes.  The slave INIT events all spin until the monarch cpu
 * returns.  We can also get INIT slave events for MCA, in which case the MCA
 * process is the monarch.
 */

void
ia64_init_handler(struct pt_regs *regs, struct switch_stack *sw,
		  struct ia64_sal_os_state *sos)
{
	static atomic_t slaves;
	static atomic_t monarchs;
	struct task_struct *previous_current;
	int cpu = smp_processor_id();
	struct ia64_mca_notify_die nd =
		{ .sos = sos, .monarch_cpu = &monarch_cpu };

	(void) notify_die(DIE_INIT_ENTER, "INIT", regs, (long)&nd, 0, 0);

	mprintk(KERN_INFO "Entered OS INIT handler. PSP=%lx cpu=%d monarch=%ld\n",
		sos->proc_state_param, cpu, sos->monarch);
	salinfo_log_wakeup(SAL_INFO_TYPE_INIT, NULL, 0, 0);

	previous_current = ia64_mca_modify_original_stack(regs, sw, sos, "INIT");
	sos->os_status = IA64_INIT_RESUME;

	/* FIXME: Workaround for broken proms that drive all INIT events as
	 * slaves.  The last slave that enters is promoted to be a monarch.
	 * Remove this code in September 2006, that gives platforms a year to
	 * fix their proms and get their customers updated.
	 */
	if (!sos->monarch && atomic_add_return(1, &slaves) == num_online_cpus()) {
		mprintk(KERN_WARNING "%s: Promoting cpu %d to monarch.\n",
		        __func__, cpu);
		atomic_dec(&slaves);
		sos->monarch = 1;
	}

	/* FIXME: Workaround for broken proms that drive all INIT events as
	 * monarchs.  Second and subsequent monarchs are demoted to slaves.
	 * Remove this code in September 2006, that gives platforms a year to
	 * fix their proms and get their customers updated.
	 */
	if (sos->monarch && atomic_add_return(1, &monarchs) > 1) {
		mprintk(KERN_WARNING "%s: Demoting cpu %d to slave.\n",
			       __func__, cpu);
		atomic_dec(&monarchs);
		sos->monarch = 0;
	}

	if (!sos->monarch) {
		ia64_mc_info.imi_rendez_checkin[cpu] = IA64_MCA_RENDEZ_CHECKIN_INIT;
		while (monarch_cpu == -1)
		       cpu_relax();	/* spin until monarch enters */
		if (notify_die(DIE_INIT_SLAVE_ENTER, "INIT", regs, (long)&nd, 0, 0)
				== NOTIFY_STOP)
			ia64_mca_spin(__func__);
		if (notify_die(DIE_INIT_SLAVE_PROCESS, "INIT", regs, (long)&nd, 0, 0)
				== NOTIFY_STOP)
			ia64_mca_spin(__func__);
		while (monarch_cpu != -1)
		       cpu_relax();	/* spin until monarch leaves */
		if (notify_die(DIE_INIT_SLAVE_LEAVE, "INIT", regs, (long)&nd, 0, 0)
				== NOTIFY_STOP)
			ia64_mca_spin(__func__);
		mprintk("Slave on cpu %d returning to normal service.\n", cpu);
		set_curr_task(cpu, previous_current);
		ia64_mc_info.imi_rendez_checkin[cpu] = IA64_MCA_RENDEZ_CHECKIN_NOTDONE;
		atomic_dec(&slaves);
		return;
	}

	monarch_cpu = cpu;
	if (notify_die(DIE_INIT_MONARCH_ENTER, "INIT", regs, (long)&nd, 0, 0)
			== NOTIFY_STOP)
		ia64_mca_spin(__func__);

	/*
	 * Wait for a bit.  On some machines (e.g., HP's zx2000 and zx6000, INIT can be
	 * generated via the BMC's command-line interface, but since the console is on the
	 * same serial line, the user will need some time to switch out of the BMC before
	 * the dump begins.
	 */
	mprintk("Delaying for 5 seconds...\n");
	udelay(5*1000000);
	ia64_wait_for_slaves(cpu, "INIT");
	/* If nobody intercepts DIE_INIT_MONARCH_PROCESS then we drop through
	 * to default_monarch_init_process() above and just print all the
	 * tasks.
	 */
	if (notify_die(DIE_INIT_MONARCH_PROCESS, "INIT", regs, (long)&nd, 0, 0)
			== NOTIFY_STOP)
		ia64_mca_spin(__func__);
	if (notify_die(DIE_INIT_MONARCH_LEAVE, "INIT", regs, (long)&nd, 0, 0)
			== NOTIFY_STOP)
		ia64_mca_spin(__func__);
	mprintk("\nINIT dump complete.  Monarch on cpu %d returning to normal service.\n", cpu);
	atomic_dec(&monarchs);
	set_curr_task(cpu, previous_current);
	monarch_cpu = -1;
	return;
}

static int __init
ia64_mca_disable_cpe_polling(char *str)
{
	cpe_poll_enabled = 0;
	return 1;
}

__setup("disable_cpe_poll", ia64_mca_disable_cpe_polling);

static struct irqaction cmci_irqaction = {
	.handler =	ia64_mca_cmc_int_handler,
	.flags =	IRQF_DISABLED,
	.name =		"cmc_hndlr"
};

static struct irqaction cmcp_irqaction = {
	.handler =	ia64_mca_cmc_int_caller,
	.flags =	IRQF_DISABLED,
	.name =		"cmc_poll"
};

static struct irqaction mca_rdzv_irqaction = {
	.handler =	ia64_mca_rendez_int_handler,
	.flags =	IRQF_DISABLED,
	.name =		"mca_rdzv"
};

static struct irqaction mca_wkup_irqaction = {
	.handler =	ia64_mca_wakeup_int_handler,
	.flags =	IRQF_DISABLED,
	.name =		"mca_wkup"
};

#ifdef CONFIG_ACPI
static struct irqaction mca_cpe_irqaction = {
	.handler =	ia64_mca_cpe_int_handler,
	.flags =	IRQF_DISABLED,
	.name =		"cpe_hndlr"
};

static struct irqaction mca_cpep_irqaction = {
	.handler =	ia64_mca_cpe_int_caller,
	.flags =	IRQF_DISABLED,
	.name =		"cpe_poll"
};
#endif /* CONFIG_ACPI */

/* Minimal format of the MCA/INIT stacks.  The pseudo processes that run on
 * these stacks can never sleep, they cannot return from the kernel to user
 * space, they do not appear in a normal ps listing.  So there is no need to
 * format most of the fields.
 */

static void __cpuinit
format_mca_init_stack(void *mca_data, unsigned long offset,
		const char *type, int cpu)
{
	struct task_struct *p = (struct task_struct *)((char *)mca_data + offset);
	struct thread_info *ti;
	memset(p, 0, KERNEL_STACK_SIZE);
	ti = task_thread_info(p);
	ti->flags = _TIF_MCA_INIT;
	ti->preempt_count = 1;
	ti->task = p;
	ti->cpu = cpu;
	p->stack = ti;
	p->state = TASK_UNINTERRUPTIBLE;
	cpu_set(cpu, p->cpus_allowed);
	INIT_LIST_HEAD(&p->tasks);
	p->parent = p->real_parent = p->group_leader = p;
	INIT_LIST_HEAD(&p->children);
	INIT_LIST_HEAD(&p->sibling);
	strncpy(p->comm, type, sizeof(p->comm)-1);
}

/* Caller prevents this from being called after init */
static void * __init_refok mca_bootmem(void)
{
	return __alloc_bootmem(sizeof(struct ia64_mca_cpu),
	                    KERNEL_STACK_SIZE, 0);
}

/* Do per-CPU MCA-related initialization.  */
void __cpuinit
ia64_mca_cpu_init(void *cpu_data)
{
	void *pal_vaddr;
	void *data;
	long sz = sizeof(struct ia64_mca_cpu);
	int cpu = smp_processor_id();
	static int first_time = 1;

	/*
	 * Structure will already be allocated if cpu has been online,
	 * then offlined.
	 */
	if (__per_cpu_mca[cpu]) {
		data = __va(__per_cpu_mca[cpu]);
	} else {
		if (first_time) {
			data = mca_bootmem();
			first_time = 0;
		} else
			data = page_address(alloc_pages_node(numa_node_id(),
					GFP_KERNEL, get_order(sz)));
		if (!data)
			panic("Could not allocate MCA memory for cpu %d\n",
					cpu);
	}
	format_mca_init_stack(data, offsetof(struct ia64_mca_cpu, mca_stack),
		"MCA", cpu);
	format_mca_init_stack(data, offsetof(struct ia64_mca_cpu, init_stack),
		"INIT", cpu);
	__get_cpu_var(ia64_mca_data) = __per_cpu_mca[cpu] = __pa(data);

	/*
	 * Stash away a copy of the PTE needed to map the per-CPU page.
	 * We may need it during MCA recovery.
	 */
	__get_cpu_var(ia64_mca_per_cpu_pte) =
		pte_val(mk_pte_phys(__pa(cpu_data), PAGE_KERNEL));

	/*
	 * Also, stash away a copy of the PAL address and the PTE
	 * needed to map it.
	 */
	pal_vaddr = efi_get_pal_addr();
	if (!pal_vaddr)
		return;
	__get_cpu_var(ia64_mca_pal_base) =
		GRANULEROUNDDOWN((unsigned long) pal_vaddr);
	__get_cpu_var(ia64_mca_pal_pte) = pte_val(mk_pte_phys(__pa(pal_vaddr),
							      PAGE_KERNEL));
}

static void __cpuinit ia64_mca_cmc_vector_adjust(void *dummy)
{
	unsigned long flags;

	local_irq_save(flags);
	if (!cmc_polling_enabled)
		ia64_mca_cmc_vector_enable(NULL);
	local_irq_restore(flags);
}

static int __cpuinit mca_cpu_callback(struct notifier_block *nfb,
				      unsigned long action,
				      void *hcpu)
{
	int hotcpu = (unsigned long) hcpu;

	switch (action) {
	case CPU_ONLINE:
	case CPU_ONLINE_FROZEN:
		smp_call_function_single(hotcpu, ia64_mca_cmc_vector_adjust,
					 NULL, 1, 0);
		break;
	}
	return NOTIFY_OK;
}

static struct notifier_block mca_cpu_notifier __cpuinitdata = {
	.notifier_call = mca_cpu_callback
};

/*
 * ia64_mca_init
 *
 *  Do all the system level mca specific initialization.
 *
 *	1. Register spinloop and wakeup request interrupt vectors
 *
 *	2. Register OS_MCA handler entry point
 *
 *	3. Register OS_INIT handler entry point
 *
 *  4. Initialize MCA/CMC/INIT related log buffers maintained by the OS.
 *
 *  Note that this initialization is done very early before some kernel
 *  services are available.
 *
 *  Inputs  :   None
 *
 *  Outputs :   None
 */
void __init
ia64_mca_init(void)
{
	ia64_fptr_t *init_hldlr_ptr_monarch = (ia64_fptr_t *)ia64_os_init_dispatch_monarch;
	ia64_fptr_t *init_hldlr_ptr_slave = (ia64_fptr_t *)ia64_os_init_dispatch_slave;
	ia64_fptr_t *mca_hldlr_ptr = (ia64_fptr_t *)ia64_os_mca_dispatch;
	int i;
	s64 rc;
	struct ia64_sal_retval isrv;
	u64 timeout = IA64_MCA_RENDEZ_TIMEOUT;	/* platform specific */
	static struct notifier_block default_init_monarch_nb = {
		.notifier_call = default_monarch_init_process,
		.priority = 0/* we need to notified last */
	};

	IA64_MCA_DEBUG("%s: begin\n", __func__);

	/* Clear the Rendez checkin flag for all cpus */
	for(i = 0 ; i < NR_CPUS; i++)
		ia64_mc_info.imi_rendez_checkin[i] = IA64_MCA_RENDEZ_CHECKIN_NOTDONE;

	/*
	 * Register the rendezvous spinloop and wakeup mechanism with SAL
	 */

	/* Register the rendezvous interrupt vector with SAL */
	while (1) {
		isrv = ia64_sal_mc_set_params(SAL_MC_PARAM_RENDEZ_INT,
					      SAL_MC_PARAM_MECHANISM_INT,
					      IA64_MCA_RENDEZ_VECTOR,
					      timeout,
					      SAL_MC_PARAM_RZ_ALWAYS);
		rc = isrv.status;
		if (rc == 0)
			break;
		if (rc == -2) {
			printk(KERN_INFO "Increasing MCA rendezvous timeout from "
				"%ld to %ld milliseconds\n", timeout, isrv.v0);
			timeout = isrv.v0;
			(void) notify_die(DIE_MCA_NEW_TIMEOUT, "MCA", NULL, timeout, 0, 0);
			continue;
		}
		printk(KERN_ERR "Failed to register rendezvous interrupt "
		       "with SAL (status %ld)\n", rc);
		return;
	}

	/* Register the wakeup interrupt vector with SAL */
	isrv = ia64_sal_mc_set_params(SAL_MC_PARAM_RENDEZ_WAKEUP,
				      SAL_MC_PARAM_MECHANISM_INT,
				      IA64_MCA_WAKEUP_VECTOR,
				      0, 0);
	rc = isrv.status;
	if (rc) {
		printk(KERN_ERR "Failed to register wakeup interrupt with SAL "
		       "(status %ld)\n", rc);
		return;
	}

	IA64_MCA_DEBUG("%s: registered MCA rendezvous spinloop and wakeup mech.\n", __func__);

	ia64_mc_info.imi_mca_handler        = ia64_tpa(mca_hldlr_ptr->fp);
	/*
	 * XXX - disable SAL checksum by setting size to 0; should be
	 *	ia64_tpa(ia64_os_mca_dispatch_end) - ia64_tpa(ia64_os_mca_dispatch);
	 */
	ia64_mc_info.imi_mca_handler_size	= 0;

	/* Register the os mca handler with SAL */
	if ((rc = ia64_sal_set_vectors(SAL_VECTOR_OS_MCA,
				       ia64_mc_info.imi_mca_handler,
				       ia64_tpa(mca_hldlr_ptr->gp),
				       ia64_mc_info.imi_mca_handler_size,
				       0, 0, 0)))
	{
		printk(KERN_ERR "Failed to register OS MCA handler with SAL "
		       "(status %ld)\n", rc);
		return;
	}

	IA64_MCA_DEBUG("%s: registered OS MCA handler with SAL at 0x%lx, gp = 0x%lx\n", __func__,
		       ia64_mc_info.imi_mca_handler, ia64_tpa(mca_hldlr_ptr->gp));

	/*
	 * XXX - disable SAL checksum by setting size to 0, should be
	 * size of the actual init handler in mca_asm.S.
	 */
	ia64_mc_info.imi_monarch_init_handler		= ia64_tpa(init_hldlr_ptr_monarch->fp);
	ia64_mc_info.imi_monarch_init_handler_size	= 0;
	ia64_mc_info.imi_slave_init_handler		= ia64_tpa(init_hldlr_ptr_slave->fp);
	ia64_mc_info.imi_slave_init_handler_size	= 0;

	IA64_MCA_DEBUG("%s: OS INIT handler at %lx\n", __func__,
		       ia64_mc_info.imi_monarch_init_handler);

	/* Register the os init handler with SAL */
	if ((rc = ia64_sal_set_vectors(SAL_VECTOR_OS_INIT,
				       ia64_mc_info.imi_monarch_init_handler,
				       ia64_tpa(ia64_getreg(_IA64_REG_GP)),
				       ia64_mc_info.imi_monarch_init_handler_size,
				       ia64_mc_info.imi_slave_init_handler,
				       ia64_tpa(ia64_getreg(_IA64_REG_GP)),
				       ia64_mc_info.imi_slave_init_handler_size)))
	{
		printk(KERN_ERR "Failed to register m/s INIT handlers with SAL "
		       "(status %ld)\n", rc);
		return;
	}
	if (register_die_notifier(&default_init_monarch_nb)) {
		printk(KERN_ERR "Failed to register default monarch INIT process\n");
		return;
	}

	IA64_MCA_DEBUG("%s: registered OS INIT handler with SAL\n", __func__);

	/*
	 *  Configure the CMCI/P vector and handler. Interrupts for CMC are
	 *  per-processor, so AP CMC interrupts are setup in smp_callin() (smpboot.c).
	 */
	register_percpu_irq(IA64_CMC_VECTOR, &cmci_irqaction);
	register_percpu_irq(IA64_CMCP_VECTOR, &cmcp_irqaction);
	ia64_mca_cmc_vector_setup();       /* Setup vector on BSP */

	/* Setup the MCA rendezvous interrupt vector */
	register_percpu_irq(IA64_MCA_RENDEZ_VECTOR, &mca_rdzv_irqaction);

	/* Setup the MCA wakeup interrupt vector */
	register_percpu_irq(IA64_MCA_WAKEUP_VECTOR, &mca_wkup_irqaction);

#ifdef CONFIG_ACPI
	/* Setup the CPEI/P handler */
	register_percpu_irq(IA64_CPEP_VECTOR, &mca_cpep_irqaction);
#endif

	/* Initialize the areas set aside by the OS to buffer the
	 * platform/processor error states for MCA/INIT/CMC
	 * handling.
	 */
	ia64_log_init(SAL_INFO_TYPE_MCA);
	ia64_log_init(SAL_INFO_TYPE_INIT);
	ia64_log_init(SAL_INFO_TYPE_CMC);
	ia64_log_init(SAL_INFO_TYPE_CPE);

	mca_init = 1;
	printk(KERN_INFO "MCA related initialization done\n");
}

/*
 * ia64_mca_late_init
 *
 *	Opportunity to setup things that require initialization later
 *	than ia64_mca_init.  Setup a timer to poll for CPEs if the
 *	platform doesn't support an interrupt driven mechanism.
 *
 *  Inputs  :   None
 *  Outputs :   Status
 */
static int __init
ia64_mca_late_init(void)
{
	if (!mca_init)
		return 0;

	register_hotcpu_notifier(&mca_cpu_notifier);

	/* Setup the CMCI/P vector and handler */
	init_timer(&cmc_poll_timer);
	cmc_poll_timer.function = ia64_mca_cmc_poll;

	/* Unmask/enable the vector */
	cmc_polling_enabled = 0;
	schedule_work(&cmc_enable_work);

	IA64_MCA_DEBUG("%s: CMCI/P setup and enabled.\n", __func__);

#ifdef CONFIG_ACPI
	/* Setup the CPEI/P vector and handler */
	cpe_vector = acpi_request_vector(ACPI_INTERRUPT_CPEI);
	init_timer(&cpe_poll_timer);
	cpe_poll_timer.function = ia64_mca_cpe_poll;

	{
		irq_desc_t *desc;
		unsigned int irq;

		if (cpe_vector >= 0) {
			/* If platform supports CPEI, enable the irq. */
			irq = local_vector_to_irq(cpe_vector);
			if (irq > 0) {
				cpe_poll_enabled = 0;
				desc = irq_desc + irq;
				desc->status |= IRQ_PER_CPU;
				setup_irq(irq, &mca_cpe_irqaction);
				ia64_cpe_irq = irq;
				ia64_mca_register_cpev(cpe_vector);
				IA64_MCA_DEBUG("%s: CPEI/P setup and enabled.\n",
					__func__);
				return 0;
			}
			printk(KERN_ERR "%s: Failed to find irq for CPE "
					"interrupt handler, vector %d\n",
					__func__, cpe_vector);
		}
		/* If platform doesn't support CPEI, get the timer going. */
		if (cpe_poll_enabled) {
			ia64_mca_cpe_poll(0UL);
			IA64_MCA_DEBUG("%s: CPEP setup and enabled.\n", __func__);
		}
	}
#endif

	return 0;
}

device_initcall(ia64_mca_late_init);<|MERGE_RESOLUTION|>--- conflicted
+++ resolved
@@ -1314,14 +1314,12 @@
 		/* Dump buffered message to console */
 		ia64_mlogbuf_finish(1);
 	}
-<<<<<<< HEAD
+
 	if (__get_cpu_var(ia64_mca_tr_reload)) {
 		mca_insert_tr(0x1); /*Reload dynamic itrs*/
 		mca_insert_tr(0x2); /*Reload dynamic itrs*/
 	}
-=======
-
->>>>>>> 072f042d
+
 	if (notify_die(DIE_MCA_MONARCH_LEAVE, "MCA", regs, (long)&nd, 0, recover)
 			== NOTIFY_STOP)
 		ia64_mca_spin(__func__);
