--- conflicted
+++ resolved
@@ -28,10 +28,7 @@
 	case ID_AA64DFR0_PMUVER_8_1:
 	case ID_AA64DFR0_PMUVER_8_4:
 	case ID_AA64DFR0_PMUVER_8_5:
-<<<<<<< HEAD
-=======
 	case ID_AA64DFR0_PMUVER_8_7:
->>>>>>> 334f1c6b
 		return GENMASK(15, 0);
 	default:		/* Shouldn't be here, just for sanity */
 		WARN_ONCE(1, "Unknown PMU version %d\n", kvm->arch.pmuver);
@@ -862,12 +859,9 @@
 		   return -EINVAL;
 	}
 
-<<<<<<< HEAD
-=======
 	/* One-off reload of the PMU on first run */
 	kvm_make_request(KVM_REQ_RELOAD_PMU, vcpu);
 
->>>>>>> 334f1c6b
 	return 0;
 }
 
