// SPDX-License-Identifier: GPL-2.0-only
/*
 * Copyright (C) 2012,2013 - ARM Ltd
 * Author: Marc Zyngier <marc.zyngier@arm.com>
 *
 * Derived from arch/arm/kvm/coproc.c:
 * Copyright (C) 2012 - Virtual Open Systems and Columbia University
 * Authors: Rusty Russell <rusty@rustcorp.com.au>
 *          Christoffer Dall <c.dall@virtualopensystems.com>
 */

#include <linux/bitfield.h>
#include <linux/bsearch.h>
#include <linux/kvm_host.h>
#include <linux/mm.h>
#include <linux/printk.h>
#include <linux/uaccess.h>

#include <asm/cacheflush.h>
#include <asm/cputype.h>
#include <asm/debug-monitors.h>
#include <asm/esr.h>
#include <asm/kvm_arm.h>
#include <asm/kvm_emulate.h>
#include <asm/kvm_hyp.h>
#include <asm/kvm_mmu.h>
#include <asm/perf_event.h>
#include <asm/sysreg.h>

#include <trace/events/kvm.h>

#include "sys_regs.h"

#include "trace.h"

/*
 * All of this file is extremely similar to the ARM coproc.c, but the
 * types are different. My gut feeling is that it should be pretty
 * easy to merge, but that would be an ABI breakage -- again. VFP
 * would also need to be abstracted.
 *
 * For AArch32, we only take care of what is being trapped. Anything
 * that has to do with init and userspace access has to go via the
 * 64bit interface.
 */

#define reg_to_encoding(x)						\
	sys_reg((u32)(x)->Op0, (u32)(x)->Op1,				\
		(u32)(x)->CRn, (u32)(x)->CRm, (u32)(x)->Op2)

static bool read_from_write_only(struct kvm_vcpu *vcpu,
				 struct sys_reg_params *params,
				 const struct sys_reg_desc *r)
{
	WARN_ONCE(1, "Unexpected sys_reg read to write-only register\n");
	print_sys_reg_instr(params);
	kvm_inject_undefined(vcpu);
	return false;
}

static bool write_to_read_only(struct kvm_vcpu *vcpu,
			       struct sys_reg_params *params,
			       const struct sys_reg_desc *r)
{
	WARN_ONCE(1, "Unexpected sys_reg write to read-only register\n");
	print_sys_reg_instr(params);
	kvm_inject_undefined(vcpu);
	return false;
}

<<<<<<< HEAD
u64 vcpu_read_sys_reg(const struct kvm_vcpu *vcpu, int reg)
{
	u64 val = 0x8badf00d8badf00d;

	if (vcpu->arch.sysregs_loaded_on_cpu &&
	    __vcpu_read_sys_reg_from_cpu(reg, &val))
		return val;

	return __vcpu_sys_reg(vcpu, reg);
}

void vcpu_write_sys_reg(struct kvm_vcpu *vcpu, u64 val, int reg)
{
	if (vcpu->arch.sysregs_loaded_on_cpu &&
	    __vcpu_write_sys_reg_to_cpu(val, reg))
		return;

	 __vcpu_sys_reg(vcpu, reg) = val;
}

=======
>>>>>>> 334f1c6b
/* 3 bits per cache level, as per CLIDR, but non-existent caches always 0 */
static u32 cache_levels;

/* CSSELR values; used to index KVM_REG_ARM_DEMUX_ID_CCSIDR */
#define CSSELR_MAX 14

/* Which cache CCSIDR represents depends on CSSELR value. */
static u32 get_ccsidr(u32 csselr)
{
	u32 ccsidr;

	/* Make sure noone else changes CSSELR during this! */
	local_irq_disable();
	write_sysreg(csselr, csselr_el1);
	isb();
	ccsidr = read_sysreg(ccsidr_el1);
	local_irq_enable();

	return ccsidr;
}

/*
 * See note at ARMv7 ARM B1.14.4 (TL;DR: S/W ops are not easily virtualized).
 */
static bool access_dcsw(struct kvm_vcpu *vcpu,
			struct sys_reg_params *p,
			const struct sys_reg_desc *r)
{
	if (!p->is_write)
		return read_from_write_only(vcpu, p, r);

	/*
	 * Only track S/W ops if we don't have FWB. It still indicates
	 * that the guest is a bit broken (S/W operations should only
	 * be done by firmware, knowing that there is only a single
	 * CPU left in the system, and certainly not from non-secure
	 * software).
	 */
	if (!cpus_have_const_cap(ARM64_HAS_STAGE2_FWB))
		kvm_set_way_flush(vcpu);

	return true;
}

static void get_access_mask(const struct sys_reg_desc *r, u64 *mask, u64 *shift)
{
	switch (r->aarch32_map) {
	case AA32_LO:
		*mask = GENMASK_ULL(31, 0);
		*shift = 0;
		break;
	case AA32_HI:
		*mask = GENMASK_ULL(63, 32);
		*shift = 32;
		break;
	default:
		*mask = GENMASK_ULL(63, 0);
		*shift = 0;
		break;
	}
}

/*
 * Generic accessor for VM registers. Only called as long as HCR_TVM
 * is set. If the guest enables the MMU, we stop trapping the VM
 * sys_regs and leave it in complete control of the caches.
 */
static bool access_vm_reg(struct kvm_vcpu *vcpu,
			  struct sys_reg_params *p,
			  const struct sys_reg_desc *r)
{
	bool was_enabled = vcpu_has_cache_enabled(vcpu);
	u64 val, mask, shift;

	BUG_ON(!p->is_write);

	get_access_mask(r, &mask, &shift);

	if (~mask) {
		val = vcpu_read_sys_reg(vcpu, r->reg);
		val &= ~mask;
	} else {
		val = 0;
	}

	val |= (p->regval & (mask >> shift)) << shift;
	vcpu_write_sys_reg(vcpu, val, r->reg);

	kvm_toggle_cache(vcpu, was_enabled);
	return true;
}

static bool access_actlr(struct kvm_vcpu *vcpu,
			 struct sys_reg_params *p,
			 const struct sys_reg_desc *r)
{
	u64 mask, shift;

	if (p->is_write)
		return ignore_write(vcpu, p);

	get_access_mask(r, &mask, &shift);
	p->regval = (vcpu_read_sys_reg(vcpu, r->reg) & mask) >> shift;

	return true;
}

/*
 * Trap handler for the GICv3 SGI generation system register.
 * Forward the request to the VGIC emulation.
 * The cp15_64 code makes sure this automatically works
 * for both AArch64 and AArch32 accesses.
 */
static bool access_gic_sgi(struct kvm_vcpu *vcpu,
			   struct sys_reg_params *p,
			   const struct sys_reg_desc *r)
{
	bool g1;

	if (!p->is_write)
		return read_from_write_only(vcpu, p, r);

	/*
	 * In a system where GICD_CTLR.DS=1, a ICC_SGI0R_EL1 access generates
	 * Group0 SGIs only, while ICC_SGI1R_EL1 can generate either group,
	 * depending on the SGI configuration. ICC_ASGI1R_EL1 is effectively
	 * equivalent to ICC_SGI0R_EL1, as there is no "alternative" secure
	 * group.
	 */
	if (p->Op0 == 0) {		/* AArch32 */
		switch (p->Op1) {
		default:		/* Keep GCC quiet */
		case 0:			/* ICC_SGI1R */
			g1 = true;
			break;
		case 1:			/* ICC_ASGI1R */
		case 2:			/* ICC_SGI0R */
			g1 = false;
			break;
		}
	} else {			/* AArch64 */
		switch (p->Op2) {
		default:		/* Keep GCC quiet */
		case 5:			/* ICC_SGI1R_EL1 */
			g1 = true;
			break;
		case 6:			/* ICC_ASGI1R_EL1 */
		case 7:			/* ICC_SGI0R_EL1 */
			g1 = false;
			break;
		}
	}

	vgic_v3_dispatch_sgi(vcpu, p->regval, g1);

	return true;
}

static bool access_gic_sre(struct kvm_vcpu *vcpu,
			   struct sys_reg_params *p,
			   const struct sys_reg_desc *r)
{
	if (p->is_write)
		return ignore_write(vcpu, p);

	p->regval = vcpu->arch.vgic_cpu.vgic_v3.vgic_sre;
	return true;
}

static bool trap_raz_wi(struct kvm_vcpu *vcpu,
			struct sys_reg_params *p,
			const struct sys_reg_desc *r)
{
	if (p->is_write)
		return ignore_write(vcpu, p);
	else
		return read_zero(vcpu, p);
}

/*
 * ARMv8.1 mandates at least a trivial LORegion implementation, where all the
 * RW registers are RES0 (which we can implement as RAZ/WI). On an ARMv8.0
 * system, these registers should UNDEF. LORID_EL1 being a RO register, we
 * treat it separately.
 */
static bool trap_loregion(struct kvm_vcpu *vcpu,
			  struct sys_reg_params *p,
			  const struct sys_reg_desc *r)
{
	u64 val = read_sanitised_ftr_reg(SYS_ID_AA64MMFR1_EL1);
	u32 sr = reg_to_encoding(r);

	if (!(val & (0xfUL << ID_AA64MMFR1_LOR_SHIFT))) {
		kvm_inject_undefined(vcpu);
		return false;
	}

	if (p->is_write && sr == SYS_LORID_EL1)
		return write_to_read_only(vcpu, p, r);

	return trap_raz_wi(vcpu, p, r);
}

static bool trap_oslsr_el1(struct kvm_vcpu *vcpu,
			   struct sys_reg_params *p,
			   const struct sys_reg_desc *r)
{
	if (p->is_write) {
		return ignore_write(vcpu, p);
	} else {
		p->regval = (1 << 3);
		return true;
	}
}

static bool trap_dbgauthstatus_el1(struct kvm_vcpu *vcpu,
				   struct sys_reg_params *p,
				   const struct sys_reg_desc *r)
{
	if (p->is_write) {
		return ignore_write(vcpu, p);
	} else {
		p->regval = read_sysreg(dbgauthstatus_el1);
		return true;
	}
}

/*
 * We want to avoid world-switching all the DBG registers all the
 * time:
 *
 * - If we've touched any debug register, it is likely that we're
 *   going to touch more of them. It then makes sense to disable the
 *   traps and start doing the save/restore dance
 * - If debug is active (DBG_MDSCR_KDE or DBG_MDSCR_MDE set), it is
 *   then mandatory to save/restore the registers, as the guest
 *   depends on them.
 *
 * For this, we use a DIRTY bit, indicating the guest has modified the
 * debug registers, used as follow:
 *
 * On guest entry:
 * - If the dirty bit is set (because we're coming back from trapping),
 *   disable the traps, save host registers, restore guest registers.
 * - If debug is actively in use (DBG_MDSCR_KDE or DBG_MDSCR_MDE set),
 *   set the dirty bit, disable the traps, save host registers,
 *   restore guest registers.
 * - Otherwise, enable the traps
 *
 * On guest exit:
 * - If the dirty bit is set, save guest registers, restore host
 *   registers and clear the dirty bit. This ensure that the host can
 *   now use the debug registers.
 */
static bool trap_debug_regs(struct kvm_vcpu *vcpu,
			    struct sys_reg_params *p,
			    const struct sys_reg_desc *r)
{
	if (p->is_write) {
		vcpu_write_sys_reg(vcpu, p->regval, r->reg);
		vcpu->arch.flags |= KVM_ARM64_DEBUG_DIRTY;
	} else {
		p->regval = vcpu_read_sys_reg(vcpu, r->reg);
	}

	trace_trap_reg(__func__, r->reg, p->is_write, p->regval);

	return true;
}

/*
 * reg_to_dbg/dbg_to_reg
 *
 * A 32 bit write to a debug register leave top bits alone
 * A 32 bit read from a debug register only returns the bottom bits
 *
 * All writes will set the KVM_ARM64_DEBUG_DIRTY flag to ensure the
 * hyp.S code switches between host and guest values in future.
 */
static void reg_to_dbg(struct kvm_vcpu *vcpu,
		       struct sys_reg_params *p,
		       const struct sys_reg_desc *rd,
		       u64 *dbg_reg)
{
	u64 mask, shift, val;

	get_access_mask(rd, &mask, &shift);

	val = *dbg_reg;
	val &= ~mask;
	val |= (p->regval & (mask >> shift)) << shift;
	*dbg_reg = val;

	vcpu->arch.flags |= KVM_ARM64_DEBUG_DIRTY;
}

static void dbg_to_reg(struct kvm_vcpu *vcpu,
		       struct sys_reg_params *p,
		       const struct sys_reg_desc *rd,
		       u64 *dbg_reg)
{
	u64 mask, shift;

	get_access_mask(rd, &mask, &shift);
	p->regval = (*dbg_reg & mask) >> shift;
}

static bool trap_bvr(struct kvm_vcpu *vcpu,
		     struct sys_reg_params *p,
		     const struct sys_reg_desc *rd)
{
	u64 *dbg_reg = &vcpu->arch.vcpu_debug_state.dbg_bvr[rd->CRm];

	if (p->is_write)
		reg_to_dbg(vcpu, p, rd, dbg_reg);
	else
		dbg_to_reg(vcpu, p, rd, dbg_reg);

	trace_trap_reg(__func__, rd->CRm, p->is_write, *dbg_reg);

	return true;
}

static int set_bvr(struct kvm_vcpu *vcpu, const struct sys_reg_desc *rd,
		const struct kvm_one_reg *reg, void __user *uaddr)
{
	__u64 *r = &vcpu->arch.vcpu_debug_state.dbg_bvr[rd->CRm];

	if (copy_from_user(r, uaddr, KVM_REG_SIZE(reg->id)) != 0)
		return -EFAULT;
	return 0;
}

static int get_bvr(struct kvm_vcpu *vcpu, const struct sys_reg_desc *rd,
	const struct kvm_one_reg *reg, void __user *uaddr)
{
	__u64 *r = &vcpu->arch.vcpu_debug_state.dbg_bvr[rd->CRm];

	if (copy_to_user(uaddr, r, KVM_REG_SIZE(reg->id)) != 0)
		return -EFAULT;
	return 0;
}

static void reset_bvr(struct kvm_vcpu *vcpu,
		      const struct sys_reg_desc *rd)
{
	vcpu->arch.vcpu_debug_state.dbg_bvr[rd->CRm] = rd->val;
}

static bool trap_bcr(struct kvm_vcpu *vcpu,
		     struct sys_reg_params *p,
		     const struct sys_reg_desc *rd)
{
	u64 *dbg_reg = &vcpu->arch.vcpu_debug_state.dbg_bcr[rd->CRm];

	if (p->is_write)
		reg_to_dbg(vcpu, p, rd, dbg_reg);
	else
		dbg_to_reg(vcpu, p, rd, dbg_reg);

	trace_trap_reg(__func__, rd->CRm, p->is_write, *dbg_reg);

	return true;
}

static int set_bcr(struct kvm_vcpu *vcpu, const struct sys_reg_desc *rd,
		const struct kvm_one_reg *reg, void __user *uaddr)
{
	__u64 *r = &vcpu->arch.vcpu_debug_state.dbg_bcr[rd->CRm];

	if (copy_from_user(r, uaddr, KVM_REG_SIZE(reg->id)) != 0)
		return -EFAULT;

	return 0;
}

static int get_bcr(struct kvm_vcpu *vcpu, const struct sys_reg_desc *rd,
	const struct kvm_one_reg *reg, void __user *uaddr)
{
	__u64 *r = &vcpu->arch.vcpu_debug_state.dbg_bcr[rd->CRm];

	if (copy_to_user(uaddr, r, KVM_REG_SIZE(reg->id)) != 0)
		return -EFAULT;
	return 0;
}

static void reset_bcr(struct kvm_vcpu *vcpu,
		      const struct sys_reg_desc *rd)
{
	vcpu->arch.vcpu_debug_state.dbg_bcr[rd->CRm] = rd->val;
}

static bool trap_wvr(struct kvm_vcpu *vcpu,
		     struct sys_reg_params *p,
		     const struct sys_reg_desc *rd)
{
	u64 *dbg_reg = &vcpu->arch.vcpu_debug_state.dbg_wvr[rd->CRm];

	if (p->is_write)
		reg_to_dbg(vcpu, p, rd, dbg_reg);
	else
		dbg_to_reg(vcpu, p, rd, dbg_reg);

	trace_trap_reg(__func__, rd->CRm, p->is_write,
		vcpu->arch.vcpu_debug_state.dbg_wvr[rd->CRm]);

	return true;
}

static int set_wvr(struct kvm_vcpu *vcpu, const struct sys_reg_desc *rd,
		const struct kvm_one_reg *reg, void __user *uaddr)
{
	__u64 *r = &vcpu->arch.vcpu_debug_state.dbg_wvr[rd->CRm];

	if (copy_from_user(r, uaddr, KVM_REG_SIZE(reg->id)) != 0)
		return -EFAULT;
	return 0;
}

static int get_wvr(struct kvm_vcpu *vcpu, const struct sys_reg_desc *rd,
	const struct kvm_one_reg *reg, void __user *uaddr)
{
	__u64 *r = &vcpu->arch.vcpu_debug_state.dbg_wvr[rd->CRm];

	if (copy_to_user(uaddr, r, KVM_REG_SIZE(reg->id)) != 0)
		return -EFAULT;
	return 0;
}

static void reset_wvr(struct kvm_vcpu *vcpu,
		      const struct sys_reg_desc *rd)
{
	vcpu->arch.vcpu_debug_state.dbg_wvr[rd->CRm] = rd->val;
}

static bool trap_wcr(struct kvm_vcpu *vcpu,
		     struct sys_reg_params *p,
		     const struct sys_reg_desc *rd)
{
	u64 *dbg_reg = &vcpu->arch.vcpu_debug_state.dbg_wcr[rd->CRm];

	if (p->is_write)
		reg_to_dbg(vcpu, p, rd, dbg_reg);
	else
		dbg_to_reg(vcpu, p, rd, dbg_reg);

	trace_trap_reg(__func__, rd->CRm, p->is_write, *dbg_reg);

	return true;
}

static int set_wcr(struct kvm_vcpu *vcpu, const struct sys_reg_desc *rd,
		const struct kvm_one_reg *reg, void __user *uaddr)
{
	__u64 *r = &vcpu->arch.vcpu_debug_state.dbg_wcr[rd->CRm];

	if (copy_from_user(r, uaddr, KVM_REG_SIZE(reg->id)) != 0)
		return -EFAULT;
	return 0;
}

static int get_wcr(struct kvm_vcpu *vcpu, const struct sys_reg_desc *rd,
	const struct kvm_one_reg *reg, void __user *uaddr)
{
	__u64 *r = &vcpu->arch.vcpu_debug_state.dbg_wcr[rd->CRm];

	if (copy_to_user(uaddr, r, KVM_REG_SIZE(reg->id)) != 0)
		return -EFAULT;
	return 0;
}

static void reset_wcr(struct kvm_vcpu *vcpu,
		      const struct sys_reg_desc *rd)
{
	vcpu->arch.vcpu_debug_state.dbg_wcr[rd->CRm] = rd->val;
}

static void reset_amair_el1(struct kvm_vcpu *vcpu, const struct sys_reg_desc *r)
{
	u64 amair = read_sysreg(amair_el1);
	vcpu_write_sys_reg(vcpu, amair, AMAIR_EL1);
}

static void reset_actlr(struct kvm_vcpu *vcpu, const struct sys_reg_desc *r)
{
	u64 actlr = read_sysreg(actlr_el1);
	vcpu_write_sys_reg(vcpu, actlr, ACTLR_EL1);
}

static void reset_mpidr(struct kvm_vcpu *vcpu, const struct sys_reg_desc *r)
{
	vcpu_write_sys_reg(vcpu, calculate_mpidr(vcpu), MPIDR_EL1);
}

static unsigned int pmu_visibility(const struct kvm_vcpu *vcpu,
				   const struct sys_reg_desc *r)
{
	if (kvm_vcpu_has_pmu(vcpu))
		return 0;

	return REG_HIDDEN;
}

static void reset_pmu_reg(struct kvm_vcpu *vcpu, const struct sys_reg_desc *r)
{
	u64 n, mask = BIT(ARMV8_PMU_CYCLE_IDX);

	/* No PMU available, any PMU reg may UNDEF... */
	if (!kvm_arm_support_pmu_v3())
		return;

	n = read_sysreg(pmcr_el0) >> ARMV8_PMU_PMCR_N_SHIFT;
	n &= ARMV8_PMU_PMCR_N_MASK;
	if (n)
		mask |= GENMASK(n - 1, 0);

	reset_unknown(vcpu, r);
	__vcpu_sys_reg(vcpu, r->reg) &= mask;
}

static void reset_pmevcntr(struct kvm_vcpu *vcpu, const struct sys_reg_desc *r)
{
	reset_unknown(vcpu, r);
	__vcpu_sys_reg(vcpu, r->reg) &= GENMASK(31, 0);
}

static void reset_pmevtyper(struct kvm_vcpu *vcpu, const struct sys_reg_desc *r)
{
	reset_unknown(vcpu, r);
	__vcpu_sys_reg(vcpu, r->reg) &= ARMV8_PMU_EVTYPE_MASK;
}

static void reset_pmselr(struct kvm_vcpu *vcpu, const struct sys_reg_desc *r)
{
	reset_unknown(vcpu, r);
	__vcpu_sys_reg(vcpu, r->reg) &= ARMV8_PMU_COUNTER_MASK;
}

static unsigned int pmu_visibility(const struct kvm_vcpu *vcpu,
				   const struct sys_reg_desc *r)
{
	if (kvm_vcpu_has_pmu(vcpu))
		return 0;

	return REG_HIDDEN;
}

static void reset_pmcr(struct kvm_vcpu *vcpu, const struct sys_reg_desc *r)
{
	u64 pmcr, val;

	/* No PMU available, PMCR_EL0 may UNDEF... */
	if (!kvm_arm_support_pmu_v3())
		return;

	pmcr = read_sysreg(pmcr_el0);
	/*
	 * Writable bits of PMCR_EL0 (ARMV8_PMU_PMCR_MASK) are reset to UNKNOWN
	 * except PMCR.E resetting to zero.
	 */
	val = ((pmcr & ~ARMV8_PMU_PMCR_MASK)
	       | (ARMV8_PMU_PMCR_MASK & 0xdecafbad)) & (~ARMV8_PMU_PMCR_E);
	if (!system_supports_32bit_el0())
		val |= ARMV8_PMU_PMCR_LC;
	__vcpu_sys_reg(vcpu, r->reg) = val;
}

static bool check_pmu_access_disabled(struct kvm_vcpu *vcpu, u64 flags)
{
	u64 reg = __vcpu_sys_reg(vcpu, PMUSERENR_EL0);
	bool enabled = (reg & flags) || vcpu_mode_priv(vcpu);

	if (!enabled)
		kvm_inject_undefined(vcpu);

	return !enabled;
}

static bool pmu_access_el0_disabled(struct kvm_vcpu *vcpu)
{
	return check_pmu_access_disabled(vcpu, ARMV8_PMU_USERENR_EN);
}

static bool pmu_write_swinc_el0_disabled(struct kvm_vcpu *vcpu)
{
	return check_pmu_access_disabled(vcpu, ARMV8_PMU_USERENR_SW | ARMV8_PMU_USERENR_EN);
}

static bool pmu_access_cycle_counter_el0_disabled(struct kvm_vcpu *vcpu)
{
	return check_pmu_access_disabled(vcpu, ARMV8_PMU_USERENR_CR | ARMV8_PMU_USERENR_EN);
}

static bool pmu_access_event_counter_el0_disabled(struct kvm_vcpu *vcpu)
{
	return check_pmu_access_disabled(vcpu, ARMV8_PMU_USERENR_ER | ARMV8_PMU_USERENR_EN);
}

static bool access_pmcr(struct kvm_vcpu *vcpu, struct sys_reg_params *p,
			const struct sys_reg_desc *r)
{
	u64 val;

	if (pmu_access_el0_disabled(vcpu))
		return false;

	if (p->is_write) {
		/* Only update writeable bits of PMCR */
		val = __vcpu_sys_reg(vcpu, PMCR_EL0);
		val &= ~ARMV8_PMU_PMCR_MASK;
		val |= p->regval & ARMV8_PMU_PMCR_MASK;
		if (!system_supports_32bit_el0())
			val |= ARMV8_PMU_PMCR_LC;
		__vcpu_sys_reg(vcpu, PMCR_EL0) = val;
		kvm_pmu_handle_pmcr(vcpu, val);
		kvm_vcpu_pmu_restore_guest(vcpu);
	} else {
		/* PMCR.P & PMCR.C are RAZ */
		val = __vcpu_sys_reg(vcpu, PMCR_EL0)
		      & ~(ARMV8_PMU_PMCR_P | ARMV8_PMU_PMCR_C);
		p->regval = val;
	}

	return true;
}

static bool access_pmselr(struct kvm_vcpu *vcpu, struct sys_reg_params *p,
			  const struct sys_reg_desc *r)
{
	if (pmu_access_event_counter_el0_disabled(vcpu))
		return false;

	if (p->is_write)
		__vcpu_sys_reg(vcpu, PMSELR_EL0) = p->regval;
	else
		/* return PMSELR.SEL field */
		p->regval = __vcpu_sys_reg(vcpu, PMSELR_EL0)
			    & ARMV8_PMU_COUNTER_MASK;

	return true;
}

static bool access_pmceid(struct kvm_vcpu *vcpu, struct sys_reg_params *p,
			  const struct sys_reg_desc *r)
{
	u64 pmceid, mask, shift;

	BUG_ON(p->is_write);

	if (pmu_access_el0_disabled(vcpu))
		return false;

	get_access_mask(r, &mask, &shift);

	pmceid = kvm_pmu_get_pmceid(vcpu, (p->Op2 & 1));
	pmceid &= mask;
	pmceid >>= shift;

	p->regval = pmceid;

	return true;
}

static bool pmu_counter_idx_valid(struct kvm_vcpu *vcpu, u64 idx)
{
	u64 pmcr, val;

	pmcr = __vcpu_sys_reg(vcpu, PMCR_EL0);
	val = (pmcr >> ARMV8_PMU_PMCR_N_SHIFT) & ARMV8_PMU_PMCR_N_MASK;
	if (idx >= val && idx != ARMV8_PMU_CYCLE_IDX) {
		kvm_inject_undefined(vcpu);
		return false;
	}

	return true;
}

static bool access_pmu_evcntr(struct kvm_vcpu *vcpu,
			      struct sys_reg_params *p,
			      const struct sys_reg_desc *r)
{
	u64 idx = ~0UL;

	if (r->CRn == 9 && r->CRm == 13) {
		if (r->Op2 == 2) {
			/* PMXEVCNTR_EL0 */
			if (pmu_access_event_counter_el0_disabled(vcpu))
				return false;

			idx = __vcpu_sys_reg(vcpu, PMSELR_EL0)
			      & ARMV8_PMU_COUNTER_MASK;
		} else if (r->Op2 == 0) {
			/* PMCCNTR_EL0 */
			if (pmu_access_cycle_counter_el0_disabled(vcpu))
				return false;

			idx = ARMV8_PMU_CYCLE_IDX;
		}
	} else if (r->CRn == 0 && r->CRm == 9) {
		/* PMCCNTR */
		if (pmu_access_event_counter_el0_disabled(vcpu))
			return false;

		idx = ARMV8_PMU_CYCLE_IDX;
	} else if (r->CRn == 14 && (r->CRm & 12) == 8) {
		/* PMEVCNTRn_EL0 */
		if (pmu_access_event_counter_el0_disabled(vcpu))
			return false;

		idx = ((r->CRm & 3) << 3) | (r->Op2 & 7);
	}

	/* Catch any decoding mistake */
	WARN_ON(idx == ~0UL);

	if (!pmu_counter_idx_valid(vcpu, idx))
		return false;

	if (p->is_write) {
		if (pmu_access_el0_disabled(vcpu))
			return false;

		kvm_pmu_set_counter_value(vcpu, idx, p->regval);
	} else {
		p->regval = kvm_pmu_get_counter_value(vcpu, idx);
	}

	return true;
}

static bool access_pmu_evtyper(struct kvm_vcpu *vcpu, struct sys_reg_params *p,
			       const struct sys_reg_desc *r)
{
	u64 idx, reg;

	if (pmu_access_el0_disabled(vcpu))
		return false;

	if (r->CRn == 9 && r->CRm == 13 && r->Op2 == 1) {
		/* PMXEVTYPER_EL0 */
		idx = __vcpu_sys_reg(vcpu, PMSELR_EL0) & ARMV8_PMU_COUNTER_MASK;
		reg = PMEVTYPER0_EL0 + idx;
	} else if (r->CRn == 14 && (r->CRm & 12) == 12) {
		idx = ((r->CRm & 3) << 3) | (r->Op2 & 7);
		if (idx == ARMV8_PMU_CYCLE_IDX)
			reg = PMCCFILTR_EL0;
		else
			/* PMEVTYPERn_EL0 */
			reg = PMEVTYPER0_EL0 + idx;
	} else {
		BUG();
	}

	if (!pmu_counter_idx_valid(vcpu, idx))
		return false;

	if (p->is_write) {
		kvm_pmu_set_counter_event_type(vcpu, p->regval, idx);
		__vcpu_sys_reg(vcpu, reg) = p->regval & ARMV8_PMU_EVTYPE_MASK;
		kvm_vcpu_pmu_restore_guest(vcpu);
	} else {
		p->regval = __vcpu_sys_reg(vcpu, reg) & ARMV8_PMU_EVTYPE_MASK;
	}

	return true;
}

static bool access_pmcnten(struct kvm_vcpu *vcpu, struct sys_reg_params *p,
			   const struct sys_reg_desc *r)
{
	u64 val, mask;

	if (pmu_access_el0_disabled(vcpu))
		return false;

	mask = kvm_pmu_valid_counter_mask(vcpu);
	if (p->is_write) {
		val = p->regval & mask;
		if (r->Op2 & 0x1) {
			/* accessing PMCNTENSET_EL0 */
			__vcpu_sys_reg(vcpu, PMCNTENSET_EL0) |= val;
			kvm_pmu_enable_counter_mask(vcpu, val);
			kvm_vcpu_pmu_restore_guest(vcpu);
		} else {
			/* accessing PMCNTENCLR_EL0 */
			__vcpu_sys_reg(vcpu, PMCNTENSET_EL0) &= ~val;
			kvm_pmu_disable_counter_mask(vcpu, val);
		}
	} else {
		p->regval = __vcpu_sys_reg(vcpu, PMCNTENSET_EL0);
	}

	return true;
}

static bool access_pminten(struct kvm_vcpu *vcpu, struct sys_reg_params *p,
			   const struct sys_reg_desc *r)
{
	u64 mask = kvm_pmu_valid_counter_mask(vcpu);

	if (check_pmu_access_disabled(vcpu, 0))
		return false;

	if (p->is_write) {
		u64 val = p->regval & mask;

		if (r->Op2 & 0x1)
			/* accessing PMINTENSET_EL1 */
			__vcpu_sys_reg(vcpu, PMINTENSET_EL1) |= val;
		else
			/* accessing PMINTENCLR_EL1 */
			__vcpu_sys_reg(vcpu, PMINTENSET_EL1) &= ~val;
	} else {
		p->regval = __vcpu_sys_reg(vcpu, PMINTENSET_EL1);
	}

	return true;
}

static bool access_pmovs(struct kvm_vcpu *vcpu, struct sys_reg_params *p,
			 const struct sys_reg_desc *r)
{
	u64 mask = kvm_pmu_valid_counter_mask(vcpu);

	if (pmu_access_el0_disabled(vcpu))
		return false;

	if (p->is_write) {
		if (r->CRm & 0x2)
			/* accessing PMOVSSET_EL0 */
			__vcpu_sys_reg(vcpu, PMOVSSET_EL0) |= (p->regval & mask);
		else
			/* accessing PMOVSCLR_EL0 */
			__vcpu_sys_reg(vcpu, PMOVSSET_EL0) &= ~(p->regval & mask);
	} else {
		p->regval = __vcpu_sys_reg(vcpu, PMOVSSET_EL0);
	}

	return true;
}

static bool access_pmswinc(struct kvm_vcpu *vcpu, struct sys_reg_params *p,
			   const struct sys_reg_desc *r)
{
	u64 mask;

	if (!p->is_write)
		return read_from_write_only(vcpu, p, r);

	if (pmu_write_swinc_el0_disabled(vcpu))
		return false;

	mask = kvm_pmu_valid_counter_mask(vcpu);
	kvm_pmu_software_increment(vcpu, p->regval & mask);
	return true;
}

static bool access_pmuserenr(struct kvm_vcpu *vcpu, struct sys_reg_params *p,
			     const struct sys_reg_desc *r)
{
	if (p->is_write) {
		if (!vcpu_mode_priv(vcpu)) {
			kvm_inject_undefined(vcpu);
			return false;
		}

		__vcpu_sys_reg(vcpu, PMUSERENR_EL0) =
			       p->regval & ARMV8_PMU_USERENR_MASK;
	} else {
		p->regval = __vcpu_sys_reg(vcpu, PMUSERENR_EL0)
			    & ARMV8_PMU_USERENR_MASK;
	}

	return true;
}

/* Silly macro to expand the DBG{BCR,BVR,WVR,WCR}n_EL1 registers in one go */
#define DBG_BCR_BVR_WCR_WVR_EL1(n)					\
	{ SYS_DESC(SYS_DBGBVRn_EL1(n)),					\
	  trap_bvr, reset_bvr, 0, 0, get_bvr, set_bvr },		\
	{ SYS_DESC(SYS_DBGBCRn_EL1(n)),					\
	  trap_bcr, reset_bcr, 0, 0, get_bcr, set_bcr },		\
	{ SYS_DESC(SYS_DBGWVRn_EL1(n)),					\
	  trap_wvr, reset_wvr, 0, 0,  get_wvr, set_wvr },		\
	{ SYS_DESC(SYS_DBGWCRn_EL1(n)),					\
	  trap_wcr, reset_wcr, 0, 0,  get_wcr, set_wcr }

#define PMU_SYS_REG(r)						\
<<<<<<< HEAD
	SYS_DESC(r), .reset = reset_unknown, .visibility = pmu_visibility
=======
	SYS_DESC(r), .reset = reset_pmu_reg, .visibility = pmu_visibility
>>>>>>> 334f1c6b

/* Macro to expand the PMEVCNTRn_EL0 register */
#define PMU_PMEVCNTR_EL0(n)						\
	{ PMU_SYS_REG(SYS_PMEVCNTRn_EL0(n)),				\
<<<<<<< HEAD
=======
	  .reset = reset_pmevcntr,					\
>>>>>>> 334f1c6b
	  .access = access_pmu_evcntr, .reg = (PMEVCNTR0_EL0 + n), }

/* Macro to expand the PMEVTYPERn_EL0 register */
#define PMU_PMEVTYPER_EL0(n)						\
	{ PMU_SYS_REG(SYS_PMEVTYPERn_EL0(n)),				\
<<<<<<< HEAD
=======
	  .reset = reset_pmevtyper,					\
>>>>>>> 334f1c6b
	  .access = access_pmu_evtyper, .reg = (PMEVTYPER0_EL0 + n), }

static bool undef_access(struct kvm_vcpu *vcpu, struct sys_reg_params *p,
			 const struct sys_reg_desc *r)
{
	kvm_inject_undefined(vcpu);

	return false;
}

/* Macro to expand the AMU counter and type registers*/
#define AMU_AMEVCNTR0_EL0(n) { SYS_DESC(SYS_AMEVCNTR0_EL0(n)), undef_access }
#define AMU_AMEVTYPER0_EL0(n) { SYS_DESC(SYS_AMEVTYPER0_EL0(n)), undef_access }
#define AMU_AMEVCNTR1_EL0(n) { SYS_DESC(SYS_AMEVCNTR1_EL0(n)), undef_access }
#define AMU_AMEVTYPER1_EL0(n) { SYS_DESC(SYS_AMEVTYPER1_EL0(n)), undef_access }

static unsigned int ptrauth_visibility(const struct kvm_vcpu *vcpu,
			const struct sys_reg_desc *rd)
{
	return vcpu_has_ptrauth(vcpu) ? 0 : REG_HIDDEN;
}

/*
 * If we land here on a PtrAuth access, that is because we didn't
 * fixup the access on exit by allowing the PtrAuth sysregs. The only
 * way this happens is when the guest does not have PtrAuth support
 * enabled.
 */
#define __PTRAUTH_KEY(k)						\
	{ SYS_DESC(SYS_## k), undef_access, reset_unknown, k,		\
	.visibility = ptrauth_visibility}

#define PTRAUTH_KEY(k)							\
	__PTRAUTH_KEY(k ## KEYLO_EL1),					\
	__PTRAUTH_KEY(k ## KEYHI_EL1)

static bool access_arch_timer(struct kvm_vcpu *vcpu,
			      struct sys_reg_params *p,
			      const struct sys_reg_desc *r)
{
	enum kvm_arch_timers tmr;
	enum kvm_arch_timer_regs treg;
	u64 reg = reg_to_encoding(r);

	switch (reg) {
	case SYS_CNTP_TVAL_EL0:
	case SYS_AARCH32_CNTP_TVAL:
		tmr = TIMER_PTIMER;
		treg = TIMER_REG_TVAL;
		break;
	case SYS_CNTP_CTL_EL0:
	case SYS_AARCH32_CNTP_CTL:
		tmr = TIMER_PTIMER;
		treg = TIMER_REG_CTL;
		break;
	case SYS_CNTP_CVAL_EL0:
	case SYS_AARCH32_CNTP_CVAL:
		tmr = TIMER_PTIMER;
		treg = TIMER_REG_CVAL;
		break;
	default:
		BUG();
	}

	if (p->is_write)
		kvm_arm_timer_write_sysreg(vcpu, tmr, treg, p->regval);
	else
		p->regval = kvm_arm_timer_read_sysreg(vcpu, tmr, treg);

	return true;
}

#define FEATURE(x)	(GENMASK_ULL(x##_SHIFT + 3, x##_SHIFT))

/* Read a sanitised cpufeature ID register by sys_reg_desc */
static u64 read_id_reg(const struct kvm_vcpu *vcpu,
		struct sys_reg_desc const *r, bool raz)
{
	u32 id = reg_to_encoding(r);
<<<<<<< HEAD
	u64 val = raz ? 0 : read_sanitised_ftr_reg(id);

	switch (id) {
	case SYS_ID_AA64PFR0_EL1:
		if (!vcpu_has_sve(vcpu))
			val &= ~FEATURE(ID_AA64PFR0_SVE);
		val &= ~FEATURE(ID_AA64PFR0_AMU);
		val &= ~FEATURE(ID_AA64PFR0_CSV2);
		val |= FIELD_PREP(FEATURE(ID_AA64PFR0_CSV2), (u64)vcpu->kvm->arch.pfr0_csv2);
		val &= ~FEATURE(ID_AA64PFR0_CSV3);
		val |= FIELD_PREP(FEATURE(ID_AA64PFR0_CSV3), (u64)vcpu->kvm->arch.pfr0_csv3);
		break;
	case SYS_ID_AA64PFR1_EL1:
		val &= ~FEATURE(ID_AA64PFR1_MTE);
		break;
	case SYS_ID_AA64ISAR1_EL1:
		if (!vcpu_has_ptrauth(vcpu))
			val &= ~(FEATURE(ID_AA64ISAR1_APA) |
				 FEATURE(ID_AA64ISAR1_API) |
				 FEATURE(ID_AA64ISAR1_GPA) |
				 FEATURE(ID_AA64ISAR1_GPI));
		break;
	case SYS_ID_AA64DFR0_EL1:
		/* Limit debug to ARMv8.0 */
		val &= ~FEATURE(ID_AA64DFR0_DEBUGVER);
		val |= FIELD_PREP(FEATURE(ID_AA64DFR0_DEBUGVER), 6);
=======
	u64 val;

	if (raz)
		return 0;

	val = read_sanitised_ftr_reg(id);

	switch (id) {
	case SYS_ID_AA64PFR0_EL1:
		if (!vcpu_has_sve(vcpu))
			val &= ~ARM64_FEATURE_MASK(ID_AA64PFR0_SVE);
		val &= ~ARM64_FEATURE_MASK(ID_AA64PFR0_AMU);
		val &= ~ARM64_FEATURE_MASK(ID_AA64PFR0_CSV2);
		val |= FIELD_PREP(ARM64_FEATURE_MASK(ID_AA64PFR0_CSV2), (u64)vcpu->kvm->arch.pfr0_csv2);
		val &= ~ARM64_FEATURE_MASK(ID_AA64PFR0_CSV3);
		val |= FIELD_PREP(ARM64_FEATURE_MASK(ID_AA64PFR0_CSV3), (u64)vcpu->kvm->arch.pfr0_csv3);
		if (irqchip_in_kernel(vcpu->kvm) &&
		    vcpu->kvm->arch.vgic.vgic_model == KVM_DEV_TYPE_ARM_VGIC_V3) {
			val &= ~ARM64_FEATURE_MASK(ID_AA64PFR0_GIC);
			val |= FIELD_PREP(ARM64_FEATURE_MASK(ID_AA64PFR0_GIC), 1);
		}
		break;
	case SYS_ID_AA64PFR1_EL1:
		if (!kvm_has_mte(vcpu->kvm))
			val &= ~ARM64_FEATURE_MASK(ID_AA64PFR1_MTE);
		break;
	case SYS_ID_AA64ISAR1_EL1:
		if (!vcpu_has_ptrauth(vcpu))
			val &= ~(ARM64_FEATURE_MASK(ID_AA64ISAR1_APA) |
				 ARM64_FEATURE_MASK(ID_AA64ISAR1_API) |
				 ARM64_FEATURE_MASK(ID_AA64ISAR1_GPA) |
				 ARM64_FEATURE_MASK(ID_AA64ISAR1_GPI));
		break;
	case SYS_ID_AA64DFR0_EL1:
		/* Limit debug to ARMv8.0 */
		val &= ~ARM64_FEATURE_MASK(ID_AA64DFR0_DEBUGVER);
		val |= FIELD_PREP(ARM64_FEATURE_MASK(ID_AA64DFR0_DEBUGVER), 6);
>>>>>>> 334f1c6b
		/* Limit guests to PMUv3 for ARMv8.4 */
		val = cpuid_feature_cap_perfmon_field(val,
						      ID_AA64DFR0_PMUVER_SHIFT,
						      kvm_vcpu_has_pmu(vcpu) ? ID_AA64DFR0_PMUVER_8_4 : 0);
<<<<<<< HEAD
=======
		/* Hide SPE from guests */
		val &= ~ARM64_FEATURE_MASK(ID_AA64DFR0_PMSVER);
>>>>>>> 334f1c6b
		break;
	case SYS_ID_DFR0_EL1:
		/* Limit guests to PMUv3 for ARMv8.4 */
		val = cpuid_feature_cap_perfmon_field(val,
						      ID_DFR0_PERFMON_SHIFT,
						      kvm_vcpu_has_pmu(vcpu) ? ID_DFR0_PERFMON_8_4 : 0);
		break;
	}

	return val;
}

static unsigned int id_visibility(const struct kvm_vcpu *vcpu,
				  const struct sys_reg_desc *r)
{
	u32 id = reg_to_encoding(r);

	switch (id) {
	case SYS_ID_AA64ZFR0_EL1:
		if (!vcpu_has_sve(vcpu))
			return REG_RAZ;
		break;
	}

	return 0;
}

/* cpufeature ID register access trap handlers */

static bool __access_id_reg(struct kvm_vcpu *vcpu,
			    struct sys_reg_params *p,
			    const struct sys_reg_desc *r,
			    bool raz)
{
	if (p->is_write)
		return write_to_read_only(vcpu, p, r);

	p->regval = read_id_reg(vcpu, r, raz);
	return true;
}

static bool access_id_reg(struct kvm_vcpu *vcpu,
			  struct sys_reg_params *p,
			  const struct sys_reg_desc *r)
{
	bool raz = sysreg_visible_as_raz(vcpu, r);

	return __access_id_reg(vcpu, p, r, raz);
}

static bool access_raz_id_reg(struct kvm_vcpu *vcpu,
			      struct sys_reg_params *p,
			      const struct sys_reg_desc *r)
{
	return __access_id_reg(vcpu, p, r, true);
}

static int reg_from_user(u64 *val, const void __user *uaddr, u64 id);
static int reg_to_user(void __user *uaddr, const u64 *val, u64 id);
static u64 sys_reg_to_index(const struct sys_reg_desc *reg);

/* Visibility overrides for SVE-specific control registers */
static unsigned int sve_visibility(const struct kvm_vcpu *vcpu,
				   const struct sys_reg_desc *rd)
{
	if (vcpu_has_sve(vcpu))
		return 0;

	return REG_HIDDEN;
}

static int set_id_aa64pfr0_el1(struct kvm_vcpu *vcpu,
			       const struct sys_reg_desc *rd,
			       const struct kvm_one_reg *reg, void __user *uaddr)
{
	const u64 id = sys_reg_to_index(rd);
	u8 csv2, csv3;
	int err;
	u64 val;

	err = reg_from_user(&val, uaddr, id);
	if (err)
		return err;

	/*
	 * Allow AA64PFR0_EL1.CSV2 to be set from userspace as long as
	 * it doesn't promise more than what is actually provided (the
	 * guest could otherwise be covered in ectoplasmic residue).
	 */
	csv2 = cpuid_feature_extract_unsigned_field(val, ID_AA64PFR0_CSV2_SHIFT);
	if (csv2 > 1 ||
	    (csv2 && arm64_get_spectre_v2_state() != SPECTRE_UNAFFECTED))
		return -EINVAL;

	/* Same thing for CSV3 */
	csv3 = cpuid_feature_extract_unsigned_field(val, ID_AA64PFR0_CSV3_SHIFT);
	if (csv3 > 1 ||
	    (csv3 && arm64_get_meltdown_state() != SPECTRE_UNAFFECTED))
		return -EINVAL;

	/* We can only differ with CSV[23], and anything else is an error */
	val ^= read_id_reg(vcpu, rd, false);
	val &= ~((0xFUL << ID_AA64PFR0_CSV2_SHIFT) |
		 (0xFUL << ID_AA64PFR0_CSV3_SHIFT));
	if (val)
		return -EINVAL;

	vcpu->kvm->arch.pfr0_csv2 = csv2;
	vcpu->kvm->arch.pfr0_csv3 = csv3 ;

	return 0;
}

/*
 * cpufeature ID register user accessors
 *
 * For now, these registers are immutable for userspace, so no values
 * are stored, and for set_id_reg() we don't allow the effective value
 * to be changed.
 */
static int __get_id_reg(const struct kvm_vcpu *vcpu,
			const struct sys_reg_desc *rd, void __user *uaddr,
			bool raz)
{
	const u64 id = sys_reg_to_index(rd);
	const u64 val = read_id_reg(vcpu, rd, raz);

	return reg_to_user(uaddr, &val, id);
}

static int __set_id_reg(const struct kvm_vcpu *vcpu,
			const struct sys_reg_desc *rd, void __user *uaddr,
			bool raz)
{
	const u64 id = sys_reg_to_index(rd);
	int err;
	u64 val;

	err = reg_from_user(&val, uaddr, id);
	if (err)
		return err;

	/* This is what we mean by invariant: you can't change it. */
	if (val != read_id_reg(vcpu, rd, raz))
		return -EINVAL;

	return 0;
}

static int get_id_reg(struct kvm_vcpu *vcpu, const struct sys_reg_desc *rd,
		      const struct kvm_one_reg *reg, void __user *uaddr)
{
	bool raz = sysreg_visible_as_raz(vcpu, rd);

	return __get_id_reg(vcpu, rd, uaddr, raz);
}

static int set_id_reg(struct kvm_vcpu *vcpu, const struct sys_reg_desc *rd,
		      const struct kvm_one_reg *reg, void __user *uaddr)
{
	bool raz = sysreg_visible_as_raz(vcpu, rd);

	return __set_id_reg(vcpu, rd, uaddr, raz);
}

static int set_raz_id_reg(struct kvm_vcpu *vcpu, const struct sys_reg_desc *rd,
			  const struct kvm_one_reg *reg, void __user *uaddr)
{
	return __set_id_reg(vcpu, rd, uaddr, true);
}

static int get_raz_reg(struct kvm_vcpu *vcpu, const struct sys_reg_desc *rd,
		       const struct kvm_one_reg *reg, void __user *uaddr)
{
	const u64 id = sys_reg_to_index(rd);
	const u64 val = 0;

	return reg_to_user(uaddr, &val, id);
}

static int set_wi_reg(struct kvm_vcpu *vcpu, const struct sys_reg_desc *rd,
		      const struct kvm_one_reg *reg, void __user *uaddr)
{
	int err;
	u64 val;

	/* Perform the access even if we are going to ignore the value */
	err = reg_from_user(&val, uaddr, sys_reg_to_index(rd));
	if (err)
		return err;

	return 0;
}

static bool access_ctr(struct kvm_vcpu *vcpu, struct sys_reg_params *p,
		       const struct sys_reg_desc *r)
{
	if (p->is_write)
		return write_to_read_only(vcpu, p, r);

	p->regval = read_sanitised_ftr_reg(SYS_CTR_EL0);
	return true;
}

static bool access_clidr(struct kvm_vcpu *vcpu, struct sys_reg_params *p,
			 const struct sys_reg_desc *r)
{
	if (p->is_write)
		return write_to_read_only(vcpu, p, r);

	p->regval = read_sysreg(clidr_el1);
	return true;
}

static bool access_csselr(struct kvm_vcpu *vcpu, struct sys_reg_params *p,
			  const struct sys_reg_desc *r)
{
	int reg = r->reg;

	if (p->is_write)
		vcpu_write_sys_reg(vcpu, p->regval, reg);
	else
		p->regval = vcpu_read_sys_reg(vcpu, reg);
	return true;
}

static bool access_ccsidr(struct kvm_vcpu *vcpu, struct sys_reg_params *p,
			  const struct sys_reg_desc *r)
{
	u32 csselr;

	if (p->is_write)
		return write_to_read_only(vcpu, p, r);

	csselr = vcpu_read_sys_reg(vcpu, CSSELR_EL1);
	p->regval = get_ccsidr(csselr);

	/*
	 * Guests should not be doing cache operations by set/way at all, and
	 * for this reason, we trap them and attempt to infer the intent, so
	 * that we can flush the entire guest's address space at the appropriate
	 * time.
	 * To prevent this trapping from causing performance problems, let's
	 * expose the geometry of all data and unified caches (which are
	 * guaranteed to be PIPT and thus non-aliasing) as 1 set and 1 way.
	 * [If guests should attempt to infer aliasing properties from the
	 * geometry (which is not permitted by the architecture), they would
	 * only do so for virtually indexed caches.]
	 */
	if (!(csselr & 1)) // data or unified cache
		p->regval &= ~GENMASK(27, 3);
	return true;
}

static unsigned int mte_visibility(const struct kvm_vcpu *vcpu,
				   const struct sys_reg_desc *rd)
{
	if (kvm_has_mte(vcpu->kvm))
		return 0;

	return REG_HIDDEN;
}

#define MTE_REG(name) {				\
	SYS_DESC(SYS_##name),			\
	.access = undef_access,			\
	.reset = reset_unknown,			\
	.reg = name,				\
	.visibility = mte_visibility,		\
}

/* sys_reg_desc initialiser for known cpufeature ID registers */
#define ID_SANITISED(name) {			\
	SYS_DESC(SYS_##name),			\
	.access	= access_id_reg,		\
	.get_user = get_id_reg,			\
	.set_user = set_id_reg,			\
	.visibility = id_visibility,		\
}

/*
 * sys_reg_desc initialiser for architecturally unallocated cpufeature ID
 * register with encoding Op0=3, Op1=0, CRn=0, CRm=crm, Op2=op2
 * (1 <= crm < 8, 0 <= Op2 < 8).
 */
#define ID_UNALLOCATED(crm, op2) {			\
	Op0(3), Op1(0), CRn(0), CRm(crm), Op2(op2),	\
	.access = access_raz_id_reg,			\
	.get_user = get_raz_reg,			\
	.set_user = set_raz_id_reg,			\
}

/*
 * sys_reg_desc initialiser for known ID registers that we hide from guests.
 * For now, these are exposed just like unallocated ID regs: they appear
 * RAZ for the guest.
 */
#define ID_HIDDEN(name) {			\
	SYS_DESC(SYS_##name),			\
	.access = access_raz_id_reg,		\
	.get_user = get_raz_reg,		\
	.set_user = set_raz_id_reg,		\
}

/*
 * Architected system registers.
 * Important: Must be sorted ascending by Op0, Op1, CRn, CRm, Op2
 *
 * Debug handling: We do trap most, if not all debug related system
 * registers. The implementation is good enough to ensure that a guest
 * can use these with minimal performance degradation. The drawback is
 * that we don't implement any of the external debug, none of the
 * OSlock protocol. This should be revisited if we ever encounter a
 * more demanding guest...
 */
static const struct sys_reg_desc sys_reg_descs[] = {
	{ SYS_DESC(SYS_DC_ISW), access_dcsw },
	{ SYS_DESC(SYS_DC_CSW), access_dcsw },
	{ SYS_DESC(SYS_DC_CISW), access_dcsw },

	DBG_BCR_BVR_WCR_WVR_EL1(0),
	DBG_BCR_BVR_WCR_WVR_EL1(1),
	{ SYS_DESC(SYS_MDCCINT_EL1), trap_debug_regs, reset_val, MDCCINT_EL1, 0 },
	{ SYS_DESC(SYS_MDSCR_EL1), trap_debug_regs, reset_val, MDSCR_EL1, 0 },
	DBG_BCR_BVR_WCR_WVR_EL1(2),
	DBG_BCR_BVR_WCR_WVR_EL1(3),
	DBG_BCR_BVR_WCR_WVR_EL1(4),
	DBG_BCR_BVR_WCR_WVR_EL1(5),
	DBG_BCR_BVR_WCR_WVR_EL1(6),
	DBG_BCR_BVR_WCR_WVR_EL1(7),
	DBG_BCR_BVR_WCR_WVR_EL1(8),
	DBG_BCR_BVR_WCR_WVR_EL1(9),
	DBG_BCR_BVR_WCR_WVR_EL1(10),
	DBG_BCR_BVR_WCR_WVR_EL1(11),
	DBG_BCR_BVR_WCR_WVR_EL1(12),
	DBG_BCR_BVR_WCR_WVR_EL1(13),
	DBG_BCR_BVR_WCR_WVR_EL1(14),
	DBG_BCR_BVR_WCR_WVR_EL1(15),

	{ SYS_DESC(SYS_MDRAR_EL1), trap_raz_wi },
	{ SYS_DESC(SYS_OSLAR_EL1), trap_raz_wi },
	{ SYS_DESC(SYS_OSLSR_EL1), trap_oslsr_el1 },
	{ SYS_DESC(SYS_OSDLR_EL1), trap_raz_wi },
	{ SYS_DESC(SYS_DBGPRCR_EL1), trap_raz_wi },
	{ SYS_DESC(SYS_DBGCLAIMSET_EL1), trap_raz_wi },
	{ SYS_DESC(SYS_DBGCLAIMCLR_EL1), trap_raz_wi },
	{ SYS_DESC(SYS_DBGAUTHSTATUS_EL1), trap_dbgauthstatus_el1 },

	{ SYS_DESC(SYS_MDCCSR_EL0), trap_raz_wi },
	{ SYS_DESC(SYS_DBGDTR_EL0), trap_raz_wi },
	// DBGDTR[TR]X_EL0 share the same encoding
	{ SYS_DESC(SYS_DBGDTRTX_EL0), trap_raz_wi },

	{ SYS_DESC(SYS_DBGVCR32_EL2), NULL, reset_val, DBGVCR32_EL2, 0 },

	{ SYS_DESC(SYS_MPIDR_EL1), NULL, reset_mpidr, MPIDR_EL1 },

	/*
	 * ID regs: all ID_SANITISED() entries here must have corresponding
	 * entries in arm64_ftr_regs[].
	 */

	/* AArch64 mappings of the AArch32 ID registers */
	/* CRm=1 */
	ID_SANITISED(ID_PFR0_EL1),
	ID_SANITISED(ID_PFR1_EL1),
	ID_SANITISED(ID_DFR0_EL1),
	ID_HIDDEN(ID_AFR0_EL1),
	ID_SANITISED(ID_MMFR0_EL1),
	ID_SANITISED(ID_MMFR1_EL1),
	ID_SANITISED(ID_MMFR2_EL1),
	ID_SANITISED(ID_MMFR3_EL1),

	/* CRm=2 */
	ID_SANITISED(ID_ISAR0_EL1),
	ID_SANITISED(ID_ISAR1_EL1),
	ID_SANITISED(ID_ISAR2_EL1),
	ID_SANITISED(ID_ISAR3_EL1),
	ID_SANITISED(ID_ISAR4_EL1),
	ID_SANITISED(ID_ISAR5_EL1),
	ID_SANITISED(ID_MMFR4_EL1),
	ID_SANITISED(ID_ISAR6_EL1),

	/* CRm=3 */
	ID_SANITISED(MVFR0_EL1),
	ID_SANITISED(MVFR1_EL1),
	ID_SANITISED(MVFR2_EL1),
	ID_UNALLOCATED(3,3),
	ID_SANITISED(ID_PFR2_EL1),
	ID_HIDDEN(ID_DFR1_EL1),
	ID_SANITISED(ID_MMFR5_EL1),
	ID_UNALLOCATED(3,7),

	/* AArch64 ID registers */
	/* CRm=4 */
	{ SYS_DESC(SYS_ID_AA64PFR0_EL1), .access = access_id_reg,
	  .get_user = get_id_reg, .set_user = set_id_aa64pfr0_el1, },
	ID_SANITISED(ID_AA64PFR1_EL1),
	ID_UNALLOCATED(4,2),
	ID_UNALLOCATED(4,3),
	ID_SANITISED(ID_AA64ZFR0_EL1),
	ID_UNALLOCATED(4,5),
	ID_UNALLOCATED(4,6),
	ID_UNALLOCATED(4,7),

	/* CRm=5 */
	ID_SANITISED(ID_AA64DFR0_EL1),
	ID_SANITISED(ID_AA64DFR1_EL1),
	ID_UNALLOCATED(5,2),
	ID_UNALLOCATED(5,3),
	ID_HIDDEN(ID_AA64AFR0_EL1),
	ID_HIDDEN(ID_AA64AFR1_EL1),
	ID_UNALLOCATED(5,6),
	ID_UNALLOCATED(5,7),

	/* CRm=6 */
	ID_SANITISED(ID_AA64ISAR0_EL1),
	ID_SANITISED(ID_AA64ISAR1_EL1),
	ID_SANITISED(ID_AA64ISAR2_EL1),
	ID_UNALLOCATED(6,3),
	ID_UNALLOCATED(6,4),
	ID_UNALLOCATED(6,5),
	ID_UNALLOCATED(6,6),
	ID_UNALLOCATED(6,7),

	/* CRm=7 */
	ID_SANITISED(ID_AA64MMFR0_EL1),
	ID_SANITISED(ID_AA64MMFR1_EL1),
	ID_SANITISED(ID_AA64MMFR2_EL1),
	ID_UNALLOCATED(7,3),
	ID_UNALLOCATED(7,4),
	ID_UNALLOCATED(7,5),
	ID_UNALLOCATED(7,6),
	ID_UNALLOCATED(7,7),

	{ SYS_DESC(SYS_SCTLR_EL1), access_vm_reg, reset_val, SCTLR_EL1, 0x00C50078 },
	{ SYS_DESC(SYS_ACTLR_EL1), access_actlr, reset_actlr, ACTLR_EL1 },
	{ SYS_DESC(SYS_CPACR_EL1), NULL, reset_val, CPACR_EL1, 0 },

	MTE_REG(RGSR_EL1),
	MTE_REG(GCR_EL1),

	{ SYS_DESC(SYS_ZCR_EL1), NULL, reset_val, ZCR_EL1, 0, .visibility = sve_visibility },
	{ SYS_DESC(SYS_TRFCR_EL1), undef_access },
	{ SYS_DESC(SYS_TTBR0_EL1), access_vm_reg, reset_unknown, TTBR0_EL1 },
	{ SYS_DESC(SYS_TTBR1_EL1), access_vm_reg, reset_unknown, TTBR1_EL1 },
	{ SYS_DESC(SYS_TCR_EL1), access_vm_reg, reset_val, TCR_EL1, 0 },

	PTRAUTH_KEY(APIA),
	PTRAUTH_KEY(APIB),
	PTRAUTH_KEY(APDA),
	PTRAUTH_KEY(APDB),
	PTRAUTH_KEY(APGA),

	{ SYS_DESC(SYS_AFSR0_EL1), access_vm_reg, reset_unknown, AFSR0_EL1 },
	{ SYS_DESC(SYS_AFSR1_EL1), access_vm_reg, reset_unknown, AFSR1_EL1 },
	{ SYS_DESC(SYS_ESR_EL1), access_vm_reg, reset_unknown, ESR_EL1 },

	{ SYS_DESC(SYS_ERRIDR_EL1), trap_raz_wi },
	{ SYS_DESC(SYS_ERRSELR_EL1), trap_raz_wi },
	{ SYS_DESC(SYS_ERXFR_EL1), trap_raz_wi },
	{ SYS_DESC(SYS_ERXCTLR_EL1), trap_raz_wi },
	{ SYS_DESC(SYS_ERXSTATUS_EL1), trap_raz_wi },
	{ SYS_DESC(SYS_ERXADDR_EL1), trap_raz_wi },
	{ SYS_DESC(SYS_ERXMISC0_EL1), trap_raz_wi },
	{ SYS_DESC(SYS_ERXMISC1_EL1), trap_raz_wi },

	MTE_REG(TFSR_EL1),
	MTE_REG(TFSRE0_EL1),

	{ SYS_DESC(SYS_FAR_EL1), access_vm_reg, reset_unknown, FAR_EL1 },
	{ SYS_DESC(SYS_PAR_EL1), NULL, reset_unknown, PAR_EL1 },

<<<<<<< HEAD
=======
	{ SYS_DESC(SYS_PMSCR_EL1), undef_access },
	{ SYS_DESC(SYS_PMSNEVFR_EL1), undef_access },
	{ SYS_DESC(SYS_PMSICR_EL1), undef_access },
	{ SYS_DESC(SYS_PMSIRR_EL1), undef_access },
	{ SYS_DESC(SYS_PMSFCR_EL1), undef_access },
	{ SYS_DESC(SYS_PMSEVFR_EL1), undef_access },
	{ SYS_DESC(SYS_PMSLATFR_EL1), undef_access },
	{ SYS_DESC(SYS_PMSIDR_EL1), undef_access },
	{ SYS_DESC(SYS_PMBLIMITR_EL1), undef_access },
	{ SYS_DESC(SYS_PMBPTR_EL1), undef_access },
	{ SYS_DESC(SYS_PMBSR_EL1), undef_access },
	/* PMBIDR_EL1 is not trapped */

>>>>>>> 334f1c6b
	{ PMU_SYS_REG(SYS_PMINTENSET_EL1),
	  .access = access_pminten, .reg = PMINTENSET_EL1 },
	{ PMU_SYS_REG(SYS_PMINTENCLR_EL1),
	  .access = access_pminten, .reg = PMINTENSET_EL1 },
	{ SYS_DESC(SYS_PMMIR_EL1), trap_raz_wi },

	{ SYS_DESC(SYS_MAIR_EL1), access_vm_reg, reset_unknown, MAIR_EL1 },
	{ SYS_DESC(SYS_AMAIR_EL1), access_vm_reg, reset_amair_el1, AMAIR_EL1 },

	{ SYS_DESC(SYS_LORSA_EL1), trap_loregion },
	{ SYS_DESC(SYS_LOREA_EL1), trap_loregion },
	{ SYS_DESC(SYS_LORN_EL1), trap_loregion },
	{ SYS_DESC(SYS_LORC_EL1), trap_loregion },
	{ SYS_DESC(SYS_LORID_EL1), trap_loregion },

	{ SYS_DESC(SYS_VBAR_EL1), NULL, reset_val, VBAR_EL1, 0 },
	{ SYS_DESC(SYS_DISR_EL1), NULL, reset_val, DISR_EL1, 0 },

	{ SYS_DESC(SYS_ICC_IAR0_EL1), write_to_read_only },
	{ SYS_DESC(SYS_ICC_EOIR0_EL1), read_from_write_only },
	{ SYS_DESC(SYS_ICC_HPPIR0_EL1), write_to_read_only },
	{ SYS_DESC(SYS_ICC_DIR_EL1), read_from_write_only },
	{ SYS_DESC(SYS_ICC_RPR_EL1), write_to_read_only },
	{ SYS_DESC(SYS_ICC_SGI1R_EL1), access_gic_sgi },
	{ SYS_DESC(SYS_ICC_ASGI1R_EL1), access_gic_sgi },
	{ SYS_DESC(SYS_ICC_SGI0R_EL1), access_gic_sgi },
	{ SYS_DESC(SYS_ICC_IAR1_EL1), write_to_read_only },
	{ SYS_DESC(SYS_ICC_EOIR1_EL1), read_from_write_only },
	{ SYS_DESC(SYS_ICC_HPPIR1_EL1), write_to_read_only },
	{ SYS_DESC(SYS_ICC_SRE_EL1), access_gic_sre },

	{ SYS_DESC(SYS_CONTEXTIDR_EL1), access_vm_reg, reset_val, CONTEXTIDR_EL1, 0 },
	{ SYS_DESC(SYS_TPIDR_EL1), NULL, reset_unknown, TPIDR_EL1 },

	{ SYS_DESC(SYS_SCXTNUM_EL1), undef_access },

	{ SYS_DESC(SYS_CNTKCTL_EL1), NULL, reset_val, CNTKCTL_EL1, 0},

	{ SYS_DESC(SYS_CCSIDR_EL1), access_ccsidr },
	{ SYS_DESC(SYS_CLIDR_EL1), access_clidr },
	{ SYS_DESC(SYS_CSSELR_EL1), access_csselr, reset_unknown, CSSELR_EL1 },
	{ SYS_DESC(SYS_CTR_EL0), access_ctr },

	{ PMU_SYS_REG(SYS_PMCR_EL0), .access = access_pmcr,
	  .reset = reset_pmcr, .reg = PMCR_EL0 },
	{ PMU_SYS_REG(SYS_PMCNTENSET_EL0),
	  .access = access_pmcnten, .reg = PMCNTENSET_EL0 },
	{ PMU_SYS_REG(SYS_PMCNTENCLR_EL0),
	  .access = access_pmcnten, .reg = PMCNTENSET_EL0 },
	{ PMU_SYS_REG(SYS_PMOVSCLR_EL0),
	  .access = access_pmovs, .reg = PMOVSSET_EL0 },
<<<<<<< HEAD
	{ PMU_SYS_REG(SYS_PMSWINC_EL0),
	  .access = access_pmswinc, .reg = PMSWINC_EL0 },
	{ PMU_SYS_REG(SYS_PMSELR_EL0),
	  .access = access_pmselr, .reg = PMSELR_EL0 },
=======
	/*
	 * PM_SWINC_EL0 is exposed to userspace as RAZ/WI, as it was
	 * previously (and pointlessly) advertised in the past...
	 */
	{ PMU_SYS_REG(SYS_PMSWINC_EL0),
	  .get_user = get_raz_reg, .set_user = set_wi_reg,
	  .access = access_pmswinc, .reset = NULL },
	{ PMU_SYS_REG(SYS_PMSELR_EL0),
	  .access = access_pmselr, .reset = reset_pmselr, .reg = PMSELR_EL0 },
>>>>>>> 334f1c6b
	{ PMU_SYS_REG(SYS_PMCEID0_EL0),
	  .access = access_pmceid, .reset = NULL },
	{ PMU_SYS_REG(SYS_PMCEID1_EL0),
	  .access = access_pmceid, .reset = NULL },
	{ PMU_SYS_REG(SYS_PMCCNTR_EL0),
<<<<<<< HEAD
	  .access = access_pmu_evcntr, .reg = PMCCNTR_EL0 },
=======
	  .access = access_pmu_evcntr, .reset = reset_unknown, .reg = PMCCNTR_EL0 },
>>>>>>> 334f1c6b
	{ PMU_SYS_REG(SYS_PMXEVTYPER_EL0),
	  .access = access_pmu_evtyper, .reset = NULL },
	{ PMU_SYS_REG(SYS_PMXEVCNTR_EL0),
	  .access = access_pmu_evcntr, .reset = NULL },
	/*
	 * PMUSERENR_EL0 resets as unknown in 64bit mode while it resets as zero
	 * in 32bit mode. Here we choose to reset it as zero for consistency.
	 */
	{ PMU_SYS_REG(SYS_PMUSERENR_EL0), .access = access_pmuserenr,
	  .reset = reset_val, .reg = PMUSERENR_EL0, .val = 0 },
	{ PMU_SYS_REG(SYS_PMOVSSET_EL0),
	  .access = access_pmovs, .reg = PMOVSSET_EL0 },

	{ SYS_DESC(SYS_TPIDR_EL0), NULL, reset_unknown, TPIDR_EL0 },
	{ SYS_DESC(SYS_TPIDRRO_EL0), NULL, reset_unknown, TPIDRRO_EL0 },

	{ SYS_DESC(SYS_SCXTNUM_EL0), undef_access },

	{ SYS_DESC(SYS_AMCR_EL0), undef_access },
	{ SYS_DESC(SYS_AMCFGR_EL0), undef_access },
	{ SYS_DESC(SYS_AMCGCR_EL0), undef_access },
	{ SYS_DESC(SYS_AMUSERENR_EL0), undef_access },
	{ SYS_DESC(SYS_AMCNTENCLR0_EL0), undef_access },
	{ SYS_DESC(SYS_AMCNTENSET0_EL0), undef_access },
	{ SYS_DESC(SYS_AMCNTENCLR1_EL0), undef_access },
	{ SYS_DESC(SYS_AMCNTENSET1_EL0), undef_access },
	AMU_AMEVCNTR0_EL0(0),
	AMU_AMEVCNTR0_EL0(1),
	AMU_AMEVCNTR0_EL0(2),
	AMU_AMEVCNTR0_EL0(3),
	AMU_AMEVCNTR0_EL0(4),
	AMU_AMEVCNTR0_EL0(5),
	AMU_AMEVCNTR0_EL0(6),
	AMU_AMEVCNTR0_EL0(7),
	AMU_AMEVCNTR0_EL0(8),
	AMU_AMEVCNTR0_EL0(9),
	AMU_AMEVCNTR0_EL0(10),
	AMU_AMEVCNTR0_EL0(11),
	AMU_AMEVCNTR0_EL0(12),
	AMU_AMEVCNTR0_EL0(13),
	AMU_AMEVCNTR0_EL0(14),
	AMU_AMEVCNTR0_EL0(15),
	AMU_AMEVTYPER0_EL0(0),
	AMU_AMEVTYPER0_EL0(1),
	AMU_AMEVTYPER0_EL0(2),
	AMU_AMEVTYPER0_EL0(3),
	AMU_AMEVTYPER0_EL0(4),
	AMU_AMEVTYPER0_EL0(5),
	AMU_AMEVTYPER0_EL0(6),
	AMU_AMEVTYPER0_EL0(7),
	AMU_AMEVTYPER0_EL0(8),
	AMU_AMEVTYPER0_EL0(9),
	AMU_AMEVTYPER0_EL0(10),
	AMU_AMEVTYPER0_EL0(11),
	AMU_AMEVTYPER0_EL0(12),
	AMU_AMEVTYPER0_EL0(13),
	AMU_AMEVTYPER0_EL0(14),
	AMU_AMEVTYPER0_EL0(15),
	AMU_AMEVCNTR1_EL0(0),
	AMU_AMEVCNTR1_EL0(1),
	AMU_AMEVCNTR1_EL0(2),
	AMU_AMEVCNTR1_EL0(3),
	AMU_AMEVCNTR1_EL0(4),
	AMU_AMEVCNTR1_EL0(5),
	AMU_AMEVCNTR1_EL0(6),
	AMU_AMEVCNTR1_EL0(7),
	AMU_AMEVCNTR1_EL0(8),
	AMU_AMEVCNTR1_EL0(9),
	AMU_AMEVCNTR1_EL0(10),
	AMU_AMEVCNTR1_EL0(11),
	AMU_AMEVCNTR1_EL0(12),
	AMU_AMEVCNTR1_EL0(13),
	AMU_AMEVCNTR1_EL0(14),
	AMU_AMEVCNTR1_EL0(15),
	AMU_AMEVTYPER1_EL0(0),
	AMU_AMEVTYPER1_EL0(1),
	AMU_AMEVTYPER1_EL0(2),
	AMU_AMEVTYPER1_EL0(3),
	AMU_AMEVTYPER1_EL0(4),
	AMU_AMEVTYPER1_EL0(5),
	AMU_AMEVTYPER1_EL0(6),
	AMU_AMEVTYPER1_EL0(7),
	AMU_AMEVTYPER1_EL0(8),
	AMU_AMEVTYPER1_EL0(9),
	AMU_AMEVTYPER1_EL0(10),
	AMU_AMEVTYPER1_EL0(11),
	AMU_AMEVTYPER1_EL0(12),
	AMU_AMEVTYPER1_EL0(13),
	AMU_AMEVTYPER1_EL0(14),
	AMU_AMEVTYPER1_EL0(15),

	{ SYS_DESC(SYS_CNTP_TVAL_EL0), access_arch_timer },
	{ SYS_DESC(SYS_CNTP_CTL_EL0), access_arch_timer },
	{ SYS_DESC(SYS_CNTP_CVAL_EL0), access_arch_timer },

	/* PMEVCNTRn_EL0 */
	PMU_PMEVCNTR_EL0(0),
	PMU_PMEVCNTR_EL0(1),
	PMU_PMEVCNTR_EL0(2),
	PMU_PMEVCNTR_EL0(3),
	PMU_PMEVCNTR_EL0(4),
	PMU_PMEVCNTR_EL0(5),
	PMU_PMEVCNTR_EL0(6),
	PMU_PMEVCNTR_EL0(7),
	PMU_PMEVCNTR_EL0(8),
	PMU_PMEVCNTR_EL0(9),
	PMU_PMEVCNTR_EL0(10),
	PMU_PMEVCNTR_EL0(11),
	PMU_PMEVCNTR_EL0(12),
	PMU_PMEVCNTR_EL0(13),
	PMU_PMEVCNTR_EL0(14),
	PMU_PMEVCNTR_EL0(15),
	PMU_PMEVCNTR_EL0(16),
	PMU_PMEVCNTR_EL0(17),
	PMU_PMEVCNTR_EL0(18),
	PMU_PMEVCNTR_EL0(19),
	PMU_PMEVCNTR_EL0(20),
	PMU_PMEVCNTR_EL0(21),
	PMU_PMEVCNTR_EL0(22),
	PMU_PMEVCNTR_EL0(23),
	PMU_PMEVCNTR_EL0(24),
	PMU_PMEVCNTR_EL0(25),
	PMU_PMEVCNTR_EL0(26),
	PMU_PMEVCNTR_EL0(27),
	PMU_PMEVCNTR_EL0(28),
	PMU_PMEVCNTR_EL0(29),
	PMU_PMEVCNTR_EL0(30),
	/* PMEVTYPERn_EL0 */
	PMU_PMEVTYPER_EL0(0),
	PMU_PMEVTYPER_EL0(1),
	PMU_PMEVTYPER_EL0(2),
	PMU_PMEVTYPER_EL0(3),
	PMU_PMEVTYPER_EL0(4),
	PMU_PMEVTYPER_EL0(5),
	PMU_PMEVTYPER_EL0(6),
	PMU_PMEVTYPER_EL0(7),
	PMU_PMEVTYPER_EL0(8),
	PMU_PMEVTYPER_EL0(9),
	PMU_PMEVTYPER_EL0(10),
	PMU_PMEVTYPER_EL0(11),
	PMU_PMEVTYPER_EL0(12),
	PMU_PMEVTYPER_EL0(13),
	PMU_PMEVTYPER_EL0(14),
	PMU_PMEVTYPER_EL0(15),
	PMU_PMEVTYPER_EL0(16),
	PMU_PMEVTYPER_EL0(17),
	PMU_PMEVTYPER_EL0(18),
	PMU_PMEVTYPER_EL0(19),
	PMU_PMEVTYPER_EL0(20),
	PMU_PMEVTYPER_EL0(21),
	PMU_PMEVTYPER_EL0(22),
	PMU_PMEVTYPER_EL0(23),
	PMU_PMEVTYPER_EL0(24),
	PMU_PMEVTYPER_EL0(25),
	PMU_PMEVTYPER_EL0(26),
	PMU_PMEVTYPER_EL0(27),
	PMU_PMEVTYPER_EL0(28),
	PMU_PMEVTYPER_EL0(29),
	PMU_PMEVTYPER_EL0(30),
	/*
	 * PMCCFILTR_EL0 resets as unknown in 64bit mode while it resets as zero
	 * in 32bit mode. Here we choose to reset it as zero for consistency.
	 */
	{ PMU_SYS_REG(SYS_PMCCFILTR_EL0), .access = access_pmu_evtyper,
	  .reset = reset_val, .reg = PMCCFILTR_EL0, .val = 0 },

	{ SYS_DESC(SYS_DACR32_EL2), NULL, reset_unknown, DACR32_EL2 },
	{ SYS_DESC(SYS_IFSR32_EL2), NULL, reset_unknown, IFSR32_EL2 },
	{ SYS_DESC(SYS_FPEXC32_EL2), NULL, reset_val, FPEXC32_EL2, 0x700 },
};

static bool trap_dbgdidr(struct kvm_vcpu *vcpu,
			struct sys_reg_params *p,
			const struct sys_reg_desc *r)
{
	if (p->is_write) {
		return ignore_write(vcpu, p);
	} else {
		u64 dfr = read_sanitised_ftr_reg(SYS_ID_AA64DFR0_EL1);
		u64 pfr = read_sanitised_ftr_reg(SYS_ID_AA64PFR0_EL1);
		u32 el3 = !!cpuid_feature_extract_unsigned_field(pfr, ID_AA64PFR0_EL3_SHIFT);

		p->regval = ((((dfr >> ID_AA64DFR0_WRPS_SHIFT) & 0xf) << 28) |
			     (((dfr >> ID_AA64DFR0_BRPS_SHIFT) & 0xf) << 24) |
			     (((dfr >> ID_AA64DFR0_CTX_CMPS_SHIFT) & 0xf) << 20)
			     | (6 << 16) | (1 << 15) | (el3 << 14) | (el3 << 12));
		return true;
	}
}

/*
 * AArch32 debug register mappings
 *
 * AArch32 DBGBVRn is mapped to DBGBVRn_EL1[31:0]
 * AArch32 DBGBXVRn is mapped to DBGBVRn_EL1[63:32]
 *
 * None of the other registers share their location, so treat them as
 * if they were 64bit.
 */
#define DBG_BCR_BVR_WCR_WVR(n)						      \
	/* DBGBVRn */							      \
	{ AA32(LO), Op1( 0), CRn( 0), CRm((n)), Op2( 4), trap_bvr, NULL, n }, \
	/* DBGBCRn */							      \
	{ Op1( 0), CRn( 0), CRm((n)), Op2( 5), trap_bcr, NULL, n },	      \
	/* DBGWVRn */							      \
	{ Op1( 0), CRn( 0), CRm((n)), Op2( 6), trap_wvr, NULL, n },	      \
	/* DBGWCRn */							      \
	{ Op1( 0), CRn( 0), CRm((n)), Op2( 7), trap_wcr, NULL, n }

#define DBGBXVR(n)							      \
	{ AA32(HI), Op1( 0), CRn( 1), CRm((n)), Op2( 1), trap_bvr, NULL, n }

/*
 * Trapped cp14 registers. We generally ignore most of the external
 * debug, on the principle that they don't really make sense to a
 * guest. Revisit this one day, would this principle change.
 */
static const struct sys_reg_desc cp14_regs[] = {
	/* DBGDIDR */
	{ Op1( 0), CRn( 0), CRm( 0), Op2( 0), trap_dbgdidr },
	/* DBGDTRRXext */
	{ Op1( 0), CRn( 0), CRm( 0), Op2( 2), trap_raz_wi },

	DBG_BCR_BVR_WCR_WVR(0),
	/* DBGDSCRint */
	{ Op1( 0), CRn( 0), CRm( 1), Op2( 0), trap_raz_wi },
	DBG_BCR_BVR_WCR_WVR(1),
	/* DBGDCCINT */
	{ Op1( 0), CRn( 0), CRm( 2), Op2( 0), trap_debug_regs, NULL, MDCCINT_EL1 },
	/* DBGDSCRext */
	{ Op1( 0), CRn( 0), CRm( 2), Op2( 2), trap_debug_regs, NULL, MDSCR_EL1 },
	DBG_BCR_BVR_WCR_WVR(2),
	/* DBGDTR[RT]Xint */
	{ Op1( 0), CRn( 0), CRm( 3), Op2( 0), trap_raz_wi },
	/* DBGDTR[RT]Xext */
	{ Op1( 0), CRn( 0), CRm( 3), Op2( 2), trap_raz_wi },
	DBG_BCR_BVR_WCR_WVR(3),
	DBG_BCR_BVR_WCR_WVR(4),
	DBG_BCR_BVR_WCR_WVR(5),
	/* DBGWFAR */
	{ Op1( 0), CRn( 0), CRm( 6), Op2( 0), trap_raz_wi },
	/* DBGOSECCR */
	{ Op1( 0), CRn( 0), CRm( 6), Op2( 2), trap_raz_wi },
	DBG_BCR_BVR_WCR_WVR(6),
	/* DBGVCR */
	{ Op1( 0), CRn( 0), CRm( 7), Op2( 0), trap_debug_regs, NULL, DBGVCR32_EL2 },
	DBG_BCR_BVR_WCR_WVR(7),
	DBG_BCR_BVR_WCR_WVR(8),
	DBG_BCR_BVR_WCR_WVR(9),
	DBG_BCR_BVR_WCR_WVR(10),
	DBG_BCR_BVR_WCR_WVR(11),
	DBG_BCR_BVR_WCR_WVR(12),
	DBG_BCR_BVR_WCR_WVR(13),
	DBG_BCR_BVR_WCR_WVR(14),
	DBG_BCR_BVR_WCR_WVR(15),

	/* DBGDRAR (32bit) */
	{ Op1( 0), CRn( 1), CRm( 0), Op2( 0), trap_raz_wi },

	DBGBXVR(0),
	/* DBGOSLAR */
	{ Op1( 0), CRn( 1), CRm( 0), Op2( 4), trap_raz_wi },
	DBGBXVR(1),
	/* DBGOSLSR */
	{ Op1( 0), CRn( 1), CRm( 1), Op2( 4), trap_oslsr_el1 },
	DBGBXVR(2),
	DBGBXVR(3),
	/* DBGOSDLR */
	{ Op1( 0), CRn( 1), CRm( 3), Op2( 4), trap_raz_wi },
	DBGBXVR(4),
	/* DBGPRCR */
	{ Op1( 0), CRn( 1), CRm( 4), Op2( 4), trap_raz_wi },
	DBGBXVR(5),
	DBGBXVR(6),
	DBGBXVR(7),
	DBGBXVR(8),
	DBGBXVR(9),
	DBGBXVR(10),
	DBGBXVR(11),
	DBGBXVR(12),
	DBGBXVR(13),
	DBGBXVR(14),
	DBGBXVR(15),

	/* DBGDSAR (32bit) */
	{ Op1( 0), CRn( 2), CRm( 0), Op2( 0), trap_raz_wi },

	/* DBGDEVID2 */
	{ Op1( 0), CRn( 7), CRm( 0), Op2( 7), trap_raz_wi },
	/* DBGDEVID1 */
	{ Op1( 0), CRn( 7), CRm( 1), Op2( 7), trap_raz_wi },
	/* DBGDEVID */
	{ Op1( 0), CRn( 7), CRm( 2), Op2( 7), trap_raz_wi },
	/* DBGCLAIMSET */
	{ Op1( 0), CRn( 7), CRm( 8), Op2( 6), trap_raz_wi },
	/* DBGCLAIMCLR */
	{ Op1( 0), CRn( 7), CRm( 9), Op2( 6), trap_raz_wi },
	/* DBGAUTHSTATUS */
	{ Op1( 0), CRn( 7), CRm(14), Op2( 6), trap_dbgauthstatus_el1 },
};

/* Trapped cp14 64bit registers */
static const struct sys_reg_desc cp14_64_regs[] = {
	/* DBGDRAR (64bit) */
	{ Op1( 0), CRm( 1), .access = trap_raz_wi },

	/* DBGDSAR (64bit) */
	{ Op1( 0), CRm( 2), .access = trap_raz_wi },
};

/* Macro to expand the PMEVCNTRn register */
#define PMU_PMEVCNTR(n)							\
	/* PMEVCNTRn */							\
	{ Op1(0), CRn(0b1110),						\
	  CRm((0b1000 | (((n) >> 3) & 0x3))), Op2(((n) & 0x7)),		\
	  access_pmu_evcntr }

/* Macro to expand the PMEVTYPERn register */
#define PMU_PMEVTYPER(n)						\
	/* PMEVTYPERn */						\
	{ Op1(0), CRn(0b1110),						\
	  CRm((0b1100 | (((n) >> 3) & 0x3))), Op2(((n) & 0x7)),		\
	  access_pmu_evtyper }

/*
 * Trapped cp15 registers. TTBR0/TTBR1 get a double encoding,
 * depending on the way they are accessed (as a 32bit or a 64bit
 * register).
 */
static const struct sys_reg_desc cp15_regs[] = {
	{ Op1( 0), CRn( 0), CRm( 0), Op2( 1), access_ctr },
	{ Op1( 0), CRn( 1), CRm( 0), Op2( 0), access_vm_reg, NULL, SCTLR_EL1 },
	/* ACTLR */
	{ AA32(LO), Op1( 0), CRn( 1), CRm( 0), Op2( 1), access_actlr, NULL, ACTLR_EL1 },
	/* ACTLR2 */
	{ AA32(HI), Op1( 0), CRn( 1), CRm( 0), Op2( 3), access_actlr, NULL, ACTLR_EL1 },
	{ Op1( 0), CRn( 2), CRm( 0), Op2( 0), access_vm_reg, NULL, TTBR0_EL1 },
	{ Op1( 0), CRn( 2), CRm( 0), Op2( 1), access_vm_reg, NULL, TTBR1_EL1 },
	/* TTBCR */
	{ AA32(LO), Op1( 0), CRn( 2), CRm( 0), Op2( 2), access_vm_reg, NULL, TCR_EL1 },
	/* TTBCR2 */
	{ AA32(HI), Op1( 0), CRn( 2), CRm( 0), Op2( 3), access_vm_reg, NULL, TCR_EL1 },
	{ Op1( 0), CRn( 3), CRm( 0), Op2( 0), access_vm_reg, NULL, DACR32_EL2 },
	/* DFSR */
	{ Op1( 0), CRn( 5), CRm( 0), Op2( 0), access_vm_reg, NULL, ESR_EL1 },
	{ Op1( 0), CRn( 5), CRm( 0), Op2( 1), access_vm_reg, NULL, IFSR32_EL2 },
	/* ADFSR */
	{ Op1( 0), CRn( 5), CRm( 1), Op2( 0), access_vm_reg, NULL, AFSR0_EL1 },
	/* AIFSR */
	{ Op1( 0), CRn( 5), CRm( 1), Op2( 1), access_vm_reg, NULL, AFSR1_EL1 },
	/* DFAR */
	{ AA32(LO), Op1( 0), CRn( 6), CRm( 0), Op2( 0), access_vm_reg, NULL, FAR_EL1 },
	/* IFAR */
	{ AA32(HI), Op1( 0), CRn( 6), CRm( 0), Op2( 2), access_vm_reg, NULL, FAR_EL1 },

	/*
	 * DC{C,I,CI}SW operations:
	 */
	{ Op1( 0), CRn( 7), CRm( 6), Op2( 2), access_dcsw },
	{ Op1( 0), CRn( 7), CRm(10), Op2( 2), access_dcsw },
	{ Op1( 0), CRn( 7), CRm(14), Op2( 2), access_dcsw },

	/* PMU */
	{ Op1( 0), CRn( 9), CRm(12), Op2( 0), access_pmcr },
	{ Op1( 0), CRn( 9), CRm(12), Op2( 1), access_pmcnten },
	{ Op1( 0), CRn( 9), CRm(12), Op2( 2), access_pmcnten },
	{ Op1( 0), CRn( 9), CRm(12), Op2( 3), access_pmovs },
	{ Op1( 0), CRn( 9), CRm(12), Op2( 4), access_pmswinc },
	{ Op1( 0), CRn( 9), CRm(12), Op2( 5), access_pmselr },
	{ AA32(LO), Op1( 0), CRn( 9), CRm(12), Op2( 6), access_pmceid },
	{ AA32(LO), Op1( 0), CRn( 9), CRm(12), Op2( 7), access_pmceid },
	{ Op1( 0), CRn( 9), CRm(13), Op2( 0), access_pmu_evcntr },
	{ Op1( 0), CRn( 9), CRm(13), Op2( 1), access_pmu_evtyper },
	{ Op1( 0), CRn( 9), CRm(13), Op2( 2), access_pmu_evcntr },
	{ Op1( 0), CRn( 9), CRm(14), Op2( 0), access_pmuserenr },
	{ Op1( 0), CRn( 9), CRm(14), Op2( 1), access_pminten },
	{ Op1( 0), CRn( 9), CRm(14), Op2( 2), access_pminten },
	{ Op1( 0), CRn( 9), CRm(14), Op2( 3), access_pmovs },
	{ AA32(HI), Op1( 0), CRn( 9), CRm(14), Op2( 4), access_pmceid },
	{ AA32(HI), Op1( 0), CRn( 9), CRm(14), Op2( 5), access_pmceid },
	/* PMMIR */
	{ Op1( 0), CRn( 9), CRm(14), Op2( 6), trap_raz_wi },

	/* PRRR/MAIR0 */
	{ AA32(LO), Op1( 0), CRn(10), CRm( 2), Op2( 0), access_vm_reg, NULL, MAIR_EL1 },
	/* NMRR/MAIR1 */
	{ AA32(HI), Op1( 0), CRn(10), CRm( 2), Op2( 1), access_vm_reg, NULL, MAIR_EL1 },
	/* AMAIR0 */
	{ AA32(LO), Op1( 0), CRn(10), CRm( 3), Op2( 0), access_vm_reg, NULL, AMAIR_EL1 },
	/* AMAIR1 */
	{ AA32(HI), Op1( 0), CRn(10), CRm( 3), Op2( 1), access_vm_reg, NULL, AMAIR_EL1 },

	/* ICC_SRE */
	{ Op1( 0), CRn(12), CRm(12), Op2( 5), access_gic_sre },

	{ Op1( 0), CRn(13), CRm( 0), Op2( 1), access_vm_reg, NULL, CONTEXTIDR_EL1 },

	/* Arch Tmers */
	{ SYS_DESC(SYS_AARCH32_CNTP_TVAL), access_arch_timer },
	{ SYS_DESC(SYS_AARCH32_CNTP_CTL), access_arch_timer },

	/* PMEVCNTRn */
	PMU_PMEVCNTR(0),
	PMU_PMEVCNTR(1),
	PMU_PMEVCNTR(2),
	PMU_PMEVCNTR(3),
	PMU_PMEVCNTR(4),
	PMU_PMEVCNTR(5),
	PMU_PMEVCNTR(6),
	PMU_PMEVCNTR(7),
	PMU_PMEVCNTR(8),
	PMU_PMEVCNTR(9),
	PMU_PMEVCNTR(10),
	PMU_PMEVCNTR(11),
	PMU_PMEVCNTR(12),
	PMU_PMEVCNTR(13),
	PMU_PMEVCNTR(14),
	PMU_PMEVCNTR(15),
	PMU_PMEVCNTR(16),
	PMU_PMEVCNTR(17),
	PMU_PMEVCNTR(18),
	PMU_PMEVCNTR(19),
	PMU_PMEVCNTR(20),
	PMU_PMEVCNTR(21),
	PMU_PMEVCNTR(22),
	PMU_PMEVCNTR(23),
	PMU_PMEVCNTR(24),
	PMU_PMEVCNTR(25),
	PMU_PMEVCNTR(26),
	PMU_PMEVCNTR(27),
	PMU_PMEVCNTR(28),
	PMU_PMEVCNTR(29),
	PMU_PMEVCNTR(30),
	/* PMEVTYPERn */
	PMU_PMEVTYPER(0),
	PMU_PMEVTYPER(1),
	PMU_PMEVTYPER(2),
	PMU_PMEVTYPER(3),
	PMU_PMEVTYPER(4),
	PMU_PMEVTYPER(5),
	PMU_PMEVTYPER(6),
	PMU_PMEVTYPER(7),
	PMU_PMEVTYPER(8),
	PMU_PMEVTYPER(9),
	PMU_PMEVTYPER(10),
	PMU_PMEVTYPER(11),
	PMU_PMEVTYPER(12),
	PMU_PMEVTYPER(13),
	PMU_PMEVTYPER(14),
	PMU_PMEVTYPER(15),
	PMU_PMEVTYPER(16),
	PMU_PMEVTYPER(17),
	PMU_PMEVTYPER(18),
	PMU_PMEVTYPER(19),
	PMU_PMEVTYPER(20),
	PMU_PMEVTYPER(21),
	PMU_PMEVTYPER(22),
	PMU_PMEVTYPER(23),
	PMU_PMEVTYPER(24),
	PMU_PMEVTYPER(25),
	PMU_PMEVTYPER(26),
	PMU_PMEVTYPER(27),
	PMU_PMEVTYPER(28),
	PMU_PMEVTYPER(29),
	PMU_PMEVTYPER(30),
	/* PMCCFILTR */
	{ Op1(0), CRn(14), CRm(15), Op2(7), access_pmu_evtyper },

	{ Op1(1), CRn( 0), CRm( 0), Op2(0), access_ccsidr },
	{ Op1(1), CRn( 0), CRm( 0), Op2(1), access_clidr },
	{ Op1(2), CRn( 0), CRm( 0), Op2(0), access_csselr, NULL, CSSELR_EL1 },
};

static const struct sys_reg_desc cp15_64_regs[] = {
	{ Op1( 0), CRn( 0), CRm( 2), Op2( 0), access_vm_reg, NULL, TTBR0_EL1 },
	{ Op1( 0), CRn( 0), CRm( 9), Op2( 0), access_pmu_evcntr },
	{ Op1( 0), CRn( 0), CRm(12), Op2( 0), access_gic_sgi }, /* ICC_SGI1R */
	{ Op1( 1), CRn( 0), CRm( 2), Op2( 0), access_vm_reg, NULL, TTBR1_EL1 },
	{ Op1( 1), CRn( 0), CRm(12), Op2( 0), access_gic_sgi }, /* ICC_ASGI1R */
	{ Op1( 2), CRn( 0), CRm(12), Op2( 0), access_gic_sgi }, /* ICC_SGI0R */
	{ SYS_DESC(SYS_AARCH32_CNTP_CVAL),    access_arch_timer },
};

static int check_sysreg_table(const struct sys_reg_desc *table, unsigned int n,
			      bool is_32)
{
	unsigned int i;

	for (i = 0; i < n; i++) {
		if (!is_32 && table[i].reg && !table[i].reset) {
			kvm_err("sys_reg table %p entry %d has lacks reset\n",
				table, i);
			return 1;
		}

		if (i && cmp_sys_reg(&table[i-1], &table[i]) >= 0) {
			kvm_err("sys_reg table %p out of order (%d)\n", table, i - 1);
			return 1;
		}
	}

	return 0;
}

int kvm_handle_cp14_load_store(struct kvm_vcpu *vcpu)
{
	kvm_inject_undefined(vcpu);
	return 1;
}

static void perform_access(struct kvm_vcpu *vcpu,
			   struct sys_reg_params *params,
			   const struct sys_reg_desc *r)
{
	trace_kvm_sys_access(*vcpu_pc(vcpu), params, r);

	/* Check for regs disabled by runtime config */
	if (sysreg_hidden(vcpu, r)) {
		kvm_inject_undefined(vcpu);
		return;
	}

	/*
	 * Not having an accessor means that we have configured a trap
	 * that we don't know how to handle. This certainly qualifies
	 * as a gross bug that should be fixed right away.
	 */
	BUG_ON(!r->access);

	/* Skip instruction if instructed so */
	if (likely(r->access(vcpu, params, r)))
		kvm_incr_pc(vcpu);
}

/*
 * emulate_cp --  tries to match a sys_reg access in a handling table, and
 *                call the corresponding trap handler.
 *
 * @params: pointer to the descriptor of the access
 * @table: array of trap descriptors
 * @num: size of the trap descriptor array
 *
 * Return 0 if the access has been handled, and -1 if not.
 */
static int emulate_cp(struct kvm_vcpu *vcpu,
		      struct sys_reg_params *params,
		      const struct sys_reg_desc *table,
		      size_t num)
{
	const struct sys_reg_desc *r;

	if (!table)
		return -1;	/* Not handled */

	r = find_reg(params, table, num);

	if (r) {
		perform_access(vcpu, params, r);
		return 0;
	}

	/* Not handled */
	return -1;
}

static void unhandled_cp_access(struct kvm_vcpu *vcpu,
				struct sys_reg_params *params)
{
	u8 esr_ec = kvm_vcpu_trap_get_class(vcpu);
	int cp = -1;

	switch (esr_ec) {
	case ESR_ELx_EC_CP15_32:
	case ESR_ELx_EC_CP15_64:
		cp = 15;
		break;
	case ESR_ELx_EC_CP14_MR:
	case ESR_ELx_EC_CP14_64:
		cp = 14;
		break;
	default:
		WARN_ON(1);
	}

	print_sys_reg_msg(params,
			  "Unsupported guest CP%d access at: %08lx [%08lx]\n",
			  cp, *vcpu_pc(vcpu), *vcpu_cpsr(vcpu));
	kvm_inject_undefined(vcpu);
}

/**
 * kvm_handle_cp_64 -- handles a mrrc/mcrr trap on a guest CP14/CP15 access
 * @vcpu: The VCPU pointer
 * @run:  The kvm_run struct
 */
static int kvm_handle_cp_64(struct kvm_vcpu *vcpu,
			    const struct sys_reg_desc *global,
			    size_t nr_global)
{
	struct sys_reg_params params;
	u32 esr = kvm_vcpu_get_esr(vcpu);
	int Rt = kvm_vcpu_sys_get_rt(vcpu);
	int Rt2 = (esr >> 10) & 0x1f;

	params.CRm = (esr >> 1) & 0xf;
	params.is_write = ((esr & 1) == 0);

	params.Op0 = 0;
	params.Op1 = (esr >> 16) & 0xf;
	params.Op2 = 0;
	params.CRn = 0;

	/*
	 * Make a 64-bit value out of Rt and Rt2. As we use the same trap
	 * backends between AArch32 and AArch64, we get away with it.
	 */
	if (params.is_write) {
		params.regval = vcpu_get_reg(vcpu, Rt) & 0xffffffff;
		params.regval |= vcpu_get_reg(vcpu, Rt2) << 32;
	}

	/*
	 * If the table contains a handler, handle the
	 * potential register operation in the case of a read and return
	 * with success.
	 */
	if (!emulate_cp(vcpu, &params, global, nr_global)) {
		/* Split up the value between registers for the read side */
		if (!params.is_write) {
			vcpu_set_reg(vcpu, Rt, lower_32_bits(params.regval));
			vcpu_set_reg(vcpu, Rt2, upper_32_bits(params.regval));
		}

		return 1;
	}

	unhandled_cp_access(vcpu, &params);
	return 1;
}

/**
 * kvm_handle_cp_32 -- handles a mrc/mcr trap on a guest CP14/CP15 access
 * @vcpu: The VCPU pointer
 * @run:  The kvm_run struct
 */
static int kvm_handle_cp_32(struct kvm_vcpu *vcpu,
			    const struct sys_reg_desc *global,
			    size_t nr_global)
{
	struct sys_reg_params params;
	u32 esr = kvm_vcpu_get_esr(vcpu);
	int Rt  = kvm_vcpu_sys_get_rt(vcpu);

	params.CRm = (esr >> 1) & 0xf;
	params.regval = vcpu_get_reg(vcpu, Rt);
	params.is_write = ((esr & 1) == 0);
	params.CRn = (esr >> 10) & 0xf;
	params.Op0 = 0;
	params.Op1 = (esr >> 14) & 0x7;
	params.Op2 = (esr >> 17) & 0x7;

	if (!emulate_cp(vcpu, &params, global, nr_global)) {
		if (!params.is_write)
			vcpu_set_reg(vcpu, Rt, params.regval);
		return 1;
	}

	unhandled_cp_access(vcpu, &params);
	return 1;
}

int kvm_handle_cp15_64(struct kvm_vcpu *vcpu)
{
	return kvm_handle_cp_64(vcpu, cp15_64_regs, ARRAY_SIZE(cp15_64_regs));
}

int kvm_handle_cp15_32(struct kvm_vcpu *vcpu)
{
	return kvm_handle_cp_32(vcpu, cp15_regs, ARRAY_SIZE(cp15_regs));
}

int kvm_handle_cp14_64(struct kvm_vcpu *vcpu)
{
	return kvm_handle_cp_64(vcpu, cp14_64_regs, ARRAY_SIZE(cp14_64_regs));
}

int kvm_handle_cp14_32(struct kvm_vcpu *vcpu)
{
	return kvm_handle_cp_32(vcpu, cp14_regs, ARRAY_SIZE(cp14_regs));
}

static bool is_imp_def_sys_reg(struct sys_reg_params *params)
{
	// See ARM DDI 0487E.a, section D12.3.2
	return params->Op0 == 3 && (params->CRn & 0b1011) == 0b1011;
}

static int emulate_sys_reg(struct kvm_vcpu *vcpu,
			   struct sys_reg_params *params)
{
	const struct sys_reg_desc *r;

	r = find_reg(params, sys_reg_descs, ARRAY_SIZE(sys_reg_descs));

	if (likely(r)) {
		perform_access(vcpu, params, r);
	} else if (is_imp_def_sys_reg(params)) {
		kvm_inject_undefined(vcpu);
	} else {
		print_sys_reg_msg(params,
				  "Unsupported guest sys_reg access at: %lx [%08lx]\n",
				  *vcpu_pc(vcpu), *vcpu_cpsr(vcpu));
		kvm_inject_undefined(vcpu);
	}
	return 1;
}

/**
 * kvm_reset_sys_regs - sets system registers to reset value
 * @vcpu: The VCPU pointer
 *
 * This function finds the right table above and sets the registers on the
 * virtual CPU struct to their architecturally defined reset values.
 */
void kvm_reset_sys_regs(struct kvm_vcpu *vcpu)
{
	unsigned long i;

	for (i = 0; i < ARRAY_SIZE(sys_reg_descs); i++)
		if (sys_reg_descs[i].reset)
			sys_reg_descs[i].reset(vcpu, &sys_reg_descs[i]);
}

/**
 * kvm_handle_sys_reg -- handles a mrs/msr trap on a guest sys_reg access
 * @vcpu: The VCPU pointer
 */
int kvm_handle_sys_reg(struct kvm_vcpu *vcpu)
{
	struct sys_reg_params params;
	unsigned long esr = kvm_vcpu_get_esr(vcpu);
	int Rt = kvm_vcpu_sys_get_rt(vcpu);
	int ret;

	trace_kvm_handle_sys_reg(esr);

<<<<<<< HEAD
	params.Op0 = (esr >> 20) & 3;
	params.Op1 = (esr >> 14) & 0x7;
	params.CRn = (esr >> 10) & 0xf;
	params.CRm = (esr >> 1) & 0xf;
	params.Op2 = (esr >> 17) & 0x7;
=======
	params = esr_sys64_to_params(esr);
>>>>>>> 334f1c6b
	params.regval = vcpu_get_reg(vcpu, Rt);

	ret = emulate_sys_reg(vcpu, &params);

	if (!params.is_write)
		vcpu_set_reg(vcpu, Rt, params.regval);
	return ret;
}

/******************************************************************************
 * Userspace API
 *****************************************************************************/

static bool index_to_params(u64 id, struct sys_reg_params *params)
{
	switch (id & KVM_REG_SIZE_MASK) {
	case KVM_REG_SIZE_U64:
		/* Any unused index bits means it's not valid. */
		if (id & ~(KVM_REG_ARCH_MASK | KVM_REG_SIZE_MASK
			      | KVM_REG_ARM_COPROC_MASK
			      | KVM_REG_ARM64_SYSREG_OP0_MASK
			      | KVM_REG_ARM64_SYSREG_OP1_MASK
			      | KVM_REG_ARM64_SYSREG_CRN_MASK
			      | KVM_REG_ARM64_SYSREG_CRM_MASK
			      | KVM_REG_ARM64_SYSREG_OP2_MASK))
			return false;
		params->Op0 = ((id & KVM_REG_ARM64_SYSREG_OP0_MASK)
			       >> KVM_REG_ARM64_SYSREG_OP0_SHIFT);
		params->Op1 = ((id & KVM_REG_ARM64_SYSREG_OP1_MASK)
			       >> KVM_REG_ARM64_SYSREG_OP1_SHIFT);
		params->CRn = ((id & KVM_REG_ARM64_SYSREG_CRN_MASK)
			       >> KVM_REG_ARM64_SYSREG_CRN_SHIFT);
		params->CRm = ((id & KVM_REG_ARM64_SYSREG_CRM_MASK)
			       >> KVM_REG_ARM64_SYSREG_CRM_SHIFT);
		params->Op2 = ((id & KVM_REG_ARM64_SYSREG_OP2_MASK)
			       >> KVM_REG_ARM64_SYSREG_OP2_SHIFT);
		return true;
	default:
		return false;
	}
}

const struct sys_reg_desc *find_reg_by_id(u64 id,
					  struct sys_reg_params *params,
					  const struct sys_reg_desc table[],
					  unsigned int num)
{
	if (!index_to_params(id, params))
		return NULL;

	return find_reg(params, table, num);
}

/* Decode an index value, and find the sys_reg_desc entry. */
static const struct sys_reg_desc *index_to_sys_reg_desc(struct kvm_vcpu *vcpu,
						    u64 id)
{
	const struct sys_reg_desc *r;
	struct sys_reg_params params;

	/* We only do sys_reg for now. */
	if ((id & KVM_REG_ARM_COPROC_MASK) != KVM_REG_ARM64_SYSREG)
		return NULL;

	if (!index_to_params(id, &params))
		return NULL;

	r = find_reg(&params, sys_reg_descs, ARRAY_SIZE(sys_reg_descs));

	/* Not saved in the sys_reg array and not otherwise accessible? */
	if (r && !(r->reg || r->get_user))
		r = NULL;

	return r;
}

/*
 * These are the invariant sys_reg registers: we let the guest see the
 * host versions of these, so they're part of the guest state.
 *
 * A future CPU may provide a mechanism to present different values to
 * the guest, or a future kvm may trap them.
 */

#define FUNCTION_INVARIANT(reg)						\
	static void get_##reg(struct kvm_vcpu *v,			\
			      const struct sys_reg_desc *r)		\
	{								\
		((struct sys_reg_desc *)r)->val = read_sysreg(reg);	\
	}

FUNCTION_INVARIANT(midr_el1)
FUNCTION_INVARIANT(revidr_el1)
FUNCTION_INVARIANT(clidr_el1)
FUNCTION_INVARIANT(aidr_el1)

static void get_ctr_el0(struct kvm_vcpu *v, const struct sys_reg_desc *r)
{
	((struct sys_reg_desc *)r)->val = read_sanitised_ftr_reg(SYS_CTR_EL0);
}

/* ->val is filled in by kvm_sys_reg_table_init() */
static struct sys_reg_desc invariant_sys_regs[] = {
	{ SYS_DESC(SYS_MIDR_EL1), NULL, get_midr_el1 },
	{ SYS_DESC(SYS_REVIDR_EL1), NULL, get_revidr_el1 },
	{ SYS_DESC(SYS_CLIDR_EL1), NULL, get_clidr_el1 },
	{ SYS_DESC(SYS_AIDR_EL1), NULL, get_aidr_el1 },
	{ SYS_DESC(SYS_CTR_EL0), NULL, get_ctr_el0 },
};

static int reg_from_user(u64 *val, const void __user *uaddr, u64 id)
{
	if (copy_from_user(val, uaddr, KVM_REG_SIZE(id)) != 0)
		return -EFAULT;
	return 0;
}

static int reg_to_user(void __user *uaddr, const u64 *val, u64 id)
{
	if (copy_to_user(uaddr, val, KVM_REG_SIZE(id)) != 0)
		return -EFAULT;
	return 0;
}

static int get_invariant_sys_reg(u64 id, void __user *uaddr)
{
	struct sys_reg_params params;
	const struct sys_reg_desc *r;

	r = find_reg_by_id(id, &params, invariant_sys_regs,
			   ARRAY_SIZE(invariant_sys_regs));
	if (!r)
		return -ENOENT;

	return reg_to_user(uaddr, &r->val, id);
}

static int set_invariant_sys_reg(u64 id, void __user *uaddr)
{
	struct sys_reg_params params;
	const struct sys_reg_desc *r;
	int err;
	u64 val = 0; /* Make sure high bits are 0 for 32-bit regs */

	r = find_reg_by_id(id, &params, invariant_sys_regs,
			   ARRAY_SIZE(invariant_sys_regs));
	if (!r)
		return -ENOENT;

	err = reg_from_user(&val, uaddr, id);
	if (err)
		return err;

	/* This is what we mean by invariant: you can't change it. */
	if (r->val != val)
		return -EINVAL;

	return 0;
}

static bool is_valid_cache(u32 val)
{
	u32 level, ctype;

	if (val >= CSSELR_MAX)
		return false;

	/* Bottom bit is Instruction or Data bit.  Next 3 bits are level. */
	level = (val >> 1);
	ctype = (cache_levels >> (level * 3)) & 7;

	switch (ctype) {
	case 0: /* No cache */
		return false;
	case 1: /* Instruction cache only */
		return (val & 1);
	case 2: /* Data cache only */
	case 4: /* Unified cache */
		return !(val & 1);
	case 3: /* Separate instruction and data caches */
		return true;
	default: /* Reserved: we can't know instruction or data. */
		return false;
	}
}

static int demux_c15_get(u64 id, void __user *uaddr)
{
	u32 val;
	u32 __user *uval = uaddr;

	/* Fail if we have unknown bits set. */
	if (id & ~(KVM_REG_ARCH_MASK|KVM_REG_SIZE_MASK|KVM_REG_ARM_COPROC_MASK
		   | ((1 << KVM_REG_ARM_COPROC_SHIFT)-1)))
		return -ENOENT;

	switch (id & KVM_REG_ARM_DEMUX_ID_MASK) {
	case KVM_REG_ARM_DEMUX_ID_CCSIDR:
		if (KVM_REG_SIZE(id) != 4)
			return -ENOENT;
		val = (id & KVM_REG_ARM_DEMUX_VAL_MASK)
			>> KVM_REG_ARM_DEMUX_VAL_SHIFT;
		if (!is_valid_cache(val))
			return -ENOENT;

		return put_user(get_ccsidr(val), uval);
	default:
		return -ENOENT;
	}
}

static int demux_c15_set(u64 id, void __user *uaddr)
{
	u32 val, newval;
	u32 __user *uval = uaddr;

	/* Fail if we have unknown bits set. */
	if (id & ~(KVM_REG_ARCH_MASK|KVM_REG_SIZE_MASK|KVM_REG_ARM_COPROC_MASK
		   | ((1 << KVM_REG_ARM_COPROC_SHIFT)-1)))
		return -ENOENT;

	switch (id & KVM_REG_ARM_DEMUX_ID_MASK) {
	case KVM_REG_ARM_DEMUX_ID_CCSIDR:
		if (KVM_REG_SIZE(id) != 4)
			return -ENOENT;
		val = (id & KVM_REG_ARM_DEMUX_VAL_MASK)
			>> KVM_REG_ARM_DEMUX_VAL_SHIFT;
		if (!is_valid_cache(val))
			return -ENOENT;

		if (get_user(newval, uval))
			return -EFAULT;

		/* This is also invariant: you can't change it. */
		if (newval != get_ccsidr(val))
			return -EINVAL;
		return 0;
	default:
		return -ENOENT;
	}
}

int kvm_arm_sys_reg_get_reg(struct kvm_vcpu *vcpu, const struct kvm_one_reg *reg)
{
	const struct sys_reg_desc *r;
	void __user *uaddr = (void __user *)(unsigned long)reg->addr;

	if ((reg->id & KVM_REG_ARM_COPROC_MASK) == KVM_REG_ARM_DEMUX)
		return demux_c15_get(reg->id, uaddr);

	if (KVM_REG_SIZE(reg->id) != sizeof(__u64))
		return -ENOENT;

	r = index_to_sys_reg_desc(vcpu, reg->id);
	if (!r)
		return get_invariant_sys_reg(reg->id, uaddr);

	/* Check for regs disabled by runtime config */
	if (sysreg_hidden(vcpu, r))
		return -ENOENT;

	if (r->get_user)
		return (r->get_user)(vcpu, r, reg, uaddr);

	return reg_to_user(uaddr, &__vcpu_sys_reg(vcpu, r->reg), reg->id);
}

int kvm_arm_sys_reg_set_reg(struct kvm_vcpu *vcpu, const struct kvm_one_reg *reg)
{
	const struct sys_reg_desc *r;
	void __user *uaddr = (void __user *)(unsigned long)reg->addr;

	if ((reg->id & KVM_REG_ARM_COPROC_MASK) == KVM_REG_ARM_DEMUX)
		return demux_c15_set(reg->id, uaddr);

	if (KVM_REG_SIZE(reg->id) != sizeof(__u64))
		return -ENOENT;

	r = index_to_sys_reg_desc(vcpu, reg->id);
	if (!r)
		return set_invariant_sys_reg(reg->id, uaddr);

	/* Check for regs disabled by runtime config */
	if (sysreg_hidden(vcpu, r))
		return -ENOENT;

	if (r->set_user)
		return (r->set_user)(vcpu, r, reg, uaddr);

	return reg_from_user(&__vcpu_sys_reg(vcpu, r->reg), uaddr, reg->id);
}

static unsigned int num_demux_regs(void)
{
	unsigned int i, count = 0;

	for (i = 0; i < CSSELR_MAX; i++)
		if (is_valid_cache(i))
			count++;

	return count;
}

static int write_demux_regids(u64 __user *uindices)
{
	u64 val = KVM_REG_ARM64 | KVM_REG_SIZE_U32 | KVM_REG_ARM_DEMUX;
	unsigned int i;

	val |= KVM_REG_ARM_DEMUX_ID_CCSIDR;
	for (i = 0; i < CSSELR_MAX; i++) {
		if (!is_valid_cache(i))
			continue;
		if (put_user(val | i, uindices))
			return -EFAULT;
		uindices++;
	}
	return 0;
}

static u64 sys_reg_to_index(const struct sys_reg_desc *reg)
{
	return (KVM_REG_ARM64 | KVM_REG_SIZE_U64 |
		KVM_REG_ARM64_SYSREG |
		(reg->Op0 << KVM_REG_ARM64_SYSREG_OP0_SHIFT) |
		(reg->Op1 << KVM_REG_ARM64_SYSREG_OP1_SHIFT) |
		(reg->CRn << KVM_REG_ARM64_SYSREG_CRN_SHIFT) |
		(reg->CRm << KVM_REG_ARM64_SYSREG_CRM_SHIFT) |
		(reg->Op2 << KVM_REG_ARM64_SYSREG_OP2_SHIFT));
}

static bool copy_reg_to_user(const struct sys_reg_desc *reg, u64 __user **uind)
{
	if (!*uind)
		return true;

	if (put_user(sys_reg_to_index(reg), *uind))
		return false;

	(*uind)++;
	return true;
}

static int walk_one_sys_reg(const struct kvm_vcpu *vcpu,
			    const struct sys_reg_desc *rd,
			    u64 __user **uind,
			    unsigned int *total)
{
	/*
	 * Ignore registers we trap but don't save,
	 * and for which no custom user accessor is provided.
	 */
	if (!(rd->reg || rd->get_user))
		return 0;

	if (sysreg_hidden(vcpu, rd))
		return 0;

	if (!copy_reg_to_user(rd, uind))
		return -EFAULT;

	(*total)++;
	return 0;
}

/* Assumed ordered tables, see kvm_sys_reg_table_init. */
static int walk_sys_regs(struct kvm_vcpu *vcpu, u64 __user *uind)
{
	const struct sys_reg_desc *i2, *end2;
	unsigned int total = 0;
	int err;

	i2 = sys_reg_descs;
	end2 = sys_reg_descs + ARRAY_SIZE(sys_reg_descs);

	while (i2 != end2) {
		err = walk_one_sys_reg(vcpu, i2++, &uind, &total);
		if (err)
			return err;
	}
	return total;
}

unsigned long kvm_arm_num_sys_reg_descs(struct kvm_vcpu *vcpu)
{
	return ARRAY_SIZE(invariant_sys_regs)
		+ num_demux_regs()
		+ walk_sys_regs(vcpu, (u64 __user *)NULL);
}

int kvm_arm_copy_sys_reg_indices(struct kvm_vcpu *vcpu, u64 __user *uindices)
{
	unsigned int i;
	int err;

	/* Then give them all the invariant registers' indices. */
	for (i = 0; i < ARRAY_SIZE(invariant_sys_regs); i++) {
		if (put_user(sys_reg_to_index(&invariant_sys_regs[i]), uindices))
			return -EFAULT;
		uindices++;
	}

	err = walk_sys_regs(vcpu, uindices);
	if (err < 0)
		return err;
	uindices += err;

	return write_demux_regids(uindices);
}

void kvm_sys_reg_table_init(void)
{
	unsigned int i;
	struct sys_reg_desc clidr;

	/* Make sure tables are unique and in order. */
	BUG_ON(check_sysreg_table(sys_reg_descs, ARRAY_SIZE(sys_reg_descs), false));
	BUG_ON(check_sysreg_table(cp14_regs, ARRAY_SIZE(cp14_regs), true));
	BUG_ON(check_sysreg_table(cp14_64_regs, ARRAY_SIZE(cp14_64_regs), true));
	BUG_ON(check_sysreg_table(cp15_regs, ARRAY_SIZE(cp15_regs), true));
	BUG_ON(check_sysreg_table(cp15_64_regs, ARRAY_SIZE(cp15_64_regs), true));
	BUG_ON(check_sysreg_table(invariant_sys_regs, ARRAY_SIZE(invariant_sys_regs), false));

	/* We abuse the reset function to overwrite the table itself. */
	for (i = 0; i < ARRAY_SIZE(invariant_sys_regs); i++)
		invariant_sys_regs[i].reset(NULL, &invariant_sys_regs[i]);

	/*
	 * CLIDR format is awkward, so clean it up.  See ARM B4.1.20:
	 *
	 *   If software reads the Cache Type fields from Ctype1
	 *   upwards, once it has seen a value of 0b000, no caches
	 *   exist at further-out levels of the hierarchy. So, for
	 *   example, if Ctype3 is the first Cache Type field with a
	 *   value of 0b000, the values of Ctype4 to Ctype7 must be
	 *   ignored.
	 */
	get_clidr_el1(NULL, &clidr); /* Ugly... */
	cache_levels = clidr.val;
	for (i = 0; i < 7; i++)
		if (((cache_levels >> (i*3)) & 7) == 0)
			break;
	/* Clear all higher bits. */
	cache_levels &= (1 << (i*3))-1;
}<|MERGE_RESOLUTION|>--- conflicted
+++ resolved
@@ -44,10 +44,6 @@
  * 64bit interface.
  */
 
-#define reg_to_encoding(x)						\
-	sys_reg((u32)(x)->Op0, (u32)(x)->Op1,				\
-		(u32)(x)->CRn, (u32)(x)->CRm, (u32)(x)->Op2)
-
 static bool read_from_write_only(struct kvm_vcpu *vcpu,
 				 struct sys_reg_params *params,
 				 const struct sys_reg_desc *r)
@@ -68,29 +64,6 @@
 	return false;
 }
 
-<<<<<<< HEAD
-u64 vcpu_read_sys_reg(const struct kvm_vcpu *vcpu, int reg)
-{
-	u64 val = 0x8badf00d8badf00d;
-
-	if (vcpu->arch.sysregs_loaded_on_cpu &&
-	    __vcpu_read_sys_reg_from_cpu(reg, &val))
-		return val;
-
-	return __vcpu_sys_reg(vcpu, reg);
-}
-
-void vcpu_write_sys_reg(struct kvm_vcpu *vcpu, u64 val, int reg)
-{
-	if (vcpu->arch.sysregs_loaded_on_cpu &&
-	    __vcpu_write_sys_reg_to_cpu(val, reg))
-		return;
-
-	 __vcpu_sys_reg(vcpu, reg) = val;
-}
-
-=======
->>>>>>> 334f1c6b
 /* 3 bits per cache level, as per CLIDR, but non-existent caches always 0 */
 static u32 cache_levels;
 
@@ -629,15 +602,6 @@
 	__vcpu_sys_reg(vcpu, r->reg) &= ARMV8_PMU_COUNTER_MASK;
 }
 
-static unsigned int pmu_visibility(const struct kvm_vcpu *vcpu,
-				   const struct sys_reg_desc *r)
-{
-	if (kvm_vcpu_has_pmu(vcpu))
-		return 0;
-
-	return REG_HIDDEN;
-}
-
 static void reset_pmcr(struct kvm_vcpu *vcpu, const struct sys_reg_desc *r)
 {
 	u64 pmcr, val;
@@ -979,28 +943,18 @@
 	  trap_wcr, reset_wcr, 0, 0,  get_wcr, set_wcr }
 
 #define PMU_SYS_REG(r)						\
-<<<<<<< HEAD
-	SYS_DESC(r), .reset = reset_unknown, .visibility = pmu_visibility
-=======
 	SYS_DESC(r), .reset = reset_pmu_reg, .visibility = pmu_visibility
->>>>>>> 334f1c6b
 
 /* Macro to expand the PMEVCNTRn_EL0 register */
 #define PMU_PMEVCNTR_EL0(n)						\
 	{ PMU_SYS_REG(SYS_PMEVCNTRn_EL0(n)),				\
-<<<<<<< HEAD
-=======
 	  .reset = reset_pmevcntr,					\
->>>>>>> 334f1c6b
 	  .access = access_pmu_evcntr, .reg = (PMEVCNTR0_EL0 + n), }
 
 /* Macro to expand the PMEVTYPERn_EL0 register */
 #define PMU_PMEVTYPER_EL0(n)						\
 	{ PMU_SYS_REG(SYS_PMEVTYPERn_EL0(n)),				\
-<<<<<<< HEAD
-=======
 	  .reset = reset_pmevtyper,					\
->>>>>>> 334f1c6b
 	  .access = access_pmu_evtyper, .reg = (PMEVTYPER0_EL0 + n), }
 
 static bool undef_access(struct kvm_vcpu *vcpu, struct sys_reg_params *p,
@@ -1073,41 +1027,11 @@
 	return true;
 }
 
-#define FEATURE(x)	(GENMASK_ULL(x##_SHIFT + 3, x##_SHIFT))
-
 /* Read a sanitised cpufeature ID register by sys_reg_desc */
 static u64 read_id_reg(const struct kvm_vcpu *vcpu,
 		struct sys_reg_desc const *r, bool raz)
 {
 	u32 id = reg_to_encoding(r);
-<<<<<<< HEAD
-	u64 val = raz ? 0 : read_sanitised_ftr_reg(id);
-
-	switch (id) {
-	case SYS_ID_AA64PFR0_EL1:
-		if (!vcpu_has_sve(vcpu))
-			val &= ~FEATURE(ID_AA64PFR0_SVE);
-		val &= ~FEATURE(ID_AA64PFR0_AMU);
-		val &= ~FEATURE(ID_AA64PFR0_CSV2);
-		val |= FIELD_PREP(FEATURE(ID_AA64PFR0_CSV2), (u64)vcpu->kvm->arch.pfr0_csv2);
-		val &= ~FEATURE(ID_AA64PFR0_CSV3);
-		val |= FIELD_PREP(FEATURE(ID_AA64PFR0_CSV3), (u64)vcpu->kvm->arch.pfr0_csv3);
-		break;
-	case SYS_ID_AA64PFR1_EL1:
-		val &= ~FEATURE(ID_AA64PFR1_MTE);
-		break;
-	case SYS_ID_AA64ISAR1_EL1:
-		if (!vcpu_has_ptrauth(vcpu))
-			val &= ~(FEATURE(ID_AA64ISAR1_APA) |
-				 FEATURE(ID_AA64ISAR1_API) |
-				 FEATURE(ID_AA64ISAR1_GPA) |
-				 FEATURE(ID_AA64ISAR1_GPI));
-		break;
-	case SYS_ID_AA64DFR0_EL1:
-		/* Limit debug to ARMv8.0 */
-		val &= ~FEATURE(ID_AA64DFR0_DEBUGVER);
-		val |= FIELD_PREP(FEATURE(ID_AA64DFR0_DEBUGVER), 6);
-=======
 	u64 val;
 
 	if (raz)
@@ -1145,16 +1069,12 @@
 		/* Limit debug to ARMv8.0 */
 		val &= ~ARM64_FEATURE_MASK(ID_AA64DFR0_DEBUGVER);
 		val |= FIELD_PREP(ARM64_FEATURE_MASK(ID_AA64DFR0_DEBUGVER), 6);
->>>>>>> 334f1c6b
 		/* Limit guests to PMUv3 for ARMv8.4 */
 		val = cpuid_feature_cap_perfmon_field(val,
 						      ID_AA64DFR0_PMUVER_SHIFT,
 						      kvm_vcpu_has_pmu(vcpu) ? ID_AA64DFR0_PMUVER_8_4 : 0);
-<<<<<<< HEAD
-=======
 		/* Hide SPE from guests */
 		val &= ~ARM64_FEATURE_MASK(ID_AA64DFR0_PMSVER);
->>>>>>> 334f1c6b
 		break;
 	case SYS_ID_DFR0_EL1:
 		/* Limit guests to PMUv3 for ARMv8.4 */
@@ -1628,8 +1548,6 @@
 	{ SYS_DESC(SYS_FAR_EL1), access_vm_reg, reset_unknown, FAR_EL1 },
 	{ SYS_DESC(SYS_PAR_EL1), NULL, reset_unknown, PAR_EL1 },
 
-<<<<<<< HEAD
-=======
 	{ SYS_DESC(SYS_PMSCR_EL1), undef_access },
 	{ SYS_DESC(SYS_PMSNEVFR_EL1), undef_access },
 	{ SYS_DESC(SYS_PMSICR_EL1), undef_access },
@@ -1643,7 +1561,6 @@
 	{ SYS_DESC(SYS_PMBSR_EL1), undef_access },
 	/* PMBIDR_EL1 is not trapped */
 
->>>>>>> 334f1c6b
 	{ PMU_SYS_REG(SYS_PMINTENSET_EL1),
 	  .access = access_pminten, .reg = PMINTENSET_EL1 },
 	{ PMU_SYS_REG(SYS_PMINTENCLR_EL1),
@@ -1695,12 +1612,6 @@
 	  .access = access_pmcnten, .reg = PMCNTENSET_EL0 },
 	{ PMU_SYS_REG(SYS_PMOVSCLR_EL0),
 	  .access = access_pmovs, .reg = PMOVSSET_EL0 },
-<<<<<<< HEAD
-	{ PMU_SYS_REG(SYS_PMSWINC_EL0),
-	  .access = access_pmswinc, .reg = PMSWINC_EL0 },
-	{ PMU_SYS_REG(SYS_PMSELR_EL0),
-	  .access = access_pmselr, .reg = PMSELR_EL0 },
-=======
 	/*
 	 * PM_SWINC_EL0 is exposed to userspace as RAZ/WI, as it was
 	 * previously (and pointlessly) advertised in the past...
@@ -1710,17 +1621,12 @@
 	  .access = access_pmswinc, .reset = NULL },
 	{ PMU_SYS_REG(SYS_PMSELR_EL0),
 	  .access = access_pmselr, .reset = reset_pmselr, .reg = PMSELR_EL0 },
->>>>>>> 334f1c6b
 	{ PMU_SYS_REG(SYS_PMCEID0_EL0),
 	  .access = access_pmceid, .reset = NULL },
 	{ PMU_SYS_REG(SYS_PMCEID1_EL0),
 	  .access = access_pmceid, .reset = NULL },
 	{ PMU_SYS_REG(SYS_PMCCNTR_EL0),
-<<<<<<< HEAD
-	  .access = access_pmu_evcntr, .reg = PMCCNTR_EL0 },
-=======
 	  .access = access_pmu_evcntr, .reset = reset_unknown, .reg = PMCCNTR_EL0 },
->>>>>>> 334f1c6b
 	{ PMU_SYS_REG(SYS_PMXEVTYPER_EL0),
 	  .access = access_pmu_evtyper, .reset = NULL },
 	{ PMU_SYS_REG(SYS_PMXEVCNTR_EL0),
@@ -2467,15 +2373,7 @@
 
 	trace_kvm_handle_sys_reg(esr);
 
-<<<<<<< HEAD
-	params.Op0 = (esr >> 20) & 3;
-	params.Op1 = (esr >> 14) & 0x7;
-	params.CRn = (esr >> 10) & 0xf;
-	params.CRm = (esr >> 1) & 0xf;
-	params.Op2 = (esr >> 17) & 0x7;
-=======
 	params = esr_sys64_to_params(esr);
->>>>>>> 334f1c6b
 	params.regval = vcpu_get_reg(vcpu, Rt);
 
 	ret = emulate_sys_reg(vcpu, &params);
