// SPDX-License-Identifier: GPL-2.0-only
/*
 * Copyright (C) 2012,2013 - ARM Ltd
 * Author: Marc Zyngier <marc.zyngier@arm.com>
 *
 * Derived from arch/arm/kvm/coproc.c:
 * Copyright (C) 2012 - Virtual Open Systems and Columbia University
 * Authors: Rusty Russell <rusty@rustcorp.com.au>
 *          Christoffer Dall <c.dall@virtualopensystems.com>
 */

#include <linux/bitfield.h>
#include <linux/bsearch.h>
#include <linux/kvm_host.h>
#include <linux/mm.h>
#include <linux/printk.h>
#include <linux/uaccess.h>

#include <asm/cacheflush.h>
#include <asm/cputype.h>
#include <asm/debug-monitors.h>
#include <asm/esr.h>
#include <asm/kvm_arm.h>
#include <asm/kvm_emulate.h>
#include <asm/kvm_hyp.h>
#include <asm/kvm_mmu.h>
#include <asm/perf_event.h>
#include <asm/sysreg.h>

#include <trace/events/kvm.h>

#include "sys_regs.h"

#include "trace.h"

/*
 * All of this file is extremely similar to the ARM coproc.c, but the
 * types are different. My gut feeling is that it should be pretty
 * easy to merge, but that would be an ABI breakage -- again. VFP
 * would also need to be abstracted.
 *
 * For AArch32, we only take care of what is being trapped. Anything
 * that has to do with init and userspace access has to go via the
 * 64bit interface.
 */

#define reg_to_encoding(x)						\
	sys_reg((u32)(x)->Op0, (u32)(x)->Op1,				\
		(u32)(x)->CRn, (u32)(x)->CRm, (u32)(x)->Op2)

static bool read_from_write_only(struct kvm_vcpu *vcpu,
				 struct sys_reg_params *params,
				 const struct sys_reg_desc *r)
{
	WARN_ONCE(1, "Unexpected sys_reg read to write-only register\n");
	print_sys_reg_instr(params);
	kvm_inject_undefined(vcpu);
	return false;
}

static bool write_to_read_only(struct kvm_vcpu *vcpu,
			       struct sys_reg_params *params,
			       const struct sys_reg_desc *r)
{
	WARN_ONCE(1, "Unexpected sys_reg write to read-only register\n");
	print_sys_reg_instr(params);
	kvm_inject_undefined(vcpu);
	return false;
}

u64 vcpu_read_sys_reg(const struct kvm_vcpu *vcpu, int reg)
{
	u64 val = 0x8badf00d8badf00d;

	if (vcpu->arch.sysregs_loaded_on_cpu &&
	    __vcpu_read_sys_reg_from_cpu(reg, &val))
		return val;

	return __vcpu_sys_reg(vcpu, reg);
}

void vcpu_write_sys_reg(struct kvm_vcpu *vcpu, u64 val, int reg)
{
	if (vcpu->arch.sysregs_loaded_on_cpu &&
	    __vcpu_write_sys_reg_to_cpu(val, reg))
		return;

	 __vcpu_sys_reg(vcpu, reg) = val;
}

/* 3 bits per cache level, as per CLIDR, but non-existent caches always 0 */
static u32 cache_levels;

/* CSSELR values; used to index KVM_REG_ARM_DEMUX_ID_CCSIDR */
#define CSSELR_MAX 14

/* Which cache CCSIDR represents depends on CSSELR value. */
static u32 get_ccsidr(u32 csselr)
{
	u32 ccsidr;

	/* Make sure noone else changes CSSELR during this! */
	local_irq_disable();
	write_sysreg(csselr, csselr_el1);
	isb();
	ccsidr = read_sysreg(ccsidr_el1);
	local_irq_enable();

	return ccsidr;
}

/*
 * See note at ARMv7 ARM B1.14.4 (TL;DR: S/W ops are not easily virtualized).
 */
static bool access_dcsw(struct kvm_vcpu *vcpu,
			struct sys_reg_params *p,
			const struct sys_reg_desc *r)
{
	if (!p->is_write)
		return read_from_write_only(vcpu, p, r);

	/*
	 * Only track S/W ops if we don't have FWB. It still indicates
	 * that the guest is a bit broken (S/W operations should only
	 * be done by firmware, knowing that there is only a single
	 * CPU left in the system, and certainly not from non-secure
	 * software).
	 */
	if (!cpus_have_const_cap(ARM64_HAS_STAGE2_FWB))
		kvm_set_way_flush(vcpu);

	return true;
}

static void get_access_mask(const struct sys_reg_desc *r, u64 *mask, u64 *shift)
{
	switch (r->aarch32_map) {
	case AA32_LO:
		*mask = GENMASK_ULL(31, 0);
		*shift = 0;
		break;
	case AA32_HI:
		*mask = GENMASK_ULL(63, 32);
		*shift = 32;
		break;
	default:
		*mask = GENMASK_ULL(63, 0);
		*shift = 0;
		break;
	}
}

/*
 * Generic accessor for VM registers. Only called as long as HCR_TVM
 * is set. If the guest enables the MMU, we stop trapping the VM
 * sys_regs and leave it in complete control of the caches.
 */
static bool access_vm_reg(struct kvm_vcpu *vcpu,
			  struct sys_reg_params *p,
			  const struct sys_reg_desc *r)
{
	bool was_enabled = vcpu_has_cache_enabled(vcpu);
	u64 val, mask, shift;

	BUG_ON(!p->is_write);

	get_access_mask(r, &mask, &shift);

	if (~mask) {
		val = vcpu_read_sys_reg(vcpu, r->reg);
		val &= ~mask;
	} else {
		val = 0;
	}

	val |= (p->regval & (mask >> shift)) << shift;
	vcpu_write_sys_reg(vcpu, val, r->reg);

	kvm_toggle_cache(vcpu, was_enabled);
	return true;
}

static bool access_actlr(struct kvm_vcpu *vcpu,
			 struct sys_reg_params *p,
			 const struct sys_reg_desc *r)
{
	u64 mask, shift;

	if (p->is_write)
		return ignore_write(vcpu, p);

	get_access_mask(r, &mask, &shift);
	p->regval = (vcpu_read_sys_reg(vcpu, r->reg) & mask) >> shift;

	return true;
}

/*
 * Trap handler for the GICv3 SGI generation system register.
 * Forward the request to the VGIC emulation.
 * The cp15_64 code makes sure this automatically works
 * for both AArch64 and AArch32 accesses.
 */
static bool access_gic_sgi(struct kvm_vcpu *vcpu,
			   struct sys_reg_params *p,
			   const struct sys_reg_desc *r)
{
	bool g1;

	if (!p->is_write)
		return read_from_write_only(vcpu, p, r);

	/*
	 * In a system where GICD_CTLR.DS=1, a ICC_SGI0R_EL1 access generates
	 * Group0 SGIs only, while ICC_SGI1R_EL1 can generate either group,
	 * depending on the SGI configuration. ICC_ASGI1R_EL1 is effectively
	 * equivalent to ICC_SGI0R_EL1, as there is no "alternative" secure
	 * group.
	 */
	if (p->Op0 == 0) {		/* AArch32 */
		switch (p->Op1) {
		default:		/* Keep GCC quiet */
		case 0:			/* ICC_SGI1R */
			g1 = true;
			break;
		case 1:			/* ICC_ASGI1R */
		case 2:			/* ICC_SGI0R */
			g1 = false;
			break;
		}
	} else {			/* AArch64 */
		switch (p->Op2) {
		default:		/* Keep GCC quiet */
		case 5:			/* ICC_SGI1R_EL1 */
			g1 = true;
			break;
		case 6:			/* ICC_ASGI1R_EL1 */
		case 7:			/* ICC_SGI0R_EL1 */
			g1 = false;
			break;
		}
	}

	vgic_v3_dispatch_sgi(vcpu, p->regval, g1);

	return true;
}

static bool access_gic_sre(struct kvm_vcpu *vcpu,
			   struct sys_reg_params *p,
			   const struct sys_reg_desc *r)
{
	if (p->is_write)
		return ignore_write(vcpu, p);

	p->regval = vcpu->arch.vgic_cpu.vgic_v3.vgic_sre;
	return true;
}

static bool trap_raz_wi(struct kvm_vcpu *vcpu,
			struct sys_reg_params *p,
			const struct sys_reg_desc *r)
{
	if (p->is_write)
		return ignore_write(vcpu, p);
	else
		return read_zero(vcpu, p);
}

/*
 * ARMv8.1 mandates at least a trivial LORegion implementation, where all the
 * RW registers are RES0 (which we can implement as RAZ/WI). On an ARMv8.0
 * system, these registers should UNDEF. LORID_EL1 being a RO register, we
 * treat it separately.
 */
static bool trap_loregion(struct kvm_vcpu *vcpu,
			  struct sys_reg_params *p,
			  const struct sys_reg_desc *r)
{
	u64 val = read_sanitised_ftr_reg(SYS_ID_AA64MMFR1_EL1);
	u32 sr = reg_to_encoding(r);

	if (!(val & (0xfUL << ID_AA64MMFR1_LOR_SHIFT))) {
		kvm_inject_undefined(vcpu);
		return false;
	}

	if (p->is_write && sr == SYS_LORID_EL1)
		return write_to_read_only(vcpu, p, r);

	return trap_raz_wi(vcpu, p, r);
}

static bool trap_oslsr_el1(struct kvm_vcpu *vcpu,
			   struct sys_reg_params *p,
			   const struct sys_reg_desc *r)
{
	if (p->is_write) {
		return ignore_write(vcpu, p);
	} else {
		p->regval = (1 << 3);
		return true;
	}
}

static bool trap_dbgauthstatus_el1(struct kvm_vcpu *vcpu,
				   struct sys_reg_params *p,
				   const struct sys_reg_desc *r)
{
	if (p->is_write) {
		return ignore_write(vcpu, p);
	} else {
		p->regval = read_sysreg(dbgauthstatus_el1);
		return true;
	}
}

/*
 * We want to avoid world-switching all the DBG registers all the
 * time:
 * 
 * - If we've touched any debug register, it is likely that we're
 *   going to touch more of them. It then makes sense to disable the
 *   traps and start doing the save/restore dance
 * - If debug is active (DBG_MDSCR_KDE or DBG_MDSCR_MDE set), it is
 *   then mandatory to save/restore the registers, as the guest
 *   depends on them.
 * 
 * For this, we use a DIRTY bit, indicating the guest has modified the
 * debug registers, used as follow:
 *
 * On guest entry:
 * - If the dirty bit is set (because we're coming back from trapping),
 *   disable the traps, save host registers, restore guest registers.
 * - If debug is actively in use (DBG_MDSCR_KDE or DBG_MDSCR_MDE set),
 *   set the dirty bit, disable the traps, save host registers,
 *   restore guest registers.
 * - Otherwise, enable the traps
 *
 * On guest exit:
 * - If the dirty bit is set, save guest registers, restore host
 *   registers and clear the dirty bit. This ensure that the host can
 *   now use the debug registers.
 */
static bool trap_debug_regs(struct kvm_vcpu *vcpu,
			    struct sys_reg_params *p,
			    const struct sys_reg_desc *r)
{
	if (p->is_write) {
		vcpu_write_sys_reg(vcpu, p->regval, r->reg);
		vcpu->arch.flags |= KVM_ARM64_DEBUG_DIRTY;
	} else {
		p->regval = vcpu_read_sys_reg(vcpu, r->reg);
	}

	trace_trap_reg(__func__, r->reg, p->is_write, p->regval);

	return true;
}

/*
 * reg_to_dbg/dbg_to_reg
 *
 * A 32 bit write to a debug register leave top bits alone
 * A 32 bit read from a debug register only returns the bottom bits
 *
 * All writes will set the KVM_ARM64_DEBUG_DIRTY flag to ensure the
 * hyp.S code switches between host and guest values in future.
 */
static void reg_to_dbg(struct kvm_vcpu *vcpu,
		       struct sys_reg_params *p,
		       const struct sys_reg_desc *rd,
		       u64 *dbg_reg)
{
	u64 mask, shift, val;

	get_access_mask(rd, &mask, &shift);

	val = *dbg_reg;
	val &= ~mask;
	val |= (p->regval & (mask >> shift)) << shift;
	*dbg_reg = val;

	vcpu->arch.flags |= KVM_ARM64_DEBUG_DIRTY;
}

static void dbg_to_reg(struct kvm_vcpu *vcpu,
		       struct sys_reg_params *p,
		       const struct sys_reg_desc *rd,
		       u64 *dbg_reg)
{
	u64 mask, shift;

	get_access_mask(rd, &mask, &shift);
	p->regval = (*dbg_reg & mask) >> shift;
}

static bool trap_bvr(struct kvm_vcpu *vcpu,
		     struct sys_reg_params *p,
		     const struct sys_reg_desc *rd)
{
	u64 *dbg_reg = &vcpu->arch.vcpu_debug_state.dbg_bvr[rd->CRm];

	if (p->is_write)
		reg_to_dbg(vcpu, p, rd, dbg_reg);
	else
		dbg_to_reg(vcpu, p, rd, dbg_reg);

	trace_trap_reg(__func__, rd->CRm, p->is_write, *dbg_reg);

	return true;
}

static int set_bvr(struct kvm_vcpu *vcpu, const struct sys_reg_desc *rd,
		const struct kvm_one_reg *reg, void __user *uaddr)
{
	__u64 *r = &vcpu->arch.vcpu_debug_state.dbg_bvr[rd->CRm];

	if (copy_from_user(r, uaddr, KVM_REG_SIZE(reg->id)) != 0)
		return -EFAULT;
	return 0;
}

static int get_bvr(struct kvm_vcpu *vcpu, const struct sys_reg_desc *rd,
	const struct kvm_one_reg *reg, void __user *uaddr)
{
	__u64 *r = &vcpu->arch.vcpu_debug_state.dbg_bvr[rd->CRm];

	if (copy_to_user(uaddr, r, KVM_REG_SIZE(reg->id)) != 0)
		return -EFAULT;
	return 0;
}

static void reset_bvr(struct kvm_vcpu *vcpu,
		      const struct sys_reg_desc *rd)
{
	vcpu->arch.vcpu_debug_state.dbg_bvr[rd->CRm] = rd->val;
}

static bool trap_bcr(struct kvm_vcpu *vcpu,
		     struct sys_reg_params *p,
		     const struct sys_reg_desc *rd)
{
	u64 *dbg_reg = &vcpu->arch.vcpu_debug_state.dbg_bcr[rd->CRm];

	if (p->is_write)
		reg_to_dbg(vcpu, p, rd, dbg_reg);
	else
		dbg_to_reg(vcpu, p, rd, dbg_reg);

	trace_trap_reg(__func__, rd->CRm, p->is_write, *dbg_reg);

	return true;
}

static int set_bcr(struct kvm_vcpu *vcpu, const struct sys_reg_desc *rd,
		const struct kvm_one_reg *reg, void __user *uaddr)
{
	__u64 *r = &vcpu->arch.vcpu_debug_state.dbg_bcr[rd->CRm];

	if (copy_from_user(r, uaddr, KVM_REG_SIZE(reg->id)) != 0)
		return -EFAULT;

	return 0;
}

static int get_bcr(struct kvm_vcpu *vcpu, const struct sys_reg_desc *rd,
	const struct kvm_one_reg *reg, void __user *uaddr)
{
	__u64 *r = &vcpu->arch.vcpu_debug_state.dbg_bcr[rd->CRm];

	if (copy_to_user(uaddr, r, KVM_REG_SIZE(reg->id)) != 0)
		return -EFAULT;
	return 0;
}

static void reset_bcr(struct kvm_vcpu *vcpu,
		      const struct sys_reg_desc *rd)
{
	vcpu->arch.vcpu_debug_state.dbg_bcr[rd->CRm] = rd->val;
}

static bool trap_wvr(struct kvm_vcpu *vcpu,
		     struct sys_reg_params *p,
		     const struct sys_reg_desc *rd)
{
	u64 *dbg_reg = &vcpu->arch.vcpu_debug_state.dbg_wvr[rd->CRm];

	if (p->is_write)
		reg_to_dbg(vcpu, p, rd, dbg_reg);
	else
		dbg_to_reg(vcpu, p, rd, dbg_reg);

	trace_trap_reg(__func__, rd->CRm, p->is_write,
		vcpu->arch.vcpu_debug_state.dbg_wvr[rd->CRm]);

	return true;
}

static int set_wvr(struct kvm_vcpu *vcpu, const struct sys_reg_desc *rd,
		const struct kvm_one_reg *reg, void __user *uaddr)
{
	__u64 *r = &vcpu->arch.vcpu_debug_state.dbg_wvr[rd->CRm];

	if (copy_from_user(r, uaddr, KVM_REG_SIZE(reg->id)) != 0)
		return -EFAULT;
	return 0;
}

static int get_wvr(struct kvm_vcpu *vcpu, const struct sys_reg_desc *rd,
	const struct kvm_one_reg *reg, void __user *uaddr)
{
	__u64 *r = &vcpu->arch.vcpu_debug_state.dbg_wvr[rd->CRm];

	if (copy_to_user(uaddr, r, KVM_REG_SIZE(reg->id)) != 0)
		return -EFAULT;
	return 0;
}

static void reset_wvr(struct kvm_vcpu *vcpu,
		      const struct sys_reg_desc *rd)
{
	vcpu->arch.vcpu_debug_state.dbg_wvr[rd->CRm] = rd->val;
}

static bool trap_wcr(struct kvm_vcpu *vcpu,
		     struct sys_reg_params *p,
		     const struct sys_reg_desc *rd)
{
	u64 *dbg_reg = &vcpu->arch.vcpu_debug_state.dbg_wcr[rd->CRm];

	if (p->is_write)
		reg_to_dbg(vcpu, p, rd, dbg_reg);
	else
		dbg_to_reg(vcpu, p, rd, dbg_reg);

	trace_trap_reg(__func__, rd->CRm, p->is_write, *dbg_reg);

	return true;
}

static int set_wcr(struct kvm_vcpu *vcpu, const struct sys_reg_desc *rd,
		const struct kvm_one_reg *reg, void __user *uaddr)
{
	__u64 *r = &vcpu->arch.vcpu_debug_state.dbg_wcr[rd->CRm];

	if (copy_from_user(r, uaddr, KVM_REG_SIZE(reg->id)) != 0)
		return -EFAULT;
	return 0;
}

static int get_wcr(struct kvm_vcpu *vcpu, const struct sys_reg_desc *rd,
	const struct kvm_one_reg *reg, void __user *uaddr)
{
	__u64 *r = &vcpu->arch.vcpu_debug_state.dbg_wcr[rd->CRm];

	if (copy_to_user(uaddr, r, KVM_REG_SIZE(reg->id)) != 0)
		return -EFAULT;
	return 0;
}

static void reset_wcr(struct kvm_vcpu *vcpu,
		      const struct sys_reg_desc *rd)
{
	vcpu->arch.vcpu_debug_state.dbg_wcr[rd->CRm] = rd->val;
}

static void reset_amair_el1(struct kvm_vcpu *vcpu, const struct sys_reg_desc *r)
{
	u64 amair = read_sysreg(amair_el1);
	vcpu_write_sys_reg(vcpu, amair, AMAIR_EL1);
}

static void reset_actlr(struct kvm_vcpu *vcpu, const struct sys_reg_desc *r)
{
	u64 actlr = read_sysreg(actlr_el1);
	vcpu_write_sys_reg(vcpu, actlr, ACTLR_EL1);
}

static void reset_mpidr(struct kvm_vcpu *vcpu, const struct sys_reg_desc *r)
{
	u64 mpidr;

	/*
	 * Map the vcpu_id into the first three affinity level fields of
	 * the MPIDR. We limit the number of VCPUs in level 0 due to a
	 * limitation to 16 CPUs in that level in the ICC_SGIxR registers
	 * of the GICv3 to be able to address each CPU directly when
	 * sending IPIs.
	 */
	mpidr = (vcpu->vcpu_id & 0x0f) << MPIDR_LEVEL_SHIFT(0);
	mpidr |= ((vcpu->vcpu_id >> 4) & 0xff) << MPIDR_LEVEL_SHIFT(1);
	mpidr |= ((vcpu->vcpu_id >> 12) & 0xff) << MPIDR_LEVEL_SHIFT(2);
	vcpu_write_sys_reg(vcpu, (1ULL << 31) | mpidr, MPIDR_EL1);
}

static unsigned int pmu_visibility(const struct kvm_vcpu *vcpu,
				   const struct sys_reg_desc *r)
{
	if (kvm_vcpu_has_pmu(vcpu))
		return 0;

	return REG_HIDDEN;
}

static void reset_pmcr(struct kvm_vcpu *vcpu, const struct sys_reg_desc *r)
{
	u64 pmcr, val;

	/* No PMU available, PMCR_EL0 may UNDEF... */
	if (!kvm_arm_support_pmu_v3())
		return;

	pmcr = read_sysreg(pmcr_el0);
	/*
	 * Writable bits of PMCR_EL0 (ARMV8_PMU_PMCR_MASK) are reset to UNKNOWN
	 * except PMCR.E resetting to zero.
	 */
	val = ((pmcr & ~ARMV8_PMU_PMCR_MASK)
	       | (ARMV8_PMU_PMCR_MASK & 0xdecafbad)) & (~ARMV8_PMU_PMCR_E);
	if (!system_supports_32bit_el0())
		val |= ARMV8_PMU_PMCR_LC;
	__vcpu_sys_reg(vcpu, r->reg) = val;
}

static bool check_pmu_access_disabled(struct kvm_vcpu *vcpu, u64 flags)
{
	u64 reg = __vcpu_sys_reg(vcpu, PMUSERENR_EL0);
	bool enabled = (reg & flags) || vcpu_mode_priv(vcpu);

	if (!enabled)
		kvm_inject_undefined(vcpu);

	return !enabled;
}

static bool pmu_access_el0_disabled(struct kvm_vcpu *vcpu)
{
	return check_pmu_access_disabled(vcpu, ARMV8_PMU_USERENR_EN);
}

static bool pmu_write_swinc_el0_disabled(struct kvm_vcpu *vcpu)
{
	return check_pmu_access_disabled(vcpu, ARMV8_PMU_USERENR_SW | ARMV8_PMU_USERENR_EN);
}

static bool pmu_access_cycle_counter_el0_disabled(struct kvm_vcpu *vcpu)
{
	return check_pmu_access_disabled(vcpu, ARMV8_PMU_USERENR_CR | ARMV8_PMU_USERENR_EN);
}

static bool pmu_access_event_counter_el0_disabled(struct kvm_vcpu *vcpu)
{
	return check_pmu_access_disabled(vcpu, ARMV8_PMU_USERENR_ER | ARMV8_PMU_USERENR_EN);
}

static bool access_pmcr(struct kvm_vcpu *vcpu, struct sys_reg_params *p,
			const struct sys_reg_desc *r)
{
	u64 val;

	if (pmu_access_el0_disabled(vcpu))
		return false;

	if (p->is_write) {
		/* Only update writeable bits of PMCR */
		val = __vcpu_sys_reg(vcpu, PMCR_EL0);
		val &= ~ARMV8_PMU_PMCR_MASK;
		val |= p->regval & ARMV8_PMU_PMCR_MASK;
		if (!system_supports_32bit_el0())
			val |= ARMV8_PMU_PMCR_LC;
		__vcpu_sys_reg(vcpu, PMCR_EL0) = val;
		kvm_pmu_handle_pmcr(vcpu, val);
		kvm_vcpu_pmu_restore_guest(vcpu);
	} else {
		/* PMCR.P & PMCR.C are RAZ */
		val = __vcpu_sys_reg(vcpu, PMCR_EL0)
		      & ~(ARMV8_PMU_PMCR_P | ARMV8_PMU_PMCR_C);
		p->regval = val;
	}

	return true;
}

static bool access_pmselr(struct kvm_vcpu *vcpu, struct sys_reg_params *p,
			  const struct sys_reg_desc *r)
{
	if (pmu_access_event_counter_el0_disabled(vcpu))
		return false;

	if (p->is_write)
		__vcpu_sys_reg(vcpu, PMSELR_EL0) = p->regval;
	else
		/* return PMSELR.SEL field */
		p->regval = __vcpu_sys_reg(vcpu, PMSELR_EL0)
			    & ARMV8_PMU_COUNTER_MASK;

	return true;
}

static bool access_pmceid(struct kvm_vcpu *vcpu, struct sys_reg_params *p,
			  const struct sys_reg_desc *r)
{
	u64 pmceid, mask, shift;

	BUG_ON(p->is_write);

	if (pmu_access_el0_disabled(vcpu))
		return false;

	get_access_mask(r, &mask, &shift);

	pmceid = kvm_pmu_get_pmceid(vcpu, (p->Op2 & 1));
	pmceid &= mask;
	pmceid >>= shift;

	p->regval = pmceid;

	return true;
}

static bool pmu_counter_idx_valid(struct kvm_vcpu *vcpu, u64 idx)
{
	u64 pmcr, val;

	pmcr = __vcpu_sys_reg(vcpu, PMCR_EL0);
	val = (pmcr >> ARMV8_PMU_PMCR_N_SHIFT) & ARMV8_PMU_PMCR_N_MASK;
	if (idx >= val && idx != ARMV8_PMU_CYCLE_IDX) {
		kvm_inject_undefined(vcpu);
		return false;
	}

	return true;
}

static bool access_pmu_evcntr(struct kvm_vcpu *vcpu,
			      struct sys_reg_params *p,
			      const struct sys_reg_desc *r)
{
	u64 idx = ~0UL;

	if (r->CRn == 9 && r->CRm == 13) {
		if (r->Op2 == 2) {
			/* PMXEVCNTR_EL0 */
			if (pmu_access_event_counter_el0_disabled(vcpu))
				return false;

			idx = __vcpu_sys_reg(vcpu, PMSELR_EL0)
			      & ARMV8_PMU_COUNTER_MASK;
		} else if (r->Op2 == 0) {
			/* PMCCNTR_EL0 */
			if (pmu_access_cycle_counter_el0_disabled(vcpu))
				return false;

			idx = ARMV8_PMU_CYCLE_IDX;
		}
	} else if (r->CRn == 0 && r->CRm == 9) {
		/* PMCCNTR */
		if (pmu_access_event_counter_el0_disabled(vcpu))
			return false;

		idx = ARMV8_PMU_CYCLE_IDX;
	} else if (r->CRn == 14 && (r->CRm & 12) == 8) {
		/* PMEVCNTRn_EL0 */
		if (pmu_access_event_counter_el0_disabled(vcpu))
			return false;

		idx = ((r->CRm & 3) << 3) | (r->Op2 & 7);
	}

	/* Catch any decoding mistake */
	WARN_ON(idx == ~0UL);

	if (!pmu_counter_idx_valid(vcpu, idx))
		return false;

	if (p->is_write) {
		if (pmu_access_el0_disabled(vcpu))
			return false;

		kvm_pmu_set_counter_value(vcpu, idx, p->regval);
	} else {
		p->regval = kvm_pmu_get_counter_value(vcpu, idx);
	}

	return true;
}

static bool access_pmu_evtyper(struct kvm_vcpu *vcpu, struct sys_reg_params *p,
			       const struct sys_reg_desc *r)
{
	u64 idx, reg;

	if (pmu_access_el0_disabled(vcpu))
		return false;

	if (r->CRn == 9 && r->CRm == 13 && r->Op2 == 1) {
		/* PMXEVTYPER_EL0 */
		idx = __vcpu_sys_reg(vcpu, PMSELR_EL0) & ARMV8_PMU_COUNTER_MASK;
		reg = PMEVTYPER0_EL0 + idx;
	} else if (r->CRn == 14 && (r->CRm & 12) == 12) {
		idx = ((r->CRm & 3) << 3) | (r->Op2 & 7);
		if (idx == ARMV8_PMU_CYCLE_IDX)
			reg = PMCCFILTR_EL0;
		else
			/* PMEVTYPERn_EL0 */
			reg = PMEVTYPER0_EL0 + idx;
	} else {
		BUG();
	}

	if (!pmu_counter_idx_valid(vcpu, idx))
		return false;

	if (p->is_write) {
		kvm_pmu_set_counter_event_type(vcpu, p->regval, idx);
		__vcpu_sys_reg(vcpu, reg) = p->regval & ARMV8_PMU_EVTYPE_MASK;
		kvm_vcpu_pmu_restore_guest(vcpu);
	} else {
		p->regval = __vcpu_sys_reg(vcpu, reg) & ARMV8_PMU_EVTYPE_MASK;
	}

	return true;
}

static bool access_pmcnten(struct kvm_vcpu *vcpu, struct sys_reg_params *p,
			   const struct sys_reg_desc *r)
{
	u64 val, mask;

	if (pmu_access_el0_disabled(vcpu))
		return false;

	mask = kvm_pmu_valid_counter_mask(vcpu);
	if (p->is_write) {
		val = p->regval & mask;
		if (r->Op2 & 0x1) {
			/* accessing PMCNTENSET_EL0 */
			__vcpu_sys_reg(vcpu, PMCNTENSET_EL0) |= val;
			kvm_pmu_enable_counter_mask(vcpu, val);
			kvm_vcpu_pmu_restore_guest(vcpu);
		} else {
			/* accessing PMCNTENCLR_EL0 */
			__vcpu_sys_reg(vcpu, PMCNTENSET_EL0) &= ~val;
			kvm_pmu_disable_counter_mask(vcpu, val);
		}
	} else {
		p->regval = __vcpu_sys_reg(vcpu, PMCNTENSET_EL0) & mask;
	}

	return true;
}

static bool access_pminten(struct kvm_vcpu *vcpu, struct sys_reg_params *p,
			   const struct sys_reg_desc *r)
{
	u64 mask = kvm_pmu_valid_counter_mask(vcpu);

	if (check_pmu_access_disabled(vcpu, 0))
		return false;

	if (p->is_write) {
		u64 val = p->regval & mask;

		if (r->Op2 & 0x1)
			/* accessing PMINTENSET_EL1 */
			__vcpu_sys_reg(vcpu, PMINTENSET_EL1) |= val;
		else
			/* accessing PMINTENCLR_EL1 */
			__vcpu_sys_reg(vcpu, PMINTENSET_EL1) &= ~val;
	} else {
		p->regval = __vcpu_sys_reg(vcpu, PMINTENSET_EL1) & mask;
	}

	return true;
}

static bool access_pmovs(struct kvm_vcpu *vcpu, struct sys_reg_params *p,
			 const struct sys_reg_desc *r)
{
	u64 mask = kvm_pmu_valid_counter_mask(vcpu);

	if (pmu_access_el0_disabled(vcpu))
		return false;

	if (p->is_write) {
		if (r->CRm & 0x2)
			/* accessing PMOVSSET_EL0 */
			__vcpu_sys_reg(vcpu, PMOVSSET_EL0) |= (p->regval & mask);
		else
			/* accessing PMOVSCLR_EL0 */
			__vcpu_sys_reg(vcpu, PMOVSSET_EL0) &= ~(p->regval & mask);
	} else {
		p->regval = __vcpu_sys_reg(vcpu, PMOVSSET_EL0) & mask;
	}

	return true;
}

static bool access_pmswinc(struct kvm_vcpu *vcpu, struct sys_reg_params *p,
			   const struct sys_reg_desc *r)
{
	u64 mask;

	if (!p->is_write)
		return read_from_write_only(vcpu, p, r);

	if (pmu_write_swinc_el0_disabled(vcpu))
		return false;

	mask = kvm_pmu_valid_counter_mask(vcpu);
	kvm_pmu_software_increment(vcpu, p->regval & mask);
	return true;
}

static bool access_pmuserenr(struct kvm_vcpu *vcpu, struct sys_reg_params *p,
			     const struct sys_reg_desc *r)
{
	if (p->is_write) {
		if (!vcpu_mode_priv(vcpu)) {
			kvm_inject_undefined(vcpu);
			return false;
		}

		__vcpu_sys_reg(vcpu, PMUSERENR_EL0) =
			       p->regval & ARMV8_PMU_USERENR_MASK;
	} else {
		p->regval = __vcpu_sys_reg(vcpu, PMUSERENR_EL0)
			    & ARMV8_PMU_USERENR_MASK;
	}

	return true;
}

/* Silly macro to expand the DBG{BCR,BVR,WVR,WCR}n_EL1 registers in one go */
#define DBG_BCR_BVR_WCR_WVR_EL1(n)					\
	{ SYS_DESC(SYS_DBGBVRn_EL1(n)),					\
	  trap_bvr, reset_bvr, 0, 0, get_bvr, set_bvr },		\
	{ SYS_DESC(SYS_DBGBCRn_EL1(n)),					\
	  trap_bcr, reset_bcr, 0, 0, get_bcr, set_bcr },		\
	{ SYS_DESC(SYS_DBGWVRn_EL1(n)),					\
	  trap_wvr, reset_wvr, 0, 0,  get_wvr, set_wvr },		\
	{ SYS_DESC(SYS_DBGWCRn_EL1(n)),					\
	  trap_wcr, reset_wcr, 0, 0,  get_wcr, set_wcr }

#define PMU_SYS_REG(r)						\
	SYS_DESC(r), .reset = reset_unknown, .visibility = pmu_visibility

/* Macro to expand the PMEVCNTRn_EL0 register */
#define PMU_PMEVCNTR_EL0(n)						\
	{ PMU_SYS_REG(SYS_PMEVCNTRn_EL0(n)),				\
	  .access = access_pmu_evcntr, .reg = (PMEVCNTR0_EL0 + n), }

/* Macro to expand the PMEVTYPERn_EL0 register */
#define PMU_PMEVTYPER_EL0(n)						\
	{ PMU_SYS_REG(SYS_PMEVTYPERn_EL0(n)),				\
	  .access = access_pmu_evtyper, .reg = (PMEVTYPER0_EL0 + n), }

static bool undef_access(struct kvm_vcpu *vcpu, struct sys_reg_params *p,
			 const struct sys_reg_desc *r)
{
	kvm_inject_undefined(vcpu);

	return false;
}

/* Macro to expand the AMU counter and type registers*/
#define AMU_AMEVCNTR0_EL0(n) { SYS_DESC(SYS_AMEVCNTR0_EL0(n)), undef_access }
#define AMU_AMEVTYPER0_EL0(n) { SYS_DESC(SYS_AMEVTYPER0_EL0(n)), undef_access }
#define AMU_AMEVCNTR1_EL0(n) { SYS_DESC(SYS_AMEVCNTR1_EL0(n)), undef_access }
#define AMU_AMEVTYPER1_EL0(n) { SYS_DESC(SYS_AMEVTYPER1_EL0(n)), undef_access }

static unsigned int ptrauth_visibility(const struct kvm_vcpu *vcpu,
			const struct sys_reg_desc *rd)
{
	return vcpu_has_ptrauth(vcpu) ? 0 : REG_HIDDEN;
}

/*
 * If we land here on a PtrAuth access, that is because we didn't
 * fixup the access on exit by allowing the PtrAuth sysregs. The only
 * way this happens is when the guest does not have PtrAuth support
 * enabled.
 */
#define __PTRAUTH_KEY(k)						\
	{ SYS_DESC(SYS_## k), undef_access, reset_unknown, k,		\
	.visibility = ptrauth_visibility}

#define PTRAUTH_KEY(k)							\
	__PTRAUTH_KEY(k ## KEYLO_EL1),					\
	__PTRAUTH_KEY(k ## KEYHI_EL1)

static bool access_arch_timer(struct kvm_vcpu *vcpu,
			      struct sys_reg_params *p,
			      const struct sys_reg_desc *r)
{
	enum kvm_arch_timers tmr;
	enum kvm_arch_timer_regs treg;
	u64 reg = reg_to_encoding(r);

	switch (reg) {
	case SYS_CNTP_TVAL_EL0:
	case SYS_AARCH32_CNTP_TVAL:
		tmr = TIMER_PTIMER;
		treg = TIMER_REG_TVAL;
		break;
	case SYS_CNTP_CTL_EL0:
	case SYS_AARCH32_CNTP_CTL:
		tmr = TIMER_PTIMER;
		treg = TIMER_REG_CTL;
		break;
	case SYS_CNTP_CVAL_EL0:
	case SYS_AARCH32_CNTP_CVAL:
		tmr = TIMER_PTIMER;
		treg = TIMER_REG_CVAL;
		break;
	default:
		BUG();
	}

	if (p->is_write)
		kvm_arm_timer_write_sysreg(vcpu, tmr, treg, p->regval);
	else
		p->regval = kvm_arm_timer_read_sysreg(vcpu, tmr, treg);

	return true;
}

#define FEATURE(x)	(GENMASK_ULL(x##_SHIFT + 3, x##_SHIFT))

/* Read a sanitised cpufeature ID register by sys_reg_desc */
static u64 read_id_reg(const struct kvm_vcpu *vcpu,
		struct sys_reg_desc const *r, bool raz)
{
	u32 id = reg_to_encoding(r);
	u64 val = raz ? 0 : read_sanitised_ftr_reg(id);

	switch (id) {
	case SYS_ID_AA64PFR0_EL1:
		if (!vcpu_has_sve(vcpu))
			val &= ~FEATURE(ID_AA64PFR0_SVE);
		val &= ~FEATURE(ID_AA64PFR0_AMU);
		val &= ~FEATURE(ID_AA64PFR0_CSV2);
		val |= FIELD_PREP(FEATURE(ID_AA64PFR0_CSV2), (u64)vcpu->kvm->arch.pfr0_csv2);
		val &= ~FEATURE(ID_AA64PFR0_CSV3);
		val |= FIELD_PREP(FEATURE(ID_AA64PFR0_CSV3), (u64)vcpu->kvm->arch.pfr0_csv3);
		break;
	case SYS_ID_AA64PFR1_EL1:
		val &= ~FEATURE(ID_AA64PFR1_MTE);
<<<<<<< HEAD
=======
		if (kvm_has_mte(vcpu->kvm)) {
			u64 pfr, mte;

			pfr = read_sanitised_ftr_reg(SYS_ID_AA64PFR1_EL1);
			mte = cpuid_feature_extract_unsigned_field(pfr, ID_AA64PFR1_MTE_SHIFT);
			val |= FIELD_PREP(FEATURE(ID_AA64PFR1_MTE), mte);
		}
>>>>>>> 754a0abe
		break;
	case SYS_ID_AA64ISAR1_EL1:
		if (!vcpu_has_ptrauth(vcpu))
			val &= ~(FEATURE(ID_AA64ISAR1_APA) |
				 FEATURE(ID_AA64ISAR1_API) |
				 FEATURE(ID_AA64ISAR1_GPA) |
				 FEATURE(ID_AA64ISAR1_GPI));
		break;
	case SYS_ID_AA64DFR0_EL1:
		/* Limit debug to ARMv8.0 */
		val &= ~FEATURE(ID_AA64DFR0_DEBUGVER);
		val |= FIELD_PREP(FEATURE(ID_AA64DFR0_DEBUGVER), 6);
		/* Limit guests to PMUv3 for ARMv8.4 */
		val = cpuid_feature_cap_perfmon_field(val,
						      ID_AA64DFR0_PMUVER_SHIFT,
						      kvm_vcpu_has_pmu(vcpu) ? ID_AA64DFR0_PMUVER_8_4 : 0);
<<<<<<< HEAD
=======
		/* Hide SPE from guests */
		val &= ~FEATURE(ID_AA64DFR0_PMSVER);
>>>>>>> 754a0abe
		break;
	case SYS_ID_DFR0_EL1:
		/* Limit guests to PMUv3 for ARMv8.4 */
		val = cpuid_feature_cap_perfmon_field(val,
						      ID_DFR0_PERFMON_SHIFT,
						      kvm_vcpu_has_pmu(vcpu) ? ID_DFR0_PERFMON_8_4 : 0);
		break;
	}

	return val;
}

static unsigned int id_visibility(const struct kvm_vcpu *vcpu,
				  const struct sys_reg_desc *r)
{
	u32 id = reg_to_encoding(r);

	switch (id) {
	case SYS_ID_AA64ZFR0_EL1:
		if (!vcpu_has_sve(vcpu))
			return REG_RAZ;
		break;
	}

	return 0;
}

/* cpufeature ID register access trap handlers */

static bool __access_id_reg(struct kvm_vcpu *vcpu,
			    struct sys_reg_params *p,
			    const struct sys_reg_desc *r,
			    bool raz)
{
	if (p->is_write)
		return write_to_read_only(vcpu, p, r);

	p->regval = read_id_reg(vcpu, r, raz);
	return true;
}

static bool access_id_reg(struct kvm_vcpu *vcpu,
			  struct sys_reg_params *p,
			  const struct sys_reg_desc *r)
{
	bool raz = sysreg_visible_as_raz(vcpu, r);

	return __access_id_reg(vcpu, p, r, raz);
}

static bool access_raz_id_reg(struct kvm_vcpu *vcpu,
			      struct sys_reg_params *p,
			      const struct sys_reg_desc *r)
{
	return __access_id_reg(vcpu, p, r, true);
}

static int reg_from_user(u64 *val, const void __user *uaddr, u64 id);
static int reg_to_user(void __user *uaddr, const u64 *val, u64 id);
static u64 sys_reg_to_index(const struct sys_reg_desc *reg);

/* Visibility overrides for SVE-specific control registers */
static unsigned int sve_visibility(const struct kvm_vcpu *vcpu,
				   const struct sys_reg_desc *rd)
{
	if (vcpu_has_sve(vcpu))
		return 0;

	return REG_HIDDEN;
}

static int set_id_aa64pfr0_el1(struct kvm_vcpu *vcpu,
			       const struct sys_reg_desc *rd,
			       const struct kvm_one_reg *reg, void __user *uaddr)
{
	const u64 id = sys_reg_to_index(rd);
	u8 csv2, csv3;
	int err;
	u64 val;

	err = reg_from_user(&val, uaddr, id);
	if (err)
		return err;

	/*
	 * Allow AA64PFR0_EL1.CSV2 to be set from userspace as long as
	 * it doesn't promise more than what is actually provided (the
	 * guest could otherwise be covered in ectoplasmic residue).
	 */
	csv2 = cpuid_feature_extract_unsigned_field(val, ID_AA64PFR0_CSV2_SHIFT);
	if (csv2 > 1 ||
	    (csv2 && arm64_get_spectre_v2_state() != SPECTRE_UNAFFECTED))
		return -EINVAL;

	/* Same thing for CSV3 */
	csv3 = cpuid_feature_extract_unsigned_field(val, ID_AA64PFR0_CSV3_SHIFT);
	if (csv3 > 1 ||
	    (csv3 && arm64_get_meltdown_state() != SPECTRE_UNAFFECTED))
		return -EINVAL;

	/* We can only differ with CSV[23], and anything else is an error */
	val ^= read_id_reg(vcpu, rd, false);
	val &= ~((0xFUL << ID_AA64PFR0_CSV2_SHIFT) |
		 (0xFUL << ID_AA64PFR0_CSV3_SHIFT));
	if (val)
		return -EINVAL;

	vcpu->kvm->arch.pfr0_csv2 = csv2;
	vcpu->kvm->arch.pfr0_csv3 = csv3 ;

	return 0;
}

/*
 * cpufeature ID register user accessors
 *
 * For now, these registers are immutable for userspace, so no values
 * are stored, and for set_id_reg() we don't allow the effective value
 * to be changed.
 */
static int __get_id_reg(const struct kvm_vcpu *vcpu,
			const struct sys_reg_desc *rd, void __user *uaddr,
			bool raz)
{
	const u64 id = sys_reg_to_index(rd);
	const u64 val = read_id_reg(vcpu, rd, raz);

	return reg_to_user(uaddr, &val, id);
}

static int __set_id_reg(const struct kvm_vcpu *vcpu,
			const struct sys_reg_desc *rd, void __user *uaddr,
			bool raz)
{
	const u64 id = sys_reg_to_index(rd);
	int err;
	u64 val;

	err = reg_from_user(&val, uaddr, id);
	if (err)
		return err;

	/* This is what we mean by invariant: you can't change it. */
	if (val != read_id_reg(vcpu, rd, raz))
		return -EINVAL;

	return 0;
}

static int get_id_reg(struct kvm_vcpu *vcpu, const struct sys_reg_desc *rd,
		      const struct kvm_one_reg *reg, void __user *uaddr)
{
	bool raz = sysreg_visible_as_raz(vcpu, rd);

	return __get_id_reg(vcpu, rd, uaddr, raz);
}

static int set_id_reg(struct kvm_vcpu *vcpu, const struct sys_reg_desc *rd,
		      const struct kvm_one_reg *reg, void __user *uaddr)
{
	bool raz = sysreg_visible_as_raz(vcpu, rd);

	return __set_id_reg(vcpu, rd, uaddr, raz);
}

static int get_raz_id_reg(struct kvm_vcpu *vcpu, const struct sys_reg_desc *rd,
			  const struct kvm_one_reg *reg, void __user *uaddr)
{
	return __get_id_reg(vcpu, rd, uaddr, true);
}

static int set_raz_id_reg(struct kvm_vcpu *vcpu, const struct sys_reg_desc *rd,
			  const struct kvm_one_reg *reg, void __user *uaddr)
{
	return __set_id_reg(vcpu, rd, uaddr, true);
}

static bool access_ctr(struct kvm_vcpu *vcpu, struct sys_reg_params *p,
		       const struct sys_reg_desc *r)
{
	if (p->is_write)
		return write_to_read_only(vcpu, p, r);

	p->regval = read_sanitised_ftr_reg(SYS_CTR_EL0);
	return true;
}

static bool access_clidr(struct kvm_vcpu *vcpu, struct sys_reg_params *p,
			 const struct sys_reg_desc *r)
{
	if (p->is_write)
		return write_to_read_only(vcpu, p, r);

	p->regval = read_sysreg(clidr_el1);
	return true;
}

static bool access_csselr(struct kvm_vcpu *vcpu, struct sys_reg_params *p,
			  const struct sys_reg_desc *r)
{
	int reg = r->reg;

	if (p->is_write)
		vcpu_write_sys_reg(vcpu, p->regval, reg);
	else
		p->regval = vcpu_read_sys_reg(vcpu, reg);
	return true;
}

static bool access_ccsidr(struct kvm_vcpu *vcpu, struct sys_reg_params *p,
			  const struct sys_reg_desc *r)
{
	u32 csselr;

	if (p->is_write)
		return write_to_read_only(vcpu, p, r);

	csselr = vcpu_read_sys_reg(vcpu, CSSELR_EL1);
	p->regval = get_ccsidr(csselr);

	/*
	 * Guests should not be doing cache operations by set/way at all, and
	 * for this reason, we trap them and attempt to infer the intent, so
	 * that we can flush the entire guest's address space at the appropriate
	 * time.
	 * To prevent this trapping from causing performance problems, let's
	 * expose the geometry of all data and unified caches (which are
	 * guaranteed to be PIPT and thus non-aliasing) as 1 set and 1 way.
	 * [If guests should attempt to infer aliasing properties from the
	 * geometry (which is not permitted by the architecture), they would
	 * only do so for virtually indexed caches.]
	 */
	if (!(csselr & 1)) // data or unified cache
		p->regval &= ~GENMASK(27, 3);
	return true;
}

static unsigned int mte_visibility(const struct kvm_vcpu *vcpu,
				   const struct sys_reg_desc *rd)
{
	if (kvm_has_mte(vcpu->kvm))
		return 0;

	return REG_HIDDEN;
}

#define MTE_REG(name) {				\
	SYS_DESC(SYS_##name),			\
	.access = undef_access,			\
	.reset = reset_unknown,			\
	.reg = name,				\
	.visibility = mte_visibility,		\
}

/* sys_reg_desc initialiser for known cpufeature ID registers */
#define ID_SANITISED(name) {			\
	SYS_DESC(SYS_##name),			\
	.access	= access_id_reg,		\
	.get_user = get_id_reg,			\
	.set_user = set_id_reg,			\
	.visibility = id_visibility,		\
}

/*
 * sys_reg_desc initialiser for architecturally unallocated cpufeature ID
 * register with encoding Op0=3, Op1=0, CRn=0, CRm=crm, Op2=op2
 * (1 <= crm < 8, 0 <= Op2 < 8).
 */
#define ID_UNALLOCATED(crm, op2) {			\
	Op0(3), Op1(0), CRn(0), CRm(crm), Op2(op2),	\
	.access = access_raz_id_reg,			\
	.get_user = get_raz_id_reg,			\
	.set_user = set_raz_id_reg,			\
}

/*
 * sys_reg_desc initialiser for known ID registers that we hide from guests.
 * For now, these are exposed just like unallocated ID regs: they appear
 * RAZ for the guest.
 */
#define ID_HIDDEN(name) {			\
	SYS_DESC(SYS_##name),			\
	.access = access_raz_id_reg,		\
	.get_user = get_raz_id_reg,		\
	.set_user = set_raz_id_reg,		\
}

/*
 * Architected system registers.
 * Important: Must be sorted ascending by Op0, Op1, CRn, CRm, Op2
 *
 * Debug handling: We do trap most, if not all debug related system
 * registers. The implementation is good enough to ensure that a guest
 * can use these with minimal performance degradation. The drawback is
 * that we don't implement any of the external debug, none of the
 * OSlock protocol. This should be revisited if we ever encounter a
 * more demanding guest...
 */
static const struct sys_reg_desc sys_reg_descs[] = {
	{ SYS_DESC(SYS_DC_ISW), access_dcsw },
	{ SYS_DESC(SYS_DC_CSW), access_dcsw },
	{ SYS_DESC(SYS_DC_CISW), access_dcsw },

	DBG_BCR_BVR_WCR_WVR_EL1(0),
	DBG_BCR_BVR_WCR_WVR_EL1(1),
	{ SYS_DESC(SYS_MDCCINT_EL1), trap_debug_regs, reset_val, MDCCINT_EL1, 0 },
	{ SYS_DESC(SYS_MDSCR_EL1), trap_debug_regs, reset_val, MDSCR_EL1, 0 },
	DBG_BCR_BVR_WCR_WVR_EL1(2),
	DBG_BCR_BVR_WCR_WVR_EL1(3),
	DBG_BCR_BVR_WCR_WVR_EL1(4),
	DBG_BCR_BVR_WCR_WVR_EL1(5),
	DBG_BCR_BVR_WCR_WVR_EL1(6),
	DBG_BCR_BVR_WCR_WVR_EL1(7),
	DBG_BCR_BVR_WCR_WVR_EL1(8),
	DBG_BCR_BVR_WCR_WVR_EL1(9),
	DBG_BCR_BVR_WCR_WVR_EL1(10),
	DBG_BCR_BVR_WCR_WVR_EL1(11),
	DBG_BCR_BVR_WCR_WVR_EL1(12),
	DBG_BCR_BVR_WCR_WVR_EL1(13),
	DBG_BCR_BVR_WCR_WVR_EL1(14),
	DBG_BCR_BVR_WCR_WVR_EL1(15),

	{ SYS_DESC(SYS_MDRAR_EL1), trap_raz_wi },
	{ SYS_DESC(SYS_OSLAR_EL1), trap_raz_wi },
	{ SYS_DESC(SYS_OSLSR_EL1), trap_oslsr_el1 },
	{ SYS_DESC(SYS_OSDLR_EL1), trap_raz_wi },
	{ SYS_DESC(SYS_DBGPRCR_EL1), trap_raz_wi },
	{ SYS_DESC(SYS_DBGCLAIMSET_EL1), trap_raz_wi },
	{ SYS_DESC(SYS_DBGCLAIMCLR_EL1), trap_raz_wi },
	{ SYS_DESC(SYS_DBGAUTHSTATUS_EL1), trap_dbgauthstatus_el1 },

	{ SYS_DESC(SYS_MDCCSR_EL0), trap_raz_wi },
	{ SYS_DESC(SYS_DBGDTR_EL0), trap_raz_wi },
	// DBGDTR[TR]X_EL0 share the same encoding
	{ SYS_DESC(SYS_DBGDTRTX_EL0), trap_raz_wi },

	{ SYS_DESC(SYS_DBGVCR32_EL2), NULL, reset_val, DBGVCR32_EL2, 0 },

	{ SYS_DESC(SYS_MPIDR_EL1), NULL, reset_mpidr, MPIDR_EL1 },

	/*
	 * ID regs: all ID_SANITISED() entries here must have corresponding
	 * entries in arm64_ftr_regs[].
	 */

	/* AArch64 mappings of the AArch32 ID registers */
	/* CRm=1 */
	ID_SANITISED(ID_PFR0_EL1),
	ID_SANITISED(ID_PFR1_EL1),
	ID_SANITISED(ID_DFR0_EL1),
	ID_HIDDEN(ID_AFR0_EL1),
	ID_SANITISED(ID_MMFR0_EL1),
	ID_SANITISED(ID_MMFR1_EL1),
	ID_SANITISED(ID_MMFR2_EL1),
	ID_SANITISED(ID_MMFR3_EL1),

	/* CRm=2 */
	ID_SANITISED(ID_ISAR0_EL1),
	ID_SANITISED(ID_ISAR1_EL1),
	ID_SANITISED(ID_ISAR2_EL1),
	ID_SANITISED(ID_ISAR3_EL1),
	ID_SANITISED(ID_ISAR4_EL1),
	ID_SANITISED(ID_ISAR5_EL1),
	ID_SANITISED(ID_MMFR4_EL1),
	ID_SANITISED(ID_ISAR6_EL1),

	/* CRm=3 */
	ID_SANITISED(MVFR0_EL1),
	ID_SANITISED(MVFR1_EL1),
	ID_SANITISED(MVFR2_EL1),
	ID_UNALLOCATED(3,3),
	ID_SANITISED(ID_PFR2_EL1),
	ID_HIDDEN(ID_DFR1_EL1),
	ID_SANITISED(ID_MMFR5_EL1),
	ID_UNALLOCATED(3,7),

	/* AArch64 ID registers */
	/* CRm=4 */
	{ SYS_DESC(SYS_ID_AA64PFR0_EL1), .access = access_id_reg,
	  .get_user = get_id_reg, .set_user = set_id_aa64pfr0_el1, },
	ID_SANITISED(ID_AA64PFR1_EL1),
	ID_UNALLOCATED(4,2),
	ID_UNALLOCATED(4,3),
	ID_SANITISED(ID_AA64ZFR0_EL1),
	ID_UNALLOCATED(4,5),
	ID_UNALLOCATED(4,6),
	ID_UNALLOCATED(4,7),

	/* CRm=5 */
	ID_SANITISED(ID_AA64DFR0_EL1),
	ID_SANITISED(ID_AA64DFR1_EL1),
	ID_UNALLOCATED(5,2),
	ID_UNALLOCATED(5,3),
	ID_HIDDEN(ID_AA64AFR0_EL1),
	ID_HIDDEN(ID_AA64AFR1_EL1),
	ID_UNALLOCATED(5,6),
	ID_UNALLOCATED(5,7),

	/* CRm=6 */
	ID_SANITISED(ID_AA64ISAR0_EL1),
	ID_SANITISED(ID_AA64ISAR1_EL1),
	ID_UNALLOCATED(6,2),
	ID_UNALLOCATED(6,3),
	ID_UNALLOCATED(6,4),
	ID_UNALLOCATED(6,5),
	ID_UNALLOCATED(6,6),
	ID_UNALLOCATED(6,7),

	/* CRm=7 */
	ID_SANITISED(ID_AA64MMFR0_EL1),
	ID_SANITISED(ID_AA64MMFR1_EL1),
	ID_SANITISED(ID_AA64MMFR2_EL1),
	ID_UNALLOCATED(7,3),
	ID_UNALLOCATED(7,4),
	ID_UNALLOCATED(7,5),
	ID_UNALLOCATED(7,6),
	ID_UNALLOCATED(7,7),

	{ SYS_DESC(SYS_SCTLR_EL1), access_vm_reg, reset_val, SCTLR_EL1, 0x00C50078 },
	{ SYS_DESC(SYS_ACTLR_EL1), access_actlr, reset_actlr, ACTLR_EL1 },
	{ SYS_DESC(SYS_CPACR_EL1), NULL, reset_val, CPACR_EL1, 0 },

	MTE_REG(RGSR_EL1),
	MTE_REG(GCR_EL1),

	{ SYS_DESC(SYS_ZCR_EL1), NULL, reset_val, ZCR_EL1, 0, .visibility = sve_visibility },
	{ SYS_DESC(SYS_TRFCR_EL1), undef_access },
	{ SYS_DESC(SYS_TTBR0_EL1), access_vm_reg, reset_unknown, TTBR0_EL1 },
	{ SYS_DESC(SYS_TTBR1_EL1), access_vm_reg, reset_unknown, TTBR1_EL1 },
	{ SYS_DESC(SYS_TCR_EL1), access_vm_reg, reset_val, TCR_EL1, 0 },

	PTRAUTH_KEY(APIA),
	PTRAUTH_KEY(APIB),
	PTRAUTH_KEY(APDA),
	PTRAUTH_KEY(APDB),
	PTRAUTH_KEY(APGA),

	{ SYS_DESC(SYS_AFSR0_EL1), access_vm_reg, reset_unknown, AFSR0_EL1 },
	{ SYS_DESC(SYS_AFSR1_EL1), access_vm_reg, reset_unknown, AFSR1_EL1 },
	{ SYS_DESC(SYS_ESR_EL1), access_vm_reg, reset_unknown, ESR_EL1 },

	{ SYS_DESC(SYS_ERRIDR_EL1), trap_raz_wi },
	{ SYS_DESC(SYS_ERRSELR_EL1), trap_raz_wi },
	{ SYS_DESC(SYS_ERXFR_EL1), trap_raz_wi },
	{ SYS_DESC(SYS_ERXCTLR_EL1), trap_raz_wi },
	{ SYS_DESC(SYS_ERXSTATUS_EL1), trap_raz_wi },
	{ SYS_DESC(SYS_ERXADDR_EL1), trap_raz_wi },
	{ SYS_DESC(SYS_ERXMISC0_EL1), trap_raz_wi },
	{ SYS_DESC(SYS_ERXMISC1_EL1), trap_raz_wi },

	MTE_REG(TFSR_EL1),
	MTE_REG(TFSRE0_EL1),

	{ SYS_DESC(SYS_FAR_EL1), access_vm_reg, reset_unknown, FAR_EL1 },
	{ SYS_DESC(SYS_PAR_EL1), NULL, reset_unknown, PAR_EL1 },

<<<<<<< HEAD
=======
	{ SYS_DESC(SYS_PMSCR_EL1), undef_access },
	{ SYS_DESC(SYS_PMSNEVFR_EL1), undef_access },
	{ SYS_DESC(SYS_PMSICR_EL1), undef_access },
	{ SYS_DESC(SYS_PMSIRR_EL1), undef_access },
	{ SYS_DESC(SYS_PMSFCR_EL1), undef_access },
	{ SYS_DESC(SYS_PMSEVFR_EL1), undef_access },
	{ SYS_DESC(SYS_PMSLATFR_EL1), undef_access },
	{ SYS_DESC(SYS_PMSIDR_EL1), undef_access },
	{ SYS_DESC(SYS_PMBLIMITR_EL1), undef_access },
	{ SYS_DESC(SYS_PMBPTR_EL1), undef_access },
	{ SYS_DESC(SYS_PMBSR_EL1), undef_access },
	/* PMBIDR_EL1 is not trapped */

>>>>>>> 754a0abe
	{ PMU_SYS_REG(SYS_PMINTENSET_EL1),
	  .access = access_pminten, .reg = PMINTENSET_EL1 },
	{ PMU_SYS_REG(SYS_PMINTENCLR_EL1),
	  .access = access_pminten, .reg = PMINTENSET_EL1 },
	{ SYS_DESC(SYS_PMMIR_EL1), trap_raz_wi },

	{ SYS_DESC(SYS_MAIR_EL1), access_vm_reg, reset_unknown, MAIR_EL1 },
	{ SYS_DESC(SYS_AMAIR_EL1), access_vm_reg, reset_amair_el1, AMAIR_EL1 },

	{ SYS_DESC(SYS_LORSA_EL1), trap_loregion },
	{ SYS_DESC(SYS_LOREA_EL1), trap_loregion },
	{ SYS_DESC(SYS_LORN_EL1), trap_loregion },
	{ SYS_DESC(SYS_LORC_EL1), trap_loregion },
	{ SYS_DESC(SYS_LORID_EL1), trap_loregion },

	{ SYS_DESC(SYS_VBAR_EL1), NULL, reset_val, VBAR_EL1, 0 },
	{ SYS_DESC(SYS_DISR_EL1), NULL, reset_val, DISR_EL1, 0 },

	{ SYS_DESC(SYS_ICC_IAR0_EL1), write_to_read_only },
	{ SYS_DESC(SYS_ICC_EOIR0_EL1), read_from_write_only },
	{ SYS_DESC(SYS_ICC_HPPIR0_EL1), write_to_read_only },
	{ SYS_DESC(SYS_ICC_DIR_EL1), read_from_write_only },
	{ SYS_DESC(SYS_ICC_RPR_EL1), write_to_read_only },
	{ SYS_DESC(SYS_ICC_SGI1R_EL1), access_gic_sgi },
	{ SYS_DESC(SYS_ICC_ASGI1R_EL1), access_gic_sgi },
	{ SYS_DESC(SYS_ICC_SGI0R_EL1), access_gic_sgi },
	{ SYS_DESC(SYS_ICC_IAR1_EL1), write_to_read_only },
	{ SYS_DESC(SYS_ICC_EOIR1_EL1), read_from_write_only },
	{ SYS_DESC(SYS_ICC_HPPIR1_EL1), write_to_read_only },
	{ SYS_DESC(SYS_ICC_SRE_EL1), access_gic_sre },

	{ SYS_DESC(SYS_CONTEXTIDR_EL1), access_vm_reg, reset_val, CONTEXTIDR_EL1, 0 },
	{ SYS_DESC(SYS_TPIDR_EL1), NULL, reset_unknown, TPIDR_EL1 },

	{ SYS_DESC(SYS_SCXTNUM_EL1), undef_access },

	{ SYS_DESC(SYS_CNTKCTL_EL1), NULL, reset_val, CNTKCTL_EL1, 0},

	{ SYS_DESC(SYS_CCSIDR_EL1), access_ccsidr },
	{ SYS_DESC(SYS_CLIDR_EL1), access_clidr },
	{ SYS_DESC(SYS_CSSELR_EL1), access_csselr, reset_unknown, CSSELR_EL1 },
	{ SYS_DESC(SYS_CTR_EL0), access_ctr },

	{ PMU_SYS_REG(SYS_PMCR_EL0), .access = access_pmcr,
	  .reset = reset_pmcr, .reg = PMCR_EL0 },
	{ PMU_SYS_REG(SYS_PMCNTENSET_EL0),
	  .access = access_pmcnten, .reg = PMCNTENSET_EL0 },
	{ PMU_SYS_REG(SYS_PMCNTENCLR_EL0),
	  .access = access_pmcnten, .reg = PMCNTENSET_EL0 },
	{ PMU_SYS_REG(SYS_PMOVSCLR_EL0),
	  .access = access_pmovs, .reg = PMOVSSET_EL0 },
	{ PMU_SYS_REG(SYS_PMSWINC_EL0),
	  .access = access_pmswinc, .reg = PMSWINC_EL0 },
	{ PMU_SYS_REG(SYS_PMSELR_EL0),
	  .access = access_pmselr, .reg = PMSELR_EL0 },
	{ PMU_SYS_REG(SYS_PMCEID0_EL0),
	  .access = access_pmceid, .reset = NULL },
	{ PMU_SYS_REG(SYS_PMCEID1_EL0),
	  .access = access_pmceid, .reset = NULL },
	{ PMU_SYS_REG(SYS_PMCCNTR_EL0),
	  .access = access_pmu_evcntr, .reg = PMCCNTR_EL0 },
	{ PMU_SYS_REG(SYS_PMXEVTYPER_EL0),
	  .access = access_pmu_evtyper, .reset = NULL },
	{ PMU_SYS_REG(SYS_PMXEVCNTR_EL0),
	  .access = access_pmu_evcntr, .reset = NULL },
	/*
	 * PMUSERENR_EL0 resets as unknown in 64bit mode while it resets as zero
	 * in 32bit mode. Here we choose to reset it as zero for consistency.
	 */
	{ PMU_SYS_REG(SYS_PMUSERENR_EL0), .access = access_pmuserenr,
	  .reset = reset_val, .reg = PMUSERENR_EL0, .val = 0 },
	{ PMU_SYS_REG(SYS_PMOVSSET_EL0),
	  .access = access_pmovs, .reg = PMOVSSET_EL0 },

	{ SYS_DESC(SYS_TPIDR_EL0), NULL, reset_unknown, TPIDR_EL0 },
	{ SYS_DESC(SYS_TPIDRRO_EL0), NULL, reset_unknown, TPIDRRO_EL0 },

	{ SYS_DESC(SYS_SCXTNUM_EL0), undef_access },

	{ SYS_DESC(SYS_AMCR_EL0), undef_access },
	{ SYS_DESC(SYS_AMCFGR_EL0), undef_access },
	{ SYS_DESC(SYS_AMCGCR_EL0), undef_access },
	{ SYS_DESC(SYS_AMUSERENR_EL0), undef_access },
	{ SYS_DESC(SYS_AMCNTENCLR0_EL0), undef_access },
	{ SYS_DESC(SYS_AMCNTENSET0_EL0), undef_access },
	{ SYS_DESC(SYS_AMCNTENCLR1_EL0), undef_access },
	{ SYS_DESC(SYS_AMCNTENSET1_EL0), undef_access },
	AMU_AMEVCNTR0_EL0(0),
	AMU_AMEVCNTR0_EL0(1),
	AMU_AMEVCNTR0_EL0(2),
	AMU_AMEVCNTR0_EL0(3),
	AMU_AMEVCNTR0_EL0(4),
	AMU_AMEVCNTR0_EL0(5),
	AMU_AMEVCNTR0_EL0(6),
	AMU_AMEVCNTR0_EL0(7),
	AMU_AMEVCNTR0_EL0(8),
	AMU_AMEVCNTR0_EL0(9),
	AMU_AMEVCNTR0_EL0(10),
	AMU_AMEVCNTR0_EL0(11),
	AMU_AMEVCNTR0_EL0(12),
	AMU_AMEVCNTR0_EL0(13),
	AMU_AMEVCNTR0_EL0(14),
	AMU_AMEVCNTR0_EL0(15),
	AMU_AMEVTYPER0_EL0(0),
	AMU_AMEVTYPER0_EL0(1),
	AMU_AMEVTYPER0_EL0(2),
	AMU_AMEVTYPER0_EL0(3),
	AMU_AMEVTYPER0_EL0(4),
	AMU_AMEVTYPER0_EL0(5),
	AMU_AMEVTYPER0_EL0(6),
	AMU_AMEVTYPER0_EL0(7),
	AMU_AMEVTYPER0_EL0(8),
	AMU_AMEVTYPER0_EL0(9),
	AMU_AMEVTYPER0_EL0(10),
	AMU_AMEVTYPER0_EL0(11),
	AMU_AMEVTYPER0_EL0(12),
	AMU_AMEVTYPER0_EL0(13),
	AMU_AMEVTYPER0_EL0(14),
	AMU_AMEVTYPER0_EL0(15),
	AMU_AMEVCNTR1_EL0(0),
	AMU_AMEVCNTR1_EL0(1),
	AMU_AMEVCNTR1_EL0(2),
	AMU_AMEVCNTR1_EL0(3),
	AMU_AMEVCNTR1_EL0(4),
	AMU_AMEVCNTR1_EL0(5),
	AMU_AMEVCNTR1_EL0(6),
	AMU_AMEVCNTR1_EL0(7),
	AMU_AMEVCNTR1_EL0(8),
	AMU_AMEVCNTR1_EL0(9),
	AMU_AMEVCNTR1_EL0(10),
	AMU_AMEVCNTR1_EL0(11),
	AMU_AMEVCNTR1_EL0(12),
	AMU_AMEVCNTR1_EL0(13),
	AMU_AMEVCNTR1_EL0(14),
	AMU_AMEVCNTR1_EL0(15),
	AMU_AMEVTYPER1_EL0(0),
	AMU_AMEVTYPER1_EL0(1),
	AMU_AMEVTYPER1_EL0(2),
	AMU_AMEVTYPER1_EL0(3),
	AMU_AMEVTYPER1_EL0(4),
	AMU_AMEVTYPER1_EL0(5),
	AMU_AMEVTYPER1_EL0(6),
	AMU_AMEVTYPER1_EL0(7),
	AMU_AMEVTYPER1_EL0(8),
	AMU_AMEVTYPER1_EL0(9),
	AMU_AMEVTYPER1_EL0(10),
	AMU_AMEVTYPER1_EL0(11),
	AMU_AMEVTYPER1_EL0(12),
	AMU_AMEVTYPER1_EL0(13),
	AMU_AMEVTYPER1_EL0(14),
	AMU_AMEVTYPER1_EL0(15),

	{ SYS_DESC(SYS_CNTP_TVAL_EL0), access_arch_timer },
	{ SYS_DESC(SYS_CNTP_CTL_EL0), access_arch_timer },
	{ SYS_DESC(SYS_CNTP_CVAL_EL0), access_arch_timer },

	/* PMEVCNTRn_EL0 */
	PMU_PMEVCNTR_EL0(0),
	PMU_PMEVCNTR_EL0(1),
	PMU_PMEVCNTR_EL0(2),
	PMU_PMEVCNTR_EL0(3),
	PMU_PMEVCNTR_EL0(4),
	PMU_PMEVCNTR_EL0(5),
	PMU_PMEVCNTR_EL0(6),
	PMU_PMEVCNTR_EL0(7),
	PMU_PMEVCNTR_EL0(8),
	PMU_PMEVCNTR_EL0(9),
	PMU_PMEVCNTR_EL0(10),
	PMU_PMEVCNTR_EL0(11),
	PMU_PMEVCNTR_EL0(12),
	PMU_PMEVCNTR_EL0(13),
	PMU_PMEVCNTR_EL0(14),
	PMU_PMEVCNTR_EL0(15),
	PMU_PMEVCNTR_EL0(16),
	PMU_PMEVCNTR_EL0(17),
	PMU_PMEVCNTR_EL0(18),
	PMU_PMEVCNTR_EL0(19),
	PMU_PMEVCNTR_EL0(20),
	PMU_PMEVCNTR_EL0(21),
	PMU_PMEVCNTR_EL0(22),
	PMU_PMEVCNTR_EL0(23),
	PMU_PMEVCNTR_EL0(24),
	PMU_PMEVCNTR_EL0(25),
	PMU_PMEVCNTR_EL0(26),
	PMU_PMEVCNTR_EL0(27),
	PMU_PMEVCNTR_EL0(28),
	PMU_PMEVCNTR_EL0(29),
	PMU_PMEVCNTR_EL0(30),
	/* PMEVTYPERn_EL0 */
	PMU_PMEVTYPER_EL0(0),
	PMU_PMEVTYPER_EL0(1),
	PMU_PMEVTYPER_EL0(2),
	PMU_PMEVTYPER_EL0(3),
	PMU_PMEVTYPER_EL0(4),
	PMU_PMEVTYPER_EL0(5),
	PMU_PMEVTYPER_EL0(6),
	PMU_PMEVTYPER_EL0(7),
	PMU_PMEVTYPER_EL0(8),
	PMU_PMEVTYPER_EL0(9),
	PMU_PMEVTYPER_EL0(10),
	PMU_PMEVTYPER_EL0(11),
	PMU_PMEVTYPER_EL0(12),
	PMU_PMEVTYPER_EL0(13),
	PMU_PMEVTYPER_EL0(14),
	PMU_PMEVTYPER_EL0(15),
	PMU_PMEVTYPER_EL0(16),
	PMU_PMEVTYPER_EL0(17),
	PMU_PMEVTYPER_EL0(18),
	PMU_PMEVTYPER_EL0(19),
	PMU_PMEVTYPER_EL0(20),
	PMU_PMEVTYPER_EL0(21),
	PMU_PMEVTYPER_EL0(22),
	PMU_PMEVTYPER_EL0(23),
	PMU_PMEVTYPER_EL0(24),
	PMU_PMEVTYPER_EL0(25),
	PMU_PMEVTYPER_EL0(26),
	PMU_PMEVTYPER_EL0(27),
	PMU_PMEVTYPER_EL0(28),
	PMU_PMEVTYPER_EL0(29),
	PMU_PMEVTYPER_EL0(30),
	/*
	 * PMCCFILTR_EL0 resets as unknown in 64bit mode while it resets as zero
	 * in 32bit mode. Here we choose to reset it as zero for consistency.
	 */
	{ PMU_SYS_REG(SYS_PMCCFILTR_EL0), .access = access_pmu_evtyper,
	  .reset = reset_val, .reg = PMCCFILTR_EL0, .val = 0 },

	{ SYS_DESC(SYS_DACR32_EL2), NULL, reset_unknown, DACR32_EL2 },
	{ SYS_DESC(SYS_IFSR32_EL2), NULL, reset_unknown, IFSR32_EL2 },
	{ SYS_DESC(SYS_FPEXC32_EL2), NULL, reset_val, FPEXC32_EL2, 0x700 },
};

static bool trap_dbgdidr(struct kvm_vcpu *vcpu,
			struct sys_reg_params *p,
			const struct sys_reg_desc *r)
{
	if (p->is_write) {
		return ignore_write(vcpu, p);
	} else {
		u64 dfr = read_sanitised_ftr_reg(SYS_ID_AA64DFR0_EL1);
		u64 pfr = read_sanitised_ftr_reg(SYS_ID_AA64PFR0_EL1);
		u32 el3 = !!cpuid_feature_extract_unsigned_field(pfr, ID_AA64PFR0_EL3_SHIFT);

		p->regval = ((((dfr >> ID_AA64DFR0_WRPS_SHIFT) & 0xf) << 28) |
			     (((dfr >> ID_AA64DFR0_BRPS_SHIFT) & 0xf) << 24) |
			     (((dfr >> ID_AA64DFR0_CTX_CMPS_SHIFT) & 0xf) << 20)
			     | (6 << 16) | (1 << 15) | (el3 << 14) | (el3 << 12));
		return true;
	}
}

/*
 * AArch32 debug register mappings
 *
 * AArch32 DBGBVRn is mapped to DBGBVRn_EL1[31:0]
 * AArch32 DBGBXVRn is mapped to DBGBVRn_EL1[63:32]
 *
 * None of the other registers share their location, so treat them as
 * if they were 64bit.
 */
#define DBG_BCR_BVR_WCR_WVR(n)						      \
	/* DBGBVRn */							      \
	{ AA32(LO), Op1( 0), CRn( 0), CRm((n)), Op2( 4), trap_bvr, NULL, n }, \
	/* DBGBCRn */							      \
	{ Op1( 0), CRn( 0), CRm((n)), Op2( 5), trap_bcr, NULL, n },	      \
	/* DBGWVRn */							      \
	{ Op1( 0), CRn( 0), CRm((n)), Op2( 6), trap_wvr, NULL, n },	      \
	/* DBGWCRn */							      \
	{ Op1( 0), CRn( 0), CRm((n)), Op2( 7), trap_wcr, NULL, n }

#define DBGBXVR(n)							      \
	{ AA32(HI), Op1( 0), CRn( 1), CRm((n)), Op2( 1), trap_bvr, NULL, n }

/*
 * Trapped cp14 registers. We generally ignore most of the external
 * debug, on the principle that they don't really make sense to a
 * guest. Revisit this one day, would this principle change.
 */
static const struct sys_reg_desc cp14_regs[] = {
	/* DBGDIDR */
	{ Op1( 0), CRn( 0), CRm( 0), Op2( 0), trap_dbgdidr },
	/* DBGDTRRXext */
	{ Op1( 0), CRn( 0), CRm( 0), Op2( 2), trap_raz_wi },

	DBG_BCR_BVR_WCR_WVR(0),
	/* DBGDSCRint */
	{ Op1( 0), CRn( 0), CRm( 1), Op2( 0), trap_raz_wi },
	DBG_BCR_BVR_WCR_WVR(1),
	/* DBGDCCINT */
	{ Op1( 0), CRn( 0), CRm( 2), Op2( 0), trap_debug_regs, NULL, MDCCINT_EL1 },
	/* DBGDSCRext */
	{ Op1( 0), CRn( 0), CRm( 2), Op2( 2), trap_debug_regs, NULL, MDSCR_EL1 },
	DBG_BCR_BVR_WCR_WVR(2),
	/* DBGDTR[RT]Xint */
	{ Op1( 0), CRn( 0), CRm( 3), Op2( 0), trap_raz_wi },
	/* DBGDTR[RT]Xext */
	{ Op1( 0), CRn( 0), CRm( 3), Op2( 2), trap_raz_wi },
	DBG_BCR_BVR_WCR_WVR(3),
	DBG_BCR_BVR_WCR_WVR(4),
	DBG_BCR_BVR_WCR_WVR(5),
	/* DBGWFAR */
	{ Op1( 0), CRn( 0), CRm( 6), Op2( 0), trap_raz_wi },
	/* DBGOSECCR */
	{ Op1( 0), CRn( 0), CRm( 6), Op2( 2), trap_raz_wi },
	DBG_BCR_BVR_WCR_WVR(6),
	/* DBGVCR */
	{ Op1( 0), CRn( 0), CRm( 7), Op2( 0), trap_debug_regs, NULL, DBGVCR32_EL2 },
	DBG_BCR_BVR_WCR_WVR(7),
	DBG_BCR_BVR_WCR_WVR(8),
	DBG_BCR_BVR_WCR_WVR(9),
	DBG_BCR_BVR_WCR_WVR(10),
	DBG_BCR_BVR_WCR_WVR(11),
	DBG_BCR_BVR_WCR_WVR(12),
	DBG_BCR_BVR_WCR_WVR(13),
	DBG_BCR_BVR_WCR_WVR(14),
	DBG_BCR_BVR_WCR_WVR(15),

	/* DBGDRAR (32bit) */
	{ Op1( 0), CRn( 1), CRm( 0), Op2( 0), trap_raz_wi },

	DBGBXVR(0),
	/* DBGOSLAR */
	{ Op1( 0), CRn( 1), CRm( 0), Op2( 4), trap_raz_wi },
	DBGBXVR(1),
	/* DBGOSLSR */
	{ Op1( 0), CRn( 1), CRm( 1), Op2( 4), trap_oslsr_el1 },
	DBGBXVR(2),
	DBGBXVR(3),
	/* DBGOSDLR */
	{ Op1( 0), CRn( 1), CRm( 3), Op2( 4), trap_raz_wi },
	DBGBXVR(4),
	/* DBGPRCR */
	{ Op1( 0), CRn( 1), CRm( 4), Op2( 4), trap_raz_wi },
	DBGBXVR(5),
	DBGBXVR(6),
	DBGBXVR(7),
	DBGBXVR(8),
	DBGBXVR(9),
	DBGBXVR(10),
	DBGBXVR(11),
	DBGBXVR(12),
	DBGBXVR(13),
	DBGBXVR(14),
	DBGBXVR(15),

	/* DBGDSAR (32bit) */
	{ Op1( 0), CRn( 2), CRm( 0), Op2( 0), trap_raz_wi },

	/* DBGDEVID2 */
	{ Op1( 0), CRn( 7), CRm( 0), Op2( 7), trap_raz_wi },
	/* DBGDEVID1 */
	{ Op1( 0), CRn( 7), CRm( 1), Op2( 7), trap_raz_wi },
	/* DBGDEVID */
	{ Op1( 0), CRn( 7), CRm( 2), Op2( 7), trap_raz_wi },
	/* DBGCLAIMSET */
	{ Op1( 0), CRn( 7), CRm( 8), Op2( 6), trap_raz_wi },
	/* DBGCLAIMCLR */
	{ Op1( 0), CRn( 7), CRm( 9), Op2( 6), trap_raz_wi },
	/* DBGAUTHSTATUS */
	{ Op1( 0), CRn( 7), CRm(14), Op2( 6), trap_dbgauthstatus_el1 },
};

/* Trapped cp14 64bit registers */
static const struct sys_reg_desc cp14_64_regs[] = {
	/* DBGDRAR (64bit) */
	{ Op1( 0), CRm( 1), .access = trap_raz_wi },

	/* DBGDSAR (64bit) */
	{ Op1( 0), CRm( 2), .access = trap_raz_wi },
};

/* Macro to expand the PMEVCNTRn register */
#define PMU_PMEVCNTR(n)							\
	/* PMEVCNTRn */							\
	{ Op1(0), CRn(0b1110),						\
	  CRm((0b1000 | (((n) >> 3) & 0x3))), Op2(((n) & 0x7)),		\
	  access_pmu_evcntr }

/* Macro to expand the PMEVTYPERn register */
#define PMU_PMEVTYPER(n)						\
	/* PMEVTYPERn */						\
	{ Op1(0), CRn(0b1110),						\
	  CRm((0b1100 | (((n) >> 3) & 0x3))), Op2(((n) & 0x7)),		\
	  access_pmu_evtyper }

/*
 * Trapped cp15 registers. TTBR0/TTBR1 get a double encoding,
 * depending on the way they are accessed (as a 32bit or a 64bit
 * register).
 */
static const struct sys_reg_desc cp15_regs[] = {
	{ Op1( 0), CRn( 0), CRm( 0), Op2( 1), access_ctr },
	{ Op1( 0), CRn( 1), CRm( 0), Op2( 0), access_vm_reg, NULL, SCTLR_EL1 },
	/* ACTLR */
	{ AA32(LO), Op1( 0), CRn( 1), CRm( 0), Op2( 1), access_actlr, NULL, ACTLR_EL1 },
	/* ACTLR2 */
	{ AA32(HI), Op1( 0), CRn( 1), CRm( 0), Op2( 3), access_actlr, NULL, ACTLR_EL1 },
	{ Op1( 0), CRn( 2), CRm( 0), Op2( 0), access_vm_reg, NULL, TTBR0_EL1 },
	{ Op1( 0), CRn( 2), CRm( 0), Op2( 1), access_vm_reg, NULL, TTBR1_EL1 },
	/* TTBCR */
	{ AA32(LO), Op1( 0), CRn( 2), CRm( 0), Op2( 2), access_vm_reg, NULL, TCR_EL1 },
	/* TTBCR2 */
	{ AA32(HI), Op1( 0), CRn( 2), CRm( 0), Op2( 3), access_vm_reg, NULL, TCR_EL1 },
	{ Op1( 0), CRn( 3), CRm( 0), Op2( 0), access_vm_reg, NULL, DACR32_EL2 },
	/* DFSR */
	{ Op1( 0), CRn( 5), CRm( 0), Op2( 0), access_vm_reg, NULL, ESR_EL1 },
	{ Op1( 0), CRn( 5), CRm( 0), Op2( 1), access_vm_reg, NULL, IFSR32_EL2 },
	/* ADFSR */
	{ Op1( 0), CRn( 5), CRm( 1), Op2( 0), access_vm_reg, NULL, AFSR0_EL1 },
	/* AIFSR */
	{ Op1( 0), CRn( 5), CRm( 1), Op2( 1), access_vm_reg, NULL, AFSR1_EL1 },
	/* DFAR */
	{ AA32(LO), Op1( 0), CRn( 6), CRm( 0), Op2( 0), access_vm_reg, NULL, FAR_EL1 },
	/* IFAR */
	{ AA32(HI), Op1( 0), CRn( 6), CRm( 0), Op2( 2), access_vm_reg, NULL, FAR_EL1 },

	/*
	 * DC{C,I,CI}SW operations:
	 */
	{ Op1( 0), CRn( 7), CRm( 6), Op2( 2), access_dcsw },
	{ Op1( 0), CRn( 7), CRm(10), Op2( 2), access_dcsw },
	{ Op1( 0), CRn( 7), CRm(14), Op2( 2), access_dcsw },

	/* PMU */
	{ Op1( 0), CRn( 9), CRm(12), Op2( 0), access_pmcr },
	{ Op1( 0), CRn( 9), CRm(12), Op2( 1), access_pmcnten },
	{ Op1( 0), CRn( 9), CRm(12), Op2( 2), access_pmcnten },
	{ Op1( 0), CRn( 9), CRm(12), Op2( 3), access_pmovs },
	{ Op1( 0), CRn( 9), CRm(12), Op2( 4), access_pmswinc },
	{ Op1( 0), CRn( 9), CRm(12), Op2( 5), access_pmselr },
	{ AA32(LO), Op1( 0), CRn( 9), CRm(12), Op2( 6), access_pmceid },
	{ AA32(LO), Op1( 0), CRn( 9), CRm(12), Op2( 7), access_pmceid },
	{ Op1( 0), CRn( 9), CRm(13), Op2( 0), access_pmu_evcntr },
	{ Op1( 0), CRn( 9), CRm(13), Op2( 1), access_pmu_evtyper },
	{ Op1( 0), CRn( 9), CRm(13), Op2( 2), access_pmu_evcntr },
	{ Op1( 0), CRn( 9), CRm(14), Op2( 0), access_pmuserenr },
	{ Op1( 0), CRn( 9), CRm(14), Op2( 1), access_pminten },
	{ Op1( 0), CRn( 9), CRm(14), Op2( 2), access_pminten },
	{ Op1( 0), CRn( 9), CRm(14), Op2( 3), access_pmovs },
	{ AA32(HI), Op1( 0), CRn( 9), CRm(14), Op2( 4), access_pmceid },
	{ AA32(HI), Op1( 0), CRn( 9), CRm(14), Op2( 5), access_pmceid },
	/* PMMIR */
	{ Op1( 0), CRn( 9), CRm(14), Op2( 6), trap_raz_wi },

	/* PRRR/MAIR0 */
	{ AA32(LO), Op1( 0), CRn(10), CRm( 2), Op2( 0), access_vm_reg, NULL, MAIR_EL1 },
	/* NMRR/MAIR1 */
	{ AA32(HI), Op1( 0), CRn(10), CRm( 2), Op2( 1), access_vm_reg, NULL, MAIR_EL1 },
	/* AMAIR0 */
	{ AA32(LO), Op1( 0), CRn(10), CRm( 3), Op2( 0), access_vm_reg, NULL, AMAIR_EL1 },
	/* AMAIR1 */
	{ AA32(HI), Op1( 0), CRn(10), CRm( 3), Op2( 1), access_vm_reg, NULL, AMAIR_EL1 },

	/* ICC_SRE */
	{ Op1( 0), CRn(12), CRm(12), Op2( 5), access_gic_sre },

	{ Op1( 0), CRn(13), CRm( 0), Op2( 1), access_vm_reg, NULL, CONTEXTIDR_EL1 },

	/* Arch Tmers */
	{ SYS_DESC(SYS_AARCH32_CNTP_TVAL), access_arch_timer },
	{ SYS_DESC(SYS_AARCH32_CNTP_CTL), access_arch_timer },

	/* PMEVCNTRn */
	PMU_PMEVCNTR(0),
	PMU_PMEVCNTR(1),
	PMU_PMEVCNTR(2),
	PMU_PMEVCNTR(3),
	PMU_PMEVCNTR(4),
	PMU_PMEVCNTR(5),
	PMU_PMEVCNTR(6),
	PMU_PMEVCNTR(7),
	PMU_PMEVCNTR(8),
	PMU_PMEVCNTR(9),
	PMU_PMEVCNTR(10),
	PMU_PMEVCNTR(11),
	PMU_PMEVCNTR(12),
	PMU_PMEVCNTR(13),
	PMU_PMEVCNTR(14),
	PMU_PMEVCNTR(15),
	PMU_PMEVCNTR(16),
	PMU_PMEVCNTR(17),
	PMU_PMEVCNTR(18),
	PMU_PMEVCNTR(19),
	PMU_PMEVCNTR(20),
	PMU_PMEVCNTR(21),
	PMU_PMEVCNTR(22),
	PMU_PMEVCNTR(23),
	PMU_PMEVCNTR(24),
	PMU_PMEVCNTR(25),
	PMU_PMEVCNTR(26),
	PMU_PMEVCNTR(27),
	PMU_PMEVCNTR(28),
	PMU_PMEVCNTR(29),
	PMU_PMEVCNTR(30),
	/* PMEVTYPERn */
	PMU_PMEVTYPER(0),
	PMU_PMEVTYPER(1),
	PMU_PMEVTYPER(2),
	PMU_PMEVTYPER(3),
	PMU_PMEVTYPER(4),
	PMU_PMEVTYPER(5),
	PMU_PMEVTYPER(6),
	PMU_PMEVTYPER(7),
	PMU_PMEVTYPER(8),
	PMU_PMEVTYPER(9),
	PMU_PMEVTYPER(10),
	PMU_PMEVTYPER(11),
	PMU_PMEVTYPER(12),
	PMU_PMEVTYPER(13),
	PMU_PMEVTYPER(14),
	PMU_PMEVTYPER(15),
	PMU_PMEVTYPER(16),
	PMU_PMEVTYPER(17),
	PMU_PMEVTYPER(18),
	PMU_PMEVTYPER(19),
	PMU_PMEVTYPER(20),
	PMU_PMEVTYPER(21),
	PMU_PMEVTYPER(22),
	PMU_PMEVTYPER(23),
	PMU_PMEVTYPER(24),
	PMU_PMEVTYPER(25),
	PMU_PMEVTYPER(26),
	PMU_PMEVTYPER(27),
	PMU_PMEVTYPER(28),
	PMU_PMEVTYPER(29),
	PMU_PMEVTYPER(30),
	/* PMCCFILTR */
	{ Op1(0), CRn(14), CRm(15), Op2(7), access_pmu_evtyper },

	{ Op1(1), CRn( 0), CRm( 0), Op2(0), access_ccsidr },
	{ Op1(1), CRn( 0), CRm( 0), Op2(1), access_clidr },
	{ Op1(2), CRn( 0), CRm( 0), Op2(0), access_csselr, NULL, CSSELR_EL1 },
};

static const struct sys_reg_desc cp15_64_regs[] = {
	{ Op1( 0), CRn( 0), CRm( 2), Op2( 0), access_vm_reg, NULL, TTBR0_EL1 },
	{ Op1( 0), CRn( 0), CRm( 9), Op2( 0), access_pmu_evcntr },
	{ Op1( 0), CRn( 0), CRm(12), Op2( 0), access_gic_sgi }, /* ICC_SGI1R */
	{ Op1( 1), CRn( 0), CRm( 2), Op2( 0), access_vm_reg, NULL, TTBR1_EL1 },
	{ Op1( 1), CRn( 0), CRm(12), Op2( 0), access_gic_sgi }, /* ICC_ASGI1R */
	{ Op1( 2), CRn( 0), CRm(12), Op2( 0), access_gic_sgi }, /* ICC_SGI0R */
	{ SYS_DESC(SYS_AARCH32_CNTP_CVAL),    access_arch_timer },
};

static int check_sysreg_table(const struct sys_reg_desc *table, unsigned int n,
			      bool is_32)
{
	unsigned int i;

	for (i = 0; i < n; i++) {
		if (!is_32 && table[i].reg && !table[i].reset) {
			kvm_err("sys_reg table %p entry %d has lacks reset\n",
				table, i);
			return 1;
		}

		if (i && cmp_sys_reg(&table[i-1], &table[i]) >= 0) {
			kvm_err("sys_reg table %p out of order (%d)\n", table, i - 1);
			return 1;
		}
	}

	return 0;
}

static int match_sys_reg(const void *key, const void *elt)
{
	const unsigned long pval = (unsigned long)key;
	const struct sys_reg_desc *r = elt;

	return pval - reg_to_encoding(r);
}

static const struct sys_reg_desc *find_reg(const struct sys_reg_params *params,
					 const struct sys_reg_desc table[],
					 unsigned int num)
{
	unsigned long pval = reg_to_encoding(params);

	return bsearch((void *)pval, table, num, sizeof(table[0]), match_sys_reg);
}

int kvm_handle_cp14_load_store(struct kvm_vcpu *vcpu)
{
	kvm_inject_undefined(vcpu);
	return 1;
}

static void perform_access(struct kvm_vcpu *vcpu,
			   struct sys_reg_params *params,
			   const struct sys_reg_desc *r)
{
	trace_kvm_sys_access(*vcpu_pc(vcpu), params, r);

	/* Check for regs disabled by runtime config */
	if (sysreg_hidden(vcpu, r)) {
		kvm_inject_undefined(vcpu);
		return;
	}

	/*
	 * Not having an accessor means that we have configured a trap
	 * that we don't know how to handle. This certainly qualifies
	 * as a gross bug that should be fixed right away.
	 */
	BUG_ON(!r->access);

	/* Skip instruction if instructed so */
	if (likely(r->access(vcpu, params, r)))
		kvm_incr_pc(vcpu);
}

/*
 * emulate_cp --  tries to match a sys_reg access in a handling table, and
 *                call the corresponding trap handler.
 *
 * @params: pointer to the descriptor of the access
 * @table: array of trap descriptors
 * @num: size of the trap descriptor array
 *
 * Return 0 if the access has been handled, and -1 if not.
 */
static int emulate_cp(struct kvm_vcpu *vcpu,
		      struct sys_reg_params *params,
		      const struct sys_reg_desc *table,
		      size_t num)
{
	const struct sys_reg_desc *r;

	if (!table)
		return -1;	/* Not handled */

	r = find_reg(params, table, num);

	if (r) {
		perform_access(vcpu, params, r);
		return 0;
	}

	/* Not handled */
	return -1;
}

static void unhandled_cp_access(struct kvm_vcpu *vcpu,
				struct sys_reg_params *params)
{
	u8 esr_ec = kvm_vcpu_trap_get_class(vcpu);
	int cp = -1;

	switch (esr_ec) {
	case ESR_ELx_EC_CP15_32:
	case ESR_ELx_EC_CP15_64:
		cp = 15;
		break;
	case ESR_ELx_EC_CP14_MR:
	case ESR_ELx_EC_CP14_64:
		cp = 14;
		break;
	default:
		WARN_ON(1);
	}

	print_sys_reg_msg(params,
			  "Unsupported guest CP%d access at: %08lx [%08lx]\n",
			  cp, *vcpu_pc(vcpu), *vcpu_cpsr(vcpu));
	kvm_inject_undefined(vcpu);
}

/**
 * kvm_handle_cp_64 -- handles a mrrc/mcrr trap on a guest CP14/CP15 access
 * @vcpu: The VCPU pointer
 * @run:  The kvm_run struct
 */
static int kvm_handle_cp_64(struct kvm_vcpu *vcpu,
			    const struct sys_reg_desc *global,
			    size_t nr_global)
{
	struct sys_reg_params params;
	u32 esr = kvm_vcpu_get_esr(vcpu);
	int Rt = kvm_vcpu_sys_get_rt(vcpu);
	int Rt2 = (esr >> 10) & 0x1f;

	params.CRm = (esr >> 1) & 0xf;
	params.is_write = ((esr & 1) == 0);

	params.Op0 = 0;
	params.Op1 = (esr >> 16) & 0xf;
	params.Op2 = 0;
	params.CRn = 0;

	/*
	 * Make a 64-bit value out of Rt and Rt2. As we use the same trap
	 * backends between AArch32 and AArch64, we get away with it.
	 */
	if (params.is_write) {
		params.regval = vcpu_get_reg(vcpu, Rt) & 0xffffffff;
		params.regval |= vcpu_get_reg(vcpu, Rt2) << 32;
	}

	/*
	 * If the table contains a handler, handle the
	 * potential register operation in the case of a read and return
	 * with success.
	 */
	if (!emulate_cp(vcpu, &params, global, nr_global)) {
		/* Split up the value between registers for the read side */
		if (!params.is_write) {
			vcpu_set_reg(vcpu, Rt, lower_32_bits(params.regval));
			vcpu_set_reg(vcpu, Rt2, upper_32_bits(params.regval));
		}

		return 1;
	}

	unhandled_cp_access(vcpu, &params);
	return 1;
}

/**
 * kvm_handle_cp_32 -- handles a mrc/mcr trap on a guest CP14/CP15 access
 * @vcpu: The VCPU pointer
 * @run:  The kvm_run struct
 */
static int kvm_handle_cp_32(struct kvm_vcpu *vcpu,
			    const struct sys_reg_desc *global,
			    size_t nr_global)
{
	struct sys_reg_params params;
	u32 esr = kvm_vcpu_get_esr(vcpu);
	int Rt  = kvm_vcpu_sys_get_rt(vcpu);

	params.CRm = (esr >> 1) & 0xf;
	params.regval = vcpu_get_reg(vcpu, Rt);
	params.is_write = ((esr & 1) == 0);
	params.CRn = (esr >> 10) & 0xf;
	params.Op0 = 0;
	params.Op1 = (esr >> 14) & 0x7;
	params.Op2 = (esr >> 17) & 0x7;

	if (!emulate_cp(vcpu, &params, global, nr_global)) {
		if (!params.is_write)
			vcpu_set_reg(vcpu, Rt, params.regval);
		return 1;
	}

	unhandled_cp_access(vcpu, &params);
	return 1;
}

int kvm_handle_cp15_64(struct kvm_vcpu *vcpu)
{
	return kvm_handle_cp_64(vcpu, cp15_64_regs, ARRAY_SIZE(cp15_64_regs));
}

int kvm_handle_cp15_32(struct kvm_vcpu *vcpu)
{
	return kvm_handle_cp_32(vcpu, cp15_regs, ARRAY_SIZE(cp15_regs));
}

int kvm_handle_cp14_64(struct kvm_vcpu *vcpu)
{
	return kvm_handle_cp_64(vcpu, cp14_64_regs, ARRAY_SIZE(cp14_64_regs));
}

int kvm_handle_cp14_32(struct kvm_vcpu *vcpu)
{
	return kvm_handle_cp_32(vcpu, cp14_regs, ARRAY_SIZE(cp14_regs));
}

static bool is_imp_def_sys_reg(struct sys_reg_params *params)
{
	// See ARM DDI 0487E.a, section D12.3.2
	return params->Op0 == 3 && (params->CRn & 0b1011) == 0b1011;
}

static int emulate_sys_reg(struct kvm_vcpu *vcpu,
			   struct sys_reg_params *params)
{
	const struct sys_reg_desc *r;

	r = find_reg(params, sys_reg_descs, ARRAY_SIZE(sys_reg_descs));

	if (likely(r)) {
		perform_access(vcpu, params, r);
	} else if (is_imp_def_sys_reg(params)) {
		kvm_inject_undefined(vcpu);
	} else {
		print_sys_reg_msg(params,
				  "Unsupported guest sys_reg access at: %lx [%08lx]\n",
				  *vcpu_pc(vcpu), *vcpu_cpsr(vcpu));
		kvm_inject_undefined(vcpu);
	}
	return 1;
}

/**
 * kvm_reset_sys_regs - sets system registers to reset value
 * @vcpu: The VCPU pointer
 *
 * This function finds the right table above and sets the registers on the
 * virtual CPU struct to their architecturally defined reset values.
 */
void kvm_reset_sys_regs(struct kvm_vcpu *vcpu)
{
	unsigned long i;

	for (i = 0; i < ARRAY_SIZE(sys_reg_descs); i++)
		if (sys_reg_descs[i].reset)
			sys_reg_descs[i].reset(vcpu, &sys_reg_descs[i]);
}

/**
 * kvm_handle_sys_reg -- handles a mrs/msr trap on a guest sys_reg access
 * @vcpu: The VCPU pointer
 */
int kvm_handle_sys_reg(struct kvm_vcpu *vcpu)
{
	struct sys_reg_params params;
	unsigned long esr = kvm_vcpu_get_esr(vcpu);
	int Rt = kvm_vcpu_sys_get_rt(vcpu);
	int ret;

	trace_kvm_handle_sys_reg(esr);

	params.Op0 = (esr >> 20) & 3;
	params.Op1 = (esr >> 14) & 0x7;
	params.CRn = (esr >> 10) & 0xf;
	params.CRm = (esr >> 1) & 0xf;
	params.Op2 = (esr >> 17) & 0x7;
	params.regval = vcpu_get_reg(vcpu, Rt);
	params.is_write = !(esr & 1);

	ret = emulate_sys_reg(vcpu, &params);

	if (!params.is_write)
		vcpu_set_reg(vcpu, Rt, params.regval);
	return ret;
}

/******************************************************************************
 * Userspace API
 *****************************************************************************/

static bool index_to_params(u64 id, struct sys_reg_params *params)
{
	switch (id & KVM_REG_SIZE_MASK) {
	case KVM_REG_SIZE_U64:
		/* Any unused index bits means it's not valid. */
		if (id & ~(KVM_REG_ARCH_MASK | KVM_REG_SIZE_MASK
			      | KVM_REG_ARM_COPROC_MASK
			      | KVM_REG_ARM64_SYSREG_OP0_MASK
			      | KVM_REG_ARM64_SYSREG_OP1_MASK
			      | KVM_REG_ARM64_SYSREG_CRN_MASK
			      | KVM_REG_ARM64_SYSREG_CRM_MASK
			      | KVM_REG_ARM64_SYSREG_OP2_MASK))
			return false;
		params->Op0 = ((id & KVM_REG_ARM64_SYSREG_OP0_MASK)
			       >> KVM_REG_ARM64_SYSREG_OP0_SHIFT);
		params->Op1 = ((id & KVM_REG_ARM64_SYSREG_OP1_MASK)
			       >> KVM_REG_ARM64_SYSREG_OP1_SHIFT);
		params->CRn = ((id & KVM_REG_ARM64_SYSREG_CRN_MASK)
			       >> KVM_REG_ARM64_SYSREG_CRN_SHIFT);
		params->CRm = ((id & KVM_REG_ARM64_SYSREG_CRM_MASK)
			       >> KVM_REG_ARM64_SYSREG_CRM_SHIFT);
		params->Op2 = ((id & KVM_REG_ARM64_SYSREG_OP2_MASK)
			       >> KVM_REG_ARM64_SYSREG_OP2_SHIFT);
		return true;
	default:
		return false;
	}
}

const struct sys_reg_desc *find_reg_by_id(u64 id,
					  struct sys_reg_params *params,
					  const struct sys_reg_desc table[],
					  unsigned int num)
{
	if (!index_to_params(id, params))
		return NULL;

	return find_reg(params, table, num);
}

/* Decode an index value, and find the sys_reg_desc entry. */
static const struct sys_reg_desc *index_to_sys_reg_desc(struct kvm_vcpu *vcpu,
						    u64 id)
{
	const struct sys_reg_desc *r;
	struct sys_reg_params params;

	/* We only do sys_reg for now. */
	if ((id & KVM_REG_ARM_COPROC_MASK) != KVM_REG_ARM64_SYSREG)
		return NULL;

	if (!index_to_params(id, &params))
		return NULL;

	r = find_reg(&params, sys_reg_descs, ARRAY_SIZE(sys_reg_descs));

	/* Not saved in the sys_reg array and not otherwise accessible? */
	if (r && !(r->reg || r->get_user))
		r = NULL;

	return r;
}

/*
 * These are the invariant sys_reg registers: we let the guest see the
 * host versions of these, so they're part of the guest state.
 *
 * A future CPU may provide a mechanism to present different values to
 * the guest, or a future kvm may trap them.
 */

#define FUNCTION_INVARIANT(reg)						\
	static void get_##reg(struct kvm_vcpu *v,			\
			      const struct sys_reg_desc *r)		\
	{								\
		((struct sys_reg_desc *)r)->val = read_sysreg(reg);	\
	}

FUNCTION_INVARIANT(midr_el1)
FUNCTION_INVARIANT(revidr_el1)
FUNCTION_INVARIANT(clidr_el1)
FUNCTION_INVARIANT(aidr_el1)

static void get_ctr_el0(struct kvm_vcpu *v, const struct sys_reg_desc *r)
{
	((struct sys_reg_desc *)r)->val = read_sanitised_ftr_reg(SYS_CTR_EL0);
}

/* ->val is filled in by kvm_sys_reg_table_init() */
static struct sys_reg_desc invariant_sys_regs[] = {
	{ SYS_DESC(SYS_MIDR_EL1), NULL, get_midr_el1 },
	{ SYS_DESC(SYS_REVIDR_EL1), NULL, get_revidr_el1 },
	{ SYS_DESC(SYS_CLIDR_EL1), NULL, get_clidr_el1 },
	{ SYS_DESC(SYS_AIDR_EL1), NULL, get_aidr_el1 },
	{ SYS_DESC(SYS_CTR_EL0), NULL, get_ctr_el0 },
};

static int reg_from_user(u64 *val, const void __user *uaddr, u64 id)
{
	if (copy_from_user(val, uaddr, KVM_REG_SIZE(id)) != 0)
		return -EFAULT;
	return 0;
}

static int reg_to_user(void __user *uaddr, const u64 *val, u64 id)
{
	if (copy_to_user(uaddr, val, KVM_REG_SIZE(id)) != 0)
		return -EFAULT;
	return 0;
}

static int get_invariant_sys_reg(u64 id, void __user *uaddr)
{
	struct sys_reg_params params;
	const struct sys_reg_desc *r;

	r = find_reg_by_id(id, &params, invariant_sys_regs,
			   ARRAY_SIZE(invariant_sys_regs));
	if (!r)
		return -ENOENT;

	return reg_to_user(uaddr, &r->val, id);
}

static int set_invariant_sys_reg(u64 id, void __user *uaddr)
{
	struct sys_reg_params params;
	const struct sys_reg_desc *r;
	int err;
	u64 val = 0; /* Make sure high bits are 0 for 32-bit regs */

	r = find_reg_by_id(id, &params, invariant_sys_regs,
			   ARRAY_SIZE(invariant_sys_regs));
	if (!r)
		return -ENOENT;

	err = reg_from_user(&val, uaddr, id);
	if (err)
		return err;

	/* This is what we mean by invariant: you can't change it. */
	if (r->val != val)
		return -EINVAL;

	return 0;
}

static bool is_valid_cache(u32 val)
{
	u32 level, ctype;

	if (val >= CSSELR_MAX)
		return false;

	/* Bottom bit is Instruction or Data bit.  Next 3 bits are level. */
	level = (val >> 1);
	ctype = (cache_levels >> (level * 3)) & 7;

	switch (ctype) {
	case 0: /* No cache */
		return false;
	case 1: /* Instruction cache only */
		return (val & 1);
	case 2: /* Data cache only */
	case 4: /* Unified cache */
		return !(val & 1);
	case 3: /* Separate instruction and data caches */
		return true;
	default: /* Reserved: we can't know instruction or data. */
		return false;
	}
}

static int demux_c15_get(u64 id, void __user *uaddr)
{
	u32 val;
	u32 __user *uval = uaddr;

	/* Fail if we have unknown bits set. */
	if (id & ~(KVM_REG_ARCH_MASK|KVM_REG_SIZE_MASK|KVM_REG_ARM_COPROC_MASK
		   | ((1 << KVM_REG_ARM_COPROC_SHIFT)-1)))
		return -ENOENT;

	switch (id & KVM_REG_ARM_DEMUX_ID_MASK) {
	case KVM_REG_ARM_DEMUX_ID_CCSIDR:
		if (KVM_REG_SIZE(id) != 4)
			return -ENOENT;
		val = (id & KVM_REG_ARM_DEMUX_VAL_MASK)
			>> KVM_REG_ARM_DEMUX_VAL_SHIFT;
		if (!is_valid_cache(val))
			return -ENOENT;

		return put_user(get_ccsidr(val), uval);
	default:
		return -ENOENT;
	}
}

static int demux_c15_set(u64 id, void __user *uaddr)
{
	u32 val, newval;
	u32 __user *uval = uaddr;

	/* Fail if we have unknown bits set. */
	if (id & ~(KVM_REG_ARCH_MASK|KVM_REG_SIZE_MASK|KVM_REG_ARM_COPROC_MASK
		   | ((1 << KVM_REG_ARM_COPROC_SHIFT)-1)))
		return -ENOENT;

	switch (id & KVM_REG_ARM_DEMUX_ID_MASK) {
	case KVM_REG_ARM_DEMUX_ID_CCSIDR:
		if (KVM_REG_SIZE(id) != 4)
			return -ENOENT;
		val = (id & KVM_REG_ARM_DEMUX_VAL_MASK)
			>> KVM_REG_ARM_DEMUX_VAL_SHIFT;
		if (!is_valid_cache(val))
			return -ENOENT;

		if (get_user(newval, uval))
			return -EFAULT;

		/* This is also invariant: you can't change it. */
		if (newval != get_ccsidr(val))
			return -EINVAL;
		return 0;
	default:
		return -ENOENT;
	}
}

int kvm_arm_sys_reg_get_reg(struct kvm_vcpu *vcpu, const struct kvm_one_reg *reg)
{
	const struct sys_reg_desc *r;
	void __user *uaddr = (void __user *)(unsigned long)reg->addr;

	if ((reg->id & KVM_REG_ARM_COPROC_MASK) == KVM_REG_ARM_DEMUX)
		return demux_c15_get(reg->id, uaddr);

	if (KVM_REG_SIZE(reg->id) != sizeof(__u64))
		return -ENOENT;

	r = index_to_sys_reg_desc(vcpu, reg->id);
	if (!r)
		return get_invariant_sys_reg(reg->id, uaddr);

	/* Check for regs disabled by runtime config */
	if (sysreg_hidden(vcpu, r))
		return -ENOENT;

	if (r->get_user)
		return (r->get_user)(vcpu, r, reg, uaddr);

	return reg_to_user(uaddr, &__vcpu_sys_reg(vcpu, r->reg), reg->id);
}

int kvm_arm_sys_reg_set_reg(struct kvm_vcpu *vcpu, const struct kvm_one_reg *reg)
{
	const struct sys_reg_desc *r;
	void __user *uaddr = (void __user *)(unsigned long)reg->addr;

	if ((reg->id & KVM_REG_ARM_COPROC_MASK) == KVM_REG_ARM_DEMUX)
		return demux_c15_set(reg->id, uaddr);

	if (KVM_REG_SIZE(reg->id) != sizeof(__u64))
		return -ENOENT;

	r = index_to_sys_reg_desc(vcpu, reg->id);
	if (!r)
		return set_invariant_sys_reg(reg->id, uaddr);

	/* Check for regs disabled by runtime config */
	if (sysreg_hidden(vcpu, r))
		return -ENOENT;

	if (r->set_user)
		return (r->set_user)(vcpu, r, reg, uaddr);

	return reg_from_user(&__vcpu_sys_reg(vcpu, r->reg), uaddr, reg->id);
}

static unsigned int num_demux_regs(void)
{
	unsigned int i, count = 0;

	for (i = 0; i < CSSELR_MAX; i++)
		if (is_valid_cache(i))
			count++;

	return count;
}

static int write_demux_regids(u64 __user *uindices)
{
	u64 val = KVM_REG_ARM64 | KVM_REG_SIZE_U32 | KVM_REG_ARM_DEMUX;
	unsigned int i;

	val |= KVM_REG_ARM_DEMUX_ID_CCSIDR;
	for (i = 0; i < CSSELR_MAX; i++) {
		if (!is_valid_cache(i))
			continue;
		if (put_user(val | i, uindices))
			return -EFAULT;
		uindices++;
	}
	return 0;
}

static u64 sys_reg_to_index(const struct sys_reg_desc *reg)
{
	return (KVM_REG_ARM64 | KVM_REG_SIZE_U64 |
		KVM_REG_ARM64_SYSREG |
		(reg->Op0 << KVM_REG_ARM64_SYSREG_OP0_SHIFT) |
		(reg->Op1 << KVM_REG_ARM64_SYSREG_OP1_SHIFT) |
		(reg->CRn << KVM_REG_ARM64_SYSREG_CRN_SHIFT) |
		(reg->CRm << KVM_REG_ARM64_SYSREG_CRM_SHIFT) |
		(reg->Op2 << KVM_REG_ARM64_SYSREG_OP2_SHIFT));
}

static bool copy_reg_to_user(const struct sys_reg_desc *reg, u64 __user **uind)
{
	if (!*uind)
		return true;

	if (put_user(sys_reg_to_index(reg), *uind))
		return false;

	(*uind)++;
	return true;
}

static int walk_one_sys_reg(const struct kvm_vcpu *vcpu,
			    const struct sys_reg_desc *rd,
			    u64 __user **uind,
			    unsigned int *total)
{
	/*
	 * Ignore registers we trap but don't save,
	 * and for which no custom user accessor is provided.
	 */
	if (!(rd->reg || rd->get_user))
		return 0;

	if (sysreg_hidden(vcpu, rd))
		return 0;

	if (!copy_reg_to_user(rd, uind))
		return -EFAULT;

	(*total)++;
	return 0;
}

/* Assumed ordered tables, see kvm_sys_reg_table_init. */
static int walk_sys_regs(struct kvm_vcpu *vcpu, u64 __user *uind)
{
	const struct sys_reg_desc *i2, *end2;
	unsigned int total = 0;
	int err;

	i2 = sys_reg_descs;
	end2 = sys_reg_descs + ARRAY_SIZE(sys_reg_descs);

	while (i2 != end2) {
		err = walk_one_sys_reg(vcpu, i2++, &uind, &total);
		if (err)
			return err;
	}
	return total;
}

unsigned long kvm_arm_num_sys_reg_descs(struct kvm_vcpu *vcpu)
{
	return ARRAY_SIZE(invariant_sys_regs)
		+ num_demux_regs()
		+ walk_sys_regs(vcpu, (u64 __user *)NULL);
}

int kvm_arm_copy_sys_reg_indices(struct kvm_vcpu *vcpu, u64 __user *uindices)
{
	unsigned int i;
	int err;

	/* Then give them all the invariant registers' indices. */
	for (i = 0; i < ARRAY_SIZE(invariant_sys_regs); i++) {
		if (put_user(sys_reg_to_index(&invariant_sys_regs[i]), uindices))
			return -EFAULT;
		uindices++;
	}

	err = walk_sys_regs(vcpu, uindices);
	if (err < 0)
		return err;
	uindices += err;

	return write_demux_regids(uindices);
}

void kvm_sys_reg_table_init(void)
{
	unsigned int i;
	struct sys_reg_desc clidr;

	/* Make sure tables are unique and in order. */
	BUG_ON(check_sysreg_table(sys_reg_descs, ARRAY_SIZE(sys_reg_descs), false));
	BUG_ON(check_sysreg_table(cp14_regs, ARRAY_SIZE(cp14_regs), true));
	BUG_ON(check_sysreg_table(cp14_64_regs, ARRAY_SIZE(cp14_64_regs), true));
	BUG_ON(check_sysreg_table(cp15_regs, ARRAY_SIZE(cp15_regs), true));
	BUG_ON(check_sysreg_table(cp15_64_regs, ARRAY_SIZE(cp15_64_regs), true));
	BUG_ON(check_sysreg_table(invariant_sys_regs, ARRAY_SIZE(invariant_sys_regs), false));

	/* We abuse the reset function to overwrite the table itself. */
	for (i = 0; i < ARRAY_SIZE(invariant_sys_regs); i++)
		invariant_sys_regs[i].reset(NULL, &invariant_sys_regs[i]);

	/*
	 * CLIDR format is awkward, so clean it up.  See ARM B4.1.20:
	 *
	 *   If software reads the Cache Type fields from Ctype1
	 *   upwards, once it has seen a value of 0b000, no caches
	 *   exist at further-out levels of the hierarchy. So, for
	 *   example, if Ctype3 is the first Cache Type field with a
	 *   value of 0b000, the values of Ctype4 to Ctype7 must be
	 *   ignored.
	 */
	get_clidr_el1(NULL, &clidr); /* Ugly... */
	cache_levels = clidr.val;
	for (i = 0; i < 7; i++)
		if (((cache_levels >> (i*3)) & 7) == 0)
			break;
	/* Clear all higher bits. */
	cache_levels &= (1 << (i*3))-1;
}<|MERGE_RESOLUTION|>--- conflicted
+++ resolved
@@ -1047,8 +1047,6 @@
 		break;
 	case SYS_ID_AA64PFR1_EL1:
 		val &= ~FEATURE(ID_AA64PFR1_MTE);
-<<<<<<< HEAD
-=======
 		if (kvm_has_mte(vcpu->kvm)) {
 			u64 pfr, mte;
 
@@ -1056,7 +1054,6 @@
 			mte = cpuid_feature_extract_unsigned_field(pfr, ID_AA64PFR1_MTE_SHIFT);
 			val |= FIELD_PREP(FEATURE(ID_AA64PFR1_MTE), mte);
 		}
->>>>>>> 754a0abe
 		break;
 	case SYS_ID_AA64ISAR1_EL1:
 		if (!vcpu_has_ptrauth(vcpu))
@@ -1073,11 +1070,8 @@
 		val = cpuid_feature_cap_perfmon_field(val,
 						      ID_AA64DFR0_PMUVER_SHIFT,
 						      kvm_vcpu_has_pmu(vcpu) ? ID_AA64DFR0_PMUVER_8_4 : 0);
-<<<<<<< HEAD
-=======
 		/* Hide SPE from guests */
 		val &= ~FEATURE(ID_AA64DFR0_PMSVER);
->>>>>>> 754a0abe
 		break;
 	case SYS_ID_DFR0_EL1:
 		/* Limit guests to PMUv3 for ARMv8.4 */
@@ -1534,8 +1528,6 @@
 	{ SYS_DESC(SYS_FAR_EL1), access_vm_reg, reset_unknown, FAR_EL1 },
 	{ SYS_DESC(SYS_PAR_EL1), NULL, reset_unknown, PAR_EL1 },
 
-<<<<<<< HEAD
-=======
 	{ SYS_DESC(SYS_PMSCR_EL1), undef_access },
 	{ SYS_DESC(SYS_PMSNEVFR_EL1), undef_access },
 	{ SYS_DESC(SYS_PMSICR_EL1), undef_access },
@@ -1549,7 +1541,6 @@
 	{ SYS_DESC(SYS_PMBSR_EL1), undef_access },
 	/* PMBIDR_EL1 is not trapped */
 
->>>>>>> 754a0abe
 	{ PMU_SYS_REG(SYS_PMINTENSET_EL1),
 	  .access = access_pminten, .reg = PMINTENSET_EL1 },
 	{ PMU_SYS_REG(SYS_PMINTENCLR_EL1),
