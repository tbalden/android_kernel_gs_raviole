// SPDX-License-Identifier: GPL-2.0-only
/*
 * Copyright (C) 2017 ARM Ltd.
 * Author: Marc Zyngier <marc.zyngier@arm.com>
 */

#include <linux/kvm_host.h>
#include <linux/random.h>
#include <linux/memblock.h>
#include <asm/alternative.h>
#include <asm/debug-monitors.h>
#include <asm/insn.h>
#include <asm/kvm_mmu.h>
#include <asm/memory.h>

/*
 * The LSB of the HYP VA tag
 */
static u8 tag_lsb;
/*
 * The HYP VA tag value with the region bit
 */
static u64 tag_val;
static u64 va_mask;

/*
 * Compute HYP VA by using the same computation as kern_hyp_va().
 */
static u64 __early_kern_hyp_va(u64 addr)
{
	addr &= va_mask;
	addr |= tag_val << tag_lsb;
	return addr;
}

/*
 * Store a hyp VA <-> PA offset into a EL2-owned variable.
 */
static void init_hyp_physvirt_offset(void)
{
	u64 kern_va, hyp_va;

	/* Compute the offset from the hyp VA and PA of a random symbol. */
	kern_va = (u64)lm_alias(__hyp_text_start);
	hyp_va = __early_kern_hyp_va(kern_va);
	hyp_physvirt_offset = (s64)__pa(kern_va) - (s64)hyp_va;
}

/*
 * We want to generate a hyp VA with the following format (with V ==
 * vabits_actual):
 *
 *  63 ... V |     V-1    | V-2 .. tag_lsb | tag_lsb - 1 .. 0
 *  ---------------------------------------------------------
 * | 0000000 | hyp_va_msb |   random tag   |  kern linear VA |
 *           |--------- tag_val -----------|----- va_mask ---|
 *
 * which does not conflict with the idmap regions.
 */
__init void kvm_compute_layout(void)
{
	phys_addr_t idmap_addr = __pa_symbol(__hyp_idmap_text_start);
	u64 hyp_va_msb;

	/* Where is my RAM region? */
	hyp_va_msb  = idmap_addr & BIT(vabits_actual - 1);
	hyp_va_msb ^= BIT(vabits_actual - 1);

	tag_lsb = fls64((u64)phys_to_virt(memblock_start_of_DRAM()) ^
			(u64)(high_memory - 1));

	va_mask = GENMASK_ULL(tag_lsb - 1, 0);
	tag_val = hyp_va_msb;

	if (IS_ENABLED(CONFIG_RANDOMIZE_BASE) && tag_lsb != (vabits_actual - 1)) {
		/* We have some free bits to insert a random tag. */
		tag_val |= get_random_long() & GENMASK_ULL(vabits_actual - 2, tag_lsb);
	}
	tag_val >>= tag_lsb;

	init_hyp_physvirt_offset();
}

/*
 * The .hyp.reloc ELF section contains a list of kimg positions that
 * contains kimg VAs but will be accessed only in hyp execution context.
 * Convert them to hyp VAs. See gen-hyprel.c for more details.
 */
__init void kvm_apply_hyp_relocations(void)
{
	int32_t *rel;
	int32_t *begin = (int32_t *)__hyp_reloc_begin;
	int32_t *end = (int32_t *)__hyp_reloc_end;

	for (rel = begin; rel < end; ++rel) {
		uintptr_t *ptr, kimg_va;

		/*
		 * Each entry contains a 32-bit relative offset from itself
		 * to a kimg VA position.
		 */
		ptr = (uintptr_t *)lm_alias((char *)rel + *rel);

		/* Read the kimg VA value at the relocation address. */
		kimg_va = *ptr;

		/* Convert to hyp VA and store back to the relocation address. */
		*ptr = __early_kern_hyp_va((uintptr_t)lm_alias(kimg_va));
	}
}

static u32 compute_instruction(int n, u32 rd, u32 rn)
{
	u32 insn = AARCH64_BREAK_FAULT;

	switch (n) {
	case 0:
		insn = aarch64_insn_gen_logical_immediate(AARCH64_INSN_LOGIC_AND,
							  AARCH64_INSN_VARIANT_64BIT,
							  rn, rd, va_mask);
		break;

	case 1:
		/* ROR is a variant of EXTR with Rm = Rn */
		insn = aarch64_insn_gen_extr(AARCH64_INSN_VARIANT_64BIT,
					     rn, rn, rd,
					     tag_lsb);
		break;

	case 2:
		insn = aarch64_insn_gen_add_sub_imm(rd, rn,
						    tag_val & GENMASK(11, 0),
						    AARCH64_INSN_VARIANT_64BIT,
						    AARCH64_INSN_ADSB_ADD);
		break;

	case 3:
		insn = aarch64_insn_gen_add_sub_imm(rd, rn,
						    tag_val & GENMASK(23, 12),
						    AARCH64_INSN_VARIANT_64BIT,
						    AARCH64_INSN_ADSB_ADD);
		break;

	case 4:
		/* ROR is a variant of EXTR with Rm = Rn */
		insn = aarch64_insn_gen_extr(AARCH64_INSN_VARIANT_64BIT,
					     rn, rn, rd, 64 - tag_lsb);
		break;
	}

	return insn;
}

void __init kvm_update_va_mask(struct alt_instr *alt,
			       __le32 *origptr, __le32 *updptr, int nr_inst)
{
	int i;

	BUG_ON(nr_inst != 5);

	for (i = 0; i < nr_inst; i++) {
		u32 rd, rn, insn, oinsn;

		/*
		 * VHE doesn't need any address translation, let's NOP
		 * everything.
		 *
		 * Alternatively, if the tag is zero (because the layout
		 * dictates it and we don't have any spare bits in the
		 * address), NOP everything after masking the kernel VA.
		 */
		if (has_vhe() || (!tag_val && i > 0)) {
			updptr[i] = cpu_to_le32(aarch64_insn_gen_nop());
			continue;
		}

		oinsn = le32_to_cpu(origptr[i]);
		rd = aarch64_insn_decode_register(AARCH64_INSN_REGTYPE_RD, oinsn);
		rn = aarch64_insn_decode_register(AARCH64_INSN_REGTYPE_RN, oinsn);

		insn = compute_instruction(i, rd, rn);
		BUG_ON(insn == AARCH64_BREAK_FAULT);

		updptr[i] = cpu_to_le32(insn);
	}
}

void kvm_patch_vector_branch(struct alt_instr *alt,
			     __le32 *origptr, __le32 *updptr, int nr_inst)
{
	u64 addr;
	u32 insn;

	BUG_ON(nr_inst != 4);

	if (!cpus_have_const_cap(ARM64_SPECTRE_V3A) || WARN_ON_ONCE(has_vhe()))
		return;

	/*
	 * Compute HYP VA by using the same computation as kern_hyp_va()
	 */
	addr = __early_kern_hyp_va((u64)kvm_ksym_ref(__kvm_hyp_vector));

	/* Use PC[10:7] to branch to the same vector in KVM */
	addr |= ((u64)origptr & GENMASK_ULL(10, 7));

	/*
	 * Branch over the preamble in order to avoid the initial store on
	 * the stack (which we already perform in the hardening vectors).
	 */
	addr += KVM_VECTOR_PREAMBLE;

	/* movz x0, #(addr & 0xffff) */
	insn = aarch64_insn_gen_movewide(AARCH64_INSN_REG_0,
					 (u16)addr,
					 0,
					 AARCH64_INSN_VARIANT_64BIT,
					 AARCH64_INSN_MOVEWIDE_ZERO);
	*updptr++ = cpu_to_le32(insn);

	/* movk x0, #((addr >> 16) & 0xffff), lsl #16 */
	insn = aarch64_insn_gen_movewide(AARCH64_INSN_REG_0,
					 (u16)(addr >> 16),
					 16,
					 AARCH64_INSN_VARIANT_64BIT,
					 AARCH64_INSN_MOVEWIDE_KEEP);
	*updptr++ = cpu_to_le32(insn);

	/* movk x0, #((addr >> 32) & 0xffff), lsl #32 */
	insn = aarch64_insn_gen_movewide(AARCH64_INSN_REG_0,
					 (u16)(addr >> 32),
					 32,
					 AARCH64_INSN_VARIANT_64BIT,
					 AARCH64_INSN_MOVEWIDE_KEEP);
	*updptr++ = cpu_to_le32(insn);

	/* br x0 */
	insn = aarch64_insn_gen_branch_reg(AARCH64_INSN_REG_0,
					   AARCH64_INSN_BRANCH_NOLINK);
	*updptr++ = cpu_to_le32(insn);
}

static void generate_mov_q(u64 val, __le32 *origptr, __le32 *updptr, int nr_inst)
{
	u32 insn, oinsn, rd;

	BUG_ON(nr_inst != 4);

	/* Compute target register */
	oinsn = le32_to_cpu(*origptr);
	rd = aarch64_insn_decode_register(AARCH64_INSN_REGTYPE_RD, oinsn);

	/* movz rd, #(val & 0xffff) */
	insn = aarch64_insn_gen_movewide(rd,
					 (u16)val,
					 0,
					 AARCH64_INSN_VARIANT_64BIT,
					 AARCH64_INSN_MOVEWIDE_ZERO);
	*updptr++ = cpu_to_le32(insn);

	/* movk rd, #((val >> 16) & 0xffff), lsl #16 */
	insn = aarch64_insn_gen_movewide(rd,
					 (u16)(val >> 16),
					 16,
					 AARCH64_INSN_VARIANT_64BIT,
					 AARCH64_INSN_MOVEWIDE_KEEP);
	*updptr++ = cpu_to_le32(insn);

	/* movk rd, #((val >> 32) & 0xffff), lsl #32 */
	insn = aarch64_insn_gen_movewide(rd,
					 (u16)(val >> 32),
					 32,
					 AARCH64_INSN_VARIANT_64BIT,
					 AARCH64_INSN_MOVEWIDE_KEEP);
	*updptr++ = cpu_to_le32(insn);

	/* movk rd, #((val >> 48) & 0xffff), lsl #48 */
	insn = aarch64_insn_gen_movewide(rd,
					 (u16)(val >> 48),
					 48,
					 AARCH64_INSN_VARIANT_64BIT,
					 AARCH64_INSN_MOVEWIDE_KEEP);
	*updptr++ = cpu_to_le32(insn);
}

void kvm_get_kimage_voffset(struct alt_instr *alt,
			    __le32 *origptr, __le32 *updptr, int nr_inst)
{
	generate_mov_q(kimage_voffset, origptr, updptr, nr_inst);
}

void kvm_compute_final_ctr_el0(struct alt_instr *alt,
			       __le32 *origptr, __le32 *updptr, int nr_inst)
{
	generate_mov_q(read_sanitised_ftr_reg(SYS_CTR_EL0),
		       origptr, updptr, nr_inst);
<<<<<<< HEAD
=======
}

void kvm_get__text(struct alt_instr *alt,
		   __le32 *origptr, __le32 *updptr, int nr_inst)
{
	generate_mov_q((u64)_text, origptr, updptr, nr_inst);
}

void kvm_get__etext(struct alt_instr *alt,
		   __le32 *origptr, __le32 *updptr, int nr_inst)
{
	generate_mov_q((u64)_etext, origptr, updptr, nr_inst);
>>>>>>> 334f1c6b
}<|MERGE_RESOLUTION|>--- conflicted
+++ resolved
@@ -294,8 +294,6 @@
 {
 	generate_mov_q(read_sanitised_ftr_reg(SYS_CTR_EL0),
 		       origptr, updptr, nr_inst);
-<<<<<<< HEAD
-=======
 }
 
 void kvm_get__text(struct alt_instr *alt,
@@ -308,5 +306,4 @@
 		   __le32 *origptr, __le32 *updptr, int nr_inst)
 {
 	generate_mov_q((u64)_etext, origptr, updptr, nr_inst);
->>>>>>> 334f1c6b
 }