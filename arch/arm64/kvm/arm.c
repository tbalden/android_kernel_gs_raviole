--- conflicted
+++ resolved
@@ -212,10 +212,7 @@
 	case KVM_CAP_ARM_INJECT_EXT_DABT:
 	case KVM_CAP_SET_GUEST_DEBUG:
 	case KVM_CAP_VCPU_ATTRIBUTES:
-<<<<<<< HEAD
-=======
 	case KVM_CAP_PTP_KVM:
->>>>>>> 754a0abe
 		r = 1;
 		break;
 	case KVM_CAP_SET_GUEST_DEBUG2:
@@ -260,7 +257,6 @@
 		break;
 	case KVM_CAP_GUEST_DEBUG_HW_WPS:
 		r = get_num_wrps();
-<<<<<<< HEAD
 		break;
 	case KVM_CAP_ARM_PMU_V3:
 		r = kvm_arm_support_pmu_v3();
@@ -271,18 +267,6 @@
 	case KVM_CAP_ARM_VM_IPA_SIZE:
 		r = get_kvm_ipa_limit();
 		break;
-=======
-		break;
-	case KVM_CAP_ARM_PMU_V3:
-		r = kvm_arm_support_pmu_v3();
-		break;
-	case KVM_CAP_ARM_INJECT_SERROR_ESR:
-		r = cpus_have_const_cap(ARM64_HAS_RAS_EXTN);
-		break;
-	case KVM_CAP_ARM_VM_IPA_SIZE:
-		r = get_kvm_ipa_limit();
-		break;
->>>>>>> 754a0abe
 	case KVM_CAP_ARM_SVE:
 		r = system_supports_sve();
 		break;
@@ -1457,7 +1441,6 @@
 	 * kernel's mapping to the linear mapping, and store it in tpidr_el2
 	 * so that we can use adr_l to access per-cpu variables in EL2.
 	 * Also drop the KASAN tag which gets in the way...
-<<<<<<< HEAD
 	 */
 	params->tpidr_el2 = (unsigned long)kasan_reset_tag(per_cpu_ptr_nvhe_sym(__per_cpu_start, cpu)) -
 			    (unsigned long)kvm_ksym_ref(CHOOSE_NVHE_SYM(__per_cpu_start));
@@ -1503,53 +1486,6 @@
 	struct kvm_nvhe_init_params *params;
 	struct arm_smccc_res res;
 
-=======
-	 */
-	params->tpidr_el2 = (unsigned long)kasan_reset_tag(per_cpu_ptr_nvhe_sym(__per_cpu_start, cpu)) -
-			    (unsigned long)kvm_ksym_ref(CHOOSE_NVHE_SYM(__per_cpu_start));
-
-	params->mair_el2 = read_sysreg(mair_el1);
-
-	/*
-	 * The ID map may be configured to use an extended virtual address
-	 * range. This is only the case if system RAM is out of range for the
-	 * currently configured page size and VA_BITS, in which case we will
-	 * also need the extended virtual range for the HYP ID map, or we won't
-	 * be able to enable the EL2 MMU.
-	 *
-	 * However, at EL2, there is only one TTBR register, and we can't switch
-	 * between translation tables *and* update TCR_EL2.T0SZ at the same
-	 * time. Bottom line: we need to use the extended range with *both* our
-	 * translation tables.
-	 *
-	 * So use the same T0SZ value we use for the ID map.
-	 */
-	tcr = (read_sysreg(tcr_el1) & TCR_EL2_MASK) | TCR_EL2_RES1;
-	tcr &= ~TCR_T0SZ_MASK;
-	tcr |= (idmap_t0sz & GENMASK(TCR_TxSZ_WIDTH - 1, 0)) << TCR_T0SZ_OFFSET;
-	params->tcr_el2 = tcr;
-
-	params->stack_hyp_va = kern_hyp_va(per_cpu(kvm_arm_hyp_stack_page, cpu) + PAGE_SIZE);
-	params->pgd_pa = kvm_mmu_get_httbr();
-	if (is_protected_kvm_enabled())
-		params->hcr_el2 = HCR_HOST_NVHE_PROTECTED_FLAGS;
-	else
-		params->hcr_el2 = HCR_HOST_NVHE_FLAGS;
-	params->vttbr = params->vtcr = 0;
-
-	/*
-	 * Flush the init params from the data cache because the struct will
-	 * be read while the MMU is off.
-	 */
-	kvm_flush_dcache_to_poc(params, sizeof(*params));
-}
-
-static void hyp_install_host_vector(void)
-{
-	struct kvm_nvhe_init_params *params;
-	struct arm_smccc_res res;
-
->>>>>>> 754a0abe
 	/* Switch from the HYP stub to our own HYP init vector */
 	__hyp_set_vectors(kvm_get_idmap_vector());
 
@@ -2013,11 +1949,7 @@
 	return err;
 }
 
-<<<<<<< HEAD
-void _kvm_host_prot_finalize(void *discard)
-=======
 static void _kvm_host_prot_finalize(void *discard)
->>>>>>> 754a0abe
 {
 	WARN_ON(kvm_call_hyp_nvhe(__pkvm_prot_finalize));
 }
