# SPDX-License-Identifier: GPL-2.0
#
# Makefile for Kernel-based Virtual Machine module, HYP part
#

incdir := $(srctree)/$(src)/include
subdir-asflags-y := -I$(incdir)
subdir-ccflags-y := -I$(incdir)				\
		    -fno-stack-protector		\
		    -DDISABLE_BRANCH_PROFILING		\
		    $(DISABLE_STACKLEAK_PLUGIN)

<<<<<<< HEAD
obj-$(CONFIG_KVM) += vhe/ nvhe/ pgtable.o reserved_mem.o
=======
obj-$(CONFIG_KVM) += vhe/ nvhe/ pgtable.o
>>>>>>> 334f1c6b
<|MERGE_RESOLUTION|>--- conflicted
+++ resolved
@@ -10,8 +10,4 @@
 		    -DDISABLE_BRANCH_PROFILING		\
 		    $(DISABLE_STACKLEAK_PLUGIN)
 
-<<<<<<< HEAD
-obj-$(CONFIG_KVM) += vhe/ nvhe/ pgtable.o reserved_mem.o
-=======
-obj-$(CONFIG_KVM) += vhe/ nvhe/ pgtable.o
->>>>>>> 334f1c6b
+obj-$(CONFIG_KVM) += vhe/ nvhe/ pgtable.o