// SPDX-License-Identifier: GPL-2.0-only
/*
 * Copyright (C) 2015 - ARM Ltd
 * Author: Marc Zyngier <marc.zyngier@arm.com>
 */

#include <asm/kvm_hyp.h>
#include <asm/kvm_mmu.h>
#include <asm/tlbflush.h>

#include <nvhe/mem_protect.h>

struct tlb_inv_context {
	struct kvm_s2_mmu	*mmu;
	u64			tcr;
	u64			sctlr;
};

static void enter_vmid_context(struct kvm_s2_mmu *mmu,
			       struct tlb_inv_context *cxt)
{
	struct kvm_s2_mmu *host_mmu = &host_kvm.arch.mmu;
	struct kvm_cpu_context *host_ctxt;
	struct kvm_vcpu *vcpu;

	host_ctxt = &this_cpu_ptr(&kvm_host_data)->host_ctxt;
	vcpu = host_ctxt->__hyp_running_vcpu;
	cxt->mmu = NULL;

	/*
	 * If we're already in the desired context, then there's nothing
	 * to do.
	 */
	if (vcpu) {
		if (mmu == vcpu->arch.hw_mmu || WARN_ON(mmu != host_mmu))
			return;
	} else if (mmu == host_mmu) {
		return;
	}

	cxt->mmu = mmu;
	if (cpus_have_final_cap(ARM64_WORKAROUND_SPECULATIVE_AT)) {
		u64 val;

		/*
		 * For CPUs that are affected by ARM 1319367, we need to
		 * avoid a Stage-1 walk with the old VMID while we have
		 * the new VMID set in the VTTBR in order to invalidate TLBs.
		 * We're guaranteed that the host S1 MMU is enabled, so
		 * we can simply set the EPD bits to avoid any further
		 * TLB fill. For guests, we ensure that the S1 MMU is
		 * temporarily enabled in the next context.
		 */
		val = cxt->tcr = read_sysreg_el1(SYS_TCR);
		val |= TCR_EPD1_MASK | TCR_EPD0_MASK;
		write_sysreg_el1(val, SYS_TCR);
		isb();

		if (vcpu) {
			val = cxt->sctlr = read_sysreg_el1(SYS_SCTLR);
			if (!(val & SCTLR_ELx_M)) {
				val |= SCTLR_ELx_M;
				write_sysreg_el1(val, SYS_SCTLR);
				isb();
			}
		} else {
			/* The host S1 MMU is always enabled. */
			cxt->sctlr = SCTLR_ELx_M;
		}
	}

	/*
	 * __load_stage2() includes an ISB only when the AT
	 * workaround is applied. Take care of the opposite condition,
	 * ensuring that we always have an ISB, but not two ISBs back
	 * to back.
	 */
	if (vcpu)
		__load_host_stage2();
	else
		__load_stage2(mmu, kern_hyp_va(mmu->arch));

	asm(ALTERNATIVE("isb", "nop", ARM64_WORKAROUND_SPECULATIVE_AT));
}

static void exit_vmid_context(struct tlb_inv_context *cxt)
{
<<<<<<< HEAD
	__load_host_stage2();
=======
	struct kvm_s2_mmu *mmu = cxt->mmu;
	struct kvm_cpu_context *host_ctxt;
	struct kvm_vcpu *vcpu;

	host_ctxt = &this_cpu_ptr(&kvm_host_data)->host_ctxt;
	vcpu = host_ctxt->__hyp_running_vcpu;

	if (!mmu)
		return;

	if (vcpu)
		__load_stage2(mmu, kern_hyp_va(mmu->arch));
	else
		__load_host_stage2();
>>>>>>> 334f1c6b

	if (cpus_have_final_cap(ARM64_WORKAROUND_SPECULATIVE_AT)) {
		/* Ensure write of the old VMID */
		isb();

		if (!(cxt->sctlr & SCTLR_ELx_M)) {
			write_sysreg_el1(cxt->sctlr, SYS_SCTLR);
			isb();
		}

		write_sysreg_el1(cxt->tcr, SYS_TCR);
	}

	cxt->mmu = NULL;
}

void __kvm_tlb_flush_vmid_ipa(struct kvm_s2_mmu *mmu,
			      phys_addr_t ipa, int level)
{
	struct tlb_inv_context cxt;

	dsb(ishst);

	/* Switch to requested VMID */
	enter_vmid_context(mmu, &cxt);

	/*
	 * We could do so much better if we had the VA as well.
	 * Instead, we invalidate Stage-2 for this IPA, and the
	 * whole of Stage-1. Weep...
	 */
	ipa >>= 12;
	__tlbi_level(ipas2e1is, ipa, level);

	/*
	 * We have to ensure completion of the invalidation at Stage-2,
	 * since a table walk on another CPU could refill a TLB with a
	 * complete (S1 + S2) walk based on the old Stage-2 mapping if
	 * the Stage-1 invalidation happened first.
	 */
	dsb(ish);
	__tlbi(vmalle1is);
	dsb(ish);
	isb();

	/*
	 * If the host is running at EL1 and we have a VPIPT I-cache,
	 * then we must perform I-cache maintenance at EL2 in order for
	 * it to have an effect on the guest. Since the guest cannot hit
	 * I-cache lines allocated with a different VMID, we don't need
	 * to worry about junk out of guest reset (we nuke the I-cache on
	 * VMID rollover), but we do need to be careful when remapping
	 * executable pages for the same guest. This can happen when KSM
	 * takes a CoW fault on an executable page, copies the page into
	 * a page that was previously mapped in the guest and then needs
	 * to invalidate the guest view of the I-cache for that page
	 * from EL1. To solve this, we invalidate the entire I-cache when
	 * unmapping a page from a guest if we have a VPIPT I-cache but
	 * the host is running at EL1. As above, we could do better if
	 * we had the VA.
	 *
	 * The moral of this story is: if you have a VPIPT I-cache, then
	 * you should be running with VHE enabled.
	 */
	if (icache_is_vpipt())
		icache_inval_all_pou();

	exit_vmid_context(&cxt);
}

void __kvm_tlb_flush_vmid(struct kvm_s2_mmu *mmu)
{
	struct tlb_inv_context cxt;

	dsb(ishst);

	/* Switch to requested VMID */
	enter_vmid_context(mmu, &cxt);

	__tlbi(vmalls12e1is);
	dsb(ish);
	isb();

	exit_vmid_context(&cxt);
}

void __kvm_flush_cpu_context(struct kvm_s2_mmu *mmu)
{
	struct tlb_inv_context cxt;

	/* Switch to requested VMID */
	enter_vmid_context(mmu, &cxt);

	__tlbi(vmalle1);
	asm volatile("ic iallu");
	dsb(nsh);
	isb();

	exit_vmid_context(&cxt);
}

void __kvm_flush_vm_context(void)
{
	dsb(ishst);
	__tlbi(alle1is);

	/*
	 * VIPT and PIPT caches are not affected by VMID, so no maintenance
	 * is necessary across a VMID rollover.
	 *
	 * VPIPT caches constrain lookup and maintenance to the active VMID,
	 * so we need to invalidate lines with a stale VMID to avoid an ABA
	 * race after multiple rollovers.
	 *
	 */
	if (icache_is_vpipt())
		asm volatile("ic ialluis");

	dsb(ish);
}<|MERGE_RESOLUTION|>--- conflicted
+++ resolved
@@ -85,9 +85,6 @@
 
 static void exit_vmid_context(struct tlb_inv_context *cxt)
 {
-<<<<<<< HEAD
-	__load_host_stage2();
-=======
 	struct kvm_s2_mmu *mmu = cxt->mmu;
 	struct kvm_cpu_context *host_ctxt;
 	struct kvm_vcpu *vcpu;
@@ -102,7 +99,6 @@
 		__load_stage2(mmu, kern_hyp_va(mmu->arch));
 	else
 		__load_host_stage2();
->>>>>>> 334f1c6b
 
 	if (cpus_have_final_cap(ARM64_WORKAROUND_SPECULATIVE_AT)) {
 		/* Ensure write of the old VMID */
