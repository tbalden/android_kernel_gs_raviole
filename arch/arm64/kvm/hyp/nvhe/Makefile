# SPDX-License-Identifier: GPL-2.0
#
# Makefile for Kernel-based Virtual Machine module, HYP/nVHE part
#

asflags-y := -D__KVM_NVHE_HYPERVISOR__ -D__DISABLE_EXPORTS
ccflags-y := -D__KVM_NVHE_HYPERVISOR__ -D__DISABLE_EXPORTS -D__DISABLE_TRACE_MMIO__

hostprogs := gen-hyprel
HOST_EXTRACFLAGS += -I$(objtree)/include

lib-objs := clear_page.o copy_page.o memcpy.o memset.o
lib-objs := $(addprefix ../../../lib/, $(lib-objs))

obj-y := timer-sr.o sysreg-sr.o debug-sr.o switch.o tlb.o hyp-init.o host.o \
	 hyp-main.o hyp-smp.o psci-relay.o early_alloc.o stub.o page_alloc.o \
<<<<<<< HEAD
	 cache.o setup.o mm.o mem_protect.o
obj-y += ../vgic-v3-sr.o ../aarch32.o ../vgic-v2-cpuif-proxy.o ../entry.o \
	 ../fpsimd.o ../hyp-entry.o ../exception.o ../pgtable.o
obj-y += $(lib-objs)
=======
	 cache.o ffa.o setup.o mm.o mem_protect.o sys_regs.o pkvm.o iommu.o
obj-y += ../vgic-v3-sr.o ../aarch32.o ../vgic-v2-cpuif-proxy.o ../entry.o \
	 ../fpsimd.o ../hyp-entry.o ../exception.o ../pgtable.o
obj-y += $(lib-objs)

obj-$(CONFIG_KVM_S2MPU) += iommu/s2mpu.o
>>>>>>> 334f1c6b

##
## Build rules for compiling nVHE hyp code
## Output of this folder is `kvm_nvhe.o`, a partially linked object
## file containing all nVHE hyp code and data.
##

hyp-obj := $(patsubst %.o,%.nvhe.o,$(obj-y))
obj-y := kvm_nvhe.o
extra-y := $(hyp-obj) kvm_nvhe.tmp.o kvm_nvhe.rel.o hyp.lds hyp-reloc.S hyp-reloc.o

# 1) Compile all source files to `.nvhe.o` object files. The file extension
#    avoids file name clashes for files shared with VHE.
$(obj)/%.nvhe.o: $(src)/%.c FORCE
	$(call if_changed_rule,cc_o_c)
$(obj)/%.nvhe.o: $(src)/%.S FORCE
	$(call if_changed_rule,as_o_S)

# 2) Compile linker script.
$(obj)/hyp.lds: $(src)/hyp.lds.S FORCE
	$(call if_changed_dep,cpp_lds_S)

# 3) Partially link all '.nvhe.o' files and apply the linker script.
#    Prefixes names of ELF sections with '.hyp', eg. '.hyp.text'.
#    Note: The following rule assumes that the 'ld' rule puts LDFLAGS before
#          the list of dependencies to form '-T $(obj)/hyp.lds'. This is to
#          keep the dependency on the target while avoiding an error from
#          GNU ld if the linker script is passed to it twice.
LDFLAGS_kvm_nvhe.tmp.o := -r -T
$(obj)/kvm_nvhe.tmp.o: $(obj)/hyp.lds $(addprefix $(obj)/,$(hyp-obj)) FORCE
	$(call if_changed,ld)

# 4) Generate list of hyp code/data positions that need to be relocated at
#    runtime. Because the hypervisor is part of the kernel binary, relocations
#    produce a kernel VA. We enumerate relocations targeting hyp at build time
#    and convert the kernel VAs at those positions to hyp VAs.
<<<<<<< HEAD
$(obj)/hyp-reloc.S: $(obj)/kvm_nvhe.tmp.o $(obj)/gen-hyprel
=======
$(obj)/hyp-reloc.S: $(obj)/kvm_nvhe.tmp.o $(obj)/gen-hyprel FORCE
>>>>>>> 334f1c6b
	$(call if_changed,hyprel)

# 5) Compile hyp-reloc.S and link it into the existing partially linked object.
#    The object file now contains a section with pointers to hyp positions that
#    will contain kernel VAs at runtime. These pointers have relocations on them
#    so that they get updated as the hyp object is linked into `vmlinux`.
LDFLAGS_kvm_nvhe.rel.o := -r
$(obj)/kvm_nvhe.rel.o: $(obj)/kvm_nvhe.tmp.o $(obj)/hyp-reloc.o FORCE
	$(call if_changed,ld)

# 6) Produce the final 'kvm_nvhe.o', ready to be linked into 'vmlinux'.
#    Prefixes names of ELF symbols with '__kvm_nvhe_'.
$(obj)/kvm_nvhe.o: $(obj)/kvm_nvhe.rel.o FORCE
	$(call if_changed,hypcopy)

# The HYPREL command calls `gen-hyprel` to generate an assembly file with
# a list of relocations targeting hyp code/data.
quiet_cmd_hyprel = HYPREL  $@
      cmd_hyprel = $(obj)/gen-hyprel $< > $@

# The HYPCOPY command uses `objcopy` to prefix all ELF symbol names
# to avoid clashes with VHE code/data.
quiet_cmd_hypcopy = HYPCOPY $@
      cmd_hypcopy = $(OBJCOPY) --prefix-symbols=__kvm_nvhe_ $< $@

# Remove ftrace, Shadow Call Stack and CFI CFLAGS.
# This is equivalent to the 'notrace', '__noscs' and '__nocfi' annotations.
KBUILD_CFLAGS := $(filter-out $(CC_FLAGS_FTRACE) $(CC_FLAGS_SCS) $(CC_FLAGS_CFI), $(KBUILD_CFLAGS))

# KVM nVHE code is run at a different exception code with a different map, so
# compiler instrumentation that inserts callbacks or checks into the code may
# cause crashes. Just disable it.
GCOV_PROFILE	:= n
KASAN_SANITIZE	:= n
UBSAN_SANITIZE	:= n
KCOV_INSTRUMENT	:= n

# Skip objtool checking for this directory because nVHE code is compiled with
# non-standard build rules.
OBJECT_FILES_NON_STANDARD := y<|MERGE_RESOLUTION|>--- conflicted
+++ resolved
@@ -14,19 +14,12 @@
 
 obj-y := timer-sr.o sysreg-sr.o debug-sr.o switch.o tlb.o hyp-init.o host.o \
 	 hyp-main.o hyp-smp.o psci-relay.o early_alloc.o stub.o page_alloc.o \
-<<<<<<< HEAD
-	 cache.o setup.o mm.o mem_protect.o
-obj-y += ../vgic-v3-sr.o ../aarch32.o ../vgic-v2-cpuif-proxy.o ../entry.o \
-	 ../fpsimd.o ../hyp-entry.o ../exception.o ../pgtable.o
-obj-y += $(lib-objs)
-=======
 	 cache.o ffa.o setup.o mm.o mem_protect.o sys_regs.o pkvm.o iommu.o
 obj-y += ../vgic-v3-sr.o ../aarch32.o ../vgic-v2-cpuif-proxy.o ../entry.o \
 	 ../fpsimd.o ../hyp-entry.o ../exception.o ../pgtable.o
 obj-y += $(lib-objs)
 
 obj-$(CONFIG_KVM_S2MPU) += iommu/s2mpu.o
->>>>>>> 334f1c6b
 
 ##
 ## Build rules for compiling nVHE hyp code
@@ -63,11 +56,7 @@
 #    runtime. Because the hypervisor is part of the kernel binary, relocations
 #    produce a kernel VA. We enumerate relocations targeting hyp at build time
 #    and convert the kernel VAs at those positions to hyp VAs.
-<<<<<<< HEAD
-$(obj)/hyp-reloc.S: $(obj)/kvm_nvhe.tmp.o $(obj)/gen-hyprel
-=======
 $(obj)/hyp-reloc.S: $(obj)/kvm_nvhe.tmp.o $(obj)/gen-hyprel FORCE
->>>>>>> 334f1c6b
 	$(call if_changed,hyprel)
 
 # 5) Compile hyp-reloc.S and link it into the existing partially linked object.
