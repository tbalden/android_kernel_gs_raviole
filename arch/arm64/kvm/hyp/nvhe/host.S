--- conflicted
+++ resolved
@@ -80,28 +80,12 @@
 	mov	lr, #(PSR_F_BIT | PSR_I_BIT | PSR_A_BIT | PSR_D_BIT |\
 		      PSR_MODE_EL1h)
 	msr	spsr_el2, lr
-<<<<<<< HEAD
-	ldr	lr, =panic
-=======
 	ldr	lr, =nvhe_hyp_panic_handler
->>>>>>> 334f1c6b
 	hyp_kimg_va lr, x6
 	msr	elr_el2, lr
 
 	mov	x29, x0
 
-<<<<<<< HEAD
-	/* Load the format string into x0 and arguments into x1-7 */
-	ldr	x0, =__hyp_panic_string
-	hyp_kimg_va x0, x6
-
-	/* Load the format arguments into x1-7. */
-	mov	x6, x3
-	get_vcpu_ptr x7, x3
-	mrs	x3, esr_el2
-	mrs	x4, far_el2
-	mrs	x5, hpfar_el2
-=======
 #ifdef CONFIG_NVHE_EL2_DEBUG
 	/* Ensure host stage-2 is disabled */
 	mrs	x0, hcr_el2
@@ -120,23 +104,12 @@
 	get_vcpu_ptr x5, x6
 	mrs	x6, far_el2
 	mrs	x7, hpfar_el2
->>>>>>> 334f1c6b
 
 	/* Enter the host, conditionally restoring the host context. */
 	cbz	x29, __host_enter_without_restoring
 	b	__host_enter_for_panic
 SYM_FUNC_END(__hyp_do_panic)
 
-<<<<<<< HEAD
-.macro host_el1_sync_vect
-	.align 7
-.L__vect_start\@:
-	stp	x0, x1, [sp, #-16]!
-	mrs	x0, esr_el2
-	ubfx	x0, x0, #ESR_ELx_EC_SHIFT, #ESR_ELx_EC_WIDTH
-	cmp	x0, #ESR_ELx_EC_HVC64
-	b.ne	__host_exit
-=======
 SYM_FUNC_START(__host_hvc)
 	ldp	x0, x1, [sp]		// Don't fixup the stack yet
 
@@ -144,9 +117,6 @@
 alternative_if ARM64_KVM_PROTECTED_MODE
 	b	__host_exit
 alternative_else_nop_endif
->>>>>>> 334f1c6b
-
-	ldp	x0, x1, [sp]		// Don't fixup the stack yet
 
 	/* Check for a stub HVC call */
 	cmp	x0, #HVC_STUB_HCALL_NR
@@ -233,17 +203,10 @@
 	invalid_host_el1_vect			// FIQ 64-bit EL1/EL0
 	invalid_host_el1_vect			// Error 64-bit EL1/EL0
 
-<<<<<<< HEAD
-	invalid_host_el1_vect			// Synchronous 32-bit EL1
-	invalid_host_el1_vect			// IRQ 32-bit EL1
-	invalid_host_el1_vect			// FIQ 32-bit EL1
-	invalid_host_el1_vect			// Error 32-bit EL1
-=======
 	host_el1_sync_vect			// Synchronous 32-bit EL1/EL0
 	invalid_host_el1_vect			// IRQ 32-bit EL1/EL0
 	invalid_host_el1_vect			// FIQ 32-bit EL1/EL0
 	invalid_host_el1_vect			// Error 32-bit EL1/EL0
->>>>>>> 334f1c6b
 SYM_CODE_END(__kvm_hyp_host_vector)
 
 /*
