// SPDX-License-Identifier: GPL-2.0-only
/*
 * Copyright (C) 2015 - ARM Ltd
 * Author: Marc Zyngier <marc.zyngier@arm.com>
 */

#include <hyp/adjust_pc.h>
#include <hyp/switch.h>
#include <hyp/sysreg-sr.h>

#include <linux/arm-smccc.h>
#include <linux/kvm_host.h>
#include <linux/types.h>
#include <linux/jump_label.h>
#include <uapi/linux/psci.h>

#include <kvm/arm_psci.h>

#include <asm/barrier.h>
#include <asm/cpufeature.h>
#include <asm/kprobes.h>
#include <asm/kvm_asm.h>
#include <asm/kvm_emulate.h>
#include <asm/kvm_hyp.h>
#include <asm/kvm_mmu.h>
#include <asm/fpsimd.h>
#include <asm/debug-monitors.h>
#include <asm/processor.h>

#include <nvhe/mem_protect.h>
#include <nvhe/pkvm.h>

#include <nvhe/mem_protect.h>

/* Non-VHE specific context */
DEFINE_PER_CPU(struct kvm_host_data, kvm_host_data);
DEFINE_PER_CPU(struct kvm_cpu_context, kvm_hyp_ctxt);
DEFINE_PER_CPU(unsigned long, kvm_hyp_vector);

static void __activate_traps(struct kvm_vcpu *vcpu)
{
	u64 val;

	___activate_traps(vcpu);
	__activate_traps_common(vcpu);

<<<<<<< HEAD
	val = CPTR_EL2_DEFAULT;
=======
	val = vcpu->arch.cptr_el2;
>>>>>>> 334f1c6b
	val |= CPTR_EL2_TTA | CPTR_EL2_TAM;
	if (!update_fp_enabled(vcpu)) {
		val |= CPTR_EL2_TFP | CPTR_EL2_TZ;
		__activate_traps_fpsimd32(vcpu);
	}

	write_sysreg(val, cptr_el2);
	write_sysreg(__this_cpu_read(kvm_hyp_vector), vbar_el2);

	if (cpus_have_final_cap(ARM64_WORKAROUND_SPECULATIVE_AT)) {
		struct kvm_cpu_context *ctxt = &vcpu->arch.ctxt;

		isb();
		/*
		 * At this stage, and thanks to the above isb(), S2 is
		 * configured and enabled. We can now restore the guest's S1
		 * configuration: SCTLR, and only then TCR.
		 */
		write_sysreg_el1(ctxt_sys_reg(ctxt, SCTLR_EL1),	SYS_SCTLR);
		isb();
		write_sysreg_el1(ctxt_sys_reg(ctxt, TCR_EL1),	SYS_TCR);
	}
}

static void __deactivate_traps(struct kvm_vcpu *vcpu)
{
	extern char __kvm_hyp_host_vector[];
<<<<<<< HEAD
	u64 mdcr_el2, cptr;
=======
	u64 cptr;
>>>>>>> 334f1c6b

	___deactivate_traps(vcpu);

	if (cpus_have_final_cap(ARM64_WORKAROUND_SPECULATIVE_AT)) {
		u64 val;

		/*
		 * Set the TCR and SCTLR registers in the exact opposite
		 * sequence as __activate_traps (first prevent walks,
		 * then force the MMU on). A generous sprinkling of isb()
		 * ensure that things happen in this exact order.
		 */
		val = read_sysreg_el1(SYS_TCR);
		write_sysreg_el1(val | TCR_EPD1_MASK | TCR_EPD0_MASK, SYS_TCR);
		isb();
		val = read_sysreg_el1(SYS_SCTLR);
		write_sysreg_el1(val | SCTLR_ELx_M, SYS_SCTLR);
		isb();
	}

	__deactivate_traps_common(vcpu);

<<<<<<< HEAD
	mdcr_el2 &= MDCR_EL2_HPMN_MASK;
	mdcr_el2 |= MDCR_EL2_E2PB_MASK << MDCR_EL2_E2PB_SHIFT;
	mdcr_el2 |= MDCR_EL2_E2TB_MASK << MDCR_EL2_E2TB_SHIFT;

	write_sysreg(mdcr_el2, mdcr_el2);
	write_sysreg(this_cpu_ptr(&kvm_init_params)->hcr_el2, hcr_el2);

	cptr = CPTR_EL2_DEFAULT;
	if (vcpu_has_sve(vcpu) && (vcpu->arch.flags & KVM_ARM64_FP_ENABLED))
		cptr |= CPTR_EL2_TZ;

=======
	write_sysreg(this_cpu_ptr(&kvm_init_params)->hcr_el2, hcr_el2);

	cptr = CPTR_EL2_DEFAULT;
	if (vcpu_has_sve(vcpu) && (vcpu->arch.flags & KVM_ARM64_FP_ENABLED))
		cptr |= CPTR_EL2_TZ;

>>>>>>> 334f1c6b
	write_sysreg(cptr, cptr_el2);
	write_sysreg(__kvm_hyp_host_vector, vbar_el2);
}

/* Save VGICv3 state on non-VHE systems */
static void __hyp_vgic_save_state(struct kvm_vcpu *vcpu)
{
	if (static_branch_unlikely(&kvm_vgic_global_state.gicv3_cpuif)) {
		__vgic_v3_save_state(&vcpu->arch.vgic_cpu.vgic_v3);
		__vgic_v3_deactivate_traps(&vcpu->arch.vgic_cpu.vgic_v3);
	}
}

/* Restore VGICv3 state on non_VEH systems */
static void __hyp_vgic_restore_state(struct kvm_vcpu *vcpu)
{
	if (static_branch_unlikely(&kvm_vgic_global_state.gicv3_cpuif)) {
		__vgic_v3_activate_traps(&vcpu->arch.vgic_cpu.vgic_v3);
		__vgic_v3_restore_state(&vcpu->arch.vgic_cpu.vgic_v3);
	}
}

/**
 * Disable host events, enable guest events
 */
static bool __pmu_switch_to_guest(struct kvm_cpu_context *host_ctxt)
{
	struct kvm_host_data *host;
	struct kvm_pmu_events *pmu;

	host = container_of(host_ctxt, struct kvm_host_data, host_ctxt);
	pmu = &host->pmu_events;

	if (pmu->events_host)
		write_sysreg(pmu->events_host, pmcntenclr_el0);

	if (pmu->events_guest)
		write_sysreg(pmu->events_guest, pmcntenset_el0);

	return (pmu->events_host || pmu->events_guest);
}

/**
 * Disable guest events, enable host events
 */
static void __pmu_switch_to_host(struct kvm_cpu_context *host_ctxt)
{
	struct kvm_host_data *host;
	struct kvm_pmu_events *pmu;

	host = container_of(host_ctxt, struct kvm_host_data, host_ctxt);
	pmu = &host->pmu_events;

	if (pmu->events_guest)
		write_sysreg(pmu->events_guest, pmcntenclr_el0);

	if (pmu->events_host)
		write_sysreg(pmu->events_host, pmcntenset_el0);
}

/**
 * Handler for protected VM MSR, MRS or System instruction execution in AArch64.
 *
 * Returns true if the hypervisor has handled the exit, and control should go
 * back to the guest, or false if it hasn't.
 */
static bool kvm_handle_pvm_sys64(struct kvm_vcpu *vcpu, u64 *exit_code)
{
	/*
	 * Make sure we handle the exit for workarounds and ptrauth
	 * before the pKVM handling, as the latter could decide to
	 * UNDEF.
	 */
	return (kvm_hyp_handle_sysreg(vcpu, exit_code) ||
		kvm_handle_pvm_sysreg(vcpu, exit_code));
}

/**
 * Handler for protected floating-point and Advanced SIMD accesses.
 *
 * Returns true if the hypervisor has handled the exit, and control should go
 * back to the guest, or false if it hasn't.
 */
static bool kvm_handle_pvm_fpsimd(struct kvm_vcpu *vcpu, u64 *exit_code)
{
	/* Linux guests assume support for floating-point and Advanced SIMD. */
	BUILD_BUG_ON(!FIELD_GET(ARM64_FEATURE_MASK(ID_AA64PFR0_FP),
				PVM_ID_AA64PFR0_ALLOW));
	BUILD_BUG_ON(!FIELD_GET(ARM64_FEATURE_MASK(ID_AA64PFR0_ASIMD),
				PVM_ID_AA64PFR0_ALLOW));

	return kvm_hyp_handle_fpsimd(vcpu, exit_code);
}

static const exit_handler_fn hyp_exit_handlers[] = {
	[0 ... ESR_ELx_EC_MAX]		= NULL,
	[ESR_ELx_EC_CP15_32]		= kvm_hyp_handle_cp15_32,
	[ESR_ELx_EC_SYS64]		= kvm_hyp_handle_sysreg,
	[ESR_ELx_EC_SVE]		= kvm_hyp_handle_fpsimd,
	[ESR_ELx_EC_FP_ASIMD]		= kvm_hyp_handle_fpsimd,
	[ESR_ELx_EC_IABT_LOW]		= kvm_hyp_handle_iabt_low,
	[ESR_ELx_EC_DABT_LOW]		= kvm_hyp_handle_dabt_low,
	[ESR_ELx_EC_PAC]		= kvm_hyp_handle_ptrauth,
};

static const exit_handler_fn pvm_exit_handlers[] = {
	[0 ... ESR_ELx_EC_MAX]		= NULL,
	[ESR_ELx_EC_HVC64]		= kvm_handle_pvm_hvc64,
	[ESR_ELx_EC_SYS64]		= kvm_handle_pvm_sys64,
	[ESR_ELx_EC_SVE]		= kvm_handle_pvm_restricted,
	[ESR_ELx_EC_FP_ASIMD]		= kvm_handle_pvm_fpsimd,
	[ESR_ELx_EC_IABT_LOW]		= kvm_hyp_handle_iabt_low,
	[ESR_ELx_EC_DABT_LOW]		= kvm_hyp_handle_dabt_low,
	[ESR_ELx_EC_PAC]		= kvm_hyp_handle_ptrauth,
};

static const exit_handler_fn *kvm_get_exit_handler_array(struct kvm_vcpu *vcpu)
{
	if (unlikely(vcpu_is_protected(vcpu)))
		return pvm_exit_handlers;

	return hyp_exit_handlers;
}

/*
 * Some guests (e.g., protected VMs) are not be allowed to run in AArch32.
 * The ARMv8 architecture does not give the hypervisor a mechanism to prevent a
 * guest from dropping to AArch32 EL0 if implemented by the CPU. If the
 * hypervisor spots a guest in such a state ensure it is handled, and don't
 * trust the host to spot or fix it.  The check below is based on the one in
 * kvm_arch_vcpu_ioctl_run().
 *
 * Returns false if the guest ran in AArch32 when it shouldn't have, and
 * thus should exit to the host, or true if a the guest run loop can continue.
 */
static void early_exit_filter(struct kvm_vcpu *vcpu, u64 *exit_code)
{
	if (unlikely(vcpu_is_protected(vcpu) && vcpu_mode_is_32bit(vcpu))) {
		/*
		 * As we have caught the guest red-handed, decide that it isn't
		 * fit for purpose anymore by making the vcpu invalid. The VMM
		 * can try and fix it by re-initializing the vcpu with
		 * KVM_ARM_VCPU_INIT, however, this is likely not possible for
		 * protected VMs.
		 */
		vcpu->arch.target = -1;
		*exit_code &= BIT(ARM_EXIT_WITH_SERROR_BIT);
		*exit_code |= ARM_EXCEPTION_IL;
	}
}

/* Switch to the guest for legacy non-VHE systems */
int __kvm_vcpu_run(struct kvm_vcpu *vcpu)
{
	struct kvm_cpu_context *host_ctxt;
	struct kvm_cpu_context *guest_ctxt;
	struct kvm_s2_mmu *mmu;
	bool pmu_switch_needed;
	u64 exit_code;

	/*
	 * Having IRQs masked via PMR when entering the guest means the GIC
	 * will not signal the CPU of interrupts of lower priority, and the
	 * only way to get out will be via guest exceptions.
	 * Naturally, we want to avoid this.
	 */
	if (system_uses_irq_prio_masking()) {
		gic_write_pmr(GIC_PRIO_IRQON | GIC_PRIO_PSR_I_SET);
		pmr_sync();
	}

	host_ctxt = &this_cpu_ptr(&kvm_host_data)->host_ctxt;
	host_ctxt->__hyp_running_vcpu = vcpu;
	guest_ctxt = &vcpu->arch.ctxt;

	pmu_switch_needed = __pmu_switch_to_guest(host_ctxt);

	__sysreg_save_state_nvhe(host_ctxt);
	/*
	 * We must flush and disable the SPE buffer for nVHE, as
	 * the translation regime(EL1&0) is going to be loaded with
	 * that of the guest. And we must do this before we change the
	 * translation regime to EL2 (via MDCR_EL2_E2PB == 0) and
	 * before we load guest Stage1.
	 */
	__debug_save_host_buffers_nvhe(vcpu);

<<<<<<< HEAD
	__adjust_pc(vcpu);
=======
	__kvm_adjust_pc(vcpu);
>>>>>>> 334f1c6b

	/*
	 * We must restore the 32-bit state before the sysregs, thanks
	 * to erratum #852523 (Cortex-A57) or #853709 (Cortex-A72).
	 *
	 * Also, and in order to be able to deal with erratum #1319537 (A57)
	 * and #1319367 (A72), we must ensure that all VM-related sysreg are
	 * restored before we enable S2 translation.
	 */
	__sysreg32_restore_state(vcpu);
	__sysreg_restore_state_nvhe(guest_ctxt);

	mmu = kern_hyp_va(vcpu->arch.hw_mmu);
	__load_stage2(mmu, kern_hyp_va(mmu->arch));
	__activate_traps(vcpu);

	__hyp_vgic_restore_state(vcpu);
	__timer_enable_traps(vcpu);

	__debug_switch_to_guest(vcpu);

	do {
		/* Jump in the fire! */
		exit_code = __guest_enter(vcpu);

		/* And we're baaack! */
	} while (fixup_guest_exit(vcpu, &exit_code));

	__sysreg_save_state_nvhe(guest_ctxt);
	__sysreg32_save_state(vcpu);
	__timer_disable_traps(vcpu);
	__hyp_vgic_save_state(vcpu);

	__deactivate_traps(vcpu);
	__load_host_stage2();

	__sysreg_restore_state_nvhe(host_ctxt);

	if (vcpu->arch.flags & KVM_ARM64_FP_ENABLED)
		__fpsimd_save_fpexc32(vcpu);

	__debug_switch_to_host(vcpu);
	/*
	 * This must come after restoring the host sysregs, since a non-VHE
	 * system may enable SPE here and make use of the TTBRs.
	 */
	__debug_restore_host_buffers_nvhe(vcpu);

	if (pmu_switch_needed)
		__pmu_switch_to_host(host_ctxt);

	/* Returning to host will clear PSR.I, remask PMR if needed */
	if (system_uses_irq_prio_masking())
		gic_write_pmr(GIC_PRIO_IRQOFF);

	host_ctxt->__hyp_running_vcpu = NULL;

	return exit_code;
}

void __noreturn hyp_panic(void)
{
	u64 spsr = read_sysreg_el2(SYS_SPSR);
	u64 elr = read_sysreg_el2(SYS_ELR);
	u64 par = read_sysreg_par();
	struct kvm_cpu_context *host_ctxt;
	struct kvm_vcpu *vcpu;

	host_ctxt = &this_cpu_ptr(&kvm_host_data)->host_ctxt;
	vcpu = host_ctxt->__hyp_running_vcpu;

	if (vcpu) {
		__timer_disable_traps(vcpu);
		__deactivate_traps(vcpu);
		__load_host_stage2();
		__sysreg_restore_state_nvhe(host_ctxt);
	}

	__hyp_do_panic(host_ctxt, spsr, elr, par);
	unreachable();
}

asmlinkage void kvm_unexpected_el2_exception(void)
{
	return __kvm_unexpected_el2_exception();
}<|MERGE_RESOLUTION|>--- conflicted
+++ resolved
@@ -4,7 +4,6 @@
  * Author: Marc Zyngier <marc.zyngier@arm.com>
  */
 
-#include <hyp/adjust_pc.h>
 #include <hyp/switch.h>
 #include <hyp/sysreg-sr.h>
 
@@ -30,8 +29,6 @@
 #include <nvhe/mem_protect.h>
 #include <nvhe/pkvm.h>
 
-#include <nvhe/mem_protect.h>
-
 /* Non-VHE specific context */
 DEFINE_PER_CPU(struct kvm_host_data, kvm_host_data);
 DEFINE_PER_CPU(struct kvm_cpu_context, kvm_hyp_ctxt);
@@ -44,11 +41,7 @@
 	___activate_traps(vcpu);
 	__activate_traps_common(vcpu);
 
-<<<<<<< HEAD
-	val = CPTR_EL2_DEFAULT;
-=======
 	val = vcpu->arch.cptr_el2;
->>>>>>> 334f1c6b
 	val |= CPTR_EL2_TTA | CPTR_EL2_TAM;
 	if (!update_fp_enabled(vcpu)) {
 		val |= CPTR_EL2_TFP | CPTR_EL2_TZ;
@@ -76,11 +69,7 @@
 static void __deactivate_traps(struct kvm_vcpu *vcpu)
 {
 	extern char __kvm_hyp_host_vector[];
-<<<<<<< HEAD
-	u64 mdcr_el2, cptr;
-=======
 	u64 cptr;
->>>>>>> 334f1c6b
 
 	___deactivate_traps(vcpu);
 
@@ -103,26 +92,12 @@
 
 	__deactivate_traps_common(vcpu);
 
-<<<<<<< HEAD
-	mdcr_el2 &= MDCR_EL2_HPMN_MASK;
-	mdcr_el2 |= MDCR_EL2_E2PB_MASK << MDCR_EL2_E2PB_SHIFT;
-	mdcr_el2 |= MDCR_EL2_E2TB_MASK << MDCR_EL2_E2TB_SHIFT;
-
-	write_sysreg(mdcr_el2, mdcr_el2);
 	write_sysreg(this_cpu_ptr(&kvm_init_params)->hcr_el2, hcr_el2);
 
 	cptr = CPTR_EL2_DEFAULT;
 	if (vcpu_has_sve(vcpu) && (vcpu->arch.flags & KVM_ARM64_FP_ENABLED))
 		cptr |= CPTR_EL2_TZ;
 
-=======
-	write_sysreg(this_cpu_ptr(&kvm_init_params)->hcr_el2, hcr_el2);
-
-	cptr = CPTR_EL2_DEFAULT;
-	if (vcpu_has_sve(vcpu) && (vcpu->arch.flags & KVM_ARM64_FP_ENABLED))
-		cptr |= CPTR_EL2_TZ;
-
->>>>>>> 334f1c6b
 	write_sysreg(cptr, cptr_el2);
 	write_sysreg(__kvm_hyp_host_vector, vbar_el2);
 }
@@ -310,11 +285,7 @@
 	 */
 	__debug_save_host_buffers_nvhe(vcpu);
 
-<<<<<<< HEAD
-	__adjust_pc(vcpu);
-=======
 	__kvm_adjust_pc(vcpu);
->>>>>>> 334f1c6b
 
 	/*
 	 * We must restore the 32-bit state before the sysregs, thanks
