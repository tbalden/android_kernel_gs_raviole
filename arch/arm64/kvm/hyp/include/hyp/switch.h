--- conflicted
+++ resolved
@@ -8,10 +8,7 @@
 #define __ARM64_KVM_HYP_SWITCH_H__
 
 #include <hyp/adjust_pc.h>
-<<<<<<< HEAD
-=======
 #include <hyp/fault.h>
->>>>>>> 334f1c6b
 
 #include <linux/arm-smccc.h>
 #include <linux/kvm_host.h>
@@ -95,11 +92,8 @@
 		write_sysreg(0, pmselr_el0);
 		write_sysreg(ARMV8_PMU_USERENR_MASK, pmuserenr_el0);
 	}
-<<<<<<< HEAD
-=======
 
 	vcpu->arch.mdcr_el2_host = read_sysreg(mdcr_el2);
->>>>>>> 334f1c6b
 	write_sysreg(vcpu->arch.mdcr_el2, mdcr_el2);
 }
 
@@ -144,75 +138,6 @@
 	return __get_fault_info(vcpu->arch.fault.esr_el2, &vcpu->arch.fault);
 }
 
-<<<<<<< HEAD
-static inline bool __get_fault_info(u64 esr, struct kvm_vcpu_fault_info *fault)
-{
-	u64 hpfar, far;
-
-	far = read_sysreg_el2(SYS_FAR);
-
-	/*
-	 * The HPFAR can be invalid if the stage 2 fault did not
-	 * happen during a stage 1 page table walk (the ESR_EL2.S1PTW
-	 * bit is clear) and one of the two following cases are true:
-	 *   1. The fault was due to a permission fault
-	 *   2. The processor carries errata 834220
-	 *
-	 * Therefore, for all non S1PTW faults where we either have a
-	 * permission fault or the errata workaround is enabled, we
-	 * resolve the IPA using the AT instruction.
-	 */
-	if (!(esr & ESR_ELx_S1PTW) &&
-	    (cpus_have_final_cap(ARM64_WORKAROUND_834220) ||
-	     (esr & ESR_ELx_FSC_TYPE) == FSC_PERM)) {
-		if (!__translate_far_to_hpfar(far, &hpfar))
-			return false;
-	} else {
-		hpfar = read_sysreg(hpfar_el2);
-	}
-
-	fault->far_el2 = far;
-	fault->hpfar_el2 = hpfar;
-	return true;
-}
-
-static inline bool __populate_fault_info(struct kvm_vcpu *vcpu)
-{
-	u8 ec;
-	u64 esr;
-
-	esr = vcpu->arch.fault.esr_el2;
-	ec = ESR_ELx_EC(esr);
-
-	if (ec != ESR_ELx_EC_DABT_LOW && ec != ESR_ELx_EC_IABT_LOW)
-		return true;
-
-	return __get_fault_info(esr, &vcpu->arch.fault);
-}
-
-static inline void __hyp_sve_save_host(struct kvm_vcpu *vcpu)
-{
-	struct thread_struct *thread;
-
-	thread = container_of(vcpu->arch.host_fpsimd_state, struct thread_struct,
-			      uw.fpsimd_state);
-
-	__sve_save_state(sve_pffr(thread), &vcpu->arch.host_fpsimd_state->fpsr);
-}
-
-static inline void __hyp_sve_restore_guest(struct kvm_vcpu *vcpu)
-{
-	sve_cond_update_zcr_vq(vcpu_sve_max_vq(vcpu) - 1, SYS_ZCR_EL2);
-	__sve_restore_state(vcpu_sve_pffr(vcpu),
-			    &vcpu->arch.ctxt.fp_regs.fpsr);
-	write_sysreg_el1(__vcpu_sys_reg(vcpu, ZCR_EL1), SYS_ZCR);
-}
-
-/* Check for an FPSIMD/SVE trap and handle as appropriate */
-static inline bool __hyp_handle_fpsimd(struct kvm_vcpu *vcpu)
-{
-	bool sve_guest, sve_host;
-=======
 static inline void __hyp_sve_restore_guest(struct kvm_vcpu *vcpu)
 {
 	sve_cond_update_zcr_vq(vcpu_sve_max_vq(vcpu) - 1, SYS_ZCR_EL2);
@@ -230,25 +155,13 @@
 static bool kvm_hyp_handle_fpsimd(struct kvm_vcpu *vcpu, u64 *exit_code)
 {
 	bool sve_guest;
->>>>>>> 334f1c6b
 	u8 esr_ec;
 	u64 reg;
 
 	if (!system_supports_fpsimd())
 		return false;
 
-<<<<<<< HEAD
-	if (system_supports_sve()) {
-		sve_guest = vcpu_has_sve(vcpu);
-		sve_host = vcpu->arch.flags & KVM_ARM64_HOST_SVE_IN_USE;
-	} else {
-		sve_guest = false;
-		sve_host = false;
-	}
-
-=======
 	sve_guest = vcpu_has_sve(vcpu);
->>>>>>> 334f1c6b
 	esr_ec = kvm_vcpu_trap_get_class(vcpu);
 
 	/* Don't handle SVE traps for non-SVE vcpus here: */
@@ -272,15 +185,7 @@
 	isb();
 
 	if (vcpu->arch.flags & KVM_ARM64_FP_HOST) {
-<<<<<<< HEAD
-		if (sve_host)
-			__hyp_sve_save_host(vcpu);
-		else
-			__fpsimd_save_state(vcpu->arch.host_fpsimd_state);
-
-=======
 		__fpsimd_save_state(vcpu->arch.host_fpsimd_state);
->>>>>>> 334f1c6b
 		vcpu->arch.flags &= ~KVM_ARM64_FP_HOST;
 	}
 
@@ -409,7 +314,109 @@
 
 static bool kvm_hyp_handle_sysreg(struct kvm_vcpu *vcpu, u64 *exit_code)
 {
-<<<<<<< HEAD
+	if (cpus_have_final_cap(ARM64_WORKAROUND_CAVIUM_TX2_219_TVM) &&
+	    handle_tx2_tvm(vcpu))
+		return true;
+
+	if (static_branch_unlikely(&vgic_v3_cpuif_trap) &&
+	    __vgic_v3_perform_cpuif_access(vcpu) == 1)
+		return true;
+
+	if (esr_is_ptrauth_trap(kvm_vcpu_get_esr(vcpu)))
+		return kvm_hyp_handle_ptrauth(vcpu, exit_code);
+
+	return false;
+}
+
+static bool kvm_hyp_handle_cp15_32(struct kvm_vcpu *vcpu, u64 *exit_code)
+{
+	if (static_branch_unlikely(&vgic_v3_cpuif_trap) &&
+	    __vgic_v3_perform_cpuif_access(vcpu) == 1)
+		return true;
+
+	return false;
+}
+
+static bool kvm_hyp_handle_iabt_low(struct kvm_vcpu *vcpu, u64 *exit_code)
+{
+	if (!__populate_fault_info(vcpu))
+		return true;
+
+	return false;
+}
+
+static bool kvm_hyp_handle_dabt_low(struct kvm_vcpu *vcpu, u64 *exit_code)
+{
+	if (!__populate_fault_info(vcpu))
+		return true;
+
+	if (static_branch_unlikely(&vgic_v2_cpuif_trap)) {
+		bool valid;
+
+		valid = kvm_vcpu_trap_get_fault_type(vcpu) == FSC_FAULT &&
+			kvm_vcpu_dabt_isvalid(vcpu) &&
+			!kvm_vcpu_abt_issea(vcpu) &&
+			!kvm_vcpu_abt_iss1tw(vcpu);
+
+		if (valid) {
+			int ret = __vgic_v2_perform_cpuif_access(vcpu);
+
+			if (ret == 1)
+				return true;
+
+			/* Promote an illegal access to an SError.*/
+			if (ret == -1)
+				*exit_code = ARM_EXCEPTION_EL1_SERROR;
+		}
+	}
+
+	return false;
+}
+
+typedef bool (*exit_handler_fn)(struct kvm_vcpu *, u64 *);
+
+static const exit_handler_fn *kvm_get_exit_handler_array(struct kvm_vcpu *vcpu);
+
+static void early_exit_filter(struct kvm_vcpu *vcpu, u64 *exit_code);
+
+/*
+ * Allow the hypervisor to handle the exit with an exit handler if it has one.
+ *
+ * Returns true if the hypervisor handled the exit, and control should go back
+ * to the guest, or false if it hasn't.
+ */
+static inline bool kvm_hyp_handle_exit(struct kvm_vcpu *vcpu, u64 *exit_code)
+{
+	const exit_handler_fn *handlers = kvm_get_exit_handler_array(vcpu);
+	exit_handler_fn fn;
+
+	fn = handlers[kvm_vcpu_trap_get_class(vcpu)];
+
+	if (fn)
+		return fn(vcpu, exit_code);
+
+	return false;
+}
+
+/*
+ * Return true when we were able to fixup the guest exit and should return to
+ * the guest, false when we should restore the host state and return to the
+ * main run loop.
+ */
+static inline bool fixup_guest_exit(struct kvm_vcpu *vcpu, u64 *exit_code)
+{
+	/*
+	 * Save PSTATE early so that we can evaluate the vcpu mode
+	 * early on.
+	 */
+	vcpu->arch.ctxt.regs.pstate = read_sysreg_el2(SYS_SPSR);
+
+	/*
+	 * Check whether we want to repaint the state one way or
+	 * another.
+	 */
+	early_exit_filter(vcpu, exit_code);
+
 	if (ARM_EXCEPTION_CODE(*exit_code) != ARM_EXCEPTION_IRQ)
 		vcpu->arch.fault.esr_el2 = read_sysreg_el2(SYS_ESR);
 
@@ -437,138 +444,6 @@
 	if (*exit_code != ARM_EXCEPTION_TRAP)
 		goto exit;
 
-=======
->>>>>>> 334f1c6b
-	if (cpus_have_final_cap(ARM64_WORKAROUND_CAVIUM_TX2_219_TVM) &&
-	    handle_tx2_tvm(vcpu))
-		return true;
-
-	if (static_branch_unlikely(&vgic_v3_cpuif_trap) &&
-	    __vgic_v3_perform_cpuif_access(vcpu) == 1)
-		return true;
-
-	if (esr_is_ptrauth_trap(kvm_vcpu_get_esr(vcpu)))
-		return kvm_hyp_handle_ptrauth(vcpu, exit_code);
-
-	return false;
-}
-
-static bool kvm_hyp_handle_cp15_32(struct kvm_vcpu *vcpu, u64 *exit_code)
-{
-	if (static_branch_unlikely(&vgic_v3_cpuif_trap) &&
-	    __vgic_v3_perform_cpuif_access(vcpu) == 1)
-		return true;
-
-	return false;
-}
-
-static bool kvm_hyp_handle_iabt_low(struct kvm_vcpu *vcpu, u64 *exit_code)
-{
-	if (!__populate_fault_info(vcpu))
-		return true;
-
-	return false;
-}
-
-static bool kvm_hyp_handle_dabt_low(struct kvm_vcpu *vcpu, u64 *exit_code)
-{
-	if (!__populate_fault_info(vcpu))
-		return true;
-
-	if (static_branch_unlikely(&vgic_v2_cpuif_trap)) {
-		bool valid;
-
-		valid = kvm_vcpu_trap_get_fault_type(vcpu) == FSC_FAULT &&
-			kvm_vcpu_dabt_isvalid(vcpu) &&
-			!kvm_vcpu_abt_issea(vcpu) &&
-			!kvm_vcpu_abt_iss1tw(vcpu);
-
-		if (valid) {
-			int ret = __vgic_v2_perform_cpuif_access(vcpu);
-
-			if (ret == 1)
-				return true;
-
-			/* Promote an illegal access to an SError.*/
-			if (ret == -1)
-				*exit_code = ARM_EXCEPTION_EL1_SERROR;
-		}
-	}
-
-	return false;
-}
-
-typedef bool (*exit_handler_fn)(struct kvm_vcpu *, u64 *);
-
-static const exit_handler_fn *kvm_get_exit_handler_array(struct kvm_vcpu *vcpu);
-
-static void early_exit_filter(struct kvm_vcpu *vcpu, u64 *exit_code);
-
-/*
- * Allow the hypervisor to handle the exit with an exit handler if it has one.
- *
- * Returns true if the hypervisor handled the exit, and control should go back
- * to the guest, or false if it hasn't.
- */
-static inline bool kvm_hyp_handle_exit(struct kvm_vcpu *vcpu, u64 *exit_code)
-{
-	const exit_handler_fn *handlers = kvm_get_exit_handler_array(vcpu);
-	exit_handler_fn fn;
-
-	fn = handlers[kvm_vcpu_trap_get_class(vcpu)];
-
-	if (fn)
-		return fn(vcpu, exit_code);
-
-	return false;
-}
-
-/*
- * Return true when we were able to fixup the guest exit and should return to
- * the guest, false when we should restore the host state and return to the
- * main run loop.
- */
-static inline bool fixup_guest_exit(struct kvm_vcpu *vcpu, u64 *exit_code)
-{
-	/*
-	 * Save PSTATE early so that we can evaluate the vcpu mode
-	 * early on.
-	 */
-	vcpu->arch.ctxt.regs.pstate = read_sysreg_el2(SYS_SPSR);
-
-	/*
-	 * Check whether we want to repaint the state one way or
-	 * another.
-	 */
-	early_exit_filter(vcpu, exit_code);
-
-	if (ARM_EXCEPTION_CODE(*exit_code) != ARM_EXCEPTION_IRQ)
-		vcpu->arch.fault.esr_el2 = read_sysreg_el2(SYS_ESR);
-
-	if (ARM_SERROR_PENDING(*exit_code)) {
-		u8 esr_ec = kvm_vcpu_trap_get_class(vcpu);
-
-		/*
-		 * HVC already have an adjusted PC, which we need to
-		 * correct in order to return to after having injected
-		 * the SError.
-		 *
-		 * SMC, on the other hand, is *trapped*, meaning its
-		 * preferred return address is the SMC itself.
-		 */
-		if (esr_ec == ESR_ELx_EC_HVC32 || esr_ec == ESR_ELx_EC_HVC64)
-			write_sysreg_el2(read_sysreg_el2(SYS_ELR) - 4, SYS_ELR);
-	}
-
-	/*
-	 * We're using the raw exception code in order to only process
-	 * the trap if no SError is pending. We will come back to the
-	 * same PC once the SError has been injected, and replay the
-	 * trapping instruction.
-	 */
-	if (*exit_code != ARM_EXCEPTION_TRAP)
-		goto exit;
-
 	/* Check if there's an exit handler and allow it to handle the exit. */
 	if (kvm_hyp_handle_exit(vcpu, exit_code))
 		goto guest;
