--- conflicted
+++ resolved
@@ -11,10 +11,6 @@
 #include <asm/kvm_pgtable.h>
 #include <asm/stage2_pgtable.h>
 
-<<<<<<< HEAD
-#define KVM_PTE_VALID			BIT(0)
-=======
->>>>>>> 334f1c6b
 
 #define KVM_PTE_TYPE			BIT(1)
 #define KVM_PTE_TYPE_BLOCK		0
@@ -50,14 +46,6 @@
 					 KVM_PTE_LEAF_ATTR_LO_S2_S2AP_W | \
 					 KVM_PTE_LEAF_ATTR_HI_S2_XN)
 
-<<<<<<< HEAD
-#define KVM_PTE_LEAF_ATTR_S2_IGNORED	GENMASK(58, 55)
-
-#define KVM_INVALID_PTE_OWNER_MASK	GENMASK(63, 56)
-#define KVM_MAX_OWNER_ID		1
-
-=======
->>>>>>> 334f1c6b
 struct kvm_pgtable_walk_data {
 	struct kvm_pgtable		*pgt;
 	struct kvm_pgtable_walker	*walker;
@@ -73,29 +61,10 @@
 	return phys < BIT(id_aa64mmfr0_parange_to_phys_shift(ID_AA64MMFR0_PARANGE_MAX));
 }
 
-#define KVM_PHYS_INVALID (-1ULL)
-
-static bool kvm_phys_is_valid(u64 phys)
-{
-	return phys < BIT(id_aa64mmfr0_parange_to_phys_shift(ID_AA64MMFR0_PARANGE_MAX));
-}
-
-<<<<<<< HEAD
-static bool kvm_level_supports_block_mapping(u32 level)
-{
-	/*
-	 * Reject invalid block mappings and don't bother with 4TB mappings for
-	 * 52-bit PAs.
-	 */
-	return !(level == 0 || (PAGE_SIZE != SZ_4K && level == 1));
-}
-
 static bool kvm_block_mapping_supported(u64 addr, u64 end, u64 phys, u32 level)
 {
 	u64 granule = kvm_granule_size(level);
 
-=======
->>>>>>> 334f1c6b
 	if (!kvm_level_supports_block_mapping(level))
 		return false;
 
@@ -193,14 +162,6 @@
 	pte |= KVM_PTE_VALID;
 
 	return pte;
-<<<<<<< HEAD
-}
-
-static kvm_pte_t kvm_init_invalid_leaf_owner(u8 owner_id)
-{
-	return FIELD_PREP(KVM_INVALID_PTE_OWNER_MASK, owner_id);
-=======
->>>>>>> 334f1c6b
 }
 
 static int kvm_pgtable_visitor_cb(struct kvm_pgtable_walk_data *data, u64 addr,
@@ -388,10 +349,7 @@
 	attr |= FIELD_PREP(KVM_PTE_LEAF_ATTR_LO_S1_AP, ap);
 	attr |= FIELD_PREP(KVM_PTE_LEAF_ATTR_LO_S1_SH, sh);
 	attr |= KVM_PTE_LEAF_ATTR_LO_S1_AF;
-<<<<<<< HEAD
-=======
 	attr |= prot & KVM_PTE_LEAF_ATTR_HI_SW;
->>>>>>> 334f1c6b
 	*ptep = attr;
 
 	return 0;
@@ -426,14 +384,6 @@
 	if (!kvm_block_mapping_supported(addr, end, phys, level))
 		return false;
 
-<<<<<<< HEAD
-	/* Tolerate KVM recreating the exact same mapping */
-	new = kvm_init_valid_leaf_pte(phys, data->attr, level);
-	if (old != new && !WARN_ON(kvm_pte_valid(old)))
-		smp_store_release(ptep, new);
-
-=======
->>>>>>> 334f1c6b
 	data->phys += granule;
 	new = kvm_init_valid_leaf_pte(phys, data->attr, level);
 	if (old == new)
@@ -465,10 +415,7 @@
 		return -ENOMEM;
 
 	kvm_set_table_pte(ptep, childp, mm_ops);
-<<<<<<< HEAD
-=======
 	mm_ops->get_page(ptep);
->>>>>>> 334f1c6b
 	return 0;
 }
 
@@ -496,8 +443,6 @@
 	return ret;
 }
 
-<<<<<<< HEAD
-=======
 struct hyp_unmap_data {
 	u64				unmapped;
 	struct kvm_pgtable_mm_ops	*mm_ops;
@@ -561,7 +506,6 @@
 	return unmap_data.unmapped;
 }
 
->>>>>>> 334f1c6b
 int kvm_pgtable_hyp_init(struct kvm_pgtable *pgt, u32 va_bits,
 			 struct kvm_pgtable_mm_ops *mm_ops)
 {
@@ -584,10 +528,6 @@
 			   enum kvm_pgtable_walk_flags flag, void * const arg)
 {
 	struct kvm_pgtable_mm_ops *mm_ops = arg;
-<<<<<<< HEAD
-
-	mm_ops->put_page((void *)kvm_pte_follow(*ptep, mm_ops));
-=======
 	kvm_pte_t pte = *ptep;
 
 	if (!kvm_pte_valid(pte))
@@ -598,7 +538,6 @@
 	if (kvm_pte_table(pte, level))
 		mm_ops->put_page(kvm_pte_follow(pte, mm_ops));
 
->>>>>>> 334f1c6b
 	return 0;
 }
 
@@ -606,11 +545,7 @@
 {
 	struct kvm_pgtable_walker walker = {
 		.cb	= hyp_free_walker,
-<<<<<<< HEAD
-		.flags	= KVM_PGTABLE_WALK_TABLE_POST,
-=======
 		.flags	= KVM_PGTABLE_WALK_LEAF | KVM_PGTABLE_WALK_TABLE_POST,
->>>>>>> 334f1c6b
 		.arg	= pgt->mm_ops,
 	};
 
@@ -622,11 +557,7 @@
 struct stage2_map_data {
 	u64				phys;
 	kvm_pte_t			attr;
-<<<<<<< HEAD
-	u8				owner_id;
-=======
 	u64				annotation;
->>>>>>> 334f1c6b
 
 	kvm_pte_t			*anchor;
 	kvm_pte_t			*childp;
@@ -635,12 +566,9 @@
 	void				*memcache;
 
 	struct kvm_pgtable_mm_ops	*mm_ops;
-<<<<<<< HEAD
-=======
 
 	/* Force mappings to page granularity */
 	bool				force_pte;
->>>>>>> 334f1c6b
 };
 
 u64 kvm_get_vtcr(u64 mmfr0, u64 mmfr1, u32 phys_shift)
@@ -705,25 +633,12 @@
 
 	attr |= FIELD_PREP(KVM_PTE_LEAF_ATTR_LO_S2_SH, sh);
 	attr |= KVM_PTE_LEAF_ATTR_LO_S2_AF;
-<<<<<<< HEAD
-=======
 	attr |= prot & KVM_PTE_LEAF_ATTR_HI_SW;
->>>>>>> 334f1c6b
 	*ptep = attr;
 
 	return 0;
 }
 
-<<<<<<< HEAD
-static bool stage2_pte_needs_update(kvm_pte_t old, kvm_pte_t new)
-{
-	if (!kvm_pte_valid(old) || !kvm_pte_valid(new))
-		return true;
-
-	return ((old ^ new) & (~KVM_PTE_LEAF_ATTR_S2_PERMS));
-}
-
-=======
 enum kvm_pgtable_prot kvm_pgtable_stage2_pte_prot(kvm_pte_t pte)
 {
 	enum kvm_pgtable_prot prot = pte & KVM_PTE_LEAF_ATTR_HI_SW;
@@ -749,7 +664,6 @@
 	return ((old ^ new) & (~KVM_PTE_LEAF_ATTR_S2_PERMS));
 }
 
->>>>>>> 334f1c6b
 static bool stage2_pte_is_counted(kvm_pte_t pte)
 {
 	/*
@@ -775,8 +689,6 @@
 	mm_ops->put_page(ptep);
 }
 
-<<<<<<< HEAD
-=======
 static bool stage2_pte_cacheable(struct kvm_pgtable *pgt, kvm_pte_t pte)
 {
 	u64 memattr = pte & KVM_PTE_LEAF_ATTR_LO_S2_MEMATTR;
@@ -797,33 +709,22 @@
 	return kvm_block_mapping_supported(addr, end, data->phys, level);
 }
 
->>>>>>> 334f1c6b
 static int stage2_map_walker_try_leaf(u64 addr, u64 end, u32 level,
 				      kvm_pte_t *ptep,
 				      struct stage2_map_data *data)
 {
 	kvm_pte_t new, old = *ptep;
 	u64 granule = kvm_granule_size(level), phys = data->phys;
-<<<<<<< HEAD
-	struct kvm_pgtable_mm_ops *mm_ops = data->mm_ops;
-
-	if (!kvm_block_mapping_supported(addr, end, phys, level))
-=======
 	struct kvm_pgtable *pgt = data->mmu->pgt;
 	struct kvm_pgtable_mm_ops *mm_ops = data->mm_ops;
 
 	if (!stage2_leaf_mapping_allowed(addr, end, level, data))
->>>>>>> 334f1c6b
 		return -E2BIG;
 
 	if (kvm_phys_is_valid(phys))
 		new = kvm_init_valid_leaf_pte(phys, data->attr, level);
 	else
-<<<<<<< HEAD
-		new = kvm_init_invalid_leaf_owner(data->owner_id);
-=======
 		new = data->annotation;
->>>>>>> 334f1c6b
 
 	if (stage2_pte_is_counted(old)) {
 		/*
@@ -835,14 +736,6 @@
 		if (!stage2_pte_needs_update(old, new))
 			return -EAGAIN;
 
-<<<<<<< HEAD
-		stage2_put_pte(ptep, data->mmu, addr, level, mm_ops);
-	}
-
-	smp_store_release(ptep, new);
-	if (stage2_pte_is_counted(new))
-		mm_ops->get_page(ptep);
-=======
 		/*
 		 * If we're only changing software bits, then we don't need to
 		 * do anything else/
@@ -865,7 +758,6 @@
 
 out_set_pte:
 	smp_store_release(ptep, new);
->>>>>>> 334f1c6b
 	if (kvm_phys_is_valid(phys))
 		data->phys += granule;
 	return 0;
@@ -1008,10 +900,7 @@
 		.mmu		= pgt->mmu,
 		.memcache	= mc,
 		.mm_ops		= pgt->mm_ops,
-<<<<<<< HEAD
-=======
 		.force_pte	= pgt->force_pte_cb && pgt->force_pte_cb(addr, addr + size, prot),
->>>>>>> 334f1c6b
 	};
 	struct kvm_pgtable_walker walker = {
 		.cb		= stage2_map_walker,
@@ -1033,13 +922,8 @@
 	return ret;
 }
 
-<<<<<<< HEAD
-int kvm_pgtable_stage2_set_owner(struct kvm_pgtable *pgt, u64 addr, u64 size,
-				 void *mc, u8 owner_id)
-=======
 int kvm_pgtable_stage2_annotate(struct kvm_pgtable *pgt, u64 addr, u64 size,
 				void *mc, kvm_pte_t annotation)
->>>>>>> 334f1c6b
 {
 	int ret;
 	struct stage2_map_data map_data = {
@@ -1047,12 +931,8 @@
 		.mmu		= pgt->mmu,
 		.memcache	= mc,
 		.mm_ops		= pgt->mm_ops,
-<<<<<<< HEAD
-		.owner_id	= owner_id,
-=======
 		.force_pte	= true,
 		.annotation	= annotation,
->>>>>>> 334f1c6b
 	};
 	struct kvm_pgtable_walker walker = {
 		.cb		= stage2_map_walker,
@@ -1061,27 +941,12 @@
 				  KVM_PGTABLE_WALK_TABLE_POST,
 		.arg		= &map_data,
 	};
-<<<<<<< HEAD
-
-	if (owner_id > KVM_MAX_OWNER_ID)
+
+	if (annotation & PTE_VALID)
 		return -EINVAL;
 
 	ret = kvm_pgtable_walk(pgt, addr, size, &walker);
 	return ret;
-}
-
-static bool stage2_pte_cacheable(struct kvm_pgtable *pgt, kvm_pte_t pte)
-{
-	u64 memattr = pte & KVM_PTE_LEAF_ATTR_LO_S2_MEMATTR;
-	return memattr == KVM_S2_MEMATTR(pgt, NORMAL);
-=======
-
-	if (annotation & PTE_VALID)
-		return -EINVAL;
-
-	ret = kvm_pgtable_walk(pgt, addr, size, &walker);
-	return ret;
->>>>>>> 334f1c6b
 }
 
 static int stage2_unmap_walker(u64 addr, u64 end, u32 level, kvm_pte_t *ptep,
@@ -1118,16 +983,9 @@
 	 */
 	stage2_put_pte(ptep, mmu, addr, level, mm_ops);
 
-<<<<<<< HEAD
-	if (need_flush) {
-		__flush_dcache_area(kvm_pte_follow(pte, mm_ops),
-				    kvm_granule_size(level));
-	}
-=======
 	if (need_flush && mm_ops->dcache_clean_inval_poc)
 		mm_ops->dcache_clean_inval_poc(kvm_pte_follow(pte, mm_ops),
 					       kvm_granule_size(level));
->>>>>>> 334f1c6b
 
 	if (childp)
 		mm_ops->put_page(childp);
@@ -1290,19 +1148,12 @@
 	struct kvm_pgtable_mm_ops *mm_ops = pgt->mm_ops;
 	kvm_pte_t pte = *ptep;
 
-<<<<<<< HEAD
-	if (!kvm_pte_valid(pte) || !stage2_pte_cacheable(pgt, pte))
-		return 0;
-
-	__flush_dcache_area(kvm_pte_follow(pte, mm_ops), kvm_granule_size(level));
-=======
 	if (!stage2_pte_cacheable(pgt, pte))
 		return 0;
 
 	if (mm_ops->dcache_clean_inval_poc)
 		mm_ops->dcache_clean_inval_poc(kvm_pte_follow(pte, mm_ops),
 					       kvm_granule_size(level));
->>>>>>> 334f1c6b
 	return 0;
 }
 
@@ -1320,14 +1171,6 @@
 	return kvm_pgtable_walk(pgt, addr, size, &walker);
 }
 
-<<<<<<< HEAD
-int kvm_pgtable_stage2_init_flags(struct kvm_pgtable *pgt, struct kvm_arch *arch,
-				  struct kvm_pgtable_mm_ops *mm_ops,
-				  enum kvm_pgtable_stage2_flags flags)
-{
-	size_t pgd_sz;
-	u64 vtcr = arch->vtcr;
-=======
 
 int __kvm_pgtable_stage2_init(struct kvm_pgtable *pgt, struct kvm_s2_mmu *mmu,
 			      struct kvm_pgtable_mm_ops *mm_ops,
@@ -1336,7 +1179,6 @@
 {
 	size_t pgd_sz;
 	u64 vtcr = mmu->arch->vtcr;
->>>>>>> 334f1c6b
 	u32 ia_bits = VTCR_EL2_IPA(vtcr);
 	u32 sl0 = FIELD_GET(VTCR_EL2_SL0_MASK, vtcr);
 	u32 start_level = VTCR_EL2_TGRAN_SL0_BASE - sl0;
@@ -1349,14 +1191,9 @@
 	pgt->ia_bits		= ia_bits;
 	pgt->start_level	= start_level;
 	pgt->mm_ops		= mm_ops;
-<<<<<<< HEAD
-	pgt->mmu		= &arch->mmu;
-	pgt->flags		= flags;
-=======
 	pgt->mmu		= mmu;
 	pgt->flags		= flags;
 	pgt->force_pte_cb	= force_pte_cb;
->>>>>>> 334f1c6b
 
 	/* Ensure zeroed PGD pages are visible to the hardware walker */
 	dsb(ishst);
@@ -1404,78 +1241,4 @@
 	pgd_sz = kvm_pgd_pages(pgt->ia_bits, pgt->start_level) * PAGE_SIZE;
 	pgt->mm_ops->free_pages_exact(pgt->pgd, pgd_sz);
 	pgt->pgd = NULL;
-}
-
-#define KVM_PTE_LEAF_S2_COMPAT_MASK	(KVM_PTE_LEAF_ATTR_S2_PERMS | \
-					 KVM_PTE_LEAF_ATTR_LO_S2_MEMATTR | \
-					 KVM_PTE_LEAF_ATTR_S2_IGNORED)
-
-static int stage2_check_permission_walker(u64 addr, u64 end, u32 level,
-					  kvm_pte_t *ptep,
-					  enum kvm_pgtable_walk_flags flag,
-					  void * const arg)
-{
-	kvm_pte_t old_attr, pte = *ptep, *new_attr = arg;
-
-	/*
-	 * Compatible mappings are either invalid and owned by the page-table
-	 * owner (whose id is 0), or valid with matching permission attributes.
-	 */
-	if (kvm_pte_valid(pte)) {
-		old_attr = pte & KVM_PTE_LEAF_S2_COMPAT_MASK;
-		if (old_attr != *new_attr)
-			return -EEXIST;
-	} else if (pte) {
-		return -EEXIST;
-	}
-
-	return 0;
-}
-
-int kvm_pgtable_stage2_find_range(struct kvm_pgtable *pgt, u64 addr,
-				  enum kvm_pgtable_prot prot,
-				  struct kvm_mem_range *range)
-{
-	kvm_pte_t attr;
-	struct kvm_pgtable_walker check_perm_walker = {
-		.cb		= stage2_check_permission_walker,
-		.flags		= KVM_PGTABLE_WALK_LEAF,
-		.arg		= &attr,
-	};
-	u64 granule, start, end;
-	u32 level;
-	int ret;
-
-	ret = stage2_set_prot_attr(pgt, prot, &attr);
-	if (ret)
-		return ret;
-	attr &= KVM_PTE_LEAF_S2_COMPAT_MASK;
-
-	for (level = pgt->start_level; level < KVM_PGTABLE_MAX_LEVELS; level++) {
-		granule = kvm_granule_size(level);
-		start = ALIGN_DOWN(addr, granule);
-		end = start + granule;
-
-		if (!kvm_level_supports_block_mapping(level))
-			continue;
-
-		if (start < range->start || range->end < end)
-			continue;
-
-		/*
-		 * Check the presence of existing mappings with incompatible
-		 * permissions within the current block range, and try one level
-		 * deeper if one is found.
-		 */
-		ret = kvm_pgtable_walk(pgt, start, granule, &check_perm_walker);
-		if (ret != -EEXIST)
-			break;
-	}
-
-	if (!ret) {
-		range->start = start;
-		range->end = end;
-	}
-
-	return ret;
 }