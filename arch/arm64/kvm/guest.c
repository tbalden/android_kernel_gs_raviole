// SPDX-License-Identifier: GPL-2.0-only
/*
 * Copyright (C) 2012,2013 - ARM Ltd
 * Author: Marc Zyngier <marc.zyngier@arm.com>
 *
 * Derived from arch/arm/kvm/guest.c:
 * Copyright (C) 2012 - Virtual Open Systems and Columbia University
 * Author: Christoffer Dall <c.dall@virtualopensystems.com>
 */

#include <linux/bits.h>
#include <linux/errno.h>
#include <linux/err.h>
#include <linux/nospec.h>
#include <linux/kvm_host.h>
#include <linux/module.h>
#include <linux/stddef.h>
#include <linux/string.h>
#include <linux/vmalloc.h>
#include <linux/fs.h>
#include <kvm/arm_psci.h>
#include <asm/cputype.h>
#include <linux/uaccess.h>
#include <asm/fpsimd.h>
#include <asm/kvm.h>
#include <asm/kvm_emulate.h>
#include <asm/sigcontext.h>

#include "trace.h"

struct kvm_stats_debugfs_item debugfs_entries[] = {
	VCPU_STAT("halt_successful_poll", halt_successful_poll),
	VCPU_STAT("halt_attempted_poll", halt_attempted_poll),
	VCPU_STAT("halt_poll_invalid", halt_poll_invalid),
	VCPU_STAT("halt_wakeup", halt_wakeup),
	VCPU_STAT("hvc_exit_stat", hvc_exit_stat),
	VCPU_STAT("wfe_exit_stat", wfe_exit_stat),
	VCPU_STAT("wfi_exit_stat", wfi_exit_stat),
	VCPU_STAT("mmio_exit_user", mmio_exit_user),
	VCPU_STAT("mmio_exit_kernel", mmio_exit_kernel),
	VCPU_STAT("signal_exits", signal_exits),
	VCPU_STAT("exits", exits),
	VCPU_STAT("halt_poll_success_ns", halt_poll_success_ns),
	VCPU_STAT("halt_poll_fail_ns", halt_poll_fail_ns),
	{ NULL }
};

static bool core_reg_offset_is_vreg(u64 off)
{
	return off >= KVM_REG_ARM_CORE_REG(fp_regs.vregs) &&
		off < KVM_REG_ARM_CORE_REG(fp_regs.fpsr);
}

static u64 core_reg_offset_from_id(u64 id)
{
	return id & ~(KVM_REG_ARCH_MASK | KVM_REG_SIZE_MASK | KVM_REG_ARM_CORE);
}

static int core_reg_size_from_offset(const struct kvm_vcpu *vcpu, u64 off)
{
	int size;

	switch (off) {
	case KVM_REG_ARM_CORE_REG(regs.regs[0]) ...
	     KVM_REG_ARM_CORE_REG(regs.regs[30]):
	case KVM_REG_ARM_CORE_REG(regs.sp):
	case KVM_REG_ARM_CORE_REG(regs.pc):
	case KVM_REG_ARM_CORE_REG(regs.pstate):
	case KVM_REG_ARM_CORE_REG(sp_el1):
	case KVM_REG_ARM_CORE_REG(elr_el1):
	case KVM_REG_ARM_CORE_REG(spsr[0]) ...
	     KVM_REG_ARM_CORE_REG(spsr[KVM_NR_SPSR - 1]):
		size = sizeof(__u64);
		break;

	case KVM_REG_ARM_CORE_REG(fp_regs.vregs[0]) ...
	     KVM_REG_ARM_CORE_REG(fp_regs.vregs[31]):
		size = sizeof(__uint128_t);
		break;

	case KVM_REG_ARM_CORE_REG(fp_regs.fpsr):
	case KVM_REG_ARM_CORE_REG(fp_regs.fpcr):
		size = sizeof(__u32);
		break;

	default:
		return -EINVAL;
	}

	if (!IS_ALIGNED(off, size / sizeof(__u32)))
		return -EINVAL;

	/*
	 * The KVM_REG_ARM64_SVE regs must be used instead of
	 * KVM_REG_ARM_CORE for accessing the FPSIMD V-registers on
	 * SVE-enabled vcpus:
	 */
	if (vcpu_has_sve(vcpu) && core_reg_offset_is_vreg(off))
		return -EINVAL;

	return size;
}

static void *core_reg_addr(struct kvm_vcpu *vcpu, const struct kvm_one_reg *reg)
{
	u64 off = core_reg_offset_from_id(reg->id);
	int size = core_reg_size_from_offset(vcpu, off);

	if (size < 0)
		return NULL;

	if (KVM_REG_SIZE(reg->id) != size)
		return NULL;

	switch (off) {
	case KVM_REG_ARM_CORE_REG(regs.regs[0]) ...
	     KVM_REG_ARM_CORE_REG(regs.regs[30]):
		off -= KVM_REG_ARM_CORE_REG(regs.regs[0]);
		off /= 2;
		return &vcpu->arch.ctxt.regs.regs[off];

	case KVM_REG_ARM_CORE_REG(regs.sp):
		return &vcpu->arch.ctxt.regs.sp;

	case KVM_REG_ARM_CORE_REG(regs.pc):
		return &vcpu->arch.ctxt.regs.pc;

	case KVM_REG_ARM_CORE_REG(regs.pstate):
		return &vcpu->arch.ctxt.regs.pstate;

	case KVM_REG_ARM_CORE_REG(sp_el1):
		return __ctxt_sys_reg(&vcpu->arch.ctxt, SP_EL1);

	case KVM_REG_ARM_CORE_REG(elr_el1):
		return __ctxt_sys_reg(&vcpu->arch.ctxt, ELR_EL1);

	case KVM_REG_ARM_CORE_REG(spsr[KVM_SPSR_EL1]):
		return __ctxt_sys_reg(&vcpu->arch.ctxt, SPSR_EL1);

	case KVM_REG_ARM_CORE_REG(spsr[KVM_SPSR_ABT]):
		return &vcpu->arch.ctxt.spsr_abt;

	case KVM_REG_ARM_CORE_REG(spsr[KVM_SPSR_UND]):
		return &vcpu->arch.ctxt.spsr_und;

	case KVM_REG_ARM_CORE_REG(spsr[KVM_SPSR_IRQ]):
		return &vcpu->arch.ctxt.spsr_irq;

	case KVM_REG_ARM_CORE_REG(spsr[KVM_SPSR_FIQ]):
		return &vcpu->arch.ctxt.spsr_fiq;

	case KVM_REG_ARM_CORE_REG(fp_regs.vregs[0]) ...
	     KVM_REG_ARM_CORE_REG(fp_regs.vregs[31]):
		off -= KVM_REG_ARM_CORE_REG(fp_regs.vregs[0]);
		off /= 4;
		return &vcpu->arch.ctxt.fp_regs.vregs[off];

	case KVM_REG_ARM_CORE_REG(fp_regs.fpsr):
		return &vcpu->arch.ctxt.fp_regs.fpsr;

	case KVM_REG_ARM_CORE_REG(fp_regs.fpcr):
		return &vcpu->arch.ctxt.fp_regs.fpcr;

	default:
		return NULL;
	}
}

static int get_core_reg(struct kvm_vcpu *vcpu, const struct kvm_one_reg *reg)
{
	/*
	 * Because the kvm_regs structure is a mix of 32, 64 and
	 * 128bit fields, we index it as if it was a 32bit
	 * array. Hence below, nr_regs is the number of entries, and
	 * off the index in the "array".
	 */
	__u32 __user *uaddr = (__u32 __user *)(unsigned long)reg->addr;
	int nr_regs = sizeof(struct kvm_regs) / sizeof(__u32);
	void *addr;
	u32 off;

	/* Our ID is an index into the kvm_regs struct. */
	off = core_reg_offset_from_id(reg->id);
	if (off >= nr_regs ||
	    (off + (KVM_REG_SIZE(reg->id) / sizeof(__u32))) >= nr_regs)
		return -ENOENT;

	addr = core_reg_addr(vcpu, reg);
	if (!addr)
		return -EINVAL;

	if (copy_to_user(uaddr, addr, KVM_REG_SIZE(reg->id)))
		return -EFAULT;

	return 0;
}

static int set_core_reg(struct kvm_vcpu *vcpu, const struct kvm_one_reg *reg)
{
	__u32 __user *uaddr = (__u32 __user *)(unsigned long)reg->addr;
	int nr_regs = sizeof(struct kvm_regs) / sizeof(__u32);
	__uint128_t tmp;
	void *valp = &tmp, *addr;
	u64 off;
	int err = 0;

	/* Our ID is an index into the kvm_regs struct. */
	off = core_reg_offset_from_id(reg->id);
	if (off >= nr_regs ||
	    (off + (KVM_REG_SIZE(reg->id) / sizeof(__u32))) >= nr_regs)
		return -ENOENT;

	addr = core_reg_addr(vcpu, reg);
	if (!addr)
		return -EINVAL;

	if (KVM_REG_SIZE(reg->id) > sizeof(tmp))
		return -EINVAL;

	if (copy_from_user(valp, uaddr, KVM_REG_SIZE(reg->id))) {
		err = -EFAULT;
		goto out;
	}

	if (off == KVM_REG_ARM_CORE_REG(regs.pstate)) {
		u64 mode = (*(u64 *)valp) & PSR_AA32_MODE_MASK;
		switch (mode) {
		case PSR_AA32_MODE_USR:
			if (!system_supports_32bit_el0())
				return -EINVAL;
			break;
		case PSR_AA32_MODE_FIQ:
		case PSR_AA32_MODE_IRQ:
		case PSR_AA32_MODE_SVC:
		case PSR_AA32_MODE_ABT:
		case PSR_AA32_MODE_UND:
			if (!vcpu_el1_is_32bit(vcpu))
				return -EINVAL;
			break;
		case PSR_MODE_EL0t:
		case PSR_MODE_EL1t:
		case PSR_MODE_EL1h:
			if (vcpu_el1_is_32bit(vcpu))
				return -EINVAL;
			break;
		default:
			err = -EINVAL;
			goto out;
		}
	}

	memcpy(addr, valp, KVM_REG_SIZE(reg->id));

	if (*vcpu_cpsr(vcpu) & PSR_MODE32_BIT) {
		int i, nr_reg;

		switch (*vcpu_cpsr(vcpu)) {
		/*
		 * Either we are dealing with user mode, and only the
		 * first 15 registers (+ PC) must be narrowed to 32bit.
		 * AArch32 r0-r14 conveniently map to AArch64 x0-x14.
		 */
		case PSR_AA32_MODE_USR:
		case PSR_AA32_MODE_SYS:
			nr_reg = 15;
			break;

		/*
		 * Otherwide, this is a priviledged mode, and *all* the
		 * registers must be narrowed to 32bit.
		 */
		default:
			nr_reg = 31;
			break;
		}
<<<<<<< HEAD

		for (i = 0; i < nr_reg; i++)
			vcpu_set_reg(vcpu, i, (u32)vcpu_get_reg(vcpu, i));

=======

		for (i = 0; i < nr_reg; i++)
			vcpu_set_reg(vcpu, i, (u32)vcpu_get_reg(vcpu, i));

>>>>>>> 334f1c6b
		*vcpu_pc(vcpu) = (u32)*vcpu_pc(vcpu);
	}
out:
	return err;
}

#define vq_word(vq) (((vq) - SVE_VQ_MIN) / 64)
#define vq_mask(vq) ((u64)1 << ((vq) - SVE_VQ_MIN) % 64)
#define vq_present(vqs, vq) (!!((vqs)[vq_word(vq)] & vq_mask(vq)))

static int get_sve_vls(struct kvm_vcpu *vcpu, const struct kvm_one_reg *reg)
{
	unsigned int max_vq, vq;
	u64 vqs[KVM_ARM64_SVE_VLS_WORDS];

	if (!vcpu_has_sve(vcpu))
		return -ENOENT;

	if (WARN_ON(!sve_vl_valid(vcpu->arch.sve_max_vl)))
		return -EINVAL;

	memset(vqs, 0, sizeof(vqs));

	max_vq = vcpu_sve_max_vq(vcpu);
	for (vq = SVE_VQ_MIN; vq <= max_vq; ++vq)
		if (sve_vq_available(vq))
			vqs[vq_word(vq)] |= vq_mask(vq);

	if (copy_to_user((void __user *)reg->addr, vqs, sizeof(vqs)))
		return -EFAULT;

	return 0;
}

static int set_sve_vls(struct kvm_vcpu *vcpu, const struct kvm_one_reg *reg)
{
	unsigned int max_vq, vq;
	u64 vqs[KVM_ARM64_SVE_VLS_WORDS];

	if (!vcpu_has_sve(vcpu))
		return -ENOENT;

	if (kvm_arm_vcpu_sve_finalized(vcpu))
		return -EPERM; /* too late! */

	if (WARN_ON(vcpu->arch.sve_state))
		return -EINVAL;

	if (copy_from_user(vqs, (const void __user *)reg->addr, sizeof(vqs)))
		return -EFAULT;

	max_vq = 0;
	for (vq = SVE_VQ_MIN; vq <= SVE_VQ_MAX; ++vq)
		if (vq_present(vqs, vq))
			max_vq = vq;

	if (max_vq > sve_vq_from_vl(kvm_sve_max_vl))
		return -EINVAL;

	/*
	 * Vector lengths supported by the host can't currently be
	 * hidden from the guest individually: instead we can only set a
	 * maximum via ZCR_EL2.LEN.  So, make sure the available vector
	 * lengths match the set requested exactly up to the requested
	 * maximum:
	 */
	for (vq = SVE_VQ_MIN; vq <= max_vq; ++vq)
		if (vq_present(vqs, vq) != sve_vq_available(vq))
			return -EINVAL;

	/* Can't run with no vector lengths at all: */
	if (max_vq < SVE_VQ_MIN)
		return -EINVAL;

	/* vcpu->arch.sve_state will be alloc'd by kvm_vcpu_finalize_sve() */
	vcpu->arch.sve_max_vl = sve_vl_from_vq(max_vq);

	return 0;
}

#define SVE_REG_SLICE_SHIFT	0
#define SVE_REG_SLICE_BITS	5
#define SVE_REG_ID_SHIFT	(SVE_REG_SLICE_SHIFT + SVE_REG_SLICE_BITS)
#define SVE_REG_ID_BITS		5

#define SVE_REG_SLICE_MASK					\
	GENMASK(SVE_REG_SLICE_SHIFT + SVE_REG_SLICE_BITS - 1,	\
		SVE_REG_SLICE_SHIFT)
#define SVE_REG_ID_MASK							\
	GENMASK(SVE_REG_ID_SHIFT + SVE_REG_ID_BITS - 1, SVE_REG_ID_SHIFT)

#define SVE_NUM_SLICES (1 << SVE_REG_SLICE_BITS)

#define KVM_SVE_ZREG_SIZE KVM_REG_SIZE(KVM_REG_ARM64_SVE_ZREG(0, 0))
#define KVM_SVE_PREG_SIZE KVM_REG_SIZE(KVM_REG_ARM64_SVE_PREG(0, 0))

/*
 * Number of register slices required to cover each whole SVE register.
 * NOTE: Only the first slice every exists, for now.
 * If you are tempted to modify this, you must also rework sve_reg_to_region()
 * to match:
 */
#define vcpu_sve_slices(vcpu) 1

/* Bounds of a single SVE register slice within vcpu->arch.sve_state */
struct sve_state_reg_region {
	unsigned int koffset;	/* offset into sve_state in kernel memory */
	unsigned int klen;	/* length in kernel memory */
	unsigned int upad;	/* extra trailing padding in user memory */
};

/*
 * Validate SVE register ID and get sanitised bounds for user/kernel SVE
 * register copy
 */
static int sve_reg_to_region(struct sve_state_reg_region *region,
			     struct kvm_vcpu *vcpu,
			     const struct kvm_one_reg *reg)
{
	/* reg ID ranges for Z- registers */
	const u64 zreg_id_min = KVM_REG_ARM64_SVE_ZREG(0, 0);
	const u64 zreg_id_max = KVM_REG_ARM64_SVE_ZREG(SVE_NUM_ZREGS - 1,
						       SVE_NUM_SLICES - 1);

	/* reg ID ranges for P- registers and FFR (which are contiguous) */
	const u64 preg_id_min = KVM_REG_ARM64_SVE_PREG(0, 0);
	const u64 preg_id_max = KVM_REG_ARM64_SVE_FFR(SVE_NUM_SLICES - 1);

	unsigned int vq;
	unsigned int reg_num;

	unsigned int reqoffset, reqlen; /* User-requested offset and length */
	unsigned int maxlen; /* Maximum permitted length */

	size_t sve_state_size;

	const u64 last_preg_id = KVM_REG_ARM64_SVE_PREG(SVE_NUM_PREGS - 1,
							SVE_NUM_SLICES - 1);

	/* Verify that the P-regs and FFR really do have contiguous IDs: */
	BUILD_BUG_ON(KVM_REG_ARM64_SVE_FFR(0) != last_preg_id + 1);

	/* Verify that we match the UAPI header: */
	BUILD_BUG_ON(SVE_NUM_SLICES != KVM_ARM64_SVE_MAX_SLICES);

	reg_num = (reg->id & SVE_REG_ID_MASK) >> SVE_REG_ID_SHIFT;

	if (reg->id >= zreg_id_min && reg->id <= zreg_id_max) {
		if (!vcpu_has_sve(vcpu) || (reg->id & SVE_REG_SLICE_MASK) > 0)
			return -ENOENT;

		vq = vcpu_sve_max_vq(vcpu);

		reqoffset = SVE_SIG_ZREG_OFFSET(vq, reg_num) -
				SVE_SIG_REGS_OFFSET;
		reqlen = KVM_SVE_ZREG_SIZE;
		maxlen = SVE_SIG_ZREG_SIZE(vq);
	} else if (reg->id >= preg_id_min && reg->id <= preg_id_max) {
		if (!vcpu_has_sve(vcpu) || (reg->id & SVE_REG_SLICE_MASK) > 0)
			return -ENOENT;

		vq = vcpu_sve_max_vq(vcpu);

		reqoffset = SVE_SIG_PREG_OFFSET(vq, reg_num) -
				SVE_SIG_REGS_OFFSET;
		reqlen = KVM_SVE_PREG_SIZE;
		maxlen = SVE_SIG_PREG_SIZE(vq);
	} else {
		return -EINVAL;
	}

	sve_state_size = vcpu_sve_state_size(vcpu);
	if (WARN_ON(!sve_state_size))
		return -EINVAL;

	region->koffset = array_index_nospec(reqoffset, sve_state_size);
	region->klen = min(maxlen, reqlen);
	region->upad = reqlen - region->klen;

	return 0;
}

static int get_sve_reg(struct kvm_vcpu *vcpu, const struct kvm_one_reg *reg)
{
	int ret;
	struct sve_state_reg_region region;
	char __user *uptr = (char __user *)reg->addr;

	/* Handle the KVM_REG_ARM64_SVE_VLS pseudo-reg as a special case: */
	if (reg->id == KVM_REG_ARM64_SVE_VLS)
		return get_sve_vls(vcpu, reg);

	/* Try to interpret reg ID as an architectural SVE register... */
	ret = sve_reg_to_region(&region, vcpu, reg);
	if (ret)
		return ret;

	if (!kvm_arm_vcpu_sve_finalized(vcpu))
		return -EPERM;

	if (copy_to_user(uptr, vcpu->arch.sve_state + region.koffset,
			 region.klen) ||
	    clear_user(uptr + region.klen, region.upad))
		return -EFAULT;

	return 0;
}

static int set_sve_reg(struct kvm_vcpu *vcpu, const struct kvm_one_reg *reg)
{
	int ret;
	struct sve_state_reg_region region;
	const char __user *uptr = (const char __user *)reg->addr;

	/* Handle the KVM_REG_ARM64_SVE_VLS pseudo-reg as a special case: */
	if (reg->id == KVM_REG_ARM64_SVE_VLS)
		return set_sve_vls(vcpu, reg);

	/* Try to interpret reg ID as an architectural SVE register... */
	ret = sve_reg_to_region(&region, vcpu, reg);
	if (ret)
		return ret;

	if (!kvm_arm_vcpu_sve_finalized(vcpu))
		return -EPERM;

	if (copy_from_user(vcpu->arch.sve_state + region.koffset, uptr,
			   region.klen))
		return -EFAULT;

	return 0;
}

int kvm_arch_vcpu_ioctl_get_regs(struct kvm_vcpu *vcpu, struct kvm_regs *regs)
{
	return -EINVAL;
}

int kvm_arch_vcpu_ioctl_set_regs(struct kvm_vcpu *vcpu, struct kvm_regs *regs)
{
	return -EINVAL;
}

static int copy_core_reg_indices(const struct kvm_vcpu *vcpu,
				 u64 __user *uindices)
{
	unsigned int i;
	int n = 0;

	for (i = 0; i < sizeof(struct kvm_regs) / sizeof(__u32); i++) {
		u64 reg = KVM_REG_ARM64 | KVM_REG_ARM_CORE | i;
		int size = core_reg_size_from_offset(vcpu, i);

		if (size < 0)
			continue;

		switch (size) {
		case sizeof(__u32):
			reg |= KVM_REG_SIZE_U32;
			break;

		case sizeof(__u64):
			reg |= KVM_REG_SIZE_U64;
			break;

		case sizeof(__uint128_t):
			reg |= KVM_REG_SIZE_U128;
			break;

		default:
			WARN_ON(1);
			continue;
		}

		if (uindices) {
			if (put_user(reg, uindices))
				return -EFAULT;
			uindices++;
		}

		n++;
	}

	return n;
}

static unsigned long num_core_regs(const struct kvm_vcpu *vcpu)
{
	return copy_core_reg_indices(vcpu, NULL);
}

/**
 * ARM64 versions of the TIMER registers, always available on arm64
 */

#define NUM_TIMER_REGS 3

static bool is_timer_reg(u64 index)
{
	switch (index) {
	case KVM_REG_ARM_TIMER_CTL:
	case KVM_REG_ARM_TIMER_CNT:
	case KVM_REG_ARM_TIMER_CVAL:
		return true;
	}
	return false;
}

static int copy_timer_indices(struct kvm_vcpu *vcpu, u64 __user *uindices)
{
	if (put_user(KVM_REG_ARM_TIMER_CTL, uindices))
		return -EFAULT;
	uindices++;
	if (put_user(KVM_REG_ARM_TIMER_CNT, uindices))
		return -EFAULT;
	uindices++;
	if (put_user(KVM_REG_ARM_TIMER_CVAL, uindices))
		return -EFAULT;

	return 0;
}

static int set_timer_reg(struct kvm_vcpu *vcpu, const struct kvm_one_reg *reg)
{
	void __user *uaddr = (void __user *)(long)reg->addr;
	u64 val;
	int ret;

	ret = copy_from_user(&val, uaddr, KVM_REG_SIZE(reg->id));
	if (ret != 0)
		return -EFAULT;

	return kvm_arm_timer_set_reg(vcpu, reg->id, val);
}

static int get_timer_reg(struct kvm_vcpu *vcpu, const struct kvm_one_reg *reg)
{
	void __user *uaddr = (void __user *)(long)reg->addr;
	u64 val;

	val = kvm_arm_timer_get_reg(vcpu, reg->id);
	return copy_to_user(uaddr, &val, KVM_REG_SIZE(reg->id)) ? -EFAULT : 0;
}

static unsigned long num_sve_regs(const struct kvm_vcpu *vcpu)
{
	const unsigned int slices = vcpu_sve_slices(vcpu);

	if (!vcpu_has_sve(vcpu))
		return 0;

	/* Policed by KVM_GET_REG_LIST: */
	WARN_ON(!kvm_arm_vcpu_sve_finalized(vcpu));

	return slices * (SVE_NUM_PREGS + SVE_NUM_ZREGS + 1 /* FFR */)
		+ 1; /* KVM_REG_ARM64_SVE_VLS */
}

static int copy_sve_reg_indices(const struct kvm_vcpu *vcpu,
				u64 __user *uindices)
{
	const unsigned int slices = vcpu_sve_slices(vcpu);
	u64 reg;
	unsigned int i, n;
	int num_regs = 0;

	if (!vcpu_has_sve(vcpu))
		return 0;

	/* Policed by KVM_GET_REG_LIST: */
	WARN_ON(!kvm_arm_vcpu_sve_finalized(vcpu));

	/*
	 * Enumerate this first, so that userspace can save/restore in
	 * the order reported by KVM_GET_REG_LIST:
	 */
	reg = KVM_REG_ARM64_SVE_VLS;
	if (put_user(reg, uindices++))
		return -EFAULT;
	++num_regs;

	for (i = 0; i < slices; i++) {
		for (n = 0; n < SVE_NUM_ZREGS; n++) {
			reg = KVM_REG_ARM64_SVE_ZREG(n, i);
			if (put_user(reg, uindices++))
				return -EFAULT;
			num_regs++;
		}

		for (n = 0; n < SVE_NUM_PREGS; n++) {
			reg = KVM_REG_ARM64_SVE_PREG(n, i);
			if (put_user(reg, uindices++))
				return -EFAULT;
			num_regs++;
		}

		reg = KVM_REG_ARM64_SVE_FFR(i);
		if (put_user(reg, uindices++))
			return -EFAULT;
		num_regs++;
	}

	return num_regs;
}

/**
 * kvm_arm_num_regs - how many registers do we present via KVM_GET_ONE_REG
 *
 * This is for all registers.
 */
unsigned long kvm_arm_num_regs(struct kvm_vcpu *vcpu)
{
	unsigned long res = 0;

	res += num_core_regs(vcpu);
	res += num_sve_regs(vcpu);
	res += kvm_arm_num_sys_reg_descs(vcpu);
	res += kvm_arm_get_fw_num_regs(vcpu);
	res += NUM_TIMER_REGS;

	return res;
}

/**
 * kvm_arm_copy_reg_indices - get indices of all registers.
 *
 * We do core registers right here, then we append system regs.
 */
int kvm_arm_copy_reg_indices(struct kvm_vcpu *vcpu, u64 __user *uindices)
{
	int ret;

	ret = copy_core_reg_indices(vcpu, uindices);
	if (ret < 0)
		return ret;
	uindices += ret;

	ret = copy_sve_reg_indices(vcpu, uindices);
	if (ret < 0)
		return ret;
	uindices += ret;

	ret = kvm_arm_copy_fw_reg_indices(vcpu, uindices);
	if (ret < 0)
		return ret;
	uindices += kvm_arm_get_fw_num_regs(vcpu);

	ret = copy_timer_indices(vcpu, uindices);
	if (ret < 0)
		return ret;
	uindices += NUM_TIMER_REGS;

	return kvm_arm_copy_sys_reg_indices(vcpu, uindices);
}

int kvm_arm_get_reg(struct kvm_vcpu *vcpu, const struct kvm_one_reg *reg)
{
	/* We currently use nothing arch-specific in upper 32 bits */
	if ((reg->id & ~KVM_REG_SIZE_MASK) >> 32 != KVM_REG_ARM64 >> 32)
		return -EINVAL;

	switch (reg->id & KVM_REG_ARM_COPROC_MASK) {
	case KVM_REG_ARM_CORE:	return get_core_reg(vcpu, reg);
	case KVM_REG_ARM_FW:	return kvm_arm_get_fw_reg(vcpu, reg);
	case KVM_REG_ARM64_SVE:	return get_sve_reg(vcpu, reg);
	}

	if (is_timer_reg(reg->id))
		return get_timer_reg(vcpu, reg);

	return kvm_arm_sys_reg_get_reg(vcpu, reg);
}

int kvm_arm_set_reg(struct kvm_vcpu *vcpu, const struct kvm_one_reg *reg)
{
	/* We currently use nothing arch-specific in upper 32 bits */
	if ((reg->id & ~KVM_REG_SIZE_MASK) >> 32 != KVM_REG_ARM64 >> 32)
		return -EINVAL;

	switch (reg->id & KVM_REG_ARM_COPROC_MASK) {
	case KVM_REG_ARM_CORE:	return set_core_reg(vcpu, reg);
	case KVM_REG_ARM_FW:	return kvm_arm_set_fw_reg(vcpu, reg);
	case KVM_REG_ARM64_SVE:	return set_sve_reg(vcpu, reg);
	}

	if (is_timer_reg(reg->id))
		return set_timer_reg(vcpu, reg);

	return kvm_arm_sys_reg_set_reg(vcpu, reg);
}

int kvm_arch_vcpu_ioctl_get_sregs(struct kvm_vcpu *vcpu,
				  struct kvm_sregs *sregs)
{
	return -EINVAL;
}

int kvm_arch_vcpu_ioctl_set_sregs(struct kvm_vcpu *vcpu,
				  struct kvm_sregs *sregs)
{
	return -EINVAL;
}

int __kvm_arm_vcpu_get_events(struct kvm_vcpu *vcpu,
			      struct kvm_vcpu_events *events)
{
	events->exception.serror_pending = !!(vcpu->arch.hcr_el2 & HCR_VSE);
	events->exception.serror_has_esr = cpus_have_const_cap(ARM64_HAS_RAS_EXTN);

	if (events->exception.serror_pending && events->exception.serror_has_esr)
		events->exception.serror_esr = vcpu_get_vsesr(vcpu);

	/*
	 * We never return a pending ext_dabt here because we deliver it to
	 * the virtual CPU directly when setting the event and it's no longer
	 * 'pending' at this point.
	 */

	return 0;
}

int __kvm_arm_vcpu_set_events(struct kvm_vcpu *vcpu,
			      struct kvm_vcpu_events *events)
{
	bool serror_pending = events->exception.serror_pending;
	bool has_esr = events->exception.serror_has_esr;
	bool ext_dabt_pending = events->exception.ext_dabt_pending;

	if (serror_pending && has_esr) {
		if (!cpus_have_const_cap(ARM64_HAS_RAS_EXTN))
			return -EINVAL;

		if (!((events->exception.serror_esr) & ~ESR_ELx_ISS_MASK))
			kvm_set_sei_esr(vcpu, events->exception.serror_esr);
		else
			return -EINVAL;
	} else if (serror_pending) {
		kvm_inject_vabt(vcpu);
	}

	if (ext_dabt_pending)
		kvm_inject_dabt(vcpu, kvm_vcpu_get_hfar(vcpu));

	return 0;
}

u32 __attribute_const__ kvm_target_cpu(void)
{
	unsigned long implementor = read_cpuid_implementor();
	unsigned long part_number = read_cpuid_part_number();

	switch (implementor) {
	case ARM_CPU_IMP_ARM:
		switch (part_number) {
		case ARM_CPU_PART_AEM_V8:
			return KVM_ARM_TARGET_AEM_V8;
		case ARM_CPU_PART_FOUNDATION:
			return KVM_ARM_TARGET_FOUNDATION_V8;
		case ARM_CPU_PART_CORTEX_A53:
			return KVM_ARM_TARGET_CORTEX_A53;
		case ARM_CPU_PART_CORTEX_A57:
			return KVM_ARM_TARGET_CORTEX_A57;
		}
		break;
	case ARM_CPU_IMP_APM:
		switch (part_number) {
		case APM_CPU_PART_POTENZA:
			return KVM_ARM_TARGET_XGENE_POTENZA;
		}
		break;
	}

	/* Return a default generic target */
	return KVM_ARM_TARGET_GENERIC_V8;
}

void kvm_vcpu_preferred_target(struct kvm_vcpu_init *init)
{
	u32 target = kvm_target_cpu();

	memset(init, 0, sizeof(*init));

	/*
	 * For now, we don't return any features.
	 * In future, we might use features to return target
	 * specific features available for the preferred
	 * target type.
	 */
	init->target = (__u32)target;
}

int kvm_arch_vcpu_ioctl_get_fpu(struct kvm_vcpu *vcpu, struct kvm_fpu *fpu)
{
	return -EINVAL;
}

int kvm_arch_vcpu_ioctl_set_fpu(struct kvm_vcpu *vcpu, struct kvm_fpu *fpu)
{
	return -EINVAL;
}

int kvm_arch_vcpu_ioctl_translate(struct kvm_vcpu *vcpu,
				  struct kvm_translation *tr)
{
	return -EINVAL;
}

/**
 * kvm_arch_vcpu_ioctl_set_guest_debug - set up guest debugging
 * @kvm:	pointer to the KVM struct
 * @kvm_guest_debug: the ioctl data buffer
 *
 * This sets up and enables the VM for guest debugging. Userspace
 * passes in a control flag to enable different debug types and
 * potentially other architecture specific information in the rest of
 * the structure.
 */
int kvm_arch_vcpu_ioctl_set_guest_debug(struct kvm_vcpu *vcpu,
					struct kvm_guest_debug *dbg)
{
	int ret = 0;

	trace_kvm_set_guest_debug(vcpu, dbg->control);

	if (dbg->control & ~KVM_GUESTDBG_VALID_MASK) {
		ret = -EINVAL;
		goto out;
	}

	if (dbg->control & KVM_GUESTDBG_ENABLE) {
		vcpu->guest_debug = dbg->control;

		/* Hardware assisted Break and Watch points */
		if (vcpu->guest_debug & KVM_GUESTDBG_USE_HW) {
			vcpu->arch.external_debug_state = dbg->arch;
		}

	} else {
		/* If not enabled clear all flags */
		vcpu->guest_debug = 0;
	}

out:
	return ret;
}

int kvm_arm_vcpu_arch_set_attr(struct kvm_vcpu *vcpu,
			       struct kvm_device_attr *attr)
{
	int ret;

	switch (attr->group) {
	case KVM_ARM_VCPU_PMU_V3_CTRL:
		ret = kvm_arm_pmu_v3_set_attr(vcpu, attr);
		break;
	case KVM_ARM_VCPU_TIMER_CTRL:
		ret = kvm_arm_timer_set_attr(vcpu, attr);
		break;
	case KVM_ARM_VCPU_PVTIME_CTRL:
		ret = kvm_arm_pvtime_set_attr(vcpu, attr);
		break;
	default:
		ret = -ENXIO;
		break;
	}

	return ret;
}

int kvm_arm_vcpu_arch_get_attr(struct kvm_vcpu *vcpu,
			       struct kvm_device_attr *attr)
{
	int ret;

	switch (attr->group) {
	case KVM_ARM_VCPU_PMU_V3_CTRL:
		ret = kvm_arm_pmu_v3_get_attr(vcpu, attr);
		break;
	case KVM_ARM_VCPU_TIMER_CTRL:
		ret = kvm_arm_timer_get_attr(vcpu, attr);
		break;
	case KVM_ARM_VCPU_PVTIME_CTRL:
		ret = kvm_arm_pvtime_get_attr(vcpu, attr);
		break;
	default:
		ret = -ENXIO;
		break;
	}

	return ret;
}

int kvm_arm_vcpu_arch_has_attr(struct kvm_vcpu *vcpu,
			       struct kvm_device_attr *attr)
{
	int ret;

	switch (attr->group) {
	case KVM_ARM_VCPU_PMU_V3_CTRL:
		ret = kvm_arm_pmu_v3_has_attr(vcpu, attr);
		break;
	case KVM_ARM_VCPU_TIMER_CTRL:
		ret = kvm_arm_timer_has_attr(vcpu, attr);
		break;
	case KVM_ARM_VCPU_PVTIME_CTRL:
		ret = kvm_arm_pvtime_has_attr(vcpu, attr);
		break;
	default:
		ret = -ENXIO;
		break;
	}

	return ret;
}

long kvm_vm_ioctl_mte_copy_tags(struct kvm *kvm,
				struct kvm_arm_copy_mte_tags *copy_tags)
{
	gpa_t guest_ipa = copy_tags->guest_ipa;
	size_t length = copy_tags->length;
	void __user *tags = copy_tags->addr;
	gpa_t gfn;
	bool write = !(copy_tags->flags & KVM_ARM_TAGS_FROM_GUEST);
	int ret = 0;

	if (!kvm_has_mte(kvm))
		return -EINVAL;

	if (copy_tags->reserved[0] || copy_tags->reserved[1])
		return -EINVAL;

	if (copy_tags->flags & ~KVM_ARM_TAGS_FROM_GUEST)
		return -EINVAL;

	if (length & ~PAGE_MASK || guest_ipa & ~PAGE_MASK)
		return -EINVAL;

	gfn = gpa_to_gfn(guest_ipa);

	mutex_lock(&kvm->slots_lock);

	while (length > 0) {
		kvm_pfn_t pfn = gfn_to_pfn_prot(kvm, gfn, write, NULL);
		void *maddr;
		unsigned long num_tags;
		struct page *page;

		if (is_error_noslot_pfn(pfn)) {
			ret = -EFAULT;
			goto out;
		}

		page = pfn_to_online_page(pfn);
		if (!page) {
			/* Reject ZONE_DEVICE memory */
			ret = -EFAULT;
			goto out;
		}
		maddr = page_address(page);

		if (!write) {
			if (test_bit(PG_mte_tagged, &page->flags))
				num_tags = mte_copy_tags_to_user(tags, maddr,
							MTE_GRANULES_PER_PAGE);
			else
				/* No tags in memory, so write zeros */
				num_tags = MTE_GRANULES_PER_PAGE -
					clear_user(tags, MTE_GRANULES_PER_PAGE);
			kvm_release_pfn_clean(pfn);
		} else {
			num_tags = mte_copy_tags_from_user(maddr, tags,
							MTE_GRANULES_PER_PAGE);

			/*
			 * Set the flag after checking the write
			 * completed fully
			 */
			if (num_tags == MTE_GRANULES_PER_PAGE)
				set_bit(PG_mte_tagged, &page->flags);

			kvm_release_pfn_dirty(pfn);
		}

		if (num_tags != MTE_GRANULES_PER_PAGE) {
			ret = -EFAULT;
			goto out;
		}

		gfn++;
		tags += num_tags;
		length -= PAGE_SIZE;
	}

out:
	mutex_unlock(&kvm->slots_lock);
	/* If some data has been copied report the number of bytes copied */
	if (length != copy_tags->length)
		return copy_tags->length - length;
	return ret;
}<|MERGE_RESOLUTION|>--- conflicted
+++ resolved
@@ -273,17 +273,10 @@
 			nr_reg = 31;
 			break;
 		}
-<<<<<<< HEAD
 
 		for (i = 0; i < nr_reg; i++)
 			vcpu_set_reg(vcpu, i, (u32)vcpu_get_reg(vcpu, i));
 
-=======
-
-		for (i = 0; i < nr_reg; i++)
-			vcpu_set_reg(vcpu, i, (u32)vcpu_get_reg(vcpu, i));
-
->>>>>>> 334f1c6b
 		*vcpu_pc(vcpu) = (u32)*vcpu_pc(vcpu);
 	}
 out:
