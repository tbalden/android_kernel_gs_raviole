--- conflicted
+++ resolved
@@ -293,20 +293,12 @@
 
 	if (IS_VGIC_ADDR_UNDEF(dist->vgic_dist_base) ||
 	    IS_VGIC_ADDR_UNDEF(dist->vgic_cpu_base)) {
-<<<<<<< HEAD
-		kvm_err("Need to set vgic cpu and dist addresses first\n");
-=======
 		kvm_debug("Need to set vgic cpu and dist addresses first\n");
->>>>>>> 334f1c6b
 		return -ENXIO;
 	}
 
 	if (!vgic_v2_check_base(dist->vgic_dist_base, dist->vgic_cpu_base)) {
-<<<<<<< HEAD
-		kvm_err("VGIC CPU and dist frames overlap\n");
-=======
 		kvm_debug("VGIC CPU and dist frames overlap\n");
->>>>>>> 334f1c6b
 		return -EINVAL;
 	}
 
