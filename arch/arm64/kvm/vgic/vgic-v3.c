// SPDX-License-Identifier: GPL-2.0-only

#include <linux/irqchip/arm-gic-v3.h>
#include <linux/irq.h>
#include <linux/irqdomain.h>
#include <linux/kvm.h>
#include <linux/kvm_host.h>
#include <kvm/arm_vgic.h>
#include <asm/kvm_hyp.h>
#include <asm/kvm_mmu.h>
#include <asm/kvm_asm.h>

#include "vgic.h"

static bool group0_trap;
static bool group1_trap;
static bool common_trap;
static bool dir_trap;
static bool gicv4_enable;

void vgic_v3_set_underflow(struct kvm_vcpu *vcpu)
{
	struct vgic_v3_cpu_if *cpuif = &vcpu->arch.vgic_cpu.vgic_v3;

	cpuif->vgic_hcr |= ICH_HCR_UIE;
}

static bool lr_signals_eoi_mi(u64 lr_val)
{
	return !(lr_val & ICH_LR_STATE) && (lr_val & ICH_LR_EOI) &&
	       !(lr_val & ICH_LR_HW);
}

void vgic_v3_fold_lr_state(struct kvm_vcpu *vcpu)
{
	struct vgic_cpu *vgic_cpu = &vcpu->arch.vgic_cpu;
	struct vgic_v3_cpu_if *cpuif = &vgic_cpu->vgic_v3;
	u32 model = vcpu->kvm->arch.vgic.vgic_model;
	int lr;

	DEBUG_SPINLOCK_BUG_ON(!irqs_disabled());

	cpuif->vgic_hcr &= ~ICH_HCR_UIE;

	for (lr = 0; lr < cpuif->used_lrs; lr++) {
		u64 val = cpuif->vgic_lr[lr];
		u32 intid, cpuid;
		struct vgic_irq *irq;
		bool is_v2_sgi = false;
		bool deactivated;

		cpuid = val & GICH_LR_PHYSID_CPUID;
		cpuid >>= GICH_LR_PHYSID_CPUID_SHIFT;

		if (model == KVM_DEV_TYPE_ARM_VGIC_V3) {
			intid = val & ICH_LR_VIRTUAL_ID_MASK;
		} else {
			intid = val & GICH_LR_VIRTUALID;
			is_v2_sgi = vgic_irq_is_sgi(intid);
		}

		/* Notify fds when the guest EOI'ed a level-triggered IRQ */
		if (lr_signals_eoi_mi(val) && vgic_valid_spi(vcpu->kvm, intid))
			kvm_notify_acked_irq(vcpu->kvm, 0,
					     intid - VGIC_NR_PRIVATE_IRQS);

		irq = vgic_get_irq(vcpu->kvm, vcpu, intid);
		if (!irq)	/* An LPI could have been unmapped. */
			continue;

		raw_spin_lock(&irq->irq_lock);

		/* Always preserve the active bit, note deactivation */
		deactivated = irq->active && !(val & ICH_LR_ACTIVE_BIT);
		irq->active = !!(val & ICH_LR_ACTIVE_BIT);

		if (irq->active && is_v2_sgi)
			irq->active_source = cpuid;

		/* Edge is the only case where we preserve the pending bit */
		if (irq->config == VGIC_CONFIG_EDGE &&
		    (val & ICH_LR_PENDING_BIT)) {
			irq->pending_latch = true;

			if (is_v2_sgi)
				irq->source |= (1 << cpuid);
		}

		/*
		 * Clear soft pending state when level irqs have been acked.
		 */
		if (irq->config == VGIC_CONFIG_LEVEL && !(val & ICH_LR_STATE))
			irq->pending_latch = false;

		/* Handle resampling for mapped interrupts if required */
		vgic_irq_handle_resampling(irq, deactivated, val & ICH_LR_PENDING_BIT);

		raw_spin_unlock(&irq->irq_lock);
		vgic_put_irq(vcpu->kvm, irq);
	}

	cpuif->used_lrs = 0;
}

/* Requires the irq to be locked already */
void vgic_v3_populate_lr(struct kvm_vcpu *vcpu, struct vgic_irq *irq, int lr)
{
	u32 model = vcpu->kvm->arch.vgic.vgic_model;
	u64 val = irq->intid;
	bool allow_pending = true, is_v2_sgi;

	is_v2_sgi = (vgic_irq_is_sgi(irq->intid) &&
		     model == KVM_DEV_TYPE_ARM_VGIC_V2);

	if (irq->active) {
		val |= ICH_LR_ACTIVE_BIT;
		if (is_v2_sgi)
			val |= irq->active_source << GICH_LR_PHYSID_CPUID_SHIFT;
		if (vgic_irq_is_multi_sgi(irq)) {
			allow_pending = false;
			val |= ICH_LR_EOI;
		}
	}

	if (irq->hw && !vgic_irq_needs_resampling(irq)) {
		val |= ICH_LR_HW;
		val |= ((u64)irq->hwintid) << ICH_LR_PHYS_ID_SHIFT;
		/*
		 * Never set pending+active on a HW interrupt, as the
		 * pending state is kept at the physical distributor
		 * level.
		 */
		if (irq->active)
			allow_pending = false;
	} else {
		if (irq->config == VGIC_CONFIG_LEVEL) {
			val |= ICH_LR_EOI;

			/*
			 * Software resampling doesn't work very well
			 * if we allow P+A, so let's not do that.
			 */
			if (irq->active)
				allow_pending = false;
		}
	}

	if (allow_pending && irq_is_pending(irq)) {
		val |= ICH_LR_PENDING_BIT;

		if (irq->config == VGIC_CONFIG_EDGE)
			irq->pending_latch = false;

		if (vgic_irq_is_sgi(irq->intid) &&
		    model == KVM_DEV_TYPE_ARM_VGIC_V2) {
			u32 src = ffs(irq->source);

			if (WARN_RATELIMIT(!src, "No SGI source for INTID %d\n",
					   irq->intid))
				return;

			val |= (src - 1) << GICH_LR_PHYSID_CPUID_SHIFT;
			irq->source &= ~(1 << (src - 1));
			if (irq->source) {
				irq->pending_latch = true;
				val |= ICH_LR_EOI;
			}
		}
	}

	/*
	 * Level-triggered mapped IRQs are special because we only observe
	 * rising edges as input to the VGIC.  We therefore lower the line
	 * level here, so that we can take new virtual IRQs.  See
	 * vgic_v3_fold_lr_state for more info.
	 */
	if (vgic_irq_is_mapped_level(irq) && (val & ICH_LR_PENDING_BIT))
		irq->line_level = false;

	if (irq->group)
		val |= ICH_LR_GROUP;

	val |= (u64)irq->priority << ICH_LR_PRIORITY_SHIFT;

	vcpu->arch.vgic_cpu.vgic_v3.vgic_lr[lr] = val;
}

void vgic_v3_clear_lr(struct kvm_vcpu *vcpu, int lr)
{
	vcpu->arch.vgic_cpu.vgic_v3.vgic_lr[lr] = 0;
}

void vgic_v3_set_vmcr(struct kvm_vcpu *vcpu, struct vgic_vmcr *vmcrp)
{
	struct vgic_v3_cpu_if *cpu_if = &vcpu->arch.vgic_cpu.vgic_v3;
	u32 model = vcpu->kvm->arch.vgic.vgic_model;
	u32 vmcr;

	if (model == KVM_DEV_TYPE_ARM_VGIC_V2) {
		vmcr = (vmcrp->ackctl << ICH_VMCR_ACK_CTL_SHIFT) &
			ICH_VMCR_ACK_CTL_MASK;
		vmcr |= (vmcrp->fiqen << ICH_VMCR_FIQ_EN_SHIFT) &
			ICH_VMCR_FIQ_EN_MASK;
	} else {
		/*
		 * When emulating GICv3 on GICv3 with SRE=1 on the
		 * VFIQEn bit is RES1 and the VAckCtl bit is RES0.
		 */
		vmcr = ICH_VMCR_FIQ_EN_MASK;
	}

	vmcr |= (vmcrp->cbpr << ICH_VMCR_CBPR_SHIFT) & ICH_VMCR_CBPR_MASK;
	vmcr |= (vmcrp->eoim << ICH_VMCR_EOIM_SHIFT) & ICH_VMCR_EOIM_MASK;
	vmcr |= (vmcrp->abpr << ICH_VMCR_BPR1_SHIFT) & ICH_VMCR_BPR1_MASK;
	vmcr |= (vmcrp->bpr << ICH_VMCR_BPR0_SHIFT) & ICH_VMCR_BPR0_MASK;
	vmcr |= (vmcrp->pmr << ICH_VMCR_PMR_SHIFT) & ICH_VMCR_PMR_MASK;
	vmcr |= (vmcrp->grpen0 << ICH_VMCR_ENG0_SHIFT) & ICH_VMCR_ENG0_MASK;
	vmcr |= (vmcrp->grpen1 << ICH_VMCR_ENG1_SHIFT) & ICH_VMCR_ENG1_MASK;

	cpu_if->vgic_vmcr = vmcr;
}

void vgic_v3_get_vmcr(struct kvm_vcpu *vcpu, struct vgic_vmcr *vmcrp)
{
	struct vgic_v3_cpu_if *cpu_if = &vcpu->arch.vgic_cpu.vgic_v3;
	u32 model = vcpu->kvm->arch.vgic.vgic_model;
	u32 vmcr;

	vmcr = cpu_if->vgic_vmcr;

	if (model == KVM_DEV_TYPE_ARM_VGIC_V2) {
		vmcrp->ackctl = (vmcr & ICH_VMCR_ACK_CTL_MASK) >>
			ICH_VMCR_ACK_CTL_SHIFT;
		vmcrp->fiqen = (vmcr & ICH_VMCR_FIQ_EN_MASK) >>
			ICH_VMCR_FIQ_EN_SHIFT;
	} else {
		/*
		 * When emulating GICv3 on GICv3 with SRE=1 on the
		 * VFIQEn bit is RES1 and the VAckCtl bit is RES0.
		 */
		vmcrp->fiqen = 1;
		vmcrp->ackctl = 0;
	}

	vmcrp->cbpr = (vmcr & ICH_VMCR_CBPR_MASK) >> ICH_VMCR_CBPR_SHIFT;
	vmcrp->eoim = (vmcr & ICH_VMCR_EOIM_MASK) >> ICH_VMCR_EOIM_SHIFT;
	vmcrp->abpr = (vmcr & ICH_VMCR_BPR1_MASK) >> ICH_VMCR_BPR1_SHIFT;
	vmcrp->bpr  = (vmcr & ICH_VMCR_BPR0_MASK) >> ICH_VMCR_BPR0_SHIFT;
	vmcrp->pmr  = (vmcr & ICH_VMCR_PMR_MASK) >> ICH_VMCR_PMR_SHIFT;
	vmcrp->grpen0 = (vmcr & ICH_VMCR_ENG0_MASK) >> ICH_VMCR_ENG0_SHIFT;
	vmcrp->grpen1 = (vmcr & ICH_VMCR_ENG1_MASK) >> ICH_VMCR_ENG1_SHIFT;
}

#define INITIAL_PENDBASER_VALUE						  \
	(GIC_BASER_CACHEABILITY(GICR_PENDBASER, INNER, RaWb)		| \
	GIC_BASER_CACHEABILITY(GICR_PENDBASER, OUTER, SameAsInner)	| \
	GIC_BASER_SHAREABILITY(GICR_PENDBASER, InnerShareable))

void vgic_v3_enable(struct kvm_vcpu *vcpu)
{
	struct vgic_v3_cpu_if *vgic_v3 = &vcpu->arch.vgic_cpu.vgic_v3;

	/*
	 * By forcing VMCR to zero, the GIC will restore the binary
	 * points to their reset values. Anything else resets to zero
	 * anyway.
	 */
	vgic_v3->vgic_vmcr = 0;

	/*
	 * If we are emulating a GICv3, we do it in an non-GICv2-compatible
	 * way, so we force SRE to 1 to demonstrate this to the guest.
	 * Also, we don't support any form of IRQ/FIQ bypass.
	 * This goes with the spec allowing the value to be RAO/WI.
	 */
	if (vcpu->kvm->arch.vgic.vgic_model == KVM_DEV_TYPE_ARM_VGIC_V3) {
		vgic_v3->vgic_sre = (ICC_SRE_EL1_DIB |
				     ICC_SRE_EL1_DFB |
				     ICC_SRE_EL1_SRE);
		vcpu->arch.vgic_cpu.pendbaser = INITIAL_PENDBASER_VALUE;
	} else {
		vgic_v3->vgic_sre = 0;
	}

	vcpu->arch.vgic_cpu.num_id_bits = (kvm_vgic_global_state.ich_vtr_el2 &
					   ICH_VTR_ID_BITS_MASK) >>
					   ICH_VTR_ID_BITS_SHIFT;
	vcpu->arch.vgic_cpu.num_pri_bits = ((kvm_vgic_global_state.ich_vtr_el2 &
					    ICH_VTR_PRI_BITS_MASK) >>
					    ICH_VTR_PRI_BITS_SHIFT) + 1;

	/* Get the show on the road... */
	vgic_v3->vgic_hcr = ICH_HCR_EN;
	if (group0_trap)
		vgic_v3->vgic_hcr |= ICH_HCR_TALL0;
	if (group1_trap)
		vgic_v3->vgic_hcr |= ICH_HCR_TALL1;
	if (common_trap)
		vgic_v3->vgic_hcr |= ICH_HCR_TC;
	if (dir_trap)
		vgic_v3->vgic_hcr |= ICH_HCR_TDIR;
}

int vgic_v3_lpi_sync_pending_status(struct kvm *kvm, struct vgic_irq *irq)
{
	struct kvm_vcpu *vcpu;
	int byte_offset, bit_nr;
	gpa_t pendbase, ptr;
	bool status;
	u8 val;
	int ret;
	unsigned long flags;

retry:
	vcpu = irq->target_vcpu;
	if (!vcpu)
		return 0;

	pendbase = GICR_PENDBASER_ADDRESS(vcpu->arch.vgic_cpu.pendbaser);

	byte_offset = irq->intid / BITS_PER_BYTE;
	bit_nr = irq->intid % BITS_PER_BYTE;
	ptr = pendbase + byte_offset;

	ret = kvm_read_guest_lock(kvm, ptr, &val, 1);
	if (ret)
		return ret;

	status = val & (1 << bit_nr);

	raw_spin_lock_irqsave(&irq->irq_lock, flags);
	if (irq->target_vcpu != vcpu) {
		raw_spin_unlock_irqrestore(&irq->irq_lock, flags);
		goto retry;
	}
	irq->pending_latch = status;
	vgic_queue_irq_unlock(vcpu->kvm, irq, flags);

	if (status) {
		/* clear consumed data */
		val &= ~(1 << bit_nr);
		ret = kvm_write_guest_lock(kvm, ptr, &val, 1);
		if (ret)
			return ret;
	}
	return 0;
}

/*
 * The deactivation of the doorbell interrupt will trigger the
 * unmapping of the associated vPE.
 */
static void unmap_all_vpes(struct vgic_dist *dist)
{
	struct irq_desc *desc;
	int i;

	for (i = 0; i < dist->its_vm.nr_vpes; i++) {
		desc = irq_to_desc(dist->its_vm.vpes[i]->irq);
		irq_domain_deactivate_irq(irq_desc_get_irq_data(desc));
	}
}

static void map_all_vpes(struct vgic_dist *dist)
{
	struct irq_desc *desc;
	int i;

	for (i = 0; i < dist->its_vm.nr_vpes; i++) {
		desc = irq_to_desc(dist->its_vm.vpes[i]->irq);
		irq_domain_activate_irq(irq_desc_get_irq_data(desc), false);
	}
}

/**
 * vgic_v3_save_pending_tables - Save the pending tables into guest RAM
 * kvm lock and all vcpu lock must be held
 */
int vgic_v3_save_pending_tables(struct kvm *kvm)
{
	struct vgic_dist *dist = &kvm->arch.vgic;
	struct vgic_irq *irq;
	gpa_t last_ptr = ~(gpa_t)0;
	bool vlpi_avail = false;
	int ret = 0;
	u8 val;

	if (unlikely(!vgic_initialized(kvm)))
		return -ENXIO;

	/*
	 * A preparation for getting any VLPI states.
	 * The above vgic initialized check also ensures that the allocation
	 * and enabling of the doorbells have already been done.
	 */
	if (kvm_vgic_global_state.has_gicv4_1) {
		unmap_all_vpes(dist);
		vlpi_avail = true;
	}

	list_for_each_entry(irq, &dist->lpi_list_head, lpi_list) {
		int byte_offset, bit_nr;
		struct kvm_vcpu *vcpu;
		gpa_t pendbase, ptr;
		bool is_pending;
		bool stored;

		vcpu = irq->target_vcpu;
		if (!vcpu)
			continue;

		pendbase = GICR_PENDBASER_ADDRESS(vcpu->arch.vgic_cpu.pendbaser);

		byte_offset = irq->intid / BITS_PER_BYTE;
		bit_nr = irq->intid % BITS_PER_BYTE;
		ptr = pendbase + byte_offset;

		if (ptr != last_ptr) {
			ret = kvm_read_guest_lock(kvm, ptr, &val, 1);
			if (ret)
				goto out;
			last_ptr = ptr;
		}

		stored = val & (1U << bit_nr);

		is_pending = irq->pending_latch;

		if (irq->hw && vlpi_avail)
			vgic_v4_get_vlpi_state(irq, &is_pending);

		if (stored == is_pending)
			continue;

		if (is_pending)
			val |= 1 << bit_nr;
		else
			val &= ~(1 << bit_nr);

		ret = kvm_write_guest_lock(kvm, ptr, &val, 1);
		if (ret)
			goto out;
	}

out:
	if (vlpi_avail)
		map_all_vpes(dist);

	return ret;
}

/**
 * vgic_v3_rdist_overlap - check if a region overlaps with any
 * existing redistributor region
 *
 * @kvm: kvm handle
 * @base: base of the region
 * @size: size of region
 *
 * Return: true if there is an overlap
 */
bool vgic_v3_rdist_overlap(struct kvm *kvm, gpa_t base, size_t size)
{
	struct vgic_dist *d = &kvm->arch.vgic;
	struct vgic_redist_region *rdreg;

	list_for_each_entry(rdreg, &d->rd_regions, list) {
		if ((base + size > rdreg->base) &&
			(base < rdreg->base + vgic_v3_rd_region_size(kvm, rdreg)))
			return true;
	}
	return false;
}

/*
 * Check for overlapping regions and for regions crossing the end of memory
 * for base addresses which have already been set.
 */
bool vgic_v3_check_base(struct kvm *kvm)
{
	struct vgic_dist *d = &kvm->arch.vgic;
	struct vgic_redist_region *rdreg;

	if (!IS_VGIC_ADDR_UNDEF(d->vgic_dist_base) &&
	    d->vgic_dist_base + KVM_VGIC_V3_DIST_SIZE < d->vgic_dist_base)
		return false;

	list_for_each_entry(rdreg, &d->rd_regions, list) {
		size_t sz = vgic_v3_rd_region_size(kvm, rdreg);

		if (vgic_check_iorange(kvm, VGIC_ADDR_UNDEF,
				       rdreg->base, SZ_64K, sz))
			return false;
	}

	if (IS_VGIC_ADDR_UNDEF(d->vgic_dist_base))
		return true;

	return !vgic_v3_rdist_overlap(kvm, d->vgic_dist_base,
				      KVM_VGIC_V3_DIST_SIZE);
}

/**
 * vgic_v3_rdist_free_slot - Look up registered rdist regions and identify one
 * which has free space to put a new rdist region.
 *
 * @rd_regions: redistributor region list head
 *
 * A redistributor regions maps n redistributors, n = region size / (2 x 64kB).
 * Stride between redistributors is 0 and regions are filled in the index order.
 *
 * Return: the redist region handle, if any, that has space to map a new rdist
 * region.
 */
struct vgic_redist_region *vgic_v3_rdist_free_slot(struct list_head *rd_regions)
{
	struct vgic_redist_region *rdreg;

	list_for_each_entry(rdreg, rd_regions, list) {
		if (!vgic_v3_redist_region_full(rdreg))
			return rdreg;
	}
	return NULL;
}

struct vgic_redist_region *vgic_v3_rdist_region_from_index(struct kvm *kvm,
							   u32 index)
{
	struct list_head *rd_regions = &kvm->arch.vgic.rd_regions;
	struct vgic_redist_region *rdreg;

	list_for_each_entry(rdreg, rd_regions, list) {
		if (rdreg->index == index)
			return rdreg;
	}
	return NULL;
}


int vgic_v3_map_resources(struct kvm *kvm)
{
	struct vgic_dist *dist = &kvm->arch.vgic;
	struct kvm_vcpu *vcpu;
	int ret = 0;
	int c;

	kvm_for_each_vcpu(c, vcpu, kvm) {
		struct vgic_cpu *vgic_cpu = &vcpu->arch.vgic_cpu;

		if (IS_VGIC_ADDR_UNDEF(vgic_cpu->rd_iodev.base_addr)) {
			kvm_debug("vcpu %d redistributor base not set\n", c);
			return -ENXIO;
		}
	}

	if (IS_VGIC_ADDR_UNDEF(dist->vgic_dist_base)) {
<<<<<<< HEAD
		kvm_err("Need to set vgic distributor addresses first\n");
=======
		kvm_debug("Need to set vgic distributor addresses first\n");
>>>>>>> 334f1c6b
		return -ENXIO;
	}

	if (!vgic_v3_check_base(kvm)) {
<<<<<<< HEAD
		kvm_err("VGIC redist and dist frames overlap\n");
=======
		kvm_debug("VGIC redist and dist frames overlap\n");
>>>>>>> 334f1c6b
		return -EINVAL;
	}

	/*
	 * For a VGICv3 we require the userland to explicitly initialize
	 * the VGIC before we need to use it.
	 */
	if (!vgic_initialized(kvm)) {
		return -EBUSY;
	}

	ret = vgic_register_dist_iodev(kvm, dist->vgic_dist_base, VGIC_V3);
	if (ret) {
		kvm_err("Unable to register VGICv3 dist MMIO regions\n");
		return ret;
	}

	if (kvm_vgic_global_state.has_gicv4_1)
		vgic_v4_configure_vsgis(kvm);

	return 0;
}

DEFINE_STATIC_KEY_FALSE(vgic_v3_cpuif_trap);

static int __init early_group0_trap_cfg(char *buf)
{
	return strtobool(buf, &group0_trap);
}
early_param("kvm-arm.vgic_v3_group0_trap", early_group0_trap_cfg);

static int __init early_group1_trap_cfg(char *buf)
{
	return strtobool(buf, &group1_trap);
}
early_param("kvm-arm.vgic_v3_group1_trap", early_group1_trap_cfg);

static int __init early_common_trap_cfg(char *buf)
{
	return strtobool(buf, &common_trap);
}
early_param("kvm-arm.vgic_v3_common_trap", early_common_trap_cfg);

static int __init early_gicv4_enable(char *buf)
{
	return strtobool(buf, &gicv4_enable);
}
early_param("kvm-arm.vgic_v4_enable", early_gicv4_enable);

static const struct midr_range broken_seis[] = {
	MIDR_ALL_VERSIONS(MIDR_APPLE_M1_ICESTORM),
	MIDR_ALL_VERSIONS(MIDR_APPLE_M1_FIRESTORM),
	{},
};

static bool vgic_v3_broken_seis(void)
{
	return ((kvm_vgic_global_state.ich_vtr_el2 & ICH_VTR_SEIS_MASK) &&
		is_midr_in_range_list(read_cpuid_id(), broken_seis));
}

/**
 * vgic_v3_probe - probe for a VGICv3 compatible interrupt controller
 * @info:	pointer to the GIC description
 *
 * Returns 0 if the VGICv3 has been probed successfully, returns an error code
 * otherwise
 */
int vgic_v3_probe(const struct gic_kvm_info *info)
{
	u64 ich_vtr_el2 = kvm_call_hyp_ret(__vgic_v3_get_gic_config);
	bool has_v2;
	int ret;

	has_v2 = ich_vtr_el2 >> 63;
	ich_vtr_el2 = (u32)ich_vtr_el2;

	/*
	 * The ListRegs field is 5 bits, but there is an architectural
	 * maximum of 16 list registers. Just ignore bit 4...
	 */
	kvm_vgic_global_state.nr_lr = (ich_vtr_el2 & 0xf) + 1;
	kvm_vgic_global_state.can_emulate_gicv2 = false;
	kvm_vgic_global_state.ich_vtr_el2 = ich_vtr_el2;

	/* GICv4 support? */
	if (info->has_v4) {
		kvm_vgic_global_state.has_gicv4 = gicv4_enable;
		kvm_vgic_global_state.has_gicv4_1 = info->has_v4_1 && gicv4_enable;
		kvm_info("GICv4%s support %sabled\n",
			 kvm_vgic_global_state.has_gicv4_1 ? ".1" : "",
			 gicv4_enable ? "en" : "dis");
	}

	kvm_vgic_global_state.vcpu_base = 0;

	if (!info->vcpu.start) {
		kvm_info("GICv3: no GICV resource entry\n");
	} else if (!has_v2) {
		pr_warn(FW_BUG "CPU interface incapable of MMIO access\n");
	} else if (!PAGE_ALIGNED(info->vcpu.start)) {
		pr_warn("GICV physical address 0x%llx not page aligned\n",
			(unsigned long long)info->vcpu.start);
<<<<<<< HEAD
	} else {
=======
	} else if (kvm_get_mode() != KVM_MODE_PROTECTED) {
>>>>>>> 334f1c6b
		kvm_vgic_global_state.vcpu_base = info->vcpu.start;
		kvm_vgic_global_state.can_emulate_gicv2 = true;
		ret = kvm_register_vgic_device(KVM_DEV_TYPE_ARM_VGIC_V2);
		if (ret) {
			kvm_err("Cannot register GICv2 KVM device.\n");
			return ret;
		}
		kvm_info("vgic-v2@%llx\n", info->vcpu.start);
	}
	ret = kvm_register_vgic_device(KVM_DEV_TYPE_ARM_VGIC_V3);
	if (ret) {
		kvm_err("Cannot register GICv3 KVM device.\n");
		kvm_unregister_device_ops(KVM_DEV_TYPE_ARM_VGIC_V2);
		return ret;
	}

	if (kvm_vgic_global_state.vcpu_base == 0)
		kvm_info("disabling GICv2 emulation\n");

	if (cpus_have_const_cap(ARM64_WORKAROUND_CAVIUM_30115)) {
		group0_trap = true;
		group1_trap = true;
	}

	if (vgic_v3_broken_seis()) {
		kvm_info("GICv3 with broken locally generated SEI\n");

		kvm_vgic_global_state.ich_vtr_el2 &= ~ICH_VTR_SEIS_MASK;
		group0_trap = true;
		group1_trap = true;
		if (ich_vtr_el2 & ICH_VTR_TDS_MASK)
			dir_trap = true;
		else
			common_trap = true;
	}

	if (group0_trap || group1_trap || common_trap | dir_trap) {
		kvm_info("GICv3 sysreg trapping enabled ([%s%s%s%s], reduced performance)\n",
			 group0_trap ? "G0" : "",
			 group1_trap ? "G1" : "",
			 common_trap ? "C"  : "",
			 dir_trap    ? "D"  : "");
		static_branch_enable(&vgic_v3_cpuif_trap);
	}

	kvm_vgic_global_state.vctrl_base = NULL;
	kvm_vgic_global_state.type = VGIC_V3;
	kvm_vgic_global_state.max_gic_vcpus = VGIC_V3_MAX_CPUS;

	return 0;
}

void vgic_v3_load(struct kvm_vcpu *vcpu)
{
	struct vgic_v3_cpu_if *cpu_if = &vcpu->arch.vgic_cpu.vgic_v3;

	if (likely(!is_protected_kvm_enabled()))
		kvm_call_hyp(__vgic_v3_restore_vmcr_aprs, cpu_if);

	if (has_vhe())
		__vgic_v3_activate_traps(cpu_if);

	WARN_ON(vgic_v4_load(vcpu));
}

void vgic_v3_put(struct kvm_vcpu *vcpu, bool blocking)
{
	struct vgic_v3_cpu_if *cpu_if = &vcpu->arch.vgic_cpu.vgic_v3;

	WARN_ON(vgic_v4_put(vcpu, blocking));

	if (likely(!is_protected_kvm_enabled()))
		kvm_call_hyp(__vgic_v3_save_vmcr_aprs, cpu_if);

	if (has_vhe())
		__vgic_v3_deactivate_traps(cpu_if);
}<|MERGE_RESOLUTION|>--- conflicted
+++ resolved
@@ -554,20 +554,12 @@
 	}
 
 	if (IS_VGIC_ADDR_UNDEF(dist->vgic_dist_base)) {
-<<<<<<< HEAD
-		kvm_err("Need to set vgic distributor addresses first\n");
-=======
 		kvm_debug("Need to set vgic distributor addresses first\n");
->>>>>>> 334f1c6b
 		return -ENXIO;
 	}
 
 	if (!vgic_v3_check_base(kvm)) {
-<<<<<<< HEAD
-		kvm_err("VGIC redist and dist frames overlap\n");
-=======
 		kvm_debug("VGIC redist and dist frames overlap\n");
->>>>>>> 334f1c6b
 		return -EINVAL;
 	}
 
@@ -671,11 +663,7 @@
 	} else if (!PAGE_ALIGNED(info->vcpu.start)) {
 		pr_warn("GICV physical address 0x%llx not page aligned\n",
 			(unsigned long long)info->vcpu.start);
-<<<<<<< HEAD
-	} else {
-=======
 	} else if (kvm_get_mode() != KVM_MODE_PROTECTED) {
->>>>>>> 334f1c6b
 		kvm_vgic_global_state.vcpu_base = info->vcpu.start;
 		kvm_vgic_global_state.can_emulate_gicv2 = true;
 		ret = kvm_register_vgic_device(KVM_DEV_TYPE_ARM_VGIC_V2);
