/* SPDX-License-Identifier: GPL-2.0-only */
/*
 * Based on arch/arm/include/asm/mmu_context.h
 *
 * Copyright (C) 1996 Russell King.
 * Copyright (C) 2012 ARM Ltd.
 */
#ifndef __ASM_MMU_CONTEXT_H
#define __ASM_MMU_CONTEXT_H

#ifndef __ASSEMBLY__

#include <linux/compiler.h>
#include <linux/sched.h>
#include <linux/sched/hotplug.h>
#include <linux/mm_types.h>
#include <linux/pgtable.h>

#include <asm/cacheflush.h>
#include <asm/cpufeature.h>
#include <asm/proc-fns.h>
#include <asm-generic/mm_hooks.h>
#include <asm/cputype.h>
#include <asm/sysreg.h>
#include <asm/tlbflush.h>

extern bool rodata_full;

static inline void contextidr_thread_switch(struct task_struct *next)
{
	if (!IS_ENABLED(CONFIG_PID_IN_CONTEXTIDR))
		return;

	write_sysreg(task_pid_nr(next), contextidr_el1);
	isb();
}

/*
 * Set TTBR0 to reserved_pg_dir. No translations will be possible via TTBR0.
 */
static inline void cpu_set_reserved_ttbr0(void)
{
	unsigned long ttbr = phys_to_ttbr(__pa_symbol(reserved_pg_dir));

	write_sysreg(ttbr, ttbr0_el1);
	isb();
}

void cpu_do_switch_mm(phys_addr_t pgd_phys, struct mm_struct *mm);

static inline void cpu_switch_mm(pgd_t *pgd, struct mm_struct *mm)
{
	BUG_ON(pgd == swapper_pg_dir);
	cpu_set_reserved_ttbr0();
	cpu_do_switch_mm(virt_to_phys(pgd),mm);
}

/*
 * TCR.T0SZ value to use when the ID map is active. Usually equals
 * TCR_T0SZ(VA_BITS), unless system RAM is positioned very high in
 * physical memory, in which case it will be smaller.
 */
extern u64 idmap_t0sz;
extern u64 idmap_ptrs_per_pgd;

<<<<<<< HEAD
static inline bool __cpu_uses_extended_idmap(void)
{
	return unlikely(idmap_t0sz != TCR_T0SZ(vabits_actual));
}

=======
>>>>>>> 754a0abe
/*
 * Ensure TCR.T0SZ is set to the provided value.
 */
static inline void __cpu_set_tcr_t0sz(unsigned long t0sz)
{
	unsigned long tcr = read_sysreg(tcr_el1);

	if ((tcr & TCR_T0SZ_MASK) >> TCR_T0SZ_OFFSET == t0sz)
		return;

	tcr &= ~TCR_T0SZ_MASK;
	tcr |= t0sz << TCR_T0SZ_OFFSET;
	write_sysreg(tcr, tcr_el1);
	isb();
}

#define cpu_set_default_tcr_t0sz()	__cpu_set_tcr_t0sz(TCR_T0SZ(vabits_actual))
#define cpu_set_idmap_tcr_t0sz()	__cpu_set_tcr_t0sz(idmap_t0sz)

/*
 * Remove the idmap from TTBR0_EL1 and install the pgd of the active mm.
 *
 * The idmap lives in the same VA range as userspace, but uses global entries
 * and may use a different TCR_EL1.T0SZ. To avoid issues resulting from
 * speculative TLB fetches, we must temporarily install the reserved page
 * tables while we invalidate the TLBs and set up the correct TCR_EL1.T0SZ.
 *
 * If current is a not a user task, the mm covers the TTBR1_EL1 page tables,
 * which should not be installed in TTBR0_EL1. In this case we can leave the
 * reserved page tables in place.
 */
static inline void cpu_uninstall_idmap(void)
{
	struct mm_struct *mm = current->active_mm;

	cpu_set_reserved_ttbr0();
	local_flush_tlb_all();
	cpu_set_default_tcr_t0sz();

	if (mm != &init_mm && !system_uses_ttbr0_pan())
		cpu_switch_mm(mm->pgd, mm);
}

static inline void cpu_install_idmap(void)
{
	cpu_set_reserved_ttbr0();
	local_flush_tlb_all();
	cpu_set_idmap_tcr_t0sz();

	cpu_switch_mm(lm_alias(idmap_pg_dir), &init_mm);
}

/*
 * Atomically replaces the active TTBR1_EL1 PGD with a new VA-compatible PGD,
 * avoiding the possibility of conflicting TLB entries being allocated.
 */
static inline void __nocfi cpu_replace_ttbr1(pgd_t *pgdp)
{
	typedef void (ttbr_replace_func)(phys_addr_t);
	extern ttbr_replace_func idmap_cpu_replace_ttbr1;
	ttbr_replace_func *replace_phys;

	/* phys_to_ttbr() zeros lower 2 bits of ttbr with 52-bit PA */
	phys_addr_t ttbr1 = phys_to_ttbr(virt_to_phys(pgdp));

	if (system_supports_cnp() && !WARN_ON(pgdp != lm_alias(swapper_pg_dir))) {
		/*
		 * cpu_replace_ttbr1() is used when there's a boot CPU
		 * up (i.e. cpufeature framework is not up yet) and
		 * latter only when we enable CNP via cpufeature's
		 * enable() callback.
		 * Also we rely on the cpu_hwcap bit being set before
		 * calling the enable() function.
		 */
		ttbr1 |= TTBR_CNP_BIT;
	}

<<<<<<< HEAD
	replace_phys = (void *)__pa_function(idmap_cpu_replace_ttbr1);
=======
	replace_phys = (void *)__pa_symbol(function_nocfi(idmap_cpu_replace_ttbr1));
>>>>>>> 754a0abe

	cpu_install_idmap();
	replace_phys(ttbr1);
	cpu_uninstall_idmap();
}

/*
 * It would be nice to return ASIDs back to the allocator, but unfortunately
 * that introduces a race with a generation rollover where we could erroneously
 * free an ASID allocated in a future generation. We could workaround this by
 * freeing the ASID from the context of the dying mm (e.g. in arch_exit_mmap),
 * but we'd then need to make sure that we didn't dirty any TLBs afterwards.
 * Setting a reserved TTBR0 or EPD0 would work, but it all gets ugly when you
 * take CPU migration into account.
 */
void check_and_switch_context(struct mm_struct *mm);

#define init_new_context(tsk, mm) init_new_context(tsk, mm)
static inline int
init_new_context(struct task_struct *tsk, struct mm_struct *mm)
{
	atomic64_set(&mm->context.id, 0);
	refcount_set(&mm->context.pinned, 0);
	return 0;
}

#ifdef CONFIG_ARM64_SW_TTBR0_PAN
static inline void update_saved_ttbr0(struct task_struct *tsk,
				      struct mm_struct *mm)
{
	u64 ttbr;

	if (!system_uses_ttbr0_pan())
		return;

	if (mm == &init_mm)
		ttbr = phys_to_ttbr(__pa_symbol(reserved_pg_dir));
	else
		ttbr = phys_to_ttbr(virt_to_phys(mm->pgd)) | ASID(mm) << 48;

	WRITE_ONCE(task_thread_info(tsk)->ttbr0, ttbr);
}
#else
static inline void update_saved_ttbr0(struct task_struct *tsk,
				      struct mm_struct *mm)
{
}
#endif

#define enter_lazy_tlb enter_lazy_tlb
static inline void
enter_lazy_tlb(struct mm_struct *mm, struct task_struct *tsk)
{
	/*
	 * We don't actually care about the ttbr0 mapping, so point it at the
	 * zero page.
	 */
	update_saved_ttbr0(tsk, &init_mm);
}

static inline void __switch_mm(struct mm_struct *next)
{
	/*
	 * init_mm.pgd does not contain any user mappings and it is always
	 * active for kernel addresses in TTBR1. Just set the reserved TTBR0.
	 */
	if (next == &init_mm) {
		cpu_set_reserved_ttbr0();
		return;
	}

	check_and_switch_context(next);
}

static inline void
switch_mm(struct mm_struct *prev, struct mm_struct *next,
	  struct task_struct *tsk)
{
	if (prev != next)
		__switch_mm(next);

	/*
	 * Update the saved TTBR0_EL1 of the scheduled-in task as the previous
	 * value may have not been initialised yet (activate_mm caller) or the
	 * ASID has changed since the last run (following the context switch
	 * of another thread of the same process).
	 */
	update_saved_ttbr0(tsk, next);
}

<<<<<<< HEAD
#define deactivate_mm(tsk,mm)	do { } while (0)
#define activate_mm(prev,next)	switch_mm(prev, next, current)

static inline const struct cpumask *
task_cpu_possible_mask(struct task_struct *p)
{
	if (!static_branch_unlikely(&arm64_mismatched_32bit_el0))
		return cpu_possible_mask;

	if (!is_compat_thread(task_thread_info(p)))
		return cpu_possible_mask;

	return system_32bit_el0_cpumask();
}
#define task_cpu_possible_mask	task_cpu_possible_mask

=======
>>>>>>> 754a0abe
void verify_cpu_asid_bits(void);
void post_ttbr_update_workaround(void);

unsigned long arm64_mm_context_get(struct mm_struct *mm);
void arm64_mm_context_put(struct mm_struct *mm);

#include <asm-generic/mmu_context.h>

#endif /* !__ASSEMBLY__ */

#endif /* !__ASM_MMU_CONTEXT_H */<|MERGE_RESOLUTION|>--- conflicted
+++ resolved
@@ -63,14 +63,6 @@
 extern u64 idmap_t0sz;
 extern u64 idmap_ptrs_per_pgd;
 
-<<<<<<< HEAD
-static inline bool __cpu_uses_extended_idmap(void)
-{
-	return unlikely(idmap_t0sz != TCR_T0SZ(vabits_actual));
-}
-
-=======
->>>>>>> 754a0abe
 /*
  * Ensure TCR.T0SZ is set to the provided value.
  */
@@ -148,11 +140,7 @@
 		ttbr1 |= TTBR_CNP_BIT;
 	}
 
-<<<<<<< HEAD
-	replace_phys = (void *)__pa_function(idmap_cpu_replace_ttbr1);
-=======
 	replace_phys = (void *)__pa_symbol(function_nocfi(idmap_cpu_replace_ttbr1));
->>>>>>> 754a0abe
 
 	cpu_install_idmap();
 	replace_phys(ttbr1);
@@ -243,25 +231,6 @@
 	update_saved_ttbr0(tsk, next);
 }
 
-<<<<<<< HEAD
-#define deactivate_mm(tsk,mm)	do { } while (0)
-#define activate_mm(prev,next)	switch_mm(prev, next, current)
-
-static inline const struct cpumask *
-task_cpu_possible_mask(struct task_struct *p)
-{
-	if (!static_branch_unlikely(&arm64_mismatched_32bit_el0))
-		return cpu_possible_mask;
-
-	if (!is_compat_thread(task_thread_info(p)))
-		return cpu_possible_mask;
-
-	return system_32bit_el0_cpumask();
-}
-#define task_cpu_possible_mask	task_cpu_possible_mask
-
-=======
->>>>>>> 754a0abe
 void verify_cpu_asid_bits(void);
 void post_ttbr_update_workaround(void);
 
