--- conflicted
+++ resolved
@@ -58,10 +58,7 @@
 enum kvm_mode {
 	KVM_MODE_DEFAULT,
 	KVM_MODE_PROTECTED,
-<<<<<<< HEAD
-=======
 	KVM_MODE_NONE,
->>>>>>> 334f1c6b
 };
 enum kvm_mode kvm_get_mode(void);
 
@@ -73,8 +70,6 @@
 u32 __attribute_const__ kvm_target_cpu(void);
 int kvm_reset_vcpu(struct kvm_vcpu *vcpu);
 void kvm_arm_vcpu_destroy(struct kvm_vcpu *vcpu);
-<<<<<<< HEAD
-=======
 
 struct kvm_hyp_memcache {
 	phys_addr_t head;
@@ -132,7 +127,6 @@
 
 void free_hyp_memcache(struct kvm_hyp_memcache *mc);
 int topup_hyp_memcache(struct kvm_vcpu *vcpu);
->>>>>>> 334f1c6b
 
 struct kvm_vmid {
 	/* The VMID generation used for the virt. memory system */
@@ -163,8 +157,6 @@
 };
 
 struct kvm_arch_memory_slot {
-<<<<<<< HEAD
-=======
 };
 
 struct kvm_pinned_page {
@@ -179,7 +171,6 @@
 	struct kvm_hyp_memcache teardown_mc;
 	struct list_head pinned_pages;
 	gpa_t pvmfw_load_addr;
->>>>>>> 334f1c6b
 };
 
 struct kvm_arch {
@@ -219,8 +210,6 @@
 
 	u8 pfr0_csv2;
 	u8 pfr0_csv3;
-<<<<<<< HEAD
-=======
 
 	struct kvm_protected_vm pkvm;
 };
@@ -246,7 +235,6 @@
 
 	/* True if this vcpu is currently loaded on a cpu. */
 	bool loaded_on_cpu;
->>>>>>> 334f1c6b
 };
 
 struct kvm_vcpu_fault_info {
@@ -363,10 +351,7 @@
 struct kvm_host_psci_config {
 	/* PSCI version used by host. */
 	u32 version;
-<<<<<<< HEAD
-=======
 	u32 smccc_version;
->>>>>>> 334f1c6b
 
 	/* Function IDs used by host if version is v0.1. */
 	struct psci_0_1_function_ids function_ids_0_1;
@@ -386,8 +371,6 @@
 extern u64 kvm_nvhe_sym(hyp_cpu_logical_map)[NR_CPUS];
 #define hyp_cpu_logical_map CHOOSE_NVHE_SYM(hyp_cpu_logical_map)
 
-<<<<<<< HEAD
-=======
 enum pkvm_iommu_driver_id {
 	PKVM_IOMMU_DRIVER_S2MPU,
 	PKVM_IOMMU_DRIVER_SYSMMU_SYNC,
@@ -411,7 +394,6 @@
 /* Reject future calls to pkvm_iommu_driver_init() and pkvm_iommu_register(). */
 int pkvm_iommu_finalize(void);
 
->>>>>>> 334f1c6b
 struct vcpu_reset_state {
 	unsigned long	pc;
 	unsigned long	r0;
@@ -556,10 +538,12 @@
 #define KVM_ARM64_VCPU_SVE_FINALIZED	(1 << 6) /* SVE config completed */
 #define KVM_ARM64_GUEST_HAS_PTRAUTH	(1 << 7) /* PTRAUTH exposed to guest */
 #define KVM_ARM64_PENDING_EXCEPTION	(1 << 8) /* Exception pending */
-<<<<<<< HEAD
+/*
+ * Overlaps with KVM_ARM64_EXCEPT_MASK on purpose so that it can't be
+ * set together with an exception...
+ */
+#define KVM_ARM64_INCREMENT_PC		(1 << 9) /* Increment PC */
 #define KVM_ARM64_EXCEPT_MASK		(7 << 9) /* Target EL/MODE */
-#define KVM_ARM64_DEBUG_STATE_SAVE_SPE	(1 << 12) /* Save SPE context if active  */
-#define KVM_ARM64_DEBUG_STATE_SAVE_TRBE	(1 << 13) /* Save TRBE context if active  */
 
 /*
  * When KVM_ARM64_PENDING_EXCEPTION is set, KVM_ARM64_EXCEPT_MASK can
@@ -578,36 +562,6 @@
 #define KVM_ARM64_EXCEPT_AA64_EL1	(0 << 11)
 #define KVM_ARM64_EXCEPT_AA64_EL2	(1 << 11)
 
-/*
- * Overlaps with KVM_ARM64_EXCEPT_MASK on purpose so that it can't be
- * set together with an exception...
- */
-#define KVM_ARM64_INCREMENT_PC		(1 << 9) /* Increment PC */
-=======
-/*
- * Overlaps with KVM_ARM64_EXCEPT_MASK on purpose so that it can't be
- * set together with an exception...
- */
-#define KVM_ARM64_INCREMENT_PC		(1 << 9) /* Increment PC */
-#define KVM_ARM64_EXCEPT_MASK		(7 << 9) /* Target EL/MODE */
-
-/*
- * When KVM_ARM64_PENDING_EXCEPTION is set, KVM_ARM64_EXCEPT_MASK can
- * take the following values:
- *
- * For AArch32 EL1:
- */
-#define KVM_ARM64_EXCEPT_AA32_UND	(0 << 9)
-#define KVM_ARM64_EXCEPT_AA32_IABT	(1 << 9)
-#define KVM_ARM64_EXCEPT_AA32_DABT	(2 << 9)
-/* For AArch64: */
-#define KVM_ARM64_EXCEPT_AA64_ELx_SYNC	(0 << 9)
-#define KVM_ARM64_EXCEPT_AA64_ELx_IRQ	(1 << 9)
-#define KVM_ARM64_EXCEPT_AA64_ELx_FIQ	(2 << 9)
-#define KVM_ARM64_EXCEPT_AA64_ELx_SERR	(3 << 9)
-#define KVM_ARM64_EXCEPT_AA64_EL1	(0 << 11)
-#define KVM_ARM64_EXCEPT_AA64_EL2	(1 << 11)
-
 #define KVM_ARM64_DEBUG_STATE_SAVE_SPE	(1 << 12) /* Save SPE context if active  */
 #define KVM_ARM64_DEBUG_STATE_SAVE_TRBE	(1 << 13) /* Save TRBE context if active  */
 #define KVM_ARM64_FP_FOREIGN_FPSTATE	(1 << 14)
@@ -617,7 +571,6 @@
 				 KVM_GUESTDBG_USE_SW_BP | \
 				 KVM_GUESTDBG_USE_HW | \
 				 KVM_GUESTDBG_SINGLESTEP)
->>>>>>> 334f1c6b
 
 #define vcpu_has_sve(vcpu) (system_supports_sve() &&			\
 			    ((vcpu)->arch.flags & KVM_ARM64_GUEST_HAS_SVE))
@@ -692,92 +645,6 @@
 	return true;
 }
 
-<<<<<<< HEAD
-static inline bool __vcpu_read_sys_reg_from_cpu(int reg, u64 *val)
-=======
-static inline bool __vcpu_write_sys_reg_to_cpu(u64 val, int reg)
->>>>>>> 334f1c6b
-{
-	/*
-	 * *** VHE ONLY ***
-	 *
-<<<<<<< HEAD
-	 * System registers listed in the switch are not saved on every
-	 * exit from the guest but are only saved on vcpu_put.
-	 *
-	 * Note that MPIDR_EL1 for the guest is set by KVM via VMPIDR_EL2 but
-	 * should never be listed below, because the guest cannot modify its
-	 * own MPIDR_EL1 and MPIDR_EL1 is accessed for VCPU A from VCPU B's
-	 * thread when emulating cross-VCPU communication.
-=======
-	 * System registers listed in the switch are not restored on every
-	 * entry to the guest but are only restored on vcpu_load.
-	 *
-	 * Note that MPIDR_EL1 for the guest is set by KVM via VMPIDR_EL2 but
-	 * should never be listed below, because the MPIDR should only be set
-	 * once, before running the VCPU, and never changed later.
->>>>>>> 334f1c6b
-	 */
-	if (!has_vhe())
-		return false;
-
-	switch (reg) {
-<<<<<<< HEAD
-	case CSSELR_EL1:	*val = read_sysreg_s(SYS_CSSELR_EL1);	break;
-	case SCTLR_EL1:		*val = read_sysreg_s(SYS_SCTLR_EL12);	break;
-	case CPACR_EL1:		*val = read_sysreg_s(SYS_CPACR_EL12);	break;
-	case TTBR0_EL1:		*val = read_sysreg_s(SYS_TTBR0_EL12);	break;
-	case TTBR1_EL1:		*val = read_sysreg_s(SYS_TTBR1_EL12);	break;
-	case TCR_EL1:		*val = read_sysreg_s(SYS_TCR_EL12);	break;
-	case ESR_EL1:		*val = read_sysreg_s(SYS_ESR_EL12);	break;
-	case AFSR0_EL1:		*val = read_sysreg_s(SYS_AFSR0_EL12);	break;
-	case AFSR1_EL1:		*val = read_sysreg_s(SYS_AFSR1_EL12);	break;
-	case FAR_EL1:		*val = read_sysreg_s(SYS_FAR_EL12);	break;
-	case MAIR_EL1:		*val = read_sysreg_s(SYS_MAIR_EL12);	break;
-	case VBAR_EL1:		*val = read_sysreg_s(SYS_VBAR_EL12);	break;
-	case CONTEXTIDR_EL1:	*val = read_sysreg_s(SYS_CONTEXTIDR_EL12);break;
-	case TPIDR_EL0:		*val = read_sysreg_s(SYS_TPIDR_EL0);	break;
-	case TPIDRRO_EL0:	*val = read_sysreg_s(SYS_TPIDRRO_EL0);	break;
-	case TPIDR_EL1:		*val = read_sysreg_s(SYS_TPIDR_EL1);	break;
-	case AMAIR_EL1:		*val = read_sysreg_s(SYS_AMAIR_EL12);	break;
-	case CNTKCTL_EL1:	*val = read_sysreg_s(SYS_CNTKCTL_EL12);	break;
-	case ELR_EL1:		*val = read_sysreg_s(SYS_ELR_EL12);	break;
-	case PAR_EL1:		*val = read_sysreg_par();		break;
-	case DACR32_EL2:	*val = read_sysreg_s(SYS_DACR32_EL2);	break;
-	case IFSR32_EL2:	*val = read_sysreg_s(SYS_IFSR32_EL2);	break;
-	case DBGVCR32_EL2:	*val = read_sysreg_s(SYS_DBGVCR32_EL2);	break;
-=======
-	case CSSELR_EL1:	write_sysreg_s(val, SYS_CSSELR_EL1);	break;
-	case SCTLR_EL1:		write_sysreg_s(val, SYS_SCTLR_EL12);	break;
-	case CPACR_EL1:		write_sysreg_s(val, SYS_CPACR_EL12);	break;
-	case TTBR0_EL1:		write_sysreg_s(val, SYS_TTBR0_EL12);	break;
-	case TTBR1_EL1:		write_sysreg_s(val, SYS_TTBR1_EL12);	break;
-	case TCR_EL1:		write_sysreg_s(val, SYS_TCR_EL12);	break;
-	case ESR_EL1:		write_sysreg_s(val, SYS_ESR_EL12);	break;
-	case AFSR0_EL1:		write_sysreg_s(val, SYS_AFSR0_EL12);	break;
-	case AFSR1_EL1:		write_sysreg_s(val, SYS_AFSR1_EL12);	break;
-	case FAR_EL1:		write_sysreg_s(val, SYS_FAR_EL12);	break;
-	case MAIR_EL1:		write_sysreg_s(val, SYS_MAIR_EL12);	break;
-	case VBAR_EL1:		write_sysreg_s(val, SYS_VBAR_EL12);	break;
-	case CONTEXTIDR_EL1:	write_sysreg_s(val, SYS_CONTEXTIDR_EL12);break;
-	case TPIDR_EL0:		write_sysreg_s(val, SYS_TPIDR_EL0);	break;
-	case TPIDRRO_EL0:	write_sysreg_s(val, SYS_TPIDRRO_EL0);	break;
-	case TPIDR_EL1:		write_sysreg_s(val, SYS_TPIDR_EL1);	break;
-	case AMAIR_EL1:		write_sysreg_s(val, SYS_AMAIR_EL12);	break;
-	case CNTKCTL_EL1:	write_sysreg_s(val, SYS_CNTKCTL_EL12);	break;
-	case ELR_EL1:		write_sysreg_s(val, SYS_ELR_EL12);	break;
-	case PAR_EL1:		write_sysreg_s(val, SYS_PAR_EL1);	break;
-	case DACR32_EL2:	write_sysreg_s(val, SYS_DACR32_EL2);	break;
-	case IFSR32_EL2:	write_sysreg_s(val, SYS_IFSR32_EL2);	break;
-	case DBGVCR32_EL2:	write_sysreg_s(val, SYS_DBGVCR32_EL2);	break;
->>>>>>> 334f1c6b
-	default:		return false;
-	}
-
-	return true;
-}
-<<<<<<< HEAD
-
 static inline bool __vcpu_write_sys_reg_to_cpu(u64 val, int reg)
 {
 	/*
@@ -822,7 +689,6 @@
 
 	return true;
 }
-=======
 
 static inline u64 vcpu_arch_read_sys_reg(const struct kvm_vcpu_arch *vcpu_arch, int reg)
 {
@@ -848,7 +714,6 @@
 
 #define vcpu_read_sys_reg(vcpu, reg) vcpu_arch_read_sys_reg(&((vcpu)->arch), reg)
 #define vcpu_write_sys_reg(vcpu, val, reg) vcpu_arch_write_sys_reg(&((vcpu)->arch), val, reg)
->>>>>>> 334f1c6b
 
 struct kvm_vm_stat {
 	ulong remote_tlb_flush;
@@ -897,11 +762,8 @@
 void kvm_arm_halt_guest(struct kvm *kvm);
 void kvm_arm_resume_guest(struct kvm *kvm);
 
-<<<<<<< HEAD
-=======
 #define vcpu_has_run_once(vcpu)	!!rcu_access_pointer((vcpu)->pid)
 
->>>>>>> 334f1c6b
 #ifndef __KVM_NVHE_HYPERVISOR__
 #define kvm_call_hyp_nvhe(f, ...)						\
 	({								\
@@ -1051,15 +913,6 @@
 /* Flags for host debug state */
 void kvm_arch_vcpu_load_debug_state_flags(struct kvm_vcpu *vcpu);
 void kvm_arch_vcpu_put_debug_state_flags(struct kvm_vcpu *vcpu);
-<<<<<<< HEAD
-
-#ifdef CONFIG_KVM /* Avoid conflicts with core headers if CONFIG_KVM=n */
-static inline int kvm_arch_vcpu_run_pid_change(struct kvm_vcpu *vcpu)
-{
-	return kvm_arch_vcpu_run_map_fp(vcpu);
-}
-=======
->>>>>>> 334f1c6b
 
 #ifdef CONFIG_KVM
 void kvm_set_pmu_events(u32 set, struct perf_event_attr *attr);
@@ -1091,12 +944,9 @@
 #define kvm_arm_vcpu_sve_finalized(vcpu) \
 	((vcpu)->arch.flags & KVM_ARM64_VCPU_SVE_FINALIZED)
 
-<<<<<<< HEAD
-=======
 #define kvm_has_mte(kvm)					\
 	(system_supports_mte() &&				\
 	 test_bit(KVM_ARCH_FLAG_MTE_ENABLED, &(kvm)->arch.flags))
->>>>>>> 334f1c6b
 #define kvm_vcpu_has_pmu(vcpu)					\
 	(test_bit(KVM_ARM_VCPU_PMU_V3, (vcpu)->arch.features))
 
