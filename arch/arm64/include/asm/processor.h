--- conflicted
+++ resolved
@@ -24,10 +24,7 @@
 
 #define MTE_CTRL_TCF_SYNC		(1UL << 16)
 #define MTE_CTRL_TCF_ASYNC		(1UL << 17)
-<<<<<<< HEAD
-=======
 #define MTE_CTRL_TCF_ASYMM		(1UL << 18)
->>>>>>> 334f1c6b
 
 #ifndef __ASSEMBLY__
 
