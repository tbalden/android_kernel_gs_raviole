--- conflicted
+++ resolved
@@ -1,40 +1,4 @@
 SECTIONS {
-<<<<<<< HEAD
-	.plt 0 (NOLOAD) : { BYTE(0) }
-	.init.plt 0 (NOLOAD) : { BYTE(0) }
-	.text.ftrace_trampoline 0 (NOLOAD) : { BYTE(0) }
-
-#ifdef CONFIG_CRYPTO_FIPS140
-	/*
-	 * The FIPS140 module incorporates copies of builtin code, which gets
-	 * integrity checked at module load time, and registered in a way that
-	 * ensures that the integrity checked versions supersede the builtin
-	 * ones.  These objects are compiled as builtin code, and so their init
-	 * hooks will be exported from the binary in the same way as builtin
-	 * initcalls are, i.e., annotated with a level that defines the order
-	 * in which the hooks are expected to be invoked.
-	 */
-#define INIT_CALLS_LEVEL(level)						\
-		KEEP(*(.initcall##level##.init*))			\
-		KEEP(*(.initcall##level##s.init*))
-
-	.initcalls : {
-		*(.initcalls._start)
-		INIT_CALLS_LEVEL(0)
-		INIT_CALLS_LEVEL(1)
-		INIT_CALLS_LEVEL(2)
-		INIT_CALLS_LEVEL(3)
-		INIT_CALLS_LEVEL(4)
-		INIT_CALLS_LEVEL(5)
-		INIT_CALLS_LEVEL(rootfs)
-		INIT_CALLS_LEVEL(6)
-		INIT_CALLS_LEVEL(7)
-		*(.initcalls._end)
-	}
-#endif
-}
-#endif
-=======
 #ifdef CONFIG_ARM64_MODULE_PLTS
 	.plt 0 (NOLOAD) : { BYTE(0) }
 	.init.plt 0 (NOLOAD) : { BYTE(0) }
@@ -53,5 +17,4 @@
 	 */
 	.text.hot : { *(.text.hot) }
 #endif
-}
->>>>>>> 754a0abe
+}