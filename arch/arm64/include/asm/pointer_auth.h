--- conflicted
+++ resolved
@@ -9,9 +9,6 @@
 #include <asm/cpufeature.h>
 #include <asm/memory.h>
 #include <asm/sysreg.h>
-
-#define PR_PAC_ENABLED_KEYS_MASK                                               \
-	(PR_PAC_APIAKEY | PR_PAC_APIBKEY | PR_PAC_APDAKEY | PR_PAC_APDBKEY)
 
 #ifdef CONFIG_ARM64_PTR_AUTH
 /*
@@ -34,49 +31,12 @@
 	struct ptrauth_key apga;
 };
 
-<<<<<<< HEAD
-struct ptrauth_keys_kernel {
-	struct ptrauth_key apia;
-};
-
-=======
->>>>>>> 754a0abe
 #define __ptrauth_key_install_nosync(k, v)			\
 do {								\
 	struct ptrauth_key __pki_v = (v);			\
 	write_sysreg_s(__pki_v.lo, SYS_ ## k ## KEYLO_EL1);	\
 	write_sysreg_s(__pki_v.hi, SYS_ ## k ## KEYHI_EL1);	\
 } while (0)
-<<<<<<< HEAD
-
-static inline void ptrauth_keys_install_user(struct ptrauth_keys_user *keys)
-{
-	if (system_supports_address_auth()) {
-		__ptrauth_key_install_nosync(APIB, keys->apib);
-		__ptrauth_key_install_nosync(APDA, keys->apda);
-		__ptrauth_key_install_nosync(APDB, keys->apdb);
-	}
-
-	if (system_supports_generic_auth())
-		__ptrauth_key_install_nosync(APGA, keys->apga);
-}
-
-static inline void ptrauth_keys_init_user(struct ptrauth_keys_user *keys)
-{
-	if (system_supports_address_auth()) {
-		get_random_bytes(&keys->apia, sizeof(keys->apia));
-		get_random_bytes(&keys->apib, sizeof(keys->apib));
-		get_random_bytes(&keys->apda, sizeof(keys->apda));
-		get_random_bytes(&keys->apdb, sizeof(keys->apdb));
-	}
-
-	if (system_supports_generic_auth())
-		get_random_bytes(&keys->apga, sizeof(keys->apga));
-
-	ptrauth_keys_install_user(keys);
-}
-=======
->>>>>>> 754a0abe
 
 #ifdef CONFIG_ARM64_PTR_AUTH_KERNEL
 
@@ -157,27 +117,13 @@
 									       \
 		/* enable all keys */                                          \
 		if (system_supports_address_auth())                            \
-<<<<<<< HEAD
-			ptrauth_set_enabled_keys(current,                      \
-						 PR_PAC_ENABLED_KEYS_MASK,     \
-						 PR_PAC_ENABLED_KEYS_MASK);    \
-=======
 			set_task_sctlr_el1(current->thread.sctlr_user |        \
 					   SCTLR_ELx_ENIA | SCTLR_ELx_ENIB |   \
 					   SCTLR_ELx_ENDA | SCTLR_ELx_ENDB);   \
->>>>>>> 754a0abe
 	} while (0)
 
 #define ptrauth_thread_switch_user(tsk)                                        \
 	ptrauth_keys_install_user(&(tsk)->thread.keys_user)
-<<<<<<< HEAD
-
-#define ptrauth_thread_init_kernel(tsk)					\
-	ptrauth_keys_init_kernel(&(tsk)->thread.keys_kernel)
-#define ptrauth_thread_switch_kernel(tsk)				\
-	ptrauth_keys_switch_kernel(&(tsk)->thread.keys_kernel)
-=======
->>>>>>> 754a0abe
 
 #else /* CONFIG_ARM64_PTR_AUTH */
 #define ptrauth_enable()
@@ -187,8 +133,6 @@
 #define ptrauth_strip_insn_pac(lr)	(lr)
 #define ptrauth_suspend_exit()
 #define ptrauth_thread_init_user()
-<<<<<<< HEAD
-=======
 #define ptrauth_thread_switch_user(tsk)
 #endif /* CONFIG_ARM64_PTR_AUTH */
 
@@ -198,9 +142,7 @@
 #define ptrauth_thread_switch_kernel(tsk)				\
 	ptrauth_keys_switch_kernel(&(tsk)->thread.keys_kernel)
 #else
->>>>>>> 754a0abe
 #define ptrauth_thread_init_kernel(tsk)
-#define ptrauth_thread_switch_user(tsk)
 #define ptrauth_thread_switch_kernel(tsk)
 #endif /* CONFIG_ARM64_PTR_AUTH_KERNEL */
 
