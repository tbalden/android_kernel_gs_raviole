/* SPDX-License-Identifier: GPL-2.0-only */
/*
 * Based on arch/arm/include/asm/uaccess.h
 *
 * Copyright (C) 2012 ARM Ltd.
 */
#ifndef __ASM_UACCESS_H
#define __ASM_UACCESS_H

#include <asm/alternative.h>
#include <asm/kernel-pgtable.h>
#include <asm/sysreg.h>

/*
 * User space memory access functions
 */
#include <linux/bitops.h>
#include <linux/kasan-checks.h>
#include <linux/string.h>

#include <asm/cpufeature.h>
#include <asm/mmu.h>
#include <asm/mte.h>
#include <asm/ptrace.h>
#include <asm/memory.h>
#include <asm/extable.h>

#define HAVE_GET_KERNEL_NOFAULT
<<<<<<< HEAD

#define get_fs()	(current_thread_info()->addr_limit)

static inline void set_fs(mm_segment_t fs)
{
	current_thread_info()->addr_limit = fs;

	/*
	 * Prevent a mispredicted conditional call to set_fs from forwarding
	 * the wrong address limit to access_ok under speculation.
	 */
	spec_bar();

	/* On user-mode return, check fs is correct */
	set_thread_flag(TIF_FSCHECK);

	/*
	 * Enable/disable UAO so that copy_to_user() etc can access
	 * kernel memory with the unprivileged instructions.
	 */
	if (IS_ENABLED(CONFIG_ARM64_UAO) && fs == KERNEL_DS)
		asm(ALTERNATIVE("nop", SET_PSTATE_UAO(1), ARM64_HAS_UAO));
	else
		asm(ALTERNATIVE("nop", SET_PSTATE_UAO(0), ARM64_HAS_UAO,
				CONFIG_ARM64_UAO));
}

#define uaccess_kernel()	(get_fs() == KERNEL_DS)
=======
>>>>>>> 754a0abe

/*
 * Test whether a block of memory is a valid user space address.
 * Returns 1 if the range is valid, 0 otherwise.
 *
 * This is equivalent to the following test:
 * (u65)addr + (u65)size <= (u65)TASK_SIZE_MAX
 */
static inline unsigned long __range_ok(const void __user *addr, unsigned long size)
{
	unsigned long ret, limit = TASK_SIZE_MAX - 1;

	/*
	 * Asynchronous I/O running in a kernel thread does not have the
	 * TIF_TAGGED_ADDR flag of the process owning the mm, so always untag
	 * the user address before checking.
	 */
	if (IS_ENABLED(CONFIG_ARM64_TAGGED_ADDR_ABI) &&
	    (current->flags & PF_KTHREAD || test_thread_flag(TIF_TAGGED_ADDR)))
		addr = untagged_addr(addr);

	__chk_user_ptr(addr);
	asm volatile(
	// A + B <= C + 1 for all A,B,C, in four easy steps:
	// 1: X = A + B; X' = X % 2^64
	"	adds	%0, %3, %2\n"
	// 2: Set C = 0 if X > 2^64, to guarantee X' > C in step 4
	"	csel	%1, xzr, %1, hi\n"
	// 3: Set X' = ~0 if X >= 2^64. For X == 2^64, this decrements X'
	//    to compensate for the carry flag being set in step 4. For
	//    X > 2^64, X' merely has to remain nonzero, which it does.
	"	csinv	%0, %0, xzr, cc\n"
	// 4: For X < 2^64, this gives us X' - C - 1 <= 0, where the -1
	//    comes from the carry in being clear. Otherwise, we are
	//    testing X' - C == 0, subject to the previous adjustments.
	"	sbcs	xzr, %0, %1\n"
	"	cset	%0, ls\n"
	: "=&r" (ret), "+r" (limit) : "Ir" (size), "0" (addr) : "cc");

	return ret;
}

#define access_ok(addr, size)	__range_ok(addr, size)

#define _ASM_EXTABLE(from, to)						\
	"	.pushsection	__ex_table, \"a\"\n"			\
	"	.align		3\n"					\
	"	.long		(" #from " - .), (" #to " - .)\n"	\
	"	.popsection\n"

/*
 * User access enabling/disabling.
 */
#ifdef CONFIG_ARM64_SW_TTBR0_PAN
static inline void __uaccess_ttbr0_disable(void)
{
	unsigned long flags, ttbr;

	local_irq_save(flags);
	ttbr = read_sysreg(ttbr1_el1);
	ttbr &= ~TTBR_ASID_MASK;
	/* reserved_pg_dir placed before swapper_pg_dir */
	write_sysreg(ttbr - RESERVED_SWAPPER_OFFSET, ttbr0_el1);
	isb();
	/* Set reserved ASID */
	write_sysreg(ttbr, ttbr1_el1);
	isb();
	local_irq_restore(flags);
}

static inline void __uaccess_ttbr0_enable(void)
{
	unsigned long flags, ttbr0, ttbr1;

	/*
	 * Disable interrupts to avoid preemption between reading the 'ttbr0'
	 * variable and the MSR. A context switch could trigger an ASID
	 * roll-over and an update of 'ttbr0'.
	 */
	local_irq_save(flags);
	ttbr0 = READ_ONCE(current_thread_info()->ttbr0);

	/* Restore active ASID */
	ttbr1 = read_sysreg(ttbr1_el1);
	ttbr1 &= ~TTBR_ASID_MASK;		/* safety measure */
	ttbr1 |= ttbr0 & TTBR_ASID_MASK;
	write_sysreg(ttbr1, ttbr1_el1);
	isb();

	/* Restore user page table */
	write_sysreg(ttbr0, ttbr0_el1);
	isb();
	local_irq_restore(flags);
}

static inline bool uaccess_ttbr0_disable(void)
{
	if (!system_uses_ttbr0_pan())
		return false;
	__uaccess_ttbr0_disable();
	return true;
}

static inline bool uaccess_ttbr0_enable(void)
{
	if (!system_uses_ttbr0_pan())
		return false;
	__uaccess_ttbr0_enable();
	return true;
}
#else
static inline bool uaccess_ttbr0_disable(void)
{
	return false;
}

static inline bool uaccess_ttbr0_enable(void)
{
	return false;
}
#endif

static inline void __uaccess_disable_hw_pan(void)
{
	asm(ALTERNATIVE("nop", SET_PSTATE_PAN(0), ARM64_HAS_PAN,
			CONFIG_ARM64_PAN));
}

static inline void __uaccess_enable_hw_pan(void)
{
	asm(ALTERNATIVE("nop", SET_PSTATE_PAN(1), ARM64_HAS_PAN,
			CONFIG_ARM64_PAN));
}

<<<<<<< HEAD
#define __uaccess_disable(alt)						\
do {									\
	if (!uaccess_ttbr0_disable())					\
		asm(ALTERNATIVE("nop", SET_PSTATE_PAN(1), alt,		\
				CONFIG_ARM64_PAN));			\
} while (0)

#define __uaccess_enable(alt)						\
do {									\
	if (!uaccess_ttbr0_enable())					\
		asm(ALTERNATIVE("nop", SET_PSTATE_PAN(0), alt,		\
				CONFIG_ARM64_PAN));			\
} while (0)

=======
>>>>>>> 754a0abe
/*
 * The Tag Check Flag (TCF) mode for MTE is per EL, hence TCF0
 * affects EL0 and TCF affects EL1 irrespective of which TTBR is
 * used.
 * The kernel accesses TTBR0 usually with LDTR/STTR instructions
 * when UAO is available, so these would act as EL0 accesses using
 * TCF0.
 * However futex.h code uses exclusives which would be executed as
 * EL1, this can potentially cause a tag check fault even if the
 * user disables TCF0.
 *
 * To address the problem we set the PSTATE.TCO bit in uaccess_enable()
 * and reset it in uaccess_disable().
 *
 * The Tag check override (TCO) bit disables temporarily the tag checking
 * preventing the issue.
 */
static inline void __uaccess_disable_tco(void)
<<<<<<< HEAD
{
	asm volatile(ALTERNATIVE("nop", SET_PSTATE_TCO(0),
				 ARM64_MTE, CONFIG_KASAN_HW_TAGS));
}

static inline void __uaccess_enable_tco(void)
{
	asm volatile(ALTERNATIVE("nop", SET_PSTATE_TCO(1),
				 ARM64_MTE, CONFIG_KASAN_HW_TAGS));
}

/*
 * These functions disable tag checking only if in MTE async mode
 * since the sync mode generates exceptions synchronously and the
 * nofault or load_unaligned_zeropad can handle them.
 */
static inline void __uaccess_disable_tco_async(void)
{
	if (system_uses_mte_async_mode())
		 __uaccess_disable_tco();
}

static inline void __uaccess_enable_tco_async(void)
{
	if (system_uses_mte_async_mode())
		__uaccess_enable_tco();
}

static inline void uaccess_disable_privileged(void)
{
	__uaccess_disable_tco();

	__uaccess_disable(ARM64_HAS_PAN);
}

static inline void uaccess_enable_privileged(void)
{
	__uaccess_enable_tco();

	__uaccess_enable(ARM64_HAS_PAN);
=======
{
	asm volatile(ALTERNATIVE("nop", SET_PSTATE_TCO(0),
				 ARM64_MTE, CONFIG_KASAN_HW_TAGS));
}

static inline void __uaccess_enable_tco(void)
{
	asm volatile(ALTERNATIVE("nop", SET_PSTATE_TCO(1),
				 ARM64_MTE, CONFIG_KASAN_HW_TAGS));
>>>>>>> 754a0abe
}

/*
 * These functions disable tag checking only if in MTE async mode
 * since the sync mode generates exceptions synchronously and the
 * nofault or load_unaligned_zeropad can handle them.
 */
static inline void __uaccess_disable_tco_async(void)
{
	if (system_uses_mte_async_mode())
		 __uaccess_disable_tco();
}

static inline void __uaccess_enable_tco_async(void)
{
	if (system_uses_mte_async_mode())
		__uaccess_enable_tco();
}

static inline void uaccess_disable_privileged(void)
{
	__uaccess_disable_tco();

	if (uaccess_ttbr0_disable())
		return;

	__uaccess_enable_hw_pan();
}

static inline void uaccess_enable_privileged(void)
{
	__uaccess_enable_tco();

	if (uaccess_ttbr0_enable())
		return;

	__uaccess_disable_hw_pan();
}

/*
 * Sanitise a uaccess pointer such that it becomes NULL if above the maximum
 * user address. In case the pointer is tagged (has the top byte set), untag
 * the pointer before checking.
 */
#define uaccess_mask_ptr(ptr) (__typeof__(ptr))__uaccess_mask_ptr(ptr)
static inline void __user *__uaccess_mask_ptr(const void __user *ptr)
{
	void __user *safe_ptr;

	asm volatile(
	"	bics	xzr, %3, %2\n"
	"	csel	%0, %1, xzr, eq\n"
	: "=&r" (safe_ptr)
	: "r" (ptr), "r" (TASK_SIZE_MAX - 1),
	  "r" (untagged_addr(ptr))
	: "cc");

	csdb();
	return safe_ptr;
}

/*
 * The "__xxx" versions of the user access functions do not verify the address
 * space - it must have been done previously with a separate "access_ok()"
 * call.
 *
 * The "__xxx_error" versions set the third argument to -EFAULT if an error
 * occurs, and leave it unchanged on success.
 */
#define __get_mem_asm(load, reg, x, addr, err)				\
	asm volatile(							\
	"1:	" load "	" reg "1, [%2]\n"			\
	"2:\n"								\
	"	.section .fixup, \"ax\"\n"				\
	"	.align	2\n"						\
	"3:	mov	%w0, %3\n"					\
	"	mov	%1, #0\n"					\
	"	b	2b\n"						\
	"	.previous\n"						\
	_ASM_EXTABLE(1b, 3b)						\
	: "+r" (err), "=&r" (x)						\
	: "r" (addr), "i" (-EFAULT))

#define __raw_get_mem(ldr, x, ptr, err)					\
do {									\
	unsigned long __gu_val;						\
	switch (sizeof(*(ptr))) {					\
	case 1:								\
		__get_mem_asm(ldr "b", "%w", __gu_val, (ptr), (err));	\
		break;							\
	case 2:								\
		__get_mem_asm(ldr "h", "%w", __gu_val, (ptr), (err));	\
		break;							\
	case 4:								\
		__get_mem_asm(ldr, "%w", __gu_val, (ptr), (err));	\
		break;							\
	case 8:								\
		__get_mem_asm(ldr, "%x",  __gu_val, (ptr), (err));	\
		break;							\
	default:							\
		BUILD_BUG();						\
	}								\
	(x) = (__force __typeof__(*(ptr)))__gu_val;			\
} while (0)

#define __raw_get_user(x, ptr, err)					\
do {									\
	__chk_user_ptr(ptr);						\
<<<<<<< HEAD
	uaccess_enable_not_uao();					\
	__raw_get_mem("ldtr", x, ptr, err);				\
	uaccess_disable_not_uao();					\
=======
	uaccess_ttbr0_enable();						\
	__raw_get_mem("ldtr", x, ptr, err);				\
	uaccess_ttbr0_disable();					\
>>>>>>> 754a0abe
} while (0)

#define __get_user_error(x, ptr, err)					\
do {									\
	__typeof__(*(ptr)) __user *__p = (ptr);				\
	might_fault();							\
	if (access_ok(__p, sizeof(*__p))) {				\
		__p = uaccess_mask_ptr(__p);				\
		__raw_get_user((x), __p, (err));			\
	} else {							\
		(x) = (__force __typeof__(x))0; (err) = -EFAULT;	\
	}								\
} while (0)

#define __get_user(x, ptr)						\
({									\
	int __gu_err = 0;						\
	__get_user_error((x), (ptr), __gu_err);				\
	__gu_err;							\
})

#define get_user	__get_user

#define __get_kernel_nofault(dst, src, type, err_label)			\
do {									\
	int __gkn_err = 0;						\
									\
	__uaccess_enable_tco_async();					\
	__raw_get_mem("ldr", *((type *)(dst)),				\
		      (__force type *)(src), __gkn_err);		\
	__uaccess_disable_tco_async();					\
	if (unlikely(__gkn_err))					\
		goto err_label;						\
} while (0)

#define __put_mem_asm(store, reg, x, addr, err)				\
	asm volatile(							\
	"1:	" store "	" reg "1, [%2]\n"			\
	"2:\n"								\
	"	.section .fixup,\"ax\"\n"				\
	"	.align	2\n"						\
	"3:	mov	%w0, %3\n"					\
	"	b	2b\n"						\
	"	.previous\n"						\
	_ASM_EXTABLE(1b, 3b)						\
	: "+r" (err)							\
	: "r" (x), "r" (addr), "i" (-EFAULT))

#define __raw_put_mem(str, x, ptr, err)					\
do {									\
	__typeof__(*(ptr)) __pu_val = (x);				\
	switch (sizeof(*(ptr))) {					\
	case 1:								\
		__put_mem_asm(str "b", "%w", __pu_val, (ptr), (err));	\
		break;							\
	case 2:								\
		__put_mem_asm(str "h", "%w", __pu_val, (ptr), (err));	\
		break;							\
	case 4:								\
		__put_mem_asm(str, "%w", __pu_val, (ptr), (err));	\
		break;							\
	case 8:								\
		__put_mem_asm(str, "%x", __pu_val, (ptr), (err));	\
		break;							\
	default:							\
		BUILD_BUG();						\
	}								\
} while (0)

#define __raw_put_user(x, ptr, err)					\
do {									\
	__chk_user_ptr(ptr);						\
<<<<<<< HEAD
	uaccess_enable_not_uao();					\
	__raw_put_mem("sttr", x, ptr, err);				\
	uaccess_disable_not_uao();					\
=======
	uaccess_ttbr0_enable();						\
	__raw_put_mem("sttr", x, ptr, err);				\
	uaccess_ttbr0_disable();					\
>>>>>>> 754a0abe
} while (0)

#define __put_user_error(x, ptr, err)					\
do {									\
	__typeof__(*(ptr)) __user *__p = (ptr);				\
	might_fault();							\
	if (access_ok(__p, sizeof(*__p))) {				\
		__p = uaccess_mask_ptr(__p);				\
		__raw_put_user((x), __p, (err));			\
	} else	{							\
		(err) = -EFAULT;					\
	}								\
} while (0)

#define __put_user(x, ptr)						\
({									\
	int __pu_err = 0;						\
	__put_user_error((x), (ptr), __pu_err);				\
	__pu_err;							\
})

#define put_user	__put_user

#define __put_kernel_nofault(dst, src, type, err_label)			\
do {									\
	int __pkn_err = 0;						\
									\
	__uaccess_enable_tco_async();					\
	__raw_put_mem("str", *((type *)(src)),				\
		      (__force type *)(dst), __pkn_err);		\
	__uaccess_disable_tco_async();					\
	if (unlikely(__pkn_err))					\
		goto err_label;						\
} while(0)

extern unsigned long __must_check __arch_copy_from_user(void *to, const void __user *from, unsigned long n);
#define raw_copy_from_user(to, from, n)					\
({									\
	unsigned long __acfu_ret;					\
	uaccess_ttbr0_enable();						\
	__acfu_ret = __arch_copy_from_user((to),			\
				      __uaccess_mask_ptr(from), (n));	\
	uaccess_ttbr0_disable();					\
	__acfu_ret;							\
})

extern unsigned long __must_check __arch_copy_to_user(void __user *to, const void *from, unsigned long n);
#define raw_copy_to_user(to, from, n)					\
({									\
	unsigned long __actu_ret;					\
	uaccess_ttbr0_enable();						\
	__actu_ret = __arch_copy_to_user(__uaccess_mask_ptr(to),	\
				    (from), (n));			\
	uaccess_ttbr0_disable();					\
	__actu_ret;							\
})

extern unsigned long __must_check __arch_copy_in_user(void __user *to, const void __user *from, unsigned long n);
#define raw_copy_in_user(to, from, n)					\
({									\
	unsigned long __aciu_ret;					\
	uaccess_ttbr0_enable();						\
	__aciu_ret = __arch_copy_in_user(__uaccess_mask_ptr(to),	\
				    __uaccess_mask_ptr(from), (n));	\
	uaccess_ttbr0_disable();					\
	__aciu_ret;							\
})

#define INLINE_COPY_TO_USER
#define INLINE_COPY_FROM_USER

extern unsigned long __must_check __arch_clear_user(void __user *to, unsigned long n);
static inline unsigned long __must_check __clear_user(void __user *to, unsigned long n)
{
	if (access_ok(to, n)) {
		uaccess_ttbr0_enable();
		n = __arch_clear_user(__uaccess_mask_ptr(to), n);
		uaccess_ttbr0_disable();
	}
	return n;
}
#define clear_user	__clear_user

extern long strncpy_from_user(char *dest, const char __user *src, long count);

extern __must_check long strnlen_user(const char __user *str, long n);

#ifdef CONFIG_ARCH_HAS_UACCESS_FLUSHCACHE
struct page;
void memcpy_page_flushcache(char *to, struct page *page, size_t offset, size_t len);
extern unsigned long __must_check __copy_user_flushcache(void *to, const void __user *from, unsigned long n);

static inline int __copy_from_user_flushcache(void *dst, const void __user *src, unsigned size)
{
	kasan_check_write(dst, size);
	return __copy_user_flushcache(dst, __uaccess_mask_ptr(src), size);
}
#endif

#endif /* __ASM_UACCESS_H */<|MERGE_RESOLUTION|>--- conflicted
+++ resolved
@@ -26,37 +26,6 @@
 #include <asm/extable.h>
 
 #define HAVE_GET_KERNEL_NOFAULT
-<<<<<<< HEAD
-
-#define get_fs()	(current_thread_info()->addr_limit)
-
-static inline void set_fs(mm_segment_t fs)
-{
-	current_thread_info()->addr_limit = fs;
-
-	/*
-	 * Prevent a mispredicted conditional call to set_fs from forwarding
-	 * the wrong address limit to access_ok under speculation.
-	 */
-	spec_bar();
-
-	/* On user-mode return, check fs is correct */
-	set_thread_flag(TIF_FSCHECK);
-
-	/*
-	 * Enable/disable UAO so that copy_to_user() etc can access
-	 * kernel memory with the unprivileged instructions.
-	 */
-	if (IS_ENABLED(CONFIG_ARM64_UAO) && fs == KERNEL_DS)
-		asm(ALTERNATIVE("nop", SET_PSTATE_UAO(1), ARM64_HAS_UAO));
-	else
-		asm(ALTERNATIVE("nop", SET_PSTATE_UAO(0), ARM64_HAS_UAO,
-				CONFIG_ARM64_UAO));
-}
-
-#define uaccess_kernel()	(get_fs() == KERNEL_DS)
-=======
->>>>>>> 754a0abe
 
 /*
  * Test whether a block of memory is a valid user space address.
@@ -191,23 +160,6 @@
 			CONFIG_ARM64_PAN));
 }
 
-<<<<<<< HEAD
-#define __uaccess_disable(alt)						\
-do {									\
-	if (!uaccess_ttbr0_disable())					\
-		asm(ALTERNATIVE("nop", SET_PSTATE_PAN(1), alt,		\
-				CONFIG_ARM64_PAN));			\
-} while (0)
-
-#define __uaccess_enable(alt)						\
-do {									\
-	if (!uaccess_ttbr0_enable())					\
-		asm(ALTERNATIVE("nop", SET_PSTATE_PAN(0), alt,		\
-				CONFIG_ARM64_PAN));			\
-} while (0)
-
-=======
->>>>>>> 754a0abe
 /*
  * The Tag Check Flag (TCF) mode for MTE is per EL, hence TCF0
  * affects EL0 and TCF affects EL1 irrespective of which TTBR is
@@ -226,7 +178,6 @@
  * preventing the issue.
  */
 static inline void __uaccess_disable_tco(void)
-<<<<<<< HEAD
 {
 	asm volatile(ALTERNATIVE("nop", SET_PSTATE_TCO(0),
 				 ARM64_MTE, CONFIG_KASAN_HW_TAGS));
@@ -236,48 +187,6 @@
 {
 	asm volatile(ALTERNATIVE("nop", SET_PSTATE_TCO(1),
 				 ARM64_MTE, CONFIG_KASAN_HW_TAGS));
-}
-
-/*
- * These functions disable tag checking only if in MTE async mode
- * since the sync mode generates exceptions synchronously and the
- * nofault or load_unaligned_zeropad can handle them.
- */
-static inline void __uaccess_disable_tco_async(void)
-{
-	if (system_uses_mte_async_mode())
-		 __uaccess_disable_tco();
-}
-
-static inline void __uaccess_enable_tco_async(void)
-{
-	if (system_uses_mte_async_mode())
-		__uaccess_enable_tco();
-}
-
-static inline void uaccess_disable_privileged(void)
-{
-	__uaccess_disable_tco();
-
-	__uaccess_disable(ARM64_HAS_PAN);
-}
-
-static inline void uaccess_enable_privileged(void)
-{
-	__uaccess_enable_tco();
-
-	__uaccess_enable(ARM64_HAS_PAN);
-=======
-{
-	asm volatile(ALTERNATIVE("nop", SET_PSTATE_TCO(0),
-				 ARM64_MTE, CONFIG_KASAN_HW_TAGS));
-}
-
-static inline void __uaccess_enable_tco(void)
-{
-	asm volatile(ALTERNATIVE("nop", SET_PSTATE_TCO(1),
-				 ARM64_MTE, CONFIG_KASAN_HW_TAGS));
->>>>>>> 754a0abe
 }
 
 /*
@@ -386,15 +295,9 @@
 #define __raw_get_user(x, ptr, err)					\
 do {									\
 	__chk_user_ptr(ptr);						\
-<<<<<<< HEAD
-	uaccess_enable_not_uao();					\
-	__raw_get_mem("ldtr", x, ptr, err);				\
-	uaccess_disable_not_uao();					\
-=======
 	uaccess_ttbr0_enable();						\
 	__raw_get_mem("ldtr", x, ptr, err);				\
 	uaccess_ttbr0_disable();					\
->>>>>>> 754a0abe
 } while (0)
 
 #define __get_user_error(x, ptr, err)					\
@@ -467,15 +370,9 @@
 #define __raw_put_user(x, ptr, err)					\
 do {									\
 	__chk_user_ptr(ptr);						\
-<<<<<<< HEAD
-	uaccess_enable_not_uao();					\
-	__raw_put_mem("sttr", x, ptr, err);				\
-	uaccess_disable_not_uao();					\
-=======
 	uaccess_ttbr0_enable();						\
 	__raw_put_mem("sttr", x, ptr, err);				\
 	uaccess_ttbr0_disable();					\
->>>>>>> 754a0abe
 } while (0)
 
 #define __put_user_error(x, ptr, err)					\
