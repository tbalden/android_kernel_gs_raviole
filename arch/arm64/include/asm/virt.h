/* SPDX-License-Identifier: GPL-2.0-only */
/*
 * Copyright (C) 2012 ARM Ltd.
 * Author: Marc Zyngier <marc.zyngier@arm.com>
 */

#ifndef __ASM__VIRT_H
#define __ASM__VIRT_H

/*
 * The arm64 hcall implementation uses x0 to specify the hcall
 * number. A value less than HVC_STUB_HCALL_NR indicates a special
 * hcall, such as set vector. Any other value is handled in a
 * hypervisor specific way.
 *
 * The hypercall is allowed to clobber any of the caller-saved
 * registers (x0-x18), so it is advisable to use it through the
 * indirection of a function call (as implemented in hyp-stub.S).
 */

/*
 * HVC_SET_VECTORS - Set the value of the vbar_el2 register.
 *
 * @x1: Physical address of the new vector table.
 */
#define HVC_SET_VECTORS 0

/*
 * HVC_SOFT_RESTART - CPU soft reset, used by the cpu_soft_restart routine.
 */
#define HVC_SOFT_RESTART 1

/*
 * HVC_RESET_VECTORS - Restore the vectors to the original HYP stubs
 */
#define HVC_RESET_VECTORS 2

/*
 * HVC_VHE_RESTART - Upgrade the CPU from EL1 to EL2, if possible
 */
#define HVC_VHE_RESTART	3

/* Max number of HYP stub hypercalls */
#define HVC_STUB_HCALL_NR 4

/* Error returned when an invalid stub number is passed into x0 */
#define HVC_STUB_ERR	0xbadca11

#define BOOT_CPU_MODE_EL1	(0xe11)
#define BOOT_CPU_MODE_EL2	(0xe12)

#ifndef __ASSEMBLY__

#include <asm/ptrace.h>
#include <asm/sections.h>
#include <asm/sysreg.h>
#include <asm/cpufeature.h>

/*
 * __boot_cpu_mode records what mode CPUs were booted in.
 * A correctly-implemented bootloader must start all CPUs in the same mode:
 * In this case, both 32bit halves of __boot_cpu_mode will contain the
 * same value (either 0 if booted in EL1, BOOT_CPU_MODE_EL2 if booted in EL2).
 *
 * Should the bootloader fail to do this, the two values will be different.
 * This allows the kernel to flag an error when the secondaries have come up.
 */
extern u32 __boot_cpu_mode[2];

void __hyp_set_vectors(phys_addr_t phys_vector_base);
void __hyp_reset_vectors(void);

DECLARE_STATIC_KEY_FALSE(kvm_protected_mode_initialized);

<<<<<<< HEAD
=======
static inline bool is_pkvm_initialized(void)
{
	return IS_ENABLED(CONFIG_KVM) &&
	       static_branch_likely(&kvm_protected_mode_initialized);
}

>>>>>>> 334f1c6b
/* Reports the availability of HYP mode */
static inline bool is_hyp_mode_available(void)
{
	/*
	 * If KVM protected mode is initialized, all CPUs must have been booted
	 * in EL2. Avoid checking __boot_cpu_mode as CPUs now come up in EL1.
	 */
<<<<<<< HEAD
	if (IS_ENABLED(CONFIG_KVM) &&
	    static_branch_likely(&kvm_protected_mode_initialized))
=======
	if (is_pkvm_initialized())
>>>>>>> 334f1c6b
		return true;

	return (__boot_cpu_mode[0] == BOOT_CPU_MODE_EL2 &&
		__boot_cpu_mode[1] == BOOT_CPU_MODE_EL2);
}

/* Check if the bootloader has booted CPUs in different modes */
static inline bool is_hyp_mode_mismatched(void)
{
	/*
	 * If KVM protected mode is initialized, all CPUs must have been booted
	 * in EL2. Avoid checking __boot_cpu_mode as CPUs now come up in EL1.
	 */
<<<<<<< HEAD
	if (IS_ENABLED(CONFIG_KVM) &&
	    static_branch_likely(&kvm_protected_mode_initialized))
=======
	if (is_pkvm_initialized())
>>>>>>> 334f1c6b
		return false;

	return __boot_cpu_mode[0] != __boot_cpu_mode[1];
}

static inline bool is_kernel_in_hyp_mode(void)
{
	return read_sysreg(CurrentEL) == CurrentEL_EL2;
}

static __always_inline bool has_vhe(void)
{
	/*
	 * Code only run in VHE/NVHE hyp context can assume VHE is present or
	 * absent. Otherwise fall back to caps.
	 * This allows the compiler to discard VHE-specific code from the
	 * nVHE object, reducing the number of external symbol references
	 * needed to link.
	 */
	if (is_vhe_hyp_code())
		return true;
	else if (is_nvhe_hyp_code())
		return false;
	else
		return cpus_have_final_cap(ARM64_HAS_VIRT_HOST_EXTN);
}

static __always_inline bool is_protected_kvm_enabled(void)
{
	if (is_vhe_hyp_code())
		return false;
	else
		return cpus_have_final_cap(ARM64_KVM_PROTECTED_MODE);
}

#endif /* __ASSEMBLY__ */

#endif /* ! __ASM__VIRT_H */<|MERGE_RESOLUTION|>--- conflicted
+++ resolved
@@ -72,15 +72,12 @@
 
 DECLARE_STATIC_KEY_FALSE(kvm_protected_mode_initialized);
 
-<<<<<<< HEAD
-=======
 static inline bool is_pkvm_initialized(void)
 {
 	return IS_ENABLED(CONFIG_KVM) &&
 	       static_branch_likely(&kvm_protected_mode_initialized);
 }
 
->>>>>>> 334f1c6b
 /* Reports the availability of HYP mode */
 static inline bool is_hyp_mode_available(void)
 {
@@ -88,12 +85,7 @@
 	 * If KVM protected mode is initialized, all CPUs must have been booted
 	 * in EL2. Avoid checking __boot_cpu_mode as CPUs now come up in EL1.
 	 */
-<<<<<<< HEAD
-	if (IS_ENABLED(CONFIG_KVM) &&
-	    static_branch_likely(&kvm_protected_mode_initialized))
-=======
 	if (is_pkvm_initialized())
->>>>>>> 334f1c6b
 		return true;
 
 	return (__boot_cpu_mode[0] == BOOT_CPU_MODE_EL2 &&
@@ -107,12 +99,7 @@
 	 * If KVM protected mode is initialized, all CPUs must have been booted
 	 * in EL2. Avoid checking __boot_cpu_mode as CPUs now come up in EL1.
 	 */
-<<<<<<< HEAD
-	if (IS_ENABLED(CONFIG_KVM) &&
-	    static_branch_likely(&kvm_protected_mode_initialized))
-=======
 	if (is_pkvm_initialized())
->>>>>>> 334f1c6b
 		return false;
 
 	return __boot_cpu_mode[0] != __boot_cpu_mode[1];
