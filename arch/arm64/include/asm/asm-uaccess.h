/* SPDX-License-Identifier: GPL-2.0 */
#ifndef __ASM_ASM_UACCESS_H
#define __ASM_ASM_UACCESS_H

#include <asm/alternative-macros.h>
#include <asm/kernel-pgtable.h>
#include <asm/mmu.h>
#include <asm/sysreg.h>
#include <asm/assembler.h>

/*
 * User access enabling/disabling macros.
 */
#ifdef CONFIG_ARM64_SW_TTBR0_PAN
	.macro	__uaccess_ttbr0_disable, tmp1
	mrs	\tmp1, ttbr1_el1			// swapper_pg_dir
	bic	\tmp1, \tmp1, #TTBR_ASID_MASK
	sub	\tmp1, \tmp1, #RESERVED_SWAPPER_OFFSET	// reserved_pg_dir
	msr	ttbr0_el1, \tmp1			// set reserved TTBR0_EL1
	isb
	add	\tmp1, \tmp1, #RESERVED_SWAPPER_OFFSET
	msr	ttbr1_el1, \tmp1		// set reserved ASID
	isb
	.endm

	.macro	__uaccess_ttbr0_enable, tmp1, tmp2
	get_current_task \tmp1
	ldr	\tmp1, [\tmp1, #TSK_TI_TTBR0]	// load saved TTBR0_EL1
	mrs	\tmp2, ttbr1_el1
	extr    \tmp2, \tmp2, \tmp1, #48
	ror     \tmp2, \tmp2, #16
	msr	ttbr1_el1, \tmp2		// set the active ASID
	isb
	msr	ttbr0_el1, \tmp1		// set the non-PAN TTBR0_EL1
	isb
	.endm

	.macro	uaccess_ttbr0_disable, tmp1, tmp2
alternative_if_not ARM64_HAS_PAN
	save_and_disable_irq \tmp2		// avoid preemption
	__uaccess_ttbr0_disable \tmp1
	restore_irq \tmp2
alternative_else_nop_endif
	.endm

	.macro	uaccess_ttbr0_enable, tmp1, tmp2, tmp3
alternative_if_not ARM64_HAS_PAN
	save_and_disable_irq \tmp3		// avoid preemption
	__uaccess_ttbr0_enable \tmp1, \tmp2
	restore_irq \tmp3
alternative_else_nop_endif
	.endm
#else
	.macro	uaccess_ttbr0_disable, tmp1, tmp2
	.endm

	.macro	uaccess_ttbr0_enable, tmp1, tmp2, tmp3
	.endm
#endif

/*
 * Generate the assembly for LDTR/STTR with exception table entries.
 * This is complicated as there is no post-increment or pair versions of the
 * unprivileged instructions, and USER() only works for single instructions.
 */
<<<<<<< HEAD
	.macro uao_ldp l, reg1, reg2, addr, post_inc
=======
	.macro user_ldp l, reg1, reg2, addr, post_inc
>>>>>>> 754a0abe
8888:		ldtr	\reg1, [\addr];
8889:		ldtr	\reg2, [\addr, #8];
		add	\addr, \addr, \post_inc;

		_asm_extable	8888b,\l;
		_asm_extable	8889b,\l;
	.endm

<<<<<<< HEAD
	.macro uao_stp l, reg1, reg2, addr, post_inc
=======
	.macro user_stp l, reg1, reg2, addr, post_inc
>>>>>>> 754a0abe
8888:		sttr	\reg1, [\addr];
8889:		sttr	\reg2, [\addr, #8];
		add	\addr, \addr, \post_inc;

		_asm_extable	8888b,\l;
		_asm_extable	8889b,\l;
	.endm

<<<<<<< HEAD
	.macro uao_user_alternative l, inst, alt_inst, reg, addr, post_inc
8888:		\alt_inst	\reg, [\addr];
=======
	.macro user_ldst l, inst, reg, addr, post_inc
8888:		\inst		\reg, [\addr];
>>>>>>> 754a0abe
		add		\addr, \addr, \post_inc;

		_asm_extable	8888b,\l;
	.endm
#endif<|MERGE_RESOLUTION|>--- conflicted
+++ resolved
@@ -63,11 +63,7 @@
  * This is complicated as there is no post-increment or pair versions of the
  * unprivileged instructions, and USER() only works for single instructions.
  */
-<<<<<<< HEAD
-	.macro uao_ldp l, reg1, reg2, addr, post_inc
-=======
 	.macro user_ldp l, reg1, reg2, addr, post_inc
->>>>>>> 754a0abe
 8888:		ldtr	\reg1, [\addr];
 8889:		ldtr	\reg2, [\addr, #8];
 		add	\addr, \addr, \post_inc;
@@ -76,11 +72,7 @@
 		_asm_extable	8889b,\l;
 	.endm
 
-<<<<<<< HEAD
-	.macro uao_stp l, reg1, reg2, addr, post_inc
-=======
 	.macro user_stp l, reg1, reg2, addr, post_inc
->>>>>>> 754a0abe
 8888:		sttr	\reg1, [\addr];
 8889:		sttr	\reg2, [\addr, #8];
 		add	\addr, \addr, \post_inc;
@@ -89,13 +81,8 @@
 		_asm_extable	8889b,\l;
 	.endm
 
-<<<<<<< HEAD
-	.macro uao_user_alternative l, inst, alt_inst, reg, addr, post_inc
-8888:		\alt_inst	\reg, [\addr];
-=======
 	.macro user_ldst l, inst, reg, addr, post_inc
 8888:		\inst		\reg, [\addr];
->>>>>>> 754a0abe
 		add		\addr, \addr, \post_inc;
 
 		_asm_extable	8888b,\l;
