/* SPDX-License-Identifier: GPL-2.0-only */
/*
 * Copyright (C) 2012,2013 - ARM Ltd
 * Author: Marc Zyngier <marc.zyngier@arm.com>
 *
 * Derived from arch/arm/include/kvm_emulate.h
 * Copyright (C) 2012 - Virtual Open Systems and Columbia University
 * Author: Christoffer Dall <c.dall@virtualopensystems.com>
 */

#ifndef __ARM64_KVM_EMULATE_H__
#define __ARM64_KVM_EMULATE_H__

#include <linux/kvm_host.h>

#include <asm/debug-monitors.h>
#include <asm/esr.h>
#include <asm/kvm_arm.h>
#include <asm/kvm_hyp.h>
#include <asm/ptrace.h>
#include <asm/cputype.h>
#include <asm/virt.h>

#define CURRENT_EL_SP_EL0_VECTOR	0x0
#define CURRENT_EL_SP_ELx_VECTOR	0x200
#define LOWER_EL_AArch64_VECTOR		0x400
#define LOWER_EL_AArch32_VECTOR		0x600

enum exception_type {
	except_type_sync	= 0,
	except_type_irq		= 0x80,
	except_type_fiq		= 0x100,
	except_type_serror	= 0x180,
};

bool kvm_condition_valid32(const struct kvm_vcpu *vcpu);
void kvm_skip_instr32(struct kvm_vcpu *vcpu);

void kvm_inject_undefined(struct kvm_vcpu *vcpu);
void kvm_inject_vabt(struct kvm_vcpu *vcpu);
void kvm_inject_dabt(struct kvm_vcpu *vcpu, unsigned long addr);
void kvm_inject_pabt(struct kvm_vcpu *vcpu, unsigned long addr);
<<<<<<< HEAD
=======

unsigned long get_except64_offset(unsigned long psr, unsigned long target_mode,
				  enum exception_type type);
unsigned long get_except64_cpsr(unsigned long old, bool has_mte,
				unsigned long sctlr, unsigned long mode);

static inline int kvm_vcpu_enable_ptrauth(struct kvm_vcpu *vcpu)
{
	/*
	 * For now make sure that both address/generic pointer authentication
	 * features are requested by the userspace together and the system
	 * supports these capabilities.
	 */
	if (!test_bit(KVM_ARM_VCPU_PTRAUTH_ADDRESS, vcpu->arch.features) ||
	    !test_bit(KVM_ARM_VCPU_PTRAUTH_GENERIC, vcpu->arch.features) ||
	    !system_has_full_ptr_auth())
		return -EINVAL;

	vcpu->arch.flags |= KVM_ARM64_GUEST_HAS_PTRAUTH;
	return 0;
}
>>>>>>> 334f1c6b

static __always_inline bool vcpu_el1_is_32bit(struct kvm_vcpu *vcpu)
{
	return !(vcpu->arch.hcr_el2 & HCR_RW);
}

static inline void vcpu_reset_hcr(struct kvm_vcpu *vcpu)
{
	vcpu->arch.hcr_el2 = HCR_GUEST_FLAGS;
	if (is_kernel_in_hyp_mode())
		vcpu->arch.hcr_el2 |= HCR_E2H;
	if (cpus_have_const_cap(ARM64_HAS_RAS_EXTN)) {
		/* route synchronous external abort exceptions to EL2 */
		vcpu->arch.hcr_el2 |= HCR_TEA;
		/* trap error record accesses */
		vcpu->arch.hcr_el2 |= HCR_TERR;
	}

	if (cpus_have_const_cap(ARM64_HAS_STAGE2_FWB)) {
		vcpu->arch.hcr_el2 |= HCR_FWB;
	} else {
		/*
		 * For non-FWB CPUs, we trap VM ops (HCR_EL2.TVM) until M+C
		 * get set in SCTLR_EL1 such that we can detect when the guest
		 * MMU gets turned on and do the necessary cache maintenance
		 * then.
		 */
		vcpu->arch.hcr_el2 |= HCR_TVM;
	}

	if (test_bit(KVM_ARM_VCPU_EL1_32BIT, vcpu->arch.features))
		vcpu->arch.hcr_el2 &= ~HCR_RW;

	/*
	 * TID3: trap feature register accesses that we virtualise.
	 * For now this is conditional, since no AArch32 feature regs
	 * are currently virtualised.
	 */
	if (!vcpu_el1_is_32bit(vcpu))
		vcpu->arch.hcr_el2 |= HCR_TID3;

	if (cpus_have_const_cap(ARM64_MISMATCHED_CACHE_TYPE) ||
	    vcpu_el1_is_32bit(vcpu))
		vcpu->arch.hcr_el2 |= HCR_TID2;

	if (kvm_has_mte(vcpu->kvm))
		vcpu->arch.hcr_el2 |= HCR_ATA;
}

static inline unsigned long *vcpu_hcr(struct kvm_vcpu *vcpu)
{
	return (unsigned long *)&vcpu->arch.hcr_el2;
}

static inline void vcpu_clear_wfx_traps(struct kvm_vcpu *vcpu)
{
	vcpu->arch.hcr_el2 &= ~HCR_TWE;
	if (atomic_read(&vcpu->arch.vgic_cpu.vgic_v3.its_vpe.vlpi_count) ||
	    vcpu->kvm->arch.vgic.nassgireq)
		vcpu->arch.hcr_el2 &= ~HCR_TWI;
	else
		vcpu->arch.hcr_el2 |= HCR_TWI;
}

static inline void vcpu_set_wfx_traps(struct kvm_vcpu *vcpu)
{
	vcpu->arch.hcr_el2 |= HCR_TWE;
	vcpu->arch.hcr_el2 |= HCR_TWI;
}

static inline void vcpu_ptrauth_enable(struct kvm_vcpu *vcpu)
{
	vcpu->arch.hcr_el2 |= (HCR_API | HCR_APK);
}

static inline void vcpu_ptrauth_disable(struct kvm_vcpu *vcpu)
{
	vcpu->arch.hcr_el2 &= ~(HCR_API | HCR_APK);
}

static inline unsigned long vcpu_get_vsesr(struct kvm_vcpu *vcpu)
{
	return vcpu->arch.vsesr_el2;
}

static inline void vcpu_set_vsesr(struct kvm_vcpu *vcpu, u64 vsesr)
{
	vcpu->arch.vsesr_el2 = vsesr;
}

static __always_inline unsigned long *vcpu_pc(const struct kvm_vcpu *vcpu)
{
	return (unsigned long *)&vcpu_gp_regs(vcpu)->pc;
}

static __always_inline unsigned long *vcpu_cpsr(const struct kvm_vcpu *vcpu)
{
	return (unsigned long *)&vcpu_gp_regs(vcpu)->pstate;
}

static __always_inline bool vcpu_mode_is_32bit(const struct kvm_vcpu *vcpu)
{
	return !!(*vcpu_cpsr(vcpu) & PSR_MODE32_BIT);
}

static __always_inline bool kvm_condition_valid(const struct kvm_vcpu *vcpu)
{
	if (vcpu_mode_is_32bit(vcpu))
		return kvm_condition_valid32(vcpu);

	return true;
}

static inline void vcpu_set_thumb(struct kvm_vcpu *vcpu)
{
	*vcpu_cpsr(vcpu) |= PSR_AA32_T_BIT;
}

/*
 * vcpu_get_reg and vcpu_set_reg should always be passed a register number
 * coming from a read of ESR_EL2. Otherwise, it may give the wrong result on
 * AArch32 with banked registers.
 */
static __always_inline unsigned long vcpu_get_reg(const struct kvm_vcpu *vcpu,
					 u8 reg_num)
{
	return (reg_num == 31) ? 0 : vcpu_gp_regs(vcpu)->regs[reg_num];
}

static __always_inline void vcpu_set_reg(struct kvm_vcpu *vcpu, u8 reg_num,
				unsigned long val)
{
	if (reg_num != 31)
		vcpu_gp_regs(vcpu)->regs[reg_num] = val;
}

/*
 * The layout of SPSR for an AArch32 state is different when observed from an
 * AArch64 SPSR_ELx or an AArch32 SPSR_*. This function generates the AArch32
 * view given an AArch64 view.
 *
 * In ARM DDI 0487E.a see:
 *
 * - The AArch64 view (SPSR_EL2) in section C5.2.18, page C5-426
 * - The AArch32 view (SPSR_abt) in section G8.2.126, page G8-6256
 * - The AArch32 view (SPSR_und) in section G8.2.132, page G8-6280
 *
 * Which show the following differences:
 *
 * | Bit | AA64 | AA32 | Notes                       |
 * +-----+------+------+-----------------------------|
 * | 24  | DIT  | J    | J is RES0 in ARMv8          |
 * | 21  | SS   | DIT  | SS doesn't exist in AArch32 |
 *
 * ... and all other bits are (currently) common.
 */
static inline unsigned long host_spsr_to_spsr32(unsigned long spsr)
{
	const unsigned long overlap = BIT(24) | BIT(21);
	unsigned long dit = !!(spsr & PSR_AA32_DIT_BIT);

	spsr &= ~overlap;

	spsr |= dit << 21;

	return spsr;
}

static inline bool vcpu_mode_priv(const struct kvm_vcpu *vcpu)
{
	u32 mode;

	if (vcpu_mode_is_32bit(vcpu)) {
		mode = *vcpu_cpsr(vcpu) & PSR_AA32_MODE_MASK;
		return mode > PSR_AA32_MODE_USR;
	}

	mode = *vcpu_cpsr(vcpu) & PSR_MODE_MASK;

	return mode != PSR_MODE_EL0t;
}

static __always_inline u32 kvm_vcpu_get_esr(const struct kvm_vcpu *vcpu)
{
	return vcpu->arch.fault.esr_el2;
}

static __always_inline int kvm_vcpu_get_condition(const struct kvm_vcpu *vcpu)
{
	u32 esr = kvm_vcpu_get_esr(vcpu);

	if (esr & ESR_ELx_CV)
		return (esr & ESR_ELx_COND_MASK) >> ESR_ELx_COND_SHIFT;

	return -1;
}

static __always_inline unsigned long kvm_vcpu_get_hfar(const struct kvm_vcpu *vcpu)
{
	return vcpu->arch.fault.far_el2;
}

static __always_inline phys_addr_t kvm_vcpu_get_fault_ipa(const struct kvm_vcpu *vcpu)
{
	return ((phys_addr_t)vcpu->arch.fault.hpfar_el2 & HPFAR_MASK) << 8;
}

static inline u64 kvm_vcpu_get_disr(const struct kvm_vcpu *vcpu)
{
	return vcpu->arch.fault.disr_el1;
}

static inline u32 kvm_vcpu_hvc_get_imm(const struct kvm_vcpu *vcpu)
{
	return kvm_vcpu_get_esr(vcpu) & ESR_ELx_xVC_IMM_MASK;
}

static __always_inline bool kvm_vcpu_dabt_isvalid(const struct kvm_vcpu *vcpu)
{
	return !!(kvm_vcpu_get_esr(vcpu) & ESR_ELx_ISV);
}

static inline unsigned long kvm_vcpu_dabt_iss_nisv_sanitized(const struct kvm_vcpu *vcpu)
{
	return kvm_vcpu_get_esr(vcpu) & (ESR_ELx_CM | ESR_ELx_WNR | ESR_ELx_FSC);
}

static inline bool kvm_vcpu_dabt_issext(const struct kvm_vcpu *vcpu)
{
	return !!(kvm_vcpu_get_esr(vcpu) & ESR_ELx_SSE);
}

static inline bool kvm_vcpu_dabt_issf(const struct kvm_vcpu *vcpu)
{
	return !!(kvm_vcpu_get_esr(vcpu) & ESR_ELx_SF);
}

static __always_inline int kvm_vcpu_dabt_get_rd(const struct kvm_vcpu *vcpu)
{
	return (kvm_vcpu_get_esr(vcpu) & ESR_ELx_SRT_MASK) >> ESR_ELx_SRT_SHIFT;
}

static __always_inline bool kvm_vcpu_abt_iss1tw(const struct kvm_vcpu *vcpu)
{
	return !!(kvm_vcpu_get_esr(vcpu) & ESR_ELx_S1PTW);
}

/* Always check for S1PTW *before* using this. */
static __always_inline bool kvm_vcpu_dabt_iswrite(const struct kvm_vcpu *vcpu)
{
	return kvm_vcpu_get_esr(vcpu) & ESR_ELx_WNR;
}

static inline bool kvm_vcpu_dabt_is_cm(const struct kvm_vcpu *vcpu)
{
	return !!(kvm_vcpu_get_esr(vcpu) & ESR_ELx_CM);
}

static __always_inline unsigned int kvm_vcpu_dabt_get_as(const struct kvm_vcpu *vcpu)
{
	return 1 << ((kvm_vcpu_get_esr(vcpu) & ESR_ELx_SAS) >> ESR_ELx_SAS_SHIFT);
}

/* This one is not specific to Data Abort */
static __always_inline bool kvm_vcpu_trap_il_is32bit(const struct kvm_vcpu *vcpu)
{
	return !!(kvm_vcpu_get_esr(vcpu) & ESR_ELx_IL);
}

static __always_inline u8 kvm_vcpu_trap_get_class(const struct kvm_vcpu *vcpu)
{
	return ESR_ELx_EC(kvm_vcpu_get_esr(vcpu));
}

static inline bool kvm_vcpu_trap_is_iabt(const struct kvm_vcpu *vcpu)
{
	return kvm_vcpu_trap_get_class(vcpu) == ESR_ELx_EC_IABT_LOW;
}

static inline bool kvm_vcpu_trap_is_exec_fault(const struct kvm_vcpu *vcpu)
{
	return kvm_vcpu_trap_is_iabt(vcpu) && !kvm_vcpu_abt_iss1tw(vcpu);
}

static __always_inline u8 kvm_vcpu_trap_get_fault(const struct kvm_vcpu *vcpu)
{
	return kvm_vcpu_get_esr(vcpu) & ESR_ELx_FSC;
}

static __always_inline u8 kvm_vcpu_trap_get_fault_type(const struct kvm_vcpu *vcpu)
{
	return kvm_vcpu_get_esr(vcpu) & ESR_ELx_FSC_TYPE;
}

static __always_inline u8 kvm_vcpu_trap_get_fault_level(const struct kvm_vcpu *vcpu)
{
	return kvm_vcpu_get_esr(vcpu) & ESR_ELx_FSC_LEVEL;
}

static __always_inline bool kvm_vcpu_abt_issea(const struct kvm_vcpu *vcpu)
{
	switch (kvm_vcpu_trap_get_fault(vcpu)) {
	case FSC_SEA:
	case FSC_SEA_TTW0:
	case FSC_SEA_TTW1:
	case FSC_SEA_TTW2:
	case FSC_SEA_TTW3:
	case FSC_SECC:
	case FSC_SECC_TTW0:
	case FSC_SECC_TTW1:
	case FSC_SECC_TTW2:
	case FSC_SECC_TTW3:
		return true;
	default:
		return false;
	}
}

static __always_inline int kvm_vcpu_sys_get_rt(struct kvm_vcpu *vcpu)
{
	u32 esr = kvm_vcpu_get_esr(vcpu);
	return ESR_ELx_SYS64_ISS_RT(esr);
}

static inline bool kvm_is_write_fault(struct kvm_vcpu *vcpu)
{
	if (kvm_vcpu_abt_iss1tw(vcpu))
		return true;

	if (kvm_vcpu_trap_is_iabt(vcpu))
		return false;

	return kvm_vcpu_dabt_iswrite(vcpu);
}

static inline unsigned long kvm_vcpu_get_mpidr_aff(struct kvm_vcpu *vcpu)
{
	return vcpu_read_sys_reg(vcpu, MPIDR_EL1) & MPIDR_HWID_BITMASK;
}

static inline void kvm_vcpu_set_be(struct kvm_vcpu *vcpu)
{
	if (vcpu_mode_is_32bit(vcpu)) {
		*vcpu_cpsr(vcpu) |= PSR_AA32_E_BIT;
	} else {
		u64 sctlr = vcpu_read_sys_reg(vcpu, SCTLR_EL1);
		sctlr |= SCTLR_ELx_EE;
		vcpu_write_sys_reg(vcpu, sctlr, SCTLR_EL1);
	}
}

static inline bool kvm_vcpu_is_be(struct kvm_vcpu *vcpu)
{
	if (vcpu_mode_is_32bit(vcpu))
		return !!(*vcpu_cpsr(vcpu) & PSR_AA32_E_BIT);

	if (vcpu_mode_priv(vcpu))
		return !!(vcpu_read_sys_reg(vcpu, SCTLR_EL1) & SCTLR_ELx_EE);
	else
		return !!(vcpu_read_sys_reg(vcpu, SCTLR_EL1) & SCTLR_EL1_E0E);
}

static inline unsigned long vcpu_data_guest_to_host(struct kvm_vcpu *vcpu,
						    unsigned long data,
						    unsigned int len)
{
	if (kvm_vcpu_is_be(vcpu)) {
		switch (len) {
		case 1:
			return data & 0xff;
		case 2:
			return be16_to_cpu(data & 0xffff);
		case 4:
			return be32_to_cpu(data & 0xffffffff);
		default:
			return be64_to_cpu(data);
		}
	} else {
		switch (len) {
		case 1:
			return data & 0xff;
		case 2:
			return le16_to_cpu(data & 0xffff);
		case 4:
			return le32_to_cpu(data & 0xffffffff);
		default:
			return le64_to_cpu(data);
		}
	}

	return data;		/* Leave LE untouched */
}

static inline unsigned long vcpu_data_host_to_guest(struct kvm_vcpu *vcpu,
						    unsigned long data,
						    unsigned int len)
{
	if (kvm_vcpu_is_be(vcpu)) {
		switch (len) {
		case 1:
			return data & 0xff;
		case 2:
			return cpu_to_be16(data & 0xffff);
		case 4:
			return cpu_to_be32(data & 0xffffffff);
		default:
			return cpu_to_be64(data);
		}
	} else {
		switch (len) {
		case 1:
			return data & 0xff;
		case 2:
			return cpu_to_le16(data & 0xffff);
		case 4:
			return cpu_to_le32(data & 0xffffffff);
		default:
			return cpu_to_le64(data);
		}
	}

	return data;		/* Leave LE untouched */
}

static __always_inline void kvm_incr_pc(struct kvm_vcpu *vcpu)
<<<<<<< HEAD
{
	vcpu->arch.flags |= KVM_ARM64_INCREMENT_PC;
=======
{
	vcpu->arch.flags |= KVM_ARM64_INCREMENT_PC;
}

static inline bool vcpu_has_feature(struct kvm_vcpu *vcpu, int feature)
{
	return test_bit(feature, vcpu->arch.features);
}

/* Narrow the PSCI register arguments (r1 to r3) to 32 bits. */
static inline void kvm_psci_narrow_to_32bit(struct kvm_vcpu *vcpu)
{
	int i;

	/*
	 * Zero the input registers' upper 32 bits. They will be fully
	 * zeroed on exit, so we're fine changing them in place.
	 */
	for (i = 1; i < 4; i++)
		vcpu_set_reg(vcpu, i, lower_32_bits(vcpu_get_reg(vcpu, i)));
}

static inline bool kvm_psci_valid_affinity(struct kvm_vcpu *vcpu,
					   unsigned long affinity)
{
	return !(affinity & ~MPIDR_HWID_BITMASK);
>>>>>>> 334f1c6b
}


#define AFFINITY_MASK(level)	~((0x1UL << ((level) * MPIDR_LEVEL_BITS)) - 1)

static inline unsigned long psci_affinity_mask(unsigned long affinity_level)
{
	if (affinity_level <= 3)
		return MPIDR_HWID_BITMASK & AFFINITY_MASK(affinity_level);

	return 0;
}

#endif /* __ARM64_KVM_EMULATE_H__ */<|MERGE_RESOLUTION|>--- conflicted
+++ resolved
@@ -40,8 +40,6 @@
 void kvm_inject_vabt(struct kvm_vcpu *vcpu);
 void kvm_inject_dabt(struct kvm_vcpu *vcpu, unsigned long addr);
 void kvm_inject_pabt(struct kvm_vcpu *vcpu, unsigned long addr);
-<<<<<<< HEAD
-=======
 
 unsigned long get_except64_offset(unsigned long psr, unsigned long target_mode,
 				  enum exception_type type);
@@ -63,7 +61,6 @@
 	vcpu->arch.flags |= KVM_ARM64_GUEST_HAS_PTRAUTH;
 	return 0;
 }
->>>>>>> 334f1c6b
 
 static __always_inline bool vcpu_el1_is_32bit(struct kvm_vcpu *vcpu)
 {
@@ -489,10 +486,6 @@
 }
 
 static __always_inline void kvm_incr_pc(struct kvm_vcpu *vcpu)
-<<<<<<< HEAD
-{
-	vcpu->arch.flags |= KVM_ARM64_INCREMENT_PC;
-=======
 {
 	vcpu->arch.flags |= KVM_ARM64_INCREMENT_PC;
 }
@@ -519,7 +512,6 @@
 					   unsigned long affinity)
 {
 	return !(affinity & ~MPIDR_HWID_BITMASK);
->>>>>>> 334f1c6b
 }
 
 
