/* SPDX-License-Identifier: GPL-2.0-only */
/*
  * Copyright (C) 2014 ARM Ltd.
 */
#ifndef __ASM_CPU_H
#define __ASM_CPU_H

#include <linux/cpu.h>
#include <linux/init.h>
#include <linux/percpu.h>

/*
 * Records attributes of an individual CPU.
 */
struct cpuinfo_32bit {
	u32		reg_id_dfr0;
	u32		reg_id_dfr1;
	u32		reg_id_isar0;
	u32		reg_id_isar1;
	u32		reg_id_isar2;
	u32		reg_id_isar3;
	u32		reg_id_isar4;
	u32		reg_id_isar5;
	u32		reg_id_isar6;
	u32		reg_id_mmfr0;
	u32		reg_id_mmfr1;
	u32		reg_id_mmfr2;
	u32		reg_id_mmfr3;
	u32		reg_id_mmfr4;
	u32		reg_id_mmfr5;
	u32		reg_id_pfr0;
	u32		reg_id_pfr1;
	u32		reg_id_pfr2;

	u32		reg_mvfr0;
	u32		reg_mvfr1;
	u32		reg_mvfr2;
};

struct cpuinfo_arm64 {
	struct cpu	cpu;
	struct kobject	kobj;
<<<<<<< HEAD
	u32		reg_ctr;
	u32		reg_cntfrq;
	u32		reg_dczid;
	u32		reg_midr;
	u32		reg_revidr;
=======
	u64		reg_ctr;
	u64		reg_cntfrq;
	u64		reg_dczid;
	u64		reg_midr;
	u64		reg_revidr;
	u64		reg_gmid;
>>>>>>> 754a0abe

	u64		reg_id_aa64dfr0;
	u64		reg_id_aa64dfr1;
	u64		reg_id_aa64isar0;
	u64		reg_id_aa64isar1;
	u64		reg_id_aa64mmfr0;
	u64		reg_id_aa64mmfr1;
	u64		reg_id_aa64mmfr2;
	u64		reg_id_aa64pfr0;
	u64		reg_id_aa64pfr1;
	u64		reg_id_aa64zfr0;

	struct cpuinfo_32bit	aarch32;

	/* pseudo-ZCR for recording maximum ZCR_EL1 LEN value: */
	u64		reg_zcr;
};

DECLARE_PER_CPU(struct cpuinfo_arm64, cpu_data);

void cpuinfo_store_cpu(void);
void __init cpuinfo_store_boot_cpu(void);

void __init init_cpu_features(struct cpuinfo_arm64 *info);
void update_cpu_features(int cpu, struct cpuinfo_arm64 *info,
				 struct cpuinfo_arm64 *boot);

#endif /* __ASM_CPU_H */<|MERGE_RESOLUTION|>--- conflicted
+++ resolved
@@ -40,20 +40,12 @@
 struct cpuinfo_arm64 {
 	struct cpu	cpu;
 	struct kobject	kobj;
-<<<<<<< HEAD
-	u32		reg_ctr;
-	u32		reg_cntfrq;
-	u32		reg_dczid;
-	u32		reg_midr;
-	u32		reg_revidr;
-=======
 	u64		reg_ctr;
 	u64		reg_cntfrq;
 	u64		reg_dczid;
 	u64		reg_midr;
 	u64		reg_revidr;
 	u64		reg_gmid;
->>>>>>> 754a0abe
 
 	u64		reg_id_aa64dfr0;
 	u64		reg_id_aa64dfr1;
