--- conflicted
+++ resolved
@@ -64,10 +64,7 @@
 #define __KVM_HOST_SMCCC_FUNC___pkvm_cpu_set_vector		18
 #define __KVM_HOST_SMCCC_FUNC___pkvm_prot_finalize		19
 #define __KVM_HOST_SMCCC_FUNC___pkvm_mark_hyp			20
-<<<<<<< HEAD
-=======
 #define __KVM_HOST_SMCCC_FUNC___kvm_adjust_pc			21
->>>>>>> 754a0abe
 
 #ifndef __ASSEMBLY__
 
@@ -178,7 +175,7 @@
 			val = lm_alias((ptr));				\
 		val;							\
 	 })
-#define kvm_ksym_ref_nvhe(sym)	kvm_ksym_ref(__va_function(kvm_nvhe_sym(sym)))
+#define kvm_ksym_ref_nvhe(sym)	kvm_ksym_ref(kvm_nvhe_sym(sym))
 
 struct kvm;
 struct kvm_vcpu;
@@ -206,11 +203,8 @@
 
 extern int __kvm_vcpu_run(struct kvm_vcpu *vcpu);
 
-<<<<<<< HEAD
-=======
 extern void __kvm_adjust_pc(struct kvm_vcpu *vcpu);
 
->>>>>>> 754a0abe
 extern u64 __vgic_v3_get_gic_config(void);
 extern u64 __vgic_v3_read_vmcr(void);
 extern void __vgic_v3_write_vmcr(u32 vmcr);
