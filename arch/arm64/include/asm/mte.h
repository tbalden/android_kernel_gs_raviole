/* SPDX-License-Identifier: GPL-2.0 */
/*
 * Copyright (C) 2020 ARM Ltd.
 */
#ifndef __ASM_MTE_H
#define __ASM_MTE_H

#include <asm/compiler.h>
#include <asm/mte-def.h>

#ifndef __ASSEMBLY__

#include <linux/bitfield.h>
#include <linux/page-flags.h>
#include <linux/types.h>

#include <asm/pgtable-types.h>

void mte_clear_page_tags(void *addr);
unsigned long mte_copy_tags_from_user(void *to, const void __user *from,
				      unsigned long n);
unsigned long mte_copy_tags_to_user(void __user *to, void *from,
				    unsigned long n);
int mte_save_tags(struct page *page);
void mte_save_page_tags(const void *page_addr, void *tag_storage);
bool mte_restore_tags(swp_entry_t entry, struct page *page);
void mte_restore_page_tags(void *page_addr, const void *tag_storage);
void mte_invalidate_tags(int type, pgoff_t offset);
void mte_invalidate_tags_area(int type);
void *mte_allocate_tag_storage(void);
void mte_free_tag_storage(char *storage);

#ifdef CONFIG_ARM64_MTE

/* track which pages have valid allocation tags */
#define PG_mte_tagged	PG_arch_2

void mte_zero_clear_page_tags(void *addr);
<<<<<<< HEAD
void mte_sync_tags(pte_t *ptep, pte_t pte);
=======
void mte_sync_tags(pte_t old_pte, pte_t pte);
>>>>>>> 334f1c6b
void mte_copy_page_tags(void *kto, const void *kfrom);
void mte_thread_init_user(void);
void mte_thread_switch(struct task_struct *next);
void mte_suspend_enter(void);
long set_mte_ctrl(struct task_struct *task, unsigned long arg);
long get_mte_ctrl(struct task_struct *task);
int mte_ptrace_copy_tags(struct task_struct *child, long request,
			 unsigned long addr, unsigned long data);

#else /* CONFIG_ARM64_MTE */

/* unused if !CONFIG_ARM64_MTE, silence the compiler */
#define PG_mte_tagged	0

static inline void mte_zero_clear_page_tags(void *addr)
{
}
<<<<<<< HEAD
static inline void mte_sync_tags(pte_t *ptep, pte_t pte)
=======
static inline void mte_sync_tags(pte_t old_pte, pte_t pte)
>>>>>>> 334f1c6b
{
}
static inline void mte_copy_page_tags(void *kto, const void *kfrom)
{
}
static inline void mte_thread_init_user(void)
{
}
static inline void mte_thread_switch(struct task_struct *next)
{
}
static inline void mte_suspend_enter(void)
{
}
static inline long set_mte_ctrl(struct task_struct *task, unsigned long arg)
{
	return 0;
}
static inline long get_mte_ctrl(struct task_struct *task)
{
	return 0;
}
static inline int mte_ptrace_copy_tags(struct task_struct *child,
				       long request, unsigned long addr,
				       unsigned long data)
{
	return -EIO;
}

#endif /* CONFIG_ARM64_MTE */

#ifdef CONFIG_KASAN_HW_TAGS
/* Whether the MTE asynchronous mode is enabled. */
<<<<<<< HEAD
DECLARE_STATIC_KEY_FALSE(mte_async_mode);

static inline bool system_uses_mte_async_mode(void)
{
	return static_branch_unlikely(&mte_async_mode);
=======
DECLARE_STATIC_KEY_FALSE(mte_async_or_asymm_mode);

static inline bool system_uses_mte_async_or_asymm_mode(void)
{
	return static_branch_unlikely(&mte_async_or_asymm_mode);
>>>>>>> 334f1c6b
}

void mte_check_tfsr_el1(void);

static inline void mte_check_tfsr_entry(void)
{
	if (!system_supports_mte())
		return;

	mte_check_tfsr_el1();
}

static inline void mte_check_tfsr_exit(void)
{
	if (!system_supports_mte())
		return;

	/*
	 * The asynchronous faults are sync'ed automatically with
	 * TFSR_EL1 on kernel entry but for exit an explicit dsb()
	 * is required.
	 */
	dsb(nsh);
	isb();

	mte_check_tfsr_el1();
}
#else
<<<<<<< HEAD
static inline bool system_uses_mte_async_mode(void)
=======
static inline bool system_uses_mte_async_or_asymm_mode(void)
>>>>>>> 334f1c6b
{
	return false;
}
static inline void mte_check_tfsr_el1(void)
{
}
static inline void mte_check_tfsr_entry(void)
{
}
static inline void mte_check_tfsr_exit(void)
{
}
#endif /* CONFIG_KASAN_HW_TAGS */

#endif /* __ASSEMBLY__ */
#endif /* __ASM_MTE_H  */<|MERGE_RESOLUTION|>--- conflicted
+++ resolved
@@ -36,11 +36,7 @@
 #define PG_mte_tagged	PG_arch_2
 
 void mte_zero_clear_page_tags(void *addr);
-<<<<<<< HEAD
-void mte_sync_tags(pte_t *ptep, pte_t pte);
-=======
 void mte_sync_tags(pte_t old_pte, pte_t pte);
->>>>>>> 334f1c6b
 void mte_copy_page_tags(void *kto, const void *kfrom);
 void mte_thread_init_user(void);
 void mte_thread_switch(struct task_struct *next);
@@ -58,11 +54,7 @@
 static inline void mte_zero_clear_page_tags(void *addr)
 {
 }
-<<<<<<< HEAD
-static inline void mte_sync_tags(pte_t *ptep, pte_t pte)
-=======
 static inline void mte_sync_tags(pte_t old_pte, pte_t pte)
->>>>>>> 334f1c6b
 {
 }
 static inline void mte_copy_page_tags(void *kto, const void *kfrom)
@@ -96,19 +88,11 @@
 
 #ifdef CONFIG_KASAN_HW_TAGS
 /* Whether the MTE asynchronous mode is enabled. */
-<<<<<<< HEAD
-DECLARE_STATIC_KEY_FALSE(mte_async_mode);
-
-static inline bool system_uses_mte_async_mode(void)
-{
-	return static_branch_unlikely(&mte_async_mode);
-=======
 DECLARE_STATIC_KEY_FALSE(mte_async_or_asymm_mode);
 
 static inline bool system_uses_mte_async_or_asymm_mode(void)
 {
 	return static_branch_unlikely(&mte_async_or_asymm_mode);
->>>>>>> 334f1c6b
 }
 
 void mte_check_tfsr_el1(void);
@@ -137,11 +121,7 @@
 	mte_check_tfsr_el1();
 }
 #else
-<<<<<<< HEAD
-static inline bool system_uses_mte_async_mode(void)
-=======
 static inline bool system_uses_mte_async_or_asymm_mode(void)
->>>>>>> 334f1c6b
 {
 	return false;
 }
