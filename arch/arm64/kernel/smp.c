--- conflicted
+++ resolved
@@ -1145,12 +1145,8 @@
 {
 	bool smp_spin_tables = (num_possible_cpus() > 1 && !have_cpu_die());
 
-<<<<<<< HEAD
-	return !!cpus_stuck_in_kernel || smp_spin_tables;
-=======
 	return !!cpus_stuck_in_kernel || smp_spin_tables ||
 		is_protected_kvm_enabled();
->>>>>>> 334f1c6b
 }
 
 int nr_ipi_get(void)
