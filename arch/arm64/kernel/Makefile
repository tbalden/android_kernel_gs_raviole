--- conflicted
+++ resolved
@@ -28,12 +28,8 @@
 			   return_address.o cpuinfo.o cpu_errata.o		\
 			   cpufeature.o alternative.o cacheinfo.o		\
 			   smp.o smp_spin_table.o topology.o smccc-call.o	\
-<<<<<<< HEAD
-			   syscall.o proton-pack.o idreg-override.o
-=======
 			   syscall.o proton-pack.o idreg-override.o idle.o	\
 			   patching.o
->>>>>>> 754a0abe
 
 targets			+= efi-entry.o
 
