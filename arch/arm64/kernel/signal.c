// SPDX-License-Identifier: GPL-2.0-only
/*
 * Based on arch/arm/kernel/signal.c
 *
 * Copyright (C) 1995-2009 Russell King
 * Copyright (C) 2012 ARM Ltd.
 */

#include <linux/cache.h>
#include <linux/compat.h>
#include <linux/errno.h>
#include <linux/kernel.h>
#include <linux/signal.h>
#include <linux/personality.h>
#include <linux/freezer.h>
#include <linux/stddef.h>
#include <linux/uaccess.h>
#include <linux/sizes.h>
#include <linux/string.h>
#include <linux/tracehook.h>
#include <linux/ratelimit.h>
#include <linux/syscalls.h>

#include <asm/daifflags.h>
#include <asm/debug-monitors.h>
#include <asm/elf.h>
#include <asm/cacheflush.h>
#include <asm/ucontext.h>
#include <asm/unistd.h>
#include <asm/fpsimd.h>
#include <asm/ptrace.h>
#include <asm/signal32.h>
#include <asm/traps.h>
#include <asm/vdso.h>

/*
 * Do a signal return; undo the signal stack. These are aligned to 128-bit.
 */
struct rt_sigframe {
	struct siginfo info;
	struct ucontext uc;
};

struct frame_record {
	u64 fp;
	u64 lr;
};

struct rt_sigframe_user_layout {
	struct rt_sigframe __user *sigframe;
	struct frame_record __user *next_frame;

	unsigned long size;	/* size of allocated sigframe data */
	unsigned long limit;	/* largest allowed size */

	unsigned long fpsimd_offset;
	unsigned long esr_offset;
	unsigned long sve_offset;
	unsigned long extra_offset;
	unsigned long end_offset;
};

#define BASE_SIGFRAME_SIZE round_up(sizeof(struct rt_sigframe), 16)
#define TERMINATOR_SIZE round_up(sizeof(struct _aarch64_ctx), 16)
#define EXTRA_CONTEXT_SIZE round_up(sizeof(struct extra_context), 16)

static void init_user_layout(struct rt_sigframe_user_layout *user)
{
	const size_t reserved_size =
		sizeof(user->sigframe->uc.uc_mcontext.__reserved);

	memset(user, 0, sizeof(*user));
	user->size = offsetof(struct rt_sigframe, uc.uc_mcontext.__reserved);

	user->limit = user->size + reserved_size;

	user->limit -= TERMINATOR_SIZE;
	user->limit -= EXTRA_CONTEXT_SIZE;
	/* Reserve space for extension and terminator ^ */
}

static size_t sigframe_size(struct rt_sigframe_user_layout const *user)
{
	return round_up(max(user->size, sizeof(struct rt_sigframe)), 16);
}

/*
 * Sanity limit on the approximate maximum size of signal frame we'll
 * try to generate.  Stack alignment padding and the frame record are
 * not taken into account.  This limit is not a guarantee and is
 * NOT ABI.
 */
#define SIGFRAME_MAXSZ SZ_64K

static int __sigframe_alloc(struct rt_sigframe_user_layout *user,
			    unsigned long *offset, size_t size, bool extend)
{
	size_t padded_size = round_up(size, 16);

	if (padded_size > user->limit - user->size &&
	    !user->extra_offset &&
	    extend) {
		int ret;

		user->limit += EXTRA_CONTEXT_SIZE;
		ret = __sigframe_alloc(user, &user->extra_offset,
				       sizeof(struct extra_context), false);
		if (ret) {
			user->limit -= EXTRA_CONTEXT_SIZE;
			return ret;
		}

		/* Reserve space for the __reserved[] terminator */
		user->size += TERMINATOR_SIZE;

		/*
		 * Allow expansion up to SIGFRAME_MAXSZ, ensuring space for
		 * the terminator:
		 */
		user->limit = SIGFRAME_MAXSZ - TERMINATOR_SIZE;
	}

	/* Still not enough space?  Bad luck! */
	if (padded_size > user->limit - user->size)
		return -ENOMEM;

	*offset = user->size;
	user->size += padded_size;

	return 0;
}

/*
 * Allocate space for an optional record of <size> bytes in the user
 * signal frame.  The offset from the signal frame base address to the
 * allocated block is assigned to *offset.
 */
static int sigframe_alloc(struct rt_sigframe_user_layout *user,
			  unsigned long *offset, size_t size)
{
	return __sigframe_alloc(user, offset, size, true);
}

/* Allocate the null terminator record and prevent further allocations */
static int sigframe_alloc_end(struct rt_sigframe_user_layout *user)
{
	int ret;

	/* Un-reserve the space reserved for the terminator: */
	user->limit += TERMINATOR_SIZE;

	ret = sigframe_alloc(user, &user->end_offset,
			     sizeof(struct _aarch64_ctx));
	if (ret)
		return ret;

	/* Prevent further allocation: */
	user->limit = user->size;
	return 0;
}

static void __user *apply_user_offset(
	struct rt_sigframe_user_layout const *user, unsigned long offset)
{
	char __user *base = (char __user *)user->sigframe;

	return base + offset;
}

static int preserve_fpsimd_context(struct fpsimd_context __user *ctx)
{
	struct user_fpsimd_state const *fpsimd =
		&current->thread.uw.fpsimd_state;
	int err;

	/* copy the FP and status/control registers */
	err = __copy_to_user(ctx->vregs, fpsimd->vregs, sizeof(fpsimd->vregs));
	__put_user_error(fpsimd->fpsr, &ctx->fpsr, err);
	__put_user_error(fpsimd->fpcr, &ctx->fpcr, err);

	/* copy the magic/size information */
	__put_user_error(FPSIMD_MAGIC, &ctx->head.magic, err);
	__put_user_error(sizeof(struct fpsimd_context), &ctx->head.size, err);

	return err ? -EFAULT : 0;
}

static int restore_fpsimd_context(struct fpsimd_context __user *ctx)
{
	struct user_fpsimd_state fpsimd;
	__u32 magic, size;
	int err = 0;

	/* check the magic/size information */
	__get_user_error(magic, &ctx->head.magic, err);
	__get_user_error(size, &ctx->head.size, err);
	if (err)
		return -EFAULT;
	if (magic != FPSIMD_MAGIC || size != sizeof(struct fpsimd_context))
		return -EINVAL;

	/* copy the FP and status/control registers */
	err = __copy_from_user(fpsimd.vregs, ctx->vregs,
			       sizeof(fpsimd.vregs));
	__get_user_error(fpsimd.fpsr, &ctx->fpsr, err);
	__get_user_error(fpsimd.fpcr, &ctx->fpcr, err);

	clear_thread_flag(TIF_SVE);

	/* load the hardware registers from the fpsimd_state structure */
	if (!err)
		fpsimd_update_current_state(&fpsimd);

	return err ? -EFAULT : 0;
}


struct user_ctxs {
	struct fpsimd_context __user *fpsimd;
	struct sve_context __user *sve;
};

#ifdef CONFIG_ARM64_SVE

static int preserve_sve_context(struct sve_context __user *ctx)
{
	int err = 0;
	u16 reserved[ARRAY_SIZE(ctx->__reserved)];
	unsigned int vl = current->thread.sve_vl;
	unsigned int vq = 0;

	if (test_thread_flag(TIF_SVE))
		vq = sve_vq_from_vl(vl);

	memset(reserved, 0, sizeof(reserved));

	__put_user_error(SVE_MAGIC, &ctx->head.magic, err);
	__put_user_error(round_up(SVE_SIG_CONTEXT_SIZE(vq), 16),
			 &ctx->head.size, err);
	__put_user_error(vl, &ctx->vl, err);
	BUILD_BUG_ON(sizeof(ctx->__reserved) != sizeof(reserved));
	err |= __copy_to_user(&ctx->__reserved, reserved, sizeof(reserved));

	if (vq) {
		/*
		 * This assumes that the SVE state has already been saved to
		 * the task struct by calling the function
		 * fpsimd_signal_preserve_current_state().
		 */
		err |= __copy_to_user((char __user *)ctx + SVE_SIG_REGS_OFFSET,
				      current->thread.sve_state,
				      SVE_SIG_REGS_SIZE(vq));
	}

	return err ? -EFAULT : 0;
}

static int restore_sve_fpsimd_context(struct user_ctxs *user)
{
	int err;
	unsigned int vq;
	struct user_fpsimd_state fpsimd;
	struct sve_context sve;

	if (__copy_from_user(&sve, user->sve, sizeof(sve)))
		return -EFAULT;

	if (sve.vl != current->thread.sve_vl)
		return -EINVAL;

	if (sve.head.size <= sizeof(*user->sve)) {
		clear_thread_flag(TIF_SVE);
		goto fpsimd_only;
	}

	vq = sve_vq_from_vl(sve.vl);

	if (sve.head.size < SVE_SIG_CONTEXT_SIZE(vq))
		return -EINVAL;

	/*
	 * Careful: we are about __copy_from_user() directly into
	 * thread.sve_state with preemption enabled, so protection is
	 * needed to prevent a racing context switch from writing stale
	 * registers back over the new data.
	 */

	fpsimd_flush_task_state(current);
	/* From now, fpsimd_thread_switch() won't touch thread.sve_state */

	sve_alloc(current);
	err = __copy_from_user(current->thread.sve_state,
			       (char __user const *)user->sve +
					SVE_SIG_REGS_OFFSET,
			       SVE_SIG_REGS_SIZE(vq));
	if (err)
		return -EFAULT;

	set_thread_flag(TIF_SVE);

fpsimd_only:
	/* copy the FP and status/control registers */
	/* restore_sigframe() already checked that user->fpsimd != NULL. */
	err = __copy_from_user(fpsimd.vregs, user->fpsimd->vregs,
			       sizeof(fpsimd.vregs));
	__get_user_error(fpsimd.fpsr, &user->fpsimd->fpsr, err);
	__get_user_error(fpsimd.fpcr, &user->fpsimd->fpcr, err);

	/* load the hardware registers from the fpsimd_state structure */
	if (!err)
		fpsimd_update_current_state(&fpsimd);

	return err ? -EFAULT : 0;
}

#else /* ! CONFIG_ARM64_SVE */

/* Turn any non-optimised out attempts to use these into a link error: */
extern int preserve_sve_context(void __user *ctx);
extern int restore_sve_fpsimd_context(struct user_ctxs *user);

#endif /* ! CONFIG_ARM64_SVE */


static int parse_user_sigframe(struct user_ctxs *user,
			       struct rt_sigframe __user *sf)
{
	struct sigcontext __user *const sc = &sf->uc.uc_mcontext;
	struct _aarch64_ctx __user *head;
	char __user *base = (char __user *)&sc->__reserved;
	size_t offset = 0;
	size_t limit = sizeof(sc->__reserved);
	bool have_extra_context = false;
	char const __user *const sfp = (char const __user *)sf;

	user->fpsimd = NULL;
	user->sve = NULL;

	if (!IS_ALIGNED((unsigned long)base, 16))
		goto invalid;

	while (1) {
		int err = 0;
		u32 magic, size;
		char const __user *userp;
		struct extra_context const __user *extra;
		u64 extra_datap;
		u32 extra_size;
		struct _aarch64_ctx const __user *end;
		u32 end_magic, end_size;

		if (limit - offset < sizeof(*head))
			goto invalid;

		if (!IS_ALIGNED(offset, 16))
			goto invalid;

		head = (struct _aarch64_ctx __user *)(base + offset);
		__get_user_error(magic, &head->magic, err);
		__get_user_error(size, &head->size, err);
		if (err)
			return err;

		if (limit - offset < size)
			goto invalid;

		switch (magic) {
		case 0:
			if (size)
				goto invalid;

			goto done;

		case FPSIMD_MAGIC:
			if (!system_supports_fpsimd())
				goto invalid;
			if (user->fpsimd)
				goto invalid;

			if (size < sizeof(*user->fpsimd))
				goto invalid;

			user->fpsimd = (struct fpsimd_context __user *)head;
			break;

		case ESR_MAGIC:
			/* ignore */
			break;

		case SVE_MAGIC:
			if (!system_supports_sve())
				goto invalid;

			if (user->sve)
				goto invalid;

			if (size < sizeof(*user->sve))
				goto invalid;

			user->sve = (struct sve_context __user *)head;
			break;

		case EXTRA_MAGIC:
			if (have_extra_context)
				goto invalid;

			if (size < sizeof(*extra))
				goto invalid;

			userp = (char const __user *)head;

			extra = (struct extra_context const __user *)userp;
			userp += size;

			__get_user_error(extra_datap, &extra->datap, err);
			__get_user_error(extra_size, &extra->size, err);
			if (err)
				return err;

			/* Check for the dummy terminator in __reserved[]: */

			if (limit - offset - size < TERMINATOR_SIZE)
				goto invalid;

			end = (struct _aarch64_ctx const __user *)userp;
			userp += TERMINATOR_SIZE;

			__get_user_error(end_magic, &end->magic, err);
			__get_user_error(end_size, &end->size, err);
			if (err)
				return err;

			if (end_magic || end_size)
				goto invalid;

			/* Prevent looping/repeated parsing of extra_context */
			have_extra_context = true;

			base = (__force void __user *)extra_datap;
			if (!IS_ALIGNED((unsigned long)base, 16))
				goto invalid;

			if (!IS_ALIGNED(extra_size, 16))
				goto invalid;

			if (base != userp)
				goto invalid;

			/* Reject "unreasonably large" frames: */
			if (extra_size > sfp + SIGFRAME_MAXSZ - userp)
				goto invalid;

			/*
			 * Ignore trailing terminator in __reserved[]
			 * and start parsing extra data:
			 */
			offset = 0;
			limit = extra_size;

			if (!access_ok(base, limit))
				goto invalid;

			continue;

		default:
			goto invalid;
		}

		if (size < sizeof(*head))
			goto invalid;

		if (limit - offset < size)
			goto invalid;

		offset += size;
	}

done:
	return 0;

invalid:
	return -EINVAL;
}

static int restore_sigframe(struct pt_regs *regs,
			    struct rt_sigframe __user *sf)
{
	sigset_t set;
	int i, err;
	struct user_ctxs user;

	err = __copy_from_user(&set, &sf->uc.uc_sigmask, sizeof(set));
	if (err == 0)
		set_current_blocked(&set);

	for (i = 0; i < 31; i++)
		__get_user_error(regs->regs[i], &sf->uc.uc_mcontext.regs[i],
				 err);
	__get_user_error(regs->sp, &sf->uc.uc_mcontext.sp, err);
	__get_user_error(regs->pc, &sf->uc.uc_mcontext.pc, err);
	__get_user_error(regs->pstate, &sf->uc.uc_mcontext.pstate, err);

	/*
	 * Avoid sys_rt_sigreturn() restarting.
	 */
	forget_syscall(regs);

	err |= !valid_user_regs(&regs->user_regs, current);
	if (err == 0)
		err = parse_user_sigframe(&user, sf);

	if (err == 0 && system_supports_fpsimd()) {
		if (!user.fpsimd)
			return -EINVAL;

		if (user.sve) {
			if (!system_supports_sve())
				return -EINVAL;

			err = restore_sve_fpsimd_context(&user);
		} else {
			err = restore_fpsimd_context(user.fpsimd);
		}
	}

	return err;
}

SYSCALL_DEFINE0(rt_sigreturn)
{
	struct pt_regs *regs = current_pt_regs();
	struct rt_sigframe __user *frame;

	/* Always make any pending restarted system calls return -EINTR */
	current->restart_block.fn = do_no_restart_syscall;

	/*
	 * Since we stacked the signal on a 128-bit boundary, then 'sp' should
	 * be word aligned here.
	 */
	if (regs->sp & 15)
		goto badframe;

	frame = (struct rt_sigframe __user *)regs->sp;

	if (!access_ok(frame, sizeof (*frame)))
		goto badframe;

	if (restore_sigframe(regs, frame))
		goto badframe;

	if (restore_altstack(&frame->uc.uc_stack))
		goto badframe;

	return regs->regs[0];

badframe:
	arm64_notify_segfault(regs->sp);
	return 0;
}

/*
 * Determine the layout of optional records in the signal frame
 *
 * add_all: if true, lays out the biggest possible signal frame for
 *	this task; otherwise, generates a layout for the current state
 *	of the task.
 */
static int setup_sigframe_layout(struct rt_sigframe_user_layout *user,
				 bool add_all)
{
	int err;

	err = sigframe_alloc(user, &user->fpsimd_offset,
			     sizeof(struct fpsimd_context));
	if (err)
		return err;

	/* fault information, if valid */
	if (add_all || current->thread.fault_code) {
		err = sigframe_alloc(user, &user->esr_offset,
				     sizeof(struct esr_context));
		if (err)
			return err;
	}

	if (system_supports_sve()) {
		unsigned int vq = 0;

		if (add_all || test_thread_flag(TIF_SVE)) {
			int vl = sve_max_vl;

			if (!add_all)
				vl = current->thread.sve_vl;

			vq = sve_vq_from_vl(vl);
		}

		err = sigframe_alloc(user, &user->sve_offset,
				     SVE_SIG_CONTEXT_SIZE(vq));
		if (err)
			return err;
	}

	return sigframe_alloc_end(user);
}

static int setup_sigframe(struct rt_sigframe_user_layout *user,
			  struct pt_regs *regs, sigset_t *set)
{
	int i, err = 0;
	struct rt_sigframe __user *sf = user->sigframe;

	/* set up the stack frame for unwinding */
	__put_user_error(regs->regs[29], &user->next_frame->fp, err);
	__put_user_error(regs->regs[30], &user->next_frame->lr, err);

	for (i = 0; i < 31; i++)
		__put_user_error(regs->regs[i], &sf->uc.uc_mcontext.regs[i],
				 err);
	__put_user_error(regs->sp, &sf->uc.uc_mcontext.sp, err);
	__put_user_error(regs->pc, &sf->uc.uc_mcontext.pc, err);
	__put_user_error(regs->pstate, &sf->uc.uc_mcontext.pstate, err);

	__put_user_error(current->thread.fault_address, &sf->uc.uc_mcontext.fault_address, err);

	err |= __copy_to_user(&sf->uc.uc_sigmask, set, sizeof(*set));

	if (err == 0 && system_supports_fpsimd()) {
		struct fpsimd_context __user *fpsimd_ctx =
			apply_user_offset(user, user->fpsimd_offset);
		err |= preserve_fpsimd_context(fpsimd_ctx);
	}

	/* fault information, if valid */
	if (err == 0 && user->esr_offset) {
		struct esr_context __user *esr_ctx =
			apply_user_offset(user, user->esr_offset);

		__put_user_error(ESR_MAGIC, &esr_ctx->head.magic, err);
		__put_user_error(sizeof(*esr_ctx), &esr_ctx->head.size, err);
		__put_user_error(current->thread.fault_code, &esr_ctx->esr, err);
	}

	/* Scalable Vector Extension state, if present */
	if (system_supports_sve() && err == 0 && user->sve_offset) {
		struct sve_context __user *sve_ctx =
			apply_user_offset(user, user->sve_offset);
		err |= preserve_sve_context(sve_ctx);
	}

	if (err == 0 && user->extra_offset) {
		char __user *sfp = (char __user *)user->sigframe;
		char __user *userp =
			apply_user_offset(user, user->extra_offset);

		struct extra_context __user *extra;
		struct _aarch64_ctx __user *end;
		u64 extra_datap;
		u32 extra_size;

		extra = (struct extra_context __user *)userp;
		userp += EXTRA_CONTEXT_SIZE;

		end = (struct _aarch64_ctx __user *)userp;
		userp += TERMINATOR_SIZE;

		/*
		 * extra_datap is just written to the signal frame.
		 * The value gets cast back to a void __user *
		 * during sigreturn.
		 */
		extra_datap = (__force u64)userp;
		extra_size = sfp + round_up(user->size, 16) - userp;

		__put_user_error(EXTRA_MAGIC, &extra->head.magic, err);
		__put_user_error(EXTRA_CONTEXT_SIZE, &extra->head.size, err);
		__put_user_error(extra_datap, &extra->datap, err);
		__put_user_error(extra_size, &extra->size, err);

		/* Add the terminator */
		__put_user_error(0, &end->magic, err);
		__put_user_error(0, &end->size, err);
	}

	/* set the "end" magic */
	if (err == 0) {
		struct _aarch64_ctx __user *end =
			apply_user_offset(user, user->end_offset);

		__put_user_error(0, &end->magic, err);
		__put_user_error(0, &end->size, err);
	}

	return err;
}

static int get_sigframe(struct rt_sigframe_user_layout *user,
			 struct ksignal *ksig, struct pt_regs *regs)
{
	unsigned long sp, sp_top;
	int err;

	init_user_layout(user);
	err = setup_sigframe_layout(user, false);
	if (err)
		return err;

	sp = sp_top = sigsp(regs->sp, ksig);

	sp = round_down(sp - sizeof(struct frame_record), 16);
	user->next_frame = (struct frame_record __user *)sp;

	sp = round_down(sp, 16) - sigframe_size(user);
	user->sigframe = (struct rt_sigframe __user *)sp;

	/*
	 * Check that we can actually write to the signal frame.
	 */
	if (!access_ok(user->sigframe, sp_top - sp))
		return -EFAULT;

	return 0;
}

static void setup_return(struct pt_regs *regs, struct k_sigaction *ka,
			 struct rt_sigframe_user_layout *user, int usig)
{
	__sigrestore_t sigtramp;

	regs->regs[0] = usig;
	regs->sp = (unsigned long)user->sigframe;
	regs->regs[29] = (unsigned long)&user->next_frame->fp;
	regs->pc = (unsigned long)ka->sa.sa_handler;

	/*
	 * Signal delivery is a (wacky) indirect function call in
	 * userspace, so simulate the same setting of BTYPE as a BLR
	 * <register containing the signal handler entry point>.
	 * Signal delivery to a location in a PROT_BTI guarded page
	 * that is not a function entry point will now trigger a
	 * SIGILL in userspace.
	 *
	 * If the signal handler entry point is not in a PROT_BTI
	 * guarded page, this is harmless.
	 */
	if (system_supports_bti()) {
		regs->pstate &= ~PSR_BTYPE_MASK;
		regs->pstate |= PSR_BTYPE_C;
	}

	/* TCO (Tag Check Override) always cleared for signal handlers */
	regs->pstate &= ~PSR_TCO_BIT;

	if (ka->sa.sa_flags & SA_RESTORER)
		sigtramp = ka->sa.sa_restorer;
	else
		sigtramp = VDSO_SYMBOL(current->mm->context.vdso, sigtramp);

	regs->regs[30] = (unsigned long)sigtramp;
}

static int setup_rt_frame(int usig, struct ksignal *ksig, sigset_t *set,
			  struct pt_regs *regs)
{
	struct rt_sigframe_user_layout user;
	struct rt_sigframe __user *frame;
	int err = 0;

	fpsimd_signal_preserve_current_state();

	if (get_sigframe(&user, ksig, regs))
		return 1;

	frame = user.sigframe;

	__put_user_error(0, &frame->uc.uc_flags, err);
	__put_user_error(NULL, &frame->uc.uc_link, err);

	err |= __save_altstack(&frame->uc.uc_stack, regs->sp);
	err |= setup_sigframe(&user, regs, set);
	if (err == 0) {
		setup_return(regs, &ksig->ka, &user, usig);
		if (ksig->ka.sa.sa_flags & SA_SIGINFO) {
			err |= copy_siginfo_to_user(&frame->info, &ksig->info);
			regs->regs[1] = (unsigned long)&frame->info;
			regs->regs[2] = (unsigned long)&frame->uc;
		}
	}

	return err;
}

static void setup_restart_syscall(struct pt_regs *regs)
{
	if (is_compat_task())
		compat_setup_restart_syscall(regs);
	else
		regs->regs[8] = __NR_restart_syscall;
}

/*
 * OK, we're invoking a handler
 */
static void handle_signal(struct ksignal *ksig, struct pt_regs *regs)
{
	sigset_t *oldset = sigmask_to_save();
	int usig = ksig->sig;
	int ret;

	rseq_signal_deliver(ksig, regs);

	/*
	 * Set up the stack frame
	 */
	if (is_compat_task()) {
		if (ksig->ka.sa.sa_flags & SA_SIGINFO)
			ret = compat_setup_rt_frame(usig, ksig, oldset, regs);
		else
			ret = compat_setup_frame(usig, ksig, oldset, regs);
	} else {
		ret = setup_rt_frame(usig, ksig, oldset, regs);
	}

	/*
	 * Check that the resulting registers are actually sane.
	 */
	ret |= !valid_user_regs(&regs->user_regs, current);

	/* Step into the signal handler if we are stepping */
	signal_setup_done(ret, ksig, test_thread_flag(TIF_SINGLESTEP));
}

/*
 * Note that 'init' is a special process: it doesn't get signals it doesn't
 * want to handle. Thus you cannot kill init even with a SIGKILL even by
 * mistake.
 *
 * Note that we go through the signals twice: once to check the signals that
 * the kernel can handle, and then we build all the user-level signal handling
 * stack-frames in one go after that.
 */
static void do_signal(struct pt_regs *regs)
{
	unsigned long continue_addr = 0, restart_addr = 0;
	int retval = 0;
	struct ksignal ksig;
	bool syscall = in_syscall(regs);

	/*
	 * If we were from a system call, check for system call restarting...
	 */
	if (syscall) {
		continue_addr = regs->pc;
		restart_addr = continue_addr - (compat_thumb_mode(regs) ? 2 : 4);
		retval = regs->regs[0];

		/*
		 * Avoid additional syscall restarting via ret_to_user.
		 */
		forget_syscall(regs);

		/*
		 * Prepare for system call restart. We do this here so that a
		 * debugger will see the already changed PC.
		 */
		switch (retval) {
		case -ERESTARTNOHAND:
		case -ERESTARTSYS:
		case -ERESTARTNOINTR:
		case -ERESTART_RESTARTBLOCK:
			regs->regs[0] = regs->orig_x0;
			regs->pc = restart_addr;
			break;
		}
	}

	/*
	 * Get the signal to deliver. When running under ptrace, at this point
	 * the debugger may change all of our registers.
	 */
	if (get_signal(&ksig)) {
		/*
		 * Depending on the signal settings, we may need to revert the
		 * decision to restart the system call, but skip this if a
		 * debugger has chosen to restart at a different PC.
		 */
		if (regs->pc == restart_addr &&
		    (retval == -ERESTARTNOHAND ||
		     retval == -ERESTART_RESTARTBLOCK ||
		     (retval == -ERESTARTSYS &&
		      !(ksig.ka.sa.sa_flags & SA_RESTART)))) {
			regs->regs[0] = -EINTR;
			regs->pc = continue_addr;
		}

		handle_signal(&ksig, regs);
		return;
	}

	/*
	 * Handle restarting a different system call. As above, if a debugger
	 * has chosen to restart at a different PC, ignore the restart.
	 */
	if (syscall && regs->pc == restart_addr) {
		if (retval == -ERESTART_RESTARTBLOCK)
			setup_restart_syscall(regs);
		user_rewind_single_step(current);
	}

	restore_saved_sigmask();
}

<<<<<<< HEAD
=======
static bool cpu_affinity_invalid(struct pt_regs *regs)
{
	if (!compat_user_mode(regs))
		return false;

	/*
	 * We're preemptible, but a reschedule will cause us to check the
	 * affinity again.
	 */
	return !cpumask_test_cpu(raw_smp_processor_id(),
				 system_32bit_el0_cpumask());
}

>>>>>>> 754a0abe
asmlinkage void do_notify_resume(struct pt_regs *regs,
				 unsigned long thread_flags)
{
	do {
		if (thread_flags & _TIF_NEED_RESCHED) {
			/* Unmask Debug and SError for the next task */
			local_daif_restore(DAIF_PROCCTX_NOIRQ);

			schedule();
		} else {
			local_daif_restore(DAIF_PROCCTX);

			if (thread_flags & _TIF_UPROBE)
				uprobe_notify_resume(regs);

			if (thread_flags & _TIF_MTE_ASYNC_FAULT) {
				clear_thread_flag(TIF_MTE_ASYNC_FAULT);
				send_sig_fault(SIGSEGV, SEGV_MTEAERR,
					       (void __user *)NULL, current);
			}

			if (thread_flags & (_TIF_SIGPENDING | _TIF_NOTIFY_SIGNAL))
				do_signal(regs);

			if (thread_flags & _TIF_NOTIFY_RESUME) {
				tracehook_notify_resume(regs);
				rseq_handle_notify_resume(NULL, regs);

				/*
				 * If we reschedule after checking the affinity
				 * then we must ensure that TIF_NOTIFY_RESUME
				 * is set so that we check the affinity again.
				 * Since tracehook_notify_resume() clears the
				 * flag, ensure that the compiler doesn't move
				 * it after the affinity check.
				 */
				barrier();

				if (cpu_affinity_invalid(regs))
					force_sig(SIGKILL);
			}

			if (thread_flags & _TIF_FOREIGN_FPSTATE)
				fpsimd_restore_current_state();
		}

		local_daif_mask();
		thread_flags = READ_ONCE(current_thread_info()->flags);
	} while (thread_flags & _TIF_WORK_MASK);
}

unsigned long __ro_after_init signal_minsigstksz;

/*
 * Determine the stack space required for guaranteed signal devliery.
 * This function is used to populate AT_MINSIGSTKSZ at process startup.
 * cpufeatures setup is assumed to be complete.
 */
void __init minsigstksz_setup(void)
{
	struct rt_sigframe_user_layout user;

	init_user_layout(&user);

	/*
	 * If this fails, SIGFRAME_MAXSZ needs to be enlarged.  It won't
	 * be big enough, but it's our best guess:
	 */
	if (WARN_ON(setup_sigframe_layout(&user, true)))
		return;

	signal_minsigstksz = sigframe_size(&user) +
		round_up(sizeof(struct frame_record), 16) +
		16; /* max alignment padding */
}<|MERGE_RESOLUTION|>--- conflicted
+++ resolved
@@ -911,8 +911,6 @@
 	restore_saved_sigmask();
 }
 
-<<<<<<< HEAD
-=======
 static bool cpu_affinity_invalid(struct pt_regs *regs)
 {
 	if (!compat_user_mode(regs))
@@ -926,7 +924,6 @@
 				 system_32bit_el0_cpumask());
 }
 
->>>>>>> 754a0abe
 asmlinkage void do_notify_resume(struct pt_regs *regs,
 				 unsigned long thread_flags)
 {
