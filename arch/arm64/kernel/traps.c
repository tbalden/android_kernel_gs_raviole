// SPDX-License-Identifier: GPL-2.0-only
/*
 * Based on arch/arm/kernel/traps.c
 *
 * Copyright (C) 1995-2009 Russell King
 * Copyright (C) 2012 ARM Ltd.
 */

#include <linux/bug.h>
#include <linux/context_tracking.h>
#include <linux/signal.h>
#include <linux/personality.h>
#include <linux/kallsyms.h>
#include <linux/kprobes.h>
#include <linux/spinlock.h>
#include <linux/uaccess.h>
#include <linux/hardirq.h>
#include <linux/kdebug.h>
#include <linux/module.h>
#include <linux/kexec.h>
#include <linux/delay.h>
#include <linux/init.h>
#include <linux/sched/signal.h>
#include <linux/sched/debug.h>
#include <linux/sched/task_stack.h>
#include <linux/sizes.h>
#include <linux/syscalls.h>
#include <linux/mm_types.h>
#include <linux/kasan.h>

#include <asm/atomic.h>
#include <asm/bug.h>
#include <asm/cpufeature.h>
#include <asm/daifflags.h>
#include <asm/debug-monitors.h>
#include <asm/esr.h>
#include <asm/exception.h>
#include <asm/extable.h>
#include <asm/insn.h>
#include <asm/kprobes.h>
#include <asm/patching.h>
#include <asm/traps.h>
#include <asm/smp.h>
#include <asm/stack_pointer.h>
#include <asm/stacktrace.h>
#include <asm/system_misc.h>
#include <asm/sysreg.h>

<<<<<<< HEAD
#include <trace/hooks/traps.h>

static const char *handler[]= {
	"Synchronous Abort",
	"IRQ",
	"FIQ",
	"Error"
=======
static bool __kprobes __check_eq(unsigned long pstate)
{
	return (pstate & PSR_Z_BIT) != 0;
}

static bool __kprobes __check_ne(unsigned long pstate)
{
	return (pstate & PSR_Z_BIT) == 0;
}

static bool __kprobes __check_cs(unsigned long pstate)
{
	return (pstate & PSR_C_BIT) != 0;
}

static bool __kprobes __check_cc(unsigned long pstate)
{
	return (pstate & PSR_C_BIT) == 0;
}

static bool __kprobes __check_mi(unsigned long pstate)
{
	return (pstate & PSR_N_BIT) != 0;
}

static bool __kprobes __check_pl(unsigned long pstate)
{
	return (pstate & PSR_N_BIT) == 0;
}

static bool __kprobes __check_vs(unsigned long pstate)
{
	return (pstate & PSR_V_BIT) != 0;
}

static bool __kprobes __check_vc(unsigned long pstate)
{
	return (pstate & PSR_V_BIT) == 0;
}

static bool __kprobes __check_hi(unsigned long pstate)
{
	pstate &= ~(pstate >> 1);	/* PSR_C_BIT &= ~PSR_Z_BIT */
	return (pstate & PSR_C_BIT) != 0;
}

static bool __kprobes __check_ls(unsigned long pstate)
{
	pstate &= ~(pstate >> 1);	/* PSR_C_BIT &= ~PSR_Z_BIT */
	return (pstate & PSR_C_BIT) == 0;
}

static bool __kprobes __check_ge(unsigned long pstate)
{
	pstate ^= (pstate << 3);	/* PSR_N_BIT ^= PSR_V_BIT */
	return (pstate & PSR_N_BIT) == 0;
}

static bool __kprobes __check_lt(unsigned long pstate)
{
	pstate ^= (pstate << 3);	/* PSR_N_BIT ^= PSR_V_BIT */
	return (pstate & PSR_N_BIT) != 0;
}

static bool __kprobes __check_gt(unsigned long pstate)
{
	/*PSR_N_BIT ^= PSR_V_BIT */
	unsigned long temp = pstate ^ (pstate << 3);

	temp |= (pstate << 1);	/*PSR_N_BIT |= PSR_Z_BIT */
	return (temp & PSR_N_BIT) == 0;
}

static bool __kprobes __check_le(unsigned long pstate)
{
	/*PSR_N_BIT ^= PSR_V_BIT */
	unsigned long temp = pstate ^ (pstate << 3);

	temp |= (pstate << 1);	/*PSR_N_BIT |= PSR_Z_BIT */
	return (temp & PSR_N_BIT) != 0;
}

static bool __kprobes __check_al(unsigned long pstate)
{
	return true;
}

/*
 * Note that the ARMv8 ARM calls condition code 0b1111 "nv", but states that
 * it behaves identically to 0b1110 ("al").
 */
pstate_check_t * const aarch32_opcode_cond_checks[16] = {
	__check_eq, __check_ne, __check_cs, __check_cc,
	__check_mi, __check_pl, __check_vs, __check_vc,
	__check_hi, __check_ls, __check_ge, __check_lt,
	__check_gt, __check_le, __check_al, __check_al
>>>>>>> 754a0abe
};

int show_unhandled_signals = 0;

static void dump_kernel_instr(const char *lvl, struct pt_regs *regs)
{
	unsigned long addr = instruction_pointer(regs);
	char str[sizeof("00000000 ") * 5 + 2 + 1], *p = str;
	int i;

	if (user_mode(regs))
		return;

	for (i = -4; i < 1; i++) {
		unsigned int val, bad;

		bad = aarch64_insn_read(&((u32 *)addr)[i], &val);

		if (!bad)
			p += sprintf(p, i == 0 ? "(%08x) " : "%08x ", val);
		else {
			p += sprintf(p, "bad PC value");
			break;
		}
	}

	printk("%sCode: %s\n", lvl, str);
}

#ifdef CONFIG_PREEMPT
#define S_PREEMPT " PREEMPT"
#elif defined(CONFIG_PREEMPT_RT)
#define S_PREEMPT " PREEMPT_RT"
#else
#define S_PREEMPT ""
#endif

#define S_SMP " SMP"

static int __die(const char *str, int err, struct pt_regs *regs)
{
	static int die_counter;
	int ret;

	pr_emerg("Internal error: %s: %x [#%d]" S_PREEMPT S_SMP "\n",
		 str, err, ++die_counter);

	/* trap and error numbers are mostly meaningless on ARM */
	ret = notify_die(DIE_OOPS, str, regs, err, 0, SIGSEGV);
	if (ret == NOTIFY_STOP)
		return ret;

	print_modules();
	show_regs(regs);

	dump_kernel_instr(KERN_EMERG, regs);

	return ret;
}

static DEFINE_RAW_SPINLOCK(die_lock);

/*
 * This function is protected against re-entrancy.
 */
void die(const char *str, struct pt_regs *regs, int err)
{
	int ret;
	unsigned long flags;

	raw_spin_lock_irqsave(&die_lock, flags);

	oops_enter();

	console_verbose();
	bust_spinlocks(1);
	ret = __die(str, err, regs);

	if (regs && kexec_should_crash(current))
		crash_kexec(regs);

	bust_spinlocks(0);
	add_taint(TAINT_DIE, LOCKDEP_NOW_UNRELIABLE);
	oops_exit();

	if (in_interrupt())
		panic("%s: Fatal exception in interrupt", str);
	if (panic_on_oops)
		panic("%s: Fatal exception", str);

	raw_spin_unlock_irqrestore(&die_lock, flags);

	if (ret != NOTIFY_STOP)
		do_exit(SIGSEGV);
}

static void arm64_show_signal(int signo, const char *str)
{
	static DEFINE_RATELIMIT_STATE(rs, DEFAULT_RATELIMIT_INTERVAL,
				      DEFAULT_RATELIMIT_BURST);
	struct task_struct *tsk = current;
	unsigned int esr = tsk->thread.fault_code;
	struct pt_regs *regs = task_pt_regs(tsk);

	/* Leave if the signal won't be shown */
	if (!show_unhandled_signals ||
	    !unhandled_signal(tsk, signo) ||
	    !__ratelimit(&rs))
		return;

	pr_info("%s[%d]: unhandled exception: ", tsk->comm, task_pid_nr(tsk));
	if (esr)
		pr_cont("%s, ESR 0x%08x, ", esr_get_class_string(esr), esr);

	pr_cont("%s", str);
	print_vma_addr(KERN_CONT " in ", regs->pc);
	pr_cont("\n");
	__show_regs(regs);
}

void arm64_force_sig_fault(int signo, int code, unsigned long far,
			   const char *str)
{
	arm64_show_signal(signo, str);
	if (signo == SIGKILL)
		force_sig(SIGKILL);
	else
		force_sig_fault(signo, code, (void __user *)far);
}

void arm64_force_sig_mceerr(int code, unsigned long far, short lsb,
			    const char *str)
{
	arm64_show_signal(SIGBUS, str);
	force_sig_mceerr(code, (void __user *)far, lsb);
}

void arm64_force_sig_ptrace_errno_trap(int errno, unsigned long far,
				       const char *str)
{
	arm64_show_signal(SIGTRAP, str);
	force_sig_ptrace_errno_trap(errno, (void __user *)far);
}

void arm64_notify_die(const char *str, struct pt_regs *regs,
		      int signo, int sicode, unsigned long far,
		      int err)
{
	if (user_mode(regs)) {
		WARN_ON(regs != current_pt_regs());
		current->thread.fault_address = 0;
		current->thread.fault_code = err;

		arm64_force_sig_fault(signo, sicode, far, str);
	} else {
		die(str, regs, err);
	}
}

#ifdef CONFIG_COMPAT
#define PSTATE_IT_1_0_SHIFT	25
#define PSTATE_IT_1_0_MASK	(0x3 << PSTATE_IT_1_0_SHIFT)
#define PSTATE_IT_7_2_SHIFT	10
#define PSTATE_IT_7_2_MASK	(0x3f << PSTATE_IT_7_2_SHIFT)

static u32 compat_get_it_state(struct pt_regs *regs)
{
	u32 it, pstate = regs->pstate;

	it  = (pstate & PSTATE_IT_1_0_MASK) >> PSTATE_IT_1_0_SHIFT;
	it |= ((pstate & PSTATE_IT_7_2_MASK) >> PSTATE_IT_7_2_SHIFT) << 2;

	return it;
}

static void compat_set_it_state(struct pt_regs *regs, u32 it)
{
	u32 pstate_it;

	pstate_it  = (it << PSTATE_IT_1_0_SHIFT) & PSTATE_IT_1_0_MASK;
	pstate_it |= ((it >> 2) << PSTATE_IT_7_2_SHIFT) & PSTATE_IT_7_2_MASK;

	regs->pstate &= ~PSR_AA32_IT_MASK;
	regs->pstate |= pstate_it;
}

static void advance_itstate(struct pt_regs *regs)
{
	u32 it;

	/* ARM mode */
	if (!(regs->pstate & PSR_AA32_T_BIT) ||
	    !(regs->pstate & PSR_AA32_IT_MASK))
		return;

	it  = compat_get_it_state(regs);

	/*
	 * If this is the last instruction of the block, wipe the IT
	 * state. Otherwise advance it.
	 */
	if (!(it & 7))
		it = 0;
	else
		it = (it & 0xe0) | ((it << 1) & 0x1f);

	compat_set_it_state(regs, it);
}
#else
static void advance_itstate(struct pt_regs *regs)
{
}
#endif

void arm64_skip_faulting_instruction(struct pt_regs *regs, unsigned long size)
{
	regs->pc += size;

	/*
	 * If we were single stepping, we want to get the step exception after
	 * we return from the trap.
	 */
	if (user_mode(regs))
		user_fastforward_single_step(current);

	if (compat_user_mode(regs))
		advance_itstate(regs);
	else
		regs->pstate &= ~PSR_BTYPE_MASK;
}

static LIST_HEAD(undef_hook);
static DEFINE_RAW_SPINLOCK(undef_lock);

void register_undef_hook(struct undef_hook *hook)
{
	unsigned long flags;

	raw_spin_lock_irqsave(&undef_lock, flags);
	list_add(&hook->node, &undef_hook);
	raw_spin_unlock_irqrestore(&undef_lock, flags);
}

void unregister_undef_hook(struct undef_hook *hook)
{
	unsigned long flags;

	raw_spin_lock_irqsave(&undef_lock, flags);
	list_del(&hook->node);
	raw_spin_unlock_irqrestore(&undef_lock, flags);
}

static int call_undef_hook(struct pt_regs *regs)
{
	struct undef_hook *hook;
	unsigned long flags;
	u32 instr;
	int (*fn)(struct pt_regs *regs, u32 instr) = NULL;
	void __user *pc = (void __user *)instruction_pointer(regs);

	if (!user_mode(regs)) {
		__le32 instr_le;
		if (get_kernel_nofault(instr_le, (__force __le32 *)pc))
			goto exit;
		instr = le32_to_cpu(instr_le);
	} else if (compat_thumb_mode(regs)) {
		/* 16-bit Thumb instruction */
		__le16 instr_le;
		if (get_user(instr_le, (__le16 __user *)pc))
			goto exit;
		instr = le16_to_cpu(instr_le);
		if (aarch32_insn_is_wide(instr)) {
			u32 instr2;

			if (get_user(instr_le, (__le16 __user *)(pc + 2)))
				goto exit;
			instr2 = le16_to_cpu(instr_le);
			instr = (instr << 16) | instr2;
		}
	} else {
		/* 32-bit ARM instruction */
		__le32 instr_le;
		if (get_user(instr_le, (__le32 __user *)pc))
			goto exit;
		instr = le32_to_cpu(instr_le);
	}

	raw_spin_lock_irqsave(&undef_lock, flags);
	list_for_each_entry(hook, &undef_hook, node)
		if ((instr & hook->instr_mask) == hook->instr_val &&
			(regs->pstate & hook->pstate_mask) == hook->pstate_val)
			fn = hook->fn;

	raw_spin_unlock_irqrestore(&undef_lock, flags);
exit:
	return fn ? fn(regs, instr) : 1;
}

void force_signal_inject(int signal, int code, unsigned long address, unsigned int err)
{
	const char *desc;
	struct pt_regs *regs = current_pt_regs();

	if (WARN_ON(!user_mode(regs)))
		return;

	switch (signal) {
	case SIGILL:
		desc = "undefined instruction";
		break;
	case SIGSEGV:
		desc = "illegal memory access";
		break;
	default:
		desc = "unknown or unrecoverable error";
		break;
	}

	/* Force signals we don't understand to SIGKILL */
	if (WARN_ON(signal != SIGKILL &&
		    siginfo_layout(signal, code) != SIL_FAULT)) {
		signal = SIGKILL;
	}

	arm64_notify_die(desc, regs, signal, code, address, err);
}

/*
 * Set up process info to signal segmentation fault - called on access error.
 */
void arm64_notify_segfault(unsigned long addr)
{
	int code;

	mmap_read_lock(current->mm);
	if (find_vma(current->mm, untagged_addr(addr)) == NULL)
		code = SEGV_MAPERR;
	else
		code = SEGV_ACCERR;
	mmap_read_unlock(current->mm);

	force_signal_inject(SIGSEGV, code, addr, 0);
}

void do_undefinstr(struct pt_regs *regs)
{
	/* check for AArch32 breakpoint instructions */
	if (!aarch32_break_handler(regs))
		return;

	if (call_undef_hook(regs) == 0)
		return;

	trace_android_rvh_do_undefinstr(regs, user_mode(regs));
	BUG_ON(!user_mode(regs));
	force_signal_inject(SIGILL, ILL_ILLOPC, regs->pc, 0);
}
NOKPROBE_SYMBOL(do_undefinstr);

void do_bti(struct pt_regs *regs)
{
	BUG_ON(!user_mode(regs));
	force_signal_inject(SIGILL, ILL_ILLOPC, regs->pc, 0);
}
NOKPROBE_SYMBOL(do_bti);

void do_ptrauth_fault(struct pt_regs *regs, unsigned int esr)
{
	/*
	 * Unexpected FPAC exception or pointer authentication failure in
	 * the kernel: kill the task before it does any more harm.
	 */
	BUG_ON(!user_mode(regs));
	force_signal_inject(SIGILL, ILL_ILLOPN, regs->pc, esr);
}
NOKPROBE_SYMBOL(do_ptrauth_fault);

#define __user_cache_maint(insn, address, res)			\
	if (address >= user_addr_max()) {			\
		res = -EFAULT;					\
	} else {						\
		uaccess_ttbr0_enable();				\
		asm volatile (					\
			"1:	" insn ", %1\n"			\
			"	mov	%w0, #0\n"		\
			"2:\n"					\
			"	.pushsection .fixup,\"ax\"\n"	\
			"	.align	2\n"			\
			"3:	mov	%w0, %w2\n"		\
			"	b	2b\n"			\
			"	.popsection\n"			\
			_ASM_EXTABLE(1b, 3b)			\
			: "=r" (res)				\
			: "r" (address), "i" (-EFAULT));	\
		uaccess_ttbr0_disable();			\
	}

static void user_cache_maint_handler(unsigned int esr, struct pt_regs *regs)
{
	unsigned long tagged_address, address;
	int rt = ESR_ELx_SYS64_ISS_RT(esr);
	int crm = (esr & ESR_ELx_SYS64_ISS_CRM_MASK) >> ESR_ELx_SYS64_ISS_CRM_SHIFT;
	int ret = 0;

	tagged_address = pt_regs_read_reg(regs, rt);
	address = untagged_addr(tagged_address);

	switch (crm) {
	case ESR_ELx_SYS64_ISS_CRM_DC_CVAU:	/* DC CVAU, gets promoted */
		__user_cache_maint("dc civac", address, ret);
		break;
	case ESR_ELx_SYS64_ISS_CRM_DC_CVAC:	/* DC CVAC, gets promoted */
		__user_cache_maint("dc civac", address, ret);
		break;
	case ESR_ELx_SYS64_ISS_CRM_DC_CVADP:	/* DC CVADP */
		__user_cache_maint("sys 3, c7, c13, 1", address, ret);
		break;
	case ESR_ELx_SYS64_ISS_CRM_DC_CVAP:	/* DC CVAP */
		__user_cache_maint("sys 3, c7, c12, 1", address, ret);
		break;
	case ESR_ELx_SYS64_ISS_CRM_DC_CIVAC:	/* DC CIVAC */
		__user_cache_maint("dc civac", address, ret);
		break;
	case ESR_ELx_SYS64_ISS_CRM_IC_IVAU:	/* IC IVAU */
		__user_cache_maint("ic ivau", address, ret);
		break;
	default:
		force_signal_inject(SIGILL, ILL_ILLOPC, regs->pc, 0);
		return;
	}

	if (ret)
		arm64_notify_segfault(tagged_address);
	else
		arm64_skip_faulting_instruction(regs, AARCH64_INSN_SIZE);
}

static void ctr_read_handler(unsigned int esr, struct pt_regs *regs)
{
	int rt = ESR_ELx_SYS64_ISS_RT(esr);
	unsigned long val = arm64_ftr_reg_user_value(&arm64_ftr_reg_ctrel0);

	if (cpus_have_const_cap(ARM64_WORKAROUND_1542419)) {
		/* Hide DIC so that we can trap the unnecessary maintenance...*/
		val &= ~BIT(CTR_DIC_SHIFT);

		/* ... and fake IminLine to reduce the number of traps. */
		val &= ~CTR_IMINLINE_MASK;
		val |= (PAGE_SHIFT - 2) & CTR_IMINLINE_MASK;
	}

	pt_regs_write_reg(regs, rt, val);

	arm64_skip_faulting_instruction(regs, AARCH64_INSN_SIZE);
}

static void cntvct_read_handler(unsigned int esr, struct pt_regs *regs)
{
	int rt = ESR_ELx_SYS64_ISS_RT(esr);

	pt_regs_write_reg(regs, rt, arch_timer_read_counter());
	arm64_skip_faulting_instruction(regs, AARCH64_INSN_SIZE);
}

static void cntfrq_read_handler(unsigned int esr, struct pt_regs *regs)
{
	int rt = ESR_ELx_SYS64_ISS_RT(esr);

	pt_regs_write_reg(regs, rt, arch_timer_get_rate());
	arm64_skip_faulting_instruction(regs, AARCH64_INSN_SIZE);
}

static void mrs_handler(unsigned int esr, struct pt_regs *regs)
{
	u32 sysreg, rt;

	rt = ESR_ELx_SYS64_ISS_RT(esr);
	sysreg = esr_sys64_to_sysreg(esr);

	if (do_emulate_mrs(regs, sysreg, rt) != 0)
		force_signal_inject(SIGILL, ILL_ILLOPC, regs->pc, 0);
}

static void wfi_handler(unsigned int esr, struct pt_regs *regs)
{
	arm64_skip_faulting_instruction(regs, AARCH64_INSN_SIZE);
}

struct sys64_hook {
	unsigned int esr_mask;
	unsigned int esr_val;
	void (*handler)(unsigned int esr, struct pt_regs *regs);
};

static const struct sys64_hook sys64_hooks[] = {
	{
		.esr_mask = ESR_ELx_SYS64_ISS_EL0_CACHE_OP_MASK,
		.esr_val = ESR_ELx_SYS64_ISS_EL0_CACHE_OP_VAL,
		.handler = user_cache_maint_handler,
	},
	{
		/* Trap read access to CTR_EL0 */
		.esr_mask = ESR_ELx_SYS64_ISS_SYS_OP_MASK,
		.esr_val = ESR_ELx_SYS64_ISS_SYS_CTR_READ,
		.handler = ctr_read_handler,
	},
	{
		/* Trap read access to CNTVCT_EL0 */
		.esr_mask = ESR_ELx_SYS64_ISS_SYS_OP_MASK,
		.esr_val = ESR_ELx_SYS64_ISS_SYS_CNTVCT,
		.handler = cntvct_read_handler,
	},
	{
		/* Trap read access to CNTFRQ_EL0 */
		.esr_mask = ESR_ELx_SYS64_ISS_SYS_OP_MASK,
		.esr_val = ESR_ELx_SYS64_ISS_SYS_CNTFRQ,
		.handler = cntfrq_read_handler,
	},
	{
		/* Trap read access to CPUID registers */
		.esr_mask = ESR_ELx_SYS64_ISS_SYS_MRS_OP_MASK,
		.esr_val = ESR_ELx_SYS64_ISS_SYS_MRS_OP_VAL,
		.handler = mrs_handler,
	},
	{
		/* Trap WFI instructions executed in userspace */
		.esr_mask = ESR_ELx_WFx_MASK,
		.esr_val = ESR_ELx_WFx_WFI_VAL,
		.handler = wfi_handler,
	},
	{},
};

#ifdef CONFIG_COMPAT
static bool cp15_cond_valid(unsigned int esr, struct pt_regs *regs)
{
	int cond;

	/* Only a T32 instruction can trap without CV being set */
	if (!(esr & ESR_ELx_CV)) {
		u32 it;

		it = compat_get_it_state(regs);
		if (!it)
			return true;

		cond = it >> 4;
	} else {
		cond = (esr & ESR_ELx_COND_MASK) >> ESR_ELx_COND_SHIFT;
	}

	return aarch32_opcode_cond_checks[cond](regs->pstate);
}

static void compat_cntfrq_read_handler(unsigned int esr, struct pt_regs *regs)
{
	int reg = (esr & ESR_ELx_CP15_32_ISS_RT_MASK) >> ESR_ELx_CP15_32_ISS_RT_SHIFT;

	pt_regs_write_reg(regs, reg, arch_timer_get_rate());
	arm64_skip_faulting_instruction(regs, 4);
}

static const struct sys64_hook cp15_32_hooks[] = {
	{
		.esr_mask = ESR_ELx_CP15_32_ISS_SYS_MASK,
		.esr_val = ESR_ELx_CP15_32_ISS_SYS_CNTFRQ,
		.handler = compat_cntfrq_read_handler,
	},
	{},
};

static void compat_cntvct_read_handler(unsigned int esr, struct pt_regs *regs)
{
	int rt = (esr & ESR_ELx_CP15_64_ISS_RT_MASK) >> ESR_ELx_CP15_64_ISS_RT_SHIFT;
	int rt2 = (esr & ESR_ELx_CP15_64_ISS_RT2_MASK) >> ESR_ELx_CP15_64_ISS_RT2_SHIFT;
	u64 val = arch_timer_read_counter();

	pt_regs_write_reg(regs, rt, lower_32_bits(val));
	pt_regs_write_reg(regs, rt2, upper_32_bits(val));
	arm64_skip_faulting_instruction(regs, 4);
}

static const struct sys64_hook cp15_64_hooks[] = {
	{
		.esr_mask = ESR_ELx_CP15_64_ISS_SYS_MASK,
		.esr_val = ESR_ELx_CP15_64_ISS_SYS_CNTVCT,
		.handler = compat_cntvct_read_handler,
	},
	{},
};

void do_cp15instr(unsigned int esr, struct pt_regs *regs)
{
	const struct sys64_hook *hook, *hook_base;

	if (!cp15_cond_valid(esr, regs)) {
		/*
		 * There is no T16 variant of a CP access, so we
		 * always advance PC by 4 bytes.
		 */
		arm64_skip_faulting_instruction(regs, 4);
		return;
	}

	switch (ESR_ELx_EC(esr)) {
	case ESR_ELx_EC_CP15_32:
		hook_base = cp15_32_hooks;
		break;
	case ESR_ELx_EC_CP15_64:
		hook_base = cp15_64_hooks;
		break;
	default:
		do_undefinstr(regs);
		return;
	}

	for (hook = hook_base; hook->handler; hook++)
		if ((hook->esr_mask & esr) == hook->esr_val) {
			hook->handler(esr, regs);
			return;
		}

	/*
	 * New cp15 instructions may previously have been undefined at
	 * EL0. Fall back to our usual undefined instruction handler
	 * so that we handle these consistently.
	 */
	do_undefinstr(regs);
}
NOKPROBE_SYMBOL(do_cp15instr);
#endif

void do_sysinstr(unsigned int esr, struct pt_regs *regs)
{
	const struct sys64_hook *hook;

	for (hook = sys64_hooks; hook->handler; hook++)
		if ((hook->esr_mask & esr) == hook->esr_val) {
			hook->handler(esr, regs);
			return;
		}

	/*
	 * New SYS instructions may previously have been undefined at EL0. Fall
	 * back to our usual undefined instruction handler so that we handle
	 * these consistently.
	 */
	do_undefinstr(regs);
}
NOKPROBE_SYMBOL(do_sysinstr);

static const char *esr_class_str[] = {
	[0 ... ESR_ELx_EC_MAX]		= "UNRECOGNIZED EC",
	[ESR_ELx_EC_UNKNOWN]		= "Unknown/Uncategorized",
	[ESR_ELx_EC_WFx]		= "WFI/WFE",
	[ESR_ELx_EC_CP15_32]		= "CP15 MCR/MRC",
	[ESR_ELx_EC_CP15_64]		= "CP15 MCRR/MRRC",
	[ESR_ELx_EC_CP14_MR]		= "CP14 MCR/MRC",
	[ESR_ELx_EC_CP14_LS]		= "CP14 LDC/STC",
	[ESR_ELx_EC_FP_ASIMD]		= "ASIMD",
	[ESR_ELx_EC_CP10_ID]		= "CP10 MRC/VMRS",
	[ESR_ELx_EC_PAC]		= "PAC",
	[ESR_ELx_EC_CP14_64]		= "CP14 MCRR/MRRC",
	[ESR_ELx_EC_BTI]		= "BTI",
	[ESR_ELx_EC_ILL]		= "PSTATE.IL",
	[ESR_ELx_EC_SVC32]		= "SVC (AArch32)",
	[ESR_ELx_EC_HVC32]		= "HVC (AArch32)",
	[ESR_ELx_EC_SMC32]		= "SMC (AArch32)",
	[ESR_ELx_EC_SVC64]		= "SVC (AArch64)",
	[ESR_ELx_EC_HVC64]		= "HVC (AArch64)",
	[ESR_ELx_EC_SMC64]		= "SMC (AArch64)",
	[ESR_ELx_EC_SYS64]		= "MSR/MRS (AArch64)",
	[ESR_ELx_EC_SVE]		= "SVE",
	[ESR_ELx_EC_ERET]		= "ERET/ERETAA/ERETAB",
	[ESR_ELx_EC_FPAC]		= "FPAC",
	[ESR_ELx_EC_IMP_DEF]		= "EL3 IMP DEF",
	[ESR_ELx_EC_IABT_LOW]		= "IABT (lower EL)",
	[ESR_ELx_EC_IABT_CUR]		= "IABT (current EL)",
	[ESR_ELx_EC_PC_ALIGN]		= "PC Alignment",
	[ESR_ELx_EC_DABT_LOW]		= "DABT (lower EL)",
	[ESR_ELx_EC_DABT_CUR]		= "DABT (current EL)",
	[ESR_ELx_EC_SP_ALIGN]		= "SP Alignment",
	[ESR_ELx_EC_FP_EXC32]		= "FP (AArch32)",
	[ESR_ELx_EC_FP_EXC64]		= "FP (AArch64)",
	[ESR_ELx_EC_SERROR]		= "SError",
	[ESR_ELx_EC_BREAKPT_LOW]	= "Breakpoint (lower EL)",
	[ESR_ELx_EC_BREAKPT_CUR]	= "Breakpoint (current EL)",
	[ESR_ELx_EC_SOFTSTP_LOW]	= "Software Step (lower EL)",
	[ESR_ELx_EC_SOFTSTP_CUR]	= "Software Step (current EL)",
	[ESR_ELx_EC_WATCHPT_LOW]	= "Watchpoint (lower EL)",
	[ESR_ELx_EC_WATCHPT_CUR]	= "Watchpoint (current EL)",
	[ESR_ELx_EC_BKPT32]		= "BKPT (AArch32)",
	[ESR_ELx_EC_VECTOR32]		= "Vector catch (AArch32)",
	[ESR_ELx_EC_BRK64]		= "BRK (AArch64)",
};

const char *esr_get_class_string(u32 esr)
{
	return esr_class_str[ESR_ELx_EC(esr)];
}

/*
<<<<<<< HEAD
 * bad_mode handles the impossible case in the exception vector. This is always
 * fatal.
 */
asmlinkage void notrace bad_mode(struct pt_regs *regs, int reason, unsigned int esr)
{
	arm64_enter_nmi(regs);

	console_verbose();

	pr_crit("Bad mode in %s handler detected on CPU%d, code 0x%08x -- %s\n",
		handler[reason], smp_processor_id(), esr,
		esr_get_class_string(esr));

	trace_android_rvh_bad_mode(regs, esr, reason);
	__show_regs(regs);
	local_daif_mask();
	panic("bad mode");
}

/*
=======
>>>>>>> 754a0abe
 * bad_el0_sync handles unexpected, but potentially recoverable synchronous
 * exceptions taken from EL0.
 */
void bad_el0_sync(struct pt_regs *regs, int reason, unsigned int esr)
{
	unsigned long pc = instruction_pointer(regs);

	current->thread.fault_address = 0;
	current->thread.fault_code = esr;

	arm64_force_sig_fault(SIGILL, ILL_ILLOPC, pc,
			      "Bad EL0 synchronous exception");
}

#ifdef CONFIG_VMAP_STACK

DEFINE_PER_CPU(unsigned long [OVERFLOW_STACK_SIZE/sizeof(long)], overflow_stack)
	__aligned(16);

void panic_bad_stack(struct pt_regs *regs, unsigned int esr, unsigned long far)
{
	unsigned long tsk_stk = (unsigned long)current->stack;
	unsigned long irq_stk = (unsigned long)this_cpu_read(irq_stack_ptr);
	unsigned long ovf_stk = (unsigned long)this_cpu_ptr(overflow_stack);

	console_verbose();
	pr_emerg("Insufficient stack space to handle exception!");

	pr_emerg("ESR: 0x%08x -- %s\n", esr, esr_get_class_string(esr));
	pr_emerg("FAR: 0x%016lx\n", far);

	pr_emerg("Task stack:     [0x%016lx..0x%016lx]\n",
		 tsk_stk, tsk_stk + THREAD_SIZE);
	pr_emerg("IRQ stack:      [0x%016lx..0x%016lx]\n",
		 irq_stk, irq_stk + IRQ_STACK_SIZE);
	pr_emerg("Overflow stack: [0x%016lx..0x%016lx]\n",
		 ovf_stk, ovf_stk + OVERFLOW_STACK_SIZE);

	__show_regs(regs);

	/*
	 * We use nmi_panic to limit the potential for recusive overflows, and
	 * to get a better stack trace.
	 */
	nmi_panic(NULL, "kernel stack overflow");
	cpu_park_loop();
}
#endif

void __noreturn arm64_serror_panic(struct pt_regs *regs, u32 esr)
{
	console_verbose();

	pr_crit("SError Interrupt on CPU%d, code 0x%08x -- %s\n",
		smp_processor_id(), esr, esr_get_class_string(esr));

	trace_android_rvh_arm64_serror_panic(regs, esr);
	if (regs)
		__show_regs(regs);

	nmi_panic(regs, "Asynchronous SError Interrupt");

	cpu_park_loop();
	unreachable();
}

bool arm64_is_fatal_ras_serror(struct pt_regs *regs, unsigned int esr)
{
	u32 aet = arm64_ras_serror_get_severity(esr);

	switch (aet) {
	case ESR_ELx_AET_CE:	/* corrected error */
	case ESR_ELx_AET_UEO:	/* restartable, not yet consumed */
		/*
		 * The CPU can make progress. We may take UEO again as
		 * a more severe error.
		 */
		return false;

	case ESR_ELx_AET_UEU:	/* Uncorrected Unrecoverable */
	case ESR_ELx_AET_UER:	/* Uncorrected Recoverable */
		/*
		 * The CPU can't make progress. The exception may have
		 * been imprecise.
		 *
		 * Neoverse-N1 #1349291 means a non-KVM SError reported as
		 * Unrecoverable should be treated as Uncontainable. We
		 * call arm64_serror_panic() in both cases.
		 */
		return true;

	case ESR_ELx_AET_UC:	/* Uncontainable or Uncategorized error */
	default:
		/* Error has been silently propagated */
		arm64_serror_panic(regs, esr);
	}
}

void do_serror(struct pt_regs *regs, unsigned int esr)
{
	/* non-RAS errors are not containable */
	if (!arm64_is_ras_serror(esr) || arm64_is_fatal_ras_serror(regs, esr))
		arm64_serror_panic(regs, esr);
}

/* GENERIC_BUG traps */

int is_valid_bugaddr(unsigned long addr)
{
	/*
	 * bug_handler() only called for BRK #BUG_BRK_IMM.
	 * So the answer is trivial -- any spurious instances with no
	 * bug table entry will be rejected by report_bug() and passed
	 * back to the debug-monitors code and handled as a fatal
	 * unexpected debug exception.
	 */
	return 1;
}

static int bug_handler(struct pt_regs *regs, unsigned int esr)
{
	switch (report_bug(regs->pc, regs)) {
	case BUG_TRAP_TYPE_BUG:
		die("Oops - BUG", regs, 0);
		break;

	case BUG_TRAP_TYPE_WARN:
		break;

	default:
		/* unknown/unrecognised bug trap type */
		return DBG_HOOK_ERROR;
	}

	/* If thread survives, skip over the BUG instruction and continue: */
	arm64_skip_faulting_instruction(regs, AARCH64_INSN_SIZE);
	return DBG_HOOK_HANDLED;
}

static struct break_hook bug_break_hook = {
	.fn = bug_handler,
	.imm = BUG_BRK_IMM,
};

static int reserved_fault_handler(struct pt_regs *regs, unsigned int esr)
{
	pr_err("%s generated an invalid instruction at %pS!\n",
		in_bpf_jit(regs) ? "BPF JIT" : "Kernel text patching",
		(void *)instruction_pointer(regs));

	/* We cannot handle this */
	return DBG_HOOK_ERROR;
}

static struct break_hook fault_break_hook = {
	.fn = reserved_fault_handler,
	.imm = FAULT_BRK_IMM,
};

#ifdef CONFIG_KASAN_SW_TAGS

#define KASAN_ESR_RECOVER	0x20
#define KASAN_ESR_WRITE	0x10
#define KASAN_ESR_SIZE_MASK	0x0f
#define KASAN_ESR_SIZE(esr)	(1 << ((esr) & KASAN_ESR_SIZE_MASK))

static int kasan_handler(struct pt_regs *regs, unsigned int esr)
{
	bool recover = esr & KASAN_ESR_RECOVER;
	bool write = esr & KASAN_ESR_WRITE;
	size_t size = KASAN_ESR_SIZE(esr);
	u64 addr = regs->regs[0];
	u64 pc = regs->pc;

	kasan_report(addr, size, write, pc);

	/*
	 * The instrumentation allows to control whether we can proceed after
	 * a crash was detected. This is done by passing the -recover flag to
	 * the compiler. Disabling recovery allows to generate more compact
	 * code.
	 *
	 * Unfortunately disabling recovery doesn't work for the kernel right
	 * now. KASAN reporting is disabled in some contexts (for example when
	 * the allocator accesses slab object metadata; this is controlled by
	 * current->kasan_depth). All these accesses are detected by the tool,
	 * even though the reports for them are not printed.
	 *
	 * This is something that might be fixed at some point in the future.
	 */
	if (!recover)
		die("Oops - KASAN", regs, 0);

	/* If thread survives, skip over the brk instruction and continue: */
	arm64_skip_faulting_instruction(regs, AARCH64_INSN_SIZE);
	return DBG_HOOK_HANDLED;
}

static struct break_hook kasan_break_hook = {
	.fn	= kasan_handler,
	.imm	= KASAN_BRK_IMM,
	.mask	= KASAN_BRK_MASK,
};
#endif

/*
 * Initial handler for AArch64 BRK exceptions
 * This handler only used until debug_traps_init().
 */
int __init early_brk64(unsigned long addr, unsigned int esr,
		struct pt_regs *regs)
{
#ifdef CONFIG_KASAN_SW_TAGS
	unsigned int comment = esr & ESR_ELx_BRK64_ISS_COMMENT_MASK;

	if ((comment & ~KASAN_BRK_MASK) == KASAN_BRK_IMM)
		return kasan_handler(regs, esr) != DBG_HOOK_HANDLED;
#endif
	return bug_handler(regs, esr) != DBG_HOOK_HANDLED;
}

void __init trap_init(void)
{
	register_kernel_break_hook(&bug_break_hook);
	register_kernel_break_hook(&fault_break_hook);
#ifdef CONFIG_KASAN_SW_TAGS
	register_kernel_break_hook(&kasan_break_hook);
#endif
	debug_traps_init();
}<|MERGE_RESOLUTION|>--- conflicted
+++ resolved
@@ -46,15 +46,6 @@
 #include <asm/system_misc.h>
 #include <asm/sysreg.h>
 
-<<<<<<< HEAD
-#include <trace/hooks/traps.h>
-
-static const char *handler[]= {
-	"Synchronous Abort",
-	"IRQ",
-	"FIQ",
-	"Error"
-=======
 static bool __kprobes __check_eq(unsigned long pstate)
 {
 	return (pstate & PSR_Z_BIT) != 0;
@@ -151,7 +142,6 @@
 	__check_mi, __check_pl, __check_vs, __check_vc,
 	__check_hi, __check_ls, __check_ge, __check_lt,
 	__check_gt, __check_le, __check_al, __check_al
->>>>>>> 754a0abe
 };
 
 int show_unhandled_signals = 0;
@@ -505,7 +495,6 @@
 	if (call_undef_hook(regs) == 0)
 		return;
 
-	trace_android_rvh_do_undefinstr(regs, user_mode(regs));
 	BUG_ON(!user_mode(regs));
 	force_signal_inject(SIGILL, ILL_ILLOPC, regs->pc, 0);
 }
@@ -854,29 +843,6 @@
 }
 
 /*
-<<<<<<< HEAD
- * bad_mode handles the impossible case in the exception vector. This is always
- * fatal.
- */
-asmlinkage void notrace bad_mode(struct pt_regs *regs, int reason, unsigned int esr)
-{
-	arm64_enter_nmi(regs);
-
-	console_verbose();
-
-	pr_crit("Bad mode in %s handler detected on CPU%d, code 0x%08x -- %s\n",
-		handler[reason], smp_processor_id(), esr,
-		esr_get_class_string(esr));
-
-	trace_android_rvh_bad_mode(regs, esr, reason);
-	__show_regs(regs);
-	local_daif_mask();
-	panic("bad mode");
-}
-
-/*
-=======
->>>>>>> 754a0abe
  * bad_el0_sync handles unexpected, but potentially recoverable synchronous
  * exceptions taken from EL0.
  */
@@ -932,8 +898,6 @@
 
 	pr_crit("SError Interrupt on CPU%d, code 0x%08x -- %s\n",
 		smp_processor_id(), esr, esr_get_class_string(esr));
-
-	trace_android_rvh_arm64_serror_panic(regs, esr);
 	if (regs)
 		__show_regs(regs);
 
