/* SPDX-License-Identifier: GPL-2.0 */
/*
 * ld script to make ARM Linux kernel
 * taken from the i386 version by Russell King
 * Written by Martin Mares <mj@atrey.karlin.mff.cuni.cz>
 */

#include <asm/hyp_image.h>
#ifdef CONFIG_KVM
#define HYPERVISOR_EXTABLE					\
	. = ALIGN(SZ_8);					\
	__start___kvm_ex_table = .;				\
	*(__kvm_ex_table)					\
	__stop___kvm_ex_table = .;

#define HYPERVISOR_DATA_SECTIONS				\
	HYP_SECTION_NAME(.rodata) : {				\
		. = ALIGN(PAGE_SIZE);				\
		__hyp_rodata_start = .;				\
		*(HYP_SECTION_NAME(.data..ro_after_init))	\
		*(HYP_SECTION_NAME(.rodata))			\
		. = ALIGN(PAGE_SIZE);				\
		__hyp_rodata_end = .;				\
	}

#define HYPERVISOR_PERCPU_SECTION				\
	. = ALIGN(PAGE_SIZE);					\
	HYP_SECTION_NAME(.data..percpu) : {			\
		*(HYP_SECTION_NAME(.data..percpu))		\
	}

#define HYPERVISOR_RELOC_SECTION				\
	.hyp.reloc : ALIGN(4) {					\
		__hyp_reloc_begin = .;				\
		*(.hyp.reloc)					\
		__hyp_reloc_end = .;				\
	}

#define BSS_FIRST_SECTIONS					\
	__hyp_bss_start = .;					\
	*(HYP_SECTION_NAME(.bss))				\
	. = ALIGN(PAGE_SIZE);					\
	__hyp_bss_end = .;

/*
 * We require that __hyp_bss_start and __bss_start are aligned, and enforce it
 * with an assertion. But the BSS_SECTION macro places an empty .sbss section
 * between them, which can in some cases cause the linker to misalign them. To
 * work around the issue, force a page alignment for __bss_start.
 */
#define SBSS_ALIGN			PAGE_SIZE
#else /* CONFIG_KVM */
#define HYPERVISOR_EXTABLE
#define HYPERVISOR_DATA_SECTIONS
#define HYPERVISOR_PERCPU_SECTION
#define HYPERVISOR_RELOC_SECTION
#define SBSS_ALIGN			0
#endif

#define RO_EXCEPTION_TABLE_ALIGN	8
#define RUNTIME_DISCARD_EXIT

#include <asm-generic/vmlinux.lds.h>
#include <asm/cache.h>
#include <asm/kernel-pgtable.h>
#include <asm/memory.h>
#include <asm/page.h>

#include "image.h"

OUTPUT_ARCH(aarch64)
ENTRY(_text)

jiffies = jiffies_64;

#define HYPERVISOR_TEXT					\
	. = ALIGN(PAGE_SIZE);				\
	__hyp_idmap_text_start = .;			\
	*(.hyp.idmap.text)				\
	__hyp_idmap_text_end = .;			\
	__hyp_text_start = .;				\
	*(.hyp.text)					\
	HYPERVISOR_EXTABLE				\
	. = ALIGN(PAGE_SIZE);				\
	__hyp_text_end = .;

#define IDMAP_TEXT					\
	. = ALIGN(SZ_4K);				\
	__idmap_text_start = .;				\
	*(.idmap.text)					\
	__idmap_text_end = .;

#ifdef CONFIG_HIBERNATION
#define HIBERNATE_TEXT					\
	. = ALIGN(SZ_4K);				\
	__hibernate_exit_text_start = .;		\
	*(.hibernate_exit.text)				\
	__hibernate_exit_text_end = .;
#else
#define HIBERNATE_TEXT
#endif

#ifdef CONFIG_UNMAP_KERNEL_AT_EL0
#define TRAMP_TEXT					\
	. = ALIGN(PAGE_SIZE);				\
	__entry_tramp_text_start = .;			\
	*(.entry.tramp.text)				\
	. = ALIGN(PAGE_SIZE);				\
	__entry_tramp_text_end = .;
#else
#define TRAMP_TEXT
#endif

/*
 * The size of the PE/COFF section that covers the kernel image, which
 * runs from _stext to _edata, must be a round multiple of the PE/COFF
 * FileAlignment, which we set to its minimum value of 0x200. '_stext'
 * itself is 4 KB aligned, so padding out _edata to a 0x200 aligned
 * boundary should be sufficient.
 */
PECOFF_FILE_ALIGNMENT = 0x200;

#ifdef CONFIG_EFI
#define PECOFF_EDATA_PADDING	\
	.pecoff_edata_padding : { BYTE(0); . = ALIGN(PECOFF_FILE_ALIGNMENT); }
#else
#define PECOFF_EDATA_PADDING
#endif

SECTIONS
{
	/*
	 * XXX: The linker does not define how output sections are
	 * assigned to input sections when there are multiple statements
	 * matching the same input section name.  There is no documented
	 * order of matching.
	 */
	DISCARDS
	/DISCARD/ : {
		*(.interp .dynamic)
		*(.dynsym .dynstr .hash .gnu.hash)
	}

	. = KIMAGE_VADDR;

	.head.text : {
		_text = .;
		HEAD_TEXT
	}
	.text : ALIGN(SEGMENT_ALIGN) {	/* Real text segment		*/
		_stext = .;		/* Text and read-only data	*/
			IRQENTRY_TEXT
			SOFTIRQENTRY_TEXT
			ENTRY_TEXT
			TEXT_TEXT
			SCHED_TEXT
			CPUIDLE_TEXT
			LOCK_TEXT
			KPROBES_TEXT
			HYPERVISOR_TEXT
			IDMAP_TEXT
			HIBERNATE_TEXT
			TRAMP_TEXT
			*(.fixup)
			*(.gnu.warning)
		. = ALIGN(16);
		*(.got)			/* Global offset table		*/
	}

	/*
	 * Make sure that the .got.plt is either completely empty or it
	 * contains only the lazy dispatch entries.
	 */
	.got.plt : { *(.got.plt) }
	ASSERT(SIZEOF(.got.plt) == 0 || SIZEOF(.got.plt) == 0x18,
	       "Unexpected GOT/PLT entries detected!")

	. = ALIGN(SEGMENT_ALIGN);
	_etext = .;			/* End of text section */

	/* everything from this point to __init_begin will be marked RO NX */
	RO_DATA(PAGE_SIZE)

	idmap_pg_dir = .;
	. += IDMAP_DIR_SIZE;
	idmap_pg_end = .;

#ifdef CONFIG_UNMAP_KERNEL_AT_EL0
	tramp_pg_dir = .;
	. += PAGE_SIZE;
#endif

	reserved_pg_dir = .;
	. += PAGE_SIZE;

	swapper_pg_dir = .;
	. += PAGE_SIZE;

	. = ALIGN(SEGMENT_ALIGN);
	__init_begin = .;
	__inittext_begin = .;

	INIT_TEXT_SECTION(8)

	__exittext_begin = .;
	.exit.text : {
		EXIT_TEXT
	}
	__exittext_end = .;

	. = ALIGN(4);
	.altinstructions : {
		__alt_instructions = .;
		*(.altinstructions)
		__alt_instructions_end = .;
	}

	. = ALIGN(SEGMENT_ALIGN);
	__inittext_end = .;
	__initdata_begin = .;

	.init.data : {
		INIT_DATA
		INIT_SETUP(16)
		INIT_CALLS
		CON_INITCALL
		INIT_RAM_FS
<<<<<<< HEAD
		*(.init.altinstructions .init.rodata.* .init.bss)	/* from the EFI stub */
=======
		*(.init.altinstructions .init.bss)	/* from the EFI stub */
>>>>>>> 754a0abe
	}
	.exit.data : {
		EXIT_DATA
	}

	PERCPU_SECTION(L1_CACHE_BYTES)
	HYPERVISOR_PERCPU_SECTION

	HYPERVISOR_RELOC_SECTION

	.rela.dyn : ALIGN(8) {
		*(.rela .rela*)
	}

	__rela_offset	= ABSOLUTE(ADDR(.rela.dyn) - KIMAGE_VADDR);
	__rela_size	= SIZEOF(.rela.dyn);

#ifdef CONFIG_RELR
	.relr.dyn : ALIGN(8) {
		*(.relr.dyn)
	}

	__relr_offset	= ABSOLUTE(ADDR(.relr.dyn) - KIMAGE_VADDR);
	__relr_size	= SIZEOF(.relr.dyn);
#endif

	. = ALIGN(SEGMENT_ALIGN);
	__initdata_end = .;
	__init_end = .;

	_data = .;
	_sdata = .;
	RW_DATA(L1_CACHE_BYTES, PAGE_SIZE, THREAD_ALIGN)

	HYPERVISOR_DATA_SECTIONS

	/*
	 * Data written with the MMU off but read with the MMU on requires
	 * cache lines to be invalidated, discarding up to a Cache Writeback
	 * Granule (CWG) of data from the cache. Keep the section that
	 * requires this type of maintenance to be in its own Cache Writeback
	 * Granule (CWG) area so the cache maintenance operations don't
	 * interfere with adjacent data.
	 */
	.mmuoff.data.write : ALIGN(SZ_2K) {
		__mmuoff_data_start = .;
		*(.mmuoff.data.write)
	}
	. = ALIGN(SZ_2K);
	.mmuoff.data.read : {
		*(.mmuoff.data.read)
		__mmuoff_data_end = .;
	}

	PECOFF_EDATA_PADDING
	__pecoff_data_rawsize = ABSOLUTE(. - __initdata_begin);
	_edata = .;

	BSS_SECTION(SBSS_ALIGN, 0, 0)

	. = ALIGN(PAGE_SIZE);
	init_pg_dir = .;
	. += INIT_DIR_SIZE;
	init_pg_end = .;

	. = ALIGN(SEGMENT_ALIGN);
	__pecoff_data_size = ABSOLUTE(. - __initdata_begin);
	_end = .;

	STABS_DEBUG
	DWARF_DEBUG
	ELF_DETAILS

	HEAD_SYMBOLS

	/*
	 * Sections that should stay zero sized, which is safer to
	 * explicitly check instead of blindly discarding.
	 */
	.plt : {
		*(.plt) *(.plt.*) *(.iplt) *(.igot .igot.plt)
	}
	ASSERT(SIZEOF(.plt) == 0, "Unexpected run-time procedure linkages detected!")

	.data.rel.ro : { *(.data.rel.ro) }
	ASSERT(SIZEOF(.data.rel.ro) == 0, "Unexpected RELRO detected!")
}

#include "image-vars.h"

/*
 * The HYP init code and ID map text can't be longer than a page each. The
 * former is page-aligned, but the latter may not be with 16K or 64K pages, so
 * it should also not cross a page boundary.
 */
ASSERT(__hyp_idmap_text_end - __hyp_idmap_text_start <= PAGE_SIZE,
	"HYP init code too big")
ASSERT(__idmap_text_end - (__idmap_text_start & ~(SZ_4K - 1)) <= SZ_4K,
	"ID map text too big or misaligned")
#ifdef CONFIG_HIBERNATION
ASSERT(__hibernate_exit_text_end - (__hibernate_exit_text_start & ~(SZ_4K - 1))
	<= SZ_4K, "Hibernate exit text too big or misaligned")
#endif
#ifdef CONFIG_UNMAP_KERNEL_AT_EL0
ASSERT((__entry_tramp_text_end - __entry_tramp_text_start) == PAGE_SIZE,
	"Entry trampoline text too big")
#endif
#ifdef CONFIG_KVM
ASSERT(__hyp_bss_start == __bss_start, "HYP and Host BSS are misaligned")
#endif
/*
 * If padding is applied before .head.text, virt<->phys conversions will fail.
 */
ASSERT(_text == KIMAGE_VADDR, "HEAD is misaligned")

ASSERT(swapper_pg_dir - reserved_pg_dir == RESERVED_SWAPPER_OFFSET,
       "RESERVED_SWAPPER_OFFSET is wrong!")

#ifdef CONFIG_UNMAP_KERNEL_AT_EL0
ASSERT(swapper_pg_dir - tramp_pg_dir == TRAMP_SWAPPER_OFFSET,
       "TRAMP_SWAPPER_OFFSET is wrong!")
#endif<|MERGE_RESOLUTION|>--- conflicted
+++ resolved
@@ -225,11 +225,7 @@
 		INIT_CALLS
 		CON_INITCALL
 		INIT_RAM_FS
-<<<<<<< HEAD
-		*(.init.altinstructions .init.rodata.* .init.bss)	/* from the EFI stub */
-=======
 		*(.init.altinstructions .init.bss)	/* from the EFI stub */
->>>>>>> 754a0abe
 	}
 	.exit.data : {
 		EXIT_DATA
