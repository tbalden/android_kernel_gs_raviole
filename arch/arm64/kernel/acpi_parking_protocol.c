// SPDX-License-Identifier: GPL-2.0-only
/*
 * ARM64 ACPI Parking Protocol implementation
 *
 * Authors: Lorenzo Pieralisi <lorenzo.pieralisi@arm.com>
 *	    Mark Salter <msalter@redhat.com>
 */
#include <linux/acpi.h>
#include <linux/mm.h>
#include <linux/types.h>

#include <asm/cpu_ops.h>

struct parking_protocol_mailbox {
	__le32 cpu_id;
	__le32 reserved;
	__le64 entry_point;
};

struct cpu_mailbox_entry {
	struct parking_protocol_mailbox __iomem *mailbox;
	phys_addr_t mailbox_addr;
	u8 version;
	u8 gic_cpu_id;
};

static struct cpu_mailbox_entry cpu_mailbox_entries[NR_CPUS];

void __init acpi_set_mailbox_entry(int cpu,
				   struct acpi_madt_generic_interrupt *p)
{
	struct cpu_mailbox_entry *cpu_entry = &cpu_mailbox_entries[cpu];

	cpu_entry->mailbox_addr = p->parked_address;
	cpu_entry->version = p->parking_version;
	cpu_entry->gic_cpu_id = p->cpu_interface_number;
}

bool acpi_parking_protocol_valid(int cpu)
{
	struct cpu_mailbox_entry *cpu_entry = &cpu_mailbox_entries[cpu];

	return cpu_entry->mailbox_addr && cpu_entry->version;
}

static int acpi_parking_protocol_cpu_init(unsigned int cpu)
{
	pr_debug("%s: ACPI parked addr=%llx\n", __func__,
		  cpu_mailbox_entries[cpu].mailbox_addr);

	return 0;
}

static int acpi_parking_protocol_cpu_prepare(unsigned int cpu)
{
	return 0;
}

static int acpi_parking_protocol_cpu_boot(unsigned int cpu)
{
	struct cpu_mailbox_entry *cpu_entry = &cpu_mailbox_entries[cpu];
	struct parking_protocol_mailbox __iomem *mailbox;
	u32 cpu_id;

	/*
	 * Map mailbox memory with attribute device nGnRE (ie ioremap -
	 * this deviates from the parking protocol specifications since
	 * the mailboxes are required to be mapped nGnRnE; the attribute
	 * discrepancy is harmless insofar as the protocol specification
	 * is concerned).
	 * If the mailbox is mistakenly allocated in the linear mapping
	 * by FW ioremap will fail since the mapping will be prevented
	 * by the kernel (it clashes with the linear mapping attributes
	 * specifications).
	 */
	mailbox = ioremap(cpu_entry->mailbox_addr, sizeof(*mailbox));
	if (!mailbox)
		return -EIO;

	cpu_id = readl_relaxed(&mailbox->cpu_id);
	/*
	 * Check if firmware has set-up the mailbox entry properly
	 * before kickstarting the respective cpu.
	 */
	if (cpu_id != ~0U) {
		iounmap(mailbox);
		return -ENXIO;
	}

	/*
	 * stash the mailbox address mapping to use it for further FW
	 * checks in the postboot method
	 */
	cpu_entry->mailbox = mailbox;

	/*
	 * We write the entry point and cpu id as LE regardless of the
	 * native endianness of the kernel. Therefore, any boot-loaders
	 * that read this address need to convert this address to the
	 * Boot-Loader's endianness before jumping.
	 */
<<<<<<< HEAD
	writeq_relaxed(__pa_function(secondary_entry), &mailbox->entry_point);
=======
	writeq_relaxed(__pa_symbol(function_nocfi(secondary_entry)),
		       &mailbox->entry_point);
>>>>>>> 754a0abe
	writel_relaxed(cpu_entry->gic_cpu_id, &mailbox->cpu_id);

	arch_send_wakeup_ipi_mask(cpumask_of(cpu));

	return 0;
}

static void acpi_parking_protocol_cpu_postboot(void)
{
	int cpu = smp_processor_id();
	struct cpu_mailbox_entry *cpu_entry = &cpu_mailbox_entries[cpu];
	struct parking_protocol_mailbox __iomem *mailbox = cpu_entry->mailbox;
	u64 entry_point;

	entry_point = readq_relaxed(&mailbox->entry_point);
	/*
	 * Check if firmware has cleared the entry_point as expected
	 * by the protocol specification.
	 */
	WARN_ON(entry_point);
}

const struct cpu_operations acpi_parking_protocol_ops = {
	.name		= "parking-protocol",
	.cpu_init	= acpi_parking_protocol_cpu_init,
	.cpu_prepare	= acpi_parking_protocol_cpu_prepare,
	.cpu_boot	= acpi_parking_protocol_cpu_boot,
	.cpu_postboot	= acpi_parking_protocol_cpu_postboot
};<|MERGE_RESOLUTION|>--- conflicted
+++ resolved
@@ -99,12 +99,8 @@
 	 * that read this address need to convert this address to the
 	 * Boot-Loader's endianness before jumping.
 	 */
-<<<<<<< HEAD
-	writeq_relaxed(__pa_function(secondary_entry), &mailbox->entry_point);
-=======
 	writeq_relaxed(__pa_symbol(function_nocfi(secondary_entry)),
 		       &mailbox->entry_point);
->>>>>>> 754a0abe
 	writel_relaxed(cpu_entry->gic_cpu_id, &mailbox->cpu_id);
 
 	arch_send_wakeup_ipi_mask(cpumask_of(cpu));
