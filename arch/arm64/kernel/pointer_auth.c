--- conflicted
+++ resolved
@@ -67,11 +67,7 @@
 int ptrauth_set_enabled_keys(struct task_struct *tsk, unsigned long keys,
 			     unsigned long enabled)
 {
-<<<<<<< HEAD
-	u64 sctlr;
-=======
 	u64 sctlr = tsk->thread.sctlr_user;
->>>>>>> 754a0abe
 
 	if (!system_supports_address_auth())
 		return -EINVAL;
@@ -82,23 +78,12 @@
 	if ((keys & ~PR_PAC_ENABLED_KEYS_MASK) || (enabled & ~keys))
 		return -EINVAL;
 
-<<<<<<< HEAD
-	preempt_disable();
-	sctlr = tsk->thread.sctlr_user;
-	sctlr &= ~arg_to_enxx_mask(keys);
-	sctlr |= arg_to_enxx_mask(enabled);
-	tsk->thread.sctlr_user = sctlr;
-	if (tsk == current)
-		update_sctlr_el1(sctlr);
-	preempt_enable();
-=======
 	sctlr &= ~arg_to_enxx_mask(keys);
 	sctlr |= arg_to_enxx_mask(enabled);
 	if (tsk == current)
 		set_task_sctlr_el1(sctlr);
 	else
 		tsk->thread.sctlr_user = sctlr;
->>>>>>> 754a0abe
 
 	return 0;
 }
