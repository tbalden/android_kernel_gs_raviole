// SPDX-License-Identifier: GPL-2.0-only
/*
 * Based on arch/arm/kernel/setup.c
 *
 * Copyright (C) 1995-2001 Russell King
 * Copyright (C) 2012 ARM Ltd.
 */

#include <linux/acpi.h>
#include <linux/export.h>
#include <linux/kernel.h>
#include <linux/stddef.h>
#include <linux/ioport.h>
#include <linux/delay.h>
#include <linux/initrd.h>
#include <linux/console.h>
#include <linux/cache.h>
#include <linux/screen_info.h>
#include <linux/init.h>
#include <linux/kexec.h>
#include <linux/root_dev.h>
#include <linux/cpu.h>
#include <linux/interrupt.h>
#include <linux/smp.h>
#include <linux/fs.h>
#include <linux/proc_fs.h>
#include <linux/memblock.h>
#include <linux/of_fdt.h>
#include <linux/efi.h>
#include <linux/psci.h>
#include <linux/sched/task.h>
#include <linux/mm.h>

#include <asm/acpi.h>
#include <asm/fixmap.h>
#include <asm/cpu.h>
#include <asm/cputype.h>
#include <asm/daifflags.h>
#include <asm/elf.h>
#include <asm/cpufeature.h>
#include <asm/cpu_ops.h>
#include <asm/hypervisor.h>
#include <asm/kasan.h>
#include <asm/numa.h>
#include <asm/sections.h>
#include <asm/setup.h>
#include <asm/smp_plat.h>
#include <asm/cacheflush.h>
#include <asm/tlbflush.h>
#include <asm/traps.h>
#include <asm/efi.h>
#include <asm/hypervisor.h>
#include <asm/xen/hypervisor.h>
#include <asm/mmu_context.h>

static int num_standard_resources;
static struct resource *standard_resources;

phys_addr_t __fdt_pointer __initdata;

/*
 * Standard memory resources
 */
static struct resource mem_res[] = {
	{
		.name = "Kernel code",
		.start = 0,
		.end = 0,
		.flags = IORESOURCE_SYSTEM_RAM
	},
	{
		.name = "Kernel data",
		.start = 0,
		.end = 0,
		.flags = IORESOURCE_SYSTEM_RAM
	}
};

#define kernel_code mem_res[0]
#define kernel_data mem_res[1]

/*
 * The recorded values of x0 .. x3 upon kernel entry.
 */
u64 __cacheline_aligned boot_args[4];

void __init smp_setup_processor_id(void)
{
	u64 mpidr = read_cpuid_mpidr() & MPIDR_HWID_BITMASK;
	set_cpu_logical_map(0, mpidr);

	/*
	 * clear __my_cpu_offset on boot CPU to avoid hang caused by
	 * using percpu variable early, for example, lockdep will
	 * access percpu variable inside lock_release
	 */
	set_my_cpu_offset(0);
	pr_info("Booting Linux on physical CPU 0x%010lx [0x%08x]\n",
		(unsigned long)mpidr, read_cpuid_id());
}

bool arch_match_cpu_phys_id(int cpu, u64 phys_id)
{
	return phys_id == cpu_logical_map(cpu);
}

struct mpidr_hash mpidr_hash;
/**
 * smp_build_mpidr_hash - Pre-compute shifts required at each affinity
 *			  level in order to build a linear index from an
 *			  MPIDR value. Resulting algorithm is a collision
 *			  free hash carried out through shifting and ORing
 */
static void __init smp_build_mpidr_hash(void)
{
	u32 i, affinity, fs[4], bits[4], ls;
	u64 mask = 0;
	/*
	 * Pre-scan the list of MPIDRS and filter out bits that do
	 * not contribute to affinity levels, ie they never toggle.
	 */
	for_each_possible_cpu(i)
		mask |= (cpu_logical_map(i) ^ cpu_logical_map(0));
	pr_debug("mask of set bits %#llx\n", mask);
	/*
	 * Find and stash the last and first bit set at all affinity levels to
	 * check how many bits are required to represent them.
	 */
	for (i = 0; i < 4; i++) {
		affinity = MPIDR_AFFINITY_LEVEL(mask, i);
		/*
		 * Find the MSB bit and LSB bits position
		 * to determine how many bits are required
		 * to express the affinity level.
		 */
		ls = fls(affinity);
		fs[i] = affinity ? ffs(affinity) - 1 : 0;
		bits[i] = ls - fs[i];
	}
	/*
	 * An index can be created from the MPIDR_EL1 by isolating the
	 * significant bits at each affinity level and by shifting
	 * them in order to compress the 32 bits values space to a
	 * compressed set of values. This is equivalent to hashing
	 * the MPIDR_EL1 through shifting and ORing. It is a collision free
	 * hash though not minimal since some levels might contain a number
	 * of CPUs that is not an exact power of 2 and their bit
	 * representation might contain holes, eg MPIDR_EL1[7:0] = {0x2, 0x80}.
	 */
	mpidr_hash.shift_aff[0] = MPIDR_LEVEL_SHIFT(0) + fs[0];
	mpidr_hash.shift_aff[1] = MPIDR_LEVEL_SHIFT(1) + fs[1] - bits[0];
	mpidr_hash.shift_aff[2] = MPIDR_LEVEL_SHIFT(2) + fs[2] -
						(bits[1] + bits[0]);
	mpidr_hash.shift_aff[3] = MPIDR_LEVEL_SHIFT(3) +
				  fs[3] - (bits[2] + bits[1] + bits[0]);
	mpidr_hash.mask = mask;
	mpidr_hash.bits = bits[3] + bits[2] + bits[1] + bits[0];
	pr_debug("MPIDR hash: aff0[%u] aff1[%u] aff2[%u] aff3[%u] mask[%#llx] bits[%u]\n",
		mpidr_hash.shift_aff[0],
		mpidr_hash.shift_aff[1],
		mpidr_hash.shift_aff[2],
		mpidr_hash.shift_aff[3],
		mpidr_hash.mask,
		mpidr_hash.bits);
	/*
	 * 4x is an arbitrary value used to warn on a hash table much bigger
	 * than expected on most systems.
	 */
	if (mpidr_hash_size() > 4 * num_possible_cpus())
		pr_warn("Large number of MPIDR hash buckets detected\n");
}

static void *early_fdt_ptr __initdata;

void __init *get_early_fdt_ptr(void)
{
	return early_fdt_ptr;
}

asmlinkage void __init early_fdt_map(u64 dt_phys)
{
	int fdt_size;

	early_fixmap_init();
	early_fdt_ptr = fixmap_remap_fdt(dt_phys, &fdt_size, PAGE_KERNEL);
}
<<<<<<< HEAD
#ifdef CONFIG_UCI
static bool is_raven = true;
bool machine_is_raven(void) {
	return is_raven;
}
EXPORT_SYMBOL(machine_is_raven);
#endif
=======

>>>>>>> 334f1c6b
static void __init setup_machine_fdt(phys_addr_t dt_phys)
{
	int size;
	void *dt_virt = fixmap_remap_fdt(dt_phys, &size, PAGE_KERNEL);
	const char *name;

	if (dt_virt)
		memblock_reserve(dt_phys, size);

	if (!dt_virt || !early_init_dt_scan(dt_virt)) {
		pr_crit("\n"
			"Error: invalid device tree blob at physical address %pa (virtual address 0x%p)\n"
			"The dtb must be 8-byte aligned and must not exceed 2 MB in size\n"
			"\nPlease check your bootloader.",
			&dt_phys, dt_virt);

		while (true)
			cpu_relax();
	}

	/* Early fixups are done, map the FDT as read-only now */
	fixmap_remap_fdt(dt_phys, &size, PAGE_KERNEL_RO);

	name = of_flat_dt_get_machine_name();
	if (!name)
		return;
#ifdef CONFIG_UCI
	if (!strstr(name,"Raven")) is_raven = false;
#endif
	pr_info("Machine model: %s\n", name);
	dump_stack_set_arch_desc("%s (DT)", name);
}

static void __init request_standard_resources(void)
{
	struct memblock_region *region;
	struct resource *res;
	unsigned long i = 0;
	size_t res_size;

	kernel_code.start   = __pa_symbol(_text);
	kernel_code.end     = __pa_symbol(__init_begin - 1);
	kernel_data.start   = __pa_symbol(_sdata);
	kernel_data.end     = __pa_symbol(_end - 1);

	num_standard_resources = memblock.memory.cnt;
	res_size = num_standard_resources * sizeof(*standard_resources);
	standard_resources = memblock_alloc(res_size, SMP_CACHE_BYTES);
	if (!standard_resources)
		panic("%s: Failed to allocate %zu bytes\n", __func__, res_size);

	for_each_mem_region(region) {
		res = &standard_resources[i++];
		if (memblock_is_nomap(region)) {
			res->name  = "reserved";
			res->flags = IORESOURCE_MEM;
		} else {
			res->name  = "System RAM";
			res->flags = IORESOURCE_SYSTEM_RAM | IORESOURCE_BUSY;
		}
		res->start = __pfn_to_phys(memblock_region_memory_base_pfn(region));
		res->end = __pfn_to_phys(memblock_region_memory_end_pfn(region)) - 1;

		request_resource(&iomem_resource, res);

		if (kernel_code.start >= res->start &&
		    kernel_code.end <= res->end)
			request_resource(res, &kernel_code);
		if (kernel_data.start >= res->start &&
		    kernel_data.end <= res->end)
			request_resource(res, &kernel_data);
#ifdef CONFIG_KEXEC_CORE
		/* Userspace will find "Crash kernel" region in /proc/iomem. */
		if (crashk_res.end && crashk_res.start >= res->start &&
		    crashk_res.end <= res->end)
			request_resource(res, &crashk_res);
#endif
	}
}

static int __init reserve_memblock_reserved_regions(void)
{
	u64 i, j;

	for (i = 0; i < num_standard_resources; ++i) {
		struct resource *mem = &standard_resources[i];
		phys_addr_t r_start, r_end, mem_size = resource_size(mem);

		if (!memblock_is_region_reserved(mem->start, mem_size))
			continue;

		for_each_reserved_mem_range(j, &r_start, &r_end) {
			resource_size_t start, end;

			start = max(PFN_PHYS(PFN_DOWN(r_start)), mem->start);
			end = min(PFN_PHYS(PFN_UP(r_end)) - 1, mem->end);

			if (start > mem->end || end < mem->start)
				continue;

			reserve_region_with_split(mem, start, end, "reserved");
		}
	}

	return 0;
}
arch_initcall(reserve_memblock_reserved_regions);

u64 __cpu_logical_map[NR_CPUS] = { [0 ... NR_CPUS-1] = INVALID_HWID };

u64 cpu_logical_map(unsigned int cpu)
{
	return __cpu_logical_map[cpu];
}

void __init __no_sanitize_address setup_arch(char **cmdline_p)
{
	init_mm.start_code = (unsigned long) _text;
	init_mm.end_code   = (unsigned long) _etext;
	init_mm.end_data   = (unsigned long) _edata;
	init_mm.brk	   = (unsigned long) _end;

	*cmdline_p = boot_command_line;

	/*
	 * If know now we are going to need KPTI then use non-global
	 * mappings from the start, avoiding the cost of rewriting
	 * everything later.
	 */
	arm64_use_ng_mappings = kaslr_requires_kpti();

	early_fixmap_init();
	early_ioremap_init();

	setup_machine_fdt(__fdt_pointer);

	/*
	 * Initialise the static keys early as they may be enabled by the
	 * cpufeature code and early parameters.
	 */
	jump_label_init();
	parse_early_param();

	/*
	 * Unmask asynchronous aborts and fiq after bringing up possible
	 * earlycon. (Report possible System Errors once we can report this
	 * occurred).
	 */
	local_daif_restore(DAIF_PROCCTX_NOIRQ);

	/*
	 * TTBR0 is only used for the identity mapping at this stage. Make it
	 * point to zero page to avoid speculatively fetching new entries.
	 */
	cpu_uninstall_idmap();

	xen_early_init();
	efi_init();

	if (!efi_enabled(EFI_BOOT) && ((u64)_text % MIN_KIMG_ALIGN) != 0)
	     pr_warn(FW_BUG "Kernel image misaligned at boot, please fix your bootloader!");

	arm64_memblock_init();

	paging_init();

	acpi_table_upgrade();

	/* Parse the ACPI tables for possible boot-time configuration */
	acpi_boot_table_init();

	if (acpi_disabled)
		unflatten_device_tree();

	bootmem_init();

	kasan_init();

	request_standard_resources();

	early_ioremap_reset();

	if (acpi_disabled)
		psci_dt_init();
	else
		psci_acpi_init();

	init_bootcpu_ops();
	smp_init_cpus();
	smp_build_mpidr_hash();

	/* Init percpu seeds for random tags after cpus are set up. */
	kasan_init_sw_tags();

#ifdef CONFIG_ARM64_SW_TTBR0_PAN
	/*
	 * Make sure init_thread_info.ttbr0 always generates translation
	 * faults in case uaccess_enable() is inadvertently called by the init
	 * thread.
	 */
	init_task.thread_info.ttbr0 = phys_to_ttbr(__pa_symbol(reserved_pg_dir));
#endif

	if (boot_args[1] || boot_args[2] || boot_args[3]) {
		pr_err("WARNING: x1-x3 nonzero in violation of boot protocol:\n"
			"\tx1: %016llx\n\tx2: %016llx\n\tx3: %016llx\n"
			"This indicates a broken bootloader or old kernel\n",
			boot_args[1], boot_args[2], boot_args[3]);
	}
}

static inline bool cpu_can_disable(unsigned int cpu)
{
#ifdef CONFIG_HOTPLUG_CPU
	const struct cpu_operations *ops = get_cpu_ops(cpu);

	if (ops && ops->cpu_can_disable)
		return ops->cpu_can_disable(cpu);
#endif
	return false;
}

static int __init topology_init(void)
{
	int i;

	for_each_online_node(i)
		register_one_node(i);

	for_each_possible_cpu(i) {
		struct cpu *cpu = &per_cpu(cpu_data.cpu, i);
		cpu->hotpluggable = cpu_can_disable(i);
		register_cpu(cpu, i);
	}

	return 0;
}
subsys_initcall(topology_init);

static void dump_kernel_offset(void)
{
	const unsigned long offset = kaslr_offset();

	if (IS_ENABLED(CONFIG_RANDOMIZE_BASE) && offset > 0) {
		pr_emerg("Kernel Offset: 0x%lx from 0x%lx\n",
			 offset, KIMAGE_VADDR);
		pr_emerg("PHYS_OFFSET: 0x%llx\n", PHYS_OFFSET);
	} else {
		pr_emerg("Kernel Offset: disabled\n");
	}
}

static int arm64_panic_block_dump(struct notifier_block *self,
				  unsigned long v, void *p)
{
	dump_kernel_offset();
	dump_cpu_features();
	dump_mem_limit();
	return 0;
}

static struct notifier_block arm64_panic_block = {
	.notifier_call = arm64_panic_block_dump
};

static int __init register_arm64_panic_block(void)
{
	atomic_notifier_chain_register(&panic_notifier_list,
				       &arm64_panic_block);
	return 0;
}
device_initcall(register_arm64_panic_block);

void kvm_arm_init_hyp_services(void)
{
	kvm_init_ioremap_services();
	kvm_init_memshare_services();
}<|MERGE_RESOLUTION|>--- conflicted
+++ resolved
@@ -184,17 +184,7 @@
 	early_fixmap_init();
 	early_fdt_ptr = fixmap_remap_fdt(dt_phys, &fdt_size, PAGE_KERNEL);
 }
-<<<<<<< HEAD
-#ifdef CONFIG_UCI
-static bool is_raven = true;
-bool machine_is_raven(void) {
-	return is_raven;
-}
-EXPORT_SYMBOL(machine_is_raven);
-#endif
-=======
-
->>>>>>> 334f1c6b
+
 static void __init setup_machine_fdt(phys_addr_t dt_phys)
 {
 	int size;
@@ -221,9 +211,7 @@
 	name = of_flat_dt_get_machine_name();
 	if (!name)
 		return;
-#ifdef CONFIG_UCI
-	if (!strstr(name,"Raven")) is_raven = false;
-#endif
+
 	pr_info("Machine model: %s\n", name);
 	dump_stack_set_arch_desc("%s (DT)", name);
 }
