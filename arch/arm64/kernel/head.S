/* SPDX-License-Identifier: GPL-2.0-only */
/*
 * Low-level CPU initialisation
 * Based on arch/arm/kernel/head.S
 *
 * Copyright (C) 1994-2002 Russell King
 * Copyright (C) 2003-2012 ARM Ltd.
 * Authors:	Catalin Marinas <catalin.marinas@arm.com>
 *		Will Deacon <will.deacon@arm.com>
 */

#include <linux/linkage.h>
#include <linux/init.h>
#include <linux/pgtable.h>

#include <asm/asm_pointer_auth.h>
#include <asm/assembler.h>
#include <asm/boot.h>
#include <asm/ptrace.h>
#include <asm/asm-offsets.h>
#include <asm/cache.h>
#include <asm/cputype.h>
#include <asm/el2_setup.h>
#include <asm/elf.h>
#include <asm/image.h>
#include <asm/kernel-pgtable.h>
#include <asm/kvm_arm.h>
#include <asm/memory.h>
#include <asm/pgtable-hwdef.h>
#include <asm/page.h>
#include <asm/scs.h>
#include <asm/smp.h>
#include <asm/sysreg.h>
#include <asm/thread_info.h>
#include <asm/virt.h>

#include "efi-header.S"

#define __PHYS_OFFSET	KERNEL_START

#if (PAGE_OFFSET & 0x1fffff) != 0
#error PAGE_OFFSET must be at least 2MB aligned
#endif

/*
 * Kernel startup entry point.
 * ---------------------------
 *
 * The requirements are:
 *   MMU = off, D-cache = off, I-cache = on or off,
 *   x0 = physical address to the FDT blob.
 *
 * This code is mostly position independent so you call this at
 * __pa(PAGE_OFFSET).
 *
 * Note that the callee-saved registers are used for storing variables
 * that are useful before the MMU is enabled. The allocations are described
 * in the entry routines.
 */
	__HEAD
_head:
	/*
	 * DO NOT MODIFY. Image header expected by Linux boot-loaders.
	 */
#ifdef CONFIG_EFI
	/*
	 * This add instruction has no meaningful effect except that
	 * its opcode forms the magic "MZ" signature required by UEFI.
	 */
	add	x13, x18, #0x16
	b	primary_entry
#else
	b	primary_entry			// branch to kernel start, magic
	.long	0				// reserved
#endif
	.quad	0				// Image load offset from start of RAM, little-endian
	le64sym	_kernel_size_le			// Effective size of kernel image, little-endian
	le64sym	_kernel_flags_le		// Informative flags, little-endian
	.quad	0				// reserved
	.quad	0				// reserved
	.quad	0				// reserved
	.ascii	ARM64_IMAGE_MAGIC		// Magic number
#ifdef CONFIG_EFI
	.long	pe_header - _head		// Offset to the PE header.

pe_header:
	__EFI_PE_HEADER
#else
	.long	0				// reserved
#endif

	__INIT

	/*
	 * The following callee saved general purpose registers are used on the
	 * primary lowlevel boot path:
	 *
	 *  Register   Scope                      Purpose
	 *  x21        primary_entry() .. start_kernel()        FDT pointer passed at boot in x0
	 *  x23        primary_entry() .. start_kernel()        physical misalignment/KASLR offset
	 *  x28        __create_page_tables()                   callee preserved temp register
	 *  x19/x20    __primary_switch()                       callee preserved temp registers
	 *  x24        __primary_switch() .. relocate_kernel()  current RELR displacement
	 */
SYM_CODE_START(primary_entry)
	bl	preserve_boot_args
	bl	init_kernel_el			// w0=cpu_boot_mode
	adrp	x23, __PHYS_OFFSET
	and	x23, x23, MIN_KIMG_ALIGN - 1	// KASLR offset, defaults to 0
	bl	set_cpu_boot_mode_flag
	bl	__create_page_tables
	/*
	 * The following calls CPU setup code, see arch/arm64/mm/proc.S for
	 * details.
	 * On return, the CPU will be ready for the MMU to be turned on and
	 * the TCR will have been set.
	 */
	bl	__cpu_setup			// initialise processor
	b	__primary_switch
SYM_CODE_END(primary_entry)

/*
 * Preserve the arguments passed by the bootloader in x0 .. x3
 */
SYM_CODE_START_LOCAL(preserve_boot_args)
	mov	x21, x0				// x21=FDT

	adr_l	x0, boot_args			// record the contents of
	stp	x21, x1, [x0]			// x0 .. x3 at kernel entry
	stp	x2, x3, [x0, #16]

	dmb	sy				// needed before dc ivac with
						// MMU off

	add	x1, x0, #0x20			// 4 x 8 bytes
	b	dcache_inval_poc		// tail call
SYM_CODE_END(preserve_boot_args)

/*
 * Macro to create a table entry to the next page.
 *
 *	tbl:	page table address
 *	virt:	virtual address
 *	shift:	#imm page table shift
 *	ptrs:	#imm pointers per table page
 *
 * Preserves:	virt
 * Corrupts:	ptrs, tmp1, tmp2
 * Returns:	tbl -> next level table page address
 */
	.macro	create_table_entry, tbl, virt, shift, ptrs, tmp1, tmp2
	add	\tmp1, \tbl, #PAGE_SIZE
	phys_to_pte \tmp2, \tmp1
	orr	\tmp2, \tmp2, #PMD_TYPE_TABLE	// address of next table and entry type
	lsr	\tmp1, \virt, #\shift
	sub	\ptrs, \ptrs, #1
	and	\tmp1, \tmp1, \ptrs		// table index
	str	\tmp2, [\tbl, \tmp1, lsl #3]
	add	\tbl, \tbl, #PAGE_SIZE		// next level table page
	.endm

/*
 * Macro to populate page table entries, these entries can be pointers to the next level
 * or last level entries pointing to physical memory.
 *
 *	tbl:	page table address
 *	rtbl:	pointer to page table or physical memory
 *	index:	start index to write
 *	eindex:	end index to write - [index, eindex] written to
 *	flags:	flags for pagetable entry to or in
 *	inc:	increment to rtbl between each entry
 *	tmp1:	temporary variable
 *
 * Preserves:	tbl, eindex, flags, inc
 * Corrupts:	index, tmp1
 * Returns:	rtbl
 */
	.macro populate_entries, tbl, rtbl, index, eindex, flags, inc, tmp1
.Lpe\@:	phys_to_pte \tmp1, \rtbl
	orr	\tmp1, \tmp1, \flags	// tmp1 = table entry
	str	\tmp1, [\tbl, \index, lsl #3]
	add	\rtbl, \rtbl, \inc	// rtbl = pa next level
	add	\index, \index, #1
	cmp	\index, \eindex
	b.ls	.Lpe\@
	.endm

/*
 * Compute indices of table entries from virtual address range. If multiple entries
 * were needed in the previous page table level then the next page table level is assumed
 * to be composed of multiple pages. (This effectively scales the end index).
 *
 *	vstart:	virtual address of start of range
 *	vend:	virtual address of end of range - we map [vstart, vend]
 *	shift:	shift used to transform virtual address into index
 *	ptrs:	number of entries in page table
 *	istart:	index in table corresponding to vstart
 *	iend:	index in table corresponding to vend
 *	count:	On entry: how many extra entries were required in previous level, scales
 *			  our end index.
 *		On exit: returns how many extra entries required for next page table level
 *
 * Preserves:	vstart, vend, shift, ptrs
 * Returns:	istart, iend, count
 */
	.macro compute_indices, vstart, vend, shift, ptrs, istart, iend, count
	lsr	\iend, \vend, \shift
	mov	\istart, \ptrs
	sub	\istart, \istart, #1
	and	\iend, \iend, \istart	// iend = (vend >> shift) & (ptrs - 1)
	mov	\istart, \ptrs
	mul	\istart, \istart, \count
	add	\iend, \iend, \istart	// iend += (count - 1) * ptrs
					// our entries span multiple tables

	lsr	\istart, \vstart, \shift
	mov	\count, \ptrs
	sub	\count, \count, #1
	and	\istart, \istart, \count

	sub	\count, \iend, \istart
	.endm

/*
 * Map memory for specified virtual address range. Each level of page table needed supports
 * multiple entries. If a level requires n entries the next page table level is assumed to be
 * formed from n pages.
 *
 *	tbl:	location of page table
 *	rtbl:	address to be used for first level page table entry (typically tbl + PAGE_SIZE)
 *	vstart:	virtual address of start of range
 *	vend:	virtual address of end of range - we map [vstart, vend - 1]
 *	flags:	flags to use to map last level entries
 *	phys:	physical address corresponding to vstart - physical memory is contiguous
 *	pgds:	the number of pgd entries
 *
 * Temporaries:	istart, iend, tmp, count, sv - these need to be different registers
 * Preserves:	vstart, flags
 * Corrupts:	tbl, rtbl, vend, istart, iend, tmp, count, sv
 */
	.macro map_memory, tbl, rtbl, vstart, vend, flags, phys, pgds, istart, iend, tmp, count, sv
	sub \vend, \vend, #1
	add \rtbl, \tbl, #PAGE_SIZE
	mov \sv, \rtbl
	mov \count, #0
	compute_indices \vstart, \vend, #PGDIR_SHIFT, \pgds, \istart, \iend, \count
	populate_entries \tbl, \rtbl, \istart, \iend, #PMD_TYPE_TABLE, #PAGE_SIZE, \tmp
	mov \tbl, \sv
	mov \sv, \rtbl

#if SWAPPER_PGTABLE_LEVELS > 3
	compute_indices \vstart, \vend, #PUD_SHIFT, #PTRS_PER_PUD, \istart, \iend, \count
	populate_entries \tbl, \rtbl, \istart, \iend, #PMD_TYPE_TABLE, #PAGE_SIZE, \tmp
	mov \tbl, \sv
	mov \sv, \rtbl
#endif

#if SWAPPER_PGTABLE_LEVELS > 2
	compute_indices \vstart, \vend, #SWAPPER_TABLE_SHIFT, #PTRS_PER_PMD, \istart, \iend, \count
	populate_entries \tbl, \rtbl, \istart, \iend, #PMD_TYPE_TABLE, #PAGE_SIZE, \tmp
	mov \tbl, \sv
#endif

	compute_indices \vstart, \vend, #SWAPPER_BLOCK_SHIFT, #PTRS_PER_PTE, \istart, \iend, \count
	bic \count, \phys, #SWAPPER_BLOCK_SIZE - 1
	populate_entries \tbl, \count, \istart, \iend, \flags, #SWAPPER_BLOCK_SIZE, \tmp
	.endm

/*
 * Setup the initial page tables. We only setup the barest amount which is
 * required to get the kernel running. The following sections are required:
 *   - identity mapping to enable the MMU (low address, TTBR0)
 *   - first few MB of the kernel linear mapping to jump to once the MMU has
 *     been enabled
 */
SYM_FUNC_START_LOCAL(__create_page_tables)
	mov	x28, lr

	/*
	 * Invalidate the init page tables to avoid potential dirty cache lines
	 * being evicted. Other page tables are allocated in rodata as part of
	 * the kernel image, and thus are clean to the PoC per the boot
	 * protocol.
	 */
	adrp	x0, init_pg_dir
	adrp	x1, init_pg_end
	bl	dcache_inval_poc

	/*
	 * Clear the init page tables.
	 */
	adrp	x0, init_pg_dir
	adrp	x1, init_pg_end
	sub	x1, x1, x0
1:	stp	xzr, xzr, [x0], #16
	stp	xzr, xzr, [x0], #16
	stp	xzr, xzr, [x0], #16
	stp	xzr, xzr, [x0], #16
	subs	x1, x1, #64
	b.ne	1b

	mov	x7, SWAPPER_MM_MMUFLAGS

	/*
	 * Create the identity mapping.
	 */
	adrp	x0, idmap_pg_dir
	adrp	x3, __idmap_text_start		// __pa(__idmap_text_start)

#ifdef CONFIG_ARM64_VA_BITS_52
	mrs_s	x6, SYS_ID_AA64MMFR2_EL1
	and	x6, x6, #(0xf << ID_AA64MMFR2_LVA_SHIFT)
	mov	x5, #52
	cbnz	x6, 1f
#endif
	mov	x5, #VA_BITS_MIN
1:
	adr_l	x6, vabits_actual
	str	x5, [x6]
	dmb	sy
	dc	ivac, x6		// Invalidate potentially stale cache line

	/*
	 * VA_BITS may be too small to allow for an ID mapping to be created
	 * that covers system RAM if that is located sufficiently high in the
	 * physical address space. So for the ID map, use an extended virtual
	 * range in that case, and configure an additional translation level
	 * if needed.
	 *
	 * Calculate the maximum allowed value for TCR_EL1.T0SZ so that the
	 * entire ID map region can be mapped. As T0SZ == (64 - #bits used),
	 * this number conveniently equals the number of leading zeroes in
	 * the physical address of __idmap_text_end.
	 */
	adrp	x5, __idmap_text_end
	clz	x5, x5
	cmp	x5, TCR_T0SZ(VA_BITS_MIN) // default T0SZ small enough?
	b.ge	1f			// .. then skip VA range extension

	adr_l	x6, idmap_t0sz
	str	x5, [x6]
	dmb	sy
	dc	ivac, x6		// Invalidate potentially stale cache line

#if (VA_BITS < 48)
#define EXTRA_SHIFT	(PGDIR_SHIFT + PAGE_SHIFT - 3)
#define EXTRA_PTRS	(1 << (PHYS_MASK_SHIFT - EXTRA_SHIFT))

	/*
	 * If VA_BITS < 48, we have to configure an additional table level.
	 * First, we have to verify our assumption that the current value of
	 * VA_BITS was chosen such that all translation levels are fully
	 * utilised, and that lowering T0SZ will always result in an additional
	 * translation level to be configured.
	 */
#if VA_BITS != EXTRA_SHIFT
#error "Mismatch between VA_BITS and page size/number of translation levels"
#endif

	mov	x4, EXTRA_PTRS
	create_table_entry x0, x3, EXTRA_SHIFT, x4, x5, x6
#else
	/*
	 * If VA_BITS == 48, we don't have to configure an additional
	 * translation level, but the top-level table has more entries.
	 */
	mov	x4, #1 << (PHYS_MASK_SHIFT - PGDIR_SHIFT)
	str_l	x4, idmap_ptrs_per_pgd, x5
#endif
1:
	ldr_l	x4, idmap_ptrs_per_pgd
	mov	x5, x3				// __pa(__idmap_text_start)
	adr_l	x6, __idmap_text_end		// __pa(__idmap_text_end)

	map_memory x0, x1, x3, x6, x7, x3, x4, x10, x11, x12, x13, x14

	/*
	 * Map the kernel image (starting with PHYS_OFFSET).
	 */
	adrp	x0, init_pg_dir
	mov_q	x5, KIMAGE_VADDR		// compile time __va(_text)
	add	x5, x5, x23			// add KASLR displacement
	mov	x4, PTRS_PER_PGD
	adrp	x6, _end			// runtime __pa(_end)
	adrp	x3, _text			// runtime __pa(_text)
	sub	x6, x6, x3			// _end - _text
	add	x6, x6, x5			// runtime __va(_end)

	map_memory x0, x1, x5, x6, x7, x3, x4, x10, x11, x12, x13, x14

	/*
	 * Since the page tables have been populated with non-cacheable
	 * accesses (MMU disabled), invalidate those tables again to
	 * remove any speculatively loaded cache lines.
	 */
	dmb	sy

	adrp	x0, idmap_pg_dir
	adrp	x1, idmap_pg_end
	bl	dcache_inval_poc

	adrp	x0, init_pg_dir
	adrp	x1, init_pg_end
	bl	dcache_inval_poc

	ret	x28
SYM_FUNC_END(__create_page_tables)

/*
 * The following fragment of code is executed with the MMU enabled.
 *
 *   x0 = __PHYS_OFFSET
 */
SYM_FUNC_START_LOCAL(__primary_switched)
	adrp	x4, init_thread_union
	add	sp, x4, #THREAD_SIZE
	adr_l	x5, init_task
	msr	sp_el0, x5			// Save thread_info

	adr_l	x8, vectors			// load VBAR_EL1 with virtual
	msr	vbar_el1, x8			// vector table address
	isb

	stp	xzr, x30, [sp, #-16]!
	mov	x29, sp

#ifdef CONFIG_SHADOW_CALL_STACK
	adr_l	scs_sp, init_shadow_call_stack	// Set shadow call stack
#endif

	str_l	x21, __fdt_pointer, x5		// Save FDT pointer

	ldr_l	x4, kimage_vaddr		// Save the offset between
	sub	x4, x4, x0			// the kernel virtual and
	str_l	x4, kimage_voffset, x5		// physical mappings

	// Clear BSS
	adr_l	x0, __bss_start
	mov	x1, xzr
	adr_l	x2, __bss_stop
	sub	x2, x2, x0
	bl	__pi_memset
	dsb	ishst				// Make zero page visible to PTW

#if defined(CONFIG_KASAN_GENERIC) || defined(CONFIG_KASAN_SW_TAGS)
	bl	kasan_early_init
#endif
	mov	x0, x21				// pass FDT address in x0
	bl	early_fdt_map			// Try mapping the FDT early
	bl	init_feature_override		// Parse cpu feature overrides
#ifdef CONFIG_RANDOMIZE_BASE
	tst	x23, ~(MIN_KIMG_ALIGN - 1)	// already running randomized?
	b.ne	0f
	bl	kaslr_early_init		// parse FDT for KASLR options
	cbz	x0, 0f				// KASLR disabled? just proceed
	orr	x23, x23, x0			// record KASLR offset
	ldp	x29, x30, [sp], #16		// we must enable KASLR, return
	ret					// to __primary_switch()
0:
#endif
	bl	switch_to_vhe			// Prefer VHE if possible
	add	sp, sp, #16
	mov	x29, #0
	mov	x30, #0
	b	start_kernel
SYM_FUNC_END(__primary_switched)

	.pushsection ".rodata", "a"
SYM_DATA_START(kimage_vaddr)
	.quad		_text
SYM_DATA_END(kimage_vaddr)
EXPORT_SYMBOL(kimage_vaddr)
	.popsection

/*
 * end early head section, begin head code that is also used for
 * hotplug and needs to have the same protections as the text region
 */
	.section ".idmap.text","awx"

/*
 * Starting from EL2 or EL1, configure the CPU to execute at the highest
 * reachable EL supported by the kernel in a chosen default state. If dropping
 * from EL2 to EL1, configure EL2 before configuring EL1.
 *
 * Since we cannot always rely on ERET synchronizing writes to sysregs (e.g. if
 * SCTLR_ELx.EOS is clear), we place an ISB prior to ERET.
 *
 * Returns either BOOT_CPU_MODE_EL1 or BOOT_CPU_MODE_EL2 in w0 if
 * booted in EL1 or EL2 respectively.
 */
SYM_FUNC_START(init_kernel_el)
<<<<<<< HEAD
	mov_q	x0, INIT_SCTLR_EL1_MMU_OFF
	msr	sctlr_el1, x0

	mrs	x0, CurrentEL
	cmp	x0, #CurrentEL_EL2
	b.eq	init_el2

SYM_INNER_LABEL(init_el1, SYM_L_LOCAL)
=======
	mrs	x0, CurrentEL
	cmp	x0, #CurrentEL_EL2
	b.eq	init_el2

SYM_INNER_LABEL(init_el1, SYM_L_LOCAL)
	mov_q	x0, INIT_SCTLR_EL1_MMU_OFF
	msr	sctlr_el1, x0
>>>>>>> 334f1c6b
	isb
	mov_q	x0, INIT_PSTATE_EL1
	msr	spsr_el1, x0
	msr	elr_el1, lr
	mov	w0, #BOOT_CPU_MODE_EL1
	eret

SYM_INNER_LABEL(init_el2, SYM_L_LOCAL)
	mov_q	x0, HCR_HOST_NVHE_FLAGS
	msr	hcr_el2, x0
	isb

	init_el2_state
<<<<<<< HEAD

	/* Hypervisor stub */
	adr_l	x0, __hyp_stub_vectors
	msr	vbar_el2, x0
	isb
=======

	/* Hypervisor stub */
	adr_l	x0, __hyp_stub_vectors
	msr	vbar_el2, x0
	isb

	/*
	 * Fruity CPUs seem to have HCR_EL2.E2H set to RES1,
	 * making it impossible to start in nVHE mode. Is that
	 * compliant with the architecture? Absolutely not!
	 */
	mrs	x0, hcr_el2
	and	x0, x0, #HCR_E2H
	cbz	x0, 1f

	/* Switching to VHE requires a sane SCTLR_EL1 as a start */
	mov_q	x0, INIT_SCTLR_EL1_MMU_OFF
	msr_s	SYS_SCTLR_EL12, x0

	/*
	 * Force an eret into a helper "function", and let it return
	 * to our original caller... This makes sure that we have
	 * initialised the basic PSTATE state.
	 */
	mov	x0, #INIT_PSTATE_EL2
	msr	spsr_el1, x0
	adr	x0, __cpu_stick_to_vhe
	msr	elr_el1, x0
	eret

1:
	mov_q	x0, INIT_SCTLR_EL1_MMU_OFF
	msr	sctlr_el1, x0
>>>>>>> 334f1c6b

	msr	elr_el2, lr
	mov	w0, #BOOT_CPU_MODE_EL2
	eret
<<<<<<< HEAD
=======

__cpu_stick_to_vhe:
	mov	x0, #HVC_VHE_RESTART
	hvc	#0
	mov	x0, #BOOT_CPU_MODE_EL2
	ret
>>>>>>> 334f1c6b
SYM_FUNC_END(init_kernel_el)

/*
 * Sets the __boot_cpu_mode flag depending on the CPU boot mode passed
 * in w0. See arch/arm64/include/asm/virt.h for more info.
 */
SYM_FUNC_START_LOCAL(set_cpu_boot_mode_flag)
	adr_l	x1, __boot_cpu_mode
	cmp	w0, #BOOT_CPU_MODE_EL2
	b.ne	1f
	add	x1, x1, #4
1:	str	w0, [x1]			// This CPU has booted in EL1
	dmb	sy
	dc	ivac, x1			// Invalidate potentially stale cache line
	ret
SYM_FUNC_END(set_cpu_boot_mode_flag)

/*
 * These values are written with the MMU off, but read with the MMU on.
 * Writers will invalidate the corresponding address, discarding up to a
 * 'Cache Writeback Granule' (CWG) worth of data. The linker script ensures
 * sufficient alignment that the CWG doesn't overlap another section.
 */
	.pushsection ".mmuoff.data.write", "aw"
/*
 * We need to find out the CPU boot mode long after boot, so we need to
 * store it in a writable variable.
 *
 * This is not in .bss, because we set it sufficiently early that the boot-time
 * zeroing of .bss would clobber it.
 */
SYM_DATA_START(__boot_cpu_mode)
	.long	BOOT_CPU_MODE_EL2
	.long	BOOT_CPU_MODE_EL1
SYM_DATA_END(__boot_cpu_mode)
/*
 * The booting CPU updates the failed status @__early_cpu_boot_status,
 * with MMU turned off.
 */
SYM_DATA_START(__early_cpu_boot_status)
	.quad 	0
SYM_DATA_END(__early_cpu_boot_status)

	.popsection

	/*
	 * This provides a "holding pen" for platforms to hold all secondary
	 * cores are held until we're ready for them to initialise.
	 */
SYM_FUNC_START(secondary_holding_pen)
	bl	init_kernel_el			// w0=cpu_boot_mode
	bl	set_cpu_boot_mode_flag
	mrs	x0, mpidr_el1
	mov_q	x1, MPIDR_HWID_BITMASK
	and	x0, x0, x1
	adr_l	x3, secondary_holding_pen_release
pen:	ldr	x4, [x3]
	cmp	x4, x0
	b.eq	secondary_startup
	wfe
	b	pen
SYM_FUNC_END(secondary_holding_pen)

	/*
	 * Secondary entry point that jumps straight into the kernel. Only to
	 * be used where CPUs are brought online dynamically by the kernel.
	 */
SYM_FUNC_START(secondary_entry)
	bl	init_kernel_el			// w0=cpu_boot_mode
	bl	set_cpu_boot_mode_flag
	b	secondary_startup
SYM_FUNC_END(secondary_entry)

SYM_FUNC_START_LOCAL(secondary_startup)
	/*
	 * Common entry point for secondary CPUs.
	 */
	bl	switch_to_vhe
	bl	__cpu_secondary_check52bitva
	bl	__cpu_setup			// initialise processor
	adrp	x1, swapper_pg_dir
	bl	__enable_mmu
	ldr	x8, =__secondary_switched
	br	x8
SYM_FUNC_END(secondary_startup)

SYM_FUNC_START_LOCAL(__secondary_switched)
	adr_l	x5, vectors
	msr	vbar_el1, x5
	isb

	adr_l	x0, secondary_data
	ldr	x1, [x0, #CPU_BOOT_STACK]	// get secondary_data.stack
	cbz	x1, __secondary_too_slow
	mov	sp, x1
	ldr	x2, [x0, #CPU_BOOT_TASK]
	cbz	x2, __secondary_too_slow
	msr	sp_el0, x2
	scs_load x2, x3
	mov	x29, #0
	mov	x30, #0

#ifdef CONFIG_ARM64_PTR_AUTH
	ptrauth_keys_init_cpu x2, x3, x4, x5
#endif

	b	secondary_start_kernel
SYM_FUNC_END(__secondary_switched)

SYM_FUNC_START_LOCAL(__secondary_too_slow)
	wfe
	wfi
	b	__secondary_too_slow
SYM_FUNC_END(__secondary_too_slow)

/*
 * The booting CPU updates the failed status @__early_cpu_boot_status,
 * with MMU turned off.
 *
 * update_early_cpu_boot_status tmp, status
 *  - Corrupts tmp1, tmp2
 *  - Writes 'status' to __early_cpu_boot_status and makes sure
 *    it is committed to memory.
 */

	.macro	update_early_cpu_boot_status status, tmp1, tmp2
	mov	\tmp2, #\status
	adr_l	\tmp1, __early_cpu_boot_status
	str	\tmp2, [\tmp1]
	dmb	sy
	dc	ivac, \tmp1			// Invalidate potentially stale cache line
	.endm

/*
 * Enable the MMU.
 *
 *  x0  = SCTLR_EL1 value for turning on the MMU.
 *  x1  = TTBR1_EL1 value
 *
 * Returns to the caller via x30/lr. This requires the caller to be covered
 * by the .idmap.text section.
 *
 * Checks if the selected granule size is supported by the CPU.
 * If it isn't, park the CPU
 */
SYM_FUNC_START(__enable_mmu)
	mrs	x2, ID_AA64MMFR0_EL1
	ubfx	x2, x2, #ID_AA64MMFR0_TGRAN_SHIFT, 4
	cmp     x2, #ID_AA64MMFR0_TGRAN_SUPPORTED_MIN
	b.lt    __no_granule_support
	cmp     x2, #ID_AA64MMFR0_TGRAN_SUPPORTED_MAX
	b.gt    __no_granule_support
	update_early_cpu_boot_status 0, x2, x3
	adrp	x2, idmap_pg_dir
	phys_to_ttbr x1, x1
	phys_to_ttbr x2, x2
	msr	ttbr0_el1, x2			// load TTBR0
	offset_ttbr1 x1, x3
	msr	ttbr1_el1, x1			// load TTBR1
	isb

	set_sctlr_el1	x0

	ret
SYM_FUNC_END(__enable_mmu)

SYM_FUNC_START(__cpu_secondary_check52bitva)
#ifdef CONFIG_ARM64_VA_BITS_52
	ldr_l	x0, vabits_actual
	cmp	x0, #52
	b.ne	2f

	mrs_s	x0, SYS_ID_AA64MMFR2_EL1
	and	x0, x0, #(0xf << ID_AA64MMFR2_LVA_SHIFT)
	cbnz	x0, 2f

	update_early_cpu_boot_status \
		CPU_STUCK_IN_KERNEL | CPU_STUCK_REASON_52_BIT_VA, x0, x1
1:	wfe
	wfi
	b	1b

#endif
2:	ret
SYM_FUNC_END(__cpu_secondary_check52bitva)

SYM_FUNC_START_LOCAL(__no_granule_support)
	/* Indicate that this CPU can't boot and is stuck in the kernel */
	update_early_cpu_boot_status \
		CPU_STUCK_IN_KERNEL | CPU_STUCK_REASON_NO_GRAN, x1, x2
1:
	wfe
	wfi
	b	1b
SYM_FUNC_END(__no_granule_support)

#ifdef CONFIG_RELOCATABLE
SYM_FUNC_START_LOCAL(__relocate_kernel)
	/*
	 * Iterate over each entry in the relocation table, and apply the
	 * relocations in place.
	 */
	ldr	w9, =__rela_offset		// offset to reloc table
	ldr	w10, =__rela_size		// size of reloc table

	mov_q	x11, KIMAGE_VADDR		// default virtual offset
	add	x11, x11, x23			// actual virtual offset
	add	x9, x9, x11			// __va(.rela)
	add	x10, x9, x10			// __va(.rela) + sizeof(.rela)

0:	cmp	x9, x10
	b.hs	1f
	ldp	x12, x13, [x9], #24
	ldr	x14, [x9, #-8]
	cmp	w13, #R_AARCH64_RELATIVE
	b.ne	0b
	add	x14, x14, x23			// relocate
	str	x14, [x12, x23]
	b	0b

1:
#ifdef CONFIG_RELR
	/*
	 * Apply RELR relocations.
	 *
	 * RELR is a compressed format for storing relative relocations. The
	 * encoded sequence of entries looks like:
	 * [ AAAAAAAA BBBBBBB1 BBBBBBB1 ... AAAAAAAA BBBBBB1 ... ]
	 *
	 * i.e. start with an address, followed by any number of bitmaps. The
	 * address entry encodes 1 relocation. The subsequent bitmap entries
	 * encode up to 63 relocations each, at subsequent offsets following
	 * the last address entry.
	 *
	 * The bitmap entries must have 1 in the least significant bit. The
	 * assumption here is that an address cannot have 1 in lsb. Odd
	 * addresses are not supported. Any odd addresses are stored in the RELA
	 * section, which is handled above.
	 *
	 * Excluding the least significant bit in the bitmap, each non-zero
	 * bit in the bitmap represents a relocation to be applied to
	 * a corresponding machine word that follows the base address
	 * word. The second least significant bit represents the machine
	 * word immediately following the initial address, and each bit
	 * that follows represents the next word, in linear order. As such,
	 * a single bitmap can encode up to 63 relocations in a 64-bit object.
	 *
	 * In this implementation we store the address of the next RELR table
	 * entry in x9, the address being relocated by the current address or
	 * bitmap entry in x13 and the address being relocated by the current
	 * bit in x14.
	 *
	 * Because addends are stored in place in the binary, RELR relocations
	 * cannot be applied idempotently. We use x24 to keep track of the
	 * currently applied displacement so that we can correctly relocate if
	 * __relocate_kernel is called twice with non-zero displacements (i.e.
	 * if there is both a physical misalignment and a KASLR displacement).
	 */
	ldr	w9, =__relr_offset		// offset to reloc table
	ldr	w10, =__relr_size		// size of reloc table
	add	x9, x9, x11			// __va(.relr)
	add	x10, x9, x10			// __va(.relr) + sizeof(.relr)

	sub	x15, x23, x24			// delta from previous offset
	cbz	x15, 7f				// nothing to do if unchanged
	mov	x24, x23			// save new offset

2:	cmp	x9, x10
	b.hs	7f
	ldr	x11, [x9], #8
	tbnz	x11, #0, 3f			// branch to handle bitmaps
	add	x13, x11, x23
	ldr	x12, [x13]			// relocate address entry
	add	x12, x12, x15
	str	x12, [x13], #8			// adjust to start of bitmap
	b	2b

3:	mov	x14, x13
4:	lsr	x11, x11, #1
	cbz	x11, 6f
	tbz	x11, #0, 5f			// skip bit if not set
	ldr	x12, [x14]			// relocate bit
	add	x12, x12, x15
	str	x12, [x14]

5:	add	x14, x14, #8			// move to next bit's address
	b	4b

6:	/*
	 * Move to the next bitmap's address. 8 is the word size, and 63 is the
	 * number of significant bits in a bitmap entry.
	 */
	add	x13, x13, #(8 * 63)
	b	2b

7:
#endif
	ret

SYM_FUNC_END(__relocate_kernel)
#endif

SYM_FUNC_START_LOCAL(__primary_switch)
#ifdef CONFIG_RANDOMIZE_BASE
	mov	x19, x0				// preserve new SCTLR_EL1 value
	mrs	x20, sctlr_el1			// preserve old SCTLR_EL1 value
#endif

	adrp	x1, init_pg_dir
	bl	__enable_mmu
#ifdef CONFIG_RELOCATABLE
#ifdef CONFIG_RELR
	mov	x24, #0				// no RELR displacement yet
#endif
	bl	__relocate_kernel
#ifdef CONFIG_RANDOMIZE_BASE
	ldr	x8, =__primary_switched
	adrp	x0, __PHYS_OFFSET
	blr	x8

	/*
	 * If we return here, we have a KASLR displacement in x23 which we need
	 * to take into account by discarding the current kernel mapping and
	 * creating a new one.
	 */
	pre_disable_mmu_workaround
	msr	sctlr_el1, x20			// disable the MMU
	isb
	bl	__create_page_tables		// recreate kernel mapping

	tlbi	vmalle1				// Remove any stale TLB entries
	dsb	nsh
	isb

	set_sctlr_el1	x19			// re-enable the MMU

	bl	__relocate_kernel
#endif
#endif
	ldr	x8, =__primary_switched
	adrp	x0, __PHYS_OFFSET
	br	x8
SYM_FUNC_END(__primary_switch)<|MERGE_RESOLUTION|>--- conflicted
+++ resolved
@@ -490,24 +490,13 @@
  * booted in EL1 or EL2 respectively.
  */
 SYM_FUNC_START(init_kernel_el)
-<<<<<<< HEAD
-	mov_q	x0, INIT_SCTLR_EL1_MMU_OFF
-	msr	sctlr_el1, x0
-
 	mrs	x0, CurrentEL
 	cmp	x0, #CurrentEL_EL2
 	b.eq	init_el2
 
 SYM_INNER_LABEL(init_el1, SYM_L_LOCAL)
-=======
-	mrs	x0, CurrentEL
-	cmp	x0, #CurrentEL_EL2
-	b.eq	init_el2
-
-SYM_INNER_LABEL(init_el1, SYM_L_LOCAL)
 	mov_q	x0, INIT_SCTLR_EL1_MMU_OFF
 	msr	sctlr_el1, x0
->>>>>>> 334f1c6b
 	isb
 	mov_q	x0, INIT_PSTATE_EL1
 	msr	spsr_el1, x0
@@ -521,13 +510,6 @@
 	isb
 
 	init_el2_state
-<<<<<<< HEAD
-
-	/* Hypervisor stub */
-	adr_l	x0, __hyp_stub_vectors
-	msr	vbar_el2, x0
-	isb
-=======
 
 	/* Hypervisor stub */
 	adr_l	x0, __hyp_stub_vectors
@@ -561,20 +543,16 @@
 1:
 	mov_q	x0, INIT_SCTLR_EL1_MMU_OFF
 	msr	sctlr_el1, x0
->>>>>>> 334f1c6b
 
 	msr	elr_el2, lr
 	mov	w0, #BOOT_CPU_MODE_EL2
 	eret
-<<<<<<< HEAD
-=======
 
 __cpu_stick_to_vhe:
 	mov	x0, #HVC_VHE_RESTART
 	hvc	#0
 	mov	x0, #BOOT_CPU_MODE_EL2
 	ret
->>>>>>> 334f1c6b
 SYM_FUNC_END(init_kernel_el)
 
 /*
