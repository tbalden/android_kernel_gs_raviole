--- conflicted
+++ resolved
@@ -45,10 +45,7 @@
 #include <linux/thread_info.h>
 #include <linux/prctl.h>
 #include <trace/hooks/fpsimd.h>
-<<<<<<< HEAD
-=======
 #include <trace/hooks/mpam.h>
->>>>>>> 334f1c6b
 
 #include <asm/alternative.h>
 #include <asm/arch_gicv3.h>
@@ -551,24 +548,6 @@
 }
 
 /*
- * __switch_to() checks current->thread.sctlr_user as an optimisation. Therefore
- * this function must be called with preemption disabled and the update to
- * sctlr_user must be made in the same preemption disabled block so that
- * __switch_to() does not see the variable update before the SCTLR_EL1 one.
- */
-void update_sctlr_el1(u64 sctlr)
-{
-	/*
-	 * EnIA must not be cleared while in the kernel as this is necessary for
-	 * in-kernel PAC. It will be cleared on kernel exit if needed.
-	 */
-	sysreg_clear_set(sctlr_el1, SCTLR_USER_MASK & ~SCTLR_ELx_ENIA, sctlr);
-
-	/* ISB required for the kernel uaccess routines when setting TCF0. */
-	isb();
-}
-
-/*
  * Thread switching.
  */
 __notrace_funcgraph struct task_struct *__switch_to(struct task_struct *prev,
@@ -583,10 +562,6 @@
 	entry_task_switch(next);
 	uao_thread_switch(next);
 	ssbs_thread_switch(next);
-<<<<<<< HEAD
-	erratum_1418040_thread_switch(prev, next);
-	ptrauth_thread_switch_user(next);
-=======
 	erratum_1418040_thread_switch(next);
 	ptrauth_thread_switch_user(next);
 	/*
@@ -594,7 +569,6 @@
 	 *  because MPAM is related to cache maintenance.
 	 */
 	trace_android_vh_mpam_set(prev, next);
->>>>>>> 334f1c6b
 
 	/*
 	 * Complete any pending TLB or cache maintenance on this CPU in case
@@ -649,7 +623,6 @@
 	put_task_stack(p);
 	return ret;
 }
-EXPORT_SYMBOL_GPL(get_wchan);
 
 unsigned long arch_align_stack(unsigned long sp)
 {
@@ -683,10 +656,7 @@
 
 	current->mm->context.flags = mmflags;
 	ptrauth_thread_init_user();
-<<<<<<< HEAD
-=======
 	erratum_1418040_new_exec();
->>>>>>> 334f1c6b
 	mte_thread_init_user();
 
 	if (task_spec_ssb_noexec(current)) {
