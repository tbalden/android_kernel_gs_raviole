--- conflicted
+++ resolved
@@ -45,8 +45,6 @@
 
 #include <trace/hooks/fault.h>
 
-#include <trace/hooks/fault.h>
-
 struct fault_info {
 	int	(*fn)(unsigned long far, unsigned int esr,
 		      struct pt_regs *regs);
@@ -321,31 +319,11 @@
 static void report_tag_fault(unsigned long addr, unsigned int esr,
 			     struct pt_regs *regs)
 {
-<<<<<<< HEAD
-	static bool reported;
-	bool is_write;
-
-	if (READ_ONCE(reported))
-		return;
-
-	/*
-	 * This is used for KASAN tests and assumes that no MTE faults
-	 * happened before running the tests.
-	 */
-	if (mte_report_once())
-		WRITE_ONCE(reported, true);
-
-=======
->>>>>>> 334f1c6b
 	/*
 	 * SAS bits aren't set for all faults reported in EL1, so we can't
 	 * find out access size.
 	 */
-<<<<<<< HEAD
-	is_write = !!(esr & ESR_ELx_WNR);
-=======
 	bool is_write = !!(esr & ESR_ELx_WNR);
->>>>>>> 334f1c6b
 	kasan_report(addr, 0, is_write, regs->pc);
 }
 #else
@@ -742,11 +720,7 @@
 
 static int do_bad(unsigned long far, unsigned int esr, struct pt_regs *regs)
 {
-	unsigned long addr = untagged_addr(far);
-	int ret = 1;
-
-	trace_android_vh_handle_tlb_conf(addr, esr, &ret);
-	return ret;
+	return 1; /* "fault" */
 }
 
 static int do_sea(unsigned long far, unsigned int esr, struct pt_regs *regs)
