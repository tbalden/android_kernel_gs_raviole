--- conflicted
+++ resolved
@@ -545,18 +545,10 @@
 				reg-addr-bitwidth = <16>;
 				reg-value-bitwidth = <8>;
 
-<<<<<<< HEAD
-				/* Power supplies */
-=======
 				/* Access mode property*/
 				lwis,read-only;
 
-				/* Power sequence */
-				regulators =
-					<&slg51000_ldo1>;
-				regulator-voltages =
-					<0>;
->>>>>>> c7af8d0a
+				/* Power supplies */
 				ldo1-supply = <&slg51000_ldo1>;
 
 				/* Power up sequence */
