--- conflicted
+++ resolved
@@ -1135,10 +1135,6 @@
 		compatible = "rockchip,iommu";
 		reg = <0x0 0xff470f00 0x0 0x100>;
 		interrupts = <GIC_SPI 78 IRQ_TYPE_LEVEL_HIGH>;
-<<<<<<< HEAD
-		interrupt-names = "vopl_mmu";
-=======
->>>>>>> 754a0abe
 		clocks = <&cru ACLK_VOPL>, <&cru HCLK_VOPL>;
 		clock-names = "aclk", "iface";
 		power-domains = <&power PX30_PD_VO>;
