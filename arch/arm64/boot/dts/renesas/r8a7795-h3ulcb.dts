--- conflicted
+++ resolved
@@ -8,8 +8,6 @@
  * version 2.  This program is licensed "as is" without any warranty of any
  * kind, whether express or implied.
  */
-
-#define CPG_AUDIO_CLK_I		R8A7795_CLK_S0D4
 
 /dts-v1/;
 #include "r8a7795.dtsi"
@@ -39,8 +37,6 @@
 		device_type = "memory";
 		reg = <0x7 0x00000000 0x0 0x40000000>;
 	};
-<<<<<<< HEAD
-=======
 };
 
 &du {
@@ -55,5 +51,4 @@
 		 <&versaclock5 2>;
 	clock-names = "du.0", "du.1", "du.2", "du.3", "lvds.0",
 		      "dclkin.0", "dclkin.1", "dclkin.2", "dclkin.3";
->>>>>>> bb176f67
 };