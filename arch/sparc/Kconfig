--- conflicted
+++ resolved
@@ -25,12 +25,9 @@
 	select ARCH_WANT_OPTIONAL_GPIOLIB
 	select RTC_CLASS
 	select RTC_DRV_M48T59
-<<<<<<< HEAD
 	select HAVE_PERF_COUNTERS
-=======
 	select HAVE_DMA_ATTRS
 	select HAVE_DMA_API_DEBUG
->>>>>>> 86d71014
 
 config SPARC32
 	def_bool !64BIT
