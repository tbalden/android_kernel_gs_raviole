// SPDX-License-Identifier: GPL-2.0-or-later
/*
 *  Derived from arch/i386/kernel/irq.c
 *    Copyright (C) 1992 Linus Torvalds
 *  Adapted from arch/i386 by Gary Thomas
 *    Copyright (C) 1995-1996 Gary Thomas (gdt@linuxppc.org)
 *  Updated and modified by Cort Dougan <cort@fsmlabs.com>
 *    Copyright (C) 1996-2001 Cort Dougan
 *  Adapted for Power Macintosh by Paul Mackerras
 *    Copyright (C) 1996 Paul Mackerras (paulus@cs.anu.edu.au)
 *
 * This file contains the code used by various IRQ handling routines:
 * asking for different IRQ's should be done through these routines
 * instead of just grabbing them. Thus setups with different IRQ numbers
 * shouldn't result in any weird surprises, and installing new handlers
 * should be easier.
 *
 * The MPC8xx has an interrupt mask in the SIU.  If a bit is set, the
 * interrupt is _enabled_.  As expected, IRQ0 is bit 0 in the 32-bit
 * mask register (of which only 16 are defined), hence the weird shifting
 * and complement of the cached_irq_mask.  I want to be able to stuff
 * this right into the SIU SMASK register.
 * Many of the prep/chrp functions are conditional compiled on CONFIG_PPC_8xx
 * to reduce code space and undefined function references.
 */

#undef DEBUG

#include <linux/export.h>
#include <linux/threads.h>
#include <linux/kernel_stat.h>
#include <linux/signal.h>
#include <linux/sched.h>
#include <linux/ptrace.h>
#include <linux/ioport.h>
#include <linux/interrupt.h>
#include <linux/timex.h>
#include <linux/init.h>
#include <linux/slab.h>
#include <linux/delay.h>
#include <linux/irq.h>
#include <linux/seq_file.h>
#include <linux/cpumask.h>
#include <linux/profile.h>
#include <linux/bitops.h>
#include <linux/list.h>
#include <linux/radix-tree.h>
#include <linux/mutex.h>
#include <linux/pci.h>
#include <linux/debugfs.h>
#include <linux/of.h>
#include <linux/of_irq.h>
#include <linux/vmalloc.h>
#include <linux/pgtable.h>

#include <linux/uaccess.h>
#include <asm/io.h>
#include <asm/irq.h>
#include <asm/cache.h>
#include <asm/prom.h>
#include <asm/ptrace.h>
#include <asm/machdep.h>
#include <asm/udbg.h>
#include <asm/smp.h>
#include <asm/livepatch.h>
#include <asm/asm-prototypes.h>
#include <asm/hw_irq.h>

#ifdef CONFIG_PPC64
#include <asm/paca.h>
#include <asm/firmware.h>
#include <asm/lv1call.h>
#include <asm/dbell.h>
#endif
#define CREATE_TRACE_POINTS
#include <asm/trace.h>
#include <asm/cpu_has_feature.h>

DEFINE_PER_CPU_SHARED_ALIGNED(irq_cpustat_t, irq_stat);
EXPORT_PER_CPU_SYMBOL(irq_stat);

#ifdef CONFIG_PPC32
atomic_t ppc_n_lost_interrupts;

#ifdef CONFIG_TAU_INT
extern int tau_initialized;
u32 tau_interrupts(unsigned long cpu);
#endif
#endif /* CONFIG_PPC32 */

#ifdef CONFIG_PPC64

int distribute_irqs = 1;

static inline notrace unsigned long get_irq_happened(void)
{
	unsigned long happened;

	__asm__ __volatile__("lbz %0,%1(13)"
	: "=r" (happened) : "i" (offsetof(struct paca_struct, irq_happened)));

	return happened;
}

<<<<<<< HEAD
static inline notrace int decrementer_check_overflow(void)
{
	u64 now = get_tb();
	u64 *next_tb = this_cpu_ptr(&decrementers_next_tb);
 
	return now >= *next_tb;
}

=======
>>>>>>> c70595ea
#ifdef CONFIG_PPC_BOOK3E

/* This is called whenever we are re-enabling interrupts
 * and returns either 0 (nothing to do) or 500/900/280 if
 * there's an EE, DEC or DBELL to generate.
 *
 * This is called in two contexts: From arch_local_irq_restore()
 * before soft-enabling interrupts, and from the exception exit
 * path when returning from an interrupt from a soft-disabled to
 * a soft enabled context. In both case we have interrupts hard
 * disabled.
 *
 * We take care of only clearing the bits we handled in the
 * PACA irq_happened field since we can only re-emit one at a
 * time and we don't want to "lose" one.
 */
notrace unsigned int __check_irq_replay(void)
{
	/*
	 * We use local_paca rather than get_paca() to avoid all
	 * the debug_smp_processor_id() business in this low level
	 * function
	 */
	unsigned char happened = local_paca->irq_happened;

	/*
	 * We are responding to the next interrupt, so interrupt-off
	 * latencies should be reset here.
	 */
	trace_hardirqs_on();
	trace_hardirqs_off();

	if (happened & PACA_IRQ_DEC) {
		local_paca->irq_happened &= ~PACA_IRQ_DEC;
		return 0x900;
	}

	if (happened & PACA_IRQ_EE) {
		local_paca->irq_happened &= ~PACA_IRQ_EE;
		return 0x500;
	}

	if (happened & PACA_IRQ_DBELL) {
		local_paca->irq_happened &= ~PACA_IRQ_DBELL;
		return 0x280;
	}

	if (happened & PACA_IRQ_HARD_DIS)
		local_paca->irq_happened &= ~PACA_IRQ_HARD_DIS;

	/* There should be nothing left ! */
	BUG_ON(local_paca->irq_happened != 0);

	return 0;
}

/*
 * This is specifically called by assembly code to re-enable interrupts
 * if they are currently disabled. This is typically called before
 * schedule() or do_signal() when returning to userspace. We do it
 * in C to avoid the burden of dealing with lockdep etc...
 *
 * NOTE: This is called with interrupts hard disabled but not marked
 * as such in paca->irq_happened, so we need to resync this.
 */
void notrace restore_interrupts(void)
{
	if (irqs_disabled()) {
		local_paca->irq_happened |= PACA_IRQ_HARD_DIS;
		local_irq_enable();
	} else
		__hard_irq_enable();
}

#endif /* CONFIG_PPC_BOOK3E */

void replay_soft_interrupts(void)
{
	/*
	 * We use local_paca rather than get_paca() to avoid all
	 * the debug_smp_processor_id() business in this low level
	 * function
	 */
	unsigned char happened = local_paca->irq_happened;
	struct pt_regs regs;

	ppc_save_regs(&regs);
	regs.softe = IRQS_ENABLED;

again:
	if (IS_ENABLED(CONFIG_PPC_IRQ_SOFT_MASK_DEBUG))
		WARN_ON_ONCE(mfmsr() & MSR_EE);

	/*
	 * Force the delivery of pending soft-disabled interrupts on PS3.
	 * Any HV call will have this side effect.
	 */
	if (firmware_has_feature(FW_FEATURE_PS3_LV1)) {
		u64 tmp, tmp2;
		lv1_get_version_info(&tmp, &tmp2);
	}

	/*
	 * Check if an hypervisor Maintenance interrupt happened.
	 * This is a higher priority interrupt than the others, so
	 * replay it first.
	 */
	if (IS_ENABLED(CONFIG_PPC_BOOK3S) && (happened & PACA_IRQ_HMI)) {
		local_paca->irq_happened &= ~PACA_IRQ_HMI;
		regs.trap = 0xe60;
		handle_hmi_exception(&regs);
		if (!(local_paca->irq_happened & PACA_IRQ_HARD_DIS))
			hard_irq_disable();
	}

	if (happened & PACA_IRQ_DEC) {
		local_paca->irq_happened &= ~PACA_IRQ_DEC;
		regs.trap = 0x900;
		timer_interrupt(&regs);
		if (!(local_paca->irq_happened & PACA_IRQ_HARD_DIS))
			hard_irq_disable();
	}

	if (happened & PACA_IRQ_EE) {
		local_paca->irq_happened &= ~PACA_IRQ_EE;
		regs.trap = 0x500;
		do_IRQ(&regs);
		if (!(local_paca->irq_happened & PACA_IRQ_HARD_DIS))
			hard_irq_disable();
	}

	if (IS_ENABLED(CONFIG_PPC_DOORBELL) && (happened & PACA_IRQ_DBELL)) {
		local_paca->irq_happened &= ~PACA_IRQ_DBELL;
		if (IS_ENABLED(CONFIG_PPC_BOOK3E))
			regs.trap = 0x280;
		else
			regs.trap = 0xa00;
		doorbell_exception(&regs);
		if (!(local_paca->irq_happened & PACA_IRQ_HARD_DIS))
			hard_irq_disable();
	}

	/* Book3E does not support soft-masking PMI interrupts */
	if (IS_ENABLED(CONFIG_PPC_BOOK3S) && (happened & PACA_IRQ_PMI)) {
		local_paca->irq_happened &= ~PACA_IRQ_PMI;
		regs.trap = 0xf00;
		performance_monitor_exception(&regs);
		if (!(local_paca->irq_happened & PACA_IRQ_HARD_DIS))
			hard_irq_disable();
	}

	happened = local_paca->irq_happened;
	if (happened & ~PACA_IRQ_HARD_DIS) {
		/*
		 * We are responding to the next interrupt, so interrupt-off
		 * latencies should be reset here.
		 */
		trace_hardirqs_on();
		trace_hardirqs_off();
		goto again;
	}
}

notrace void arch_local_irq_restore(unsigned long mask)
{
	unsigned char irq_happened;

	/* Write the new soft-enabled value */
	irq_soft_mask_set(mask);
	if (mask)
		return;

	/*
	 * From this point onward, we can take interrupts, preempt,
	 * etc... unless we got hard-disabled. We check if an event
	 * happened. If none happened, we know we can just return.
	 *
	 * We may have preempted before the check below, in which case
	 * we are checking the "new" CPU instead of the old one. This
	 * is only a problem if an event happened on the "old" CPU.
	 *
	 * External interrupt events will have caused interrupts to
	 * be hard-disabled, so there is no problem, we
	 * cannot have preempted.
	 */
	irq_happened = get_irq_happened();
	if (!irq_happened) {
		if (IS_ENABLED(CONFIG_PPC_IRQ_SOFT_MASK_DEBUG))
			WARN_ON_ONCE(!(mfmsr() & MSR_EE));
		return;
	}

	/* We need to hard disable to replay. */
	if (!(irq_happened & PACA_IRQ_HARD_DIS)) {
		if (IS_ENABLED(CONFIG_PPC_IRQ_SOFT_MASK_DEBUG))
			WARN_ON_ONCE(!(mfmsr() & MSR_EE));
		__hard_irq_disable();
		local_paca->irq_happened |= PACA_IRQ_HARD_DIS;
	} else {
		/*
		 * We should already be hard disabled here. We had bugs
		 * where that wasn't the case so let's dbl check it and
		 * warn if we are wrong. Only do that when IRQ tracing
		 * is enabled as mfmsr() can be costly.
		 */
		if (IS_ENABLED(CONFIG_PPC_IRQ_SOFT_MASK_DEBUG)) {
			if (WARN_ON_ONCE(mfmsr() & MSR_EE))
				__hard_irq_disable();
		}

		if (irq_happened == PACA_IRQ_HARD_DIS) {
			local_paca->irq_happened = 0;
			__hard_irq_enable();
			return;
		}
	}

	/*
	 * Disable preempt here, so that the below preempt_enable will
	 * perform resched if required (a replayed interrupt may set
	 * need_resched).
	 */
	preempt_disable();
	irq_soft_mask_set(IRQS_ALL_DISABLED);
	trace_hardirqs_off();

	replay_soft_interrupts();
	local_paca->irq_happened = 0;

	trace_hardirqs_on();
	irq_soft_mask_set(IRQS_ENABLED);
	__hard_irq_enable();
	preempt_enable();
}
EXPORT_SYMBOL(arch_local_irq_restore);

/*
 * This is a helper to use when about to go into idle low-power
 * when the latter has the side effect of re-enabling interrupts
 * (such as calling H_CEDE under pHyp).
 *
 * You call this function with interrupts soft-disabled (this is
 * already the case when ppc_md.power_save is called). The function
 * will return whether to enter power save or just return.
 *
 * In the former case, it will have notified lockdep of interrupts
 * being re-enabled and generally sanitized the lazy irq state,
 * and in the latter case it will leave with interrupts hard
 * disabled and marked as such, so the local_irq_enable() call
 * in arch_cpu_idle() will properly re-enable everything.
 */
bool prep_irq_for_idle(void)
{
	/*
	 * First we need to hard disable to ensure no interrupt
	 * occurs before we effectively enter the low power state
	 */
	__hard_irq_disable();
	local_paca->irq_happened |= PACA_IRQ_HARD_DIS;

	/*
	 * If anything happened while we were soft-disabled,
	 * we return now and do not enter the low power state.
	 */
	if (lazy_irq_pending())
		return false;

	/* Tell lockdep we are about to re-enable */
	trace_hardirqs_on();

	/*
	 * Mark interrupts as soft-enabled and clear the
	 * PACA_IRQ_HARD_DIS from the pending mask since we
	 * are about to hard enable as well as a side effect
	 * of entering the low power state.
	 */
	local_paca->irq_happened &= ~PACA_IRQ_HARD_DIS;
	irq_soft_mask_set(IRQS_ENABLED);

	/* Tell the caller to enter the low power state */
	return true;
}

#ifdef CONFIG_PPC_BOOK3S
/*
 * This is for idle sequences that return with IRQs off, but the
 * idle state itself wakes on interrupt. Tell the irq tracer that
 * IRQs are enabled for the duration of idle so it does not get long
 * off times. Must be paired with fini_irq_for_idle_irqsoff.
 */
bool prep_irq_for_idle_irqsoff(void)
{
	WARN_ON(!irqs_disabled());

	/*
	 * First we need to hard disable to ensure no interrupt
	 * occurs before we effectively enter the low power state
	 */
	__hard_irq_disable();
	local_paca->irq_happened |= PACA_IRQ_HARD_DIS;

	/*
	 * If anything happened while we were soft-disabled,
	 * we return now and do not enter the low power state.
	 */
	if (lazy_irq_pending())
		return false;

	/* Tell lockdep we are about to re-enable */
	trace_hardirqs_on();

	return true;
}

/*
 * Take the SRR1 wakeup reason, index into this table to find the
 * appropriate irq_happened bit.
 *
 * Sytem reset exceptions taken in idle state also come through here,
 * but they are NMI interrupts so do not need to wait for IRQs to be
 * restored, and should be taken as early as practical. These are marked
 * with 0xff in the table. The Power ISA specifies 0100b as the system
 * reset interrupt reason.
 */
#define IRQ_SYSTEM_RESET	0xff

static const u8 srr1_to_lazyirq[0x10] = {
	0, 0, 0,
	PACA_IRQ_DBELL,
	IRQ_SYSTEM_RESET,
	PACA_IRQ_DBELL,
	PACA_IRQ_DEC,
	0,
	PACA_IRQ_EE,
	PACA_IRQ_EE,
	PACA_IRQ_HMI,
	0, 0, 0, 0, 0 };

void replay_system_reset(void)
{
	struct pt_regs regs;

	ppc_save_regs(&regs);
	regs.trap = 0x100;
	get_paca()->in_nmi = 1;
	system_reset_exception(&regs);
	get_paca()->in_nmi = 0;
}
EXPORT_SYMBOL_GPL(replay_system_reset);

void irq_set_pending_from_srr1(unsigned long srr1)
{
	unsigned int idx = (srr1 & SRR1_WAKEMASK_P8) >> 18;
	u8 reason = srr1_to_lazyirq[idx];

	/*
	 * Take the system reset now, which is immediately after registers
	 * are restored from idle. It's an NMI, so interrupts need not be
	 * re-enabled before it is taken.
	 */
	if (unlikely(reason == IRQ_SYSTEM_RESET)) {
		replay_system_reset();
		return;
	}

	if (reason == PACA_IRQ_DBELL) {
		/*
		 * When doorbell triggers a system reset wakeup, the message
		 * is not cleared, so if the doorbell interrupt is replayed
		 * and the IPI handled, the doorbell interrupt would still
		 * fire when EE is enabled.
		 *
		 * To avoid taking the superfluous doorbell interrupt,
		 * execute a msgclr here before the interrupt is replayed.
		 */
		ppc_msgclr(PPC_DBELL_MSGTYPE);
	}

	/*
	 * The 0 index (SRR1[42:45]=b0000) must always evaluate to 0,
	 * so this can be called unconditionally with the SRR1 wake
	 * reason as returned by the idle code, which uses 0 to mean no
	 * interrupt.
	 *
	 * If a future CPU was to designate this as an interrupt reason,
	 * then a new index for no interrupt must be assigned.
	 */
	local_paca->irq_happened |= reason;
}
#endif /* CONFIG_PPC_BOOK3S */

/*
 * Force a replay of the external interrupt handler on this CPU.
 */
void force_external_irq_replay(void)
{
	/*
	 * This must only be called with interrupts soft-disabled,
	 * the replay will happen when re-enabling.
	 */
	WARN_ON(!arch_irqs_disabled());

	/*
	 * Interrupts must always be hard disabled before irq_happened is
	 * modified (to prevent lost update in case of interrupt between
	 * load and store).
	 */
	__hard_irq_disable();
	local_paca->irq_happened |= PACA_IRQ_HARD_DIS;

	/* Indicate in the PACA that we have an interrupt to replay */
	local_paca->irq_happened |= PACA_IRQ_EE;
}

#endif /* CONFIG_PPC64 */

int arch_show_interrupts(struct seq_file *p, int prec)
{
	int j;

#if defined(CONFIG_PPC32) && defined(CONFIG_TAU_INT)
	if (tau_initialized) {
		seq_printf(p, "%*s: ", prec, "TAU");
		for_each_online_cpu(j)
			seq_printf(p, "%10u ", tau_interrupts(j));
		seq_puts(p, "  PowerPC             Thermal Assist (cpu temp)\n");
	}
#endif /* CONFIG_PPC32 && CONFIG_TAU_INT */

	seq_printf(p, "%*s: ", prec, "LOC");
	for_each_online_cpu(j)
		seq_printf(p, "%10u ", per_cpu(irq_stat, j).timer_irqs_event);
        seq_printf(p, "  Local timer interrupts for timer event device\n");

	seq_printf(p, "%*s: ", prec, "BCT");
	for_each_online_cpu(j)
		seq_printf(p, "%10u ", per_cpu(irq_stat, j).broadcast_irqs_event);
	seq_printf(p, "  Broadcast timer interrupts for timer event device\n");

	seq_printf(p, "%*s: ", prec, "LOC");
	for_each_online_cpu(j)
		seq_printf(p, "%10u ", per_cpu(irq_stat, j).timer_irqs_others);
        seq_printf(p, "  Local timer interrupts for others\n");

	seq_printf(p, "%*s: ", prec, "SPU");
	for_each_online_cpu(j)
		seq_printf(p, "%10u ", per_cpu(irq_stat, j).spurious_irqs);
	seq_printf(p, "  Spurious interrupts\n");

	seq_printf(p, "%*s: ", prec, "PMI");
	for_each_online_cpu(j)
		seq_printf(p, "%10u ", per_cpu(irq_stat, j).pmu_irqs);
	seq_printf(p, "  Performance monitoring interrupts\n");

	seq_printf(p, "%*s: ", prec, "MCE");
	for_each_online_cpu(j)
		seq_printf(p, "%10u ", per_cpu(irq_stat, j).mce_exceptions);
	seq_printf(p, "  Machine check exceptions\n");

#ifdef CONFIG_PPC_BOOK3S_64
	if (cpu_has_feature(CPU_FTR_HVMODE)) {
		seq_printf(p, "%*s: ", prec, "HMI");
		for_each_online_cpu(j)
			seq_printf(p, "%10u ", paca_ptrs[j]->hmi_irqs);
		seq_printf(p, "  Hypervisor Maintenance Interrupts\n");
	}
#endif

	seq_printf(p, "%*s: ", prec, "NMI");
	for_each_online_cpu(j)
		seq_printf(p, "%10u ", per_cpu(irq_stat, j).sreset_irqs);
	seq_printf(p, "  System Reset interrupts\n");

#ifdef CONFIG_PPC_WATCHDOG
	seq_printf(p, "%*s: ", prec, "WDG");
	for_each_online_cpu(j)
		seq_printf(p, "%10u ", per_cpu(irq_stat, j).soft_nmi_irqs);
	seq_printf(p, "  Watchdog soft-NMI interrupts\n");
#endif

#ifdef CONFIG_PPC_DOORBELL
	if (cpu_has_feature(CPU_FTR_DBELL)) {
		seq_printf(p, "%*s: ", prec, "DBL");
		for_each_online_cpu(j)
			seq_printf(p, "%10u ", per_cpu(irq_stat, j).doorbell_irqs);
		seq_printf(p, "  Doorbell interrupts\n");
	}
#endif

	return 0;
}

/*
 * /proc/stat helpers
 */
u64 arch_irq_stat_cpu(unsigned int cpu)
{
	u64 sum = per_cpu(irq_stat, cpu).timer_irqs_event;

	sum += per_cpu(irq_stat, cpu).broadcast_irqs_event;
	sum += per_cpu(irq_stat, cpu).pmu_irqs;
	sum += per_cpu(irq_stat, cpu).mce_exceptions;
	sum += per_cpu(irq_stat, cpu).spurious_irqs;
	sum += per_cpu(irq_stat, cpu).timer_irqs_others;
#ifdef CONFIG_PPC_BOOK3S_64
	sum += paca_ptrs[cpu]->hmi_irqs;
#endif
	sum += per_cpu(irq_stat, cpu).sreset_irqs;
#ifdef CONFIG_PPC_WATCHDOG
	sum += per_cpu(irq_stat, cpu).soft_nmi_irqs;
#endif
#ifdef CONFIG_PPC_DOORBELL
	sum += per_cpu(irq_stat, cpu).doorbell_irqs;
#endif

	return sum;
}

static inline void check_stack_overflow(void)
{
	long sp;

	if (!IS_ENABLED(CONFIG_DEBUG_STACKOVERFLOW))
		return;

	sp = current_stack_pointer & (THREAD_SIZE - 1);

	/* check for stack overflow: is there less than 2KB free? */
	if (unlikely(sp < 2048)) {
		pr_err("do_IRQ: stack overflow: %ld\n", sp);
		dump_stack();
	}
}

void __do_irq(struct pt_regs *regs)
{
	unsigned int irq;

	irq_enter();

	trace_irq_entry(regs);

	/*
	 * Query the platform PIC for the interrupt & ack it.
	 *
	 * This will typically lower the interrupt line to the CPU
	 */
	irq = ppc_md.get_irq();

	/* We can hard enable interrupts now to allow perf interrupts */
	may_hard_irq_enable();

	/* And finally process it */
	if (unlikely(!irq))
		__this_cpu_inc(irq_stat.spurious_irqs);
	else
		generic_handle_irq(irq);

	trace_irq_exit(regs);

	irq_exit();
}

void do_IRQ(struct pt_regs *regs)
{
	struct pt_regs *old_regs = set_irq_regs(regs);
	void *cursp, *irqsp, *sirqsp;

	/* Switch to the irq stack to handle this */
	cursp = (void *)(current_stack_pointer & ~(THREAD_SIZE - 1));
	irqsp = hardirq_ctx[raw_smp_processor_id()];
	sirqsp = softirq_ctx[raw_smp_processor_id()];

	check_stack_overflow();

	/* Already there ? */
	if (unlikely(cursp == irqsp || cursp == sirqsp)) {
		__do_irq(regs);
		set_irq_regs(old_regs);
		return;
	}
	/* Switch stack and call */
	call_do_irq(regs, irqsp);

	set_irq_regs(old_regs);
}

static void *__init alloc_vm_stack(void)
{
	return __vmalloc_node(THREAD_SIZE, THREAD_ALIGN, THREADINFO_GFP,
			      NUMA_NO_NODE, (void *)_RET_IP_);
}

static void __init vmap_irqstack_init(void)
{
	int i;

	for_each_possible_cpu(i) {
		softirq_ctx[i] = alloc_vm_stack();
		hardirq_ctx[i] = alloc_vm_stack();
	}
}


void __init init_IRQ(void)
{
	if (IS_ENABLED(CONFIG_VMAP_STACK))
		vmap_irqstack_init();

	if (ppc_md.init_IRQ)
		ppc_md.init_IRQ();
}

#if defined(CONFIG_BOOKE) || defined(CONFIG_40x)
void   *critirq_ctx[NR_CPUS] __read_mostly;
void    *dbgirq_ctx[NR_CPUS] __read_mostly;
void *mcheckirq_ctx[NR_CPUS] __read_mostly;
#endif

void *softirq_ctx[NR_CPUS] __read_mostly;
void *hardirq_ctx[NR_CPUS] __read_mostly;

void do_softirq_own_stack(void)
{
	call_do_softirq(softirq_ctx[smp_processor_id()]);
}

irq_hw_number_t virq_to_hw(unsigned int virq)
{
	struct irq_data *irq_data = irq_get_irq_data(virq);
	return WARN_ON(!irq_data) ? 0 : irq_data->hwirq;
}
EXPORT_SYMBOL_GPL(virq_to_hw);

#ifdef CONFIG_SMP
int irq_choose_cpu(const struct cpumask *mask)
{
	int cpuid;

	if (cpumask_equal(mask, cpu_online_mask)) {
		static int irq_rover;
		static DEFINE_RAW_SPINLOCK(irq_rover_lock);
		unsigned long flags;

		/* Round-robin distribution... */
do_round_robin:
		raw_spin_lock_irqsave(&irq_rover_lock, flags);

		irq_rover = cpumask_next(irq_rover, cpu_online_mask);
		if (irq_rover >= nr_cpu_ids)
			irq_rover = cpumask_first(cpu_online_mask);

		cpuid = irq_rover;

		raw_spin_unlock_irqrestore(&irq_rover_lock, flags);
	} else {
		cpuid = cpumask_first_and(mask, cpu_online_mask);
		if (cpuid >= nr_cpu_ids)
			goto do_round_robin;
	}

	return get_hard_smp_processor_id(cpuid);
}
#else
int irq_choose_cpu(const struct cpumask *mask)
{
	return hard_smp_processor_id();
}
#endif

#ifdef CONFIG_PPC64
static int __init setup_noirqdistrib(char *str)
{
	distribute_irqs = 0;
	return 1;
}

__setup("noirqdistrib", setup_noirqdistrib);
#endif /* CONFIG_PPC64 */<|MERGE_RESOLUTION|>--- conflicted
+++ resolved
@@ -102,17 +102,6 @@
 	return happened;
 }
 
-<<<<<<< HEAD
-static inline notrace int decrementer_check_overflow(void)
-{
-	u64 now = get_tb();
-	u64 *next_tb = this_cpu_ptr(&decrementers_next_tb);
- 
-	return now >= *next_tb;
-}
-
-=======
->>>>>>> c70595ea
 #ifdef CONFIG_PPC_BOOK3E
 
 /* This is called whenever we are re-enabling interrupts
