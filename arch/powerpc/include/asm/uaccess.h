/* SPDX-License-Identifier: GPL-2.0 */
#ifndef _ARCH_POWERPC_UACCESS_H
#define _ARCH_POWERPC_UACCESS_H

#include <asm/ppc_asm.h>
#include <asm/processor.h>
#include <asm/page.h>
#include <asm/extable.h>
#include <asm/kup.h>

#ifdef __powerpc64__
/* We use TASK_SIZE_USER64 as TASK_SIZE is not constant */
#define TASK_SIZE_MAX		TASK_SIZE_USER64
#else
#define TASK_SIZE_MAX		TASK_SIZE
#endif

static inline bool __access_ok(unsigned long addr, unsigned long size)
{
	return addr < TASK_SIZE_MAX && size <= TASK_SIZE_MAX - addr;
}

#define access_ok(addr, size)		\
	(__chk_user_ptr(addr),		\
	 __access_ok((unsigned long)(addr), (size)))

/*
 * These are the main single-value transfer routines.  They automatically
 * use the right size if we just have the right pointer type.
 *
 * This gets kind of ugly. We want to return _two_ values in "get_user()"
 * and yet we don't want to do any pointers, because that is too much
 * of a performance impact. Thus we have a few rather ugly macros here,
 * and hide all the ugliness from the user.
 *
 * The "__xxx" versions of the user access functions are versions that
 * do not verify the address space, that must have been done previously
 * with a separate "access_ok()" call (this is used when we do multiple
 * accesses to the same area of user memory).
 *
 * As we use the same address space for kernel and user data on the
 * PowerPC, we can just do these as direct assignments.  (Of course, the
 * exception handling means that it's no longer "just"...)
 *
 */
#define __put_user(x, ptr)					\
({								\
	long __pu_err;						\
	__typeof__(*(ptr)) __user *__pu_addr = (ptr);		\
	__typeof__(*(ptr)) __pu_val = (__typeof__(*(ptr)))(x);	\
	__typeof__(sizeof(*(ptr))) __pu_size = sizeof(*(ptr));	\
								\
	might_fault();						\
	do {							\
		__label__ __pu_failed;				\
								\
		allow_write_to_user(__pu_addr, __pu_size);	\
		__put_user_size_goto(__pu_val, __pu_addr, __pu_size, __pu_failed);	\
		prevent_write_to_user(__pu_addr, __pu_size);	\
		__pu_err = 0;					\
		break;						\
								\
__pu_failed:							\
		prevent_write_to_user(__pu_addr, __pu_size);	\
		__pu_err = -EFAULT;				\
	} while (0);						\
								\
	__pu_err;						\
})

#define put_user(x, ptr)						\
({									\
	__typeof__(*(ptr)) __user *_pu_addr = (ptr);			\
									\
	access_ok(_pu_addr, sizeof(*(ptr))) ?				\
		  __put_user(x, _pu_addr) : -EFAULT;			\
})

/*
 * We don't tell gcc that we are accessing memory, but this is OK
 * because we do not write to any memory gcc knows about, so there
 * are no aliasing issues.
 */
#define __put_user_asm_goto(x, addr, label, op)			\
	asm_volatile_goto(					\
		"1:	" op "%U1%X1 %0,%1	# put_user\n"	\
		EX_TABLE(1b, %l2)				\
		:						\
		: "r" (x), "m"UPD_CONSTR (*addr)		\
		:						\
		: label)

#ifdef __powerpc64__
#define __put_user_asm2_goto(x, ptr, label)			\
	__put_user_asm_goto(x, ptr, label, "std")
#else /* __powerpc64__ */
#define __put_user_asm2_goto(x, addr, label)			\
	asm_volatile_goto(					\
		"1:	stw%X1 %0, %1\n"			\
		"2:	stw%X1 %L0, %L1\n"			\
		EX_TABLE(1b, %l2)				\
		EX_TABLE(2b, %l2)				\
		:						\
		: "r" (x), "m" (*addr)				\
		:						\
		: label)
#endif /* __powerpc64__ */

#define __put_user_size_goto(x, ptr, size, label)		\
do {								\
	__typeof__(*(ptr)) __user *__pus_addr = (ptr);		\
								\
	switch (size) {						\
	case 1: __put_user_asm_goto(x, __pus_addr, label, "stb"); break;	\
	case 2: __put_user_asm_goto(x, __pus_addr, label, "sth"); break;	\
	case 4: __put_user_asm_goto(x, __pus_addr, label, "stw"); break;	\
	case 8: __put_user_asm2_goto(x, __pus_addr, label); break;		\
	default: BUILD_BUG();					\
	}							\
} while (0)

/*
 * This does an atomic 128 byte aligned load from userspace.
 * Upto caller to do enable_kernel_vmx() before calling!
 */
#define __get_user_atomic_128_aligned(kaddr, uaddr, err)		\
	__asm__ __volatile__(				\
		"1:	lvx  0,0,%1	# get user\n"	\
		" 	stvx 0,0,%2	# put kernel\n"	\
		"2:\n"					\
		".section .fixup,\"ax\"\n"		\
		"3:	li %0,%3\n"			\
		"	b 2b\n"				\
		".previous\n"				\
		EX_TABLE(1b, 3b)			\
		: "=r" (err)			\
		: "b" (uaddr), "b" (kaddr), "i" (-EFAULT), "0" (err))

#ifdef CONFIG_CC_HAS_ASM_GOTO_OUTPUT

#define __get_user_asm_goto(x, addr, label, op)			\
	asm_volatile_goto(					\
		"1:	"op"%U1%X1 %0, %1	# get_user\n"	\
		EX_TABLE(1b, %l2)				\
		: "=r" (x)					\
		: "m"UPD_CONSTR (*addr)				\
		:						\
		: label)

#ifdef __powerpc64__
#define __get_user_asm2_goto(x, addr, label)			\
	__get_user_asm_goto(x, addr, label, "ld")
#else /* __powerpc64__ */
#define __get_user_asm2_goto(x, addr, label)			\
	asm_volatile_goto(					\
		"1:	lwz%X1 %0, %1\n"			\
		"2:	lwz%X1 %L0, %L1\n"			\
		EX_TABLE(1b, %l2)				\
		EX_TABLE(2b, %l2)				\
<<<<<<< HEAD
		: "=r" (x)					\
=======
		: "=&r" (x)					\
>>>>>>> 3b7961a3
		: "m" (*addr)					\
		:						\
		: label)
#endif /* __powerpc64__ */

#define __get_user_size_goto(x, ptr, size, label)				\
do {										\
	BUILD_BUG_ON(size > sizeof(x));						\
	switch (size) {								\
	case 1: __get_user_asm_goto(x, (u8 __user *)ptr, label, "lbz"); break;	\
	case 2: __get_user_asm_goto(x, (u16 __user *)ptr, label, "lhz"); break;	\
	case 4: __get_user_asm_goto(x, (u32 __user *)ptr, label, "lwz"); break;	\
	case 8: __get_user_asm2_goto(x, (u64 __user *)ptr, label);  break;	\
	default: x = 0; BUILD_BUG();						\
	}									\
} while (0)

#define __get_user_size_allowed(x, ptr, size, retval)			\
do {									\
		__label__ __gus_failed;					\
									\
		__get_user_size_goto(x, ptr, size, __gus_failed);	\
		retval = 0;						\
		break;							\
__gus_failed:								\
		x = 0;							\
		retval = -EFAULT;					\
} while (0)

#else /* CONFIG_CC_HAS_ASM_GOTO_OUTPUT */

#define __get_user_asm(x, addr, err, op)		\
	__asm__ __volatile__(				\
		"1:	"op"%U2%X2 %1, %2	# get_user\n"	\
		"2:\n"					\
		".section .fixup,\"ax\"\n"		\
		"3:	li %0,%3\n"			\
		"	li %1,0\n"			\
		"	b 2b\n"				\
		".previous\n"				\
		EX_TABLE(1b, 3b)			\
		: "=r" (err), "=r" (x)			\
		: "m"UPD_CONSTR (*addr), "i" (-EFAULT), "0" (err))

#ifdef __powerpc64__
#define __get_user_asm2(x, addr, err)			\
	__get_user_asm(x, addr, err, "ld")
#else /* __powerpc64__ */
#define __get_user_asm2(x, addr, err)			\
	__asm__ __volatile__(				\
		"1:	lwz%X2 %1, %2\n"			\
		"2:	lwz%X2 %L1, %L2\n"		\
		"3:\n"					\
		".section .fixup,\"ax\"\n"		\
		"4:	li %0,%3\n"			\
		"	li %1,0\n"			\
		"	li %1+1,0\n"			\
		"	b 3b\n"				\
		".previous\n"				\
		EX_TABLE(1b, 4b)			\
		EX_TABLE(2b, 4b)			\
		: "=r" (err), "=&r" (x)			\
		: "m" (*addr), "i" (-EFAULT), "0" (err))
#endif /* __powerpc64__ */

#define __get_user_size_allowed(x, ptr, size, retval)		\
do {								\
	retval = 0;						\
	BUILD_BUG_ON(size > sizeof(x));				\
	switch (size) {						\
	case 1: __get_user_asm(x, (u8 __user *)ptr, retval, "lbz"); break;	\
	case 2: __get_user_asm(x, (u16 __user *)ptr, retval, "lhz"); break;	\
	case 4: __get_user_asm(x, (u32 __user *)ptr, retval, "lwz"); break;	\
	case 8: __get_user_asm2(x, (u64 __user *)ptr, retval);  break;	\
	default: x = 0; BUILD_BUG();				\
	}							\
} while (0)

#define __get_user_size_goto(x, ptr, size, label)		\
do {								\
	long __gus_retval;					\
								\
	__get_user_size_allowed(x, ptr, size, __gus_retval);	\
	if (__gus_retval)					\
		goto label;					\
} while (0)

#endif /* CONFIG_CC_HAS_ASM_GOTO_OUTPUT */

/*
 * This is a type: either unsigned long, if the argument fits into
 * that type, or otherwise unsigned long long.
 */
#define __long_type(x) \
	__typeof__(__builtin_choose_expr(sizeof(x) > sizeof(0UL), 0ULL, 0UL))

#define __get_user(x, ptr)					\
({								\
	long __gu_err;						\
	__long_type(*(ptr)) __gu_val;				\
	__typeof__(*(ptr)) __user *__gu_addr = (ptr);	\
	__typeof__(sizeof(*(ptr))) __gu_size = sizeof(*(ptr));	\
								\
	might_fault();					\
	allow_read_from_user(__gu_addr, __gu_size);		\
	__get_user_size_allowed(__gu_val, __gu_addr, __gu_size, __gu_err);	\
	prevent_read_from_user(__gu_addr, __gu_size);		\
	(x) = (__typeof__(*(ptr)))__gu_val;			\
								\
	__gu_err;						\
})

#define get_user(x, ptr)						\
({									\
	__typeof__(*(ptr)) __user *_gu_addr = (ptr);			\
									\
	access_ok(_gu_addr, sizeof(*(ptr))) ?				\
		  __get_user(x, _gu_addr) :				\
		  ((x) = (__force __typeof__(*(ptr)))0, -EFAULT);	\
})

/* more complex routines */

extern unsigned long __copy_tofrom_user(void __user *to,
		const void __user *from, unsigned long size);

#ifdef __powerpc64__
static inline unsigned long
raw_copy_in_user(void __user *to, const void __user *from, unsigned long n)
{
	unsigned long ret;

	allow_read_write_user(to, from, n);
	ret = __copy_tofrom_user(to, from, n);
	prevent_read_write_user(to, from, n);
	return ret;
}
#endif /* __powerpc64__ */

static inline unsigned long raw_copy_from_user(void *to,
		const void __user *from, unsigned long n)
{
	unsigned long ret;

	allow_read_from_user(from, n);
	ret = __copy_tofrom_user((__force void __user *)to, from, n);
	prevent_read_from_user(from, n);
	return ret;
}

static inline unsigned long
raw_copy_to_user(void __user *to, const void *from, unsigned long n)
{
	unsigned long ret;

	allow_write_to_user(to, n);
	ret = __copy_tofrom_user(to, (__force const void __user *)from, n);
	prevent_write_to_user(to, n);
	return ret;
}

unsigned long __arch_clear_user(void __user *addr, unsigned long size);

static inline unsigned long __clear_user(void __user *addr, unsigned long size)
{
	unsigned long ret;

	might_fault();
	allow_write_to_user(addr, size);
	ret = __arch_clear_user(addr, size);
	prevent_write_to_user(addr, size);
	return ret;
}

static inline unsigned long clear_user(void __user *addr, unsigned long size)
{
	return likely(access_ok(addr, size)) ? __clear_user(addr, size) : size;
}

extern long strncpy_from_user(char *dst, const char __user *src, long count);
extern __must_check long strnlen_user(const char __user *str, long n);

#ifdef CONFIG_ARCH_HAS_COPY_MC
unsigned long __must_check
copy_mc_generic(void *to, const void *from, unsigned long size);

static inline unsigned long __must_check
copy_mc_to_kernel(void *to, const void *from, unsigned long size)
{
	return copy_mc_generic(to, from, size);
}
#define copy_mc_to_kernel copy_mc_to_kernel

static inline unsigned long __must_check
copy_mc_to_user(void __user *to, const void *from, unsigned long n)
{
	if (likely(check_copy_size(from, n, true))) {
		if (access_ok(to, n)) {
			allow_write_to_user(to, n);
			n = copy_mc_generic((void *)to, from, n);
			prevent_write_to_user(to, n);
		}
	}

	return n;
}
#endif

extern long __copy_from_user_flushcache(void *dst, const void __user *src,
		unsigned size);
extern void memcpy_page_flushcache(char *to, struct page *page, size_t offset,
			   size_t len);

static __must_check inline bool user_access_begin(const void __user *ptr, size_t len)
{
	if (unlikely(!access_ok(ptr, len)))
		return false;

	might_fault();

	allow_read_write_user((void __user *)ptr, ptr, len);
	return true;
}
#define user_access_begin	user_access_begin
#define user_access_end		prevent_current_access_user
#define user_access_save	prevent_user_access_return
#define user_access_restore	restore_user_access

static __must_check inline bool
user_read_access_begin(const void __user *ptr, size_t len)
{
	if (unlikely(!access_ok(ptr, len)))
		return false;

	might_fault();

	allow_read_from_user(ptr, len);
	return true;
}
#define user_read_access_begin	user_read_access_begin
#define user_read_access_end		prevent_current_read_from_user

static __must_check inline bool
user_write_access_begin(const void __user *ptr, size_t len)
{
	if (unlikely(!access_ok(ptr, len)))
		return false;

	might_fault();

	allow_write_to_user((void __user *)ptr, len);
	return true;
}
#define user_write_access_begin	user_write_access_begin
#define user_write_access_end		prevent_current_write_to_user

#define unsafe_get_user(x, p, e) do {					\
	__long_type(*(p)) __gu_val;				\
	__typeof__(*(p)) __user *__gu_addr = (p);		\
								\
	__get_user_size_goto(__gu_val, __gu_addr, sizeof(*(p)), e); \
	(x) = (__typeof__(*(p)))__gu_val;			\
} while (0)

#define unsafe_put_user(x, p, e) \
	__put_user_size_goto((__typeof__(*(p)))(x), (p), sizeof(*(p)), e)

#define unsafe_copy_from_user(d, s, l, e) \
do {											\
	u8 *_dst = (u8 *)(d);								\
	const u8 __user *_src = (const u8 __user *)(s);					\
	size_t _len = (l);								\
	int _i;										\
											\
	for (_i = 0; _i < (_len & ~(sizeof(u64) - 1)); _i += sizeof(u64))		\
		unsafe_get_user(*(u64 *)(_dst + _i), (u64 __user *)(_src + _i), e);	\
	if (_len & 4) {									\
		unsafe_get_user(*(u32 *)(_dst + _i), (u32 __user *)(_src + _i), e);	\
		_i += 4;								\
	}										\
	if (_len & 2) {									\
		unsafe_get_user(*(u16 *)(_dst + _i), (u16 __user *)(_src + _i), e);	\
		_i += 2;								\
	}										\
	if (_len & 1)									\
		unsafe_get_user(*(u8 *)(_dst + _i), (u8 __user *)(_src + _i), e);	\
} while (0)

#define unsafe_copy_to_user(d, s, l, e) \
do {									\
	u8 __user *_dst = (u8 __user *)(d);				\
	const u8 *_src = (const u8 *)(s);				\
	size_t _len = (l);						\
	int _i;								\
									\
	for (_i = 0; _i < (_len & ~(sizeof(u64) - 1)); _i += sizeof(u64))	\
		unsafe_put_user(*(u64 *)(_src + _i), (u64 __user *)(_dst + _i), e); \
	if (_len & 4) {							\
		unsafe_put_user(*(u32*)(_src + _i), (u32 __user *)(_dst + _i), e); \
		_i += 4;						\
	}								\
	if (_len & 2) {							\
		unsafe_put_user(*(u16*)(_src + _i), (u16 __user *)(_dst + _i), e); \
		_i += 2;						\
	}								\
	if (_len & 1) \
		unsafe_put_user(*(u8*)(_src + _i), (u8 __user *)(_dst + _i), e); \
} while (0)

#define HAVE_GET_KERNEL_NOFAULT

#define __get_kernel_nofault(dst, src, type, err_label)			\
	__get_user_size_goto(*((type *)(dst)),				\
		(__force type __user *)(src), sizeof(type), err_label)

#define __put_kernel_nofault(dst, src, type, err_label)			\
	__put_user_size_goto(*((type *)(src)),				\
		(__force type __user *)(dst), sizeof(type), err_label)

#endif	/* _ARCH_POWERPC_UACCESS_H */<|MERGE_RESOLUTION|>--- conflicted
+++ resolved
@@ -157,11 +157,7 @@
 		"2:	lwz%X1 %L0, %L1\n"			\
 		EX_TABLE(1b, %l2)				\
 		EX_TABLE(2b, %l2)				\
-<<<<<<< HEAD
-		: "=r" (x)					\
-=======
 		: "=&r" (x)					\
->>>>>>> 3b7961a3
 		: "m" (*addr)					\
 		:						\
 		: label)
