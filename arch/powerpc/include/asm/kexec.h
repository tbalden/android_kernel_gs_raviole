--- conflicted
+++ resolved
@@ -124,11 +124,7 @@
 int setup_purgatory_ppc64(struct kimage *image, const void *slave_code,
 			  const void *fdt, unsigned long kernel_load_addr,
 			  unsigned long fdt_load_addr);
-<<<<<<< HEAD
-unsigned int kexec_fdt_totalsize_ppc64(struct kimage *image);
-=======
 unsigned int kexec_extra_fdt_size_ppc64(struct kimage *image);
->>>>>>> 754a0abe
 int setup_new_fdt_ppc64(const struct kimage *image, void *fdt,
 			unsigned long initrd_load_addr,
 			unsigned long initrd_len, const char *cmdline);
