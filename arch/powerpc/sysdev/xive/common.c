// SPDX-License-Identifier: GPL-2.0-or-later
/*
 * Copyright 2016,2017 IBM Corporation.
 */

#define pr_fmt(fmt) "xive: " fmt

#include <linux/types.h>
#include <linux/threads.h>
#include <linux/kernel.h>
#include <linux/irq.h>
#include <linux/debugfs.h>
#include <linux/smp.h>
#include <linux/interrupt.h>
#include <linux/seq_file.h>
#include <linux/init.h>
#include <linux/cpu.h>
#include <linux/of.h>
#include <linux/slab.h>
#include <linux/spinlock.h>
#include <linux/msi.h>
#include <linux/vmalloc.h>

#include <asm/debugfs.h>
#include <asm/prom.h>
#include <asm/io.h>
#include <asm/smp.h>
#include <asm/machdep.h>
#include <asm/irq.h>
#include <asm/errno.h>
#include <asm/xive.h>
#include <asm/xive-regs.h>
#include <asm/xmon.h>

#include "xive-internal.h"

#undef DEBUG_FLUSH
#undef DEBUG_ALL

#ifdef DEBUG_ALL
#define DBG_VERBOSE(fmt, ...)	pr_devel("cpu %d - " fmt, \
					 smp_processor_id(), ## __VA_ARGS__)
#else
#define DBG_VERBOSE(fmt...)	do { } while(0)
#endif

bool __xive_enabled;
EXPORT_SYMBOL_GPL(__xive_enabled);
bool xive_cmdline_disabled;

/* We use only one priority for now */
static u8 xive_irq_priority;

/* TIMA exported to KVM */
void __iomem *xive_tima;
EXPORT_SYMBOL_GPL(xive_tima);
u32 xive_tima_offset;

/* Backend ops */
static const struct xive_ops *xive_ops;

/* Our global interrupt domain */
static struct irq_domain *xive_irq_domain;

#ifdef CONFIG_SMP
/* The IPIs use the same logical irq number when on the same chip */
static struct xive_ipi_desc {
	unsigned int irq;
	char name[16];
} *xive_ipis;

/*
 * Use early_cpu_to_node() for hot-plugged CPUs
 */
static unsigned int xive_ipi_cpu_to_irq(unsigned int cpu)
{
	return xive_ipis[early_cpu_to_node(cpu)].irq;
}
#endif

/* Xive state for each CPU */
static DEFINE_PER_CPU(struct xive_cpu *, xive_cpu);

/* An invalid CPU target */
#define XIVE_INVALID_TARGET	(-1)

/*
 * Read the next entry in a queue, return its content if it's valid
 * or 0 if there is no new entry.
 *
 * The queue pointer is moved forward unless "just_peek" is set
 */
static u32 xive_read_eq(struct xive_q *q, bool just_peek)
{
	u32 cur;

	if (!q->qpage)
		return 0;
	cur = be32_to_cpup(q->qpage + q->idx);

	/* Check valid bit (31) vs current toggle polarity */
	if ((cur >> 31) == q->toggle)
		return 0;

	/* If consuming from the queue ... */
	if (!just_peek) {
		/* Next entry */
		q->idx = (q->idx + 1) & q->msk;

		/* Wrap around: flip valid toggle */
		if (q->idx == 0)
			q->toggle ^= 1;
	}
	/* Mask out the valid bit (31) */
	return cur & 0x7fffffff;
}

/*
 * Scans all the queue that may have interrupts in them
 * (based on "pending_prio") in priority order until an
 * interrupt is found or all the queues are empty.
 *
 * Then updates the CPPR (Current Processor Priority
 * Register) based on the most favored interrupt found
 * (0xff if none) and return what was found (0 if none).
 *
 * If just_peek is set, return the most favored pending
 * interrupt if any but don't update the queue pointers.
 *
 * Note: This function can operate generically on any number
 * of queues (up to 8). The current implementation of the XIVE
 * driver only uses a single queue however.
 *
 * Note2: This will also "flush" "the pending_count" of a queue
 * into the "count" when that queue is observed to be empty.
 * This is used to keep track of the amount of interrupts
 * targetting a queue. When an interrupt is moved away from
 * a queue, we only decrement that queue count once the queue
 * has been observed empty to avoid races.
 */
static u32 xive_scan_interrupts(struct xive_cpu *xc, bool just_peek)
{
	u32 irq = 0;
	u8 prio = 0;

	/* Find highest pending priority */
	while (xc->pending_prio != 0) {
		struct xive_q *q;

		prio = ffs(xc->pending_prio) - 1;
		DBG_VERBOSE("scan_irq: trying prio %d\n", prio);

		/* Try to fetch */
		irq = xive_read_eq(&xc->queue[prio], just_peek);

		/* Found something ? That's it */
		if (irq) {
			if (just_peek || irq_to_desc(irq))
				break;
			/*
			 * We should never get here; if we do then we must
			 * have failed to synchronize the interrupt properly
			 * when shutting it down.
			 */
			pr_crit("xive: got interrupt %d without descriptor, dropping\n",
				irq);
			WARN_ON(1);
			continue;
		}

		/* Clear pending bits */
		xc->pending_prio &= ~(1 << prio);

		/*
		 * Check if the queue count needs adjusting due to
		 * interrupts being moved away. See description of
		 * xive_dec_target_count()
		 */
		q = &xc->queue[prio];
		if (atomic_read(&q->pending_count)) {
			int p = atomic_xchg(&q->pending_count, 0);
			if (p) {
				WARN_ON(p > atomic_read(&q->count));
				atomic_sub(p, &q->count);
			}
		}
	}

	/* If nothing was found, set CPPR to 0xff */
	if (irq == 0)
		prio = 0xff;

	/* Update HW CPPR to match if necessary */
	if (prio != xc->cppr) {
		DBG_VERBOSE("scan_irq: adjusting CPPR to %d\n", prio);
		xc->cppr = prio;
		out_8(xive_tima + xive_tima_offset + TM_CPPR, prio);
	}

	return irq;
}

/*
 * This is used to perform the magic loads from an ESB
 * described in xive-regs.h
 */
static notrace u8 xive_esb_read(struct xive_irq_data *xd, u32 offset)
{
	u64 val;

	if (offset == XIVE_ESB_SET_PQ_10 && xd->flags & XIVE_IRQ_FLAG_STORE_EOI)
		offset |= XIVE_ESB_LD_ST_MO;

	if ((xd->flags & XIVE_IRQ_FLAG_H_INT_ESB) && xive_ops->esb_rw)
		val = xive_ops->esb_rw(xd->hw_irq, offset, 0, 0);
	else
		val = in_be64(xd->eoi_mmio + offset);

	return (u8)val;
}

static void xive_esb_write(struct xive_irq_data *xd, u32 offset, u64 data)
{
	if ((xd->flags & XIVE_IRQ_FLAG_H_INT_ESB) && xive_ops->esb_rw)
		xive_ops->esb_rw(xd->hw_irq, offset, data, 1);
	else
		out_be64(xd->eoi_mmio + offset, data);
}

#ifdef CONFIG_XMON
static notrace void xive_dump_eq(const char *name, struct xive_q *q)
{
	u32 i0, i1, idx;

	if (!q->qpage)
		return;
	idx = q->idx;
	i0 = be32_to_cpup(q->qpage + idx);
	idx = (idx + 1) & q->msk;
	i1 = be32_to_cpup(q->qpage + idx);
	xmon_printf("%s idx=%d T=%d %08x %08x ...", name,
		     q->idx, q->toggle, i0, i1);
}

notrace void xmon_xive_do_dump(int cpu)
{
	struct xive_cpu *xc = per_cpu(xive_cpu, cpu);

	xmon_printf("CPU %d:", cpu);
	if (xc) {
		xmon_printf("pp=%02x CPPR=%02x ", xc->pending_prio, xc->cppr);

#ifdef CONFIG_SMP
		{
			u64 val = xive_esb_read(&xc->ipi_data, XIVE_ESB_GET);

			xmon_printf("IPI=0x%08x PQ=%c%c ", xc->hw_ipi,
				    val & XIVE_ESB_VAL_P ? 'P' : '-',
				    val & XIVE_ESB_VAL_Q ? 'Q' : '-');
		}
#endif
		xive_dump_eq("EQ", &xc->queue[xive_irq_priority]);
	}
	xmon_printf("\n");
}

static struct irq_data *xive_get_irq_data(u32 hw_irq)
{
	unsigned int irq = irq_find_mapping(xive_irq_domain, hw_irq);

	return irq ? irq_get_irq_data(irq) : NULL;
}

int xmon_xive_get_irq_config(u32 hw_irq, struct irq_data *d)
{
	int rc;
	u32 target;
	u8 prio;
	u32 lirq;

	rc = xive_ops->get_irq_config(hw_irq, &target, &prio, &lirq);
	if (rc) {
		xmon_printf("IRQ 0x%08x : no config rc=%d\n", hw_irq, rc);
		return rc;
	}

	xmon_printf("IRQ 0x%08x : target=0x%x prio=%02x lirq=0x%x ",
		    hw_irq, target, prio, lirq);

	if (!d)
		d = xive_get_irq_data(hw_irq);

	if (d) {
		struct xive_irq_data *xd = irq_data_get_irq_handler_data(d);
		u64 val = xive_esb_read(xd, XIVE_ESB_GET);

		xmon_printf("flags=%c%c%c PQ=%c%c",
			    xd->flags & XIVE_IRQ_FLAG_STORE_EOI ? 'S' : ' ',
			    xd->flags & XIVE_IRQ_FLAG_LSI ? 'L' : ' ',
			    xd->flags & XIVE_IRQ_FLAG_H_INT_ESB ? 'H' : ' ',
			    val & XIVE_ESB_VAL_P ? 'P' : '-',
			    val & XIVE_ESB_VAL_Q ? 'Q' : '-');
	}

	xmon_printf("\n");
	return 0;
}

void xmon_xive_get_irq_all(void)
{
	unsigned int i;
	struct irq_desc *desc;

	for_each_irq_desc(i, desc) {
		struct irq_data *d = irq_desc_get_irq_data(desc);
		unsigned int hwirq = (unsigned int)irqd_to_hwirq(d);

		if (d->domain == xive_irq_domain)
			xmon_xive_get_irq_config(hwirq, d);
	}
}

#endif /* CONFIG_XMON */

static unsigned int xive_get_irq(void)
{
	struct xive_cpu *xc = __this_cpu_read(xive_cpu);
	u32 irq;

	/*
	 * This can be called either as a result of a HW interrupt or
	 * as a "replay" because EOI decided there was still something
	 * in one of the queues.
	 *
	 * First we perform an ACK cycle in order to update our mask
	 * of pending priorities. This will also have the effect of
	 * updating the CPPR to the most favored pending interrupts.
	 *
	 * In the future, if we have a way to differentiate a first
	 * entry (on HW interrupt) from a replay triggered by EOI,
	 * we could skip this on replays unless we soft-mask tells us
	 * that a new HW interrupt occurred.
	 */
	xive_ops->update_pending(xc);

	DBG_VERBOSE("get_irq: pending=%02x\n", xc->pending_prio);

	/* Scan our queue(s) for interrupts */
	irq = xive_scan_interrupts(xc, false);

	DBG_VERBOSE("get_irq: got irq 0x%x, new pending=0x%02x\n",
	    irq, xc->pending_prio);

	/* Return pending interrupt if any */
	if (irq == XIVE_BAD_IRQ)
		return 0;
	return irq;
}

/*
 * After EOI'ing an interrupt, we need to re-check the queue
 * to see if another interrupt is pending since multiple
 * interrupts can coalesce into a single notification to the
 * CPU.
 *
 * If we find that there is indeed more in there, we call
 * force_external_irq_replay() to make Linux synthetize an
 * external interrupt on the next call to local_irq_restore().
 */
static void xive_do_queue_eoi(struct xive_cpu *xc)
{
	if (xive_scan_interrupts(xc, true) != 0) {
		DBG_VERBOSE("eoi: pending=0x%02x\n", xc->pending_prio);
		force_external_irq_replay();
	}
}

/*
 * EOI an interrupt at the source. There are several methods
 * to do this depending on the HW version and source type
 */
static void xive_do_source_eoi(struct xive_irq_data *xd)
{
	u8 eoi_val;

	xd->stale_p = false;

	/* If the XIVE supports the new "store EOI facility, use it */
	if (xd->flags & XIVE_IRQ_FLAG_STORE_EOI) {
		xive_esb_write(xd, XIVE_ESB_STORE_EOI, 0);
		return;
	}

	/*
	 * For LSIs, we use the "EOI cycle" special load rather than
	 * PQ bits, as they are automatically re-triggered in HW when
	 * still pending.
	 */
	if (xd->flags & XIVE_IRQ_FLAG_LSI) {
		xive_esb_read(xd, XIVE_ESB_LOAD_EOI);
		return;
	}

	/*
	 * Otherwise, we use the special MMIO that does a clear of
	 * both P and Q and returns the old Q. This allows us to then
	 * do a re-trigger if Q was set rather than synthesizing an
	 * interrupt in software
	 */
	eoi_val = xive_esb_read(xd, XIVE_ESB_SET_PQ_00);
	DBG_VERBOSE("eoi_val=%x\n", eoi_val);

	/* Re-trigger if needed */
	if ((eoi_val & XIVE_ESB_VAL_Q) && xd->trig_mmio)
		out_be64(xd->trig_mmio, 0);
}

/* irq_chip eoi callback, called with irq descriptor lock held */
static void xive_irq_eoi(struct irq_data *d)
{
	struct xive_irq_data *xd = irq_data_get_irq_handler_data(d);
	struct xive_cpu *xc = __this_cpu_read(xive_cpu);

	DBG_VERBOSE("eoi_irq: irq=%d [0x%lx] pending=%02x\n",
		    d->irq, irqd_to_hwirq(d), xc->pending_prio);

	/*
	 * EOI the source if it hasn't been disabled and hasn't
	 * been passed-through to a KVM guest
	 */
	if (!irqd_irq_disabled(d) && !irqd_is_forwarded_to_vcpu(d) &&
	    !(xd->flags & XIVE_IRQ_FLAG_NO_EOI))
		xive_do_source_eoi(xd);
	else
		xd->stale_p = true;

	/*
	 * Clear saved_p to indicate that it's no longer occupying
	 * a queue slot on the target queue
	 */
	xd->saved_p = false;

	/* Check for more work in the queue */
	xive_do_queue_eoi(xc);
}

/*
 * Helper used to mask and unmask an interrupt source.
 */
static void xive_do_source_set_mask(struct xive_irq_data *xd,
				    bool mask)
{
	u64 val;

	/*
	 * If the interrupt had P set, it may be in a queue.
	 *
	 * We need to make sure we don't re-enable it until it
	 * has been fetched from that queue and EOId. We keep
	 * a copy of that P state and use it to restore the
	 * ESB accordingly on unmask.
	 */
	if (mask) {
		val = xive_esb_read(xd, XIVE_ESB_SET_PQ_01);
		if (!xd->stale_p && !!(val & XIVE_ESB_VAL_P))
			xd->saved_p = true;
		xd->stale_p = false;
	} else if (xd->saved_p) {
		xive_esb_read(xd, XIVE_ESB_SET_PQ_10);
		xd->saved_p = false;
	} else {
		xive_esb_read(xd, XIVE_ESB_SET_PQ_00);
		xd->stale_p = false;
	}
}

/*
 * Try to chose "cpu" as a new interrupt target. Increments
 * the queue accounting for that target if it's not already
 * full.
 */
static bool xive_try_pick_target(int cpu)
{
	struct xive_cpu *xc = per_cpu(xive_cpu, cpu);
	struct xive_q *q = &xc->queue[xive_irq_priority];
	int max;

	/*
	 * Calculate max number of interrupts in that queue.
	 *
	 * We leave a gap of 1 just in case...
	 */
	max = (q->msk + 1) - 1;
	return !!atomic_add_unless(&q->count, 1, max);
}

/*
 * Un-account an interrupt for a target CPU. We don't directly
 * decrement q->count since the interrupt might still be present
 * in the queue.
 *
 * Instead increment a separate counter "pending_count" which
 * will be substracted from "count" later when that CPU observes
 * the queue to be empty.
 */
static void xive_dec_target_count(int cpu)
{
	struct xive_cpu *xc = per_cpu(xive_cpu, cpu);
	struct xive_q *q = &xc->queue[xive_irq_priority];

	if (WARN_ON(cpu < 0 || !xc)) {
		pr_err("%s: cpu=%d xc=%p\n", __func__, cpu, xc);
		return;
	}

	/*
	 * We increment the "pending count" which will be used
	 * to decrement the target queue count whenever it's next
	 * processed and found empty. This ensure that we don't
	 * decrement while we still have the interrupt there
	 * occupying a slot.
	 */
	atomic_inc(&q->pending_count);
}

/* Find a tentative CPU target in a CPU mask */
static int xive_find_target_in_mask(const struct cpumask *mask,
				    unsigned int fuzz)
{
	int cpu, first, num, i;

	/* Pick up a starting point CPU in the mask based on  fuzz */
	num = min_t(int, cpumask_weight(mask), nr_cpu_ids);
	first = fuzz % num;

	/* Locate it */
	cpu = cpumask_first(mask);
	for (i = 0; i < first && cpu < nr_cpu_ids; i++)
		cpu = cpumask_next(cpu, mask);

	/* Sanity check */
	if (WARN_ON(cpu >= nr_cpu_ids))
		cpu = cpumask_first(cpu_online_mask);

	/* Remember first one to handle wrap-around */
	first = cpu;

	/*
	 * Now go through the entire mask until we find a valid
	 * target.
	 */
	do {
		/*
		 * We re-check online as the fallback case passes us
		 * an untested affinity mask
		 */
		if (cpu_online(cpu) && xive_try_pick_target(cpu))
			return cpu;
		cpu = cpumask_next(cpu, mask);
		/* Wrap around */
		if (cpu >= nr_cpu_ids)
			cpu = cpumask_first(mask);
	} while (cpu != first);

	return -1;
}

/*
 * Pick a target CPU for an interrupt. This is done at
 * startup or if the affinity is changed in a way that
 * invalidates the current target.
 */
static int xive_pick_irq_target(struct irq_data *d,
				const struct cpumask *affinity)
{
	static unsigned int fuzz;
	struct xive_irq_data *xd = irq_data_get_irq_handler_data(d);
	cpumask_var_t mask;
	int cpu = -1;

	/*
	 * If we have chip IDs, first we try to build a mask of
	 * CPUs matching the CPU and find a target in there
	 */
	if (xd->src_chip != XIVE_INVALID_CHIP_ID &&
		zalloc_cpumask_var(&mask, GFP_ATOMIC)) {
		/* Build a mask of matching chip IDs */
		for_each_cpu_and(cpu, affinity, cpu_online_mask) {
			struct xive_cpu *xc = per_cpu(xive_cpu, cpu);
			if (xc->chip_id == xd->src_chip)
				cpumask_set_cpu(cpu, mask);
		}
		/* Try to find a target */
		if (cpumask_empty(mask))
			cpu = -1;
		else
			cpu = xive_find_target_in_mask(mask, fuzz++);
		free_cpumask_var(mask);
		if (cpu >= 0)
			return cpu;
		fuzz--;
	}

	/* No chip IDs, fallback to using the affinity mask */
	return xive_find_target_in_mask(affinity, fuzz++);
}

static unsigned int xive_irq_startup(struct irq_data *d)
{
	struct xive_irq_data *xd = irq_data_get_irq_handler_data(d);
	unsigned int hw_irq = (unsigned int)irqd_to_hwirq(d);
	int target, rc;

	xd->saved_p = false;
	xd->stale_p = false;
	pr_devel("xive_irq_startup: irq %d [0x%x] data @%p\n",
		 d->irq, hw_irq, d);

#ifdef CONFIG_PCI_MSI
	/*
	 * The generic MSI code returns with the interrupt disabled on the
	 * card, using the MSI mask bits. Firmware doesn't appear to unmask
	 * at that level, so we do it here by hand.
	 */
	if (irq_data_get_msi_desc(d))
		pci_msi_unmask_irq(d);
#endif

	/* Pick a target */
	target = xive_pick_irq_target(d, irq_data_get_affinity_mask(d));
	if (target == XIVE_INVALID_TARGET) {
		/* Try again breaking affinity */
		target = xive_pick_irq_target(d, cpu_online_mask);
		if (target == XIVE_INVALID_TARGET)
			return -ENXIO;
		pr_warn("irq %d started with broken affinity\n", d->irq);
	}

	/* Sanity check */
	if (WARN_ON(target == XIVE_INVALID_TARGET ||
		    target >= nr_cpu_ids))
		target = smp_processor_id();

	xd->target = target;

	/*
	 * Configure the logical number to be the Linux IRQ number
	 * and set the target queue
	 */
	rc = xive_ops->configure_irq(hw_irq,
				     get_hard_smp_processor_id(target),
				     xive_irq_priority, d->irq);
	if (rc)
		return rc;

	/* Unmask the ESB */
	xive_do_source_set_mask(xd, false);

	return 0;
}

/* called with irq descriptor lock held */
static void xive_irq_shutdown(struct irq_data *d)
{
	struct xive_irq_data *xd = irq_data_get_irq_handler_data(d);
	unsigned int hw_irq = (unsigned int)irqd_to_hwirq(d);

	pr_devel("xive_irq_shutdown: irq %d [0x%x] data @%p\n",
		 d->irq, hw_irq, d);

	if (WARN_ON(xd->target == XIVE_INVALID_TARGET))
		return;

	/* Mask the interrupt at the source */
	xive_do_source_set_mask(xd, true);

	/*
	 * Mask the interrupt in HW in the IVT/EAS and set the number
	 * to be the "bad" IRQ number
	 */
	xive_ops->configure_irq(hw_irq,
				get_hard_smp_processor_id(xd->target),
				0xff, XIVE_BAD_IRQ);

	xive_dec_target_count(xd->target);
	xd->target = XIVE_INVALID_TARGET;
}

static void xive_irq_unmask(struct irq_data *d)
{
	struct xive_irq_data *xd = irq_data_get_irq_handler_data(d);

	pr_devel("xive_irq_unmask: irq %d data @%p\n", d->irq, xd);

	xive_do_source_set_mask(xd, false);
}

static void xive_irq_mask(struct irq_data *d)
{
	struct xive_irq_data *xd = irq_data_get_irq_handler_data(d);

	pr_devel("xive_irq_mask: irq %d data @%p\n", d->irq, xd);

	xive_do_source_set_mask(xd, true);
}

static int xive_irq_set_affinity(struct irq_data *d,
				 const struct cpumask *cpumask,
				 bool force)
{
	struct xive_irq_data *xd = irq_data_get_irq_handler_data(d);
	unsigned int hw_irq = (unsigned int)irqd_to_hwirq(d);
	u32 target, old_target;
	int rc = 0;

	pr_devel("xive_irq_set_affinity: irq %d\n", d->irq);

	/* Is this valid ? */
	if (cpumask_any_and(cpumask, cpu_online_mask) >= nr_cpu_ids)
		return -EINVAL;

	/* Don't do anything if the interrupt isn't started */
	if (!irqd_is_started(d))
		return IRQ_SET_MASK_OK;

	/*
	 * If existing target is already in the new mask, and is
	 * online then do nothing.
	 */
	if (xd->target != XIVE_INVALID_TARGET &&
	    cpu_online(xd->target) &&
	    cpumask_test_cpu(xd->target, cpumask))
		return IRQ_SET_MASK_OK;

	/* Pick a new target */
	target = xive_pick_irq_target(d, cpumask);

	/* No target found */
	if (target == XIVE_INVALID_TARGET)
		return -ENXIO;

	/* Sanity check */
	if (WARN_ON(target >= nr_cpu_ids))
		target = smp_processor_id();

	old_target = xd->target;

	/*
	 * Only configure the irq if it's not currently passed-through to
	 * a KVM guest
	 */
	if (!irqd_is_forwarded_to_vcpu(d))
		rc = xive_ops->configure_irq(hw_irq,
					     get_hard_smp_processor_id(target),
					     xive_irq_priority, d->irq);
	if (rc < 0) {
		pr_err("Error %d reconfiguring irq %d\n", rc, d->irq);
		return rc;
	}

	pr_devel("  target: 0x%x\n", target);
	xd->target = target;

	/* Give up previous target */
	if (old_target != XIVE_INVALID_TARGET)
	    xive_dec_target_count(old_target);

	return IRQ_SET_MASK_OK;
}

static int xive_irq_set_type(struct irq_data *d, unsigned int flow_type)
{
	struct xive_irq_data *xd = irq_data_get_irq_handler_data(d);

	/*
	 * We only support these. This has really no effect other than setting
	 * the corresponding descriptor bits mind you but those will in turn
	 * affect the resend function when re-enabling an edge interrupt.
	 *
	 * Set set the default to edge as explained in map().
	 */
	if (flow_type == IRQ_TYPE_DEFAULT || flow_type == IRQ_TYPE_NONE)
		flow_type = IRQ_TYPE_EDGE_RISING;

	if (flow_type != IRQ_TYPE_EDGE_RISING &&
	    flow_type != IRQ_TYPE_LEVEL_LOW)
		return -EINVAL;

	irqd_set_trigger_type(d, flow_type);

	/*
	 * Double check it matches what the FW thinks
	 *
	 * NOTE: We don't know yet if the PAPR interface will provide
	 * the LSI vs MSI information apart from the device-tree so
	 * this check might have to move into an optional backend call
	 * that is specific to the native backend
	 */
	if ((flow_type == IRQ_TYPE_LEVEL_LOW) !=
	    !!(xd->flags & XIVE_IRQ_FLAG_LSI)) {
		pr_warn("Interrupt %d (HW 0x%x) type mismatch, Linux says %s, FW says %s\n",
			d->irq, (u32)irqd_to_hwirq(d),
			(flow_type == IRQ_TYPE_LEVEL_LOW) ? "Level" : "Edge",
			(xd->flags & XIVE_IRQ_FLAG_LSI) ? "Level" : "Edge");
	}

	return IRQ_SET_MASK_OK_NOCOPY;
}

static int xive_irq_retrigger(struct irq_data *d)
{
	struct xive_irq_data *xd = irq_data_get_irq_handler_data(d);

	/* This should be only for MSIs */
	if (WARN_ON(xd->flags & XIVE_IRQ_FLAG_LSI))
		return 0;

	/*
	 * To perform a retrigger, we first set the PQ bits to
	 * 11, then perform an EOI.
	 */
	xive_esb_read(xd, XIVE_ESB_SET_PQ_11);
	xive_do_source_eoi(xd);

	return 1;
}

/*
 * Caller holds the irq descriptor lock, so this won't be called
 * concurrently with xive_get_irqchip_state on the same interrupt.
 */
static int xive_irq_set_vcpu_affinity(struct irq_data *d, void *state)
{
	struct xive_irq_data *xd = irq_data_get_irq_handler_data(d);
	unsigned int hw_irq = (unsigned int)irqd_to_hwirq(d);
	int rc;
	u8 pq;

	/*
	 * This is called by KVM with state non-NULL for enabling
	 * pass-through or NULL for disabling it
	 */
	if (state) {
		irqd_set_forwarded_to_vcpu(d);

		/* Set it to PQ=10 state to prevent further sends */
		pq = xive_esb_read(xd, XIVE_ESB_SET_PQ_10);
		if (!xd->stale_p) {
			xd->saved_p = !!(pq & XIVE_ESB_VAL_P);
			xd->stale_p = !xd->saved_p;
		}

		/* No target ? nothing to do */
		if (xd->target == XIVE_INVALID_TARGET) {
			/*
			 * An untargetted interrupt should have been
			 * also masked at the source
			 */
			WARN_ON(xd->saved_p);

			return 0;
		}

		/*
		 * If P was set, adjust state to PQ=11 to indicate
		 * that a resend is needed for the interrupt to reach
		 * the guest. Also remember the value of P.
		 *
		 * This also tells us that it's in flight to a host queue
		 * or has already been fetched but hasn't been EOIed yet
		 * by the host. This it's potentially using up a host
		 * queue slot. This is important to know because as long
		 * as this is the case, we must not hard-unmask it when
		 * "returning" that interrupt to the host.
		 *
		 * This saved_p is cleared by the host EOI, when we know
		 * for sure the queue slot is no longer in use.
		 */
		if (xd->saved_p) {
			xive_esb_read(xd, XIVE_ESB_SET_PQ_11);

			/*
			 * Sync the XIVE source HW to ensure the interrupt
			 * has gone through the EAS before we change its
			 * target to the guest. That should guarantee us
			 * that we *will* eventually get an EOI for it on
			 * the host. Otherwise there would be a small window
			 * for P to be seen here but the interrupt going
			 * to the guest queue.
			 */
			if (xive_ops->sync_source)
				xive_ops->sync_source(hw_irq);
		}
	} else {
		irqd_clr_forwarded_to_vcpu(d);

		/* No host target ? hard mask and return */
		if (xd->target == XIVE_INVALID_TARGET) {
			xive_do_source_set_mask(xd, true);
			return 0;
		}

		/*
		 * Sync the XIVE source HW to ensure the interrupt
		 * has gone through the EAS before we change its
		 * target to the host.
		 */
		if (xive_ops->sync_source)
			xive_ops->sync_source(hw_irq);

		/*
		 * By convention we are called with the interrupt in
		 * a PQ=10 or PQ=11 state, ie, it won't fire and will
		 * have latched in Q whether there's a pending HW
		 * interrupt or not.
		 *
		 * First reconfigure the target.
		 */
		rc = xive_ops->configure_irq(hw_irq,
					     get_hard_smp_processor_id(xd->target),
					     xive_irq_priority, d->irq);
		if (rc)
			return rc;

		/*
		 * Then if saved_p is not set, effectively re-enable the
		 * interrupt with an EOI. If it is set, we know there is
		 * still a message in a host queue somewhere that will be
		 * EOId eventually.
		 *
		 * Note: We don't check irqd_irq_disabled(). Effectively,
		 * we *will* let the irq get through even if masked if the
		 * HW is still firing it in order to deal with the whole
		 * saved_p business properly. If the interrupt triggers
		 * while masked, the generic code will re-mask it anyway.
		 */
		if (!xd->saved_p)
			xive_do_source_eoi(xd);

	}
	return 0;
}

/* Called with irq descriptor lock held. */
static int xive_get_irqchip_state(struct irq_data *data,
				  enum irqchip_irq_state which, bool *state)
{
	struct xive_irq_data *xd = irq_data_get_irq_handler_data(data);
	u8 pq;

	switch (which) {
	case IRQCHIP_STATE_ACTIVE:
		pq = xive_esb_read(xd, XIVE_ESB_GET);

		/*
		 * The esb value being all 1's means we couldn't get
		 * the PQ state of the interrupt through mmio. It may
		 * happen, for example when querying a PHB interrupt
		 * while the PHB is in an error state. We consider the
		 * interrupt to be inactive in that case.
		 */
		*state = (pq != XIVE_ESB_INVALID) && !xd->stale_p &&
			(xd->saved_p || !!(pq & XIVE_ESB_VAL_P));
		return 0;
	default:
		return -EINVAL;
	}
}

static struct irq_chip xive_irq_chip = {
	.name = "XIVE-IRQ",
	.irq_startup = xive_irq_startup,
	.irq_shutdown = xive_irq_shutdown,
	.irq_eoi = xive_irq_eoi,
	.irq_mask = xive_irq_mask,
	.irq_unmask = xive_irq_unmask,
	.irq_set_affinity = xive_irq_set_affinity,
	.irq_set_type = xive_irq_set_type,
	.irq_retrigger = xive_irq_retrigger,
	.irq_set_vcpu_affinity = xive_irq_set_vcpu_affinity,
	.irq_get_irqchip_state = xive_get_irqchip_state,
};

bool is_xive_irq(struct irq_chip *chip)
{
	return chip == &xive_irq_chip;
}
EXPORT_SYMBOL_GPL(is_xive_irq);

void xive_cleanup_irq_data(struct xive_irq_data *xd)
{
	if (xd->eoi_mmio) {
		iounmap(xd->eoi_mmio);
		if (xd->eoi_mmio == xd->trig_mmio)
			xd->trig_mmio = NULL;
		xd->eoi_mmio = NULL;
	}
	if (xd->trig_mmio) {
		iounmap(xd->trig_mmio);
		xd->trig_mmio = NULL;
	}
}
EXPORT_SYMBOL_GPL(xive_cleanup_irq_data);

static int xive_irq_alloc_data(unsigned int virq, irq_hw_number_t hw)
{
	struct xive_irq_data *xd;
	int rc;

	xd = kzalloc(sizeof(struct xive_irq_data), GFP_KERNEL);
	if (!xd)
		return -ENOMEM;
	rc = xive_ops->populate_irq_data(hw, xd);
	if (rc) {
		kfree(xd);
		return rc;
	}
	xd->target = XIVE_INVALID_TARGET;
	irq_set_handler_data(virq, xd);

	/*
	 * Turn OFF by default the interrupt being mapped. A side
	 * effect of this check is the mapping the ESB page of the
	 * interrupt in the Linux address space. This prevents page
	 * fault issues in the crash handler which masks all
	 * interrupts.
	 */
	xive_esb_read(xd, XIVE_ESB_SET_PQ_01);

	return 0;
}

static void xive_irq_free_data(unsigned int virq)
{
	struct xive_irq_data *xd = irq_get_handler_data(virq);

	if (!xd)
		return;
	irq_set_handler_data(virq, NULL);
	xive_cleanup_irq_data(xd);
	kfree(xd);
}

#ifdef CONFIG_SMP

static void xive_cause_ipi(int cpu)
{
	struct xive_cpu *xc;
	struct xive_irq_data *xd;

	xc = per_cpu(xive_cpu, cpu);

	DBG_VERBOSE("IPI CPU %d -> %d (HW IRQ 0x%x)\n",
		    smp_processor_id(), cpu, xc->hw_ipi);

	xd = &xc->ipi_data;
	if (WARN_ON(!xd->trig_mmio))
		return;
	out_be64(xd->trig_mmio, 0);
}

static irqreturn_t xive_muxed_ipi_action(int irq, void *dev_id)
{
	return smp_ipi_demux();
}

static void xive_ipi_eoi(struct irq_data *d)
{
	struct xive_cpu *xc = __this_cpu_read(xive_cpu);

	/* Handle possible race with unplug and drop stale IPIs */
	if (!xc)
		return;

	DBG_VERBOSE("IPI eoi: irq=%d [0x%lx] (HW IRQ 0x%x) pending=%02x\n",
		    d->irq, irqd_to_hwirq(d), xc->hw_ipi, xc->pending_prio);

	xive_do_source_eoi(&xc->ipi_data);
	xive_do_queue_eoi(xc);
}

static void xive_ipi_do_nothing(struct irq_data *d)
{
	/*
	 * Nothing to do, we never mask/unmask IPIs, but the callback
	 * has to exist for the struct irq_chip.
	 */
}

static struct irq_chip xive_ipi_chip = {
	.name = "XIVE-IPI",
	.irq_eoi = xive_ipi_eoi,
	.irq_mask = xive_ipi_do_nothing,
	.irq_unmask = xive_ipi_do_nothing,
};

/*
 * IPIs are marked per-cpu. We use separate HW interrupts under the
 * hood but associated with the same "linux" interrupt
 */
struct xive_ipi_alloc_info {
	irq_hw_number_t hwirq;
};

static int xive_ipi_irq_domain_alloc(struct irq_domain *domain, unsigned int virq,
				     unsigned int nr_irqs, void *arg)
{
	struct xive_ipi_alloc_info *info = arg;
	int i;

	for (i = 0; i < nr_irqs; i++) {
		irq_domain_set_info(domain, virq + i, info->hwirq + i, &xive_ipi_chip,
				    domain->host_data, handle_percpu_irq,
				    NULL, NULL);
	}
	return 0;
}

static const struct irq_domain_ops xive_ipi_irq_domain_ops = {
	.alloc  = xive_ipi_irq_domain_alloc,
};

static int __init xive_request_ipi(void)
{
	struct fwnode_handle *fwnode;
	struct irq_domain *ipi_domain;
	unsigned int node;
	int ret = -ENOMEM;

	fwnode = irq_domain_alloc_named_fwnode("XIVE-IPI");
	if (!fwnode)
		goto out;

	ipi_domain = irq_domain_create_linear(fwnode, nr_node_ids,
					      &xive_ipi_irq_domain_ops, NULL);
	if (!ipi_domain)
		goto out_free_fwnode;

	xive_ipis = kcalloc(nr_node_ids, sizeof(*xive_ipis), GFP_KERNEL | __GFP_NOFAIL);
	if (!xive_ipis)
		goto out_free_domain;

	for_each_node(node) {
		struct xive_ipi_desc *xid = &xive_ipis[node];
		struct xive_ipi_alloc_info info = { node };

		/* Skip nodes without CPUs */
		if (cpumask_empty(cpumask_of_node(node)))
			continue;

		/*
		 * Map one IPI interrupt per node for all cpus of that node.
		 * Since the HW interrupt number doesn't have any meaning,
		 * simply use the node number.
		 */
		ret = irq_domain_alloc_irqs(ipi_domain, 1, node, &info);
		if (ret < 0)
			goto out_free_xive_ipis;
		xid->irq = ret;

		snprintf(xid->name, sizeof(xid->name), "IPI-%d", node);

		ret = request_irq(xid->irq, xive_muxed_ipi_action,
				  IRQF_PERCPU | IRQF_NO_THREAD, xid->name, NULL);

		WARN(ret < 0, "Failed to request IPI %d: %d\n", xid->irq, ret);
	}

	return ret;

out_free_xive_ipis:
	kfree(xive_ipis);
out_free_domain:
	irq_domain_remove(ipi_domain);
out_free_fwnode:
	irq_domain_free_fwnode(fwnode);
out:
	return ret;
}

static int xive_setup_cpu_ipi(unsigned int cpu)
{
	unsigned int xive_ipi_irq = xive_ipi_cpu_to_irq(cpu);
	struct xive_cpu *xc;
	int rc;

	pr_debug("Setting up IPI for CPU %d\n", cpu);

	xc = per_cpu(xive_cpu, cpu);

	/* Check if we are already setup */
	if (xc->hw_ipi != XIVE_BAD_IRQ)
		return 0;

	/* Grab an IPI from the backend, this will populate xc->hw_ipi */
	if (xive_ops->get_ipi(cpu, xc))
		return -EIO;

	/*
	 * Populate the IRQ data in the xive_cpu structure and
	 * configure the HW / enable the IPIs.
	 */
	rc = xive_ops->populate_irq_data(xc->hw_ipi, &xc->ipi_data);
	if (rc) {
		pr_err("Failed to populate IPI data on CPU %d\n", cpu);
		return -EIO;
	}
	rc = xive_ops->configure_irq(xc->hw_ipi,
				     get_hard_smp_processor_id(cpu),
				     xive_irq_priority, xive_ipi_irq);
	if (rc) {
		pr_err("Failed to map IPI CPU %d\n", cpu);
		return -EIO;
	}
	pr_devel("CPU %d HW IPI %x, virq %d, trig_mmio=%p\n", cpu,
	    xc->hw_ipi, xive_ipi_irq, xc->ipi_data.trig_mmio);

	/* Unmask it */
	xive_do_source_set_mask(&xc->ipi_data, false);

	return 0;
}

static void xive_cleanup_cpu_ipi(unsigned int cpu, struct xive_cpu *xc)
{
	unsigned int xive_ipi_irq = xive_ipi_cpu_to_irq(cpu);

	/* Disable the IPI and free the IRQ data */

	/* Already cleaned up ? */
	if (xc->hw_ipi == XIVE_BAD_IRQ)
		return;

	/* Mask the IPI */
	xive_do_source_set_mask(&xc->ipi_data, true);

	/*
	 * Note: We don't call xive_cleanup_irq_data() to free
	 * the mappings as this is called from an IPI on kexec
	 * which is not a safe environment to call iounmap()
	 */

	/* Deconfigure/mask in the backend */
	xive_ops->configure_irq(xc->hw_ipi, hard_smp_processor_id(),
				0xff, xive_ipi_irq);

	/* Free the IPIs in the backend */
	xive_ops->put_ipi(cpu, xc);
}

void __init xive_smp_probe(void)
{
	smp_ops->cause_ipi = xive_cause_ipi;

	/* Register the IPI */
	xive_request_ipi();

	/* Allocate and setup IPI for the boot CPU */
	xive_setup_cpu_ipi(smp_processor_id());
}

#endif /* CONFIG_SMP */

static int xive_irq_domain_map(struct irq_domain *h, unsigned int virq,
			       irq_hw_number_t hw)
{
	int rc;

	/*
	 * Mark interrupts as edge sensitive by default so that resend
	 * actually works. Will fix that up below if needed.
	 */
	irq_clear_status_flags(virq, IRQ_LEVEL);

	rc = xive_irq_alloc_data(virq, hw);
	if (rc)
		return rc;

	irq_set_chip_and_handler(virq, &xive_irq_chip, handle_fasteoi_irq);

	return 0;
}

static void xive_irq_domain_unmap(struct irq_domain *d, unsigned int virq)
{
	xive_irq_free_data(virq);
}

static int xive_irq_domain_xlate(struct irq_domain *h, struct device_node *ct,
				 const u32 *intspec, unsigned int intsize,
				 irq_hw_number_t *out_hwirq, unsigned int *out_flags)

{
	*out_hwirq = intspec[0];

	/*
	 * If intsize is at least 2, we look for the type in the second cell,
	 * we assume the LSB indicates a level interrupt.
	 */
	if (intsize > 1) {
		if (intspec[1] & 1)
			*out_flags = IRQ_TYPE_LEVEL_LOW;
		else
			*out_flags = IRQ_TYPE_EDGE_RISING;
	} else
		*out_flags = IRQ_TYPE_LEVEL_LOW;

	return 0;
}

static int xive_irq_domain_match(struct irq_domain *h, struct device_node *node,
				 enum irq_domain_bus_token bus_token)
{
	return xive_ops->match(node);
}

#ifdef CONFIG_GENERIC_IRQ_DEBUGFS
static const char * const esb_names[] = { "RESET", "OFF", "PENDING", "QUEUED" };

static const struct {
	u64  mask;
	char *name;
} xive_irq_flags[] = {
	{ XIVE_IRQ_FLAG_STORE_EOI, "STORE_EOI" },
	{ XIVE_IRQ_FLAG_LSI,       "LSI"       },
	{ XIVE_IRQ_FLAG_H_INT_ESB, "H_INT_ESB" },
	{ XIVE_IRQ_FLAG_NO_EOI,    "NO_EOI"    },
};

static void xive_irq_domain_debug_show(struct seq_file *m, struct irq_domain *d,
				       struct irq_data *irqd, int ind)
{
	struct xive_irq_data *xd;
	u64 val;
	int i;

	/* No IRQ domain level information. To be done */
	if (!irqd)
		return;

	if (!is_xive_irq(irq_data_get_irq_chip(irqd)))
		return;

	seq_printf(m, "%*sXIVE:\n", ind, "");
	ind++;

	xd = irq_data_get_irq_handler_data(irqd);
	if (!xd) {
		seq_printf(m, "%*snot assigned\n", ind, "");
		return;
	}

	val = xive_esb_read(xd, XIVE_ESB_GET);
	seq_printf(m, "%*sESB:      %s\n", ind, "", esb_names[val & 0x3]);
	seq_printf(m, "%*sPstate:   %s %s\n", ind, "", xd->stale_p ? "stale" : "",
		   xd->saved_p ? "saved" : "");
	seq_printf(m, "%*sTarget:   %d\n", ind, "", xd->target);
	seq_printf(m, "%*sChip:     %d\n", ind, "", xd->src_chip);
	seq_printf(m, "%*sTrigger:  0x%016llx\n", ind, "", xd->trig_page);
	seq_printf(m, "%*sEOI:      0x%016llx\n", ind, "", xd->eoi_page);
	seq_printf(m, "%*sFlags:    0x%llx\n", ind, "", xd->flags);
	for (i = 0; i < ARRAY_SIZE(xive_irq_flags); i++) {
		if (xd->flags & xive_irq_flags[i].mask)
			seq_printf(m, "%*s%s\n", ind + 12, "", xive_irq_flags[i].name);
	}
}
#endif

static const struct irq_domain_ops xive_irq_domain_ops = {
	.match = xive_irq_domain_match,
	.map = xive_irq_domain_map,
	.unmap = xive_irq_domain_unmap,
	.xlate = xive_irq_domain_xlate,
#ifdef CONFIG_GENERIC_IRQ_DEBUGFS
	.debug_show = xive_irq_domain_debug_show,
#endif
};

static void __init xive_init_host(struct device_node *np)
{
	xive_irq_domain = irq_domain_add_nomap(np, XIVE_MAX_IRQ,
					       &xive_irq_domain_ops, NULL);
	if (WARN_ON(xive_irq_domain == NULL))
		return;
	irq_set_default_host(xive_irq_domain);
}

static void xive_cleanup_cpu_queues(unsigned int cpu, struct xive_cpu *xc)
{
	if (xc->queue[xive_irq_priority].qpage)
		xive_ops->cleanup_queue(cpu, xc, xive_irq_priority);
}

static int xive_setup_cpu_queues(unsigned int cpu, struct xive_cpu *xc)
{
	int rc = 0;

	/* We setup 1 queues for now with a 64k page */
	if (!xc->queue[xive_irq_priority].qpage)
		rc = xive_ops->setup_queue(cpu, xc, xive_irq_priority);

	return rc;
}

static int xive_prepare_cpu(unsigned int cpu)
{
	struct xive_cpu *xc;

	xc = per_cpu(xive_cpu, cpu);
	if (!xc) {
		xc = kzalloc_node(sizeof(struct xive_cpu),
				  GFP_KERNEL, cpu_to_node(cpu));
		if (!xc)
			return -ENOMEM;
		xc->hw_ipi = XIVE_BAD_IRQ;
		xc->chip_id = XIVE_INVALID_CHIP_ID;
		if (xive_ops->prepare_cpu)
			xive_ops->prepare_cpu(cpu, xc);

		per_cpu(xive_cpu, cpu) = xc;
	}

	/* Setup EQs if not already */
	return xive_setup_cpu_queues(cpu, xc);
}

static void xive_setup_cpu(void)
{
	struct xive_cpu *xc = __this_cpu_read(xive_cpu);

	/* The backend might have additional things to do */
	if (xive_ops->setup_cpu)
		xive_ops->setup_cpu(smp_processor_id(), xc);

	/* Set CPPR to 0xff to enable flow of interrupts */
	xc->cppr = 0xff;
	out_8(xive_tima + xive_tima_offset + TM_CPPR, 0xff);
}

#ifdef CONFIG_SMP
void xive_smp_setup_cpu(void)
{
	pr_devel("SMP setup CPU %d\n", smp_processor_id());

	/* This will have already been done on the boot CPU */
	if (smp_processor_id() != boot_cpuid)
		xive_setup_cpu();

}

int xive_smp_prepare_cpu(unsigned int cpu)
{
	int rc;

	/* Allocate per-CPU data and queues */
	rc = xive_prepare_cpu(cpu);
	if (rc)
		return rc;

	/* Allocate and setup IPI for the new CPU */
	return xive_setup_cpu_ipi(cpu);
}

#ifdef CONFIG_HOTPLUG_CPU
static void xive_flush_cpu_queue(unsigned int cpu, struct xive_cpu *xc)
{
	u32 irq;

	/* We assume local irqs are disabled */
	WARN_ON(!irqs_disabled());

	/* Check what's already in the CPU queue */
	while ((irq = xive_scan_interrupts(xc, false)) != 0) {
		/*
		 * We need to re-route that interrupt to its new destination.
		 * First get and lock the descriptor
		 */
		struct irq_desc *desc = irq_to_desc(irq);
		struct irq_data *d = irq_desc_get_irq_data(desc);
		struct xive_irq_data *xd;

		/*
		 * Ignore anything that isn't a XIVE irq and ignore
		 * IPIs, so can just be dropped.
		 */
		if (d->domain != xive_irq_domain)
			continue;

		/*
		 * The IRQ should have already been re-routed, it's just a
		 * stale in the old queue, so re-trigger it in order to make
		 * it reach is new destination.
		 */
#ifdef DEBUG_FLUSH
		pr_info("CPU %d: Got irq %d while offline, re-sending...\n",
			cpu, irq);
#endif
		raw_spin_lock(&desc->lock);
		xd = irq_desc_get_handler_data(desc);

		/*
		 * Clear saved_p to indicate that it's no longer pending
		 */
		xd->saved_p = false;

		/*
		 * For LSIs, we EOI, this will cause a resend if it's
		 * still asserted. Otherwise do an MSI retrigger.
		 */
		if (xd->flags & XIVE_IRQ_FLAG_LSI)
			xive_do_source_eoi(xd);
		else
			xive_irq_retrigger(d);

		raw_spin_unlock(&desc->lock);
	}
}

void xive_smp_disable_cpu(void)
{
	struct xive_cpu *xc = __this_cpu_read(xive_cpu);
	unsigned int cpu = smp_processor_id();

	/* Migrate interrupts away from the CPU */
	irq_migrate_all_off_this_cpu();

	/* Set CPPR to 0 to disable flow of interrupts */
	xc->cppr = 0;
	out_8(xive_tima + xive_tima_offset + TM_CPPR, 0);

	/* Flush everything still in the queue */
	xive_flush_cpu_queue(cpu, xc);

	/* Re-enable CPPR  */
	xc->cppr = 0xff;
	out_8(xive_tima + xive_tima_offset + TM_CPPR, 0xff);
}

void xive_flush_interrupt(void)
{
	struct xive_cpu *xc = __this_cpu_read(xive_cpu);
	unsigned int cpu = smp_processor_id();

	/* Called if an interrupt occurs while the CPU is hot unplugged */
	xive_flush_cpu_queue(cpu, xc);
}

#endif /* CONFIG_HOTPLUG_CPU */

#endif /* CONFIG_SMP */

void xive_teardown_cpu(void)
{
	struct xive_cpu *xc = __this_cpu_read(xive_cpu);
	unsigned int cpu = smp_processor_id();

	/* Set CPPR to 0 to disable flow of interrupts */
	xc->cppr = 0;
	out_8(xive_tima + xive_tima_offset + TM_CPPR, 0);

	if (xive_ops->teardown_cpu)
		xive_ops->teardown_cpu(cpu, xc);

#ifdef CONFIG_SMP
	/* Get rid of IPI */
	xive_cleanup_cpu_ipi(cpu, xc);
#endif

	/* Disable and free the queues */
	xive_cleanup_cpu_queues(cpu, xc);
}

void xive_shutdown(void)
{
	xive_ops->shutdown();
}

bool __init xive_core_init(struct device_node *np, const struct xive_ops *ops,
			   void __iomem *area, u32 offset, u8 max_prio)
{
	xive_tima = area;
	xive_tima_offset = offset;
	xive_ops = ops;
	xive_irq_priority = max_prio;

	ppc_md.get_irq = xive_get_irq;
	__xive_enabled = true;

	pr_devel("Initializing host..\n");
	xive_init_host(np);

	pr_devel("Initializing boot CPU..\n");

	/* Allocate per-CPU data and queues */
	xive_prepare_cpu(smp_processor_id());

	/* Get ready for interrupts */
	xive_setup_cpu();

	pr_info("Interrupt handling initialized with %s backend\n",
		xive_ops->name);
	pr_info("Using priority %d for all interrupts\n", max_prio);

	return true;
}

__be32 *xive_queue_page_alloc(unsigned int cpu, u32 queue_shift)
{
	unsigned int alloc_order;
	struct page *pages;
	__be32 *qpage;

	alloc_order = xive_alloc_order(queue_shift);
	pages = alloc_pages_node(cpu_to_node(cpu), GFP_KERNEL, alloc_order);
	if (!pages)
		return ERR_PTR(-ENOMEM);
	qpage = (__be32 *)page_address(pages);
	memset(qpage, 0, 1 << queue_shift);

	return qpage;
}

static int __init xive_off(char *arg)
{
	xive_cmdline_disabled = true;
	return 0;
}
__setup("xive=off", xive_off);

static void xive_debug_show_cpu(struct seq_file *m, int cpu)
{
	struct xive_cpu *xc = per_cpu(xive_cpu, cpu);

	seq_printf(m, "CPU %d:", cpu);
	if (xc) {
		seq_printf(m, "pp=%02x CPPR=%02x ", xc->pending_prio, xc->cppr);

#ifdef CONFIG_SMP
		{
			u64 val = xive_esb_read(&xc->ipi_data, XIVE_ESB_GET);

			seq_printf(m, "IPI=0x%08x PQ=%c%c ", xc->hw_ipi,
				   val & XIVE_ESB_VAL_P ? 'P' : '-',
				   val & XIVE_ESB_VAL_Q ? 'Q' : '-');
		}
#endif
		{
			struct xive_q *q = &xc->queue[xive_irq_priority];
			u32 i0, i1, idx;

			if (q->qpage) {
				idx = q->idx;
				i0 = be32_to_cpup(q->qpage + idx);
				idx = (idx + 1) & q->msk;
				i1 = be32_to_cpup(q->qpage + idx);
				seq_printf(m, "EQ idx=%d T=%d %08x %08x ...",
					   q->idx, q->toggle, i0, i1);
			}
		}
	}
	seq_puts(m, "\n");
}

static void xive_debug_show_irq(struct seq_file *m, struct irq_data *d)
{
	unsigned int hw_irq = (unsigned int)irqd_to_hwirq(d);
	int rc;
	u32 target;
	u8 prio;
	u32 lirq;
	struct xive_irq_data *xd;
	u64 val;
<<<<<<< HEAD

	if (!is_xive_irq(chip))
		return;
=======
>>>>>>> 754a0abe

	rc = xive_ops->get_irq_config(hw_irq, &target, &prio, &lirq);
	if (rc) {
		seq_printf(m, "IRQ 0x%08x : no config rc=%d\n", hw_irq, rc);
		return;
	}

	seq_printf(m, "IRQ 0x%08x : target=0x%x prio=%02x lirq=0x%x ",
		   hw_irq, target, prio, lirq);

	xd = irq_data_get_irq_handler_data(d);
	val = xive_esb_read(xd, XIVE_ESB_GET);
	seq_printf(m, "flags=%c%c%c PQ=%c%c",
		   xd->flags & XIVE_IRQ_FLAG_STORE_EOI ? 'S' : ' ',
		   xd->flags & XIVE_IRQ_FLAG_LSI ? 'L' : ' ',
		   xd->flags & XIVE_IRQ_FLAG_H_INT_ESB ? 'H' : ' ',
		   val & XIVE_ESB_VAL_P ? 'P' : '-',
		   val & XIVE_ESB_VAL_Q ? 'Q' : '-');
	seq_puts(m, "\n");
}

static int xive_core_debug_show(struct seq_file *m, void *private)
{
	unsigned int i;
	struct irq_desc *desc;
	int cpu;

	if (xive_ops->debug_show)
		xive_ops->debug_show(m, private);

	for_each_possible_cpu(cpu)
		xive_debug_show_cpu(m, cpu);

	for_each_irq_desc(i, desc) {
		struct irq_data *d = irq_desc_get_irq_data(desc);

		if (d->domain == xive_irq_domain)
			xive_debug_show_irq(m, d);
	}
	return 0;
}
DEFINE_SHOW_ATTRIBUTE(xive_core_debug);

int xive_core_debug_init(void)
{
	if (xive_enabled())
		debugfs_create_file("xive", 0400, powerpc_debugfs_root,
				    NULL, &xive_core_debug_fops);
	return 0;
}<|MERGE_RESOLUTION|>--- conflicted
+++ resolved
@@ -1670,12 +1670,6 @@
 	u32 lirq;
 	struct xive_irq_data *xd;
 	u64 val;
-<<<<<<< HEAD
-
-	if (!is_xive_irq(chip))
-		return;
-=======
->>>>>>> 754a0abe
 
 	rc = xive_ops->get_irq_config(hw_irq, &target, &prio, &lirq);
 	if (rc) {
