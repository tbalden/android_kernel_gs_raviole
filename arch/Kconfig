--- conflicted
+++ resolved
@@ -124,13 +124,8 @@
 	  accesses are required to be 64 bit aligned in this way even
 	  though it is not a 64 bit architecture.
 
-<<<<<<< HEAD
-	  See Documentation/unaligned-memory-access.txt for more
-	  information on the topic of unaligned memory accesses.
-=======
 	  See Documentation/core-api/unaligned-memory-access.rst for
 	  more information on the topic of unaligned memory accesses.
->>>>>>> 754a0abe
 
 config HAVE_EFFICIENT_UNALIGNED_ACCESS
 	bool
@@ -643,13 +638,7 @@
 config HAS_LTO_CLANG
 	def_bool y
 	# Clang >= 11: https://github.com/ClangBuiltLinux/linux/issues/510
-<<<<<<< HEAD
-	depends on CC_IS_CLANG && CLANG_VERSION >= 110000 && LD_IS_LLD
-	depends on $(success,test $(LLVM) -eq 1)
-	depends on $(success,test $(LLVM_IAS) -eq 1)
-=======
 	depends on CC_IS_CLANG && CLANG_VERSION >= 110000 && LD_IS_LLD && AS_IS_LLVM
->>>>>>> 754a0abe
 	depends on $(success,$(NM) --help | head -n 1 | grep -qi llvm)
 	depends on $(success,$(AR) --help | head -n 1 | grep -qi llvm)
 	depends on ARCH_SUPPORTS_LTO_CLANG
@@ -709,14 +698,6 @@
 	  If unsure, say Y.
 endchoice
 
-<<<<<<< HEAD
-config CFI_CLANG
-	bool "Use Clang's Control Flow Integrity (CFI)"
-	depends on LTO_CLANG && KALLSYMS
-	help
-	  This option enables Clang's Control Flow Integrity (CFI), which adds
-	  runtime checking for indirect function calls.
-=======
 config ARCH_SUPPORTS_CFI_CLANG
 	bool
 	help
@@ -741,7 +722,6 @@
 	  found from Clang's documentation:
 
 	    https://clang.llvm.org/docs/ControlFlowIntegrity.html
->>>>>>> 754a0abe
 
 config CFI_CLANG_SHADOW
 	bool "Use CFI shadow to speed up cross-module checks"
@@ -749,28 +729,19 @@
 	depends on CFI_CLANG && MODULES
 	help
 	  If you select this option, the kernel builds a fast look-up table of
-<<<<<<< HEAD
-	  CFI check functions in loaded modules to reduce overhead.
-=======
 	  CFI check functions in loaded modules to reduce performance overhead.
 
 	  If unsure, say Y.
->>>>>>> 754a0abe
 
 config CFI_PERMISSIVE
 	bool "Use CFI in permissive mode"
 	depends on CFI_CLANG
 	help
 	  When selected, Control Flow Integrity (CFI) violations result in a
-<<<<<<< HEAD
-	  warning instead of a kernel panic. This option is useful for finding
-	  CFI violations during development.
-=======
 	  warning instead of a kernel panic. This option should only be used
 	  for finding indirect call type mismatches during development.
 
 	  If unsure, say N.
->>>>>>> 754a0abe
 
 config HAVE_ARCH_WITHIN_STACK_FRAMES
 	bool
@@ -1151,8 +1122,6 @@
 	  To use this with software KASAN modes, the architecture must support
 	  backing virtual mappings with real shadow memory, and KASAN_VMALLOC
 	  must be enabled.
-<<<<<<< HEAD
-=======
 
 config HAVE_ARCH_RANDOMIZE_KSTACK_OFFSET
 	def_bool n
@@ -1176,7 +1145,6 @@
 	  cross-syscall address exposures. This feature is controlled
 	  by kernel boot param "randomize_kstack_offset=on/off", and this
 	  config chooses the default boot state.
->>>>>>> 754a0abe
 
 config ARCH_OPTIONAL_KERNEL_RWX
 	def_bool n
@@ -1299,27 +1267,21 @@
 	  by the linker, since the locations of such sections can change between linker
 	  versions.
 
-<<<<<<< HEAD
-=======
 config HAVE_ARCH_PFN_VALID
 	bool
 
 config ARCH_SUPPORTS_DEBUG_PAGEALLOC
 	bool
 
->>>>>>> 754a0abe
 config ARCH_SPLIT_ARG64
 	bool
 	help
 	   If a 32-bit architecture requires 64-bit arguments to be split into
 	   pairs of 32-bit arguments, select this option.
 
-<<<<<<< HEAD
-=======
 config ARCH_HAS_ELFCORE_COMPAT
 	bool
 
->>>>>>> 754a0abe
 source "kernel/gcov/Kconfig"
 
 source "scripts/gcc-plugins/Kconfig"
