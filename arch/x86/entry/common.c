--- conflicted
+++ resolved
@@ -101,11 +101,6 @@
  */
 static __always_inline void do_syscall_32_irqs_on(struct pt_regs *regs, int nr)
 {
-<<<<<<< HEAD
-	if (likely(nr < IA32_NR_syscalls)) {
-		nr = array_index_nospec(nr, IA32_NR_syscalls);
-		regs->ax = ia32_sys_call_table[nr](regs);
-=======
 	/*
 	 * Convert negative numbers to very high and thus out of range
 	 * numbers for comparisons.
@@ -117,7 +112,6 @@
 		regs->ax = ia32_sys_call_table[unr](regs);
 	} else if (nr != -1) {
 		regs->ax = __ia32_sys_ni_syscall(regs);
->>>>>>> 754a0abe
 	}
 }
 
@@ -132,11 +126,7 @@
 	 * orig_ax, the int return value truncates it. This matches
 	 * the semantics of syscall_get_nr().
 	 */
-<<<<<<< HEAD
-	nr = (unsigned int)syscall_enter_from_user_mode(regs, nr);
-=======
 	nr = syscall_enter_from_user_mode(regs, nr);
->>>>>>> 754a0abe
 	instrumentation_begin();
 
 	do_syscall_32_irqs_on(regs, nr);
@@ -176,13 +166,8 @@
 		/* User code screwed up. */
 		regs->ax = -EFAULT;
 
-<<<<<<< HEAD
-		instrumentation_end();
-		local_irq_disable();
-=======
 		local_irq_disable();
 		instrumentation_end();
->>>>>>> 754a0abe
 		irqentry_exit_to_user_mode(regs);
 		return false;
 	}
@@ -320,14 +305,7 @@
 	bool inhcall;
 
 	instrumentation_begin();
-<<<<<<< HEAD
-	run_on_irqstack_cond(__xen_pv_evtchn_do_upcall, regs);
-	instrumentation_end();
-
-	set_irq_regs(old_regs);
-=======
 	run_sysvec_on_irqstack_cond(__xen_pv_evtchn_do_upcall, regs);
->>>>>>> 754a0abe
 
 	inhcall = get_and_clear_inhcall();
 	if (inhcall && !WARN_ON_ONCE(state.exit_rcu)) {
