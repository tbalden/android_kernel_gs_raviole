--- conflicted
+++ resolved
@@ -764,11 +764,7 @@
 		.callback = dmi_low_memory_corruption,
 		.ident = "Phoenix BIOS",
 		.matches = {
-<<<<<<< HEAD
-			DMI_MATCH(DMI_BIOS_VENDOR, "Phoenix Technologies, LTD"),
-=======
 			DMI_MATCH(DMI_BIOS_VENDOR, "Phoenix Technologies"),
->>>>>>> c07f62e5
 		},
 	},
 #endif
