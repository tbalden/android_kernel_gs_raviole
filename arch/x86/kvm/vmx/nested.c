// SPDX-License-Identifier: GPL-2.0

#include <linux/objtool.h>
#include <linux/percpu.h>

#include <asm/debugreg.h>
#include <asm/mmu_context.h>

#include "cpuid.h"
#include "hyperv.h"
#include "mmu.h"
#include "nested.h"
#include "pmu.h"
#include "sgx.h"
#include "trace.h"
#include "vmx.h"
#include "x86.h"

static bool __read_mostly enable_shadow_vmcs = 1;
module_param_named(enable_shadow_vmcs, enable_shadow_vmcs, bool, S_IRUGO);

static bool __read_mostly nested_early_check = 0;
module_param(nested_early_check, bool, S_IRUGO);

#define CC KVM_NESTED_VMENTER_CONSISTENCY_CHECK

/*
 * Hyper-V requires all of these, so mark them as supported even though
 * they are just treated the same as all-context.
 */
#define VMX_VPID_EXTENT_SUPPORTED_MASK		\
	(VMX_VPID_EXTENT_INDIVIDUAL_ADDR_BIT |	\
	VMX_VPID_EXTENT_SINGLE_CONTEXT_BIT |	\
	VMX_VPID_EXTENT_GLOBAL_CONTEXT_BIT |	\
	VMX_VPID_EXTENT_SINGLE_NON_GLOBAL_BIT)

#define VMX_MISC_EMULATED_PREEMPTION_TIMER_RATE 5

enum {
	VMX_VMREAD_BITMAP,
	VMX_VMWRITE_BITMAP,
	VMX_BITMAP_NR
};
static unsigned long *vmx_bitmap[VMX_BITMAP_NR];

#define vmx_vmread_bitmap                    (vmx_bitmap[VMX_VMREAD_BITMAP])
#define vmx_vmwrite_bitmap                   (vmx_bitmap[VMX_VMWRITE_BITMAP])

struct shadow_vmcs_field {
	u16	encoding;
	u16	offset;
};
static struct shadow_vmcs_field shadow_read_only_fields[] = {
#define SHADOW_FIELD_RO(x, y) { x, offsetof(struct vmcs12, y) },
#include "vmcs_shadow_fields.h"
};
static int max_shadow_read_only_fields =
	ARRAY_SIZE(shadow_read_only_fields);

static struct shadow_vmcs_field shadow_read_write_fields[] = {
#define SHADOW_FIELD_RW(x, y) { x, offsetof(struct vmcs12, y) },
#include "vmcs_shadow_fields.h"
};
static int max_shadow_read_write_fields =
	ARRAY_SIZE(shadow_read_write_fields);

static void init_vmcs_shadow_fields(void)
{
	int i, j;

	memset(vmx_vmread_bitmap, 0xff, PAGE_SIZE);
	memset(vmx_vmwrite_bitmap, 0xff, PAGE_SIZE);

	for (i = j = 0; i < max_shadow_read_only_fields; i++) {
		struct shadow_vmcs_field entry = shadow_read_only_fields[i];
		u16 field = entry.encoding;

		if (vmcs_field_width(field) == VMCS_FIELD_WIDTH_U64 &&
		    (i + 1 == max_shadow_read_only_fields ||
		     shadow_read_only_fields[i + 1].encoding != field + 1))
			pr_err("Missing field from shadow_read_only_field %x\n",
			       field + 1);

		clear_bit(field, vmx_vmread_bitmap);
		if (field & 1)
#ifdef CONFIG_X86_64
			continue;
#else
			entry.offset += sizeof(u32);
#endif
		shadow_read_only_fields[j++] = entry;
	}
	max_shadow_read_only_fields = j;

	for (i = j = 0; i < max_shadow_read_write_fields; i++) {
		struct shadow_vmcs_field entry = shadow_read_write_fields[i];
		u16 field = entry.encoding;

		if (vmcs_field_width(field) == VMCS_FIELD_WIDTH_U64 &&
		    (i + 1 == max_shadow_read_write_fields ||
		     shadow_read_write_fields[i + 1].encoding != field + 1))
			pr_err("Missing field from shadow_read_write_field %x\n",
			       field + 1);

		WARN_ONCE(field >= GUEST_ES_AR_BYTES &&
			  field <= GUEST_TR_AR_BYTES,
			  "Update vmcs12_write_any() to drop reserved bits from AR_BYTES");

		/*
		 * PML and the preemption timer can be emulated, but the
		 * processor cannot vmwrite to fields that don't exist
		 * on bare metal.
		 */
		switch (field) {
		case GUEST_PML_INDEX:
			if (!cpu_has_vmx_pml())
				continue;
			break;
		case VMX_PREEMPTION_TIMER_VALUE:
			if (!cpu_has_vmx_preemption_timer())
				continue;
			break;
		case GUEST_INTR_STATUS:
			if (!cpu_has_vmx_apicv())
				continue;
			break;
		default:
			break;
		}

		clear_bit(field, vmx_vmwrite_bitmap);
		clear_bit(field, vmx_vmread_bitmap);
		if (field & 1)
#ifdef CONFIG_X86_64
			continue;
#else
			entry.offset += sizeof(u32);
#endif
		shadow_read_write_fields[j++] = entry;
	}
	max_shadow_read_write_fields = j;
}

/*
 * The following 3 functions, nested_vmx_succeed()/failValid()/failInvalid(),
 * set the success or error code of an emulated VMX instruction (as specified
 * by Vol 2B, VMX Instruction Reference, "Conventions"), and skip the emulated
 * instruction.
 */
static int nested_vmx_succeed(struct kvm_vcpu *vcpu)
{
	vmx_set_rflags(vcpu, vmx_get_rflags(vcpu)
			& ~(X86_EFLAGS_CF | X86_EFLAGS_PF | X86_EFLAGS_AF |
			    X86_EFLAGS_ZF | X86_EFLAGS_SF | X86_EFLAGS_OF));
	return kvm_skip_emulated_instruction(vcpu);
}

static int nested_vmx_failInvalid(struct kvm_vcpu *vcpu)
{
	vmx_set_rflags(vcpu, (vmx_get_rflags(vcpu)
			& ~(X86_EFLAGS_PF | X86_EFLAGS_AF | X86_EFLAGS_ZF |
			    X86_EFLAGS_SF | X86_EFLAGS_OF))
			| X86_EFLAGS_CF);
	return kvm_skip_emulated_instruction(vcpu);
}

static int nested_vmx_failValid(struct kvm_vcpu *vcpu,
				u32 vm_instruction_error)
{
	vmx_set_rflags(vcpu, (vmx_get_rflags(vcpu)
			& ~(X86_EFLAGS_CF | X86_EFLAGS_PF | X86_EFLAGS_AF |
			    X86_EFLAGS_SF | X86_EFLAGS_OF))
			| X86_EFLAGS_ZF);
	get_vmcs12(vcpu)->vm_instruction_error = vm_instruction_error;
	/*
	 * We don't need to force sync to shadow VMCS because
	 * VM_INSTRUCTION_ERROR is not shadowed. Enlightened VMCS 'shadows' all
	 * fields and thus must be synced.
	 */
	if (to_vmx(vcpu)->nested.hv_evmcs_vmptr != EVMPTR_INVALID)
		to_vmx(vcpu)->nested.need_vmcs12_to_shadow_sync = true;

	return kvm_skip_emulated_instruction(vcpu);
}

static int nested_vmx_fail(struct kvm_vcpu *vcpu, u32 vm_instruction_error)
{
	struct vcpu_vmx *vmx = to_vmx(vcpu);

	/*
	 * failValid writes the error number to the current VMCS, which
	 * can't be done if there isn't a current VMCS.
	 */
	if (vmx->nested.current_vmptr == -1ull &&
	    !evmptr_is_valid(vmx->nested.hv_evmcs_vmptr))
		return nested_vmx_failInvalid(vcpu);

	return nested_vmx_failValid(vcpu, vm_instruction_error);
}

static void nested_vmx_abort(struct kvm_vcpu *vcpu, u32 indicator)
{
	/* TODO: not to reset guest simply here. */
	kvm_make_request(KVM_REQ_TRIPLE_FAULT, vcpu);
	pr_debug_ratelimited("kvm: nested vmx abort, indicator %d\n", indicator);
}

static inline bool vmx_control_verify(u32 control, u32 low, u32 high)
{
	return fixed_bits_valid(control, low, high);
}

static inline u64 vmx_control_msr(u32 low, u32 high)
{
	return low | ((u64)high << 32);
}

static void vmx_disable_shadow_vmcs(struct vcpu_vmx *vmx)
{
	secondary_exec_controls_clearbit(vmx, SECONDARY_EXEC_SHADOW_VMCS);
	vmcs_write64(VMCS_LINK_POINTER, -1ull);
	vmx->nested.need_vmcs12_to_shadow_sync = false;
}

static inline void nested_release_evmcs(struct kvm_vcpu *vcpu)
{
	struct vcpu_vmx *vmx = to_vmx(vcpu);

	if (evmptr_is_valid(vmx->nested.hv_evmcs_vmptr)) {
		kvm_vcpu_unmap(vcpu, &vmx->nested.hv_evmcs_map, true);
		vmx->nested.hv_evmcs = NULL;
	}

	vmx->nested.hv_evmcs_vmptr = EVMPTR_INVALID;
}

static void vmx_sync_vmcs_host_state(struct vcpu_vmx *vmx,
				     struct loaded_vmcs *prev)
{
	struct vmcs_host_state *dest, *src;

	if (unlikely(!vmx->guest_state_loaded))
		return;

	src = &prev->host_state;
	dest = &vmx->loaded_vmcs->host_state;

	vmx_set_host_fs_gs(dest, src->fs_sel, src->gs_sel, src->fs_base, src->gs_base);
	dest->ldt_sel = src->ldt_sel;
#ifdef CONFIG_X86_64
	dest->ds_sel = src->ds_sel;
	dest->es_sel = src->es_sel;
#endif
}

static void vmx_switch_vmcs(struct kvm_vcpu *vcpu, struct loaded_vmcs *vmcs)
{
	struct vcpu_vmx *vmx = to_vmx(vcpu);
	struct loaded_vmcs *prev;
	int cpu;

	if (WARN_ON_ONCE(vmx->loaded_vmcs == vmcs))
		return;

	cpu = get_cpu();
	prev = vmx->loaded_vmcs;
	vmx->loaded_vmcs = vmcs;
	vmx_vcpu_load_vmcs(vcpu, cpu, prev);
	vmx_sync_vmcs_host_state(vmx, prev);
	put_cpu();

	vmx_register_cache_reset(vcpu);
}

/*
 * Free whatever needs to be freed from vmx->nested when L1 goes down, or
 * just stops using VMX.
 */
static void free_nested(struct kvm_vcpu *vcpu)
{
	struct vcpu_vmx *vmx = to_vmx(vcpu);

	if (WARN_ON_ONCE(vmx->loaded_vmcs != &vmx->vmcs01))
		vmx_switch_vmcs(vcpu, &vmx->vmcs01);

	if (!vmx->nested.vmxon && !vmx->nested.smm.vmxon)
		return;

	kvm_clear_request(KVM_REQ_GET_NESTED_STATE_PAGES, vcpu);

	vmx->nested.vmxon = false;
	vmx->nested.smm.vmxon = false;
	free_vpid(vmx->nested.vpid02);
	vmx->nested.posted_intr_nv = -1;
	vmx->nested.current_vmptr = -1ull;
	if (enable_shadow_vmcs) {
		vmx_disable_shadow_vmcs(vmx);
		vmcs_clear(vmx->vmcs01.shadow_vmcs);
		free_vmcs(vmx->vmcs01.shadow_vmcs);
		vmx->vmcs01.shadow_vmcs = NULL;
	}
	kfree(vmx->nested.cached_vmcs12);
	vmx->nested.cached_vmcs12 = NULL;
	kfree(vmx->nested.cached_shadow_vmcs12);
	vmx->nested.cached_shadow_vmcs12 = NULL;
	/* Unpin physical memory we referred to in the vmcs02 */
	if (vmx->nested.apic_access_page) {
		kvm_release_page_clean(vmx->nested.apic_access_page);
		vmx->nested.apic_access_page = NULL;
	}
	kvm_vcpu_unmap(vcpu, &vmx->nested.virtual_apic_map, true);
	kvm_vcpu_unmap(vcpu, &vmx->nested.pi_desc_map, true);
	vmx->nested.pi_desc = NULL;

	kvm_mmu_free_roots(vcpu, &vcpu->arch.guest_mmu, KVM_MMU_ROOTS_ALL);

	nested_release_evmcs(vcpu);

	free_loaded_vmcs(&vmx->nested.vmcs02);
}

/*
 * Ensure that the current vmcs of the logical processor is the
 * vmcs01 of the vcpu before calling free_nested().
 */
void nested_vmx_free_vcpu(struct kvm_vcpu *vcpu)
{
	vcpu_load(vcpu);
	vmx_leave_nested(vcpu);
	vcpu_put(vcpu);
}

static void nested_ept_inject_page_fault(struct kvm_vcpu *vcpu,
		struct x86_exception *fault)
{
	struct vmcs12 *vmcs12 = get_vmcs12(vcpu);
	struct vcpu_vmx *vmx = to_vmx(vcpu);
	u32 vm_exit_reason;
	unsigned long exit_qualification = vcpu->arch.exit_qualification;

	if (vmx->nested.pml_full) {
		vm_exit_reason = EXIT_REASON_PML_FULL;
		vmx->nested.pml_full = false;
		exit_qualification &= INTR_INFO_UNBLOCK_NMI;
	} else if (fault->error_code & PFERR_RSVD_MASK)
		vm_exit_reason = EXIT_REASON_EPT_MISCONFIG;
	else
		vm_exit_reason = EXIT_REASON_EPT_VIOLATION;

	nested_vmx_vmexit(vcpu, vm_exit_reason, 0, exit_qualification);
	vmcs12->guest_physical_address = fault->address;
}

static void nested_ept_new_eptp(struct kvm_vcpu *vcpu)
{
	kvm_init_shadow_ept_mmu(vcpu,
				to_vmx(vcpu)->nested.msrs.ept_caps &
				VMX_EPT_EXECUTE_ONLY_BIT,
				nested_ept_ad_enabled(vcpu),
				nested_ept_get_eptp(vcpu));
}

static void nested_ept_init_mmu_context(struct kvm_vcpu *vcpu)
{
	WARN_ON(mmu_is_nested(vcpu));

	vcpu->arch.mmu = &vcpu->arch.guest_mmu;
	nested_ept_new_eptp(vcpu);
	vcpu->arch.mmu->get_guest_pgd     = nested_ept_get_eptp;
	vcpu->arch.mmu->inject_page_fault = nested_ept_inject_page_fault;
	vcpu->arch.mmu->get_pdptr         = kvm_pdptr_read;

	vcpu->arch.walk_mmu              = &vcpu->arch.nested_mmu;
}

static void nested_ept_uninit_mmu_context(struct kvm_vcpu *vcpu)
{
	vcpu->arch.mmu = &vcpu->arch.root_mmu;
	vcpu->arch.walk_mmu = &vcpu->arch.root_mmu;
}

static bool nested_vmx_is_page_fault_vmexit(struct vmcs12 *vmcs12,
					    u16 error_code)
{
	bool inequality, bit;

	bit = (vmcs12->exception_bitmap & (1u << PF_VECTOR)) != 0;
	inequality =
		(error_code & vmcs12->page_fault_error_code_mask) !=
		 vmcs12->page_fault_error_code_match;
	return inequality ^ bit;
}


/*
 * KVM wants to inject page-faults which it got to the guest. This function
 * checks whether in a nested guest, we need to inject them to L1 or L2.
 */
static int nested_vmx_check_exception(struct kvm_vcpu *vcpu, unsigned long *exit_qual)
{
	struct vmcs12 *vmcs12 = get_vmcs12(vcpu);
	unsigned int nr = vcpu->arch.exception.nr;
	bool has_payload = vcpu->arch.exception.has_payload;
	unsigned long payload = vcpu->arch.exception.payload;

	if (nr == PF_VECTOR) {
		if (vcpu->arch.exception.nested_apf) {
			*exit_qual = vcpu->arch.apf.nested_apf_token;
			return 1;
		}
		if (nested_vmx_is_page_fault_vmexit(vmcs12,
						    vcpu->arch.exception.error_code)) {
			*exit_qual = has_payload ? payload : vcpu->arch.cr2;
			return 1;
		}
	} else if (vmcs12->exception_bitmap & (1u << nr)) {
		if (nr == DB_VECTOR) {
			if (!has_payload) {
				payload = vcpu->arch.dr6;
				payload &= ~DR6_BT;
				payload ^= DR6_ACTIVE_LOW;
			}
			*exit_qual = payload;
		} else
			*exit_qual = 0;
		return 1;
	}

	return 0;
}


static void vmx_inject_page_fault_nested(struct kvm_vcpu *vcpu,
		struct x86_exception *fault)
{
	struct vmcs12 *vmcs12 = get_vmcs12(vcpu);

	WARN_ON(!is_guest_mode(vcpu));

	if (nested_vmx_is_page_fault_vmexit(vmcs12, fault->error_code) &&
		!to_vmx(vcpu)->nested.nested_run_pending) {
		vmcs12->vm_exit_intr_error_code = fault->error_code;
		nested_vmx_vmexit(vcpu, EXIT_REASON_EXCEPTION_NMI,
				  PF_VECTOR | INTR_TYPE_HARD_EXCEPTION |
				  INTR_INFO_DELIVER_CODE_MASK | INTR_INFO_VALID_MASK,
				  fault->address);
	} else {
		kvm_inject_page_fault(vcpu, fault);
	}
}

static int nested_vmx_check_io_bitmap_controls(struct kvm_vcpu *vcpu,
					       struct vmcs12 *vmcs12)
{
	if (!nested_cpu_has(vmcs12, CPU_BASED_USE_IO_BITMAPS))
		return 0;

	if (CC(!page_address_valid(vcpu, vmcs12->io_bitmap_a)) ||
	    CC(!page_address_valid(vcpu, vmcs12->io_bitmap_b)))
		return -EINVAL;

	return 0;
}

static int nested_vmx_check_msr_bitmap_controls(struct kvm_vcpu *vcpu,
						struct vmcs12 *vmcs12)
{
	if (!nested_cpu_has(vmcs12, CPU_BASED_USE_MSR_BITMAPS))
		return 0;

	if (CC(!page_address_valid(vcpu, vmcs12->msr_bitmap)))
		return -EINVAL;

	return 0;
}

static int nested_vmx_check_tpr_shadow_controls(struct kvm_vcpu *vcpu,
						struct vmcs12 *vmcs12)
{
	if (!nested_cpu_has(vmcs12, CPU_BASED_TPR_SHADOW))
		return 0;

	if (CC(!page_address_valid(vcpu, vmcs12->virtual_apic_page_addr)))
		return -EINVAL;

	return 0;
}

/*
 * Check if MSR is intercepted for L01 MSR bitmap.
 */
static bool msr_write_intercepted_l01(struct kvm_vcpu *vcpu, u32 msr)
{
	unsigned long *msr_bitmap;
	int f = sizeof(unsigned long);

	if (!cpu_has_vmx_msr_bitmap())
		return true;

	msr_bitmap = to_vmx(vcpu)->vmcs01.msr_bitmap;

	if (msr <= 0x1fff) {
		return !!test_bit(msr, msr_bitmap + 0x800 / f);
	} else if ((msr >= 0xc0000000) && (msr <= 0xc0001fff)) {
		msr &= 0x1fff;
		return !!test_bit(msr, msr_bitmap + 0xc00 / f);
	}

	return true;
}

/*
 * If a msr is allowed by L0, we should check whether it is allowed by L1.
 * The corresponding bit will be cleared unless both of L0 and L1 allow it.
 */
static void nested_vmx_disable_intercept_for_msr(unsigned long *msr_bitmap_l1,
					       unsigned long *msr_bitmap_nested,
					       u32 msr, int type)
{
	int f = sizeof(unsigned long);

	/*
	 * See Intel PRM Vol. 3, 20.6.9 (MSR-Bitmap Address). Early manuals
	 * have the write-low and read-high bitmap offsets the wrong way round.
	 * We can control MSRs 0x00000000-0x00001fff and 0xc0000000-0xc0001fff.
	 */
	if (msr <= 0x1fff) {
		if (type & MSR_TYPE_R &&
		   !test_bit(msr, msr_bitmap_l1 + 0x000 / f))
			/* read-low */
			__clear_bit(msr, msr_bitmap_nested + 0x000 / f);

		if (type & MSR_TYPE_W &&
		   !test_bit(msr, msr_bitmap_l1 + 0x800 / f))
			/* write-low */
			__clear_bit(msr, msr_bitmap_nested + 0x800 / f);

	} else if ((msr >= 0xc0000000) && (msr <= 0xc0001fff)) {
		msr &= 0x1fff;
		if (type & MSR_TYPE_R &&
		   !test_bit(msr, msr_bitmap_l1 + 0x400 / f))
			/* read-high */
			__clear_bit(msr, msr_bitmap_nested + 0x400 / f);

		if (type & MSR_TYPE_W &&
		   !test_bit(msr, msr_bitmap_l1 + 0xc00 / f))
			/* write-high */
			__clear_bit(msr, msr_bitmap_nested + 0xc00 / f);

	}
}

static inline void enable_x2apic_msr_intercepts(unsigned long *msr_bitmap)
{
	int msr;

	for (msr = 0x800; msr <= 0x8ff; msr += BITS_PER_LONG) {
		unsigned word = msr / BITS_PER_LONG;

		msr_bitmap[word] = ~0;
		msr_bitmap[word + (0x800 / sizeof(long))] = ~0;
	}
}

/*
 * Merge L0's and L1's MSR bitmap, return false to indicate that
 * we do not use the hardware.
 */
static inline bool nested_vmx_prepare_msr_bitmap(struct kvm_vcpu *vcpu,
						 struct vmcs12 *vmcs12)
{
	int msr;
	unsigned long *msr_bitmap_l1;
	unsigned long *msr_bitmap_l0 = to_vmx(vcpu)->nested.vmcs02.msr_bitmap;
	struct kvm_host_map *map = &to_vmx(vcpu)->nested.msr_bitmap_map;

	/* Nothing to do if the MSR bitmap is not in use.  */
	if (!cpu_has_vmx_msr_bitmap() ||
	    !nested_cpu_has(vmcs12, CPU_BASED_USE_MSR_BITMAPS))
		return false;

	if (kvm_vcpu_map(vcpu, gpa_to_gfn(vmcs12->msr_bitmap), map))
		return false;

	msr_bitmap_l1 = (unsigned long *)map->hva;

	/*
	 * To keep the control flow simple, pay eight 8-byte writes (sixteen
	 * 4-byte writes on 32-bit systems) up front to enable intercepts for
	 * the x2APIC MSR range and selectively disable them below.
	 */
	enable_x2apic_msr_intercepts(msr_bitmap_l0);

	if (nested_cpu_has_virt_x2apic_mode(vmcs12)) {
		if (nested_cpu_has_apic_reg_virt(vmcs12)) {
			/*
			 * L0 need not intercept reads for MSRs between 0x800
			 * and 0x8ff, it just lets the processor take the value
			 * from the virtual-APIC page; take those 256 bits
			 * directly from the L1 bitmap.
			 */
			for (msr = 0x800; msr <= 0x8ff; msr += BITS_PER_LONG) {
				unsigned word = msr / BITS_PER_LONG;

				msr_bitmap_l0[word] = msr_bitmap_l1[word];
			}
		}

		nested_vmx_disable_intercept_for_msr(
			msr_bitmap_l1, msr_bitmap_l0,
			X2APIC_MSR(APIC_TASKPRI),
			MSR_TYPE_R | MSR_TYPE_W);

		if (nested_cpu_has_vid(vmcs12)) {
			nested_vmx_disable_intercept_for_msr(
				msr_bitmap_l1, msr_bitmap_l0,
				X2APIC_MSR(APIC_EOI),
				MSR_TYPE_W);
			nested_vmx_disable_intercept_for_msr(
				msr_bitmap_l1, msr_bitmap_l0,
				X2APIC_MSR(APIC_SELF_IPI),
				MSR_TYPE_W);
		}
	}

	/* KVM unconditionally exposes the FS/GS base MSRs to L1. */
#ifdef CONFIG_X86_64
	nested_vmx_disable_intercept_for_msr(msr_bitmap_l1, msr_bitmap_l0,
					     MSR_FS_BASE, MSR_TYPE_RW);

	nested_vmx_disable_intercept_for_msr(msr_bitmap_l1, msr_bitmap_l0,
					     MSR_GS_BASE, MSR_TYPE_RW);

	nested_vmx_disable_intercept_for_msr(msr_bitmap_l1, msr_bitmap_l0,
					     MSR_KERNEL_GS_BASE, MSR_TYPE_RW);
#endif

	/*
	 * Checking the L0->L1 bitmap is trying to verify two things:
	 *
	 * 1. L0 gave a permission to L1 to actually passthrough the MSR. This
	 *    ensures that we do not accidentally generate an L02 MSR bitmap
	 *    from the L12 MSR bitmap that is too permissive.
	 * 2. That L1 or L2s have actually used the MSR. This avoids
	 *    unnecessarily merging of the bitmap if the MSR is unused. This
	 *    works properly because we only update the L01 MSR bitmap lazily.
	 *    So even if L0 should pass L1 these MSRs, the L01 bitmap is only
	 *    updated to reflect this when L1 (or its L2s) actually write to
	 *    the MSR.
	 */
	if (!msr_write_intercepted_l01(vcpu, MSR_IA32_SPEC_CTRL))
		nested_vmx_disable_intercept_for_msr(
					msr_bitmap_l1, msr_bitmap_l0,
					MSR_IA32_SPEC_CTRL,
					MSR_TYPE_R | MSR_TYPE_W);

	if (!msr_write_intercepted_l01(vcpu, MSR_IA32_PRED_CMD))
		nested_vmx_disable_intercept_for_msr(
					msr_bitmap_l1, msr_bitmap_l0,
					MSR_IA32_PRED_CMD,
					MSR_TYPE_W);

	kvm_vcpu_unmap(vcpu, &to_vmx(vcpu)->nested.msr_bitmap_map, false);

	return true;
}

static void nested_cache_shadow_vmcs12(struct kvm_vcpu *vcpu,
				       struct vmcs12 *vmcs12)
{
	struct kvm_host_map map;
	struct vmcs12 *shadow;

	if (!nested_cpu_has_shadow_vmcs(vmcs12) ||
	    vmcs12->vmcs_link_pointer == -1ull)
		return;

	shadow = get_shadow_vmcs12(vcpu);

	if (kvm_vcpu_map(vcpu, gpa_to_gfn(vmcs12->vmcs_link_pointer), &map))
		return;

	memcpy(shadow, map.hva, VMCS12_SIZE);
	kvm_vcpu_unmap(vcpu, &map, false);
}

static void nested_flush_cached_shadow_vmcs12(struct kvm_vcpu *vcpu,
					      struct vmcs12 *vmcs12)
{
	struct vcpu_vmx *vmx = to_vmx(vcpu);

	if (!nested_cpu_has_shadow_vmcs(vmcs12) ||
	    vmcs12->vmcs_link_pointer == -1ull)
		return;

	kvm_write_guest(vmx->vcpu.kvm, vmcs12->vmcs_link_pointer,
			get_shadow_vmcs12(vcpu), VMCS12_SIZE);
}

/*
 * In nested virtualization, check if L1 has set
 * VM_EXIT_ACK_INTR_ON_EXIT
 */
static bool nested_exit_intr_ack_set(struct kvm_vcpu *vcpu)
{
	return get_vmcs12(vcpu)->vm_exit_controls &
		VM_EXIT_ACK_INTR_ON_EXIT;
}

static int nested_vmx_check_apic_access_controls(struct kvm_vcpu *vcpu,
					  struct vmcs12 *vmcs12)
{
	if (nested_cpu_has2(vmcs12, SECONDARY_EXEC_VIRTUALIZE_APIC_ACCESSES) &&
	    CC(!page_address_valid(vcpu, vmcs12->apic_access_addr)))
		return -EINVAL;
	else
		return 0;
}

static int nested_vmx_check_apicv_controls(struct kvm_vcpu *vcpu,
					   struct vmcs12 *vmcs12)
{
	if (!nested_cpu_has_virt_x2apic_mode(vmcs12) &&
	    !nested_cpu_has_apic_reg_virt(vmcs12) &&
	    !nested_cpu_has_vid(vmcs12) &&
	    !nested_cpu_has_posted_intr(vmcs12))
		return 0;

	/*
	 * If virtualize x2apic mode is enabled,
	 * virtualize apic access must be disabled.
	 */
	if (CC(nested_cpu_has_virt_x2apic_mode(vmcs12) &&
	       nested_cpu_has2(vmcs12, SECONDARY_EXEC_VIRTUALIZE_APIC_ACCESSES)))
		return -EINVAL;

	/*
	 * If virtual interrupt delivery is enabled,
	 * we must exit on external interrupts.
	 */
	if (CC(nested_cpu_has_vid(vmcs12) && !nested_exit_on_intr(vcpu)))
		return -EINVAL;

	/*
	 * bits 15:8 should be zero in posted_intr_nv,
	 * the descriptor address has been already checked
	 * in nested_get_vmcs12_pages.
	 *
	 * bits 5:0 of posted_intr_desc_addr should be zero.
	 */
	if (nested_cpu_has_posted_intr(vmcs12) &&
	   (CC(!nested_cpu_has_vid(vmcs12)) ||
	    CC(!nested_exit_intr_ack_set(vcpu)) ||
	    CC((vmcs12->posted_intr_nv & 0xff00)) ||
	    CC(!kvm_vcpu_is_legal_aligned_gpa(vcpu, vmcs12->posted_intr_desc_addr, 64))))
		return -EINVAL;

	/* tpr shadow is needed by all apicv features. */
	if (CC(!nested_cpu_has(vmcs12, CPU_BASED_TPR_SHADOW)))
		return -EINVAL;

	return 0;
}

static int nested_vmx_check_msr_switch(struct kvm_vcpu *vcpu,
				       u32 count, u64 addr)
{
	if (count == 0)
		return 0;

	if (!kvm_vcpu_is_legal_aligned_gpa(vcpu, addr, 16) ||
	    !kvm_vcpu_is_legal_gpa(vcpu, (addr + count * sizeof(struct vmx_msr_entry) - 1)))
		return -EINVAL;

	return 0;
}

static int nested_vmx_check_exit_msr_switch_controls(struct kvm_vcpu *vcpu,
						     struct vmcs12 *vmcs12)
{
	if (CC(nested_vmx_check_msr_switch(vcpu,
					   vmcs12->vm_exit_msr_load_count,
					   vmcs12->vm_exit_msr_load_addr)) ||
	    CC(nested_vmx_check_msr_switch(vcpu,
					   vmcs12->vm_exit_msr_store_count,
					   vmcs12->vm_exit_msr_store_addr)))
		return -EINVAL;

	return 0;
}

static int nested_vmx_check_entry_msr_switch_controls(struct kvm_vcpu *vcpu,
                                                      struct vmcs12 *vmcs12)
{
	if (CC(nested_vmx_check_msr_switch(vcpu,
					   vmcs12->vm_entry_msr_load_count,
					   vmcs12->vm_entry_msr_load_addr)))
                return -EINVAL;

	return 0;
}

static int nested_vmx_check_pml_controls(struct kvm_vcpu *vcpu,
					 struct vmcs12 *vmcs12)
{
	if (!nested_cpu_has_pml(vmcs12))
		return 0;

	if (CC(!nested_cpu_has_ept(vmcs12)) ||
	    CC(!page_address_valid(vcpu, vmcs12->pml_address)))
		return -EINVAL;

	return 0;
}

static int nested_vmx_check_unrestricted_guest_controls(struct kvm_vcpu *vcpu,
							struct vmcs12 *vmcs12)
{
	if (CC(nested_cpu_has2(vmcs12, SECONDARY_EXEC_UNRESTRICTED_GUEST) &&
	       !nested_cpu_has_ept(vmcs12)))
		return -EINVAL;
	return 0;
}

static int nested_vmx_check_mode_based_ept_exec_controls(struct kvm_vcpu *vcpu,
							 struct vmcs12 *vmcs12)
{
	if (CC(nested_cpu_has2(vmcs12, SECONDARY_EXEC_MODE_BASED_EPT_EXEC) &&
	       !nested_cpu_has_ept(vmcs12)))
		return -EINVAL;
	return 0;
}

static int nested_vmx_check_shadow_vmcs_controls(struct kvm_vcpu *vcpu,
						 struct vmcs12 *vmcs12)
{
	if (!nested_cpu_has_shadow_vmcs(vmcs12))
		return 0;

	if (CC(!page_address_valid(vcpu, vmcs12->vmread_bitmap)) ||
	    CC(!page_address_valid(vcpu, vmcs12->vmwrite_bitmap)))
		return -EINVAL;

	return 0;
}

static int nested_vmx_msr_check_common(struct kvm_vcpu *vcpu,
				       struct vmx_msr_entry *e)
{
	/* x2APIC MSR accesses are not allowed */
	if (CC(vcpu->arch.apic_base & X2APIC_ENABLE && e->index >> 8 == 0x8))
		return -EINVAL;
	if (CC(e->index == MSR_IA32_UCODE_WRITE) || /* SDM Table 35-2 */
	    CC(e->index == MSR_IA32_UCODE_REV))
		return -EINVAL;
	if (CC(e->reserved != 0))
		return -EINVAL;
	return 0;
}

static int nested_vmx_load_msr_check(struct kvm_vcpu *vcpu,
				     struct vmx_msr_entry *e)
{
	if (CC(e->index == MSR_FS_BASE) ||
	    CC(e->index == MSR_GS_BASE) ||
	    CC(e->index == MSR_IA32_SMM_MONITOR_CTL) || /* SMM is not supported */
	    nested_vmx_msr_check_common(vcpu, e))
		return -EINVAL;
	return 0;
}

static int nested_vmx_store_msr_check(struct kvm_vcpu *vcpu,
				      struct vmx_msr_entry *e)
{
	if (CC(e->index == MSR_IA32_SMBASE) || /* SMM is not supported */
	    nested_vmx_msr_check_common(vcpu, e))
		return -EINVAL;
	return 0;
}

static u32 nested_vmx_max_atomic_switch_msrs(struct kvm_vcpu *vcpu)
{
	struct vcpu_vmx *vmx = to_vmx(vcpu);
	u64 vmx_misc = vmx_control_msr(vmx->nested.msrs.misc_low,
				       vmx->nested.msrs.misc_high);

	return (vmx_misc_max_msr(vmx_misc) + 1) * VMX_MISC_MSR_LIST_MULTIPLIER;
}

/*
 * Load guest's/host's msr at nested entry/exit.
 * return 0 for success, entry index for failure.
 *
 * One of the failure modes for MSR load/store is when a list exceeds the
 * virtual hardware's capacity. To maintain compatibility with hardware inasmuch
 * as possible, process all valid entries before failing rather than precheck
 * for a capacity violation.
 */
static u32 nested_vmx_load_msr(struct kvm_vcpu *vcpu, u64 gpa, u32 count)
{
	u32 i;
	struct vmx_msr_entry e;
	u32 max_msr_list_size = nested_vmx_max_atomic_switch_msrs(vcpu);

	for (i = 0; i < count; i++) {
		if (unlikely(i >= max_msr_list_size))
			goto fail;

		if (kvm_vcpu_read_guest(vcpu, gpa + i * sizeof(e),
					&e, sizeof(e))) {
			pr_debug_ratelimited(
				"%s cannot read MSR entry (%u, 0x%08llx)\n",
				__func__, i, gpa + i * sizeof(e));
			goto fail;
		}
		if (nested_vmx_load_msr_check(vcpu, &e)) {
			pr_debug_ratelimited(
				"%s check failed (%u, 0x%x, 0x%x)\n",
				__func__, i, e.index, e.reserved);
			goto fail;
		}
		if (kvm_set_msr(vcpu, e.index, e.value)) {
			pr_debug_ratelimited(
				"%s cannot write MSR (%u, 0x%x, 0x%llx)\n",
				__func__, i, e.index, e.value);
			goto fail;
		}
	}
	return 0;
fail:
	/* Note, max_msr_list_size is at most 4096, i.e. this can't wrap. */
	return i + 1;
}

static bool nested_vmx_get_vmexit_msr_value(struct kvm_vcpu *vcpu,
					    u32 msr_index,
					    u64 *data)
{
	struct vcpu_vmx *vmx = to_vmx(vcpu);

	/*
	 * If the L0 hypervisor stored a more accurate value for the TSC that
	 * does not include the time taken for emulation of the L2->L1
	 * VM-exit in L0, use the more accurate value.
	 */
	if (msr_index == MSR_IA32_TSC) {
		int i = vmx_find_loadstore_msr_slot(&vmx->msr_autostore.guest,
						    MSR_IA32_TSC);

		if (i >= 0) {
			u64 val = vmx->msr_autostore.guest.val[i].value;

			*data = kvm_read_l1_tsc(vcpu, val);
			return true;
		}
	}

	if (kvm_get_msr(vcpu, msr_index, data)) {
		pr_debug_ratelimited("%s cannot read MSR (0x%x)\n", __func__,
			msr_index);
		return false;
	}
	return true;
}

static bool read_and_check_msr_entry(struct kvm_vcpu *vcpu, u64 gpa, int i,
				     struct vmx_msr_entry *e)
{
	if (kvm_vcpu_read_guest(vcpu,
				gpa + i * sizeof(*e),
				e, 2 * sizeof(u32))) {
		pr_debug_ratelimited(
			"%s cannot read MSR entry (%u, 0x%08llx)\n",
			__func__, i, gpa + i * sizeof(*e));
		return false;
	}
	if (nested_vmx_store_msr_check(vcpu, e)) {
		pr_debug_ratelimited(
			"%s check failed (%u, 0x%x, 0x%x)\n",
			__func__, i, e->index, e->reserved);
		return false;
	}
	return true;
}

static int nested_vmx_store_msr(struct kvm_vcpu *vcpu, u64 gpa, u32 count)
{
	u64 data;
	u32 i;
	struct vmx_msr_entry e;
	u32 max_msr_list_size = nested_vmx_max_atomic_switch_msrs(vcpu);

	for (i = 0; i < count; i++) {
		if (unlikely(i >= max_msr_list_size))
			return -EINVAL;

		if (!read_and_check_msr_entry(vcpu, gpa, i, &e))
			return -EINVAL;

		if (!nested_vmx_get_vmexit_msr_value(vcpu, e.index, &data))
			return -EINVAL;

		if (kvm_vcpu_write_guest(vcpu,
					 gpa + i * sizeof(e) +
					     offsetof(struct vmx_msr_entry, value),
					 &data, sizeof(data))) {
			pr_debug_ratelimited(
				"%s cannot write MSR (%u, 0x%x, 0x%llx)\n",
				__func__, i, e.index, data);
			return -EINVAL;
		}
	}
	return 0;
}

static bool nested_msr_store_list_has_msr(struct kvm_vcpu *vcpu, u32 msr_index)
{
	struct vmcs12 *vmcs12 = get_vmcs12(vcpu);
	u32 count = vmcs12->vm_exit_msr_store_count;
	u64 gpa = vmcs12->vm_exit_msr_store_addr;
	struct vmx_msr_entry e;
	u32 i;

	for (i = 0; i < count; i++) {
		if (!read_and_check_msr_entry(vcpu, gpa, i, &e))
			return false;

		if (e.index == msr_index)
			return true;
	}
	return false;
}

static void prepare_vmx_msr_autostore_list(struct kvm_vcpu *vcpu,
					   u32 msr_index)
{
	struct vcpu_vmx *vmx = to_vmx(vcpu);
	struct vmx_msrs *autostore = &vmx->msr_autostore.guest;
	bool in_vmcs12_store_list;
	int msr_autostore_slot;
	bool in_autostore_list;
	int last;

	msr_autostore_slot = vmx_find_loadstore_msr_slot(autostore, msr_index);
	in_autostore_list = msr_autostore_slot >= 0;
	in_vmcs12_store_list = nested_msr_store_list_has_msr(vcpu, msr_index);

	if (in_vmcs12_store_list && !in_autostore_list) {
		if (autostore->nr == MAX_NR_LOADSTORE_MSRS) {
			/*
			 * Emulated VMEntry does not fail here.  Instead a less
			 * accurate value will be returned by
			 * nested_vmx_get_vmexit_msr_value() using kvm_get_msr()
			 * instead of reading the value from the vmcs02 VMExit
			 * MSR-store area.
			 */
			pr_warn_ratelimited(
				"Not enough msr entries in msr_autostore.  Can't add msr %x\n",
				msr_index);
			return;
		}
		last = autostore->nr++;
		autostore->val[last].index = msr_index;
	} else if (!in_vmcs12_store_list && in_autostore_list) {
		last = --autostore->nr;
		autostore->val[msr_autostore_slot] = autostore->val[last];
	}
}

/*
 * Load guest's/host's cr3 at nested entry/exit.  @nested_ept is true if we are
 * emulating VM-Entry into a guest with EPT enabled.  On failure, the expected
 * Exit Qualification (for a VM-Entry consistency check VM-Exit) is assigned to
 * @entry_failure_code.
 */
static int nested_vmx_load_cr3(struct kvm_vcpu *vcpu, unsigned long cr3,
			       bool nested_ept, bool reload_pdptrs,
			       enum vm_entry_failure_code *entry_failure_code)
{
	if (CC(kvm_vcpu_is_illegal_gpa(vcpu, cr3))) {
		*entry_failure_code = ENTRY_FAIL_DEFAULT;
		return -EINVAL;
	}

	/*
	 * If PAE paging and EPT are both on, CR3 is not used by the CPU and
	 * must not be dereferenced.
	 */
	if (reload_pdptrs && !nested_ept && is_pae_paging(vcpu) &&
	    CC(!load_pdptrs(vcpu, vcpu->arch.walk_mmu, cr3))) {
		*entry_failure_code = ENTRY_FAIL_PDPTE;
		return -EINVAL;
	}

	if (!nested_ept)
		kvm_mmu_new_pgd(vcpu, cr3);

	vcpu->arch.cr3 = cr3;
	kvm_register_mark_available(vcpu, VCPU_EXREG_CR3);

	/* Re-initialize the MMU, e.g. to pick up CR4 MMU role changes. */
	kvm_init_mmu(vcpu);

	return 0;
}

/*
 * Returns if KVM is able to config CPU to tag TLB entries
 * populated by L2 differently than TLB entries populated
 * by L1.
 *
 * If L0 uses EPT, L1 and L2 run with different EPTP because
 * guest_mode is part of kvm_mmu_page_role. Thus, TLB entries
 * are tagged with different EPTP.
 *
 * If L1 uses VPID and we allocated a vpid02, TLB entries are tagged
 * with different VPID (L1 entries are tagged with vmx->vpid
 * while L2 entries are tagged with vmx->nested.vpid02).
 */
static bool nested_has_guest_tlb_tag(struct kvm_vcpu *vcpu)
{
	struct vmcs12 *vmcs12 = get_vmcs12(vcpu);

	return enable_ept ||
	       (nested_cpu_has_vpid(vmcs12) && to_vmx(vcpu)->nested.vpid02);
}

static void nested_vmx_transition_tlb_flush(struct kvm_vcpu *vcpu,
					    struct vmcs12 *vmcs12,
					    bool is_vmenter)
{
	struct vcpu_vmx *vmx = to_vmx(vcpu);

	/*
	 * If vmcs12 doesn't use VPID, L1 expects linear and combined mappings
	 * for *all* contexts to be flushed on VM-Enter/VM-Exit, i.e. it's a
	 * full TLB flush from the guest's perspective.  This is required even
	 * if VPID is disabled in the host as KVM may need to synchronize the
	 * MMU in response to the guest TLB flush.
	 *
	 * Note, using TLB_FLUSH_GUEST is correct even if nested EPT is in use.
	 * EPT is a special snowflake, as guest-physical mappings aren't
	 * flushed on VPID invalidations, including VM-Enter or VM-Exit with
	 * VPID disabled.  As a result, KVM _never_ needs to sync nEPT
	 * entries on VM-Enter because L1 can't rely on VM-Enter to flush
	 * those mappings.
	 */
	if (!nested_cpu_has_vpid(vmcs12)) {
		kvm_make_request(KVM_REQ_TLB_FLUSH_GUEST, vcpu);
		return;
	}

	/* L2 should never have a VPID if VPID is disabled. */
	WARN_ON(!enable_vpid);

	/*
	 * If VPID is enabled and used by vmc12, but L2 does not have a unique
	 * TLB tag (ASID), i.e. EPT is disabled and KVM was unable to allocate
	 * a VPID for L2, flush the current context as the effective ASID is
	 * common to both L1 and L2.
	 *
	 * Defer the flush so that it runs after vmcs02.EPTP has been set by
	 * KVM_REQ_LOAD_MMU_PGD (if nested EPT is enabled) and to avoid
	 * redundant flushes further down the nested pipeline.
	 *
	 * If a TLB flush isn't required due to any of the above, and vpid12 is
	 * changing then the new "virtual" VPID (vpid12) will reuse the same
	 * "real" VPID (vpid02), and so needs to be flushed.  There's no direct
	 * mapping between vpid02 and vpid12, vpid02 is per-vCPU and reused for
	 * all nested vCPUs.  Remember, a flush on VM-Enter does not invalidate
	 * guest-physical mappings, so there is no need to sync the nEPT MMU.
	 */
	if (!nested_has_guest_tlb_tag(vcpu)) {
		kvm_make_request(KVM_REQ_TLB_FLUSH_CURRENT, vcpu);
	} else if (is_vmenter &&
		   vmcs12->virtual_processor_id != vmx->nested.last_vpid) {
		vmx->nested.last_vpid = vmcs12->virtual_processor_id;
		vpid_sync_context(nested_get_vpid02(vcpu));
	}
}

static bool is_bitwise_subset(u64 superset, u64 subset, u64 mask)
{
	superset &= mask;
	subset &= mask;

	return (superset | subset) == superset;
}

static int vmx_restore_vmx_basic(struct vcpu_vmx *vmx, u64 data)
{
	const u64 feature_and_reserved =
		/* feature (except bit 48; see below) */
		BIT_ULL(49) | BIT_ULL(54) | BIT_ULL(55) |
		/* reserved */
		BIT_ULL(31) | GENMASK_ULL(47, 45) | GENMASK_ULL(63, 56);
	u64 vmx_basic = vmx->nested.msrs.basic;

	if (!is_bitwise_subset(vmx_basic, data, feature_and_reserved))
		return -EINVAL;

	/*
	 * KVM does not emulate a version of VMX that constrains physical
	 * addresses of VMX structures (e.g. VMCS) to 32-bits.
	 */
	if (data & BIT_ULL(48))
		return -EINVAL;

	if (vmx_basic_vmcs_revision_id(vmx_basic) !=
	    vmx_basic_vmcs_revision_id(data))
		return -EINVAL;

	if (vmx_basic_vmcs_size(vmx_basic) > vmx_basic_vmcs_size(data))
		return -EINVAL;

	vmx->nested.msrs.basic = data;
	return 0;
}

static int
vmx_restore_control_msr(struct vcpu_vmx *vmx, u32 msr_index, u64 data)
{
	u64 supported;
	u32 *lowp, *highp;

	switch (msr_index) {
	case MSR_IA32_VMX_TRUE_PINBASED_CTLS:
		lowp = &vmx->nested.msrs.pinbased_ctls_low;
		highp = &vmx->nested.msrs.pinbased_ctls_high;
		break;
	case MSR_IA32_VMX_TRUE_PROCBASED_CTLS:
		lowp = &vmx->nested.msrs.procbased_ctls_low;
		highp = &vmx->nested.msrs.procbased_ctls_high;
		break;
	case MSR_IA32_VMX_TRUE_EXIT_CTLS:
		lowp = &vmx->nested.msrs.exit_ctls_low;
		highp = &vmx->nested.msrs.exit_ctls_high;
		break;
	case MSR_IA32_VMX_TRUE_ENTRY_CTLS:
		lowp = &vmx->nested.msrs.entry_ctls_low;
		highp = &vmx->nested.msrs.entry_ctls_high;
		break;
	case MSR_IA32_VMX_PROCBASED_CTLS2:
		lowp = &vmx->nested.msrs.secondary_ctls_low;
		highp = &vmx->nested.msrs.secondary_ctls_high;
		break;
	default:
		BUG();
	}

	supported = vmx_control_msr(*lowp, *highp);

	/* Check must-be-1 bits are still 1. */
	if (!is_bitwise_subset(data, supported, GENMASK_ULL(31, 0)))
		return -EINVAL;

	/* Check must-be-0 bits are still 0. */
	if (!is_bitwise_subset(supported, data, GENMASK_ULL(63, 32)))
		return -EINVAL;

	*lowp = data;
	*highp = data >> 32;
	return 0;
}

static int vmx_restore_vmx_misc(struct vcpu_vmx *vmx, u64 data)
{
	const u64 feature_and_reserved_bits =
		/* feature */
		BIT_ULL(5) | GENMASK_ULL(8, 6) | BIT_ULL(14) | BIT_ULL(15) |
		BIT_ULL(28) | BIT_ULL(29) | BIT_ULL(30) |
		/* reserved */
		GENMASK_ULL(13, 9) | BIT_ULL(31);
	u64 vmx_misc;

	vmx_misc = vmx_control_msr(vmx->nested.msrs.misc_low,
				   vmx->nested.msrs.misc_high);

	if (!is_bitwise_subset(vmx_misc, data, feature_and_reserved_bits))
		return -EINVAL;

	if ((vmx->nested.msrs.pinbased_ctls_high &
	     PIN_BASED_VMX_PREEMPTION_TIMER) &&
	    vmx_misc_preemption_timer_rate(data) !=
	    vmx_misc_preemption_timer_rate(vmx_misc))
		return -EINVAL;

	if (vmx_misc_cr3_count(data) > vmx_misc_cr3_count(vmx_misc))
		return -EINVAL;

	if (vmx_misc_max_msr(data) > vmx_misc_max_msr(vmx_misc))
		return -EINVAL;

	if (vmx_misc_mseg_revid(data) != vmx_misc_mseg_revid(vmx_misc))
		return -EINVAL;

	vmx->nested.msrs.misc_low = data;
	vmx->nested.msrs.misc_high = data >> 32;

	return 0;
}

static int vmx_restore_vmx_ept_vpid_cap(struct vcpu_vmx *vmx, u64 data)
{
	u64 vmx_ept_vpid_cap;

	vmx_ept_vpid_cap = vmx_control_msr(vmx->nested.msrs.ept_caps,
					   vmx->nested.msrs.vpid_caps);

	/* Every bit is either reserved or a feature bit. */
	if (!is_bitwise_subset(vmx_ept_vpid_cap, data, -1ULL))
		return -EINVAL;

	vmx->nested.msrs.ept_caps = data;
	vmx->nested.msrs.vpid_caps = data >> 32;
	return 0;
}

static int vmx_restore_fixed0_msr(struct vcpu_vmx *vmx, u32 msr_index, u64 data)
{
	u64 *msr;

	switch (msr_index) {
	case MSR_IA32_VMX_CR0_FIXED0:
		msr = &vmx->nested.msrs.cr0_fixed0;
		break;
	case MSR_IA32_VMX_CR4_FIXED0:
		msr = &vmx->nested.msrs.cr4_fixed0;
		break;
	default:
		BUG();
	}

	/*
	 * 1 bits (which indicates bits which "must-be-1" during VMX operation)
	 * must be 1 in the restored value.
	 */
	if (!is_bitwise_subset(data, *msr, -1ULL))
		return -EINVAL;

	*msr = data;
	return 0;
}

/*
 * Called when userspace is restoring VMX MSRs.
 *
 * Returns 0 on success, non-0 otherwise.
 */
int vmx_set_vmx_msr(struct kvm_vcpu *vcpu, u32 msr_index, u64 data)
{
	struct vcpu_vmx *vmx = to_vmx(vcpu);

	/*
	 * Don't allow changes to the VMX capability MSRs while the vCPU
	 * is in VMX operation.
	 */
	if (vmx->nested.vmxon)
		return -EBUSY;

	switch (msr_index) {
	case MSR_IA32_VMX_BASIC:
		return vmx_restore_vmx_basic(vmx, data);
	case MSR_IA32_VMX_PINBASED_CTLS:
	case MSR_IA32_VMX_PROCBASED_CTLS:
	case MSR_IA32_VMX_EXIT_CTLS:
	case MSR_IA32_VMX_ENTRY_CTLS:
		/*
		 * The "non-true" VMX capability MSRs are generated from the
		 * "true" MSRs, so we do not support restoring them directly.
		 *
		 * If userspace wants to emulate VMX_BASIC[55]=0, userspace
		 * should restore the "true" MSRs with the must-be-1 bits
		 * set according to the SDM Vol 3. A.2 "RESERVED CONTROLS AND
		 * DEFAULT SETTINGS".
		 */
		return -EINVAL;
	case MSR_IA32_VMX_TRUE_PINBASED_CTLS:
	case MSR_IA32_VMX_TRUE_PROCBASED_CTLS:
	case MSR_IA32_VMX_TRUE_EXIT_CTLS:
	case MSR_IA32_VMX_TRUE_ENTRY_CTLS:
	case MSR_IA32_VMX_PROCBASED_CTLS2:
		return vmx_restore_control_msr(vmx, msr_index, data);
	case MSR_IA32_VMX_MISC:
		return vmx_restore_vmx_misc(vmx, data);
	case MSR_IA32_VMX_CR0_FIXED0:
	case MSR_IA32_VMX_CR4_FIXED0:
		return vmx_restore_fixed0_msr(vmx, msr_index, data);
	case MSR_IA32_VMX_CR0_FIXED1:
	case MSR_IA32_VMX_CR4_FIXED1:
		/*
		 * These MSRs are generated based on the vCPU's CPUID, so we
		 * do not support restoring them directly.
		 */
		return -EINVAL;
	case MSR_IA32_VMX_EPT_VPID_CAP:
		return vmx_restore_vmx_ept_vpid_cap(vmx, data);
	case MSR_IA32_VMX_VMCS_ENUM:
		vmx->nested.msrs.vmcs_enum = data;
		return 0;
	case MSR_IA32_VMX_VMFUNC:
		if (data & ~vmx->nested.msrs.vmfunc_controls)
			return -EINVAL;
		vmx->nested.msrs.vmfunc_controls = data;
		return 0;
	default:
		/*
		 * The rest of the VMX capability MSRs do not support restore.
		 */
		return -EINVAL;
	}
}

/* Returns 0 on success, non-0 otherwise. */
int vmx_get_vmx_msr(struct nested_vmx_msrs *msrs, u32 msr_index, u64 *pdata)
{
	switch (msr_index) {
	case MSR_IA32_VMX_BASIC:
		*pdata = msrs->basic;
		break;
	case MSR_IA32_VMX_TRUE_PINBASED_CTLS:
	case MSR_IA32_VMX_PINBASED_CTLS:
		*pdata = vmx_control_msr(
			msrs->pinbased_ctls_low,
			msrs->pinbased_ctls_high);
		if (msr_index == MSR_IA32_VMX_PINBASED_CTLS)
			*pdata |= PIN_BASED_ALWAYSON_WITHOUT_TRUE_MSR;
		break;
	case MSR_IA32_VMX_TRUE_PROCBASED_CTLS:
	case MSR_IA32_VMX_PROCBASED_CTLS:
		*pdata = vmx_control_msr(
			msrs->procbased_ctls_low,
			msrs->procbased_ctls_high);
		if (msr_index == MSR_IA32_VMX_PROCBASED_CTLS)
			*pdata |= CPU_BASED_ALWAYSON_WITHOUT_TRUE_MSR;
		break;
	case MSR_IA32_VMX_TRUE_EXIT_CTLS:
	case MSR_IA32_VMX_EXIT_CTLS:
		*pdata = vmx_control_msr(
			msrs->exit_ctls_low,
			msrs->exit_ctls_high);
		if (msr_index == MSR_IA32_VMX_EXIT_CTLS)
			*pdata |= VM_EXIT_ALWAYSON_WITHOUT_TRUE_MSR;
		break;
	case MSR_IA32_VMX_TRUE_ENTRY_CTLS:
	case MSR_IA32_VMX_ENTRY_CTLS:
		*pdata = vmx_control_msr(
			msrs->entry_ctls_low,
			msrs->entry_ctls_high);
		if (msr_index == MSR_IA32_VMX_ENTRY_CTLS)
			*pdata |= VM_ENTRY_ALWAYSON_WITHOUT_TRUE_MSR;
		break;
	case MSR_IA32_VMX_MISC:
		*pdata = vmx_control_msr(
			msrs->misc_low,
			msrs->misc_high);
		break;
	case MSR_IA32_VMX_CR0_FIXED0:
		*pdata = msrs->cr0_fixed0;
		break;
	case MSR_IA32_VMX_CR0_FIXED1:
		*pdata = msrs->cr0_fixed1;
		break;
	case MSR_IA32_VMX_CR4_FIXED0:
		*pdata = msrs->cr4_fixed0;
		break;
	case MSR_IA32_VMX_CR4_FIXED1:
		*pdata = msrs->cr4_fixed1;
		break;
	case MSR_IA32_VMX_VMCS_ENUM:
		*pdata = msrs->vmcs_enum;
		break;
	case MSR_IA32_VMX_PROCBASED_CTLS2:
		*pdata = vmx_control_msr(
			msrs->secondary_ctls_low,
			msrs->secondary_ctls_high);
		break;
	case MSR_IA32_VMX_EPT_VPID_CAP:
		*pdata = msrs->ept_caps |
			((u64)msrs->vpid_caps << 32);
		break;
	case MSR_IA32_VMX_VMFUNC:
		*pdata = msrs->vmfunc_controls;
		break;
	default:
		return 1;
	}

	return 0;
}

/*
 * Copy the writable VMCS shadow fields back to the VMCS12, in case they have
 * been modified by the L1 guest.  Note, "writable" in this context means
 * "writable by the guest", i.e. tagged SHADOW_FIELD_RW; the set of
 * fields tagged SHADOW_FIELD_RO may or may not align with the "read-only"
 * VM-exit information fields (which are actually writable if the vCPU is
 * configured to support "VMWRITE to any supported field in the VMCS").
 */
static void copy_shadow_to_vmcs12(struct vcpu_vmx *vmx)
{
	struct vmcs *shadow_vmcs = vmx->vmcs01.shadow_vmcs;
	struct vmcs12 *vmcs12 = get_vmcs12(&vmx->vcpu);
	struct shadow_vmcs_field field;
	unsigned long val;
	int i;

	if (WARN_ON(!shadow_vmcs))
		return;

	preempt_disable();

	vmcs_load(shadow_vmcs);

	for (i = 0; i < max_shadow_read_write_fields; i++) {
		field = shadow_read_write_fields[i];
		val = __vmcs_readl(field.encoding);
		vmcs12_write_any(vmcs12, field.encoding, field.offset, val);
	}

	vmcs_clear(shadow_vmcs);
	vmcs_load(vmx->loaded_vmcs->vmcs);

	preempt_enable();
}

static void copy_vmcs12_to_shadow(struct vcpu_vmx *vmx)
{
	const struct shadow_vmcs_field *fields[] = {
		shadow_read_write_fields,
		shadow_read_only_fields
	};
	const int max_fields[] = {
		max_shadow_read_write_fields,
		max_shadow_read_only_fields
	};
	struct vmcs *shadow_vmcs = vmx->vmcs01.shadow_vmcs;
	struct vmcs12 *vmcs12 = get_vmcs12(&vmx->vcpu);
	struct shadow_vmcs_field field;
	unsigned long val;
	int i, q;

	if (WARN_ON(!shadow_vmcs))
		return;

	vmcs_load(shadow_vmcs);

	for (q = 0; q < ARRAY_SIZE(fields); q++) {
		for (i = 0; i < max_fields[q]; i++) {
			field = fields[q][i];
			val = vmcs12_read_any(vmcs12, field.encoding,
					      field.offset);
			__vmcs_writel(field.encoding, val);
		}
	}

	vmcs_clear(shadow_vmcs);
	vmcs_load(vmx->loaded_vmcs->vmcs);
}

static void copy_enlightened_to_vmcs12(struct vcpu_vmx *vmx, u32 hv_clean_fields)
{
	struct vmcs12 *vmcs12 = vmx->nested.cached_vmcs12;
	struct hv_enlightened_vmcs *evmcs = vmx->nested.hv_evmcs;

	/* HV_VMX_ENLIGHTENED_CLEAN_FIELD_NONE */
	vmcs12->tpr_threshold = evmcs->tpr_threshold;
	vmcs12->guest_rip = evmcs->guest_rip;

	if (unlikely(!(hv_clean_fields &
		       HV_VMX_ENLIGHTENED_CLEAN_FIELD_GUEST_BASIC))) {
		vmcs12->guest_rsp = evmcs->guest_rsp;
		vmcs12->guest_rflags = evmcs->guest_rflags;
		vmcs12->guest_interruptibility_info =
			evmcs->guest_interruptibility_info;
	}

	if (unlikely(!(hv_clean_fields &
		       HV_VMX_ENLIGHTENED_CLEAN_FIELD_CONTROL_PROC))) {
		vmcs12->cpu_based_vm_exec_control =
			evmcs->cpu_based_vm_exec_control;
	}

	if (unlikely(!(hv_clean_fields &
		       HV_VMX_ENLIGHTENED_CLEAN_FIELD_CONTROL_EXCPN))) {
		vmcs12->exception_bitmap = evmcs->exception_bitmap;
	}

	if (unlikely(!(hv_clean_fields &
		       HV_VMX_ENLIGHTENED_CLEAN_FIELD_CONTROL_ENTRY))) {
		vmcs12->vm_entry_controls = evmcs->vm_entry_controls;
	}

	if (unlikely(!(hv_clean_fields &
		       HV_VMX_ENLIGHTENED_CLEAN_FIELD_CONTROL_EVENT))) {
		vmcs12->vm_entry_intr_info_field =
			evmcs->vm_entry_intr_info_field;
		vmcs12->vm_entry_exception_error_code =
			evmcs->vm_entry_exception_error_code;
		vmcs12->vm_entry_instruction_len =
			evmcs->vm_entry_instruction_len;
	}

	if (unlikely(!(hv_clean_fields &
		       HV_VMX_ENLIGHTENED_CLEAN_FIELD_HOST_GRP1))) {
		vmcs12->host_ia32_pat = evmcs->host_ia32_pat;
		vmcs12->host_ia32_efer = evmcs->host_ia32_efer;
		vmcs12->host_cr0 = evmcs->host_cr0;
		vmcs12->host_cr3 = evmcs->host_cr3;
		vmcs12->host_cr4 = evmcs->host_cr4;
		vmcs12->host_ia32_sysenter_esp = evmcs->host_ia32_sysenter_esp;
		vmcs12->host_ia32_sysenter_eip = evmcs->host_ia32_sysenter_eip;
		vmcs12->host_rip = evmcs->host_rip;
		vmcs12->host_ia32_sysenter_cs = evmcs->host_ia32_sysenter_cs;
		vmcs12->host_es_selector = evmcs->host_es_selector;
		vmcs12->host_cs_selector = evmcs->host_cs_selector;
		vmcs12->host_ss_selector = evmcs->host_ss_selector;
		vmcs12->host_ds_selector = evmcs->host_ds_selector;
		vmcs12->host_fs_selector = evmcs->host_fs_selector;
		vmcs12->host_gs_selector = evmcs->host_gs_selector;
		vmcs12->host_tr_selector = evmcs->host_tr_selector;
	}

	if (unlikely(!(hv_clean_fields &
		       HV_VMX_ENLIGHTENED_CLEAN_FIELD_CONTROL_GRP1))) {
		vmcs12->pin_based_vm_exec_control =
			evmcs->pin_based_vm_exec_control;
		vmcs12->vm_exit_controls = evmcs->vm_exit_controls;
		vmcs12->secondary_vm_exec_control =
			evmcs->secondary_vm_exec_control;
	}

	if (unlikely(!(hv_clean_fields &
		       HV_VMX_ENLIGHTENED_CLEAN_FIELD_IO_BITMAP))) {
		vmcs12->io_bitmap_a = evmcs->io_bitmap_a;
		vmcs12->io_bitmap_b = evmcs->io_bitmap_b;
	}

	if (unlikely(!(hv_clean_fields &
		       HV_VMX_ENLIGHTENED_CLEAN_FIELD_MSR_BITMAP))) {
		vmcs12->msr_bitmap = evmcs->msr_bitmap;
	}

	if (unlikely(!(hv_clean_fields &
		       HV_VMX_ENLIGHTENED_CLEAN_FIELD_GUEST_GRP2))) {
		vmcs12->guest_es_base = evmcs->guest_es_base;
		vmcs12->guest_cs_base = evmcs->guest_cs_base;
		vmcs12->guest_ss_base = evmcs->guest_ss_base;
		vmcs12->guest_ds_base = evmcs->guest_ds_base;
		vmcs12->guest_fs_base = evmcs->guest_fs_base;
		vmcs12->guest_gs_base = evmcs->guest_gs_base;
		vmcs12->guest_ldtr_base = evmcs->guest_ldtr_base;
		vmcs12->guest_tr_base = evmcs->guest_tr_base;
		vmcs12->guest_gdtr_base = evmcs->guest_gdtr_base;
		vmcs12->guest_idtr_base = evmcs->guest_idtr_base;
		vmcs12->guest_es_limit = evmcs->guest_es_limit;
		vmcs12->guest_cs_limit = evmcs->guest_cs_limit;
		vmcs12->guest_ss_limit = evmcs->guest_ss_limit;
		vmcs12->guest_ds_limit = evmcs->guest_ds_limit;
		vmcs12->guest_fs_limit = evmcs->guest_fs_limit;
		vmcs12->guest_gs_limit = evmcs->guest_gs_limit;
		vmcs12->guest_ldtr_limit = evmcs->guest_ldtr_limit;
		vmcs12->guest_tr_limit = evmcs->guest_tr_limit;
		vmcs12->guest_gdtr_limit = evmcs->guest_gdtr_limit;
		vmcs12->guest_idtr_limit = evmcs->guest_idtr_limit;
		vmcs12->guest_es_ar_bytes = evmcs->guest_es_ar_bytes;
		vmcs12->guest_cs_ar_bytes = evmcs->guest_cs_ar_bytes;
		vmcs12->guest_ss_ar_bytes = evmcs->guest_ss_ar_bytes;
		vmcs12->guest_ds_ar_bytes = evmcs->guest_ds_ar_bytes;
		vmcs12->guest_fs_ar_bytes = evmcs->guest_fs_ar_bytes;
		vmcs12->guest_gs_ar_bytes = evmcs->guest_gs_ar_bytes;
		vmcs12->guest_ldtr_ar_bytes = evmcs->guest_ldtr_ar_bytes;
		vmcs12->guest_tr_ar_bytes = evmcs->guest_tr_ar_bytes;
		vmcs12->guest_es_selector = evmcs->guest_es_selector;
		vmcs12->guest_cs_selector = evmcs->guest_cs_selector;
		vmcs12->guest_ss_selector = evmcs->guest_ss_selector;
		vmcs12->guest_ds_selector = evmcs->guest_ds_selector;
		vmcs12->guest_fs_selector = evmcs->guest_fs_selector;
		vmcs12->guest_gs_selector = evmcs->guest_gs_selector;
		vmcs12->guest_ldtr_selector = evmcs->guest_ldtr_selector;
		vmcs12->guest_tr_selector = evmcs->guest_tr_selector;
	}

	if (unlikely(!(hv_clean_fields &
		       HV_VMX_ENLIGHTENED_CLEAN_FIELD_CONTROL_GRP2))) {
		vmcs12->tsc_offset = evmcs->tsc_offset;
		vmcs12->virtual_apic_page_addr = evmcs->virtual_apic_page_addr;
		vmcs12->xss_exit_bitmap = evmcs->xss_exit_bitmap;
	}

	if (unlikely(!(hv_clean_fields &
		       HV_VMX_ENLIGHTENED_CLEAN_FIELD_CRDR))) {
		vmcs12->cr0_guest_host_mask = evmcs->cr0_guest_host_mask;
		vmcs12->cr4_guest_host_mask = evmcs->cr4_guest_host_mask;
		vmcs12->cr0_read_shadow = evmcs->cr0_read_shadow;
		vmcs12->cr4_read_shadow = evmcs->cr4_read_shadow;
		vmcs12->guest_cr0 = evmcs->guest_cr0;
		vmcs12->guest_cr3 = evmcs->guest_cr3;
		vmcs12->guest_cr4 = evmcs->guest_cr4;
		vmcs12->guest_dr7 = evmcs->guest_dr7;
	}

	if (unlikely(!(hv_clean_fields &
		       HV_VMX_ENLIGHTENED_CLEAN_FIELD_HOST_POINTER))) {
		vmcs12->host_fs_base = evmcs->host_fs_base;
		vmcs12->host_gs_base = evmcs->host_gs_base;
		vmcs12->host_tr_base = evmcs->host_tr_base;
		vmcs12->host_gdtr_base = evmcs->host_gdtr_base;
		vmcs12->host_idtr_base = evmcs->host_idtr_base;
		vmcs12->host_rsp = evmcs->host_rsp;
	}

	if (unlikely(!(hv_clean_fields &
		       HV_VMX_ENLIGHTENED_CLEAN_FIELD_CONTROL_XLAT))) {
		vmcs12->ept_pointer = evmcs->ept_pointer;
		vmcs12->virtual_processor_id = evmcs->virtual_processor_id;
	}

	if (unlikely(!(hv_clean_fields &
		       HV_VMX_ENLIGHTENED_CLEAN_FIELD_GUEST_GRP1))) {
		vmcs12->vmcs_link_pointer = evmcs->vmcs_link_pointer;
		vmcs12->guest_ia32_debugctl = evmcs->guest_ia32_debugctl;
		vmcs12->guest_ia32_pat = evmcs->guest_ia32_pat;
		vmcs12->guest_ia32_efer = evmcs->guest_ia32_efer;
		vmcs12->guest_pdptr0 = evmcs->guest_pdptr0;
		vmcs12->guest_pdptr1 = evmcs->guest_pdptr1;
		vmcs12->guest_pdptr2 = evmcs->guest_pdptr2;
		vmcs12->guest_pdptr3 = evmcs->guest_pdptr3;
		vmcs12->guest_pending_dbg_exceptions =
			evmcs->guest_pending_dbg_exceptions;
		vmcs12->guest_sysenter_esp = evmcs->guest_sysenter_esp;
		vmcs12->guest_sysenter_eip = evmcs->guest_sysenter_eip;
		vmcs12->guest_bndcfgs = evmcs->guest_bndcfgs;
		vmcs12->guest_activity_state = evmcs->guest_activity_state;
		vmcs12->guest_sysenter_cs = evmcs->guest_sysenter_cs;
	}

	/*
	 * Not used?
	 * vmcs12->vm_exit_msr_store_addr = evmcs->vm_exit_msr_store_addr;
	 * vmcs12->vm_exit_msr_load_addr = evmcs->vm_exit_msr_load_addr;
	 * vmcs12->vm_entry_msr_load_addr = evmcs->vm_entry_msr_load_addr;
	 * vmcs12->page_fault_error_code_mask =
	 *		evmcs->page_fault_error_code_mask;
	 * vmcs12->page_fault_error_code_match =
	 *		evmcs->page_fault_error_code_match;
	 * vmcs12->cr3_target_count = evmcs->cr3_target_count;
	 * vmcs12->vm_exit_msr_store_count = evmcs->vm_exit_msr_store_count;
	 * vmcs12->vm_exit_msr_load_count = evmcs->vm_exit_msr_load_count;
	 * vmcs12->vm_entry_msr_load_count = evmcs->vm_entry_msr_load_count;
	 */

	/*
	 * Read only fields:
	 * vmcs12->guest_physical_address = evmcs->guest_physical_address;
	 * vmcs12->vm_instruction_error = evmcs->vm_instruction_error;
	 * vmcs12->vm_exit_reason = evmcs->vm_exit_reason;
	 * vmcs12->vm_exit_intr_info = evmcs->vm_exit_intr_info;
	 * vmcs12->vm_exit_intr_error_code = evmcs->vm_exit_intr_error_code;
	 * vmcs12->idt_vectoring_info_field = evmcs->idt_vectoring_info_field;
	 * vmcs12->idt_vectoring_error_code = evmcs->idt_vectoring_error_code;
	 * vmcs12->vm_exit_instruction_len = evmcs->vm_exit_instruction_len;
	 * vmcs12->vmx_instruction_info = evmcs->vmx_instruction_info;
	 * vmcs12->exit_qualification = evmcs->exit_qualification;
	 * vmcs12->guest_linear_address = evmcs->guest_linear_address;
	 *
	 * Not present in struct vmcs12:
	 * vmcs12->exit_io_instruction_ecx = evmcs->exit_io_instruction_ecx;
	 * vmcs12->exit_io_instruction_esi = evmcs->exit_io_instruction_esi;
	 * vmcs12->exit_io_instruction_edi = evmcs->exit_io_instruction_edi;
	 * vmcs12->exit_io_instruction_eip = evmcs->exit_io_instruction_eip;
	 */

	return;
}

static void copy_vmcs12_to_enlightened(struct vcpu_vmx *vmx)
{
	struct vmcs12 *vmcs12 = vmx->nested.cached_vmcs12;
	struct hv_enlightened_vmcs *evmcs = vmx->nested.hv_evmcs;

	/*
	 * Should not be changed by KVM:
	 *
	 * evmcs->host_es_selector = vmcs12->host_es_selector;
	 * evmcs->host_cs_selector = vmcs12->host_cs_selector;
	 * evmcs->host_ss_selector = vmcs12->host_ss_selector;
	 * evmcs->host_ds_selector = vmcs12->host_ds_selector;
	 * evmcs->host_fs_selector = vmcs12->host_fs_selector;
	 * evmcs->host_gs_selector = vmcs12->host_gs_selector;
	 * evmcs->host_tr_selector = vmcs12->host_tr_selector;
	 * evmcs->host_ia32_pat = vmcs12->host_ia32_pat;
	 * evmcs->host_ia32_efer = vmcs12->host_ia32_efer;
	 * evmcs->host_cr0 = vmcs12->host_cr0;
	 * evmcs->host_cr3 = vmcs12->host_cr3;
	 * evmcs->host_cr4 = vmcs12->host_cr4;
	 * evmcs->host_ia32_sysenter_esp = vmcs12->host_ia32_sysenter_esp;
	 * evmcs->host_ia32_sysenter_eip = vmcs12->host_ia32_sysenter_eip;
	 * evmcs->host_rip = vmcs12->host_rip;
	 * evmcs->host_ia32_sysenter_cs = vmcs12->host_ia32_sysenter_cs;
	 * evmcs->host_fs_base = vmcs12->host_fs_base;
	 * evmcs->host_gs_base = vmcs12->host_gs_base;
	 * evmcs->host_tr_base = vmcs12->host_tr_base;
	 * evmcs->host_gdtr_base = vmcs12->host_gdtr_base;
	 * evmcs->host_idtr_base = vmcs12->host_idtr_base;
	 * evmcs->host_rsp = vmcs12->host_rsp;
	 * sync_vmcs02_to_vmcs12() doesn't read these:
	 * evmcs->io_bitmap_a = vmcs12->io_bitmap_a;
	 * evmcs->io_bitmap_b = vmcs12->io_bitmap_b;
	 * evmcs->msr_bitmap = vmcs12->msr_bitmap;
	 * evmcs->ept_pointer = vmcs12->ept_pointer;
	 * evmcs->xss_exit_bitmap = vmcs12->xss_exit_bitmap;
	 * evmcs->vm_exit_msr_store_addr = vmcs12->vm_exit_msr_store_addr;
	 * evmcs->vm_exit_msr_load_addr = vmcs12->vm_exit_msr_load_addr;
	 * evmcs->vm_entry_msr_load_addr = vmcs12->vm_entry_msr_load_addr;
	 * evmcs->tpr_threshold = vmcs12->tpr_threshold;
	 * evmcs->virtual_processor_id = vmcs12->virtual_processor_id;
	 * evmcs->exception_bitmap = vmcs12->exception_bitmap;
	 * evmcs->vmcs_link_pointer = vmcs12->vmcs_link_pointer;
	 * evmcs->pin_based_vm_exec_control = vmcs12->pin_based_vm_exec_control;
	 * evmcs->vm_exit_controls = vmcs12->vm_exit_controls;
	 * evmcs->secondary_vm_exec_control = vmcs12->secondary_vm_exec_control;
	 * evmcs->page_fault_error_code_mask =
	 *		vmcs12->page_fault_error_code_mask;
	 * evmcs->page_fault_error_code_match =
	 *		vmcs12->page_fault_error_code_match;
	 * evmcs->cr3_target_count = vmcs12->cr3_target_count;
	 * evmcs->virtual_apic_page_addr = vmcs12->virtual_apic_page_addr;
	 * evmcs->tsc_offset = vmcs12->tsc_offset;
	 * evmcs->guest_ia32_debugctl = vmcs12->guest_ia32_debugctl;
	 * evmcs->cr0_guest_host_mask = vmcs12->cr0_guest_host_mask;
	 * evmcs->cr4_guest_host_mask = vmcs12->cr4_guest_host_mask;
	 * evmcs->cr0_read_shadow = vmcs12->cr0_read_shadow;
	 * evmcs->cr4_read_shadow = vmcs12->cr4_read_shadow;
	 * evmcs->vm_exit_msr_store_count = vmcs12->vm_exit_msr_store_count;
	 * evmcs->vm_exit_msr_load_count = vmcs12->vm_exit_msr_load_count;
	 * evmcs->vm_entry_msr_load_count = vmcs12->vm_entry_msr_load_count;
	 *
	 * Not present in struct vmcs12:
	 * evmcs->exit_io_instruction_ecx = vmcs12->exit_io_instruction_ecx;
	 * evmcs->exit_io_instruction_esi = vmcs12->exit_io_instruction_esi;
	 * evmcs->exit_io_instruction_edi = vmcs12->exit_io_instruction_edi;
	 * evmcs->exit_io_instruction_eip = vmcs12->exit_io_instruction_eip;
	 */

	evmcs->guest_es_selector = vmcs12->guest_es_selector;
	evmcs->guest_cs_selector = vmcs12->guest_cs_selector;
	evmcs->guest_ss_selector = vmcs12->guest_ss_selector;
	evmcs->guest_ds_selector = vmcs12->guest_ds_selector;
	evmcs->guest_fs_selector = vmcs12->guest_fs_selector;
	evmcs->guest_gs_selector = vmcs12->guest_gs_selector;
	evmcs->guest_ldtr_selector = vmcs12->guest_ldtr_selector;
	evmcs->guest_tr_selector = vmcs12->guest_tr_selector;

	evmcs->guest_es_limit = vmcs12->guest_es_limit;
	evmcs->guest_cs_limit = vmcs12->guest_cs_limit;
	evmcs->guest_ss_limit = vmcs12->guest_ss_limit;
	evmcs->guest_ds_limit = vmcs12->guest_ds_limit;
	evmcs->guest_fs_limit = vmcs12->guest_fs_limit;
	evmcs->guest_gs_limit = vmcs12->guest_gs_limit;
	evmcs->guest_ldtr_limit = vmcs12->guest_ldtr_limit;
	evmcs->guest_tr_limit = vmcs12->guest_tr_limit;
	evmcs->guest_gdtr_limit = vmcs12->guest_gdtr_limit;
	evmcs->guest_idtr_limit = vmcs12->guest_idtr_limit;

	evmcs->guest_es_ar_bytes = vmcs12->guest_es_ar_bytes;
	evmcs->guest_cs_ar_bytes = vmcs12->guest_cs_ar_bytes;
	evmcs->guest_ss_ar_bytes = vmcs12->guest_ss_ar_bytes;
	evmcs->guest_ds_ar_bytes = vmcs12->guest_ds_ar_bytes;
	evmcs->guest_fs_ar_bytes = vmcs12->guest_fs_ar_bytes;
	evmcs->guest_gs_ar_bytes = vmcs12->guest_gs_ar_bytes;
	evmcs->guest_ldtr_ar_bytes = vmcs12->guest_ldtr_ar_bytes;
	evmcs->guest_tr_ar_bytes = vmcs12->guest_tr_ar_bytes;

	evmcs->guest_es_base = vmcs12->guest_es_base;
	evmcs->guest_cs_base = vmcs12->guest_cs_base;
	evmcs->guest_ss_base = vmcs12->guest_ss_base;
	evmcs->guest_ds_base = vmcs12->guest_ds_base;
	evmcs->guest_fs_base = vmcs12->guest_fs_base;
	evmcs->guest_gs_base = vmcs12->guest_gs_base;
	evmcs->guest_ldtr_base = vmcs12->guest_ldtr_base;
	evmcs->guest_tr_base = vmcs12->guest_tr_base;
	evmcs->guest_gdtr_base = vmcs12->guest_gdtr_base;
	evmcs->guest_idtr_base = vmcs12->guest_idtr_base;

	evmcs->guest_ia32_pat = vmcs12->guest_ia32_pat;
	evmcs->guest_ia32_efer = vmcs12->guest_ia32_efer;

	evmcs->guest_pdptr0 = vmcs12->guest_pdptr0;
	evmcs->guest_pdptr1 = vmcs12->guest_pdptr1;
	evmcs->guest_pdptr2 = vmcs12->guest_pdptr2;
	evmcs->guest_pdptr3 = vmcs12->guest_pdptr3;

	evmcs->guest_pending_dbg_exceptions =
		vmcs12->guest_pending_dbg_exceptions;
	evmcs->guest_sysenter_esp = vmcs12->guest_sysenter_esp;
	evmcs->guest_sysenter_eip = vmcs12->guest_sysenter_eip;

	evmcs->guest_activity_state = vmcs12->guest_activity_state;
	evmcs->guest_sysenter_cs = vmcs12->guest_sysenter_cs;

	evmcs->guest_cr0 = vmcs12->guest_cr0;
	evmcs->guest_cr3 = vmcs12->guest_cr3;
	evmcs->guest_cr4 = vmcs12->guest_cr4;
	evmcs->guest_dr7 = vmcs12->guest_dr7;

	evmcs->guest_physical_address = vmcs12->guest_physical_address;

	evmcs->vm_instruction_error = vmcs12->vm_instruction_error;
	evmcs->vm_exit_reason = vmcs12->vm_exit_reason;
	evmcs->vm_exit_intr_info = vmcs12->vm_exit_intr_info;
	evmcs->vm_exit_intr_error_code = vmcs12->vm_exit_intr_error_code;
	evmcs->idt_vectoring_info_field = vmcs12->idt_vectoring_info_field;
	evmcs->idt_vectoring_error_code = vmcs12->idt_vectoring_error_code;
	evmcs->vm_exit_instruction_len = vmcs12->vm_exit_instruction_len;
	evmcs->vmx_instruction_info = vmcs12->vmx_instruction_info;

	evmcs->exit_qualification = vmcs12->exit_qualification;

	evmcs->guest_linear_address = vmcs12->guest_linear_address;
	evmcs->guest_rsp = vmcs12->guest_rsp;
	evmcs->guest_rflags = vmcs12->guest_rflags;

	evmcs->guest_interruptibility_info =
		vmcs12->guest_interruptibility_info;
	evmcs->cpu_based_vm_exec_control = vmcs12->cpu_based_vm_exec_control;
	evmcs->vm_entry_controls = vmcs12->vm_entry_controls;
	evmcs->vm_entry_intr_info_field = vmcs12->vm_entry_intr_info_field;
	evmcs->vm_entry_exception_error_code =
		vmcs12->vm_entry_exception_error_code;
	evmcs->vm_entry_instruction_len = vmcs12->vm_entry_instruction_len;

	evmcs->guest_rip = vmcs12->guest_rip;

	evmcs->guest_bndcfgs = vmcs12->guest_bndcfgs;

	return;
}

/*
 * This is an equivalent of the nested hypervisor executing the vmptrld
 * instruction.
 */
static enum nested_evmptrld_status nested_vmx_handle_enlightened_vmptrld(
	struct kvm_vcpu *vcpu, bool from_launch)
{
	struct vcpu_vmx *vmx = to_vmx(vcpu);
	bool evmcs_gpa_changed = false;
	u64 evmcs_gpa;

	if (likely(!vmx->nested.enlightened_vmcs_enabled))
		return EVMPTRLD_DISABLED;

	if (!nested_enlightened_vmentry(vcpu, &evmcs_gpa)) {
		nested_release_evmcs(vcpu);
		return EVMPTRLD_DISABLED;
	}

	if (unlikely(evmcs_gpa != vmx->nested.hv_evmcs_vmptr)) {
		vmx->nested.current_vmptr = -1ull;

		nested_release_evmcs(vcpu);

		if (kvm_vcpu_map(vcpu, gpa_to_gfn(evmcs_gpa),
				 &vmx->nested.hv_evmcs_map))
			return EVMPTRLD_ERROR;

		vmx->nested.hv_evmcs = vmx->nested.hv_evmcs_map.hva;

		/*
		 * Currently, KVM only supports eVMCS version 1
		 * (== KVM_EVMCS_VERSION) and thus we expect guest to set this
		 * value to first u32 field of eVMCS which should specify eVMCS
		 * VersionNumber.
		 *
		 * Guest should be aware of supported eVMCS versions by host by
		 * examining CPUID.0x4000000A.EAX[0:15]. Host userspace VMM is
		 * expected to set this CPUID leaf according to the value
		 * returned in vmcs_version from nested_enable_evmcs().
		 *
		 * However, it turns out that Microsoft Hyper-V fails to comply
		 * to their own invented interface: When Hyper-V use eVMCS, it
		 * just sets first u32 field of eVMCS to revision_id specified
		 * in MSR_IA32_VMX_BASIC. Instead of used eVMCS version number
		 * which is one of the supported versions specified in
		 * CPUID.0x4000000A.EAX[0:15].
		 *
		 * To overcome Hyper-V bug, we accept here either a supported
		 * eVMCS version or VMCS12 revision_id as valid values for first
		 * u32 field of eVMCS.
		 */
		if ((vmx->nested.hv_evmcs->revision_id != KVM_EVMCS_VERSION) &&
		    (vmx->nested.hv_evmcs->revision_id != VMCS12_REVISION)) {
			nested_release_evmcs(vcpu);
			return EVMPTRLD_VMFAIL;
		}

		vmx->nested.hv_evmcs_vmptr = evmcs_gpa;

		evmcs_gpa_changed = true;
		/*
		 * Unlike normal vmcs12, enlightened vmcs12 is not fully
		 * reloaded from guest's memory (read only fields, fields not
		 * present in struct hv_enlightened_vmcs, ...). Make sure there
		 * are no leftovers.
		 */
		if (from_launch) {
			struct vmcs12 *vmcs12 = get_vmcs12(vcpu);
			memset(vmcs12, 0, sizeof(*vmcs12));
			vmcs12->hdr.revision_id = VMCS12_REVISION;
		}

	}

	/*
	 * Clean fields data can't be used on VMLAUNCH and when we switch
	 * between different L2 guests as KVM keeps a single VMCS12 per L1.
	 */
	if (from_launch || evmcs_gpa_changed)
		vmx->nested.hv_evmcs->hv_clean_fields &=
			~HV_VMX_ENLIGHTENED_CLEAN_FIELD_ALL;

	return EVMPTRLD_SUCCEEDED;
}

void nested_sync_vmcs12_to_shadow(struct kvm_vcpu *vcpu)
{
	struct vcpu_vmx *vmx = to_vmx(vcpu);

	if (evmptr_is_valid(vmx->nested.hv_evmcs_vmptr))
		copy_vmcs12_to_enlightened(vmx);
	else
		copy_vmcs12_to_shadow(vmx);

	vmx->nested.need_vmcs12_to_shadow_sync = false;
}

static enum hrtimer_restart vmx_preemption_timer_fn(struct hrtimer *timer)
{
	struct vcpu_vmx *vmx =
		container_of(timer, struct vcpu_vmx, nested.preemption_timer);

	vmx->nested.preemption_timer_expired = true;
	kvm_make_request(KVM_REQ_EVENT, &vmx->vcpu);
	kvm_vcpu_kick(&vmx->vcpu);

	return HRTIMER_NORESTART;
}

static u64 vmx_calc_preemption_timer_value(struct kvm_vcpu *vcpu)
{
	struct vcpu_vmx *vmx = to_vmx(vcpu);
	struct vmcs12 *vmcs12 = get_vmcs12(vcpu);

	u64 l1_scaled_tsc = kvm_read_l1_tsc(vcpu, rdtsc()) >>
			    VMX_MISC_EMULATED_PREEMPTION_TIMER_RATE;

	if (!vmx->nested.has_preemption_timer_deadline) {
		vmx->nested.preemption_timer_deadline =
			vmcs12->vmx_preemption_timer_value + l1_scaled_tsc;
		vmx->nested.has_preemption_timer_deadline = true;
	}
	return vmx->nested.preemption_timer_deadline - l1_scaled_tsc;
}

static void vmx_start_preemption_timer(struct kvm_vcpu *vcpu,
					u64 preemption_timeout)
{
	struct vcpu_vmx *vmx = to_vmx(vcpu);

	/*
	 * A timer value of zero is architecturally guaranteed to cause
	 * a VMExit prior to executing any instructions in the guest.
	 */
	if (preemption_timeout == 0) {
		vmx_preemption_timer_fn(&vmx->nested.preemption_timer);
		return;
	}

	if (vcpu->arch.virtual_tsc_khz == 0)
		return;

	preemption_timeout <<= VMX_MISC_EMULATED_PREEMPTION_TIMER_RATE;
	preemption_timeout *= 1000000;
	do_div(preemption_timeout, vcpu->arch.virtual_tsc_khz);
	hrtimer_start(&vmx->nested.preemption_timer,
		      ktime_add_ns(ktime_get(), preemption_timeout),
		      HRTIMER_MODE_ABS_PINNED);
}

static u64 nested_vmx_calc_efer(struct vcpu_vmx *vmx, struct vmcs12 *vmcs12)
{
	if (vmx->nested.nested_run_pending &&
	    (vmcs12->vm_entry_controls & VM_ENTRY_LOAD_IA32_EFER))
		return vmcs12->guest_ia32_efer;
	else if (vmcs12->vm_entry_controls & VM_ENTRY_IA32E_MODE)
		return vmx->vcpu.arch.efer | (EFER_LMA | EFER_LME);
	else
		return vmx->vcpu.arch.efer & ~(EFER_LMA | EFER_LME);
}

static void prepare_vmcs02_constant_state(struct vcpu_vmx *vmx)
{
	/*
	 * If vmcs02 hasn't been initialized, set the constant vmcs02 state
	 * according to L0's settings (vmcs12 is irrelevant here).  Host
	 * fields that come from L0 and are not constant, e.g. HOST_CR3,
	 * will be set as needed prior to VMLAUNCH/VMRESUME.
	 */
	if (vmx->nested.vmcs02_initialized)
		return;
	vmx->nested.vmcs02_initialized = true;

	/*
	 * We don't care what the EPTP value is we just need to guarantee
	 * it's valid so we don't get a false positive when doing early
	 * consistency checks.
	 */
	if (enable_ept && nested_early_check)
		vmcs_write64(EPT_POINTER,
			     construct_eptp(&vmx->vcpu, 0, PT64_ROOT_4LEVEL));

	/* All VMFUNCs are currently emulated through L0 vmexits.  */
	if (cpu_has_vmx_vmfunc())
		vmcs_write64(VM_FUNCTION_CONTROL, 0);

	if (cpu_has_vmx_posted_intr())
		vmcs_write16(POSTED_INTR_NV, POSTED_INTR_NESTED_VECTOR);

	if (cpu_has_vmx_msr_bitmap())
		vmcs_write64(MSR_BITMAP, __pa(vmx->nested.vmcs02.msr_bitmap));

	/*
	 * PML is emulated for L2, but never enabled in hardware as the MMU
	 * handles A/D emulation.  Disabling PML for L2 also avoids having to
	 * deal with filtering out L2 GPAs from the buffer.
	 */
	if (enable_pml) {
		vmcs_write64(PML_ADDRESS, 0);
		vmcs_write16(GUEST_PML_INDEX, -1);
	}

	if (cpu_has_vmx_encls_vmexit())
		vmcs_write64(ENCLS_EXITING_BITMAP, -1ull);

	/*
	 * Set the MSR load/store lists to match L0's settings.  Only the
	 * addresses are constant (for vmcs02), the counts can change based
	 * on L2's behavior, e.g. switching to/from long mode.
	 */
	vmcs_write64(VM_EXIT_MSR_STORE_ADDR, __pa(vmx->msr_autostore.guest.val));
	vmcs_write64(VM_EXIT_MSR_LOAD_ADDR, __pa(vmx->msr_autoload.host.val));
	vmcs_write64(VM_ENTRY_MSR_LOAD_ADDR, __pa(vmx->msr_autoload.guest.val));

	vmx_set_constant_host_state(vmx);
}

static void prepare_vmcs02_early_rare(struct vcpu_vmx *vmx,
				      struct vmcs12 *vmcs12)
{
	prepare_vmcs02_constant_state(vmx);

	vmcs_write64(VMCS_LINK_POINTER, -1ull);

	if (enable_vpid) {
		if (nested_cpu_has_vpid(vmcs12) && vmx->nested.vpid02)
			vmcs_write16(VIRTUAL_PROCESSOR_ID, vmx->nested.vpid02);
		else
			vmcs_write16(VIRTUAL_PROCESSOR_ID, vmx->vpid);
	}
}

static void prepare_vmcs02_early(struct vcpu_vmx *vmx, struct vmcs12 *vmcs12)
{
	u32 exec_control;
	u64 guest_efer = nested_vmx_calc_efer(vmx, vmcs12);

	if (vmx->nested.dirty_vmcs12 || evmptr_is_valid(vmx->nested.hv_evmcs_vmptr))
		prepare_vmcs02_early_rare(vmx, vmcs12);

	/*
	 * PIN CONTROLS
	 */
	exec_control = vmx_pin_based_exec_ctrl(vmx);
	exec_control |= (vmcs12->pin_based_vm_exec_control &
			 ~PIN_BASED_VMX_PREEMPTION_TIMER);

	/* Posted interrupts setting is only taken from vmcs12.  */
	if (nested_cpu_has_posted_intr(vmcs12)) {
		vmx->nested.posted_intr_nv = vmcs12->posted_intr_nv;
		vmx->nested.pi_pending = false;
	} else {
		exec_control &= ~PIN_BASED_POSTED_INTR;
	}
	pin_controls_set(vmx, exec_control);

	/*
	 * EXEC CONTROLS
	 */
	exec_control = vmx_exec_control(vmx); /* L0's desires */
	exec_control &= ~CPU_BASED_INTR_WINDOW_EXITING;
	exec_control &= ~CPU_BASED_NMI_WINDOW_EXITING;
	exec_control &= ~CPU_BASED_TPR_SHADOW;
	exec_control |= vmcs12->cpu_based_vm_exec_control;

	vmx->nested.l1_tpr_threshold = -1;
	if (exec_control & CPU_BASED_TPR_SHADOW)
		vmcs_write32(TPR_THRESHOLD, vmcs12->tpr_threshold);
#ifdef CONFIG_X86_64
	else
		exec_control |= CPU_BASED_CR8_LOAD_EXITING |
				CPU_BASED_CR8_STORE_EXITING;
#endif

	/*
	 * A vmexit (to either L1 hypervisor or L0 userspace) is always needed
	 * for I/O port accesses.
	 */
	exec_control |= CPU_BASED_UNCOND_IO_EXITING;
	exec_control &= ~CPU_BASED_USE_IO_BITMAPS;

	/*
	 * This bit will be computed in nested_get_vmcs12_pages, because
	 * we do not have access to L1's MSR bitmap yet.  For now, keep
	 * the same bit as before, hoping to avoid multiple VMWRITEs that
	 * only set/clear this bit.
	 */
	exec_control &= ~CPU_BASED_USE_MSR_BITMAPS;
	exec_control |= exec_controls_get(vmx) & CPU_BASED_USE_MSR_BITMAPS;

	exec_controls_set(vmx, exec_control);

	/*
	 * SECONDARY EXEC CONTROLS
	 */
	if (cpu_has_secondary_exec_ctrls()) {
		exec_control = vmx->secondary_exec_control;

		/* Take the following fields only from vmcs12 */
		exec_control &= ~(SECONDARY_EXEC_VIRTUALIZE_APIC_ACCESSES |
				  SECONDARY_EXEC_ENABLE_INVPCID |
				  SECONDARY_EXEC_ENABLE_RDTSCP |
				  SECONDARY_EXEC_XSAVES |
				  SECONDARY_EXEC_ENABLE_USR_WAIT_PAUSE |
				  SECONDARY_EXEC_VIRTUAL_INTR_DELIVERY |
				  SECONDARY_EXEC_APIC_REGISTER_VIRT |
				  SECONDARY_EXEC_ENABLE_VMFUNC |
				  SECONDARY_EXEC_TSC_SCALING);
		if (nested_cpu_has(vmcs12,
				   CPU_BASED_ACTIVATE_SECONDARY_CONTROLS))
			exec_control |= vmcs12->secondary_vm_exec_control;

		/* PML is emulated and never enabled in hardware for L2. */
		exec_control &= ~SECONDARY_EXEC_ENABLE_PML;

		/* VMCS shadowing for L2 is emulated for now */
		exec_control &= ~SECONDARY_EXEC_SHADOW_VMCS;

		/*
		 * Preset *DT exiting when emulating UMIP, so that vmx_set_cr4()
		 * will not have to rewrite the controls just for this bit.
		 */
		if (!boot_cpu_has(X86_FEATURE_UMIP) && vmx_umip_emulated() &&
		    (vmcs12->guest_cr4 & X86_CR4_UMIP))
			exec_control |= SECONDARY_EXEC_DESC;

		if (exec_control & SECONDARY_EXEC_VIRTUAL_INTR_DELIVERY)
			vmcs_write16(GUEST_INTR_STATUS,
				vmcs12->guest_intr_status);

		if (!nested_cpu_has2(vmcs12, SECONDARY_EXEC_UNRESTRICTED_GUEST))
		    exec_control &= ~SECONDARY_EXEC_UNRESTRICTED_GUEST;

		if (exec_control & SECONDARY_EXEC_ENCLS_EXITING)
			vmx_write_encls_bitmap(&vmx->vcpu, vmcs12);

		secondary_exec_controls_set(vmx, exec_control);
	}

	/*
	 * ENTRY CONTROLS
	 *
	 * vmcs12's VM_{ENTRY,EXIT}_LOAD_IA32_EFER and VM_ENTRY_IA32E_MODE
	 * are emulated by vmx_set_efer() in prepare_vmcs02(), but speculate
	 * on the related bits (if supported by the CPU) in the hope that
	 * we can avoid VMWrites during vmx_set_efer().
	 */
	exec_control = (vmcs12->vm_entry_controls | vmx_vmentry_ctrl()) &
			~VM_ENTRY_IA32E_MODE & ~VM_ENTRY_LOAD_IA32_EFER;
	if (cpu_has_load_ia32_efer()) {
		if (guest_efer & EFER_LMA)
			exec_control |= VM_ENTRY_IA32E_MODE;
		if (guest_efer != host_efer)
			exec_control |= VM_ENTRY_LOAD_IA32_EFER;
	}
	vm_entry_controls_set(vmx, exec_control);

	/*
	 * EXIT CONTROLS
	 *
	 * L2->L1 exit controls are emulated - the hardware exit is to L0 so
	 * we should use its exit controls. Note that VM_EXIT_LOAD_IA32_EFER
	 * bits may be modified by vmx_set_efer() in prepare_vmcs02().
	 */
	exec_control = vmx_vmexit_ctrl();
	if (cpu_has_load_ia32_efer() && guest_efer != host_efer)
		exec_control |= VM_EXIT_LOAD_IA32_EFER;
	vm_exit_controls_set(vmx, exec_control);

	/*
	 * Interrupt/Exception Fields
	 */
	if (vmx->nested.nested_run_pending) {
		vmcs_write32(VM_ENTRY_INTR_INFO_FIELD,
			     vmcs12->vm_entry_intr_info_field);
		vmcs_write32(VM_ENTRY_EXCEPTION_ERROR_CODE,
			     vmcs12->vm_entry_exception_error_code);
		vmcs_write32(VM_ENTRY_INSTRUCTION_LEN,
			     vmcs12->vm_entry_instruction_len);
		vmcs_write32(GUEST_INTERRUPTIBILITY_INFO,
			     vmcs12->guest_interruptibility_info);
		vmx->loaded_vmcs->nmi_known_unmasked =
			!(vmcs12->guest_interruptibility_info & GUEST_INTR_STATE_NMI);
	} else {
		vmcs_write32(VM_ENTRY_INTR_INFO_FIELD, 0);
	}
}

static void prepare_vmcs02_rare(struct vcpu_vmx *vmx, struct vmcs12 *vmcs12)
{
	struct hv_enlightened_vmcs *hv_evmcs = vmx->nested.hv_evmcs;

	if (!hv_evmcs || !(hv_evmcs->hv_clean_fields &
			   HV_VMX_ENLIGHTENED_CLEAN_FIELD_GUEST_GRP2)) {
		vmcs_write16(GUEST_ES_SELECTOR, vmcs12->guest_es_selector);
		vmcs_write16(GUEST_CS_SELECTOR, vmcs12->guest_cs_selector);
		vmcs_write16(GUEST_SS_SELECTOR, vmcs12->guest_ss_selector);
		vmcs_write16(GUEST_DS_SELECTOR, vmcs12->guest_ds_selector);
		vmcs_write16(GUEST_FS_SELECTOR, vmcs12->guest_fs_selector);
		vmcs_write16(GUEST_GS_SELECTOR, vmcs12->guest_gs_selector);
		vmcs_write16(GUEST_LDTR_SELECTOR, vmcs12->guest_ldtr_selector);
		vmcs_write16(GUEST_TR_SELECTOR, vmcs12->guest_tr_selector);
		vmcs_write32(GUEST_ES_LIMIT, vmcs12->guest_es_limit);
		vmcs_write32(GUEST_CS_LIMIT, vmcs12->guest_cs_limit);
		vmcs_write32(GUEST_SS_LIMIT, vmcs12->guest_ss_limit);
		vmcs_write32(GUEST_DS_LIMIT, vmcs12->guest_ds_limit);
		vmcs_write32(GUEST_FS_LIMIT, vmcs12->guest_fs_limit);
		vmcs_write32(GUEST_GS_LIMIT, vmcs12->guest_gs_limit);
		vmcs_write32(GUEST_LDTR_LIMIT, vmcs12->guest_ldtr_limit);
		vmcs_write32(GUEST_TR_LIMIT, vmcs12->guest_tr_limit);
		vmcs_write32(GUEST_GDTR_LIMIT, vmcs12->guest_gdtr_limit);
		vmcs_write32(GUEST_IDTR_LIMIT, vmcs12->guest_idtr_limit);
		vmcs_write32(GUEST_CS_AR_BYTES, vmcs12->guest_cs_ar_bytes);
		vmcs_write32(GUEST_SS_AR_BYTES, vmcs12->guest_ss_ar_bytes);
		vmcs_write32(GUEST_ES_AR_BYTES, vmcs12->guest_es_ar_bytes);
		vmcs_write32(GUEST_DS_AR_BYTES, vmcs12->guest_ds_ar_bytes);
		vmcs_write32(GUEST_FS_AR_BYTES, vmcs12->guest_fs_ar_bytes);
		vmcs_write32(GUEST_GS_AR_BYTES, vmcs12->guest_gs_ar_bytes);
		vmcs_write32(GUEST_LDTR_AR_BYTES, vmcs12->guest_ldtr_ar_bytes);
		vmcs_write32(GUEST_TR_AR_BYTES, vmcs12->guest_tr_ar_bytes);
		vmcs_writel(GUEST_ES_BASE, vmcs12->guest_es_base);
		vmcs_writel(GUEST_CS_BASE, vmcs12->guest_cs_base);
		vmcs_writel(GUEST_SS_BASE, vmcs12->guest_ss_base);
		vmcs_writel(GUEST_DS_BASE, vmcs12->guest_ds_base);
		vmcs_writel(GUEST_FS_BASE, vmcs12->guest_fs_base);
		vmcs_writel(GUEST_GS_BASE, vmcs12->guest_gs_base);
		vmcs_writel(GUEST_LDTR_BASE, vmcs12->guest_ldtr_base);
		vmcs_writel(GUEST_TR_BASE, vmcs12->guest_tr_base);
		vmcs_writel(GUEST_GDTR_BASE, vmcs12->guest_gdtr_base);
		vmcs_writel(GUEST_IDTR_BASE, vmcs12->guest_idtr_base);

		vmx->segment_cache.bitmask = 0;
	}

	if (!hv_evmcs || !(hv_evmcs->hv_clean_fields &
			   HV_VMX_ENLIGHTENED_CLEAN_FIELD_GUEST_GRP1)) {
		vmcs_write32(GUEST_SYSENTER_CS, vmcs12->guest_sysenter_cs);
		vmcs_writel(GUEST_PENDING_DBG_EXCEPTIONS,
			    vmcs12->guest_pending_dbg_exceptions);
		vmcs_writel(GUEST_SYSENTER_ESP, vmcs12->guest_sysenter_esp);
		vmcs_writel(GUEST_SYSENTER_EIP, vmcs12->guest_sysenter_eip);

		/*
		 * L1 may access the L2's PDPTR, so save them to construct
		 * vmcs12
		 */
		if (enable_ept) {
			vmcs_write64(GUEST_PDPTR0, vmcs12->guest_pdptr0);
			vmcs_write64(GUEST_PDPTR1, vmcs12->guest_pdptr1);
			vmcs_write64(GUEST_PDPTR2, vmcs12->guest_pdptr2);
			vmcs_write64(GUEST_PDPTR3, vmcs12->guest_pdptr3);
		}

		if (kvm_mpx_supported() && vmx->nested.nested_run_pending &&
		    (vmcs12->vm_entry_controls & VM_ENTRY_LOAD_BNDCFGS))
			vmcs_write64(GUEST_BNDCFGS, vmcs12->guest_bndcfgs);
	}

	if (nested_cpu_has_xsaves(vmcs12))
		vmcs_write64(XSS_EXIT_BITMAP, vmcs12->xss_exit_bitmap);

	/*
	 * Whether page-faults are trapped is determined by a combination of
	 * 3 settings: PFEC_MASK, PFEC_MATCH and EXCEPTION_BITMAP.PF.  If L0
	 * doesn't care about page faults then we should set all of these to
	 * L1's desires. However, if L0 does care about (some) page faults, it
	 * is not easy (if at all possible?) to merge L0 and L1's desires, we
	 * simply ask to exit on each and every L2 page fault. This is done by
	 * setting MASK=MATCH=0 and (see below) EB.PF=1.
	 * Note that below we don't need special code to set EB.PF beyond the
	 * "or"ing of the EB of vmcs01 and vmcs12, because when enable_ept,
	 * vmcs01's EB.PF is 0 so the "or" will take vmcs12's value, and when
	 * !enable_ept, EB.PF is 1, so the "or" will always be 1.
	 */
	if (vmx_need_pf_intercept(&vmx->vcpu)) {
		/*
		 * TODO: if both L0 and L1 need the same MASK and MATCH,
		 * go ahead and use it?
		 */
		vmcs_write32(PAGE_FAULT_ERROR_CODE_MASK, 0);
		vmcs_write32(PAGE_FAULT_ERROR_CODE_MATCH, 0);
	} else {
		vmcs_write32(PAGE_FAULT_ERROR_CODE_MASK, vmcs12->page_fault_error_code_mask);
		vmcs_write32(PAGE_FAULT_ERROR_CODE_MATCH, vmcs12->page_fault_error_code_match);
	}

	if (cpu_has_vmx_apicv()) {
		vmcs_write64(EOI_EXIT_BITMAP0, vmcs12->eoi_exit_bitmap0);
		vmcs_write64(EOI_EXIT_BITMAP1, vmcs12->eoi_exit_bitmap1);
		vmcs_write64(EOI_EXIT_BITMAP2, vmcs12->eoi_exit_bitmap2);
		vmcs_write64(EOI_EXIT_BITMAP3, vmcs12->eoi_exit_bitmap3);
	}

	/*
	 * Make sure the msr_autostore list is up to date before we set the
	 * count in the vmcs02.
	 */
	prepare_vmx_msr_autostore_list(&vmx->vcpu, MSR_IA32_TSC);

	vmcs_write32(VM_EXIT_MSR_STORE_COUNT, vmx->msr_autostore.guest.nr);
	vmcs_write32(VM_EXIT_MSR_LOAD_COUNT, vmx->msr_autoload.host.nr);
	vmcs_write32(VM_ENTRY_MSR_LOAD_COUNT, vmx->msr_autoload.guest.nr);

	set_cr4_guest_host_mask(vmx);
}

/*
 * prepare_vmcs02 is called when the L1 guest hypervisor runs its nested
 * L2 guest. L1 has a vmcs for L2 (vmcs12), and this function "merges" it
 * with L0's requirements for its guest (a.k.a. vmcs01), so we can run the L2
 * guest in a way that will both be appropriate to L1's requests, and our
 * needs. In addition to modifying the active vmcs (which is vmcs02), this
 * function also has additional necessary side-effects, like setting various
 * vcpu->arch fields.
 * Returns 0 on success, 1 on failure. Invalid state exit qualification code
 * is assigned to entry_failure_code on failure.
 */
static int prepare_vmcs02(struct kvm_vcpu *vcpu, struct vmcs12 *vmcs12,
			  bool from_vmentry,
			  enum vm_entry_failure_code *entry_failure_code)
{
	struct vcpu_vmx *vmx = to_vmx(vcpu);
	bool load_guest_pdptrs_vmcs12 = false;

	if (vmx->nested.dirty_vmcs12 || evmptr_is_valid(vmx->nested.hv_evmcs_vmptr)) {
		prepare_vmcs02_rare(vmx, vmcs12);
		vmx->nested.dirty_vmcs12 = false;

		load_guest_pdptrs_vmcs12 = !evmptr_is_valid(vmx->nested.hv_evmcs_vmptr) ||
			!(vmx->nested.hv_evmcs->hv_clean_fields &
			  HV_VMX_ENLIGHTENED_CLEAN_FIELD_GUEST_GRP1);
	}

	if (vmx->nested.nested_run_pending &&
	    (vmcs12->vm_entry_controls & VM_ENTRY_LOAD_DEBUG_CONTROLS)) {
		kvm_set_dr(vcpu, 7, vmcs12->guest_dr7);
		vmcs_write64(GUEST_IA32_DEBUGCTL, vmcs12->guest_ia32_debugctl);
	} else {
		kvm_set_dr(vcpu, 7, vcpu->arch.dr7);
		vmcs_write64(GUEST_IA32_DEBUGCTL, vmx->nested.vmcs01_debugctl);
	}
	if (kvm_mpx_supported() && (!vmx->nested.nested_run_pending ||
	    !(vmcs12->vm_entry_controls & VM_ENTRY_LOAD_BNDCFGS)))
		vmcs_write64(GUEST_BNDCFGS, vmx->nested.vmcs01_guest_bndcfgs);
	vmx_set_rflags(vcpu, vmcs12->guest_rflags);

	/* EXCEPTION_BITMAP and CR0_GUEST_HOST_MASK should basically be the
	 * bitwise-or of what L1 wants to trap for L2, and what we want to
	 * trap. Note that CR0.TS also needs updating - we do this later.
	 */
	vmx_update_exception_bitmap(vcpu);
	vcpu->arch.cr0_guest_owned_bits &= ~vmcs12->cr0_guest_host_mask;
	vmcs_writel(CR0_GUEST_HOST_MASK, ~vcpu->arch.cr0_guest_owned_bits);

	if (vmx->nested.nested_run_pending &&
	    (vmcs12->vm_entry_controls & VM_ENTRY_LOAD_IA32_PAT)) {
		vmcs_write64(GUEST_IA32_PAT, vmcs12->guest_ia32_pat);
		vcpu->arch.pat = vmcs12->guest_ia32_pat;
	} else if (vmcs_config.vmentry_ctrl & VM_ENTRY_LOAD_IA32_PAT) {
		vmcs_write64(GUEST_IA32_PAT, vmx->vcpu.arch.pat);
	}

	vcpu->arch.tsc_offset = kvm_calc_nested_tsc_offset(
			vcpu->arch.l1_tsc_offset,
			vmx_get_l2_tsc_offset(vcpu),
			vmx_get_l2_tsc_multiplier(vcpu));

	vcpu->arch.tsc_scaling_ratio = kvm_calc_nested_tsc_multiplier(
			vcpu->arch.l1_tsc_scaling_ratio,
			vmx_get_l2_tsc_multiplier(vcpu));

	vmcs_write64(TSC_OFFSET, vcpu->arch.tsc_offset);
	if (kvm_has_tsc_control)
		vmcs_write64(TSC_MULTIPLIER, vcpu->arch.tsc_scaling_ratio);

	nested_vmx_transition_tlb_flush(vcpu, vmcs12, true);

	if (nested_cpu_has_ept(vmcs12))
		nested_ept_init_mmu_context(vcpu);

	/*
	 * This sets GUEST_CR0 to vmcs12->guest_cr0, possibly modifying those
	 * bits which we consider mandatory enabled.
	 * The CR0_READ_SHADOW is what L2 should have expected to read given
	 * the specifications by L1; It's not enough to take
	 * vmcs12->cr0_read_shadow because on our cr0_guest_host_mask we we
	 * have more bits than L1 expected.
	 */
	vmx_set_cr0(vcpu, vmcs12->guest_cr0);
	vmcs_writel(CR0_READ_SHADOW, nested_read_cr0(vmcs12));

	vmx_set_cr4(vcpu, vmcs12->guest_cr4);
	vmcs_writel(CR4_READ_SHADOW, nested_read_cr4(vmcs12));

	vcpu->arch.efer = nested_vmx_calc_efer(vmx, vmcs12);
	/* Note: may modify VM_ENTRY/EXIT_CONTROLS and GUEST/HOST_IA32_EFER */
	vmx_set_efer(vcpu, vcpu->arch.efer);

	/*
	 * Guest state is invalid and unrestricted guest is disabled,
	 * which means L1 attempted VMEntry to L2 with invalid state.
	 * Fail the VMEntry.
	 */
	if (CC(!vmx_guest_state_valid(vcpu))) {
		*entry_failure_code = ENTRY_FAIL_DEFAULT;
		return -EINVAL;
	}

	/* Shadow page tables on either EPT or shadow page tables. */
	if (nested_vmx_load_cr3(vcpu, vmcs12->guest_cr3, nested_cpu_has_ept(vmcs12),
				from_vmentry, entry_failure_code))
		return -EINVAL;

	/*
	 * Immediately write vmcs02.GUEST_CR3.  It will be propagated to vmcs12
	 * on nested VM-Exit, which can occur without actually running L2 and
	 * thus without hitting vmx_load_mmu_pgd(), e.g. if L1 is entering L2 with
	 * vmcs12.GUEST_ACTIVITYSTATE=HLT, in which case KVM will intercept the
	 * transition to HLT instead of running L2.
	 */
	if (enable_ept)
		vmcs_writel(GUEST_CR3, vmcs12->guest_cr3);

	/* Late preparation of GUEST_PDPTRs now that EFER and CRs are set. */
	if (load_guest_pdptrs_vmcs12 && nested_cpu_has_ept(vmcs12) &&
	    is_pae_paging(vcpu)) {
		vmcs_write64(GUEST_PDPTR0, vmcs12->guest_pdptr0);
		vmcs_write64(GUEST_PDPTR1, vmcs12->guest_pdptr1);
		vmcs_write64(GUEST_PDPTR2, vmcs12->guest_pdptr2);
		vmcs_write64(GUEST_PDPTR3, vmcs12->guest_pdptr3);
	}

	if (!enable_ept)
		vcpu->arch.walk_mmu->inject_page_fault = vmx_inject_page_fault_nested;

	if ((vmcs12->vm_entry_controls & VM_ENTRY_LOAD_IA32_PERF_GLOBAL_CTRL) &&
	    WARN_ON_ONCE(kvm_set_msr(vcpu, MSR_CORE_PERF_GLOBAL_CTRL,
				     vmcs12->guest_ia32_perf_global_ctrl)))
		return -EINVAL;

	kvm_rsp_write(vcpu, vmcs12->guest_rsp);
	kvm_rip_write(vcpu, vmcs12->guest_rip);

	/*
	 * It was observed that genuine Hyper-V running in L1 doesn't reset
	 * 'hv_clean_fields' by itself, it only sets the corresponding dirty
	 * bits when it changes a field in eVMCS. Mark all fields as clean
	 * here.
	 */
	if (evmptr_is_valid(vmx->nested.hv_evmcs_vmptr))
		vmx->nested.hv_evmcs->hv_clean_fields |=
			HV_VMX_ENLIGHTENED_CLEAN_FIELD_ALL;

	return 0;
}

static int nested_vmx_check_nmi_controls(struct vmcs12 *vmcs12)
{
	if (CC(!nested_cpu_has_nmi_exiting(vmcs12) &&
	       nested_cpu_has_virtual_nmis(vmcs12)))
		return -EINVAL;

	if (CC(!nested_cpu_has_virtual_nmis(vmcs12) &&
	       nested_cpu_has(vmcs12, CPU_BASED_NMI_WINDOW_EXITING)))
		return -EINVAL;

	return 0;
}

static bool nested_vmx_check_eptp(struct kvm_vcpu *vcpu, u64 new_eptp)
{
	struct vcpu_vmx *vmx = to_vmx(vcpu);

	/* Check for memory type validity */
	switch (new_eptp & VMX_EPTP_MT_MASK) {
	case VMX_EPTP_MT_UC:
		if (CC(!(vmx->nested.msrs.ept_caps & VMX_EPTP_UC_BIT)))
			return false;
		break;
	case VMX_EPTP_MT_WB:
		if (CC(!(vmx->nested.msrs.ept_caps & VMX_EPTP_WB_BIT)))
			return false;
		break;
	default:
		return false;
	}

	/* Page-walk levels validity. */
	switch (new_eptp & VMX_EPTP_PWL_MASK) {
	case VMX_EPTP_PWL_5:
		if (CC(!(vmx->nested.msrs.ept_caps & VMX_EPT_PAGE_WALK_5_BIT)))
			return false;
		break;
	case VMX_EPTP_PWL_4:
		if (CC(!(vmx->nested.msrs.ept_caps & VMX_EPT_PAGE_WALK_4_BIT)))
			return false;
		break;
	default:
		return false;
	}

	/* Reserved bits should not be set */
	if (CC(kvm_vcpu_is_illegal_gpa(vcpu, new_eptp) || ((new_eptp >> 7) & 0x1f)))
		return false;

	/* AD, if set, should be supported */
	if (new_eptp & VMX_EPTP_AD_ENABLE_BIT) {
		if (CC(!(vmx->nested.msrs.ept_caps & VMX_EPT_AD_BIT)))
			return false;
	}

	return true;
}

/*
 * Checks related to VM-Execution Control Fields
 */
static int nested_check_vm_execution_controls(struct kvm_vcpu *vcpu,
                                              struct vmcs12 *vmcs12)
{
	struct vcpu_vmx *vmx = to_vmx(vcpu);

	if (CC(!vmx_control_verify(vmcs12->pin_based_vm_exec_control,
				   vmx->nested.msrs.pinbased_ctls_low,
				   vmx->nested.msrs.pinbased_ctls_high)) ||
	    CC(!vmx_control_verify(vmcs12->cpu_based_vm_exec_control,
				   vmx->nested.msrs.procbased_ctls_low,
				   vmx->nested.msrs.procbased_ctls_high)))
		return -EINVAL;

	if (nested_cpu_has(vmcs12, CPU_BASED_ACTIVATE_SECONDARY_CONTROLS) &&
	    CC(!vmx_control_verify(vmcs12->secondary_vm_exec_control,
				   vmx->nested.msrs.secondary_ctls_low,
				   vmx->nested.msrs.secondary_ctls_high)))
		return -EINVAL;

	if (CC(vmcs12->cr3_target_count > nested_cpu_vmx_misc_cr3_count(vcpu)) ||
	    nested_vmx_check_io_bitmap_controls(vcpu, vmcs12) ||
	    nested_vmx_check_msr_bitmap_controls(vcpu, vmcs12) ||
	    nested_vmx_check_tpr_shadow_controls(vcpu, vmcs12) ||
	    nested_vmx_check_apic_access_controls(vcpu, vmcs12) ||
	    nested_vmx_check_apicv_controls(vcpu, vmcs12) ||
	    nested_vmx_check_nmi_controls(vmcs12) ||
	    nested_vmx_check_pml_controls(vcpu, vmcs12) ||
	    nested_vmx_check_unrestricted_guest_controls(vcpu, vmcs12) ||
	    nested_vmx_check_mode_based_ept_exec_controls(vcpu, vmcs12) ||
	    nested_vmx_check_shadow_vmcs_controls(vcpu, vmcs12) ||
	    CC(nested_cpu_has_vpid(vmcs12) && !vmcs12->virtual_processor_id))
		return -EINVAL;

	if (!nested_cpu_has_preemption_timer(vmcs12) &&
	    nested_cpu_has_save_preemption_timer(vmcs12))
		return -EINVAL;

	if (nested_cpu_has_ept(vmcs12) &&
	    CC(!nested_vmx_check_eptp(vcpu, vmcs12->ept_pointer)))
		return -EINVAL;

	if (nested_cpu_has_vmfunc(vmcs12)) {
		if (CC(vmcs12->vm_function_control &
		       ~vmx->nested.msrs.vmfunc_controls))
			return -EINVAL;

		if (nested_cpu_has_eptp_switching(vmcs12)) {
			if (CC(!nested_cpu_has_ept(vmcs12)) ||
			    CC(!page_address_valid(vcpu, vmcs12->eptp_list_address)))
				return -EINVAL;
		}
	}

	return 0;
}

/*
 * Checks related to VM-Exit Control Fields
 */
static int nested_check_vm_exit_controls(struct kvm_vcpu *vcpu,
                                         struct vmcs12 *vmcs12)
{
	struct vcpu_vmx *vmx = to_vmx(vcpu);

	if (CC(!vmx_control_verify(vmcs12->vm_exit_controls,
				    vmx->nested.msrs.exit_ctls_low,
				    vmx->nested.msrs.exit_ctls_high)) ||
	    CC(nested_vmx_check_exit_msr_switch_controls(vcpu, vmcs12)))
		return -EINVAL;

	return 0;
}

/*
 * Checks related to VM-Entry Control Fields
 */
static int nested_check_vm_entry_controls(struct kvm_vcpu *vcpu,
					  struct vmcs12 *vmcs12)
{
	struct vcpu_vmx *vmx = to_vmx(vcpu);

	if (CC(!vmx_control_verify(vmcs12->vm_entry_controls,
				    vmx->nested.msrs.entry_ctls_low,
				    vmx->nested.msrs.entry_ctls_high)))
		return -EINVAL;

	/*
	 * From the Intel SDM, volume 3:
	 * Fields relevant to VM-entry event injection must be set properly.
	 * These fields are the VM-entry interruption-information field, the
	 * VM-entry exception error code, and the VM-entry instruction length.
	 */
	if (vmcs12->vm_entry_intr_info_field & INTR_INFO_VALID_MASK) {
		u32 intr_info = vmcs12->vm_entry_intr_info_field;
		u8 vector = intr_info & INTR_INFO_VECTOR_MASK;
		u32 intr_type = intr_info & INTR_INFO_INTR_TYPE_MASK;
		bool has_error_code = intr_info & INTR_INFO_DELIVER_CODE_MASK;
		bool should_have_error_code;
		bool urg = nested_cpu_has2(vmcs12,
					   SECONDARY_EXEC_UNRESTRICTED_GUEST);
		bool prot_mode = !urg || vmcs12->guest_cr0 & X86_CR0_PE;

		/* VM-entry interruption-info field: interruption type */
		if (CC(intr_type == INTR_TYPE_RESERVED) ||
		    CC(intr_type == INTR_TYPE_OTHER_EVENT &&
		       !nested_cpu_supports_monitor_trap_flag(vcpu)))
			return -EINVAL;

		/* VM-entry interruption-info field: vector */
		if (CC(intr_type == INTR_TYPE_NMI_INTR && vector != NMI_VECTOR) ||
		    CC(intr_type == INTR_TYPE_HARD_EXCEPTION && vector > 31) ||
		    CC(intr_type == INTR_TYPE_OTHER_EVENT && vector != 0))
			return -EINVAL;

		/* VM-entry interruption-info field: deliver error code */
		should_have_error_code =
			intr_type == INTR_TYPE_HARD_EXCEPTION && prot_mode &&
			x86_exception_has_error_code(vector);
		if (CC(has_error_code != should_have_error_code))
			return -EINVAL;

		/* VM-entry exception error code */
		if (CC(has_error_code &&
		       vmcs12->vm_entry_exception_error_code & GENMASK(31, 16)))
			return -EINVAL;

		/* VM-entry interruption-info field: reserved bits */
		if (CC(intr_info & INTR_INFO_RESVD_BITS_MASK))
			return -EINVAL;

		/* VM-entry instruction length */
		switch (intr_type) {
		case INTR_TYPE_SOFT_EXCEPTION:
		case INTR_TYPE_SOFT_INTR:
		case INTR_TYPE_PRIV_SW_EXCEPTION:
			if (CC(vmcs12->vm_entry_instruction_len > 15) ||
			    CC(vmcs12->vm_entry_instruction_len == 0 &&
			    CC(!nested_cpu_has_zero_length_injection(vcpu))))
				return -EINVAL;
		}
	}

	if (nested_vmx_check_entry_msr_switch_controls(vcpu, vmcs12))
		return -EINVAL;

	return 0;
}

static int nested_vmx_check_controls(struct kvm_vcpu *vcpu,
				     struct vmcs12 *vmcs12)
{
	if (nested_check_vm_execution_controls(vcpu, vmcs12) ||
	    nested_check_vm_exit_controls(vcpu, vmcs12) ||
	    nested_check_vm_entry_controls(vcpu, vmcs12))
		return -EINVAL;

	if (to_vmx(vcpu)->nested.enlightened_vmcs_enabled)
		return nested_evmcs_check_controls(vmcs12);

	return 0;
}

static int nested_vmx_check_host_state(struct kvm_vcpu *vcpu,
				       struct vmcs12 *vmcs12)
{
	bool ia32e;

	if (CC(!nested_host_cr0_valid(vcpu, vmcs12->host_cr0)) ||
	    CC(!nested_host_cr4_valid(vcpu, vmcs12->host_cr4)) ||
	    CC(kvm_vcpu_is_illegal_gpa(vcpu, vmcs12->host_cr3)))
		return -EINVAL;

	if (CC(is_noncanonical_address(vmcs12->host_ia32_sysenter_esp, vcpu)) ||
	    CC(is_noncanonical_address(vmcs12->host_ia32_sysenter_eip, vcpu)))
		return -EINVAL;

	if ((vmcs12->vm_exit_controls & VM_EXIT_LOAD_IA32_PAT) &&
	    CC(!kvm_pat_valid(vmcs12->host_ia32_pat)))
		return -EINVAL;

	if ((vmcs12->vm_exit_controls & VM_EXIT_LOAD_IA32_PERF_GLOBAL_CTRL) &&
	    CC(!kvm_valid_perf_global_ctrl(vcpu_to_pmu(vcpu),
					   vmcs12->host_ia32_perf_global_ctrl)))
		return -EINVAL;

#ifdef CONFIG_X86_64
	ia32e = !!(vcpu->arch.efer & EFER_LMA);
#else
	ia32e = false;
#endif

	if (ia32e) {
		if (CC(!(vmcs12->vm_exit_controls & VM_EXIT_HOST_ADDR_SPACE_SIZE)) ||
		    CC(!(vmcs12->host_cr4 & X86_CR4_PAE)))
			return -EINVAL;
	} else {
		if (CC(vmcs12->vm_exit_controls & VM_EXIT_HOST_ADDR_SPACE_SIZE) ||
		    CC(vmcs12->vm_entry_controls & VM_ENTRY_IA32E_MODE) ||
		    CC(vmcs12->host_cr4 & X86_CR4_PCIDE) ||
		    CC((vmcs12->host_rip) >> 32))
			return -EINVAL;
	}

	if (CC(vmcs12->host_cs_selector & (SEGMENT_RPL_MASK | SEGMENT_TI_MASK)) ||
	    CC(vmcs12->host_ss_selector & (SEGMENT_RPL_MASK | SEGMENT_TI_MASK)) ||
	    CC(vmcs12->host_ds_selector & (SEGMENT_RPL_MASK | SEGMENT_TI_MASK)) ||
	    CC(vmcs12->host_es_selector & (SEGMENT_RPL_MASK | SEGMENT_TI_MASK)) ||
	    CC(vmcs12->host_fs_selector & (SEGMENT_RPL_MASK | SEGMENT_TI_MASK)) ||
	    CC(vmcs12->host_gs_selector & (SEGMENT_RPL_MASK | SEGMENT_TI_MASK)) ||
	    CC(vmcs12->host_tr_selector & (SEGMENT_RPL_MASK | SEGMENT_TI_MASK)) ||
	    CC(vmcs12->host_cs_selector == 0) ||
	    CC(vmcs12->host_tr_selector == 0) ||
	    CC(vmcs12->host_ss_selector == 0 && !ia32e))
		return -EINVAL;

	if (CC(is_noncanonical_address(vmcs12->host_fs_base, vcpu)) ||
	    CC(is_noncanonical_address(vmcs12->host_gs_base, vcpu)) ||
	    CC(is_noncanonical_address(vmcs12->host_gdtr_base, vcpu)) ||
	    CC(is_noncanonical_address(vmcs12->host_idtr_base, vcpu)) ||
	    CC(is_noncanonical_address(vmcs12->host_tr_base, vcpu)) ||
	    CC(is_noncanonical_address(vmcs12->host_rip, vcpu)))
		return -EINVAL;

	/*
	 * If the load IA32_EFER VM-exit control is 1, bits reserved in the
	 * IA32_EFER MSR must be 0 in the field for that register. In addition,
	 * the values of the LMA and LME bits in the field must each be that of
	 * the host address-space size VM-exit control.
	 */
	if (vmcs12->vm_exit_controls & VM_EXIT_LOAD_IA32_EFER) {
		if (CC(!kvm_valid_efer(vcpu, vmcs12->host_ia32_efer)) ||
		    CC(ia32e != !!(vmcs12->host_ia32_efer & EFER_LMA)) ||
		    CC(ia32e != !!(vmcs12->host_ia32_efer & EFER_LME)))
			return -EINVAL;
	}

	return 0;
}

static int nested_vmx_check_vmcs_link_ptr(struct kvm_vcpu *vcpu,
					  struct vmcs12 *vmcs12)
{
	int r = 0;
	struct vmcs12 *shadow;
	struct kvm_host_map map;

	if (vmcs12->vmcs_link_pointer == -1ull)
		return 0;

	if (CC(!page_address_valid(vcpu, vmcs12->vmcs_link_pointer)))
		return -EINVAL;

	if (CC(kvm_vcpu_map(vcpu, gpa_to_gfn(vmcs12->vmcs_link_pointer), &map)))
		return -EINVAL;

	shadow = map.hva;

	if (CC(shadow->hdr.revision_id != VMCS12_REVISION) ||
	    CC(shadow->hdr.shadow_vmcs != nested_cpu_has_shadow_vmcs(vmcs12)))
		r = -EINVAL;

	kvm_vcpu_unmap(vcpu, &map, false);
	return r;
}

/*
 * Checks related to Guest Non-register State
 */
static int nested_check_guest_non_reg_state(struct vmcs12 *vmcs12)
{
	if (CC(vmcs12->guest_activity_state != GUEST_ACTIVITY_ACTIVE &&
	       vmcs12->guest_activity_state != GUEST_ACTIVITY_HLT &&
	       vmcs12->guest_activity_state != GUEST_ACTIVITY_WAIT_SIPI))
		return -EINVAL;

	return 0;
}

static int nested_vmx_check_guest_state(struct kvm_vcpu *vcpu,
					struct vmcs12 *vmcs12,
					enum vm_entry_failure_code *entry_failure_code)
{
	bool ia32e;

	*entry_failure_code = ENTRY_FAIL_DEFAULT;

	if (CC(!nested_guest_cr0_valid(vcpu, vmcs12->guest_cr0)) ||
	    CC(!nested_guest_cr4_valid(vcpu, vmcs12->guest_cr4)))
		return -EINVAL;

	if ((vmcs12->vm_entry_controls & VM_ENTRY_LOAD_DEBUG_CONTROLS) &&
	    CC(!kvm_dr7_valid(vmcs12->guest_dr7)))
		return -EINVAL;

	if ((vmcs12->vm_entry_controls & VM_ENTRY_LOAD_IA32_PAT) &&
	    CC(!kvm_pat_valid(vmcs12->guest_ia32_pat)))
		return -EINVAL;

	if (nested_vmx_check_vmcs_link_ptr(vcpu, vmcs12)) {
		*entry_failure_code = ENTRY_FAIL_VMCS_LINK_PTR;
		return -EINVAL;
	}

	if ((vmcs12->vm_entry_controls & VM_ENTRY_LOAD_IA32_PERF_GLOBAL_CTRL) &&
	    CC(!kvm_valid_perf_global_ctrl(vcpu_to_pmu(vcpu),
					   vmcs12->guest_ia32_perf_global_ctrl)))
		return -EINVAL;

	/*
	 * If the load IA32_EFER VM-entry control is 1, the following checks
	 * are performed on the field for the IA32_EFER MSR:
	 * - Bits reserved in the IA32_EFER MSR must be 0.
	 * - Bit 10 (corresponding to IA32_EFER.LMA) must equal the value of
	 *   the IA-32e mode guest VM-exit control. It must also be identical
	 *   to bit 8 (LME) if bit 31 in the CR0 field (corresponding to
	 *   CR0.PG) is 1.
	 */
	if (to_vmx(vcpu)->nested.nested_run_pending &&
	    (vmcs12->vm_entry_controls & VM_ENTRY_LOAD_IA32_EFER)) {
		ia32e = (vmcs12->vm_entry_controls & VM_ENTRY_IA32E_MODE) != 0;
		if (CC(!kvm_valid_efer(vcpu, vmcs12->guest_ia32_efer)) ||
		    CC(ia32e != !!(vmcs12->guest_ia32_efer & EFER_LMA)) ||
		    CC(((vmcs12->guest_cr0 & X86_CR0_PG) &&
		     ia32e != !!(vmcs12->guest_ia32_efer & EFER_LME))))
			return -EINVAL;
	}

	if ((vmcs12->vm_entry_controls & VM_ENTRY_LOAD_BNDCFGS) &&
	    (CC(is_noncanonical_address(vmcs12->guest_bndcfgs & PAGE_MASK, vcpu)) ||
	     CC((vmcs12->guest_bndcfgs & MSR_IA32_BNDCFGS_RSVD))))
		return -EINVAL;

	if (nested_check_guest_non_reg_state(vmcs12))
		return -EINVAL;

	return 0;
}

static int nested_vmx_check_vmentry_hw(struct kvm_vcpu *vcpu)
{
	struct vcpu_vmx *vmx = to_vmx(vcpu);
	unsigned long cr3, cr4;
	bool vm_fail;

	if (!nested_early_check)
		return 0;

	if (vmx->msr_autoload.host.nr)
		vmcs_write32(VM_EXIT_MSR_LOAD_COUNT, 0);
	if (vmx->msr_autoload.guest.nr)
		vmcs_write32(VM_ENTRY_MSR_LOAD_COUNT, 0);

	preempt_disable();

	vmx_prepare_switch_to_guest(vcpu);

	/*
	 * Induce a consistency check VMExit by clearing bit 1 in GUEST_RFLAGS,
	 * which is reserved to '1' by hardware.  GUEST_RFLAGS is guaranteed to
	 * be written (by prepare_vmcs02()) before the "real" VMEnter, i.e.
	 * there is no need to preserve other bits or save/restore the field.
	 */
	vmcs_writel(GUEST_RFLAGS, 0);

	cr3 = __get_current_cr3_fast();
	if (unlikely(cr3 != vmx->loaded_vmcs->host_state.cr3)) {
		vmcs_writel(HOST_CR3, cr3);
		vmx->loaded_vmcs->host_state.cr3 = cr3;
	}

	cr4 = cr4_read_shadow();
	if (unlikely(cr4 != vmx->loaded_vmcs->host_state.cr4)) {
		vmcs_writel(HOST_CR4, cr4);
		vmx->loaded_vmcs->host_state.cr4 = cr4;
	}

	vm_fail = __vmx_vcpu_run(vmx, (unsigned long *)&vcpu->arch.regs,
				 vmx->loaded_vmcs->launched);

	if (vmx->msr_autoload.host.nr)
		vmcs_write32(VM_EXIT_MSR_LOAD_COUNT, vmx->msr_autoload.host.nr);
	if (vmx->msr_autoload.guest.nr)
		vmcs_write32(VM_ENTRY_MSR_LOAD_COUNT, vmx->msr_autoload.guest.nr);

	if (vm_fail) {
		u32 error = vmcs_read32(VM_INSTRUCTION_ERROR);

		preempt_enable();

		trace_kvm_nested_vmenter_failed(
			"early hardware check VM-instruction error: ", error);
		WARN_ON_ONCE(error != VMXERR_ENTRY_INVALID_CONTROL_FIELD);
		return 1;
	}

	/*
	 * VMExit clears RFLAGS.IF and DR7, even on a consistency check.
	 */
	if (hw_breakpoint_active())
		set_debugreg(__this_cpu_read(cpu_dr7), 7);
	local_irq_enable();
	preempt_enable();

	/*
	 * A non-failing VMEntry means we somehow entered guest mode with
	 * an illegal RIP, and that's just the tip of the iceberg.  There
	 * is no telling what memory has been modified or what state has
	 * been exposed to unknown code.  Hitting this all but guarantees
	 * a (very critical) hardware issue.
	 */
	WARN_ON(!(vmcs_read32(VM_EXIT_REASON) &
		VMX_EXIT_REASONS_FAILED_VMENTRY));

	return 0;
}

static bool nested_get_evmcs_page(struct kvm_vcpu *vcpu)
{
	struct vcpu_vmx *vmx = to_vmx(vcpu);

	/*
	 * hv_evmcs may end up being not mapped after migration (when
	 * L2 was running), map it here to make sure vmcs12 changes are
	 * properly reflected.
	 */
	if (vmx->nested.enlightened_vmcs_enabled &&
	    vmx->nested.hv_evmcs_vmptr == EVMPTR_MAP_PENDING) {
		enum nested_evmptrld_status evmptrld_status =
			nested_vmx_handle_enlightened_vmptrld(vcpu, false);

		if (evmptrld_status == EVMPTRLD_VMFAIL ||
		    evmptrld_status == EVMPTRLD_ERROR)
<<<<<<< HEAD
			return false;
	}

	return true;
}

static bool nested_get_vmcs12_pages(struct kvm_vcpu *vcpu)
{
	struct vmcs12 *vmcs12 = get_vmcs12(vcpu);
	struct vcpu_vmx *vmx = to_vmx(vcpu);
	struct kvm_host_map *map;
	struct page *page;
	u64 hpa;
=======
			return false;

		/*
		 * Post migration VMCS12 always provides the most actual
		 * information, copy it to eVMCS upon entry.
		 */
		vmx->nested.need_vmcs12_to_shadow_sync = true;
	}

	return true;
}

static bool nested_get_vmcs12_pages(struct kvm_vcpu *vcpu)
{
	struct vmcs12 *vmcs12 = get_vmcs12(vcpu);
	struct vcpu_vmx *vmx = to_vmx(vcpu);
	struct kvm_host_map *map;
	struct page *page;
	u64 hpa;

	if (!vcpu->arch.pdptrs_from_userspace &&
	    !nested_cpu_has_ept(vmcs12) && is_pae_paging(vcpu)) {
		/*
		 * Reload the guest's PDPTRs since after a migration
		 * the guest CR3 might be restored prior to setting the nested
		 * state which can lead to a load of wrong PDPTRs.
		 */
		if (CC(!load_pdptrs(vcpu, vcpu->arch.walk_mmu, vcpu->arch.cr3)))
			return false;
	}

>>>>>>> 754a0abe

	if (nested_cpu_has2(vmcs12, SECONDARY_EXEC_VIRTUALIZE_APIC_ACCESSES)) {
		/*
		 * Translate L1 physical address to host physical
		 * address for vmcs02. Keep the page pinned, so this
		 * physical address remains valid. We keep a reference
		 * to it so we can release it later.
		 */
		if (vmx->nested.apic_access_page) { /* shouldn't happen */
			kvm_release_page_clean(vmx->nested.apic_access_page);
			vmx->nested.apic_access_page = NULL;
		}
		page = kvm_vcpu_gpa_to_page(vcpu, vmcs12->apic_access_addr);
		if (!is_error_page(page)) {
			vmx->nested.apic_access_page = page;
			hpa = page_to_phys(vmx->nested.apic_access_page);
			vmcs_write64(APIC_ACCESS_ADDR, hpa);
		} else {
			pr_debug_ratelimited("%s: no backing 'struct page' for APIC-access address in vmcs12\n",
					     __func__);
			vcpu->run->exit_reason = KVM_EXIT_INTERNAL_ERROR;
			vcpu->run->internal.suberror =
				KVM_INTERNAL_ERROR_EMULATION;
			vcpu->run->internal.ndata = 0;
			return false;
		}
	}

	if (nested_cpu_has(vmcs12, CPU_BASED_TPR_SHADOW)) {
		map = &vmx->nested.virtual_apic_map;

		if (!kvm_vcpu_map(vcpu, gpa_to_gfn(vmcs12->virtual_apic_page_addr), map)) {
			vmcs_write64(VIRTUAL_APIC_PAGE_ADDR, pfn_to_hpa(map->pfn));
		} else if (nested_cpu_has(vmcs12, CPU_BASED_CR8_LOAD_EXITING) &&
		           nested_cpu_has(vmcs12, CPU_BASED_CR8_STORE_EXITING) &&
			   !nested_cpu_has2(vmcs12, SECONDARY_EXEC_VIRTUALIZE_APIC_ACCESSES)) {
			/*
			 * The processor will never use the TPR shadow, simply
			 * clear the bit from the execution control.  Such a
			 * configuration is useless, but it happens in tests.
			 * For any other configuration, failing the vm entry is
			 * _not_ what the processor does but it's basically the
			 * only possibility we have.
			 */
			exec_controls_clearbit(vmx, CPU_BASED_TPR_SHADOW);
		} else {
			/*
			 * Write an illegal value to VIRTUAL_APIC_PAGE_ADDR to
			 * force VM-Entry to fail.
			 */
			vmcs_write64(VIRTUAL_APIC_PAGE_ADDR, -1ull);
		}
	}

	if (nested_cpu_has_posted_intr(vmcs12)) {
		map = &vmx->nested.pi_desc_map;

		if (!kvm_vcpu_map(vcpu, gpa_to_gfn(vmcs12->posted_intr_desc_addr), map)) {
			vmx->nested.pi_desc =
				(struct pi_desc *)(((void *)map->hva) +
				offset_in_page(vmcs12->posted_intr_desc_addr));
			vmcs_write64(POSTED_INTR_DESC_ADDR,
				     pfn_to_hpa(map->pfn) + offset_in_page(vmcs12->posted_intr_desc_addr));
		} else {
			/*
			 * Defer the KVM_INTERNAL_EXIT until KVM tries to
			 * access the contents of the VMCS12 posted interrupt
			 * descriptor. (Note that KVM may do this when it
			 * should not, per the architectural specification.)
			 */
			vmx->nested.pi_desc = NULL;
			pin_controls_clearbit(vmx, PIN_BASED_POSTED_INTR);
		}
	}
	if (nested_vmx_prepare_msr_bitmap(vcpu, vmcs12))
		exec_controls_setbit(vmx, CPU_BASED_USE_MSR_BITMAPS);
	else
		exec_controls_clearbit(vmx, CPU_BASED_USE_MSR_BITMAPS);

	return true;
}

static bool vmx_get_nested_state_pages(struct kvm_vcpu *vcpu)
{
	if (!nested_get_evmcs_page(vcpu)) {
		pr_debug_ratelimited("%s: enlightened vmptrld failed\n",
				     __func__);
		vcpu->run->exit_reason = KVM_EXIT_INTERNAL_ERROR;
		vcpu->run->internal.suberror =
			KVM_INTERNAL_ERROR_EMULATION;
		vcpu->run->internal.ndata = 0;

		return false;
	}

	if (is_guest_mode(vcpu) && !nested_get_vmcs12_pages(vcpu))
		return false;

	return true;
}

static int nested_vmx_write_pml_buffer(struct kvm_vcpu *vcpu, gpa_t gpa)
{
	struct vmcs12 *vmcs12;
	struct vcpu_vmx *vmx = to_vmx(vcpu);
	gpa_t dst;

	if (WARN_ON_ONCE(!is_guest_mode(vcpu)))
		return 0;

	if (WARN_ON_ONCE(vmx->nested.pml_full))
		return 1;

	/*
	 * Check if PML is enabled for the nested guest. Whether eptp bit 6 is
	 * set is already checked as part of A/D emulation.
	 */
	vmcs12 = get_vmcs12(vcpu);
	if (!nested_cpu_has_pml(vmcs12))
		return 0;

	if (vmcs12->guest_pml_index >= PML_ENTITY_NUM) {
		vmx->nested.pml_full = true;
		return 1;
	}

	gpa &= ~0xFFFull;
	dst = vmcs12->pml_address + sizeof(u64) * vmcs12->guest_pml_index;

	if (kvm_write_guest_page(vcpu->kvm, gpa_to_gfn(dst), &gpa,
				 offset_in_page(dst), sizeof(gpa)))
		return 0;

	vmcs12->guest_pml_index--;

	return 0;
}

/*
 * Intel's VMX Instruction Reference specifies a common set of prerequisites
 * for running VMX instructions (except VMXON, whose prerequisites are
 * slightly different). It also specifies what exception to inject otherwise.
 * Note that many of these exceptions have priority over VM exits, so they
 * don't have to be checked again here.
 */
static int nested_vmx_check_permission(struct kvm_vcpu *vcpu)
{
	if (!to_vmx(vcpu)->nested.vmxon) {
		kvm_queue_exception(vcpu, UD_VECTOR);
		return 0;
	}

	if (vmx_get_cpl(vcpu)) {
		kvm_inject_gp(vcpu, 0);
		return 0;
	}

	return 1;
}

static u8 vmx_has_apicv_interrupt(struct kvm_vcpu *vcpu)
{
	u8 rvi = vmx_get_rvi();
	u8 vppr = kvm_lapic_get_reg(vcpu->arch.apic, APIC_PROCPRI);

	return ((rvi & 0xf0) > (vppr & 0xf0));
}

static void load_vmcs12_host_state(struct kvm_vcpu *vcpu,
				   struct vmcs12 *vmcs12);

/*
 * If from_vmentry is false, this is being called from state restore (either RSM
 * or KVM_SET_NESTED_STATE).  Otherwise it's called from vmlaunch/vmresume.
 *
 * Returns:
 *	NVMX_VMENTRY_SUCCESS: Entered VMX non-root mode
 *	NVMX_VMENTRY_VMFAIL:  Consistency check VMFail
 *	NVMX_VMENTRY_VMEXIT:  Consistency check VMExit
 *	NVMX_VMENTRY_KVM_INTERNAL_ERROR: KVM internal error
 */
enum nvmx_vmentry_status nested_vmx_enter_non_root_mode(struct kvm_vcpu *vcpu,
							bool from_vmentry)
{
	struct vcpu_vmx *vmx = to_vmx(vcpu);
	struct vmcs12 *vmcs12 = get_vmcs12(vcpu);
	enum vm_entry_failure_code entry_failure_code;
	bool evaluate_pending_interrupts;
	union vmx_exit_reason exit_reason = {
		.basic = EXIT_REASON_INVALID_STATE,
		.failed_vmentry = 1,
	};
	u32 failed_index;

	if (kvm_check_request(KVM_REQ_TLB_FLUSH_CURRENT, vcpu))
		kvm_vcpu_flush_tlb_current(vcpu);

	evaluate_pending_interrupts = exec_controls_get(vmx) &
		(CPU_BASED_INTR_WINDOW_EXITING | CPU_BASED_NMI_WINDOW_EXITING);
	if (likely(!evaluate_pending_interrupts) && kvm_vcpu_apicv_active(vcpu))
		evaluate_pending_interrupts |= vmx_has_apicv_interrupt(vcpu);

	if (!(vmcs12->vm_entry_controls & VM_ENTRY_LOAD_DEBUG_CONTROLS))
		vmx->nested.vmcs01_debugctl = vmcs_read64(GUEST_IA32_DEBUGCTL);
	if (kvm_mpx_supported() &&
		!(vmcs12->vm_entry_controls & VM_ENTRY_LOAD_BNDCFGS))
		vmx->nested.vmcs01_guest_bndcfgs = vmcs_read64(GUEST_BNDCFGS);

	/*
	 * Overwrite vmcs01.GUEST_CR3 with L1's CR3 if EPT is disabled *and*
	 * nested early checks are disabled.  In the event of a "late" VM-Fail,
	 * i.e. a VM-Fail detected by hardware but not KVM, KVM must unwind its
	 * software model to the pre-VMEntry host state.  When EPT is disabled,
	 * GUEST_CR3 holds KVM's shadow CR3, not L1's "real" CR3, which causes
	 * nested_vmx_restore_host_state() to corrupt vcpu->arch.cr3.  Stuffing
	 * vmcs01.GUEST_CR3 results in the unwind naturally setting arch.cr3 to
	 * the correct value.  Smashing vmcs01.GUEST_CR3 is safe because nested
	 * VM-Exits, and the unwind, reset KVM's MMU, i.e. vmcs01.GUEST_CR3 is
	 * guaranteed to be overwritten with a shadow CR3 prior to re-entering
	 * L1.  Don't stuff vmcs01.GUEST_CR3 when using nested early checks as
	 * KVM modifies vcpu->arch.cr3 if and only if the early hardware checks
	 * pass, and early VM-Fails do not reset KVM's MMU, i.e. the VM-Fail
	 * path would need to manually save/restore vmcs01.GUEST_CR3.
	 */
	if (!enable_ept && !nested_early_check)
		vmcs_writel(GUEST_CR3, vcpu->arch.cr3);

	vmx_switch_vmcs(vcpu, &vmx->nested.vmcs02);

	prepare_vmcs02_early(vmx, vmcs12);

	if (from_vmentry) {
		if (unlikely(!nested_get_vmcs12_pages(vcpu))) {
			vmx_switch_vmcs(vcpu, &vmx->vmcs01);
			return NVMX_VMENTRY_KVM_INTERNAL_ERROR;
		}

		if (nested_vmx_check_vmentry_hw(vcpu)) {
			vmx_switch_vmcs(vcpu, &vmx->vmcs01);
			return NVMX_VMENTRY_VMFAIL;
		}

		if (nested_vmx_check_guest_state(vcpu, vmcs12,
						 &entry_failure_code)) {
			exit_reason.basic = EXIT_REASON_INVALID_STATE;
			vmcs12->exit_qualification = entry_failure_code;
			goto vmentry_fail_vmexit;
		}
	}

	enter_guest_mode(vcpu);

<<<<<<< HEAD
	if (prepare_vmcs02(vcpu, vmcs12, &entry_failure_code)) {
=======
	if (prepare_vmcs02(vcpu, vmcs12, from_vmentry, &entry_failure_code)) {
>>>>>>> 754a0abe
		exit_reason.basic = EXIT_REASON_INVALID_STATE;
		vmcs12->exit_qualification = entry_failure_code;
		goto vmentry_fail_vmexit_guest_mode;
	}

	if (from_vmentry) {
		failed_index = nested_vmx_load_msr(vcpu,
						   vmcs12->vm_entry_msr_load_addr,
						   vmcs12->vm_entry_msr_load_count);
		if (failed_index) {
			exit_reason.basic = EXIT_REASON_MSR_LOAD_FAIL;
			vmcs12->exit_qualification = failed_index;
			goto vmentry_fail_vmexit_guest_mode;
		}
	} else {
		/*
		 * The MMU is not initialized to point at the right entities yet and
		 * "get pages" would need to read data from the guest (i.e. we will
		 * need to perform gpa to hpa translation). Request a call
		 * to nested_get_vmcs12_pages before the next VM-entry.  The MSRs
		 * have already been set at vmentry time and should not be reset.
		 */
		kvm_make_request(KVM_REQ_GET_NESTED_STATE_PAGES, vcpu);
	}

	/*
	 * If L1 had a pending IRQ/NMI until it executed
	 * VMLAUNCH/VMRESUME which wasn't delivered because it was
	 * disallowed (e.g. interrupts disabled), L0 needs to
	 * evaluate if this pending event should cause an exit from L2
	 * to L1 or delivered directly to L2 (e.g. In case L1 don't
	 * intercept EXTERNAL_INTERRUPT).
	 *
	 * Usually this would be handled by the processor noticing an
	 * IRQ/NMI window request, or checking RVI during evaluation of
	 * pending virtual interrupts.  However, this setting was done
	 * on VMCS01 and now VMCS02 is active instead. Thus, we force L0
	 * to perform pending event evaluation by requesting a KVM_REQ_EVENT.
	 */
	if (unlikely(evaluate_pending_interrupts))
		kvm_make_request(KVM_REQ_EVENT, vcpu);

	/*
	 * Do not start the preemption timer hrtimer until after we know
	 * we are successful, so that only nested_vmx_vmexit needs to cancel
	 * the timer.
	 */
	vmx->nested.preemption_timer_expired = false;
	if (nested_cpu_has_preemption_timer(vmcs12)) {
		u64 timer_value = vmx_calc_preemption_timer_value(vcpu);
		vmx_start_preemption_timer(vcpu, timer_value);
	}

	/*
	 * Note no nested_vmx_succeed or nested_vmx_fail here. At this point
	 * we are no longer running L1, and VMLAUNCH/VMRESUME has not yet
	 * returned as far as L1 is concerned. It will only return (and set
	 * the success flag) when L2 exits (see nested_vmx_vmexit()).
	 */
	return NVMX_VMENTRY_SUCCESS;

	/*
	 * A failed consistency check that leads to a VMExit during L1's
	 * VMEnter to L2 is a variation of a normal VMexit, as explained in
	 * 26.7 "VM-entry failures during or after loading guest state".
	 */
vmentry_fail_vmexit_guest_mode:
	if (vmcs12->cpu_based_vm_exec_control & CPU_BASED_USE_TSC_OFFSETTING)
		vcpu->arch.tsc_offset -= vmcs12->tsc_offset;
	leave_guest_mode(vcpu);

vmentry_fail_vmexit:
	vmx_switch_vmcs(vcpu, &vmx->vmcs01);

	if (!from_vmentry)
		return NVMX_VMENTRY_VMEXIT;

	load_vmcs12_host_state(vcpu, vmcs12);
	vmcs12->vm_exit_reason = exit_reason.full;
<<<<<<< HEAD
	if (enable_shadow_vmcs || vmx->nested.hv_evmcs)
=======
	if (enable_shadow_vmcs || evmptr_is_valid(vmx->nested.hv_evmcs_vmptr))
>>>>>>> 754a0abe
		vmx->nested.need_vmcs12_to_shadow_sync = true;
	return NVMX_VMENTRY_VMEXIT;
}

/*
 * nested_vmx_run() handles a nested entry, i.e., a VMLAUNCH or VMRESUME on L1
 * for running an L2 nested guest.
 */
static int nested_vmx_run(struct kvm_vcpu *vcpu, bool launch)
{
	struct vmcs12 *vmcs12;
	enum nvmx_vmentry_status status;
	struct vcpu_vmx *vmx = to_vmx(vcpu);
	u32 interrupt_shadow = vmx_get_interrupt_shadow(vcpu);
	enum nested_evmptrld_status evmptrld_status;

	if (!nested_vmx_check_permission(vcpu))
		return 1;

	evmptrld_status = nested_vmx_handle_enlightened_vmptrld(vcpu, launch);
	if (evmptrld_status == EVMPTRLD_ERROR) {
		kvm_queue_exception(vcpu, UD_VECTOR);
		return 1;
	} else if (CC(evmptrld_status == EVMPTRLD_VMFAIL)) {
		return nested_vmx_failInvalid(vcpu);
	}

	if (CC(!evmptr_is_valid(vmx->nested.hv_evmcs_vmptr) &&
	       vmx->nested.current_vmptr == -1ull))
		return nested_vmx_failInvalid(vcpu);

	vmcs12 = get_vmcs12(vcpu);

	/*
	 * Can't VMLAUNCH or VMRESUME a shadow VMCS. Despite the fact
	 * that there *is* a valid VMCS pointer, RFLAGS.CF is set
	 * rather than RFLAGS.ZF, and no error number is stored to the
	 * VM-instruction error field.
	 */
	if (CC(vmcs12->hdr.shadow_vmcs))
		return nested_vmx_failInvalid(vcpu);

	if (evmptr_is_valid(vmx->nested.hv_evmcs_vmptr)) {
		copy_enlightened_to_vmcs12(vmx, vmx->nested.hv_evmcs->hv_clean_fields);
		/* Enlightened VMCS doesn't have launch state */
		vmcs12->launch_state = !launch;
	} else if (enable_shadow_vmcs) {
		copy_shadow_to_vmcs12(vmx);
	}

	/*
	 * The nested entry process starts with enforcing various prerequisites
	 * on vmcs12 as required by the Intel SDM, and act appropriately when
	 * they fail: As the SDM explains, some conditions should cause the
	 * instruction to fail, while others will cause the instruction to seem
	 * to succeed, but return an EXIT_REASON_INVALID_STATE.
	 * To speed up the normal (success) code path, we should avoid checking
	 * for misconfigurations which will anyway be caught by the processor
	 * when using the merged vmcs02.
	 */
	if (CC(interrupt_shadow & KVM_X86_SHADOW_INT_MOV_SS))
		return nested_vmx_fail(vcpu, VMXERR_ENTRY_EVENTS_BLOCKED_BY_MOV_SS);

	if (CC(vmcs12->launch_state == launch))
		return nested_vmx_fail(vcpu,
			launch ? VMXERR_VMLAUNCH_NONCLEAR_VMCS
			       : VMXERR_VMRESUME_NONLAUNCHED_VMCS);

	if (nested_vmx_check_controls(vcpu, vmcs12))
		return nested_vmx_fail(vcpu, VMXERR_ENTRY_INVALID_CONTROL_FIELD);

	if (nested_vmx_check_host_state(vcpu, vmcs12))
		return nested_vmx_fail(vcpu, VMXERR_ENTRY_INVALID_HOST_STATE_FIELD);

	/*
	 * We're finally done with prerequisite checking, and can start with
	 * the nested entry.
	 */
	vmx->nested.nested_run_pending = 1;
	vmx->nested.has_preemption_timer_deadline = false;
	status = nested_vmx_enter_non_root_mode(vcpu, true);
	if (unlikely(status != NVMX_VMENTRY_SUCCESS))
		goto vmentry_failed;

	/* Emulate processing of posted interrupts on VM-Enter. */
	if (nested_cpu_has_posted_intr(vmcs12) &&
	    kvm_apic_has_interrupt(vcpu) == vmx->nested.posted_intr_nv) {
		vmx->nested.pi_pending = true;
		kvm_make_request(KVM_REQ_EVENT, vcpu);
		kvm_apic_clear_irr(vcpu, vmx->nested.posted_intr_nv);
	}

	/* Hide L1D cache contents from the nested guest.  */
	vmx->vcpu.arch.l1tf_flush_l1d = true;

	/*
	 * Must happen outside of nested_vmx_enter_non_root_mode() as it will
	 * also be used as part of restoring nVMX state for
	 * snapshot restore (migration).
	 *
	 * In this flow, it is assumed that vmcs12 cache was
	 * transferred as part of captured nVMX state and should
	 * therefore not be read from guest memory (which may not
	 * exist on destination host yet).
	 */
	nested_cache_shadow_vmcs12(vcpu, vmcs12);

	switch (vmcs12->guest_activity_state) {
	case GUEST_ACTIVITY_HLT:
		/*
		 * If we're entering a halted L2 vcpu and the L2 vcpu won't be
		 * awakened by event injection or by an NMI-window VM-exit or
		 * by an interrupt-window VM-exit, halt the vcpu.
		 */
		if (!(vmcs12->vm_entry_intr_info_field & INTR_INFO_VALID_MASK) &&
		    !nested_cpu_has(vmcs12, CPU_BASED_NMI_WINDOW_EXITING) &&
		    !(nested_cpu_has(vmcs12, CPU_BASED_INTR_WINDOW_EXITING) &&
		      (vmcs12->guest_rflags & X86_EFLAGS_IF))) {
			vmx->nested.nested_run_pending = 0;
			return kvm_vcpu_halt(vcpu);
		}
		break;
	case GUEST_ACTIVITY_WAIT_SIPI:
		vmx->nested.nested_run_pending = 0;
		vcpu->arch.mp_state = KVM_MP_STATE_INIT_RECEIVED;
		break;
	default:
		break;
	}

	return 1;

vmentry_failed:
	vmx->nested.nested_run_pending = 0;
	if (status == NVMX_VMENTRY_KVM_INTERNAL_ERROR)
		return 0;
	if (status == NVMX_VMENTRY_VMEXIT)
		return 1;
	WARN_ON_ONCE(status != NVMX_VMENTRY_VMFAIL);
	return nested_vmx_fail(vcpu, VMXERR_ENTRY_INVALID_CONTROL_FIELD);
}

/*
 * On a nested exit from L2 to L1, vmcs12.guest_cr0 might not be up-to-date
 * because L2 may have changed some cr0 bits directly (CR0_GUEST_HOST_MASK).
 * This function returns the new value we should put in vmcs12.guest_cr0.
 * It's not enough to just return the vmcs02 GUEST_CR0. Rather,
 *  1. Bits that neither L0 nor L1 trapped, were set directly by L2 and are now
 *     available in vmcs02 GUEST_CR0. (Note: It's enough to check that L0
 *     didn't trap the bit, because if L1 did, so would L0).
 *  2. Bits that L1 asked to trap (and therefore L0 also did) could not have
 *     been modified by L2, and L1 knows it. So just leave the old value of
 *     the bit from vmcs12.guest_cr0. Note that the bit from vmcs02 GUEST_CR0
 *     isn't relevant, because if L0 traps this bit it can set it to anything.
 *  3. Bits that L1 didn't trap, but L0 did. L1 believes the guest could have
 *     changed these bits, and therefore they need to be updated, but L0
 *     didn't necessarily allow them to be changed in GUEST_CR0 - and rather
 *     put them in vmcs02 CR0_READ_SHADOW. So take these bits from there.
 */
static inline unsigned long
vmcs12_guest_cr0(struct kvm_vcpu *vcpu, struct vmcs12 *vmcs12)
{
	return
	/*1*/	(vmcs_readl(GUEST_CR0) & vcpu->arch.cr0_guest_owned_bits) |
	/*2*/	(vmcs12->guest_cr0 & vmcs12->cr0_guest_host_mask) |
	/*3*/	(vmcs_readl(CR0_READ_SHADOW) & ~(vmcs12->cr0_guest_host_mask |
			vcpu->arch.cr0_guest_owned_bits));
}

static inline unsigned long
vmcs12_guest_cr4(struct kvm_vcpu *vcpu, struct vmcs12 *vmcs12)
{
	return
	/*1*/	(vmcs_readl(GUEST_CR4) & vcpu->arch.cr4_guest_owned_bits) |
	/*2*/	(vmcs12->guest_cr4 & vmcs12->cr4_guest_host_mask) |
	/*3*/	(vmcs_readl(CR4_READ_SHADOW) & ~(vmcs12->cr4_guest_host_mask |
			vcpu->arch.cr4_guest_owned_bits));
}

static void vmcs12_save_pending_event(struct kvm_vcpu *vcpu,
				      struct vmcs12 *vmcs12)
{
	u32 idt_vectoring;
	unsigned int nr;

	if (vcpu->arch.exception.injected) {
		nr = vcpu->arch.exception.nr;
		idt_vectoring = nr | VECTORING_INFO_VALID_MASK;

		if (kvm_exception_is_soft(nr)) {
			vmcs12->vm_exit_instruction_len =
				vcpu->arch.event_exit_inst_len;
			idt_vectoring |= INTR_TYPE_SOFT_EXCEPTION;
		} else
			idt_vectoring |= INTR_TYPE_HARD_EXCEPTION;

		if (vcpu->arch.exception.has_error_code) {
			idt_vectoring |= VECTORING_INFO_DELIVER_CODE_MASK;
			vmcs12->idt_vectoring_error_code =
				vcpu->arch.exception.error_code;
		}

		vmcs12->idt_vectoring_info_field = idt_vectoring;
	} else if (vcpu->arch.nmi_injected) {
		vmcs12->idt_vectoring_info_field =
			INTR_TYPE_NMI_INTR | INTR_INFO_VALID_MASK | NMI_VECTOR;
	} else if (vcpu->arch.interrupt.injected) {
		nr = vcpu->arch.interrupt.nr;
		idt_vectoring = nr | VECTORING_INFO_VALID_MASK;

		if (vcpu->arch.interrupt.soft) {
			idt_vectoring |= INTR_TYPE_SOFT_INTR;
			vmcs12->vm_entry_instruction_len =
				vcpu->arch.event_exit_inst_len;
		} else
			idt_vectoring |= INTR_TYPE_EXT_INTR;

		vmcs12->idt_vectoring_info_field = idt_vectoring;
	}
}


void nested_mark_vmcs12_pages_dirty(struct kvm_vcpu *vcpu)
{
	struct vmcs12 *vmcs12 = get_vmcs12(vcpu);
	gfn_t gfn;

	/*
	 * Don't need to mark the APIC access page dirty; it is never
	 * written to by the CPU during APIC virtualization.
	 */

	if (nested_cpu_has(vmcs12, CPU_BASED_TPR_SHADOW)) {
		gfn = vmcs12->virtual_apic_page_addr >> PAGE_SHIFT;
		kvm_vcpu_mark_page_dirty(vcpu, gfn);
	}

	if (nested_cpu_has_posted_intr(vmcs12)) {
		gfn = vmcs12->posted_intr_desc_addr >> PAGE_SHIFT;
		kvm_vcpu_mark_page_dirty(vcpu, gfn);
	}
}

static int vmx_complete_nested_posted_interrupt(struct kvm_vcpu *vcpu)
{
	struct vcpu_vmx *vmx = to_vmx(vcpu);
	int max_irr;
	void *vapic_page;
	u16 status;

	if (!vmx->nested.pi_pending)
		return 0;

	if (!vmx->nested.pi_desc)
		goto mmio_needed;

	vmx->nested.pi_pending = false;

	if (!pi_test_and_clear_on(vmx->nested.pi_desc))
		return 0;

	max_irr = find_last_bit((unsigned long *)vmx->nested.pi_desc->pir, 256);
	if (max_irr != 256) {
		vapic_page = vmx->nested.virtual_apic_map.hva;
		if (!vapic_page)
			goto mmio_needed;

		__kvm_apic_update_irr(vmx->nested.pi_desc->pir,
			vapic_page, &max_irr);
		status = vmcs_read16(GUEST_INTR_STATUS);
		if ((u8)max_irr > ((u8)status & 0xff)) {
			status &= ~0xff;
			status |= (u8)max_irr;
			vmcs_write16(GUEST_INTR_STATUS, status);
		}
	}

	nested_mark_vmcs12_pages_dirty(vcpu);
	return 0;

mmio_needed:
	kvm_handle_memory_failure(vcpu, X86EMUL_IO_NEEDED, NULL);
	return -ENXIO;
}

static void nested_vmx_inject_exception_vmexit(struct kvm_vcpu *vcpu,
					       unsigned long exit_qual)
{
	struct vmcs12 *vmcs12 = get_vmcs12(vcpu);
	unsigned int nr = vcpu->arch.exception.nr;
	u32 intr_info = nr | INTR_INFO_VALID_MASK;

	if (vcpu->arch.exception.has_error_code) {
		vmcs12->vm_exit_intr_error_code = vcpu->arch.exception.error_code;
		intr_info |= INTR_INFO_DELIVER_CODE_MASK;
	}

	if (kvm_exception_is_soft(nr))
		intr_info |= INTR_TYPE_SOFT_EXCEPTION;
	else
		intr_info |= INTR_TYPE_HARD_EXCEPTION;

	if (!(vmcs12->idt_vectoring_info_field & VECTORING_INFO_VALID_MASK) &&
	    vmx_get_nmi_mask(vcpu))
		intr_info |= INTR_INFO_UNBLOCK_NMI;

	nested_vmx_vmexit(vcpu, EXIT_REASON_EXCEPTION_NMI, intr_info, exit_qual);
}

/*
 * Returns true if a debug trap is pending delivery.
 *
 * In KVM, debug traps bear an exception payload. As such, the class of a #DB
 * exception may be inferred from the presence of an exception payload.
 */
static inline bool vmx_pending_dbg_trap(struct kvm_vcpu *vcpu)
{
	return vcpu->arch.exception.pending &&
			vcpu->arch.exception.nr == DB_VECTOR &&
			vcpu->arch.exception.payload;
}

/*
 * Certain VM-exits set the 'pending debug exceptions' field to indicate a
 * recognized #DB (data or single-step) that has yet to be delivered. Since KVM
 * represents these debug traps with a payload that is said to be compatible
 * with the 'pending debug exceptions' field, write the payload to the VMCS
 * field if a VM-exit is delivered before the debug trap.
 */
static void nested_vmx_update_pending_dbg(struct kvm_vcpu *vcpu)
{
	if (vmx_pending_dbg_trap(vcpu))
		vmcs_writel(GUEST_PENDING_DBG_EXCEPTIONS,
			    vcpu->arch.exception.payload);
}

static bool nested_vmx_preemption_timer_pending(struct kvm_vcpu *vcpu)
{
	return nested_cpu_has_preemption_timer(get_vmcs12(vcpu)) &&
	       to_vmx(vcpu)->nested.preemption_timer_expired;
}

static int vmx_check_nested_events(struct kvm_vcpu *vcpu)
{
	struct vcpu_vmx *vmx = to_vmx(vcpu);
	unsigned long exit_qual;
	bool block_nested_events =
	    vmx->nested.nested_run_pending || kvm_event_needs_reinjection(vcpu);
	bool mtf_pending = vmx->nested.mtf_pending;
	struct kvm_lapic *apic = vcpu->arch.apic;

	/*
	 * Clear the MTF state. If a higher priority VM-exit is delivered first,
	 * this state is discarded.
	 */
	if (!block_nested_events)
		vmx->nested.mtf_pending = false;

	if (lapic_in_kernel(vcpu) &&
		test_bit(KVM_APIC_INIT, &apic->pending_events)) {
		if (block_nested_events)
			return -EBUSY;
		nested_vmx_update_pending_dbg(vcpu);
		clear_bit(KVM_APIC_INIT, &apic->pending_events);
		if (vcpu->arch.mp_state != KVM_MP_STATE_INIT_RECEIVED)
			nested_vmx_vmexit(vcpu, EXIT_REASON_INIT_SIGNAL, 0, 0);
		return 0;
	}

	if (lapic_in_kernel(vcpu) &&
	    test_bit(KVM_APIC_SIPI, &apic->pending_events)) {
		if (block_nested_events)
			return -EBUSY;

		clear_bit(KVM_APIC_SIPI, &apic->pending_events);
		if (vcpu->arch.mp_state == KVM_MP_STATE_INIT_RECEIVED)
			nested_vmx_vmexit(vcpu, EXIT_REASON_SIPI_SIGNAL, 0,
						apic->sipi_vector & 0xFFUL);
		return 0;
	}

	/*
	 * Process any exceptions that are not debug traps before MTF.
	 *
	 * Note that only a pending nested run can block a pending exception.
	 * Otherwise an injected NMI/interrupt should either be
	 * lost or delivered to the nested hypervisor in the IDT_VECTORING_INFO,
	 * while delivering the pending exception.
	 */

	if (vcpu->arch.exception.pending && !vmx_pending_dbg_trap(vcpu)) {
		if (vmx->nested.nested_run_pending)
			return -EBUSY;
		if (!nested_vmx_check_exception(vcpu, &exit_qual))
			goto no_vmexit;
		nested_vmx_inject_exception_vmexit(vcpu, exit_qual);
		return 0;
	}

	if (mtf_pending) {
		if (block_nested_events)
			return -EBUSY;
		nested_vmx_update_pending_dbg(vcpu);
		nested_vmx_vmexit(vcpu, EXIT_REASON_MONITOR_TRAP_FLAG, 0, 0);
		return 0;
	}

	if (vcpu->arch.exception.pending) {
		if (vmx->nested.nested_run_pending)
			return -EBUSY;
		if (!nested_vmx_check_exception(vcpu, &exit_qual))
			goto no_vmexit;
		nested_vmx_inject_exception_vmexit(vcpu, exit_qual);
		return 0;
	}

	if (nested_vmx_preemption_timer_pending(vcpu)) {
		if (block_nested_events)
			return -EBUSY;
		nested_vmx_vmexit(vcpu, EXIT_REASON_PREEMPTION_TIMER, 0, 0);
		return 0;
	}

	if (vcpu->arch.smi_pending && !is_smm(vcpu)) {
		if (block_nested_events)
			return -EBUSY;
		goto no_vmexit;
	}

	if (vcpu->arch.nmi_pending && !vmx_nmi_blocked(vcpu)) {
		if (block_nested_events)
			return -EBUSY;
		if (!nested_exit_on_nmi(vcpu))
			goto no_vmexit;

		nested_vmx_vmexit(vcpu, EXIT_REASON_EXCEPTION_NMI,
				  NMI_VECTOR | INTR_TYPE_NMI_INTR |
				  INTR_INFO_VALID_MASK, 0);
		/*
		 * The NMI-triggered VM exit counts as injection:
		 * clear this one and block further NMIs.
		 */
		vcpu->arch.nmi_pending = 0;
		vmx_set_nmi_mask(vcpu, true);
		return 0;
	}

	if (kvm_cpu_has_interrupt(vcpu) && !vmx_interrupt_blocked(vcpu)) {
		if (block_nested_events)
			return -EBUSY;
		if (!nested_exit_on_intr(vcpu))
			goto no_vmexit;
		nested_vmx_vmexit(vcpu, EXIT_REASON_EXTERNAL_INTERRUPT, 0, 0);
		return 0;
	}

no_vmexit:
	return vmx_complete_nested_posted_interrupt(vcpu);
}

static u32 vmx_get_preemption_timer_value(struct kvm_vcpu *vcpu)
{
	ktime_t remaining =
		hrtimer_get_remaining(&to_vmx(vcpu)->nested.preemption_timer);
	u64 value;

	if (ktime_to_ns(remaining) <= 0)
		return 0;

	value = ktime_to_ns(remaining) * vcpu->arch.virtual_tsc_khz;
	do_div(value, 1000000);
	return value >> VMX_MISC_EMULATED_PREEMPTION_TIMER_RATE;
}

static bool is_vmcs12_ext_field(unsigned long field)
{
	switch (field) {
	case GUEST_ES_SELECTOR:
	case GUEST_CS_SELECTOR:
	case GUEST_SS_SELECTOR:
	case GUEST_DS_SELECTOR:
	case GUEST_FS_SELECTOR:
	case GUEST_GS_SELECTOR:
	case GUEST_LDTR_SELECTOR:
	case GUEST_TR_SELECTOR:
	case GUEST_ES_LIMIT:
	case GUEST_CS_LIMIT:
	case GUEST_SS_LIMIT:
	case GUEST_DS_LIMIT:
	case GUEST_FS_LIMIT:
	case GUEST_GS_LIMIT:
	case GUEST_LDTR_LIMIT:
	case GUEST_TR_LIMIT:
	case GUEST_GDTR_LIMIT:
	case GUEST_IDTR_LIMIT:
	case GUEST_ES_AR_BYTES:
	case GUEST_DS_AR_BYTES:
	case GUEST_FS_AR_BYTES:
	case GUEST_GS_AR_BYTES:
	case GUEST_LDTR_AR_BYTES:
	case GUEST_TR_AR_BYTES:
	case GUEST_ES_BASE:
	case GUEST_CS_BASE:
	case GUEST_SS_BASE:
	case GUEST_DS_BASE:
	case GUEST_FS_BASE:
	case GUEST_GS_BASE:
	case GUEST_LDTR_BASE:
	case GUEST_TR_BASE:
	case GUEST_GDTR_BASE:
	case GUEST_IDTR_BASE:
	case GUEST_PENDING_DBG_EXCEPTIONS:
	case GUEST_BNDCFGS:
		return true;
	default:
		break;
	}

	return false;
}

static void sync_vmcs02_to_vmcs12_rare(struct kvm_vcpu *vcpu,
				       struct vmcs12 *vmcs12)
{
	struct vcpu_vmx *vmx = to_vmx(vcpu);

	vmcs12->guest_es_selector = vmcs_read16(GUEST_ES_SELECTOR);
	vmcs12->guest_cs_selector = vmcs_read16(GUEST_CS_SELECTOR);
	vmcs12->guest_ss_selector = vmcs_read16(GUEST_SS_SELECTOR);
	vmcs12->guest_ds_selector = vmcs_read16(GUEST_DS_SELECTOR);
	vmcs12->guest_fs_selector = vmcs_read16(GUEST_FS_SELECTOR);
	vmcs12->guest_gs_selector = vmcs_read16(GUEST_GS_SELECTOR);
	vmcs12->guest_ldtr_selector = vmcs_read16(GUEST_LDTR_SELECTOR);
	vmcs12->guest_tr_selector = vmcs_read16(GUEST_TR_SELECTOR);
	vmcs12->guest_es_limit = vmcs_read32(GUEST_ES_LIMIT);
	vmcs12->guest_cs_limit = vmcs_read32(GUEST_CS_LIMIT);
	vmcs12->guest_ss_limit = vmcs_read32(GUEST_SS_LIMIT);
	vmcs12->guest_ds_limit = vmcs_read32(GUEST_DS_LIMIT);
	vmcs12->guest_fs_limit = vmcs_read32(GUEST_FS_LIMIT);
	vmcs12->guest_gs_limit = vmcs_read32(GUEST_GS_LIMIT);
	vmcs12->guest_ldtr_limit = vmcs_read32(GUEST_LDTR_LIMIT);
	vmcs12->guest_tr_limit = vmcs_read32(GUEST_TR_LIMIT);
	vmcs12->guest_gdtr_limit = vmcs_read32(GUEST_GDTR_LIMIT);
	vmcs12->guest_idtr_limit = vmcs_read32(GUEST_IDTR_LIMIT);
	vmcs12->guest_es_ar_bytes = vmcs_read32(GUEST_ES_AR_BYTES);
	vmcs12->guest_ds_ar_bytes = vmcs_read32(GUEST_DS_AR_BYTES);
	vmcs12->guest_fs_ar_bytes = vmcs_read32(GUEST_FS_AR_BYTES);
	vmcs12->guest_gs_ar_bytes = vmcs_read32(GUEST_GS_AR_BYTES);
	vmcs12->guest_ldtr_ar_bytes = vmcs_read32(GUEST_LDTR_AR_BYTES);
	vmcs12->guest_tr_ar_bytes = vmcs_read32(GUEST_TR_AR_BYTES);
	vmcs12->guest_es_base = vmcs_readl(GUEST_ES_BASE);
	vmcs12->guest_cs_base = vmcs_readl(GUEST_CS_BASE);
	vmcs12->guest_ss_base = vmcs_readl(GUEST_SS_BASE);
	vmcs12->guest_ds_base = vmcs_readl(GUEST_DS_BASE);
	vmcs12->guest_fs_base = vmcs_readl(GUEST_FS_BASE);
	vmcs12->guest_gs_base = vmcs_readl(GUEST_GS_BASE);
	vmcs12->guest_ldtr_base = vmcs_readl(GUEST_LDTR_BASE);
	vmcs12->guest_tr_base = vmcs_readl(GUEST_TR_BASE);
	vmcs12->guest_gdtr_base = vmcs_readl(GUEST_GDTR_BASE);
	vmcs12->guest_idtr_base = vmcs_readl(GUEST_IDTR_BASE);
	vmcs12->guest_pending_dbg_exceptions =
		vmcs_readl(GUEST_PENDING_DBG_EXCEPTIONS);
	if (kvm_mpx_supported())
		vmcs12->guest_bndcfgs = vmcs_read64(GUEST_BNDCFGS);

	vmx->nested.need_sync_vmcs02_to_vmcs12_rare = false;
}

static void copy_vmcs02_to_vmcs12_rare(struct kvm_vcpu *vcpu,
				       struct vmcs12 *vmcs12)
{
	struct vcpu_vmx *vmx = to_vmx(vcpu);
	int cpu;

	if (!vmx->nested.need_sync_vmcs02_to_vmcs12_rare)
		return;


	WARN_ON_ONCE(vmx->loaded_vmcs != &vmx->vmcs01);

	cpu = get_cpu();
	vmx->loaded_vmcs = &vmx->nested.vmcs02;
	vmx_vcpu_load_vmcs(vcpu, cpu, &vmx->vmcs01);

	sync_vmcs02_to_vmcs12_rare(vcpu, vmcs12);

	vmx->loaded_vmcs = &vmx->vmcs01;
	vmx_vcpu_load_vmcs(vcpu, cpu, &vmx->nested.vmcs02);
	put_cpu();
}

/*
 * Update the guest state fields of vmcs12 to reflect changes that
 * occurred while L2 was running. (The "IA-32e mode guest" bit of the
 * VM-entry controls is also updated, since this is really a guest
 * state bit.)
 */
static void sync_vmcs02_to_vmcs12(struct kvm_vcpu *vcpu, struct vmcs12 *vmcs12)
{
	struct vcpu_vmx *vmx = to_vmx(vcpu);

	if (evmptr_is_valid(vmx->nested.hv_evmcs_vmptr))
		sync_vmcs02_to_vmcs12_rare(vcpu, vmcs12);

	vmx->nested.need_sync_vmcs02_to_vmcs12_rare =
		!evmptr_is_valid(vmx->nested.hv_evmcs_vmptr);

	vmcs12->guest_cr0 = vmcs12_guest_cr0(vcpu, vmcs12);
	vmcs12->guest_cr4 = vmcs12_guest_cr4(vcpu, vmcs12);

	vmcs12->guest_rsp = kvm_rsp_read(vcpu);
	vmcs12->guest_rip = kvm_rip_read(vcpu);
	vmcs12->guest_rflags = vmcs_readl(GUEST_RFLAGS);

	vmcs12->guest_cs_ar_bytes = vmcs_read32(GUEST_CS_AR_BYTES);
	vmcs12->guest_ss_ar_bytes = vmcs_read32(GUEST_SS_AR_BYTES);

	vmcs12->guest_interruptibility_info =
		vmcs_read32(GUEST_INTERRUPTIBILITY_INFO);

	if (vcpu->arch.mp_state == KVM_MP_STATE_HALTED)
		vmcs12->guest_activity_state = GUEST_ACTIVITY_HLT;
	else if (vcpu->arch.mp_state == KVM_MP_STATE_INIT_RECEIVED)
		vmcs12->guest_activity_state = GUEST_ACTIVITY_WAIT_SIPI;
	else
		vmcs12->guest_activity_state = GUEST_ACTIVITY_ACTIVE;

	if (nested_cpu_has_preemption_timer(vmcs12) &&
	    vmcs12->vm_exit_controls & VM_EXIT_SAVE_VMX_PREEMPTION_TIMER &&
	    !vmx->nested.nested_run_pending)
		vmcs12->vmx_preemption_timer_value =
			vmx_get_preemption_timer_value(vcpu);

	/*
	 * In some cases (usually, nested EPT), L2 is allowed to change its
	 * own CR3 without exiting. If it has changed it, we must keep it.
	 * Of course, if L0 is using shadow page tables, GUEST_CR3 was defined
	 * by L0, not L1 or L2, so we mustn't unconditionally copy it to vmcs12.
	 *
	 * Additionally, restore L2's PDPTR to vmcs12.
	 */
	if (enable_ept) {
		vmcs12->guest_cr3 = vmcs_readl(GUEST_CR3);
		if (nested_cpu_has_ept(vmcs12) && is_pae_paging(vcpu)) {
			vmcs12->guest_pdptr0 = vmcs_read64(GUEST_PDPTR0);
			vmcs12->guest_pdptr1 = vmcs_read64(GUEST_PDPTR1);
			vmcs12->guest_pdptr2 = vmcs_read64(GUEST_PDPTR2);
			vmcs12->guest_pdptr3 = vmcs_read64(GUEST_PDPTR3);
		}
	}

	vmcs12->guest_linear_address = vmcs_readl(GUEST_LINEAR_ADDRESS);

	if (nested_cpu_has_vid(vmcs12))
		vmcs12->guest_intr_status = vmcs_read16(GUEST_INTR_STATUS);

	vmcs12->vm_entry_controls =
		(vmcs12->vm_entry_controls & ~VM_ENTRY_IA32E_MODE) |
		(vm_entry_controls_get(to_vmx(vcpu)) & VM_ENTRY_IA32E_MODE);

	if (vmcs12->vm_exit_controls & VM_EXIT_SAVE_DEBUG_CONTROLS)
		kvm_get_dr(vcpu, 7, (unsigned long *)&vmcs12->guest_dr7);

	if (vmcs12->vm_exit_controls & VM_EXIT_SAVE_IA32_EFER)
		vmcs12->guest_ia32_efer = vcpu->arch.efer;
}

/*
 * prepare_vmcs12 is part of what we need to do when the nested L2 guest exits
 * and we want to prepare to run its L1 parent. L1 keeps a vmcs for L2 (vmcs12),
 * and this function updates it to reflect the changes to the guest state while
 * L2 was running (and perhaps made some exits which were handled directly by L0
 * without going back to L1), and to reflect the exit reason.
 * Note that we do not have to copy here all VMCS fields, just those that
 * could have changed by the L2 guest or the exit - i.e., the guest-state and
 * exit-information fields only. Other fields are modified by L1 with VMWRITE,
 * which already writes to vmcs12 directly.
 */
static void prepare_vmcs12(struct kvm_vcpu *vcpu, struct vmcs12 *vmcs12,
			   u32 vm_exit_reason, u32 exit_intr_info,
			   unsigned long exit_qualification)
{
	/* update exit information fields: */
	vmcs12->vm_exit_reason = vm_exit_reason;
	if (to_vmx(vcpu)->exit_reason.enclave_mode)
		vmcs12->vm_exit_reason |= VMX_EXIT_REASONS_SGX_ENCLAVE_MODE;
	vmcs12->exit_qualification = exit_qualification;
	vmcs12->vm_exit_intr_info = exit_intr_info;

	vmcs12->idt_vectoring_info_field = 0;
	vmcs12->vm_exit_instruction_len = vmcs_read32(VM_EXIT_INSTRUCTION_LEN);
	vmcs12->vmx_instruction_info = vmcs_read32(VMX_INSTRUCTION_INFO);

	if (!(vmcs12->vm_exit_reason & VMX_EXIT_REASONS_FAILED_VMENTRY)) {
		vmcs12->launch_state = 1;

		/* vm_entry_intr_info_field is cleared on exit. Emulate this
		 * instead of reading the real value. */
		vmcs12->vm_entry_intr_info_field &= ~INTR_INFO_VALID_MASK;

		/*
		 * Transfer the event that L0 or L1 may wanted to inject into
		 * L2 to IDT_VECTORING_INFO_FIELD.
		 */
		vmcs12_save_pending_event(vcpu, vmcs12);

		/*
		 * According to spec, there's no need to store the guest's
		 * MSRs if the exit is due to a VM-entry failure that occurs
		 * during or after loading the guest state. Since this exit
		 * does not fall in that category, we need to save the MSRs.
		 */
		if (nested_vmx_store_msr(vcpu,
					 vmcs12->vm_exit_msr_store_addr,
					 vmcs12->vm_exit_msr_store_count))
			nested_vmx_abort(vcpu,
					 VMX_ABORT_SAVE_GUEST_MSR_FAIL);
	}

	/*
	 * Drop what we picked up for L2 via vmx_complete_interrupts. It is
	 * preserved above and would only end up incorrectly in L1.
	 */
	vcpu->arch.nmi_injected = false;
	kvm_clear_exception_queue(vcpu);
	kvm_clear_interrupt_queue(vcpu);
}

/*
 * A part of what we need to when the nested L2 guest exits and we want to
 * run its L1 parent, is to reset L1's guest state to the host state specified
 * in vmcs12.
 * This function is to be called not only on normal nested exit, but also on
 * a nested entry failure, as explained in Intel's spec, 3B.23.7 ("VM-Entry
 * Failures During or After Loading Guest State").
 * This function should be called when the active VMCS is L1's (vmcs01).
 */
static void load_vmcs12_host_state(struct kvm_vcpu *vcpu,
				   struct vmcs12 *vmcs12)
{
	enum vm_entry_failure_code ignored;
	struct kvm_segment seg;

	if (vmcs12->vm_exit_controls & VM_EXIT_LOAD_IA32_EFER)
		vcpu->arch.efer = vmcs12->host_ia32_efer;
	else if (vmcs12->vm_exit_controls & VM_EXIT_HOST_ADDR_SPACE_SIZE)
		vcpu->arch.efer |= (EFER_LMA | EFER_LME);
	else
		vcpu->arch.efer &= ~(EFER_LMA | EFER_LME);
	vmx_set_efer(vcpu, vcpu->arch.efer);

	kvm_rsp_write(vcpu, vmcs12->host_rsp);
	kvm_rip_write(vcpu, vmcs12->host_rip);
	vmx_set_rflags(vcpu, X86_EFLAGS_FIXED);
	vmx_set_interrupt_shadow(vcpu, 0);

	/*
	 * Note that calling vmx_set_cr0 is important, even if cr0 hasn't
	 * actually changed, because vmx_set_cr0 refers to efer set above.
	 *
	 * CR0_GUEST_HOST_MASK is already set in the original vmcs01
	 * (KVM doesn't change it);
	 */
	vcpu->arch.cr0_guest_owned_bits = KVM_POSSIBLE_CR0_GUEST_BITS;
	vmx_set_cr0(vcpu, vmcs12->host_cr0);

	/* Same as above - no reason to call set_cr4_guest_host_mask().  */
	vcpu->arch.cr4_guest_owned_bits = ~vmcs_readl(CR4_GUEST_HOST_MASK);
	vmx_set_cr4(vcpu, vmcs12->host_cr4);

	nested_ept_uninit_mmu_context(vcpu);

	/*
	 * Only PDPTE load can fail as the value of cr3 was checked on entry and
	 * couldn't have changed.
	 */
	if (nested_vmx_load_cr3(vcpu, vmcs12->host_cr3, false, true, &ignored))
		nested_vmx_abort(vcpu, VMX_ABORT_LOAD_HOST_PDPTE_FAIL);

	nested_vmx_transition_tlb_flush(vcpu, vmcs12, false);

	vmcs_write32(GUEST_SYSENTER_CS, vmcs12->host_ia32_sysenter_cs);
	vmcs_writel(GUEST_SYSENTER_ESP, vmcs12->host_ia32_sysenter_esp);
	vmcs_writel(GUEST_SYSENTER_EIP, vmcs12->host_ia32_sysenter_eip);
	vmcs_writel(GUEST_IDTR_BASE, vmcs12->host_idtr_base);
	vmcs_writel(GUEST_GDTR_BASE, vmcs12->host_gdtr_base);
	vmcs_write32(GUEST_IDTR_LIMIT, 0xFFFF);
	vmcs_write32(GUEST_GDTR_LIMIT, 0xFFFF);

	/* If not VM_EXIT_CLEAR_BNDCFGS, the L2 value propagates to L1.  */
	if (vmcs12->vm_exit_controls & VM_EXIT_CLEAR_BNDCFGS)
		vmcs_write64(GUEST_BNDCFGS, 0);

	if (vmcs12->vm_exit_controls & VM_EXIT_LOAD_IA32_PAT) {
		vmcs_write64(GUEST_IA32_PAT, vmcs12->host_ia32_pat);
		vcpu->arch.pat = vmcs12->host_ia32_pat;
	}
	if (vmcs12->vm_exit_controls & VM_EXIT_LOAD_IA32_PERF_GLOBAL_CTRL)
		WARN_ON_ONCE(kvm_set_msr(vcpu, MSR_CORE_PERF_GLOBAL_CTRL,
					 vmcs12->host_ia32_perf_global_ctrl));

	/* Set L1 segment info according to Intel SDM
	    27.5.2 Loading Host Segment and Descriptor-Table Registers */
	seg = (struct kvm_segment) {
		.base = 0,
		.limit = 0xFFFFFFFF,
		.selector = vmcs12->host_cs_selector,
		.type = 11,
		.present = 1,
		.s = 1,
		.g = 1
	};
	if (vmcs12->vm_exit_controls & VM_EXIT_HOST_ADDR_SPACE_SIZE)
		seg.l = 1;
	else
		seg.db = 1;
	vmx_set_segment(vcpu, &seg, VCPU_SREG_CS);
	seg = (struct kvm_segment) {
		.base = 0,
		.limit = 0xFFFFFFFF,
		.type = 3,
		.present = 1,
		.s = 1,
		.db = 1,
		.g = 1
	};
	seg.selector = vmcs12->host_ds_selector;
	vmx_set_segment(vcpu, &seg, VCPU_SREG_DS);
	seg.selector = vmcs12->host_es_selector;
	vmx_set_segment(vcpu, &seg, VCPU_SREG_ES);
	seg.selector = vmcs12->host_ss_selector;
	vmx_set_segment(vcpu, &seg, VCPU_SREG_SS);
	seg.selector = vmcs12->host_fs_selector;
	seg.base = vmcs12->host_fs_base;
	vmx_set_segment(vcpu, &seg, VCPU_SREG_FS);
	seg.selector = vmcs12->host_gs_selector;
	seg.base = vmcs12->host_gs_base;
	vmx_set_segment(vcpu, &seg, VCPU_SREG_GS);
	seg = (struct kvm_segment) {
		.base = vmcs12->host_tr_base,
		.limit = 0x67,
		.selector = vmcs12->host_tr_selector,
		.type = 11,
		.present = 1
	};
	vmx_set_segment(vcpu, &seg, VCPU_SREG_TR);

	kvm_set_dr(vcpu, 7, 0x400);
	vmcs_write64(GUEST_IA32_DEBUGCTL, 0);

	if (cpu_has_vmx_msr_bitmap())
		vmx_update_msr_bitmap(vcpu);

	if (nested_vmx_load_msr(vcpu, vmcs12->vm_exit_msr_load_addr,
				vmcs12->vm_exit_msr_load_count))
		nested_vmx_abort(vcpu, VMX_ABORT_LOAD_HOST_MSR_FAIL);
}

static inline u64 nested_vmx_get_vmcs01_guest_efer(struct vcpu_vmx *vmx)
{
	struct vmx_uret_msr *efer_msr;
	unsigned int i;

	if (vm_entry_controls_get(vmx) & VM_ENTRY_LOAD_IA32_EFER)
		return vmcs_read64(GUEST_IA32_EFER);

	if (cpu_has_load_ia32_efer())
		return host_efer;

	for (i = 0; i < vmx->msr_autoload.guest.nr; ++i) {
		if (vmx->msr_autoload.guest.val[i].index == MSR_EFER)
			return vmx->msr_autoload.guest.val[i].value;
	}

	efer_msr = vmx_find_uret_msr(vmx, MSR_EFER);
	if (efer_msr)
		return efer_msr->data;

	return host_efer;
}

static void nested_vmx_restore_host_state(struct kvm_vcpu *vcpu)
{
	struct vmcs12 *vmcs12 = get_vmcs12(vcpu);
	struct vcpu_vmx *vmx = to_vmx(vcpu);
	struct vmx_msr_entry g, h;
	gpa_t gpa;
	u32 i, j;

	vcpu->arch.pat = vmcs_read64(GUEST_IA32_PAT);

	if (vmcs12->vm_entry_controls & VM_ENTRY_LOAD_DEBUG_CONTROLS) {
		/*
		 * L1's host DR7 is lost if KVM_GUESTDBG_USE_HW_BP is set
		 * as vmcs01.GUEST_DR7 contains a userspace defined value
		 * and vcpu->arch.dr7 is not squirreled away before the
		 * nested VMENTER (not worth adding a variable in nested_vmx).
		 */
		if (vcpu->guest_debug & KVM_GUESTDBG_USE_HW_BP)
			kvm_set_dr(vcpu, 7, DR7_FIXED_1);
		else
			WARN_ON(kvm_set_dr(vcpu, 7, vmcs_readl(GUEST_DR7)));
	}

	/*
	 * Note that calling vmx_set_{efer,cr0,cr4} is important as they
	 * handle a variety of side effects to KVM's software model.
	 */
	vmx_set_efer(vcpu, nested_vmx_get_vmcs01_guest_efer(vmx));

	vcpu->arch.cr0_guest_owned_bits = KVM_POSSIBLE_CR0_GUEST_BITS;
	vmx_set_cr0(vcpu, vmcs_readl(CR0_READ_SHADOW));

	vcpu->arch.cr4_guest_owned_bits = ~vmcs_readl(CR4_GUEST_HOST_MASK);
	vmx_set_cr4(vcpu, vmcs_readl(CR4_READ_SHADOW));

	nested_ept_uninit_mmu_context(vcpu);
	vcpu->arch.cr3 = vmcs_readl(GUEST_CR3);
	kvm_register_mark_available(vcpu, VCPU_EXREG_CR3);

	/*
	 * Use ept_save_pdptrs(vcpu) to load the MMU's cached PDPTRs
	 * from vmcs01 (if necessary).  The PDPTRs are not loaded on
	 * VMFail, like everything else we just need to ensure our
	 * software model is up-to-date.
	 */
	if (enable_ept && is_pae_paging(vcpu))
		ept_save_pdptrs(vcpu);

	kvm_mmu_reset_context(vcpu);

	if (cpu_has_vmx_msr_bitmap())
		vmx_update_msr_bitmap(vcpu);

	/*
	 * This nasty bit of open coding is a compromise between blindly
	 * loading L1's MSRs using the exit load lists (incorrect emulation
	 * of VMFail), leaving the nested VM's MSRs in the software model
	 * (incorrect behavior) and snapshotting the modified MSRs (too
	 * expensive since the lists are unbound by hardware).  For each
	 * MSR that was (prematurely) loaded from the nested VMEntry load
	 * list, reload it from the exit load list if it exists and differs
	 * from the guest value.  The intent is to stuff host state as
	 * silently as possible, not to fully process the exit load list.
	 */
	for (i = 0; i < vmcs12->vm_entry_msr_load_count; i++) {
		gpa = vmcs12->vm_entry_msr_load_addr + (i * sizeof(g));
		if (kvm_vcpu_read_guest(vcpu, gpa, &g, sizeof(g))) {
			pr_debug_ratelimited(
				"%s read MSR index failed (%u, 0x%08llx)\n",
				__func__, i, gpa);
			goto vmabort;
		}

		for (j = 0; j < vmcs12->vm_exit_msr_load_count; j++) {
			gpa = vmcs12->vm_exit_msr_load_addr + (j * sizeof(h));
			if (kvm_vcpu_read_guest(vcpu, gpa, &h, sizeof(h))) {
				pr_debug_ratelimited(
					"%s read MSR failed (%u, 0x%08llx)\n",
					__func__, j, gpa);
				goto vmabort;
			}
			if (h.index != g.index)
				continue;
			if (h.value == g.value)
				break;

			if (nested_vmx_load_msr_check(vcpu, &h)) {
				pr_debug_ratelimited(
					"%s check failed (%u, 0x%x, 0x%x)\n",
					__func__, j, h.index, h.reserved);
				goto vmabort;
			}

			if (kvm_set_msr(vcpu, h.index, h.value)) {
				pr_debug_ratelimited(
					"%s WRMSR failed (%u, 0x%x, 0x%llx)\n",
					__func__, j, h.index, h.value);
				goto vmabort;
			}
		}
	}

	return;

vmabort:
	nested_vmx_abort(vcpu, VMX_ABORT_LOAD_HOST_MSR_FAIL);
}

/*
 * Emulate an exit from nested guest (L2) to L1, i.e., prepare to run L1
 * and modify vmcs12 to make it see what it would expect to see there if
 * L2 was its real guest. Must only be called when in L2 (is_guest_mode())
 */
void nested_vmx_vmexit(struct kvm_vcpu *vcpu, u32 vm_exit_reason,
		       u32 exit_intr_info, unsigned long exit_qualification)
{
	struct vcpu_vmx *vmx = to_vmx(vcpu);
	struct vmcs12 *vmcs12 = get_vmcs12(vcpu);

	/* trying to cancel vmlaunch/vmresume is a bug */
	WARN_ON_ONCE(vmx->nested.nested_run_pending);

<<<<<<< HEAD
=======
	/* Similarly, triple faults in L2 should never escape. */
	WARN_ON_ONCE(kvm_check_request(KVM_REQ_TRIPLE_FAULT, vcpu));

>>>>>>> 754a0abe
	if (kvm_check_request(KVM_REQ_GET_NESTED_STATE_PAGES, vcpu)) {
		/*
		 * KVM_REQ_GET_NESTED_STATE_PAGES is also used to map
		 * Enlightened VMCS after migration and we still need to
		 * do that when something is forcing L2->L1 exit prior to
		 * the first L2 run.
		 */
		(void)nested_get_evmcs_page(vcpu);
	}

	/* Service the TLB flush request for L2 before switching to L1. */
	if (kvm_check_request(KVM_REQ_TLB_FLUSH_CURRENT, vcpu))
		kvm_vcpu_flush_tlb_current(vcpu);

	/*
	 * VCPU_EXREG_PDPTR will be clobbered in arch/x86/kvm/vmx/vmx.h between
	 * now and the new vmentry.  Ensure that the VMCS02 PDPTR fields are
	 * up-to-date before switching to L1.
	 */
	if (enable_ept && is_pae_paging(vcpu))
		vmx_ept_load_pdptrs(vcpu);

	leave_guest_mode(vcpu);

	if (nested_cpu_has_preemption_timer(vmcs12))
		hrtimer_cancel(&to_vmx(vcpu)->nested.preemption_timer);

	if (nested_cpu_has(vmcs12, CPU_BASED_USE_TSC_OFFSETTING)) {
		vcpu->arch.tsc_offset = vcpu->arch.l1_tsc_offset;
		if (nested_cpu_has2(vmcs12, SECONDARY_EXEC_TSC_SCALING))
			vcpu->arch.tsc_scaling_ratio = vcpu->arch.l1_tsc_scaling_ratio;
	}

	if (likely(!vmx->fail)) {
		sync_vmcs02_to_vmcs12(vcpu, vmcs12);

		if (vm_exit_reason != -1)
			prepare_vmcs12(vcpu, vmcs12, vm_exit_reason,
				       exit_intr_info, exit_qualification);

		/*
		 * Must happen outside of sync_vmcs02_to_vmcs12() as it will
		 * also be used to capture vmcs12 cache as part of
		 * capturing nVMX state for snapshot (migration).
		 *
		 * Otherwise, this flush will dirty guest memory at a
		 * point it is already assumed by user-space to be
		 * immutable.
		 */
		nested_flush_cached_shadow_vmcs12(vcpu, vmcs12);
	} else {
		/*
		 * The only expected VM-instruction error is "VM entry with
		 * invalid control field(s)." Anything else indicates a
		 * problem with L0.  And we should never get here with a
		 * VMFail of any type if early consistency checks are enabled.
		 */
		WARN_ON_ONCE(vmcs_read32(VM_INSTRUCTION_ERROR) !=
			     VMXERR_ENTRY_INVALID_CONTROL_FIELD);
		WARN_ON_ONCE(nested_early_check);
	}

	vmx_switch_vmcs(vcpu, &vmx->vmcs01);

	/* Update any VMCS fields that might have changed while L2 ran */
	vmcs_write32(VM_EXIT_MSR_LOAD_COUNT, vmx->msr_autoload.host.nr);
	vmcs_write32(VM_ENTRY_MSR_LOAD_COUNT, vmx->msr_autoload.guest.nr);
	vmcs_write64(TSC_OFFSET, vcpu->arch.tsc_offset);
	if (kvm_has_tsc_control)
		vmcs_write64(TSC_MULTIPLIER, vcpu->arch.tsc_scaling_ratio);

	if (vmx->nested.l1_tpr_threshold != -1)
		vmcs_write32(TPR_THRESHOLD, vmx->nested.l1_tpr_threshold);

	if (vmx->nested.change_vmcs01_virtual_apic_mode) {
		vmx->nested.change_vmcs01_virtual_apic_mode = false;
		vmx_set_virtual_apic_mode(vcpu);
	}

	if (vmx->nested.update_vmcs01_cpu_dirty_logging) {
		vmx->nested.update_vmcs01_cpu_dirty_logging = false;
		vmx_update_cpu_dirty_logging(vcpu);
	}

	/* Unpin physical memory we referred to in vmcs02 */
	if (vmx->nested.apic_access_page) {
		kvm_release_page_clean(vmx->nested.apic_access_page);
		vmx->nested.apic_access_page = NULL;
	}
	kvm_vcpu_unmap(vcpu, &vmx->nested.virtual_apic_map, true);
	kvm_vcpu_unmap(vcpu, &vmx->nested.pi_desc_map, true);
	vmx->nested.pi_desc = NULL;

	if (vmx->nested.reload_vmcs01_apic_access_page) {
		vmx->nested.reload_vmcs01_apic_access_page = false;
		kvm_make_request(KVM_REQ_APIC_PAGE_RELOAD, vcpu);
	}

	if ((vm_exit_reason != -1) &&
	    (enable_shadow_vmcs || evmptr_is_valid(vmx->nested.hv_evmcs_vmptr)))
		vmx->nested.need_vmcs12_to_shadow_sync = true;

	/* in case we halted in L2 */
	vcpu->arch.mp_state = KVM_MP_STATE_RUNNABLE;

	if (likely(!vmx->fail)) {
		if ((u16)vm_exit_reason == EXIT_REASON_EXTERNAL_INTERRUPT &&
		    nested_exit_intr_ack_set(vcpu)) {
			int irq = kvm_cpu_get_interrupt(vcpu);
			WARN_ON(irq < 0);
			vmcs12->vm_exit_intr_info = irq |
				INTR_INFO_VALID_MASK | INTR_TYPE_EXT_INTR;
		}

		if (vm_exit_reason != -1)
			trace_kvm_nested_vmexit_inject(vmcs12->vm_exit_reason,
						       vmcs12->exit_qualification,
						       vmcs12->idt_vectoring_info_field,
						       vmcs12->vm_exit_intr_info,
						       vmcs12->vm_exit_intr_error_code,
						       KVM_ISA_VMX);

		load_vmcs12_host_state(vcpu, vmcs12);

		return;
	}

	/*
	 * After an early L2 VM-entry failure, we're now back
	 * in L1 which thinks it just finished a VMLAUNCH or
	 * VMRESUME instruction, so we need to set the failure
	 * flag and the VM-instruction error field of the VMCS
	 * accordingly, and skip the emulated instruction.
	 */
	(void)nested_vmx_fail(vcpu, VMXERR_ENTRY_INVALID_CONTROL_FIELD);

	/*
	 * Restore L1's host state to KVM's software model.  We're here
	 * because a consistency check was caught by hardware, which
	 * means some amount of guest state has been propagated to KVM's
	 * model and needs to be unwound to the host's state.
	 */
	nested_vmx_restore_host_state(vcpu);

	vmx->fail = 0;
}

static void nested_vmx_triple_fault(struct kvm_vcpu *vcpu)
{
	nested_vmx_vmexit(vcpu, EXIT_REASON_TRIPLE_FAULT, 0, 0);
}

/*
 * Decode the memory-address operand of a vmx instruction, as recorded on an
 * exit caused by such an instruction (run by a guest hypervisor).
 * On success, returns 0. When the operand is invalid, returns 1 and throws
 * #UD, #GP, or #SS.
 */
int get_vmx_mem_address(struct kvm_vcpu *vcpu, unsigned long exit_qualification,
			u32 vmx_instruction_info, bool wr, int len, gva_t *ret)
{
	gva_t off;
	bool exn;
	struct kvm_segment s;

	/*
	 * According to Vol. 3B, "Information for VM Exits Due to Instruction
	 * Execution", on an exit, vmx_instruction_info holds most of the
	 * addressing components of the operand. Only the displacement part
	 * is put in exit_qualification (see 3B, "Basic VM-Exit Information").
	 * For how an actual address is calculated from all these components,
	 * refer to Vol. 1, "Operand Addressing".
	 */
	int  scaling = vmx_instruction_info & 3;
	int  addr_size = (vmx_instruction_info >> 7) & 7;
	bool is_reg = vmx_instruction_info & (1u << 10);
	int  seg_reg = (vmx_instruction_info >> 15) & 7;
	int  index_reg = (vmx_instruction_info >> 18) & 0xf;
	bool index_is_valid = !(vmx_instruction_info & (1u << 22));
	int  base_reg       = (vmx_instruction_info >> 23) & 0xf;
	bool base_is_valid  = !(vmx_instruction_info & (1u << 27));

	if (is_reg) {
		kvm_queue_exception(vcpu, UD_VECTOR);
		return 1;
	}

	/* Addr = segment_base + offset */
	/* offset = base + [index * scale] + displacement */
	off = exit_qualification; /* holds the displacement */
	if (addr_size == 1)
		off = (gva_t)sign_extend64(off, 31);
	else if (addr_size == 0)
		off = (gva_t)sign_extend64(off, 15);
	if (base_is_valid)
		off += kvm_register_readl(vcpu, base_reg);
	if (index_is_valid)
		off += kvm_register_readl(vcpu, index_reg) << scaling;
	vmx_get_segment(vcpu, &s, seg_reg);

	/*
	 * The effective address, i.e. @off, of a memory operand is truncated
	 * based on the address size of the instruction.  Note that this is
	 * the *effective address*, i.e. the address prior to accounting for
	 * the segment's base.
	 */
	if (addr_size == 1) /* 32 bit */
		off &= 0xffffffff;
	else if (addr_size == 0) /* 16 bit */
		off &= 0xffff;

	/* Checks for #GP/#SS exceptions. */
	exn = false;
	if (is_long_mode(vcpu)) {
		/*
		 * The virtual/linear address is never truncated in 64-bit
		 * mode, e.g. a 32-bit address size can yield a 64-bit virtual
		 * address when using FS/GS with a non-zero base.
		 */
		if (seg_reg == VCPU_SREG_FS || seg_reg == VCPU_SREG_GS)
			*ret = s.base + off;
		else
			*ret = off;

		/* Long mode: #GP(0)/#SS(0) if the memory address is in a
		 * non-canonical form. This is the only check on the memory
		 * destination for long mode!
		 */
		exn = is_noncanonical_address(*ret, vcpu);
	} else {
		/*
		 * When not in long mode, the virtual/linear address is
		 * unconditionally truncated to 32 bits regardless of the
		 * address size.
		 */
		*ret = (s.base + off) & 0xffffffff;

		/* Protected mode: apply checks for segment validity in the
		 * following order:
		 * - segment type check (#GP(0) may be thrown)
		 * - usability check (#GP(0)/#SS(0))
		 * - limit check (#GP(0)/#SS(0))
		 */
		if (wr)
			/* #GP(0) if the destination operand is located in a
			 * read-only data segment or any code segment.
			 */
			exn = ((s.type & 0xa) == 0 || (s.type & 8));
		else
			/* #GP(0) if the source operand is located in an
			 * execute-only code segment
			 */
			exn = ((s.type & 0xa) == 8);
		if (exn) {
			kvm_queue_exception_e(vcpu, GP_VECTOR, 0);
			return 1;
		}
		/* Protected mode: #GP(0)/#SS(0) if the segment is unusable.
		 */
		exn = (s.unusable != 0);

		/*
		 * Protected mode: #GP(0)/#SS(0) if the memory operand is
		 * outside the segment limit.  All CPUs that support VMX ignore
		 * limit checks for flat segments, i.e. segments with base==0,
		 * limit==0xffffffff and of type expand-up data or code.
		 */
		if (!(s.base == 0 && s.limit == 0xffffffff &&
		     ((s.type & 8) || !(s.type & 4))))
			exn = exn || ((u64)off + len - 1 > s.limit);
	}
	if (exn) {
		kvm_queue_exception_e(vcpu,
				      seg_reg == VCPU_SREG_SS ?
						SS_VECTOR : GP_VECTOR,
				      0);
		return 1;
	}

	return 0;
}

void nested_vmx_pmu_entry_exit_ctls_update(struct kvm_vcpu *vcpu)
{
	struct vcpu_vmx *vmx;

	if (!nested_vmx_allowed(vcpu))
		return;

	vmx = to_vmx(vcpu);
	if (kvm_x86_ops.pmu_ops->is_valid_msr(vcpu, MSR_CORE_PERF_GLOBAL_CTRL)) {
		vmx->nested.msrs.entry_ctls_high |=
				VM_ENTRY_LOAD_IA32_PERF_GLOBAL_CTRL;
		vmx->nested.msrs.exit_ctls_high |=
				VM_EXIT_LOAD_IA32_PERF_GLOBAL_CTRL;
	} else {
		vmx->nested.msrs.entry_ctls_high &=
				~VM_ENTRY_LOAD_IA32_PERF_GLOBAL_CTRL;
		vmx->nested.msrs.exit_ctls_high &=
				~VM_EXIT_LOAD_IA32_PERF_GLOBAL_CTRL;
	}
}

static int nested_vmx_get_vmptr(struct kvm_vcpu *vcpu, gpa_t *vmpointer,
				int *ret)
{
	gva_t gva;
	struct x86_exception e;
	int r;

	if (get_vmx_mem_address(vcpu, vmx_get_exit_qual(vcpu),
				vmcs_read32(VMX_INSTRUCTION_INFO), false,
				sizeof(*vmpointer), &gva)) {
		*ret = 1;
		return -EINVAL;
	}

	r = kvm_read_guest_virt(vcpu, gva, vmpointer, sizeof(*vmpointer), &e);
	if (r != X86EMUL_CONTINUE) {
		*ret = kvm_handle_memory_failure(vcpu, r, &e);
		return -EINVAL;
	}

	return 0;
}

/*
 * Allocate a shadow VMCS and associate it with the currently loaded
 * VMCS, unless such a shadow VMCS already exists. The newly allocated
 * VMCS is also VMCLEARed, so that it is ready for use.
 */
static struct vmcs *alloc_shadow_vmcs(struct kvm_vcpu *vcpu)
{
	struct vcpu_vmx *vmx = to_vmx(vcpu);
	struct loaded_vmcs *loaded_vmcs = vmx->loaded_vmcs;

	/*
	 * We should allocate a shadow vmcs for vmcs01 only when L1
	 * executes VMXON and free it when L1 executes VMXOFF.
	 * As it is invalid to execute VMXON twice, we shouldn't reach
	 * here when vmcs01 already have an allocated shadow vmcs.
	 */
	WARN_ON(loaded_vmcs == &vmx->vmcs01 && loaded_vmcs->shadow_vmcs);

	if (!loaded_vmcs->shadow_vmcs) {
		loaded_vmcs->shadow_vmcs = alloc_vmcs(true);
		if (loaded_vmcs->shadow_vmcs)
			vmcs_clear(loaded_vmcs->shadow_vmcs);
	}
	return loaded_vmcs->shadow_vmcs;
}

static int enter_vmx_operation(struct kvm_vcpu *vcpu)
{
	struct vcpu_vmx *vmx = to_vmx(vcpu);
	int r;

	r = alloc_loaded_vmcs(&vmx->nested.vmcs02);
	if (r < 0)
		goto out_vmcs02;

	vmx->nested.cached_vmcs12 = kzalloc(VMCS12_SIZE, GFP_KERNEL_ACCOUNT);
	if (!vmx->nested.cached_vmcs12)
		goto out_cached_vmcs12;

	vmx->nested.cached_shadow_vmcs12 = kzalloc(VMCS12_SIZE, GFP_KERNEL_ACCOUNT);
	if (!vmx->nested.cached_shadow_vmcs12)
		goto out_cached_shadow_vmcs12;

	if (enable_shadow_vmcs && !alloc_shadow_vmcs(vcpu))
		goto out_shadow_vmcs;

	hrtimer_init(&vmx->nested.preemption_timer, CLOCK_MONOTONIC,
		     HRTIMER_MODE_ABS_PINNED);
	vmx->nested.preemption_timer.function = vmx_preemption_timer_fn;

	vmx->nested.vpid02 = allocate_vpid();

	vmx->nested.vmcs02_initialized = false;
	vmx->nested.vmxon = true;

	if (vmx_pt_mode_is_host_guest()) {
		vmx->pt_desc.guest.ctl = 0;
		pt_update_intercept_for_msr(vcpu);
	}

	return 0;

out_shadow_vmcs:
	kfree(vmx->nested.cached_shadow_vmcs12);

out_cached_shadow_vmcs12:
	kfree(vmx->nested.cached_vmcs12);

out_cached_vmcs12:
	free_loaded_vmcs(&vmx->nested.vmcs02);

out_vmcs02:
	return -ENOMEM;
}

/*
 * Emulate the VMXON instruction.
 * Currently, we just remember that VMX is active, and do not save or even
 * inspect the argument to VMXON (the so-called "VMXON pointer") because we
 * do not currently need to store anything in that guest-allocated memory
 * region. Consequently, VMCLEAR and VMPTRLD also do not verify that the their
 * argument is different from the VMXON pointer (which the spec says they do).
 */
static int handle_vmon(struct kvm_vcpu *vcpu)
{
	int ret;
	gpa_t vmptr;
	uint32_t revision;
	struct vcpu_vmx *vmx = to_vmx(vcpu);
	const u64 VMXON_NEEDED_FEATURES = FEAT_CTL_LOCKED
		| FEAT_CTL_VMX_ENABLED_OUTSIDE_SMX;

	/*
	 * The Intel VMX Instruction Reference lists a bunch of bits that are
	 * prerequisite to running VMXON, most notably cr4.VMXE must be set to
	 * 1 (see vmx_is_valid_cr4() for when we allow the guest to set this).
	 * Otherwise, we should fail with #UD.  But most faulting conditions
	 * have already been checked by hardware, prior to the VM-exit for
	 * VMXON.  We do test guest cr4.VMXE because processor CR4 always has
	 * that bit set to 1 in non-root mode.
	 */
	if (!kvm_read_cr4_bits(vcpu, X86_CR4_VMXE)) {
		kvm_queue_exception(vcpu, UD_VECTOR);
		return 1;
	}

	/* CPL=0 must be checked manually. */
	if (vmx_get_cpl(vcpu)) {
		kvm_inject_gp(vcpu, 0);
		return 1;
	}

	if (vmx->nested.vmxon)
		return nested_vmx_fail(vcpu, VMXERR_VMXON_IN_VMX_ROOT_OPERATION);

	if ((vmx->msr_ia32_feature_control & VMXON_NEEDED_FEATURES)
			!= VMXON_NEEDED_FEATURES) {
		kvm_inject_gp(vcpu, 0);
		return 1;
	}

	if (nested_vmx_get_vmptr(vcpu, &vmptr, &ret))
		return ret;

	/*
	 * SDM 3: 24.11.5
	 * The first 4 bytes of VMXON region contain the supported
	 * VMCS revision identifier
	 *
	 * Note - IA32_VMX_BASIC[48] will never be 1 for the nested case;
	 * which replaces physical address width with 32
	 */
	if (!page_address_valid(vcpu, vmptr))
		return nested_vmx_failInvalid(vcpu);

	if (kvm_read_guest(vcpu->kvm, vmptr, &revision, sizeof(revision)) ||
	    revision != VMCS12_REVISION)
		return nested_vmx_failInvalid(vcpu);

	vmx->nested.vmxon_ptr = vmptr;
	ret = enter_vmx_operation(vcpu);
	if (ret)
		return ret;

	return nested_vmx_succeed(vcpu);
}

static inline void nested_release_vmcs12(struct kvm_vcpu *vcpu)
{
	struct vcpu_vmx *vmx = to_vmx(vcpu);

	if (vmx->nested.current_vmptr == -1ull)
		return;

	copy_vmcs02_to_vmcs12_rare(vcpu, get_vmcs12(vcpu));

	if (enable_shadow_vmcs) {
		/* copy to memory all shadowed fields in case
		   they were modified */
		copy_shadow_to_vmcs12(vmx);
		vmx_disable_shadow_vmcs(vmx);
	}
	vmx->nested.posted_intr_nv = -1;

	/* Flush VMCS12 to guest memory */
	kvm_vcpu_write_guest_page(vcpu,
				  vmx->nested.current_vmptr >> PAGE_SHIFT,
				  vmx->nested.cached_vmcs12, 0, VMCS12_SIZE);

	kvm_mmu_free_roots(vcpu, &vcpu->arch.guest_mmu, KVM_MMU_ROOTS_ALL);

	vmx->nested.current_vmptr = -1ull;
}

/* Emulate the VMXOFF instruction */
static int handle_vmoff(struct kvm_vcpu *vcpu)
{
	if (!nested_vmx_check_permission(vcpu))
		return 1;

	free_nested(vcpu);

	/* Process a latched INIT during time CPU was in VMX operation */
	kvm_make_request(KVM_REQ_EVENT, vcpu);

	return nested_vmx_succeed(vcpu);
}

/* Emulate the VMCLEAR instruction */
static int handle_vmclear(struct kvm_vcpu *vcpu)
{
	struct vcpu_vmx *vmx = to_vmx(vcpu);
	u32 zero = 0;
	gpa_t vmptr;
	u64 evmcs_gpa;
	int r;

	if (!nested_vmx_check_permission(vcpu))
		return 1;

	if (nested_vmx_get_vmptr(vcpu, &vmptr, &r))
		return r;

	if (!page_address_valid(vcpu, vmptr))
		return nested_vmx_fail(vcpu, VMXERR_VMCLEAR_INVALID_ADDRESS);

	if (vmptr == vmx->nested.vmxon_ptr)
		return nested_vmx_fail(vcpu, VMXERR_VMCLEAR_VMXON_POINTER);

	/*
	 * When Enlightened VMEntry is enabled on the calling CPU we treat
	 * memory area pointer by vmptr as Enlightened VMCS (as there's no good
	 * way to distinguish it from VMCS12) and we must not corrupt it by
	 * writing to the non-existent 'launch_state' field. The area doesn't
	 * have to be the currently active EVMCS on the calling CPU and there's
	 * nothing KVM has to do to transition it from 'active' to 'non-active'
	 * state. It is possible that the area will stay mapped as
	 * vmx->nested.hv_evmcs but this shouldn't be a problem.
	 */
	if (likely(!vmx->nested.enlightened_vmcs_enabled ||
		   !nested_enlightened_vmentry(vcpu, &evmcs_gpa))) {
		if (vmptr == vmx->nested.current_vmptr)
			nested_release_vmcs12(vcpu);

		kvm_vcpu_write_guest(vcpu,
				     vmptr + offsetof(struct vmcs12,
						      launch_state),
				     &zero, sizeof(zero));
	} else if (vmx->nested.hv_evmcs && vmptr == vmx->nested.hv_evmcs_vmptr) {
		nested_release_evmcs(vcpu);
	}

	return nested_vmx_succeed(vcpu);
}

/* Emulate the VMLAUNCH instruction */
static int handle_vmlaunch(struct kvm_vcpu *vcpu)
{
	return nested_vmx_run(vcpu, true);
}

/* Emulate the VMRESUME instruction */
static int handle_vmresume(struct kvm_vcpu *vcpu)
{

	return nested_vmx_run(vcpu, false);
}

static int handle_vmread(struct kvm_vcpu *vcpu)
{
	struct vmcs12 *vmcs12 = is_guest_mode(vcpu) ? get_shadow_vmcs12(vcpu)
						    : get_vmcs12(vcpu);
	unsigned long exit_qualification = vmx_get_exit_qual(vcpu);
	u32 instr_info = vmcs_read32(VMX_INSTRUCTION_INFO);
	struct vcpu_vmx *vmx = to_vmx(vcpu);
	struct x86_exception e;
	unsigned long field;
	u64 value;
	gva_t gva = 0;
	short offset;
	int len, r;

	if (!nested_vmx_check_permission(vcpu))
		return 1;

	/*
	 * In VMX non-root operation, when the VMCS-link pointer is -1ull,
	 * any VMREAD sets the ALU flags for VMfailInvalid.
	 */
	if (vmx->nested.current_vmptr == -1ull ||
	    (is_guest_mode(vcpu) &&
	     get_vmcs12(vcpu)->vmcs_link_pointer == -1ull))
		return nested_vmx_failInvalid(vcpu);

	/* Decode instruction info and find the field to read */
	field = kvm_register_read(vcpu, (((instr_info) >> 28) & 0xf));

	offset = vmcs_field_to_offset(field);
	if (offset < 0)
		return nested_vmx_fail(vcpu, VMXERR_UNSUPPORTED_VMCS_COMPONENT);

	if (!is_guest_mode(vcpu) && is_vmcs12_ext_field(field))
		copy_vmcs02_to_vmcs12_rare(vcpu, vmcs12);

	/* Read the field, zero-extended to a u64 value */
	value = vmcs12_read_any(vmcs12, field, offset);

	/*
	 * Now copy part of this value to register or memory, as requested.
	 * Note that the number of bits actually copied is 32 or 64 depending
	 * on the guest's mode (32 or 64 bit), not on the given field's length.
	 */
	if (instr_info & BIT(10)) {
		kvm_register_write(vcpu, (((instr_info) >> 3) & 0xf), value);
	} else {
		len = is_64_bit_mode(vcpu) ? 8 : 4;
		if (get_vmx_mem_address(vcpu, exit_qualification,
					instr_info, true, len, &gva))
			return 1;
		/* _system ok, nested_vmx_check_permission has verified cpl=0 */
		r = kvm_write_guest_virt_system(vcpu, gva, &value, len, &e);
		if (r != X86EMUL_CONTINUE)
			return kvm_handle_memory_failure(vcpu, r, &e);
	}

	return nested_vmx_succeed(vcpu);
}

static bool is_shadow_field_rw(unsigned long field)
{
	switch (field) {
#define SHADOW_FIELD_RW(x, y) case x:
#include "vmcs_shadow_fields.h"
		return true;
	default:
		break;
	}
	return false;
}

static bool is_shadow_field_ro(unsigned long field)
{
	switch (field) {
#define SHADOW_FIELD_RO(x, y) case x:
#include "vmcs_shadow_fields.h"
		return true;
	default:
		break;
	}
	return false;
}

static int handle_vmwrite(struct kvm_vcpu *vcpu)
{
	struct vmcs12 *vmcs12 = is_guest_mode(vcpu) ? get_shadow_vmcs12(vcpu)
						    : get_vmcs12(vcpu);
	unsigned long exit_qualification = vmx_get_exit_qual(vcpu);
	u32 instr_info = vmcs_read32(VMX_INSTRUCTION_INFO);
	struct vcpu_vmx *vmx = to_vmx(vcpu);
	struct x86_exception e;
	unsigned long field;
	short offset;
	gva_t gva;
	int len, r;

	/*
	 * The value to write might be 32 or 64 bits, depending on L1's long
	 * mode, and eventually we need to write that into a field of several
	 * possible lengths. The code below first zero-extends the value to 64
	 * bit (value), and then copies only the appropriate number of
	 * bits into the vmcs12 field.
	 */
	u64 value = 0;

	if (!nested_vmx_check_permission(vcpu))
		return 1;

	/*
	 * In VMX non-root operation, when the VMCS-link pointer is -1ull,
	 * any VMWRITE sets the ALU flags for VMfailInvalid.
	 */
	if (vmx->nested.current_vmptr == -1ull ||
	    (is_guest_mode(vcpu) &&
	     get_vmcs12(vcpu)->vmcs_link_pointer == -1ull))
		return nested_vmx_failInvalid(vcpu);

	if (instr_info & BIT(10))
		value = kvm_register_read(vcpu, (((instr_info) >> 3) & 0xf));
	else {
		len = is_64_bit_mode(vcpu) ? 8 : 4;
		if (get_vmx_mem_address(vcpu, exit_qualification,
					instr_info, false, len, &gva))
			return 1;
		r = kvm_read_guest_virt(vcpu, gva, &value, len, &e);
		if (r != X86EMUL_CONTINUE)
			return kvm_handle_memory_failure(vcpu, r, &e);
	}

	field = kvm_register_read(vcpu, (((instr_info) >> 28) & 0xf));

	offset = vmcs_field_to_offset(field);
	if (offset < 0)
		return nested_vmx_fail(vcpu, VMXERR_UNSUPPORTED_VMCS_COMPONENT);

	/*
	 * If the vCPU supports "VMWRITE to any supported field in the
	 * VMCS," then the "read-only" fields are actually read/write.
	 */
	if (vmcs_field_readonly(field) &&
	    !nested_cpu_has_vmwrite_any_field(vcpu))
		return nested_vmx_fail(vcpu, VMXERR_VMWRITE_READ_ONLY_VMCS_COMPONENT);

	/*
	 * Ensure vmcs12 is up-to-date before any VMWRITE that dirties
	 * vmcs12, else we may crush a field or consume a stale value.
	 */
	if (!is_guest_mode(vcpu) && !is_shadow_field_rw(field))
		copy_vmcs02_to_vmcs12_rare(vcpu, vmcs12);

	/*
	 * Some Intel CPUs intentionally drop the reserved bits of the AR byte
	 * fields on VMWRITE.  Emulate this behavior to ensure consistent KVM
	 * behavior regardless of the underlying hardware, e.g. if an AR_BYTE
	 * field is intercepted for VMWRITE but not VMREAD (in L1), then VMREAD
	 * from L1 will return a different value than VMREAD from L2 (L1 sees
	 * the stripped down value, L2 sees the full value as stored by KVM).
	 */
	if (field >= GUEST_ES_AR_BYTES && field <= GUEST_TR_AR_BYTES)
		value &= 0x1f0ff;

	vmcs12_write_any(vmcs12, field, offset, value);

	/*
	 * Do not track vmcs12 dirty-state if in guest-mode as we actually
	 * dirty shadow vmcs12 instead of vmcs12.  Fields that can be updated
	 * by L1 without a vmexit are always updated in the vmcs02, i.e. don't
	 * "dirty" vmcs12, all others go down the prepare_vmcs02() slow path.
	 */
	if (!is_guest_mode(vcpu) && !is_shadow_field_rw(field)) {
		/*
		 * L1 can read these fields without exiting, ensure the
		 * shadow VMCS is up-to-date.
		 */
		if (enable_shadow_vmcs && is_shadow_field_ro(field)) {
			preempt_disable();
			vmcs_load(vmx->vmcs01.shadow_vmcs);

			__vmcs_writel(field, value);

			vmcs_clear(vmx->vmcs01.shadow_vmcs);
			vmcs_load(vmx->loaded_vmcs->vmcs);
			preempt_enable();
		}
		vmx->nested.dirty_vmcs12 = true;
	}

	return nested_vmx_succeed(vcpu);
}

static void set_current_vmptr(struct vcpu_vmx *vmx, gpa_t vmptr)
{
	vmx->nested.current_vmptr = vmptr;
	if (enable_shadow_vmcs) {
		secondary_exec_controls_setbit(vmx, SECONDARY_EXEC_SHADOW_VMCS);
		vmcs_write64(VMCS_LINK_POINTER,
			     __pa(vmx->vmcs01.shadow_vmcs));
		vmx->nested.need_vmcs12_to_shadow_sync = true;
	}
	vmx->nested.dirty_vmcs12 = true;
}

/* Emulate the VMPTRLD instruction */
static int handle_vmptrld(struct kvm_vcpu *vcpu)
{
	struct vcpu_vmx *vmx = to_vmx(vcpu);
	gpa_t vmptr;
	int r;

	if (!nested_vmx_check_permission(vcpu))
		return 1;

	if (nested_vmx_get_vmptr(vcpu, &vmptr, &r))
		return r;

	if (!page_address_valid(vcpu, vmptr))
		return nested_vmx_fail(vcpu, VMXERR_VMPTRLD_INVALID_ADDRESS);

	if (vmptr == vmx->nested.vmxon_ptr)
		return nested_vmx_fail(vcpu, VMXERR_VMPTRLD_VMXON_POINTER);

	/* Forbid normal VMPTRLD if Enlightened version was used */
	if (evmptr_is_valid(vmx->nested.hv_evmcs_vmptr))
		return 1;

	if (vmx->nested.current_vmptr != vmptr) {
		struct kvm_host_map map;
		struct vmcs12 *new_vmcs12;

		if (kvm_vcpu_map(vcpu, gpa_to_gfn(vmptr), &map)) {
			/*
			 * Reads from an unbacked page return all 1s,
			 * which means that the 32 bits located at the
			 * given physical address won't match the required
			 * VMCS12_REVISION identifier.
			 */
			return nested_vmx_fail(vcpu,
				VMXERR_VMPTRLD_INCORRECT_VMCS_REVISION_ID);
		}

		new_vmcs12 = map.hva;

		if (new_vmcs12->hdr.revision_id != VMCS12_REVISION ||
		    (new_vmcs12->hdr.shadow_vmcs &&
		     !nested_cpu_has_vmx_shadow_vmcs(vcpu))) {
			kvm_vcpu_unmap(vcpu, &map, false);
			return nested_vmx_fail(vcpu,
				VMXERR_VMPTRLD_INCORRECT_VMCS_REVISION_ID);
		}

		nested_release_vmcs12(vcpu);

		/*
		 * Load VMCS12 from guest memory since it is not already
		 * cached.
		 */
		memcpy(vmx->nested.cached_vmcs12, new_vmcs12, VMCS12_SIZE);
		kvm_vcpu_unmap(vcpu, &map, false);

		set_current_vmptr(vmx, vmptr);
	}

	return nested_vmx_succeed(vcpu);
}

/* Emulate the VMPTRST instruction */
static int handle_vmptrst(struct kvm_vcpu *vcpu)
{
	unsigned long exit_qual = vmx_get_exit_qual(vcpu);
	u32 instr_info = vmcs_read32(VMX_INSTRUCTION_INFO);
	gpa_t current_vmptr = to_vmx(vcpu)->nested.current_vmptr;
	struct x86_exception e;
	gva_t gva;
	int r;

	if (!nested_vmx_check_permission(vcpu))
		return 1;

	if (unlikely(evmptr_is_valid(to_vmx(vcpu)->nested.hv_evmcs_vmptr)))
		return 1;

	if (get_vmx_mem_address(vcpu, exit_qual, instr_info,
				true, sizeof(gpa_t), &gva))
		return 1;
	/* *_system ok, nested_vmx_check_permission has verified cpl=0 */
	r = kvm_write_guest_virt_system(vcpu, gva, (void *)&current_vmptr,
					sizeof(gpa_t), &e);
	if (r != X86EMUL_CONTINUE)
		return kvm_handle_memory_failure(vcpu, r, &e);

	return nested_vmx_succeed(vcpu);
}

#define EPTP_PA_MASK   GENMASK_ULL(51, 12)

static bool nested_ept_root_matches(hpa_t root_hpa, u64 root_eptp, u64 eptp)
{
	return VALID_PAGE(root_hpa) &&
		((root_eptp & EPTP_PA_MASK) == (eptp & EPTP_PA_MASK));
}

/* Emulate the INVEPT instruction */
static int handle_invept(struct kvm_vcpu *vcpu)
{
	struct vcpu_vmx *vmx = to_vmx(vcpu);
	u32 vmx_instruction_info, types;
	unsigned long type, roots_to_free;
	struct kvm_mmu *mmu;
	gva_t gva;
	struct x86_exception e;
	struct {
		u64 eptp, gpa;
	} operand;
	int i, r;

	if (!(vmx->nested.msrs.secondary_ctls_high &
	      SECONDARY_EXEC_ENABLE_EPT) ||
	    !(vmx->nested.msrs.ept_caps & VMX_EPT_INVEPT_BIT)) {
		kvm_queue_exception(vcpu, UD_VECTOR);
		return 1;
	}

	if (!nested_vmx_check_permission(vcpu))
		return 1;

	vmx_instruction_info = vmcs_read32(VMX_INSTRUCTION_INFO);
	type = kvm_register_read(vcpu, (vmx_instruction_info >> 28) & 0xf);

	types = (vmx->nested.msrs.ept_caps >> VMX_EPT_EXTENT_SHIFT) & 6;

	if (type >= 32 || !(types & (1 << type)))
		return nested_vmx_fail(vcpu, VMXERR_INVALID_OPERAND_TO_INVEPT_INVVPID);

	/* According to the Intel VMX instruction reference, the memory
	 * operand is read even if it isn't needed (e.g., for type==global)
	 */
	if (get_vmx_mem_address(vcpu, vmx_get_exit_qual(vcpu),
			vmx_instruction_info, false, sizeof(operand), &gva))
		return 1;
	r = kvm_read_guest_virt(vcpu, gva, &operand, sizeof(operand), &e);
	if (r != X86EMUL_CONTINUE)
		return kvm_handle_memory_failure(vcpu, r, &e);

	/*
	 * Nested EPT roots are always held through guest_mmu,
	 * not root_mmu.
	 */
	mmu = &vcpu->arch.guest_mmu;

	switch (type) {
	case VMX_EPT_EXTENT_CONTEXT:
		if (!nested_vmx_check_eptp(vcpu, operand.eptp))
			return nested_vmx_fail(vcpu,
				VMXERR_INVALID_OPERAND_TO_INVEPT_INVVPID);

		roots_to_free = 0;
		if (nested_ept_root_matches(mmu->root_hpa, mmu->root_pgd,
					    operand.eptp))
			roots_to_free |= KVM_MMU_ROOT_CURRENT;

		for (i = 0; i < KVM_MMU_NUM_PREV_ROOTS; i++) {
			if (nested_ept_root_matches(mmu->prev_roots[i].hpa,
						    mmu->prev_roots[i].pgd,
						    operand.eptp))
				roots_to_free |= KVM_MMU_ROOT_PREVIOUS(i);
		}
		break;
	case VMX_EPT_EXTENT_GLOBAL:
		roots_to_free = KVM_MMU_ROOTS_ALL;
		break;
	default:
		BUG();
		break;
	}

	if (roots_to_free)
		kvm_mmu_free_roots(vcpu, mmu, roots_to_free);

	return nested_vmx_succeed(vcpu);
}

static int handle_invvpid(struct kvm_vcpu *vcpu)
{
	struct vcpu_vmx *vmx = to_vmx(vcpu);
	u32 vmx_instruction_info;
	unsigned long type, types;
	gva_t gva;
	struct x86_exception e;
	struct {
		u64 vpid;
		u64 gla;
	} operand;
	u16 vpid02;
	int r;

	if (!(vmx->nested.msrs.secondary_ctls_high &
	      SECONDARY_EXEC_ENABLE_VPID) ||
			!(vmx->nested.msrs.vpid_caps & VMX_VPID_INVVPID_BIT)) {
		kvm_queue_exception(vcpu, UD_VECTOR);
		return 1;
	}

	if (!nested_vmx_check_permission(vcpu))
		return 1;

	vmx_instruction_info = vmcs_read32(VMX_INSTRUCTION_INFO);
	type = kvm_register_read(vcpu, (vmx_instruction_info >> 28) & 0xf);

	types = (vmx->nested.msrs.vpid_caps &
			VMX_VPID_EXTENT_SUPPORTED_MASK) >> 8;

	if (type >= 32 || !(types & (1 << type)))
		return nested_vmx_fail(vcpu,
			VMXERR_INVALID_OPERAND_TO_INVEPT_INVVPID);

	/* according to the intel vmx instruction reference, the memory
	 * operand is read even if it isn't needed (e.g., for type==global)
	 */
	if (get_vmx_mem_address(vcpu, vmx_get_exit_qual(vcpu),
			vmx_instruction_info, false, sizeof(operand), &gva))
		return 1;
	r = kvm_read_guest_virt(vcpu, gva, &operand, sizeof(operand), &e);
	if (r != X86EMUL_CONTINUE)
		return kvm_handle_memory_failure(vcpu, r, &e);

	if (operand.vpid >> 16)
		return nested_vmx_fail(vcpu,
			VMXERR_INVALID_OPERAND_TO_INVEPT_INVVPID);

	vpid02 = nested_get_vpid02(vcpu);
	switch (type) {
	case VMX_VPID_EXTENT_INDIVIDUAL_ADDR:
		if (!operand.vpid ||
		    is_noncanonical_address(operand.gla, vcpu))
			return nested_vmx_fail(vcpu,
				VMXERR_INVALID_OPERAND_TO_INVEPT_INVVPID);
		vpid_sync_vcpu_addr(vpid02, operand.gla);
		break;
	case VMX_VPID_EXTENT_SINGLE_CONTEXT:
	case VMX_VPID_EXTENT_SINGLE_NON_GLOBAL:
		if (!operand.vpid)
			return nested_vmx_fail(vcpu,
				VMXERR_INVALID_OPERAND_TO_INVEPT_INVVPID);
		vpid_sync_context(vpid02);
		break;
	case VMX_VPID_EXTENT_ALL_CONTEXT:
		vpid_sync_context(vpid02);
		break;
	default:
		WARN_ON_ONCE(1);
		return kvm_skip_emulated_instruction(vcpu);
	}

	/*
	 * Sync the shadow page tables if EPT is disabled, L1 is invalidating
	 * linear mappings for L2 (tagged with L2's VPID).  Free all guest
	 * roots as VPIDs are not tracked in the MMU role.
	 *
	 * Note, this operates on root_mmu, not guest_mmu, as L1 and L2 share
	 * an MMU when EPT is disabled.
	 *
	 * TODO: sync only the affected SPTEs for INVDIVIDUAL_ADDR.
	 */
	if (!enable_ept)
		kvm_mmu_free_guest_mode_roots(vcpu, &vcpu->arch.root_mmu);

	return nested_vmx_succeed(vcpu);
}

static int nested_vmx_eptp_switching(struct kvm_vcpu *vcpu,
				     struct vmcs12 *vmcs12)
{
	u32 index = kvm_rcx_read(vcpu);
	u64 new_eptp;

	if (WARN_ON_ONCE(!nested_cpu_has_ept(vmcs12)))
		return 1;
	if (index >= VMFUNC_EPTP_ENTRIES)
		return 1;

	if (kvm_vcpu_read_guest_page(vcpu, vmcs12->eptp_list_address >> PAGE_SHIFT,
				     &new_eptp, index * 8, 8))
		return 1;

	/*
	 * If the (L2) guest does a vmfunc to the currently
	 * active ept pointer, we don't have to do anything else
	 */
	if (vmcs12->ept_pointer != new_eptp) {
		if (!nested_vmx_check_eptp(vcpu, new_eptp))
			return 1;

<<<<<<< HEAD
		mmu->ept_ad = accessed_dirty;
		mmu->mmu_role.base.ad_disabled = !accessed_dirty;
		vmcs12->ept_pointer = new_eptp;

		kvm_make_request(KVM_REQ_MMU_RELOAD, vcpu);
=======
		vmcs12->ept_pointer = new_eptp;
		nested_ept_new_eptp(vcpu);

		if (!nested_cpu_has_vpid(vmcs12))
			kvm_make_request(KVM_REQ_TLB_FLUSH_GUEST, vcpu);
>>>>>>> 754a0abe
	}

	return 0;
}

static int handle_vmfunc(struct kvm_vcpu *vcpu)
{
	struct vcpu_vmx *vmx = to_vmx(vcpu);
	struct vmcs12 *vmcs12;
	u32 function = kvm_rax_read(vcpu);

	/*
	 * VMFUNC is only supported for nested guests, but we always enable the
	 * secondary control for simplicity; for non-nested mode, fake that we
	 * didn't by injecting #UD.
	 */
	if (!is_guest_mode(vcpu)) {
		kvm_queue_exception(vcpu, UD_VECTOR);
		return 1;
	}

	vmcs12 = get_vmcs12(vcpu);

	/*
	 * #UD on out-of-bounds function has priority over VM-Exit, and VMFUNC
	 * is enabled in vmcs02 if and only if it's enabled in vmcs12.
	 */
	if (WARN_ON_ONCE((function > 63) || !nested_cpu_has_vmfunc(vmcs12))) {
		kvm_queue_exception(vcpu, UD_VECTOR);
		return 1;
	}

	if (!(vmcs12->vm_function_control & BIT_ULL(function)))
		goto fail;

	switch (function) {
	case 0:
		if (nested_vmx_eptp_switching(vcpu, vmcs12))
			goto fail;
		break;
	default:
		goto fail;
	}
	return kvm_skip_emulated_instruction(vcpu);

fail:
	/*
	 * This is effectively a reflected VM-Exit, as opposed to a synthesized
	 * nested VM-Exit.  Pass the original exit reason, i.e. don't hardcode
	 * EXIT_REASON_VMFUNC as the exit reason.
	 */
	nested_vmx_vmexit(vcpu, vmx->exit_reason.full,
			  vmx_get_intr_info(vcpu),
			  vmx_get_exit_qual(vcpu));
	return 1;
}

/*
 * Return true if an IO instruction with the specified port and size should cause
 * a VM-exit into L1.
 */
bool nested_vmx_check_io_bitmaps(struct kvm_vcpu *vcpu, unsigned int port,
				 int size)
{
	struct vmcs12 *vmcs12 = get_vmcs12(vcpu);
	gpa_t bitmap, last_bitmap;
	u8 b;

	last_bitmap = (gpa_t)-1;
	b = -1;

	while (size > 0) {
		if (port < 0x8000)
			bitmap = vmcs12->io_bitmap_a;
		else if (port < 0x10000)
			bitmap = vmcs12->io_bitmap_b;
		else
			return true;
		bitmap += (port & 0x7fff) / 8;

		if (last_bitmap != bitmap)
			if (kvm_vcpu_read_guest(vcpu, bitmap, &b, 1))
				return true;
		if (b & (1 << (port & 7)))
			return true;

		port++;
		size--;
		last_bitmap = bitmap;
	}

	return false;
}

static bool nested_vmx_exit_handled_io(struct kvm_vcpu *vcpu,
				       struct vmcs12 *vmcs12)
{
	unsigned long exit_qualification;
	unsigned short port;
	int size;

	if (!nested_cpu_has(vmcs12, CPU_BASED_USE_IO_BITMAPS))
		return nested_cpu_has(vmcs12, CPU_BASED_UNCOND_IO_EXITING);

	exit_qualification = vmx_get_exit_qual(vcpu);

	port = exit_qualification >> 16;
	size = (exit_qualification & 7) + 1;

	return nested_vmx_check_io_bitmaps(vcpu, port, size);
}

/*
 * Return 1 if we should exit from L2 to L1 to handle an MSR access,
 * rather than handle it ourselves in L0. I.e., check whether L1 expressed
 * disinterest in the current event (read or write a specific MSR) by using an
 * MSR bitmap. This may be the case even when L0 doesn't use MSR bitmaps.
 */
static bool nested_vmx_exit_handled_msr(struct kvm_vcpu *vcpu,
					struct vmcs12 *vmcs12,
					union vmx_exit_reason exit_reason)
{
	u32 msr_index = kvm_rcx_read(vcpu);
	gpa_t bitmap;

	if (!nested_cpu_has(vmcs12, CPU_BASED_USE_MSR_BITMAPS))
		return true;

	/*
	 * The MSR_BITMAP page is divided into four 1024-byte bitmaps,
	 * for the four combinations of read/write and low/high MSR numbers.
	 * First we need to figure out which of the four to use:
	 */
	bitmap = vmcs12->msr_bitmap;
	if (exit_reason.basic == EXIT_REASON_MSR_WRITE)
		bitmap += 2048;
	if (msr_index >= 0xc0000000) {
		msr_index -= 0xc0000000;
		bitmap += 1024;
	}

	/* Then read the msr_index'th bit from this bitmap: */
	if (msr_index < 1024*8) {
		unsigned char b;
		if (kvm_vcpu_read_guest(vcpu, bitmap + msr_index/8, &b, 1))
			return true;
		return 1 & (b >> (msr_index & 7));
	} else
		return true; /* let L1 handle the wrong parameter */
}

/*
 * Return 1 if we should exit from L2 to L1 to handle a CR access exit,
 * rather than handle it ourselves in L0. I.e., check if L1 wanted to
 * intercept (via guest_host_mask etc.) the current event.
 */
static bool nested_vmx_exit_handled_cr(struct kvm_vcpu *vcpu,
	struct vmcs12 *vmcs12)
{
	unsigned long exit_qualification = vmx_get_exit_qual(vcpu);
	int cr = exit_qualification & 15;
	int reg;
	unsigned long val;

	switch ((exit_qualification >> 4) & 3) {
	case 0: /* mov to cr */
		reg = (exit_qualification >> 8) & 15;
		val = kvm_register_read(vcpu, reg);
		switch (cr) {
		case 0:
			if (vmcs12->cr0_guest_host_mask &
			    (val ^ vmcs12->cr0_read_shadow))
				return true;
			break;
		case 3:
			if (nested_cpu_has(vmcs12, CPU_BASED_CR3_LOAD_EXITING))
				return true;
			break;
		case 4:
			if (vmcs12->cr4_guest_host_mask &
			    (vmcs12->cr4_read_shadow ^ val))
				return true;
			break;
		case 8:
			if (nested_cpu_has(vmcs12, CPU_BASED_CR8_LOAD_EXITING))
				return true;
			break;
		}
		break;
	case 2: /* clts */
		if ((vmcs12->cr0_guest_host_mask & X86_CR0_TS) &&
		    (vmcs12->cr0_read_shadow & X86_CR0_TS))
			return true;
		break;
	case 1: /* mov from cr */
		switch (cr) {
		case 3:
			if (vmcs12->cpu_based_vm_exec_control &
			    CPU_BASED_CR3_STORE_EXITING)
				return true;
			break;
		case 8:
			if (vmcs12->cpu_based_vm_exec_control &
			    CPU_BASED_CR8_STORE_EXITING)
				return true;
			break;
		}
		break;
	case 3: /* lmsw */
		/*
		 * lmsw can change bits 1..3 of cr0, and only set bit 0 of
		 * cr0. Other attempted changes are ignored, with no exit.
		 */
		val = (exit_qualification >> LMSW_SOURCE_DATA_SHIFT) & 0x0f;
		if (vmcs12->cr0_guest_host_mask & 0xe &
		    (val ^ vmcs12->cr0_read_shadow))
			return true;
		if ((vmcs12->cr0_guest_host_mask & 0x1) &&
		    !(vmcs12->cr0_read_shadow & 0x1) &&
		    (val & 0x1))
			return true;
		break;
	}
	return false;
}

static bool nested_vmx_exit_handled_encls(struct kvm_vcpu *vcpu,
					  struct vmcs12 *vmcs12)
{
	u32 encls_leaf;

	if (!guest_cpuid_has(vcpu, X86_FEATURE_SGX) ||
	    !nested_cpu_has2(vmcs12, SECONDARY_EXEC_ENCLS_EXITING))
		return false;

	encls_leaf = kvm_rax_read(vcpu);
	if (encls_leaf > 62)
		encls_leaf = 63;
	return vmcs12->encls_exiting_bitmap & BIT_ULL(encls_leaf);
}

static bool nested_vmx_exit_handled_vmcs_access(struct kvm_vcpu *vcpu,
	struct vmcs12 *vmcs12, gpa_t bitmap)
{
	u32 vmx_instruction_info;
	unsigned long field;
	u8 b;

	if (!nested_cpu_has_shadow_vmcs(vmcs12))
		return true;

	/* Decode instruction info and find the field to access */
	vmx_instruction_info = vmcs_read32(VMX_INSTRUCTION_INFO);
	field = kvm_register_readl(vcpu, (((vmx_instruction_info) >> 28) & 0xf));

	/* Out-of-range fields always cause a VM exit from L2 to L1 */
	if (field >> 15)
		return true;

	if (kvm_vcpu_read_guest(vcpu, bitmap + field/8, &b, 1))
		return true;

	return 1 & (b >> (field & 7));
}

static bool nested_vmx_exit_handled_mtf(struct vmcs12 *vmcs12)
{
	u32 entry_intr_info = vmcs12->vm_entry_intr_info_field;

	if (nested_cpu_has_mtf(vmcs12))
		return true;

	/*
	 * An MTF VM-exit may be injected into the guest by setting the
	 * interruption-type to 7 (other event) and the vector field to 0. Such
	 * is the case regardless of the 'monitor trap flag' VM-execution
	 * control.
	 */
	return entry_intr_info == (INTR_INFO_VALID_MASK
				   | INTR_TYPE_OTHER_EVENT);
}

/*
 * Return true if L0 wants to handle an exit from L2 regardless of whether or not
 * L1 wants the exit.  Only call this when in is_guest_mode (L2).
 */
static bool nested_vmx_l0_wants_exit(struct kvm_vcpu *vcpu,
				     union vmx_exit_reason exit_reason)
{
	u32 intr_info;

	switch ((u16)exit_reason.basic) {
	case EXIT_REASON_EXCEPTION_NMI:
		intr_info = vmx_get_intr_info(vcpu);
		if (is_nmi(intr_info))
			return true;
		else if (is_page_fault(intr_info))
			return vcpu->arch.apf.host_apf_flags || !enable_ept;
		else if (is_debug(intr_info) &&
			 vcpu->guest_debug &
			 (KVM_GUESTDBG_SINGLESTEP | KVM_GUESTDBG_USE_HW_BP))
			return true;
		else if (is_breakpoint(intr_info) &&
			 vcpu->guest_debug & KVM_GUESTDBG_USE_SW_BP)
			return true;
		else if (is_alignment_check(intr_info) &&
			 !vmx_guest_inject_ac(vcpu))
			return true;
		return false;
	case EXIT_REASON_EXTERNAL_INTERRUPT:
		return true;
	case EXIT_REASON_MCE_DURING_VMENTRY:
		return true;
	case EXIT_REASON_EPT_VIOLATION:
		/*
		 * L0 always deals with the EPT violation. If nested EPT is
		 * used, and the nested mmu code discovers that the address is
		 * missing in the guest EPT table (EPT12), the EPT violation
		 * will be injected with nested_ept_inject_page_fault()
		 */
		return true;
	case EXIT_REASON_EPT_MISCONFIG:
		/*
		 * L2 never uses directly L1's EPT, but rather L0's own EPT
		 * table (shadow on EPT) or a merged EPT table that L0 built
		 * (EPT on EPT). So any problems with the structure of the
		 * table is L0's fault.
		 */
		return true;
	case EXIT_REASON_PREEMPTION_TIMER:
		return true;
	case EXIT_REASON_PML_FULL:
		/*
		 * PML is emulated for an L1 VMM and should never be enabled in
		 * vmcs02, always "handle" PML_FULL by exiting to userspace.
		 */
		return true;
	case EXIT_REASON_VMFUNC:
		/* VM functions are emulated through L2->L0 vmexits. */
		return true;
	default:
		break;
	}
	return false;
}

/*
 * Return 1 if L1 wants to intercept an exit from L2.  Only call this when in
 * is_guest_mode (L2).
 */
static bool nested_vmx_l1_wants_exit(struct kvm_vcpu *vcpu,
				     union vmx_exit_reason exit_reason)
{
	struct vmcs12 *vmcs12 = get_vmcs12(vcpu);
	u32 intr_info;

	switch ((u16)exit_reason.basic) {
	case EXIT_REASON_EXCEPTION_NMI:
		intr_info = vmx_get_intr_info(vcpu);
		if (is_nmi(intr_info))
			return true;
		else if (is_page_fault(intr_info))
			return true;
		return vmcs12->exception_bitmap &
				(1u << (intr_info & INTR_INFO_VECTOR_MASK));
	case EXIT_REASON_EXTERNAL_INTERRUPT:
		return nested_exit_on_intr(vcpu);
	case EXIT_REASON_TRIPLE_FAULT:
		return true;
	case EXIT_REASON_INTERRUPT_WINDOW:
		return nested_cpu_has(vmcs12, CPU_BASED_INTR_WINDOW_EXITING);
	case EXIT_REASON_NMI_WINDOW:
		return nested_cpu_has(vmcs12, CPU_BASED_NMI_WINDOW_EXITING);
	case EXIT_REASON_TASK_SWITCH:
		return true;
	case EXIT_REASON_CPUID:
		return true;
	case EXIT_REASON_HLT:
		return nested_cpu_has(vmcs12, CPU_BASED_HLT_EXITING);
	case EXIT_REASON_INVD:
		return true;
	case EXIT_REASON_INVLPG:
		return nested_cpu_has(vmcs12, CPU_BASED_INVLPG_EXITING);
	case EXIT_REASON_RDPMC:
		return nested_cpu_has(vmcs12, CPU_BASED_RDPMC_EXITING);
	case EXIT_REASON_RDRAND:
		return nested_cpu_has2(vmcs12, SECONDARY_EXEC_RDRAND_EXITING);
	case EXIT_REASON_RDSEED:
		return nested_cpu_has2(vmcs12, SECONDARY_EXEC_RDSEED_EXITING);
	case EXIT_REASON_RDTSC: case EXIT_REASON_RDTSCP:
		return nested_cpu_has(vmcs12, CPU_BASED_RDTSC_EXITING);
	case EXIT_REASON_VMREAD:
		return nested_vmx_exit_handled_vmcs_access(vcpu, vmcs12,
			vmcs12->vmread_bitmap);
	case EXIT_REASON_VMWRITE:
		return nested_vmx_exit_handled_vmcs_access(vcpu, vmcs12,
			vmcs12->vmwrite_bitmap);
	case EXIT_REASON_VMCALL: case EXIT_REASON_VMCLEAR:
	case EXIT_REASON_VMLAUNCH: case EXIT_REASON_VMPTRLD:
	case EXIT_REASON_VMPTRST: case EXIT_REASON_VMRESUME:
	case EXIT_REASON_VMOFF: case EXIT_REASON_VMON:
	case EXIT_REASON_INVEPT: case EXIT_REASON_INVVPID:
		/*
		 * VMX instructions trap unconditionally. This allows L1 to
		 * emulate them for its L2 guest, i.e., allows 3-level nesting!
		 */
		return true;
	case EXIT_REASON_CR_ACCESS:
		return nested_vmx_exit_handled_cr(vcpu, vmcs12);
	case EXIT_REASON_DR_ACCESS:
		return nested_cpu_has(vmcs12, CPU_BASED_MOV_DR_EXITING);
	case EXIT_REASON_IO_INSTRUCTION:
		return nested_vmx_exit_handled_io(vcpu, vmcs12);
	case EXIT_REASON_GDTR_IDTR: case EXIT_REASON_LDTR_TR:
		return nested_cpu_has2(vmcs12, SECONDARY_EXEC_DESC);
	case EXIT_REASON_MSR_READ:
	case EXIT_REASON_MSR_WRITE:
		return nested_vmx_exit_handled_msr(vcpu, vmcs12, exit_reason);
	case EXIT_REASON_INVALID_STATE:
		return true;
	case EXIT_REASON_MWAIT_INSTRUCTION:
		return nested_cpu_has(vmcs12, CPU_BASED_MWAIT_EXITING);
	case EXIT_REASON_MONITOR_TRAP_FLAG:
		return nested_vmx_exit_handled_mtf(vmcs12);
	case EXIT_REASON_MONITOR_INSTRUCTION:
		return nested_cpu_has(vmcs12, CPU_BASED_MONITOR_EXITING);
	case EXIT_REASON_PAUSE_INSTRUCTION:
		return nested_cpu_has(vmcs12, CPU_BASED_PAUSE_EXITING) ||
			nested_cpu_has2(vmcs12,
				SECONDARY_EXEC_PAUSE_LOOP_EXITING);
	case EXIT_REASON_MCE_DURING_VMENTRY:
		return true;
	case EXIT_REASON_TPR_BELOW_THRESHOLD:
		return nested_cpu_has(vmcs12, CPU_BASED_TPR_SHADOW);
	case EXIT_REASON_APIC_ACCESS:
	case EXIT_REASON_APIC_WRITE:
	case EXIT_REASON_EOI_INDUCED:
		/*
		 * The controls for "virtualize APIC accesses," "APIC-
		 * register virtualization," and "virtual-interrupt
		 * delivery" only come from vmcs12.
		 */
		return true;
	case EXIT_REASON_INVPCID:
		return
			nested_cpu_has2(vmcs12, SECONDARY_EXEC_ENABLE_INVPCID) &&
			nested_cpu_has(vmcs12, CPU_BASED_INVLPG_EXITING);
	case EXIT_REASON_WBINVD:
		return nested_cpu_has2(vmcs12, SECONDARY_EXEC_WBINVD_EXITING);
	case EXIT_REASON_XSETBV:
		return true;
	case EXIT_REASON_XSAVES: case EXIT_REASON_XRSTORS:
		/*
		 * This should never happen, since it is not possible to
		 * set XSS to a non-zero value---neither in L1 nor in L2.
		 * If if it were, XSS would have to be checked against
		 * the XSS exit bitmap in vmcs12.
		 */
		return nested_cpu_has2(vmcs12, SECONDARY_EXEC_XSAVES);
	case EXIT_REASON_UMWAIT:
	case EXIT_REASON_TPAUSE:
		return nested_cpu_has2(vmcs12,
			SECONDARY_EXEC_ENABLE_USR_WAIT_PAUSE);
	case EXIT_REASON_ENCLS:
		return nested_vmx_exit_handled_encls(vcpu, vmcs12);
	default:
		return true;
	}
}

/*
 * Conditionally reflect a VM-Exit into L1.  Returns %true if the VM-Exit was
 * reflected into L1.
 */
bool nested_vmx_reflect_vmexit(struct kvm_vcpu *vcpu)
{
	struct vcpu_vmx *vmx = to_vmx(vcpu);
	union vmx_exit_reason exit_reason = vmx->exit_reason;
	unsigned long exit_qual;
	u32 exit_intr_info;

	WARN_ON_ONCE(vmx->nested.nested_run_pending);

	/*
	 * Late nested VM-Fail shares the same flow as nested VM-Exit since KVM
	 * has already loaded L2's state.
	 */
	if (unlikely(vmx->fail)) {
		trace_kvm_nested_vmenter_failed(
			"hardware VM-instruction error: ",
			vmcs_read32(VM_INSTRUCTION_ERROR));
		exit_intr_info = 0;
		exit_qual = 0;
		goto reflect_vmexit;
	}

	trace_kvm_nested_vmexit(exit_reason.full, vcpu, KVM_ISA_VMX);

	/* If L0 (KVM) wants the exit, it trumps L1's desires. */
	if (nested_vmx_l0_wants_exit(vcpu, exit_reason))
		return false;

	/* If L1 doesn't want the exit, handle it in L0. */
	if (!nested_vmx_l1_wants_exit(vcpu, exit_reason))
		return false;

	/*
	 * vmcs.VM_EXIT_INTR_INFO is only valid for EXCEPTION_NMI exits.  For
	 * EXTERNAL_INTERRUPT, the value for vmcs12->vm_exit_intr_info would
	 * need to be synthesized by querying the in-kernel LAPIC, but external
	 * interrupts are never reflected to L1 so it's a non-issue.
	 */
	exit_intr_info = vmx_get_intr_info(vcpu);
	if (is_exception_with_error_code(exit_intr_info)) {
		struct vmcs12 *vmcs12 = get_vmcs12(vcpu);

		vmcs12->vm_exit_intr_error_code =
			vmcs_read32(VM_EXIT_INTR_ERROR_CODE);
	}
	exit_qual = vmx_get_exit_qual(vcpu);

reflect_vmexit:
	nested_vmx_vmexit(vcpu, exit_reason.full, exit_intr_info, exit_qual);
	return true;
}

static int vmx_get_nested_state(struct kvm_vcpu *vcpu,
				struct kvm_nested_state __user *user_kvm_nested_state,
				u32 user_data_size)
{
	struct vcpu_vmx *vmx;
	struct vmcs12 *vmcs12;
	struct kvm_nested_state kvm_state = {
		.flags = 0,
		.format = KVM_STATE_NESTED_FORMAT_VMX,
		.size = sizeof(kvm_state),
		.hdr.vmx.flags = 0,
		.hdr.vmx.vmxon_pa = -1ull,
		.hdr.vmx.vmcs12_pa = -1ull,
		.hdr.vmx.preemption_timer_deadline = 0,
	};
	struct kvm_vmx_nested_state_data __user *user_vmx_nested_state =
		&user_kvm_nested_state->data.vmx[0];

	if (!vcpu)
		return kvm_state.size + sizeof(*user_vmx_nested_state);

	vmx = to_vmx(vcpu);
	vmcs12 = get_vmcs12(vcpu);

	if (nested_vmx_allowed(vcpu) &&
	    (vmx->nested.vmxon || vmx->nested.smm.vmxon)) {
		kvm_state.hdr.vmx.vmxon_pa = vmx->nested.vmxon_ptr;
		kvm_state.hdr.vmx.vmcs12_pa = vmx->nested.current_vmptr;

		if (vmx_has_valid_vmcs12(vcpu)) {
			kvm_state.size += sizeof(user_vmx_nested_state->vmcs12);

			/* 'hv_evmcs_vmptr' can also be EVMPTR_MAP_PENDING here */
			if (vmx->nested.hv_evmcs_vmptr != EVMPTR_INVALID)
				kvm_state.flags |= KVM_STATE_NESTED_EVMCS;

			if (is_guest_mode(vcpu) &&
			    nested_cpu_has_shadow_vmcs(vmcs12) &&
			    vmcs12->vmcs_link_pointer != -1ull)
				kvm_state.size += sizeof(user_vmx_nested_state->shadow_vmcs12);
		}

		if (vmx->nested.smm.vmxon)
			kvm_state.hdr.vmx.smm.flags |= KVM_STATE_NESTED_SMM_VMXON;

		if (vmx->nested.smm.guest_mode)
			kvm_state.hdr.vmx.smm.flags |= KVM_STATE_NESTED_SMM_GUEST_MODE;

		if (is_guest_mode(vcpu)) {
			kvm_state.flags |= KVM_STATE_NESTED_GUEST_MODE;

			if (vmx->nested.nested_run_pending)
				kvm_state.flags |= KVM_STATE_NESTED_RUN_PENDING;

			if (vmx->nested.mtf_pending)
				kvm_state.flags |= KVM_STATE_NESTED_MTF_PENDING;

			if (nested_cpu_has_preemption_timer(vmcs12) &&
			    vmx->nested.has_preemption_timer_deadline) {
				kvm_state.hdr.vmx.flags |=
					KVM_STATE_VMX_PREEMPTION_TIMER_DEADLINE;
				kvm_state.hdr.vmx.preemption_timer_deadline =
					vmx->nested.preemption_timer_deadline;
			}
		}
	}

	if (user_data_size < kvm_state.size)
		goto out;

	if (copy_to_user(user_kvm_nested_state, &kvm_state, sizeof(kvm_state)))
		return -EFAULT;

	if (!vmx_has_valid_vmcs12(vcpu))
		goto out;

	/*
	 * When running L2, the authoritative vmcs12 state is in the
	 * vmcs02. When running L1, the authoritative vmcs12 state is
	 * in the shadow or enlightened vmcs linked to vmcs01, unless
	 * need_vmcs12_to_shadow_sync is set, in which case, the authoritative
	 * vmcs12 state is in the vmcs12 already.
	 */
	if (is_guest_mode(vcpu)) {
		sync_vmcs02_to_vmcs12(vcpu, vmcs12);
		sync_vmcs02_to_vmcs12_rare(vcpu, vmcs12);
	} else  {
		copy_vmcs02_to_vmcs12_rare(vcpu, get_vmcs12(vcpu));
		if (!vmx->nested.need_vmcs12_to_shadow_sync) {
<<<<<<< HEAD
			if (vmx->nested.hv_evmcs)
				copy_enlightened_to_vmcs12(vmx);
=======
			if (evmptr_is_valid(vmx->nested.hv_evmcs_vmptr))
				/*
				 * L1 hypervisor is not obliged to keep eVMCS
				 * clean fields data always up-to-date while
				 * not in guest mode, 'hv_clean_fields' is only
				 * supposed to be actual upon vmentry so we need
				 * to ignore it here and do full copy.
				 */
				copy_enlightened_to_vmcs12(vmx, 0);
>>>>>>> 754a0abe
			else if (enable_shadow_vmcs)
				copy_shadow_to_vmcs12(vmx);
		}
	}

	BUILD_BUG_ON(sizeof(user_vmx_nested_state->vmcs12) < VMCS12_SIZE);
	BUILD_BUG_ON(sizeof(user_vmx_nested_state->shadow_vmcs12) < VMCS12_SIZE);

	/*
	 * Copy over the full allocated size of vmcs12 rather than just the size
	 * of the struct.
	 */
	if (copy_to_user(user_vmx_nested_state->vmcs12, vmcs12, VMCS12_SIZE))
		return -EFAULT;

	if (nested_cpu_has_shadow_vmcs(vmcs12) &&
	    vmcs12->vmcs_link_pointer != -1ull) {
		if (copy_to_user(user_vmx_nested_state->shadow_vmcs12,
				 get_shadow_vmcs12(vcpu), VMCS12_SIZE))
			return -EFAULT;
	}
out:
	return kvm_state.size;
}

/*
 * Forcibly leave nested mode in order to be able to reset the VCPU later on.
 */
void vmx_leave_nested(struct kvm_vcpu *vcpu)
{
	if (is_guest_mode(vcpu)) {
		to_vmx(vcpu)->nested.nested_run_pending = 0;
		nested_vmx_vmexit(vcpu, -1, 0, 0);
	}
	free_nested(vcpu);
}

static int vmx_set_nested_state(struct kvm_vcpu *vcpu,
				struct kvm_nested_state __user *user_kvm_nested_state,
				struct kvm_nested_state *kvm_state)
{
	struct vcpu_vmx *vmx = to_vmx(vcpu);
	struct vmcs12 *vmcs12;
	enum vm_entry_failure_code ignored;
	struct kvm_vmx_nested_state_data __user *user_vmx_nested_state =
		&user_kvm_nested_state->data.vmx[0];
	int ret;

	if (kvm_state->format != KVM_STATE_NESTED_FORMAT_VMX)
		return -EINVAL;

	if (kvm_state->hdr.vmx.vmxon_pa == -1ull) {
		if (kvm_state->hdr.vmx.smm.flags)
			return -EINVAL;

		if (kvm_state->hdr.vmx.vmcs12_pa != -1ull)
			return -EINVAL;

		/*
		 * KVM_STATE_NESTED_EVMCS used to signal that KVM should
		 * enable eVMCS capability on vCPU. However, since then
		 * code was changed such that flag signals vmcs12 should
		 * be copied into eVMCS in guest memory.
		 *
		 * To preserve backwards compatability, allow user
		 * to set this flag even when there is no VMXON region.
		 */
		if (kvm_state->flags & ~KVM_STATE_NESTED_EVMCS)
			return -EINVAL;
	} else {
		if (!nested_vmx_allowed(vcpu))
			return -EINVAL;

		if (!page_address_valid(vcpu, kvm_state->hdr.vmx.vmxon_pa))
			return -EINVAL;
	}

	if ((kvm_state->hdr.vmx.smm.flags & KVM_STATE_NESTED_SMM_GUEST_MODE) &&
	    (kvm_state->flags & KVM_STATE_NESTED_GUEST_MODE))
		return -EINVAL;

	if (kvm_state->hdr.vmx.smm.flags &
	    ~(KVM_STATE_NESTED_SMM_GUEST_MODE | KVM_STATE_NESTED_SMM_VMXON))
		return -EINVAL;

	if (kvm_state->hdr.vmx.flags & ~KVM_STATE_VMX_PREEMPTION_TIMER_DEADLINE)
		return -EINVAL;

	/*
	 * SMM temporarily disables VMX, so we cannot be in guest mode,
	 * nor can VMLAUNCH/VMRESUME be pending.  Outside SMM, SMM flags
	 * must be zero.
	 */
	if (is_smm(vcpu) ?
		(kvm_state->flags &
		 (KVM_STATE_NESTED_GUEST_MODE | KVM_STATE_NESTED_RUN_PENDING))
		: kvm_state->hdr.vmx.smm.flags)
		return -EINVAL;

	if ((kvm_state->hdr.vmx.smm.flags & KVM_STATE_NESTED_SMM_GUEST_MODE) &&
	    !(kvm_state->hdr.vmx.smm.flags & KVM_STATE_NESTED_SMM_VMXON))
		return -EINVAL;

	if ((kvm_state->flags & KVM_STATE_NESTED_EVMCS) &&
		(!nested_vmx_allowed(vcpu) || !vmx->nested.enlightened_vmcs_enabled))
			return -EINVAL;

	vmx_leave_nested(vcpu);

	if (kvm_state->hdr.vmx.vmxon_pa == -1ull)
		return 0;

	vmx->nested.vmxon_ptr = kvm_state->hdr.vmx.vmxon_pa;
	ret = enter_vmx_operation(vcpu);
	if (ret)
		return ret;

	/* Empty 'VMXON' state is permitted if no VMCS loaded */
	if (kvm_state->size < sizeof(*kvm_state) + sizeof(*vmcs12)) {
		/* See vmx_has_valid_vmcs12.  */
		if ((kvm_state->flags & KVM_STATE_NESTED_GUEST_MODE) ||
		    (kvm_state->flags & KVM_STATE_NESTED_EVMCS) ||
		    (kvm_state->hdr.vmx.vmcs12_pa != -1ull))
			return -EINVAL;
		else
			return 0;
	}

	if (kvm_state->hdr.vmx.vmcs12_pa != -1ull) {
		if (kvm_state->hdr.vmx.vmcs12_pa == kvm_state->hdr.vmx.vmxon_pa ||
		    !page_address_valid(vcpu, kvm_state->hdr.vmx.vmcs12_pa))
			return -EINVAL;

		set_current_vmptr(vmx, kvm_state->hdr.vmx.vmcs12_pa);
	} else if (kvm_state->flags & KVM_STATE_NESTED_EVMCS) {
		/*
		 * nested_vmx_handle_enlightened_vmptrld() cannot be called
		 * directly from here as HV_X64_MSR_VP_ASSIST_PAGE may not be
		 * restored yet. EVMCS will be mapped from
		 * nested_get_vmcs12_pages().
		 */
		vmx->nested.hv_evmcs_vmptr = EVMPTR_MAP_PENDING;
		kvm_make_request(KVM_REQ_GET_NESTED_STATE_PAGES, vcpu);
	} else {
		return -EINVAL;
	}

	if (kvm_state->hdr.vmx.smm.flags & KVM_STATE_NESTED_SMM_VMXON) {
		vmx->nested.smm.vmxon = true;
		vmx->nested.vmxon = false;

		if (kvm_state->hdr.vmx.smm.flags & KVM_STATE_NESTED_SMM_GUEST_MODE)
			vmx->nested.smm.guest_mode = true;
	}

	vmcs12 = get_vmcs12(vcpu);
	if (copy_from_user(vmcs12, user_vmx_nested_state->vmcs12, sizeof(*vmcs12)))
		return -EFAULT;

	if (vmcs12->hdr.revision_id != VMCS12_REVISION)
		return -EINVAL;

	if (!(kvm_state->flags & KVM_STATE_NESTED_GUEST_MODE))
		return 0;

	vmx->nested.nested_run_pending =
		!!(kvm_state->flags & KVM_STATE_NESTED_RUN_PENDING);

	vmx->nested.mtf_pending =
		!!(kvm_state->flags & KVM_STATE_NESTED_MTF_PENDING);

	ret = -EINVAL;
	if (nested_cpu_has_shadow_vmcs(vmcs12) &&
	    vmcs12->vmcs_link_pointer != -1ull) {
		struct vmcs12 *shadow_vmcs12 = get_shadow_vmcs12(vcpu);

		if (kvm_state->size <
		    sizeof(*kvm_state) +
		    sizeof(user_vmx_nested_state->vmcs12) + sizeof(*shadow_vmcs12))
			goto error_guest_mode;

		if (copy_from_user(shadow_vmcs12,
				   user_vmx_nested_state->shadow_vmcs12,
				   sizeof(*shadow_vmcs12))) {
			ret = -EFAULT;
			goto error_guest_mode;
		}

		if (shadow_vmcs12->hdr.revision_id != VMCS12_REVISION ||
		    !shadow_vmcs12->hdr.shadow_vmcs)
			goto error_guest_mode;
	}

	vmx->nested.has_preemption_timer_deadline = false;
	if (kvm_state->hdr.vmx.flags & KVM_STATE_VMX_PREEMPTION_TIMER_DEADLINE) {
		vmx->nested.has_preemption_timer_deadline = true;
		vmx->nested.preemption_timer_deadline =
			kvm_state->hdr.vmx.preemption_timer_deadline;
	}

	if (nested_vmx_check_controls(vcpu, vmcs12) ||
	    nested_vmx_check_host_state(vcpu, vmcs12) ||
	    nested_vmx_check_guest_state(vcpu, vmcs12, &ignored))
		goto error_guest_mode;

	vmx->nested.dirty_vmcs12 = true;
	ret = nested_vmx_enter_non_root_mode(vcpu, false);
	if (ret)
		goto error_guest_mode;

	return 0;

error_guest_mode:
	vmx->nested.nested_run_pending = 0;
	return ret;
}

void nested_vmx_set_vmcs_shadowing_bitmap(void)
{
	if (enable_shadow_vmcs) {
		vmcs_write64(VMREAD_BITMAP, __pa(vmx_vmread_bitmap));
		vmcs_write64(VMWRITE_BITMAP, __pa(vmx_vmwrite_bitmap));
	}
}

/*
 * Indexing into the vmcs12 uses the VMCS encoding rotated left by 6.  Undo
 * that madness to get the encoding for comparison.
 */
#define VMCS12_IDX_TO_ENC(idx) ((u16)(((u16)(idx) >> 6) | ((u16)(idx) << 10)))

static u64 nested_vmx_calc_vmcs_enum_msr(void)
{
	/*
	 * Note these are the so called "index" of the VMCS field encoding, not
	 * the index into vmcs12.
	 */
	unsigned int max_idx, idx;
	int i;

	/*
	 * For better or worse, KVM allows VMREAD/VMWRITE to all fields in
	 * vmcs12, regardless of whether or not the associated feature is
	 * exposed to L1.  Simply find the field with the highest index.
	 */
	max_idx = 0;
	for (i = 0; i < nr_vmcs12_fields; i++) {
		/* The vmcs12 table is very, very sparsely populated. */
		if (!vmcs_field_to_offset_table[i])
			continue;

		idx = vmcs_field_index(VMCS12_IDX_TO_ENC(i));
		if (idx > max_idx)
			max_idx = idx;
	}

	return (u64)max_idx << VMCS_FIELD_INDEX_SHIFT;
}

/*
 * nested_vmx_setup_ctls_msrs() sets up variables containing the values to be
 * returned for the various VMX controls MSRs when nested VMX is enabled.
 * The same values should also be used to verify that vmcs12 control fields are
 * valid during nested entry from L1 to L2.
 * Each of these control msrs has a low and high 32-bit half: A low bit is on
 * if the corresponding bit in the (32-bit) control field *must* be on, and a
 * bit in the high half is on if the corresponding bit in the control field
 * may be on. See also vmx_control_verify().
 */
void nested_vmx_setup_ctls_msrs(struct nested_vmx_msrs *msrs, u32 ept_caps)
{
	/*
	 * Note that as a general rule, the high half of the MSRs (bits in
	 * the control fields which may be 1) should be initialized by the
	 * intersection of the underlying hardware's MSR (i.e., features which
	 * can be supported) and the list of features we want to expose -
	 * because they are known to be properly supported in our code.
	 * Also, usually, the low half of the MSRs (bits which must be 1) can
	 * be set to 0, meaning that L1 may turn off any of these bits. The
	 * reason is that if one of these bits is necessary, it will appear
	 * in vmcs01 and prepare_vmcs02, when it bitwise-or's the control
	 * fields of vmcs01 and vmcs02, will turn these bits off - and
	 * nested_vmx_l1_wants_exit() will not pass related exits to L1.
	 * These rules have exceptions below.
	 */

	/* pin-based controls */
	rdmsr(MSR_IA32_VMX_PINBASED_CTLS,
		msrs->pinbased_ctls_low,
		msrs->pinbased_ctls_high);
	msrs->pinbased_ctls_low |=
		PIN_BASED_ALWAYSON_WITHOUT_TRUE_MSR;
	msrs->pinbased_ctls_high &=
		PIN_BASED_EXT_INTR_MASK |
		PIN_BASED_NMI_EXITING |
		PIN_BASED_VIRTUAL_NMIS |
		(enable_apicv ? PIN_BASED_POSTED_INTR : 0);
	msrs->pinbased_ctls_high |=
		PIN_BASED_ALWAYSON_WITHOUT_TRUE_MSR |
		PIN_BASED_VMX_PREEMPTION_TIMER;

	/* exit controls */
	rdmsr(MSR_IA32_VMX_EXIT_CTLS,
		msrs->exit_ctls_low,
		msrs->exit_ctls_high);
	msrs->exit_ctls_low =
		VM_EXIT_ALWAYSON_WITHOUT_TRUE_MSR;

	msrs->exit_ctls_high &=
#ifdef CONFIG_X86_64
		VM_EXIT_HOST_ADDR_SPACE_SIZE |
#endif
		VM_EXIT_LOAD_IA32_PAT | VM_EXIT_SAVE_IA32_PAT |
		VM_EXIT_CLEAR_BNDCFGS | VM_EXIT_LOAD_IA32_PERF_GLOBAL_CTRL;
	msrs->exit_ctls_high |=
		VM_EXIT_ALWAYSON_WITHOUT_TRUE_MSR |
		VM_EXIT_LOAD_IA32_EFER | VM_EXIT_SAVE_IA32_EFER |
		VM_EXIT_SAVE_VMX_PREEMPTION_TIMER | VM_EXIT_ACK_INTR_ON_EXIT;

	/* We support free control of debug control saving. */
	msrs->exit_ctls_low &= ~VM_EXIT_SAVE_DEBUG_CONTROLS;

	/* entry controls */
	rdmsr(MSR_IA32_VMX_ENTRY_CTLS,
		msrs->entry_ctls_low,
		msrs->entry_ctls_high);
	msrs->entry_ctls_low =
		VM_ENTRY_ALWAYSON_WITHOUT_TRUE_MSR;
	msrs->entry_ctls_high &=
#ifdef CONFIG_X86_64
		VM_ENTRY_IA32E_MODE |
#endif
		VM_ENTRY_LOAD_IA32_PAT | VM_ENTRY_LOAD_BNDCFGS |
		VM_ENTRY_LOAD_IA32_PERF_GLOBAL_CTRL;
	msrs->entry_ctls_high |=
		(VM_ENTRY_ALWAYSON_WITHOUT_TRUE_MSR | VM_ENTRY_LOAD_IA32_EFER);

	/* We support free control of debug control loading. */
	msrs->entry_ctls_low &= ~VM_ENTRY_LOAD_DEBUG_CONTROLS;

	/* cpu-based controls */
	rdmsr(MSR_IA32_VMX_PROCBASED_CTLS,
		msrs->procbased_ctls_low,
		msrs->procbased_ctls_high);
	msrs->procbased_ctls_low =
		CPU_BASED_ALWAYSON_WITHOUT_TRUE_MSR;
	msrs->procbased_ctls_high &=
		CPU_BASED_INTR_WINDOW_EXITING |
		CPU_BASED_NMI_WINDOW_EXITING | CPU_BASED_USE_TSC_OFFSETTING |
		CPU_BASED_HLT_EXITING | CPU_BASED_INVLPG_EXITING |
		CPU_BASED_MWAIT_EXITING | CPU_BASED_CR3_LOAD_EXITING |
		CPU_BASED_CR3_STORE_EXITING |
#ifdef CONFIG_X86_64
		CPU_BASED_CR8_LOAD_EXITING | CPU_BASED_CR8_STORE_EXITING |
#endif
		CPU_BASED_MOV_DR_EXITING | CPU_BASED_UNCOND_IO_EXITING |
		CPU_BASED_USE_IO_BITMAPS | CPU_BASED_MONITOR_TRAP_FLAG |
		CPU_BASED_MONITOR_EXITING | CPU_BASED_RDPMC_EXITING |
		CPU_BASED_RDTSC_EXITING | CPU_BASED_PAUSE_EXITING |
		CPU_BASED_TPR_SHADOW | CPU_BASED_ACTIVATE_SECONDARY_CONTROLS;
	/*
	 * We can allow some features even when not supported by the
	 * hardware. For example, L1 can specify an MSR bitmap - and we
	 * can use it to avoid exits to L1 - even when L0 runs L2
	 * without MSR bitmaps.
	 */
	msrs->procbased_ctls_high |=
		CPU_BASED_ALWAYSON_WITHOUT_TRUE_MSR |
		CPU_BASED_USE_MSR_BITMAPS;

	/* We support free control of CR3 access interception. */
	msrs->procbased_ctls_low &=
		~(CPU_BASED_CR3_LOAD_EXITING | CPU_BASED_CR3_STORE_EXITING);

	/*
	 * secondary cpu-based controls.  Do not include those that
	 * depend on CPUID bits, they are added later by
	 * vmx_vcpu_after_set_cpuid.
	 */
	if (msrs->procbased_ctls_high & CPU_BASED_ACTIVATE_SECONDARY_CONTROLS)
		rdmsr(MSR_IA32_VMX_PROCBASED_CTLS2,
		      msrs->secondary_ctls_low,
		      msrs->secondary_ctls_high);

	msrs->secondary_ctls_low = 0;
	msrs->secondary_ctls_high &=
		SECONDARY_EXEC_DESC |
		SECONDARY_EXEC_ENABLE_RDTSCP |
		SECONDARY_EXEC_VIRTUALIZE_X2APIC_MODE |
		SECONDARY_EXEC_WBINVD_EXITING |
		SECONDARY_EXEC_APIC_REGISTER_VIRT |
		SECONDARY_EXEC_VIRTUAL_INTR_DELIVERY |
		SECONDARY_EXEC_RDRAND_EXITING |
		SECONDARY_EXEC_ENABLE_INVPCID |
		SECONDARY_EXEC_RDSEED_EXITING |
		SECONDARY_EXEC_XSAVES |
		SECONDARY_EXEC_TSC_SCALING;

	/*
	 * We can emulate "VMCS shadowing," even if the hardware
	 * doesn't support it.
	 */
	msrs->secondary_ctls_high |=
		SECONDARY_EXEC_SHADOW_VMCS;

	if (enable_ept) {
		/* nested EPT: emulate EPT also to L1 */
		msrs->secondary_ctls_high |=
			SECONDARY_EXEC_ENABLE_EPT;
		msrs->ept_caps =
			VMX_EPT_PAGE_WALK_4_BIT |
			VMX_EPT_PAGE_WALK_5_BIT |
			VMX_EPTP_WB_BIT |
			VMX_EPT_INVEPT_BIT |
			VMX_EPT_EXECUTE_ONLY_BIT;

		msrs->ept_caps &= ept_caps;
		msrs->ept_caps |= VMX_EPT_EXTENT_GLOBAL_BIT |
			VMX_EPT_EXTENT_CONTEXT_BIT | VMX_EPT_2MB_PAGE_BIT |
			VMX_EPT_1GB_PAGE_BIT;
		if (enable_ept_ad_bits) {
			msrs->secondary_ctls_high |=
				SECONDARY_EXEC_ENABLE_PML;
			msrs->ept_caps |= VMX_EPT_AD_BIT;
		}
	}

	if (cpu_has_vmx_vmfunc()) {
		msrs->secondary_ctls_high |=
			SECONDARY_EXEC_ENABLE_VMFUNC;
		/*
		 * Advertise EPTP switching unconditionally
		 * since we emulate it
		 */
		if (enable_ept)
			msrs->vmfunc_controls =
				VMX_VMFUNC_EPTP_SWITCHING;
	}

	/*
	 * Old versions of KVM use the single-context version without
	 * checking for support, so declare that it is supported even
	 * though it is treated as global context.  The alternative is
	 * not failing the single-context invvpid, and it is worse.
	 */
	if (enable_vpid) {
		msrs->secondary_ctls_high |=
			SECONDARY_EXEC_ENABLE_VPID;
		msrs->vpid_caps = VMX_VPID_INVVPID_BIT |
			VMX_VPID_EXTENT_SUPPORTED_MASK;
	}

	if (enable_unrestricted_guest)
		msrs->secondary_ctls_high |=
			SECONDARY_EXEC_UNRESTRICTED_GUEST;

	if (flexpriority_enabled)
		msrs->secondary_ctls_high |=
			SECONDARY_EXEC_VIRTUALIZE_APIC_ACCESSES;

	if (enable_sgx)
		msrs->secondary_ctls_high |= SECONDARY_EXEC_ENCLS_EXITING;

	/* miscellaneous data */
	rdmsr(MSR_IA32_VMX_MISC,
		msrs->misc_low,
		msrs->misc_high);
	msrs->misc_low &= VMX_MISC_SAVE_EFER_LMA;
	msrs->misc_low |=
		MSR_IA32_VMX_MISC_VMWRITE_SHADOW_RO_FIELDS |
		VMX_MISC_EMULATED_PREEMPTION_TIMER_RATE |
		VMX_MISC_ACTIVITY_HLT |
		VMX_MISC_ACTIVITY_WAIT_SIPI;
	msrs->misc_high = 0;

	/*
	 * This MSR reports some information about VMX support. We
	 * should return information about the VMX we emulate for the
	 * guest, and the VMCS structure we give it - not about the
	 * VMX support of the underlying hardware.
	 */
	msrs->basic =
		VMCS12_REVISION |
		VMX_BASIC_TRUE_CTLS |
		((u64)VMCS12_SIZE << VMX_BASIC_VMCS_SIZE_SHIFT) |
		(VMX_BASIC_MEM_TYPE_WB << VMX_BASIC_MEM_TYPE_SHIFT);

	if (cpu_has_vmx_basic_inout())
		msrs->basic |= VMX_BASIC_INOUT;

	/*
	 * These MSRs specify bits which the guest must keep fixed on
	 * while L1 is in VMXON mode (in L1's root mode, or running an L2).
	 * We picked the standard core2 setting.
	 */
#define VMXON_CR0_ALWAYSON     (X86_CR0_PE | X86_CR0_PG | X86_CR0_NE)
#define VMXON_CR4_ALWAYSON     X86_CR4_VMXE
	msrs->cr0_fixed0 = VMXON_CR0_ALWAYSON;
	msrs->cr4_fixed0 = VMXON_CR4_ALWAYSON;

	/* These MSRs specify bits which the guest must keep fixed off. */
	rdmsrl(MSR_IA32_VMX_CR0_FIXED1, msrs->cr0_fixed1);
	rdmsrl(MSR_IA32_VMX_CR4_FIXED1, msrs->cr4_fixed1);

	msrs->vmcs_enum = nested_vmx_calc_vmcs_enum_msr();
}

void nested_vmx_hardware_unsetup(void)
{
	int i;

	if (enable_shadow_vmcs) {
		for (i = 0; i < VMX_BITMAP_NR; i++)
			free_page((unsigned long)vmx_bitmap[i]);
	}
}

__init int nested_vmx_hardware_setup(int (*exit_handlers[])(struct kvm_vcpu *))
{
	int i;

	if (!cpu_has_vmx_shadow_vmcs())
		enable_shadow_vmcs = 0;
	if (enable_shadow_vmcs) {
		for (i = 0; i < VMX_BITMAP_NR; i++) {
			/*
			 * The vmx_bitmap is not tied to a VM and so should
			 * not be charged to a memcg.
			 */
			vmx_bitmap[i] = (unsigned long *)
				__get_free_page(GFP_KERNEL);
			if (!vmx_bitmap[i]) {
				nested_vmx_hardware_unsetup();
				return -ENOMEM;
			}
		}

		init_vmcs_shadow_fields();
	}

	exit_handlers[EXIT_REASON_VMCLEAR]	= handle_vmclear;
	exit_handlers[EXIT_REASON_VMLAUNCH]	= handle_vmlaunch;
	exit_handlers[EXIT_REASON_VMPTRLD]	= handle_vmptrld;
	exit_handlers[EXIT_REASON_VMPTRST]	= handle_vmptrst;
	exit_handlers[EXIT_REASON_VMREAD]	= handle_vmread;
	exit_handlers[EXIT_REASON_VMRESUME]	= handle_vmresume;
	exit_handlers[EXIT_REASON_VMWRITE]	= handle_vmwrite;
	exit_handlers[EXIT_REASON_VMOFF]	= handle_vmoff;
	exit_handlers[EXIT_REASON_VMON]		= handle_vmon;
	exit_handlers[EXIT_REASON_INVEPT]	= handle_invept;
	exit_handlers[EXIT_REASON_INVVPID]	= handle_invvpid;
	exit_handlers[EXIT_REASON_VMFUNC]	= handle_vmfunc;

	return 0;
}

struct kvm_x86_nested_ops vmx_nested_ops = {
	.check_events = vmx_check_nested_events,
	.hv_timer_pending = nested_vmx_preemption_timer_pending,
	.triple_fault = nested_vmx_triple_fault,
	.get_state = vmx_get_nested_state,
	.set_state = vmx_set_nested_state,
	.get_nested_state_pages = vmx_get_nested_state_pages,
	.write_log_dirty = nested_vmx_write_pml_buffer,
	.enable_evmcs = nested_enable_evmcs,
	.get_evmcs_version = nested_get_evmcs_version,
};<|MERGE_RESOLUTION|>--- conflicted
+++ resolved
@@ -3087,21 +3087,6 @@
 
 		if (evmptrld_status == EVMPTRLD_VMFAIL ||
 		    evmptrld_status == EVMPTRLD_ERROR)
-<<<<<<< HEAD
-			return false;
-	}
-
-	return true;
-}
-
-static bool nested_get_vmcs12_pages(struct kvm_vcpu *vcpu)
-{
-	struct vmcs12 *vmcs12 = get_vmcs12(vcpu);
-	struct vcpu_vmx *vmx = to_vmx(vcpu);
-	struct kvm_host_map *map;
-	struct page *page;
-	u64 hpa;
-=======
 			return false;
 
 		/*
@@ -3133,7 +3118,6 @@
 			return false;
 	}
 
->>>>>>> 754a0abe
 
 	if (nested_cpu_has2(vmcs12, SECONDARY_EXEC_VIRTUALIZE_APIC_ACCESSES)) {
 		/*
@@ -3386,11 +3370,7 @@
 
 	enter_guest_mode(vcpu);
 
-<<<<<<< HEAD
-	if (prepare_vmcs02(vcpu, vmcs12, &entry_failure_code)) {
-=======
 	if (prepare_vmcs02(vcpu, vmcs12, from_vmentry, &entry_failure_code)) {
->>>>>>> 754a0abe
 		exit_reason.basic = EXIT_REASON_INVALID_STATE;
 		vmcs12->exit_qualification = entry_failure_code;
 		goto vmentry_fail_vmexit_guest_mode;
@@ -3470,11 +3450,7 @@
 
 	load_vmcs12_host_state(vcpu, vmcs12);
 	vmcs12->vm_exit_reason = exit_reason.full;
-<<<<<<< HEAD
-	if (enable_shadow_vmcs || vmx->nested.hv_evmcs)
-=======
 	if (enable_shadow_vmcs || evmptr_is_valid(vmx->nested.hv_evmcs_vmptr))
->>>>>>> 754a0abe
 		vmx->nested.need_vmcs12_to_shadow_sync = true;
 	return NVMX_VMENTRY_VMEXIT;
 }
@@ -4478,12 +4454,9 @@
 	/* trying to cancel vmlaunch/vmresume is a bug */
 	WARN_ON_ONCE(vmx->nested.nested_run_pending);
 
-<<<<<<< HEAD
-=======
 	/* Similarly, triple faults in L2 should never escape. */
 	WARN_ON_ONCE(kvm_check_request(KVM_REQ_TRIPLE_FAULT, vcpu));
 
->>>>>>> 754a0abe
 	if (kvm_check_request(KVM_REQ_GET_NESTED_STATE_PAGES, vcpu)) {
 		/*
 		 * KVM_REQ_GET_NESTED_STATE_PAGES is also used to map
@@ -4679,9 +4652,9 @@
 	else if (addr_size == 0)
 		off = (gva_t)sign_extend64(off, 15);
 	if (base_is_valid)
-		off += kvm_register_readl(vcpu, base_reg);
+		off += kvm_register_read(vcpu, base_reg);
 	if (index_is_valid)
-		off += kvm_register_readl(vcpu, index_reg) << scaling;
+		off += kvm_register_read(vcpu, index_reg) << scaling;
 	vmx_get_segment(vcpu, &s, seg_reg);
 
 	/*
@@ -5551,19 +5524,11 @@
 		if (!nested_vmx_check_eptp(vcpu, new_eptp))
 			return 1;
 
-<<<<<<< HEAD
-		mmu->ept_ad = accessed_dirty;
-		mmu->mmu_role.base.ad_disabled = !accessed_dirty;
-		vmcs12->ept_pointer = new_eptp;
-
-		kvm_make_request(KVM_REQ_MMU_RELOAD, vcpu);
-=======
 		vmcs12->ept_pointer = new_eptp;
 		nested_ept_new_eptp(vcpu);
 
 		if (!nested_cpu_has_vpid(vmcs12))
 			kvm_make_request(KVM_REQ_TLB_FLUSH_GUEST, vcpu);
->>>>>>> 754a0abe
 	}
 
 	return 0;
@@ -5817,7 +5782,7 @@
 
 	/* Decode instruction info and find the field to access */
 	vmx_instruction_info = vmcs_read32(VMX_INSTRUCTION_INFO);
-	field = kvm_register_readl(vcpu, (((vmx_instruction_info) >> 28) & 0xf));
+	field = kvm_register_read(vcpu, (((vmx_instruction_info) >> 28) & 0xf));
 
 	/* Out-of-range fields always cause a VM exit from L2 to L1 */
 	if (field >> 15)
@@ -6179,10 +6144,6 @@
 	} else  {
 		copy_vmcs02_to_vmcs12_rare(vcpu, get_vmcs12(vcpu));
 		if (!vmx->nested.need_vmcs12_to_shadow_sync) {
-<<<<<<< HEAD
-			if (vmx->nested.hv_evmcs)
-				copy_enlightened_to_vmcs12(vmx);
-=======
 			if (evmptr_is_valid(vmx->nested.hv_evmcs_vmptr))
 				/*
 				 * L1 hypervisor is not obliged to keep eVMCS
@@ -6192,7 +6153,6 @@
 				 * to ignore it here and do full copy.
 				 */
 				copy_enlightened_to_vmcs12(vmx, 0);
->>>>>>> 754a0abe
 			else if (enable_shadow_vmcs)
 				copy_shadow_to_vmcs12(vmx);
 		}
