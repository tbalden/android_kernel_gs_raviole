/* -*- linux-c -*- ------------------------------------------------------- *
 *
 *   Copyright (C) 1991, 1992 Linus Torvalds
 *   Copyright 2007 rPath, Inc. - All Rights Reserved
 *   Copyright 2009 Intel Corporation; author H. Peter Anvin
 *
 *   This file is part of the Linux kernel, and is made available under
 *   the terms of the GNU General Public License version 2.
 *
 * ----------------------------------------------------------------------- */

/*
 * Memory detection code
 */

#include "boot.h"

#define SMAP	0x534d4150	/* ASCII "SMAP" */

static int detect_memory_e820(void)
{
	int count = 0;
	struct biosregs ireg, oreg;
	struct e820entry *desc = boot_params.e820_map;
	static struct e820entry buf; /* static so it is zeroed */

	initregs(&ireg);
	ireg.ax  = 0xe820;
	ireg.cx  = sizeof buf;
	ireg.edx = SMAP;
	ireg.di  = (size_t)&buf;

	/*
	 * Note: at least one BIOS is known which assumes that the
	 * buffer pointed to by one e820 call is the same one as
	 * the previous call, and only changes modified fields.  Therefore,
	 * we use a temporary buffer and copy the results entry by entry.
	 *
	 * This routine deliberately does not try to account for
	 * ACPI 3+ extended attributes.  This is because there are
	 * BIOSes in the field which report zero for the valid bit for
	 * all ranges, and we don't currently make any use of the
	 * other attribute bits.  Revisit this if we see the extended
	 * attribute bits deployed in a meaningful way in the future.
	 */

	do {
		intcall(0x15, &ireg, &oreg);
		ireg.ebx = oreg.ebx; /* for next iteration... */

		/* BIOSes which terminate the chain with CF = 1 as opposed
		   to %ebx = 0 don't always report the SMAP signature on
		   the final, failing, probe. */
		if (oreg.eflags & X86_EFLAGS_CF)
			break;

		/* Some BIOSes stop returning SMAP in the middle of
		   the search loop.  We don't know exactly how the BIOS
		   screwed up the map at that point, we might have a
		   partial map, the full map, or complete garbage, so
		   just return failure. */
		if (oreg.eax != SMAP) {
			count = 0;
			break;
		}

<<<<<<< HEAD
		/* ACPI 3.0 added the extended flags support.  If bit 0
		   in the extended flags is zero, we're supposed to simply
		   ignore the entry -- a backwards incompatible change! */
		if (oreg.cx > 20 && !(buf.ext_flags & 1))
			continue;

		*desc++ = buf.std;
=======
		*desc++ = buf;
>>>>>>> 0af48f42
		count++;
	} while (ireg.ebx && count < ARRAY_SIZE(boot_params.e820_map));

	return boot_params.e820_entries = count;
}

static int detect_memory_e801(void)
{
	struct biosregs ireg, oreg;

	initregs(&ireg);
	ireg.ax = 0xe801;
	intcall(0x15, &ireg, &oreg);

	if (oreg.eflags & X86_EFLAGS_CF)
		return -1;

	/* Do we really need to do this? */
	if (oreg.cx || oreg.dx) {
		oreg.ax = oreg.cx;
		oreg.bx = oreg.dx;
	}

	if (oreg.ax > 15*1024) {
		return -1;	/* Bogus! */
	} else if (oreg.ax == 15*1024) {
		boot_params.alt_mem_k = (oreg.dx << 6) + oreg.ax;
	} else {
		/*
		 * This ignores memory above 16MB if we have a memory
		 * hole there.  If someone actually finds a machine
		 * with a memory hole at 16MB and no support for
		 * 0E820h they should probably generate a fake e820
		 * map.
		 */
		boot_params.alt_mem_k = oreg.ax;
	}

	return 0;
}

static int detect_memory_88(void)
{
	struct biosregs ireg, oreg;

	initregs(&ireg);
	ireg.ah = 0x88;
	intcall(0x15, &ireg, &oreg);

	boot_params.screen_info.ext_mem_k = oreg.ax;

	return -(oreg.eflags & X86_EFLAGS_CF); /* 0 or -1 */
}

int detect_memory(void)
{
	int err = -1;

	if (detect_memory_e820() > 0)
		err = 0;

	if (!detect_memory_e801())
		err = 0;

	if (!detect_memory_88())
		err = 0;

	return err;
}<|MERGE_RESOLUTION|>--- conflicted
+++ resolved
@@ -64,17 +64,7 @@
 			break;
 		}
 
-<<<<<<< HEAD
-		/* ACPI 3.0 added the extended flags support.  If bit 0
-		   in the extended flags is zero, we're supposed to simply
-		   ignore the entry -- a backwards incompatible change! */
-		if (oreg.cx > 20 && !(buf.ext_flags & 1))
-			continue;
-
-		*desc++ = buf.std;
-=======
 		*desc++ = buf;
->>>>>>> 0af48f42
 		count++;
 	} while (ireg.ebx && count < ARRAY_SIZE(boot_params.e820_map));
 
