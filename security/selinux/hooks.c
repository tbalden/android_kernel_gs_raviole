/*
 *  NSA Security-Enhanced Linux (SELinux) security module
 *
 *  This file contains the SELinux hook function implementations.
 *
 *  Authors:  Stephen Smalley, <sds@epoch.ncsc.mil>
 *	      Chris Vance, <cvance@nai.com>
 *	      Wayne Salamon, <wsalamon@nai.com>
 *	      James Morris <jmorris@redhat.com>
 *
 *  Copyright (C) 2001,2002 Networks Associates Technology, Inc.
 *  Copyright (C) 2003-2008 Red Hat, Inc., James Morris <jmorris@redhat.com>
 *					   Eric Paris <eparis@redhat.com>
 *  Copyright (C) 2004-2005 Trusted Computer Solutions, Inc.
 *			    <dgoeddel@trustedcs.com>
 *  Copyright (C) 2006, 2007, 2009 Hewlett-Packard Development Company, L.P.
 *	Paul Moore <paul@paul-moore.com>
 *  Copyright (C) 2007 Hitachi Software Engineering Co., Ltd.
 *		       Yuichi Nakamura <ynakam@hitachisoft.jp>
 *
 *	This program is free software; you can redistribute it and/or modify
 *	it under the terms of the GNU General Public License version 2,
 *	as published by the Free Software Foundation.
 */

#include <linux/init.h>
#include <linux/kd.h>
#include <linux/kernel.h>
#include <linux/tracehook.h>
#include <linux/errno.h>
#include <linux/sched.h>
#include <linux/security.h>
#include <linux/xattr.h>
#include <linux/capability.h>
#include <linux/unistd.h>
#include <linux/mm.h>
#include <linux/mman.h>
#include <linux/slab.h>
#include <linux/pagemap.h>
#include <linux/proc_fs.h>
#include <linux/swap.h>
#include <linux/spinlock.h>
#include <linux/syscalls.h>
#include <linux/dcache.h>
#include <linux/file.h>
#include <linux/fdtable.h>
#include <linux/namei.h>
#include <linux/mount.h>
#include <linux/netfilter_ipv4.h>
#include <linux/netfilter_ipv6.h>
#include <linux/tty.h>
#include <net/icmp.h>
#include <net/ip.h>		/* for local_port_range[] */
#include <net/sock.h>
#include <net/tcp.h>		/* struct or_callable used in sock_rcv_skb */
#include <net/inet_connection_sock.h>
#include <net/net_namespace.h>
#include <net/netlabel.h>
#include <linux/uaccess.h>
#include <asm/ioctls.h>
#include <linux/atomic.h>
#include <linux/bitops.h>
#include <linux/interrupt.h>
#include <linux/netdevice.h>	/* for network interface checks */
#include <net/netlink.h>
#include <linux/tcp.h>
#include <linux/udp.h>
#include <linux/dccp.h>
#include <linux/quota.h>
#include <linux/un.h>		/* for Unix socket types */
#include <net/af_unix.h>	/* for Unix socket types */
#include <linux/parser.h>
#include <linux/nfs_mount.h>
#include <net/ipv6.h>
#include <linux/hugetlb.h>
#include <linux/personality.h>
#include <linux/audit.h>
#include <linux/string.h>
#include <linux/selinux.h>
#include <linux/mutex.h>
#include <linux/posix-timers.h>
#include <linux/syslog.h>
#include <linux/user_namespace.h>
#include <linux/export.h>
#include <linux/msg.h>
#include <linux/shm.h>

#include "avc.h"
#include "objsec.h"
#include "netif.h"
#include "netnode.h"
#include "netport.h"
#include "xfrm.h"
#include "netlabel.h"
#include "audit.h"
#include "avc_ss.h"

extern struct security_operations *security_ops;

/* SECMARK reference count */
static atomic_t selinux_secmark_refcount = ATOMIC_INIT(0);

#ifdef CONFIG_SECURITY_SELINUX_DEVELOP
int selinux_enforcing;

static int __init enforcing_setup(char *str)
{
	unsigned long enforcing;
	if (!strict_strtoul(str, 0, &enforcing))
		selinux_enforcing = enforcing ? 1 : 0;
	return 1;
}
__setup("enforcing=", enforcing_setup);
#endif

#ifdef CONFIG_SECURITY_SELINUX_BOOTPARAM
int selinux_enabled = CONFIG_SECURITY_SELINUX_BOOTPARAM_VALUE;

static int __init selinux_enabled_setup(char *str)
{
	unsigned long enabled;
	if (!strict_strtoul(str, 0, &enabled))
		selinux_enabled = enabled ? 1 : 0;
	return 1;
}
__setup("selinux=", selinux_enabled_setup);
#else
int selinux_enabled = 1;
#endif

static struct kmem_cache *sel_inode_cache;

/**
 * selinux_secmark_enabled - Check to see if SECMARK is currently enabled
 *
 * Description:
 * This function checks the SECMARK reference counter to see if any SECMARK
 * targets are currently configured, if the reference counter is greater than
 * zero SECMARK is considered to be enabled.  Returns true (1) if SECMARK is
 * enabled, false (0) if SECMARK is disabled.  If the always_check_network
 * policy capability is enabled, SECMARK is always considered enabled.
 *
 */
static int selinux_secmark_enabled(void)
{
	return (selinux_policycap_alwaysnetwork || atomic_read(&selinux_secmark_refcount));
}

/**
 * selinux_peerlbl_enabled - Check to see if peer labeling is currently enabled
 *
 * Description:
 * This function checks if NetLabel or labeled IPSEC is enabled.  Returns true
 * (1) if any are enabled or false (0) if neither are enabled.  If the
 * always_check_network policy capability is enabled, peer labeling
 * is always considered enabled.
 *
 */
static int selinux_peerlbl_enabled(void)
{
	return (selinux_policycap_alwaysnetwork || netlbl_enabled() || selinux_xfrm_enabled());
}

/*
 * initialise the security for the init task
 */
static void cred_init_security(void)
{
	struct cred *cred = (struct cred *) current->real_cred;
	struct task_security_struct *tsec;

	tsec = kzalloc(sizeof(struct task_security_struct), GFP_KERNEL);
	if (!tsec)
		panic("SELinux:  Failed to initialize initial task.\n");

	tsec->osid = tsec->sid = SECINITSID_KERNEL;
	cred->security = tsec;
}

/*
 * get the security ID of a set of credentials
 */
static inline u32 cred_sid(const struct cred *cred)
{
	const struct task_security_struct *tsec;

	tsec = cred->security;
	return tsec->sid;
}

/*
 * get the objective security ID of a task
 */
static inline u32 task_sid(const struct task_struct *task)
{
	u32 sid;

	rcu_read_lock();
	sid = cred_sid(__task_cred(task));
	rcu_read_unlock();
	return sid;
}

/*
 * get the subjective security ID of the current task
 */
static inline u32 current_sid(void)
{
	const struct task_security_struct *tsec = current_security();

	return tsec->sid;
}

/* Allocate and free functions for each kind of security blob. */

static int inode_alloc_security(struct inode *inode)
{
	struct inode_security_struct *isec;
	u32 sid = current_sid();

	isec = kmem_cache_zalloc(sel_inode_cache, GFP_NOFS);
	if (!isec)
		return -ENOMEM;

	mutex_init(&isec->lock);
	INIT_LIST_HEAD(&isec->list);
	isec->inode = inode;
	isec->sid = SECINITSID_UNLABELED;
	isec->sclass = SECCLASS_FILE;
	isec->task_sid = sid;
	inode->i_security = isec;

	return 0;
}

static void inode_free_security(struct inode *inode)
{
	struct inode_security_struct *isec = inode->i_security;
	struct superblock_security_struct *sbsec = inode->i_sb->s_security;

	spin_lock(&sbsec->isec_lock);
	if (!list_empty(&isec->list))
		list_del_init(&isec->list);
	spin_unlock(&sbsec->isec_lock);

	inode->i_security = NULL;
	kmem_cache_free(sel_inode_cache, isec);
}

static int file_alloc_security(struct file *file)
{
	struct file_security_struct *fsec;
	u32 sid = current_sid();

	fsec = kzalloc(sizeof(struct file_security_struct), GFP_KERNEL);
	if (!fsec)
		return -ENOMEM;

	fsec->sid = sid;
	fsec->fown_sid = sid;
	file->f_security = fsec;

	return 0;
}

static void file_free_security(struct file *file)
{
	struct file_security_struct *fsec = file->f_security;
	file->f_security = NULL;
	kfree(fsec);
}

static int superblock_alloc_security(struct super_block *sb)
{
	struct superblock_security_struct *sbsec;

	sbsec = kzalloc(sizeof(struct superblock_security_struct), GFP_KERNEL);
	if (!sbsec)
		return -ENOMEM;

	mutex_init(&sbsec->lock);
	INIT_LIST_HEAD(&sbsec->isec_head);
	spin_lock_init(&sbsec->isec_lock);
	sbsec->sb = sb;
	sbsec->sid = SECINITSID_UNLABELED;
	sbsec->def_sid = SECINITSID_FILE;
	sbsec->mntpoint_sid = SECINITSID_UNLABELED;
	sb->s_security = sbsec;

	return 0;
}

static void superblock_free_security(struct super_block *sb)
{
	struct superblock_security_struct *sbsec = sb->s_security;
	sb->s_security = NULL;
	kfree(sbsec);
}

/* The file system's label must be initialized prior to use. */

static const char *labeling_behaviors[7] = {
	"uses xattr",
	"uses transition SIDs",
	"uses task SIDs",
	"uses genfs_contexts",
	"not configured for labeling",
	"uses mountpoint labeling",
	"uses native labeling",
};

static int inode_doinit_with_dentry(struct inode *inode, struct dentry *opt_dentry);

static inline int inode_doinit(struct inode *inode)
{
	return inode_doinit_with_dentry(inode, NULL);
}

enum {
	Opt_error = -1,
	Opt_context = 1,
	Opt_fscontext = 2,
	Opt_defcontext = 3,
	Opt_rootcontext = 4,
	Opt_labelsupport = 5,
	Opt_nextmntopt = 6,
};

#define NUM_SEL_MNT_OPTS	(Opt_nextmntopt - 1)

static const match_table_t tokens = {
	{Opt_context, CONTEXT_STR "%s"},
	{Opt_fscontext, FSCONTEXT_STR "%s"},
	{Opt_defcontext, DEFCONTEXT_STR "%s"},
	{Opt_rootcontext, ROOTCONTEXT_STR "%s"},
	{Opt_labelsupport, LABELSUPP_STR},
	{Opt_error, NULL},
};

#define SEL_MOUNT_FAIL_MSG "SELinux:  duplicate or incompatible mount options\n"

static int may_context_mount_sb_relabel(u32 sid,
			struct superblock_security_struct *sbsec,
			const struct cred *cred)
{
	const struct task_security_struct *tsec = cred->security;
	int rc;

	rc = avc_has_perm(tsec->sid, sbsec->sid, SECCLASS_FILESYSTEM,
			  FILESYSTEM__RELABELFROM, NULL);
	if (rc)
		return rc;

	rc = avc_has_perm(tsec->sid, sid, SECCLASS_FILESYSTEM,
			  FILESYSTEM__RELABELTO, NULL);
	return rc;
}

static int may_context_mount_inode_relabel(u32 sid,
			struct superblock_security_struct *sbsec,
			const struct cred *cred)
{
	const struct task_security_struct *tsec = cred->security;
	int rc;
	rc = avc_has_perm(tsec->sid, sbsec->sid, SECCLASS_FILESYSTEM,
			  FILESYSTEM__RELABELFROM, NULL);
	if (rc)
		return rc;

	rc = avc_has_perm(sid, sbsec->sid, SECCLASS_FILESYSTEM,
			  FILESYSTEM__ASSOCIATE, NULL);
	return rc;
}

static int selinux_is_sblabel_mnt(struct super_block *sb)
{
	struct superblock_security_struct *sbsec = sb->s_security;

	if (sbsec->behavior == SECURITY_FS_USE_XATTR ||
	    sbsec->behavior == SECURITY_FS_USE_TRANS ||
	    sbsec->behavior == SECURITY_FS_USE_TASK)
		return 1;

	/* Special handling for sysfs. Is genfs but also has setxattr handler*/
	if (strncmp(sb->s_type->name, "sysfs", sizeof("sysfs")) == 0)
		return 1;

	/*
	 * Special handling for rootfs. Is genfs but supports
	 * setting SELinux context on in-core inodes.
	 */
	if (strncmp(sb->s_type->name, "rootfs", sizeof("rootfs")) == 0)
		return 1;

	return 0;
}

static int sb_finish_set_opts(struct super_block *sb)
{
	struct superblock_security_struct *sbsec = sb->s_security;
	struct dentry *root = sb->s_root;
	struct inode *root_inode = root->d_inode;
	int rc = 0;

	if (sbsec->behavior == SECURITY_FS_USE_XATTR) {
		/* Make sure that the xattr handler exists and that no
		   error other than -ENODATA is returned by getxattr on
		   the root directory.  -ENODATA is ok, as this may be
		   the first boot of the SELinux kernel before we have
		   assigned xattr values to the filesystem. */
		if (!root_inode->i_op->getxattr) {
			printk(KERN_WARNING "SELinux: (dev %s, type %s) has no "
			       "xattr support\n", sb->s_id, sb->s_type->name);
			rc = -EOPNOTSUPP;
			goto out;
		}
		rc = root_inode->i_op->getxattr(root, XATTR_NAME_SELINUX, NULL, 0);
		if (rc < 0 && rc != -ENODATA) {
			if (rc == -EOPNOTSUPP)
				printk(KERN_WARNING "SELinux: (dev %s, type "
				       "%s) has no security xattr handler\n",
				       sb->s_id, sb->s_type->name);
			else
				printk(KERN_WARNING "SELinux: (dev %s, type "
				       "%s) getxattr errno %d\n", sb->s_id,
				       sb->s_type->name, -rc);
			goto out;
		}
	}

	if (sbsec->behavior > ARRAY_SIZE(labeling_behaviors))
		printk(KERN_ERR "SELinux: initialized (dev %s, type %s), unknown behavior\n",
		       sb->s_id, sb->s_type->name);
	else
		printk(KERN_DEBUG "SELinux: initialized (dev %s, type %s), %s\n",
		       sb->s_id, sb->s_type->name,
		       labeling_behaviors[sbsec->behavior-1]);

	sbsec->flags |= SE_SBINITIALIZED;
	if (selinux_is_sblabel_mnt(sb))
		sbsec->flags |= SBLABEL_MNT;

	/* Initialize the root inode. */
	rc = inode_doinit_with_dentry(root_inode, root);

	/* Initialize any other inodes associated with the superblock, e.g.
	   inodes created prior to initial policy load or inodes created
	   during get_sb by a pseudo filesystem that directly
	   populates itself. */
	spin_lock(&sbsec->isec_lock);
next_inode:
	if (!list_empty(&sbsec->isec_head)) {
		struct inode_security_struct *isec =
				list_entry(sbsec->isec_head.next,
					   struct inode_security_struct, list);
		struct inode *inode = isec->inode;
		spin_unlock(&sbsec->isec_lock);
		inode = igrab(inode);
		if (inode) {
			if (!IS_PRIVATE(inode))
				inode_doinit(inode);
			iput(inode);
		}
		spin_lock(&sbsec->isec_lock);
		list_del_init(&isec->list);
		goto next_inode;
	}
	spin_unlock(&sbsec->isec_lock);
out:
	return rc;
}

/*
 * This function should allow an FS to ask what it's mount security
 * options were so it can use those later for submounts, displaying
 * mount options, or whatever.
 */
static int selinux_get_mnt_opts(const struct super_block *sb,
				struct security_mnt_opts *opts)
{
	int rc = 0, i;
	struct superblock_security_struct *sbsec = sb->s_security;
	char *context = NULL;
	u32 len;
	char tmp;

	security_init_mnt_opts(opts);

	if (!(sbsec->flags & SE_SBINITIALIZED))
		return -EINVAL;

	if (!ss_initialized)
		return -EINVAL;

	/* make sure we always check enough bits to cover the mask */
	BUILD_BUG_ON(SE_MNTMASK >= (1 << NUM_SEL_MNT_OPTS));

	tmp = sbsec->flags & SE_MNTMASK;
	/* count the number of mount options for this sb */
	for (i = 0; i < NUM_SEL_MNT_OPTS; i++) {
		if (tmp & 0x01)
			opts->num_mnt_opts++;
		tmp >>= 1;
	}
	/* Check if the Label support flag is set */
	if (sbsec->flags & SBLABEL_MNT)
		opts->num_mnt_opts++;

	opts->mnt_opts = kcalloc(opts->num_mnt_opts, sizeof(char *), GFP_ATOMIC);
	if (!opts->mnt_opts) {
		rc = -ENOMEM;
		goto out_free;
	}

	opts->mnt_opts_flags = kcalloc(opts->num_mnt_opts, sizeof(int), GFP_ATOMIC);
	if (!opts->mnt_opts_flags) {
		rc = -ENOMEM;
		goto out_free;
	}

	i = 0;
	if (sbsec->flags & FSCONTEXT_MNT) {
		rc = security_sid_to_context(sbsec->sid, &context, &len);
		if (rc)
			goto out_free;
		opts->mnt_opts[i] = context;
		opts->mnt_opts_flags[i++] = FSCONTEXT_MNT;
	}
	if (sbsec->flags & CONTEXT_MNT) {
		rc = security_sid_to_context(sbsec->mntpoint_sid, &context, &len);
		if (rc)
			goto out_free;
		opts->mnt_opts[i] = context;
		opts->mnt_opts_flags[i++] = CONTEXT_MNT;
	}
	if (sbsec->flags & DEFCONTEXT_MNT) {
		rc = security_sid_to_context(sbsec->def_sid, &context, &len);
		if (rc)
			goto out_free;
		opts->mnt_opts[i] = context;
		opts->mnt_opts_flags[i++] = DEFCONTEXT_MNT;
	}
	if (sbsec->flags & ROOTCONTEXT_MNT) {
		struct inode *root = sbsec->sb->s_root->d_inode;
		struct inode_security_struct *isec = root->i_security;

		rc = security_sid_to_context(isec->sid, &context, &len);
		if (rc)
			goto out_free;
		opts->mnt_opts[i] = context;
		opts->mnt_opts_flags[i++] = ROOTCONTEXT_MNT;
	}
	if (sbsec->flags & SBLABEL_MNT) {
		opts->mnt_opts[i] = NULL;
		opts->mnt_opts_flags[i++] = SBLABEL_MNT;
	}

	BUG_ON(i != opts->num_mnt_opts);

	return 0;

out_free:
	security_free_mnt_opts(opts);
	return rc;
}

static int bad_option(struct superblock_security_struct *sbsec, char flag,
		      u32 old_sid, u32 new_sid)
{
	char mnt_flags = sbsec->flags & SE_MNTMASK;

	/* check if the old mount command had the same options */
	if (sbsec->flags & SE_SBINITIALIZED)
		if (!(sbsec->flags & flag) ||
		    (old_sid != new_sid))
			return 1;

	/* check if we were passed the same options twice,
	 * aka someone passed context=a,context=b
	 */
	if (!(sbsec->flags & SE_SBINITIALIZED))
		if (mnt_flags & flag)
			return 1;
	return 0;
}

/*
 * Allow filesystems with binary mount data to explicitly set mount point
 * labeling information.
 */
static int selinux_set_mnt_opts(struct super_block *sb,
				struct security_mnt_opts *opts,
				unsigned long kern_flags,
				unsigned long *set_kern_flags)
{
	const struct cred *cred = current_cred();
	int rc = 0, i;
	struct superblock_security_struct *sbsec = sb->s_security;
	const char *name = sb->s_type->name;
	struct inode *inode = sbsec->sb->s_root->d_inode;
	struct inode_security_struct *root_isec = inode->i_security;
	u32 fscontext_sid = 0, context_sid = 0, rootcontext_sid = 0;
	u32 defcontext_sid = 0;
	char **mount_options = opts->mnt_opts;
	int *flags = opts->mnt_opts_flags;
	int num_opts = opts->num_mnt_opts;

	mutex_lock(&sbsec->lock);

	if (!ss_initialized) {
		if (!num_opts) {
			/* Defer initialization until selinux_complete_init,
			   after the initial policy is loaded and the security
			   server is ready to handle calls. */
			goto out;
		}
		rc = -EINVAL;
		printk(KERN_WARNING "SELinux: Unable to set superblock options "
			"before the security server is initialized\n");
		goto out;
	}
	if (kern_flags && !set_kern_flags) {
		/* Specifying internal flags without providing a place to
		 * place the results is not allowed */
		rc = -EINVAL;
		goto out;
	}

	/*
	 * Binary mount data FS will come through this function twice.  Once
	 * from an explicit call and once from the generic calls from the vfs.
	 * Since the generic VFS calls will not contain any security mount data
	 * we need to skip the double mount verification.
	 *
	 * This does open a hole in which we will not notice if the first
	 * mount using this sb set explict options and a second mount using
	 * this sb does not set any security options.  (The first options
	 * will be used for both mounts)
	 */
	if ((sbsec->flags & SE_SBINITIALIZED) && (sb->s_type->fs_flags & FS_BINARY_MOUNTDATA)
	    && (num_opts == 0))
		goto out;

	/*
	 * parse the mount options, check if they are valid sids.
	 * also check if someone is trying to mount the same sb more
	 * than once with different security options.
	 */
	for (i = 0; i < num_opts; i++) {
		u32 sid;

		if (flags[i] == SBLABEL_MNT)
			continue;
		rc = security_context_to_sid(mount_options[i],
					     strlen(mount_options[i]), &sid);
		if (rc) {
			printk(KERN_WARNING "SELinux: security_context_to_sid"
			       "(%s) failed for (dev %s, type %s) errno=%d\n",
			       mount_options[i], sb->s_id, name, rc);
			goto out;
		}
		switch (flags[i]) {
		case FSCONTEXT_MNT:
			fscontext_sid = sid;

			if (bad_option(sbsec, FSCONTEXT_MNT, sbsec->sid,
					fscontext_sid))
				goto out_double_mount;

			sbsec->flags |= FSCONTEXT_MNT;
			break;
		case CONTEXT_MNT:
			context_sid = sid;

			if (bad_option(sbsec, CONTEXT_MNT, sbsec->mntpoint_sid,
					context_sid))
				goto out_double_mount;

			sbsec->flags |= CONTEXT_MNT;
			break;
		case ROOTCONTEXT_MNT:
			rootcontext_sid = sid;

			if (bad_option(sbsec, ROOTCONTEXT_MNT, root_isec->sid,
					rootcontext_sid))
				goto out_double_mount;

			sbsec->flags |= ROOTCONTEXT_MNT;

			break;
		case DEFCONTEXT_MNT:
			defcontext_sid = sid;

			if (bad_option(sbsec, DEFCONTEXT_MNT, sbsec->def_sid,
					defcontext_sid))
				goto out_double_mount;

			sbsec->flags |= DEFCONTEXT_MNT;

			break;
		default:
			rc = -EINVAL;
			goto out;
		}
	}

	if (sbsec->flags & SE_SBINITIALIZED) {
		/* previously mounted with options, but not on this attempt? */
		if ((sbsec->flags & SE_MNTMASK) && !num_opts)
			goto out_double_mount;
		rc = 0;
		goto out;
	}

	if (strcmp(sb->s_type->name, "proc") == 0)
		sbsec->flags |= SE_SBPROC;

	if (!sbsec->behavior) {
		/*
		 * Determine the labeling behavior to use for this
		 * filesystem type.
		 */
		rc = security_fs_use(sb);
		if (rc) {
			printk(KERN_WARNING
				"%s: security_fs_use(%s) returned %d\n",
					__func__, sb->s_type->name, rc);
			goto out;
		}
	}
	/* sets the context of the superblock for the fs being mounted. */
	if (fscontext_sid) {
		rc = may_context_mount_sb_relabel(fscontext_sid, sbsec, cred);
		if (rc)
			goto out;

		sbsec->sid = fscontext_sid;
	}

	/*
	 * Switch to using mount point labeling behavior.
	 * sets the label used on all file below the mountpoint, and will set
	 * the superblock context if not already set.
	 */
	if (kern_flags & SECURITY_LSM_NATIVE_LABELS && !context_sid) {
		sbsec->behavior = SECURITY_FS_USE_NATIVE;
		*set_kern_flags |= SECURITY_LSM_NATIVE_LABELS;
	}

	if (context_sid) {
		if (!fscontext_sid) {
			rc = may_context_mount_sb_relabel(context_sid, sbsec,
							  cred);
			if (rc)
				goto out;
			sbsec->sid = context_sid;
		} else {
			rc = may_context_mount_inode_relabel(context_sid, sbsec,
							     cred);
			if (rc)
				goto out;
		}
		if (!rootcontext_sid)
			rootcontext_sid = context_sid;

		sbsec->mntpoint_sid = context_sid;
		sbsec->behavior = SECURITY_FS_USE_MNTPOINT;
	}

	if (rootcontext_sid) {
		rc = may_context_mount_inode_relabel(rootcontext_sid, sbsec,
						     cred);
		if (rc)
			goto out;

		root_isec->sid = rootcontext_sid;
		root_isec->initialized = 1;
	}

	if (defcontext_sid) {
		if (sbsec->behavior != SECURITY_FS_USE_XATTR &&
			sbsec->behavior != SECURITY_FS_USE_NATIVE) {
			rc = -EINVAL;
			printk(KERN_WARNING "SELinux: defcontext option is "
			       "invalid for this filesystem type\n");
			goto out;
		}

		if (defcontext_sid != sbsec->def_sid) {
			rc = may_context_mount_inode_relabel(defcontext_sid,
							     sbsec, cred);
			if (rc)
				goto out;
		}

		sbsec->def_sid = defcontext_sid;
	}

	rc = sb_finish_set_opts(sb);
out:
	mutex_unlock(&sbsec->lock);
	return rc;
out_double_mount:
	rc = -EINVAL;
	printk(KERN_WARNING "SELinux: mount invalid.  Same superblock, different "
	       "security settings for (dev %s, type %s)\n", sb->s_id, name);
	goto out;
}

static int selinux_cmp_sb_context(const struct super_block *oldsb,
				    const struct super_block *newsb)
{
	struct superblock_security_struct *old = oldsb->s_security;
	struct superblock_security_struct *new = newsb->s_security;
	char oldflags = old->flags & SE_MNTMASK;
	char newflags = new->flags & SE_MNTMASK;

	if (oldflags != newflags)
		goto mismatch;
	if ((oldflags & FSCONTEXT_MNT) && old->sid != new->sid)
		goto mismatch;
	if ((oldflags & CONTEXT_MNT) && old->mntpoint_sid != new->mntpoint_sid)
		goto mismatch;
	if ((oldflags & DEFCONTEXT_MNT) && old->def_sid != new->def_sid)
		goto mismatch;
	if (oldflags & ROOTCONTEXT_MNT) {
		struct inode_security_struct *oldroot = oldsb->s_root->d_inode->i_security;
		struct inode_security_struct *newroot = newsb->s_root->d_inode->i_security;
		if (oldroot->sid != newroot->sid)
			goto mismatch;
	}
	return 0;
mismatch:
	printk(KERN_WARNING "SELinux: mount invalid.  Same superblock, "
			    "different security settings for (dev %s, "
			    "type %s)\n", newsb->s_id, newsb->s_type->name);
	return -EBUSY;
}

static int selinux_sb_clone_mnt_opts(const struct super_block *oldsb,
					struct super_block *newsb)
{
	const struct superblock_security_struct *oldsbsec = oldsb->s_security;
	struct superblock_security_struct *newsbsec = newsb->s_security;

	int set_fscontext =	(oldsbsec->flags & FSCONTEXT_MNT);
	int set_context =	(oldsbsec->flags & CONTEXT_MNT);
	int set_rootcontext =	(oldsbsec->flags & ROOTCONTEXT_MNT);

	/*
	 * if the parent was able to be mounted it clearly had no special lsm
	 * mount options.  thus we can safely deal with this superblock later
	 */
	if (!ss_initialized)
		return 0;

	/* how can we clone if the old one wasn't set up?? */
	BUG_ON(!(oldsbsec->flags & SE_SBINITIALIZED));

	/* if fs is reusing a sb, make sure that the contexts match */
	if (newsbsec->flags & SE_SBINITIALIZED)
		return selinux_cmp_sb_context(oldsb, newsb);

	mutex_lock(&newsbsec->lock);

	newsbsec->flags = oldsbsec->flags;

	newsbsec->sid = oldsbsec->sid;
	newsbsec->def_sid = oldsbsec->def_sid;
	newsbsec->behavior = oldsbsec->behavior;

	if (set_context) {
		u32 sid = oldsbsec->mntpoint_sid;

		if (!set_fscontext)
			newsbsec->sid = sid;
		if (!set_rootcontext) {
			struct inode *newinode = newsb->s_root->d_inode;
			struct inode_security_struct *newisec = newinode->i_security;
			newisec->sid = sid;
		}
		newsbsec->mntpoint_sid = sid;
	}
	if (set_rootcontext) {
		const struct inode *oldinode = oldsb->s_root->d_inode;
		const struct inode_security_struct *oldisec = oldinode->i_security;
		struct inode *newinode = newsb->s_root->d_inode;
		struct inode_security_struct *newisec = newinode->i_security;

		newisec->sid = oldisec->sid;
	}

	sb_finish_set_opts(newsb);
	mutex_unlock(&newsbsec->lock);
	return 0;
}

static int selinux_parse_opts_str(char *options,
				  struct security_mnt_opts *opts)
{
	char *p;
	char *context = NULL, *defcontext = NULL;
	char *fscontext = NULL, *rootcontext = NULL;
	int rc, num_mnt_opts = 0;

	opts->num_mnt_opts = 0;

	/* Standard string-based options. */
	while ((p = strsep(&options, "|")) != NULL) {
		int token;
		substring_t args[MAX_OPT_ARGS];

		if (!*p)
			continue;

		token = match_token(p, tokens, args);

		switch (token) {
		case Opt_context:
			if (context || defcontext) {
				rc = -EINVAL;
				printk(KERN_WARNING SEL_MOUNT_FAIL_MSG);
				goto out_err;
			}
			context = match_strdup(&args[0]);
			if (!context) {
				rc = -ENOMEM;
				goto out_err;
			}
			break;

		case Opt_fscontext:
			if (fscontext) {
				rc = -EINVAL;
				printk(KERN_WARNING SEL_MOUNT_FAIL_MSG);
				goto out_err;
			}
			fscontext = match_strdup(&args[0]);
			if (!fscontext) {
				rc = -ENOMEM;
				goto out_err;
			}
			break;

		case Opt_rootcontext:
			if (rootcontext) {
				rc = -EINVAL;
				printk(KERN_WARNING SEL_MOUNT_FAIL_MSG);
				goto out_err;
			}
			rootcontext = match_strdup(&args[0]);
			if (!rootcontext) {
				rc = -ENOMEM;
				goto out_err;
			}
			break;

		case Opt_defcontext:
			if (context || defcontext) {
				rc = -EINVAL;
				printk(KERN_WARNING SEL_MOUNT_FAIL_MSG);
				goto out_err;
			}
			defcontext = match_strdup(&args[0]);
			if (!defcontext) {
				rc = -ENOMEM;
				goto out_err;
			}
			break;
		case Opt_labelsupport:
			break;
		default:
			rc = -EINVAL;
			printk(KERN_WARNING "SELinux:  unknown mount option\n");
			goto out_err;

		}
	}

	rc = -ENOMEM;
	opts->mnt_opts = kcalloc(NUM_SEL_MNT_OPTS, sizeof(char *), GFP_ATOMIC);
	if (!opts->mnt_opts)
		goto out_err;

	opts->mnt_opts_flags = kcalloc(NUM_SEL_MNT_OPTS, sizeof(int), GFP_ATOMIC);
	if (!opts->mnt_opts_flags) {
		kfree(opts->mnt_opts);
		goto out_err;
	}

	if (fscontext) {
		opts->mnt_opts[num_mnt_opts] = fscontext;
		opts->mnt_opts_flags[num_mnt_opts++] = FSCONTEXT_MNT;
	}
	if (context) {
		opts->mnt_opts[num_mnt_opts] = context;
		opts->mnt_opts_flags[num_mnt_opts++] = CONTEXT_MNT;
	}
	if (rootcontext) {
		opts->mnt_opts[num_mnt_opts] = rootcontext;
		opts->mnt_opts_flags[num_mnt_opts++] = ROOTCONTEXT_MNT;
	}
	if (defcontext) {
		opts->mnt_opts[num_mnt_opts] = defcontext;
		opts->mnt_opts_flags[num_mnt_opts++] = DEFCONTEXT_MNT;
	}

	opts->num_mnt_opts = num_mnt_opts;
	return 0;

out_err:
	kfree(context);
	kfree(defcontext);
	kfree(fscontext);
	kfree(rootcontext);
	return rc;
}
/*
 * string mount options parsing and call set the sbsec
 */
static int superblock_doinit(struct super_block *sb, void *data)
{
	int rc = 0;
	char *options = data;
	struct security_mnt_opts opts;

	security_init_mnt_opts(&opts);

	if (!data)
		goto out;

	BUG_ON(sb->s_type->fs_flags & FS_BINARY_MOUNTDATA);

	rc = selinux_parse_opts_str(options, &opts);
	if (rc)
		goto out_err;

out:
	rc = selinux_set_mnt_opts(sb, &opts, 0, NULL);

out_err:
	security_free_mnt_opts(&opts);
	return rc;
}

static void selinux_write_opts(struct seq_file *m,
			       struct security_mnt_opts *opts)
{
	int i;
	char *prefix;

	for (i = 0; i < opts->num_mnt_opts; i++) {
		char *has_comma;

		if (opts->mnt_opts[i])
			has_comma = strchr(opts->mnt_opts[i], ',');
		else
			has_comma = NULL;

		switch (opts->mnt_opts_flags[i]) {
		case CONTEXT_MNT:
			prefix = CONTEXT_STR;
			break;
		case FSCONTEXT_MNT:
			prefix = FSCONTEXT_STR;
			break;
		case ROOTCONTEXT_MNT:
			prefix = ROOTCONTEXT_STR;
			break;
		case DEFCONTEXT_MNT:
			prefix = DEFCONTEXT_STR;
			break;
		case SBLABEL_MNT:
			seq_putc(m, ',');
			seq_puts(m, LABELSUPP_STR);
			continue;
		default:
			BUG();
			return;
		};
		/* we need a comma before each option */
		seq_putc(m, ',');
		seq_puts(m, prefix);
		if (has_comma)
			seq_putc(m, '\"');
		seq_puts(m, opts->mnt_opts[i]);
		if (has_comma)
			seq_putc(m, '\"');
	}
}

static int selinux_sb_show_options(struct seq_file *m, struct super_block *sb)
{
	struct security_mnt_opts opts;
	int rc;

	rc = selinux_get_mnt_opts(sb, &opts);
	if (rc) {
		/* before policy load we may get EINVAL, don't show anything */
		if (rc == -EINVAL)
			rc = 0;
		return rc;
	}

	selinux_write_opts(m, &opts);

	security_free_mnt_opts(&opts);

	return rc;
}

static inline u16 inode_mode_to_security_class(umode_t mode)
{
	switch (mode & S_IFMT) {
	case S_IFSOCK:
		return SECCLASS_SOCK_FILE;
	case S_IFLNK:
		return SECCLASS_LNK_FILE;
	case S_IFREG:
		return SECCLASS_FILE;
	case S_IFBLK:
		return SECCLASS_BLK_FILE;
	case S_IFDIR:
		return SECCLASS_DIR;
	case S_IFCHR:
		return SECCLASS_CHR_FILE;
	case S_IFIFO:
		return SECCLASS_FIFO_FILE;

	}

	return SECCLASS_FILE;
}

static inline int default_protocol_stream(int protocol)
{
	return (protocol == IPPROTO_IP || protocol == IPPROTO_TCP);
}

static inline int default_protocol_dgram(int protocol)
{
	return (protocol == IPPROTO_IP || protocol == IPPROTO_UDP);
}

static inline u16 socket_type_to_security_class(int family, int type, int protocol)
{
	switch (family) {
	case PF_UNIX:
		switch (type) {
		case SOCK_STREAM:
		case SOCK_SEQPACKET:
			return SECCLASS_UNIX_STREAM_SOCKET;
		case SOCK_DGRAM:
			return SECCLASS_UNIX_DGRAM_SOCKET;
		}
		break;
	case PF_INET:
	case PF_INET6:
		switch (type) {
		case SOCK_STREAM:
			if (default_protocol_stream(protocol))
				return SECCLASS_TCP_SOCKET;
			else
				return SECCLASS_RAWIP_SOCKET;
		case SOCK_DGRAM:
			if (default_protocol_dgram(protocol))
				return SECCLASS_UDP_SOCKET;
			else
				return SECCLASS_RAWIP_SOCKET;
		case SOCK_DCCP:
			return SECCLASS_DCCP_SOCKET;
		default:
			return SECCLASS_RAWIP_SOCKET;
		}
		break;
	case PF_NETLINK:
		switch (protocol) {
		case NETLINK_ROUTE:
			return SECCLASS_NETLINK_ROUTE_SOCKET;
		case NETLINK_FIREWALL:
			return SECCLASS_NETLINK_FIREWALL_SOCKET;
		case NETLINK_SOCK_DIAG:
			return SECCLASS_NETLINK_TCPDIAG_SOCKET;
		case NETLINK_NFLOG:
			return SECCLASS_NETLINK_NFLOG_SOCKET;
		case NETLINK_XFRM:
			return SECCLASS_NETLINK_XFRM_SOCKET;
		case NETLINK_SELINUX:
			return SECCLASS_NETLINK_SELINUX_SOCKET;
		case NETLINK_AUDIT:
			return SECCLASS_NETLINK_AUDIT_SOCKET;
		case NETLINK_IP6_FW:
			return SECCLASS_NETLINK_IP6FW_SOCKET;
		case NETLINK_DNRTMSG:
			return SECCLASS_NETLINK_DNRT_SOCKET;
		case NETLINK_KOBJECT_UEVENT:
			return SECCLASS_NETLINK_KOBJECT_UEVENT_SOCKET;
		default:
			return SECCLASS_NETLINK_SOCKET;
		}
	case PF_PACKET:
		return SECCLASS_PACKET_SOCKET;
	case PF_KEY:
		return SECCLASS_KEY_SOCKET;
	case PF_APPLETALK:
		return SECCLASS_APPLETALK_SOCKET;
	}

	return SECCLASS_SOCKET;
}

#ifdef CONFIG_PROC_FS
static int selinux_proc_get_sid(struct dentry *dentry,
				u16 tclass,
				u32 *sid)
{
	int rc;
	char *buffer, *path;

	buffer = (char *)__get_free_page(GFP_KERNEL);
	if (!buffer)
		return -ENOMEM;

	path = dentry_path_raw(dentry, buffer, PAGE_SIZE);
	if (IS_ERR(path))
		rc = PTR_ERR(path);
	else {
		/* each process gets a /proc/PID/ entry. Strip off the
		 * PID part to get a valid selinux labeling.
		 * e.g. /proc/1/net/rpc/nfs -> /net/rpc/nfs */
		while (path[1] >= '0' && path[1] <= '9') {
			path[1] = '/';
			path++;
		}
		rc = security_genfs_sid("proc", path, tclass, sid);
	}
	free_page((unsigned long)buffer);
	return rc;
}
#else
static int selinux_proc_get_sid(struct dentry *dentry,
				u16 tclass,
				u32 *sid)
{
	return -EINVAL;
}
#endif

/* The inode's security attributes must be initialized before first use. */
static int inode_doinit_with_dentry(struct inode *inode, struct dentry *opt_dentry)
{
	struct superblock_security_struct *sbsec = NULL;
	struct inode_security_struct *isec = inode->i_security;
	u32 sid;
	struct dentry *dentry;
#define INITCONTEXTLEN 255
	char *context = NULL;
	unsigned len = 0;
	int rc = 0;

	if (isec->initialized)
		goto out;

	mutex_lock(&isec->lock);
	if (isec->initialized)
		goto out_unlock;

	sbsec = inode->i_sb->s_security;
	if (!(sbsec->flags & SE_SBINITIALIZED)) {
		/* Defer initialization until selinux_complete_init,
		   after the initial policy is loaded and the security
		   server is ready to handle calls. */
		spin_lock(&sbsec->isec_lock);
		if (list_empty(&isec->list))
			list_add(&isec->list, &sbsec->isec_head);
		spin_unlock(&sbsec->isec_lock);
		goto out_unlock;
	}

	switch (sbsec->behavior) {
	case SECURITY_FS_USE_NATIVE:
		break;
	case SECURITY_FS_USE_XATTR:
		if (!inode->i_op->getxattr) {
			isec->sid = sbsec->def_sid;
			break;
		}

		/* Need a dentry, since the xattr API requires one.
		   Life would be simpler if we could just pass the inode. */
		if (opt_dentry) {
			/* Called from d_instantiate or d_splice_alias. */
			dentry = dget(opt_dentry);
		} else {
			/* Called from selinux_complete_init, try to find a dentry. */
			dentry = d_find_alias(inode);
		}
		if (!dentry) {
			/*
			 * this is can be hit on boot when a file is accessed
			 * before the policy is loaded.  When we load policy we
			 * may find inodes that have no dentry on the
			 * sbsec->isec_head list.  No reason to complain as these
			 * will get fixed up the next time we go through
			 * inode_doinit with a dentry, before these inodes could
			 * be used again by userspace.
			 */
			goto out_unlock;
		}

		len = INITCONTEXTLEN;
		context = kmalloc(len+1, GFP_NOFS);
		if (!context) {
			rc = -ENOMEM;
			dput(dentry);
			goto out_unlock;
		}
		context[len] = '\0';
		rc = inode->i_op->getxattr(dentry, XATTR_NAME_SELINUX,
					   context, len);
		if (rc == -ERANGE) {
			kfree(context);

			/* Need a larger buffer.  Query for the right size. */
			rc = inode->i_op->getxattr(dentry, XATTR_NAME_SELINUX,
						   NULL, 0);
			if (rc < 0) {
				dput(dentry);
				goto out_unlock;
			}
			len = rc;
			context = kmalloc(len+1, GFP_NOFS);
			if (!context) {
				rc = -ENOMEM;
				dput(dentry);
				goto out_unlock;
			}
			context[len] = '\0';
			rc = inode->i_op->getxattr(dentry,
						   XATTR_NAME_SELINUX,
						   context, len);
		}
		dput(dentry);
		if (rc < 0) {
			if (rc != -ENODATA) {
				printk(KERN_WARNING "SELinux: %s:  getxattr returned "
				       "%d for dev=%s ino=%ld\n", __func__,
				       -rc, inode->i_sb->s_id, inode->i_ino);
				kfree(context);
				goto out_unlock;
			}
			/* Map ENODATA to the default file SID */
			sid = sbsec->def_sid;
			rc = 0;
		} else {
			rc = security_context_to_sid_default(context, rc, &sid,
							     sbsec->def_sid,
							     GFP_NOFS);
			if (rc) {
				char *dev = inode->i_sb->s_id;
				unsigned long ino = inode->i_ino;

				if (rc == -EINVAL) {
					if (printk_ratelimit())
						printk(KERN_NOTICE "SELinux: inode=%lu on dev=%s was found to have an invalid "
							"context=%s.  This indicates you may need to relabel the inode or the "
							"filesystem in question.\n", ino, dev, context);
				} else {
					printk(KERN_WARNING "SELinux: %s:  context_to_sid(%s) "
					       "returned %d for dev=%s ino=%ld\n",
					       __func__, context, -rc, dev, ino);
				}
				kfree(context);
				/* Leave with the unlabeled SID */
				rc = 0;
				break;
			}
		}
		kfree(context);
		isec->sid = sid;
		break;
	case SECURITY_FS_USE_TASK:
		isec->sid = isec->task_sid;
		break;
	case SECURITY_FS_USE_TRANS:
		/* Default to the fs SID. */
		isec->sid = sbsec->sid;

		/* Try to obtain a transition SID. */
		isec->sclass = inode_mode_to_security_class(inode->i_mode);
		rc = security_transition_sid(isec->task_sid, sbsec->sid,
					     isec->sclass, NULL, &sid);
		if (rc)
			goto out_unlock;
		isec->sid = sid;
		break;
	case SECURITY_FS_USE_MNTPOINT:
		isec->sid = sbsec->mntpoint_sid;
		break;
	default:
		/* Default to the fs superblock SID. */
		isec->sid = sbsec->sid;

		if ((sbsec->flags & SE_SBPROC) && !S_ISLNK(inode->i_mode)) {
			if (opt_dentry) {
				isec->sclass = inode_mode_to_security_class(inode->i_mode);
				rc = selinux_proc_get_sid(opt_dentry,
							  isec->sclass,
							  &sid);
				if (rc)
					goto out_unlock;
				isec->sid = sid;
			}
		}
		break;
	}

	isec->initialized = 1;

out_unlock:
	mutex_unlock(&isec->lock);
out:
	if (isec->sclass == SECCLASS_FILE)
		isec->sclass = inode_mode_to_security_class(inode->i_mode);
	return rc;
}

/* Convert a Linux signal to an access vector. */
static inline u32 signal_to_av(int sig)
{
	u32 perm = 0;

	switch (sig) {
	case SIGCHLD:
		/* Commonly granted from child to parent. */
		perm = PROCESS__SIGCHLD;
		break;
	case SIGKILL:
		/* Cannot be caught or ignored */
		perm = PROCESS__SIGKILL;
		break;
	case SIGSTOP:
		/* Cannot be caught or ignored */
		perm = PROCESS__SIGSTOP;
		break;
	default:
		/* All other signals. */
		perm = PROCESS__SIGNAL;
		break;
	}

	return perm;
}

/*
 * Check permission between a pair of credentials
 * fork check, ptrace check, etc.
 */
static int cred_has_perm(const struct cred *actor,
			 const struct cred *target,
			 u32 perms)
{
	u32 asid = cred_sid(actor), tsid = cred_sid(target);

	return avc_has_perm(asid, tsid, SECCLASS_PROCESS, perms, NULL);
}

/*
 * Check permission between a pair of tasks, e.g. signal checks,
 * fork check, ptrace check, etc.
 * tsk1 is the actor and tsk2 is the target
 * - this uses the default subjective creds of tsk1
 */
static int task_has_perm(const struct task_struct *tsk1,
			 const struct task_struct *tsk2,
			 u32 perms)
{
	const struct task_security_struct *__tsec1, *__tsec2;
	u32 sid1, sid2;

	rcu_read_lock();
	__tsec1 = __task_cred(tsk1)->security;	sid1 = __tsec1->sid;
	__tsec2 = __task_cred(tsk2)->security;	sid2 = __tsec2->sid;
	rcu_read_unlock();
	return avc_has_perm(sid1, sid2, SECCLASS_PROCESS, perms, NULL);
}

/*
 * Check permission between current and another task, e.g. signal checks,
 * fork check, ptrace check, etc.
 * current is the actor and tsk2 is the target
 * - this uses current's subjective creds
 */
static int current_has_perm(const struct task_struct *tsk,
			    u32 perms)
{
	u32 sid, tsid;

	sid = current_sid();
	tsid = task_sid(tsk);
	return avc_has_perm(sid, tsid, SECCLASS_PROCESS, perms, NULL);
}

#if CAP_LAST_CAP > 63
#error Fix SELinux to handle capabilities > 63.
#endif

/* Check whether a task is allowed to use a capability. */
static int cred_has_capability(const struct cred *cred,
			       int cap, int audit)
{
	struct common_audit_data ad;
	struct av_decision avd;
	u16 sclass;
	u32 sid = cred_sid(cred);
	u32 av = CAP_TO_MASK(cap);
	int rc;

	ad.type = LSM_AUDIT_DATA_CAP;
	ad.u.cap = cap;

	switch (CAP_TO_INDEX(cap)) {
	case 0:
		sclass = SECCLASS_CAPABILITY;
		break;
	case 1:
		sclass = SECCLASS_CAPABILITY2;
		break;
	default:
		printk(KERN_ERR
		       "SELinux:  out of range capability %d\n", cap);
		BUG();
		return -EINVAL;
	}

	rc = avc_has_perm_noaudit(sid, sid, sclass, av, 0, &avd);
	if (audit == SECURITY_CAP_AUDIT) {
		int rc2 = avc_audit(sid, sid, sclass, av, &avd, rc, &ad);
		if (rc2)
			return rc2;
	}
	return rc;
}

/* Check whether a task is allowed to use a system operation. */
static int task_has_system(struct task_struct *tsk,
			   u32 perms)
{
	u32 sid = task_sid(tsk);

	return avc_has_perm(sid, SECINITSID_KERNEL,
			    SECCLASS_SYSTEM, perms, NULL);
}

/* Check whether a task has a particular permission to an inode.
   The 'adp' parameter is optional and allows other audit
   data to be passed (e.g. the dentry). */
static int inode_has_perm(const struct cred *cred,
			  struct inode *inode,
			  u32 perms,
			  struct common_audit_data *adp)
{
	struct inode_security_struct *isec;
	u32 sid;

	validate_creds(cred);

	if (unlikely(IS_PRIVATE(inode)))
		return 0;

	sid = cred_sid(cred);
	isec = inode->i_security;

	return avc_has_perm(sid, isec->sid, isec->sclass, perms, adp);
}

/* Same as inode_has_perm, but pass explicit audit data containing
   the dentry to help the auditing code to more easily generate the
   pathname if needed. */
static inline int dentry_has_perm(const struct cred *cred,
				  struct dentry *dentry,
				  u32 av)
{
	struct inode *inode = dentry->d_inode;
	struct common_audit_data ad;

	ad.type = LSM_AUDIT_DATA_DENTRY;
	ad.u.dentry = dentry;
	return inode_has_perm(cred, inode, av, &ad);
}

/* Same as inode_has_perm, but pass explicit audit data containing
   the path to help the auditing code to more easily generate the
   pathname if needed. */
static inline int path_has_perm(const struct cred *cred,
				struct path *path,
				u32 av)
{
	struct inode *inode = path->dentry->d_inode;
	struct common_audit_data ad;

	ad.type = LSM_AUDIT_DATA_PATH;
	ad.u.path = *path;
	return inode_has_perm(cred, inode, av, &ad);
}

/* Same as path_has_perm, but uses the inode from the file struct. */
static inline int file_path_has_perm(const struct cred *cred,
				     struct file *file,
				     u32 av)
{
	struct common_audit_data ad;

	ad.type = LSM_AUDIT_DATA_PATH;
	ad.u.path = file->f_path;
	return inode_has_perm(cred, file_inode(file), av, &ad);
}

/* Check whether a task can use an open file descriptor to
   access an inode in a given way.  Check access to the
   descriptor itself, and then use dentry_has_perm to
   check a particular permission to the file.
   Access to the descriptor is implicitly granted if it
   has the same SID as the process.  If av is zero, then
   access to the file is not checked, e.g. for cases
   where only the descriptor is affected like seek. */
static int file_has_perm(const struct cred *cred,
			 struct file *file,
			 u32 av)
{
	struct file_security_struct *fsec = file->f_security;
	struct inode *inode = file_inode(file);
	struct common_audit_data ad;
	u32 sid = cred_sid(cred);
	int rc;

	ad.type = LSM_AUDIT_DATA_PATH;
	ad.u.path = file->f_path;

	if (sid != fsec->sid) {
		rc = avc_has_perm(sid, fsec->sid,
				  SECCLASS_FD,
				  FD__USE,
				  &ad);
		if (rc)
			goto out;
	}

	/* av is zero if only checking access to the descriptor. */
	rc = 0;
	if (av)
		rc = inode_has_perm(cred, inode, av, &ad);

out:
	return rc;
}

/* Check whether a task can create a file. */
static int may_create(struct inode *dir,
		      struct dentry *dentry,
		      u16 tclass)
{
	const struct task_security_struct *tsec = current_security();
	struct inode_security_struct *dsec;
	struct superblock_security_struct *sbsec;
	u32 sid, newsid;
	struct common_audit_data ad;
	int rc;

	dsec = dir->i_security;
	sbsec = dir->i_sb->s_security;

	sid = tsec->sid;
	newsid = tsec->create_sid;

	ad.type = LSM_AUDIT_DATA_DENTRY;
	ad.u.dentry = dentry;

	rc = avc_has_perm(sid, dsec->sid, SECCLASS_DIR,
			  DIR__ADD_NAME | DIR__SEARCH,
			  &ad);
	if (rc)
		return rc;

	if (!newsid || !(sbsec->flags & SBLABEL_MNT)) {
		rc = security_transition_sid(sid, dsec->sid, tclass,
					     &dentry->d_name, &newsid);
		if (rc)
			return rc;
	}

	rc = avc_has_perm(sid, newsid, tclass, FILE__CREATE, &ad);
	if (rc)
		return rc;

	return avc_has_perm(newsid, sbsec->sid,
			    SECCLASS_FILESYSTEM,
			    FILESYSTEM__ASSOCIATE, &ad);
}

/* Check whether a task can create a key. */
static int may_create_key(u32 ksid,
			  struct task_struct *ctx)
{
	u32 sid = task_sid(ctx);

	return avc_has_perm(sid, ksid, SECCLASS_KEY, KEY__CREATE, NULL);
}

#define MAY_LINK	0
#define MAY_UNLINK	1
#define MAY_RMDIR	2

/* Check whether a task can link, unlink, or rmdir a file/directory. */
static int may_link(struct inode *dir,
		    struct dentry *dentry,
		    int kind)

{
	struct inode_security_struct *dsec, *isec;
	struct common_audit_data ad;
	u32 sid = current_sid();
	u32 av;
	int rc;

	dsec = dir->i_security;
	isec = dentry->d_inode->i_security;

	ad.type = LSM_AUDIT_DATA_DENTRY;
	ad.u.dentry = dentry;

	av = DIR__SEARCH;
	av |= (kind ? DIR__REMOVE_NAME : DIR__ADD_NAME);
	rc = avc_has_perm(sid, dsec->sid, SECCLASS_DIR, av, &ad);
	if (rc)
		return rc;

	switch (kind) {
	case MAY_LINK:
		av = FILE__LINK;
		break;
	case MAY_UNLINK:
		av = FILE__UNLINK;
		break;
	case MAY_RMDIR:
		av = DIR__RMDIR;
		break;
	default:
		printk(KERN_WARNING "SELinux: %s:  unrecognized kind %d\n",
			__func__, kind);
		return 0;
	}

	rc = avc_has_perm(sid, isec->sid, isec->sclass, av, &ad);
	return rc;
}

static inline int may_rename(struct inode *old_dir,
			     struct dentry *old_dentry,
			     struct inode *new_dir,
			     struct dentry *new_dentry)
{
	struct inode_security_struct *old_dsec, *new_dsec, *old_isec, *new_isec;
	struct common_audit_data ad;
	u32 sid = current_sid();
	u32 av;
	int old_is_dir, new_is_dir;
	int rc;

	old_dsec = old_dir->i_security;
	old_isec = old_dentry->d_inode->i_security;
	old_is_dir = S_ISDIR(old_dentry->d_inode->i_mode);
	new_dsec = new_dir->i_security;

	ad.type = LSM_AUDIT_DATA_DENTRY;

	ad.u.dentry = old_dentry;
	rc = avc_has_perm(sid, old_dsec->sid, SECCLASS_DIR,
			  DIR__REMOVE_NAME | DIR__SEARCH, &ad);
	if (rc)
		return rc;
	rc = avc_has_perm(sid, old_isec->sid,
			  old_isec->sclass, FILE__RENAME, &ad);
	if (rc)
		return rc;
	if (old_is_dir && new_dir != old_dir) {
		rc = avc_has_perm(sid, old_isec->sid,
				  old_isec->sclass, DIR__REPARENT, &ad);
		if (rc)
			return rc;
	}

	ad.u.dentry = new_dentry;
	av = DIR__ADD_NAME | DIR__SEARCH;
	if (new_dentry->d_inode)
		av |= DIR__REMOVE_NAME;
	rc = avc_has_perm(sid, new_dsec->sid, SECCLASS_DIR, av, &ad);
	if (rc)
		return rc;
	if (new_dentry->d_inode) {
		new_isec = new_dentry->d_inode->i_security;
		new_is_dir = S_ISDIR(new_dentry->d_inode->i_mode);
		rc = avc_has_perm(sid, new_isec->sid,
				  new_isec->sclass,
				  (new_is_dir ? DIR__RMDIR : FILE__UNLINK), &ad);
		if (rc)
			return rc;
	}

	return 0;
}

/* Check whether a task can perform a filesystem operation. */
static int superblock_has_perm(const struct cred *cred,
			       struct super_block *sb,
			       u32 perms,
			       struct common_audit_data *ad)
{
	struct superblock_security_struct *sbsec;
	u32 sid = cred_sid(cred);

	sbsec = sb->s_security;
	return avc_has_perm(sid, sbsec->sid, SECCLASS_FILESYSTEM, perms, ad);
}

/* Convert a Linux mode and permission mask to an access vector. */
static inline u32 file_mask_to_av(int mode, int mask)
{
	u32 av = 0;

	if (!S_ISDIR(mode)) {
		if (mask & MAY_EXEC)
			av |= FILE__EXECUTE;
		if (mask & MAY_READ)
			av |= FILE__READ;

		if (mask & MAY_APPEND)
			av |= FILE__APPEND;
		else if (mask & MAY_WRITE)
			av |= FILE__WRITE;

	} else {
		if (mask & MAY_EXEC)
			av |= DIR__SEARCH;
		if (mask & MAY_WRITE)
			av |= DIR__WRITE;
		if (mask & MAY_READ)
			av |= DIR__READ;
	}

	return av;
}

/* Convert a Linux file to an access vector. */
static inline u32 file_to_av(struct file *file)
{
	u32 av = 0;

	if (file->f_mode & FMODE_READ)
		av |= FILE__READ;
	if (file->f_mode & FMODE_WRITE) {
		if (file->f_flags & O_APPEND)
			av |= FILE__APPEND;
		else
			av |= FILE__WRITE;
	}
	if (!av) {
		/*
		 * Special file opened with flags 3 for ioctl-only use.
		 */
		av = FILE__IOCTL;
	}

	return av;
}

/*
 * Convert a file to an access vector and include the correct open
 * open permission.
 */
static inline u32 open_file_to_av(struct file *file)
{
	u32 av = file_to_av(file);

	if (selinux_policycap_openperm)
		av |= FILE__OPEN;

	return av;
}

/* Hook functions begin here. */

static int selinux_ptrace_access_check(struct task_struct *child,
				     unsigned int mode)
{
	int rc;

	rc = cap_ptrace_access_check(child, mode);
	if (rc)
		return rc;

	if (mode & PTRACE_MODE_READ) {
		u32 sid = current_sid();
		u32 csid = task_sid(child);
		return avc_has_perm(sid, csid, SECCLASS_FILE, FILE__READ, NULL);
	}

	return current_has_perm(child, PROCESS__PTRACE);
}

static int selinux_ptrace_traceme(struct task_struct *parent)
{
	int rc;

	rc = cap_ptrace_traceme(parent);
	if (rc)
		return rc;

	return task_has_perm(parent, current, PROCESS__PTRACE);
}

static int selinux_capget(struct task_struct *target, kernel_cap_t *effective,
			  kernel_cap_t *inheritable, kernel_cap_t *permitted)
{
	int error;

	error = current_has_perm(target, PROCESS__GETCAP);
	if (error)
		return error;

	return cap_capget(target, effective, inheritable, permitted);
}

static int selinux_capset(struct cred *new, const struct cred *old,
			  const kernel_cap_t *effective,
			  const kernel_cap_t *inheritable,
			  const kernel_cap_t *permitted)
{
	int error;

	error = cap_capset(new, old,
				      effective, inheritable, permitted);
	if (error)
		return error;

	return cred_has_perm(old, new, PROCESS__SETCAP);
}

/*
 * (This comment used to live with the selinux_task_setuid hook,
 * which was removed).
 *
 * Since setuid only affects the current process, and since the SELinux
 * controls are not based on the Linux identity attributes, SELinux does not
 * need to control this operation.  However, SELinux does control the use of
 * the CAP_SETUID and CAP_SETGID capabilities using the capable hook.
 */

static int selinux_capable(const struct cred *cred, struct user_namespace *ns,
			   int cap, int audit)
{
	int rc;

	rc = cap_capable(cred, ns, cap, audit);
	if (rc)
		return rc;

	return cred_has_capability(cred, cap, audit);
}

static int selinux_quotactl(int cmds, int type, int id, struct super_block *sb)
{
	const struct cred *cred = current_cred();
	int rc = 0;

	if (!sb)
		return 0;

	switch (cmds) {
	case Q_SYNC:
	case Q_QUOTAON:
	case Q_QUOTAOFF:
	case Q_SETINFO:
	case Q_SETQUOTA:
		rc = superblock_has_perm(cred, sb, FILESYSTEM__QUOTAMOD, NULL);
		break;
	case Q_GETFMT:
	case Q_GETINFO:
	case Q_GETQUOTA:
		rc = superblock_has_perm(cred, sb, FILESYSTEM__QUOTAGET, NULL);
		break;
	default:
		rc = 0;  /* let the kernel handle invalid cmds */
		break;
	}
	return rc;
}

static int selinux_quota_on(struct dentry *dentry)
{
	const struct cred *cred = current_cred();

	return dentry_has_perm(cred, dentry, FILE__QUOTAON);
}

static int selinux_syslog(int type)
{
	int rc;

	switch (type) {
	case SYSLOG_ACTION_READ_ALL:	/* Read last kernel messages */
	case SYSLOG_ACTION_SIZE_BUFFER:	/* Return size of the log buffer */
		rc = task_has_system(current, SYSTEM__SYSLOG_READ);
		break;
	case SYSLOG_ACTION_CONSOLE_OFF:	/* Disable logging to console */
	case SYSLOG_ACTION_CONSOLE_ON:	/* Enable logging to console */
	/* Set level of messages printed to console */
	case SYSLOG_ACTION_CONSOLE_LEVEL:
		rc = task_has_system(current, SYSTEM__SYSLOG_CONSOLE);
		break;
	case SYSLOG_ACTION_CLOSE:	/* Close log */
	case SYSLOG_ACTION_OPEN:	/* Open log */
	case SYSLOG_ACTION_READ:	/* Read from log */
	case SYSLOG_ACTION_READ_CLEAR:	/* Read/clear last kernel messages */
	case SYSLOG_ACTION_CLEAR:	/* Clear ring buffer */
	default:
		rc = task_has_system(current, SYSTEM__SYSLOG_MOD);
		break;
	}
	return rc;
}

/*
 * Check that a process has enough memory to allocate a new virtual
 * mapping. 0 means there is enough memory for the allocation to
 * succeed and -ENOMEM implies there is not.
 *
 * Do not audit the selinux permission check, as this is applied to all
 * processes that allocate mappings.
 */
static int selinux_vm_enough_memory(struct mm_struct *mm, long pages)
{
	int rc, cap_sys_admin = 0;

	rc = selinux_capable(current_cred(), &init_user_ns, CAP_SYS_ADMIN,
			     SECURITY_CAP_NOAUDIT);
	if (rc == 0)
		cap_sys_admin = 1;

	return __vm_enough_memory(mm, pages, cap_sys_admin);
}

/* binprm security operations */

static int selinux_bprm_set_creds(struct linux_binprm *bprm)
{
	const struct task_security_struct *old_tsec;
	struct task_security_struct *new_tsec;
	struct inode_security_struct *isec;
	struct common_audit_data ad;
	struct inode *inode = file_inode(bprm->file);
	int rc;

	rc = cap_bprm_set_creds(bprm);
	if (rc)
		return rc;

	/* SELinux context only depends on initial program or script and not
	 * the script interpreter */
	if (bprm->cred_prepared)
		return 0;

	old_tsec = current_security();
	new_tsec = bprm->cred->security;
	isec = inode->i_security;

	/* Default to the current task SID. */
	new_tsec->sid = old_tsec->sid;
	new_tsec->osid = old_tsec->sid;

	/* Reset fs, key, and sock SIDs on execve. */
	new_tsec->create_sid = 0;
	new_tsec->keycreate_sid = 0;
	new_tsec->sockcreate_sid = 0;

	if (old_tsec->exec_sid) {
		new_tsec->sid = old_tsec->exec_sid;
		/* Reset exec SID on execve. */
		new_tsec->exec_sid = 0;

		/*
		 * Minimize confusion: if no_new_privs and a transition is
		 * explicitly requested, then fail the exec.
		 */
		if (bprm->unsafe & LSM_UNSAFE_NO_NEW_PRIVS)
			return -EPERM;
	} else {
		/* Check for a default transition on this program. */
		rc = security_transition_sid(old_tsec->sid, isec->sid,
					     SECCLASS_PROCESS, NULL,
					     &new_tsec->sid);
		if (rc)
			return rc;
	}

	ad.type = LSM_AUDIT_DATA_PATH;
	ad.u.path = bprm->file->f_path;

	if ((bprm->file->f_path.mnt->mnt_flags & MNT_NOSUID) ||
	    (bprm->unsafe & LSM_UNSAFE_NO_NEW_PRIVS))
		new_tsec->sid = old_tsec->sid;

	if (new_tsec->sid == old_tsec->sid) {
		rc = avc_has_perm(old_tsec->sid, isec->sid,
				  SECCLASS_FILE, FILE__EXECUTE_NO_TRANS, &ad);
		if (rc)
			return rc;
	} else {
		/* Check permissions for the transition. */
		rc = avc_has_perm(old_tsec->sid, new_tsec->sid,
				  SECCLASS_PROCESS, PROCESS__TRANSITION, &ad);
		if (rc)
			return rc;

		rc = avc_has_perm(new_tsec->sid, isec->sid,
				  SECCLASS_FILE, FILE__ENTRYPOINT, &ad);
		if (rc)
			return rc;

		/* Check for shared state */
		if (bprm->unsafe & LSM_UNSAFE_SHARE) {
			rc = avc_has_perm(old_tsec->sid, new_tsec->sid,
					  SECCLASS_PROCESS, PROCESS__SHARE,
					  NULL);
			if (rc)
				return -EPERM;
		}

		/* Make sure that anyone attempting to ptrace over a task that
		 * changes its SID has the appropriate permit */
		if (bprm->unsafe &
		    (LSM_UNSAFE_PTRACE | LSM_UNSAFE_PTRACE_CAP)) {
			struct task_struct *tracer;
			struct task_security_struct *sec;
			u32 ptsid = 0;

			rcu_read_lock();
			tracer = ptrace_parent(current);
			if (likely(tracer != NULL)) {
				sec = __task_cred(tracer)->security;
				ptsid = sec->sid;
			}
			rcu_read_unlock();

			if (ptsid != 0) {
				rc = avc_has_perm(ptsid, new_tsec->sid,
						  SECCLASS_PROCESS,
						  PROCESS__PTRACE, NULL);
				if (rc)
					return -EPERM;
			}
		}

		/* Clear any possibly unsafe personality bits on exec: */
		bprm->per_clear |= PER_CLEAR_ON_SETID;
	}

	return 0;
}

static int selinux_bprm_secureexec(struct linux_binprm *bprm)
{
	const struct task_security_struct *tsec = current_security();
	u32 sid, osid;
	int atsecure = 0;

	sid = tsec->sid;
	osid = tsec->osid;

	if (osid != sid) {
		/* Enable secure mode for SIDs transitions unless
		   the noatsecure permission is granted between
		   the two SIDs, i.e. ahp returns 0. */
		atsecure = avc_has_perm(osid, sid,
					SECCLASS_PROCESS,
					PROCESS__NOATSECURE, NULL);
	}

	return (atsecure || cap_bprm_secureexec(bprm));
}

static int match_file(const void *p, struct file *file, unsigned fd)
{
	return file_has_perm(p, file, file_to_av(file)) ? fd + 1 : 0;
}

/* Derived from fs/exec.c:flush_old_files. */
static inline void flush_unauthorized_files(const struct cred *cred,
					    struct files_struct *files)
{
	struct file *file, *devnull = NULL;
	struct tty_struct *tty;
	int drop_tty = 0;
	unsigned n;

	tty = get_current_tty();
	if (tty) {
		spin_lock(&tty_files_lock);
		if (!list_empty(&tty->tty_files)) {
			struct tty_file_private *file_priv;

			/* Revalidate access to controlling tty.
			   Use file_path_has_perm on the tty path directly
			   rather than using file_has_perm, as this particular
			   open file may belong to another process and we are
			   only interested in the inode-based check here. */
			file_priv = list_first_entry(&tty->tty_files,
						struct tty_file_private, list);
			file = file_priv->file;
			if (file_path_has_perm(cred, file, FILE__READ | FILE__WRITE))
				drop_tty = 1;
		}
		spin_unlock(&tty_files_lock);
		tty_kref_put(tty);
	}
	/* Reset controlling tty. */
	if (drop_tty)
		no_tty();

	/* Revalidate access to inherited open files. */
	n = iterate_fd(files, 0, match_file, cred);
	if (!n) /* none found? */
		return;

	devnull = dentry_open(&selinux_null, O_RDWR, cred);
	if (IS_ERR(devnull))
		devnull = NULL;
	/* replace all the matching ones with this */
	do {
		replace_fd(n - 1, devnull, 0);
	} while ((n = iterate_fd(files, n, match_file, cred)) != 0);
	if (devnull)
		fput(devnull);
}

/*
 * Prepare a process for imminent new credential changes due to exec
 */
static void selinux_bprm_committing_creds(struct linux_binprm *bprm)
{
	struct task_security_struct *new_tsec;
	struct rlimit *rlim, *initrlim;
	int rc, i;

	new_tsec = bprm->cred->security;
	if (new_tsec->sid == new_tsec->osid)
		return;

	/* Close files for which the new task SID is not authorized. */
	flush_unauthorized_files(bprm->cred, current->files);

	/* Always clear parent death signal on SID transitions. */
	current->pdeath_signal = 0;

	/* Check whether the new SID can inherit resource limits from the old
	 * SID.  If not, reset all soft limits to the lower of the current
	 * task's hard limit and the init task's soft limit.
	 *
	 * Note that the setting of hard limits (even to lower them) can be
	 * controlled by the setrlimit check.  The inclusion of the init task's
	 * soft limit into the computation is to avoid resetting soft limits
	 * higher than the default soft limit for cases where the default is
	 * lower than the hard limit, e.g. RLIMIT_CORE or RLIMIT_STACK.
	 */
	rc = avc_has_perm(new_tsec->osid, new_tsec->sid, SECCLASS_PROCESS,
			  PROCESS__RLIMITINH, NULL);
	if (rc) {
		/* protect against do_prlimit() */
		task_lock(current);
		for (i = 0; i < RLIM_NLIMITS; i++) {
			rlim = current->signal->rlim + i;
			initrlim = init_task.signal->rlim + i;
			rlim->rlim_cur = min(rlim->rlim_max, initrlim->rlim_cur);
		}
		task_unlock(current);
		update_rlimit_cpu(current, rlimit(RLIMIT_CPU));
	}
}

/*
 * Clean up the process immediately after the installation of new credentials
 * due to exec
 */
static void selinux_bprm_committed_creds(struct linux_binprm *bprm)
{
	const struct task_security_struct *tsec = current_security();
	struct itimerval itimer;
	u32 osid, sid;
	int rc, i;

	osid = tsec->osid;
	sid = tsec->sid;

	if (sid == osid)
		return;

	/* Check whether the new SID can inherit signal state from the old SID.
	 * If not, clear itimers to avoid subsequent signal generation and
	 * flush and unblock signals.
	 *
	 * This must occur _after_ the task SID has been updated so that any
	 * kill done after the flush will be checked against the new SID.
	 */
	rc = avc_has_perm(osid, sid, SECCLASS_PROCESS, PROCESS__SIGINH, NULL);
	if (rc) {
		memset(&itimer, 0, sizeof itimer);
		for (i = 0; i < 3; i++)
			do_setitimer(i, &itimer, NULL);
		spin_lock_irq(&current->sighand->siglock);
		if (!(current->signal->flags & SIGNAL_GROUP_EXIT)) {
			__flush_signals(current);
			flush_signal_handlers(current, 1);
			sigemptyset(&current->blocked);
		}
		spin_unlock_irq(&current->sighand->siglock);
	}

	/* Wake up the parent if it is waiting so that it can recheck
	 * wait permission to the new task SID. */
	read_lock(&tasklist_lock);
	__wake_up_parent(current, current->real_parent);
	read_unlock(&tasklist_lock);
}

/* superblock security operations */

static int selinux_sb_alloc_security(struct super_block *sb)
{
	return superblock_alloc_security(sb);
}

static void selinux_sb_free_security(struct super_block *sb)
{
	superblock_free_security(sb);
}

static inline int match_prefix(char *prefix, int plen, char *option, int olen)
{
	if (plen > olen)
		return 0;

	return !memcmp(prefix, option, plen);
}

static inline int selinux_option(char *option, int len)
{
	return (match_prefix(CONTEXT_STR, sizeof(CONTEXT_STR)-1, option, len) ||
		match_prefix(FSCONTEXT_STR, sizeof(FSCONTEXT_STR)-1, option, len) ||
		match_prefix(DEFCONTEXT_STR, sizeof(DEFCONTEXT_STR)-1, option, len) ||
		match_prefix(ROOTCONTEXT_STR, sizeof(ROOTCONTEXT_STR)-1, option, len) ||
		match_prefix(LABELSUPP_STR, sizeof(LABELSUPP_STR)-1, option, len));
}

static inline void take_option(char **to, char *from, int *first, int len)
{
	if (!*first) {
		**to = ',';
		*to += 1;
	} else
		*first = 0;
	memcpy(*to, from, len);
	*to += len;
}

static inline void take_selinux_option(char **to, char *from, int *first,
				       int len)
{
	int current_size = 0;

	if (!*first) {
		**to = '|';
		*to += 1;
	} else
		*first = 0;

	while (current_size < len) {
		if (*from != '"') {
			**to = *from;
			*to += 1;
		}
		from += 1;
		current_size += 1;
	}
}

static int selinux_sb_copy_data(char *orig, char *copy)
{
	int fnosec, fsec, rc = 0;
	char *in_save, *in_curr, *in_end;
	char *sec_curr, *nosec_save, *nosec;
	int open_quote = 0;

	in_curr = orig;
	sec_curr = copy;

	nosec = (char *)get_zeroed_page(GFP_KERNEL);
	if (!nosec) {
		rc = -ENOMEM;
		goto out;
	}

	nosec_save = nosec;
	fnosec = fsec = 1;
	in_save = in_end = orig;

	do {
		if (*in_end == '"')
			open_quote = !open_quote;
		if ((*in_end == ',' && open_quote == 0) ||
				*in_end == '\0') {
			int len = in_end - in_curr;

			if (selinux_option(in_curr, len))
				take_selinux_option(&sec_curr, in_curr, &fsec, len);
			else
				take_option(&nosec, in_curr, &fnosec, len);

			in_curr = in_end + 1;
		}
	} while (*in_end++);

	strcpy(in_save, nosec_save);
	free_page((unsigned long)nosec_save);
out:
	return rc;
}

static int selinux_sb_remount(struct super_block *sb, void *data)
{
	int rc, i, *flags;
	struct security_mnt_opts opts;
	char *secdata, **mount_options;
	struct superblock_security_struct *sbsec = sb->s_security;

	if (!(sbsec->flags & SE_SBINITIALIZED))
		return 0;

	if (!data)
		return 0;

	if (sb->s_type->fs_flags & FS_BINARY_MOUNTDATA)
		return 0;

	security_init_mnt_opts(&opts);
	secdata = alloc_secdata();
	if (!secdata)
		return -ENOMEM;
	rc = selinux_sb_copy_data(data, secdata);
	if (rc)
		goto out_free_secdata;

	rc = selinux_parse_opts_str(secdata, &opts);
	if (rc)
		goto out_free_secdata;

	mount_options = opts.mnt_opts;
	flags = opts.mnt_opts_flags;

	for (i = 0; i < opts.num_mnt_opts; i++) {
		u32 sid;
		size_t len;

		if (flags[i] == SBLABEL_MNT)
			continue;
		len = strlen(mount_options[i]);
		rc = security_context_to_sid(mount_options[i], len, &sid);
		if (rc) {
			printk(KERN_WARNING "SELinux: security_context_to_sid"
			       "(%s) failed for (dev %s, type %s) errno=%d\n",
			       mount_options[i], sb->s_id, sb->s_type->name, rc);
			goto out_free_opts;
		}
		rc = -EINVAL;
		switch (flags[i]) {
		case FSCONTEXT_MNT:
			if (bad_option(sbsec, FSCONTEXT_MNT, sbsec->sid, sid))
				goto out_bad_option;
			break;
		case CONTEXT_MNT:
			if (bad_option(sbsec, CONTEXT_MNT, sbsec->mntpoint_sid, sid))
				goto out_bad_option;
			break;
		case ROOTCONTEXT_MNT: {
			struct inode_security_struct *root_isec;
			root_isec = sb->s_root->d_inode->i_security;

			if (bad_option(sbsec, ROOTCONTEXT_MNT, root_isec->sid, sid))
				goto out_bad_option;
			break;
		}
		case DEFCONTEXT_MNT:
			if (bad_option(sbsec, DEFCONTEXT_MNT, sbsec->def_sid, sid))
				goto out_bad_option;
			break;
		default:
			goto out_free_opts;
		}
	}

	rc = 0;
out_free_opts:
	security_free_mnt_opts(&opts);
out_free_secdata:
	free_secdata(secdata);
	return rc;
out_bad_option:
	printk(KERN_WARNING "SELinux: unable to change security options "
	       "during remount (dev %s, type=%s)\n", sb->s_id,
	       sb->s_type->name);
	goto out_free_opts;
}

static int selinux_sb_kern_mount(struct super_block *sb, int flags, void *data)
{
	const struct cred *cred = current_cred();
	struct common_audit_data ad;
	int rc;

	rc = superblock_doinit(sb, data);
	if (rc)
		return rc;

	/* Allow all mounts performed by the kernel */
	if (flags & MS_KERNMOUNT)
		return 0;

	ad.type = LSM_AUDIT_DATA_DENTRY;
	ad.u.dentry = sb->s_root;
	return superblock_has_perm(cred, sb, FILESYSTEM__MOUNT, &ad);
}

static int selinux_sb_statfs(struct dentry *dentry)
{
	const struct cred *cred = current_cred();
	struct common_audit_data ad;

	ad.type = LSM_AUDIT_DATA_DENTRY;
	ad.u.dentry = dentry->d_sb->s_root;
	return superblock_has_perm(cred, dentry->d_sb, FILESYSTEM__GETATTR, &ad);
}

static int selinux_mount(const char *dev_name,
			 struct path *path,
			 const char *type,
			 unsigned long flags,
			 void *data)
{
	const struct cred *cred = current_cred();

	if (flags & MS_REMOUNT)
		return superblock_has_perm(cred, path->dentry->d_sb,
					   FILESYSTEM__REMOUNT, NULL);
	else
		return path_has_perm(cred, path, FILE__MOUNTON);
}

static int selinux_umount(struct vfsmount *mnt, int flags)
{
	const struct cred *cred = current_cred();

	return superblock_has_perm(cred, mnt->mnt_sb,
				   FILESYSTEM__UNMOUNT, NULL);
}

/* inode security operations */

static int selinux_inode_alloc_security(struct inode *inode)
{
	return inode_alloc_security(inode);
}

static void selinux_inode_free_security(struct inode *inode)
{
	inode_free_security(inode);
}

static int selinux_dentry_init_security(struct dentry *dentry, int mode,
					struct qstr *name, void **ctx,
					u32 *ctxlen)
{
	const struct cred *cred = current_cred();
	struct task_security_struct *tsec;
	struct inode_security_struct *dsec;
	struct superblock_security_struct *sbsec;
	struct inode *dir = dentry->d_parent->d_inode;
	u32 newsid;
	int rc;

	tsec = cred->security;
	dsec = dir->i_security;
	sbsec = dir->i_sb->s_security;

	if (tsec->create_sid && sbsec->behavior != SECURITY_FS_USE_MNTPOINT) {
		newsid = tsec->create_sid;
	} else {
		rc = security_transition_sid(tsec->sid, dsec->sid,
					     inode_mode_to_security_class(mode),
					     name,
					     &newsid);
		if (rc) {
			printk(KERN_WARNING
				"%s: security_transition_sid failed, rc=%d\n",
			       __func__, -rc);
			return rc;
		}
	}

	return security_sid_to_context(newsid, (char **)ctx, ctxlen);
}

static int selinux_inode_init_security(struct inode *inode, struct inode *dir,
				       const struct qstr *qstr,
				       const char **name,
				       void **value, size_t *len)
{
	const struct task_security_struct *tsec = current_security();
	struct inode_security_struct *dsec;
	struct superblock_security_struct *sbsec;
	u32 sid, newsid, clen;
	int rc;
	char *context;

	dsec = dir->i_security;
	sbsec = dir->i_sb->s_security;

	sid = tsec->sid;
	newsid = tsec->create_sid;

	if ((sbsec->flags & SE_SBINITIALIZED) &&
	    (sbsec->behavior == SECURITY_FS_USE_MNTPOINT))
		newsid = sbsec->mntpoint_sid;
	else if (!newsid || !(sbsec->flags & SBLABEL_MNT)) {
		rc = security_transition_sid(sid, dsec->sid,
					     inode_mode_to_security_class(inode->i_mode),
					     qstr, &newsid);
		if (rc) {
			printk(KERN_WARNING "%s:  "
			       "security_transition_sid failed, rc=%d (dev=%s "
			       "ino=%ld)\n",
			       __func__,
			       -rc, inode->i_sb->s_id, inode->i_ino);
			return rc;
		}
	}

	/* Possibly defer initialization to selinux_complete_init. */
	if (sbsec->flags & SE_SBINITIALIZED) {
		struct inode_security_struct *isec = inode->i_security;
		isec->sclass = inode_mode_to_security_class(inode->i_mode);
		isec->sid = newsid;
		isec->initialized = 1;
	}

	if (!ss_initialized || !(sbsec->flags & SBLABEL_MNT))
		return -EOPNOTSUPP;

	if (name)
		*name = XATTR_SELINUX_SUFFIX;

	if (value && len) {
		rc = security_sid_to_context_force(newsid, &context, &clen);
		if (rc)
			return rc;
		*value = context;
		*len = clen;
	}

	return 0;
}

static int selinux_inode_create(struct inode *dir, struct dentry *dentry, umode_t mode)
{
	return may_create(dir, dentry, SECCLASS_FILE);
}

static int selinux_inode_link(struct dentry *old_dentry, struct inode *dir, struct dentry *new_dentry)
{
	return may_link(dir, old_dentry, MAY_LINK);
}

static int selinux_inode_unlink(struct inode *dir, struct dentry *dentry)
{
	return may_link(dir, dentry, MAY_UNLINK);
}

static int selinux_inode_symlink(struct inode *dir, struct dentry *dentry, const char *name)
{
	return may_create(dir, dentry, SECCLASS_LNK_FILE);
}

static int selinux_inode_mkdir(struct inode *dir, struct dentry *dentry, umode_t mask)
{
	return may_create(dir, dentry, SECCLASS_DIR);
}

static int selinux_inode_rmdir(struct inode *dir, struct dentry *dentry)
{
	return may_link(dir, dentry, MAY_RMDIR);
}

static int selinux_inode_mknod(struct inode *dir, struct dentry *dentry, umode_t mode, dev_t dev)
{
	return may_create(dir, dentry, inode_mode_to_security_class(mode));
}

static int selinux_inode_rename(struct inode *old_inode, struct dentry *old_dentry,
				struct inode *new_inode, struct dentry *new_dentry)
{
	return may_rename(old_inode, old_dentry, new_inode, new_dentry);
}

static int selinux_inode_readlink(struct dentry *dentry)
{
	const struct cred *cred = current_cred();

	return dentry_has_perm(cred, dentry, FILE__READ);
}

static int selinux_inode_follow_link(struct dentry *dentry, struct nameidata *nameidata)
{
	const struct cred *cred = current_cred();

	return dentry_has_perm(cred, dentry, FILE__READ);
}

static noinline int audit_inode_permission(struct inode *inode,
					   u32 perms, u32 audited, u32 denied,
					   unsigned flags)
{
	struct common_audit_data ad;
	struct inode_security_struct *isec = inode->i_security;
	int rc;

	ad.type = LSM_AUDIT_DATA_INODE;
	ad.u.inode = inode;

	rc = slow_avc_audit(current_sid(), isec->sid, isec->sclass, perms,
			    audited, denied, &ad, flags);
	if (rc)
		return rc;
	return 0;
}

static int selinux_inode_permission(struct inode *inode, int mask)
{
	const struct cred *cred = current_cred();
	u32 perms;
	bool from_access;
	unsigned flags = mask & MAY_NOT_BLOCK;
	struct inode_security_struct *isec;
	u32 sid;
	struct av_decision avd;
	int rc, rc2;
	u32 audited, denied;

	from_access = mask & MAY_ACCESS;
	mask &= (MAY_READ|MAY_WRITE|MAY_EXEC|MAY_APPEND);

	/* No permission to check.  Existence test. */
	if (!mask)
		return 0;

	validate_creds(cred);

	if (unlikely(IS_PRIVATE(inode)))
		return 0;

	perms = file_mask_to_av(inode->i_mode, mask);

	sid = cred_sid(cred);
	isec = inode->i_security;

	rc = avc_has_perm_noaudit(sid, isec->sid, isec->sclass, perms, 0, &avd);
	audited = avc_audit_required(perms, &avd, rc,
				     from_access ? FILE__AUDIT_ACCESS : 0,
				     &denied);
	if (likely(!audited))
		return rc;

	rc2 = audit_inode_permission(inode, perms, audited, denied, flags);
	if (rc2)
		return rc2;
	return rc;
}

static int selinux_inode_setattr(struct dentry *dentry, struct iattr *iattr)
{
	const struct cred *cred = current_cred();
	unsigned int ia_valid = iattr->ia_valid;
	__u32 av = FILE__WRITE;

	/* ATTR_FORCE is just used for ATTR_KILL_S[UG]ID. */
	if (ia_valid & ATTR_FORCE) {
		ia_valid &= ~(ATTR_KILL_SUID | ATTR_KILL_SGID | ATTR_MODE |
			      ATTR_FORCE);
		if (!ia_valid)
			return 0;
	}

	if (ia_valid & (ATTR_MODE | ATTR_UID | ATTR_GID |
			ATTR_ATIME_SET | ATTR_MTIME_SET | ATTR_TIMES_SET))
		return dentry_has_perm(cred, dentry, FILE__SETATTR);

	if (selinux_policycap_openperm && (ia_valid & ATTR_SIZE))
		av |= FILE__OPEN;

	return dentry_has_perm(cred, dentry, av);
}

static int selinux_inode_getattr(struct vfsmount *mnt, struct dentry *dentry)
{
	const struct cred *cred = current_cred();
	struct path path;

	path.dentry = dentry;
	path.mnt = mnt;

	return path_has_perm(cred, &path, FILE__GETATTR);
}

static int selinux_inode_setotherxattr(struct dentry *dentry, const char *name)
{
	const struct cred *cred = current_cred();

	if (!strncmp(name, XATTR_SECURITY_PREFIX,
		     sizeof XATTR_SECURITY_PREFIX - 1)) {
		if (!strcmp(name, XATTR_NAME_CAPS)) {
			if (!capable(CAP_SETFCAP))
				return -EPERM;
		} else if (!capable(CAP_SYS_ADMIN)) {
			/* A different attribute in the security namespace.
			   Restrict to administrator. */
			return -EPERM;
		}
	}

	/* Not an attribute we recognize, so just check the
	   ordinary setattr permission. */
	return dentry_has_perm(cred, dentry, FILE__SETATTR);
}

static int selinux_inode_setxattr(struct dentry *dentry, const char *name,
				  const void *value, size_t size, int flags)
{
	struct inode *inode = dentry->d_inode;
	struct inode_security_struct *isec = inode->i_security;
	struct superblock_security_struct *sbsec;
	struct common_audit_data ad;
	u32 newsid, sid = current_sid();
	int rc = 0;

	if (strcmp(name, XATTR_NAME_SELINUX))
		return selinux_inode_setotherxattr(dentry, name);

	sbsec = inode->i_sb->s_security;
	if (!(sbsec->flags & SBLABEL_MNT))
		return -EOPNOTSUPP;

	if (!inode_owner_or_capable(inode))
		return -EPERM;

	ad.type = LSM_AUDIT_DATA_DENTRY;
	ad.u.dentry = dentry;

	rc = avc_has_perm(sid, isec->sid, isec->sclass,
			  FILE__RELABELFROM, &ad);
	if (rc)
		return rc;

	rc = security_context_to_sid(value, size, &newsid);
	if (rc == -EINVAL) {
		if (!capable(CAP_MAC_ADMIN)) {
			struct audit_buffer *ab;
			size_t audit_size;
			const char *str;

			/* We strip a nul only if it is at the end, otherwise the
			 * context contains a nul and we should audit that */
			if (value) {
				str = value;
				if (str[size - 1] == '\0')
					audit_size = size - 1;
				else
					audit_size = size;
			} else {
				str = "";
				audit_size = 0;
			}
			ab = audit_log_start(current->audit_context, GFP_ATOMIC, AUDIT_SELINUX_ERR);
			audit_log_format(ab, "op=setxattr invalid_context=");
			audit_log_n_untrustedstring(ab, value, audit_size);
			audit_log_end(ab);

			return rc;
		}
		rc = security_context_to_sid_force(value, size, &newsid);
	}
	if (rc)
		return rc;

	rc = avc_has_perm(sid, newsid, isec->sclass,
			  FILE__RELABELTO, &ad);
	if (rc)
		return rc;

	rc = security_validate_transition(isec->sid, newsid, sid,
					  isec->sclass);
	if (rc)
		return rc;

	return avc_has_perm(newsid,
			    sbsec->sid,
			    SECCLASS_FILESYSTEM,
			    FILESYSTEM__ASSOCIATE,
			    &ad);
}

static void selinux_inode_post_setxattr(struct dentry *dentry, const char *name,
					const void *value, size_t size,
					int flags)
{
	struct inode *inode = dentry->d_inode;
	struct inode_security_struct *isec = inode->i_security;
	u32 newsid;
	int rc;

	if (strcmp(name, XATTR_NAME_SELINUX)) {
		/* Not an attribute we recognize, so nothing to do. */
		return;
	}

	rc = security_context_to_sid_force(value, size, &newsid);
	if (rc) {
		printk(KERN_ERR "SELinux:  unable to map context to SID"
		       "for (%s, %lu), rc=%d\n",
		       inode->i_sb->s_id, inode->i_ino, -rc);
		return;
	}

	isec->sclass = inode_mode_to_security_class(inode->i_mode);
	isec->sid = newsid;
	isec->initialized = 1;

	return;
}

static int selinux_inode_getxattr(struct dentry *dentry, const char *name)
{
	const struct cred *cred = current_cred();

	return dentry_has_perm(cred, dentry, FILE__GETATTR);
}

static int selinux_inode_listxattr(struct dentry *dentry)
{
	const struct cred *cred = current_cred();

	return dentry_has_perm(cred, dentry, FILE__GETATTR);
}

static int selinux_inode_removexattr(struct dentry *dentry, const char *name)
{
	if (strcmp(name, XATTR_NAME_SELINUX))
		return selinux_inode_setotherxattr(dentry, name);

	/* No one is allowed to remove a SELinux security label.
	   You can change the label, but all data must be labeled. */
	return -EACCES;
}

/*
 * Copy the inode security context value to the user.
 *
 * Permission check is handled by selinux_inode_getxattr hook.
 */
static int selinux_inode_getsecurity(const struct inode *inode, const char *name, void **buffer, bool alloc)
{
	u32 size;
	int error;
	char *context = NULL;
	struct inode_security_struct *isec = inode->i_security;

	if (strcmp(name, XATTR_SELINUX_SUFFIX))
		return -EOPNOTSUPP;

	/*
	 * If the caller has CAP_MAC_ADMIN, then get the raw context
	 * value even if it is not defined by current policy; otherwise,
	 * use the in-core value under current policy.
	 * Use the non-auditing forms of the permission checks since
	 * getxattr may be called by unprivileged processes commonly
	 * and lack of permission just means that we fall back to the
	 * in-core context value, not a denial.
	 */
	error = selinux_capable(current_cred(), &init_user_ns, CAP_MAC_ADMIN,
				SECURITY_CAP_NOAUDIT);
	if (!error)
		error = security_sid_to_context_force(isec->sid, &context,
						      &size);
	else
		error = security_sid_to_context(isec->sid, &context, &size);
	if (error)
		return error;
	error = size;
	if (alloc) {
		*buffer = context;
		goto out_nofree;
	}
	kfree(context);
out_nofree:
	return error;
}

static int selinux_inode_setsecurity(struct inode *inode, const char *name,
				     const void *value, size_t size, int flags)
{
	struct inode_security_struct *isec = inode->i_security;
	u32 newsid;
	int rc;

	if (strcmp(name, XATTR_SELINUX_SUFFIX))
		return -EOPNOTSUPP;

	if (!value || !size)
		return -EACCES;

	rc = security_context_to_sid((void *)value, size, &newsid);
	if (rc)
		return rc;

	isec->sclass = inode_mode_to_security_class(inode->i_mode);
	isec->sid = newsid;
	isec->initialized = 1;
	return 0;
}

static int selinux_inode_listsecurity(struct inode *inode, char *buffer, size_t buffer_size)
{
	const int len = sizeof(XATTR_NAME_SELINUX);
	if (buffer && len <= buffer_size)
		memcpy(buffer, XATTR_NAME_SELINUX, len);
	return len;
}

static void selinux_inode_getsecid(const struct inode *inode, u32 *secid)
{
	struct inode_security_struct *isec = inode->i_security;
	*secid = isec->sid;
}

/* file security operations */

static int selinux_revalidate_file_permission(struct file *file, int mask)
{
	const struct cred *cred = current_cred();
	struct inode *inode = file_inode(file);

	/* file_mask_to_av won't add FILE__WRITE if MAY_APPEND is set */
	if ((file->f_flags & O_APPEND) && (mask & MAY_WRITE))
		mask |= MAY_APPEND;

	return file_has_perm(cred, file,
			     file_mask_to_av(inode->i_mode, mask));
}

static int selinux_file_permission(struct file *file, int mask)
{
	struct inode *inode = file_inode(file);
	struct file_security_struct *fsec = file->f_security;
	struct inode_security_struct *isec = inode->i_security;
	u32 sid = current_sid();

	if (!mask)
		/* No permission to check.  Existence test. */
		return 0;

	if (sid == fsec->sid && fsec->isid == isec->sid &&
	    fsec->pseqno == avc_policy_seqno())
		/* No change since file_open check. */
		return 0;

	return selinux_revalidate_file_permission(file, mask);
}

static int selinux_file_alloc_security(struct file *file)
{
	return file_alloc_security(file);
}

static void selinux_file_free_security(struct file *file)
{
	file_free_security(file);
}

static int selinux_file_ioctl(struct file *file, unsigned int cmd,
			      unsigned long arg)
{
	const struct cred *cred = current_cred();
	int error = 0;

	switch (cmd) {
	case FIONREAD:
	/* fall through */
	case FIBMAP:
	/* fall through */
	case FIGETBSZ:
	/* fall through */
	case FS_IOC_GETFLAGS:
	/* fall through */
	case FS_IOC_GETVERSION:
		error = file_has_perm(cred, file, FILE__GETATTR);
		break;

	case FS_IOC_SETFLAGS:
	/* fall through */
	case FS_IOC_SETVERSION:
		error = file_has_perm(cred, file, FILE__SETATTR);
		break;

	/* sys_ioctl() checks */
	case FIONBIO:
	/* fall through */
	case FIOASYNC:
		error = file_has_perm(cred, file, 0);
		break;

	case KDSKBENT:
	case KDSKBSENT:
		error = cred_has_capability(cred, CAP_SYS_TTY_CONFIG,
					    SECURITY_CAP_AUDIT);
		break;

	/* default case assumes that the command will go
	 * to the file's ioctl() function.
	 */
	default:
		error = file_has_perm(cred, file, FILE__IOCTL);
	}
	return error;
}

static int default_noexec;

static int file_map_prot_check(struct file *file, unsigned long prot, int shared)
{
	const struct cred *cred = current_cred();
	int rc = 0;

	if (default_noexec &&
	    (prot & PROT_EXEC) && (!file || (!shared && (prot & PROT_WRITE)))) {
		/*
		 * We are making executable an anonymous mapping or a
		 * private file mapping that will also be writable.
		 * This has an additional check.
		 */
		rc = cred_has_perm(cred, cred, PROCESS__EXECMEM);
		if (rc)
			goto error;
	}

	if (file) {
		/* read access is always possible with a mapping */
		u32 av = FILE__READ;

		/* write access only matters if the mapping is shared */
		if (shared && (prot & PROT_WRITE))
			av |= FILE__WRITE;

		if (prot & PROT_EXEC)
			av |= FILE__EXECUTE;

		return file_has_perm(cred, file, av);
	}

error:
	return rc;
}

static int selinux_mmap_addr(unsigned long addr)
{
	int rc = 0;
	u32 sid = current_sid();

	/*
	 * notice that we are intentionally putting the SELinux check before
	 * the secondary cap_file_mmap check.  This is such a likely attempt
	 * at bad behaviour/exploit that we always want to get the AVC, even
	 * if DAC would have also denied the operation.
	 */
	if (addr < CONFIG_LSM_MMAP_MIN_ADDR) {
		rc = avc_has_perm(sid, sid, SECCLASS_MEMPROTECT,
				  MEMPROTECT__MMAP_ZERO, NULL);
		if (rc)
			return rc;
	}

	/* do DAC check on address space usage */
	return cap_mmap_addr(addr);
}

static int selinux_mmap_file(struct file *file, unsigned long reqprot,
			     unsigned long prot, unsigned long flags)
{
	if (selinux_checkreqprot)
		prot = reqprot;

	return file_map_prot_check(file, prot,
				   (flags & MAP_TYPE) == MAP_SHARED);
}

static int selinux_file_mprotect(struct vm_area_struct *vma,
				 unsigned long reqprot,
				 unsigned long prot)
{
	const struct cred *cred = current_cred();

	if (selinux_checkreqprot)
		prot = reqprot;

	if (default_noexec &&
	    (prot & PROT_EXEC) && !(vma->vm_flags & VM_EXEC)) {
		int rc = 0;
		if (vma->vm_start >= vma->vm_mm->start_brk &&
		    vma->vm_end <= vma->vm_mm->brk) {
			rc = cred_has_perm(cred, cred, PROCESS__EXECHEAP);
		} else if (!vma->vm_file &&
			   vma->vm_start <= vma->vm_mm->start_stack &&
			   vma->vm_end >= vma->vm_mm->start_stack) {
			rc = current_has_perm(current, PROCESS__EXECSTACK);
		} else if (vma->vm_file && vma->anon_vma) {
			/*
			 * We are making executable a file mapping that has
			 * had some COW done. Since pages might have been
			 * written, check ability to execute the possibly
			 * modified content.  This typically should only
			 * occur for text relocations.
			 */
			rc = file_has_perm(cred, vma->vm_file, FILE__EXECMOD);
		}
		if (rc)
			return rc;
	}

	return file_map_prot_check(vma->vm_file, prot, vma->vm_flags&VM_SHARED);
}

static int selinux_file_lock(struct file *file, unsigned int cmd)
{
	const struct cred *cred = current_cred();

	return file_has_perm(cred, file, FILE__LOCK);
}

static int selinux_file_fcntl(struct file *file, unsigned int cmd,
			      unsigned long arg)
{
	const struct cred *cred = current_cred();
	int err = 0;

	switch (cmd) {
	case F_SETFL:
		if ((file->f_flags & O_APPEND) && !(arg & O_APPEND)) {
			err = file_has_perm(cred, file, FILE__WRITE);
			break;
		}
		/* fall through */
	case F_SETOWN:
	case F_SETSIG:
	case F_GETFL:
	case F_GETOWN:
	case F_GETSIG:
	case F_GETOWNER_UIDS:
		/* Just check FD__USE permission */
		err = file_has_perm(cred, file, 0);
		break;
	case F_GETLK:
	case F_SETLK:
	case F_SETLKW:
#if BITS_PER_LONG == 32
	case F_GETLK64:
	case F_SETLK64:
	case F_SETLKW64:
#endif
		err = file_has_perm(cred, file, FILE__LOCK);
		break;
	}

	return err;
}

static int selinux_file_set_fowner(struct file *file)
{
	struct file_security_struct *fsec;

	fsec = file->f_security;
	fsec->fown_sid = current_sid();

	return 0;
}

static int selinux_file_send_sigiotask(struct task_struct *tsk,
				       struct fown_struct *fown, int signum)
{
	struct file *file;
	u32 sid = task_sid(tsk);
	u32 perm;
	struct file_security_struct *fsec;

	/* struct fown_struct is never outside the context of a struct file */
	file = container_of(fown, struct file, f_owner);

	fsec = file->f_security;

	if (!signum)
		perm = signal_to_av(SIGIO); /* as per send_sigio_to_task */
	else
		perm = signal_to_av(signum);

	return avc_has_perm(fsec->fown_sid, sid,
			    SECCLASS_PROCESS, perm, NULL);
}

static int selinux_file_receive(struct file *file)
{
	const struct cred *cred = current_cred();

	return file_has_perm(cred, file, file_to_av(file));
}

static int selinux_file_open(struct file *file, const struct cred *cred)
{
	struct file_security_struct *fsec;
	struct inode_security_struct *isec;

	fsec = file->f_security;
	isec = file_inode(file)->i_security;
	/*
	 * Save inode label and policy sequence number
	 * at open-time so that selinux_file_permission
	 * can determine whether revalidation is necessary.
	 * Task label is already saved in the file security
	 * struct as its SID.
	 */
	fsec->isid = isec->sid;
	fsec->pseqno = avc_policy_seqno();
	/*
	 * Since the inode label or policy seqno may have changed
	 * between the selinux_inode_permission check and the saving
	 * of state above, recheck that access is still permitted.
	 * Otherwise, access might never be revalidated against the
	 * new inode label or new policy.
	 * This check is not redundant - do not remove.
	 */
	return file_path_has_perm(cred, file, open_file_to_av(file));
}

/* task security operations */

static int selinux_task_create(unsigned long clone_flags)
{
	return current_has_perm(current, PROCESS__FORK);
}

/*
 * allocate the SELinux part of blank credentials
 */
static int selinux_cred_alloc_blank(struct cred *cred, gfp_t gfp)
{
	struct task_security_struct *tsec;

	tsec = kzalloc(sizeof(struct task_security_struct), gfp);
	if (!tsec)
		return -ENOMEM;

	cred->security = tsec;
	return 0;
}

/*
 * detach and free the LSM part of a set of credentials
 */
static void selinux_cred_free(struct cred *cred)
{
	struct task_security_struct *tsec = cred->security;

	/*
	 * cred->security == NULL if security_cred_alloc_blank() or
	 * security_prepare_creds() returned an error.
	 */
	BUG_ON(cred->security && (unsigned long) cred->security < PAGE_SIZE);
	cred->security = (void *) 0x7UL;
	kfree(tsec);
}

/*
 * prepare a new set of credentials for modification
 */
static int selinux_cred_prepare(struct cred *new, const struct cred *old,
				gfp_t gfp)
{
	const struct task_security_struct *old_tsec;
	struct task_security_struct *tsec;

	old_tsec = old->security;

	tsec = kmemdup(old_tsec, sizeof(struct task_security_struct), gfp);
	if (!tsec)
		return -ENOMEM;

	new->security = tsec;
	return 0;
}

/*
 * transfer the SELinux data to a blank set of creds
 */
static void selinux_cred_transfer(struct cred *new, const struct cred *old)
{
	const struct task_security_struct *old_tsec = old->security;
	struct task_security_struct *tsec = new->security;

	*tsec = *old_tsec;
}

/*
 * set the security data for a kernel service
 * - all the creation contexts are set to unlabelled
 */
static int selinux_kernel_act_as(struct cred *new, u32 secid)
{
	struct task_security_struct *tsec = new->security;
	u32 sid = current_sid();
	int ret;

	ret = avc_has_perm(sid, secid,
			   SECCLASS_KERNEL_SERVICE,
			   KERNEL_SERVICE__USE_AS_OVERRIDE,
			   NULL);
	if (ret == 0) {
		tsec->sid = secid;
		tsec->create_sid = 0;
		tsec->keycreate_sid = 0;
		tsec->sockcreate_sid = 0;
	}
	return ret;
}

/*
 * set the file creation context in a security record to the same as the
 * objective context of the specified inode
 */
static int selinux_kernel_create_files_as(struct cred *new, struct inode *inode)
{
	struct inode_security_struct *isec = inode->i_security;
	struct task_security_struct *tsec = new->security;
	u32 sid = current_sid();
	int ret;

	ret = avc_has_perm(sid, isec->sid,
			   SECCLASS_KERNEL_SERVICE,
			   KERNEL_SERVICE__CREATE_FILES_AS,
			   NULL);

	if (ret == 0)
		tsec->create_sid = isec->sid;
	return ret;
}

static int selinux_kernel_module_request(char *kmod_name)
{
	u32 sid;
	struct common_audit_data ad;

	sid = task_sid(current);

	ad.type = LSM_AUDIT_DATA_KMOD;
	ad.u.kmod_name = kmod_name;

	return avc_has_perm(sid, SECINITSID_KERNEL, SECCLASS_SYSTEM,
			    SYSTEM__MODULE_REQUEST, &ad);
}

static int selinux_task_setpgid(struct task_struct *p, pid_t pgid)
{
	return current_has_perm(p, PROCESS__SETPGID);
}

static int selinux_task_getpgid(struct task_struct *p)
{
	return current_has_perm(p, PROCESS__GETPGID);
}

static int selinux_task_getsid(struct task_struct *p)
{
	return current_has_perm(p, PROCESS__GETSESSION);
}

static void selinux_task_getsecid(struct task_struct *p, u32 *secid)
{
	*secid = task_sid(p);
}

static int selinux_task_setnice(struct task_struct *p, int nice)
{
	int rc;

	rc = cap_task_setnice(p, nice);
	if (rc)
		return rc;

	return current_has_perm(p, PROCESS__SETSCHED);
}

static int selinux_task_setioprio(struct task_struct *p, int ioprio)
{
	int rc;

	rc = cap_task_setioprio(p, ioprio);
	if (rc)
		return rc;

	return current_has_perm(p, PROCESS__SETSCHED);
}

static int selinux_task_getioprio(struct task_struct *p)
{
	return current_has_perm(p, PROCESS__GETSCHED);
}

static int selinux_task_setrlimit(struct task_struct *p, unsigned int resource,
		struct rlimit *new_rlim)
{
	struct rlimit *old_rlim = p->signal->rlim + resource;

	/* Control the ability to change the hard limit (whether
	   lowering or raising it), so that the hard limit can
	   later be used as a safe reset point for the soft limit
	   upon context transitions.  See selinux_bprm_committing_creds. */
	if (old_rlim->rlim_max != new_rlim->rlim_max)
		return current_has_perm(p, PROCESS__SETRLIMIT);

	return 0;
}

static int selinux_task_setscheduler(struct task_struct *p)
{
	int rc;

	rc = cap_task_setscheduler(p);
	if (rc)
		return rc;

	return current_has_perm(p, PROCESS__SETSCHED);
}

static int selinux_task_getscheduler(struct task_struct *p)
{
	return current_has_perm(p, PROCESS__GETSCHED);
}

static int selinux_task_movememory(struct task_struct *p)
{
	return current_has_perm(p, PROCESS__SETSCHED);
}

static int selinux_task_kill(struct task_struct *p, struct siginfo *info,
				int sig, u32 secid)
{
	u32 perm;
	int rc;

	if (!sig)
		perm = PROCESS__SIGNULL; /* null signal; existence test */
	else
		perm = signal_to_av(sig);
	if (secid)
		rc = avc_has_perm(secid, task_sid(p),
				  SECCLASS_PROCESS, perm, NULL);
	else
		rc = current_has_perm(p, perm);
	return rc;
}

static int selinux_task_wait(struct task_struct *p)
{
	return task_has_perm(p, current, PROCESS__SIGCHLD);
}

static void selinux_task_to_inode(struct task_struct *p,
				  struct inode *inode)
{
	struct inode_security_struct *isec = inode->i_security;
	u32 sid = task_sid(p);

	isec->sid = sid;
	isec->initialized = 1;
}

/* Returns error only if unable to parse addresses */
static int selinux_parse_skb_ipv4(struct sk_buff *skb,
			struct common_audit_data *ad, u8 *proto)
{
	int offset, ihlen, ret = -EINVAL;
	struct iphdr _iph, *ih;

	offset = skb_network_offset(skb);
	ih = skb_header_pointer(skb, offset, sizeof(_iph), &_iph);
	if (ih == NULL)
		goto out;

	ihlen = ih->ihl * 4;
	if (ihlen < sizeof(_iph))
		goto out;

	ad->u.net->v4info.saddr = ih->saddr;
	ad->u.net->v4info.daddr = ih->daddr;
	ret = 0;

	if (proto)
		*proto = ih->protocol;

	switch (ih->protocol) {
	case IPPROTO_TCP: {
		struct tcphdr _tcph, *th;

		if (ntohs(ih->frag_off) & IP_OFFSET)
			break;

		offset += ihlen;
		th = skb_header_pointer(skb, offset, sizeof(_tcph), &_tcph);
		if (th == NULL)
			break;

		ad->u.net->sport = th->source;
		ad->u.net->dport = th->dest;
		break;
	}

	case IPPROTO_UDP: {
		struct udphdr _udph, *uh;

		if (ntohs(ih->frag_off) & IP_OFFSET)
			break;

		offset += ihlen;
		uh = skb_header_pointer(skb, offset, sizeof(_udph), &_udph);
		if (uh == NULL)
			break;

		ad->u.net->sport = uh->source;
		ad->u.net->dport = uh->dest;
		break;
	}

	case IPPROTO_DCCP: {
		struct dccp_hdr _dccph, *dh;

		if (ntohs(ih->frag_off) & IP_OFFSET)
			break;

		offset += ihlen;
		dh = skb_header_pointer(skb, offset, sizeof(_dccph), &_dccph);
		if (dh == NULL)
			break;

		ad->u.net->sport = dh->dccph_sport;
		ad->u.net->dport = dh->dccph_dport;
		break;
	}

	default:
		break;
	}
out:
	return ret;
}

#if defined(CONFIG_IPV6) || defined(CONFIG_IPV6_MODULE)

/* Returns error only if unable to parse addresses */
static int selinux_parse_skb_ipv6(struct sk_buff *skb,
			struct common_audit_data *ad, u8 *proto)
{
	u8 nexthdr;
	int ret = -EINVAL, offset;
	struct ipv6hdr _ipv6h, *ip6;
	__be16 frag_off;

	offset = skb_network_offset(skb);
	ip6 = skb_header_pointer(skb, offset, sizeof(_ipv6h), &_ipv6h);
	if (ip6 == NULL)
		goto out;

	ad->u.net->v6info.saddr = ip6->saddr;
	ad->u.net->v6info.daddr = ip6->daddr;
	ret = 0;

	nexthdr = ip6->nexthdr;
	offset += sizeof(_ipv6h);
	offset = ipv6_skip_exthdr(skb, offset, &nexthdr, &frag_off);
	if (offset < 0)
		goto out;

	if (proto)
		*proto = nexthdr;

	switch (nexthdr) {
	case IPPROTO_TCP: {
		struct tcphdr _tcph, *th;

		th = skb_header_pointer(skb, offset, sizeof(_tcph), &_tcph);
		if (th == NULL)
			break;

		ad->u.net->sport = th->source;
		ad->u.net->dport = th->dest;
		break;
	}

	case IPPROTO_UDP: {
		struct udphdr _udph, *uh;

		uh = skb_header_pointer(skb, offset, sizeof(_udph), &_udph);
		if (uh == NULL)
			break;

		ad->u.net->sport = uh->source;
		ad->u.net->dport = uh->dest;
		break;
	}

	case IPPROTO_DCCP: {
		struct dccp_hdr _dccph, *dh;

		dh = skb_header_pointer(skb, offset, sizeof(_dccph), &_dccph);
		if (dh == NULL)
			break;

		ad->u.net->sport = dh->dccph_sport;
		ad->u.net->dport = dh->dccph_dport;
		break;
	}

	/* includes fragments */
	default:
		break;
	}
out:
	return ret;
}

#endif /* IPV6 */

static int selinux_parse_skb(struct sk_buff *skb, struct common_audit_data *ad,
			     char **_addrp, int src, u8 *proto)
{
	char *addrp;
	int ret;

	switch (ad->u.net->family) {
	case PF_INET:
		ret = selinux_parse_skb_ipv4(skb, ad, proto);
		if (ret)
			goto parse_error;
		addrp = (char *)(src ? &ad->u.net->v4info.saddr :
				       &ad->u.net->v4info.daddr);
		goto okay;

#if defined(CONFIG_IPV6) || defined(CONFIG_IPV6_MODULE)
	case PF_INET6:
		ret = selinux_parse_skb_ipv6(skb, ad, proto);
		if (ret)
			goto parse_error;
		addrp = (char *)(src ? &ad->u.net->v6info.saddr :
				       &ad->u.net->v6info.daddr);
		goto okay;
#endif	/* IPV6 */
	default:
		addrp = NULL;
		goto okay;
	}

parse_error:
	printk(KERN_WARNING
	       "SELinux: failure in selinux_parse_skb(),"
	       " unable to parse packet\n");
	return ret;

okay:
	if (_addrp)
		*_addrp = addrp;
	return 0;
}

/**
 * selinux_skb_peerlbl_sid - Determine the peer label of a packet
 * @skb: the packet
 * @family: protocol family
 * @sid: the packet's peer label SID
 *
 * Description:
 * Check the various different forms of network peer labeling and determine
 * the peer label/SID for the packet; most of the magic actually occurs in
 * the security server function security_net_peersid_cmp().  The function
 * returns zero if the value in @sid is valid (although it may be SECSID_NULL)
 * or -EACCES if @sid is invalid due to inconsistencies with the different
 * peer labels.
 *
 */
static int selinux_skb_peerlbl_sid(struct sk_buff *skb, u16 family, u32 *sid)
{
	int err;
	u32 xfrm_sid;
	u32 nlbl_sid;
	u32 nlbl_type;

	err = selinux_xfrm_skb_sid(skb, &xfrm_sid);
	if (unlikely(err))
		return -EACCES;
	err = selinux_netlbl_skbuff_getsid(skb, family, &nlbl_type, &nlbl_sid);
	if (unlikely(err))
		return -EACCES;

	err = security_net_peersid_resolve(nlbl_sid, nlbl_type, xfrm_sid, sid);
	if (unlikely(err)) {
		printk(KERN_WARNING
		       "SELinux: failure in selinux_skb_peerlbl_sid(),"
		       " unable to determine packet's peer label\n");
		return -EACCES;
	}

	return 0;
}

/**
 * selinux_conn_sid - Determine the child socket label for a connection
 * @sk_sid: the parent socket's SID
 * @skb_sid: the packet's SID
 * @conn_sid: the resulting connection SID
 *
 * If @skb_sid is valid then the user:role:type information from @sk_sid is
 * combined with the MLS information from @skb_sid in order to create
 * @conn_sid.  If @skb_sid is not valid then then @conn_sid is simply a copy
 * of @sk_sid.  Returns zero on success, negative values on failure.
 *
 */
static int selinux_conn_sid(u32 sk_sid, u32 skb_sid, u32 *conn_sid)
{
	int err = 0;

	if (skb_sid != SECSID_NULL)
		err = security_sid_mls_copy(sk_sid, skb_sid, conn_sid);
	else
		*conn_sid = sk_sid;

	return err;
}

/* socket security operations */

static int socket_sockcreate_sid(const struct task_security_struct *tsec,
				 u16 secclass, u32 *socksid)
{
	if (tsec->sockcreate_sid > SECSID_NULL) {
		*socksid = tsec->sockcreate_sid;
		return 0;
	}

	return security_transition_sid(tsec->sid, tsec->sid, secclass, NULL,
				       socksid);
}

static int sock_has_perm(struct task_struct *task, struct sock *sk, u32 perms)
{
	struct sk_security_struct *sksec = sk->sk_security;
	struct common_audit_data ad;
	struct lsm_network_audit net = {0,};
	u32 tsid = task_sid(task);

	if (sksec->sid == SECINITSID_KERNEL)
		return 0;

	ad.type = LSM_AUDIT_DATA_NET;
	ad.u.net = &net;
	ad.u.net->sk = sk;

	return avc_has_perm(tsid, sksec->sid, sksec->sclass, perms, &ad);
}

static int selinux_socket_create(int family, int type,
				 int protocol, int kern)
{
	const struct task_security_struct *tsec = current_security();
	u32 newsid;
	u16 secclass;
	int rc;

	if (kern)
		return 0;

	secclass = socket_type_to_security_class(family, type, protocol);
	rc = socket_sockcreate_sid(tsec, secclass, &newsid);
	if (rc)
		return rc;

	return avc_has_perm(tsec->sid, newsid, secclass, SOCKET__CREATE, NULL);
}

static int selinux_socket_post_create(struct socket *sock, int family,
				      int type, int protocol, int kern)
{
	const struct task_security_struct *tsec = current_security();
	struct inode_security_struct *isec = SOCK_INODE(sock)->i_security;
	struct sk_security_struct *sksec;
	int err = 0;

	isec->sclass = socket_type_to_security_class(family, type, protocol);

	if (kern)
		isec->sid = SECINITSID_KERNEL;
	else {
		err = socket_sockcreate_sid(tsec, isec->sclass, &(isec->sid));
		if (err)
			return err;
	}

	isec->initialized = 1;

	if (sock->sk) {
		sksec = sock->sk->sk_security;
		sksec->sid = isec->sid;
		sksec->sclass = isec->sclass;
		err = selinux_netlbl_socket_post_create(sock->sk, family);
	}

	return err;
}

/* Range of port numbers used to automatically bind.
   Need to determine whether we should perform a name_bind
   permission check between the socket and the port number. */

static int selinux_socket_bind(struct socket *sock, struct sockaddr *address, int addrlen)
{
	struct sock *sk = sock->sk;
	u16 family;
	int err;

	err = sock_has_perm(current, sk, SOCKET__BIND);
	if (err)
		goto out;

	/*
	 * If PF_INET or PF_INET6, check name_bind permission for the port.
	 * Multiple address binding for SCTP is not supported yet: we just
	 * check the first address now.
	 */
	family = sk->sk_family;
	if (family == PF_INET || family == PF_INET6) {
		char *addrp;
		struct sk_security_struct *sksec = sk->sk_security;
		struct common_audit_data ad;
		struct lsm_network_audit net = {0,};
		struct sockaddr_in *addr4 = NULL;
		struct sockaddr_in6 *addr6 = NULL;
		unsigned short snum;
		u32 sid, node_perm;

		if (family == PF_INET) {
			addr4 = (struct sockaddr_in *)address;
			snum = ntohs(addr4->sin_port);
			addrp = (char *)&addr4->sin_addr.s_addr;
		} else {
			addr6 = (struct sockaddr_in6 *)address;
			snum = ntohs(addr6->sin6_port);
			addrp = (char *)&addr6->sin6_addr.s6_addr;
		}

		if (snum) {
			int low, high;

			inet_get_local_port_range(sock_net(sk), &low, &high);

			if (snum < max(PROT_SOCK, low) || snum > high) {
				err = sel_netport_sid(sk->sk_protocol,
						      snum, &sid);
				if (err)
					goto out;
				ad.type = LSM_AUDIT_DATA_NET;
				ad.u.net = &net;
				ad.u.net->sport = htons(snum);
				ad.u.net->family = family;
				err = avc_has_perm(sksec->sid, sid,
						   sksec->sclass,
						   SOCKET__NAME_BIND, &ad);
				if (err)
					goto out;
			}
		}

		switch (sksec->sclass) {
		case SECCLASS_TCP_SOCKET:
			node_perm = TCP_SOCKET__NODE_BIND;
			break;

		case SECCLASS_UDP_SOCKET:
			node_perm = UDP_SOCKET__NODE_BIND;
			break;

		case SECCLASS_DCCP_SOCKET:
			node_perm = DCCP_SOCKET__NODE_BIND;
			break;

		default:
			node_perm = RAWIP_SOCKET__NODE_BIND;
			break;
		}

		err = sel_netnode_sid(addrp, family, &sid);
		if (err)
			goto out;

		ad.type = LSM_AUDIT_DATA_NET;
		ad.u.net = &net;
		ad.u.net->sport = htons(snum);
		ad.u.net->family = family;

		if (family == PF_INET)
			ad.u.net->v4info.saddr = addr4->sin_addr.s_addr;
		else
			ad.u.net->v6info.saddr = addr6->sin6_addr;

		err = avc_has_perm(sksec->sid, sid,
				   sksec->sclass, node_perm, &ad);
		if (err)
			goto out;
	}
out:
	return err;
}

static int selinux_socket_connect(struct socket *sock, struct sockaddr *address, int addrlen)
{
	struct sock *sk = sock->sk;
	struct sk_security_struct *sksec = sk->sk_security;
	int err;

	err = sock_has_perm(current, sk, SOCKET__CONNECT);
	if (err)
		return err;

	/*
	 * If a TCP or DCCP socket, check name_connect permission for the port.
	 */
	if (sksec->sclass == SECCLASS_TCP_SOCKET ||
	    sksec->sclass == SECCLASS_DCCP_SOCKET) {
		struct common_audit_data ad;
		struct lsm_network_audit net = {0,};
		struct sockaddr_in *addr4 = NULL;
		struct sockaddr_in6 *addr6 = NULL;
		unsigned short snum;
		u32 sid, perm;

		if (sk->sk_family == PF_INET) {
			addr4 = (struct sockaddr_in *)address;
			if (addrlen < sizeof(struct sockaddr_in))
				return -EINVAL;
			snum = ntohs(addr4->sin_port);
		} else {
			addr6 = (struct sockaddr_in6 *)address;
			if (addrlen < SIN6_LEN_RFC2133)
				return -EINVAL;
			snum = ntohs(addr6->sin6_port);
		}

		err = sel_netport_sid(sk->sk_protocol, snum, &sid);
		if (err)
			goto out;

		perm = (sksec->sclass == SECCLASS_TCP_SOCKET) ?
		       TCP_SOCKET__NAME_CONNECT : DCCP_SOCKET__NAME_CONNECT;

		ad.type = LSM_AUDIT_DATA_NET;
		ad.u.net = &net;
		ad.u.net->dport = htons(snum);
		ad.u.net->family = sk->sk_family;
		err = avc_has_perm(sksec->sid, sid, sksec->sclass, perm, &ad);
		if (err)
			goto out;
	}

	err = selinux_netlbl_socket_connect(sk, address);

out:
	return err;
}

static int selinux_socket_listen(struct socket *sock, int backlog)
{
	return sock_has_perm(current, sock->sk, SOCKET__LISTEN);
}

static int selinux_socket_accept(struct socket *sock, struct socket *newsock)
{
	int err;
	struct inode_security_struct *isec;
	struct inode_security_struct *newisec;

	err = sock_has_perm(current, sock->sk, SOCKET__ACCEPT);
	if (err)
		return err;

	newisec = SOCK_INODE(newsock)->i_security;

	isec = SOCK_INODE(sock)->i_security;
	newisec->sclass = isec->sclass;
	newisec->sid = isec->sid;
	newisec->initialized = 1;

	return 0;
}

static int selinux_socket_sendmsg(struct socket *sock, struct msghdr *msg,
				  int size)
{
	return sock_has_perm(current, sock->sk, SOCKET__WRITE);
}

static int selinux_socket_recvmsg(struct socket *sock, struct msghdr *msg,
				  int size, int flags)
{
	return sock_has_perm(current, sock->sk, SOCKET__READ);
}

static int selinux_socket_getsockname(struct socket *sock)
{
	return sock_has_perm(current, sock->sk, SOCKET__GETATTR);
}

static int selinux_socket_getpeername(struct socket *sock)
{
	return sock_has_perm(current, sock->sk, SOCKET__GETATTR);
}

static int selinux_socket_setsockopt(struct socket *sock, int level, int optname)
{
	int err;

	err = sock_has_perm(current, sock->sk, SOCKET__SETOPT);
	if (err)
		return err;

	return selinux_netlbl_socket_setsockopt(sock, level, optname);
}

static int selinux_socket_getsockopt(struct socket *sock, int level,
				     int optname)
{
	return sock_has_perm(current, sock->sk, SOCKET__GETOPT);
}

static int selinux_socket_shutdown(struct socket *sock, int how)
{
	return sock_has_perm(current, sock->sk, SOCKET__SHUTDOWN);
}

static int selinux_socket_unix_stream_connect(struct sock *sock,
					      struct sock *other,
					      struct sock *newsk)
{
	struct sk_security_struct *sksec_sock = sock->sk_security;
	struct sk_security_struct *sksec_other = other->sk_security;
	struct sk_security_struct *sksec_new = newsk->sk_security;
	struct common_audit_data ad;
	struct lsm_network_audit net = {0,};
	int err;

	ad.type = LSM_AUDIT_DATA_NET;
	ad.u.net = &net;
	ad.u.net->sk = other;

	err = avc_has_perm(sksec_sock->sid, sksec_other->sid,
			   sksec_other->sclass,
			   UNIX_STREAM_SOCKET__CONNECTTO, &ad);
	if (err)
		return err;

	/* server child socket */
	sksec_new->peer_sid = sksec_sock->sid;
	err = security_sid_mls_copy(sksec_other->sid, sksec_sock->sid,
				    &sksec_new->sid);
	if (err)
		return err;

	/* connecting socket */
	sksec_sock->peer_sid = sksec_new->sid;

	return 0;
}

static int selinux_socket_unix_may_send(struct socket *sock,
					struct socket *other)
{
	struct sk_security_struct *ssec = sock->sk->sk_security;
	struct sk_security_struct *osec = other->sk->sk_security;
	struct common_audit_data ad;
	struct lsm_network_audit net = {0,};

	ad.type = LSM_AUDIT_DATA_NET;
	ad.u.net = &net;
	ad.u.net->sk = other->sk;

	return avc_has_perm(ssec->sid, osec->sid, osec->sclass, SOCKET__SENDTO,
			    &ad);
}

static int selinux_inet_sys_rcv_skb(int ifindex, char *addrp, u16 family,
				    u32 peer_sid,
				    struct common_audit_data *ad)
{
	int err;
	u32 if_sid;
	u32 node_sid;

	err = sel_netif_sid(ifindex, &if_sid);
	if (err)
		return err;
	err = avc_has_perm(peer_sid, if_sid,
			   SECCLASS_NETIF, NETIF__INGRESS, ad);
	if (err)
		return err;

	err = sel_netnode_sid(addrp, family, &node_sid);
	if (err)
		return err;
	return avc_has_perm(peer_sid, node_sid,
			    SECCLASS_NODE, NODE__RECVFROM, ad);
}

static int selinux_sock_rcv_skb_compat(struct sock *sk, struct sk_buff *skb,
				       u16 family)
{
	int err = 0;
	struct sk_security_struct *sksec = sk->sk_security;
	u32 sk_sid = sksec->sid;
	struct common_audit_data ad;
	struct lsm_network_audit net = {0,};
	char *addrp;

	ad.type = LSM_AUDIT_DATA_NET;
	ad.u.net = &net;
	ad.u.net->netif = skb->skb_iif;
	ad.u.net->family = family;
	err = selinux_parse_skb(skb, &ad, &addrp, 1, NULL);
	if (err)
		return err;

	if (selinux_secmark_enabled()) {
		err = avc_has_perm(sk_sid, skb->secmark, SECCLASS_PACKET,
				   PACKET__RECV, &ad);
		if (err)
			return err;
	}

	err = selinux_netlbl_sock_rcv_skb(sksec, skb, family, &ad);
	if (err)
		return err;
	err = selinux_xfrm_sock_rcv_skb(sksec->sid, skb, &ad);

	return err;
}

static int selinux_socket_sock_rcv_skb(struct sock *sk, struct sk_buff *skb)
{
	int err;
	struct sk_security_struct *sksec = sk->sk_security;
	u16 family = sk->sk_family;
	u32 sk_sid = sksec->sid;
	struct common_audit_data ad;
	struct lsm_network_audit net = {0,};
	char *addrp;
	u8 secmark_active;
	u8 peerlbl_active;

	if (family != PF_INET && family != PF_INET6)
		return 0;

	/* Handle mapped IPv4 packets arriving via IPv6 sockets */
	if (family == PF_INET6 && skb->protocol == htons(ETH_P_IP))
		family = PF_INET;

	/* If any sort of compatibility mode is enabled then handoff processing
	 * to the selinux_sock_rcv_skb_compat() function to deal with the
	 * special handling.  We do this in an attempt to keep this function
	 * as fast and as clean as possible. */
	if (!selinux_policycap_netpeer)
		return selinux_sock_rcv_skb_compat(sk, skb, family);

	secmark_active = selinux_secmark_enabled();
	peerlbl_active = selinux_peerlbl_enabled();
	if (!secmark_active && !peerlbl_active)
		return 0;

	ad.type = LSM_AUDIT_DATA_NET;
	ad.u.net = &net;
	ad.u.net->netif = skb->skb_iif;
	ad.u.net->family = family;
	err = selinux_parse_skb(skb, &ad, &addrp, 1, NULL);
	if (err)
		return err;

	if (peerlbl_active) {
		u32 peer_sid;

		err = selinux_skb_peerlbl_sid(skb, family, &peer_sid);
		if (err)
			return err;
		err = selinux_inet_sys_rcv_skb(skb->skb_iif, addrp, family,
					       peer_sid, &ad);
		if (err) {
			selinux_netlbl_err(skb, err, 0);
			return err;
		}
		err = avc_has_perm(sk_sid, peer_sid, SECCLASS_PEER,
				   PEER__RECV, &ad);
		if (err) {
			selinux_netlbl_err(skb, err, 0);
			return err;
		}
	}

	if (secmark_active) {
		err = avc_has_perm(sk_sid, skb->secmark, SECCLASS_PACKET,
				   PACKET__RECV, &ad);
		if (err)
			return err;
	}

	return err;
}

static int selinux_socket_getpeersec_stream(struct socket *sock, char __user *optval,
					    int __user *optlen, unsigned len)
{
	int err = 0;
	char *scontext;
	u32 scontext_len;
	struct sk_security_struct *sksec = sock->sk->sk_security;
	u32 peer_sid = SECSID_NULL;

	if (sksec->sclass == SECCLASS_UNIX_STREAM_SOCKET ||
	    sksec->sclass == SECCLASS_TCP_SOCKET)
		peer_sid = sksec->peer_sid;
	if (peer_sid == SECSID_NULL)
		return -ENOPROTOOPT;

	err = security_sid_to_context(peer_sid, &scontext, &scontext_len);
	if (err)
		return err;

	if (scontext_len > len) {
		err = -ERANGE;
		goto out_len;
	}

	if (copy_to_user(optval, scontext, scontext_len))
		err = -EFAULT;

out_len:
	if (put_user(scontext_len, optlen))
		err = -EFAULT;
	kfree(scontext);
	return err;
}

static int selinux_socket_getpeersec_dgram(struct socket *sock, struct sk_buff *skb, u32 *secid)
{
	u32 peer_secid = SECSID_NULL;
	u16 family;

	if (skb && skb->protocol == htons(ETH_P_IP))
		family = PF_INET;
	else if (skb && skb->protocol == htons(ETH_P_IPV6))
		family = PF_INET6;
	else if (sock)
		family = sock->sk->sk_family;
	else
		goto out;

	if (sock && family == PF_UNIX)
		selinux_inode_getsecid(SOCK_INODE(sock), &peer_secid);
	else if (skb)
		selinux_skb_peerlbl_sid(skb, family, &peer_secid);

out:
	*secid = peer_secid;
	if (peer_secid == SECSID_NULL)
		return -EINVAL;
	return 0;
}

static int selinux_sk_alloc_security(struct sock *sk, int family, gfp_t priority)
{
	struct sk_security_struct *sksec;

	sksec = kzalloc(sizeof(*sksec), priority);
	if (!sksec)
		return -ENOMEM;

	sksec->peer_sid = SECINITSID_UNLABELED;
	sksec->sid = SECINITSID_UNLABELED;
	selinux_netlbl_sk_security_reset(sksec);
	sk->sk_security = sksec;

	return 0;
}

static void selinux_sk_free_security(struct sock *sk)
{
	struct sk_security_struct *sksec = sk->sk_security;

	sk->sk_security = NULL;
	selinux_netlbl_sk_security_free(sksec);
	kfree(sksec);
}

static void selinux_sk_clone_security(const struct sock *sk, struct sock *newsk)
{
	struct sk_security_struct *sksec = sk->sk_security;
	struct sk_security_struct *newsksec = newsk->sk_security;

	newsksec->sid = sksec->sid;
	newsksec->peer_sid = sksec->peer_sid;
	newsksec->sclass = sksec->sclass;

	selinux_netlbl_sk_security_reset(newsksec);
}

static void selinux_sk_getsecid(struct sock *sk, u32 *secid)
{
	if (!sk)
		*secid = SECINITSID_ANY_SOCKET;
	else {
		struct sk_security_struct *sksec = sk->sk_security;

		*secid = sksec->sid;
	}
}

static void selinux_sock_graft(struct sock *sk, struct socket *parent)
{
	struct inode_security_struct *isec = SOCK_INODE(parent)->i_security;
	struct sk_security_struct *sksec = sk->sk_security;

	if (sk->sk_family == PF_INET || sk->sk_family == PF_INET6 ||
	    sk->sk_family == PF_UNIX)
		isec->sid = sksec->sid;
	sksec->sclass = isec->sclass;
}

static int selinux_inet_conn_request(struct sock *sk, struct sk_buff *skb,
				     struct request_sock *req)
{
	struct sk_security_struct *sksec = sk->sk_security;
	int err;
<<<<<<< HEAD
	u16 family = sk->sk_family;
=======
	u16 family = req->rsk_ops->family;
>>>>>>> 465954cd
	u32 connsid;
	u32 peersid;

	err = selinux_skb_peerlbl_sid(skb, family, &peersid);
	if (err)
		return err;
	err = selinux_conn_sid(sksec->sid, peersid, &connsid);
	if (err)
		return err;
	req->secid = connsid;
	req->peer_secid = peersid;

	return selinux_netlbl_inet_conn_request(req, family);
}

static void selinux_inet_csk_clone(struct sock *newsk,
				   const struct request_sock *req)
{
	struct sk_security_struct *newsksec = newsk->sk_security;

	newsksec->sid = req->secid;
	newsksec->peer_sid = req->peer_secid;
	/* NOTE: Ideally, we should also get the isec->sid for the
	   new socket in sync, but we don't have the isec available yet.
	   So we will wait until sock_graft to do it, by which
	   time it will have been created and available. */

	/* We don't need to take any sort of lock here as we are the only
	 * thread with access to newsksec */
	selinux_netlbl_inet_csk_clone(newsk, req->rsk_ops->family);
}

static void selinux_inet_conn_established(struct sock *sk, struct sk_buff *skb)
{
	u16 family = sk->sk_family;
	struct sk_security_struct *sksec = sk->sk_security;

	/* handle mapped IPv4 packets arriving via IPv6 sockets */
	if (family == PF_INET6 && skb->protocol == htons(ETH_P_IP))
		family = PF_INET;

	selinux_skb_peerlbl_sid(skb, family, &sksec->peer_sid);
}

static void selinux_skb_owned_by(struct sk_buff *skb, struct sock *sk)
{
	skb_set_owner_w(skb, sk);
}

static int selinux_secmark_relabel_packet(u32 sid)
{
	const struct task_security_struct *__tsec;
	u32 tsid;

	__tsec = current_security();
	tsid = __tsec->sid;

	return avc_has_perm(tsid, sid, SECCLASS_PACKET, PACKET__RELABELTO, NULL);
}

static void selinux_secmark_refcount_inc(void)
{
	atomic_inc(&selinux_secmark_refcount);
}

static void selinux_secmark_refcount_dec(void)
{
	atomic_dec(&selinux_secmark_refcount);
}

static void selinux_req_classify_flow(const struct request_sock *req,
				      struct flowi *fl)
{
	fl->flowi_secid = req->secid;
}

static int selinux_tun_dev_alloc_security(void **security)
{
	struct tun_security_struct *tunsec;

	tunsec = kzalloc(sizeof(*tunsec), GFP_KERNEL);
	if (!tunsec)
		return -ENOMEM;
	tunsec->sid = current_sid();

	*security = tunsec;
	return 0;
}

static void selinux_tun_dev_free_security(void *security)
{
	kfree(security);
}

static int selinux_tun_dev_create(void)
{
	u32 sid = current_sid();

	/* we aren't taking into account the "sockcreate" SID since the socket
	 * that is being created here is not a socket in the traditional sense,
	 * instead it is a private sock, accessible only to the kernel, and
	 * representing a wide range of network traffic spanning multiple
	 * connections unlike traditional sockets - check the TUN driver to
	 * get a better understanding of why this socket is special */

	return avc_has_perm(sid, sid, SECCLASS_TUN_SOCKET, TUN_SOCKET__CREATE,
			    NULL);
}

static int selinux_tun_dev_attach_queue(void *security)
{
	struct tun_security_struct *tunsec = security;

	return avc_has_perm(current_sid(), tunsec->sid, SECCLASS_TUN_SOCKET,
			    TUN_SOCKET__ATTACH_QUEUE, NULL);
}

static int selinux_tun_dev_attach(struct sock *sk, void *security)
{
	struct tun_security_struct *tunsec = security;
	struct sk_security_struct *sksec = sk->sk_security;

	/* we don't currently perform any NetLabel based labeling here and it
	 * isn't clear that we would want to do so anyway; while we could apply
	 * labeling without the support of the TUN user the resulting labeled
	 * traffic from the other end of the connection would almost certainly
	 * cause confusion to the TUN user that had no idea network labeling
	 * protocols were being used */

	sksec->sid = tunsec->sid;
	sksec->sclass = SECCLASS_TUN_SOCKET;

	return 0;
}

static int selinux_tun_dev_open(void *security)
{
	struct tun_security_struct *tunsec = security;
	u32 sid = current_sid();
	int err;

	err = avc_has_perm(sid, tunsec->sid, SECCLASS_TUN_SOCKET,
			   TUN_SOCKET__RELABELFROM, NULL);
	if (err)
		return err;
	err = avc_has_perm(sid, sid, SECCLASS_TUN_SOCKET,
			   TUN_SOCKET__RELABELTO, NULL);
	if (err)
		return err;
	tunsec->sid = sid;

	return 0;
}

static int selinux_nlmsg_perm(struct sock *sk, struct sk_buff *skb)
{
	int err = 0;
	u32 perm;
	struct nlmsghdr *nlh;
	struct sk_security_struct *sksec = sk->sk_security;

	if (skb->len < NLMSG_HDRLEN) {
		err = -EINVAL;
		goto out;
	}
	nlh = nlmsg_hdr(skb);

	err = selinux_nlmsg_lookup(sksec->sclass, nlh->nlmsg_type, &perm);
	if (err) {
		if (err == -EINVAL) {
			audit_log(current->audit_context, GFP_KERNEL, AUDIT_SELINUX_ERR,
				  "SELinux:  unrecognized netlink message"
				  " type=%hu for sclass=%hu\n",
				  nlh->nlmsg_type, sksec->sclass);
			if (!selinux_enforcing || security_get_allow_unknown())
				err = 0;
		}

		/* Ignore */
		if (err == -ENOENT)
			err = 0;
		goto out;
	}

	err = sock_has_perm(current, sk, perm);
out:
	return err;
}

#ifdef CONFIG_NETFILTER

static unsigned int selinux_ip_forward(struct sk_buff *skb, int ifindex,
				       u16 family)
{
	int err;
	char *addrp;
	u32 peer_sid;
	struct common_audit_data ad;
	struct lsm_network_audit net = {0,};
	u8 secmark_active;
	u8 netlbl_active;
	u8 peerlbl_active;

	if (!selinux_policycap_netpeer)
		return NF_ACCEPT;

	secmark_active = selinux_secmark_enabled();
	netlbl_active = netlbl_enabled();
	peerlbl_active = selinux_peerlbl_enabled();
	if (!secmark_active && !peerlbl_active)
		return NF_ACCEPT;

	if (selinux_skb_peerlbl_sid(skb, family, &peer_sid) != 0)
		return NF_DROP;

	ad.type = LSM_AUDIT_DATA_NET;
	ad.u.net = &net;
	ad.u.net->netif = ifindex;
	ad.u.net->family = family;
	if (selinux_parse_skb(skb, &ad, &addrp, 1, NULL) != 0)
		return NF_DROP;

	if (peerlbl_active) {
		err = selinux_inet_sys_rcv_skb(ifindex, addrp, family,
					       peer_sid, &ad);
		if (err) {
			selinux_netlbl_err(skb, err, 1);
			return NF_DROP;
		}
	}

	if (secmark_active)
		if (avc_has_perm(peer_sid, skb->secmark,
				 SECCLASS_PACKET, PACKET__FORWARD_IN, &ad))
			return NF_DROP;

	if (netlbl_active)
		/* we do this in the FORWARD path and not the POST_ROUTING
		 * path because we want to make sure we apply the necessary
		 * labeling before IPsec is applied so we can leverage AH
		 * protection */
		if (selinux_netlbl_skbuff_setsid(skb, family, peer_sid) != 0)
			return NF_DROP;

	return NF_ACCEPT;
}

static unsigned int selinux_ipv4_forward(const struct nf_hook_ops *ops,
					 struct sk_buff *skb,
					 const struct net_device *in,
					 const struct net_device *out,
					 int (*okfn)(struct sk_buff *))
{
	return selinux_ip_forward(skb, in->ifindex, PF_INET);
}

#if defined(CONFIG_IPV6) || defined(CONFIG_IPV6_MODULE)
static unsigned int selinux_ipv6_forward(const struct nf_hook_ops *ops,
					 struct sk_buff *skb,
					 const struct net_device *in,
					 const struct net_device *out,
					 int (*okfn)(struct sk_buff *))
{
	return selinux_ip_forward(skb, in->ifindex, PF_INET6);
}
#endif	/* IPV6 */

static unsigned int selinux_ip_output(struct sk_buff *skb,
				      u16 family)
{
	struct sock *sk;
	u32 sid;

	if (!netlbl_enabled())
		return NF_ACCEPT;

	/* we do this in the LOCAL_OUT path and not the POST_ROUTING path
	 * because we want to make sure we apply the necessary labeling
	 * before IPsec is applied so we can leverage AH protection */
	sk = skb->sk;
	if (sk) {
		struct sk_security_struct *sksec;

		if (sk->sk_state == TCP_LISTEN)
			/* if the socket is the listening state then this
			 * packet is a SYN-ACK packet which means it needs to
			 * be labeled based on the connection/request_sock and
			 * not the parent socket.  unfortunately, we can't
			 * lookup the request_sock yet as it isn't queued on
			 * the parent socket until after the SYN-ACK is sent.
			 * the "solution" is to simply pass the packet as-is
			 * as any IP option based labeling should be copied
			 * from the initial connection request (in the IP
			 * layer).  it is far from ideal, but until we get a
			 * security label in the packet itself this is the
			 * best we can do. */
			return NF_ACCEPT;

		/* standard practice, label using the parent socket */
		sksec = sk->sk_security;
		sid = sksec->sid;
	} else
		sid = SECINITSID_KERNEL;
	if (selinux_netlbl_skbuff_setsid(skb, family, sid) != 0)
		return NF_DROP;

	return NF_ACCEPT;
}

static unsigned int selinux_ipv4_output(const struct nf_hook_ops *ops,
					struct sk_buff *skb,
					const struct net_device *in,
					const struct net_device *out,
					int (*okfn)(struct sk_buff *))
{
	return selinux_ip_output(skb, PF_INET);
}

static unsigned int selinux_ip_postroute_compat(struct sk_buff *skb,
						int ifindex,
						u16 family)
{
	struct sock *sk = skb->sk;
	struct sk_security_struct *sksec;
	struct common_audit_data ad;
	struct lsm_network_audit net = {0,};
	char *addrp;
	u8 proto;

	if (sk == NULL)
		return NF_ACCEPT;
	sksec = sk->sk_security;

	ad.type = LSM_AUDIT_DATA_NET;
	ad.u.net = &net;
	ad.u.net->netif = ifindex;
	ad.u.net->family = family;
	if (selinux_parse_skb(skb, &ad, &addrp, 0, &proto))
		return NF_DROP;

	if (selinux_secmark_enabled())
		if (avc_has_perm(sksec->sid, skb->secmark,
				 SECCLASS_PACKET, PACKET__SEND, &ad))
			return NF_DROP_ERR(-ECONNREFUSED);

	if (selinux_xfrm_postroute_last(sksec->sid, skb, &ad, proto))
		return NF_DROP_ERR(-ECONNREFUSED);

	return NF_ACCEPT;
}

static unsigned int selinux_ip_postroute(struct sk_buff *skb, int ifindex,
					 u16 family)
{
	u32 secmark_perm;
	u32 peer_sid;
	struct sock *sk;
	struct common_audit_data ad;
	struct lsm_network_audit net = {0,};
	char *addrp;
	u8 secmark_active;
	u8 peerlbl_active;

	/* If any sort of compatibility mode is enabled then handoff processing
	 * to the selinux_ip_postroute_compat() function to deal with the
	 * special handling.  We do this in an attempt to keep this function
	 * as fast and as clean as possible. */
	if (!selinux_policycap_netpeer)
		return selinux_ip_postroute_compat(skb, ifindex, family);

	secmark_active = selinux_secmark_enabled();
	peerlbl_active = selinux_peerlbl_enabled();
	if (!secmark_active && !peerlbl_active)
		return NF_ACCEPT;

	sk = skb->sk;

#ifdef CONFIG_XFRM
	/* If skb->dst->xfrm is non-NULL then the packet is undergoing an IPsec
	 * packet transformation so allow the packet to pass without any checks
	 * since we'll have another chance to perform access control checks
	 * when the packet is on it's final way out.
	 * NOTE: there appear to be some IPv6 multicast cases where skb->dst
	 *       is NULL, in this case go ahead and apply access control.
	 * NOTE: if this is a local socket (skb->sk != NULL) that is in the
	 *       TCP listening state we cannot wait until the XFRM processing
	 *       is done as we will miss out on the SA label if we do;
	 *       unfortunately, this means more work, but it is only once per
	 *       connection. */
	if (skb_dst(skb) != NULL && skb_dst(skb)->xfrm != NULL &&
	    !(sk != NULL && sk->sk_state == TCP_LISTEN))
		return NF_ACCEPT;
#endif

	if (sk == NULL) {
		/* Without an associated socket the packet is either coming
		 * from the kernel or it is being forwarded; check the packet
		 * to determine which and if the packet is being forwarded
		 * query the packet directly to determine the security label. */
		if (skb->skb_iif) {
			secmark_perm = PACKET__FORWARD_OUT;
			if (selinux_skb_peerlbl_sid(skb, family, &peer_sid))
				return NF_DROP;
		} else {
			secmark_perm = PACKET__SEND;
			peer_sid = SECINITSID_KERNEL;
		}
	} else if (sk->sk_state == TCP_LISTEN) {
		/* Locally generated packet but the associated socket is in the
		 * listening state which means this is a SYN-ACK packet.  In
		 * this particular case the correct security label is assigned
		 * to the connection/request_sock but unfortunately we can't
		 * query the request_sock as it isn't queued on the parent
		 * socket until after the SYN-ACK packet is sent; the only
		 * viable choice is to regenerate the label like we do in
		 * selinux_inet_conn_request().  See also selinux_ip_output()
		 * for similar problems. */
		u32 skb_sid;
		struct sk_security_struct *sksec = sk->sk_security;
		if (selinux_skb_peerlbl_sid(skb, family, &skb_sid))
			return NF_DROP;
		/* At this point, if the returned skb peerlbl is SECSID_NULL
		 * and the packet has been through at least one XFRM
		 * transformation then we must be dealing with the "final"
		 * form of labeled IPsec packet; since we've already applied
		 * all of our access controls on this packet we can safely
		 * pass the packet. */
		if (skb_sid == SECSID_NULL) {
			switch (family) {
			case PF_INET:
				if (IPCB(skb)->flags & IPSKB_XFRM_TRANSFORMED)
					return NF_ACCEPT;
				break;
			case PF_INET6:
				if (IP6CB(skb)->flags & IP6SKB_XFRM_TRANSFORMED)
					return NF_ACCEPT;
			default:
				return NF_DROP_ERR(-ECONNREFUSED);
			}
		}
		if (selinux_conn_sid(sksec->sid, skb_sid, &peer_sid))
			return NF_DROP;
		secmark_perm = PACKET__SEND;
	} else {
		/* Locally generated packet, fetch the security label from the
		 * associated socket. */
		struct sk_security_struct *sksec = sk->sk_security;
		peer_sid = sksec->sid;
		secmark_perm = PACKET__SEND;
	}

	ad.type = LSM_AUDIT_DATA_NET;
	ad.u.net = &net;
	ad.u.net->netif = ifindex;
	ad.u.net->family = family;
	if (selinux_parse_skb(skb, &ad, &addrp, 0, NULL))
		return NF_DROP;

	if (secmark_active)
		if (avc_has_perm(peer_sid, skb->secmark,
				 SECCLASS_PACKET, secmark_perm, &ad))
			return NF_DROP_ERR(-ECONNREFUSED);

	if (peerlbl_active) {
		u32 if_sid;
		u32 node_sid;

		if (sel_netif_sid(ifindex, &if_sid))
			return NF_DROP;
		if (avc_has_perm(peer_sid, if_sid,
				 SECCLASS_NETIF, NETIF__EGRESS, &ad))
			return NF_DROP_ERR(-ECONNREFUSED);

		if (sel_netnode_sid(addrp, family, &node_sid))
			return NF_DROP;
		if (avc_has_perm(peer_sid, node_sid,
				 SECCLASS_NODE, NODE__SENDTO, &ad))
			return NF_DROP_ERR(-ECONNREFUSED);
	}

	return NF_ACCEPT;
}

static unsigned int selinux_ipv4_postroute(const struct nf_hook_ops *ops,
					   struct sk_buff *skb,
					   const struct net_device *in,
					   const struct net_device *out,
					   int (*okfn)(struct sk_buff *))
{
	return selinux_ip_postroute(skb, out->ifindex, PF_INET);
}

#if defined(CONFIG_IPV6) || defined(CONFIG_IPV6_MODULE)
static unsigned int selinux_ipv6_postroute(const struct nf_hook_ops *ops,
					   struct sk_buff *skb,
					   const struct net_device *in,
					   const struct net_device *out,
					   int (*okfn)(struct sk_buff *))
{
	return selinux_ip_postroute(skb, out->ifindex, PF_INET6);
}
#endif	/* IPV6 */

#endif	/* CONFIG_NETFILTER */

static int selinux_netlink_send(struct sock *sk, struct sk_buff *skb)
{
	int err;

	err = cap_netlink_send(sk, skb);
	if (err)
		return err;

	return selinux_nlmsg_perm(sk, skb);
}

static int ipc_alloc_security(struct task_struct *task,
			      struct kern_ipc_perm *perm,
			      u16 sclass)
{
	struct ipc_security_struct *isec;
	u32 sid;

	isec = kzalloc(sizeof(struct ipc_security_struct), GFP_KERNEL);
	if (!isec)
		return -ENOMEM;

	sid = task_sid(task);
	isec->sclass = sclass;
	isec->sid = sid;
	perm->security = isec;

	return 0;
}

static void ipc_free_security(struct kern_ipc_perm *perm)
{
	struct ipc_security_struct *isec = perm->security;
	perm->security = NULL;
	kfree(isec);
}

static int msg_msg_alloc_security(struct msg_msg *msg)
{
	struct msg_security_struct *msec;

	msec = kzalloc(sizeof(struct msg_security_struct), GFP_KERNEL);
	if (!msec)
		return -ENOMEM;

	msec->sid = SECINITSID_UNLABELED;
	msg->security = msec;

	return 0;
}

static void msg_msg_free_security(struct msg_msg *msg)
{
	struct msg_security_struct *msec = msg->security;

	msg->security = NULL;
	kfree(msec);
}

static int ipc_has_perm(struct kern_ipc_perm *ipc_perms,
			u32 perms)
{
	struct ipc_security_struct *isec;
	struct common_audit_data ad;
	u32 sid = current_sid();

	isec = ipc_perms->security;

	ad.type = LSM_AUDIT_DATA_IPC;
	ad.u.ipc_id = ipc_perms->key;

	return avc_has_perm(sid, isec->sid, isec->sclass, perms, &ad);
}

static int selinux_msg_msg_alloc_security(struct msg_msg *msg)
{
	return msg_msg_alloc_security(msg);
}

static void selinux_msg_msg_free_security(struct msg_msg *msg)
{
	msg_msg_free_security(msg);
}

/* message queue security operations */
static int selinux_msg_queue_alloc_security(struct msg_queue *msq)
{
	struct ipc_security_struct *isec;
	struct common_audit_data ad;
	u32 sid = current_sid();
	int rc;

	rc = ipc_alloc_security(current, &msq->q_perm, SECCLASS_MSGQ);
	if (rc)
		return rc;

	isec = msq->q_perm.security;

	ad.type = LSM_AUDIT_DATA_IPC;
	ad.u.ipc_id = msq->q_perm.key;

	rc = avc_has_perm(sid, isec->sid, SECCLASS_MSGQ,
			  MSGQ__CREATE, &ad);
	if (rc) {
		ipc_free_security(&msq->q_perm);
		return rc;
	}
	return 0;
}

static void selinux_msg_queue_free_security(struct msg_queue *msq)
{
	ipc_free_security(&msq->q_perm);
}

static int selinux_msg_queue_associate(struct msg_queue *msq, int msqflg)
{
	struct ipc_security_struct *isec;
	struct common_audit_data ad;
	u32 sid = current_sid();

	isec = msq->q_perm.security;

	ad.type = LSM_AUDIT_DATA_IPC;
	ad.u.ipc_id = msq->q_perm.key;

	return avc_has_perm(sid, isec->sid, SECCLASS_MSGQ,
			    MSGQ__ASSOCIATE, &ad);
}

static int selinux_msg_queue_msgctl(struct msg_queue *msq, int cmd)
{
	int err;
	int perms;

	switch (cmd) {
	case IPC_INFO:
	case MSG_INFO:
		/* No specific object, just general system-wide information. */
		return task_has_system(current, SYSTEM__IPC_INFO);
	case IPC_STAT:
	case MSG_STAT:
		perms = MSGQ__GETATTR | MSGQ__ASSOCIATE;
		break;
	case IPC_SET:
		perms = MSGQ__SETATTR;
		break;
	case IPC_RMID:
		perms = MSGQ__DESTROY;
		break;
	default:
		return 0;
	}

	err = ipc_has_perm(&msq->q_perm, perms);
	return err;
}

static int selinux_msg_queue_msgsnd(struct msg_queue *msq, struct msg_msg *msg, int msqflg)
{
	struct ipc_security_struct *isec;
	struct msg_security_struct *msec;
	struct common_audit_data ad;
	u32 sid = current_sid();
	int rc;

	isec = msq->q_perm.security;
	msec = msg->security;

	/*
	 * First time through, need to assign label to the message
	 */
	if (msec->sid == SECINITSID_UNLABELED) {
		/*
		 * Compute new sid based on current process and
		 * message queue this message will be stored in
		 */
		rc = security_transition_sid(sid, isec->sid, SECCLASS_MSG,
					     NULL, &msec->sid);
		if (rc)
			return rc;
	}

	ad.type = LSM_AUDIT_DATA_IPC;
	ad.u.ipc_id = msq->q_perm.key;

	/* Can this process write to the queue? */
	rc = avc_has_perm(sid, isec->sid, SECCLASS_MSGQ,
			  MSGQ__WRITE, &ad);
	if (!rc)
		/* Can this process send the message */
		rc = avc_has_perm(sid, msec->sid, SECCLASS_MSG,
				  MSG__SEND, &ad);
	if (!rc)
		/* Can the message be put in the queue? */
		rc = avc_has_perm(msec->sid, isec->sid, SECCLASS_MSGQ,
				  MSGQ__ENQUEUE, &ad);

	return rc;
}

static int selinux_msg_queue_msgrcv(struct msg_queue *msq, struct msg_msg *msg,
				    struct task_struct *target,
				    long type, int mode)
{
	struct ipc_security_struct *isec;
	struct msg_security_struct *msec;
	struct common_audit_data ad;
	u32 sid = task_sid(target);
	int rc;

	isec = msq->q_perm.security;
	msec = msg->security;

	ad.type = LSM_AUDIT_DATA_IPC;
	ad.u.ipc_id = msq->q_perm.key;

	rc = avc_has_perm(sid, isec->sid,
			  SECCLASS_MSGQ, MSGQ__READ, &ad);
	if (!rc)
		rc = avc_has_perm(sid, msec->sid,
				  SECCLASS_MSG, MSG__RECEIVE, &ad);
	return rc;
}

/* Shared Memory security operations */
static int selinux_shm_alloc_security(struct shmid_kernel *shp)
{
	struct ipc_security_struct *isec;
	struct common_audit_data ad;
	u32 sid = current_sid();
	int rc;

	rc = ipc_alloc_security(current, &shp->shm_perm, SECCLASS_SHM);
	if (rc)
		return rc;

	isec = shp->shm_perm.security;

	ad.type = LSM_AUDIT_DATA_IPC;
	ad.u.ipc_id = shp->shm_perm.key;

	rc = avc_has_perm(sid, isec->sid, SECCLASS_SHM,
			  SHM__CREATE, &ad);
	if (rc) {
		ipc_free_security(&shp->shm_perm);
		return rc;
	}
	return 0;
}

static void selinux_shm_free_security(struct shmid_kernel *shp)
{
	ipc_free_security(&shp->shm_perm);
}

static int selinux_shm_associate(struct shmid_kernel *shp, int shmflg)
{
	struct ipc_security_struct *isec;
	struct common_audit_data ad;
	u32 sid = current_sid();

	isec = shp->shm_perm.security;

	ad.type = LSM_AUDIT_DATA_IPC;
	ad.u.ipc_id = shp->shm_perm.key;

	return avc_has_perm(sid, isec->sid, SECCLASS_SHM,
			    SHM__ASSOCIATE, &ad);
}

/* Note, at this point, shp is locked down */
static int selinux_shm_shmctl(struct shmid_kernel *shp, int cmd)
{
	int perms;
	int err;

	switch (cmd) {
	case IPC_INFO:
	case SHM_INFO:
		/* No specific object, just general system-wide information. */
		return task_has_system(current, SYSTEM__IPC_INFO);
	case IPC_STAT:
	case SHM_STAT:
		perms = SHM__GETATTR | SHM__ASSOCIATE;
		break;
	case IPC_SET:
		perms = SHM__SETATTR;
		break;
	case SHM_LOCK:
	case SHM_UNLOCK:
		perms = SHM__LOCK;
		break;
	case IPC_RMID:
		perms = SHM__DESTROY;
		break;
	default:
		return 0;
	}

	err = ipc_has_perm(&shp->shm_perm, perms);
	return err;
}

static int selinux_shm_shmat(struct shmid_kernel *shp,
			     char __user *shmaddr, int shmflg)
{
	u32 perms;

	if (shmflg & SHM_RDONLY)
		perms = SHM__READ;
	else
		perms = SHM__READ | SHM__WRITE;

	return ipc_has_perm(&shp->shm_perm, perms);
}

/* Semaphore security operations */
static int selinux_sem_alloc_security(struct sem_array *sma)
{
	struct ipc_security_struct *isec;
	struct common_audit_data ad;
	u32 sid = current_sid();
	int rc;

	rc = ipc_alloc_security(current, &sma->sem_perm, SECCLASS_SEM);
	if (rc)
		return rc;

	isec = sma->sem_perm.security;

	ad.type = LSM_AUDIT_DATA_IPC;
	ad.u.ipc_id = sma->sem_perm.key;

	rc = avc_has_perm(sid, isec->sid, SECCLASS_SEM,
			  SEM__CREATE, &ad);
	if (rc) {
		ipc_free_security(&sma->sem_perm);
		return rc;
	}
	return 0;
}

static void selinux_sem_free_security(struct sem_array *sma)
{
	ipc_free_security(&sma->sem_perm);
}

static int selinux_sem_associate(struct sem_array *sma, int semflg)
{
	struct ipc_security_struct *isec;
	struct common_audit_data ad;
	u32 sid = current_sid();

	isec = sma->sem_perm.security;

	ad.type = LSM_AUDIT_DATA_IPC;
	ad.u.ipc_id = sma->sem_perm.key;

	return avc_has_perm(sid, isec->sid, SECCLASS_SEM,
			    SEM__ASSOCIATE, &ad);
}

/* Note, at this point, sma is locked down */
static int selinux_sem_semctl(struct sem_array *sma, int cmd)
{
	int err;
	u32 perms;

	switch (cmd) {
	case IPC_INFO:
	case SEM_INFO:
		/* No specific object, just general system-wide information. */
		return task_has_system(current, SYSTEM__IPC_INFO);
	case GETPID:
	case GETNCNT:
	case GETZCNT:
		perms = SEM__GETATTR;
		break;
	case GETVAL:
	case GETALL:
		perms = SEM__READ;
		break;
	case SETVAL:
	case SETALL:
		perms = SEM__WRITE;
		break;
	case IPC_RMID:
		perms = SEM__DESTROY;
		break;
	case IPC_SET:
		perms = SEM__SETATTR;
		break;
	case IPC_STAT:
	case SEM_STAT:
		perms = SEM__GETATTR | SEM__ASSOCIATE;
		break;
	default:
		return 0;
	}

	err = ipc_has_perm(&sma->sem_perm, perms);
	return err;
}

static int selinux_sem_semop(struct sem_array *sma,
			     struct sembuf *sops, unsigned nsops, int alter)
{
	u32 perms;

	if (alter)
		perms = SEM__READ | SEM__WRITE;
	else
		perms = SEM__READ;

	return ipc_has_perm(&sma->sem_perm, perms);
}

static int selinux_ipc_permission(struct kern_ipc_perm *ipcp, short flag)
{
	u32 av = 0;

	av = 0;
	if (flag & S_IRUGO)
		av |= IPC__UNIX_READ;
	if (flag & S_IWUGO)
		av |= IPC__UNIX_WRITE;

	if (av == 0)
		return 0;

	return ipc_has_perm(ipcp, av);
}

static void selinux_ipc_getsecid(struct kern_ipc_perm *ipcp, u32 *secid)
{
	struct ipc_security_struct *isec = ipcp->security;
	*secid = isec->sid;
}

static void selinux_d_instantiate(struct dentry *dentry, struct inode *inode)
{
	if (inode)
		inode_doinit_with_dentry(inode, dentry);
}

static int selinux_getprocattr(struct task_struct *p,
			       char *name, char **value)
{
	const struct task_security_struct *__tsec;
	u32 sid;
	int error;
	unsigned len;

	if (current != p) {
		error = current_has_perm(p, PROCESS__GETATTR);
		if (error)
			return error;
	}

	rcu_read_lock();
	__tsec = __task_cred(p)->security;

	if (!strcmp(name, "current"))
		sid = __tsec->sid;
	else if (!strcmp(name, "prev"))
		sid = __tsec->osid;
	else if (!strcmp(name, "exec"))
		sid = __tsec->exec_sid;
	else if (!strcmp(name, "fscreate"))
		sid = __tsec->create_sid;
	else if (!strcmp(name, "keycreate"))
		sid = __tsec->keycreate_sid;
	else if (!strcmp(name, "sockcreate"))
		sid = __tsec->sockcreate_sid;
	else
		goto invalid;
	rcu_read_unlock();

	if (!sid)
		return 0;

	error = security_sid_to_context(sid, value, &len);
	if (error)
		return error;
	return len;

invalid:
	rcu_read_unlock();
	return -EINVAL;
}

static int selinux_setprocattr(struct task_struct *p,
			       char *name, void *value, size_t size)
{
	struct task_security_struct *tsec;
	struct task_struct *tracer;
	struct cred *new;
	u32 sid = 0, ptsid;
	int error;
	char *str = value;

	if (current != p) {
		/* SELinux only allows a process to change its own
		   security attributes. */
		return -EACCES;
	}

	/*
	 * Basic control over ability to set these attributes at all.
	 * current == p, but we'll pass them separately in case the
	 * above restriction is ever removed.
	 */
	if (!strcmp(name, "exec"))
		error = current_has_perm(p, PROCESS__SETEXEC);
	else if (!strcmp(name, "fscreate"))
		error = current_has_perm(p, PROCESS__SETFSCREATE);
	else if (!strcmp(name, "keycreate"))
		error = current_has_perm(p, PROCESS__SETKEYCREATE);
	else if (!strcmp(name, "sockcreate"))
		error = current_has_perm(p, PROCESS__SETSOCKCREATE);
	else if (!strcmp(name, "current"))
		error = current_has_perm(p, PROCESS__SETCURRENT);
	else
		error = -EINVAL;
	if (error)
		return error;

	/* Obtain a SID for the context, if one was specified. */
	if (size && str[1] && str[1] != '\n') {
		if (str[size-1] == '\n') {
			str[size-1] = 0;
			size--;
		}
		error = security_context_to_sid(value, size, &sid);
		if (error == -EINVAL && !strcmp(name, "fscreate")) {
			if (!capable(CAP_MAC_ADMIN)) {
				struct audit_buffer *ab;
				size_t audit_size;

				/* We strip a nul only if it is at the end, otherwise the
				 * context contains a nul and we should audit that */
				if (str[size - 1] == '\0')
					audit_size = size - 1;
				else
					audit_size = size;
				ab = audit_log_start(current->audit_context, GFP_ATOMIC, AUDIT_SELINUX_ERR);
				audit_log_format(ab, "op=fscreate invalid_context=");
				audit_log_n_untrustedstring(ab, value, audit_size);
				audit_log_end(ab);

				return error;
			}
			error = security_context_to_sid_force(value, size,
							      &sid);
		}
		if (error)
			return error;
	}

	new = prepare_creds();
	if (!new)
		return -ENOMEM;

	/* Permission checking based on the specified context is
	   performed during the actual operation (execve,
	   open/mkdir/...), when we know the full context of the
	   operation.  See selinux_bprm_set_creds for the execve
	   checks and may_create for the file creation checks. The
	   operation will then fail if the context is not permitted. */
	tsec = new->security;
	if (!strcmp(name, "exec")) {
		tsec->exec_sid = sid;
	} else if (!strcmp(name, "fscreate")) {
		tsec->create_sid = sid;
	} else if (!strcmp(name, "keycreate")) {
		error = may_create_key(sid, p);
		if (error)
			goto abort_change;
		tsec->keycreate_sid = sid;
	} else if (!strcmp(name, "sockcreate")) {
		tsec->sockcreate_sid = sid;
	} else if (!strcmp(name, "current")) {
		error = -EINVAL;
		if (sid == 0)
			goto abort_change;

		/* Only allow single threaded processes to change context */
		error = -EPERM;
		if (!current_is_single_threaded()) {
			error = security_bounded_transition(tsec->sid, sid);
			if (error)
				goto abort_change;
		}

		/* Check permissions for the transition. */
		error = avc_has_perm(tsec->sid, sid, SECCLASS_PROCESS,
				     PROCESS__DYNTRANSITION, NULL);
		if (error)
			goto abort_change;

		/* Check for ptracing, and update the task SID if ok.
		   Otherwise, leave SID unchanged and fail. */
		ptsid = 0;
		rcu_read_lock();
		tracer = ptrace_parent(p);
		if (tracer)
			ptsid = task_sid(tracer);
		rcu_read_unlock();

		if (tracer) {
			error = avc_has_perm(ptsid, sid, SECCLASS_PROCESS,
					     PROCESS__PTRACE, NULL);
			if (error)
				goto abort_change;
		}

		tsec->sid = sid;
	} else {
		error = -EINVAL;
		goto abort_change;
	}

	commit_creds(new);
	return size;

abort_change:
	abort_creds(new);
	return error;
}

static int selinux_ismaclabel(const char *name)
{
	return (strcmp(name, XATTR_SELINUX_SUFFIX) == 0);
}

static int selinux_secid_to_secctx(u32 secid, char **secdata, u32 *seclen)
{
	return security_sid_to_context(secid, secdata, seclen);
}

static int selinux_secctx_to_secid(const char *secdata, u32 seclen, u32 *secid)
{
	return security_context_to_sid(secdata, seclen, secid);
}

static void selinux_release_secctx(char *secdata, u32 seclen)
{
	kfree(secdata);
}

/*
 *	called with inode->i_mutex locked
 */
static int selinux_inode_notifysecctx(struct inode *inode, void *ctx, u32 ctxlen)
{
	return selinux_inode_setsecurity(inode, XATTR_SELINUX_SUFFIX, ctx, ctxlen, 0);
}

/*
 *	called with inode->i_mutex locked
 */
static int selinux_inode_setsecctx(struct dentry *dentry, void *ctx, u32 ctxlen)
{
	return __vfs_setxattr_noperm(dentry, XATTR_NAME_SELINUX, ctx, ctxlen, 0);
}

static int selinux_inode_getsecctx(struct inode *inode, void **ctx, u32 *ctxlen)
{
	int len = 0;
	len = selinux_inode_getsecurity(inode, XATTR_SELINUX_SUFFIX,
						ctx, true);
	if (len < 0)
		return len;
	*ctxlen = len;
	return 0;
}
#ifdef CONFIG_KEYS

static int selinux_key_alloc(struct key *k, const struct cred *cred,
			     unsigned long flags)
{
	const struct task_security_struct *tsec;
	struct key_security_struct *ksec;

	ksec = kzalloc(sizeof(struct key_security_struct), GFP_KERNEL);
	if (!ksec)
		return -ENOMEM;

	tsec = cred->security;
	if (tsec->keycreate_sid)
		ksec->sid = tsec->keycreate_sid;
	else
		ksec->sid = tsec->sid;

	k->security = ksec;
	return 0;
}

static void selinux_key_free(struct key *k)
{
	struct key_security_struct *ksec = k->security;

	k->security = NULL;
	kfree(ksec);
}

static int selinux_key_permission(key_ref_t key_ref,
				  const struct cred *cred,
				  key_perm_t perm)
{
	struct key *key;
	struct key_security_struct *ksec;
	u32 sid;

	/* if no specific permissions are requested, we skip the
	   permission check. No serious, additional covert channels
	   appear to be created. */
	if (perm == 0)
		return 0;

	sid = cred_sid(cred);

	key = key_ref_to_ptr(key_ref);
	ksec = key->security;

	return avc_has_perm(sid, ksec->sid, SECCLASS_KEY, perm, NULL);
}

static int selinux_key_getsecurity(struct key *key, char **_buffer)
{
	struct key_security_struct *ksec = key->security;
	char *context = NULL;
	unsigned len;
	int rc;

	rc = security_sid_to_context(ksec->sid, &context, &len);
	if (!rc)
		rc = len;
	*_buffer = context;
	return rc;
}

#endif

static struct security_operations selinux_ops = {
	.name =				"selinux",

	.ptrace_access_check =		selinux_ptrace_access_check,
	.ptrace_traceme =		selinux_ptrace_traceme,
	.capget =			selinux_capget,
	.capset =			selinux_capset,
	.capable =			selinux_capable,
	.quotactl =			selinux_quotactl,
	.quota_on =			selinux_quota_on,
	.syslog =			selinux_syslog,
	.vm_enough_memory =		selinux_vm_enough_memory,

	.netlink_send =			selinux_netlink_send,

	.bprm_set_creds =		selinux_bprm_set_creds,
	.bprm_committing_creds =	selinux_bprm_committing_creds,
	.bprm_committed_creds =		selinux_bprm_committed_creds,
	.bprm_secureexec =		selinux_bprm_secureexec,

	.sb_alloc_security =		selinux_sb_alloc_security,
	.sb_free_security =		selinux_sb_free_security,
	.sb_copy_data =			selinux_sb_copy_data,
	.sb_remount =			selinux_sb_remount,
	.sb_kern_mount =		selinux_sb_kern_mount,
	.sb_show_options =		selinux_sb_show_options,
	.sb_statfs =			selinux_sb_statfs,
	.sb_mount =			selinux_mount,
	.sb_umount =			selinux_umount,
	.sb_set_mnt_opts =		selinux_set_mnt_opts,
	.sb_clone_mnt_opts =		selinux_sb_clone_mnt_opts,
	.sb_parse_opts_str = 		selinux_parse_opts_str,

	.dentry_init_security =		selinux_dentry_init_security,

	.inode_alloc_security =		selinux_inode_alloc_security,
	.inode_free_security =		selinux_inode_free_security,
	.inode_init_security =		selinux_inode_init_security,
	.inode_create =			selinux_inode_create,
	.inode_link =			selinux_inode_link,
	.inode_unlink =			selinux_inode_unlink,
	.inode_symlink =		selinux_inode_symlink,
	.inode_mkdir =			selinux_inode_mkdir,
	.inode_rmdir =			selinux_inode_rmdir,
	.inode_mknod =			selinux_inode_mknod,
	.inode_rename =			selinux_inode_rename,
	.inode_readlink =		selinux_inode_readlink,
	.inode_follow_link =		selinux_inode_follow_link,
	.inode_permission =		selinux_inode_permission,
	.inode_setattr =		selinux_inode_setattr,
	.inode_getattr =		selinux_inode_getattr,
	.inode_setxattr =		selinux_inode_setxattr,
	.inode_post_setxattr =		selinux_inode_post_setxattr,
	.inode_getxattr =		selinux_inode_getxattr,
	.inode_listxattr =		selinux_inode_listxattr,
	.inode_removexattr =		selinux_inode_removexattr,
	.inode_getsecurity =		selinux_inode_getsecurity,
	.inode_setsecurity =		selinux_inode_setsecurity,
	.inode_listsecurity =		selinux_inode_listsecurity,
	.inode_getsecid =		selinux_inode_getsecid,

	.file_permission =		selinux_file_permission,
	.file_alloc_security =		selinux_file_alloc_security,
	.file_free_security =		selinux_file_free_security,
	.file_ioctl =			selinux_file_ioctl,
	.mmap_file =			selinux_mmap_file,
	.mmap_addr =			selinux_mmap_addr,
	.file_mprotect =		selinux_file_mprotect,
	.file_lock =			selinux_file_lock,
	.file_fcntl =			selinux_file_fcntl,
	.file_set_fowner =		selinux_file_set_fowner,
	.file_send_sigiotask =		selinux_file_send_sigiotask,
	.file_receive =			selinux_file_receive,

	.file_open =			selinux_file_open,

	.task_create =			selinux_task_create,
	.cred_alloc_blank =		selinux_cred_alloc_blank,
	.cred_free =			selinux_cred_free,
	.cred_prepare =			selinux_cred_prepare,
	.cred_transfer =		selinux_cred_transfer,
	.kernel_act_as =		selinux_kernel_act_as,
	.kernel_create_files_as =	selinux_kernel_create_files_as,
	.kernel_module_request =	selinux_kernel_module_request,
	.task_setpgid =			selinux_task_setpgid,
	.task_getpgid =			selinux_task_getpgid,
	.task_getsid =			selinux_task_getsid,
	.task_getsecid =		selinux_task_getsecid,
	.task_setnice =			selinux_task_setnice,
	.task_setioprio =		selinux_task_setioprio,
	.task_getioprio =		selinux_task_getioprio,
	.task_setrlimit =		selinux_task_setrlimit,
	.task_setscheduler =		selinux_task_setscheduler,
	.task_getscheduler =		selinux_task_getscheduler,
	.task_movememory =		selinux_task_movememory,
	.task_kill =			selinux_task_kill,
	.task_wait =			selinux_task_wait,
	.task_to_inode =		selinux_task_to_inode,

	.ipc_permission =		selinux_ipc_permission,
	.ipc_getsecid =			selinux_ipc_getsecid,

	.msg_msg_alloc_security =	selinux_msg_msg_alloc_security,
	.msg_msg_free_security =	selinux_msg_msg_free_security,

	.msg_queue_alloc_security =	selinux_msg_queue_alloc_security,
	.msg_queue_free_security =	selinux_msg_queue_free_security,
	.msg_queue_associate =		selinux_msg_queue_associate,
	.msg_queue_msgctl =		selinux_msg_queue_msgctl,
	.msg_queue_msgsnd =		selinux_msg_queue_msgsnd,
	.msg_queue_msgrcv =		selinux_msg_queue_msgrcv,

	.shm_alloc_security =		selinux_shm_alloc_security,
	.shm_free_security =		selinux_shm_free_security,
	.shm_associate =		selinux_shm_associate,
	.shm_shmctl =			selinux_shm_shmctl,
	.shm_shmat =			selinux_shm_shmat,

	.sem_alloc_security =		selinux_sem_alloc_security,
	.sem_free_security =		selinux_sem_free_security,
	.sem_associate =		selinux_sem_associate,
	.sem_semctl =			selinux_sem_semctl,
	.sem_semop =			selinux_sem_semop,

	.d_instantiate =		selinux_d_instantiate,

	.getprocattr =			selinux_getprocattr,
	.setprocattr =			selinux_setprocattr,

	.ismaclabel =			selinux_ismaclabel,
	.secid_to_secctx =		selinux_secid_to_secctx,
	.secctx_to_secid =		selinux_secctx_to_secid,
	.release_secctx =		selinux_release_secctx,
	.inode_notifysecctx =		selinux_inode_notifysecctx,
	.inode_setsecctx =		selinux_inode_setsecctx,
	.inode_getsecctx =		selinux_inode_getsecctx,

	.unix_stream_connect =		selinux_socket_unix_stream_connect,
	.unix_may_send =		selinux_socket_unix_may_send,

	.socket_create =		selinux_socket_create,
	.socket_post_create =		selinux_socket_post_create,
	.socket_bind =			selinux_socket_bind,
	.socket_connect =		selinux_socket_connect,
	.socket_listen =		selinux_socket_listen,
	.socket_accept =		selinux_socket_accept,
	.socket_sendmsg =		selinux_socket_sendmsg,
	.socket_recvmsg =		selinux_socket_recvmsg,
	.socket_getsockname =		selinux_socket_getsockname,
	.socket_getpeername =		selinux_socket_getpeername,
	.socket_getsockopt =		selinux_socket_getsockopt,
	.socket_setsockopt =		selinux_socket_setsockopt,
	.socket_shutdown =		selinux_socket_shutdown,
	.socket_sock_rcv_skb =		selinux_socket_sock_rcv_skb,
	.socket_getpeersec_stream =	selinux_socket_getpeersec_stream,
	.socket_getpeersec_dgram =	selinux_socket_getpeersec_dgram,
	.sk_alloc_security =		selinux_sk_alloc_security,
	.sk_free_security =		selinux_sk_free_security,
	.sk_clone_security =		selinux_sk_clone_security,
	.sk_getsecid =			selinux_sk_getsecid,
	.sock_graft =			selinux_sock_graft,
	.inet_conn_request =		selinux_inet_conn_request,
	.inet_csk_clone =		selinux_inet_csk_clone,
	.inet_conn_established =	selinux_inet_conn_established,
	.secmark_relabel_packet =	selinux_secmark_relabel_packet,
	.secmark_refcount_inc =		selinux_secmark_refcount_inc,
	.secmark_refcount_dec =		selinux_secmark_refcount_dec,
	.req_classify_flow =		selinux_req_classify_flow,
	.tun_dev_alloc_security =	selinux_tun_dev_alloc_security,
	.tun_dev_free_security =	selinux_tun_dev_free_security,
	.tun_dev_create =		selinux_tun_dev_create,
	.tun_dev_attach_queue =		selinux_tun_dev_attach_queue,
	.tun_dev_attach =		selinux_tun_dev_attach,
	.tun_dev_open =			selinux_tun_dev_open,
	.skb_owned_by =			selinux_skb_owned_by,

#ifdef CONFIG_SECURITY_NETWORK_XFRM
	.xfrm_policy_alloc_security =	selinux_xfrm_policy_alloc,
	.xfrm_policy_clone_security =	selinux_xfrm_policy_clone,
	.xfrm_policy_free_security =	selinux_xfrm_policy_free,
	.xfrm_policy_delete_security =	selinux_xfrm_policy_delete,
	.xfrm_state_alloc =		selinux_xfrm_state_alloc,
	.xfrm_state_alloc_acquire =	selinux_xfrm_state_alloc_acquire,
	.xfrm_state_free_security =	selinux_xfrm_state_free,
	.xfrm_state_delete_security =	selinux_xfrm_state_delete,
	.xfrm_policy_lookup =		selinux_xfrm_policy_lookup,
	.xfrm_state_pol_flow_match =	selinux_xfrm_state_pol_flow_match,
	.xfrm_decode_session =		selinux_xfrm_decode_session,
#endif

#ifdef CONFIG_KEYS
	.key_alloc =			selinux_key_alloc,
	.key_free =			selinux_key_free,
	.key_permission =		selinux_key_permission,
	.key_getsecurity =		selinux_key_getsecurity,
#endif

#ifdef CONFIG_AUDIT
	.audit_rule_init =		selinux_audit_rule_init,
	.audit_rule_known =		selinux_audit_rule_known,
	.audit_rule_match =		selinux_audit_rule_match,
	.audit_rule_free =		selinux_audit_rule_free,
#endif
};

static __init int selinux_init(void)
{
	if (!security_module_enable(&selinux_ops)) {
		selinux_enabled = 0;
		return 0;
	}

	if (!selinux_enabled) {
		printk(KERN_INFO "SELinux:  Disabled at boot.\n");
		return 0;
	}

	printk(KERN_INFO "SELinux:  Initializing.\n");

	/* Set the security state for the initial task. */
	cred_init_security();

	default_noexec = !(VM_DATA_DEFAULT_FLAGS & VM_EXEC);

	sel_inode_cache = kmem_cache_create("selinux_inode_security",
					    sizeof(struct inode_security_struct),
					    0, SLAB_PANIC, NULL);
	avc_init();

	if (register_security(&selinux_ops))
		panic("SELinux: Unable to register with kernel.\n");

	if (selinux_enforcing)
		printk(KERN_DEBUG "SELinux:  Starting in enforcing mode\n");
	else
		printk(KERN_DEBUG "SELinux:  Starting in permissive mode\n");

	return 0;
}

static void delayed_superblock_init(struct super_block *sb, void *unused)
{
	superblock_doinit(sb, NULL);
}

void selinux_complete_init(void)
{
	printk(KERN_DEBUG "SELinux:  Completing initialization.\n");

	/* Set up any superblocks initialized prior to the policy load. */
	printk(KERN_DEBUG "SELinux:  Setting up existing superblocks.\n");
	iterate_supers(delayed_superblock_init, NULL);
}

/* SELinux requires early initialization in order to label
   all processes and objects when they are created. */
security_initcall(selinux_init);

#if defined(CONFIG_NETFILTER)

static struct nf_hook_ops selinux_ipv4_ops[] = {
	{
		.hook =		selinux_ipv4_postroute,
		.owner =	THIS_MODULE,
		.pf =		NFPROTO_IPV4,
		.hooknum =	NF_INET_POST_ROUTING,
		.priority =	NF_IP_PRI_SELINUX_LAST,
	},
	{
		.hook =		selinux_ipv4_forward,
		.owner =	THIS_MODULE,
		.pf =		NFPROTO_IPV4,
		.hooknum =	NF_INET_FORWARD,
		.priority =	NF_IP_PRI_SELINUX_FIRST,
	},
	{
		.hook =		selinux_ipv4_output,
		.owner =	THIS_MODULE,
		.pf =		NFPROTO_IPV4,
		.hooknum =	NF_INET_LOCAL_OUT,
		.priority =	NF_IP_PRI_SELINUX_FIRST,
	}
};

#if defined(CONFIG_IPV6) || defined(CONFIG_IPV6_MODULE)

static struct nf_hook_ops selinux_ipv6_ops[] = {
	{
		.hook =		selinux_ipv6_postroute,
		.owner =	THIS_MODULE,
		.pf =		NFPROTO_IPV6,
		.hooknum =	NF_INET_POST_ROUTING,
		.priority =	NF_IP6_PRI_SELINUX_LAST,
	},
	{
		.hook =		selinux_ipv6_forward,
		.owner =	THIS_MODULE,
		.pf =		NFPROTO_IPV6,
		.hooknum =	NF_INET_FORWARD,
		.priority =	NF_IP6_PRI_SELINUX_FIRST,
	}
};

#endif	/* IPV6 */

static int __init selinux_nf_ip_init(void)
{
	int err = 0;

	if (!selinux_enabled)
		goto out;

	printk(KERN_DEBUG "SELinux:  Registering netfilter hooks\n");

	err = nf_register_hooks(selinux_ipv4_ops, ARRAY_SIZE(selinux_ipv4_ops));
	if (err)
		panic("SELinux: nf_register_hooks for IPv4: error %d\n", err);

#if defined(CONFIG_IPV6) || defined(CONFIG_IPV6_MODULE)
	err = nf_register_hooks(selinux_ipv6_ops, ARRAY_SIZE(selinux_ipv6_ops));
	if (err)
		panic("SELinux: nf_register_hooks for IPv6: error %d\n", err);
#endif	/* IPV6 */

out:
	return err;
}

__initcall(selinux_nf_ip_init);

#ifdef CONFIG_SECURITY_SELINUX_DISABLE
static void selinux_nf_ip_exit(void)
{
	printk(KERN_DEBUG "SELinux:  Unregistering netfilter hooks\n");

	nf_unregister_hooks(selinux_ipv4_ops, ARRAY_SIZE(selinux_ipv4_ops));
#if defined(CONFIG_IPV6) || defined(CONFIG_IPV6_MODULE)
	nf_unregister_hooks(selinux_ipv6_ops, ARRAY_SIZE(selinux_ipv6_ops));
#endif	/* IPV6 */
}
#endif

#else /* CONFIG_NETFILTER */

#ifdef CONFIG_SECURITY_SELINUX_DISABLE
#define selinux_nf_ip_exit()
#endif

#endif /* CONFIG_NETFILTER */

#ifdef CONFIG_SECURITY_SELINUX_DISABLE
static int selinux_disabled;

int selinux_disable(void)
{
	if (ss_initialized) {
		/* Not permitted after initial policy load. */
		return -EINVAL;
	}

	if (selinux_disabled) {
		/* Only do this once. */
		return -EINVAL;
	}

	printk(KERN_INFO "SELinux:  Disabled at runtime.\n");

	selinux_disabled = 1;
	selinux_enabled = 0;

	reset_security_ops();

	/* Try to destroy the avc node cache */
	avc_disable();

	/* Unregister netfilter hooks. */
	selinux_nf_ip_exit();

	/* Unregister selinuxfs. */
	exit_sel_fs();

	return 0;
}
#endif<|MERGE_RESOLUTION|>--- conflicted
+++ resolved
@@ -4473,11 +4473,7 @@
 {
 	struct sk_security_struct *sksec = sk->sk_security;
 	int err;
-<<<<<<< HEAD
-	u16 family = sk->sk_family;
-=======
 	u16 family = req->rsk_ops->family;
->>>>>>> 465954cd
 	u32 connsid;
 	u32 peersid;
 
